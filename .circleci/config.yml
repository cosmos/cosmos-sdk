version: 2

defaults: &linux_defaults
  working_directory: /go/src/github.com/cosmos/cosmos-sdk
  docker:
<<<<<<< HEAD
    - image: circleci/golang:1.12.5
  environment:
    GOBIN: /tmp/workspace/bin
=======
    - image: circleci/golang:1.12.4
>>>>>>> c0486aa5


############
#
# Configure macos integration tests

macos_config: &macos_defaults
  macos:
    xcode: "10.1.0"
  working_directory: /Users/distiller/project/src/github.com/cosmos/cosmos-sdk
  environment:
    GO_VERSION: "1.12.5"

set_macos_env: &macos_env
  run:
    name: Set environment
    command: |
      echo 'export PATH=$PATH:$HOME/go/bin' >> $BASH_ENV
      echo 'export GOPATH=$HOME/project' >> $BASH_ENV
      echo 'export PATH=$PATH:$HOME/go/bin:$GOPATH/bin' >> $BASH_ENV
      echo 'export GO111MODULE=on'

############
#
# Configure docs deployment

docs_update: &docs_deploy
  working_directory: ~/repo
  docker:
    - image: tendermintdev/jq_curl
  environment:
    AWS_REGION: us-east-1

jobs:
  setup_dependencies:
    <<: *linux_defaults
    steps:
      - run: mkdir -p /tmp/workspace/bin
      - run: mkdir -p /tmp/workspace/profiles
      - checkout
      - restore_cache:
          keys:
            - go-mod-v1-{{ checksum "go.sum" }}
      - run:
          name: tools
          command: |
            make tools TOOLS_DESTDIR=/tmp/workspace/bin
      - run:
          name: binaries
          command: |
            export PATH=/tmp/workspace/bin:$PATH
            make go-mod-cache
            make install
      - save_cache:
          key: go-mod-v1-{{ checksum "go.sum" }}
          paths:
            - "/go/pkg/mod"
      - persist_to_workspace:
          root: /tmp/workspace
          paths:
            - bin
            - profiles

  lint:
    <<: *linux_defaults
    parallelism: 1
    steps:
      - attach_workspace:
          at: /tmp/workspace
      - checkout
      - restore_cache:
          keys:
            - go-mod-v1-{{ checksum "go.sum" }}
      - run:
          name: Lint source
          command: |
            export PATH=/tmp/workspace/bin:$PATH
            make ci-lint

  integration_tests:
    <<: *linux_defaults
    parallelism: 1
    steps:
      - attach_workspace:
          at: /tmp/workspace
      - checkout
      - restore_cache:
          keys:
            - go-mod-v1-{{ checksum "go.sum" }}
      - run:
          name: Test cli
          command: |
            make test_cli

  test_sim_gaia_nondeterminism:
    <<: *linux_defaults
    parallelism: 1
    steps:
      - attach_workspace:
          at: /tmp/workspace
      - checkout
      - restore_cache:
          keys:
            - go-mod-v1-{{ checksum "go.sum" }}
      - run:
          name: Test individual module simulations
          command: |
            make test_sim_gaia_nondeterminism

  test_sim_gaia_fast:
    <<: *linux_defaults
    parallelism: 1
    steps:
      - attach_workspace:
          at: /tmp/workspace
      - checkout
      - restore_cache:
          keys:
            - go-mod-v1-{{ checksum "go.sum" }}
      - run:
          name: Test full Gaia simulation
          command: |
            make test_sim_gaia_fast

  test_sim_gaia_import_export:
    <<: *linux_defaults
    parallelism: 1
    steps:
      - attach_workspace:
          at: /tmp/workspace
      - checkout
      - restore_cache:
          keys:
            - go-mod-v1-{{ checksum "go.sum" }}
      - run:
          name: Test Gaia import/export simulation
          command: |
            make test_sim_gaia_import_export

  test_sim_gaia_simulation_after_import:
    <<: *linux_defaults
    parallelism: 1
    steps:
      - attach_workspace:
          at: /tmp/workspace
      - checkout
      - restore_cache:
          keys:
            - go-mod-v1-{{ checksum "go.sum" }}
      - run:
          name: Test Gaia import/export simulation
          command: |
            make test_sim_gaia_simulation_after_import

  test_sim_gaia_multi_seed_long:
    <<: *linux_defaults
    parallelism: 1
    steps:
      - attach_workspace:
          at: /tmp/workspace
      - checkout
      - restore_cache:
          keys:
            - go-mod-v1-{{ checksum "go.sum" }}
      - run:
          name: Test multi-seed Gaia simulation long
          command: |
            export GO111MODULE=on
            make runsim
            runsim 500 50 TestFullGaiaSimulation

  test_sim_gaia_multi_seed:
    <<: *linux_defaults
    parallelism: 1
    steps:
      - attach_workspace:
          at: /tmp/workspace
      - checkout
      - restore_cache:
          keys:
            - go-mod-v1-{{ checksum "go.sum" }}
      - run:
          name: Test multi-seed Gaia simulation short
          command: |
            export GO111MODULE=on
            make runsim
            runsim 50 10 TestFullGaiaSimulation

  test_cover:
    <<: *linux_defaults
    parallelism: 4
    steps:
      - attach_workspace:
          at: /tmp/workspace
      - checkout
      - run: mkdir -p /tmp/logs
      - restore_cache:
          keys:
            - go-mod-v1-{{ checksum "go.sum" }}
      - run:
          name: Run tests
          command: |
            export VERSION="$(git describe --tags --long | sed 's/v\(.*\)/\1/')"
            export GO111MODULE=on
            for pkg in $(go list ./... | grep -v github.com/cosmos/cosmos-sdk/cmd/gaia/cli_test | grep -v '/simulation' | circleci tests split --split-by=timings); do
              id=$(echo "$pkg" | sed 's|[/.]|_|g')
              go test -mod=readonly -timeout 8m -race -coverprofile=/tmp/workspace/profiles/$id.out -covermode=atomic -tags='ledger test_ledger_mock' "$pkg" | tee "/tmp/logs/$id-$RANDOM.log"
            done
      - persist_to_workspace:
          root: /tmp/workspace
          paths:
            - "profiles/*"
      - store_artifacts:
          path: /tmp/logs

  upload_coverage:
    <<: *linux_defaults
    parallelism: 1
    steps:
      - attach_workspace:
          at: /tmp/workspace
      - checkout
      - run:
          name: gather
          command: |
            set -ex

            echo "--> Concatenating profiles:"
            ls /tmp/workspace/profiles/
            echo "mode: atomic" > coverage.txt
            for prof in $(ls /tmp/workspace/profiles/); do
              tail -n +2 /tmp/workspace/profiles/"$prof" >> coverage.txt
            done
      - run:
          name: filter out DONTCOVER
          command: |
            excludelist="$(find ./ -type f -name '*.go' | xargs grep -l 'DONTCOVER' | xargs realpath --relative-to=$GOPATH/src)"
            for filename in ${excludelist}; do
              echo "Excluding ${filename} ..."
              sed -i "\%${filename}:%d" coverage.txt
            done
      - run:
          name: upload
          command: bash <(curl -s https://codecov.io/bash) -f coverage.txt

  localnet:
      working_directory: /home/circleci/.go_workspace/src/github.com/cosmos/cosmos-sdk
      machine:
        image: circleci/classic:latest
      environment:
        GOPATH: /home/circleci/.go_workspace/
        GOOS: linux
        GOARCH: amd64
        GO_VERSION: "1.12.4"
      parallelism: 1
      steps:
        - checkout
        - run:
            name: run localnet and exit on failure
            command: |
              pushd /tmp
              wget https://dl.google.com/go/go$GO_VERSION.linux-amd64.tar.gz
              sudo tar -xvf go$GO_VERSION.linux-amd64.tar.gz
              sudo rm -rf /usr/local/go
              sudo mv go /usr/local
              popd
              set -x
              make tools
              make build-linux
              make localnet-start
              ./scripts/localnet-blocks-test.sh 40 5 10 localhost

  deploy_docs:
    <<: *docs_deploy
    steps:
      - checkout
      - run:
          name: Trigger website build
          command: |
            curl --silent \
                 --show-error \
                 -X POST \
                 --header "Content-Type: application/json" \
                 -d "{\"branch\": \"$CIRCLE_BRANCH\"}" \
                 "https://circleci.com/api/v1.1/project/github/$CIRCLE_PROJECT_USERNAME/$WEBSITE_REPO_NAME/build?circle-token=$TENDERBOT_API_TOKEN" > response.json

            RESULT=`jq -r '.status' response.json`
            MESSAGE=`jq -r '.message' response.json`

            if [[ ${RESULT} == "null" ]] || [[ ${RESULT} -ne "200" ]]; then
                echo "CircleCI API call failed: $MESSAGE"
                exit 1
            else
                echo "Website build started"
            fi

  macos_ci:
    <<: *macos_defaults
    steps:
      - *macos_env
      - run:
          name: Install go
          command: |
            source $BASH_ENV
            curl -L -O https://dl.google.com/go/go$GO_VERSION.darwin-amd64.tar.gz
            tar -C $HOME -xzf go$GO_VERSION.darwin-amd64.tar.gz
            rm go$GO_VERSION.darwin-amd64.tar.gz
            go version
      - checkout
      - run:
          name: Install SDK
          command: |
            source $BASH_ENV
            make tools
            make install
      - run:
          name: Integration tests
          command:
            source $BASH_ENV
            make test_cli
      - run:
          name: Test full gaia simulation
          command: |
            source $BASH_ENV
            make test_sim_gaia_fast

  docker_image:
    <<: *linux_defaults
    steps:
      - attach_workspace:
          at: /tmp/workspace
      - checkout
      - setup_remote_docker:
          docker_layer_caching: true
      - run: |
          docker build -t tendermint/gaia:${CIRCLE_BRANCH} .
          docker login --password-stdin -u $DOCKER_USER <<<$DOCKER_PASS
          docker push tendermint/gaia:${CIRCLE_BRANCH}

workflows:
  version: 2
  test-suite:
    jobs:
      - docker_image:
          filters:
            branches:
              only:
                - /release\/v*/
                - master
          requires:
            - setup_dependencies
      - macos_ci:
          filters:
            branches:
              only:
                - master
                - develop
      - deploy_docs:
          filters:
            branches:
              only:
                - master
                - develop
      - setup_dependencies:
          # filters here are needed to enable this job also for tags
          filters:
            tags:
              only:
                - /^v.*/
      - lint:
          requires:
            - setup_dependencies
      - integration_tests:
          requires:
            - setup_dependencies
      - test_sim_gaia_nondeterminism:
          requires:
            - setup_dependencies
      - test_sim_gaia_fast:
          requires:
            - setup_dependencies
      - test_sim_gaia_import_export:
          requires:
            - setup_dependencies
      - test_sim_gaia_simulation_after_import:
          requires:
            - setup_dependencies
      - test_sim_gaia_multi_seed:
          requires:
            - setup_dependencies
      - test_sim_gaia_multi_seed_long:
          requires:
            - setup_dependencies
          filters:
            branches:
              only:
                - master
                - develop
      - test_cover:
          requires:
            - setup_dependencies
      - localnet
      - upload_coverage:
          requires:
            - test_cover<|MERGE_RESOLUTION|>--- conflicted
+++ resolved
@@ -3,13 +3,9 @@
 defaults: &linux_defaults
   working_directory: /go/src/github.com/cosmos/cosmos-sdk
   docker:
-<<<<<<< HEAD
     - image: circleci/golang:1.12.5
   environment:
     GOBIN: /tmp/workspace/bin
-=======
-    - image: circleci/golang:1.12.4
->>>>>>> c0486aa5
 
 
 ############
