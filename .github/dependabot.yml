--- conflicted
+++ resolved
@@ -242,10 +242,6 @@
         dependency-type: "all"
       - dependency-name: "cosmossdk.io/*"
         dependency-type: "all"
-<<<<<<< HEAD
-
-  # Dependencies should be up to date on release branch
-=======
       - dependency-name: "github.com/cometbft/*"
         dependency-type: "all"
     ignore:
@@ -254,7 +250,6 @@
         update-types:
           ["version-update:semver-major", "version-update:semver-minor"]
 
->>>>>>> aca89be7
   - package-ecosystem: gomod
     directory: "/"
     target-branch: "release/v0.50.x"
@@ -271,9 +266,6 @@
       - dependency-name: "github.com/cosmos/*"
         dependency-type: "all"
       - dependency-name: "cosmossdk.io/*"
-<<<<<<< HEAD
-        dependency-type: "all"
-=======
         dependency-type: "all"
       - dependency-name: "github.com/cometbft/*"
         dependency-type: "all"
@@ -281,5 +273,4 @@
       - dependency-name: "github.com/cometbft/cometbft"
         # cometbft 0.38 is not semver, but we want to only update "patch" versions for 0.38.x
         update-types:
-          ["version-update:semver-major", "version-update:semver-minor"]
->>>>>>> aca89be7
+          ["version-update:semver-major", "version-update:semver-minor"]