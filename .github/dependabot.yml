# Please see the documentation for all configuration options:
# https://help.github.com/github/administering-a-repository/configuration-options-for-dependency-updates

version: 2
updates:
  - package-ecosystem: github-actions
    directory: "/"
    schedule:
      interval: daily

  - package-ecosystem: npm
    directory: "/docs"
    schedule:
      interval: weekly
    # DevRel should review docs updates
    assignees:
      - "julienrbrt"

  - package-ecosystem: gomod
    directory: "/"
    schedule:
      interval: daily
    labels:
      - "A:automerge"
      - dependencies
  - package-ecosystem: gomod
    directory: "/simapp"
    schedule:
      interval: daily
    labels:
      - "A:automerge"
      - dependencies
  - package-ecosystem: gomod
    directory: "/tests"
    schedule:
      interval: daily
    labels:
      - "A:automerge"
      - dependencies
  - package-ecosystem: gomod
    directory: "/api"
    schedule:
      interval: weekly
    labels:
      - "A:automerge"
      - dependencies
  - package-ecosystem: gomod
    directory: "/orm"
    schedule:
      interval: weekly
    labels:
      - "A:automerge"
      - dependencies
  - package-ecosystem: gomod
    directory: "/core"
    schedule:
      interval: weekly
    labels:
      - "A:automerge"
      - dependencies
  - package-ecosystem: gomod
    directory: "/depinject"
    schedule:
      interval: weekly
    labels:
      - "A:automerge"
      - dependencies
  - package-ecosystem: gomod
    directory: "/errors"
    schedule:
      interval: weekly
    labels:
      - "A:automerge"
      - dependencies
  - package-ecosystem: gomod
    directory: "/math"
    schedule:
      interval: weekly
    labels:
      - "A:automerge"
      - dependencies
  - package-ecosystem: gomod
    directory: "/client/v2"
    schedule:
      interval: weekly
    labels:
      - "A:automerge"
      - dependencies
  - package-ecosystem: gomod
    directory: "/x/tx"
    schedule:
      interval: weekly
    labels:
      - "A:automerge"
      - dependencies
  - package-ecosystem: gomod
    directory: "/tools/cosmovisor"
    schedule:
      interval: weekly
    labels:
      - "A:automerge"
      - dependencies
  - package-ecosystem: gomod
    directory: "/tools/rosetta"
    schedule:
      interval: weekly
    labels:
      - "A:automerge"
      - dependencies
  - package-ecosystem: gomod
    directory: "/tools/confix"
    schedule:
      interval: weekly
    labels:
      - "A:automerge"
      - dependencies
  - package-ecosystem: gomod
    directory: "/tools/hubl"
    schedule:
      interval: weekly
    labels:
      - "A:automerge"
      - dependencies
  - package-ecosystem: gomod
    directory: "/collections"
    schedule:
      interval: weekly
    labels:
      - "A:automerge"
      - dependencies
  - package-ecosystem: gomod
    directory: "/x/nft"
    schedule:
      interval: weekly
    labels:
      - "A:automerge"
      - dependencies
  - package-ecosystem: gomod
    directory: "/x/circuit"
    schedule:
      interval: weekly
    labels:
      - "A:automerge"
      - dependencies
  - package-ecosystem: gomod
<<<<<<< HEAD
    directory: "/store"
=======
    directory: "x/evidence"
>>>>>>> 57bedb10
    schedule:
      interval: weekly
    labels:
      - "A:automerge"
      - dependencies<|MERGE_RESOLUTION|>--- conflicted
+++ resolved
@@ -143,11 +143,14 @@
       - "A:automerge"
       - dependencies
   - package-ecosystem: gomod
-<<<<<<< HEAD
+    directory: "/x/evidence"
+    schedule:
+      interval: weekly
+    labels:
+      - "A:automerge"
+      - dependencies
+  - package-ecosystem: gomod
     directory: "/store"
-=======
-    directory: "x/evidence"
->>>>>>> 57bedb10
     schedule:
       interval: weekly
     labels:
