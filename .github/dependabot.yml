# Please see the documentation for all configuration options:
# https://help.github.com/github/administering-a-repository/configuration-options-for-dependency-updates

version: 2
updates:
  - package-ecosystem: github-actions
    directory: "/"
    schedule:
      interval: daily

  - package-ecosystem: npm
    directory: "/docs"
    schedule:
      interval: weekly
    # DevRel should review docs updates
    assignees:
      - "julienrbrt"

  - package-ecosystem: gomod
    directory: "/"
    schedule:
      interval: daily
    labels:
      - "A:automerge"
      - dependencies
  - package-ecosystem: gomod
    directory: "/simapp"
    schedule:
      interval: daily
    labels:
      - "A:automerge"
      - dependencies
  - package-ecosystem: gomod
    directory: "/tests"
    schedule:
      interval: daily
    labels:
      - "A:automerge"
      - dependencies
  - package-ecosystem: gomod
    directory: "/api"
    schedule:
      interval: weekly
    labels:
      - "A:automerge"
      - dependencies
  - package-ecosystem: gomod
    directory: "/orm"
    schedule:
      interval: weekly
    labels:
      - "A:automerge"
      - dependencies
  - package-ecosystem: gomod
    directory: "/core"
    schedule:
      interval: weekly
    labels:
      - "A:automerge"
      - dependencies
  - package-ecosystem: gomod
    directory: "/depinject"
    schedule:
      interval: weekly
    labels:
      - "A:automerge"
      - dependencies
  - package-ecosystem: gomod
    directory: "/errors"
    schedule:
      interval: weekly
    labels:
      - "A:automerge"
      - dependencies
  - package-ecosystem: gomod
    directory: "/math"
    schedule:
      interval: weekly
    labels:
      - "A:automerge"
      - dependencies
  - package-ecosystem: gomod
    directory: "/client/v2"
    schedule:
      interval: weekly
    labels:
      - "A:automerge"
      - dependencies
  - package-ecosystem: gomod
    directory: "/x/tx"
    schedule:
      interval: weekly
    labels:
      - "A:automerge"
      - dependencies
  - package-ecosystem: gomod
    directory: "/tools/cosmovisor"
    schedule:
      interval: weekly
    labels:
      - "A:automerge"
      - dependencies
  - package-ecosystem: gomod
    directory: "/tools/rosetta"
    schedule:
      interval: weekly
    labels:
      - "A:automerge"
      - dependencies
  - package-ecosystem: gomod
    directory: "/tools/confix"
    schedule:
      interval: weekly
    labels:
      - "A:automerge"
      - dependencies
  - package-ecosystem: gomod
    directory: "/tools/hubl"
    schedule:
      interval: weekly
    labels:
      - "A:automerge"
      - dependencies
  - package-ecosystem: gomod
    directory: "/collections"
    schedule:
      interval: weekly
    labels:
      - "A:automerge"
      - dependencies
  - package-ecosystem: gomod
    directory: "/x/nft"
    schedule:
      interval: weekly
    labels:
      - "A:automerge"
      - dependencies
  - package-ecosystem: gomod
    directory: "/x/circuit"
    schedule:
      interval: weekly
    labels:
      - "A:automerge"
      - dependencies
  - package-ecosystem: gomod
<<<<<<< HEAD
    directory: "/x/feegrant"
=======
    directory: "x/evidence"
>>>>>>> 57bedb10
    schedule:
      interval: weekly
    labels:
      - "A:automerge"
      - dependencies<|MERGE_RESOLUTION|>--- conflicted
+++ resolved
@@ -142,12 +142,17 @@
     labels:
       - "A:automerge"
       - dependencies
+
   - package-ecosystem: gomod
-<<<<<<< HEAD
-    directory: "/x/feegrant"
-=======
+    directory: "x/feegrant"
+    schedule:
+      interval: weekly
+    labels:
+      - "A:automerge"
+      - dependencies
+
+  - package-ecosystem: gomod
     directory: "x/evidence"
->>>>>>> 57bedb10
     schedule:
       interval: weekly
     labels:
