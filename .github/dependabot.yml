--- conflicted
+++ resolved
@@ -165,14 +165,15 @@
     labels:
       - "A:automerge"
       - dependencies
-<<<<<<< HEAD
-
+  - package-ecosystem: gomod
+    directory: "x/upgrade"
+    schedule:
+      interval: weekly
+    labels:
+      - "A:automerge"
+      - dependencies
   - package-ecosystem: gomod
     directory: "x/capability"
-=======
-  - package-ecosystem: gomod
-    directory: "x/upgrade"
->>>>>>> 6cf07f88
     schedule:
       interval: weekly
     labels:
