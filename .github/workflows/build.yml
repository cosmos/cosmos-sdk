name: Build SimApp
on:
  pull_request:
  merge_group:
  push:
    branches:
      - main
      - release/**
permissions:
  contents: read

concurrency:
  group: ci-${{ github.ref }}-build
  cancel-in-progress: true

jobs:
  build:
    runs-on: ubuntu-latest
    strategy:
      matrix:
        go-arch: ["amd64", "arm64"] # drop 32 bit support for now (and maybe forever)
    steps:
      - uses: actions/checkout@v4
      - uses: actions/setup-go@v5
        with:
          go-version: "1.23"
          check-latest: true
<<<<<<< HEAD
        ###################
        #### Build App ####
        ###################
      - name: Build v2
        run: GOARCH=${{ matrix.go-arch }} COSMOS_BUILD_OPTIONS=v2 make build
=======
      - name: install aarch64-gcc
        if: matrix.go-arch == 'arm64'
        run: sudo apt-get install gcc-aarch64-linux-gnu binutils-aarch64-linux-gnu
      - name: Get rocksdb version
        if: matrix.go-arch == 'amd64'
        run: ./.github/scripts/get-rocksdb-version.sh
      - name: Fix permissions for cache
        if: matrix.go-arch == 'amd64'
        run: sudo chown $(whoami) /usr/local/lib /usr/local/include
      - name: Restore rocksdb libraries cache
        id: cache-rocksdb
        if: matrix.go-arch == 'amd64'
        uses: actions/cache/restore@v4
        with:
          path: |
            /usr/local/lib/librocksdb.*
            /usr/local/include/rocksdb
          key: ${{ runner.os }}-rocksdb-${{ env.ROCKSDB_VERSION }}-${{ matrix.go-arch }}
      - name: Install rocksdb deps
        if: matrix.go-arch == 'amd64'
        run: ./.github/scripts/install-rocksdb-deps.sh
      - name: Install rocksdb
        if: matrix.go-arch == 'amd64' && steps.cache-rocksdb.outputs.cache-hit != 'true'
        run: ./.github/scripts/install-rocksdb.sh
        ###################
        #### Build App ####
        ###################
      - name: Build with sqlite backend
        run: GOARCH=${{ matrix.go-arch }} COSMOS_BUILD_OPTIONS=v2,sqlite make build
      - name: Build with rocksdb backend
        if: matrix.go-arch == 'amd64'
        run: GOARCH=${{ matrix.go-arch }} COSMOS_BUILD_OPTIONS=v2,rocksdb make build
>>>>>>> 24580eae
      - name: Build with BLS12381
        if: matrix.go-arch == 'amd64'
        run: GOARCH=${{ matrix.go-arch }} COSMOS_BUILD_OPTIONS=v2,bls12381 make build
      - name: Build with Secp_cgo
        if: matrix.go-arch == 'amd64'
        run: GOARCH=${{ matrix.go-arch }} COSMOS_BUILD_OPTIONS=v2,secp make build
        ###################
        ## Build Tooling ##
        ###################
      - name: Build Cosmovisor
        run: GOARCH=${{ matrix.go-arch }} make cosmovisor
      - name: Build Confix
        run: GOARCH=${{ matrix.go-arch }} make confix
      - name: Build Hubl
        run: GOARCH=${{ matrix.go-arch }} make hubl<|MERGE_RESOLUTION|>--- conflicted
+++ resolved
@@ -25,46 +25,14 @@
         with:
           go-version: "1.23"
           check-latest: true
-<<<<<<< HEAD
-        ###################
-        #### Build App ####
-        ###################
-      - name: Build v2
-        run: GOARCH=${{ matrix.go-arch }} COSMOS_BUILD_OPTIONS=v2 make build
-=======
       - name: install aarch64-gcc
         if: matrix.go-arch == 'arm64'
         run: sudo apt-get install gcc-aarch64-linux-gnu binutils-aarch64-linux-gnu
-      - name: Get rocksdb version
-        if: matrix.go-arch == 'amd64'
-        run: ./.github/scripts/get-rocksdb-version.sh
-      - name: Fix permissions for cache
-        if: matrix.go-arch == 'amd64'
-        run: sudo chown $(whoami) /usr/local/lib /usr/local/include
-      - name: Restore rocksdb libraries cache
-        id: cache-rocksdb
-        if: matrix.go-arch == 'amd64'
-        uses: actions/cache/restore@v4
-        with:
-          path: |
-            /usr/local/lib/librocksdb.*
-            /usr/local/include/rocksdb
-          key: ${{ runner.os }}-rocksdb-${{ env.ROCKSDB_VERSION }}-${{ matrix.go-arch }}
-      - name: Install rocksdb deps
-        if: matrix.go-arch == 'amd64'
-        run: ./.github/scripts/install-rocksdb-deps.sh
-      - name: Install rocksdb
-        if: matrix.go-arch == 'amd64' && steps.cache-rocksdb.outputs.cache-hit != 'true'
-        run: ./.github/scripts/install-rocksdb.sh
         ###################
         #### Build App ####
         ###################
       - name: Build with sqlite backend
         run: GOARCH=${{ matrix.go-arch }} COSMOS_BUILD_OPTIONS=v2,sqlite make build
-      - name: Build with rocksdb backend
-        if: matrix.go-arch == 'amd64'
-        run: GOARCH=${{ matrix.go-arch }} COSMOS_BUILD_OPTIONS=v2,rocksdb make build
->>>>>>> 24580eae
       - name: Build with BLS12381
         if: matrix.go-arch == 'amd64'
         run: GOARCH=${{ matrix.go-arch }} COSMOS_BUILD_OPTIONS=v2,bls12381 make build
