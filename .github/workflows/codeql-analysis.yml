--- conflicted
+++ resolved
@@ -20,16 +20,7 @@
 
     steps:
     - name: Checkout repository
-<<<<<<< HEAD
-      uses: actions/checkout@v2.3.5
-    - uses: actions/setup-go@v2.2.0
-      with:
-        go-version: 1.17
-    - name: Display go version
-      run: go version
-=======
       uses: actions/checkout@v3
->>>>>>> 0de174ae
 
     # Initializes the CodeQL tools for scanning.
     - name: Initialize CodeQL
