--- conflicted
+++ resolved
@@ -14,11 +14,7 @@
     if: ${{ github.actor == 'dependabot[bot]' }}
     steps:
       - name: Generate Token
-<<<<<<< HEAD
         uses: actions/create-github-app-token@3ff1caaa28b64c9cc276ce0a02e2ff584f3900c5 # v1
-=======
-        uses: actions/create-github-app-token@df432ceedc7162793a195dd1713ff69aefc7379e # v1
->>>>>>> acb39aa52 (build(deps): Bump actions/create-github-app-token from 2.0.3 to 2.0.6 (#24673))
         id: app-token
         with:
           app-id: "${{ secrets.APP_ID }}"
