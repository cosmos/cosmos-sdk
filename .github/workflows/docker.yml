--- conflicted
+++ resolved
@@ -39,7 +39,6 @@
           echo ::set-output name=tags::${TAGS}
           echo ::set-output name=created::$(date -u +'%Y-%m-%dT%H:%M:%SZ')
 
-<<<<<<< HEAD
       -
         name: Checkout
         uses: actions/checkout@v2
@@ -72,20 +71,7 @@
         name: Build and push
         uses: docker/build-push-action@v2.1.0
         if: ${{ github.event_name != 'pull_request' }}
-=======
-      - name: Set up Docker Buildx
-        uses: docker/setup-buildx-action@v2
 
-      - name: Login to DockerHub
-        if: ${{ github.event_name != 'pull_request' }}
-        uses: docker/login-action@v2
-        with:
-          username: ${{ secrets.DOCKER_USERNAME }}
-          password: ${{ secrets.DOCKERHUB_TOKEN }}
-
-      - name: Publish to Docker Hub
-        uses: docker/build-push-action@v3
->>>>>>> 686c50d1
         with:
           context: .
           platforms: linux/amd64,linux/arm64
