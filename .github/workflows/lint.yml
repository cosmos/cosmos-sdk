name: golangci-lint
on:
  push:
<<<<<<< HEAD
  pull_request:
  workflow_dispatch:
permissions:
  contents: read
  # Optional: allow read access to pull request. Use with `only-new-issues` option.
  # pull-requests: read
jobs:
  golangci:
    name: lint
=======
    branches:
      - main
permissions:
  contents: read

jobs:
  golangci:
    permissions:
      pull-requests: read  # for technote-space/get-diff-action to get git reference
    name: golangci-lint
>>>>>>> 686c50d1
    runs-on: ubuntu-latest
    steps:
      - uses: actions/setup-go@v3
        with:
          go-version: 1.18
      - uses: actions/checkout@v3
      - name: golangci-lint
        uses: golangci/golangci-lint-action@v3
        with:
          # Optional: version of golangci-lint to use in form of v1.2 or v1.2.3 or `latest` to use the latest version
          version: latest<|MERGE_RESOLUTION|>--- conflicted
+++ resolved
@@ -1,17 +1,6 @@
 name: golangci-lint
 on:
   push:
-<<<<<<< HEAD
-  pull_request:
-  workflow_dispatch:
-permissions:
-  contents: read
-  # Optional: allow read access to pull request. Use with `only-new-issues` option.
-  # pull-requests: read
-jobs:
-  golangci:
-    name: lint
-=======
     branches:
       - main
 permissions:
@@ -22,7 +11,6 @@
     permissions:
       pull-requests: read  # for technote-space/get-diff-action to get git reference
     name: golangci-lint
->>>>>>> 686c50d1
     runs-on: ubuntu-latest
     steps:
       - uses: actions/setup-go@v3
