--- conflicted
+++ resolved
@@ -26,11 +26,7 @@
         uses: golangci/golangci-lint-action@v3
         with:
           # Optional: version of golangci-lint to use in form of v1.2 or v1.2.3 or `latest` to use the latest version
-<<<<<<< HEAD
           version: v1.50.1
-=======
-          version: v1.49.0
           args: --exclude=nolintlint
             ${{ matrix.mode == 'no-deprecations' && '--exclude=SA1019:' || '' }}
-            ${{ matrix.mode == 'no-failure' && '--issues-exit-code=0' || '' }}
->>>>>>> f9850de0
+            ${{ matrix.mode == 'no-failure' && '--issues-exit-code=0' || '' }}