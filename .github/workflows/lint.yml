--- conflicted
+++ resolved
@@ -17,27 +17,11 @@
       - uses: actions/setup-go@v4
         with:
           go-version: 1.20.3
-<<<<<<< HEAD
-      # Trying GOGC=300 as an experiment, because GOGC=off didn't seem to affect speed much.
+      # Trying GOGC=400 as an experiment, because GOGC=off didn't seem to affect speed much.
       #
       # Linux runners are noted to have 7GB of RAM according to:
       # https://docs.github.com/en/actions/using-github-hosted-runners/about-github-hosted-runners#supported-runners-and-hardware-resources
       #
       # And the GC guide suggests setting GOMEMLIMIT slightly under the available memory
       # when running on a dedicated system, which is a safe assumption in the CI job case.
-      - run: GOMEMLIMIT=6800MiB GOGC=300 make lint
-=======
-      - uses: technote-space/get-diff-action@v6.1.2
-        id: git_diff
-        with:
-          PATTERNS: |
-            **/*.go
-            go.mod
-            go.sum
-            **/go.mod
-            **/go.sum
-      - name: run linting
-        if: env.GIT_DIFF
-        run: |
-          make lint
->>>>>>> 7c59eade
+      - run: GOMEMLIMIT=6800MiB GOGC=400 make lint