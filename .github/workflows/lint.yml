--- conflicted
+++ resolved
@@ -1,27 +1,25 @@
-name: golangci-lint
+name: Lint
+# Lint runs golangci-lint over the entire cosmos-sdk repository
+# This workflow is run on every pull request and push to main
+# The `golangci` will pass without running if no *.{go, mod, sum} files have been changed.
 on:
+  pull_request:
   push:
-    tags:
-      - v*
     branches:
       - main
-  pull_request:
 permissions:
   contents: read
+
 jobs:
   golangci:
-    name: lint
+    permissions:
+      pull-requests: read # for technote-space/get-diff-action to get git reference
+    name: golangci-lint
     runs-on: ubuntu-latest
     steps:
       - uses: actions/setup-go@v3
         with:
-<<<<<<< HEAD
           go-version: 1.19
-      - uses: actions/checkout@v3
-      - name: golangci-lint
-        uses: golangci/golangci-lint-action@v3
-=======
-          go-version: 1.18
       - uses: actions/checkout@v3
       - uses: technote-space/get-diff-action@v6.1.0
         id: git_diff
@@ -34,8 +32,12 @@
         # if: env.GIT_DIFF
         if: ${{ false }}
         uses: actions/cache@v3
->>>>>>> b6791b7a
         with:
-          # Optional: version of golangci-lint to use in form of v1.2 or v1.2.3 or `latest` to use the latest version
-          version: latest
-          args: --timeout 10m+          path: |
+            ~/go/pkg/mod
+            ~/.cache/golangci-lint
+            ~/.cache/go-build
+          key: ${{ runner.os }}-go-build-${{ hashFiles('**/go.sum') }}
+      - name: Run golangci-lint
+        if: env.GIT_DIFF
+        run: make lint