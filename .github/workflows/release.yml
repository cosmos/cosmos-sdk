name: Release
# This workflow helps with creating releases.
# This job will only be triggered when a tag (vX.X.x) is pushed
on:
  push:
    # Sequence of patterns matched against refs/tags
    tags:
      - "v[0-9]+.[0-9]+.[0-9]+" # Push events to matching v*, i.e. v1.0, v20.15.10

permissions:
  contents: read

jobs:
  release:
    permissions:
      contents: write # for goreleaser/goreleaser-action to create a GitHub release
    runs-on: ubuntu-latest
    steps:
      - uses: actions/checkout@v3
      - name: Install Go
        uses: actions/setup-go@v3
        with:
<<<<<<< HEAD
          go-version: 1.19
=======
          go-version: "1.19"
          check-latest: true
>>>>>>> f008f84e
      - name: Unshallow
        run: git fetch --prune --unshallow
      - name: Create release
        uses: goreleaser/goreleaser-action@v3
        with:
          args: release --rm-dist --release-notes ./RELEASE_NOTES.md
        env:
          GITHUB_TOKEN: ${{ secrets.GITHUB_TOKEN }}

  release-success:
    needs: release
    if: ${{ success() }}
    runs-on: ubuntu-latest
    steps:
      - name: Notify Slack on success
        uses: rtCamp/action-slack-notify@v2.2.0
        env:
          SLACK_WEBHOOK: ${{ secrets.SLACK_WEBHOOK }}
          SLACK_CHANNEL: cosmos-tech
          SLACK_USERNAME: Cosmos SDK Release Bot
          SLACK_ICON: https://avatars.githubusercontent.com/t/5997665?size=64
          SLACK_COLOR: good
          SLACK_TITLE: "Cosmos SDK ${{ github.ref_name }} is tagged :tada:"
          SLACK_MESSAGE: "@channel :point_right: https://github.com/cosmos/cosmos-sdk/releases/tag/${{ github.ref_name }}"
          SLACK_FOOTER: ""
          SLACK_LINK_NAMES: true
          MSG_MINIMAL: true<|MERGE_RESOLUTION|>--- conflicted
+++ resolved
@@ -20,12 +20,8 @@
       - name: Install Go
         uses: actions/setup-go@v3
         with:
-<<<<<<< HEAD
-          go-version: 1.19
-=======
           go-version: "1.19"
           check-latest: true
->>>>>>> f008f84e
       - name: Unshallow
         run: git fetch --prune --unshallow
       - name: Create release
