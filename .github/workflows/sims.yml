name: Sims
# Sims workflow runs multiple types of simulations (nondeterminism, import-export, after-import, multi-seed-short)
# This workflow will run on all Pull Requests, if a .go, .mod or .sum file have been changed
on:
  schedule:
    - cron: "* */2 * * *"
  release:
    types: [published]

jobs:
  cleanup-runs:
    runs-on: ubuntu-latest
    steps:
    - uses: rokroskar/workflow-run-cleanup-action@master
      env:
        GITHUB_TOKEN: "${{ secrets.GITHUB_TOKEN }}"
    if: "!startsWith(github.ref, 'refs/tags/') && github.ref != 'refs/heads/master'"
  build:
    runs-on: ubuntu-latest
    if: "!contains(github.event.head_commit.message, 'skip-sims')"
    steps:
      - uses: actions/checkout@v3
      - uses: actions/setup-go@v3
        with:
          go-version: 1.17
      - name: Display go version
        run: go version
      - run: make build

  install-runsim:
    runs-on: ubuntu-latest
    needs: build
    steps:
      - uses: actions/setup-go@v3
        with:
          go-version: 1.17
      - name: Display go version
        run: go version
      - name: Install runsim
        run: export GO111MODULE="on" && go get github.com/cosmos/tools/cmd/runsim@v1.0.0
      - uses: actions/cache@v2.1.7
        with:
          path: ~/go/bin
          key: ${{ runner.os }}-go-runsim-binary

<<<<<<< HEAD
=======
  test-sim-nondeterminism:
    runs-on: ubuntu-latest
    needs: [build, install-runsim]
    timeout-minutes: 60
    steps:
      - uses: actions/checkout@v3
      - uses: actions/setup-go@v3
        with:
          go-version: 1.17
      - name: Display go version
        run: go version
      - uses: technote-space/get-diff-action@v6.0.1
        with:
          PATTERNS: |
            **/**.go
            go.mod
            go.sum
      - uses: actions/cache@v2.1.7
        with:
          path: ~/go/bin
          key: ${{ runner.os }}-go-runsim-binary
        if: env.GIT_DIFF
      - name: test-sim-nondeterminism
        run: |
          make test-sim-nondeterminism
        if: env.GIT_DIFF

>>>>>>> 529f88e6
  test-sim-import-export:
    runs-on: ubuntu-latest
    needs: [build, install-runsim]
    timeout-minutes: 60
    steps:
      - uses: actions/checkout@v3
      - uses: actions/setup-go@v3
        with:
          go-version: 1.17
      - name: Display go version
        run: go version
      - uses: technote-space/get-diff-action@v6.0.1
        with:
          SUFFIX_FILTER: |
            **/**.go
            go.mod
            go.sum
          SET_ENV_NAME_INSERTIONS: 1
          SET_ENV_NAME_LINES: 1
      - uses: actions/cache@v2.1.7
        with:
          path: ~/go/bin
          key: ${{ runner.os }}-go-runsim-binary
        if: env.GIT_DIFF
      - name: test-sim-import-export
        run: |
          make test-sim-import-export
        if: env.GIT_DIFF

  test-sim-after-import:
    runs-on: ubuntu-latest
    needs: [build, install-runsim]
    timeout-minutes: 60
    steps:
      - uses: actions/checkout@v3
      - uses: actions/setup-go@v3
        with:
          go-version: 1.17
      - name: Display go version
        run: go version
      - uses: technote-space/get-diff-action@v6.0.1
        with:
          SUFFIX_FILTER: |
            **/**.go
            go.mod
            go.sum
          SET_ENV_NAME_INSERTIONS: 1
          SET_ENV_NAME_LINES: 1
      - uses: actions/cache@v2.1.7
        with:
          path: ~/go/bin
          key: ${{ runner.os }}-go-runsim-binary
        if: env.GIT_DIFF
      - name: test-sim-after-import
        run: |
          make test-sim-after-import
        if: env.GIT_DIFF

  test-sim-multi-seed-short:
    runs-on: ubuntu-latest
    needs: [build, install-runsim]
    timeout-minutes: 60
    steps:
      - uses: actions/checkout@v3
      - uses: actions/setup-go@v3
        with:
          go-version: 1.17
      - name: Display go version
        run: go version
      - uses: technote-space/get-diff-action@v6.0.1
        with:
          SUFFIX_FILTER: |
            **/**.go
            go.mod
            go.sum
          SET_ENV_NAME_INSERTIONS: 1
          SET_ENV_NAME_LINES: 1
      - uses: actions/cache@v2.1.7
        with:
          path: ~/go/bin
          key: ${{ runner.os }}-go-runsim-binary
        if: env.GIT_DIFF
      - name: test-sim-multi-seed-short
        run: |
          make test-sim-multi-seed-short
        if: env.GIT_DIFF<|MERGE_RESOLUTION|>--- conflicted
+++ resolved
@@ -43,36 +43,6 @@
           path: ~/go/bin
           key: ${{ runner.os }}-go-runsim-binary
 
-<<<<<<< HEAD
-=======
-  test-sim-nondeterminism:
-    runs-on: ubuntu-latest
-    needs: [build, install-runsim]
-    timeout-minutes: 60
-    steps:
-      - uses: actions/checkout@v3
-      - uses: actions/setup-go@v3
-        with:
-          go-version: 1.17
-      - name: Display go version
-        run: go version
-      - uses: technote-space/get-diff-action@v6.0.1
-        with:
-          PATTERNS: |
-            **/**.go
-            go.mod
-            go.sum
-      - uses: actions/cache@v2.1.7
-        with:
-          path: ~/go/bin
-          key: ${{ runner.os }}-go-runsim-binary
-        if: env.GIT_DIFF
-      - name: test-sim-nondeterminism
-        run: |
-          make test-sim-nondeterminism
-        if: env.GIT_DIFF
-
->>>>>>> 529f88e6
   test-sim-import-export:
     runs-on: ubuntu-latest
     needs: [build, install-runsim]
