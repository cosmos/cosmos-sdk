--- conflicted
+++ resolved
@@ -1,9 +1,5 @@
 # Staticmajor: Static analyzer to catch leaking resources & other bad code patterns
-<<<<<<< HEAD
-name: Detect leaking resources & other bad code patterns
-=======
 name: Detect leaking resources and bad code patterns
->>>>>>> a975f67b
 on:
   push:
     branches:
