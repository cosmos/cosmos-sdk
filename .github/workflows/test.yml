name: Tests / Code Coverage
on:
  pull_request:
  merge_group:
  push:
    branches:
      - main

permissions:
  contents: read

concurrency:
  group: ci-${{ github.ref }}-tests
  cancel-in-progress: true

jobs:
  split-test-files:
    runs-on: ubuntu-latest
    steps:
      - uses: actions/checkout@v4
      - uses: actions/setup-go@v5
        with:
          go-version: "1.22"
          check-latest: true
      - name: Create a file with all core Cosmos SDK pkgs
        run: go list ./... > pkgs.txt
      - name: Split pkgs into 4 files
        run: split -d -n l/4 pkgs.txt pkgs.txt.part.
      - uses: actions/upload-artifact@v3
        with:
          name: "${{ github.sha }}-00"
          path: ./pkgs.txt.part.00
      - uses: actions/upload-artifact@v3
        with:
          name: "${{ github.sha }}-01"
          path: ./pkgs.txt.part.01
      - uses: actions/upload-artifact@v3
        with:
          name: "${{ github.sha }}-02"
          path: ./pkgs.txt.part.02
      - uses: actions/upload-artifact@v3
        with:
          name: "${{ github.sha }}-03"
          path: ./pkgs.txt.part.03

  tests:
    runs-on: ubuntu-latest
    needs: split-test-files
    strategy:
      fail-fast: false
      matrix:
        part: ["00", "01", "02", "03"]
    steps:
      - uses: actions/checkout@v4
      - uses: actions/setup-go@v5
        with:
          go-version: "1.22"
          check-latest: true
          cache: true
          cache-dependency-path: go.sum
      - uses: technote-space/get-diff-action@v6.1.2
        id: git_diff
        with:
          PATTERNS: |
            **/*.go
            go.mod
            go.sum
            **/go.mod
            **/go.sum
            **/Makefile
            Makefile
      - uses: actions/download-artifact@v3
        with:
          name: "${{ github.sha }}-${{ matrix.part }}"
      - name: test & coverage report creation
        if: env.GIT_DIFF
        run: |
          cat pkgs.txt.part.${{ matrix.part }} | xargs go test -mod=readonly -race -timeout 30m -coverprofile=${{ matrix.part }}profile.out -covermode=atomic -tags='ledger test_ledger_mock'
      - uses: actions/upload-artifact@v3
        if: env.GIT_DIFF
        with:
          name: "${{ github.sha }}-${{ matrix.part }}-coverage"
          path: ./${{ matrix.part }}profile.out

  test-integration:
    runs-on: ubuntu-latest
    steps:
      - uses: actions/checkout@v4
      - uses: actions/setup-go@v5
        with:
          go-version: "1.22"
          check-latest: true
          cache: true
          cache-dependency-path: go.sum
      - uses: technote-space/get-diff-action@v6.1.2
        id: git_diff
        with:
          PATTERNS: |
            **/*.go
            go.mod
            go.sum
            **/go.mod
            **/go.sum
            **/Makefile
            Makefile
      - name: integration tests
        if: env.GIT_DIFF
        run: |
          make test-integration-cov
      - uses: actions/upload-artifact@v3
        if: env.GIT_DIFF
        with:
          name: "${{ github.sha }}-integration-coverage"
          path: ./tests/integration-profile.out

  test-e2e:
    runs-on: ubuntu-latest
    steps:
      - uses: actions/checkout@v4
      - uses: actions/setup-go@v5
        with:
          go-version: "1.22"
          check-latest: true
          cache: true
          cache-dependency-path: go.sum
      - uses: technote-space/get-diff-action@v6.1.2
        id: git_diff
        with:
          PATTERNS: |
            **/*.go
            go.mod
            go.sum
            **/go.mod
            **/go.sum
            **/Makefile
            Makefile
      - name: e2e tests
        if: env.GIT_DIFF
        run: |
          make test-e2e-cov
      - uses: actions/upload-artifact@v3
        if: env.GIT_DIFF
        with:
          name: "${{ github.sha }}-e2e-coverage"
          path: ./tests/e2e-profile.out

  test-system:
    needs: [tests, test-integration, test-e2e]
    runs-on: ubuntu-latest
    steps:
      - uses: actions/checkout@v4
        with:
          fetch-tags: true
      - uses: actions/setup-go@v5
        with:
          go-version: "1.22"
          check-latest: true
          cache: true
          cache-dependency-path: |
            simapp/go.sum
            systemtest/go.sum
      - uses: technote-space/get-diff-action@v6.1.2
        id: git_diff
        with:
          PATTERNS: |
            **/*.go
            go.mod
            go.sum
            **/go.mod
            **/go.sum
            **/Makefile
            Makefile
      - name: Install musl lib for simd (docker) binary
        if: env.GIT_DIFF
        run: |
          sudo apt-get install -y musl
      - name: system tests v1
        if: env.GIT_DIFF
        run: |
          COSMOS_BUILD_OPTIONS=legacy make test-system
      - uses: actions/upload-artifact@v3
        if: failure()
        with:
          name: "testnet-setup"
          path: ./systemtests/testnet/
          retention-days: 3
      - name: system tests DI
        if: env.GIT_DIFF
        run: |
          make test-system
      - uses: actions/upload-artifact@v3
        if: failure()
        with:
          name: "testnet-setup"
          path: ./systemtests/testnet/
          retention-days: 3

  repo-analysis:
    runs-on: ubuntu-latest
    needs: [tests, test-integration, test-e2e]
    steps:
      - uses: actions/checkout@v4
      - uses: technote-space/get-diff-action@v6.1.2
        id: git_diff
        with:
          PATTERNS: |
            **/*.go
            go.mod
            go.sum
            **/go.mod
            **/go.sum
      - uses: actions/download-artifact@v3
        if: env.GIT_DIFF
        with:
          name: "${{ github.sha }}-00-coverage"
      - uses: actions/download-artifact@v3
        if: env.GIT_DIFF
        with:
          name: "${{ github.sha }}-01-coverage"
      - uses: actions/download-artifact@v3
        if: env.GIT_DIFF
        with:
          name: "${{ github.sha }}-02-coverage"
      - uses: actions/download-artifact@v3
        if: env.GIT_DIFF
        with:
          name: "${{ github.sha }}-03-coverage"
      - uses: actions/download-artifact@v3
        if: env.GIT_DIFF
        with:
          name: "${{ github.sha }}-integration-coverage"
      - uses: actions/download-artifact@v3
        if: env.GIT_DIFF
        with:
          name: "${{ github.sha }}-e2e-coverage"
        continue-on-error: true
      - name: sonarcloud
        if: ${{ env.GIT_DIFF && !github.event.pull_request.draft }}
        uses: SonarSource/sonarcloud-github-action@master
        env:
          GITHUB_TOKEN: ${{ secrets.GITHUB_TOKEN }}
          SONAR_TOKEN: ${{ secrets.SONAR_TOKEN }}

  test-sim-nondeterminism:
    runs-on: ubuntu-latest
    steps:
      - uses: actions/checkout@v4
      - uses: actions/setup-go@v5
        with:
          go-version: "1.22"
          check-latest: true
          cache: true
          cache-dependency-path: go.sum
      - uses: technote-space/get-diff-action@v6.1.2
        id: git_diff
        with:
          PATTERNS: |
            **/*.go
            go.mod
            go.sum
            **/go.mod
            **/go.sum
            **/Makefile
            Makefile
      - name: test-sim-nondeterminism
        if: env.GIT_DIFF
        run: |
          make test-sim-nondeterminism

  ###############################
  #### Cosmos SDK Submodules ####
  ###############################

  # NOTE: The following jobs are used to test the Cosmos SDK Go submodules.
  # They run when there is a diff in their respective directories.

  test-clientv2:
    runs-on: ubuntu-latest
    steps:
      - uses: actions/checkout@v4
      - uses: actions/setup-go@v5
        with:
          go-version: "1.22"
          check-latest: true
          cache: true
          cache-dependency-path: client/v2/go.sum
      - uses: technote-space/get-diff-action@v6.1.2
        id: git_diff
        with:
          PATTERNS: |
            client/v2/**/*.go
            client/v2/go.mod
            client/v2/go.sum
      - name: tests
        if: env.GIT_DIFF
        run: |
          cd client/v2
          go test -mod=readonly -timeout 30m -coverprofile=coverage.out -covermode=atomic -tags='norace ledger test_ledger_mock' ./...
      - name: sonarcloud
        if: ${{ env.GIT_DIFF && !github.event.pull_request.draft && env.SONAR_TOKEN != null }}
        uses: SonarSource/sonarcloud-github-action@master
        env:
          GITHUB_TOKEN: ${{ secrets.GITHUB_TOKEN }}
          SONAR_TOKEN: ${{ secrets.SONAR_TOKEN }}
        with:
          projectBaseDir: client/v2/

  test-core:
    runs-on: ubuntu-latest
    steps:
      - uses: actions/checkout@v4
      - uses: actions/setup-go@v5
        with:
          go-version: "1.20"
          check-latest: true
          cache: true
          cache-dependency-path: core/go.sum
      - uses: technote-space/get-diff-action@v6.1.2
        id: git_diff
        with:
          PATTERNS: |
            core/**/*.go
            core/go.mod
            core/go.sum
      - name: tests
        if: env.GIT_DIFF
        run: |
          cd core
          go test -mod=readonly -timeout 30m -coverprofile=coverage.out -covermode=atomic -tags='norace ledger test_ledger_mock' ./...
      - name: sonarcloud
        if: ${{ env.GIT_DIFF && !github.event.pull_request.draft && env.SONAR_TOKEN != null }}
        uses: SonarSource/sonarcloud-github-action@master
        env:
          GITHUB_TOKEN: ${{ secrets.GITHUB_TOKEN }}
          SONAR_TOKEN: ${{ secrets.SONAR_TOKEN }}
        with:
          projectBaseDir: core/
  test-coretesting:
    runs-on: ubuntu-latest
    steps:
      - uses: actions/checkout@v4
      - uses: actions/setup-go@v5
        with:
          go-version: "1.20"
          check-latest: true
          cache: true
          cache-dependency-path: core/testing/go.sum
      - uses: technote-space/get-diff-action@v6.1.2
        id: git_diff
        with:
          PATTERNS: |
            core/testing/**/*.go
            core/testing/go.mod
            core/testing/go.sum
      - name: tests
        if: env.GIT_DIFF
        run: |
          cd core/testing
          go test -mod=readonly -timeout 30m -coverprofile=coverage.out -covermode=atomic -tags='norace ledger test_ledger_mock' ./...

  test-depinject:
    runs-on: ubuntu-latest
    steps:
      - uses: actions/checkout@v4
      - uses: actions/setup-go@v5
        with:
          go-version: "1.20"
          check-latest: true
          cache: true
          cache-dependency-path: depinject/go.sum
      - uses: technote-space/get-diff-action@v6.1.2
        id: git_diff
        with:
          PATTERNS: |
            depinject/**/*.go
            depinject/go.mod
            depinject/go.sum
      - name: tests
        if: env.GIT_DIFF
        run: |
          cd depinject
          go test -mod=readonly -timeout 30m -coverprofile=coverage.out -covermode=atomic -tags='norace ledger test_ledger_mock' ./...
      - name: sonarcloud
        if: ${{ env.GIT_DIFF && !github.event.pull_request.draft && env.SONAR_TOKEN != null }}
        uses: SonarSource/sonarcloud-github-action@master
        env:
          GITHUB_TOKEN: ${{ secrets.GITHUB_TOKEN }}
          SONAR_TOKEN: ${{ secrets.SONAR_TOKEN }}

  test-errors:
    runs-on: ubuntu-latest
    steps:
      - uses: actions/checkout@v4
      - uses: actions/setup-go@v5
        with:
          go-version: "1.20"
          check-latest: true
          cache: true
          cache-dependency-path: errors/go.sum
      - uses: technote-space/get-diff-action@v6.1.2
        id: git_diff
        with:
          PATTERNS: |
            errors/**/*.go
            errors/go.mod
            errors/go.sum
      - name: tests
        if: env.GIT_DIFF
        run: |
          cd errors
          go test -mod=readonly -timeout 30m -coverprofile=coverage.out -covermode=atomic -tags='norace ledger test_ledger_mock' ./...
      - name: sonarcloud
        if: ${{ env.GIT_DIFF && !github.event.pull_request.draft && env.SONAR_TOKEN != null }}
        uses: SonarSource/sonarcloud-github-action@master
        env:
          GITHUB_TOKEN: ${{ secrets.GITHUB_TOKEN }}
          SONAR_TOKEN: ${{ secrets.SONAR_TOKEN }}
        with:
          projectBaseDir: errors/

  test-math:
    runs-on: ubuntu-latest
    steps:
      - uses: actions/checkout@v4
      - uses: actions/setup-go@v5
        with:
          go-version: "1.20"
          check-latest: true
          cache: true
          cache-dependency-path: math/go.sum
      - uses: technote-space/get-diff-action@v6.1.2
        id: git_diff
        with:
          PATTERNS: |
            math/**/*.go
            math/go.mod
            math/go.sum
      - name: tests
        if: env.GIT_DIFF
        run: |
          cd math
          go test -mod=readonly -timeout 30m -coverprofile=coverage.out -covermode=atomic -tags='norace ledger test_ledger_mock' ./...
      - name: sonarcloud
        if: ${{ env.GIT_DIFF && !github.event.pull_request.draft && env.SONAR_TOKEN != null }}
        uses: SonarSource/sonarcloud-github-action@master
        env:
          GITHUB_TOKEN: ${{ secrets.GITHUB_TOKEN }}
          SONAR_TOKEN: ${{ secrets.SONAR_TOKEN }}
        with:
          projectBaseDir: math/

  test-schema:
    runs-on: ubuntu-latest
    steps:
      - uses: actions/checkout@v4
      - uses: actions/setup-go@v5
        with:
          go-version: "1.12"
          cache: true
          cache-dependency-path: schema/go.sum
      - uses: technote-space/get-diff-action@v6.1.2
        id: git_diff
        with:
          PATTERNS: |
            schema/**/*.go
            schema/go.mod
            schema/go.sum
      - name: tests
        if: env.GIT_DIFF
        run: |
          cd schema
          go test -mod=readonly -timeout 30m -coverprofile=coverage.out -covermode=atomic -tags='norace ledger test_ledger_mock' ./...
      - name: sonarcloud
        if: ${{ env.GIT_DIFF && !github.event.pull_request.draft && env.SONAR_TOKEN != null }}
        uses: SonarSource/sonarcloud-github-action@master
        env:
          GITHUB_TOKEN: ${{ secrets.GITHUB_TOKEN }}
          SONAR_TOKEN: ${{ secrets.SONAR_TOKEN }}
        with:
          projectBaseDir: schema/

  test-indexer-postgres:
    runs-on: ubuntu-latest
    steps:
      - uses: actions/checkout@v4
      - uses: actions/setup-go@v5
        with:
          go-version: "1.22"
          cache: true
          cache-dependency-path: indexer/postgres/tests/go.sum
      - uses: technote-space/get-diff-action@v6.1.2
        id: git_diff
        with:
          PATTERNS: |
            indexer/postgres/**/*.go
            indexer/postgres/go.mod
            indexer/postgres/go.sum
            indexer/postgres/tests/go.mod
            indexer/postgres/tests/go.sum
      - name: tests
        if: env.GIT_DIFF
        run: |
          cd indexer/postgres
          go test -mod=readonly -timeout 30m -coverprofile=cov.out -covermode=atomic ./...
          cd tests
          go test -mod=readonly -timeout 30m -coverprofile=cov.out -covermode=atomic -coverpkg=cosmossdk.io/indexer/postgres ./...
          cd ..
          go run github.com/dylandreimerink/gocovmerge/cmd/gocovmerge@latest cov.out tests/cov.out > coverage.out
      - name: sonarcloud
        if: ${{ env.GIT_DIFF && !github.event.pull_request.draft && env.SONAR_TOKEN != null }}
        uses: SonarSource/sonarcloud-github-action@master
        env:
          GITHUB_TOKEN: ${{ secrets.GITHUB_TOKEN }}
          SONAR_TOKEN: ${{ secrets.SONAR_TOKEN }}
        with:
          projectBaseDir: indexer/postgres/

  test-simapp:
    runs-on: ubuntu-latest
    steps:
      - uses: actions/checkout@v4
      - uses: actions/setup-go@v5
        with:
          go-version: "1.22"
          check-latest: true
          cache: true
          cache-dependency-path: simapp/go.sum
      - uses: technote-space/get-diff-action@v6.1.2
        id: git_diff
        with:
          PATTERNS: |
            **/*.go
            simapp/go.mod
            simapp/go.sum
      - name: tests simapp
        if: env.GIT_DIFF
        run: |
          cd simapp
          go test -mod=readonly -timeout 30m -tags='norace ledger test_ledger_mock' ./...
      - name: tests simapp v1
        if: env.GIT_DIFF
        run: |
          cd simapp
          go test -mod=readonly -timeout 30m -tags='app_v1 norace ledger test_ledger_mock' ./...

<<<<<<< HEAD
=======
  test-simapp-v2:
    runs-on: ubuntu-latest
    steps:
      - uses: actions/checkout@v4
      - uses: actions/setup-go@v5
        with:
          go-version: "1.22"
          check-latest: true
          cache: true
          cache-dependency-path: go.sum
      - uses: technote-space/get-diff-action@v6.1.2
        id: git_diff
        with:
          PATTERNS: |
            **/*.go
            go.mod
            go.sum
            **/go.mod
            **/go.sum
      - name: tests simapp
        if: env.GIT_DIFF
        run: |
          cd simapp/v2
          go test -mod=readonly -timeout 30m -tags='norace ledger test_ledger_mock' ./...
      - name: simapp-v2-smoke-test
        if: env.GIT_DIFF
        run: |
          COSMOS_BUILD_OPTIONS=v2 make install
          ./scripts/init-simapp-v2.sh
          simdv2 start &
          SIMD_PID=$!
          cnt=0
          while ! simdv2 query block --type=height 5; do
            cnt=$((cnt + 1))
            if [ $cnt -gt 30 ]; then
              kill -9 "$SIMD_PID"
              exit 1
            fi
            sleep 1
          done
          kill -9 "$SIMD_PID"

>>>>>>> 8b471416
  test-collections:
    runs-on: ubuntu-latest
    steps:
      - uses: actions/checkout@v4
      - uses: actions/setup-go@v5
        with:
          go-version: "1.22"
          check-latest: true
          cache: true
          cache-dependency-path: collections/go.sum
      - uses: technote-space/get-diff-action@v6.1.2
        id: git_diff
        with:
          PATTERNS: |
            collections/**/*.go
            collections/go.mod
            collections/go.sum
      - name: tests
        if: env.GIT_DIFF
        run: |
          cd collections
          go test -mod=readonly -timeout 30m -coverprofile=coverage.out -covermode=atomic -tags='norace ledger test_ledger_mock' ./...
      - name: sonarcloud
        if: ${{ env.GIT_DIFF && !github.event.pull_request.draft && env.SONAR_TOKEN != null }}
        uses: SonarSource/sonarcloud-github-action@master
        env:
          GITHUB_TOKEN: ${{ secrets.GITHUB_TOKEN }}
          SONAR_TOKEN: ${{ secrets.SONAR_TOKEN }}
        with:
          projectBaseDir: collections/

  test-orm:
    runs-on: ubuntu-latest
    steps:
      - uses: actions/checkout@v4
      - uses: actions/setup-go@v5
        with:
          go-version: "1.20"
          check-latest: true
          cache: true
          cache-dependency-path: orm/go.sum
      - uses: technote-space/get-diff-action@v6.1.2
        id: git_diff
        with:
          PATTERNS: |
            orm/**/*.go
            orm/go.mod
            orm/go.sum
      - name: tests
        if: env.GIT_DIFF
        run: |
          cd orm
          go test -mod=readonly -timeout 30m -coverprofile=coverage.out -covermode=atomic -tags='norace ledger test_ledger_mock' ./...
      - name: sonarcloud
        if: ${{ env.GIT_DIFF && !github.event.pull_request.draft && env.SONAR_TOKEN != null }}
        uses: SonarSource/sonarcloud-github-action@master
        env:
          GITHUB_TOKEN: ${{ secrets.GITHUB_TOKEN }}
          SONAR_TOKEN: ${{ secrets.SONAR_TOKEN }}
        with:
          projectBaseDir: orm/

  test-cosmovisor:
    runs-on: ubuntu-latest
    steps:
      - uses: actions/checkout@v4
      - uses: actions/setup-go@v5
        with:
          go-version: "1.22"
          check-latest: true
          cache: true
          cache-dependency-path: tools/cosmovisor/go.sum
      - uses: technote-space/get-diff-action@v6.1.2
        id: git_diff
        with:
          PATTERNS: |
            tools/cosmovisor/**/*.go
            tools/cosmovisor/go.mod
            tools/cosmovisor/go.sum
      - name: tests
        if: env.GIT_DIFF
        run: |
          cd tools/cosmovisor
          go test -mod=readonly -timeout 30m -coverprofile=coverage.out -covermode=atomic -tags='norace ledger test_ledger_mock' ./...
      - name: sonarcloud
        if: ${{ env.GIT_DIFF && !github.event.pull_request.draft && env.SONAR_TOKEN != null }}
        uses: SonarSource/sonarcloud-github-action@master
        env:
          GITHUB_TOKEN: ${{ secrets.GITHUB_TOKEN }}
          SONAR_TOKEN: ${{ secrets.SONAR_TOKEN }}
        with:
          projectBaseDir: tools/cosmovisor/

  test-confix:
    runs-on: ubuntu-latest
    steps:
      - uses: actions/checkout@v4
      - uses: actions/setup-go@v5
        with:
          go-version: "1.22"
          check-latest: true
          cache: true
          cache-dependency-path: tools/confix/go.sum
      - uses: technote-space/get-diff-action@v6.1.2
        id: git_diff
        with:
          PATTERNS: |
            tools/confix/**/*.go
            tools/confix/go.mod
            tools/confix/go.sum
      - name: tests
        if: env.GIT_DIFF
        run: |
          cd tools/confix
          go test -mod=readonly -timeout 30m -coverprofile=coverage.out -covermode=atomic -tags='norace ledger test_ledger_mock' ./...
      - name: sonarcloud
        if: ${{ env.GIT_DIFF && !github.event.pull_request.draft && env.SONAR_TOKEN != null }}
        uses: SonarSource/sonarcloud-github-action@master
        env:
          GITHUB_TOKEN: ${{ secrets.GITHUB_TOKEN }}
          SONAR_TOKEN: ${{ secrets.SONAR_TOKEN }}
        with:
          projectBaseDir: tools/confix/

  test-hubl:
    runs-on: ubuntu-latest
    steps:
      - uses: actions/checkout@v4
      - uses: actions/setup-go@v5
        with:
          go-version: "1.22"
          check-latest: true
          cache: true
          cache-dependency-path: tools/hubl/go.sum
      - uses: technote-space/get-diff-action@v6.1.2
        id: git_diff
        with:
          PATTERNS: |
            tools/hubl/**/*.go
            tools/hubl/go.mod
            tools/hubl/go.sum
      - name: tests
        if: env.GIT_DIFF
        run: |
          cd tools/hubl
          go test -mod=readonly -timeout 30m -coverprofile=coverage.out -covermode=atomic -tags='norace ledger test_ledger_mock' ./...
      - name: sonarcloud
        if: ${{ env.GIT_DIFF && !github.event.pull_request.draft && env.SONAR_TOKEN != null }}
        uses: SonarSource/sonarcloud-github-action@master
        env:
          GITHUB_TOKEN: ${{ secrets.GITHUB_TOKEN }}
          SONAR_TOKEN: ${{ secrets.SONAR_TOKEN }}
        with:
          projectBaseDir: tools/hubl/

  test-store:
    runs-on: ubuntu-latest
    steps:
      - uses: actions/checkout@v4
      - uses: DeterminateSystems/nix-installer-action@main
      - uses: DeterminateSystems/magic-nix-cache-action@main
      - uses: actions/setup-go@v5
        with:
          go-version: "1.20"
          check-latest: true
          cache: true
          cache-dependency-path: store/go.sum
      - uses: technote-space/get-diff-action@v6.1.2
        id: git_diff
        with:
          PATTERNS: |
            store/**/*.go
            store/go.mod
            store/go.sum
      - name: tests
        if: env.GIT_DIFF
        run: |
          cd store
          nix develop .. -c go test -mod=readonly -timeout 30m -coverprofile=coverage.out -covermode=atomic -tags='norace ledger test_ledger_mock rocksdb' ./...
      - name: sonarcloud
        if: ${{ env.GIT_DIFF && !github.event.pull_request.draft && env.SONAR_TOKEN != null }}
        uses: SonarSource/sonarcloud-github-action@master
        env:
          GITHUB_TOKEN: ${{ secrets.GITHUB_TOKEN }}
          SONAR_TOKEN: ${{ secrets.SONAR_TOKEN }}
        with:
          projectBaseDir: store/

  test-store-v2:
    runs-on: ubuntu-latest
    strategy:
      fail-fast: false
    steps:
      - uses: actions/checkout@v4
      - uses: DeterminateSystems/nix-installer-action@main
      - uses: DeterminateSystems/magic-nix-cache-action@main
      - uses: actions/setup-go@v5
        with:
          go-version: "1.22"
          check-latest: true
          cache: true
          cache-dependency-path: store/v2/go.sum
      - uses: technote-space/get-diff-action@v6.1.2
        id: git_diff
        with:
          PATTERNS: |
            store/v2/**/*.go
            store/v2/go.mod
            store/v2/go.sum
      - name: test & coverage report creation
        if: env.GIT_DIFF
        run: |
          cd store/v2
          nix develop .. -c go test -mod=readonly -timeout 30m -coverprofile=coverage.out -covermode=atomic -tags='norace ledger test_ledger_mock rocksdb' ./...
      - name: sonarcloud
        if: ${{ env.GIT_DIFF && !github.event.pull_request.draft && env.SONAR_TOKEN != null }}
        uses: SonarSource/sonarcloud-github-action@master
        env:
          GITHUB_TOKEN: ${{ secrets.GITHUB_TOKEN }}
          SONAR_TOKEN: ${{ secrets.SONAR_TOKEN }}
        with:
          projectBaseDir: store/v2/

  test-log:
    runs-on: ubuntu-latest
    steps:
      - uses: actions/checkout@v4
      - uses: actions/setup-go@v5
        with:
          go-version: "1.20"
          check-latest: true
          cache: true
          cache-dependency-path: log/go.sum
      - uses: technote-space/get-diff-action@v6.1.2
        id: git_diff
        with:
          PATTERNS: |
            log/*.go
            log/go.mod
            log/go.sum
      - name: tests
        if: env.GIT_DIFF
        run: |
          cd log
          go test -mod=readonly -timeout 30m -coverprofile=coverage.out -covermode=atomic -tags='norace ledger test_ledger_mock' ./...
      - name: sonarcloud
        if: ${{ env.GIT_DIFF && !github.event.pull_request.draft && env.SONAR_TOKEN != null }}
        uses: SonarSource/sonarcloud-github-action@master
        env:
          GITHUB_TOKEN: ${{ secrets.GITHUB_TOKEN }}
          SONAR_TOKEN: ${{ secrets.SONAR_TOKEN }}
        with:
          projectBaseDir: log/

  #############################
  ### Cosmos SDK x/{module} ###
  #############################

  # NOTE: The following jobs are used to test the Cosmos SDK Go submodules present under x/{module}.
  # They run when there is a diff in their respective directories.

  test-x-accounts:
    runs-on: ubuntu-latest
    steps:
      - uses: actions/checkout@v4
      - uses: actions/setup-go@v5
        with:
          go-version: "1.22"
          check-latest: true
          cache: true
          cache-dependency-path: x/accounts/go.sum
      - uses: technote-space/get-diff-action@v6.1.2
        id: git_diff
        with:
          PATTERNS: |
            x/accounts/**/*.go
            x/accounts/go.mod
            x/accounts/go.sum
      - name: tests
        if: env.GIT_DIFF
        run: |
          cd x/accounts
          go test -mod=readonly -timeout 30m -coverprofile=coverage.out -covermode=atomic -tags='norace ledger test_ledger_mock' ./...
      - name: sonarcloud
        if: ${{ env.GIT_DIFF && !github.event.pull_request.draft && env.SONAR_TOKEN != null }}
        uses: SonarSource/sonarcloud-github-action@master
        env:
          GITHUB_TOKEN: ${{ secrets.GITHUB_TOKEN }}
          SONAR_TOKEN: ${{ secrets.SONAR_TOKEN }}
        with:
          projectBaseDir: x/accounts/

  test-x-accounts-lockup:
    runs-on: ubuntu-latest
    steps:
      - uses: actions/checkout@v4
      - uses: actions/setup-go@v5
        with:
          go-version: "1.22"
          check-latest: true
          cache: true
          cache-dependency-path: x/accounts/defaults/lockup/go.sum
      - uses: technote-space/get-diff-action@v6.1.2
        id: git_diff
        with:
          PATTERNS: |
            x/accounts/defaults/lockup/**/*.go
            x/accounts/defaults/lockup/go.mod
            x/accounts/defaults/lockup/go.sum
      - name: tests
        if: env.GIT_DIFF
        run: |
          cd x/accounts/defaults/lockup
          go test -mod=readonly -timeout 30m -coverprofile=coverage.out -covermode=atomic -tags='norace ledger test_ledger_mock' ./...

  test-x-accounts-multisig:
    runs-on: ubuntu-latest
    steps:
      - uses: actions/checkout@v4
      - uses: actions/setup-go@v5
        with:
          go-version: "1.22"
          check-latest: true
          cache: true
          cache-dependency-path: x/accounts/multisig/lockup/go.sum
      - uses: technote-space/get-diff-action@v6.1.2
        id: git_diff
        with:
          PATTERNS: |
            x/accounts/defaults/multisig/**/*.go
            x/accounts/defaults/multisig/go.mod
            x/accounts/defaults/multisig/go.sum
      - name: tests
        if: env.GIT_DIFF
        run: |
          cd x/accounts/defaults/multisig
          go test -mod=readonly -timeout 30m -coverprofile=coverage.out -covermode=atomic -tags='norace ledger test_ledger_mock' ./...

  test-x-tx:
    runs-on: ubuntu-latest
    steps:
      - uses: actions/checkout@v4
      - uses: actions/setup-go@v5
        with:
          go-version: "1.22"
          check-latest: true
          cache: true
          cache-dependency-path: x/tx/go.sum
      - uses: technote-space/get-diff-action@v6.1.2
        id: git_diff
        with:
          PATTERNS: |
            x/tx/**/*.go
            x/tx/go.mod
            x/tx/go.sum
      - name: tests
        if: env.GIT_DIFF
        run: |
          cd x/tx
          go test -mod=readonly -timeout 30m -coverprofile=coverage.out -covermode=atomic -tags='norace ledger test_ledger_mock' ./...
      - name: sonarcloud
        if: ${{ env.GIT_DIFF && !github.event.pull_request.draft && env.SONAR_TOKEN != null }}
        uses: SonarSource/sonarcloud-github-action@master
        env:
          GITHUB_TOKEN: ${{ secrets.GITHUB_TOKEN }}
          SONAR_TOKEN: ${{ secrets.SONAR_TOKEN }}
        with:
          projectBaseDir: x/tx/

  test-x-nft:
    runs-on: ubuntu-latest
    steps:
      - uses: actions/checkout@v4
      - uses: actions/setup-go@v5
        with:
          go-version: "1.22"
          check-latest: true
          cache: true
          cache-dependency-path: x/nft/go.sum
      - uses: technote-space/get-diff-action@v6.1.2
        id: git_diff
        with:
          PATTERNS: |
            x/nft/**/*.go
            x/nft/go.mod
            x/nft/go.sum
      - name: tests
        if: env.GIT_DIFF
        run: |
          cd x/nft
          go test -mod=readonly -timeout 30m -coverprofile=coverage.out -covermode=atomic -tags='norace ledger test_ledger_mock' ./...
      - name: sonarcloud
        if: ${{ env.GIT_DIFF && !github.event.pull_request.draft && env.SONAR_TOKEN != null }}
        uses: SonarSource/sonarcloud-github-action@master
        env:
          GITHUB_TOKEN: ${{ secrets.GITHUB_TOKEN }}
          SONAR_TOKEN: ${{ secrets.SONAR_TOKEN }}
        with:
          projectBaseDir: x/nft/

  test-x-circuit:
    runs-on: ubuntu-latest
    steps:
      - uses: actions/checkout@v4
      - uses: actions/setup-go@v5
        with:
          go-version: "1.22"
          check-latest: true
          cache: true
          cache-dependency-path: x/circuit/go.sum
      - uses: technote-space/get-diff-action@v6.1.2
        id: git_diff
        with:
          PATTERNS: |
            x/circuit/**/*.go
            x/circuit/go.mod
            x/circuit/go.sum
      - name: tests
        if: env.GIT_DIFF
        run: |
          cd x/circuit
          go test -mod=readonly -timeout 30m -coverprofile=coverage.out -covermode=atomic -tags='norace ledger test_ledger_mock' ./...
      - name: sonarcloud
        if: ${{ env.GIT_DIFF && !github.event.pull_request.draft && env.SONAR_TOKEN != null }}
        uses: SonarSource/sonarcloud-github-action@master
        env:
          GITHUB_TOKEN: ${{ secrets.GITHUB_TOKEN }}
          SONAR_TOKEN: ${{ secrets.SONAR_TOKEN }}
        with:
          projectBaseDir: x/circuit/

  test-x-distribution:
    runs-on: ubuntu-latest
    steps:
      - uses: actions/checkout@v4
      - uses: actions/setup-go@v5
        with:
          go-version: "1.22"
          check-latest: true
          cache: true
          cache-dependency-path: x/distribution/go.sum
      - uses: technote-space/get-diff-action@v6.1.2
        id: git_diff
        with:
          PATTERNS: |
            x/distribution/**/*.go
            x/distribution/go.mod
            x/distribution/go.sum
      - name: tests
        if: env.GIT_DIFF
        run: |
          cd x/distribution
          go test -mod=readonly -timeout 30m -coverprofile=coverage.out -covermode=atomic -tags='norace ledger test_ledger_mock' ./...
      - name: sonarcloud
        if: ${{ env.GIT_DIFF && !github.event.pull_request.draft && env.SONAR_TOKEN != null }}
        uses: SonarSource/sonarcloud-github-action@master
        env:
          GITHUB_TOKEN: ${{ secrets.GITHUB_TOKEN }}
          SONAR_TOKEN: ${{ secrets.SONAR_TOKEN }}
        with:
          projectBaseDir: x/distribution/

  test-x-protocolpool:
    runs-on: ubuntu-latest
    steps:
      - uses: actions/checkout@v4
      - uses: actions/setup-go@v5
        with:
          go-version: "1.22"
          check-latest: true
          cache: true
          cache-dependency-path: x/protocolpool/go.sum
      - uses: technote-space/get-diff-action@v6.1.2
        id: git_diff
        with:
          PATTERNS: |
            x/protocolpool/**/*.go
            x/protocolpool/go.mod
            x/protocolpool/go.sum
      - name: tests
        if: env.GIT_DIFF
        run: |
          cd x/protocolpool
          go test -mod=readonly -timeout 30m -coverprofile=coverage.out -covermode=atomic -tags='norace ledger test_ledger_mock' ./...
      - name: sonarcloud
        if: ${{ env.GIT_DIFF && !github.event.pull_request.draft && env.SONAR_TOKEN != null }}
        uses: SonarSource/sonarcloud-github-action@master
        env:
          GITHUB_TOKEN: ${{ secrets.GITHUB_TOKEN }}
          SONAR_TOKEN: ${{ secrets.SONAR_TOKEN }}
        with:
          projectBaseDir: x/protocolpool/

  test-x-feegrant:
    runs-on: ubuntu-latest
    steps:
      - uses: actions/checkout@v4
      - uses: actions/setup-go@v5
        with:
          go-version: "1.22"
          check-latest: true
          cache: true
          cache-dependency-path: x/feegrant/go.sum
      - uses: technote-space/get-diff-action@v6.1.2
        id: git_diff
        with:
          PATTERNS: |
            x/feegrant/**/*.go
            x/feegrant/go.mod
            x/feegrant/go.sum
      - name: tests
        if: env.GIT_DIFF
        run: |
          cd x/feegrant
          go test -mod=readonly -timeout 30m -coverprofile=coverage.out -covermode=atomic -tags='norace ledger test_ledger_mock' ./...
      - name: sonarcloud
        if: ${{ env.GIT_DIFF && !github.event.pull_request.draft && env.SONAR_TOKEN != null }}
        uses: SonarSource/sonarcloud-github-action@master
        env:
          GITHUB_TOKEN: ${{ secrets.GITHUB_TOKEN }}
          SONAR_TOKEN: ${{ secrets.SONAR_TOKEN }}
        with:
          projectBaseDir: x/feegrant/

  test-x-evidence:
    runs-on: ubuntu-latest
    steps:
      - uses: actions/checkout@v4
      - uses: actions/setup-go@v5
        with:
          go-version: "1.22"
          check-latest: true
          cache: true
          cache-dependency-path: x/evidence/go.sum
      - uses: technote-space/get-diff-action@v6.1.2
        id: git_diff
        with:
          PATTERNS: |
            x/evidence/**/*.go
            x/evidence/go.mod
            x/evidence/go.sum
      - name: tests
        if: env.GIT_DIFF
        run: |
          cd x/evidence
          go test -mod=readonly -timeout 30m -coverprofile=coverage.out -covermode=atomic -tags='norace ledger test_ledger_mock' ./...
      - name: sonarcloud
        if: ${{ env.GIT_DIFF && !github.event.pull_request.draft && env.SONAR_TOKEN != null }}
        uses: SonarSource/sonarcloud-github-action@master
        env:
          GITHUB_TOKEN: ${{ secrets.GITHUB_TOKEN }}
          SONAR_TOKEN: ${{ secrets.SONAR_TOKEN }}
        with:
          projectBaseDir: x/evidence/
  test-x-params:
    runs-on: ubuntu-latest
    steps:
      - uses: actions/checkout@v4
      - uses: actions/setup-go@v5
        with:
          go-version: "1.22"
          check-latest: true
          cache: true
          cache-dependency-path: x/params/go.sum
      - uses: technote-space/get-diff-action@v6.1.2
        id: git_diff
        with:
          PATTERNS: |
            x/params/**/*.go
            x/params/go.mod
            x/params/go.sum
      - name: tests
        if: env.GIT_DIFF
        run: |
          cd x/params
          go test -mod=readonly -timeout 30m -coverprofile=coverage.out -covermode=atomic -tags='norace ledger test_ledger_mock' ./...
      - name: sonarcloud
        if: ${{ env.GIT_DIFF && !github.event.pull_request.draft && env.SONAR_TOKEN != null }}
        uses: SonarSource/sonarcloud-github-action@master
        env:
          GITHUB_TOKEN: ${{ secrets.GITHUB_TOKEN }}
          SONAR_TOKEN: ${{ secrets.SONAR_TOKEN }}
        with:
          projectBaseDir: x/params/
  test-x-upgrade:
    runs-on: ubuntu-latest
    steps:
      - uses: actions/checkout@v4
      - uses: actions/setup-go@v5
        with:
          go-version: "1.22"
          check-latest: true
          cache: true
          cache-dependency-path: x/upgrade/go.sum
      - uses: technote-space/get-diff-action@v6.1.2
        id: git_diff
        with:
          PATTERNS: |
            x/upgrade/**/*.go
            x/upgrade/go.mod
            x/upgrade/go.sum
      - name: tests
        if: env.GIT_DIFF
        run: |
          cd x/upgrade
          go test -mod=readonly -timeout 30m -coverprofile=coverage.out -covermode=atomic -tags='norace ledger test_ledger_mock' ./...
      - name: sonarcloud
        if: ${{ env.GIT_DIFF && !github.event.pull_request.draft && env.SONAR_TOKEN != null }}
        uses: SonarSource/sonarcloud-github-action@master
        env:
          GITHUB_TOKEN: ${{ secrets.GITHUB_TOKEN }}
          SONAR_TOKEN: ${{ secrets.SONAR_TOKEN }}
        with:
          projectBaseDir: x/upgrade/
  test-x-group:
    runs-on: ubuntu-latest
    steps:
      - uses: actions/checkout@v4
      - uses: actions/setup-go@v5
        with:
          go-version: "1.22"
          check-latest: true
          cache: true
          cache-dependency-path: x/group/go.sum
      - uses: technote-space/get-diff-action@v6.1.2
        id: git_diff
        with:
          PATTERNS: |
            x/group/**/*.go
            x/group/go.mod
            x/group/go.sum
      - name: tests
        if: env.GIT_DIFF
        run: |
          cd x/group
          go test -mod=readonly -timeout 30m -coverprofile=coverage.out -covermode=atomic -tags='norace ledger test_ledger_mock' ./...
      - name: sonarcloud
        if: ${{ env.GIT_DIFF && !github.event.pull_request.draft && env.SONAR_TOKEN != null }}
        uses: SonarSource/sonarcloud-github-action@master
        env:
          GITHUB_TOKEN: ${{ secrets.GITHUB_TOKEN }}
          SONAR_TOKEN: ${{ secrets.SONAR_TOKEN }}
        with:
          projectBaseDir: x/group/
  test-x-gov:
    runs-on: ubuntu-latest
    steps:
      - uses: actions/checkout@v4
      - uses: actions/setup-go@v5
        with:
          go-version: "1.22"
          check-latest: true
          cache: true
          cache-dependency-path: x/gov/go.sum
      - uses: technote-space/get-diff-action@v6.1.2
        id: git_diff
        with:
          PATTERNS: |
            x/gov/**/*.go
            x/gov/go.mod
            x/gov/go.sum
      - name: tests
        if: env.GIT_DIFF
        run: |
          cd x/gov
          go test -mod=readonly -timeout 30m -coverprofile=coverage.out -covermode=atomic -tags='norace ledger test_ledger_mock' ./...
      - name: sonarcloud
        if: ${{ env.GIT_DIFF && !github.event.pull_request.draft && env.SONAR_TOKEN != null }}
        uses: SonarSource/sonarcloud-github-action@master
        env:
          GITHUB_TOKEN: ${{ secrets.GITHUB_TOKEN }}
          SONAR_TOKEN: ${{ secrets.SONAR_TOKEN }}
        with:
          projectBaseDir: x/gov/

  test-x-slashing:
    runs-on: ubuntu-latest
    steps:
      - uses: actions/checkout@v4
      - uses: actions/setup-go@v5
        with:
          go-version: "1.22"
          check-latest: true
          cache: true
          cache-dependency-path: x/slashing/go.sum
      - uses: technote-space/get-diff-action@v6.1.2
        id: git_diff
        with:
          PATTERNS: |
            x/slashing/**/*.go
            x/slashing/go.mod
            x/slashing/go.sum
      - name: tests
        if: env.GIT_DIFF
        run: |
          cd x/slashing
          go test -mod=readonly -timeout 30m -coverprofile=coverage.out -covermode=atomic -tags='norace ledger test_ledger_mock' ./...
      - name: sonarcloud
        if: ${{ env.GIT_DIFF && !github.event.pull_request.draft && env.SONAR_TOKEN != null }}
        uses: SonarSource/sonarcloud-github-action@master
        env:
          GITHUB_TOKEN: ${{ secrets.GITHUB_TOKEN }}
          SONAR_TOKEN: ${{ secrets.SONAR_TOKEN }}
        with:
          projectBaseDir: x/slashing/

  test-x-staking:
    runs-on: ubuntu-latest
    steps:
      - uses: actions/checkout@v4
      - uses: actions/setup-go@v5
        with:
          go-version: "1.22"
          check-latest: true
          cache: true
          cache-dependency-path: x/staking/go.sum
      - uses: technote-space/get-diff-action@v6.1.2
        id: git_diff
        with:
          PATTERNS: |
            x/staking/**/*.go
            x/staking/go.mod
            x/staking/go.sum
      - name: tests
        if: env.GIT_DIFF
        run: |
          cd x/staking
          go test -mod=readonly -timeout 30m -coverprofile=coverage.out -covermode=atomic -tags='norace ledger test_ledger_mock' ./...
      - name: sonarcloud
        if: ${{ env.GIT_DIFF && !github.event.pull_request.draft && env.SONAR_TOKEN != null }}
        uses: SonarSource/sonarcloud-github-action@master
        env:
          GITHUB_TOKEN: ${{ secrets.GITHUB_TOKEN }}
          SONAR_TOKEN: ${{ secrets.SONAR_TOKEN }}
        with:
          projectBaseDir: x/staking/

  test-x-auth:
    runs-on: ubuntu-latest
    steps:
      - uses: actions/checkout@v4
      - uses: actions/setup-go@v5
        with:
          go-version: "1.22"
          check-latest: true
          cache: true
          cache-dependency-path: x/auth/go.sum
      - uses: technote-space/get-diff-action@v6.1.2
        id: git_diff
        with:
          PATTERNS: |
            x/auth/**/*.go
            x/auth/go.mod
            x/auth/go.sum
      - name: tests
        if: env.GIT_DIFF
        run: |
          cd x/auth
          go test -mod=readonly -timeout 30m -coverprofile=coverage.out -covermode=atomic -tags='norace ledger test_ledger_mock' ./...
      - name: sonarcloud
        if: ${{ env.GIT_DIFF && !github.event.pull_request.draft && env.SONAR_TOKEN != null }}
        uses: SonarSource/sonarcloud-github-action@master
        env:
          GITHUB_TOKEN: ${{ secrets.GITHUB_TOKEN }}
          SONAR_TOKEN: ${{ secrets.SONAR_TOKEN }}
        with:
          projectBaseDir: x/auth/

  test-x-authz:
    runs-on: ubuntu-latest
    steps:
      - uses: actions/checkout@v4
      - uses: actions/setup-go@v5
        with:
          go-version: "1.22"
          check-latest: true
          cache: true
          cache-dependency-path: x/authz/go.sum
      - uses: technote-space/get-diff-action@v6.1.2
        id: git_diff
        with:
          PATTERNS: |
            x/authz/**/*.go
            x/authz/go.mod
            x/authz/go.sum
      - name: tests
        if: env.GIT_DIFF
        run: |
          cd x/authz
          go test -mod=readonly -timeout 30m -coverprofile=coverage.out -covermode=atomic -tags='norace ledger test_ledger_mock' ./...
      - name: sonarcloud
        if: ${{ env.GIT_DIFF && !github.event.pull_request.draft && env.SONAR_TOKEN != null }}
        uses: SonarSource/sonarcloud-github-action@master
        env:
          GITHUB_TOKEN: ${{ secrets.GITHUB_TOKEN }}
          SONAR_TOKEN: ${{ secrets.SONAR_TOKEN }}
        with:
          projectBaseDir: x/authz/

  test-x-bank:
    runs-on: ubuntu-latest
    steps:
      - uses: actions/checkout@v4
      - uses: actions/setup-go@v5
        with:
          go-version: "1.22"
          check-latest: true
          cache: true
          cache-dependency-path: x/bank/go.sum
      - uses: technote-space/get-diff-action@v6.1.2
        id: git_diff
        with:
          PATTERNS: |
            x/bank/**/*.go
            x/bank/go.mod
            x/bank/go.sum
      - name: tests
        if: env.GIT_DIFF
        run: |
          cd x/bank
          go test -mod=readonly -timeout 30m -coverprofile=coverage.out -covermode=atomic -tags='norace ledger test_ledger_mock' ./...
      - name: sonarcloud
        if: ${{ env.GIT_DIFF && !github.event.pull_request.draft && env.SONAR_TOKEN != null }}
        uses: SonarSource/sonarcloud-github-action@master
        env:
          GITHUB_TOKEN: ${{ secrets.GITHUB_TOKEN }}
          SONAR_TOKEN: ${{ secrets.SONAR_TOKEN }}
        with:
          projectBaseDir: x/bank/

  test-x-mint:
    runs-on: ubuntu-latest
    steps:
      - uses: actions/checkout@v4
      - uses: actions/setup-go@v5
        with:
          go-version: "1.22"
          check-latest: true
          cache: true
          cache-dependency-path: x/mint/go.sum
      - uses: technote-space/get-diff-action@v6.1.2
        id: git_diff
        with:
          PATTERNS: |
            x/mint/**/*.go
            x/mint/go.mod
            x/mint/go.sum
      - name: tests
        if: env.GIT_DIFF
        run: |
          cd x/mint
          go test -mod=readonly -timeout 30m -coverprofile=coverage.out -covermode=atomic -tags='norace ledger test_ledger_mock' ./...
      - name: sonarcloud
        if: ${{ env.GIT_DIFF && !github.event.pull_request.draft && env.SONAR_TOKEN != null }}
        uses: SonarSource/sonarcloud-github-action@master
        env:
          GITHUB_TOKEN: ${{ secrets.GITHUB_TOKEN }}
          SONAR_TOKEN: ${{ secrets.SONAR_TOKEN }}
        with:
          projectBaseDir: x/mint/

  test-x-epochs:
    runs-on: ubuntu-latest
    steps:
      - uses: actions/checkout@v4
      - uses: actions/setup-go@v5
        with:
          go-version: "1.22"
          check-latest: true
          cache: true
          cache-dependency-path: x/epochs/go.sum
      - uses: technote-space/get-diff-action@v6.1.2
        id: git_diff
        with:
          PATTERNS: |
            x/epochs/**/*.go
            x/epochs/go.mod
            x/epochs/go.sum
      - name: tests
        if: env.GIT_DIFF
        run: |
          cd x/epochs
          go test -mod=readonly -timeout 30m -coverprofile=coverage.out -covermode=atomic -tags='norace ledger test_ledger_mock' ./...
      - name: sonarcloud
        if: ${{ env.GIT_DIFF && !github.event.pull_request.draft && env.SONAR_TOKEN != null }}
        uses: SonarSource/sonarcloud-github-action@master
        env:
          GITHUB_TOKEN: ${{ secrets.GITHUB_TOKEN }}
          SONAR_TOKEN: ${{ secrets.SONAR_TOKEN }}
        with:
          projectBaseDir: x/epochs/

  test-x-consensus:
    runs-on: ubuntu-latest
    steps:
      - uses: actions/checkout@v4
      - uses: actions/setup-go@v5
        with:
          go-version: "1.22"
          check-latest: true
          cache: true
          cache-dependency-path: x/consensus/go.sum
      - uses: technote-space/get-diff-action@v6.1.2
        id: git_diff
        with:
          PATTERNS: |
            x/consensus/**/*.go
            x/consensus/go.mod
            x/consensus/go.sum
      - name: tests
        if: env.GIT_DIFF
        run: |
          cd x/consensus
          go test -mod=readonly -timeout 30m -coverprofile=coverage.out -covermode=atomic -tags='norace ledger test_ledger_mock' ./...
      - name: sonarcloud
        if: ${{ env.GIT_DIFF && !github.event.pull_request.draft && env.SONAR_TOKEN != null }}
        uses: SonarSource/sonarcloud-github-action@master
        env:
          GITHUB_TOKEN: ${{ secrets.GITHUB_TOKEN }}
          SONAR_TOKEN: ${{ secrets.SONAR_TOKEN }}
        with:
          projectBaseDir: x/consensus/<|MERGE_RESOLUTION|>--- conflicted
+++ resolved
@@ -543,8 +543,6 @@
           cd simapp
           go test -mod=readonly -timeout 30m -tags='app_v1 norace ledger test_ledger_mock' ./...
 
-<<<<<<< HEAD
-=======
   test-simapp-v2:
     runs-on: ubuntu-latest
     steps:
@@ -587,7 +585,6 @@
           done
           kill -9 "$SIMD_PID"
 
->>>>>>> 8b471416
   test-collections:
     runs-on: ubuntu-latest
     steps:
