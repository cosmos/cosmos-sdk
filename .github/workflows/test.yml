name: Tests / Code Coverage
#  Tests / Code Coverage workflow runs unit tests and uploads a code coverage report
#  This workflow is run on pushes to master & every Pull Requests where a .go, .mod, .sum have been changed
on:
  pull_request:
  push:
    branches:
      - master
jobs:
  install-tparse:
    runs-on: ubuntu-latest
    steps:
      - uses: actions/setup-go@v2.1.3
        with:
          go-version: 1.16
      - name: Display go version
        run: go version
      - name: install tparse
        run: |
          export GO111MODULE="on" && go get github.com/mfridman/tparse@v0.8.3
      - uses: actions/cache@v2.1.6
        with:
          path: ~/go/bin
          key: ${{ runner.os }}-go-tparse-binary

  build:
    runs-on: ubuntu-latest
    strategy:
      matrix:
        go-arch: ["amd64", "arm", "arm64"]
    steps:
      - uses: actions/checkout@v2
      - uses: actions/setup-go@v2.1.3
        with:
<<<<<<< HEAD
          go-version: 1.15
=======
          go-version: 1.16
>>>>>>> 33dbf6a7
      - uses: technote-space/get-diff-action@v4
        id: git_diff
        with:
          PATTERNS: |
            **/**.go
            go.mod
            go.sum
      - name: Build
        run: GOARCH=${{ matrix.go-arch }} LEDGER_ENABLED=false make build

  test-cosmovisor:
    runs-on: ubuntu-latest
    steps:
      - uses: actions/checkout@v2
      - uses: actions/setup-go@v2.1.3
        with:
          go-version: 1.16
      - name: Display go version
        run: go version
      - uses: technote-space/get-diff-action@v4
        id: git_diff
        with:
          PREFIX_FILTER: |
            cosmovisor
          PATTERNS: |
            **/**.go
            go.mod
            go.sum
      - name: Run cosmovisor tests
        run: cd cosmovisor; make
        if: env.GIT_DIFF

  split-test-files:
    runs-on: ubuntu-latest
    steps:
      - uses: actions/checkout@v2
      - name: Create a file with all the pkgs
        run: go list ./... > pkgs.txt
      - name: Split pkgs into 4 files
        run: split -d -n l/4 pkgs.txt pkgs.txt.part.
      # cache multiple
      - uses: actions/upload-artifact@v2
        with:
          name: "${{ github.sha }}-00"
          path: ./pkgs.txt.part.00
      - uses: actions/upload-artifact@v2
        with:
          name: "${{ github.sha }}-01"
          path: ./pkgs.txt.part.01
      - uses: actions/upload-artifact@v2
        with:
          name: "${{ github.sha }}-02"
          path: ./pkgs.txt.part.02
      - uses: actions/upload-artifact@v2
        with:
          name: "${{ github.sha }}-03"
          path: ./pkgs.txt.part.03

  tests:
    runs-on: ubuntu-latest
    needs: split-test-files
    strategy:
      fail-fast: false
      matrix:
        part: ["00", "01", "02", "03"]
    steps:
      - uses: actions/checkout@v2
      - uses: actions/setup-go@v2.1.3
        with:
          go-version: 1.16
      - uses: technote-space/get-diff-action@v4
        with:
          PATTERNS: |
            **/**.go
            go.mod
            go.sum
      - uses: actions/download-artifact@v2
        with:
          name: "${{ github.sha }}-${{ matrix.part }}"
        if: env.GIT_DIFF
      - name: test & coverage report creation
        run: |
          cat pkgs.txt.part.${{ matrix.part }} | xargs go test -mod=readonly -timeout 30m -coverprofile=${{ matrix.part }}profile.out -covermode=atomic -tags='norace ledger test_ledger_mock'
        if: env.GIT_DIFF
      - uses: actions/upload-artifact@v2
        with:
          name: "${{ github.sha }}-${{ matrix.part }}-coverage"
          path: ./${{ matrix.part }}profile.out

  upload-coverage-report:
    runs-on: ubuntu-latest
    needs: tests
    steps:
      - uses: actions/checkout@v2
      - uses: technote-space/get-diff-action@v4
        with:
          PATTERNS: |
            **/**.go
            go.mod
            go.sum
      - uses: actions/download-artifact@v2
        with:
          name: "${{ github.sha }}-00-coverage"
        if: env.GIT_DIFF
      - uses: actions/download-artifact@v2
        with:
          name: "${{ github.sha }}-01-coverage"
        if: env.GIT_DIFF
      - uses: actions/download-artifact@v2
        with:
          name: "${{ github.sha }}-02-coverage"
        if: env.GIT_DIFF
      - uses: actions/download-artifact@v2
        with:
          name: "${{ github.sha }}-03-coverage"
        if: env.GIT_DIFF
      - run: |
          cat ./*profile.out | grep -v "mode: atomic" >> coverage.txt
        if: env.GIT_DIFF
      - name: filter out DONTCOVER
        run: |
          excludelist="$(find ./ -type f -name '*.go' | xargs grep -l 'DONTCOVER')"
          excludelist+=" $(find ./ -type f -name '*.pb.go')"
          excludelist+=" $(find ./ -type f -name '*.pb.gw.go')"
          excludelist+=" $(find ./ -type f -path './tests/mocks/*.go')"
          for filename in ${excludelist}; do
            filename=$(echo $filename | sed 's/^./github.com\/cosmos\/cosmos-sdk/g')
            echo "Excluding ${filename} from coverage report..."
            sed -i.bak "/$(echo $filename | sed 's/\//\\\//g')/d" coverage.txt
          done
        if: env.GIT_DIFF
      - uses: codecov/codecov-action@v1.5.2
        with:
          file: ./coverage.txt
        if: env.GIT_DIFF

  test-race:
    runs-on: ubuntu-latest
    needs: split-test-files
    strategy:
      fail-fast: false
      matrix:
        part: ["00", "01", "02", "03"]
    steps:
      - uses: actions/checkout@v2
      - uses: actions/setup-go@v2.1.3
        with:
          go-version: 1.16
      - uses: technote-space/get-diff-action@v4
        with:
          PATTERNS: |
            **/**.go
            go.mod
            go.sum
      - uses: actions/download-artifact@v2
        with:
          name: "${{ github.sha }}-${{ matrix.part }}"
        if: env.GIT_DIFF
      - name: test & coverage report creation
        run: |
          xargs --arg-file=pkgs.txt.part.${{ matrix.part }} go test -mod=readonly -timeout 30m -race -tags='cgo ledger test_ledger_mock'
        if: env.GIT_DIFF
      - uses: actions/upload-artifact@v2
        with:
          name: "${{ github.sha }}-${{ matrix.part }}-race-output"
          path: ./${{ matrix.part }}-race-output.txt

<<<<<<< HEAD
=======
  test-rosetta:
    runs-on: ubuntu-latest
    timeout-minutes: 10
    steps:
      - uses: actions/checkout@v2
      - uses: technote-space/get-diff-action@v4
        id: git_diff
        with:
          PATTERNS: |
            **/**.go
            go.mod
            go.sum
      - name: test rosetta
        run: |
          make test-rosetta
        # if: env.GIT_DIFF

>>>>>>> 33dbf6a7
  liveness-test:
    runs-on: ubuntu-latest
    timeout-minutes: 15
    steps:
      - uses: actions/checkout@v2
      - uses: actions/setup-go@v2.1.3
        with:
          go-version: 1.16
      - uses: technote-space/get-diff-action@v4
        id: git_diff
        with:
          PATTERNS: |
            **/**.go
            go.mod
            go.sum
      - name: start localnet
        run: |
          make clean build-simd-linux localnet-start
        if: env.GIT_DIFF
      - name: test liveness
        run: |
          ./contrib/localnet_liveness.sh 100 5 50 localhost
        if: env.GIT_DIFF

  docker-build:
    runs-on: ubuntu-latest
    timeout-minutes: 10
    steps:
      - uses: actions/checkout@v2
      - name: build docker image
        run: |
          docker build --pull --rm -f "Dockerfile" -t simapp:latest "."<|MERGE_RESOLUTION|>--- conflicted
+++ resolved
@@ -32,11 +32,7 @@
       - uses: actions/checkout@v2
       - uses: actions/setup-go@v2.1.3
         with:
-<<<<<<< HEAD
-          go-version: 1.15
-=======
-          go-version: 1.16
->>>>>>> 33dbf6a7
+          go-version: 1.16
       - uses: technote-space/get-diff-action@v4
         id: git_diff
         with:
@@ -204,8 +200,6 @@
           name: "${{ github.sha }}-${{ matrix.part }}-race-output"
           path: ./${{ matrix.part }}-race-output.txt
 
-<<<<<<< HEAD
-=======
   test-rosetta:
     runs-on: ubuntu-latest
     timeout-minutes: 10
@@ -223,7 +217,6 @@
           make test-rosetta
         # if: env.GIT_DIFF
 
->>>>>>> 33dbf6a7
   liveness-test:
     runs-on: ubuntu-latest
     timeout-minutes: 15
