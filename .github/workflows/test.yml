name: Tests / Code Coverage
on:
  pull_request:
  push:
    branches:
      - main

permissions:
  contents: read

concurrency:
  group: ci-${{ github.ref }}-tests
  cancel-in-progress: true

jobs:
  split-test-files:
    runs-on: ubuntu-latest
    steps:
      - uses: actions/checkout@v3
      - uses: actions/setup-go@v3
        with:
          go-version: 1.19.4
      - name: Create a file with all core Cosmos SDK pkgs
        run: go list ./... > pkgs.txt
      - name: Split pkgs into 4 files
        run: split -d -n l/4 pkgs.txt pkgs.txt.part.
      - uses: actions/upload-artifact@v3
        with:
          name: "${{ github.sha }}-00"
          path: ./pkgs.txt.part.00
      - uses: actions/upload-artifact@v3
        with:
          name: "${{ github.sha }}-01"
          path: ./pkgs.txt.part.01
      - uses: actions/upload-artifact@v3
        with:
          name: "${{ github.sha }}-02"
          path: ./pkgs.txt.part.02
      - uses: actions/upload-artifact@v3
        with:
          name: "${{ github.sha }}-03"
          path: ./pkgs.txt.part.03

  tests:
    runs-on: ubuntu-latest
    needs: split-test-files
    strategy:
      fail-fast: false
      matrix:
        part: ["00", "01", "02", "03"]
    steps:
      - uses: actions/checkout@v3
      - uses: actions/setup-go@v3
        with:
          go-version: 1.19.4
          cache: true
          cache-dependency-path: go.sum
      - uses: technote-space/get-diff-action@v6.1.1
        id: git_diff
        with:
          PATTERNS: |
            **/*.go
            go.mod
            go.sum
            **/go.mod
            **/go.sum
      - uses: actions/download-artifact@v3
        with:
          name: "${{ github.sha }}-${{ matrix.part }}"
      - name: test & coverage report creation
        if: env.GIT_DIFF
        run: |
          cat pkgs.txt.part.${{ matrix.part }} | xargs go test -mod=readonly -race -timeout 30m -coverprofile=${{ matrix.part }}profile.out -covermode=atomic -tags='ledger test_ledger_mock'
      - uses: actions/upload-artifact@v3
        if: env.GIT_DIFF
        with:
          name: "${{ github.sha }}-${{ matrix.part }}-coverage"
          path: ./${{ matrix.part }}profile.out

<<<<<<< HEAD
  tests-legacy:
    runs-on: ubuntu-latest
    needs: split-test-files
    strategy:
      fail-fast: false
      matrix:
        part: ["00", "01", "02", "03"]
    steps:
      - uses: actions/checkout@v3
      - uses: actions/setup-go@v3
        with:
          go-version: 1.19.4
          cache: true
          cache-dependency-path: go.sum
      - uses: technote-space/get-diff-action@v6.1.1
        id: git_diff
        with:
          PATTERNS: |
            **/*.go
            go.mod
            go.sum
            **/go.mod
            **/go.sum
      - uses: actions/download-artifact@v3
        with:
          name: "${{ github.sha }}-${{ matrix.part }}"
      - name: test app (v1)
        if: env.GIT_DIFF
        run: |
          cat pkgs.txt.part.${{ matrix.part }} | xargs go test -mod=readonly -timeout 30m -tags='app_v1 norace ledger test_ledger_mock'

=======
>>>>>>> b3ff8388
  test-integration:
    runs-on: ubuntu-latest
    steps:
      - uses: actions/checkout@v3
      - uses: actions/setup-go@v3
        with:
          go-version: 1.19.4
          cache: true
          cache-dependency-path: go.sum
      - uses: technote-space/get-diff-action@v6.1.1
        id: git_diff
        with:
          PATTERNS: |
            **/*.go
            go.mod
            go.sum
            **/go.mod
            **/go.sum
            **/Makefile
            Makefile
      - name: integration tests
        if: env.GIT_DIFF
        run: |
          make test-integration-cov
      - uses: actions/upload-artifact@v3
        if: env.GIT_DIFF
        with:
          name: "${{ github.sha }}-integration-coverage"
          path: ./tests/integration-profile.out

  test-e2e:
    runs-on: ubuntu-latest
    steps:
      - uses: actions/checkout@v3
      - uses: actions/setup-go@v3
        with:
          go-version: 1.19.4
          cache: true
          cache-dependency-path: go.sum
      - uses: technote-space/get-diff-action@v6.1.1
        id: git_diff
        with:
          PATTERNS: |
            **/*.go
            go.mod
            go.sum
            **/go.mod
            **/go.sum
            **/Makefile
            Makefile
      - name: e2e tests
        if: env.GIT_DIFF
        run: |
          make test-e2e-cov
      - uses: actions/upload-artifact@v3
        if: env.GIT_DIFF
        with:
          name: "${{ github.sha }}-e2e-coverage"
          path: ./tests/e2e-profile.out

  repo-analysis:
    runs-on: ubuntu-latest
    needs: [tests, test-integration, test-e2e]
    steps:
      - uses: actions/checkout@v3
      - uses: technote-space/get-diff-action@v6.1.1
        id: git_diff
        with:
          PATTERNS: |
            **/*.go
            go.mod
            go.sum
            **/go.mod
            **/go.sum
      - uses: actions/download-artifact@v3
        if: env.GIT_DIFF
        with:
          name: "${{ github.sha }}-00-coverage"
      - uses: actions/download-artifact@v3
        if: env.GIT_DIFF
        with:
          name: "${{ github.sha }}-01-coverage"
      - uses: actions/download-artifact@v3
        if: env.GIT_DIFF
        with:
          name: "${{ github.sha }}-02-coverage"
      - uses: actions/download-artifact@v3
        if: env.GIT_DIFF
        with:
          name: "${{ github.sha }}-03-coverage"
      - uses: actions/download-artifact@v3
        if: env.GIT_DIFF
        with:
          name: "${{ github.sha }}-integration-coverage"
      - uses: actions/download-artifact@v3
        if: env.GIT_DIFF
        with:
          name: "${{ github.sha }}-e2e-coverage"
        continue-on-error: true
      - name: sonarcloud
        if: env.GIT_DIFF
        uses: SonarSource/sonarcloud-github-action@master
        env:
          GITHUB_TOKEN: ${{ secrets.GITHUB_TOKEN }}
          SONAR_TOKEN: ${{ secrets.SONAR_TOKEN }}

  liveness-test:
    runs-on: ubuntu-latest
    timeout-minutes: 15
    steps:
      - uses: actions/checkout@v3
      - uses: actions/setup-go@v3
        with:
          go-version: 1.19.4
          cache: true
          cache-dependency-path: go.sum
      - uses: technote-space/get-diff-action@v6.1.1
        id: git_diff
        with:
          PATTERNS: |
            **/*.go
            go.mod
            go.sum
            **/go.mod
            **/go.sum
            **/Makefile
            Makefile
      - name: start localnet
        if: env.GIT_DIFF
        run: |
          make clean localnet-start
      - name: test liveness
        if: env.GIT_DIFF
        run: |
          ./contrib/localnet_liveness.sh 100 5 50 localhost

  test-sim-nondeterminism:
    runs-on: ubuntu-latest
    steps:
      - uses: actions/checkout@v3
      - uses: actions/setup-go@v3
        with:
          go-version: 1.19.4
          cache: true
          cache-dependency-path: go.sum
      - uses: technote-space/get-diff-action@v6.1.1
        id: git_diff
        with:
          PATTERNS: |
            **/*.go
            go.mod
            go.sum
            **/go.mod
            **/go.sum
            **/Makefile
            Makefile
      - name: test-sim-nondeterminism
        if: env.GIT_DIFF
        run: |
          make test-sim-nondeterminism

  ##################################
  #### Cosmos SDK Go Submodules ####
  ##################################

  # NOTE: The following jobs are used to test the Cosmos SDK Go submodules.
  # They run when there is a diff in their respective directories.

  test-clientv2:
    runs-on: ubuntu-latest
    steps:
      - uses: actions/checkout@v3
      - uses: actions/setup-go@v3
        with:
          go-version: 1.19.4
          cache: true
          cache-dependency-path: client/v2/go.sum
      - uses: technote-space/get-diff-action@v6.1.1
        id: git_diff
        with:
          PATTERNS: |
            client/v2/**/*.go
            client/v2/go.mod
            client/v2/go.sum
      - name: tests
        if: env.GIT_DIFF
        run: |
          cd client/v2
          go test -mod=readonly -timeout 30m -coverprofile=coverage.out -covermode=atomic -tags='norace ledger test_ledger_mock rocksdb_build' ./...
      - name: sonarcloud
        if: env.GIT_DIFF
        uses: SonarSource/sonarcloud-github-action@master
        env:
          GITHUB_TOKEN: ${{ secrets.GITHUB_TOKEN }}
          SONAR_TOKEN: ${{ secrets.SONAR_TOKEN_CLIENT_V2 }}
        with:
          projectBaseDir: client/v2/

  test-core:
    runs-on: ubuntu-latest
    steps:
      - uses: actions/checkout@v3
      - uses: actions/setup-go@v3
        with:
          go-version: 1.19.4
          cache: true
          cache-dependency-path: core/go.sum
      - uses: technote-space/get-diff-action@v6.1.1
        id: git_diff
        with:
          PATTERNS: |
            core/**/*.go
            core/go.mod
            core/go.sum
      - name: tests
        if: env.GIT_DIFF
        run: |
          cd core
          go test -mod=readonly -timeout 30m -coverprofile=coverage.out -covermode=atomic -tags='norace ledger test_ledger_mock rocksdb_build' ./...
      - name: sonarcloud
        if: env.GIT_DIFF
        uses: SonarSource/sonarcloud-github-action@master
        env:
          GITHUB_TOKEN: ${{ secrets.GITHUB_TOKEN }}
          SONAR_TOKEN: ${{ secrets.SONAR_TOKEN_CORE }}
        with:
          projectBaseDir: core/

  test-depinject:
    runs-on: ubuntu-latest
    steps:
      - uses: actions/checkout@v3
      - uses: actions/setup-go@v3
        with:
          go-version: 1.19.4
          cache: true
          cache-dependency-path: depinject/go.sum
      - uses: technote-space/get-diff-action@v6.1.1
        id: git_diff
        with:
          PATTERNS: |
            depinject/**/*.go
            depinject/go.mod
            depinject/go.sum
      - name: tests
        if: env.GIT_DIFF
        run: |
          cd depinject
          go test -mod=readonly -timeout 30m -coverprofile=coverage.out -covermode=atomic -tags='norace ledger test_ledger_mock rocksdb_build' ./...
      - name: sonarcloud
        if: env.GIT_DIFF
        uses: SonarSource/sonarcloud-github-action@master
        env:
          GITHUB_TOKEN: ${{ secrets.GITHUB_TOKEN }}
          SONAR_TOKEN: ${{ secrets.SONAR_TOKEN_DEPINJECT }}

  test-errors:
    runs-on: ubuntu-latest
    steps:
      - uses: actions/checkout@v3
      - uses: actions/setup-go@v3
        with:
          go-version: 1.19.4
          cache: true
          cache-dependency-path: errors/go.sum
      - uses: technote-space/get-diff-action@v6.1.1
        id: git_diff
        with:
          PATTERNS: |
            errors/**/*.go
            errors/go.mod
            errors/go.sum
      - name: tests
        if: env.GIT_DIFF
        run: |
          cd tests
          go test -mod=readonly -timeout 30m -coverprofile=coverage.out -covermode=atomic -tags='norace ledger test_ledger_mock rocksdb_build' ./...
      - name: sonarcloud
        if: env.GIT_DIFF
        uses: SonarSource/sonarcloud-github-action@master
        env:
          GITHUB_TOKEN: ${{ secrets.GITHUB_TOKEN }}
          SONAR_TOKEN: ${{ secrets.SONAR_TOKEN_ERRORS }}
        with:
          projectBaseDir: errors/

  test-math:
    runs-on: ubuntu-latest
    steps:
      - uses: actions/checkout@v3
      - uses: actions/setup-go@v3
        with:
          go-version: 1.19.4
          cache: true
          cache-dependency-path: math/go.sum
      - uses: technote-space/get-diff-action@v6.1.1
        id: git_diff
        with:
          PATTERNS: |
            math/**/*.go
            math/go.mod
            math/go.sum
      - name: tests
        if: env.GIT_DIFF
        run: |
          cd math
          go test -mod=readonly -timeout 30m -coverprofile=coverage.out -covermode=atomic -tags='norace ledger test_ledger_mock rocksdb_build' ./...
      - name: sonarcloud
        if: env.GIT_DIFF
        uses: SonarSource/sonarcloud-github-action@master
        env:
          GITHUB_TOKEN: ${{ secrets.GITHUB_TOKEN }}
          SONAR_TOKEN: ${{ secrets.SONAR_TOKEN_MATH }}
        with:
          projectBaseDir: math/

  test-simapp:
    runs-on: ubuntu-latest
    steps:
      - uses: actions/checkout@v3
      - uses: actions/setup-go@v3
        with:
          go-version: 1.19.4
          cache: true
          cache-dependency-path: simapp/go.sum
      - uses: technote-space/get-diff-action@v6.1.1
        id: git_diff
        with:
          PATTERNS: |
            simapp/**/*.go
            simapp/go.mod
            simapp/go.sum
      - name: tests simapp
        if: env.GIT_DIFF
        run: |
          cd simapp
          go test -mod=readonly -timeout 30m -coverprofile=coverage.out -covermode=atomic -tags='norace ledger test_ledger_mock rocksdb_build' ./...
      - name: tests simapp v1
        if: env.GIT_DIFF
        run: |
          cd simapp
          go test -mod=readonly -timeout 30m -tags='app_v1 norace ledger test_ledger_mock rocksdb_build' ./...
      - name: sonarcloud
        if: env.GIT_DIFF
        uses: SonarSource/sonarcloud-github-action@master
        env:
          GITHUB_TOKEN: ${{ secrets.GITHUB_TOKEN }}
          SONAR_TOKEN: ${{ secrets.SONAR_TOKEN_SIMAPP }}
        with:
          projectBaseDir: simapp/

  test-tx:
    runs-on: ubuntu-latest
    steps:
      - uses: actions/checkout@v3
      - uses: actions/setup-go@v3
        with:
          go-version: 1.19.4
          cache: true
          cache-dependency-path: tx/go.sum
      - uses: technote-space/get-diff-action@v6.1.1
        id: git_diff
        with:
          PATTERNS: |
            tx/**/*.go
            tx/go.mod
            tx/go.sum
      - name: tests
        if: env.GIT_DIFF
        run: |
          cd tx
          go test -mod=readonly -timeout 30m -coverprofile=coverage.out -covermode=atomic -tags='norace ledger test_ledger_mock rocksdb_build' ./...
      - name: sonarcloud
        if: env.GIT_DIFF
        uses: SonarSource/sonarcloud-github-action@master
        env:
          GITHUB_TOKEN: ${{ secrets.GITHUB_TOKEN }}
          SONAR_TOKEN: ${{ secrets.SONAR_TOKEN_TX }}
        with:
          projectBaseDir: tx/

  test-rosetta:
    runs-on: ubuntu-latest
    timeout-minutes: 30
    steps:
      - uses: actions/checkout@v3
      - uses: actions/setup-go@v3
        with:
          go-version: 1.19.4
          cache: true
          cache-dependency-path: tools/rosetta/go.sum
      - uses: technote-space/get-diff-action@v6.1.1
        id: git_diff
        with:
          PATTERNS: |
            tools/rosetta/**/*.go
            tools/rosetta/go.mod
            tools/rosetta/go.sum
            tools/rosetta/Makefile
            Makefile
      - name: tests
        if: env.GIT_DIFF
        run: |
          make test-rosetta
          cd tools/rosetta
          go test -mod=readonly -timeout 30m -coverprofile=coverage.out -covermode=atomic -tags='norace ledger test_ledger_mock rocksdb_build' ./...
      - name: sonarcloud
        if: env.GIT_DIFF
        uses: SonarSource/sonarcloud-github-action@master
        env:
          GITHUB_TOKEN: ${{ secrets.GITHUB_TOKEN }}
          SONAR_TOKEN: ${{ secrets.SONAR_TOKEN_ROSETTA }}
        with:
          projectBaseDir: tools/rosetta/

  test-cosmovisor:
    runs-on: ubuntu-latest
    steps:
      - uses: actions/checkout@v3
      - uses: actions/setup-go@v3
        with:
          go-version: 1.19.4
          cache: true
          cache-dependency-path: tools/cosmovisor/go.sum
      - uses: technote-space/get-diff-action@v6.1.1
        id: git_diff
        with:
          PATTERNS: |
            tools/cosmovisor/**/*.go
            tools/cosmovisor/go.mod
            tools/cosmovisor/go.sum
      - name: tests
        if: env.GIT_DIFF
        run: |
          cd tools/cosmovisor
          go test -mod=readonly -timeout 30m -coverprofile=coverage.out -covermode=atomic -tags='norace ledger test_ledger_mock rocksdb_build' ./...
      - name: sonarcloud
        if: env.GIT_DIFF
        uses: SonarSource/sonarcloud-github-action@master
        env:
          GITHUB_TOKEN: ${{ secrets.GITHUB_TOKEN }}
          SONAR_TOKEN: ${{ secrets.SONAR_TOKEN_COSMOVISOR }}
        with:
          projectBaseDir: tools/cosmovisor/<|MERGE_RESOLUTION|>--- conflicted
+++ resolved
@@ -77,40 +77,6 @@
           name: "${{ github.sha }}-${{ matrix.part }}-coverage"
           path: ./${{ matrix.part }}profile.out
 
-<<<<<<< HEAD
-  tests-legacy:
-    runs-on: ubuntu-latest
-    needs: split-test-files
-    strategy:
-      fail-fast: false
-      matrix:
-        part: ["00", "01", "02", "03"]
-    steps:
-      - uses: actions/checkout@v3
-      - uses: actions/setup-go@v3
-        with:
-          go-version: 1.19.4
-          cache: true
-          cache-dependency-path: go.sum
-      - uses: technote-space/get-diff-action@v6.1.1
-        id: git_diff
-        with:
-          PATTERNS: |
-            **/*.go
-            go.mod
-            go.sum
-            **/go.mod
-            **/go.sum
-      - uses: actions/download-artifact@v3
-        with:
-          name: "${{ github.sha }}-${{ matrix.part }}"
-      - name: test app (v1)
-        if: env.GIT_DIFF
-        run: |
-          cat pkgs.txt.part.${{ matrix.part }} | xargs go test -mod=readonly -timeout 30m -tags='app_v1 norace ledger test_ledger_mock'
-
-=======
->>>>>>> b3ff8388
   test-integration:
     runs-on: ubuntu-latest
     steps:
