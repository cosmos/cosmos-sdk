--- conflicted
+++ resolved
@@ -10,56 +10,9 @@
 permissions:
   contents: read
 
-<<<<<<< HEAD
-jobs:
-  cleanup-runs:
-    runs-on: ubuntu-latest
-    steps:
-      - uses: rokroskar/workflow-run-cleanup-action@master
-        env:
-          GITHUB_TOKEN: "${{ secrets.GITHUB_TOKEN }}"
-    if: "!startsWith(github.ref, 'refs/tags/') && github.ref != 'refs/heads/main'"
-  build:
-    runs-on: ubuntu-latest
-    strategy:
-      matrix:
-        go-arch: ["amd64", "arm", "arm64"]
-    steps:
-      - uses: actions/checkout@v3
-      - uses: actions/setup-go@v3
-        with:
-          go-version: 1.18
-      - uses: technote-space/get-diff-action@v6.0.1
-        id: git_diff
-        with:
-          PATTERNS: |
-            **/**.go
-            **/go.mod
-            **/go.sum
-      - name: Build
-        run: GOARCH=${{ matrix.go-arch }} LEDGER_ENABLED=false make build
-
-      - name: Build cosmovisor
-        run: GOARCH=${{ matrix.go-arch }} LEDGER_ENABLED=false make cosmovisor
-        
-  sonarcloud:
-    runs-on: ubuntu-latest
-    steps:
-    - uses: actions/checkout@v3
-      with:
-        # Disabling shallow clone is recommended for improving relevancy of reporting
-        fetch-depth: 0
-    - name: SonarCloud Scan
-      uses: sonarsource/sonarcloud-github-action@master
-      env:
-        GITHUB_TOKEN: ${{ secrets.GITHUB_TOKEN }}
-        SONAR_TOKEN: ${{ secrets.SONAR_TOKEN }}
-
-=======
 concurrency:
   group: ci-${{ github.ref }}-tests
   cancel-in-progress: true
->>>>>>> 3c565b1f
 
 jobs:
   test-submodules:
@@ -218,6 +171,19 @@
           file: ./coverage.txt
         if: env.GIT_DIFF
 
+  sonarcloud:
+    name: SonarCloud
+    runs-on: ubuntu-latest
+    steps:
+      - uses: actions/checkout@v3
+        with:
+          fetch-depth: 0
+      - name: SonarCloud Scan
+        uses: SonarSource/sonarcloud-github-action@master
+        env:
+          GITHUB_TOKEN: ${{ secrets.GITHUB_TOKEN }}
+          SONAR_TOKEN: ${{ secrets.SONAR_TOKEN }}
+
   test-rosetta:
     runs-on: ubuntu-latest
     timeout-minutes: 30
