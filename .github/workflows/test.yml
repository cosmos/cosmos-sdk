name: Tests / Code Coverage
on:
  pull_request:
  merge_group:
  push:
    branches:
      - main

permissions:
  contents: read

concurrency:
  group: ci-${{ github.ref }}-tests
  cancel-in-progress: true

jobs:
  split-test-files:
    runs-on: ubuntu-latest
    steps:
      - uses: actions/checkout@v4
      - uses: actions/setup-go@v4
        with:
          go-version: "1.21"
          check-latest: true
      - name: Create a file with all core Cosmos SDK pkgs
        run: go list ./... > pkgs.txt
      - name: Split pkgs into 4 files
        run: split -d -n l/4 pkgs.txt pkgs.txt.part.
      - uses: actions/upload-artifact@v3
        with:
          name: "${{ github.sha }}-00"
          path: ./pkgs.txt.part.00
      - uses: actions/upload-artifact@v3
        with:
          name: "${{ github.sha }}-01"
          path: ./pkgs.txt.part.01
      - uses: actions/upload-artifact@v3
        with:
          name: "${{ github.sha }}-02"
          path: ./pkgs.txt.part.02
      - uses: actions/upload-artifact@v3
        with:
          name: "${{ github.sha }}-03"
          path: ./pkgs.txt.part.03

  tests:
    runs-on: ubuntu-latest
    needs: split-test-files
    strategy:
      fail-fast: false
      matrix:
        part: ["00", "01", "02", "03"]
    steps:
      - uses: actions/checkout@v4
      - uses: actions/setup-go@v4
        with:
          go-version: "1.21"
          check-latest: true
          cache: true
          cache-dependency-path: go.sum
      - uses: technote-space/get-diff-action@v6.1.2
        id: git_diff
        with:
          PATTERNS: |
            **/*.go
            go.mod
            go.sum
            **/go.mod
            **/go.sum
            **/Makefile
            Makefile
      - uses: actions/download-artifact@v3
        with:
          name: "${{ github.sha }}-${{ matrix.part }}"
      - name: test & coverage report creation
        if: env.GIT_DIFF
        run: |
          cat pkgs.txt.part.${{ matrix.part }} | xargs go test -mod=readonly -race -timeout 30m -coverprofile=${{ matrix.part }}profile.out -covermode=atomic -tags='ledger test_ledger_mock'
      - uses: actions/upload-artifact@v3
        if: env.GIT_DIFF
        with:
          name: "${{ github.sha }}-${{ matrix.part }}-coverage"
          path: ./${{ matrix.part }}profile.out

  test-integration:
    runs-on: ubuntu-latest
    steps:
      - uses: actions/checkout@v4
      - uses: actions/setup-go@v4
        with:
          go-version: "1.21"
          check-latest: true
          cache: true
          cache-dependency-path: go.sum
      - uses: technote-space/get-diff-action@v6.1.2
        id: git_diff
        with:
          PATTERNS: |
            **/*.go
            go.mod
            go.sum
            **/go.mod
            **/go.sum
            **/Makefile
            Makefile
      - name: integration tests
        if: env.GIT_DIFF
        run: |
          make test-integration-cov
      - uses: actions/upload-artifact@v3
        if: env.GIT_DIFF
        with:
          name: "${{ github.sha }}-integration-coverage"
          path: ./tests/integration-profile.out

  test-e2e:
    runs-on: ubuntu-latest
    steps:
      - uses: actions/checkout@v4
      - uses: actions/setup-go@v4
        with:
          go-version: "1.21"
          check-latest: true
          cache: true
          cache-dependency-path: go.sum
      - uses: technote-space/get-diff-action@v6.1.2
        id: git_diff
        with:
          PATTERNS: |
            **/*.go
            go.mod
            go.sum
            **/go.mod
            **/go.sum
            **/Makefile
            Makefile
      - name: e2e tests
        if: env.GIT_DIFF
        run: |
          make test-e2e-cov
      - uses: actions/upload-artifact@v3
        if: env.GIT_DIFF
        with:
          name: "${{ github.sha }}-e2e-coverage"
          path: ./tests/e2e-profile.out

  repo-analysis:
    runs-on: ubuntu-latest
    needs: [tests, test-integration, test-e2e]
    steps:
      - uses: actions/checkout@v4
      - uses: technote-space/get-diff-action@v6.1.2
        id: git_diff
        with:
          PATTERNS: |
            **/*.go
            go.mod
            go.sum
            **/go.mod
            **/go.sum
      - uses: actions/download-artifact@v3
        if: env.GIT_DIFF
        with:
          name: "${{ github.sha }}-00-coverage"
      - uses: actions/download-artifact@v3
        if: env.GIT_DIFF
        with:
          name: "${{ github.sha }}-01-coverage"
      - uses: actions/download-artifact@v3
        if: env.GIT_DIFF
        with:
          name: "${{ github.sha }}-02-coverage"
      - uses: actions/download-artifact@v3
        if: env.GIT_DIFF
        with:
          name: "${{ github.sha }}-03-coverage"
      - uses: actions/download-artifact@v3
        if: env.GIT_DIFF
        with:
          name: "${{ github.sha }}-integration-coverage"
      - uses: actions/download-artifact@v3
        if: env.GIT_DIFF
        with:
          name: "${{ github.sha }}-e2e-coverage"
        continue-on-error: true
      - name: sonarcloud
        if: ${{ env.GIT_DIFF && !github.event.pull_request.draft }}
        uses: SonarSource/sonarcloud-github-action@master
        env:
          GITHUB_TOKEN: ${{ secrets.GITHUB_TOKEN }}
          SONAR_TOKEN: ${{ secrets.SONAR_TOKEN }}

  liveness-test:
    runs-on: ubuntu-latest
    timeout-minutes: 15
    steps:
      - uses: actions/checkout@v4
      - uses: actions/setup-go@v4
        with:
          go-version: "1.21"
          check-latest: true
          cache: true
          cache-dependency-path: go.sum
      - uses: technote-space/get-diff-action@v6.1.2
        id: git_diff
        with:
          PATTERNS: |
            **/*.go
            go.mod
            go.sum
            **/go.mod
            **/go.sum
            **/Makefile
            Makefile
      - name: start localnet
        if: env.GIT_DIFF
        run: |
          make clean localnet-start
      - name: test liveness
        if: env.GIT_DIFF
        run: |
          ./contrib/localnet_liveness.sh 100 5 50 localhost

  test-sim-nondeterminism:
    runs-on: ubuntu-latest
    steps:
      - uses: actions/checkout@v4
      - uses: actions/setup-go@v4
        with:
          go-version: "1.21"
          check-latest: true
          cache: true
          cache-dependency-path: go.sum
      - uses: technote-space/get-diff-action@v6.1.2
        id: git_diff
        with:
          PATTERNS: |
            **/*.go
            go.mod
            go.sum
            **/go.mod
            **/go.sum
            **/Makefile
            Makefile
      - name: test-sim-nondeterminism
        if: env.GIT_DIFF
        run: |
          make test-sim-nondeterminism

  ###############################
  #### Cosmos SDK Submodules ####
  ###############################

  # NOTE: The following jobs are used to test the Cosmos SDK Go submodules.
  # They run when there is a diff in their respective directories.

  test-clientv2:
    runs-on: ubuntu-latest
    steps:
      - uses: actions/checkout@v4
      - uses: actions/setup-go@v4
        with:
          go-version: "1.21"
          check-latest: true
          cache: true
          cache-dependency-path: client/v2/go.sum
      - uses: technote-space/get-diff-action@v6.1.2
        id: git_diff
        with:
          PATTERNS: |
            client/v2/**/*.go
            client/v2/go.mod
            client/v2/go.sum
      - name: tests
        if: env.GIT_DIFF
        run: |
          cd client/v2
          go test -mod=readonly -timeout 30m -coverprofile=coverage.out -covermode=atomic -tags='norace ledger test_ledger_mock rocksdb_build' ./...
      - name: sonarcloud
        if: ${{ env.GIT_DIFF && !github.event.pull_request.draft && env.SONAR_TOKEN != null }}
        uses: SonarSource/sonarcloud-github-action@master
        env:
          GITHUB_TOKEN: ${{ secrets.GITHUB_TOKEN }}
          SONAR_TOKEN: ${{ secrets.SONAR_TOKEN }}
        with:
          projectBaseDir: client/v2/

  test-core:
    runs-on: ubuntu-latest
    steps:
      - uses: actions/checkout@v4
      - uses: actions/setup-go@v4
        with:
          go-version: "1.20"
          check-latest: true
          cache: true
          cache-dependency-path: core/go.sum
      - uses: technote-space/get-diff-action@v6.1.2
        id: git_diff
        with:
          PATTERNS: |
            core/**/*.go
            core/go.mod
            core/go.sum
      - name: tests
        if: env.GIT_DIFF
        run: |
          cd core
          go test -mod=readonly -timeout 30m -coverprofile=coverage.out -covermode=atomic -tags='norace ledger test_ledger_mock rocksdb_build' ./...
      - name: sonarcloud
        if: ${{ env.GIT_DIFF && !github.event.pull_request.draft && env.SONAR_TOKEN != null }}
        uses: SonarSource/sonarcloud-github-action@master
        env:
          GITHUB_TOKEN: ${{ secrets.GITHUB_TOKEN }}
          SONAR_TOKEN: ${{ secrets.SONAR_TOKEN }}
        with:
          projectBaseDir: core/

  test-depinject:
    runs-on: ubuntu-latest
    steps:
      - uses: actions/checkout@v4
      - uses: actions/setup-go@v4
        with:
          go-version: "1.20"
          check-latest: true
          cache: true
          cache-dependency-path: depinject/go.sum
      - uses: technote-space/get-diff-action@v6.1.2
        id: git_diff
        with:
          PATTERNS: |
            depinject/**/*.go
            depinject/go.mod
            depinject/go.sum
      - name: tests
        if: env.GIT_DIFF
        run: |
          cd depinject
          go test -mod=readonly -timeout 30m -coverprofile=coverage.out -covermode=atomic -tags='norace ledger test_ledger_mock rocksdb_build' ./...
      - name: sonarcloud
        if: ${{ env.GIT_DIFF && !github.event.pull_request.draft && env.SONAR_TOKEN != null }}
        uses: SonarSource/sonarcloud-github-action@master
        env:
          GITHUB_TOKEN: ${{ secrets.GITHUB_TOKEN }}
          SONAR_TOKEN: ${{ secrets.SONAR_TOKEN }}

  test-errors:
    runs-on: ubuntu-latest
    steps:
      - uses: actions/checkout@v4
      - uses: actions/setup-go@v4
        with:
          go-version: "1.20"
          check-latest: true
          cache: true
          cache-dependency-path: errors/go.sum
      - uses: technote-space/get-diff-action@v6.1.2
        id: git_diff
        with:
          PATTERNS: |
            errors/**/*.go
            errors/go.mod
            errors/go.sum
      - name: tests
        if: env.GIT_DIFF
        run: |
          cd errors
          go test -mod=readonly -timeout 30m -coverprofile=coverage.out -covermode=atomic -tags='norace ledger test_ledger_mock rocksdb_build' ./...
      - name: sonarcloud
        if: ${{ env.GIT_DIFF && !github.event.pull_request.draft && env.SONAR_TOKEN != null }}
        uses: SonarSource/sonarcloud-github-action@master
        env:
          GITHUB_TOKEN: ${{ secrets.GITHUB_TOKEN }}
          SONAR_TOKEN: ${{ secrets.SONAR_TOKEN }}
        with:
          projectBaseDir: errors/

  test-math:
    runs-on: ubuntu-latest
    steps:
      - uses: actions/checkout@v4
      - uses: actions/setup-go@v4
        with:
          go-version: "1.20"
          check-latest: true
          cache: true
          cache-dependency-path: math/go.sum
      - uses: technote-space/get-diff-action@v6.1.2
        id: git_diff
        with:
          PATTERNS: |
            math/**/*.go
            math/go.mod
            math/go.sum
      - name: tests
        if: env.GIT_DIFF
        run: |
          cd math
          go test -mod=readonly -timeout 30m -coverprofile=coverage.out -covermode=atomic -tags='norace ledger test_ledger_mock rocksdb_build' ./...
      - name: sonarcloud
        if: ${{ env.GIT_DIFF && !github.event.pull_request.draft && env.SONAR_TOKEN != null }}
        uses: SonarSource/sonarcloud-github-action@master
        env:
          GITHUB_TOKEN: ${{ secrets.GITHUB_TOKEN }}
          SONAR_TOKEN: ${{ secrets.SONAR_TOKEN }}
        with:
          projectBaseDir: math/

  test-simapp:
    runs-on: ubuntu-latest
    steps:
      - uses: actions/checkout@v4
      - uses: actions/setup-go@v4
        with:
          go-version: "1.21"
          check-latest: true
          cache: true
          cache-dependency-path: simapp/go.sum
      - uses: technote-space/get-diff-action@v6.1.2
        id: git_diff
        with:
          PATTERNS: |
            **/*.go
            simapp/go.mod
            simapp/go.sum
      - name: tests simapp
        if: env.GIT_DIFF
        run: |
          cd simapp
          go test -mod=readonly -timeout 30m -coverprofile=coverage.out -covermode=atomic -tags='norace ledger test_ledger_mock rocksdb_build' ./...
      - name: tests simapp v1
        if: env.GIT_DIFF
        run: |
          cd simapp
          go test -mod=readonly -timeout 30m -tags='app_v1 norace ledger test_ledger_mock rocksdb_build' ./...
      - name: sonarcloud
        if: ${{ env.GIT_DIFF && !github.event.pull_request.draft && env.SONAR_TOKEN != null }}
        uses: SonarSource/sonarcloud-github-action@master
        env:
          GITHUB_TOKEN: ${{ secrets.GITHUB_TOKEN }}
          SONAR_TOKEN: ${{ secrets.SONAR_TOKEN }}
        with:
          projectBaseDir: simapp/

  test-collections:
    runs-on: ubuntu-latest
    steps:
      - uses: actions/checkout@v4
      - uses: actions/setup-go@v4
        with:
          go-version: "1.21"
          check-latest: true
          cache: true
          cache-dependency-path: collections/go.sum
      - uses: technote-space/get-diff-action@v6.1.2
        id: git_diff
        with:
          PATTERNS: |
            collections/**/*.go
            collections/go.mod
            collections/go.sum
      - name: tests
        if: env.GIT_DIFF
        run: |
          cd collections
          go test -mod=readonly -timeout 30m -coverprofile=coverage.out -covermode=atomic -tags='norace ledger test_ledger_mock rocksdb_build' ./...
      - name: sonarcloud
        if: ${{ env.GIT_DIFF && !github.event.pull_request.draft && env.SONAR_TOKEN != null }}
        uses: SonarSource/sonarcloud-github-action@master
        env:
          GITHUB_TOKEN: ${{ secrets.GITHUB_TOKEN }}
          SONAR_TOKEN: ${{ secrets.SONAR_TOKEN }}
        with:
          projectBaseDir: collections/

  test-orm:
    runs-on: ubuntu-latest
    steps:
      - uses: actions/checkout@v4
      - uses: actions/setup-go@v4
        with:
          go-version: "1.20"
          check-latest: true
          cache: true
          cache-dependency-path: orm/go.sum
      - uses: technote-space/get-diff-action@v6.1.2
        id: git_diff
        with:
          PATTERNS: |
            orm/**/*.go
            orm/go.mod
            orm/go.sum
      - name: tests
        if: env.GIT_DIFF
        run: |
          cd orm
          go test -mod=readonly -timeout 30m -coverprofile=coverage.out -covermode=atomic -tags='norace ledger test_ledger_mock rocksdb_build' ./...
      - name: sonarcloud
        if: ${{ env.GIT_DIFF && !github.event.pull_request.draft && env.SONAR_TOKEN != null }}
        uses: SonarSource/sonarcloud-github-action@master
        env:
          GITHUB_TOKEN: ${{ secrets.GITHUB_TOKEN }}
          SONAR_TOKEN: ${{ secrets.SONAR_TOKEN }}
        with:
          projectBaseDir: orm/

  test-cosmovisor:
    runs-on: ubuntu-latest
    steps:
      - uses: actions/checkout@v4
      - uses: actions/setup-go@v4
        with:
          go-version: "1.21"
          check-latest: true
          cache: true
          cache-dependency-path: tools/cosmovisor/go.sum
      - uses: technote-space/get-diff-action@v6.1.2
        id: git_diff
        with:
          PATTERNS: |
            tools/cosmovisor/**/*.go
            tools/cosmovisor/go.mod
            tools/cosmovisor/go.sum
      - name: tests
        if: env.GIT_DIFF
        run: |
          cd tools/cosmovisor
          go test -mod=readonly -timeout 30m -coverprofile=coverage.out -covermode=atomic -tags='norace ledger test_ledger_mock rocksdb_build' ./...
      - name: sonarcloud
        if: ${{ env.GIT_DIFF && !github.event.pull_request.draft && env.SONAR_TOKEN != null }}
        uses: SonarSource/sonarcloud-github-action@master
        env:
          GITHUB_TOKEN: ${{ secrets.GITHUB_TOKEN }}
          SONAR_TOKEN: ${{ secrets.SONAR_TOKEN }}
        with:
          projectBaseDir: tools/cosmovisor/

  test-confix:
    runs-on: ubuntu-latest
    steps:
      - uses: actions/checkout@v4
      - uses: actions/setup-go@v4
        with:
          go-version: "1.21"
          check-latest: true
          cache: true
          cache-dependency-path: tools/confix/go.sum
      - uses: technote-space/get-diff-action@v6.1.2
        id: git_diff
        with:
          PATTERNS: |
            tools/confix/**/*.go
            tools/confix/go.mod
            tools/confix/go.sum
      - name: tests
        if: env.GIT_DIFF
        run: |
          cd tools/confix
          go test -mod=readonly -timeout 30m -coverprofile=coverage.out -covermode=atomic -tags='norace ledger test_ledger_mock rocksdb_build' ./...
      - name: sonarcloud
        if: ${{ env.GIT_DIFF && !github.event.pull_request.draft && env.SONAR_TOKEN != null }}
        uses: SonarSource/sonarcloud-github-action@master
        env:
          GITHUB_TOKEN: ${{ secrets.GITHUB_TOKEN }}
          SONAR_TOKEN: ${{ secrets.SONAR_TOKEN }}
        with:
          projectBaseDir: tools/confix/

  test-hubl:
    runs-on: ubuntu-latest
    steps:
      - uses: actions/checkout@v4
      - uses: actions/setup-go@v4
        with:
          go-version: "1.21"
          check-latest: true
          cache: true
          cache-dependency-path: tools/hubl/go.sum
      - uses: technote-space/get-diff-action@v6.1.2
        id: git_diff
        with:
          PATTERNS: |
            tools/hubl/**/*.go
            tools/hubl/go.mod
            tools/hubl/go.sum
      - name: tests
        if: env.GIT_DIFF
        run: |
          cd tools/hubl
          go test -mod=readonly -timeout 30m -coverprofile=coverage.out -covermode=atomic -tags='norace ledger test_ledger_mock rocksdb_build' ./...
      - name: sonarcloud
        if: ${{ env.GIT_DIFF && !github.event.pull_request.draft && env.SONAR_TOKEN != null }}
        uses: SonarSource/sonarcloud-github-action@master
        env:
          GITHUB_TOKEN: ${{ secrets.GITHUB_TOKEN }}
          SONAR_TOKEN: ${{ secrets.SONAR_TOKEN }}
        with:
          projectBaseDir: tools/hubl/

  # TODO: Ensure we're testing RocksDB SS engine.
  #
  # Ref: https://github.com/cosmos/cosmos-sdk/issues/17341
  test-store:
    runs-on: ubuntu-latest
    steps:
<<<<<<< HEAD
      - uses: actions/checkout@v3
      - uses: DeterminateSystems/nix-installer-action@main
      - uses: DeterminateSystems/magic-nix-cache-action@main
=======
      - uses: actions/checkout@v4
>>>>>>> 1be29b74
      - uses: actions/setup-go@v4
        with:
          go-version: "1.20"
          check-latest: true
          cache: true
          cache-dependency-path: store/go.sum
      - uses: technote-space/get-diff-action@v6.1.2
        id: git_diff
        with:
          PATTERNS: |
            store/**/*.go
            store/go.mod
            store/go.sum
      - name: tests
        if: env.GIT_DIFF
        run: |
          cd store
          nix develop .. -c go test -mod=readonly -timeout 30m -coverprofile=coverage.out -covermode=atomic -tags='norace ledger test_ledger_mock rocksdb' ./...
      - name: sonarcloud
        if: ${{ env.GIT_DIFF && !github.event.pull_request.draft && env.SONAR_TOKEN != null }}
        uses: SonarSource/sonarcloud-github-action@master
        env:
          GITHUB_TOKEN: ${{ secrets.GITHUB_TOKEN }}
          SONAR_TOKEN: ${{ secrets.SONAR_TOKEN }}
        with:
          projectBaseDir: store/

  test-log:
    runs-on: ubuntu-latest
    steps:
      - uses: actions/checkout@v4
      - uses: actions/setup-go@v4
        with:
          go-version: "1.20"
          check-latest: true
          cache: true
          cache-dependency-path: log/go.sum
      - uses: technote-space/get-diff-action@v6.1.2
        id: git_diff
        with:
          PATTERNS: |
            log/*.go
            log/go.mod
            log/go.sum
      - name: tests
        if: env.GIT_DIFF
        run: |
          cd log
          go test -mod=readonly -timeout 30m -coverprofile=coverage.out -covermode=atomic -tags='norace ledger test_ledger_mock rocksdb_build' ./...
      - name: sonarcloud
        if: ${{ env.GIT_DIFF && !github.event.pull_request.draft && env.SONAR_TOKEN != null }}
        uses: SonarSource/sonarcloud-github-action@master
        env:
          GITHUB_TOKEN: ${{ secrets.GITHUB_TOKEN }}
          SONAR_TOKEN: ${{ secrets.SONAR_TOKEN }}
        with:
          projectBaseDir: log/

  #############################
  ### Cosmos SDK x/{module} ###
  #############################

  # NOTE: The following jobs are used to test the Cosmos SDK Go submodules present under x/{module}.
  # They run when there is a diff in their respective directories.

  test-x-accounts:
    runs-on: ubuntu-latest
    steps:
      - uses: actions/checkout@v4
      - uses: actions/setup-go@v4
        with:
          go-version: "1.21"
          check-latest: true
          cache: true
          cache-dependency-path: x/accounts/go.sum
      - uses: technote-space/get-diff-action@v6.1.2
        id: git_diff
        with:
          PATTERNS: |
            x/accounts/**/*.go
            x/accounts/go.mod
            x/accounts/go.sum
      - name: tests
        if: env.GIT_DIFF
        run: |
          cd x/accounts
          go test -mod=readonly -timeout 30m -coverprofile=coverage.out -covermode=atomic -tags='norace ledger test_ledger_mock rocksdb_build' ./...
      - name: sonarcloud
        if: ${{ env.GIT_DIFF && !github.event.pull_request.draft && env.SONAR_TOKEN != null }}
        uses: SonarSource/sonarcloud-github-action@master
        env:
          GITHUB_TOKEN: ${{ secrets.GITHUB_TOKEN }}
          SONAR_TOKEN: ${{ secrets.SONAR_TOKEN }}
        with:
          projectBaseDir: x/accounts/

  test-x-tx:
    runs-on: ubuntu-latest
    steps:
      - uses: actions/checkout@v4
      - uses: actions/setup-go@v4
        with:
          go-version: "1.21"
          check-latest: true
          cache: true
          cache-dependency-path: x/tx/go.sum
      - uses: technote-space/get-diff-action@v6.1.2
        id: git_diff
        with:
          PATTERNS: |
            x/tx/**/*.go
            x/tx/go.mod
            x/tx/go.sum
      - name: tests
        if: env.GIT_DIFF
        run: |
          cd x/tx
          go test -mod=readonly -timeout 30m -coverprofile=coverage.out -covermode=atomic -tags='norace ledger test_ledger_mock rocksdb_build' ./...
      - name: sonarcloud
        if: ${{ env.GIT_DIFF && !github.event.pull_request.draft && env.SONAR_TOKEN != null }}
        uses: SonarSource/sonarcloud-github-action@master
        env:
          GITHUB_TOKEN: ${{ secrets.GITHUB_TOKEN }}
          SONAR_TOKEN: ${{ secrets.SONAR_TOKEN }}
        with:
          projectBaseDir: x/tx/

  test-x-nft:
    runs-on: ubuntu-latest
    steps:
      - uses: actions/checkout@v4
      - uses: actions/setup-go@v4
        with:
          go-version: "1.21"
          check-latest: true
          cache: true
          cache-dependency-path: x/nft/go.sum
      - uses: technote-space/get-diff-action@v6.1.2
        id: git_diff
        with:
          PATTERNS: |
            x/nft/**/*.go
            x/nft/go.mod
            x/nft/go.sum
      - name: tests
        if: env.GIT_DIFF
        run: |
          cd x/nft
          go test -mod=readonly -timeout 30m -coverprofile=coverage.out -covermode=atomic -tags='norace ledger test_ledger_mock rocksdb_build' ./...
      - name: sonarcloud
        if: ${{ env.GIT_DIFF && !github.event.pull_request.draft && env.SONAR_TOKEN != null }}
        uses: SonarSource/sonarcloud-github-action@master
        env:
          GITHUB_TOKEN: ${{ secrets.GITHUB_TOKEN }}
          SONAR_TOKEN: ${{ secrets.SONAR_TOKEN }}
        with:
          projectBaseDir: x/nft/

  test-x-circuit:
    runs-on: ubuntu-latest
    steps:
      - uses: actions/checkout@v4
      - uses: actions/setup-go@v4
        with:
          go-version: "1.21"
          check-latest: true
          cache: true
          cache-dependency-path: x/circuit/go.sum
      - uses: technote-space/get-diff-action@v6.1.2
        id: git_diff
        with:
          PATTERNS: |
            x/circuit/**/*.go
            x/circuit/go.mod
            x/circuit/go.sum
      - name: tests
        if: env.GIT_DIFF
        run: |
          cd x/circuit
          go test -mod=readonly -timeout 30m -coverprofile=coverage.out -covermode=atomic -tags='norace ledger test_ledger_mock rocksdb_build' ./...
      - name: sonarcloud
        if: ${{ env.GIT_DIFF && !github.event.pull_request.draft && env.SONAR_TOKEN != null }}
        uses: SonarSource/sonarcloud-github-action@master
        env:
          GITHUB_TOKEN: ${{ secrets.GITHUB_TOKEN }}
          SONAR_TOKEN: ${{ secrets.SONAR_TOKEN }}
        with:
          projectBaseDir: x/circuit/
          
  test-x-protocolpool:
    runs-on: ubuntu-latest    
    steps:
      - uses: actions/checkout@v4
      - uses: actions/setup-go@v4
        with:
          go-version: "1.21"
          check-latest: true
          cache: true
          cache-dependency-path: x/protocolpool/go.sum
      - uses: technote-space/get-diff-action@v6.1.2
        id: git_diff
        with:
          PATTERNS: |
            x/protocolpool/**/*.go
            x/protocolpool/go.mod
            x/protocolpool/go.sum
      - name: tests
        if: env.GIT_DIFF
        run: |
          cd x/protocolpool
          go test -mod=readonly -timeout 30m -coverprofile=coverage.out -covermode=atomic -tags='norace ledger test_ledger_mock rocksdb_build' ./...
      - name: sonarcloud
        if: ${{ env.GIT_DIFF && !github.event.pull_request.draft && env.SONAR_TOKEN != null }}
        uses: SonarSource/sonarcloud-github-action@master
        env:
          GITHUB_TOKEN: ${{ secrets.GITHUB_TOKEN }}
          SONAR_TOKEN: ${{ secrets.SONAR_TOKEN }}
        with:
          projectBaseDir: x/protocolpool/   

  test-x-feegrant:
    runs-on: ubuntu-latest
    steps:
      - uses: actions/checkout@v4
      - uses: actions/setup-go@v4
        with:
          go-version: "1.21"
          check-latest: true
          cache: true
          cache-dependency-path: x/feegrant/go.sum
      - uses: technote-space/get-diff-action@v6.1.2
        id: git_diff
        with:
          PATTERNS: |
            x/feegrant/**/*.go
            x/feegrant/go.mod
            x/feegrant/go.sum
      - name: tests
        if: env.GIT_DIFF
        run: |
          cd x/feegrant
          go test -mod=readonly -timeout 30m -coverprofile=coverage.out -covermode=atomic -tags='norace ledger test_ledger_mock rocksdb_build' ./...
      - name: sonarcloud
        if: ${{ env.GIT_DIFF && !github.event.pull_request.draft && env.SONAR_TOKEN != null }}
        uses: SonarSource/sonarcloud-github-action@master
        env:
          GITHUB_TOKEN: ${{ secrets.GITHUB_TOKEN }}
          SONAR_TOKEN: ${{ secrets.SONAR_TOKEN }}
        with:
          projectBaseDir: x/feegrant/

  test-x-evidence:
    runs-on: ubuntu-latest
    steps:
      - uses: actions/checkout@v4
      - uses: actions/setup-go@v4
        with:
          go-version: "1.21"
          check-latest: true
          cache: true
          cache-dependency-path: x/evidence/go.sum
      - uses: technote-space/get-diff-action@v6.1.2
        id: git_diff
        with:
          PATTERNS: |
            x/evidence/**/*.go
            x/evidence/go.mod
            x/evidence/go.sum
      - name: tests
        if: env.GIT_DIFF
        run: |
          cd x/evidence
          go test -mod=readonly -timeout 30m -coverprofile=coverage.out -covermode=atomic -tags='norace ledger test_ledger_mock rocksdb_build' ./...
      - name: sonarcloud
        if: ${{ env.GIT_DIFF && !github.event.pull_request.draft && env.SONAR_TOKEN != null }}
        uses: SonarSource/sonarcloud-github-action@master
        env:
          GITHUB_TOKEN: ${{ secrets.GITHUB_TOKEN }}
          SONAR_TOKEN: ${{ secrets.SONAR_TOKEN }}
        with:
          projectBaseDir: x/evidence/
  test-x-upgrade:
    runs-on: ubuntu-latest
    steps:
      - uses: actions/checkout@v4
      - uses: actions/setup-go@v4
        with:
          go-version: "1.21"
          check-latest: true
          cache: true
          cache-dependency-path: x/upgrade/go.sum
      - uses: technote-space/get-diff-action@v6.1.2
        id: git_diff
        with:
          PATTERNS: |
            x/upgrade/**/*.go
            x/upgrade/go.mod
            x/upgrade/go.sum
      - name: tests
        if: env.GIT_DIFF
        run: |
          cd x/upgrade
          go test -mod=readonly -timeout 30m -coverprofile=coverage.out -covermode=atomic -tags='norace ledger test_ledger_mock rocksdb_build' ./...
      - name: sonarcloud
        if: ${{ env.GIT_DIFF && !github.event.pull_request.draft && env.SONAR_TOKEN != null }}
        uses: SonarSource/sonarcloud-github-action@master
        env:
          GITHUB_TOKEN: ${{ secrets.GITHUB_TOKEN }}
          SONAR_TOKEN: ${{ secrets.SONAR_TOKEN }}
        with:
          projectBaseDir: x/upgrade/<|MERGE_RESOLUTION|>--- conflicted
+++ resolved
@@ -598,19 +598,12 @@
         with:
           projectBaseDir: tools/hubl/
 
-  # TODO: Ensure we're testing RocksDB SS engine.
-  #
-  # Ref: https://github.com/cosmos/cosmos-sdk/issues/17341
   test-store:
     runs-on: ubuntu-latest
     steps:
-<<<<<<< HEAD
-      - uses: actions/checkout@v3
+      - uses: actions/checkout@v4
       - uses: DeterminateSystems/nix-installer-action@main
       - uses: DeterminateSystems/magic-nix-cache-action@main
-=======
-      - uses: actions/checkout@v4
->>>>>>> 1be29b74
       - uses: actions/setup-go@v4
         with:
           go-version: "1.20"
@@ -799,9 +792,9 @@
           SONAR_TOKEN: ${{ secrets.SONAR_TOKEN }}
         with:
           projectBaseDir: x/circuit/
-          
+
   test-x-protocolpool:
-    runs-on: ubuntu-latest    
+    runs-on: ubuntu-latest
     steps:
       - uses: actions/checkout@v4
       - uses: actions/setup-go@v4
@@ -829,7 +822,7 @@
           GITHUB_TOKEN: ${{ secrets.GITHUB_TOKEN }}
           SONAR_TOKEN: ${{ secrets.SONAR_TOKEN }}
         with:
-          projectBaseDir: x/protocolpool/   
+          projectBaseDir: x/protocolpool/
 
   test-x-feegrant:
     runs-on: ubuntu-latest
