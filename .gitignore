# OS
.DS_Store
*.swp
*.swo
.vscode

# Build
vendor
build
tools/bin/*
examples/build/*
docs/_build

# Data - ideally these don't exist
examples/basecoin/app/data
baseapp/data/*

# Testing
coverage.txt
profile.out

# Vagrant
.vagrant/
*.box
*.log
vagrant

<<<<<<< HEAD
### IDE ###
.idea/
*.iml
=======
# Graphviz
dependency-graph.png
>>>>>>> cf0ae3e9
<|MERGE_RESOLUTION|>--- conflicted
+++ resolved
@@ -25,11 +25,6 @@
 *.log
 vagrant
 
-<<<<<<< HEAD
 ### IDE ###
 .idea/
-*.iml
-=======
-# Graphviz
-dependency-graph.png
->>>>>>> cf0ae3e9
+*.iml