--- conflicted
+++ resolved
@@ -16,11 +16,6 @@
     - errcheck
     - scopelint
     - varcheck
-<<<<<<< HEAD
-=======
-    - godox
-    - funlen
->>>>>>> cf06d3d7
     - whitespace
 
 issues:
