--- conflicted
+++ resolved
@@ -47,11 +47,8 @@
     - text: "ST1003:"
       linters:
         - stylecheck
-<<<<<<< HEAD
-=======
-    # FIXME disabled until golangci-lint updates stylecheck with this fix:
+    # FIXME: Disabled until golangci-lint updates stylecheck with this fix:
     # https://github.com/dominikh/go-tools/issues/389
->>>>>>> a7f25ade
     - text: "ST1016:"
       linters:
         - stylecheck
