run:
  tests: true
  timeout: 10m
  sort-results: true
  allow-parallel-runners: true
  exclude-dir: testutil/testdata

linters:
  disable-all: true
  enable:
    - depguard
    - dogsled
    - exportloopref
    - goconst
    - gocritic
    - gofumpt
    - gosec
    - gosimple
    - govet
    - ineffassign
    - misspell
    - nakedret
    - nolintlint
    - staticcheck
    - revive
    - stylecheck
    - typecheck
    - unconvert
    - unused

issues:
  exclude-rules:
    - text: "Use of weak random number generator"
      linters:
        - gosec
    - text: "ST1003:"
      linters:
        - stylecheck
    # FIXME: Disabled until golangci-lint updates stylecheck with this fix:
    # https://github.com/dominikh/go-tools/issues/389
    - text: "ST1016:"
      linters:
        - stylecheck
    - path: "migrations"
      text: "SA1019:"
      linters:
        - staticcheck
    - text: "leading space"
      linters:
        - nolintlint

  max-issues-per-linter: 10000
  max-same-issues: 10000

linters-settings:
  gosec:
    # To select a subset of rules to run.
    # Available rules: https://github.com/securego/gosec#available-rules
    # Default: [] - means include all rules
    includes:
      #  - G101 # Look for hard coded credentials
      - G102 # Bind to all interfaces
      - G103 # Audit the use of unsafe block
      - G104 # Audit errors not checked
      - G106 # Audit the use of ssh.InsecureIgnoreHostKey
      - G107 # Url provided to HTTP request as taint input
      - G108 # Profiling endpoint automatically exposed on /debug/pprof
      - G109 # Potential Integer overflow made by strconv.Atoi result conversion to int16/32
      - G110 # Potential DoS vulnerability via decompression bomb
      - G111 # Potential directory traversal
      - G112 # Potential slowloris attack
      - G113 # Usage of Rat.SetString in math/big with an overflow (CVE-2022-23772)
      - G114 # Use of net/http serve function that has no support for setting timeouts
      - G201 # SQL query construction using format string
      - G202 # SQL query construction using string concatenation
      - G203 # Use of unescaped data in HTML templates
      - G204 # Audit use of command execution
      - G301 # Poor file permissions used when creating a directory
      - G302 # Poor file permissions used with chmod
      - G303 # Creating tempfile using a predictable path
      - G304 # File path provided as taint input
      - G305 # File traversal when extracting zip/tar archive
      - G306 # Poor file permissions used when writing to a new file
      - G307 # Deferring a method which returns an error
      - G401 # Detect the usage of DES, RC4, MD5 or SHA1
      - G402 # Look for bad TLS connection settings
      - G403 # Ensure minimum RSA key length of 2048 bits
      - G404 # Insecure random number source (rand)
      - G501 # Import blocklist: crypto/md5
      - G502 # Import blocklist: crypto/des
      - G503 # Import blocklist: crypto/rc4
      - G504 # Import blocklist: net/http/cgi
      - G505 # Import blocklist: crypto/sha1
      - G601 # Implicit memory aliasing of items from a range statement
  misspell:
    locale: US
  gofumpt:
    extra-rules: true
  dogsled:
    max-blank-identifiers: 5
  maligned:
    suggest-new: true
  nolintlint:
    allow-unused: false
    allow-leading-space: true
    require-explanation: true
    require-specific: false
  gosimple:
<<<<<<< HEAD
    # Sxxxx checks in https://staticcheck.io/docs/configuration/options/#checks
    # Default: ["*"]
    checks: ["all,-S1034"]

  gocritic:
    # Which checks should be enabled; can't be combined with 'disabled-checks'.
    # See https://go-critic.github.io/overview#checks-overview.
    # To check which checks are enabled run `GL_DEBUG=gocritic golangci-lint run`.
    # By default, list of stable checks is used.
    #    enabled-checks:
    #      - nestingReduce
    #      - unnamedResult
    #      - ruleguard
    #      - truncateCmp
    # Which checks should be disabled; can't be combined with 'enabled-checks'.
    # Default: []
    disabled-checks:
      - regexpMust
      - ifElseChain
      - singleCaseSwitch
      - appendAssign
      - typeSwitchVar
    # Enable multiple checks by tags, run `GL_DEBUG=gocritic golangci-lint run` to see all tags and checks.
    # See https://github.com/go-critic/go-critic#usage -> section "Tags".
    # Default: []
#    enabled-tags:
#      - diagnostic
#      - style
#      - performance
#      - experimental
#      - opinionated
#    disabled-tags:
#      - diagnostic
#      - style
#      - performance
#      - experimental
#      - opinionated
#    # Settings passed to gocritic.
#    # The settings key is the name of a supported gocritic checker.
#    # The list of supported checkers can be find in https://go-critic.github.io/overview.
#    settings:
#      # Must be valid enabled check name.
#      captLocal:
#        # Whether to restrict checker to params only.
#        # Default: true
#        paramsOnly: false
#      elseif:
#        # Whether to skip balanced if-else pairs.
#        # Default: true
#        skipBalanced: false
#      hugeParam:
#        # Size in bytes that makes the warning trigger.
#        # Default: 80
#        sizeThreshold: 70
#      nestingReduce:
#        # Min number of statements inside a branch to trigger a warning.
#        # Default: 5
#        bodyWidth: 4
#      rangeExprCopy:
#        # Size in bytes that makes the warning trigger.
#        # Default: 512
#        sizeThreshold: 516
#        # Whether to check test functions
#        # Default: true
#        skipTestFuncs: false
#      rangeValCopy:
#        # Size in bytes that makes the warning trigger.
#        # Default: 128
#        sizeThreshold: 32
#        # Whether to check test functions.
#        # Default: true
#        skipTestFuncs: false
#      ruleguard:
#        # Enable debug to identify which 'Where' condition was rejected.
#        # The value of the parameter is the name of a function in a ruleguard file.
#        #
#        # When a rule is evaluated:
#        # If:
#        #   The Match() clause is accepted; and
#        #   One of the conditions in the Where() clause is rejected,
#        # Then:
#        #   ruleguard prints the specific Where() condition that was rejected.
#        #
#        # The flag is passed to the ruleguard 'debug-group' argument.
#        # Default: ""
#        debug: "emptyDecl"
#        # Deprecated, use 'failOn' param.
#        # If set to true, identical to failOn='all', otherwise failOn=''
#        failOnError: false
#        # Determines the behavior when an error occurs while parsing ruleguard files.
#        # If flag is not set, log error and skip rule files that contain an error.
#        # If flag is set, the value must be a comma-separated list of error conditions.
#        # - 'all':    fail on all errors.
#        # - 'import': ruleguard rule imports a package that cannot be found.
#        # - 'dsl':    gorule file does not comply with the ruleguard DSL.
#        # Default: ""
#        failOn: dsl
#        # Comma-separated list of file paths containing ruleguard rules.
#        # If a path is relative, it is relative to the directory where the golangci-lint command is executed.
#        # The special '${configDir}' variable is substituted with the absolute directory containing the golangci config file.
#        # Glob patterns such as 'rules-*.go' may be specified.
#        # Default: ""
#        rules: "${configDir}/ruleguard/rules-*.go,${configDir}/myrule1.go"
#        # Comma-separated list of enabled groups or skip empty to enable everything.
#        # Tags can be defined with # character prefix.
#        # Default: "<all>"
#        enable: "myGroupName,#myTagName"
#        # Comma-separated list of disabled groups or skip empty to enable everything.
#        # Tags can be defined with # character prefix.
#        # Default: ""
#        disable: "myGroupName,#myTagName"
#      tooManyResultsChecker:
#        # Maximum number of results.
#        # Default: 5
#        maxResults: 10
#      truncateCmp:
#        # Whether to skip int/uint/uintptr types.
#        # Default: true
#        skipArchDependent: false
#      underef:
#        # Whether to skip (*x).method() calls where x is a pointer receiver.
#        # Default: true
#        skipRecvDeref: false
#      unnamedResult:
#        # Whether to check exported functions.
#        # Default: false
#        checkExported: true
=======
    checks: ["all"]

  gocritic:
    disabled-checks:
      - regexpMust
      - appendAssign
>>>>>>> b009a75e
<|MERGE_RESOLUTION|>--- conflicted
+++ resolved
@@ -106,139 +106,9 @@
     require-explanation: true
     require-specific: false
   gosimple:
-<<<<<<< HEAD
-    # Sxxxx checks in https://staticcheck.io/docs/configuration/options/#checks
-    # Default: ["*"]
-    checks: ["all,-S1034"]
-
-  gocritic:
-    # Which checks should be enabled; can't be combined with 'disabled-checks'.
-    # See https://go-critic.github.io/overview#checks-overview.
-    # To check which checks are enabled run `GL_DEBUG=gocritic golangci-lint run`.
-    # By default, list of stable checks is used.
-    #    enabled-checks:
-    #      - nestingReduce
-    #      - unnamedResult
-    #      - ruleguard
-    #      - truncateCmp
-    # Which checks should be disabled; can't be combined with 'enabled-checks'.
-    # Default: []
-    disabled-checks:
-      - regexpMust
-      - ifElseChain
-      - singleCaseSwitch
-      - appendAssign
-      - typeSwitchVar
-    # Enable multiple checks by tags, run `GL_DEBUG=gocritic golangci-lint run` to see all tags and checks.
-    # See https://github.com/go-critic/go-critic#usage -> section "Tags".
-    # Default: []
-#    enabled-tags:
-#      - diagnostic
-#      - style
-#      - performance
-#      - experimental
-#      - opinionated
-#    disabled-tags:
-#      - diagnostic
-#      - style
-#      - performance
-#      - experimental
-#      - opinionated
-#    # Settings passed to gocritic.
-#    # The settings key is the name of a supported gocritic checker.
-#    # The list of supported checkers can be find in https://go-critic.github.io/overview.
-#    settings:
-#      # Must be valid enabled check name.
-#      captLocal:
-#        # Whether to restrict checker to params only.
-#        # Default: true
-#        paramsOnly: false
-#      elseif:
-#        # Whether to skip balanced if-else pairs.
-#        # Default: true
-#        skipBalanced: false
-#      hugeParam:
-#        # Size in bytes that makes the warning trigger.
-#        # Default: 80
-#        sizeThreshold: 70
-#      nestingReduce:
-#        # Min number of statements inside a branch to trigger a warning.
-#        # Default: 5
-#        bodyWidth: 4
-#      rangeExprCopy:
-#        # Size in bytes that makes the warning trigger.
-#        # Default: 512
-#        sizeThreshold: 516
-#        # Whether to check test functions
-#        # Default: true
-#        skipTestFuncs: false
-#      rangeValCopy:
-#        # Size in bytes that makes the warning trigger.
-#        # Default: 128
-#        sizeThreshold: 32
-#        # Whether to check test functions.
-#        # Default: true
-#        skipTestFuncs: false
-#      ruleguard:
-#        # Enable debug to identify which 'Where' condition was rejected.
-#        # The value of the parameter is the name of a function in a ruleguard file.
-#        #
-#        # When a rule is evaluated:
-#        # If:
-#        #   The Match() clause is accepted; and
-#        #   One of the conditions in the Where() clause is rejected,
-#        # Then:
-#        #   ruleguard prints the specific Where() condition that was rejected.
-#        #
-#        # The flag is passed to the ruleguard 'debug-group' argument.
-#        # Default: ""
-#        debug: "emptyDecl"
-#        # Deprecated, use 'failOn' param.
-#        # If set to true, identical to failOn='all', otherwise failOn=''
-#        failOnError: false
-#        # Determines the behavior when an error occurs while parsing ruleguard files.
-#        # If flag is not set, log error and skip rule files that contain an error.
-#        # If flag is set, the value must be a comma-separated list of error conditions.
-#        # - 'all':    fail on all errors.
-#        # - 'import': ruleguard rule imports a package that cannot be found.
-#        # - 'dsl':    gorule file does not comply with the ruleguard DSL.
-#        # Default: ""
-#        failOn: dsl
-#        # Comma-separated list of file paths containing ruleguard rules.
-#        # If a path is relative, it is relative to the directory where the golangci-lint command is executed.
-#        # The special '${configDir}' variable is substituted with the absolute directory containing the golangci config file.
-#        # Glob patterns such as 'rules-*.go' may be specified.
-#        # Default: ""
-#        rules: "${configDir}/ruleguard/rules-*.go,${configDir}/myrule1.go"
-#        # Comma-separated list of enabled groups or skip empty to enable everything.
-#        # Tags can be defined with # character prefix.
-#        # Default: "<all>"
-#        enable: "myGroupName,#myTagName"
-#        # Comma-separated list of disabled groups or skip empty to enable everything.
-#        # Tags can be defined with # character prefix.
-#        # Default: ""
-#        disable: "myGroupName,#myTagName"
-#      tooManyResultsChecker:
-#        # Maximum number of results.
-#        # Default: 5
-#        maxResults: 10
-#      truncateCmp:
-#        # Whether to skip int/uint/uintptr types.
-#        # Default: true
-#        skipArchDependent: false
-#      underef:
-#        # Whether to skip (*x).method() calls where x is a pointer receiver.
-#        # Default: true
-#        skipRecvDeref: false
-#      unnamedResult:
-#        # Whether to check exported functions.
-#        # Default: false
-#        checkExported: true
-=======
     checks: ["all"]
 
   gocritic:
     disabled-checks:
       - regexpMust
-      - appendAssign
->>>>>>> b009a75e
+      - appendAssign