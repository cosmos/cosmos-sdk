--- conflicted
+++ resolved
@@ -16,12 +16,8 @@
     - errcheck
     - scopelint
     - varcheck
-<<<<<<< HEAD
-    - funlen
     - whitespace
-=======
     - godox
->>>>>>> 5a94f34d
 
 issues:
   exclude-rules:
