queue_rules:
<<<<<<< HEAD
  - name: main
    conditions:
      - base~=^Agoric


pull_request_rules:
  - name: automerge to Agoric* with label automerge and branch protection passing
    conditions:
      - "#approved-reviews-by>0"
      - base~=^Agoric
      - label=automerge
    actions:
      queue:
        name: main
        method: merge
      # commit_message: title+body
  - name: backport patches to Agoric branch
    conditions:
      - base=Agoric-ag0
      - label=backport/Agoric
    actions:
      backport:
        branches:
          - Agoric
  - name: backport patches to Agoric-ag0 branch
    conditions:
      - base=Agoric
      - label=backport/Agoric-ag0
    actions:
      backport:
        branches:
          - Agoric-ag0
=======
  - name: default
    conditions:
      - "#approved-reviews-by>1"

pull_request_rules:
  - name: automerge to main with label automerge and branch protection passing
    conditions:
      - "#approved-reviews-by>1"
      - base=main
      - label=A:automerge
    actions:
      queue:
        name: default
        method: squash
        commit_message_template: |
          {{ title }} (#{{ number }})
          {{ body }}
  - name: backport patches to v0.46.x branch
    conditions:
      - base=main
      - label=backport/0.46.x
    actions:
      backport:
        branches:
          - release/v0.46.x
  - name: backport patches to v0.45.x branch
    conditions:
      - base=main
      - label=backport/0.45.x
    actions:
      backport:
        branches:
          - release/v0.45.x
  - name: backport patches to v0.44.x branch
    conditions:
      - base=main
      - label=backport/0.44.x
    actions:
      backport:
        branches:
          - release/v0.44.x
  - name: backport patches to v0.42.x branch
    conditions:
      - base=main
      - label=backport/0.42.x (Stargate)
    actions:
      backport:
        branches:
          - release/v0.42.x
>>>>>>> 6e0ddf02
<|MERGE_RESOLUTION|>--- conflicted
+++ resolved
@@ -1,6 +1,5 @@
 queue_rules:
-<<<<<<< HEAD
-  - name: main
+  - name: default
     conditions:
       - base~=^Agoric
 
@@ -13,7 +12,7 @@
       - label=automerge
     actions:
       queue:
-        name: main
+        name: default
         method: merge
       # commit_message: title+body
   - name: backport patches to Agoric branch
@@ -31,55 +30,4 @@
     actions:
       backport:
         branches:
-          - Agoric-ag0
-=======
-  - name: default
-    conditions:
-      - "#approved-reviews-by>1"
-
-pull_request_rules:
-  - name: automerge to main with label automerge and branch protection passing
-    conditions:
-      - "#approved-reviews-by>1"
-      - base=main
-      - label=A:automerge
-    actions:
-      queue:
-        name: default
-        method: squash
-        commit_message_template: |
-          {{ title }} (#{{ number }})
-          {{ body }}
-  - name: backport patches to v0.46.x branch
-    conditions:
-      - base=main
-      - label=backport/0.46.x
-    actions:
-      backport:
-        branches:
-          - release/v0.46.x
-  - name: backport patches to v0.45.x branch
-    conditions:
-      - base=main
-      - label=backport/0.45.x
-    actions:
-      backport:
-        branches:
-          - release/v0.45.x
-  - name: backport patches to v0.44.x branch
-    conditions:
-      - base=main
-      - label=backport/0.44.x
-    actions:
-      backport:
-        branches:
-          - release/v0.44.x
-  - name: backport patches to v0.42.x branch
-    conditions:
-      - base=main
-      - label=backport/0.42.x (Stargate)
-    actions:
-      backport:
-        branches:
-          - release/v0.42.x
->>>>>>> 6e0ddf02
+          - Agoric-ag0