<!--
Guiding Principles:

Changelogs are for humans, not machines.
There should be an entry for every single version.
The same types of changes should be grouped.
Versions and sections should be linkable.
The latest version comes first.
The release date of each version is displayed.
Mention whether you follow Semantic Versioning.

Usage:

Change log entries are to be added to the Unreleased section under the
appropriate stanza (see below). Each entry should ideally include a tag and
the Github issue reference in the following format:

* (<tag>) \#<issue-number> message

The issue numbers will later be link-ified during the release process so you do
not have to worry about including a link manually, but you can if you wish.

Types of changes (Stanzas):

"Features" for new features.
"Improvements" for changes in existing functionality.
"Deprecated" for soon-to-be removed features.
"Bug Fixes" for any bug fixes.
"Client Breaking" for breaking CLI commands and REST routes used by end-users.
"API Breaking" for breaking exported APIs used by developers building on SDK.
"State Machine Breaking" for any changes that result in a different AppState given same genesisState and txList.
Ref: https://keepachangelog.com/en/1.0.0/
-->

# Changelog

## v0.40.0-rc1 - YYYY-MM-DD

<<<<<<< HEAD
v0.40.0, known as the Stargate release of the Cosmos SDK, is one of the largest releases
of the Cosmos SDK since launch. Please read through this changelog and [release notes](./RELEASE_NOTES.md) to make sure you are aware of any relevant breaking changes.
=======
### Client Breaking

* (modules) [\#7243](https://github.com/cosmos/cosmos-sdk/pull/7243) Rename `RegisterCodec` to `RegisterLegacyAminoCodec` and `codec.New()` is now renamed to `codec.NewLegacyAmino()`
* (cli) [\#6651](https://github.com/cosmos/cosmos-sdk/pull/6651) The `gentx` command has been improved. No longer are `--from` and `--name` flags required. Instead, a single argument, `name`, is required which refers to the key pair in the Keyring. In addition, an optional
  `--moniker` flag can be provided to override the moniker found in `config.toml`.
* (api) [\#6426](https://github.com/cosmos/cosmos-sdk/pull/6426) The ability to start an out-of-process API REST server has now been removed. Instead, the API server is now started in-process along with the application and Tendermint. Configuration options have been added to `app.toml` to enable/disable the API server along with additional HTTP server options.
* (baseapp) [\#6384](https://github.com/cosmos/cosmos-sdk/pull/6384) The `Result.Data` is now a Protocol Buffer encoded binary blob of type `TxData`. The `TxData` contains `Data` which contains a list of Protocol Buffer encoded message data and the corresponding message type.
* (x/gov) [#6295](https://github.com/cosmos/cosmos-sdk/pull/6295) Fix typo in querying governance params.
* (x/auth) [\#6054](https://github.com/cosmos/cosmos-sdk/pull/6054) Remove custom JSON marshaling for base accounts as multsigs cannot be bech32 decoded.
* (modules) [\#5572](https://github.com/cosmos/cosmos-sdk/pull/5572) The `/bank/balances/{address}` endpoint now returns all account
balances or a single balance by denom when the `denom` query parameter is present.
* (client) [\#5640](https://github.com/cosmos/cosmos-sdk/pull/5640) The rest server endpoint `/swagger-ui/` is replaced by ´/´.
* (x/auth) [\#5702](https://github.com/cosmos/cosmos-sdk/pull/5702) The `x/auth` querier route has changed from `"acc"` to `"auth"`.
* (store/rootmulti) [\#6390](https://github.com/cosmos/cosmos-sdk/pull/6390) Proofs of empty stores are no longer supported.
* (store/types) [\#5730](https://github.com/cosmos/cosmos-sdk/pull/5730) store.types.Cp() is removed in favour of types.CopyBytes().
* (client) [\#5640](https://github.com/cosmos/cosmos-sdk/issues/5783) Unify all coins representations on JSON client requests for governance proposals.
* [\#5785](https://github.com/cosmos/cosmos-sdk/issues/5785) JSON strings coerced to valid UTF-8 bytes at JSON marshalling time
are now replaced by human-readable expressions. This change can potentially break compatibility with all those client side tools
that parse log messages.
* (client) [\#5799](https://github.com/cosmos/cosmos-sdk/pull/5799) The `tx encode/decode` commands, due to change on encoding break compatibility with
older clients.
* (x/auth) [\#5844](https://github.com/cosmos/cosmos-sdk/pull/5844) `tx sign` command now returns an error when signing is attempted with offline/multisig keys.
* (x/auth) [\#6108](https://github.com/cosmos/cosmos-sdk/pull/6108) `tx sign` command's `--validate-signatures` flag is migrated into a `tx validate-signatures` standalone command.
* (client/keys) [\#5889](https://github.com/cosmos/cosmos-sdk/pull/5889) Remove `keys update` command.
* (x/evidence) [\#5952](https://github.com/cosmos/cosmos-sdk/pull/5952) Remove CLI and REST handlers for querying `x/evidence` parameters.
* (server) [\#5982](https://github.com/cosmos/cosmos-sdk/pull/5982) `--pruning` now must be set to `custom` if you want to customise the granular options.
* (x/gov) [\#7000](https://github.com/cosmos/cosmos-sdk/pull/7000) [\#6859](https://github.com/cosmos/cosmos-sdk/pull/6859) `ProposalStatus` and `VoteOption` are now JSON serialized using its protobuf name, so expect names like `PROPOSAL_STATUS_DEPOSIT_PERIOD` as opposed to `DepositPeriod`.
* (x/auth/vesting) [\#6859](https://github.com/cosmos/cosmos-sdk/pull/6859) Custom JSON marshaling of vesting accounts was removed. Vesting accounts are now marshaled using their default proto or amino JSON representation.

### API Breaking Changes
>>>>>>> f8e3fcb5

### Client Breaking Changes

* __CLI__
  * (client/keys) [\#5889](https://github.com/cosmos/cosmos-sdk/pull/5889) remove `keys update` command.
  * (x/auth) [\#5844](https://github.com/cosmos/cosmos-sdk/pull/5844) `tx sign` command now returns an error when signing is attempted with offline/multisig keys.
  * (x/auth) [\#6108](https://github.com/cosmos/cosmos-sdk/pull/6108) `tx sign` command's `--validate-signatures` flag is migrated into a `tx validate-signatures` standalone command.
  * (x/genutil) [\#6651](https://github.com/cosmos/cosmos-sdk/pull/6651) The `gentx` command has been improved. No longer are `--from` and `--name` flags required. Instead, a single argument, `name`, is required which refers to the key pair in the Keyring. In addition, an optional
  `--moniker` flag can be provided to override the moniker found in `config.toml`.
* __REST / Queriers__
  * (api) [\#6426](https://github.com/cosmos/cosmos-sdk/pull/6426) The ability to start an out-of-process API REST server has now been removed. Instead, the API server is now started in-process along with the application and Tendermint. Configuration options have been added to `app.toml` to enable/disable the API server along with additional HTTP server options.
  * (client) [\#7246](https://github.com/cosmos/cosmos-sdk/pull/7246) The rest server endpoint `/swagger-ui/` is replaced by `/swagger/`, and contains swagger documentation for gRPC Gateway routes in addition to legacy REST routes. Swagger API is exposed only if set in `app.toml`.
  * (x/auth) [\#5702](https://github.com/cosmos/cosmos-sdk/pull/5702) The `x/auth` querier route has changed from `"acc"` to `"auth"`.
  * (x/bank) [\#5572](https://github.com/cosmos/cosmos-sdk/pull/5572) The `/bank/balances/{address}` endpoint now returns all account balances or a single balance by denom when the `denom` query parameter is present.
  * (x/evidence) [\#5952](https://github.com/cosmos/cosmos-sdk/pull/5952) Remove CLI and REST handlers for querying `x/evidence` parameters.
  * (x/gov) [#6295](https://github.com/cosmos/cosmos-sdk/pull/6295) Fix typo in querying governance params.
* __General__
  * (baseapp) [\#6384](https://github.com/cosmos/cosmos-sdk/pull/6384) The `Result.Data` is now a Protocol Buffer encoded binary blob of type `TxData`. The `TxData` contains `Data` which contains a list of Protocol Buffer encoded message data and the corresponding message type.
  * (client) [\#5783](https://github.com/cosmos/cosmos-sdk/issues/5783) Unify all coins representations on JSON client requests for governance proposals.
  * (store/rootmulti) [\#6390](https://github.com/cosmos/cosmos-sdk/pull/6390) Proofs of empty stores are no longer supported.
  * (store/types) [\#5730](https://github.com/cosmos/cosmos-sdk/pull/5730) store.types.Cp() is removed in favour of types.CopyBytes().
  * (x/auth) [\#6054](https://github.com/cosmos/cosmos-sdk/pull/6054) Remove custom JSON marshaling for base accounts as multsigs cannot be bech32 decoded.
  * (x/auth/vesting) [\#6859](https://github.com/cosmos/cosmos-sdk/pull/6859) Custom JSON marshaling of vesting accounts was removed. Vesting accounts are now marshaled using their default proto or amino JSON representation.
  * (x/bank) [\#5785](https://github.com/cosmos/cosmos-sdk/issues/5785) In x/bank errors, JSON strings coerced to valid UTF-8 bytes at JSON marshalling time
  are now replaced by human-readable expressions. This change can potentially break compatibility with all those client side tools
  that parse log messages.
  * (x/gov) [\#6859](https://github.com/cosmos/cosmos-sdk/pull/6859) `ProposalStatus` and `VoteOption` are now JSON serialized using its protobuf name, so expect names like `PROPOSAL_STATUS_DEPOSIT_PERIOD` as opposed to `DepositPeriod`.

### API Breaking Changes

* __Baseapp / Client__
  * (baseapp) [\#5865](https://github.com/cosmos/cosmos-sdk/pull/5865) The `SimulationResponse` returned from tx simulation is now JSON encoded instead of Amino binary.
  * (client) [\#6290](https://github.com/cosmos/cosmos-sdk/pull/6290) `CLIContext` is renamed to `Context`. `Context` and all related methods have been moved from package context to client.
  * (client) [\#6525](https://github.com/cosmos/cosmos-sdk/pull/6525) Removed support for `indent` in JSON responses. Clients should consider piping to an external tool such as `jq`.
  * (client/flags) [\#6632](https://github.com/cosmos/cosmos-sdk/pull/6632) Remove NewCompletionCmd(), the function is now available in tendermint.
  * (client/input) [\#5904](https://github.com/cosmos/cosmos-sdk/pull/5904) Removal of unnecessary `GetCheckPassword`, `PrintPrefixed` functions.
  * (client/keys) [\#5889](https://github.com/cosmos/cosmos-sdk/pull/5889) Rename `NewKeyBaseFromDir()` -> `NewLegacyKeyBaseFromDir()`.
  * (client/keys) [\#5820](https://github.com/cosmos/cosmos-sdk/pull/5820/) Removed method CloseDB from Keybase interface.
  * (client/rpc) [\#6290](https://github.com/cosmos/cosmos-sdk/pull/6290) `client` package and subdirs reorganization.
  * (client/lcd) [\#6290](https://github.com/cosmos/cosmos-sdk/pull/6290) `CliCtx` of struct `RestServer` in package client/lcd has been renamed to `ClientCtx`.
  * (codec) [\#6330](https://github.com/cosmos/cosmos-sdk/pull/6330) `codec.RegisterCrypto` has been moved to the `crypto/codec` package and the global `codec.Cdc` Amino instance has been deprecated and moved to the `codec/legacy_global` package.
  * (crypto) [\#6780](https://github.com/cosmos/cosmos-sdk/issues/6780) Move ledger code to its own package.
  * (crypto/types/multisig) [\#6373](https://github.com/cosmos/cosmos-sdk/pull/6373) `multisig.Multisignature` has been renamed  to `AminoMultisignature`
  * (codec) `*codec.LegacyAmino` is now a wrapper around Amino which provides backwards compatibility with protobuf `Any`. ALL legacy code should use `*codec.LegacyAmino` instead of `*amino.Codec` directly
  * (crypto) [\#5880](https://github.com/cosmos/cosmos-sdk/pull/5880) Merge `crypto/keys/mintkey` into `crypto`.
  * (crypto/hd) [\#5904](https://github.com/cosmos/cosmos-sdk/pull/5904) `crypto/keys/hd` moved to `crypto/hd`.
  * (crypto/keyring):
    * [\#5866](https://github.com/cosmos/cosmos-sdk/pull/5866) Rename `crypto/keys/` to `crypto/keyring/`.
    * [\#5904](https://github.com/cosmos/cosmos-sdk/pull/5904) `Keybase` -> `Keyring` interfaces migration. `LegacyKeybase` interface is added in order
  to guarantee limited backward compatibility with the old Keybase interface for the sole purpose of migrating keys across the new keyring backends. `NewLegacy`
  constructor is provided [\#5889](https://github.com/cosmos/cosmos-sdk/pull/5889) to allow for smooth migration of keys from the legacy LevelDB based implementation
  to new keyring backends. Plus, the package and the new keyring no longer depends on the sdk.Config singleton. Please consult the [package documentation](https://github.com/cosmos/cosmos-sdk/tree/master/crypto/keyring/doc.go) for more
  information on how to implement the new `Keyring` interface.
    * [\#5858](https://github.com/cosmos/cosmos-sdk/pull/5858) Make Keyring store keys by name and address's hexbytes representation.
  * (export) [\#5952](https://github.com/cosmos/cosmos-sdk/pull/5952) `AppExporter` now returns ABCI consensus parameters to be included in marshaled exported state. These parameters must be returned from the application via the `BaseApp`.
  * (store) [\#5803](https://github.com/cosmos/cosmos-sdk/pull/5803) The `store.CommitMultiStore` interface now includes the new `snapshots.Snapshotter` interface as well.
  * (types) [\#5579](https://github.com/cosmos/cosmos-sdk/pull/5579) The `keepRecent` field has been removed from the `PruningOptions` type.
  The `PruningOptions` type now only includes fields `KeepEvery` and `SnapshotEvery`, where `KeepEvery`
  determines which committed heights are flushed to disk and `SnapshotEvery` determines which of these
  heights are kept after pruning. The `IsValid` method should be called whenever using these options. Methods
  `SnapshotVersion` and `FlushVersion` accept a version arugment and determine if the version should be
  flushed to disk or kept as a snapshot. Note, `KeepRecent` is automatically inferred from the options
  and provided directly the IAVL store.
  * (types) [\#5533](https://github.com/cosmos/cosmos-sdk/pull/5533) Refactored `AppModuleBasic` and `AppModuleGenesis`
  to now accept a `codec.JSONMarshaler` for modular serialization of genesis state.
  * (types/rest) [\#5779](https://github.com/cosmos/cosmos-sdk/pull/5779) Drop unused Parse{Int64OrReturnBadRequest,QueryParamBool}() functions.
* __Modules__
  * (modules) [\#7243](https://github.com/cosmos/cosmos-sdk/pull/7243) Rename `RegisterCodec` to `RegisterLegacyAminoCodec` and `codec.New()` is now renamed to `codec.NewLegacyAmino()`
  * (modules) [\#6564](https://github.com/cosmos/cosmos-sdk/pull/6564) Constant `DefaultParamspace` is removed from all modules, use ModuleName instead.
  * (modules) [\#5989](https://github.com/cosmos/cosmos-sdk/pull/5989) `AppModuleBasic.GetTxCmd` now takes a single `CLIContext` parameter.
  * (modules) [\#5664](https://github.com/cosmos/cosmos-sdk/pull/5664) Remove amino `Codec` from simulation `StoreDecoder`, which now returns a function closure in order to unmarshal the key-value pairs.
  * (modules) [\#5555](https://github.com/cosmos/cosmos-sdk/pull/5555) Move `x/auth/client/utils/` types and functions to `x/auth/client/`.
  * (modules) [\#5572](https://github.com/cosmos/cosmos-sdk/pull/5572) Move account balance logic and APIs from `x/auth` to `x/bank`.
  * (modules) [\#6326](https://github.com/cosmos/cosmos-sdk/pull/6326) `AppModuleBasic.GetQueryCmd` now takes a single `client.Context` parameter.
  * (modules) [\#6336](https://github.com/cosmos/cosmos-sdk/pull/6336) `AppModuleBasic.RegisterQueryService` method was added to support gRPC queries, and `QuerierRoute` and `NewQuerierHandler` were deprecated.
  * (modules) [\#6311](https://github.com/cosmos/cosmos-sdk/issues/6311) Remove `alias.go` usage
  * (modules) [\#6447](https://github.com/cosmos/cosmos-sdk/issues/6447) Rename `blacklistedAddrs` to `blockedAddrs`.
  * (modules) [\#6834](https://github.com/cosmos/cosmos-sdk/issues/6834) Add `RegisterInterfaces` method to `AppModuleBasic` to support registration of protobuf interface types.
  * (modules) [\#6734](https://github.com/cosmos/cosmos-sdk/issues/6834) Add `TxEncodingConfig` parameter to `AppModuleBasic.ValidateGenesis` command to support JSON tx decoding in `genutil`.
  * (types) [\#6327](https://github.com/cosmos/cosmos-sdk/pull/6327) `sdk.Msg` now inherits `proto.Message`, as a result all `sdk.Msg` types now use pointer semantics.
  * (types) [\#7032](https://github.com/cosmos/cosmos-sdk/pull/7032) All types ending with `ID` (e.g. `ProposalID`) now end with `Id` (e.g. `ProposalId`), to match default Protobuf generated format. Also see [\#7033](https://github.com/cosmos/cosmos-sdk/pull/7033) for more details.
  * (x/auth) [\#6029](https://github.com/cosmos/cosmos-sdk/pull/6029) Module accounts have been moved from `x/supply` to `x/auth`.
  * (x/auth) [\#6443](https://github.com/cosmos/cosmos-sdk/issues/6443) Move `FeeTx` and `TxWithMemo` interfaces from `x/auth/ante` to `types`.
  * (x/bank) [\#7327](https://github.com/cosmos/cosmos-sdk/pull/7327) AddCoins and SubtractCoins no longer return a resultingValue and will only return an error.
  * (x/evidence) [\#7251](https://github.com/cosmos/cosmos-sdk/pull/7251) New evidence types and light client evidence handling. The module function names changed.
  * (x/ibc) [\#6374](https://github.com/cosmos/cosmos-sdk/pull/6374) `VerifyMembership` and `VerifyNonMembership` now take a `specs []string` argument to specify the proof format used for verification. Most SDK chains can simply use `commitmenttypes.GetSDKSpecs()` for this argument.
  * (x/params) [\#5619](https://github.com/cosmos/cosmos-sdk/pull/5619) The `x/params` keeper now accepts a `codec.Marshaller` instead of
  a reference to an amino codec. Amino is still used for JSON serialization.
  * (x/staking) [\#6451](https://github.com/cosmos/cosmos-sdk/pull/6451) `DefaultParamspace` and `ParamKeyTable` in staking module are moved from keeper to types to enforce consistency.
  * (x/supply) [\#6010](https://github.com/cosmos/cosmos-sdk/pull/6010) All `x/supply` types and APIs have been moved to `x/bank`.
  * [\#6409](https://github.com/cosmos/cosmos-sdk/pull/6409) Rename all IsEmpty methods to Empty across the codebase and enforce consistency.
  * [\#6231](https://github.com/cosmos/cosmos-sdk/pull/6231) Simplify `AppModule` interface, `Route` and `NewHandler` methods become only `Route`
  and returns a new `Route` type.
  * (x/slashing) [\#6212](https://github.com/cosmos/cosmos-sdk/pull/6212) Remove `Get*` prefixes from key construction functions
  * (server) [\#6079](https://github.com/cosmos/cosmos-sdk/pull/6079) Remove `UpgradeOldPrivValFile` (deprecated in Tendermint Core v0.28).
  * [\#5719](https://github.com/cosmos/cosmos-sdk/pull/5719) Bump Go requirement to 1.14+
  * (x/evidence) [\#5952](https://github.com/cosmos/cosmos-sdk/pull/5952) Remove APIs for getting and setting `x/evidence` parameters. `BaseApp` now uses a `ParamStore` to manage Tendermint consensus parameters which is managed via the `x/params` `Substore` type.
  * (x/gov) [\#6147](https://github.com/cosmos/cosmos-sdk/pull/6147) The `Content` field on `Proposal` and `MsgSubmitProposal`
  is now `Any` in concordance with [ADR 019](docs/architecture/adr-019-protobuf-state-encoding.md) and `GetContent` should now
  be used to retrieve the actual proposal `Content`. Also the `NewMsgSubmitProposal` constructor now may return an `error`
  * (x/auth) [\#7006](https://github.com/cosmos/cosmos-sdk/pull/7006) All `AccountRetriever` methods now take `client.Context` as a parameter instead of as a struct member.
  * (x/auth) [\#6270](https://github.com/cosmos/cosmos-sdk/pull/6270) The passphrase argument has been removed from the signature of the following functions and methods: `BuildAndSign`, ` MakeSignature`, ` SignStdTx`, `TxBuilder.BuildAndSign`, `TxBuilder.Sign`, `TxBuilder.SignStdTx`
  * (x/auth) [\#6428](https://github.com/cosmos/cosmos-sdk/issues/6428):
    * `NewAnteHandler` and `NewSigVerificationDecorator` both now take a `SignModeHandler` parameter.
    * `SignatureVerificationGasConsumer` now has the signature: `func(meter sdk.GasMeter, sig signing.SignatureV2, params types.Params) error`.
    * The `SigVerifiableTx` interface now has a `GetSignaturesV2() ([]signing.SignatureV2, error)` method and no longer has the `GetSignBytes` method.
    
### State Machine Breaking

* __General__
  * (client) [\#7268](https://github.com/cosmos/cosmos-sdk/pull/7268) / [\#7147](https://github.com/cosmos/cosmos-sdk/pull/7147) Introduce new protobuf based PubKeys, and migrate PubKey in BaseAccount to use this new protobuf based PubKey format

* __Modules__
  * (modules) [\#5572](https://github.com/cosmos/cosmos-sdk/pull/5572) Separate balance from accounts per ADR 004.
    * Account balances are now persisted and retrieved via the `x/bank` module.
    * Vesting account interface has been modified to account for changes.
    * Callers to `NewBaseVestingAccount` are responsible for verifying account balance in relation to
    the original vesting amount.
    * The `SendKeeper` and `ViewKeeper` interfaces in `x/bank` have been modified to account for changes.
  * (x/auth) [\#5533](https://github.com/cosmos/cosmos-sdk/pull/5533) Migrate the `x/auth` module to use Protocol Buffers for state
  serialization instead of Amino.
    * The `BaseAccount.PubKey` field is now represented as a Bech32 string instead of a `crypto.Pubkey`.
    * `NewBaseAccountWithAddress` now returns a reference to a `BaseAccount`.
    * The `x/auth` module now accepts a `Codec` interface which extends the `codec.Marshaler` interface by
    requiring a concrete codec to know how to serialize accounts.
    * The `AccountRetriever` type now accepts a `Codec` in its constructor in order to know how to
    serialize accounts.
  * (x/bank) [\#6518](https://github.com/cosmos/cosmos-sdk/pull/6518) Support for global and per-denomination send enabled flags.
    * Existing send_enabled global flag has been moved into a Params structure as `default_send_enabled`.
    * An array of: `{denom: string, enabled: bool}` is added to bank Params to support per-denomination override of global default value.
  * (x/distribution) [\#5610](https://github.com/cosmos/cosmos-sdk/pull/5610) Migrate the `x/distribution` module to use Protocol Buffers for state
  serialization instead of Amino. The exact codec used is `codec.HybridCodec` which utilizes Protobuf for binary encoding and Amino
  for JSON encoding.
    * `ValidatorHistoricalRewards.ReferenceCount` is now of types `uint32` instead of `uint16`.
    * `ValidatorSlashEvents` is now a struct with `slashevents`.
    * `ValidatorOutstandingRewards` is now a struct with `rewards`.
    * `ValidatorAccumulatedCommission` is now a struct with `commission`.
    * The `Keeper` constructor now takes a `codec.Marshaler` instead of a concrete Amino codec. This exact type
    provided is specified by `ModuleCdc`.
  * (x/evidence) [\#5634](https://github.com/cosmos/cosmos-sdk/pull/5634) Migrate the `x/evidence` module to use Protocol Buffers for state
  serialization instead of Amino.
    * The `internal` sub-package has been removed in order to expose the types proto file.
    * The module now accepts a `Codec` interface which extends the `codec.Marshaler` interface by
    requiring a concrete codec to know how to serialize `Evidence` types.
    * The `MsgSubmitEvidence` message has been removed in favor of `MsgSubmitEvidenceBase`. The application-level
    codec must now define the concrete `MsgSubmitEvidence` type which must implement the module's `MsgSubmitEvidence`
    interface.
  * (x/evidence) [\#5952](https://github.com/cosmos/cosmos-sdk/pull/5952) Remove parameters from `x/evidence` genesis and module state. The `x/evidence` module now solely uses Tendermint consensus parameters to determine of evidence is valid or not.
  * (x/gov) [\#5737](https://github.com/cosmos/cosmos-sdk/pull/5737) Migrate the `x/gov` module to use Protocol
  Buffers for state serialization instead of Amino.
    * `MsgSubmitProposal` will be removed in favor of the application-level proto-defined `MsgSubmitProposal` which
    implements the `MsgSubmitProposalI` interface. Applications should extend the `NewMsgSubmitProposalBase` type
    to define their own concrete `MsgSubmitProposal` types.
    * The module now accepts a `Codec` interface which extends the `codec.Marshaler` interface by
    requiring a concrete codec to know how to serialize `Proposal` types.
  * (x/mint) [\#5634](https://github.com/cosmos/cosmos-sdk/pull/5634) Migrate the `x/mint` module to use Protocol Buffers for state
  serialization instead of Amino.
    * The `internal` sub-package has been removed in order to expose the types proto file.
  * (x/slashing) [\#5627](https://github.com/cosmos/cosmos-sdk/pull/5627) Migrate the `x/slashing` module to use Protocol Buffers for state
  serialization instead of Amino. The exact codec used is `codec.HybridCodec` which utilizes Protobuf for binary encoding and Amino
  for JSON encoding.
    * The `Keeper` constructor now takes a `codec.Marshaler` instead of a concrete Amino codec. This exact type
    provided is specified by `ModuleCdc`.
  * (x/staking) [\#6844](https://github.com/cosmos/cosmos-sdk/pull/6844) Validators are now inserted into the unbonding queue based on their unbonding time and height. The relevant keeper APIs are modified to reflect these changes by now also requiring a height.
  * (x/staking) [\#6061](https://github.com/cosmos/cosmos-sdk/pull/6061) Allow a validator to immediately unjail when no signing info is present due to
  falling below their minimum self-delegation and never having been bonded. The validator may immediately unjail once they've met their minimum self-delegation.
  * (x/staking) [\#5600](https://github.com/cosmos/cosmos-sdk/pull/5600) Migrate the `x/staking` module to use Protocol Buffers for state
  serialization instead of Amino. The exact codec used is `codec.HybridCodec` which utilizes Protobuf for binary encoding and Amino
  for JSON encoding.
    * `BondStatus` is now of type `int32` instead of `byte`.
    * Types of `int16` in the `Params` type are now of type `int32`.
    * Every reference of `crypto.Pubkey` in context of a `Validator` is now of type string. `GetPubKeyFromBech32` must be used to get the `crypto.Pubkey`.
    * The `Keeper` constructor now takes a `codec.Marshaler` instead of a concrete Amino codec. This exact type
    provided is specified by `ModuleCdc`.
  * (x/supply) [\#6010](https://github.com/cosmos/cosmos-sdk/pull/6010) Removed the `x/supply` module by merging the existing types and APIs into the `x/bank` module.
  * (x/supply) [\#5533](https://github.com/cosmos/cosmos-sdk/pull/5533) Migrate the `x/supply` module to use Protocol Buffers for state
  serialization instead of Amino.
    * The `internal` sub-package has been removed in order to expose the types proto file.
    * The `x/supply` module now accepts a `Codec` interface which extends the `codec.Marshaler` interface by
    requiring a concrete codec to know how to serialize `SupplyI` types.
    * The `SupplyI` interface has been modified to no longer return `SupplyI` on methods. Instead the
    concrete type's receiver should modify the type.
  * (x/upgrade) [\#5659](https://github.com/cosmos/cosmos-sdk/pull/5659) Migrate the `x/upgrade` module to use Protocol
  Buffers for state serialization instead of Amino.
    * The `internal` sub-package has been removed in order to expose the types proto file.
    * The `x/upgrade` module now accepts a `codec.Marshaler` interface.

### Features

<<<<<<< HEAD
* __Baseapp / Client / REST__
  * (x/auth) [\#6213](https://github.com/cosmos/cosmos-sdk/issues/6213) Introduce new protobuf based path for transaction signing, see [ADR020](https://github.com/cosmos/cosmos-sdk/blob/master/docs/architecture/adr-020-protobuf-transaction-encoding.md) for more details
  * (x/auth) [\#6350](https://github.com/cosmos/cosmos-sdk/pull/6350) New sign-batch command to sign StdTx batch files.
  * (baseapp) [\#5803](https://github.com/cosmos/cosmos-sdk/pull/5803) Added support for taking state snapshots at regular height intervals, via options `snapshot-interval` and `snapshot-keep-recent`.
  * (client) [\#5921](https://github.com/cosmos/cosmos-sdk/issues/5921) Introduce new gRPC and gRPC Gateway based APIs for querying app & module data. See [ADR021](https://github.com/cosmos/cosmos-sdk/blob/master/docs/architecture/adr-021-protobuf-query-encoding.md) for more details
  * (config) [\#7265](https://github.com/cosmos/cosmos-sdk/pull/7265) Support Tendermint block pruning through a new `min-retain-blocks` configuration that can be set in either `app.toml` or via the CLI. This parameter is used in conjunction with other criteria to determine the height at which Tendermint should prune blocks.
  * (events) [\#7121](https://github.com/cosmos/cosmos-sdk/pull/7121) The application now derives what events are indexed by Tendermint via the `index-events` configuration in `app.toml`, which is a list of events taking the form `{eventType}.{attributeKey}`.
  * (tx) [\#6089](https://github.com/cosmos/cosmos-sdk/pull/6089) Transactions can now have a `TimeoutHeight` set which allows the transaction to be rejected if it's committed at a height greater than the timeout.
  * (rest) [\#6167](https://github.com/cosmos/cosmos-sdk/pull/6167) Support `max-body-bytes` CLI flag for the REST service.
  * (genesis) [\#7089](https://github.com/cosmos/cosmos-sdk/pull/7089) The `export` command now adds a `initial_height` field in the exported JSON. Baseapp's `CommitMultiStore` now also has a `SetInitialVersion` setter, so it can set the initial store version inside `InitChain` and start a new chain from a given height.
* __General__
  * (crypto/multisig) [\#6241](https://github.com/cosmos/cosmos-sdk/pull/6241) Add Multisig type directly to the repo. Previously this was in tendermint.
  * (tests) [\#6489](https://github.com/cosmos/cosmos-sdk/pull/6489) Introduce package `testutil`, new in-process testing network framework for use in integration and unit tests.
  * (store) [\#5803](https://github.com/cosmos/cosmos-sdk/pull/5803) Added `rootmulti.Store` methods for taking and restoring snapshots, based on `iavl.Store` export/import.
  * (store) [\#6324](https://github.com/cosmos/cosmos-sdk/pull/6324) IAVL store query proofs now return CommitmentOp which wraps an ics23 CommitmentProof
  * (store) [\#6390](https://github.com/cosmos/cosmos-sdk/pull/6390) `RootMulti` store query proofs now return `CommitmentOp` which wraps `CommitmentProofs`
    * `store.Query` now only returns chained `ics23.CommitmentProof` wrapped in `merkle.Proof`
    * `ProofRuntime` only decodes and verifies `ics23.CommitmentProof`
* __Modules__
  * (modules) [\#5921](https://github.com/cosmos/cosmos-sdk/issues/5921) Introduction of Query gRPC service definitions along with REST annotations for gRPC Gateway for each module
  * (x/auth/vesting) [\#7209](https://github.com/cosmos/cosmos-sdk/pull/7209) Create new `MsgCreateVestingAccount` message type along with CLI handler that allows for the creation of delayed and continuous vesting types.
=======
* [\#7485](https://github.com/cosmos/cosmos-sdk/pull/7485) Introduce a new optional `--keyring-dir` flag that allows clients to specify a Keyring directory if it does not reside in the directory specified by `--home`.
* [\#6755](https://github.com/cosmos/cosmos-sdk/pull/6755) Add custom regex validation for `Coin` denom by overwriting `CoinDenomRegex` when using `/types/coin.go`.
* [\#7265](https://github.com/cosmos/cosmos-sdk/pull/7265) Support Tendermint block pruning through a new `min-retain-blocks` configuration that can be set in either `app.toml` or via the CLI. This parameter is used in conjunction with other criteria to determine the height at which Tendermint should prune blocks.
* (vesting) [\#7209](https://github.com/cosmos/cosmos-sdk/pull/7209) Create new `MsgCreateVestingAccount` message type along with CLI handler that allows for the creation of delayed and continuous vesting types.
* (events) [\#7121](https://github.com/cosmos/cosmos-sdk/pull/7121) The application now drives what events are indexed by Tendermint via the `index-events` configuration in `app.toml`, which is a list of events taking the form `{eventType}.{attributeKey}`.
* [\#6089](https://github.com/cosmos/cosmos-sdk/pull/6089) Transactions can now have a `TimeoutHeight` set which allows the transaction to be rejected if it's committed at a height greater than the timeout.
* (tests) [\#6489](https://github.com/cosmos/cosmos-sdk/pull/6489) Introduce package `testutil`, new in-process testing network framework for use in integration and unit tests.
* (crypto/multisig) [\#6241](https://github.com/cosmos/cosmos-sdk/pull/6241) Add Multisig type directly to the repo. Previously this was in tendermint.
* (rest) [\#6167](https://github.com/cosmos/cosmos-sdk/pull/6167) Support `max-body-bytes` CLI flag for the REST service.
* (x/ibc) [\#5588](https://github.com/cosmos/cosmos-sdk/pull/5588) Add [ICS 024 - Host State Machine Requirements](https://github.com/cosmos/ics/tree/master/spec/ics-024-host-requirements) subpackage to `x/ibc` module.
* (baseapp) [\#5803](https://github.com/cosmos/cosmos-sdk/pull/5803) Added support for taking state snapshots at regular height intervals, via options `snapshot-interval` and `snapshot-keep-recent`.
* (store) [\#5803](https://github.com/cosmos/cosmos-sdk/pull/5803) Added `rootmulti.Store` methods for taking and restoring snapshots, based on `iavl.Store` export/import.
* (x/ibc) [\#5277](https://github.com/cosmos/cosmos-sdk/pull/5277) `x/ibc` changes from IBC alpha. For more details check the the  [`x/ibc/core/spec`](https://github.com/cosmos/tree/master/x/ibc/core/spec) directory:
  * [ICS 002 - Client Semantics](https://github.com/cosmos/ics/tree/master/spec/ics-002-client-semantics) subpackage
  * [ICS 003 - Connection Semantics](https://github.com/cosmos/ics/blob/master/spec/ics-003-connection-semantics) subpackage
  * [ICS 004 - Channel and Packet Semantics](https://github.com/cosmos/ics/blob/master/spec/ics-004-channel-and-packet-semantics) subpackage
  * [ICS 005 - Port Allocation](https://github.com/cosmos/ics/blob/master/spec/ics-005-port-allocation) subpackage
  * [ICS 007 - Tendermint Client](https://github.com/cosmos/ics/blob/master/spec/ics-007-tendermint-client) subpackage
  * [ICS 020 - Fungible Token Transfer](https://github.com/cosmos/ics/tree/master/spec/ics-020-fungible-token-transfer) module
  * [ICS 023 - Vector Commitments](https://github.com/cosmos/ics/tree/master/spec/ics-023-vector-commitments) subpackage
>>>>>>> f8e3fcb5
  * (x/capability) [\#5828](https://github.com/cosmos/cosmos-sdk/pull/5828) Capability module integration as outlined in [ADR 3 - Dynamic Capability Store](https://github.com/cosmos/tree/master/docs/architecture/adr-003-dynamic-capability-store.md).
  * (x/ibc) [\#5277](https://github.com/cosmos/cosmos-sdk/pull/5277) `x/ibc` changes from IBC alpha. For more details check the the [`x/ibc/core/spec`](https://github.com/cosmos/cosmos-sdk/tree/master/x/ibc/core/spec) directory, or the ICS specs below:
    * [ICS 002 - Client Semantics](https://github.com/cosmos/ics/tree/master/spec/ics-002-client-semantics) subpackage
    * [ICS 003 - Connection Semantics](https://github.com/cosmos/ics/blob/master/spec/ics-003-connection-semantics) subpackage
    * [ICS 004 - Channel and Packet Semantics](https://github.com/cosmos/ics/blob/master/spec/ics-004-channel-and-packet-semantics) subpackage
    * [ICS 005 - Port Allocation](https://github.com/cosmos/ics/blob/master/spec/ics-005-port-allocation) subpackage
    * [ICS 006 - Solo Machine Client](https://github.com/cosmos/ics/tree/master/spec/ics-006-solo-machine-client) subpackage
    * [ICS 007 - Tendermint Client](https://github.com/cosmos/ics/blob/master/spec/ics-007-tendermint-client) subpackage
    * [ICS 009 - Loopback Client](https://github.com/cosmos/ics/tree/master/spec/ics-009-loopback-client) subpackage
    * [ICS 020 - Fungible Token Transfer](https://github.com/cosmos/ics/tree/master/spec/ics-020-fungible-token-transfer) subpackage
    * [ICS 023 - Vector Commitments](https://github.com/cosmos/ics/tree/master/spec/ics-023-vector-commitments) subpackage
    * [ICS 024 - Host State Machine Requirements](https://github.com/cosmos/ics/tree/master/spec/ics-024-host-requirements) subpackage
  * (x/ibc) [\#6374](https://github.com/cosmos/cosmos-sdk/pull/6374) ICS-23 Verify functions will now accept and verify ics23 CommitmentProofs exclusively
  * (x/params) [\#6005](https://github.com/cosmos/cosmos-sdk/pull/6005) Add new CLI command for querying raw x/params parameters by subspace and key.

### Bug Fixes

* __Baseapp / Client / REST__
  * (client) [\#5964](https://github.com/cosmos/cosmos-sdk/issues/5964) `--trust-node` is now false by default - for real. Users must ensure it is set to true if they don't want to enable the verifier.
  * (client) [\#6402](https://github.com/cosmos/cosmos-sdk/issues/6402) Fix `keys add` `--algo` flag which only worked for Tendermint's `secp256k1` default key signing algorithm.
  * (export) [\#6510](https://github.com/cosmos/cosmos-sdk/pull/6510/) Field TimeIotaMs now is included in genesis file while exporting.
  * (rest) [\#5906](https://github.com/cosmos/cosmos-sdk/pull/5906) Fix an issue that make some REST calls panic when sending invalid or incomplete requests.
  * (crypto/keyring) [\#5844](https://github.com/cosmos/cosmos-sdk/pull/5844) `Keyring.Sign()` methods no longer decode amino signatures when method receivers
  are offline/multisig keys.
* __Modules__
  * (modules) [\#5569](https://github.com/cosmos/cosmos-sdk/issues/5569) `InitGenesis`, for the relevant modules, now ensures module accounts exist.
  * (x/auth) [\#5892](https://github.com/cosmos/cosmos-sdk/pull/5892) Add `RegisterKeyTypeCodec` to register new
  types (eg. keys) to the `auth` module internal amino codec.
  * (x/bank) [\#6536](https://github.com/cosmos/cosmos-sdk/pull/6536) Fix bug in `WriteGeneratedTxResponse` function used by multiple
  REST endpoints. Now it writes a Tx in StdTx format.
  * (x/genutil) [\#5938](https://github.com/cosmos/cosmos-sdk/pull/5938) Fix `InitializeNodeValidatorFiles` error handling.
  * (x/staking) [\#6529](https://github.com/cosmos/cosmos-sdk/pull/6529) Export validator addresses (previously was empty).
  * (x/staking) [\#5949](https://github.com/cosmos/cosmos-sdk/pull/5949) Skip staking `HistoricalInfoKey` in simulations as headers are not exported.
  * (x/staking) [\#6061](https://github.com/cosmos/cosmos-sdk/pull/6061) Allow a validator to immediately unjail when no signing info is present due to
falling below their minimum self-delegation and never having been bonded. The validator may immediately unjail once they've met their minimum self-delegation.
* __General__
  * (types) [\#7038](https://github.com/cosmos/cosmos-sdk/issues/7038) Fix infinite looping of `ApproxRoot` by including a hard-coded maximum iterations limit of 100.
  * (types) [\#7084](https://github.com/cosmos/cosmos-sdk/pull/7084) Fix panic when calling `BigInt()` on an uninitialized `Int`.
  * (simulation) [\#7129](https://github.com/cosmos/cosmos-sdk/issues/7129) Fix support for custom `Account` and key types on auth's simulation.


### Improvements
* __Baseapp / Client / REST__
  * (baseapp) [\#6186](https://github.com/cosmos/cosmos-sdk/issues/6186) Support emitting events during `AnteHandler` execution.
  * (baseapp) [\#6053](https://github.com/cosmos/cosmos-sdk/pull/6053) Customizable panic recovery handling added for `app.runTx()` method (as proposed in the [ADR 22](https://github.com/cosmos/cosmos-sdk/blob/master/docs/architecture/adr-022-custom-panic-handling.md)). Adds ability for developers to register custom panic handlers extending standard ones.
  * (client) [\#5810](https://github.com/cosmos/cosmos-sdk/pull/5810) Added a new `--offline` flag that allows commands to be executed without an
  internet connection. Previously, `--generate-only` served this purpose in addition to only allowing txs to be generated. Now, `--generate-only` solely
  allows txs to be generated without being broadcasted and disallows Keybase use and `--offline` allows the use of Keybase but does not allow any
  functionality that requires an online connection.
  * (client) [\#5856](https://github.com/cosmos/cosmos-sdk/pull/5856) Added the possibility to set `--offline` flag with config command.
  * (client) [\#5895](https://github.com/cosmos/cosmos-sdk/issues/5895) show config options in the config command's help screen.
* __Modules__
  * (x/auth) [\#5702](https://github.com/cosmos/cosmos-sdk/pull/5702) Add parameter querying support for `x/auth`.
  * (x/auth/ante) [\#6040](https://github.com/cosmos/cosmos-sdk/pull/6040) `AccountKeeper` interface used for `NewAnteHandler` and handler's decorators to add support of using custom `AccountKeeper` implementations.
  * (x/evidence) [\#5952](https://github.com/cosmos/cosmos-sdk/pull/5952) Tendermint Consensus parameters can now be changed via parameter change proposals through `x/gov`.
  * (x/evidence) [\#5961](https://github.com/cosmos/cosmos-sdk/issues/5961) Add `StoreDecoder` simulation for evidence module.
  * (x/ibc) [\#5948](https://github.com/cosmos/cosmos-sdk/issues/5948) Add `InitGenesis` and `ExportGenesis` functions for `ibc` module.
  * (x/ibc-transfer) [\#6871](https://github.com/cosmos/cosmos-sdk/pull/6871) Implement [ADR 001 - Coin Source Tracing](./docs/architecture/adr-001-coin-source-tracing.md).
  * (x/staking) [\#6059](https://github.com/cosmos/cosmos-sdk/pull/6059) Updated `HistoricalEntries` parameter default to 100.
  * (x/staking) [\#5584](https://github.com/cosmos/cosmos-sdk/pull/5584) Add util function `ToTmValidator` that converts a `staking.Validator` type to `*tmtypes.Validator`.
  * (x/staking) [\#6163](https://github.com/cosmos/cosmos-sdk/pull/6163) CLI and REST call to unbonding delegations and delegations now accept
  pagination.
* __General__
  * (tendermint) [\#6365](https://github.com/cosmos/cosmos-sdk/issues/6365) Update tendermint version to v0.34, and make necessary upgrades to the SDK
  * (simulation) [\#6002](https://github.com/cosmos/cosmos-sdk/pull/6002) Add randomized consensus params into simulation.
  * (store) [\#6481](https://github.com/cosmos/cosmos-sdk/pull/6481) Move `SimpleProofsFromMap` from Tendermint into the SDK.
  * (store) [\#6719](https://github.com/cosmos/cosmos-sdk/6754) Add validity checks to stores for nil and empty keys.
  * (types) [\#7027](https://github.com/cosmos/cosmos-sdk/pull/7027) `Coin(s)` and `DecCoin(s)` updates:
    * Bump denomination max length to 128
    * Allow uppercase letters and numbers in denominations to support [ADR 001](./docs/architecture/adr-001-coin-source-tracing.md)
    * Added `Validate` function that returns a descriptive error
  * (types) [\#5581](https://github.com/cosmos/cosmos-sdk/pull/5581) Add convenience functions {,Must}Bech32ifyAddressBytes.
  * (types/module) [\#5724](https://github.com/cosmos/cosmos-sdk/issues/5724) The `types/module` package does no longer depend on `x/simulation`.
  * (types) [\#5585](https://github.com/cosmos/cosmos-sdk/pull/5585) IBC additions:
    * `Coin` denomination max lenght has been increased to 32.
    * Added `CapabilityKey` alias for `StoreKey` to match IBC spec.
  * (types/rest) [\#5900](https://github.com/cosmos/cosmos-sdk/pull/5900) Add Check*Error function family to spare developers from replicating tons of boilerplate code.
  * (types) [\#6128](https://github.com/cosmos/cosmos-sdk/pull/6137) Add `String()` method to `GasMeter`.
  * (types) [\#6195](https://github.com/cosmos/cosmos-sdk/pull/6195) Add codespace to broadcast(sync/async) response.
  * (types) \#6897 Add KV type from tendermint to `types` directory.

## [v0.39.1](https://github.com/cosmos/cosmos-sdk/releases/tag/v0.39.1) - 2020-08-11

### Client Breaking

* (x/auth) [\#6861](https://github.com/cosmos/cosmos-sdk/pull/6861) Remove public key Bech32 encoding for all account types for JSON serialization, instead relying on direct Amino encoding. In addition, JSON serialization utilizes Amino instead of the Go stdlib, so integers are treated as strings.

### Improvements 

* (client) [\#6853](https://github.com/cosmos/cosmos-sdk/pull/6853) Add --unsafe-cors flag.

## [v0.39.0](https://github.com/cosmos/cosmos-sdk/releases/tag/v0.39.0) - 2020-07-20

### Improvements

* (deps) Bump IAVL version to [v0.14.0](https://github.com/cosmos/iavl/releases/tag/v0.14.0)
* (client) [\#5585](https://github.com/cosmos/cosmos-sdk/pull/5585) `CLIContext` additions:
  * Introduce `QueryABCI` that returns the full `abci.ResponseQuery` with inclusion Merkle proofs.
  * Added `prove` flag for Merkle proof verification.
* (x/staking) [\#6791)](https://github.com/cosmos/cosmos-sdk/pull/6791) Close {UBDQueue,RedelegationQueu}Iterator once used.

### API Breaking Changes

* (baseapp) [\#5837](https://github.com/cosmos/cosmos-sdk/issues/5837) Transaction simulation now returns a `SimulationResponse` which contains the `GasInfo` and `Result` from the execution.

### Client Breaking Changes

* (x/auth) [\#6745](https://github.com/cosmos/cosmos-sdk/issues/6745) Remove BaseAccount's custom JSON {,un}marshalling.

### Bug Fixes

* (store) [\#6475](https://github.com/cosmos/cosmos-sdk/pull/6475) Revert IAVL pruning functionality introduced in
[v0.13.0](https://github.com/cosmos/iavl/releases/tag/v0.13.0),
where the IAVL no longer keeps states in-memory in which it flushes periodically. IAVL now commits and
flushes every state to disk as it did pre-v0.13.0. The SDK's multi-store will track and ensure the proper
heights are pruned. The operator can set the pruning options via a `pruning` config via the CLI or
through `app.toml`. The `pruning` flag exposes `default|everything|nothing|custom` as options --
see docs for further details. If the operator chooses `custom`, they may provide granular pruning
options `pruning-keep-recent`, `pruning-keep-every`, and `pruning-interval`. The former two options
dictate how many recent versions are kept on disk and the offset of what versions are kept after that
respectively, and the latter defines the height interval in which versions are deleted in a batch.
**Note, there are some client-facing API breaking changes with regard to IAVL, stores, and pruning settings.**
* (x/distribution) [\#6210](https://github.com/cosmos/cosmos-sdk/pull/6210) Register `MsgFundCommunityPool` in distribution amino codec.
* (types) [\#5741](https://github.com/cosmos/cosmos-sdk/issues/5741) Prevent `ChainAnteDecorators()` from panicking when empty `AnteDecorator` slice is supplied.
* (baseapp) [\#6306](https://github.com/cosmos/cosmos-sdk/issues/6306) Prevent events emitted by the antehandler from being persisted between transactions.
* (client/keys) [\#5091](https://github.com/cosmos/cosmos-sdk/issues/5091) `keys parse` does not honor client app's configuration.
* (x/bank) [\#6674](https://github.com/cosmos/cosmos-sdk/pull/6674) Create account if recipient does not exist on handing `MsgMultiSend`.
* (x/auth) [\#6287](https://github.com/cosmos/cosmos-sdk/pull/6287) Fix nonce stuck when sending multiple transactions from an account in a same block.

## [v0.38.5] - 2020-07-02

### Improvements

* (tendermint) Bump Tendermint version to [v0.33.6](https://github.com/tendermint/tendermint/releases/tag/v0.33.6).

## [v0.38.4] - 2020-05-21

### Bug Fixes

* (x/auth) [\#5950](https://github.com/cosmos/cosmos-sdk/pull/5950) Fix `IncrementSequenceDecorator` to use is `IsReCheckTx` instead of `IsCheckTx` to allow account sequence incrementing.

## [v0.38.3] - 2020-04-09

### Improvements

* (tendermint) Bump Tendermint version to [v0.33.3](https://github.com/tendermint/tendermint/releases/tag/v0.33.3).

## [v0.38.2] - 2020-03-25

### Bug Fixes

* (baseapp) [\#5718](https://github.com/cosmos/cosmos-sdk/pull/5718) Remove call to `ctx.BlockGasMeter` during failed message validation which resulted in a panic when the tx execution mode was `CheckTx`.
* (x/genutil) [\#5775](https://github.com/cosmos/cosmos-sdk/pull/5775) Fix `ExportGenesis` in `x/genutil` to export default genesis state (`[]`) instead of `null`.
* (client) [\#5618](https://github.com/cosmos/cosmos-sdk/pull/5618) Fix crash on the client when the verifier is not set.
* (crypto/keys/mintkey) [\#5823](https://github.com/cosmos/cosmos-sdk/pull/5823) fix errors handling in `UnarmorPubKeyBytes` (underlying armoring function's return error was not being checked).
* (x/distribution) [\#5620](https://github.com/cosmos/cosmos-sdk/pull/5620) Fix nil pointer deref in distribution tax/reward validation helpers.

### Improvements

* (rest) [\#5648](https://github.com/cosmos/cosmos-sdk/pull/5648) Enhance /txs usability:
  * Add `tx.minheight` key to filter transaction with an inclusive minimum block height
  * Add `tx.maxheight` key to filter transaction with an inclusive maximum block height
* (crypto/keys) [\#5739](https://github.com/cosmos/cosmos-sdk/pull/5739) Print an error message if the password input failed.

## [v0.38.1] - 2020-02-11

### Improvements

* (modules) [\#5597](https://github.com/cosmos/cosmos-sdk/pull/5597) Add `amount` event attribute to the `complete_unbonding`
and `complete_redelegation` events that reflect the total balances of the completed unbondings and redelegations
respectively.

### Bug Fixes

* (types) [\#5579](https://github.com/cosmos/cosmos-sdk/pull/5579) The IAVL `Store#Commit` method has been refactored to
delete a flushed version if it is not a snapshot version. The root multi-store now keeps track of `commitInfo` instead
of `types.CommitID`. During `Commit` of the root multi-store, `lastCommitInfo` is updated from the saved state
and is only flushed to disk if it is a snapshot version. During `Query` of the root multi-store, if the request height
is the latest height, we'll use the store's `lastCommitInfo`. Otherwise, we fetch `commitInfo` from disk.
* (x/bank) [\#5531](https://github.com/cosmos/cosmos-sdk/issues/5531) Added missing amount event to MsgMultiSend, emitted for each output.
* (x/gov) [\#5622](https://github.com/cosmos/cosmos-sdk/pull/5622) Track any events emitted from a proposal's handler upon successful execution.

## [v0.38.0] - 2020-01-23

### State Machine Breaking

* (genesis) [\#5506](https://github.com/cosmos/cosmos-sdk/pull/5506) The `x/distribution` genesis state
  now includes `params` instead of individual parameters.
* (genesis) [\#5017](https://github.com/cosmos/cosmos-sdk/pull/5017) The `x/genaccounts` module has been
deprecated and all components removed except the `legacy/` package. This requires changes to the
genesis state. Namely, `accounts` now exist under `app_state.auth.accounts`. The corresponding migration
logic has been implemented for v0.38 target version. Applications can migrate via:
`$ {appd} migrate v0.38 genesis.json`.
* (modules) [\#5299](https://github.com/cosmos/cosmos-sdk/pull/5299) Handling of `ABCIEvidenceTypeDuplicateVote`
  during `BeginBlock` along with the corresponding parameters (`MaxEvidenceAge`) have moved from the
  `x/slashing` module to the `x/evidence` module.

### API Breaking Changes

* (modules) [\#5506](https://github.com/cosmos/cosmos-sdk/pull/5506) Remove individual setters of `x/distribution` parameters. Instead, follow the module spec in getting parameters, setting new value(s) and finally calling `SetParams`.
* (types) [\#5495](https://github.com/cosmos/cosmos-sdk/pull/5495) Remove redundant `(Must)Bech32ify*` and `(Must)Get*KeyBech32` functions in favor of `(Must)Bech32ifyPubKey` and `(Must)GetPubKeyFromBech32` respectively, both of which take a `Bech32PubKeyType` (string).
* (types) [\#5430](https://github.com/cosmos/cosmos-sdk/pull/5430) `DecCoins#Add` parameter changed from `DecCoins`
to `...DecCoin`, `Coins#Add` parameter changed from `Coins` to `...Coin`.
* (baseapp/types) [\#5421](https://github.com/cosmos/cosmos-sdk/pull/5421) The `Error` interface (`types/errors.go`)
has been removed in favor of the concrete type defined in `types/errors/` which implements the standard `error` interface.
  * As a result, the `Handler` and `Querier` implementations now return a standard `error`.
  Within `BaseApp`, `runTx` now returns a `(GasInfo, *Result, error)` tuple and `runMsgs` returns a
  `(*Result, error)` tuple. A reference to a `Result` is now used to indicate success whereas an error
  signals an invalid message or failed message execution. As a result, the fields `Code`, `Codespace`,
  `GasWanted`, and `GasUsed` have been removed the `Result` type. The latter two fields are now found
  in the `GasInfo` type which is always returned regardless of execution outcome.
  * Note to developers: Since all handlers and queriers must now return a standard `error`, the `types/errors/`
  package contains all the relevant and pre-registered errors that you typically work with. A typical
  error returned will look like `sdkerrors.Wrap(sdkerrors.ErrUnknownRequest, "...")`. You can retrieve
  relevant ABCI information from the error via `ABCIInfo`.
* (client) [\#5442](https://github.com/cosmos/cosmos-sdk/pull/5442) Remove client/alias.go as it's not necessary and
components can be imported directly from the packages.
* (store) [\#4748](https://github.com/cosmos/cosmos-sdk/pull/4748) The `CommitMultiStore` interface
now requires a `SetInterBlockCache` method. Applications that do not wish to support this can simply
have this method perform a no-op.
* (modules) [\#4665](https://github.com/cosmos/cosmos-sdk/issues/4665) Refactored `x/gov` module structure and dev-UX:
  * Prepare for module spec integration
  * Update gov keys to use big endian encoding instead of little endian
* (modules) [\#5017](https://github.com/cosmos/cosmos-sdk/pull/5017) The `x/genaccounts` module has been deprecated and all components removed except the `legacy/` package.
* [\#4486](https://github.com/cosmos/cosmos-sdk/issues/4486) Vesting account types decoupled from the `x/auth` module and now live under `x/auth/vesting`. Applications wishing to use vesting account types must be sure to register types via `RegisterCodec` under the new vesting package.
* [\#4486](https://github.com/cosmos/cosmos-sdk/issues/4486) The `NewBaseVestingAccount` constructor returns an error
if the provided arguments are invalid.
* (x/auth) [\#5006](https://github.com/cosmos/cosmos-sdk/pull/5006) Modular `AnteHandler` via composable decorators:
  * The `AnteHandler` interface now returns `(newCtx Context, err error)` instead of `(newCtx Context, result sdk.Result, abort bool)`
  * The `NewAnteHandler` function returns an `AnteHandler` function that returns the new `AnteHandler`
  interface and has been moved into the `auth/ante` directory.
  * `ValidateSigCount`, `ValidateMemo`, `ProcessPubKey`, `EnsureSufficientMempoolFee`, and `GetSignBytes`
  have all been removed as public functions.
  * Invalid Signatures may return `InvalidPubKey` instead of `Unauthorized` error, since the transaction
  will first hit `SetPubKeyDecorator` before the `SigVerificationDecorator` runs.
  * `StdTx#GetSignatures` will return an array of just signature byte slices `[][]byte` instead of
  returning an array of `StdSignature` structs. To replicate the old behavior, use the public field
  `StdTx.Signatures` to get back the array of StdSignatures `[]StdSignature`.
* (modules) [\#5299](https://github.com/cosmos/cosmos-sdk/pull/5299) `HandleDoubleSign` along with params `MaxEvidenceAge` and `DoubleSignJailEndTime` have moved from the `x/slashing` module to the `x/evidence` module.
* (keys) [\#4941](https://github.com/cosmos/cosmos-sdk/issues/4941) Keybase concrete types constructors such as `NewKeyBaseFromDir` and `NewInMemory` now accept optional parameters of type `KeybaseOption`. These
optional parameters are also added on the keys sub-commands functions, which are now public, and allows
these options to be set on the commands or ignored to default to previous behavior.
* [\#5547](https://github.com/cosmos/cosmos-sdk/pull/5547) `NewKeyBaseFromHomeFlag` constructor has been removed.
* [\#5439](https://github.com/cosmos/cosmos-sdk/pull/5439) Further modularization was done to the `keybase`
package to make it more suitable for use with different key formats and algorithms:
  * The `WithKeygenFunc` function added as a `KeybaseOption` which allows a custom bytes to key
    implementation to be defined when keys are created.
  * The `WithDeriveFunc` function added as a `KeybaseOption` allows custom logic for deriving a key
    from a mnemonic, bip39 password, and HD Path.
  * BIP44 is no longer build into `keybase.CreateAccount()`. It is however the default when using
    the `client/keys` add command.
  * `SupportedAlgos` and `SupportedAlgosLedger` functions return a slice of `SigningAlgo`s that are
    supported by the keybase and the ledger integration respectively.
* (simapp) [\#5419](https://github.com/cosmos/cosmos-sdk/pull/5419) The `helpers.GenTx()` now accepts a gas argument.
* (baseapp) [\#5455](https://github.com/cosmos/cosmos-sdk/issues/5455) A `sdk.Context` is now passed into the `router.Route()` function.

### Client Breaking Changes

* (rest) [\#5270](https://github.com/cosmos/cosmos-sdk/issues/5270) All account types now implement custom JSON serialization.
* (rest) [\#4783](https://github.com/cosmos/cosmos-sdk/issues/4783) The balance field in the DelegationResponse type is now sdk.Coin instead of sdk.Int
* (x/auth) [\#5006](https://github.com/cosmos/cosmos-sdk/pull/5006) The gas required to pass the `AnteHandler` has
increased significantly due to modular `AnteHandler` support. Increase GasLimit accordingly.
* (rest) [\#5336](https://github.com/cosmos/cosmos-sdk/issues/5336) `MsgEditValidator` uses `description` instead of `Description` as a JSON key.
* (keys) [\#5097](https://github.com/cosmos/cosmos-sdk/pull/5097) Due to the keybase -> keyring transition, keys need to be migrated. See `keys migrate` command for more info.
* (x/auth) [\#5424](https://github.com/cosmos/cosmos-sdk/issues/5424) Drop `decode-tx` command from x/auth/client/cli, duplicate of the `decode` command.

### Features

* (store) [\#5435](https://github.com/cosmos/cosmos-sdk/pull/5435) New iterator for paginated requests. Iterator limits DB reads to the range of the requested page.
* (x/evidence) [\#5240](https://github.com/cosmos/cosmos-sdk/pull/5240) Initial implementation of the `x/evidence` module.
* (cli) [\#5212](https://github.com/cosmos/cosmos-sdk/issues/5212) The `q gov proposals` command now supports pagination.
* (store) [\#4724](https://github.com/cosmos/cosmos-sdk/issues/4724) Multistore supports substore migrations upon load. New `rootmulti.Store.LoadLatestVersionAndUpgrade` method in
`Baseapp` supports `StoreLoader` to enable various upgrade strategies. It no
longer panics if the store to load contains substores that we didn't explicitly mount.
* [\#4972](https://github.com/cosmos/cosmos-sdk/issues/4972) A `TxResponse` with a corresponding code
and tx hash will be returned for specific Tendermint errors:
  * `CodeTxInMempoolCache`
  * `CodeMempoolIsFull`
  * `CodeTxTooLarge`
* [\#3872](https://github.com/cosmos/cosmos-sdk/issues/3872) Implement a RESTful endpoint and cli command to decode transactions.
* (keys) [\#4754](https://github.com/cosmos/cosmos-sdk/pull/4754) Introduce new Keybase implementation that can
leverage operating systems' built-in functionalities to securely store secrets. MacOS users may encounter
the following [issue](https://github.com/keybase/go-keychain/issues/47) with the `go-keychain` library. If
you encounter this issue, you must upgrade your xcode command line tools to version >= `10.2`. You can
upgrade via: `sudo rm -rf /Library/Developer/CommandLineTools; xcode-select --install`. Verify the
correct version via: `pkgutil --pkg-info=com.apple.pkg.CLTools_Executables`.
* [\#5355](https://github.com/cosmos/cosmos-sdk/pull/5355) Client commands accept a new `--keyring-backend` option through which users can specify which backend should be used
by the new key store:
  * `os`: use OS default credentials storage (default).
  * `file`: use encrypted file-based store.
  * `kwallet`: use [KDE Wallet](https://utils.kde.org/projects/kwalletmanager/) service.
  * `pass`: use the [pass](https://www.passwordstore.org/) command line password manager.
  * `test`: use password-less key store. *For testing purposes only. Use it at your own risk.*
* (keys) [\#5097](https://github.com/cosmos/cosmos-sdk/pull/5097) New `keys migrate` command to assist users migrate their keys
to the new keyring.
* (keys) [\#5366](https://github.com/cosmos/cosmos-sdk/pull/5366) `keys list` now accepts a `--list-names` option to list key names only, whilst the `keys delete`
command can delete multiple keys by passing their names as arguments. The aforementioned commands can then be piped together, e.g.
`appcli keys list -n | xargs appcli keys delete`
* (modules) [\#4233](https://github.com/cosmos/cosmos-sdk/pull/4233) Add upgrade module that coordinates software upgrades of live chains.
* [\#4486](https://github.com/cosmos/cosmos-sdk/issues/4486) Introduce new `PeriodicVestingAccount` vesting account type
that allows for arbitrary vesting periods.
* (baseapp) [\#5196](https://github.com/cosmos/cosmos-sdk/pull/5196) Baseapp has a new `runTxModeReCheck` to allow applications to skip expensive and unnecessary re-checking of transactions.
* (types) [\#5196](https://github.com/cosmos/cosmos-sdk/pull/5196) Context has new `IsRecheckTx() bool` and `WithIsReCheckTx(bool) Context` methods to to be used in the `AnteHandler`.
* (x/auth/ante) [\#5196](https://github.com/cosmos/cosmos-sdk/pull/5196) AnteDecorators have been updated to avoid unnecessary checks when `ctx.IsReCheckTx() == true`
* (x/auth) [\#5006](https://github.com/cosmos/cosmos-sdk/pull/5006) Modular `AnteHandler` via composable decorators:
  * The `AnteDecorator` interface has been introduced to allow users to implement modular `AnteHandler`
  functionality that can be composed together to create a single `AnteHandler` rather than implementing
  a custom `AnteHandler` completely from scratch, where each `AnteDecorator` allows for custom behavior in
  tightly defined and logically isolated manner. These custom `AnteDecorator` can then be chained together
  with default `AnteDecorator` or third-party `AnteDecorator` to create a modularized `AnteHandler`
  which will run each `AnteDecorator` in the order specified in `ChainAnteDecorators`. For details
  on the new architecture, refer to the [ADR](docs/architecture/adr-010-modular-antehandler.md).
  * `ChainAnteDecorators` function has been introduced to take in a list of `AnteDecorators` and chain
  them in sequence and return a single `AnteHandler`:
    * `SetUpContextDecorator`: Sets `GasMeter` in context and creates defer clause to recover from any
    `OutOfGas` panics in future AnteDecorators and return `OutOfGas` error to `BaseApp`. It MUST be the
    first `AnteDecorator` in the chain for any application that uses gas (or another one that sets the gas meter).
    * `ValidateBasicDecorator`: Calls tx.ValidateBasic and returns any non-nil error.
    * `ValidateMemoDecorator`: Validates tx memo with application parameters and returns any non-nil error.
    * `ConsumeGasTxSizeDecorator`: Consumes gas proportional to the tx size based on application parameters.
    * `MempoolFeeDecorator`: Checks if fee is above local mempool `minFee` parameter during `CheckTx`.
    * `DeductFeeDecorator`: Deducts the `FeeAmount` from first signer of the transaction.
    * `SetPubKeyDecorator`: Sets pubkey of account in any account that does not already have pubkey saved in state machine.
    * `SigGasConsumeDecorator`: Consume parameter-defined amount of gas for each signature.
    * `SigVerificationDecorator`: Verify each signature is valid, return if there is an error.
    * `ValidateSigCountDecorator`: Validate the number of signatures in tx based on app-parameters.
    * `IncrementSequenceDecorator`: Increments the account sequence for each signer to prevent replay attacks.
* (cli) [\#5223](https://github.com/cosmos/cosmos-sdk/issues/5223) Cosmos Ledger App v2.0.0 is now supported. The changes are backwards compatible and App v1.5.x is still supported.
* (x/staking) [\#5380](https://github.com/cosmos/cosmos-sdk/pull/5380) Introduced ability to store historical info entries in staking keeper, allows applications to introspect specified number of past headers and validator sets
  * Introduces new parameter `HistoricalEntries` which allows applications to determine how many recent historical info entries they want to persist in store. Default value is 0.
  * Introduces cli commands and rest routes to query historical information at a given height
* (modules) [\#5249](https://github.com/cosmos/cosmos-sdk/pull/5249) Funds are now allowed to be directly sent to the community pool (via the distribution module account).
* (keys) [\#4941](https://github.com/cosmos/cosmos-sdk/issues/4941) Introduce keybase option to allow overriding the default private key implementation of a key generated through the `keys add` cli command.
* (keys) [\#5439](https://github.com/cosmos/cosmos-sdk/pull/5439) Flags `--algo` and `--hd-path` are added to
  `keys add` command in order to make use of keybase modularized. By default, it uses (0, 0) bip44
  HD path and secp256k1 keys, so is non-breaking.
* (types) [\#5447](https://github.com/cosmos/cosmos-sdk/pull/5447) Added `ApproxRoot` function to sdk.Decimal type in order to get the nth root for a decimal number, where n is a positive integer.
  * An `ApproxSqrt` function was also added for convenience around the common case of n=2.

### Improvements

* (iavl) [\#5538](https://github.com/cosmos/cosmos-sdk/pull/5538) Remove manual IAVL pruning in favor of IAVL's internal pruning strategy.
* (server) [\#4215](https://github.com/cosmos/cosmos-sdk/issues/4215) The `--pruning` flag
has been moved to the configuration file, to allow easier node configuration.
* (cli) [\#5116](https://github.com/cosmos/cosmos-sdk/issues/5116) The `CLIContext` now supports multiple verifiers
when connecting to multiple chains. The connecting chain's `CLIContext` will have to have the correct
chain ID and node URI or client set. To use a `CLIContext` with a verifier for another chain:
  ```go
  // main or parent chain (chain as if you're running without IBC)
  mainCtx := context.NewCLIContext()

  // connecting IBC chain
  sideCtx := context.NewCLIContext().
    WithChainID(sideChainID).
    WithNodeURI(sideChainNodeURI) // or .WithClient(...)

  sideCtx = sideCtx.WithVerifier(
    context.CreateVerifier(sideCtx, context.DefaultVerifierCacheSize),
  )
  ```
* (modules) [\#5017](https://github.com/cosmos/cosmos-sdk/pull/5017) The `x/auth` package now supports
generalized genesis accounts through the `GenesisAccount` interface.
* (modules) [\#4762](https://github.com/cosmos/cosmos-sdk/issues/4762) Deprecate remove and add permissions in ModuleAccount.
* (modules) [\#4760](https://github.com/cosmos/cosmos-sdk/issues/4760) update `x/auth` to match module spec.
* (modules) [\#4814](https://github.com/cosmos/cosmos-sdk/issues/4814) Add security contact to Validator description.
* (modules) [\#4875](https://github.com/cosmos/cosmos-sdk/issues/4875) refactor integration tests to use SimApp and separate test package
* (sdk) [\#4566](https://github.com/cosmos/cosmos-sdk/issues/4566) Export simulation's parameters and app state to JSON in order to reproduce bugs and invariants.
* (sdk) [\#4640](https://github.com/cosmos/cosmos-sdk/issues/4640) improve import/export simulation errors by extending `DiffKVStores` to return an array of `KVPairs` that are then compared to check for inconsistencies.
* (sdk) [\#4717](https://github.com/cosmos/cosmos-sdk/issues/4717) refactor `x/slashing` to match the new module spec
* (sdk) [\#4758](https://github.com/cosmos/cosmos-sdk/issues/4758) update `x/genaccounts` to match module spec
* (simulation) [\#4824](https://github.com/cosmos/cosmos-sdk/issues/4824) `PrintAllInvariants` flag will print all failed invariants
* (simulation) [\#4490](https://github.com/cosmos/cosmos-sdk/issues/4490) add `InitialBlockHeight` flag to resume a simulation from a given block
  * Support exporting the simulation stats to a given JSON file
* (simulation) [\#4847](https://github.com/cosmos/cosmos-sdk/issues/4847), [\#4838](https://github.com/cosmos/cosmos-sdk/pull/4838) and [\#4869](https://github.com/cosmos/cosmos-sdk/pull/4869) `SimApp` and simulation refactors:
  * Implement `SimulationManager` for executing modules' simulation functionalities in a modularized way
  * Add `RegisterStoreDecoders` to the `SimulationManager` for decoding each module's types
  * Add `GenerateGenesisStates` to the `SimulationManager` to generate a randomized `GenState` for each module
  * Add `RandomizedParams` to the `SimulationManager` that registers each modules' parameters in order to
  simulate `ParamChangeProposal`s' `Content`s
  * Add `WeightedOperations` to the `SimulationManager` that define simulation operations (modules' `Msg`s) with their
  respective weights (i.e chance of being simulated).
  * Add `ProposalContents` to the `SimulationManager` to register each module's governance proposal `Content`s.
* (simulation) [\#4893](https://github.com/cosmos/cosmos-sdk/issues/4893) Change `SimApp` keepers to be public and add getter functions for keys and codec
* (simulation) [\#4906](https://github.com/cosmos/cosmos-sdk/issues/4906) Add simulation `Config` struct that wraps simulation flags
* (simulation) [\#4935](https://github.com/cosmos/cosmos-sdk/issues/4935) Update simulation to reflect a proper `ABCI` application without bypassing `BaseApp` semantics
* (simulation) [\#5378](https://github.com/cosmos/cosmos-sdk/pull/5378) Simulation tests refactor:
  * Add `App` interface for general SDK-based app's methods.
  * Refactor and cleanup simulation tests into util functions to simplify their implementation for other SDK apps.
* (store) [\#4792](https://github.com/cosmos/cosmos-sdk/issues/4792) panic on non-registered store
* (types) [\#4821](https://github.com/cosmos/cosmos-sdk/issues/4821) types/errors package added with support for stacktraces. It is meant as a more feature-rich replacement for sdk.Errors in the mid-term.
* (store) [\#1947](https://github.com/cosmos/cosmos-sdk/issues/1947) Implement inter-block (persistent)
caching through `CommitKVStoreCacheManager`. Any application wishing to utilize an inter-block cache
must set it in their app via a `BaseApp` option. The `BaseApp` docs have been drastically improved
to detail this new feature and how state transitions occur.
* (docs/spec) All module specs moved into their respective module dir in x/ (i.e. docs/spec/staking -->> x/staking/spec)
* (docs/) [\#5379](https://github.com/cosmos/cosmos-sdk/pull/5379) Major documentation refactor, including:
  * (docs/intro/) Add and improve introduction material for newcomers.
  * (docs/basics/) Add documentation about basic concepts of the cosmos sdk such as the anatomy of an SDK application, the transaction lifecycle or accounts.
  * (docs/core/) Add documentation about core conepts of the cosmos sdk such as `baseapp`, `server`, `store`s, `context` and more.
  * (docs/building-modules/) Add reference documentation on concepts relevant for module developers (`keeper`, `handler`, `messages`, `queries`,...).
  * (docs/interfaces/) Add documentation on building interfaces for the Cosmos SDK.
  * Redesigned user interface that features new dynamically generated sidebar, build-time code embedding from GitHub, new homepage as well as many other improvements.
* (types) [\#5428](https://github.com/cosmos/cosmos-sdk/pull/5428) Add `Mod` (modulo) method and `RelativePow` (exponentation) function for `Uint`.
* (modules) [\#5506](https://github.com/cosmos/cosmos-sdk/pull/5506) Remove redundancy in `x/distribution`s use of parameters. There
  now exists a single `Params` type with a getter and setter along with a getter for each individual parameter.

### Bug Fixes

* (client) [\#5303](https://github.com/cosmos/cosmos-sdk/issues/5303) Fix ignored error in tx generate only mode.
* (cli) [\#4763](https://github.com/cosmos/cosmos-sdk/issues/4763) Fix flag `--min-self-delegation` for staking `EditValidator`
* (keys) Fix ledger custom coin type support bug.
* (x/gov) [\#5107](https://github.com/cosmos/cosmos-sdk/pull/5107) Sum validator operator's all voting power when tally votes
* (rest) [\#5212](https://github.com/cosmos/cosmos-sdk/issues/5212) Fix pagination in the `/gov/proposals` handler.

## [v0.37.14] - 2020-08-12

### Improvements

* (tendermint) Bump Tendermint version to [v0.32.13](https://github.com/tendermint/tendermint/releases/tag/v0.32.13).


## [v0.37.13] - 2020-06-03

### Improvements

* (tendermint) Bump Tendermint version to [v0.32.12](https://github.com/tendermint/tendermint/releases/tag/v0.32.12).
* (cosmos-ledger-go) Bump Cosmos Ledger Wallet library version to [v0.11.1](https://github.com/cosmos/ledger-cosmos-go/releases/tag/v0.11.1).

## [v0.37.12] - 2020-05-05

### Improvements

* (tendermint) Bump Tendermint version to [v0.32.11](https://github.com/tendermint/tendermint/releases/tag/v0.32.11).

## [v0.37.11] - 2020-04-22

### Bug Fixes

* (x/staking) [\#6021](https://github.com/cosmos/cosmos-sdk/pull/6021) --trust-node's false default value prevents creation of the genesis transaction.

## [v0.37.10] - 2020-04-22

### Bug Fixes

* (client/context) [\#5964](https://github.com/cosmos/cosmos-sdk/issues/5964) Fix incorrect instantiation of tmlite verifier when --trust-node is off.

## [v0.37.9] - 2020-04-09

### Improvements

* (tendermint) Bump Tendermint version to [v0.32.10](https://github.com/tendermint/tendermint/releases/tag/v0.32.10).

## [v0.37.8] - 2020-03-11

### Bug Fixes

* (rest) [\#5508](https://github.com/cosmos/cosmos-sdk/pull/5508) Fix `x/distribution` endpoints to properly return height in the response.
* (x/genutil) [\#5499](https://github.com/cosmos/cosmos-sdk/pull/) Ensure `DefaultGenesis` returns valid and non-nil default genesis state.
* (x/genutil) [\#5775](https://github.com/cosmos/cosmos-sdk/pull/5775) Fix `ExportGenesis` in `x/genutil` to export default genesis state (`[]`) instead of `null`.
* (genesis) [\#5086](https://github.com/cosmos/cosmos-sdk/issues/5086) Ensure `gentxs` are always an empty array instead of `nil`.

### Improvements

* (rest) [\#5648](https://github.com/cosmos/cosmos-sdk/pull/5648) Enhance /txs usability:
  * Add `tx.minheight` key to filter transaction with an inclusive minimum block height
  * Add `tx.maxheight` key to filter transaction with an inclusive maximum block height

## [v0.37.7] - 2020-02-10

### Improvements

* (modules) [\#5597](https://github.com/cosmos/cosmos-sdk/pull/5597) Add `amount` event attribute to the `complete_unbonding`
and `complete_redelegation` events that reflect the total balances of the completed unbondings and redelegations
respectively.

### Bug Fixes

* (x/gov) [\#5622](https://github.com/cosmos/cosmos-sdk/pull/5622) Track any events emitted from a proposal's handler upon successful execution.
* (x/bank) [\#5531](https://github.com/cosmos/cosmos-sdk/issues/5531) Added missing amount event to MsgMultiSend, emitted for each output.

## [v0.37.6] - 2020-01-21

### Improvements

* (tendermint) Bump Tendermint version to [v0.32.9](https://github.com/tendermint/tendermint/releases/tag/v0.32.9)

## [v0.37.5] - 2020-01-07

### Features

* (types) [\#5360](https://github.com/cosmos/cosmos-sdk/pull/5360) Implement `SortableDecBytes` which
  allows the `Dec` type be sortable.

### Improvements

* (tendermint) Bump Tendermint version to [v0.32.8](https://github.com/tendermint/tendermint/releases/tag/v0.32.8)
* (cli) [\#5482](https://github.com/cosmos/cosmos-sdk/pull/5482) Remove old "tags" nomenclature from the `q txs` command in
  favor of the new events system. Functionality remains unchanged except that `=` is used instead of `:` to be
  consistent with the API's use of event queries.

### Bug Fixes

* (iavl) [\#5276](https://github.com/cosmos/cosmos-sdk/issues/5276) Fix potential race condition in `iavlIterator#Close`.
* (baseapp) [\#5350](https://github.com/cosmos/cosmos-sdk/issues/5350) Allow a node to restart successfully
  after a `halt-height` or `halt-time` has been triggered.
* (types) [\#5395](https://github.com/cosmos/cosmos-sdk/issues/5395) Fix `Uint#LTE`.
* (types) [\#5408](https://github.com/cosmos/cosmos-sdk/issues/5408) `NewDecCoins` constructor now sorts the coins.

## [v0.37.4] - 2019-11-04

### Improvements

* (tendermint) Bump Tendermint version to [v0.32.7](https://github.com/tendermint/tendermint/releases/tag/v0.32.7)
* (ledger) [\#4716](https://github.com/cosmos/cosmos-sdk/pull/4716) Fix ledger custom coin type support bug.

### Bug Fixes

* (baseapp) [\#5200](https://github.com/cosmos/cosmos-sdk/issues/5200) Remove duplicate events from previous messages.

## [v0.37.3] - 2019-10-10

### Bug Fixes

* (genesis) [\#5095](https://github.com/cosmos/cosmos-sdk/issues/5095) Fix genesis file migration from v0.34 to
v0.36/v0.37 not converting validator consensus pubkey to bech32 format.

### Improvements

* (tendermint) Bump Tendermint version to [v0.32.6](https://github.com/tendermint/tendermint/releases/tag/v0.32.6)

## [v0.37.1] - 2019-09-19

### Features

* (cli) [\#4973](https://github.com/cosmos/cosmos-sdk/pull/4973) Enable application CPU profiling
via the `--cpu-profile` flag.
* [\#4979](https://github.com/cosmos/cosmos-sdk/issues/4979) Introduce a new `halt-time` config and
CLI option to the `start` command. When provided, an application will halt during `Commit` when the
block time is >= the `halt-time`.

### Improvements

* [\#4990](https://github.com/cosmos/cosmos-sdk/issues/4990) Add `Events` to the `ABCIMessageLog` to
provide context and grouping of events based on the messages they correspond to. The `Events` field
in `TxResponse` is deprecated and will be removed in the next major release.

### Bug Fixes

* [\#4979](https://github.com/cosmos/cosmos-sdk/issues/4979) Use `Signal(os.Interrupt)` over
`os.Exit(0)` during configured halting to allow any `defer` calls to be executed.
* [\#5034](https://github.com/cosmos/cosmos-sdk/issues/5034) Binary search in NFT Module wasn't working on larger sets.

## [v0.37.0] - 2019-08-21

### Bug Fixes

* (baseapp) [\#4903](https://github.com/cosmos/cosmos-sdk/issues/4903) Various height query fixes:
  * Move height with proof check from `CLIContext` to `BaseApp` as the height
  can automatically be injected there.
  * Update `handleQueryStore` to resemble `handleQueryCustom`
* (simulation) [\#4912](https://github.com/cosmos/cosmos-sdk/issues/4912) Fix SimApp ModuleAccountAddrs
to properly return black listed addresses for bank keeper initialization.
* (cli) [\#4919](https://github.com/cosmos/cosmos-sdk/pull/4919) Don't crash CLI
if user doesn't answer y/n confirmation request.
* (cli) [\#4927](https://github.com/cosmos/cosmos-sdk/issues/4927) Fix the `q gov vote`
command to handle empty (pruned) votes correctly.

### Improvements

* (rest) [\#4924](https://github.com/cosmos/cosmos-sdk/pull/4924) Return response
height even upon error as it may be useful for the downstream caller and have
`/auth/accounts/{address}` return a 200 with an empty account upon error when
that error is that the account doesn't exist.

## [v0.36.0] - 2019-08-13

### Breaking Changes

* (rest) [\#4837](https://github.com/cosmos/cosmos-sdk/pull/4837) Remove /version and /node_version
  endpoints in favor of refactoring /node_info to also include application version info.
* All REST responses now wrap the original resource/result. The response
  will contain two fields: height and result.
* [\#3565](https://github.com/cosmos/cosmos-sdk/issues/3565) Updates to the governance module:
  * Rename JSON field from `proposal_content` to `content`
  * Rename JSON field from `proposal_id` to `id`
  * Disable `ProposalTypeSoftwareUpgrade` temporarily
* [\#3775](https://github.com/cosmos/cosmos-sdk/issues/3775) unify sender transaction tag for ease of querying
* [\#4255](https://github.com/cosmos/cosmos-sdk/issues/4255) Add supply module that passively tracks the supplies of a chain
  - Renamed `x/distribution` `ModuleName`
  - Genesis JSON and CLI now use `distribution` instead of `distr`
  - Introduce `ModuleAccount` type, which tracks the flow of coins held within a module
  - Replaced `FeeCollectorKeeper` for a `ModuleAccount`
  - Replaced the staking `Pool`, which coins are now held by the `BondedPool` and `NotBonded` module accounts
  - The `NotBonded` module account now only keeps track of the not bonded tokens within staking, instead of the whole chain
  - [\#3628](https://github.com/cosmos/cosmos-sdk/issues/3628) Replaced governance's burn and deposit accounts for a `ModuleAccount`
  - Added a `ModuleAccount` for the distribution module
  - Added a `ModuleAccount` for the mint module
  [\#4472](https://github.com/cosmos/cosmos-sdk/issues/4472) validation for crisis genesis
* [\#3985](https://github.com/cosmos/cosmos-sdk/issues/3985) `ValidatorPowerRank` uses potential consensus power instead of tendermint power
* [\#4104](https://github.com/cosmos/cosmos-sdk/issues/4104) Gaia has been moved to its own repository: https://github.com/cosmos/gaia
* [\#4104](https://github.com/cosmos/cosmos-sdk/issues/4104) Rename gaiad.toml to app.toml. The internal contents of the application
  config remain unchanged.
* [\#4159](https://github.com/cosmos/cosmos-sdk/issues/4159) create the default module patterns and module manager
* [\#4230](https://github.com/cosmos/cosmos-sdk/issues/4230) Change the type of ABCIMessageLog#MsgIndex to uint16 for proper serialization.
* [\#4250](https://github.com/cosmos/cosmos-sdk/issues/4250) BaseApp.Query() returns app's version string set via BaseApp.SetAppVersion()
  when handling /app/version queries instead of the version string passed as build
  flag at compile time.
* [\#4262](https://github.com/cosmos/cosmos-sdk/issues/4262) GoSumHash is no longer returned by the version command.
* [\#4263](https://github.com/cosmos/cosmos-sdk/issues/4263) RestServer#Start now takes read and write timeout arguments.
* [\#4305](https://github.com/cosmos/cosmos-sdk/issues/4305) `GenerateOrBroadcastMsgs` no longer takes an `offline` parameter.
* [\#4342](https://github.com/cosmos/cosmos-sdk/pull/4342) Upgrade go-amino to v0.15.0
* [\#4351](https://github.com/cosmos/cosmos-sdk/issues/4351) InitCmd, AddGenesisAccountCmd, and CollectGenTxsCmd take node's and client's default home directories as arguments.
* [\#4387](https://github.com/cosmos/cosmos-sdk/issues/4387) Refactor the usage of tags (now called events) to reflect the
  new ABCI events semantics:
  - Move `x/{module}/tags/tags.go` => `x/{module}/types/events.go`
  - Update `docs/specs`
  - Refactor tags in favor of new `Event(s)` type(s)
  - Update `Context` to use new `EventManager`
  - (Begin|End)Blocker no longer return tags, but rather uses new `EventManager`
  - Message handlers no longer return tags, but rather uses new `EventManager`
  Any component (e.g. BeginBlocker, message handler, etc...) wishing to emit an event must do so
  through `ctx.EventManger().EmitEvent(s)`.
  To reset or wipe emitted events: `ctx = ctx.WithEventManager(sdk.NewEventManager())`
  To get all emitted events: `events := ctx.EventManager().Events()`
* [\#4437](https://github.com/cosmos/cosmos-sdk/issues/4437) Replace governance module store keys to use `[]byte` instead of `string`.
* [\#4451](https://github.com/cosmos/cosmos-sdk/issues/4451) Improve modularization of clients and modules:
  * Module directory structure improved and standardized
  * Aliases autogenerated
  * Auth and bank related commands are now mounted under the respective moduels
  * Client initialization and mounting standardized
* [\#4479](https://github.com/cosmos/cosmos-sdk/issues/4479) Remove codec argument redundency in client usage where
  the CLIContext's codec should be used instead.
* [\#4488](https://github.com/cosmos/cosmos-sdk/issues/4488) Decouple client tx, REST, and ultil packages from auth. These packages have
  been restructured and retrofitted into the `x/auth` module.
* [\#4521](https://github.com/cosmos/cosmos-sdk/issues/4521) Flatten x/bank structure by hiding module internals.
* [\#4525](https://github.com/cosmos/cosmos-sdk/issues/4525) Remove --cors flag, the feature is long gone.
* [\#4536](https://github.com/cosmos/cosmos-sdk/issues/4536) The `/auth/accounts/{address}` now returns a `height` in the response.
  The account is now nested under `account`.
* [\#4543](https://github.com/cosmos/cosmos-sdk/issues/4543) Account getters are no longer part of client.CLIContext() and have now moved
  to reside in the auth-specific AccountRetriever.
* [\#4588](https://github.com/cosmos/cosmos-sdk/issues/4588) Context does not depend on x/auth anymore. client/context is stripped out of the following features:
  - GetAccountDecoder()
  - CLIContext.WithAccountDecoder()
  - CLIContext.WithAccountStore()
  x/auth.AccountDecoder is unnecessary and consequently removed.
* [\#4602](https://github.com/cosmos/cosmos-sdk/issues/4602) client/input.{Buffer,Override}Stdin() functions are removed. Thanks to cobra's new release they are now redundant.
* [\#4633](https://github.com/cosmos/cosmos-sdk/issues/4633) Update old Tx search by tags APIs to use new Events
  nomenclature.
* [\#4649](https://github.com/cosmos/cosmos-sdk/issues/4649) Refactor x/crisis as per modules new specs.
* [\#3685](https://github.com/cosmos/cosmos-sdk/issues/3685) The default signature verification gas logic (`DefaultSigVerificationGasConsumer`) now specifies explicit key types rather than string pattern matching. This means that zones that depended on string matching to allow other keys will need to write a custom `SignatureVerificationGasConsumer` function.
* [\#4663](https://github.com/cosmos/cosmos-sdk/issues/4663) Refactor bank keeper by removing private functions
  - `InputOutputCoins`, `SetCoins`, `SubtractCoins` and `AddCoins` are now part of the `SendKeeper` instead of the `Keeper` interface
* (tendermint) [\#4721](https://github.com/cosmos/cosmos-sdk/pull/4721) Upgrade Tendermint to v0.32.1

### Features

* [\#4843](https://github.com/cosmos/cosmos-sdk/issues/4843) Add RegisterEvidences function in the codec package to register
  Tendermint evidence types with a given codec.
* (rest) [\#3867](https://github.com/cosmos/cosmos-sdk/issues/3867) Allow querying for genesis transaction when height query param is set to zero.
* [\#2020](https://github.com/cosmos/cosmos-sdk/issues/2020) New keys export/import command line utilities to export/import private keys in ASCII format
  that rely on Keybase's new underlying ExportPrivKey()/ImportPrivKey() API calls.
* [\#3565](https://github.com/cosmos/cosmos-sdk/issues/3565) Implement parameter change proposal support.
  Parameter change proposals can be submitted through the CLI
  or a REST endpoint. See docs for further usage.
* [\#3850](https://github.com/cosmos/cosmos-sdk/issues/3850) Add `rewards` and `commission` to distribution tx tags.
* [\#3981](https://github.com/cosmos/cosmos-sdk/issues/3981) Add support to gracefully halt a node at a given height
  via the node's `halt-height` config or CLI value.
* [\#4144](https://github.com/cosmos/cosmos-sdk/issues/4144) Allow for configurable BIP44 HD path and coin type.
* [\#4250](https://github.com/cosmos/cosmos-sdk/issues/4250) New BaseApp.{,Set}AppVersion() methods to get/set app's version string.
* [\#4263](https://github.com/cosmos/cosmos-sdk/issues/4263) Add `--read-timeout` and `--write-timeout` args to the `rest-server` command
  to support custom RPC R/W timeouts.
* [\#4271](https://github.com/cosmos/cosmos-sdk/issues/4271) Implement Coins#IsAnyGT
* [\#4318](https://github.com/cosmos/cosmos-sdk/issues/4318) Support height queries. Queries against nodes that have the queried
  height pruned will return an error.
* [\#4409](https://github.com/cosmos/cosmos-sdk/issues/4409) Implement a command that migrates exported state from one version to the next.
  The `migrate` command currently supports migrating from v0.34 to v0.36 by implementing
  necessary types for both versions.
* [\#4570](https://github.com/cosmos/cosmos-sdk/issues/4570) Move /bank/balances/{address} REST handler to x/bank/client/rest. The exposed interface is unchanged.
* Community pool spend proposal per Cosmos Hub governance proposal [\#7](https://github.com/cosmos/cosmos-sdk/issues/7) "Activate the Community Pool"

### Improvements

* (simulation) PrintAllInvariants flag will print all failed invariants
* (simulation) Add `InitialBlockHeight` flag to resume a simulation from a given block
* (simulation) [\#4670](https://github.com/cosmos/cosmos-sdk/issues/4670) Update simulation statistics to JSON format
  - Support exporting the simulation stats to a given JSON file
* [\#4775](https://github.com/cosmos/cosmos-sdk/issues/4775) Refactor CI config
* Upgrade IAVL to v0.12.4
* (tendermint) Upgrade Tendermint to v0.32.2
* (modules) [\#4751](https://github.com/cosmos/cosmos-sdk/issues/4751) update `x/genutils` to match module spec
* (keys) [\#4611](https://github.com/cosmos/cosmos-sdk/issues/4611) store keys in simapp now use a map instead of using individual literal keys
* [\#2286](https://github.com/cosmos/cosmos-sdk/issues/2286) Improve performance of CacheKVStore iterator.
* [\#3512](https://github.com/cosmos/cosmos-sdk/issues/3512) Implement Logger method on each module's keeper.
* [\#3655](https://github.com/cosmos/cosmos-sdk/issues/3655) Improve signature verification failure error message.
* [\#3774](https://github.com/cosmos/cosmos-sdk/issues/3774) add category tag to transactions for ease of filtering
* [\#3914](https://github.com/cosmos/cosmos-sdk/issues/3914) Implement invariant benchmarks and add target to makefile.
* [\#3928](https://github.com/cosmos/cosmos-sdk/issues/3928) remove staking references from types package
* [\#3978](https://github.com/cosmos/cosmos-sdk/issues/3978) Return ErrUnknownRequest in message handlers for unknown
  or invalid routed messages.
* [\#4190](https://github.com/cosmos/cosmos-sdk/issues/4190) Client responses that return (re)delegation(s) now return balances
  instead of shares.
* [\#4194](https://github.com/cosmos/cosmos-sdk/issues/4194) ValidatorSigningInfo now includes the validator's consensus address.
* [\#4235](https://github.com/cosmos/cosmos-sdk/issues/4235) Add parameter change proposal messages to simulation.
* [\#4235](https://github.com/cosmos/cosmos-sdk/issues/4235) Update the minting module params to implement params.ParamSet so
  individual keys can be set via proposals instead of passing a struct.
* [\#4259](https://github.com/cosmos/cosmos-sdk/issues/4259) `Coins` that are `nil` are now JSON encoded as an empty array `[]`.
  Decoding remains unchanged and behavior is left intact.
* [\#4305](https://github.com/cosmos/cosmos-sdk/issues/4305) The `--generate-only` CLI flag fully respects offline tx processing.
* [\#4379](https://github.com/cosmos/cosmos-sdk/issues/4379) close db write batch.
* [\#4384](https://github.com/cosmos/cosmos-sdk/issues/4384)- Allow splitting withdrawal transaction in several chunks
* [\#4403](https://github.com/cosmos/cosmos-sdk/issues/4403) Allow for parameter change proposals to supply only desired fields to be updated
  in objects instead of the entire object (only applies to values that are objects).
* [\#4415](https://github.com/cosmos/cosmos-sdk/issues/4415) /client refactor, reduce genutil dependancy on staking
* [\#4439](https://github.com/cosmos/cosmos-sdk/issues/4439) Implement governance module iterators.
* [\#4465](https://github.com/cosmos/cosmos-sdk/issues/4465) Unknown subcommands print relevant error message
* [\#4466](https://github.com/cosmos/cosmos-sdk/issues/4466) Commission validation added to validate basic of MsgCreateValidator by changing CommissionMsg to CommissionRates
* [\#4501](https://github.com/cosmos/cosmos-sdk/issues/4501) Support height queriers in rest client
* [\#4535](https://github.com/cosmos/cosmos-sdk/issues/4535) Improve import-export simulation errors by decoding the `KVPair.Value` into its
  respective type
* [\#4536](https://github.com/cosmos/cosmos-sdk/issues/4536) cli context queries return query height and accounts are returned with query height
* [\#4553](https://github.com/cosmos/cosmos-sdk/issues/4553) undelegate max entries check first
* [\#4556](https://github.com/cosmos/cosmos-sdk/issues/4556) Added IsValid function to Coin
* [\#4564](https://github.com/cosmos/cosmos-sdk/issues/4564) client/input.GetConfirmation()'s default is changed to No.
* [\#4573](https://github.com/cosmos/cosmos-sdk/issues/4573) Returns height in response for query endpoints.
* [\#4580](https://github.com/cosmos/cosmos-sdk/issues/4580) Update `Context#BlockHeight` to properly set the block height via `WithBlockHeader`.
* [\#4584](https://github.com/cosmos/cosmos-sdk/issues/4584) Update bank Keeper to use expected keeper interface of the AccountKeeper.
* [\#4584](https://github.com/cosmos/cosmos-sdk/issues/4584) Move `Account` and `VestingAccount` interface types to `x/auth/exported`.
* [\#4082](https://github.com/cosmos/cosmos-sdk/issues/4082) supply module queriers for CLI and REST endpoints
* [\#4601](https://github.com/cosmos/cosmos-sdk/issues/4601) Implement generic pangination helper function to be used in
  REST handlers and queriers.
* [\#4629](https://github.com/cosmos/cosmos-sdk/issues/4629) Added warning event that gets emitted if validator misses a block.
* [\#4674](https://github.com/cosmos/cosmos-sdk/issues/4674) Export `Simapp` genState generators and util functions by making them public
* [\#4706](https://github.com/cosmos/cosmos-sdk/issues/4706) Simplify context
  Replace complex Context construct with a simpler immutible struct.
  Only breaking change is not to support `Value` and `GetValue` as first class calls.
  We do embed ctx.Context() as a raw context.Context instead to be used as you see fit.

  Migration guide:

  ```go
  ctx = ctx.WithValue(contextKeyBadProposal, false)
  ```

  Now becomes:

  ```go
  ctx = ctx.WithContext(context.WithValue(ctx.Context(), contextKeyBadProposal, false))
  ```

  A bit more verbose, but also allows `context.WithTimeout()`, etc and only used
  in one function in this repo, in test code.
* [\#3685](https://github.com/cosmos/cosmos-sdk/issues/3685)  Add `SetAddressVerifier` and `GetAddressVerifier` to `sdk.Config` to allow SDK users to configure custom address format verification logic (to override the default limitation of 20-byte addresses).
* [\#3685](https://github.com/cosmos/cosmos-sdk/issues/3685)  Add an additional parameter to NewAnteHandler for a custom `SignatureVerificationGasConsumer` (the default logic is now in `DefaultSigVerificationGasConsumer). This allows SDK users to configure their own logic for which key types are accepted and how those key types consume gas.
* Remove `--print-response` flag as it is no longer used.
* Revert [\#2284](https://github.com/cosmos/cosmos-sdk/pull/2284) to allow create_empty_blocks in the config
* (tendermint) [\#4718](https://github.com/cosmos/cosmos-sdk/issues/4718) Upgrade tendermint/iavl to v0.12.3

### Bug Fixes

* [\#4891](https://github.com/cosmos/cosmos-sdk/issues/4891) Disable querying with proofs enabled when the query height <= 1.
* (rest) [\#4858](https://github.com/cosmos/cosmos-sdk/issues/4858) Do not return an error in BroadcastTxCommit when the tx broadcasting
  was successful. This allows the proper REST response to be returned for a
  failed tx during `block` broadcasting mode.
* (store) [\#4880](https://github.com/cosmos/cosmos-sdk/pull/4880) Fix error check in
  IAVL `Store#DeleteVersion`.
* (tendermint) [\#4879](https://github.com/cosmos/cosmos-sdk/issues/4879) Don't terminate the process immediately after startup when run in standalone mode.
* (simulation) [\#4861](https://github.com/cosmos/cosmos-sdk/pull/4861) Fix non-determinism simulation
  by using CLI flags as input and updating Makefile target.
* [\#4868](https://github.com/cosmos/cosmos-sdk/issues/4868) Context#CacheContext now sets a new EventManager. This prevents unwanted events
  from being emitted.
* (cli) [\#4870](https://github.com/cosmos/cosmos-sdk/issues/4870) Disable the `withdraw-all-rewards` command when `--generate-only` is supplied
* (modules) [\#4831](https://github.com/cosmos/cosmos-sdk/issues/4831) Prevent community spend proposal from transferring funds to a module account
* (keys) [\#4338](https://github.com/cosmos/cosmos-sdk/issues/4338) fix multisig key output for CLI
* (modules) [\#4795](https://github.com/cosmos/cosmos-sdk/issues/4795) restrict module accounts from receiving transactions.
  Allowing this would cause an invariant on the module account coins.
* (modules) [\#4823](https://github.com/cosmos/cosmos-sdk/issues/4823) Update the `DefaultUnbondingTime` from 3 days to 3 weeks to be inline with documentation.
* (abci) [\#4639](https://github.com/cosmos/cosmos-sdk/issues/4639) Fix `CheckTx` by verifying the message route
* Return height in responses when querying against BaseApp
* [\#1351](https://github.com/cosmos/cosmos-sdk/issues/1351) Stable AppHash allows no_empty_blocks
* [\#3705](https://github.com/cosmos/cosmos-sdk/issues/3705) Return `[]` instead of `null` when querying delegator rewards.
* [\#3966](https://github.com/cosmos/cosmos-sdk/issues/3966) fixed multiple assigns to action tags
  [\#3793](https://github.com/cosmos/cosmos-sdk/issues/3793) add delegator tag for MsgCreateValidator and deleted unused moniker and identity tags
* [\#4194](https://github.com/cosmos/cosmos-sdk/issues/4194) Fix pagination and results returned from /slashing/signing_infos
* [\#4230](https://github.com/cosmos/cosmos-sdk/issues/4230) Properly set and display the message index through the TxResponse.
* [\#4234](https://github.com/cosmos/cosmos-sdk/pull/4234) Allow `tx send --generate-only` to
  actually work offline.
* [\#4271](https://github.com/cosmos/cosmos-sdk/issues/4271) Fix addGenesisAccount by using Coins#IsAnyGT for vesting amount validation.
* [\#4273](https://github.com/cosmos/cosmos-sdk/issues/4273) Fix usage of AppendTags in x/staking/handler.go
* [\#4303](https://github.com/cosmos/cosmos-sdk/issues/4303) Fix NewCoins() underlying function for duplicate coins detection.
* [\#4307](https://github.com/cosmos/cosmos-sdk/pull/4307) Don't pass height to RPC calls as
  Tendermint will automatically use the latest height.
* [\#4362](https://github.com/cosmos/cosmos-sdk/issues/4362) simulation setup bugfix for multisim 7601778
* [\#4383](https://github.com/cosmos/cosmos-sdk/issues/4383) - currentStakeRoundUp is now always atleast currentStake + smallest-decimal-precision
* [\#4394](https://github.com/cosmos/cosmos-sdk/issues/4394) Fix signature count check to use the TxSigLimit param instead of
  a default.
* [\#4455](https://github.com/cosmos/cosmos-sdk/issues/4455) Use `QueryWithData()` to query unbonding delegations.
* [\#4493](https://github.com/cosmos/cosmos-sdk/issues/4493) Fix validator-outstanding-rewards command. It now takes as an argument
  a validator address.
* [\#4598](https://github.com/cosmos/cosmos-sdk/issues/4598) Fix redelegation and undelegation txs that were not checking for the correct bond denomination.
* [\#4619](https://github.com/cosmos/cosmos-sdk/issues/4619) Close iterators in `GetAllMatureValidatorQueue` and `UnbondAllMatureValidatorQueue`
  methods.
* [\#4654](https://github.com/cosmos/cosmos-sdk/issues/4654) validator slash event stored by period and height
* [\#4681](https://github.com/cosmos/cosmos-sdk/issues/4681) panic on invalid amount on `MintCoins` and `BurnCoins`
  * skip minting if inflation is set to zero
* Sort state JSON during export and initialization

## 0.35.0

### Bug Fixes

* Fix gas consumption bug in `Undelegate` preventing the ability to sync from
genesis.

## 0.34.10

### Bug Fixes

* Bump Tendermint version to [v0.31.11](https://github.com/tendermint/tendermint/releases/tag/v0.31.11) to address the vulnerability found in the `consensus` package.

## 0.34.9

### Bug Fixes

* Bump Tendermint version to [v0.31.10](https://github.com/tendermint/tendermint/releases/tag/v0.31.10) to address p2p panic errors.

## 0.34.8

### Bug Fixes

* Bump Tendermint version to v0.31.9 to fix the p2p panic error.
* Update gaiareplay's use of an internal Tendermint API

## 0.34.7

### Bug Fixes

#### SDK

* Fix gas consumption bug in `Undelegate` preventing the ability to sync from
genesis.

## 0.34.6

### Bug Fixes

#### SDK

* Unbonding from a validator is now only considered "complete" after the full
unbonding period has elapsed regardless of the validator's status.

## 0.34.5

### Bug Fixes

#### SDK

* [\#4273](https://github.com/cosmos/cosmos-sdk/issues/4273) Fix usage of `AppendTags` in x/staking/handler.go

### Improvements

### SDK

* [\#2286](https://github.com/cosmos/cosmos-sdk/issues/2286) Improve performance of `CacheKVStore` iterator.
* [\#3655](https://github.com/cosmos/cosmos-sdk/issues/3655) Improve signature verification failure error message.
* [\#4384](https://github.com/cosmos/cosmos-sdk/issues/4384) Allow splitting withdrawal transaction in several chunks.

#### Gaia CLI

* [\#4227](https://github.com/cosmos/cosmos-sdk/issues/4227) Support for Ledger App v1.5.
* [#4345](https://github.com/cosmos/cosmos-sdk/pull/4345) Update `ledger-cosmos-go`
to v0.10.3.

## 0.34.4

### Bug Fixes

#### SDK

* [#4234](https://github.com/cosmos/cosmos-sdk/pull/4234) Allow `tx send --generate-only` to
actually work offline.

#### Gaia

* [\#4219](https://github.com/cosmos/cosmos-sdk/issues/4219) Return an error when an empty mnemonic is provided during key recovery.

### Improvements

#### Gaia

* [\#2007](https://github.com/cosmos/cosmos-sdk/issues/2007) Return 200 status code on empty results

### New features

#### SDK

* [\#3850](https://github.com/cosmos/cosmos-sdk/issues/3850) Add `rewards` and `commission` to distribution tx tags.

## 0.34.3

### Bug Fixes

#### Gaia

* [\#4196](https://github.com/cosmos/cosmos-sdk/pull/4196) Set default invariant
check period to zero.

## 0.34.2

### Improvements

#### SDK

* [\#4135](https://github.com/cosmos/cosmos-sdk/pull/4135) Add further clarification
to generate only usage.

### Bug Fixes

#### SDK

* [\#4135](https://github.com/cosmos/cosmos-sdk/pull/4135) Fix `NewResponseFormatBroadcastTxCommit`
* [\#4053](https://github.com/cosmos/cosmos-sdk/issues/4053) Add `--inv-check-period`
flag to gaiad to set period at which invariants checks will run.
* [\#4099](https://github.com/cosmos/cosmos-sdk/issues/4099) Update the /staking/validators endpoint to support
status and pagination query flags.

## 0.34.1

### Bug Fixes

#### Gaia

* [#4163](https://github.com/cosmos/cosmos-sdk/pull/4163) Fix v0.33.x export script to port gov data correctly.

## 0.34.0

### Breaking Changes

#### Gaia

* [\#3463](https://github.com/cosmos/cosmos-sdk/issues/3463) Revert bank module handler fork (re-enables transfers)
* [\#3875](https://github.com/cosmos/cosmos-sdk/issues/3875) Replace `async` flag with `--broadcast-mode` flag where the default
  value is `sync`. The `block` mode should not be used. The REST client now
  uses `mode` parameter instead of the `return` parameter.

#### Gaia CLI

* [\#3938](https://github.com/cosmos/cosmos-sdk/issues/3938) Remove REST server's SSL support altogether.

#### SDK

* [\#3245](https://github.com/cosmos/cosmos-sdk/issues/3245) Rename validator.GetJailed() to validator.IsJailed()
* [\#3516](https://github.com/cosmos/cosmos-sdk/issues/3516) Remove concept of shares from staking unbonding and redelegation UX;
  replaced by direct coin amount.

#### Tendermint

* [\#4029](https://github.com/cosmos/cosmos-sdk/issues/4029) Upgrade Tendermint to v0.31.3

### New features

#### SDK

* [\#2935](https://github.com/cosmos/cosmos-sdk/issues/2935) New module Crisis which can test broken invariant with messages
* [\#3813](https://github.com/cosmos/cosmos-sdk/issues/3813) New sdk.NewCoins safe constructor to replace bare sdk.Coins{} declarations.
* [\#3858](https://github.com/cosmos/cosmos-sdk/issues/3858) add website, details and identity to gentx cli command
* Implement coin conversion and denomination registration utilities

#### Gaia

* [\#2935](https://github.com/cosmos/cosmos-sdk/issues/2935) Optionally assert invariants on a blockly basis using `gaiad --assert-invariants-blockly`
* [\#3886](https://github.com/cosmos/cosmos-sdk/issues/3886) Implement minting module querier and CLI/REST clients.

#### Gaia CLI

* [\#3937](https://github.com/cosmos/cosmos-sdk/issues/3937) Add command to query community-pool

#### Gaia REST API

* [\#3937](https://github.com/cosmos/cosmos-sdk/issues/3937) Add route to fetch community-pool
* [\#3949](https://github.com/cosmos/cosmos-sdk/issues/3949) added /slashing/signing_infos to get signing_info for all validators

### Improvements

#### Gaia

* [\#3808](https://github.com/cosmos/cosmos-sdk/issues/3808) `gaiad` and `gaiacli` integration tests use ./build/ binaries.
* \[\#3819](https://github.com/cosmos/cosmos-sdk/issues/3819) Simulation refactor, log output now stored in ~/.gaiad/simulation/
  * Simulation moved to its own module (not a part of mock)
  * Logger type instead of passing function variables everywhere
  * Logger json output (for reloadable simulation running)
  * Cleanup bank simulation messages / remove dup code in bank simulation
  * Simulations saved in `~/.gaiad/simulations/`
  * "Lean" simulation output option to exclude No-ops and !ok functions (`--SimulationLean` flag)
* [\#3893](https://github.com/cosmos/cosmos-sdk/issues/3893) Improve `gaiacli tx sign` command
  * Add shorthand flags -a and -s for the account and sequence numbers respectively
  * Mark the account and sequence numbers required during "offline" mode
  * Always do an RPC query for account and sequence number during "online" mode
* [\#4018](https://github.com/cosmos/cosmos-sdk/issues/4018) create genesis port script for release v.0.34.0

#### Gaia CLI

* [\#3833](https://github.com/cosmos/cosmos-sdk/issues/3833) Modify stake to atom in gaia's doc.
* [\#3841](https://github.com/cosmos/cosmos-sdk/issues/3841) Add indent to JSON of `gaiacli keys [add|show|list]`
* [\#3859](https://github.com/cosmos/cosmos-sdk/issues/3859) Add newline to echo of `gaiacli keys ...`
* [\#3959](https://github.com/cosmos/cosmos-sdk/issues/3959) Improving error messages when signing with ledger devices fails

#### SDK

* [\#3238](https://github.com/cosmos/cosmos-sdk/issues/3238) Add block time to tx responses when querying for
  txs by tags or hash.
* \[\#3752](https://github.com/cosmos/cosmos-sdk/issues/3752) Explanatory docs for minting mechanism (`docs/spec/mint/01_concepts.md`)
* [\#3801](https://github.com/cosmos/cosmos-sdk/issues/3801) `baseapp` safety improvements
* [\#3820](https://github.com/cosmos/cosmos-sdk/issues/3820) Make Coins.IsAllGT() more robust and consistent.
* [\#3828](https://github.com/cosmos/cosmos-sdk/issues/3828) New sdkch tool to maintain changelogs
* [\#3864](https://github.com/cosmos/cosmos-sdk/issues/3864) Make Coins.IsAllGTE() more consistent.
* [\#3907](https://github.com/cosmos/cosmos-sdk/issues/3907): dep -> go mod migration
  * Drop dep in favor of go modules.
  * Upgrade to Go 1.12.1.
* [\#3917](https://github.com/cosmos/cosmos-sdk/issues/3917) Allow arbitrary decreases to validator commission rates.
* [\#3937](https://github.com/cosmos/cosmos-sdk/issues/3937) Implement community pool querier.
* [\#3940](https://github.com/cosmos/cosmos-sdk/issues/3940) Codespace should be lowercase.
* [\#3986](https://github.com/cosmos/cosmos-sdk/issues/3986) Update the Stringer implementation of the Proposal type.
* [\#926](https://github.com/cosmos/cosmos-sdk/issues/926) circuit breaker high level explanation
* [\#3896](https://github.com/cosmos/cosmos-sdk/issues/3896) Fixed various linters warnings in the context of the gometalinter -> golangci-lint migration
* [\#3916](https://github.com/cosmos/cosmos-sdk/issues/3916) Hex encode data in tx responses

### Bug Fixes

#### Gaia

* [\#3825](https://github.com/cosmos/cosmos-sdk/issues/3825) Validate genesis before running gentx
* [\#3889](https://github.com/cosmos/cosmos-sdk/issues/3889) When `--generate-only` is provided, the Keybase is not used and as a result
  the `--from` value must be a valid Bech32 cosmos address.
* 3974 Fix go env setting in installation.md
* 3996 Change 'make get_tools' to 'make tools' in DOCS_README.md.

#### Gaia CLI

* [\#3883](https://github.com/cosmos/cosmos-sdk/issues/3883) Remove Height Flag from CLI Queries
* [\#3899](https://github.com/cosmos/cosmos-sdk/issues/3899) Using 'gaiacli config node' breaks ~/config/config.toml

#### SDK

* [\#3837](https://github.com/cosmos/cosmos-sdk/issues/3837) Fix `WithdrawValidatorCommission` to properly set the validator's remaining commission.
* [\#3870](https://github.com/cosmos/cosmos-sdk/issues/3870) Fix DecCoins#TruncateDecimal to never return zero coins in
  either the truncated coins or the change coins.
* [\#3915](https://github.com/cosmos/cosmos-sdk/issues/3915) Remove ';' delimiting support from ParseDecCoins
* [\#3977](https://github.com/cosmos/cosmos-sdk/issues/3977) Fix docker image build
* [\#4020](https://github.com/cosmos/cosmos-sdk/issues/4020) Fix queryDelegationRewards by returning an error
when the validator or delegation do not exist.
* [\#4050](https://github.com/cosmos/cosmos-sdk/issues/4050) Fix DecCoins APIs
where rounding or truncation could result in zero decimal coins.
* [\#4088](https://github.com/cosmos/cosmos-sdk/issues/4088) Fix `calculateDelegationRewards`
by accounting for rounding errors when multiplying stake by slashing fractions.

## 0.33.2

### Improvements

#### Tendermint

* Upgrade Tendermint to `v0.31.0-dev0-fix0` which includes critical security fixes.

## 0.33.1

### Bug Fixes

#### Gaia

* [\#3999](https://github.com/cosmos/cosmos-sdk/pull/3999) Fix distribution delegation for zero height export bug

## 0.33.0

BREAKING CHANGES

* Gaia REST API
  * [\#3641](https://github.com/cosmos/cosmos-sdk/pull/3641) Remove the ability to use a Keybase from the REST API client:
    * `password` and `generate_only` have been removed from the `base_req` object
    * All txs that used to sign or use the Keybase now only generate the tx
    * `keys` routes completely removed
  * [\#3692](https://github.com/cosmos/cosmos-sdk/pull/3692) Update tx encoding and broadcasting endpoints:
    * Remove duplicate broadcasting endpoints in favor of POST @ `/txs`
      * The `Tx` field now accepts a `StdTx` and not raw tx bytes
    * Move encoding endpoint to `/txs/encode`

* Gaia
  * [\#3787](https://github.com/cosmos/cosmos-sdk/pull/3787) Fork the `x/bank` module into the Gaia application with only a
  modified message handler, where the modified message handler behaves the same as
  the standard `x/bank` message handler except for `MsgMultiSend` that must burn
  exactly 9 atoms and transfer 1 atom, and `MsgSend` is disabled.
  * [\#3789](https://github.com/cosmos/cosmos-sdk/pull/3789) Update validator creation flow:
    * Remove `NewMsgCreateValidatorOnBehalfOf` and corresponding business logic
    * Ensure the validator address equals the delegator address during
    `MsgCreateValidator#ValidateBasic`

* SDK
  * [\#3750](https://github.com/cosmos/cosmos-sdk/issues/3750) Track outstanding rewards per-validator instead of globally,
           and fix the main simulation issue, which was that slashes of
           re-delegations to a validator were not correctly accounted for
           in fee distribution when the redelegation in question had itself
            been slashed (from a fault committed by a different validator)
           in the same BeginBlock. Outstanding rewards are now available
           on a per-validator basis in REST.
  * [\#3669](https://github.com/cosmos/cosmos-sdk/pull/3669) Ensure consistency in message naming, codec registration, and JSON
  tags.
  * [\#3788](https://github.com/cosmos/cosmos-sdk/pull/3788) Change order of operations for greater accuracy when calculating delegation share token value
  * [\#3788](https://github.com/cosmos/cosmos-sdk/pull/3788) DecCoins.Cap -> DecCoins.Intersect
  * [\#3666](https://github.com/cosmos/cosmos-sdk/pull/3666) Improve coins denom validation.
  * [\#3751](https://github.com/cosmos/cosmos-sdk/pull/3751) Disable (temporarily) support for ED25519 account key pairs.

* Tendermint
  * [\#3804] Update to Tendermint `v0.31.0-dev0`

FEATURES

* SDK
  * [\#3719](https://github.com/cosmos/cosmos-sdk/issues/3719) DBBackend can now be set at compile time.
    Defaults: goleveldb. Supported: cleveldb.

IMPROVEMENTS

* Gaia REST API
  * Update the `TxResponse` type allowing for the `Logs` result to be JSON decoded automatically.

* Gaia CLI
  * [\#3653](https://github.com/cosmos/cosmos-sdk/pull/3653) Prompt user confirmation prior to signing and broadcasting a transaction.
  * [\#3670](https://github.com/cosmos/cosmos-sdk/pull/3670) CLI support for showing bech32 addresses in Ledger devices
  * [\#3711](https://github.com/cosmos/cosmos-sdk/pull/3711) Update `tx sign` to use `--from` instead of the deprecated `--name`
  CLI flag.
  * [\#3738](https://github.com/cosmos/cosmos-sdk/pull/3738) Improve multisig UX:
    * `gaiacli keys show -o json` now includes constituent pubkeys, respective weights and threshold
    * `gaiacli keys show --show-multisig` now displays constituent pubkeys, respective weights and threshold
    * `gaiacli tx sign --validate-signatures` now displays multisig signers with their respective weights
  * [\#3730](https://github.com/cosmos/cosmos-sdk/issues/3730) Improve workflow for
  `gaiad gentx` with offline public keys, by outputting stdtx file that needs to be signed.
  * [\#3761](https://github.com/cosmos/cosmos-sdk/issues/3761) Querying account related information using custom querier in auth module

* SDK
  * [\#3753](https://github.com/cosmos/cosmos-sdk/issues/3753) Remove no-longer-used governance penalty parameter
  * [\#3679](https://github.com/cosmos/cosmos-sdk/issues/3679) Consistent operators across Coins, DecCoins, Int, Dec
            replaced: Minus->Sub Plus->Add Div->Quo
  * [\#3665](https://github.com/cosmos/cosmos-sdk/pull/3665) Overhaul sdk.Uint type in preparation for Coins Int -> Uint migration.
  * [\#3691](https://github.com/cosmos/cosmos-sdk/issues/3691) Cleanup error messages
  * [\#3456](https://github.com/cosmos/cosmos-sdk/issues/3456) Integrate in the Int.ToDec() convenience function
  * [\#3300](https://github.com/cosmos/cosmos-sdk/pull/3300) Update the spec-spec, spec file reorg, and TOC updates.
  * [\#3694](https://github.com/cosmos/cosmos-sdk/pull/3694) Push tagged docker images on docker hub when tag is created.
  * [\#3716](https://github.com/cosmos/cosmos-sdk/pull/3716) Update file permissions the client keys directory and contents to `0700`.
  * [\#3681](https://github.com/cosmos/cosmos-sdk/issues/3681) Migrate ledger-cosmos-go from ZondaX to Cosmos organization

* Tendermint
  * [\#3699](https://github.com/cosmos/cosmos-sdk/pull/3699) Upgrade to Tendermint 0.30.1

BUG FIXES

* Gaia CLI
  * [\#3731](https://github.com/cosmos/cosmos-sdk/pull/3731) `keys add --interactive` bip32 passphrase regression fix
  * [\#3714](https://github.com/cosmos/cosmos-sdk/issues/3714) Fix USB raw access issues with gaiacli when installed via snap

* Gaia
  * [\#3777](https://github.com/cosmso/cosmos-sdk/pull/3777) `gaiad export` no longer panics when the database is empty
  * [\#3806](https://github.com/cosmos/cosmos-sdk/pull/3806) Properly return errors from a couple of struct Unmarshal functions

* SDK
  * [\#3728](https://github.com/cosmos/cosmos-sdk/issues/3728) Truncate decimal multiplication & division in distribution to ensure
           no more than the collected fees / inflation are distributed
  * [\#3727](https://github.com/cosmos/cosmos-sdk/issues/3727) Return on zero-length (including []byte{}) PrefixEndBytes() calls
  * [\#3559](https://github.com/cosmos/cosmos-sdk/issues/3559) fix occasional failing due to non-determinism in lcd test TestBonding
    where validator is unexpectedly slashed throwing off test calculations
  * [\#3411](https://github.com/cosmos/cosmos-sdk/pull/3411) Include the `RequestInitChain.Time` in the block header init during
  `InitChain`.
  * [\#3717](https://github.com/cosmos/cosmos-sdk/pull/3717) Update the vesting specification and implementation to cap deduction from
  `DelegatedVesting` by at most `DelegatedVesting`. This accounts for the case where
  the undelegation amount may exceed the original delegation amount due to
  truncation of undelegation tokens.
  * [\#3717](https://github.com/cosmos/cosmos-sdk/pull/3717) Ignore unknown proposers in allocating rewards for proposers, in case
    unbonding period was just 1 block and proposer was already deleted.
  * [\#3726](https://github.com/cosmos/cosmos-sdk/pull/3724) Cap(clip) reward to remaining coins in AllocateTokens.

## 0.32.0

BREAKING CHANGES

* Gaia REST API
  * [\#3642](https://github.com/cosmos/cosmos-sdk/pull/3642) `GET /tx/{hash}` now returns `404` instead of `500` if the transaction is not found

* SDK
 * [\#3580](https://github.com/cosmos/cosmos-sdk/issues/3580) Migrate HTTP request/response types and utilities to types/rest.
 * [\#3592](https://github.com/cosmos/cosmos-sdk/issues/3592) Drop deprecated keybase implementation's New() constructor in
   favor of a new crypto/keys.New(string, string) implementation that
   returns a lazy keybase instance. Remove client.MockKeyBase,
   superseded by crypto/keys.NewInMemory()
 * [\#3621](https://github.com/cosmos/cosmos-sdk/issues/3621) staking.GenesisState.Bonds -> Delegations

IMPROVEMENTS

* SDK
  * [\#3311](https://github.com/cosmos/cosmos-sdk/pull/3311) Reconcile the `DecCoin/s` API with the `Coin/s` API.
  * [\#3614](https://github.com/cosmos/cosmos-sdk/pull/3614) Add coin denom length checks to the coins constructors.
  * [\#3621](https://github.com/cosmos/cosmos-sdk/issues/3621) remove many inter-module dependancies
  * [\#3601](https://github.com/cosmos/cosmos-sdk/pull/3601) JSON-stringify the ABCI log response which includes the log and message
  index.
  * [\#3604](https://github.com/cosmos/cosmos-sdk/pull/3604) Improve SDK funds related error messages and allow for unicode in
  JSON ABCI log.
  * [\#3620](https://github.com/cosmos/cosmos-sdk/pull/3620) Version command shows build tags
  * [\#3638](https://github.com/cosmos/cosmos-sdk/pull/3638) Add Bcrypt benchmarks & justification of security parameter choice
  * [\#3648](https://github.com/cosmos/cosmos-sdk/pull/3648) Add JSON struct tags to vesting accounts.

* Tendermint
  * [\#3618](https://github.com/cosmos/cosmos-sdk/pull/3618) Upgrade to Tendermint 0.30.03

BUG FIXES

* SDK
  * [\#3646](https://github.com/cosmos/cosmos-sdk/issues/3646) `x/mint` now uses total token supply instead of total bonded tokens to calculate inflation


## 0.31.2

BREAKING CHANGES

* SDK
 * [\#3592](https://github.com/cosmos/cosmos-sdk/issues/3592) Drop deprecated keybase implementation's
   New constructor in favor of a new
   crypto/keys.New(string, string) implementation that
   returns a lazy keybase instance. Remove client.MockKeyBase,
   superseded by crypto/keys.NewInMemory()

IMPROVEMENTS

* SDK
  * [\#3604](https://github.com/cosmos/cosmos-sdk/pulls/3604) Improve SDK funds related error messages and allow for unicode in
  JSON ABCI log.

* Tendermint
  * [\#3563](https://github.com/cosmos/cosmos-sdk/3563) Update to Tendermint version `0.30.0-rc0`


BUG FIXES

* Gaia
  * [\#3585] Fix setting the tx hash in `NewResponseFormatBroadcastTxCommit`.
  * [\#3585] Return an empty `TxResponse` when Tendermint returns an empty
  `ResultBroadcastTx`.

* SDK
  * [\#3582](https://github.com/cosmos/cosmos-sdk/pull/3582) Running `make test_unit` was failing due to a missing tag
  * [\#3617](https://github.com/cosmos/cosmos-sdk/pull/3582) Fix fee comparison when the required fees does not contain any denom
  present in the tx fees.

## 0.31.0

BREAKING CHANGES

* Gaia REST API (`gaiacli advanced rest-server`)
  * [\#3284](https://github.com/cosmos/cosmos-sdk/issues/3284) Rename the `name`
  field to `from` in the `base_req` body.
  * [\#3485](https://github.com/cosmos/cosmos-sdk/pull/3485) Error responses are now JSON objects.
  * [\#3477][distribution] endpoint changed "all_delegation_rewards" -> "delegator_total_rewards"

* Gaia CLI  (`gaiacli`)
  - [#3399](https://github.com/cosmos/cosmos-sdk/pull/3399) Add `gaiad validate-genesis` command to facilitate checking of genesis files
  - [\#1894](https://github.com/cosmos/cosmos-sdk/issues/1894) `version` prints out short info by default. Add `--long` flag. Proper handling of `--format` flag introduced.
  - [\#3465](https://github.com/cosmos/cosmos-sdk/issues/3465) `gaiacli rest-server` switched back to insecure mode by default:
    - `--insecure` flag is removed.
    - `--tls` is now used to enable secure layer.
  - [\#3451](https://github.com/cosmos/cosmos-sdk/pull/3451) `gaiacli` now returns transactions in plain text including tags.
  - [\#3497](https://github.com/cosmos/cosmos-sdk/issues/3497) `gaiad init` now takes moniker as required arguments, not as parameter.
  * [\#3501](https://github.com/cosmos/cosmos-sdk/issues/3501) Change validator
  address Bech32 encoding to consensus address in `tendermint-validator-set`.

* Gaia
  *  [\#3457](https://github.com/cosmos/cosmos-sdk/issues/3457) Changed governance tally validatorGovInfo to use sdk.Int power instead of sdk.Dec
  *  [\#3495](https://github.com/cosmos/cosmos-sdk/issues/3495) Added Validator Minimum Self Delegation
  *  Reintroduce OR semantics for tx fees

* SDK
  * [\#2513](https://github.com/cosmos/cosmos-sdk/issues/2513) Tendermint updates are adjusted by 10^-6 relative to staking tokens,
  * [\#3487](https://github.com/cosmos/cosmos-sdk/pull/3487) Move HTTP/REST utilities out of client/utils into a new dedicated client/rest package.
  * [\#3490](https://github.com/cosmos/cosmos-sdk/issues/3490) ReadRESTReq() returns bool to avoid callers to write error responses twice.
  * [\#3502](https://github.com/cosmos/cosmos-sdk/pull/3502) Fixes issue when comparing genesis states
  * [\#3514](https://github.com/cosmos/cosmos-sdk/pull/3514) Various clean ups:
    - Replace all GetKeyBase\* functions family in favor of NewKeyBaseFromDir and NewKeyBaseFromHomeFlag.
    - Remove Get prefix from all TxBuilder's getters.
  * [\#3522](https://github.com/cosmos/cosmos-sdk/pull/3522) Get rid of double negatives: Coins.IsNotNegative() -> Coins.IsAnyNegative().
  * [\#3561](https://github.com/cosmos/cosmos-sdk/issues/3561) Don't unnecessarily store denominations in staking


FEATURES

* Gaia REST API
  * [\#2358](https://github.com/cosmos/cosmos-sdk/issues/2358) Add distribution module REST interface

* Gaia CLI  (`gaiacli`)
  * [\#3429](https://github.com/cosmos/cosmos-sdk/issues/3429) Support querying
  for all delegator distribution rewards.
  * [\#3449](https://github.com/cosmos/cosmos-sdk/issues/3449) Proof verification now works with absence proofs
  * [\#3484](https://github.com/cosmos/cosmos-sdk/issues/3484) Add support
  vesting accounts to the add-genesis-account command.

* Gaia
  - [\#3397](https://github.com/cosmos/cosmos-sdk/pull/3397) Implement genesis file sanitization to avoid failures at chain init.
  * [\#3428](https://github.com/cosmos/cosmos-sdk/issues/3428) Run the simulation from a particular genesis state loaded from a file

* SDK
  * [\#3270](https://github.com/cosmos/cosmos-sdk/issues/3270) [x/staking] limit number of ongoing unbonding delegations /redelegations per pair/trio
  * [\#3477][distribution] new query endpoint "delegator_validators"
  * [\#3514](https://github.com/cosmos/cosmos-sdk/pull/3514) Provided a lazy loading implementation of Keybase that locks the underlying
    storage only for the time needed to perform the required operation. Also added Keybase reference to TxBuilder struct.
  * [types] [\#2580](https://github.com/cosmos/cosmos-sdk/issues/2580) Addresses now Bech32 empty addresses to an empty string


IMPROVEMENTS

* Gaia REST API
  * [\#3284](https://github.com/cosmos/cosmos-sdk/issues/3284) Update Gaia Lite
  REST service to support the following:
    * Automatic account number and sequence population when fields are omitted
    * Generate only functionality no longer requires access to a local Keybase
    * `from` field in the `base_req` body can be a Keybase name or account address
  * [\#3423](https://github.com/cosmos/cosmos-sdk/issues/3423) Allow simulation
  (auto gas) to work with generate only.
  * [\#3514](https://github.com/cosmos/cosmos-sdk/pull/3514) REST server calls to keybase does not lock the underlying storage anymore.
  * [\#3523](https://github.com/cosmos/cosmos-sdk/pull/3523) Added `/tx/encode` endpoint to serialize a JSON tx to base64-encoded Amino.

* Gaia CLI  (`gaiacli`)
  * [\#3476](https://github.com/cosmos/cosmos-sdk/issues/3476) New `withdraw-all-rewards` command to withdraw all delegations rewards for delegators.
  * [\#3497](https://github.com/cosmos/cosmos-sdk/issues/3497) `gaiad gentx` supports `--ip` and `--node-id` flags to override defaults.
  * [\#3518](https://github.com/cosmos/cosmos-sdk/issues/3518) Fix flow in
  `keys add` to show the mnemonic by default.
  * [\#3517](https://github.com/cosmos/cosmos-sdk/pull/3517) Increased test coverage
  * [\#3523](https://github.com/cosmos/cosmos-sdk/pull/3523) Added `tx encode` command to serialize a JSON tx to base64-encoded Amino.

* Gaia
  * [\#3418](https://github.com/cosmos/cosmos-sdk/issues/3418) Add vesting account
  genesis validation checks to `GaiaValidateGenesisState`.
  * [\#3420](https://github.com/cosmos/cosmos-sdk/issues/3420) Added maximum length to governance proposal descriptions and titles
  * [\#3256](https://github.com/cosmos/cosmos-sdk/issues/3256) Add gas consumption
  for tx size in the ante handler.
  * [\#3454](https://github.com/cosmos/cosmos-sdk/pull/3454) Add `--jail-whitelist` to `gaiad export` to enable testing of complex exports
  * [\#3424](https://github.com/cosmos/cosmos-sdk/issues/3424) Allow generation of gentxs with empty memo field.
  * [\#3507](https://github.com/cosmos/cosmos-sdk/issues/3507) General cleanup, removal of unnecessary struct fields, undelegation bugfix, and comment clarification in x/staking and x/slashing

* SDK
  * [\#2605] x/params add subkey accessing
  * [\#2986](https://github.com/cosmos/cosmos-sdk/pull/2986) Store Refactor
  * [\#3435](https://github.com/cosmos/cosmos-sdk/issues/3435) Test that store implementations do not allow nil values
  * [\#2509](https://github.com/cosmos/cosmos-sdk/issues/2509) Sanitize all usage of Dec.RoundInt64()
  * [\#556](https://github.com/cosmos/cosmos-sdk/issues/556) Increase `BaseApp`
  test coverage.
  * [\#3357](https://github.com/cosmos/cosmos-sdk/issues/3357) develop state-transitions.md for staking spec, missing states added to `state.md`
  * [\#3552](https://github.com/cosmos/cosmos-sdk/pull/3552) Validate bit length when
  deserializing `Int` types.


BUG FIXES

* Gaia CLI  (`gaiacli`)
  - [\#3417](https://github.com/cosmos/cosmos-sdk/pull/3417) Fix `q slashing signing-info` panic by ensuring safety of user input and properly returning not found error
  - [\#3345](https://github.com/cosmos/cosmos-sdk/issues/3345) Upgrade ledger-cosmos-go dependency to v0.9.3 to pull
    https://github.com/ZondaX/ledger-cosmos-go/commit/ed9aa39ce8df31bad1448c72d3d226bf2cb1a8d1 in order to fix a derivation path issue that causes `gaiacli keys add --recover`
    to malfunction.
  - [\#3419](https://github.com/cosmos/cosmos-sdk/pull/3419) Fix `q distr slashes` panic
  - [\#3453](https://github.com/cosmos/cosmos-sdk/pull/3453) The `rest-server` command didn't respect persistent flags such as `--chain-id` and `--trust-node` if they were
    passed on the command line.
  - [\#3441](https://github.com/cosmos/cosmos-sdk/pull/3431) Improved resource management and connection handling (ledger devices). Fixes issue with DER vs BER signatures.

* Gaia
  * [\#3486](https://github.com/cosmos/cosmos-sdk/pull/3486) Use AmountOf in
    vesting accounts instead of zipping/aligning denominations.


## 0.30.0

BREAKING CHANGES

* Gaia REST API (`gaiacli advanced rest-server`)
  * [gaia-lite] [\#2182] Renamed and merged all redelegations endpoints into `/staking/redelegations`
  * [\#3176](https://github.com/cosmos/cosmos-sdk/issues/3176) `tx/sign` endpoint now expects `BaseReq` fields as nested object.
  * [\#2222] all endpoints renamed from `/stake` -> `/staking`
  * [\#1268] `LooseTokens` -> `NotBondedTokens`
  * [\#3289] misc renames:
    * `Validator.UnbondingMinTime` -> `Validator.UnbondingCompletionTime`
    * `Delegation` -> `Value` in `MsgCreateValidator` and `MsgDelegate`
    * `MsgBeginUnbonding` -> `MsgUndelegate`

* Gaia CLI  (`gaiacli`)
  * [\#810](https://github.com/cosmos/cosmos-sdk/issues/810) Don't fallback to any default values for chain ID.
    * Users need to supply chain ID either via config file or the `--chain-id` flag.
    * Change `chain_id` and `trust_node` in `gaiacli` configuration to `chain-id` and `trust-node` respectively.
  * [\#3069](https://github.com/cosmos/cosmos-sdk/pull/3069) `--fee` flag renamed to `--fees` to support multiple coins
  * [\#3156](https://github.com/cosmos/cosmos-sdk/pull/3156) Remove unimplemented `gaiacli init` command
  * [\#2222] `gaiacli tx stake` -> `gaiacli tx staking`, `gaiacli query stake` -> `gaiacli query staking`
  * [\#1894](https://github.com/cosmos/cosmos-sdk/issues/1894) `version` command now shows latest commit, vendor dir hash, and build machine info.
  * [\#3320](https://github.com/cosmos/cosmos-sdk/pull/3320) Ensure all `gaiacli query` commands respect the `--output` and `--indent` flags

* Gaia
  * https://github.com/cosmos/cosmos-sdk/issues/2838 - Move store keys to constants
  * [\#3162](https://github.com/cosmos/cosmos-sdk/issues/3162) The `--gas` flag now takes `auto` instead of `simulate`
    in order to trigger a simulation of the tx before the actual execution.
  * [\#3285](https://github.com/cosmos/cosmos-sdk/pull/3285) New `gaiad tendermint version` to print libs versions
  * [\#1894](https://github.com/cosmos/cosmos-sdk/pull/1894) `version` command now shows latest commit, vendor dir hash, and build machine info.
  * [\#3249\(https://github.com/cosmos/cosmos-sdk/issues/3249) `tendermint`'s `show-validator` and `show-address` `--json` flags removed in favor of `--output-format=json`.

* SDK
  * [distribution] [\#3359](https://github.com/cosmos/cosmos-sdk/issues/3359) Always round down when calculating rewards-to-be-withdrawn in F1 fee distribution
  * [#3336](https://github.com/cosmos/cosmos-sdk/issues/3336) Ensure all SDK
  messages have their signature bytes contain canonical fields `value` and `type`.
  * [\#3333](https://github.com/cosmos/cosmos-sdk/issues/3333) - F1 storage efficiency improvements - automatic withdrawals when unbonded, historical reward reference counting
  * [staking] [\#2513](https://github.com/cosmos/cosmos-sdk/issues/2513) Validator power type from Dec -> Int
  * [staking] [\#3233](https://github.com/cosmos/cosmos-sdk/issues/3233) key and value now contain duplicate fields to simplify code
  * [\#3064](https://github.com/cosmos/cosmos-sdk/issues/3064) Sanitize `sdk.Coin` denom. Coins denoms are now case insensitive, i.e. 100fooToken equals to 100FOOTOKEN.
  * [\#3195](https://github.com/cosmos/cosmos-sdk/issues/3195) Allows custom configuration for syncable strategy
  * [\#3242](https://github.com/cosmos/cosmos-sdk/issues/3242) Fix infinite gas
    meter utilization during aborted ante handler executions.
  * [x/distribution] [\#3292](https://github.com/cosmos/cosmos-sdk/issues/3292) Enable or disable withdraw addresses with a parameter in the param store
  * [staking] [\#2222](https://github.com/cosmos/cosmos-sdk/issues/2222) `/stake` -> `/staking` module rename
  * [staking] [\#1268](https://github.com/cosmos/cosmos-sdk/issues/1268) `LooseTokens` -> `NotBondedTokens`
  * [staking] [\#1402](https://github.com/cosmos/cosmos-sdk/issues/1402) Redelegation and unbonding-delegation structs changed to include multiple an array of entries
  * [staking] [\#3289](https://github.com/cosmos/cosmos-sdk/issues/3289) misc renames:
    * `Validator.UnbondingMinTime` -> `Validator.UnbondingCompletionTime`
    * `Delegation` -> `Value` in `MsgCreateValidator` and `MsgDelegate`
    * `MsgBeginUnbonding` -> `MsgUndelegate`
  * [\#3315] Increase decimal precision to 18
  * [\#3323](https://github.com/cosmos/cosmos-sdk/issues/3323) Update to Tendermint 0.29.0
  * [\#3328](https://github.com/cosmos/cosmos-sdk/issues/3328) [x/gov] Remove redundant action tag

* Tendermint
  * [\#3298](https://github.com/cosmos/cosmos-sdk/issues/3298) Upgrade to Tendermint 0.28.0

FEATURES

* Gaia REST API (`gaiacli advanced rest-server`)
  * [\#3067](https://github.com/cosmos/cosmos-sdk/issues/3067) Add support for fees on transactions
  * [\#3069](https://github.com/cosmos/cosmos-sdk/pull/3069) Add a custom memo on transactions
  * [\#3027](https://github.com/cosmos/cosmos-sdk/issues/3027) Implement
  `/gov/proposals/{proposalID}/proposer` to query for a proposal's proposer.

* Gaia CLI  (`gaiacli`)
  * [\#2399](https://github.com/cosmos/cosmos-sdk/issues/2399) Implement `params` command to query slashing parameters.
  * [\#2730](https://github.com/cosmos/cosmos-sdk/issues/2730) Add tx search pagination parameter
  * [\#3027](https://github.com/cosmos/cosmos-sdk/issues/3027) Implement
  `query gov proposer [proposal-id]` to query for a proposal's proposer.
  * [\#3198](https://github.com/cosmos/cosmos-sdk/issues/3198) New `keys add --multisig` flag to store multisig keys locally.
  * [\#3198](https://github.com/cosmos/cosmos-sdk/issues/3198) New `multisign` command to generate multisig signatures.
  * [\#3198](https://github.com/cosmos/cosmos-sdk/issues/3198) New `sign --multisig` flag to enable multisig mode.
  * [\#2715](https://github.com/cosmos/cosmos-sdk/issues/2715) Reintroduce gaia server's insecure mode.
  * [\#3334](https://github.com/cosmos/cosmos-sdk/pull/3334) New `gaiad completion` and `gaiacli completion` to generate Bash/Zsh completion scripts.
  * [\#2607](https://github.com/cosmos/cosmos-sdk/issues/2607) Make `gaiacli config` handle the boolean `indent` flag to beautify commands JSON output.

* Gaia
  * [\#2182] [x/staking] Added querier for querying a single redelegation
  * [\#3305](https://github.com/cosmos/cosmos-sdk/issues/3305) Add support for
    vesting accounts at genesis.
  * [\#3198](https://github.com/cosmos/cosmos-sdk/issues/3198) [x/auth] Add multisig transactions support
  * [\#3198](https://github.com/cosmos/cosmos-sdk/issues/3198) `add-genesis-account` can take both account addresses and key names

* SDK
  - [\#3099](https://github.com/cosmos/cosmos-sdk/issues/3099) Implement F1 fee distribution
  - [\#2926](https://github.com/cosmos/cosmos-sdk/issues/2926) Add TxEncoder to client TxBuilder.
  * [\#2694](https://github.com/cosmos/cosmos-sdk/issues/2694) Vesting account implementation.
  * [\#2996](https://github.com/cosmos/cosmos-sdk/issues/2996) Update the `AccountKeeper` to contain params used in the context of
  the ante handler.
  * [\#3179](https://github.com/cosmos/cosmos-sdk/pull/3179) New CodeNoSignatures error code.
  * [\#3319](https://github.com/cosmos/cosmos-sdk/issues/3319) [x/distribution] Queriers for all distribution state worth querying; distribution query commands
  * [\#3356](https://github.com/cosmos/cosmos-sdk/issues/3356) [x/auth] bech32-ify accounts address in error message.

IMPROVEMENTS

* Gaia REST API
  * [\#3176](https://github.com/cosmos/cosmos-sdk/issues/3176) Validate tx/sign endpoint POST body.
  * [\#2948](https://github.com/cosmos/cosmos-sdk/issues/2948) Swagger UI now makes requests to light client node

* Gaia CLI  (`gaiacli`)
  * [\#3224](https://github.com/cosmos/cosmos-sdk/pull/3224) Support adding offline public keys to the keystore

* Gaia
  * [\#2186](https://github.com/cosmos/cosmos-sdk/issues/2186) Add Address Interface
  * [\#3158](https://github.com/cosmos/cosmos-sdk/pull/3158) Validate slashing genesis
  * [\#3172](https://github.com/cosmos/cosmos-sdk/pull/3172) Support minimum fees in a local testnet.
  * [\#3250](https://github.com/cosmos/cosmos-sdk/pull/3250) Refactor integration tests and increase coverage
  * [\#3248](https://github.com/cosmos/cosmos-sdk/issues/3248) Refactor tx fee
  model:
    * Validators specify minimum gas prices instead of minimum fees
    * Clients may provide either fees or gas prices directly
    * The gas prices of a tx must meet a validator's minimum
    * `gaiad start` and `gaia.toml` take --minimum-gas-prices flag and minimum-gas-price config key respectively.
  * [\#2859](https://github.com/cosmos/cosmos-sdk/issues/2859) Rename `TallyResult` in gov proposals to `FinalTallyResult`
  * [\#3286](https://github.com/cosmos/cosmos-sdk/pull/3286) Fix `gaiad gentx` printout of account's addresses, i.e. user bech32 instead of hex.
  * [\#3249\(https://github.com/cosmos/cosmos-sdk/issues/3249) `--json` flag removed, users should use `--output=json` instead.

* SDK
  * [\#3137](https://github.com/cosmos/cosmos-sdk/pull/3137) Add tag documentation
    for each module along with cleaning up a few existing tags in the governance,
    slashing, and staking modules.
  * [\#3093](https://github.com/cosmos/cosmos-sdk/issues/3093) Ante handler does no longer read all accounts in one go when processing signatures as signature
    verification may fail before last signature is checked.
  * [staking] [\#1402](https://github.com/cosmos/cosmos-sdk/issues/1402) Add for multiple simultaneous redelegations or unbonding-delegations within an unbonding period
  * [staking] [\#1268](https://github.com/cosmos/cosmos-sdk/issues/1268) staking spec rewrite

* CI
  * [\#2498](https://github.com/cosmos/cosmos-sdk/issues/2498) Added macos CI job to CircleCI
  * [#142](https://github.com/tendermint/devops/issues/142) Increased the number of blocks to be tested during multi-sim
  * [#147](https://github.com/tendermint/devops/issues/142) Added docker image build to CI

BUG FIXES

* Gaia CLI  (`gaiacli`)
  * [\#3141](https://github.com/cosmos/cosmos-sdk/issues/3141) Fix the bug in GetAccount when `len(res) == 0` and `err == nil`
  * [\#810](https://github.com/cosmos/cosmos-sdk/pull/3316) Fix regression in gaiacli config file handling

* Gaia
  * [\#3148](https://github.com/cosmos/cosmos-sdk/issues/3148) Fix `gaiad export` by adding a boolean to `NewGaiaApp` determining whether or not to load the latest version
  * [\#3181](https://github.com/cosmos/cosmos-sdk/issues/3181) Correctly reset total accum update height and jailed-validator bond height / unbonding height on export-for-zero-height
  * [\#3172](https://github.com/cosmos/cosmos-sdk/pull/3172) Fix parsing `gaiad.toml`
  when it already exists.
  * [\#3223](https://github.com/cosmos/cosmos-sdk/issues/3223) Fix unset governance proposal queues when importing state from old chain
  * [#3187](https://github.com/cosmos/cosmos-sdk/issues/3187) Fix `gaiad export`
  by resetting each validator's slashing period.

## 0.29.1

BUG FIXES

* SDK
  * [\#3207](https://github.com/cosmos/cosmos-sdk/issues/3207) - Fix token printing bug

## 0.29.0

BREAKING CHANGES

* Gaia
  * [\#3148](https://github.com/cosmos/cosmos-sdk/issues/3148) Fix `gaiad export` by adding a boolean to `NewGaiaApp` determining whether or not to load the latest version

* SDK
  * [\#3163](https://github.com/cosmos/cosmos-sdk/issues/3163) Withdraw commission on self bond removal


## 0.28.1

BREAKING CHANGES

* Gaia REST API (`gaiacli advanced rest-server`)
  * [lcd] [\#3045](https://github.com/cosmos/cosmos-sdk/pull/3045) Fix quoted json return on GET /keys (keys list)
  * [gaia-lite] [\#2191](https://github.com/cosmos/cosmos-sdk/issues/2191) Split `POST /stake/delegators/{delegatorAddr}/delegations` into `POST /stake/delegators/{delegatorAddr}/delegations`, `POST /stake/delegators/{delegatorAddr}/unbonding_delegations` and `POST /stake/delegators/{delegatorAddr}/redelegations`
  * [gaia-lite] [\#3056](https://github.com/cosmos/cosmos-sdk/pull/3056) `generate_only` and `simulate` have moved from query arguments to POST requests body.
* Tendermint
  * [tendermint] Now using Tendermint 0.27.3

FEATURES

* Gaia REST API (`gaiacli advanced rest-server`)
  * [slashing] [\#2399](https://github.com/cosmos/cosmos-sdk/issues/2399)  Implement `/slashing/parameters` endpoint to query slashing parameters.
* Gaia CLI  (`gaiacli`)
  * [gaiacli] [\#2399](https://github.com/cosmos/cosmos-sdk/issues/2399) Implement `params` command to query slashing parameters.
* SDK
  - [client] [\#2926](https://github.com/cosmos/cosmos-sdk/issues/2926) Add TxEncoder to client TxBuilder.
* Other
  - Introduced the logjack tool for saving logs w/ rotation

IMPROVEMENTS

* Gaia REST API (`gaiacli advanced rest-server`)
  * [\#2879](https://github.com/cosmos/cosmos-sdk/issues/2879), [\#2880](https://github.com/cosmos/cosmos-sdk/issues/2880) Update deposit and vote endpoints to perform a direct txs query
    when a given proposal is inactive and thus having votes and deposits removed
    from state.
* Gaia CLI  (`gaiacli`)
  * [\#2879](https://github.com/cosmos/cosmos-sdk/issues/2879), [\#2880](https://github.com/cosmos/cosmos-sdk/issues/2880) Update deposit and vote CLI commands to perform a direct txs query
    when a given proposal is inactive and thus having votes and deposits removed
    from state.
* Gaia
  * [\#3021](https://github.com/cosmos/cosmos-sdk/pull/3021) Add `--gentx-dir` to `gaiad collect-gentxs` to specify a directory from which collect and load gentxs. Add `--output-document` to `gaiad init` to allow one to redirect output to file.


## 0.28.0

BREAKING CHANGES

* Gaia CLI  (`gaiacli`)
  * [cli] [\#2595](https://github.com/cosmos/cosmos-sdk/issues/2595) Remove `keys new` in favor of `keys add` incorporating existing functionality with addition of key recovery functionality.
  * [cli] [\#2987](https://github.com/cosmos/cosmos-sdk/pull/2987) Add shorthand `-a` to `gaiacli keys show` and update docs
  * [cli] [\#2971](https://github.com/cosmos/cosmos-sdk/pull/2971) Additional verification when running `gaiad gentx`
  * [cli] [\#2734](https://github.com/cosmos/cosmos-sdk/issues/2734) Rewrite `gaiacli config`. It is now a non-interactive config utility.

* Gaia
  * [#128](https://github.com/tendermint/devops/issues/128) Updated CircleCI job to trigger website build on every push to master/develop.
  * [\#2994](https://github.com/cosmos/cosmos-sdk/pull/2994) Change wrong-password error message.
  * [\#3009](https://github.com/cosmos/cosmos-sdk/issues/3009) Added missing Gaia genesis verification
  * [#128](https://github.com/tendermint/devops/issues/128) Updated CircleCI job to trigger website build on every push to master/develop.
  * [\#2994](https://github.com/cosmos/cosmos-sdk/pull/2994) Change wrong-password error message.
  * [\#3009](https://github.com/cosmos/cosmos-sdk/issues/3009) Added missing Gaia genesis verification
  * [gas] [\#3052](https://github.com/cosmos/cosmos-sdk/issues/3052) Updated gas costs to more reasonable numbers

* SDK
  * [auth] [\#2952](https://github.com/cosmos/cosmos-sdk/issues/2952) Signatures are no longer serialized on chain with the account number and sequence number
  * [auth] [\#2952](https://github.com/cosmos/cosmos-sdk/issues/2952) Signatures are no longer serialized on chain with the account number and sequence number
  * [stake] [\#3055](https://github.com/cosmos/cosmos-sdk/issues/3055) Use address instead of bond height / intratxcounter for deduplication

FEATURES

* Gaia CLI  (`gaiacli`)
  * [\#2961](https://github.com/cosmos/cosmos-sdk/issues/2961) Add --force flag to gaiacli keys delete command to skip passphrase check and force key deletion unconditionally.

IMPROVEMENTS

* Gaia CLI  (`gaiacli`)
  * [\#2991](https://github.com/cosmos/cosmos-sdk/issues/2991) Fully validate transaction signatures during `gaiacli tx sign --validate-signatures`

* SDK
  * [\#1277](https://github.com/cosmos/cosmos-sdk/issues/1277) Complete bank module specification
  * [\#2963](https://github.com/cosmos/cosmos-sdk/issues/2963) Complete auth module specification
  * [\#2914](https://github.com/cosmos/cosmos-sdk/issues/2914) No longer withdraw validator rewards on bond/unbond, but rather move
  the rewards to the respective validator's pools.


BUG FIXES

* Gaia CLI  (`gaiacli`)
  * [\#2921](https://github.com/cosmos/cosmos-sdk/issues/2921) Fix `keys delete` inability to delete offline and ledger keys.

* Gaia
  * [\#3003](https://github.com/cosmos/cosmos-sdk/issues/3003) CollectStdTxs() must validate DelegatorAddr against genesis accounts.

* SDK
  * [\#2967](https://github.com/cosmos/cosmos-sdk/issues/2967) Change ordering of `mint.BeginBlocker` and `distr.BeginBlocker`, recalculate inflation each block
  * [\#3068](https://github.com/cosmos/cosmos-sdk/issues/3068) check for uint64 gas overflow during `Std#ValidateBasic`.
  * [\#3071](https://github.com/cosmos/cosmos-sdk/issues/3071) Catch overflow on block gas meter


## 0.27.0

BREAKING CHANGES

* Gaia REST API (`gaiacli advanced rest-server`)
  * [gaia-lite] [\#2819](https://github.com/cosmos/cosmos-sdk/pull/2819) Txs query param format is now: `/txs?tag=value` (removed '' wrapping the query parameter `value`)

* Gaia CLI  (`gaiacli`)
  * [cli] [\#2728](https://github.com/cosmos/cosmos-sdk/pull/2728) Seperate `tx` and `query` subcommands by module
  * [cli] [\#2727](https://github.com/cosmos/cosmos-sdk/pull/2727) Fix unbonding command flow
  * [cli] [\#2786](https://github.com/cosmos/cosmos-sdk/pull/2786) Fix redelegation command flow
  * [cli] [\#2829](https://github.com/cosmos/cosmos-sdk/pull/2829) add-genesis-account command now validates state when adding accounts
  * [cli] [\#2804](https://github.com/cosmos/cosmos-sdk/issues/2804) Check whether key exists before passing it on to `tx create-validator`.
  * [cli] [\#2874](https://github.com/cosmos/cosmos-sdk/pull/2874) `gaiacli tx sign` takes an optional `--output-document` flag to support output redirection.
  * [cli] [\#2875](https://github.com/cosmos/cosmos-sdk/pull/2875) Refactor `gaiad gentx` and avoid redirection to `gaiacli tx sign` for tx signing.

* Gaia
  * [mint] [\#2825] minting now occurs every block, inflation parameter updates still hourly

* SDK
  * [\#2752](https://github.com/cosmos/cosmos-sdk/pull/2752) Don't hardcode bondable denom.
  * [\#2701](https://github.com/cosmos/cosmos-sdk/issues/2701) Account numbers and sequence numbers in `auth` are now `uint64` instead of `int64`
  * [\#2019](https://github.com/cosmos/cosmos-sdk/issues/2019) Cap total number of signatures. Current per-transaction limit is 7, and if that is exceeded transaction is rejected.
  * [\#2801](https://github.com/cosmos/cosmos-sdk/pull/2801) Remove AppInit structure.
  * [\#2798](https://github.com/cosmos/cosmos-sdk/issues/2798) Governance API has miss-spelled English word in JSON response ('depositer' -> 'depositor')
  * [\#2943](https://github.com/cosmos/cosmos-sdk/pull/2943) Transaction action tags equal the message type. Staking EndBlocker tags are included.

* Tendermint
  * Update to Tendermint 0.27.0

FEATURES

* Gaia REST API (`gaiacli advanced rest-server`)
  * [gov] [\#2479](https://github.com/cosmos/cosmos-sdk/issues/2479) Added governance parameter
    query REST endpoints.

* Gaia CLI  (`gaiacli`)
  * [gov][cli] [\#2479](https://github.com/cosmos/cosmos-sdk/issues/2479) Added governance
    parameter query commands.
  * [stake][cli] [\#2027] Add CLI query command for getting all delegations to a specific validator.
  * [\#2840](https://github.com/cosmos/cosmos-sdk/pull/2840) Standardize CLI exports from modules

* Gaia
  * [app] [\#2791](https://github.com/cosmos/cosmos-sdk/issues/2791) Support export at a specific height, with `gaiad export --height=HEIGHT`.
  * [x/gov] [#2479](https://github.com/cosmos/cosmos-sdk/issues/2479) Implemented querier
  for getting governance parameters.
  * [app] [\#2663](https://github.com/cosmos/cosmos-sdk/issues/2663) - Runtime-assertable invariants
  * [app] [\#2791](https://github.com/cosmos/cosmos-sdk/issues/2791) Support export at a specific height, with `gaiad export --height=HEIGHT`.
  * [app] [\#2812](https://github.com/cosmos/cosmos-sdk/issues/2812) Support export alterations to prepare for restarting at zero-height

* SDK
  * [simulator] [\#2682](https://github.com/cosmos/cosmos-sdk/issues/2682) MsgEditValidator now looks at the validator's max rate, thus it now succeeds a significant portion of the time
  * [core] [\#2775](https://github.com/cosmos/cosmos-sdk/issues/2775) Add deliverTx maximum block gas limit


IMPROVEMENTS

* Gaia REST API (`gaiacli advanced rest-server`)
  * [gaia-lite] [\#2819](https://github.com/cosmos/cosmos-sdk/pull/2819) Tx search now supports multiple tags as query parameters
  * [\#2836](https://github.com/cosmos/cosmos-sdk/pull/2836) Expose LCD router to allow users to register routes there.

* Gaia CLI  (`gaiacli`)
  * [\#2749](https://github.com/cosmos/cosmos-sdk/pull/2749) Add --chain-id flag to gaiad testnet
  * [\#2819](https://github.com/cosmos/cosmos-sdk/pull/2819) Tx search now supports multiple tags as query parameters

* Gaia
  * [\#2772](https://github.com/cosmos/cosmos-sdk/issues/2772) Update BaseApp to not persist state when the ante handler fails on DeliverTx.
  * [\#2773](https://github.com/cosmos/cosmos-sdk/issues/2773) Require moniker to be provided on `gaiad init`.
  * [\#2672](https://github.com/cosmos/cosmos-sdk/issues/2672) [Makefile] Updated for better Windows compatibility and ledger support logic, get_tools was rewritten as a cross-compatible Makefile.
  * [\#2766](https://github.com/cosmos/cosmos-sdk/issues/2766) [Makefile] Added goimports tool to get_tools. Get_tools now only builds new versions if binaries are missing.
  * [#110](https://github.com/tendermint/devops/issues/110) Updated CircleCI job to trigger website build when cosmos docs are updated.

* SDK
 & [x/mock/simulation] [\#2720] major cleanup, introduction of helper objects, reorganization
 * [\#2821](https://github.com/cosmos/cosmos-sdk/issues/2821) Codespaces are now strings
 * [types] [\#2776](https://github.com/cosmos/cosmos-sdk/issues/2776) Improve safety of `Coin` and `Coins` types. Various functions
 and methods will panic when a negative amount is discovered.
 * [\#2815](https://github.com/cosmos/cosmos-sdk/issues/2815) Gas unit fields changed from `int64` to `uint64`.
 * [\#2821](https://github.com/cosmos/cosmos-sdk/issues/2821) Codespaces are now strings
 * [\#2779](https://github.com/cosmos/cosmos-sdk/issues/2779) Introduce `ValidateBasic` to the `Tx` interface and call it in the ante
 handler.
 * [\#2825](https://github.com/cosmos/cosmos-sdk/issues/2825) More staking and distribution invariants
 * [\#2912](https://github.com/cosmos/cosmos-sdk/issues/2912) Print commit ID in hex when commit is synced.

* Tendermint
 * [\#2796](https://github.com/cosmos/cosmos-sdk/issues/2796) Update to go-amino 0.14.1


BUG FIXES

* Gaia REST API (`gaiacli advanced rest-server`)
  * [gaia-lite] [\#2868](https://github.com/cosmos/cosmos-sdk/issues/2868) Added handler for governance tally endpoint
  * [\#2907](https://github.com/cosmos/cosmos-sdk/issues/2907) Refactor and fix the way Gaia Lite is started.

* Gaia
  * [\#2723] Use `cosmosvalcons` Bech32 prefix in `tendermint show-address`
  * [\#2742](https://github.com/cosmos/cosmos-sdk/issues/2742) Fix time format of TimeoutCommit override
  * [\#2898](https://github.com/cosmos/cosmos-sdk/issues/2898) Remove redundant '$' in docker-compose.yml

* SDK
  * [\#2733](https://github.com/cosmos/cosmos-sdk/issues/2733) [x/gov, x/mock/simulation] Fix governance simulation, update x/gov import/export
  * [\#2854](https://github.com/cosmos/cosmos-sdk/issues/2854) [x/bank] Remove unused bank.MsgIssue, prevent possible panic
  * [\#2884](https://github.com/cosmos/cosmos-sdk/issues/2884) [docs/examples] Fix `basecli version` panic

* Tendermint
  * [\#2797](https://github.com/tendermint/tendermint/pull/2797) AddressBook requires addresses to have IDs; Do not crap out immediately after sending pex addrs in seed mode

## 0.26.0

BREAKING CHANGES

* Gaia
  * [gaiad init] [\#2602](https://github.com/cosmos/cosmos-sdk/issues/2602) New genesis workflow

* SDK
  * [simulation] [\#2665](https://github.com/cosmos/cosmos-sdk/issues/2665) only argument to sdk.Invariant is now app

* Tendermint
  * Upgrade to version 0.26.0

FEATURES

* Gaia CLI  (`gaiacli`)
  * [cli] [\#2569](https://github.com/cosmos/cosmos-sdk/pull/2569) Add commands to query validator unbondings and redelegations
  * [cli] [\#2569](https://github.com/cosmos/cosmos-sdk/pull/2569) Add commands to query validator unbondings and redelegations
  * [cli] [\#2524](https://github.com/cosmos/cosmos-sdk/issues/2524) Add support offline mode to `gaiacli tx sign`. Lookups are not performed if the flag `--offline` is on.
  * [cli] [\#2558](https://github.com/cosmos/cosmos-sdk/issues/2558) Rename --print-sigs to --validate-signatures. It now performs a complete set of sanity checks and reports to the user. Also added --print-signature-only to print the signature only, not the whole transaction.
  * [cli] [\#2704](https://github.com/cosmos/cosmos-sdk/pull/2704) New add-genesis-account convenience command to populate genesis.json with genesis accounts.

* SDK
  * [\#1336](https://github.com/cosmos/cosmos-sdk/issues/1336) Mechanism for SDK Users to configure their own Bech32 prefixes instead of using the default cosmos prefixes.

IMPROVEMENTS

* Gaia
 * [\#2637](https://github.com/cosmos/cosmos-sdk/issues/2637) [x/gov] Switched inactive and active proposal queues to an iterator based queue

* SDK
 * [\#2573](https://github.com/cosmos/cosmos-sdk/issues/2573) [x/distribution] add accum invariance
 * [\#2556](https://github.com/cosmos/cosmos-sdk/issues/2556) [x/mock/simulation] Fix debugging output
 * [\#2396](https://github.com/cosmos/cosmos-sdk/issues/2396) [x/mock/simulation] Change parameters to get more slashes
 * [\#2617](https://github.com/cosmos/cosmos-sdk/issues/2617) [x/mock/simulation] Randomize all genesis parameters
 * [\#2669](https://github.com/cosmos/cosmos-sdk/issues/2669) [x/stake] Added invarant check to make sure validator's power aligns with its spot in the power store.
 * [\#1924](https://github.com/cosmos/cosmos-sdk/issues/1924) [x/mock/simulation] Use a transition matrix for block size
 * [\#2660](https://github.com/cosmos/cosmos-sdk/issues/2660) [x/mock/simulation] Staking transactions get tested far more frequently
 * [\#2610](https://github.com/cosmos/cosmos-sdk/issues/2610) [x/stake] Block redelegation to and from the same validator
 * [\#2652](https://github.com/cosmos/cosmos-sdk/issues/2652) [x/auth] Add benchmark for get and set account
 * [\#2685](https://github.com/cosmos/cosmos-sdk/issues/2685) [store] Add general merkle absence proof (also for empty substores)
 * [\#2708](https://github.com/cosmos/cosmos-sdk/issues/2708) [store] Disallow setting nil values

BUG FIXES

* Gaia
 * [\#2670](https://github.com/cosmos/cosmos-sdk/issues/2670) [x/stake] fixed incorrect `IterateBondedValidators` and split into two functions: `IterateBondedValidators` and `IterateLastBlockConsValidators`
 * [\#2691](https://github.com/cosmos/cosmos-sdk/issues/2691) Fix local testnet creation by using a single canonical genesis time
 * [\#2648](https://github.com/cosmos/cosmos-sdk/issues/2648) [gaiad] Fix `gaiad export` / `gaiad import` consistency, test in CI

* SDK
 * [\#2625](https://github.com/cosmos/cosmos-sdk/issues/2625) [x/gov] fix AppendTag function usage error
 * [\#2677](https://github.com/cosmos/cosmos-sdk/issues/2677) [x/stake, x/distribution] various staking/distribution fixes as found by the simulator
 * [\#2674](https://github.com/cosmos/cosmos-sdk/issues/2674) [types] Fix coin.IsLT() impl, coins.IsLT() impl, and renamed coins.Is\* to coins.IsAll\* (see [\#2686](https://github.com/cosmos/cosmos-sdk/issues/2686))
 * [\#2711](https://github.com/cosmos/cosmos-sdk/issues/2711) [x/stake] Add commission data to `MsgCreateValidator` signature bytes.
 * Temporarily disable insecure mode for Gaia Lite

## 0.25.0

*October 24th, 2018*

BREAKING CHANGES

* Gaia REST API (`gaiacli advanced rest-server`)
    * [x/stake] Validator.Owner renamed to Validator.Operator
    * [\#595](https://github.com/cosmos/cosmos-sdk/issues/595) Connections to the REST server are now secured using Transport Layer Security by default. The --insecure flag is provided to switch back to insecure HTTP.
    * [gaia-lite] [\#2258](https://github.com/cosmos/cosmos-sdk/issues/2258) Split `GET stake/delegators/{delegatorAddr}` into `GET stake/delegators/{delegatorAddr}/delegations`, `GET stake/delegators/{delegatorAddr}/unbonding_delegations` and `GET stake/delegators/{delegatorAddr}/redelegations`

* Gaia CLI  (`gaiacli`)
    * [x/stake] Validator.Owner renamed to Validator.Operator
    * [cli] unsafe_reset_all, show_validator, and show_node_id have been renamed to unsafe-reset-all, show-validator, and show-node-id
    * [cli] [\#1983](https://github.com/cosmos/cosmos-sdk/issues/1983) --print-response now defaults to true in commands that create and send a transaction
    * [cli] [\#1983](https://github.com/cosmos/cosmos-sdk/issues/1983) you can now pass --pubkey or --address to gaiacli keys show to return a plaintext representation of the key's address or public key for use with other commands
    * [cli] [\#2061](https://github.com/cosmos/cosmos-sdk/issues/2061) changed proposalID in governance REST endpoints to proposal-id
    * [cli] [\#2014](https://github.com/cosmos/cosmos-sdk/issues/2014) `gaiacli advanced` no longer exists - to access `ibc`, `rest-server`, and `validator-set` commands use `gaiacli ibc`, `gaiacli rest-server`, and `gaiacli tendermint`, respectively
    * [makefile] `get_vendor_deps` no longer updates lock file it just updates vendor directory. Use `update_vendor_deps` to update the lock file. [#2152](https://github.com/cosmos/cosmos-sdk/pull/2152)
    * [cli] [\#2221](https://github.com/cosmos/cosmos-sdk/issues/2221) All commands that
    utilize a validator's operator address must now use the new Bech32 prefix,
    `cosmosvaloper`.
    * [cli] [\#2190](https://github.com/cosmos/cosmos-sdk/issues/2190) `gaiacli init --gen-txs` is now `gaiacli init --with-txs` to reduce confusion
    * [cli] [\#2073](https://github.com/cosmos/cosmos-sdk/issues/2073) --from can now be either an address or a key name
    * [cli] [\#1184](https://github.com/cosmos/cosmos-sdk/issues/1184) Subcommands reorganisation, see [\#2390](https://github.com/cosmos/cosmos-sdk/pull/2390) for a comprehensive list of changes.
    * [cli] [\#2524](https://github.com/cosmos/cosmos-sdk/issues/2524) Add support offline mode to `gaiacli tx sign`. Lookups are not performed if the flag `--offline` is on.
    * [cli] [\#2570](https://github.com/cosmos/cosmos-sdk/pull/2570) Add commands to query deposits on proposals

* Gaia
    * Make the transient store key use a distinct store key. [#2013](https://github.com/cosmos/cosmos-sdk/pull/2013)
    * [x/stake] [\#1901](https://github.com/cosmos/cosmos-sdk/issues/1901) Validator type's Owner field renamed to Operator; Validator's GetOwner() renamed accordingly to comply with the SDK's Validator interface.
    * [docs] [#2001](https://github.com/cosmos/cosmos-sdk/pull/2001) Update slashing spec for slashing period
    * [x/stake, x/slashing] [#1305](https://github.com/cosmos/cosmos-sdk/issues/1305) - Rename "revoked" to "jailed"
    * [x/stake] [#1676] Revoked and jailed validators put into the unbonding state
    * [x/stake] [#1877] Redelegations/unbonding-delegation from unbonding validator have reduced time
    * [x/slashing] [\#1789](https://github.com/cosmos/cosmos-sdk/issues/1789) Slashing changes for Tendermint validator set offset (NextValSet)
    * [x/stake] [\#2040](https://github.com/cosmos/cosmos-sdk/issues/2040) Validator
    operator type has now changed to `sdk.ValAddress`
    * [x/stake] [\#2221](https://github.com/cosmos/cosmos-sdk/issues/2221) New
    Bech32 prefixes have been introduced for a validator's consensus address and
    public key: `cosmosvalcons` and `cosmosvalconspub` respectively. Also, existing Bech32 prefixes have been
    renamed for accounts and validator operators:
      * `cosmosaccaddr` / `cosmosaccpub` => `cosmos` / `cosmospub`
      * `cosmosvaladdr` / `cosmosvalpub` => `cosmosvaloper` / `cosmosvaloperpub`
    * [x/stake] [#1013] TendermintUpdates now uses transient store
    * [x/stake] [\#2435](https://github.com/cosmos/cosmos-sdk/issues/2435) Remove empty bytes from the ValidatorPowerRank store key
    * [x/gov] [\#2195](https://github.com/cosmos/cosmos-sdk/issues/2195) Governance uses BFT Time
    * [x/gov] [\#2256](https://github.com/cosmos/cosmos-sdk/issues/2256) Removed slashing for governance non-voting validators
    * [simulation] [\#2162](https://github.com/cosmos/cosmos-sdk/issues/2162) Added back correct supply invariants
    * [x/slashing] [\#2430](https://github.com/cosmos/cosmos-sdk/issues/2430) Simulate more slashes, check if validator is jailed before jailing
    * [x/stake] [\#2393](https://github.com/cosmos/cosmos-sdk/issues/2393) Removed `CompleteUnbonding` and `CompleteRedelegation` Msg types, and instead added unbonding/redelegation queues to endblocker
    * [x/mock/simulation] [\#2501](https://github.com/cosmos/cosmos-sdk/issues/2501) Simulate transactions & invariants for fee distribution, and fix bugs discovered in the process
      * [x/auth] Simulate random fee payments
      * [cmd/gaia/app] Simulate non-zero inflation
      * [x/stake] Call hooks correctly in several cases related to delegation/validator updates
      * [x/stake] Check full supply invariants, including yet-to-be-withdrawn fees
      * [x/stake] Remove no-longer-in-use store key
      * [x/slashing] Call hooks correctly when a validator is slashed
      * [x/slashing] Truncate withdrawals (unbonding, redelegation) and burn change
      * [x/mock/simulation] Ensure the simulation cannot set a proposer address of nil
      * [x/mock/simulation] Add more event logs on begin block / end block for clarity
      * [x/mock/simulation] Correctly set validator power in abci.RequestBeginBlock
      * [x/minting] Correctly call stake keeper to track inflated supply
      * [x/distribution] Sanity check for nonexistent rewards
      * [x/distribution] Truncate withdrawals and return change to the community pool
      * [x/distribution] Add sanity checks for incorrect accum / total accum relations
      * [x/distribution] Correctly calculate total power using Tendermint updates
      * [x/distribution] Simulate withdrawal transactions
      * [x/distribution] Fix a bug where the fee pool was not correctly tracked on WithdrawDelegatorRewardsAll
    * [x/stake] [\#1673](https://github.com/cosmos/cosmos-sdk/issues/1673) Validators are no longer deleted until they can no longer possibly be slashed
    * [\#1890](https://github.com/cosmos/cosmos-sdk/issues/1890) Start chain with initial state + sequence of transactions
      * [cli] Rename `gaiad init gentx` to `gaiad gentx`.
      * [cli] Add `--skip-genesis` flag to `gaiad init` to prevent `genesis.json` generation.
      * Drop `GenesisTx` in favor of a signed `StdTx` with only one `MsgCreateValidator` message.
      * [cli] Port `gaiad init` and `gaiad testnet` to work with `StdTx` genesis transactions.
      * [cli] Add `--moniker` flag to `gaiad init` to override moniker when generating `genesis.json` - i.e. it takes effect when running with the `--with-txs` flag, it is ignored otherwise.

* SDK
    * [core] [\#2219](https://github.com/cosmos/cosmos-sdk/issues/2219) Update to Tendermint 0.24.0
      * Validator set updates delayed by one block
      * BFT timestamp that can safely be used by applications
      * Fixed maximum block size enforcement
    * [core] [\#1807](https://github.com/cosmos/cosmos-sdk/issues/1807) Switch from use of rational to decimal
    * [types] [\#1901](https://github.com/cosmos/cosmos-sdk/issues/1901) Validator interface's GetOwner() renamed to GetOperator()
    * [x/slashing] [#2122](https://github.com/cosmos/cosmos-sdk/pull/2122) - Implement slashing period
    * [types] [\#2119](https://github.com/cosmos/cosmos-sdk/issues/2119) Parsed error messages and ABCI log errors to make     them more human readable.
    * [types] [\#2407](https://github.com/cosmos/cosmos-sdk/issues/2407) MulInt method added to big decimal in order to improve efficiency of slashing
    * [simulation] Rename TestAndRunTx to Operation [#2153](https://github.com/cosmos/cosmos-sdk/pull/2153)
    * [simulation] Remove log and testing.TB from Operation and Invariants, in favor of using errors [\#2282](https://github.com/cosmos/cosmos-sdk/issues/2282)
    * [simulation] Remove usage of keys and addrs in the types, in favor of simulation.Account [\#2384](https://github.com/cosmos/cosmos-sdk/issues/2384)
    * [tools] Removed gocyclo [#2211](https://github.com/cosmos/cosmos-sdk/issues/2211)
    * [baseapp] Remove `SetTxDecoder` in favor of requiring the decoder be set in baseapp initialization. [#1441](https://github.com/cosmos/cosmos-sdk/issues/1441)
    * [baseapp] [\#1921](https://github.com/cosmos/cosmos-sdk/issues/1921) Add minimumFees field to BaseApp.
    * [store] Change storeInfo within the root multistore to use tmhash instead of ripemd160 [\#2308](https://github.com/cosmos/cosmos-sdk/issues/2308)
    * [codec] [\#2324](https://github.com/cosmos/cosmos-sdk/issues/2324) All referrences to wire have been renamed to codec. Additionally, wire.NewCodec is now codec.New().
    * [types] [\#2343](https://github.com/cosmos/cosmos-sdk/issues/2343) Make sdk.Msg have a names field, to facilitate automatic tagging.
    * [baseapp] [\#2366](https://github.com/cosmos/cosmos-sdk/issues/2366) Automatically add action tags to all messages
    * [x/auth] [\#2377](https://github.com/cosmos/cosmos-sdk/issues/2377) auth.StdSignMsg -> txbuilder.StdSignMsg
    * [x/staking] [\#2244](https://github.com/cosmos/cosmos-sdk/issues/2244) staking now holds a consensus-address-index instead of a consensus-pubkey-index
    * [x/staking] [\#2236](https://github.com/cosmos/cosmos-sdk/issues/2236) more distribution hooks for distribution
    * [x/stake] [\#2394](https://github.com/cosmos/cosmos-sdk/issues/2394) Split up UpdateValidator into distinct state transitions applied only in EndBlock
    * [x/slashing] [\#2480](https://github.com/cosmos/cosmos-sdk/issues/2480) Fix signing info handling bugs & faulty slashing
    * [x/stake] [\#2412](https://github.com/cosmos/cosmos-sdk/issues/2412) Added an unbonding validator queue to EndBlock to automatically update validator.Status when finished Unbonding
    * [x/stake] [\#2500](https://github.com/cosmos/cosmos-sdk/issues/2500) Block conflicting redelegations until we add an index
    * [x/params] Global Paramstore refactored
    * [types] [\#2506](https://github.com/cosmos/cosmos-sdk/issues/2506) sdk.Dec MarshalJSON now marshals as a normal Decimal, with 10 digits of decimal precision
    * [x/stake] [\#2508](https://github.com/cosmos/cosmos-sdk/issues/2508) Utilize Tendermint power for validator power key
    * [x/stake] [\#2531](https://github.com/cosmos/cosmos-sdk/issues/2531) Remove all inflation logic
    * [x/mint] [\#2531](https://github.com/cosmos/cosmos-sdk/issues/2531) Add minting module and inflation logic
    * [x/auth] [\#2540](https://github.com/cosmos/cosmos-sdk/issues/2540) Rename `AccountMapper` to `AccountKeeper`.
    * [types] [\#2456](https://github.com/cosmos/cosmos-sdk/issues/2456) Renamed msg.Name() and msg.Type() to msg.Type() and msg.Route() respectively

* Tendermint
  * Update tendermint version from v0.23.0 to v0.25.0, notable changes
    * Mempool now won't build too large blocks, or too computationally expensive blocks
    * Maximum tx sizes and gas are now removed, and are implicitly the blocks maximums
    * ABCI validators no longer send the pubkey. The pubkey is only sent in validator updates
    * Validator set changes are now delayed by one block
    * Block header now includes the next validator sets hash
    * BFT time is implemented
    * Secp256k1 signature format has changed
    * There is now a threshold multisig format
    * See the [tendermint changelog](https://github.com/tendermint/tendermint/blob/master/CHANGELOG.md) for other changes.

FEATURES

* Gaia REST API (`gaiacli advanced rest-server`)
  * [gaia-lite] Endpoints to query staking pool and params
  * [gaia-lite] [\#2110](https://github.com/cosmos/cosmos-sdk/issues/2110) Add support for `simulate=true` requests query argument to endpoints that send txs to run simulations of transactions
  * [gaia-lite] [\#966](https://github.com/cosmos/cosmos-sdk/issues/966) Add support for `generate_only=true` query argument to generate offline unsigned transactions
  * [gaia-lite] [\#1953](https://github.com/cosmos/cosmos-sdk/issues/1953) Add /sign endpoint to sign transactions generated with `generate_only=true`.
  * [gaia-lite] [\#1954](https://github.com/cosmos/cosmos-sdk/issues/1954) Add /broadcast endpoint to broadcast transactions signed by the /sign endpoint.
  * [gaia-lite] [\#2113](https://github.com/cosmos/cosmos-sdk/issues/2113) Rename `/accounts/{address}/send` to `/bank/accounts/{address}/transfers`, rename `/accounts/{address}` to `/auth/accounts/{address}`, replace `proposal-id` with `proposalId` in all gov endpoints
  * [gaia-lite] [\#2478](https://github.com/cosmos/cosmos-sdk/issues/2478) Add query gov proposal's deposits endpoint
  * [gaia-lite] [\#2477](https://github.com/cosmos/cosmos-sdk/issues/2477) Add query validator's outgoing redelegations and unbonding delegations endpoints

* Gaia CLI  (`gaiacli`)
  * [cli] Cmds to query staking pool and params
  * [gov][cli] [\#2062](https://github.com/cosmos/cosmos-sdk/issues/2062) added `--proposal` flag to `submit-proposal` that allows a JSON file containing a proposal to be passed in
  * [\#2040](https://github.com/cosmos/cosmos-sdk/issues/2040) Add `--bech` to `gaiacli keys show` and respective REST endpoint to
  provide desired Bech32 prefix encoding
  * [cli] [\#2047](https://github.com/cosmos/cosmos-sdk/issues/2047) [\#2306](https://github.com/cosmos/cosmos-sdk/pull/2306) Passing --gas=simulate triggers a simulation of the tx before the actual execution.
  The gas estimate obtained via the simulation will be used as gas limit in the actual execution.
  * [cli] [\#2047](https://github.com/cosmos/cosmos-sdk/issues/2047) The --gas-adjustment flag can be used to adjust the estimate obtained via the simulation triggered by --gas=simulate.
  * [cli] [\#2110](https://github.com/cosmos/cosmos-sdk/issues/2110) Add --dry-run flag to perform a simulation of a transaction without broadcasting it. The --gas flag is ignored as gas would be automatically estimated.
  * [cli] [\#2204](https://github.com/cosmos/cosmos-sdk/issues/2204) Support generating and broadcasting messages with multiple signatures via command line:
    * [\#966](https://github.com/cosmos/cosmos-sdk/issues/966) Add --generate-only flag to build an unsigned transaction and write it to STDOUT.
    * [\#1953](https://github.com/cosmos/cosmos-sdk/issues/1953) New `sign` command to sign transactions generated with the --generate-only flag.
    * [\#1954](https://github.com/cosmos/cosmos-sdk/issues/1954) New `broadcast` command to broadcast transactions generated offline and signed with the `sign` command.
  * [cli] [\#2220](https://github.com/cosmos/cosmos-sdk/issues/2220) Add `gaiacli config` feature to interactively create CLI config files to reduce the number of required flags
  * [stake][cli] [\#1672](https://github.com/cosmos/cosmos-sdk/issues/1672) Introduced
  new commission flags for validator commands `create-validator` and `edit-validator`.
  * [stake][cli] [\#1890](https://github.com/cosmos/cosmos-sdk/issues/1890) Add `--genesis-format` flag to `gaiacli tx create-validator` to produce transactions in genesis-friendly format.
  * [cli][\#2554](https://github.com/cosmos/cosmos-sdk/issues/2554) Make `gaiacli keys show` multisig ready.

* Gaia
  * [cli] [\#2170](https://github.com/cosmos/cosmos-sdk/issues/2170) added ability to show the node's address via `gaiad tendermint show-address`
  * [simulation] [\#2313](https://github.com/cosmos/cosmos-sdk/issues/2313) Reworked `make test_sim_gaia_slow` to `make test_sim_gaia_full`, now simulates from multiple starting seeds in parallel
  * [cli] [\#1921] (https://github.com/cosmos/cosmos-sdk/issues/1921)
    * New configuration file `gaiad.toml` is now created to host Gaia-specific configuration.
    * New --minimum_fees/minimum_fees flag/config option to set a minimum fee.

* SDK
  * [querier] added custom querier functionality, so ABCI query requests can be handled by keepers
  * [simulation] [\#1924](https://github.com/cosmos/cosmos-sdk/issues/1924) allow operations to specify future operations
  * [simulation] [\#1924](https://github.com/cosmos/cosmos-sdk/issues/1924) Add benchmarking capabilities, with makefile commands "test_sim_gaia_benchmark, test_sim_gaia_profile"
  * [simulation] [\#2349](https://github.com/cosmos/cosmos-sdk/issues/2349) Add time-based future scheduled operations to simulator
  * [x/auth] [\#2376](https://github.com/cosmos/cosmos-sdk/issues/2376) Remove FeePayer() from StdTx
  * [x/stake] [\#1672](https://github.com/cosmos/cosmos-sdk/issues/1672) Implement
  basis for the validator commission model.
  * [x/auth] Support account removal in the account mapper.


IMPROVEMENTS
* [tools] Improved terraform and ansible scripts for infrastructure deployment
* [tools] Added ansible script to enable process core dumps

* Gaia REST API (`gaiacli advanced rest-server`)
    * [x/stake] [\#2000](https://github.com/cosmos/cosmos-sdk/issues/2000) Added tests for new staking endpoints
    * [gaia-lite] [\#2445](https://github.com/cosmos/cosmos-sdk/issues/2445) Standarized REST error responses
    * [gaia-lite] Added example to Swagger specification for /keys/seed.
    * [x/stake] Refactor REST utils

* Gaia CLI  (`gaiacli`)
    * [cli] [\#2060](https://github.com/cosmos/cosmos-sdk/issues/2060) removed `--select` from `block` command
    * [cli] [\#2128](https://github.com/cosmos/cosmos-sdk/issues/2128) fixed segfault when exporting directly after `gaiad init`
    * [cli] [\#1255](https://github.com/cosmos/cosmos-sdk/issues/1255) open KeyBase in read-only mode
     for query-purpose CLI commands
    * [docs] Added commands for querying governance deposits, votes and tally

* Gaia
    * [x/stake] [#2023](https://github.com/cosmos/cosmos-sdk/pull/2023) Terminate iteration loop in `UpdateBondedValidators` and `UpdateBondedValidatorsFull` when the first revoked validator is encountered and perform a sanity check.
    * [x/auth] Signature verification's gas cost now accounts for pubkey type. [#2046](https://github.com/tendermint/tendermint/pull/2046)
    * [x/stake] [x/slashing] Ensure delegation invariants to jailed validators [#1883](https://github.com/cosmos/cosmos-sdk/issues/1883).
    * [x/stake] Improve speed of GetValidator, which was shown to be a performance bottleneck. [#2046](https://github.com/tendermint/tendermint/pull/2200)
    * [x/stake] [\#2435](https://github.com/cosmos/cosmos-sdk/issues/2435) Improve memory efficiency of getting the various store keys
    * [genesis] [\#2229](https://github.com/cosmos/cosmos-sdk/issues/2229) Ensure that there are no duplicate accounts or validators in the genesis state.
    * [genesis] [\#2450](https://github.com/cosmos/cosmos-sdk/issues/2450) Validate staking genesis parameters.
    * Add SDK validation to `config.toml` (namely disabling `create_empty_blocks`) [\#1571](https://github.com/cosmos/cosmos-sdk/issues/1571)
    * [\#1941](https://github.com/cosmos/cosmos-sdk/issues/1941)(https://github.com/cosmos/cosmos-sdk/issues/1941) Version is now inferred via `git describe --tags`.
    * [x/distribution] [\#1671](https://github.com/cosmos/cosmos-sdk/issues/1671) add distribution types and tests

* SDK
    * [tools] Make get_vendor_deps deletes `.vendor-new` directories, in case scratch files are present.
    * [spec] Added simple piggy bank distribution spec
    * [cli] [\#1632](https://github.com/cosmos/cosmos-sdk/issues/1632) Add integration tests to ensure `basecoind init && basecoind` start sequences run successfully for both `democoin` and `basecoin` examples.
    * [store] Speedup IAVL iteration, and consequently everything that requires IAVL iteration. [#2143](https://github.com/cosmos/cosmos-sdk/issues/2143)
    * [store] [\#1952](https://github.com/cosmos/cosmos-sdk/issues/1952), [\#2281](https://github.com/cosmos/cosmos-sdk/issues/2281) Update IAVL dependency to v0.11.0
    * [simulation] Make timestamps randomized [#2153](https://github.com/cosmos/cosmos-sdk/pull/2153)
    * [simulation] Make logs not just pure strings, speeding it up by a large factor at greater block heights [\#2282](https://github.com/cosmos/cosmos-sdk/issues/2282)
    * [simulation] Add a concept of weighting the operations [\#2303](https://github.com/cosmos/cosmos-sdk/issues/2303)
    * [simulation] Logs get written to file if large, and also get printed on panics [\#2285](https://github.com/cosmos/cosmos-sdk/issues/2285)
    * [simulation] Bank simulations now makes testing auth configurable [\#2425](https://github.com/cosmos/cosmos-sdk/issues/2425)
    * [gaiad] [\#1992](https://github.com/cosmos/cosmos-sdk/issues/1992) Add optional flag to `gaiad testnet` to make config directory of daemon (default `gaiad`) and cli (default `gaiacli`) configurable
    * [x/stake] Add stake `Queriers` for Gaia-lite endpoints. This increases the staking endpoints performance by reusing the staking `keeper` logic for queries. [#2249](https://github.com/cosmos/cosmos-sdk/pull/2149)
    * [store] [\#2017](https://github.com/cosmos/cosmos-sdk/issues/2017) Refactor
    gas iterator gas consumption to only consume gas for iterator creation and `Next`
    calls which includes dynamic consumption of value length.
    * [types/decimal] [\#2378](https://github.com/cosmos/cosmos-sdk/issues/2378) - Added truncate functionality to decimal
    * [client] [\#1184](https://github.com/cosmos/cosmos-sdk/issues/1184) Remove unused `client/tx/sign.go`.
    * [tools] [\#2464](https://github.com/cosmos/cosmos-sdk/issues/2464) Lock binary dependencies to a specific version
    * #2573 [x/distribution] add accum invariance

BUG FIXES

* Gaia CLI  (`gaiacli`)
    * [cli] [\#1997](https://github.com/cosmos/cosmos-sdk/issues/1997) Handle panics gracefully when `gaiacli stake {delegation,unbond}` fail to unmarshal delegation.
    * [cli] [\#2265](https://github.com/cosmos/cosmos-sdk/issues/2265) Fix JSON formatting of the `gaiacli send` command.
    * [cli] [\#2547](https://github.com/cosmos/cosmos-sdk/issues/2547) Mark --to and --amount as required flags for `gaiacli tx send`.

* Gaia
  * [x/stake] Return correct Tendermint validator update set on `EndBlocker` by not
  including non previously bonded validators that have zero power. [#2189](https://github.com/cosmos/cosmos-sdk/issues/2189)
  * [docs] Fixed light client section links

* SDK
    * [\#1988](https://github.com/cosmos/cosmos-sdk/issues/1988) Make us compile on OpenBSD (disable ledger) [#1988] (https://github.com/cosmos/cosmos-sdk/issues/1988)
    * [\#2105](https://github.com/cosmos/cosmos-sdk/issues/2105) Fix DB Iterator leak, which may leak a go routine.
    * [ledger] [\#2064](https://github.com/cosmos/cosmos-sdk/issues/2064) Fix inability to sign and send transactions via the LCD by
    loading a Ledger device at runtime.
    * [\#2158](https://github.com/cosmos/cosmos-sdk/issues/2158) Fix non-deterministic ordering of validator iteration when slashing in `gov EndBlocker`
    * [simulation] [\#1924](https://github.com/cosmos/cosmos-sdk/issues/1924) Make simulation stop on SIGTERM
    * [\#2388](https://github.com/cosmos/cosmos-sdk/issues/2388) Remove dependency on deprecated tendermint/tmlibs repository.
    * [\#2416](https://github.com/cosmos/cosmos-sdk/issues/2416) Refactored `InitializeTestLCD` to properly include proposing validator in genesis state.
    * #2573 [x/distribution] accum invariance bugfix
    * #2573 [x/slashing] unbonding-delegation slashing invariance bugfix

## 0.24.2

*August 22nd, 2018*

BUG FIXES

* Tendermint
  - Fix unbounded consensus WAL growth

## 0.24.1

*August 21st, 2018*

BUG FIXES

* Gaia
  - [x/slashing] Evidence tracking now uses validator address instead of validator pubkey

## 0.24.0

*August 13th, 2018*

BREAKING CHANGES

* Gaia REST API (`gaiacli advanced rest-server`)
  - [x/stake] [\#1880](https://github.com/cosmos/cosmos-sdk/issues/1880) More REST-ful endpoints (large refactor)
  - [x/slashing] [\#1866](https://github.com/cosmos/cosmos-sdk/issues/1866) `/slashing/signing_info` takes cosmosvalpub instead of cosmosvaladdr
  - use time.Time instead of int64 for time. See Tendermint v0.23.0
  - Signatures are no longer Amino encoded with prefixes (just encoded as raw
    bytes) - see Tendermint v0.23.0

* Gaia CLI  (`gaiacli`)
  -  [x/stake] change `--keybase-sig` to `--identity`
  -  [x/stake] [\#1828](https://github.com/cosmos/cosmos-sdk/issues/1828) Force user to specify amount on create-validator command by removing default
  -  [x/gov] Change `--proposalID` to `--proposal-id`
  -  [x/stake, x/gov] [\#1606](https://github.com/cosmos/cosmos-sdk/issues/1606) Use `--from` instead of adhoc flags like `--address-validator`
        and `--proposer` to indicate the sender address.
  -  [\#1551](https://github.com/cosmos/cosmos-sdk/issues/1551) Remove `--name` completely
  -  Genesis/key creation (`gaiad init`) now supports user-provided key passwords

* Gaia
  - [x/stake] Inflation doesn't use rationals in calculation (performance boost)
  - [x/stake] Persist a map from `addr->pubkey` in the state since BeginBlock
    doesn't provide pubkeys.
  - [x/gov] [\#1781](https://github.com/cosmos/cosmos-sdk/issues/1781) Added tags sub-package, changed tags to use dash-case
  - [x/gov] [\#1688](https://github.com/cosmos/cosmos-sdk/issues/1688) Governance parameters are now stored in globalparams store
  - [x/gov] [\#1859](https://github.com/cosmos/cosmos-sdk/issues/1859) Slash validators who do not vote on a proposal
  - [x/gov] [\#1914](https://github.com/cosmos/cosmos-sdk/issues/1914) added TallyResult type that gets stored in Proposal after tallying is finished

* SDK
  - [baseapp] Msgs are no longer run on CheckTx, removed `ctx.IsCheckTx()`
  - [baseapp] NewBaseApp constructor takes sdk.TxDecoder as argument instead of wire.Codec
  - [types] sdk.NewCoin takes sdk.Int, sdk.NewInt64Coin takes int64
  - [x/auth] Default TxDecoder can be found in `x/auth` rather than baseapp
  - [client] [\#1551](https://github.com/cosmos/cosmos-sdk/issues/1551): Refactored `CoreContext` to `TxContext` and `QueryContext`
      - Removed all tx related fields and logic (building & signing) to separate
        structure `TxContext` in `x/auth/client/context`

* Tendermint
    - v0.22.5 -> See [Tendermint PR](https://github.com/tendermint/tendermint/pull/1966)
        - change all the cryptography imports.
    - v0.23.0 -> See
      [Changelog](https://github.com/tendermint/tendermint/blob/v0.23.0/CHANGELOG.md#0230)
      and [SDK PR](https://github.com/cosmos/cosmos-sdk/pull/1927)
        - BeginBlock no longer includes crypto.Pubkey
        - use time.Time instead of int64 for time.

FEATURES

* Gaia REST API (`gaiacli advanced rest-server`)
    - [x/gov] Can now query governance proposals by ProposalStatus

* Gaia CLI  (`gaiacli`)
    - [x/gov] added `query-proposals` command. Can filter by `depositer`, `voter`, and `status`
    - [x/stake] [\#2043](https://github.com/cosmos/cosmos-sdk/issues/2043) Added staking query cli cmds for unbonding-delegations and redelegations

* Gaia
  - [networks] Added ansible scripts to upgrade seed nodes on a network

* SDK
  - [x/mock/simulation] Randomized simulation framework
     - Modules specify invariants and operations, preferably in an x/[module]/simulation package
     - Modules can test random combinations of their own operations
     - Applications can integrate operations and invariants from modules together for an integrated simulation
     - Simulates Tendermint's algorithm for validator set updates
     - Simulates validator signing/downtime with a Markov chain, and occaisional double-signatures
     - Includes simulated operations & invariants for staking, slashing, governance, and bank modules
  - [store] [\#1481](https://github.com/cosmos/cosmos-sdk/issues/1481) Add transient store
  - [baseapp] Initialize validator set on ResponseInitChain
  - [baseapp] added BaseApp.Seal - ability to seal baseapp parameters once they've been set
  - [cosmos-sdk-cli] New `cosmos-sdk-cli` tool to quickly initialize a new
    SDK-based project
  - [scripts] added log output monitoring to DataDog using Ansible scripts

IMPROVEMENTS

* Gaia
  - [spec] [\#967](https://github.com/cosmos/cosmos-sdk/issues/967) Inflation and distribution specs drastically improved
  - [x/gov] [\#1773](https://github.com/cosmos/cosmos-sdk/issues/1773) Votes on a proposal can now be queried
  - [x/gov] Initial governance parameters can now be set in the genesis file
  - [x/stake] [\#1815](https://github.com/cosmos/cosmos-sdk/issues/1815) Sped up the processing of `EditValidator` txs.
  - [config] [\#1930](https://github.com/cosmos/cosmos-sdk/issues/1930) Transactions indexer indexes all tags by default.
  - [ci] [#2057](https://github.com/cosmos/cosmos-sdk/pull/2057) Run `make localnet-start` on every commit and ensure network reaches at least 10 blocks

* SDK
  - [baseapp] [\#1587](https://github.com/cosmos/cosmos-sdk/issues/1587) Allow any alphanumeric character in route
  - [baseapp] Allow any alphanumeric character in route
  - [tools] Remove `rm -rf vendor/` from `make get_vendor_deps`
  - [x/auth] Recover ErrorOutOfGas panic in order to set sdk.Result attributes correctly
  - [x/auth] [\#2376](https://github.com/cosmos/cosmos-sdk/issues/2376) No longer runs any signature in a multi-msg, if any account/sequence number is wrong.
  - [x/auth] [\#2376](https://github.com/cosmos/cosmos-sdk/issues/2376) No longer charge gas for subtracting fees
  - [x/bank] Unit tests are now table-driven
  - [tests] Add tests to example apps in docs
  - [tests] Fixes ansible scripts to work with AWS too
  - [tests] [\#1806](https://github.com/cosmos/cosmos-sdk/issues/1806) CLI tests are now behind the build flag 'cli_test', so go test works on a new repo

BUG FIXES

* Gaia CLI  (`gaiacli`)
  -  [\#1766](https://github.com/cosmos/cosmos-sdk/issues/1766) Fixes bad example for keybase identity
  -  [x/stake] [\#2021](https://github.com/cosmos/cosmos-sdk/issues/2021) Fixed repeated CLI commands in staking

* Gaia
  - [x/stake] [#2077](https://github.com/cosmos/cosmos-sdk/pull/2077) Fixed invalid cliff power comparison
  - [\#1804](https://github.com/cosmos/cosmos-sdk/issues/1804) Fixes gen-tx genesis generation logic temporarily until upstream updates
  - [\#1799](https://github.com/cosmos/cosmos-sdk/issues/1799) Fix `gaiad export`
  - [\#1839](https://github.com/cosmos/cosmos-sdk/issues/1839) Fixed bug where intra-tx counter wasn't set correctly for genesis validators
  - [x/stake] [\#1858](https://github.com/cosmos/cosmos-sdk/issues/1858) Fixed bug where the cliff validator was not updated correctly
  - [tests] [\#1675](https://github.com/cosmos/cosmos-sdk/issues/1675) Fix non-deterministic `test_cover`
  - [tests] [\#1551](https://github.com/cosmos/cosmos-sdk/issues/1551) Fixed invalid LCD test JSON payload in `doIBCTransfer`
  - [basecoin] Fixes coin transaction failure and account query [discussion](https://forum.cosmos.network/t/unmarshalbinarybare-expected-to-read-prefix-bytes-75fbfab8-since-it-is-registered-concrete-but-got-0a141dfa/664/6)
  - [x/gov] [\#1757](https://github.com/cosmos/cosmos-sdk/issues/1757) Fix VoteOption conversion to String
  * [x/stake] [#2083] Fix broken invariant of bonded validator power decrease

## 0.23.1

*July 27th, 2018*

BUG FIXES
  * [tendermint] Update to v0.22.8
    - [consensus, blockchain] Register the Evidence interface so it can be
      marshalled/unmarshalled by the blockchain and consensus reactors

## 0.23.0

*July 25th, 2018*

BREAKING CHANGES
* [x/stake] Fixed the period check for the inflation calculation

IMPROVEMENTS
* [cli] Improve error messages for all txs when the account doesn't exist
* [tendermint] Update to v0.22.6
    - Updates the crypto imports/API (#1966)
* [x/stake] Add revoked to human-readable validator

BUG FIXES
* [tendermint] Update to v0.22.6
    - Fixes some security vulnerabilities reported in the [Bug Bounty](https://hackerone.com/tendermint)
*  [\#1797](https://github.com/cosmos/cosmos-sdk/issues/1797) Fix off-by-one error in slashing for downtime
*  [\#1787](https://github.com/cosmos/cosmos-sdk/issues/1787) Fixed bug where Tally fails due to revoked/unbonding validator
*  [\#1666](https://github.com/cosmos/cosmos-sdk/issues/1666) Add intra-tx counter to the genesis validators

## 0.22.0

*July 16th, 2018*

BREAKING CHANGES
* [x/gov] Increase VotingPeriod, DepositPeriod, and MinDeposit

IMPROVEMENTS
* [gaiad] Default config updates:
    - `timeout_commit=5000` so blocks only made every 5s
    - `prof_listen_addr=localhost:6060` so profile server is on by default
    - `p2p.send_rate` and `p2p.recv_rate` increases 10x (~5MB/s)

BUG FIXES
* [server] Fix to actually overwrite default tendermint config

## 0.21.1

*July 14th, 2018*

BUG FIXES
* [build] Added Ledger build support via `LEDGER_ENABLED=true|false`
  * True by default except when cross-compiling

## 0.21.0

*July 13th, 2018*

BREAKING CHANGES
* [x/stake] Specify DelegatorAddress in MsgCreateValidator
* [x/stake] Remove the use of global shares in the pool
   * Remove the use of `PoolShares` type in `x/stake/validator` type - replace with `Status` `Tokens` fields
* [x/auth] NewAccountMapper takes a constructor instead of a prototype
* [keys] Keybase.Update function now takes in a function to get the newpass, rather than the password itself

FEATURES
* [baseapp] NewBaseApp now takes option functions as parameters

IMPROVEMENTS
* Updated docs folder to accommodate cosmos.network docs project
* [store] Added support for tracing multi-store operations via `--trace-store`
* [store] Pruning strategy configurable with pruning flag on gaiad start

BUG FIXES
* [\#1630](https://github.com/cosmos/cosmos-sdk/issues/1630) - redelegation nolonger removes tokens from the delegator liquid account
* [keys] [\#1629](https://github.com/cosmos/cosmos-sdk/issues/1629) - updating password no longer asks for a new password when the first entered password was incorrect
* [lcd] importing an account would create a random account
* [server] 'gaiad init' command family now writes provided name as the moniker in `config.toml`
* [build] Added Ledger build support via `LEDGER_ENABLED=true|false`
  * True by default except when cross-compiling

## 0.20.0

*July 10th, 2018*

BREAKING CHANGES
* msg.GetSignBytes() returns sorted JSON (by key)
* msg.GetSignBytes() field changes
    * `msg_bytes` -> `msgs`
    * `fee_bytes` -> `fee`
* Update Tendermint to v0.22.2
    * Default ports changed from 466xx to 266xx
    * Amino JSON uses type names instead of prefix bytes
    * ED25519 addresses are the first 20-bytes of the SHA256 of the raw 32-byte
      pubkey (Instead of RIPEMD160)
    * go-crypto, abci, tmlibs have been merged into Tendermint
      * The keys sub-module is now in the SDK
    * Various other fixes
* [auth] Signers of a transaction now only sign over their own account and sequence number
* [auth] Removed MsgChangePubKey
* [auth] Removed SetPubKey from account mapper
* [auth] AltBytes renamed to Memo, now a string, max 100 characters, costs a bit of gas
* [types] `GetMsg()` -> `GetMsgs()` as txs wrap many messages
* [types] Removed GetMemo from Tx (it is still on StdTx)
* [types] renamed rational.Evaluate to rational.Round{Int64, Int}
* [types] Renamed `sdk.Address` to `sdk.AccAddress`/`sdk.ValAddress`
* [types] `sdk.AccAddress`/`sdk.ValAddress` natively marshals to Bech32 in String, Sprintf (when used with `%s`), and MarshalJSON
* [keys] Keybase and Ledger support from go-crypto merged into the SDK in the `crypto` folder
* [cli] Rearranged commands under subcommands
* [x/slashing] Update slashing for unbonding period
  * Slash according to power at time of infraction instead of power at
    time of discovery
  * Iterate through unbonding delegations & redelegations which contributed
    to an infraction, slash them proportional to their stake at the time
  * Add REST endpoint to unrevoke a validator previously revoked for downtime
  * Add REST endpoint to retrieve liveness signing information for a validator
* [x/stake] Remove Tick and add EndBlocker
* [x/stake] most index keys nolonger hold a value - inputs are rearranged to form the desired key
* [x/stake] store-value for delegation, validator, ubd, and red do not hold duplicate information contained store-key
* [x/stake] Introduce concept of unbonding for delegations and validators
  * `gaiacli stake unbond` replaced with `gaiacli stake begin-unbonding`
  * Introduced:
    * `gaiacli stake complete-unbonding`
    * `gaiacli stake begin-redelegation`
    * `gaiacli stake complete-redelegation`
* [lcd] Switch key creation output to return bech32
* [lcd] Removed shorthand CLI flags (`a`, `c`, `n`, `o`)
* [gaiad] genesis transactions now use bech32 addresses / pubkeys
* [gov] VoteStatus renamed to ProposalStatus
* [gov] VoteOption, ProposalType, and ProposalStatus all marshal to string form in JSON

DEPRECATED
* [cli] Deprecated `--name` flag in commands that send txs, in favor of `--from`

FEATURES
* [x/gov] Implemented MVP
  * Supported proposal types: just binary (pass/fail) TextProposals for now
  * Proposals need deposits to be votable; deposits are burned if proposal fails
  * Delegators delegate votes to validator by default but can override (for their stake)
* [gaiacli] Ledger support added
  - You can now use a Ledger with `gaiacli --ledger` for all key-related commands
  - Ledger keys can be named and tracked locally in the key DB
* [gaiacli] You can now attach a simple text-only memo to any transaction, with the `--memo` flag
* [gaiacli] added the following flags for commands that post transactions to the chain:
  * async -- send the tx without waiting for a tendermint response
  * json  -- return the output in json format for increased readability
  * print-response -- return the tx response. (includes fields like gas cost)
* [lcd] Queried TXs now include the tx hash to identify each tx
* [mockapp] CompleteSetup() no longer takes a testing parameter
* [x/bank] Add benchmarks for signing and delivering a block with a single bank transaction
  * Run with `cd x/bank && go test --bench=.`
* [tools] make get_tools installs tendermint's linter, and gometalinter
* [tools] Switch gometalinter to the stable version
* [tools] Add the following linters
  * misspell
  * gofmt
  * go vet -composites=false
  * unconvert
  * ineffassign
  * errcheck
  * unparam
  * gocyclo
* [tools] Added `make format` command to automate fixing misspell and gofmt errors.
* [server] Default config now creates a profiler at port 6060, and increase p2p send/recv rates
* [types] Switches internal representation of Int/Uint/Rat to use pointers
* [types] Added MinInt and MinUint functions
* [gaiad] `unsafe_reset_all` now resets addrbook.json
* [democoin] add x/oracle, x/assoc
* [tests] created a randomized testing framework.
  - Currently bank has limited functionality in the framework
  - Auth has its invariants checked within the framework
* [tests] Add WaitForNextNBlocksTM helper method
* [keys] New keys now have 24 word recovery keys, for heightened security
- [keys] Add a temporary method for exporting the private key

IMPROVEMENTS
* [x/bank] Now uses go-wire codec instead of 'encoding/json'
* [x/auth] Now uses go-wire codec instead of 'encoding/json'
* revised use of endblock and beginblock
* [stake] module reorganized to include `types` and `keeper` package
* [stake] keeper always loads the store (instead passing around which doesn't really boost efficiency)
* [stake] edit-validator changes now can use the keyword [do-not-modify] to not modify unspecified `--flag` (aka won't set them to `""` value)
* [stake] offload more generic functionality from the handler into the keeper
* [stake] clearer staking logic
* [types] added common tag constants
* [keys] improve error message when deleting non-existent key
* [gaiacli] improve error messages on `send` and `account` commands
* added contributing guidelines
* [docs] Added commands for governance CLI on testnet README

BUG FIXES
* [x/slashing] [\#1510](https://github.com/cosmos/cosmos-sdk/issues/1510) Unrevoked validators cannot un-revoke themselves
* [x/stake] [\#1513](https://github.com/cosmos/cosmos-sdk/issues/1513) Validators slashed to zero power are unbonded and removed from the store
* [x/stake] [\#1567](https://github.com/cosmos/cosmos-sdk/issues/1567) Validators decreased in power but not unbonded are now updated in Tendermint
* [x/stake] error strings lower case
* [x/stake] pool loose tokens now accounts for unbonding and unbonding tokens not associated with any validator
* [x/stake] fix revoke bytes ordering (was putting revoked candidates at the top of the list)
* [x/stake] bond count was counting revoked validators as bonded, fixed
* [gaia] Added self delegation for validators in the genesis creation
* [lcd] tests now don't depend on raw json text
* Retry on HTTP request failure in CLI tests, add option to retry tests in Makefile
* Fixed bug where chain ID wasn't passed properly in x/bank REST handler, removed Viper hack from ante handler
* Fixed bug where `democli account` didn't decode the account data correctly
* [\#872](https://github.com/cosmos/cosmos-sdk/issues/872)  - recovery phrases no longer all end in `abandon`
* [\#887](https://github.com/cosmos/cosmos-sdk/issues/887)  - limit the size of rationals that can be passed in from user input
* [\#1052](https://github.com/cosmos/cosmos-sdk/issues/1052) - Make all now works
* [\#1258](https://github.com/cosmos/cosmos-sdk/issues/1258) - printing big.rat's can no longer overflow int64
* [\#1259](https://github.com/cosmos/cosmos-sdk/issues/1259) - fix bug where certain tests that could have a nil pointer in defer
* [\#1343](https://github.com/cosmos/cosmos-sdk/issues/1343) - fixed unnecessary parallelism in CI
* [\#1353](https://github.com/cosmos/cosmos-sdk/issues/1353) - CLI: Show pool shares fractions in human-readable format
* [\#1367](https://github.com/cosmos/cosmos-sdk/issues/1367) - set ChainID in InitChain
* [\#1461](https://github.com/cosmos/cosmos-sdk/issues/1461) - CLI tests now no longer reset your local environment data
* [\#1505](https://github.com/cosmos/cosmos-sdk/issues/1505) - `gaiacli stake validator` no longer panics if validator doesn't exist
* [\#1565](https://github.com/cosmos/cosmos-sdk/issues/1565) - fix cliff validator persisting when validator set shrinks from max
* [\#1287](https://github.com/cosmos/cosmos-sdk/issues/1287) - prevent zero power validators at genesis
* [x/stake] fix bug when unbonding/redelegating using `--shares-percent`
* [\#1010](https://github.com/cosmos/cosmos-sdk/issues/1010) - two validators can't bond with the same pubkey anymore


## 0.19.0

*June 13, 2018*

BREAKING CHANGES
* msg.GetSignBytes() now returns bech32-encoded addresses in all cases
* [lcd] REST end-points now include gas
* sdk.Coin now uses sdk.Int, a big.Int wrapper with 256bit range cap

FEATURES
* [x/auth] Added AccountNumbers to BaseAccount and StdTxs to allow for replay protection with account pruning
* [lcd] added an endpoint to query for the SDK version of the connected node

IMPROVEMENTS
* export command now writes current validator set for Tendermint
* [tests] Application module tests now use a mock application
* [gaiacli] Fix error message when account isn't found when running gaiacli account
* [lcd] refactored to eliminate use of global variables, and interdependent tests
* [tests] Added testnet command to gaiad
* [tests] Added localnet targets to Makefile
* [x/stake] More stake tests added to test ByPower index

FIXES
* Fixes consensus fault on testnet - see postmortem [here](https://github.com/cosmos/cosmos-sdk/issues/1197#issuecomment-396823021)
* [x/stake] bonded inflation removed, non-bonded inflation partially implemented
* [lcd] Switch to bech32 for addresses on all human readable inputs and outputs
* [lcd] fixed tx indexing/querying
* [cli] Added `--gas` flag to specify transaction gas limit
* [gaia] Registered slashing message handler
* [x/slashing] Set signInfo.StartHeight correctly for newly bonded validators

FEATURES
* [docs] Reorganize documentation
* [docs] Update staking spec, create WIP spec for slashing, and fees

## 0.18.0

*June 9, 2018*

BREAKING CHANGES

* [stake] candidate -> validator throughout (details in refactor comment)
* [stake] delegate-bond -> delegation throughout
* [stake] `gaiacli query validator` takes and argument instead of using the `--address-candidate` flag
* [stake] introduce `gaiacli query delegations`
* [stake] staking refactor
  * ValidatorsBonded store now take sorted pubKey-address instead of validator owner-address,
    is sorted like Tendermint by pk's address
  * store names more understandable
  * removed temporary ToKick store, just needs a local map!
  * removed distinction between candidates and validators
    * everything is now a validator
    * only validators with a status == bonded are actively validating/receiving rewards
  * Introduction of Unbonding fields, lowlevel logic throughout (not fully implemented with queue)
  * Introduction of PoolShares type within validators,
    replaces three rational fields (BondedShares, UnbondingShares, UnbondedShares
* [x/auth] move stuff specific to auth anteHandler to the auth module rather than the types folder. This includes:
  * StdTx (and its related stuff i.e. StdSignDoc, etc)
  * StdFee
  * StdSignature
  * Account interface
  * Related to this organization, I also:
* [x/auth] got rid of AccountMapper interface (in favor of the struct already in auth module)
* [x/auth] removed the FeeHandler function from the AnteHandler, Replaced with FeeKeeper
* [x/auth] Removed GetSignatures() from Tx interface (as different Tx styles might use something different than StdSignature)
* [store] Removed SubspaceIterator and ReverseSubspaceIterator from KVStore interface and replaced them with helper functions in /types
* [cli] rearranged commands under subcommands
* [stake] remove Tick and add EndBlocker
* Switch to bech32cosmos on all human readable inputs and outputs


FEATURES

* [x/auth] Added ability to change pubkey to auth module
* [baseapp] baseapp now has settable functions for filtering peers by address/port & public key
* [sdk] Gas consumption is now measured as transactions are executed
  * Transactions which run out of gas stop execution and revert state changes
  * A "simulate" query has been added to determine how much gas a transaction will need
  * Modules can include their own gas costs for execution of particular message types
* [stake] Seperation of fee distribution to a new module
* [stake] Creation of a validator/delegation generics in `/types`
* [stake] Helper Description of the store in x/stake/store.md
* [stake] removed use of caches in the stake keeper
* [stake] Added REST API
* [Makefile] Added terraform/ansible playbooks to easily create remote testnets on Digital Ocean


BUG FIXES

* [stake] staking delegator shares exchange rate now relative to equivalent-bonded-tokens the validator has instead of bonded tokens
  ^ this is important for unbonded validators in the power store!
* [cli] fixed cli-bash tests
* [ci] added cli-bash tests
* [basecoin] updated basecoin for stake and slashing
* [docs] fixed references to old cli commands
* [docs] Downgraded Swagger to v2 for downstream compatibility
* auto-sequencing transactions correctly
* query sequence via account store
* fixed duplicate pub_key in stake.Validator
* Auto-sequencing now works correctly
* [gaiacli] Fix error message when account isn't found when running gaiacli account


## 0.17.5

*June 5, 2018*

Update to Tendermint v0.19.9 (Fix evidence reactor, mempool deadlock, WAL panic,
memory leak)

## 0.17.4

*May 31, 2018*

Update to Tendermint v0.19.7 (WAL fixes and more)

## 0.17.3

*May 29, 2018*

Update to Tendermint v0.19.6 (fix fast-sync halt)

## 0.17.5

*June 5, 2018*

Update to Tendermint v0.19.9 (Fix evidence reactor, mempool deadlock, WAL panic,
memory leak)

## 0.17.4

*May 31, 2018*

Update to Tendermint v0.19.7 (WAL fixes and more)

## 0.17.3

*May 29, 2018*

Update to Tendermint v0.19.6 (fix fast-sync halt)

## 0.17.2

_May 20, 2018_

Update to Tendermint v0.19.5 (reduce WAL use, bound the mempool and some rpcs, improve logging)

## 0.17.1 (May 17, 2018)

Update to Tendermint v0.19.4 (fixes a consensus bug and improves logging)

## 0.17.0 (May 15, 2018)

BREAKING CHANGES

* [stake] MarshalJSON -> MarshalBinaryLengthPrefixed
* Queries against the store must be prefixed with the path "/store"

FEATURES

* [gaiacli] Support queries for candidates, delegator-bonds
* [gaiad] Added `gaiad export` command to export current state to JSON
* [x/bank] Tx tags with sender/recipient for indexing & later retrieval
* [x/stake] Tx tags with delegator/candidate for delegation & unbonding, and candidate info for declare candidate / edit validator

IMPROVEMENTS

* [gaiad] Update for Tendermint v0.19.3 (improve `/dump_consensus_state` and add
  `/consensus_state`)
* [spec/ibc] Added spec!
* [spec/stake] Cleanup structure, include details about slashing and
  auto-unbonding
* [spec/governance] Fixup some names and pseudocode
* NOTE: specs are still a work-in-progress ...

BUG FIXES

* Auto-sequencing now works correctly


## 0.16.0 (May 14th, 2018)

BREAKING CHANGES

* Move module REST/CLI packages to x/[module]/client/rest and x/[module]/client/cli
* Gaia simple-staking bond and unbond functions replaced
* [stake] Delegator bonds now store the height at which they were updated
* All module keepers now require a codespace, see basecoin or democoin for usage
* Many changes to names throughout
  * Type as a prefix naming convention applied (ex. BondMsg -> MsgBond)
  * Removed redundancy in names (ex. stake.StakingKeeper -> stake.Keeper)
* Removed SealedAccountMapper
* gaiad init now requires use of `--name` flag
* Removed Get from Msg interface
* types/rational now extends big.Rat

FEATURES:

* Gaia stake commands include, CreateValidator, EditValidator, Delegate, Unbond
* MountStoreWithDB without providing a custom store works.
* Repo is now lint compliant / GoMetaLinter with tendermint-lint integrated into CI
* Better key output, pubkey go-amino hex bytes now output by default
* gaiad init overhaul
  * Create genesis transactions with `gaiad init gen-tx`
  * New genesis account keys are automatically added to the client keybase (introduce `--client-home` flag)
  * Initialize with genesis txs using `--gen-txs` flag
* Context now has access to the application-configured logger
* Add (non-proof) subspace query helper functions
* Add more staking query functions: candidates, delegator-bonds

BUG FIXES

* Gaia now uses stake, ported from github.com/cosmos/gaia


## 0.15.1 (April 29, 2018)

IMPROVEMENTS:

* Update Tendermint to v0.19.1 (includes many rpc fixes)


## 0.15.0 (April 29, 2018)

NOTE: v0.15.0 is a large breaking change that updates the encoding scheme to use
[Amino](github.com/tendermint/go-amino).

For details on how this changes encoding for public keys and addresses,
see the [docs](https://github.com/tendermint/tendermint/blob/v0.19.1/docs/specification/new-spec/encoding.md#public-key-cryptography).

BREAKING CHANGES

* Remove go-wire, use go-amino
* [store] Add `SubspaceIterator` and `ReverseSubspaceIterator` to `KVStore` interface
* [basecoin] NewBasecoinApp takes a `dbm.DB` and uses namespaced DBs for substores

FEATURES:

* Add CacheContext
* Add auto sequencing to client
* Add FeeHandler to ante handler

BUG FIXES

* MountStoreWithDB without providing a custom store works.

## 0.14.1 (April 9, 2018)

BUG FIXES

* [gaiacli] Fix all commands (just a duplicate of basecli for now)

## 0.14.0 (April 9, 2018)

BREAKING CHANGES:

* [client/builder] Renamed to `client/core` and refactored to use a CoreContext
  struct
* [server] Refactor to improve useability and de-duplicate code
* [types] `Result.ToQuery -> Error.QueryResult`
* [makefile] `make build` and `make install` only build/install `gaiacli` and
  `gaiad`. Use `make build_examples` and `make install_examples` for
  `basecoind/basecli` and `democoind/democli`
* [staking] Various fixes/improvements

FEATURES:

* [democoin] Added Proof-of-Work module

BUG FIXES

* [client] Reuse Tendermint RPC client to avoid excessive open files
* [client] Fix setting log level
* [basecoin] Sort coins in genesis

## 0.13.1 (April 3, 2018)

BUG FIXES

* [x/ibc] Fix CLI and relay for IBC txs
* [x/stake] Various fixes/improvements

## 0.13.0 (April 2, 2018)

BREAKING CHANGES

* [basecoin] Remove cool/sketchy modules -> moved to new `democoin`
* [basecoin] NewBasecoinApp takes a `map[string]dbm.DB` as temporary measure
  to allow mounting multiple stores with their own DB until they can share one
* [x/staking] Renamed to `simplestake`
* [builder] Functions don't take `passphrase` as argument
* [server] GenAppParams returns generated seed and address
* [basecoind] `init` command outputs JSON of everything necessary for testnet
* [basecoind] `basecoin.db -> data/basecoin.db`
* [basecli] `data/keys.db -> keys/keys.db`

FEATURES

* [types] `Coin` supports direct arithmetic operations
* [basecoind] Add `show_validator` and `show_node_id` commands
* [x/stake] Initial merge of full staking module!
* [democoin] New example application to demo custom modules

IMPROVEMENTS

* [makefile] `make install`
* [testing] Use `/tmp` for directories so they don't get left in the repo

BUG FIXES

* [basecoin] Allow app to be restarted
* [makefile] Fix build on Windows
* [basecli] Get confirmation before overriding key with same name

## 0.12.0 (March 27 2018)

BREAKING CHANGES

* Revert to old go-wire for now
* glide -> godep
* [types] ErrBadNonce -> ErrInvalidSequence
* [types] Replace tx.GetFeePayer with FeePayer(tx) - returns the first signer
* [types] NewStdTx takes the Fee
* [types] ParseAccount -> AccountDecoder; ErrTxParse -> ErrTxDecoder
* [x/auth] AnteHandler deducts fees
* [x/bank] Move some errors to `types`
* [x/bank] Remove sequence and signature from Input

FEATURES

* [examples/basecoin] New cool module to demonstrate use of state and custom transactions
* [basecoind] `show_node_id` command
* [lcd] Implement the Light Client Daemon and endpoints
* [types/stdlib] Queue functionality
* [store] Subspace iterator on IAVLTree
* [types] StdSignDoc is the document that gets signed (chainid, msg, sequence, fee)
* [types] CodeInvalidPubKey
* [types] StdFee, and StdTx takes the StdFee
* [specs] Progression of MVPs for IBC
* [x/ibc] Initial shell of IBC functionality (no proofs)
* [x/simplestake] Simple staking module with bonding/unbonding

IMPROVEMENTS

* Lots more tests!
* [client/builder] Helpers for forming and signing transactions
* [types] sdk.Address
* [specs] Staking

BUG FIXES

* [x/auth] Fix setting pubkey on new account
* [x/auth] Require signatures to include the sequences
* [baseapp] Dont panic on nil handler
* [basecoin] Check for empty bytes in account and tx

## 0.11.0 (March 1, 2017)

BREAKING CHANGES

* [examples] dummy -> kvstore
* [examples] Remove gaia
* [examples/basecoin] MakeTxCodec -> MakeCodec
* [types] CommitMultiStore interface has new `GetCommitKVStore(key StoreKey) CommitKVStore` method

FEATURES

* [examples/basecoin] CLI for `basecli` and `basecoind` (!)
* [baseapp] router.AddRoute returns Router

IMPROVEMENTS

* [baseapp] Run msg handlers on CheckTx
* [docs] Add spec for REST API
* [all] More tests!

BUG FIXES

* [baseapp] Fix panic on app restart
* [baseapp] InitChain does not call Commit
* [basecoin] Remove IBCStore because mounting multiple stores is currently broken

## 0.10.0 (February 20, 2017)

BREAKING CHANGES

* [baseapp] NewBaseApp(logger, db)
* [baseapp] NewContext(isCheckTx, header)
* [x/bank] CoinMapper -> CoinKeeper

FEATURES

* [examples/gaia] Mock CLI !
* [baseapp] InitChainer, BeginBlocker, EndBlocker
* [baseapp] MountStoresIAVL

IMPROVEMENTS

* [docs] Various improvements.
* [basecoin] Much simpler :)

BUG FIXES

* [baseapp] initialize and reset msCheck and msDeliver properly

## 0.9.0 (February 13, 2017)

BREAKING CHANGES

* Massive refactor. Basecoin works. Still needs <3

## 0.8.1

* Updates for dependencies

## 0.8.0 (December 18, 2017)

* Updates for dependencies

## 0.7.1 (October 11, 2017)

IMPROVEMENTS:

* server/commands: GetInitCmd takes list of options

## 0.7.0 (October 11, 2017)

BREAKING CHANGES:

* Everything has changed, and it's all about to change again, so don't bother using it yet!

## 0.6.2 (July 27, 2017)

IMPROVEMENTS:

* auto-test all tutorials to detect breaking changes
* move deployment scripts from `/scripts` to `/publish` for clarity

BUG FIXES:

* `basecoin init` ensures the address in genesis.json is valid
* fix bug that certain addresses couldn't receive ibc packets

## 0.6.1 (June 28, 2017)

Make lots of small cli fixes that arose when people were using the tools for
the testnet.

IMPROVEMENTS:

* basecoin
  * `basecoin start` supports all flags that `tendermint node` does, such as
    `--rpc.laddr`, `--p2p.seeds`, and `--p2p.skip_upnp`
  * fully supports `--log_level` and `--trace` for logger configuration
  * merkleeyes no longers spams the logs... unless you want it
    * Example: `basecoin start --log_level="merkleeyes:info,state:info,*:error"`
    * Example: `basecoin start --log_level="merkleeyes:debug,state:info,*:error"`
* basecli
  * `basecli init` is more intelligent and only complains if there really was
    a connected chain, not just random files
  * support `localhost:46657` or `http://localhost:46657` format for nodes,
    not just `tcp://localhost:46657`
  * Add `--genesis` to init to specify chain-id and validator hash
    * Example: `basecli init --node=localhost:46657 --genesis=$HOME/.basecoin/genesis.json`
  * `basecli rpc` has a number of methods to easily accept tendermint rpc, and verifies what it can

BUG FIXES:

* basecli
  * `basecli query account` accepts hex account address with or without `0x`
    prefix
  * gives error message when running commands on an unitialized chain, rather
    than some unintelligable panic

## 0.6.0 (June 22, 2017)

Make the basecli command the only way to use client-side, to enforce best
security practices. Lots of enhancements to get it up to production quality.

BREAKING CHANGES:

* ./cmd/commands -> ./cmd/basecoin/commands
* basecli
  * `basecli proof state get` -> `basecli query key`
  * `basecli proof tx get` -> `basecli query tx`
  * `basecli proof state get --app=account` -> `basecli query account`
  * use `--chain-id` not `--chainid` for consistency
  * update to use `--trace` not `--debug` for stack traces on errors
  * complete overhaul on how tx and query subcommands are added. (see counter or trackomatron for examples)
  * no longer supports counter app (see new countercli)
* basecoin
  * `basecoin init` takes an argument, an address to allocate funds to in the genesis
  * removed key2.json
  * removed all client side functionality from it (use basecli now for proofs)
    * no tx subcommand
    * no query subcommand
    * no account (query) subcommand
    * a few other random ones...
  * enhanced relay subcommand
    * relay start did what relay used to do
    * relay init registers both chains on one another (to set it up so relay start just works)
* docs
  * removed `example-plugin`, put `counter` inside `docs/guide`
* app
  * Implements ABCI handshake by proxying merkleeyes.Info()

IMPROVEMENTS:

* `basecoin init` support `--chain-id`
* intergrates tendermint 0.10.0 (not the rc-2, but the real thing)
* commands return error code (1) on failure for easier script testing
* add `reset_all` to basecli, and never delete keys on `init`
* new shutil based unit tests, with better coverage of the cli actions
* just `make fresh` when things are getting stale ;)

BUG FIXES:

* app: no longer panics on missing app_options in genesis (thanks, anton)
* docs: updated all docs... again
* ibc: fix panic on getting BlockID from commit without 100% precommits (still a TODO)

## 0.5.2 (June 2, 2017)

BUG FIXES:

* fix parsing of the log level from Tendermint config (#97)

## 0.5.1 (May 30, 2017)

BUG FIXES:

* fix ibc demo app to use proper tendermint flags, 0.10.0-rc2 compatibility
* Make sure all cli uses new json.Marshal not wire.JSONBytes

## 0.5.0 (May 27, 2017)

BREAKING CHANGES:

* only those related to the tendermint 0.9 -> 0.10 upgrade

IMPROVEMENTS:

* basecoin cli
  * integrates tendermint 0.10.0 and unifies cli (init, unsafe_reset_all, ...)
  * integrate viper, all command line flags can also be defined in environmental variables or config.toml
* genesis file
  * you can define accounts with either address or pub_key
  * sorts coins for you, so no silent errors if not in alphabetical order
* [light-client](https://github.com/tendermint/light-client) integration
  * no longer must you trust the node you connect to, prove everything!
  * new [basecli command](./cmd/basecli/README.md)
  * integrated [key management](https://github.com/tendermint/go-crypto/blob/master/cmd/README.md), stored encrypted locally
  * tracks validator set changes and proves everything from one initial validator seed
  * `basecli proof state` gets complete proofs for any abci state
  * `basecli proof tx` gets complete proof where a tx was stored in the chain
  * `basecli proxy` exposes tendermint rpc, but only passes through results after doing complete verification

BUG FIXES:

* no more silently ignored error with invalid coin names (eg. "17.22foo coin" used to parse as "17 foo", not warning/error)

## 0.4.1 (April 26, 2017)

BUG FIXES:

* Fix bug in `basecoin unsafe_reset_X` where the `priv_validator.json` was not being reset

## 0.4.0 (April 21, 2017)

BREAKING CHANGES:

* CLI now uses Cobra, which forced changes to some of the flag names and orderings

IMPROVEMENTS:

* `basecoin init` doesn't generate error if already initialized
* Much more testing

## 0.3.1 (March 23, 2017)

IMPROVEMENTS:

* CLI returns exit code 1 and logs error before exiting

## 0.3.0 (March 23, 2017)

BREAKING CHANGES:

* Remove `--data` flag and use `BCHOME` to set the home directory (defaults to `~/.basecoin`)
* Remove `--in-proc` flag and start Tendermint in-process by default (expect Tendermint files in $BCHOME/tendermint).
  To start just the ABCI app/server, use `basecoin start --without-tendermint`.
* Consolidate genesis files so the Basecoin genesis is an object under `app_options` in Tendermint genesis. For instance:

```
{
  "app_hash": "",
  "chain_id": "foo_bar_chain",
  "genesis_time": "0001-01-01T00:00:00.000Z",
  "validators": [
    {
      "amount": 10,
      "name": "",
      "pub_key": [
	1,
	"7B90EA87E7DC0C7145C8C48C08992BE271C7234134343E8A8E8008E617DE7B30"
      ]
    }
  ],
  "app_options": {
    "accounts": [{
      "pub_key": {
        "type": "ed25519",
        "data": "6880db93598e283a67c4d88fc67a8858aa2de70f713fe94a5109e29c137100c2"
      },
      "coins": [
        {
          "denom": "blank",
          "amount": 12345
        },
        {
          "denom": "ETH",
          "amount": 654321
        }
      ]
    }],
    "plugin_options": ["plugin1/key1", "value1", "plugin1/key2", "value2"]
  }
}
```

Note the array of key-value pairs is now under `app_options.plugin_options` while the `app_options` themselves are well formed.
We also changed `chainID` to `chain_id` and consolidated to have just one of them.

FEATURES:

* Introduce `basecoin init` and `basecoin unsafe_reset_all`

## 0.2.0 (March 6, 2017)

BREAKING CHANGES:

* Update to ABCI v0.4.0 and Tendermint v0.9.0
* Coins are specified on the CLI as `Xcoin`, eg. `5gold`
* `Cost` is now `Fee`

FEATURES:

* CLI for sending transactions and querying the state,
  designed to be easily extensible as plugins are implemented
* Run Basecoin in-process with Tendermint
* Add `/account` path in Query
* IBC plugin for InterBlockchain Communication
* Demo script of IBC between two chains

IMPROVEMENTS:

* Use new Tendermint `/commit` endpoint for crafting IBC transactions
* More unit tests
* Use go-crypto S structs and go-data for more standard JSON
* Demo uses fewer sleeps

BUG FIXES:

* Various little fixes in coin arithmetic
* More commit validation in IBC
* Return results from transactions

## PreHistory

##### January 14-18, 2017

* Update to Tendermint v0.8.0
* Cleanup a bit and release blog post

##### September 22, 2016

* Basecoin compiles again

<!-- Release links -->

[Unreleased]: https://github.com/cosmos/cosmos-sdk/compare/v0.38.2...HEAD
[v0.38.2]: https://github.com/cosmos/cosmos-sdk/releases/tag/v0.38.2
[v0.38.1]: https://github.com/cosmos/cosmos-sdk/releases/tag/v0.38.1
[v0.38.0]: https://github.com/cosmos/cosmos-sdk/releases/tag/v0.38.0
[v0.37.9]: https://github.com/cosmos/cosmos-sdk/releases/tag/v0.37.9
[v0.37.8]: https://github.com/cosmos/cosmos-sdk/releases/tag/v0.37.8
[v0.37.7]: https://github.com/cosmos/cosmos-sdk/releases/tag/v0.37.7
[v0.37.6]: https://github.com/cosmos/cosmos-sdk/releases/tag/v0.37.6
[v0.37.5]: https://github.com/cosmos/cosmos-sdk/releases/tag/v0.37.5
[v0.37.4]: https://github.com/cosmos/cosmos-sdk/releases/tag/v0.37.4
[v0.37.3]: https://github.com/cosmos/cosmos-sdk/releases/tag/v0.37.3
[v0.37.1]: https://github.com/cosmos/cosmos-sdk/releases/tag/v0.37.1
[v0.37.0]: https://github.com/cosmos/cosmos-sdk/releases/tag/v0.37.0
[v0.36.0]: https://github.com/cosmos/cosmos-sdk/releases/tag/v0.36.0<|MERGE_RESOLUTION|>--- conflicted
+++ resolved
@@ -36,41 +36,8 @@
 
 ## v0.40.0-rc1 - YYYY-MM-DD
 
-<<<<<<< HEAD
 v0.40.0, known as the Stargate release of the Cosmos SDK, is one of the largest releases
 of the Cosmos SDK since launch. Please read through this changelog and [release notes](./RELEASE_NOTES.md) to make sure you are aware of any relevant breaking changes.
-=======
-### Client Breaking
-
-* (modules) [\#7243](https://github.com/cosmos/cosmos-sdk/pull/7243) Rename `RegisterCodec` to `RegisterLegacyAminoCodec` and `codec.New()` is now renamed to `codec.NewLegacyAmino()`
-* (cli) [\#6651](https://github.com/cosmos/cosmos-sdk/pull/6651) The `gentx` command has been improved. No longer are `--from` and `--name` flags required. Instead, a single argument, `name`, is required which refers to the key pair in the Keyring. In addition, an optional
-  `--moniker` flag can be provided to override the moniker found in `config.toml`.
-* (api) [\#6426](https://github.com/cosmos/cosmos-sdk/pull/6426) The ability to start an out-of-process API REST server has now been removed. Instead, the API server is now started in-process along with the application and Tendermint. Configuration options have been added to `app.toml` to enable/disable the API server along with additional HTTP server options.
-* (baseapp) [\#6384](https://github.com/cosmos/cosmos-sdk/pull/6384) The `Result.Data` is now a Protocol Buffer encoded binary blob of type `TxData`. The `TxData` contains `Data` which contains a list of Protocol Buffer encoded message data and the corresponding message type.
-* (x/gov) [#6295](https://github.com/cosmos/cosmos-sdk/pull/6295) Fix typo in querying governance params.
-* (x/auth) [\#6054](https://github.com/cosmos/cosmos-sdk/pull/6054) Remove custom JSON marshaling for base accounts as multsigs cannot be bech32 decoded.
-* (modules) [\#5572](https://github.com/cosmos/cosmos-sdk/pull/5572) The `/bank/balances/{address}` endpoint now returns all account
-balances or a single balance by denom when the `denom` query parameter is present.
-* (client) [\#5640](https://github.com/cosmos/cosmos-sdk/pull/5640) The rest server endpoint `/swagger-ui/` is replaced by ´/´.
-* (x/auth) [\#5702](https://github.com/cosmos/cosmos-sdk/pull/5702) The `x/auth` querier route has changed from `"acc"` to `"auth"`.
-* (store/rootmulti) [\#6390](https://github.com/cosmos/cosmos-sdk/pull/6390) Proofs of empty stores are no longer supported.
-* (store/types) [\#5730](https://github.com/cosmos/cosmos-sdk/pull/5730) store.types.Cp() is removed in favour of types.CopyBytes().
-* (client) [\#5640](https://github.com/cosmos/cosmos-sdk/issues/5783) Unify all coins representations on JSON client requests for governance proposals.
-* [\#5785](https://github.com/cosmos/cosmos-sdk/issues/5785) JSON strings coerced to valid UTF-8 bytes at JSON marshalling time
-are now replaced by human-readable expressions. This change can potentially break compatibility with all those client side tools
-that parse log messages.
-* (client) [\#5799](https://github.com/cosmos/cosmos-sdk/pull/5799) The `tx encode/decode` commands, due to change on encoding break compatibility with
-older clients.
-* (x/auth) [\#5844](https://github.com/cosmos/cosmos-sdk/pull/5844) `tx sign` command now returns an error when signing is attempted with offline/multisig keys.
-* (x/auth) [\#6108](https://github.com/cosmos/cosmos-sdk/pull/6108) `tx sign` command's `--validate-signatures` flag is migrated into a `tx validate-signatures` standalone command.
-* (client/keys) [\#5889](https://github.com/cosmos/cosmos-sdk/pull/5889) Remove `keys update` command.
-* (x/evidence) [\#5952](https://github.com/cosmos/cosmos-sdk/pull/5952) Remove CLI and REST handlers for querying `x/evidence` parameters.
-* (server) [\#5982](https://github.com/cosmos/cosmos-sdk/pull/5982) `--pruning` now must be set to `custom` if you want to customise the granular options.
-* (x/gov) [\#7000](https://github.com/cosmos/cosmos-sdk/pull/7000) [\#6859](https://github.com/cosmos/cosmos-sdk/pull/6859) `ProposalStatus` and `VoteOption` are now JSON serialized using its protobuf name, so expect names like `PROPOSAL_STATUS_DEPOSIT_PERIOD` as opposed to `DepositPeriod`.
-* (x/auth/vesting) [\#6859](https://github.com/cosmos/cosmos-sdk/pull/6859) Custom JSON marshaling of vesting accounts was removed. Vesting accounts are now marshaled using their default proto or amino JSON representation.
-
-### API Breaking Changes
->>>>>>> f8e3fcb5
 
 ### Client Breaking Changes
 
@@ -260,12 +227,13 @@
 
 ### Features
 
-<<<<<<< HEAD
 * __Baseapp / Client / REST__
   * (x/auth) [\#6213](https://github.com/cosmos/cosmos-sdk/issues/6213) Introduce new protobuf based path for transaction signing, see [ADR020](https://github.com/cosmos/cosmos-sdk/blob/master/docs/architecture/adr-020-protobuf-transaction-encoding.md) for more details
   * (x/auth) [\#6350](https://github.com/cosmos/cosmos-sdk/pull/6350) New sign-batch command to sign StdTx batch files.
   * (baseapp) [\#5803](https://github.com/cosmos/cosmos-sdk/pull/5803) Added support for taking state snapshots at regular height intervals, via options `snapshot-interval` and `snapshot-keep-recent`.
   * (client) [\#5921](https://github.com/cosmos/cosmos-sdk/issues/5921) Introduce new gRPC and gRPC Gateway based APIs for querying app & module data. See [ADR021](https://github.com/cosmos/cosmos-sdk/blob/master/docs/architecture/adr-021-protobuf-query-encoding.md) for more details
+  * (cli) [\#7485](https://github.com/cosmos/cosmos-sdk/pull/7485) Introduce a new optional `--keyring-dir` flag that allows clients to specify a Keyring directory if it does not reside in the directory specified by `--home`.
+  * (coin) [\#6755](https://github.com/cosmos/cosmos-sdk/pull/6755) Add custom regex validation for `Coin` denom by overwriting `CoinDenomRegex` when using `/types/coin.go`.
   * (config) [\#7265](https://github.com/cosmos/cosmos-sdk/pull/7265) Support Tendermint block pruning through a new `min-retain-blocks` configuration that can be set in either `app.toml` or via the CLI. This parameter is used in conjunction with other criteria to determine the height at which Tendermint should prune blocks.
   * (events) [\#7121](https://github.com/cosmos/cosmos-sdk/pull/7121) The application now derives what events are indexed by Tendermint via the `index-events` configuration in `app.toml`, which is a list of events taking the form `{eventType}.{attributeKey}`.
   * (tx) [\#6089](https://github.com/cosmos/cosmos-sdk/pull/6089) Transactions can now have a `TimeoutHeight` set which allows the transaction to be rejected if it's committed at a height greater than the timeout.
@@ -282,28 +250,6 @@
 * __Modules__
   * (modules) [\#5921](https://github.com/cosmos/cosmos-sdk/issues/5921) Introduction of Query gRPC service definitions along with REST annotations for gRPC Gateway for each module
   * (x/auth/vesting) [\#7209](https://github.com/cosmos/cosmos-sdk/pull/7209) Create new `MsgCreateVestingAccount` message type along with CLI handler that allows for the creation of delayed and continuous vesting types.
-=======
-* [\#7485](https://github.com/cosmos/cosmos-sdk/pull/7485) Introduce a new optional `--keyring-dir` flag that allows clients to specify a Keyring directory if it does not reside in the directory specified by `--home`.
-* [\#6755](https://github.com/cosmos/cosmos-sdk/pull/6755) Add custom regex validation for `Coin` denom by overwriting `CoinDenomRegex` when using `/types/coin.go`.
-* [\#7265](https://github.com/cosmos/cosmos-sdk/pull/7265) Support Tendermint block pruning through a new `min-retain-blocks` configuration that can be set in either `app.toml` or via the CLI. This parameter is used in conjunction with other criteria to determine the height at which Tendermint should prune blocks.
-* (vesting) [\#7209](https://github.com/cosmos/cosmos-sdk/pull/7209) Create new `MsgCreateVestingAccount` message type along with CLI handler that allows for the creation of delayed and continuous vesting types.
-* (events) [\#7121](https://github.com/cosmos/cosmos-sdk/pull/7121) The application now drives what events are indexed by Tendermint via the `index-events` configuration in `app.toml`, which is a list of events taking the form `{eventType}.{attributeKey}`.
-* [\#6089](https://github.com/cosmos/cosmos-sdk/pull/6089) Transactions can now have a `TimeoutHeight` set which allows the transaction to be rejected if it's committed at a height greater than the timeout.
-* (tests) [\#6489](https://github.com/cosmos/cosmos-sdk/pull/6489) Introduce package `testutil`, new in-process testing network framework for use in integration and unit tests.
-* (crypto/multisig) [\#6241](https://github.com/cosmos/cosmos-sdk/pull/6241) Add Multisig type directly to the repo. Previously this was in tendermint.
-* (rest) [\#6167](https://github.com/cosmos/cosmos-sdk/pull/6167) Support `max-body-bytes` CLI flag for the REST service.
-* (x/ibc) [\#5588](https://github.com/cosmos/cosmos-sdk/pull/5588) Add [ICS 024 - Host State Machine Requirements](https://github.com/cosmos/ics/tree/master/spec/ics-024-host-requirements) subpackage to `x/ibc` module.
-* (baseapp) [\#5803](https://github.com/cosmos/cosmos-sdk/pull/5803) Added support for taking state snapshots at regular height intervals, via options `snapshot-interval` and `snapshot-keep-recent`.
-* (store) [\#5803](https://github.com/cosmos/cosmos-sdk/pull/5803) Added `rootmulti.Store` methods for taking and restoring snapshots, based on `iavl.Store` export/import.
-* (x/ibc) [\#5277](https://github.com/cosmos/cosmos-sdk/pull/5277) `x/ibc` changes from IBC alpha. For more details check the the  [`x/ibc/core/spec`](https://github.com/cosmos/tree/master/x/ibc/core/spec) directory:
-  * [ICS 002 - Client Semantics](https://github.com/cosmos/ics/tree/master/spec/ics-002-client-semantics) subpackage
-  * [ICS 003 - Connection Semantics](https://github.com/cosmos/ics/blob/master/spec/ics-003-connection-semantics) subpackage
-  * [ICS 004 - Channel and Packet Semantics](https://github.com/cosmos/ics/blob/master/spec/ics-004-channel-and-packet-semantics) subpackage
-  * [ICS 005 - Port Allocation](https://github.com/cosmos/ics/blob/master/spec/ics-005-port-allocation) subpackage
-  * [ICS 007 - Tendermint Client](https://github.com/cosmos/ics/blob/master/spec/ics-007-tendermint-client) subpackage
-  * [ICS 020 - Fungible Token Transfer](https://github.com/cosmos/ics/tree/master/spec/ics-020-fungible-token-transfer) module
-  * [ICS 023 - Vector Commitments](https://github.com/cosmos/ics/tree/master/spec/ics-023-vector-commitments) subpackage
->>>>>>> f8e3fcb5
   * (x/capability) [\#5828](https://github.com/cosmos/cosmos-sdk/pull/5828) Capability module integration as outlined in [ADR 3 - Dynamic Capability Store](https://github.com/cosmos/tree/master/docs/architecture/adr-003-dynamic-capability-store.md).
   * (x/ibc) [\#5277](https://github.com/cosmos/cosmos-sdk/pull/5277) `x/ibc` changes from IBC alpha. For more details check the the [`x/ibc/core/spec`](https://github.com/cosmos/cosmos-sdk/tree/master/x/ibc/core/spec) directory, or the ICS specs below:
     * [ICS 002 - Client Semantics](https://github.com/cosmos/ics/tree/master/spec/ics-002-client-semantics) subpackage
