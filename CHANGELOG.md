<!--
Guiding Principles:

Changelogs are for humans, not machines.
There should be an entry for every single version.
The same types of changes should be grouped.
Versions and sections should be linkable.
The latest version comes first.
The release date of each version is displayed.
Mention whether you follow Semantic Versioning.

Usage:

Change log entries are to be added to the Unreleased section under the
appropriate stanza (see below). Each entry should ideally include a tag and
the Github issue reference in the following format:

* (<tag>) \#<issue-number> message

The issue numbers will later be link-ified during the release process so you do
not have to worry about including a link manually, but you can if you wish.

Types of changes (Stanzas):

"Features" for new features.
"Improvements" for changes in existing functionality.
"Deprecated" for soon-to-be removed features.
"Bug Fixes" for any bug fixes.
"Client Breaking" for breaking Protobuf, gRPC and REST routes used by end-users.
"CLI Breaking" for breaking CLI commands.
"API Breaking" for breaking exported APIs used by developers building on SDK.
"State Machine Breaking" for any changes that result in a different AppState given same genesisState and txList.
Ref: https://keepachangelog.com/en/1.0.0/
-->

# Changelog

## [Unreleased]

### Features

* [\#10710](https://github.com/cosmos/cosmos-sdk/pull/10710) Chain-id shouldn't be required for creating a transaction with both --generate-only and --offline flags.
* [\#10703](https://github.com/cosmos/cosmos-sdk/pull/10703) Create a new grantee account, if the grantee of an authorization does not exist.
* [\#10592](https://github.com/cosmos/cosmos-sdk/pull/10592) Add a `DecApproxEq` function that checks to see if `|d1 - d2| < tol` for some Dec `d1, d2, tol`.
* [\#10393](https://github.com/cosmos/cosmos-sdk/pull/10393) Add `HasSupply` method to bank keeper to ensure that input denom actually exists on chain.
* [\#9933](https://github.com/cosmos/cosmos-sdk/pull/9933) Introduces the notion of a Cosmos "Scalar" type, which would just be simple aliases that give human-understandable meaning to the underlying type, both in Go code and in Proto definitions.
* [\#9884](https://github.com/cosmos/cosmos-sdk/pull/9884) Provide a new gRPC query handler, `/cosmos/params/v1beta1/subspaces`, that allows the ability to query for all registered subspaces and their respective keys.
* [\#9776](https://github.com/cosmos/cosmos-sdk/pull/9776) Add flag `staking-bond-denom` to specify the staking bond denomination value when initializing a new chain.
* [\#9533](https://github.com/cosmos/cosmos-sdk/pull/9533) Added a new gRPC method, `DenomOwners`, in `x/bank` to query for all account holders of a specific denomination.
* (bank) [\#9618](https://github.com/cosmos/cosmos-sdk/pull/9618) Update bank.Metadata: add URI and URIHash attributes.
* (store) [\#8664](https://github.com/cosmos/cosmos-sdk/pull/8664) Implementation of ADR-038 file StreamingService
* [\#9837](https://github.com/cosmos/cosmos-sdk/issues/9837) `--generate-only` flag will accept the keyname now.
* [\#10326](https://github.com/cosmos/cosmos-sdk/pull/10326) `x/authz` add query all grants by granter query.
* [\#10348](https://github.com/cosmos/cosmos-sdk/pull/10348) Add `fee.{payer,granter}` and `tip` fields to StdSignDoc for signing tipped transactions.
* [\#10208](https://github.com/cosmos/cosmos-sdk/pull/10208) Add `TipsTxMiddleware` for transferring tips.
* [\#10379](https://github.com/cosmos/cosmos-sdk/pull/10379) Add validation to `x/upgrade` CLI `software-upgrade` command `--plan-info` value.
* [\#10561](https://github.com/cosmos/cosmos-sdk/pull/10561) Add configurable IAVL cache size to app.toml
* [\#10507](https://github.com/cosmos/cosmos-sdk/pull/10507) Add middleware for tx priority.
<<<<<<< HEAD
* [\#10430](https://github.com/cosmos/cosmos-sdk/pull/10430) ADR-040: Add store/v2 `MultiStore` implementation

### Improvements

* (deps) [\#10210](https://github.com/cosmos/cosmos-sdk/pull/10210) Bump Tendermint to [v0.35.0](https://github.com/tendermint/tendermint/releases/tag/v0.35.0).
* [\#10486](https://github.com/cosmos/cosmos-sdk/pull/10486) store/cachekv's `Store.Write` conservatively looks up keys, but also uses the [map clearing idiom](https://bencher.orijtech.com/perfclinic/mapclearing/) to reduce the RAM usage, CPU time usage, and garbage collection pressure from clearing maps, instead of allocating new maps.
* (types) [\#10630](https://github.com/cosmos/cosmos-sdk/pull/10630) Add an `Events` field to the `TxResponse` type that captures _all_ events emitted by a transaction, unlike `Logs` which only contains events emitted during message execution.
=======
* [\#10311](https://github.com/cosmos/cosmos-sdk/pull/10311) Adds cli to use tips transactions. It adds an `--aux` flag to all CLI tx commands to generate the aux signer data (with optional tip), and a new `tx aux-to-fee` subcommand to let the fee payer gather aux signer data and broadcast the tx
>>>>>>> ff590d19

### API Breaking Changes

* (x/mint) [\#10441](https://github.com/cosmos/cosmos-sdk/pull/10441) The `NewAppModule` function now accepts an inflation calculation function as an argument.
* [\#10295](https://github.com/cosmos/cosmos-sdk/pull/10295) Remove store type aliases from /types
* [\#9695](https://github.com/cosmos/cosmos-sdk/pull/9695) Migrate keys from `Info` -> `Record`
  * Add new `codec.Codec` argument in:
    * `keyring.NewInMemory`
    * `keyring.New`
  * Rename:
    * `SavePubKey` to `SaveOfflineKey`.
    * `NewMultiInfo`, `NewLedgerInfo`  to `NewLegacyMultiInfo`, `newLegacyLedgerInfo`  respectively.  Move them into `legacy_info.go`.
    * `NewOfflineInfo` to `newLegacyOfflineInfo` and move it to `migration_test.go`.
  * Return:
    *`keyring.Record, error` in `SaveOfflineKey`, `SaveLedgerKey`, `SaveMultiSig`, `Key` and `KeyByAddress`.
    *`keyring.Record` instead of `Info` in `NewMnemonic` and `List`.
  * Remove `algo` argument from :
    * `SaveOfflineKey`
  * Take `keyring.Record` instead of `Info` as first argument in:
    * `MkConsKeyOutput`
    * `MkValKeyOutput`
    * `MkAccKeyOutput`
* [\#10022](https://github.com/cosmos/cosmos-sdk/pull/10022) `AuthKeeper` interface in `x/auth` now includes a function `HasAccount`.
* [\#9759](https://github.com/cosmos/cosmos-sdk/pull/9759) `NewAccountKeeeper` in `x/auth` now takes an additional `bech32Prefix` argument that represents `sdk.Bech32MainPrefix`.
* [\#9628](https://github.com/cosmos/cosmos-sdk/pull/9628) Rename `x/{mod}/legacy` to `x/{mod}/migrations`.
* [\#9571](https://github.com/cosmos/cosmos-sdk/pull/9571) Implemented error handling for staking hooks, which now return an error on failure.
* [\#9427](https://github.com/cosmos/cosmos-sdk/pull/9427) Move simapp `FundAccount` and `FundModuleAccount` to `x/bank/testutil`
* (client/tx) [\#9421](https://github.com/cosmos/cosmos-sdk/pull/9421/) `BuildUnsignedTx`, `BuildSimTx`, `PrintUnsignedStdTx` functions are moved to
  the Tx Factory as methods.
* (client/keys) [\#9407](https://github.com/cosmos/cosmos-sdk/pull/9601) Added `keys rename` CLI command and `Keyring.Rename` interface method to rename a key in the keyring.
* (x/slashing) [\#9458](https://github.com/cosmos/cosmos-sdk/pull/9458) Coins burned from slashing is now returned from Slash function and included in Slash event.
* [\#9246](https://github.com/cosmos/cosmos-sdk/pull/9246) The `New` method for the network package now returns an error.
* [\#9519](https://github.com/cosmos/cosmos-sdk/pull/9519) `DeleteDeposits` renamed to `DeleteAndBurnDeposits`, `RefundDeposits` renamed to `RefundAndDeleteDeposits`
* (codec) [\#9521](https://github.com/cosmos/cosmos-sdk/pull/9521) Removed deprecated `clientCtx.JSONCodec` from `client.Context`.
* (codec) [\#9521](https://github.com/cosmos/cosmos-sdk/pull/9521) Rename `EncodingConfig.Marshaler` to `Codec`.
* [\#9594](https://github.com/cosmos/cosmos-sdk/pull/9594) `RESTHandlerFn` argument is removed from the `gov/NewProposalHandler`.
* [\#9594](https://github.com/cosmos/cosmos-sdk/pull/9594) `types/rest` package moved to `testutil/rest`.
* [\#9432](https://github.com/cosmos/cosmos-sdk/pull/9432) `ConsensusParamsKeyTable` moved from `params/keeper` to `params/types`
* [\#9576](https://github.com/cosmos/cosmos-sdk/pull/9576) Add debug error message to `sdkerrors.QueryResult` when enabled
* [\#9650](https://github.com/cosmos/cosmos-sdk/pull/9650) Removed deprecated message handler implementation from the SDK modules.
* [\#10248](https://github.com/cosmos/cosmos-sdk/pull/10248) Remove unused `KeyPowerReduction` variable from x/staking types.
* (x/bank) [\#9832] (https://github.com/cosmos/cosmos-sdk/pull/9832) `AddressFromBalancesStore` renamed to `AddressAndDenomFromBalancesStore`.
* (tests) [\#9938](https://github.com/cosmos/cosmos-sdk/pull/9938) `simapp.Setup` accepts additional `testing.T` argument.
* (baseapp) [\#9920](https://github.com/cosmos/cosmos-sdk/pull/9920) BaseApp `{Check,Deliver,Simulate}Tx` methods are now replaced by a middleware stack.
  * Replace the Antehandler interface with the `tx.Handler` and `tx.Middleware` interfaces.
  * Replace `baseapp.SetAnteHandler` with `baseapp.SetTxHandler`.
  * Move Msg routers from BaseApp to middlewares.
  * Move Baseapp panic recovery into a middleware.
  * Rename simulation helper methods `baseapp.{Check,Deliver}` to `baseapp.Sim{Check,Deliver}**`.
* (x/gov) [\#10373](https://github.com/cosmos/cosmos-sdk/pull/10373) Removed gov `keeper.{MustMarshal, MustUnmarshal}`.
* [\#10348](https://github.com/cosmos/cosmos-sdk/pull/10348) StdSignBytes takes a new argument of type `*tx.Tip` for signing over tips using LEGACY_AMINO_JSON.
* [\#10208](https://github.com/cosmos/cosmos-sdk/pull/10208) The `x/auth/signing.Tx` interface now also includes a new `GetTip() *tx.Tip` method for verifying tipped transactions. The `x/auth/types` expected BankKeeper interface now expects the `SendCoins` method too.
* [\#10612](https://github.com/cosmos/cosmos-sdk/pull/10612) `baseapp.NewBaseApp` constructor function doesn't take the `sdk.TxDecoder` anymore. This logic has been moved into the TxDecoderMiddleware.
* [\#10692](https://github.com/cosmos/cosmos-sdk/pull/10612) `SignerData` takes 2 new fields, `Address` and `PubKey`, which need to get populated when using SIGN_MODE_DIRECT_AUX.
* [\#10748](https://github.com/cosmos/cosmos-sdk/pull/10748) Move legacy `x/gov` api to `v1beta1` directory.

### Client Breaking Changes

* [\#9594](https://github.com/cosmos/cosmos-sdk/pull/9594) Remove legacy REST API. Please see the [REST Endpoints Migration guide](https://docs.cosmos.network/master/migrations/rest.html) to migrate to the new REST endpoints.
* [\#9995](https://github.com/cosmos/cosmos-sdk/pull/9995) Increased gas cost for creating proposals.

### CLI Breaking Changes

* [\#9695](https://github.com/cosmos/cosmos-sdk/pull/9695) `<app> keys migrate` CLI command now takes no arguments
* [\#9246](https://github.com/cosmos/cosmos-sdk/pull/9246) Removed the CLI flag `--setup-config-only` from the `testnet` command and added the subcommand `init-files`.
* [\#9780](https://github.com/cosmos/cosmos-sdk/pull/9780) Use sigs.k8s.io for yaml, which might lead to minor YAML output changes
* [\#10625](https://github.com/cosmos/cosmos-sdk/pull/10625) Rename `--fee-account` CLI flag to `--fee-granter`
* [\#10684](https://github.com/cosmos/cosmos-sdk/pull/10684) Rename `edit-validator` command's `--moniker` flag to `--new-moniker`

### Improvements

* [\#10439](https://github.com/cosmos/cosmos-sdk/pull/10439) Check error for `RegisterQueryHandlerClient` in all modules `RegisterGRPCGatewayRoutes`.
* [\#9780](https://github.com/cosmos/cosmos-sdk/pull/9780) Remove gogoproto `moretags` YAML annotations and add `sigs.k8s.io/yaml` for YAML marshalling.
* (x/bank) [\#10134](https://github.com/cosmos/cosmos-sdk/pull/10134) Add `HasDenomMetadata` function to bank `Keeper` to check if a client coin denom metadata exists in state.
* (types) [\#10076](https://github.com/cosmos/cosmos-sdk/pull/10076) Significantly speedup and lower allocations for `Coins.String()`.
* (x/bank) [\#10022](https://github.com/cosmos/cosmos-sdk/pull/10022) `BankKeeper.SendCoins` now takes less execution time.
* (deps) [\#9987](https://github.com/cosmos/cosmos-sdk/pull/9987) Bump Go version minimum requirement to `1.17`
* (cli) [\#9856](https://github.com/cosmos/cosmos-sdk/pull/9856) Overwrite `--sequence` and `--account-number` flags with default flag values when used with `offline=false` in `sign-batch` command.
* (rosetta) [\#10001](https://github.com/cosmos/cosmos-sdk/issues/10001) Add documentation for rosetta-cli dockerfile and rename folder for the rosetta-ci dockerfile
* [\#9699](https://github.com/cosmos/cosmos-sdk/pull/9699) Add `:`, `.`, `-`, and `_` as allowed characters in the default denom regular expression.
* (genesis) [\#9697](https://github.com/cosmos/cosmos-sdk/pull/9697) Ensure `InitGenesis` returns with non-empty validator set.
* [\#10341](https://github.com/cosmos/cosmos-sdk/pull/10341) Move from `io/ioutil` to `io` and `os` packages.
* [\#10468](https://github.com/cosmos/cosmos-sdk/pull/10468) Allow futureOps to queue additional operations in simulations
* [\#10625](https://github.com/cosmos/cosmos-sdk/pull/10625) Add `--fee-payer` CLI flag
* (cli) [\#10683](https://github.com/cosmos/cosmos-sdk/pull/10683) In CLI, allow 1 SIGN_MODE_DIRECT signer in transactions with multiple signers.
* (x/gov) [\#10740](https://github.com/cosmos/cosmos-sdk/pull/10740) Increase maximum proposal description size from 5k characters to 10k characters.
* (store) [\#10741](https://github.com/cosmos/cosmos-sdk/pull/10741) Significantly speedup iterator creation after delete heavy workloads. Significantly improves IBC migration times.
* (deps) [\#10210](https://github.com/cosmos/cosmos-sdk/pull/10210) Bump Tendermint to [v0.35.0](https://github.com/tendermint/tendermint/releases/tag/v0.35.0).
* [\#10486](https://github.com/cosmos/cosmos-sdk/pull/10486) store/cachekv's `Store.Write` conservatively looks up keys, but also uses the [map clearing idiom](https://bencher.orijtech.com/perfclinic/mapclearing/) to reduce the RAM usage, CPU time usage, and garbage collection pressure from clearing maps, instead of allocating new maps.
* (types) [\#10630](https://github.com/cosmos/cosmos-sdk/pull/10630) Add an `Events` field to the `TxResponse` type that captures _all_ events emitted by a transaction, unlike `Logs` which only contains events emitted during message execution.
* (deps) [\#10706](https://github.com/cosmos/cosmos-sdk/issues/10706) Bump rosetta-sdk-go to v0.7.2 and rosetta-cli to v0.7.3
* (module) [\#10711](https://github.com/cosmos/cosmos-sdk/pull/10711) Panic at startup if the app developer forgot to add modules in the `SetOrder{BeginBlocker, EndBlocker, InitGenesis, ExportGenesis}` functions. This means that all modules, even those who have empty implementations for those methods, need to be added to `SetOrder*`.

### Bug Fixes

* [\#10414](https://github.com/cosmos/cosmos-sdk/pull/10414) Use `sdk.GetConfig().GetFullBIP44Path()` instead `sdk.FullFundraiserPath` to generate key
* (rosetta) [\#10340](https://github.com/cosmos/cosmos-sdk/pull/10340) Use `GenesisChunked(ctx)` instead `Genesis(ctx)` to get genesis block height
* [#10180](https://github.com/cosmos/cosmos-sdk/issues/10180) Documentation: make references to Cosmos SDK consistent
* [\#9651](https://github.com/cosmos/cosmos-sdk/pull/9651) Change inconsistent limit of `0` to `MaxUint64` on InfiniteGasMeter and add GasRemaining func to GasMeter.
* [\#9639](https://github.com/cosmos/cosmos-sdk/pull/9639) Check store keys length before accessing them by making sure that `key` is of length `m+1` (for `key[n:m]`)
* (types) [\#9627](https://github.com/cosmos/cosmos-sdk/pull/9627) Fix nil pointer panic on `NewBigIntFromInt`
* (x/genutil) [\#9574](https://github.com/cosmos/cosmos-sdk/pull/9575) Actually use the `gentx` client tx flags (like `--keyring-dir`)
* (x/distribution) [\#9599](https://github.com/cosmos/cosmos-sdk/pull/9599) Withdraw rewards event now includes a value attribute even if there are 0 rewards (due to situations like 100% commission).
* (x/genutil) [\#9638](https://github.com/cosmos/cosmos-sdk/pull/9638) Added missing validator key save when recovering from mnemonic
* [\#9762](https://github.com/cosmos/cosmos-sdk/pull/9762) The init command uses the chain-id from the client config if --chain-id is not provided
* [\#9854](https://github.com/cosmos/cosmos-sdk/pull/9854) Fixed the `make proto-gen` to get dynamic container name based on project name for the cosmos based sdks.
* [\#9829](https://github.com/cosmos/cosmos-sdk/pull/9829) Fixed Coin denom sorting not being checked during `Balance.Validate` check. Refactored the Validation logic to use `Coins.Validate` for `Balance.Coins`.
+ [\#9980](https://github.com/cosmos/cosmos-sdk/pull/9980) Returning the error when the invalid argument is passed to bank query total supply cli.
+ [\#10061](https://github.com/cosmos/cosmos-sdk/pull/10061) Ensure that `LegacyAminoPubKey` struct correctly unmarshals from JSON
* (server) [#10016](https://github.com/cosmos/cosmos-sdk/issues/10016) Fix marshaling of index-events into server config file.
* [\#10184](https://github.com/cosmos/cosmos-sdk/pull/10184) Fixed CLI tx commands to no longer explicitly require the chain-id flag as this value can come from a user config.
* [\#10239](https://github.com/cosmos/cosmos-sdk/pull/10239) Fixed x/bank/044 migrateDenomMetadata.
* (x/upgrade) [\#10189](https://github.com/cosmos/cosmos-sdk/issues/10189) Removed potential sources of non-determinism in upgrades
* [\#10258](https://github.com/cosmos/cosmos-sdk/issues/10258) Fixes issue related to segmentation fault on mac m1 arm64
* [\#10466](https://github.com/cosmos/cosmos-sdk/issues/10466) Fixes error with simulation tests when genesis start time is randomly created after the year 2262
* [\#10394](https://github.com/cosmos/cosmos-sdk/issues/10394) Fixes issue related to grpc-gateway of account balance by
  ibc-denom.
* [\#10593](https://github.com/cosmos/cosmos-sdk/pull/10593) Update swagger-ui to v4.1.0 to fix xss vulnerability.
* [\#10674](https://github.com/cosmos/cosmos-sdk/pull/10674) Fix issue with `Error.Wrap` and `Error.Wrapf` usage with `errors.Is`.

### State Machine Breaking

* [\#10536](https://github.com/cosmos/cosmos-sdk/pull/10536]) Enable `SetSequence` for `ModuleAccount`.
* (store) [#10247](https://github.com/cosmos/cosmos-sdk/pull/10247) Charge gas for the key length in gas meter.
* (store) [#10218](https://github.com/cosmos/cosmos-sdk/pull/10218) Charge gas even when there are no entries while seeking.
* (x/auth)[\#9596](https://github.com/cosmos/cosmos-sdk/pull/9596) Enable creating periodic vesting accounts with a transactions instead of requiring them to be created in genesis.
* (x/bank) [\#9611](https://github.com/cosmos/cosmos-sdk/pull/9611) Introduce a new index to act as a reverse index between a denomination and address allowing to query for
  token holders of a specific denomination. `DenomOwners` is updated to use the new reverse index.
* (x/bank) [\#9832] (https://github.com/cosmos/cosmos-sdk/pull/9832) Account balance is stored as `sdk.Int` rather than `sdk.Coin`.
* (x/bank) [\#9890] (https://github.com/cosmos/cosmos-sdk/pull/9890) Remove duplicate denom from denom metadata key.
* (x/upgrade) [\#10189](https://github.com/cosmos/cosmos-sdk/issues/10189) Removed potential sources of non-determinism in upgrades
* [\#10393](https://github.com/cosmos/cosmos-sdk/pull/10422) Add `MinCommissionRate` param to `x/staking` module.
* [#10725](https://github.com/cosmos/cosmos-sdk/pull/10725) populate `ctx.ConsensusParams` for begin/end blockers.

 ### Deprecated

* (x/upgrade) [\#9906](https://github.com/cosmos/cosmos-sdk/pull/9906) Deprecate `UpgradeConsensusState` gRPC query since this functionality is only used for IBC, which now has its own [IBC replacement](https://github.com/cosmos/ibc-go/blob/2c880a22e9f9cc75f62b527ca94aa75ce1106001/proto/ibc/core/client/v1/query.proto#L54)

## [v0.44.3](https://github.com/cosmos/cosmos-sdk/releases/tag/v0.44.3) - 2021-10-21

### Improvements

* [\#10768](https://github.com/cosmos/cosmos-sdk/pull/10768) Added extra logging for tracking in-place store migrations
* [\#10262](https://github.com/cosmos/cosmos-sdk/pull/10262) Remove unnecessary logging in `x/feegrant` simulation.
* [\#10327](https://github.com/cosmos/cosmos-sdk/pull/10327) Add null guard for possible nil `Amount` in tx fee `Coins`
* [\#10339](https://github.com/cosmos/cosmos-sdk/pull/10339) Improve performance of `removeZeroCoins` by only allocating memory when necessary
* [\#10045](https://github.com/cosmos/cosmos-sdk/pull/10045) Revert [#8549](https://github.com/cosmos/cosmos-sdk/pull/8549). Do not route grpc queries through Tendermint.
* (deps) [\#10375](https://github.com/cosmos/cosmos-sdk/pull/10375) Bump Tendermint to [v0.34.14](https://github.com/tendermint/tendermint/releases/tag/v0.34.14).
* [\#10024](https://github.com/cosmos/cosmos-sdk/pull/10024) `store/cachekv` performance improvement by reduced growth factor for iterator ranging by using binary searches to find dirty items when unsorted key count >= 1024.

### Bug Fixes

* (client) [#10226](https://github.com/cosmos/cosmos-sdk/pull/10226) Fix --home flag parsing.
* (rosetta) [\#10340](https://github.com/cosmos/cosmos-sdk/pull/10340) Use `GenesisChunked(ctx)` instead `Genesis(ctx)` to get genesis block height

## [v0.44.2](https://github.com/cosmos/cosmos-sdk/releases/tag/v0.44.2) - 2021-10-12

Security Release. No breaking changes related to 0.44.x.

## [v0.44.1](https://github.com/cosmos/cosmos-sdk/releases/tag/v0.44.1) - 2021-09-29

### Improvements

* (store) [\#10040](https://github.com/cosmos/cosmos-sdk/pull/10040) Bump IAVL to v0.17.1 which includes performance improvements on a batch load.
* (types) [\#10021](https://github.com/cosmos/cosmos-sdk/pull/10021) Speedup coins.AmountOf(), by removing many intermittent regex calls.
* [\#10077](https://github.com/cosmos/cosmos-sdk/pull/10077) Remove telemetry on `GasKV` and `CacheKV` store Get/Set operations, significantly improving their performance.
* (store) [\#10026](https://github.com/cosmos/cosmos-sdk/pull/10026) Improve CacheKVStore datastructures / algorithms, to no longer take O(N^2) time when interleaving iterators and insertions.

### Bug Fixes

* [\#9969](https://github.com/cosmos/cosmos-sdk/pull/9969) fix: use keyring in config for add-genesis-account cmd.
* (x/genutil) [#10104](https://github.com/cosmos/cosmos-sdk/pull/10104) Ensure the `init` command reads the `--home` flag value correctly.
* (x/feegrant) [\#10049](https://github.com/cosmos/cosmos-sdk/issues/10049) Fixed the error message when `period` or `period-limit` flag is not set on a feegrant grant transaction.

### Client Breaking Changes

* [\#9879](https://github.com/cosmos/cosmos-sdk/pull/9879) Modify ABCI Queries to use `abci.QueryRequest` Height field if it is non-zero, otherwise continue using context height.

## [v0.44.0](https://github.com/cosmos/cosmos-sdk/releases/tag/v0.44.0) - 2021-09-01

### Features

* [\#9860](https://github.com/cosmos/cosmos-sdk/pull/9860) Emit transaction fee in ante handler fee decorator. The event type is `tx` and the attribute is `fee`.

### Improvements

* (deps) [\#9956](https://github.com/cosmos/cosmos-sdk/pull/9956) Bump Tendermint to [v0.34.12](https://github.com/tendermint/tendermint/releases/tag/v0.34.12).

### Deprecated

* (x/upgrade) [\#9906](https://github.com/cosmos/cosmos-sdk/pull/9906) Deprecate `UpgradeConsensusState` gRPC query since this functionality is only used for IBC, which now has its own [IBC replacement](https://github.com/cosmos/ibc-go/blob/2c880a22e9f9cc75f62b527ca94aa75ce1106001/proto/ibc/core/client/v1/query.proto#L54)

### Bug Fixes

* [\#9965](https://github.com/cosmos/cosmos-sdk/pull/9965) Fixed `simd version` command output to report the right release tag.
* (x/upgrade) [\#10189](https://github.com/cosmos/cosmos-sdk/issues/10189) Removed potential sources of non-determinism in upgrades.

### Client Breaking Changes

* [\#10041](https://github.com/cosmos/cosmos-sdk/pull/10041) Remove broadcast & encode legacy REST endpoints. Please see the [REST Endpoints Migration guide](https://docs.cosmos.network/master/migrations/rest.html) to migrate to the new REST endpoints.

## [v0.43.0](https://github.com/cosmos/cosmos-sdk/releases/tag/v0.43.0) - 2021-08-10

### Features

* [\#6711](https://github.com/cosmos/cosmos-sdk/pull/6711) Make integration test suites reusable by apps, tests are exported in each module's `client/testutil` package.
* [\#8077](https://github.com/cosmos/cosmos-sdk/pull/8077) Added support for grpc-web, enabling browsers to communicate with a chain's gRPC server
* [\#8965](https://github.com/cosmos/cosmos-sdk/pull/8965) cosmos reflection now provides more information on the application such as: deliverable msgs, sdk.Config info etc (still in alpha stage).
* [\#8520](https://github.com/cosmos/cosmos-sdk/pull/8520) Add support for permanently locked vesting accounts.
* [\#8559](https://github.com/cosmos/cosmos-sdk/pull/8559) Added Protobuf compatible secp256r1 ECDSA signatures.
* [\#8786](https://github.com/cosmos/cosmos-sdk/pull/8786) Enabled secp256r1 in x/auth.
* (rosetta) [\#8729](https://github.com/cosmos/cosmos-sdk/pull/8729) Data API fully supports balance tracking. Construction API can now construct any message supported by the application.
* [\#8754](https://github.com/cosmos/cosmos-sdk/pull/8875) Added support for reverse iteration to pagination.
* (types) [\#9079](https://github.com/cosmos/cosmos-sdk/issues/9079) Add `AddAmount`/`SubAmount` methods to `sdk.Coin`.
* [#9088](https://github.com/cosmos/cosmos-sdk/pull/9088) Added implementation to ADR-28 Derived Addresses.
* [\#9133](https://github.com/cosmos/cosmos-sdk/pull/9133) Added hooks for governance actions.
* (x/staking) [\#9214](https://github.com/cosmos/cosmos-sdk/pull/9214) Added `new_shares` attribute inside `EventTypeDelegate` event.
* [\#9382](https://github.com/cosmos/cosmos-sdk/pull/9382) feat: add Dec.Float64() function.
* [\#9457](https://github.com/cosmos/cosmos-sdk/pull/9457) Add amino support for x/authz and x/feegrant Msgs.
* [\#9498](https://github.com/cosmos/cosmos-sdk/pull/9498) Added `Codec: codec.Codec` attribute to `client/Context` structure.
* [\#9540](https://github.com/cosmos/cosmos-sdk/pull/9540) Add output flag for query txs command.
* (errors) [\#8845](https://github.com/cosmos/cosmos-sdk/pull/8845) Add `Error.Wrap` handy method
* [\#8518](https://github.com/cosmos/cosmos-sdk/pull/8518) Help users of multisig wallets debug signature issues.
* [\#9573](https://github.com/cosmos/cosmos-sdk/pull/9573) ADR 040 implementation: New DB interface
* [\#9952](https://github.com/cosmos/cosmos-sdk/pull/9952) ADR 040: Implement in-memory DB backend
* [\#9848](https://github.com/cosmos/cosmos-sdk/pull/9848) ADR-040: Implement BadgerDB backend
* [\#9851](https://github.com/cosmos/cosmos-sdk/pull/9851) ADR-040: Implement RocksDB backend
* [\#10308](https://github.com/cosmos/cosmos-sdk/pull/10308) ADR-040: Implement DBConnection.Revert
* [\#9892](https://github.com/cosmos/cosmos-sdk/pull/9892) ADR-040: KV Store with decoupled storage and state commitment


### Client Breaking Changes

* [\#8363](https://github.com/cosmos/cosmos-sdk/pull/8363) Addresses no longer have a fixed 20-byte length. From the SDK modules' point of view, any 1-255 bytes-long byte array is a valid address.
* (crypto/ed25519) [\#8690] Adopt zip1215 ed2559 verification rules.
* [\#8849](https://github.com/cosmos/cosmos-sdk/pull/8849) Upgrade module no longer supports time based upgrades.
* [\#7477](https://github.com/cosmos/cosmos-sdk/pull/7477) Changed Bech32 Public Key serialization in the client facing functionality (CLI, MsgServer, QueryServer):
  * updated the keyring display structure (it uses protobuf JSON serialization) - the output is more verbose.
  * Renamed `MarshalAny` and `UnmarshalAny` to `MarshalInterface` and `UnmarshalInterface` respectively. These functions must take an interface as parameter (not a concrete type nor `Any` object). Underneath they use `Any` wrapping for correct protobuf serialization.
  * CLI: removed `--text` flag from `show-node-id` command; the text format for public keys is not used any more - instead we use ProtoJSON.
* (store) [\#8790](https://github.com/cosmos/cosmos-sdk/pull/8790) Reduce gas costs by 10x for transient store operations.
* [\#9139](https://github.com/cosmos/cosmos-sdk/pull/9139) Querying events:
  * via `ServiceMsg` TypeURLs (e.g. `message.action='/cosmos.bank.v1beta1.Msg/Send'`) does not work anymore,
  * via legacy `msg.Type()` (e.g. `message.action='send'`) is being deprecated, new `Msg`s won't emit these events.
  * Please use concrete `Msg` TypeURLs instead (e.g. `message.action='/cosmos.bank.v1beta1.MsgSend'`).
* [\#9859](https://github.com/cosmos/cosmos-sdk/pull/9859) The `default` pruning strategy now keeps the last 362880 blocks instead of 100. 362880 equates to roughly enough blocks to cover the entire unbonding period assuming a 21 day unbonding period and 5s block time.
* [\#9785](https://github.com/cosmos/cosmos-sdk/issues/9785) Missing coin denomination in logs


### API Breaking Changes

* (keyring) [#\8662](https://github.com/cosmos/cosmos-sdk/pull/8662) `NewMnemonic` now receives an additional `passphrase` argument to secure the key generated by the bip39 mnemonic.
* (x/bank) [\#8473](https://github.com/cosmos/cosmos-sdk/pull/8473) Bank keeper does not expose unsafe balance changing methods such as `SetBalance`, `SetSupply` etc.
* (x/staking) [\#8473](https://github.com/cosmos/cosmos-sdk/pull/8473) On genesis init, if non bonded pool and bonded pool balance, coming from the bank module, does not match what is saved in the staking state, the initialization will panic.
* (x/gov) [\#8473](https://github.com/cosmos/cosmos-sdk/pull/8473) On genesis init, if the gov module account balance, coming from bank module state, does not match the one in gov module state, the initialization will panic.
* (x/distribution) [\#8473](https://github.com/cosmos/cosmos-sdk/pull/8473) On genesis init, if the distribution module account balance, coming from bank module state, does not match the one in distribution module state, the initialization will panic.
* (client/keys) [\#8500](https://github.com/cosmos/cosmos-sdk/pull/8500) `InfoImporter` interface is removed from legacy keybase.
* (x/staking) [\#8505](https://github.com/cosmos/cosmos-sdk/pull/8505) `sdk.PowerReduction` has been renamed to `sdk.DefaultPowerReduction`, and most staking functions relying on power reduction take a new function argument, instead of relying on that global variable.
* [\#8629](https://github.com/cosmos/cosmos-sdk/pull/8629) Deprecated `SetFullFundraiserPath` from `Config` in favor of `SetPurpose` and `SetCoinType`.
* (x/upgrade) [\#8673](https://github.com/cosmos/cosmos-sdk/pull/8673) Remove IBC logic from x/upgrade. Deprecates IBC fields in an Upgrade Plan, an error will be thrown if they are set. IBC upgrade logic moved to 02-client and an IBC UpgradeProposal is added.
* (x/bank) [\#8517](https://github.com/cosmos/cosmos-sdk/pull/8517) `SupplyI` interface and `Supply` are removed and uses `sdk.Coins` for supply tracking
* (x/upgrade) [\#8743](https://github.com/cosmos/cosmos-sdk/pull/8743) `UpgradeHandler` includes a new argument `VersionMap` which helps facilitate in-place migrations.
* (x/auth) [\#8129](https://github.com/cosmos/cosmos-sdk/pull/8828) Updated `SigVerifiableTx.GetPubKeys` method signature to return error.
* (x/upgrade) [\7487](https://github.com/cosmos/cosmos-sdk/pull/8897) Upgrade `Keeper` takes new argument `ProtocolVersionSetter` which implements setting a protocol version on baseapp.
* (baseapp) [\7487](https://github.com/cosmos/cosmos-sdk/pull/8897) BaseApp's fields appVersion and version were swapped to match Tendermint's fields.
* [\#8682](https://github.com/cosmos/cosmos-sdk/pull/8682) `ante.NewAnteHandler` updated to receive all positional params as `ante.HandlerOptions` struct. If required fields aren't set, throws error accordingly.
* (x/staking/types) [\#7447](https://github.com/cosmos/cosmos-sdk/issues/7447) Remove bech32 PubKey support:
  * `ValidatorI` interface update: `GetConsPubKey` renamed to `TmConsPubKey` (this is to clarify the return type: consensus public key must be a tendermint key); `TmConsPubKey`, `GetConsAddr` methods return error.
  * `Validator` updated according to the `ValidatorI` changes described above.
  * `ToTmValidator` function: added `error` to return values.
  * `Validator.ConsensusPubkey` type changed from `string` to `codectypes.Any`.
  * `MsgCreateValidator.Pubkey` type changed from `string` to `codectypes.Any`.
* (client) [\#8926](https://github.com/cosmos/cosmos-sdk/pull/8926) `client/tx.PrepareFactory` has been converted to a private function, as it's only used internally.
* (auth/tx) [\#8926](https://github.com/cosmos/cosmos-sdk/pull/8926) The `ProtoTxProvider` interface used as a workaround for transaction simulation has been removed.
* (x/bank) [\#8798](https://github.com/cosmos/cosmos-sdk/pull/8798) `GetTotalSupply` is removed in favour of `GetPaginatedTotalSupply`
* (keyring) [\#8739](https://github.com/cosmos/cosmos-sdk/pull/8739) Rename InfoImporter -> LegacyInfoImporter.
* (x/bank/types) [\#9061](https://github.com/cosmos/cosmos-sdk/pull/9061) `AddressFromBalancesStore` now returns an error for invalid key instead of panic.
* (x/auth) [\#9144](https://github.com/cosmos/cosmos-sdk/pull/9144) The `NewTxTimeoutHeightDecorator` antehandler has been converted from a struct to a function.
* (codec) [\#9226](https://github.com/cosmos/cosmos-sdk/pull/9226) Rename codec interfaces and methods, to follow a general Go interfaces:
  * `codec.Marshaler` → `codec.Codec` (this defines objects which serialize other objects)
  * `codec.BinaryMarshaler` → `codec.BinaryCodec`
  * `codec.JSONMarshaler` → `codec.JSONCodec`
  * Removed `BinaryBare` suffix from `BinaryCodec` methods (`MarshalBinaryBare`, `UnmarshalBinaryBare`, ...)
  * Removed `Binary` infix from `BinaryCodec` methods (`MarshalBinaryLengthPrefixed`, `UnmarshalBinaryLengthPrefixed`, ...)
* [\#9139](https://github.com/cosmos/cosmos-sdk/pull/9139) `ServiceMsg` TypeURLs (e.g. `/cosmos.bank.v1beta1.Msg/Send`) have been removed, as they don't comply to the Probobuf `Any` spec. Please use `Msg` type TypeURLs (e.g. `/cosmos.bank.v1beta1.MsgSend`). This has multiple consequences:
  * The `sdk.ServiceMsg` struct has been removed.
  * `sdk.Msg` now only contains `ValidateBasic` and `GetSigners` methods. The remaining methods `GetSignBytes`, `Route` and `Type` are moved to `legacytx.LegacyMsg`.
  * The `RegisterCustomTypeURL` function and the `cosmos.base.v1beta1.ServiceMsg` interface have been removed from the interface registry.
* (codec) [\#9251](https://github.com/cosmos/cosmos-sdk/pull/9251) Rename `clientCtx.JSONMarshaler` to `clientCtx.JSONCodec` as per #9226.
* (x/bank) [\#9271](https://github.com/cosmos/cosmos-sdk/pull/9271) SendEnabledCoin(s) renamed to IsSendEnabledCoin(s) to better reflect its functionality.
* (x/bank) [\#9550](https://github.com/cosmos/cosmos-sdk/pull/9550) `server.InterceptConfigsPreRunHandler` now takes 2 additional arguments: customAppConfigTemplate and customAppConfig. If you don't need to customize these, simply put `""` and `nil`.
* [\#8245](https://github.com/cosmos/cosmos-sdk/pull/8245) Removed `simapp.MakeCodecs` and use `simapp.MakeTestEncodingConfig` instead.
* (x/capability) [\#9836](https://github.com/cosmos/cosmos-sdk/pull/9836) Removed `InitializeAndSeal(ctx sdk.Context)` and replaced with `Seal()`. App must add x/capability module to the begin blockers which will assure that the x/capability keeper is properly initialized. The x/capability begin blocker must be run before any other module which uses x/capability.

### State Machine Breaking

* (x/{bank,distrib,gov,slashing,staking}) [\#8363](https://github.com/cosmos/cosmos-sdk/issues/8363) Store keys have been modified to allow for variable-length addresses.
* (x/evidence) [\#8502](https://github.com/cosmos/cosmos-sdk/pull/8502) `HandleEquivocationEvidence` persists the evidence to state.
* (x/gov) [\#7733](https://github.com/cosmos/cosmos-sdk/pull/7733) ADR 037 Implementation: Governance Split Votes, use `MsgWeightedVote` to send a split vote. Sending a regular `MsgVote` will convert the underlying vote option into a weighted vote with weight 1.
* (x/bank) [\#8656](https://github.com/cosmos/cosmos-sdk/pull/8656) balance and supply are now correctly tracked via `coin_spent`, `coin_received`, `coinbase` and `burn` events.
* (x/bank) [\#8517](https://github.com/cosmos/cosmos-sdk/pull/8517) Supply is now stored and tracked as `sdk.Coins`
* (x/bank) [\#9051](https://github.com/cosmos/cosmos-sdk/pull/9051) Supply value is stored as `sdk.Int` rather than `string`.


### CLI Breaking Changes

* [\#8880](https://github.com/cosmos/cosmos-sdk/pull/8880) The CLI `simd migrate v0.40 ...` command has been renamed to `simd migrate v0.42`.
* [\#8628](https://github.com/cosmos/cosmos-sdk/issues/8628) Commands no longer print outputs using `stderr` by default
* [\#9134](https://github.com/cosmos/cosmos-sdk/pull/9134) Renamed the CLI flag `--memo` to `--note`.
* [\#9291](https://github.com/cosmos/cosmos-sdk/pull/9291) Migration scripts prior to v0.38 have been removed from the CLI `migrate` command. The oldest supported migration is v0.39->v0.42.
* [\#9371](https://github.com/cosmos/cosmos-sdk/pull/9371) Non-zero default fees/Server will error if there's an empty value for min-gas-price in app.toml
* [\#9827](https://github.com/cosmos/cosmos-sdk/pull/9827) Ensure input parity of validator public key input between `tx staking create-validator` and `gentx`.
* [\#9621](https://github.com/cosmos/cosmos-sdk/pull/9621) Rollback [\#9371](https://github.com/cosmos/cosmos-sdk/pull/9371) and log warning if there's an empty value for min-gas-price in app.toml

### Improvements

* (store) [\#8012](https://github.com/cosmos/cosmos-sdk/pull/8012) Implementation of ADR-038 WriteListener and listen.KVStore
* (x/bank) [\#8614](https://github.com/cosmos/cosmos-sdk/issues/8614) Add `Name` and `Symbol` fields to denom metadata
* (x/auth) [\#8522](https://github.com/cosmos/cosmos-sdk/pull/8522) Allow to query all stored accounts
* (crypto/types) [\#8600](https://github.com/cosmos/cosmos-sdk/pull/8600) `CompactBitArray`: optimize the `NumTrueBitsBefore` method and add an `Equal` method.
* (x/upgrade) [\#8743](https://github.com/cosmos/cosmos-sdk/pull/8743) Add tracking module versions as per ADR-041
* (types) [\#8962](https://github.com/cosmos/cosmos-sdk/issues/8962) Add `Abs()` method to `sdk.Int`.
* (x/bank) [\#8950](https://github.com/cosmos/cosmos-sdk/pull/8950) Improve efficiency on supply updates.
* (store) [\#8811](https://github.com/cosmos/cosmos-sdk/pull/8811) store/cachekv: use typed `types/kv.List` instead of `container/list.List`. The change brings time spent on the time assertion cummulatively to 580ms down from 6.88s.
* (keyring) [\#8826](https://github.com/cosmos/cosmos-sdk/pull/8826) add trust to macOS Keychain for calling apps by default, avoiding repeating keychain popups that appears when dealing with keyring (key add, list, ...) operations.
* (makefile) [\#7933](https://github.com/cosmos/cosmos-sdk/issues/7933) Use Docker to generate swagger files.
* (crypto/types) [\#9196](https://github.com/cosmos/cosmos-sdk/pull/9196) Fix negative index accesses in CompactUnmarshal,GetIndex,SetIndex
* (makefile) [\#9192](https://github.com/cosmos/cosmos-sdk/pull/9192) Reuse proto containers in proto related jobs.
* [\#9205](https://github.com/cosmos/cosmos-sdk/pull/9205) Improve readability in `abci` handleQueryP2P
* [\#9231](https://github.com/cosmos/cosmos-sdk/pull/9231) Remove redundant staking errors.
* [\#9314](https://github.com/cosmos/cosmos-sdk/pull/9314) Update Rosetta SDK to upstream's latest release.
* (gRPC-Web) [\#9493](https://github.com/cosmos/cosmos-sdk/pull/9493) Add `EnableUnsafeCORS` flag to grpc-web config.
* (x/params) [\#9481](https://github.com/cosmos/cosmos-sdk/issues/9481) Speedup simulator for parameter change proposals.
* (x/staking) [\#9423](https://github.com/cosmos/cosmos-sdk/pull/9423) Staking delegations now returns empty list instead of rpc error when no records found.
* (x/auth) [\#9553](https://github.com/cosmos/cosmos-sdk/pull/9553) The `--multisig` flag now accepts both a name and address.
* [\#8549](https://github.com/cosmos/cosmos-sdk/pull/8549) Make gRPC requests go through tendermint Query
* [\#8093](https://github.com/cosmos/cosmos-sdk/pull/8093) Limit usage of context.background.
* [\#8460](https://github.com/cosmos/cosmos-sdk/pull/8460) Ensure b.ReportAllocs() in all the benchmarks
* [\#8461](https://github.com/cosmos/cosmos-sdk/pull/8461) Fix upgrade tx commands not showing up in CLI


### Bug Fixes

* (gRPC) [\#8945](https://github.com/cosmos/cosmos-sdk/pull/8945) gRPC reflection now works correctly.
* (keyring) [#\8635](https://github.com/cosmos/cosmos-sdk/issues/8635) Remove hardcoded default passphrase value on `NewMnemonic`
* (x/bank) [\#8434](https://github.com/cosmos/cosmos-sdk/pull/8434) Fix legacy REST API `GET /bank/total` and `GET /bank/total/{denom}` in swagger
* (x/slashing) [\#8427](https://github.com/cosmos/cosmos-sdk/pull/8427) Fix query signing infos command
* (x/bank/types) [\#9112](https://github.com/cosmos/cosmos-sdk/pull/9112) fix AddressFromBalancesStore address length overflow
* (x/bank) [\#9229](https://github.com/cosmos/cosmos-sdk/pull/9229) Now zero coin balances cannot be added to balances & supply stores. If any denom becomes zero corresponding key gets deleted from store. State migration: [\#9664](https://github.com/cosmos/cosmos-sdk/pull/9664).
* [\#9363](https://github.com/cosmos/cosmos-sdk/pull/9363) Check store key uniqueness in app wiring.
* [\#9460](https://github.com/cosmos/cosmos-sdk/pull/9460) Fix lint error in `MigratePrefixAddress`.
* [\#9480](https://github.com/cosmos/cosmos-sdk/pull/9480) Fix added keys when using `--dry-run`.
* (types) [\#9511](https://github.com/cosmos/cosmos-sdk/pull/9511) Change `maxBitLen` of `sdk.Int` and `sdk.Dec`  to handle max ERC20 value.
* [\#9454](https://github.com/cosmos/cosmos-sdk/pull/9454) Fix testnet command with --node-dir-prefix accepts `-` and change `node-dir-prefix token` to `testtoken`.
* (keyring) [\#9562](https://github.com/cosmos/cosmos-sdk/pull/9563) fix keyring kwallet backend when using with empty wallet.
* (keyring) [\#9583](https://github.com/cosmos/cosmos-sdk/pull/9583) Fix correct population of legacy `Vote.Option` field for votes with 1 VoteOption of weight 1.
* (x/distinction) [\#8918](https://github.com/cosmos/cosmos-sdk/pull/8918) Fix module's parameters validation.
* (x/gov/types) [\#8586](https://github.com/cosmos/cosmos-sdk/pull/8586) Fix bug caused by NewProposal that unnecessarily creates a Proposal object that’s discarded on any error.
* [\#8580](https://github.com/cosmos/cosmos-sdk/pull/8580) Use more cheaper method from the math/big package that provides a way to trivially check if a value is zero with .BitLen() == 0
* [\#8567](https://github.com/cosmos/cosmos-sdk/pull/8567) Fix bug by introducing pagination to GetValidatorSetByHeight response
* (x/bank) [\#8531](https://github.com/cosmos/cosmos-sdk/pull/8531) Fix bug caused by ignoring errors returned by Balance.GetAddress()
* (server) [\#8399](https://github.com/cosmos/cosmos-sdk/pull/8399) fix gRPC-web flag default value
* [\#8282](https://github.com/cosmos/cosmos-sdk/pull/8282) fix zero time checks
* (cli) [\#9593](https://github.com/cosmos/cosmos-sdk/pull/9593) Check if chain-id is blank before verifying signatures in multisign and error.
* [\#9720](https://github.com/cosmos/cosmos-sdk/pull/9720) Feegrant grant cli granter now accepts key name as well as address in general and accepts only address in --generate-only mode
* [\#9793](https://github.com/cosmos/cosmos-sdk/pull/9793) Fixed ECDSA/secp256r1 transaction malleability.
* (server) [#9704](https://github.com/cosmos/cosmos-sdk/pull/9704) Start GRPCWebServer in goroutine, avoid blocking other services from starting.
* (bank) [\#9687](https://github.com/cosmos/cosmos-sdk/issues/9687) fixes [\#9159](https://github.com/cosmos/cosmos-sdk/issues/9159). Added migration to prune balances with zero coins.


### Deprecated

* (grpc) [\#8926](https://github.com/cosmos/cosmos-sdk/pull/8926) The `tx` field in `SimulateRequest` has been deprecated, prefer to pass `tx_bytes` instead.
* (sdk types) [\#9498](https://github.com/cosmos/cosmos-sdk/pull/9498) `clientContext.JSONCodec` will be removed in the next version. use `clientContext.Codec` instead.

## [v0.42.10](https://github.com/cosmos/cosmos-sdk/releases/tag/v0.42.10) - 2021-09-28

### Improvements

* (store) [\#10026](https://github.com/cosmos/cosmos-sdk/pull/10026) Improve CacheKVStore datastructures / algorithms, to no longer take O(N^2) time when interleaving iterators and insertions.
* (store) [\#10040](https://github.com/cosmos/cosmos-sdk/pull/10040) Bump IAVL to v0.17.1 which includes performance improvements on a batch load.
* [\#10211](https://github.com/cosmos/cosmos-sdk/pull/10211) Backport of the mechanism to reject redundant IBC transactions from [ibc-go \#235](https://github.com/cosmos/ibc-go/pull/235).

### Bug Fixes

* [\#9969](https://github.com/cosmos/cosmos-sdk/pull/9969) fix: use keyring in config for add-genesis-account cmd.

### Client Breaking Changes

* [\#9879](https://github.com/cosmos/cosmos-sdk/pull/9879) Modify ABCI Queries to use `abci.QueryRequest` Height field if it is non-zero, otherwise continue using context height.

### API Breaking Changes

* [\#10077](https://github.com/cosmos/cosmos-sdk/pull/10077) Remove telemetry on `GasKV` and `CacheKV` store Get/Set operations, significantly improving their performance.

## [v0.42.9](https://github.com/cosmos/cosmos-sdk/releases/tag/v0.42.9) - 2021-08-04

### Bug Fixes

* [\#9835](https://github.com/cosmos/cosmos-sdk/pull/9835) Moved capability initialization logic to BeginBlocker to fix nondeterminsim issue mentioned in [\#9800](https://github.com/cosmos/cosmos-sdk/issues/9800). Applications must now include the capability module in their BeginBlocker order before any module that uses capabilities gets run.
* [\#9201](https://github.com/cosmos/cosmos-sdk/pull/9201) Fixed `<app> init --recover` flag.


### API Breaking Changes

* [\#9835](https://github.com/cosmos/cosmos-sdk/pull/9835) The `InitializeAndSeal` API has not changed, however it no longer initializes the in-memory state. `InitMemStore` has been introduced to serve this function, which will be called either in `InitChain` or `BeginBlock` (whichever is first after app start). Nodes may run this version on a network running 0.42.x, however, they must update their app.go files to include the capability module in their begin blockers.

### Client Breaking Changes

* [\#9781](https://github.com/cosmos/cosmos-sdk/pull/9781) Improve`withdraw-all-rewards` UX when broadcast mode `async` or `async` is used.

## [v0.42.8](https://github.com/cosmos/cosmos-sdk/releases/tag/v0.42.8) - 2021-07-30

### Features

* [\#9750](https://github.com/cosmos/cosmos-sdk/pull/9750) Emit events for tx signature and sequence, so clients can now query txs by signature (`tx.signature='<base64_sig>'`) or by address and sequence combo (`tx.acc_seq='<addr>/<seq>'`).

### Improvements

* (cli) [\#9717](https://github.com/cosmos/cosmos-sdk/pull/9717) Added CLI flag `--output json/text` to `tx` cli commands.

### Bug Fixes

* [\#9766](https://github.com/cosmos/cosmos-sdk/pull/9766) Fix hardcoded ledger signing algorithm on `keys add` command.

## [v0.42.7](https://github.com/cosmos/cosmos-sdk/releases/tag/v0.42.7) - 2021-07-09

### Improvements

* (baseapp) [\#9578](https://github.com/cosmos/cosmos-sdk/pull/9578) Return `Baseapp`'s `trace` value for logging error stack traces.

### Bug Fixes

* (x/ibc) [\#9640](https://github.com/cosmos/cosmos-sdk/pull/9640) Fix IBC Transfer Ack Success event as it was initially emitting opposite value.
* [\#9645](https://github.com/cosmos/cosmos-sdk/pull/9645) Use correct Prometheus format for metric labels.
* [\#9299](https://github.com/cosmos/cosmos-sdk/pull/9299) Fix `[appd] keys parse cosmos1...` freezing.
* (keyring) [\#9563](https://github.com/cosmos/cosmos-sdk/pull/9563) fix keyring kwallet backend when using with empty wallet.
* (x/capability) [\#9392](https://github.com/cosmos/cosmos-sdk/pull/9392) initialization fix, which fixes the consensus error when using statesync.

## [v0.42.6](https://github.com/cosmos/cosmos-sdk/releases/tag/v0.42.6) - 2021-06-18

### Improvements

* [\#9428](https://github.com/cosmos/cosmos-sdk/pull/9428) Optimize bank InitGenesis. Added `k.initBalances`.
* [\#9429](https://github.com/cosmos/cosmos-sdk/pull/9429) Add `cosmos_sdk_version` to node_info
* [\#9541](https://github.com/cosmos/cosmos-sdk/pull/9541) Bump tendermint dependency to v0.34.11.

### Bug Fixes

* [\#9385](https://github.com/cosmos/cosmos-sdk/pull/9385) Fix IBC `query ibc client header` cli command. Support historical queries for query header/node-state commands.
* [\#9401](https://github.com/cosmos/cosmos-sdk/pull/9401) Fixes incorrect export of IBC identifier sequences. Previously, the next identifier sequence for clients/connections/channels was not set during genesis export. This resulted in the next identifiers being generated on the new chain to reuse old identifiers (the sequences began again from 0).
* [\#9408](https://github.com/cosmos/cosmos-sdk/pull/9408) Update simapp to use correct default broadcast mode.
* [\#9513](https://github.com/cosmos/cosmos-sdk/pull/9513) Fixes testnet CLI command. Testnet now updates the supply in genesis. Previously, when using add-genesis-account and testnet together, inconsistent genesis files would be produced, as only add-genesis-account was updating the supply.
* (x/gov) [\#8813](https://github.com/cosmos/cosmos-sdk/pull/8813) fix `GET /cosmos/gov/v1beta1/proposals/{proposal_id}/deposits` to include initial deposit

### Features

* [\#9383](https://github.com/cosmos/cosmos-sdk/pull/9383) New CLI command `query ibc-transfer escrow-address <port> <channel id>` to get the escrow address for a channel; can be used to then query balance of escrowed tokens
* (baseapp, types) [#\9390](https://github.com/cosmos/cosmos-sdk/pull/9390) Add current block header hash to `Context`
* (store) [\#9403](https://github.com/cosmos/cosmos-sdk/pull/9403) Add `RefundGas` function to `GasMeter` interface

## [v0.42.5](https://github.com/cosmos/cosmos-sdk/releases/tag/v0.42.5) - 2021-05-18

### Bug Fixes

* [\#9514](https://github.com/cosmos/cosmos-sdk/issues/9514) Fix panic when retrieving the `BlockGasMeter` on `(Re)CheckTx` mode.
* [\#9235](https://github.com/cosmos/cosmos-sdk/pull/9235) CreateMembershipProof/CreateNonMembershipProof now returns an error
if input key is empty, or input data contains empty key.
* [\#9108](https://github.com/cosmos/cosmos-sdk/pull/9108) Fixed the bug with querying multisig account, which is not showing threshold and public_keys.
* [\#9345](https://github.com/cosmos/cosmos-sdk/pull/9345) Fix ARM support.
* [\#9040](https://github.com/cosmos/cosmos-sdk/pull/9040) Fix ENV variables binding to CLI flags for client config.

### Features

* [\#8953](https://github.com/cosmos/cosmos-sdk/pull/8953) Add the `config` CLI subcommand back to the SDK, which saves client-side configuration in a `client.toml` file.

## [v0.42.4](https://github.com/cosmos/cosmos-sdk/releases/tag/v0.42.4) - 2021-04-08

### Client Breaking Changes

* [\#9026](https://github.com/cosmos/cosmos-sdk/pull/9026) By default, the `tx sign` and `tx sign-batch` CLI commands use SIGN_MODE_DIRECT to sign transactions for local pubkeys. For multisigs and ledger keys, the default LEGACY_AMINO_JSON is used.

### Bug Fixes

* (gRPC) [\#9015](https://github.com/cosmos/cosmos-sdk/pull/9015) Fix invalid status code when accessing gRPC endpoints.
* [\#9026](https://github.com/cosmos/cosmos-sdk/pull/9026) Fixed the bug that caused the `gentx` command to fail for Ledger keys.

### Improvements

* [\#9081](https://github.com/cosmos/cosmos-sdk/pull/9081) Upgrade Tendermint to v0.34.9 that includes a security issue fix for Tendermint light clients.

## [v0.42.3](https://github.com/cosmos/cosmos-sdk/releases/tag/v0.42.3) - 2021-03-24

This release fixes a security vulnerability identified in x/bank.

## [v0.42.2](https://github.com/cosmos/cosmos-sdk/releases/tag/v0.42.2) - 2021-03-19

### Improvements

* (grpc) [\#8815](https://github.com/cosmos/cosmos-sdk/pull/8815) Add orderBy parameter to `TxsByEvents` endpoint.
* (cli) [\#8826](https://github.com/cosmos/cosmos-sdk/pull/8826) Add trust to macOS Keychain for caller app by default.
* (store) [\#8811](https://github.com/cosmos/cosmos-sdk/pull/8811) store/cachekv: use typed types/kv.List instead of container/list.List

### Bug Fixes

* (crypto) [\#8841](https://github.com/cosmos/cosmos-sdk/pull/8841) Fix legacy multisig amino marshaling, allowing migrations to work between v0.39 and v0.40+.
* (cli tx) [\8873](https://github.com/cosmos/cosmos-sdk/pull/8873) add missing `--output-document` option to `app tx multisign-batch`.

## [v0.42.1](https://github.com/cosmos/cosmos-sdk/releases/tag/v0.42.1) - 2021-03-10

This release fixes security vulnerability identified in the simapp.

## [v0.42.0](https://github.com/cosmos/cosmos-sdk/releases/tag/v0.42.0) - 2021-03-08

**IMPORTANT**: This release contains an important security fix for all non Cosmos Hub chains running Stargate version of the Cosmos SDK (>0.40). Non-hub chains should not be using any version of the SDK in the v0.40.x or v0.41.x release series. See [#8461](https://github.com/cosmos/cosmos-sdk/pull/8461) for more details.

### Improvements

* (x/ibc) [\#8624](https://github.com/cosmos/cosmos-sdk/pull/8624) Emit full header in IBC UpdateClient message.
* (x/crisis) [\#8621](https://github.com/cosmos/cosmos-sdk/issues/8621) crisis invariants names now print to loggers.

### Bug fixes

* (x/evidence) [\#8461](https://github.com/cosmos/cosmos-sdk/pull/8461) Fix bech32 prefix in evidence validator address conversion
* (x/gov) [\#8806](https://github.com/cosmos/cosmos-sdk/issues/8806) Fix q gov proposals command's mishandling of the --status parameter's values.

## [v0.41.4](https://github.com/cosmos/cosmos-sdk/releases/tag/v0.41.3) - 2021-03-02

**IMPORTANT**: Due to a bug in the v0.41.x series with how evidence handles validator consensus addresses #8461, SDK based chains that are not using the default bech32 prefix (cosmos, aka all chains except for t
he Cosmos Hub) should not use this release or any release in the v0.41.x series. Please see #8668 for tracking & timeline for the v0.42.0 release, which will include a fix for this issue.

### Features

* [\#7787](https://github.com/cosmos/cosmos-sdk/pull/7787) Add multisign-batch command.

### Bug fixes

* [\#8730](https://github.com/cosmos/cosmos-sdk/pull/8730) Allow REST endpoint to query txs with multisig addresses.
* [\#8680](https://github.com/cosmos/cosmos-sdk/issues/8680) Fix missing timestamp in GetTxsEvent response [\#8732](https://github.com/cosmos/cosmos-sdk/pull/8732).
* [\#8681](https://github.com/cosmos/cosmos-sdk/issues/8681) Fix missing error message when calling GetTxsEvent [\#8732](https://github.com/cosmos/cosmos-sdk/pull/8732)
* (server) [\#8641](https://github.com/cosmos/cosmos-sdk/pull/8641) Fix Tendermint and application configuration reading from file
* (client/keys) [\#8639] (https://github.com/cosmos/cosmos-sdk/pull/8639) Fix keys migrate for mulitisig, offline, and ledger keys. The migrate command now takes a positional old_home_dir argument.

### Improvements

* (store/cachekv), (x/bank/types) [\#8719](https://github.com/cosmos/cosmos-sdk/pull/8719) algorithmically fix pathologically slow code
* [\#8701](https://github.com/cosmos/cosmos-sdk/pull/8701) Upgrade tendermint v0.34.8.
* [\#8714](https://github.com/cosmos/cosmos-sdk/pull/8714) Allow accounts to have a balance of 0 at genesis.

## [v0.41.3](https://github.com/cosmos/cosmos-sdk/releases/tag/v0.41.3) - 2021-02-18

### Bug Fixes

* [\#8617](https://github.com/cosmos/cosmos-sdk/pull/8617) Fix build failures caused by a small API breakage introduced in tendermint v0.34.7.

## [v0.41.2](https://github.com/cosmos/cosmos-sdk/releases/tag/v0.41.2) - 2021-02-18

### Improvements

* Bump tendermint dependency to v0.34.7.

## [v0.41.1](https://github.com/cosmos/cosmos-sdk/releases/tag/v0.41.1) - 2021-02-17

### Bug Fixes

* (grpc) [\#8549](https://github.com/cosmos/cosmos-sdk/pull/8549) Make gRPC requests go through ABCI and disallow concurrency.
* (x/staking) [\#8546](https://github.com/cosmos/cosmos-sdk/pull/8546) Fix caching bug where concurrent calls to GetValidator could cause a node to crash
* (server) [\#8481](https://github.com/cosmos/cosmos-sdk/pull/8481) Don't create files when running `{appd} tendermint show-*` subcommands.
* (client/keys) [\#8436](https://github.com/cosmos/cosmos-sdk/pull/8436) Fix keybase->keyring keys migration.
* (crypto/hd) [\#8607](https://github.com/cosmos/cosmos-sdk/pull/8607) Make DerivePrivateKeyForPath error and not panic on trailing slashes.

### Improvements

* (x/ibc) [\#8458](https://github.com/cosmos/cosmos-sdk/pull/8458) Add `packet_connection` attribute to ibc events to enable relayer filtering
* [\#8396](https://github.com/cosmos/cosmos-sdk/pull/8396) Add support for ARM platform
* (x/bank) [\#8479](https://github.com/cosmos/cosmos-sdk/pull/8479) Aditional client denom metadata validation for `base` and `display` denoms.
* (codec/types) [\#8605](https://github.com/cosmos/cosmos-sdk/pull/8605) Avoid unnecessary allocations for NewAnyWithCustomTypeURL on error.

## [v0.41.0](https://github.com/cosmos/cosmos-sdk/releases/tag/v0.41.0) - 2021-01-26

### State Machine Breaking

* (x/ibc) [\#8266](https://github.com/cosmos/cosmos-sdk/issues/8266) Add amino JSON support for IBC MsgTransfer in order to support Ledger text signing transfer transactions.
* (x/ibc) [\#8404](https://github.com/cosmos/cosmos-sdk/pull/8404) Reorder IBC `ChanOpenAck` and `ChanOpenConfirm` handler execution to perform core handler first, followed by application callbacks.



### Bug Fixes

* (simapp) [\#8418](https://github.com/cosmos/cosmos-sdk/pull/8418) Add balance coin to supply when adding a new genesis account
* (x/bank) [\#8417](https://github.com/cosmos/cosmos-sdk/pull/8417) Validate balances and coin denom metadata on genesis

## [v0.40.1](https://github.com/cosmos/cosmos-sdk/releases/tag/v0.40.1) - 2021-01-19

### Improvements

* (x/bank) [\#8302](https://github.com/cosmos/cosmos-sdk/issues/8302) Add gRPC and CLI queries for client denomination metadata.
* (tendermint) Bump Tendermint version to [v0.34.3](https://github.com/tendermint/tendermint/releases/tag/v0.34.3).

### Bug Fixes

* [\#8085](https://github.com/cosmos/cosmos-sdk/pull/8058) fix zero time checks
* [\#8280](https://github.com/cosmos/cosmos-sdk/pull/8280) fix GET /upgrade/current query
* (x/auth) [\#8287](https://github.com/cosmos/cosmos-sdk/pull/8287) Fix `tx sign --signature-only` to return correct sequence value in signature.
* (build) [\8300](https://github.com/cosmos/cosmos-sdk/pull/8300), [\8301](https://github.com/cosmos/cosmos-sdk/pull/8301) Fix reproducible builds
* (types/errors) [\#8355][https://github.com/cosmos/cosmos-sdk/pull/8355] Fix errorWrap `Is` method.
* (x/ibc) [\#8341](https://github.com/cosmos/cosmos-sdk/pull/8341) Fix query latest consensus state.
* (proto) [\#8350][https://github.com/cosmos/cosmos-sdk/pull/8350], [\#8361](https://github.com/cosmos/cosmos-sdk/pull/8361) Update gogo proto deps with v1.3.2 security fixes
* (x/ibc) [\#8359](https://github.com/cosmos/cosmos-sdk/pull/8359) Add missing UnpackInterfaces functions to IBC Query Responses. Fixes 'cannot unpack Any' error for IBC types.
* (x/bank) [\#8317](https://github.com/cosmos/cosmos-sdk/pull/8317) Fix panic when querying for a not found client denomination metadata.


## [v0.40.0](https://github.com/cosmos/cosmos-sdk/releases/tag/v0.40.0) - 2021-01-08

v0.40.0, known as the Stargate release of the Cosmos SDK, is one of the largest releases
of the Cosmos SDK since launch. Please read through this changelog and [release notes](https://github.com/cosmos/cosmos-sdk/blob/v0.40.0/RELEASE_NOTES.md) to make
sure you are aware of any relevant breaking changes.

### Client Breaking Changes

* __CLI__
  * (client/keys) [\#5889](https://github.com/cosmos/cosmos-sdk/pull/5889) remove `keys update` command.
  * (x/auth) [\#5844](https://github.com/cosmos/cosmos-sdk/pull/5844) `tx sign` command now returns an error when signing is attempted with offline/multisig keys.
  * (x/auth) [\#6108](https://github.com/cosmos/cosmos-sdk/pull/6108) `tx sign` command's `--validate-signatures` flag is migrated into a `tx validate-signatures` standalone command.
  * (x/auth) [#7788](https://github.com/cosmos/cosmos-sdk/pull/7788) Remove `tx auth` subcommands, all auth subcommands exist as `tx <subcommand>`
  * (x/genutil) [\#6651](https://github.com/cosmos/cosmos-sdk/pull/6651) The `gentx` command has been improved. No longer are `--from` and `--name` flags required. Instead, a single argument, `name`, is required which refers to the key pair in the Keyring. In addition, an optional
  `--moniker` flag can be provided to override the moniker found in `config.toml`.
  * (x/upgrade) [#7697](https://github.com/cosmos/cosmos-sdk/pull/7697) Rename flag name "--time" to "--upgrade-time", "--info" to "--upgrade-info", to keep it consistent with help message.
* __REST / Queriers__
  * (api) [\#6426](https://github.com/cosmos/cosmos-sdk/pull/6426) The ability to start an out-of-process API REST server has now been removed. Instead, the API server is now started in-process along with the application and Tendermint. Configuration options have been added to `app.toml` to enable/disable the API server along with additional HTTP server options.
  * (client) [\#7246](https://github.com/cosmos/cosmos-sdk/pull/7246) The rest server endpoint `/swagger-ui/` is replaced by `/swagger/`, and contains swagger documentation for gRPC Gateway routes in addition to legacy REST routes. Swagger API is exposed only if set in `app.toml`.
  * (x/auth) [\#5702](https://github.com/cosmos/cosmos-sdk/pull/5702) The `x/auth` querier route has changed from `"acc"` to `"auth"`.
  * (x/bank) [\#5572](https://github.com/cosmos/cosmos-sdk/pull/5572) The `/bank/balances/{address}` endpoint now returns all account balances or a single balance by denom when the `denom` query parameter is present.
  * (x/evidence) [\#5952](https://github.com/cosmos/cosmos-sdk/pull/5952) Remove CLI and REST handlers for querying `x/evidence` parameters.
  * (x/gov) [#6295](https://github.com/cosmos/cosmos-sdk/pull/6295) Fix typo in querying governance params.
* __General__
  * (baseapp) [\#6384](https://github.com/cosmos/cosmos-sdk/pull/6384) The `Result.Data` is now a Protocol Buffer encoded binary blob of type `TxData`. The `TxData` contains `Data` which contains a list of Protocol Buffer encoded message data and the corresponding message type.
  * (client) [\#5783](https://github.com/cosmos/cosmos-sdk/issues/5783) Unify all coins representations on JSON client requests for governance proposals.
  * (crypto) [\#7419](https://github.com/cosmos/cosmos-sdk/pull/7419) The SDK doesn't use Tendermint's `crypto.PubKey`
      interface anymore, and uses instead it's own `PubKey` interface, defined in `crypto/types`. Replace all instances of
      `crypto.PubKey` by `cryptotypes.Pubkey`.
  * (store/rootmulti) [\#6390](https://github.com/cosmos/cosmos-sdk/pull/6390) Proofs of empty stores are no longer supported.
  * (store/types) [\#5730](https://github.com/cosmos/cosmos-sdk/pull/5730) store.types.Cp() is removed in favour of types.CopyBytes().
  * (x/auth) [\#6054](https://github.com/cosmos/cosmos-sdk/pull/6054) Remove custom JSON marshaling for base accounts as multsigs cannot be bech32 decoded.
  * (x/auth/vesting) [\#6859](https://github.com/cosmos/cosmos-sdk/pull/6859) Custom JSON marshaling of vesting accounts was removed. Vesting accounts are now marshaled using their default proto or amino JSON representation.
  * (x/bank) [\#5785](https://github.com/cosmos/cosmos-sdk/issues/5785) In x/bank errors, JSON strings coerced to valid UTF-8 bytes at JSON marshalling time
  are now replaced by human-readable expressions. This change can potentially break compatibility with all those client side tools
  that parse log messages.
  * (x/evidence) [\#7538](https://github.com/cosmos/cosmos-sdk/pull/7538) The ABCI's `Result.Data` field for
    `MsgSubmitEvidence` responses does not contain the raw evidence's hash, but the protobuf encoded
    `MsgSubmitEvidenceResponse` struct.
  * (x/gov) [\#7533](https://github.com/cosmos/cosmos-sdk/pull/7533) The ABCI's `Result.Data` field for
    `MsgSubmitProposal` responses does not contain a raw binary encoding of the `proposalID`, but the protobuf encoded
    `MsgSubmitSubmitProposalResponse` struct.
  * (x/gov) [\#6859](https://github.com/cosmos/cosmos-sdk/pull/6859) `ProposalStatus` and `VoteOption` are now JSON serialized using its protobuf name, so expect names like `PROPOSAL_STATUS_DEPOSIT_PERIOD` as opposed to `DepositPeriod`.
  * (x/staking) [\#7499](https://github.com/cosmos/cosmos-sdk/pull/7499) `BondStatus` is now a protobuf `enum` instead
    of an `int32`, and JSON serialized using its protobuf name, so expect names like `BOND_STATUS_UNBONDING` as opposed
    to `Unbonding`.
  * (x/staking) [\#7556](https://github.com/cosmos/cosmos-sdk/pull/7556) The ABCI's `Result.Data` field for
    `MsgBeginRedelegate` and `MsgUndelegate` responses does not contain custom binary marshaled `completionTime`, but the
    protobuf encoded `MsgBeginRedelegateResponse` and `MsgUndelegateResponse` structs respectively

### API Breaking Changes

* __Baseapp / Client__
  * (AppModule) [\#7518](https://github.com/cosmos/cosmos-sdk/pull/7518) [\#7584](https://github.com/cosmos/cosmos-sdk/pull/7584) Rename `AppModule.RegisterQueryServices` to `AppModule.RegisterServices`, as this method now registers multiple services (the gRPC query service and the protobuf Msg service). A `Configurator` struct is used to hold the different services.
  * (baseapp) [\#5865](https://github.com/cosmos/cosmos-sdk/pull/5865) The `SimulationResponse` returned from tx simulation is now JSON encoded instead of Amino binary.
  * (client) [\#6290](https://github.com/cosmos/cosmos-sdk/pull/6290) `CLIContext` is renamed to `Context`. `Context` and all related methods have been moved from package context to client.
  * (client) [\#6525](https://github.com/cosmos/cosmos-sdk/pull/6525) Removed support for `indent` in JSON responses. Clients should consider piping to an external tool such as `jq`.
  * (client) [\#8107](https://github.com/cosmos/cosmos-sdk/pull/8107) Renamed `PrintOutput` and `PrintOutputLegacy`
      methods of the `context.Client` object to `PrintProto` and `PrintObjectLegacy`.
  * (client/flags) [\#6632](https://github.com/cosmos/cosmos-sdk/pull/6632) Remove NewCompletionCmd(), the function is now available in tendermint.
  * (client/input) [\#5904](https://github.com/cosmos/cosmos-sdk/pull/5904) Removal of unnecessary `GetCheckPassword`, `PrintPrefixed` functions.
  * (client/keys) [\#5889](https://github.com/cosmos/cosmos-sdk/pull/5889) Rename `NewKeyBaseFromDir()` -> `NewLegacyKeyBaseFromDir()`.
  * (client/keys) [\#5820](https://github.com/cosmos/cosmos-sdk/pull/5820/) Removed method CloseDB from Keybase interface.
  * (client/rpc) [\#6290](https://github.com/cosmos/cosmos-sdk/pull/6290) `client` package and subdirs reorganization.
  * (client/lcd) [\#6290](https://github.com/cosmos/cosmos-sdk/pull/6290) `CliCtx` of struct `RestServer` in package client/lcd has been renamed to `ClientCtx`.
  * (codec) [\#6330](https://github.com/cosmos/cosmos-sdk/pull/6330) `codec.RegisterCrypto` has been moved to the `crypto/codec` package and the global `codec.Cdc` Amino instance has been deprecated and moved to the `codec/legacy_global` package.
  * (codec) [\#8080](https://github.com/cosmos/cosmos-sdk/pull/8080) Updated the `codec.Marshaler` interface
    * Moved `MarshalAny` and `UnmarshalAny` helper functions to `codec.Marshaler` and renamed to `MarshalInterface` and
      `UnmarshalInterface` respectively. These functions must take interface as a parameter (not a concrete type nor `Any`
      object). Underneath they use `Any` wrapping for correct protobuf serialization.
  * (crypto) [\#6780](https://github.com/cosmos/cosmos-sdk/issues/6780) Move ledger code to its own package.
  * (crypto/types/multisig) [\#6373](https://github.com/cosmos/cosmos-sdk/pull/6373) `multisig.Multisignature` has been renamed  to `AminoMultisignature`
  * (codec) `*codec.LegacyAmino` is now a wrapper around Amino which provides backwards compatibility with protobuf `Any`. ALL legacy code should use `*codec.LegacyAmino` instead of `*amino.Codec` directly
  * (crypto) [\#5880](https://github.com/cosmos/cosmos-sdk/pull/5880) Merge `crypto/keys/mintkey` into `crypto`.
  * (crypto/hd) [\#5904](https://github.com/cosmos/cosmos-sdk/pull/5904) `crypto/keys/hd` moved to `crypto/hd`.
  * (crypto/keyring):
    * [\#5866](https://github.com/cosmos/cosmos-sdk/pull/5866) Rename `crypto/keys/` to `crypto/keyring/`.
    * [\#5904](https://github.com/cosmos/cosmos-sdk/pull/5904) `Keybase` -> `Keyring` interfaces migration. `LegacyKeybase` interface is added in order
  to guarantee limited backward compatibility with the old Keybase interface for the sole purpose of migrating keys across the new keyring backends. `NewLegacy`
  constructor is provided [\#5889](https://github.com/cosmos/cosmos-sdk/pull/5889) to allow for smooth migration of keys from the legacy LevelDB based implementation
  to new keyring backends. Plus, the package and the new keyring no longer depends on the sdk.Config singleton. Please consult the [package documentation](https://github.com/cosmos/cosmos-sdk/tree/master/crypto/keyring/doc.go) for more
  information on how to implement the new `Keyring` interface.
    * [\#5858](https://github.com/cosmos/cosmos-sdk/pull/5858) Make Keyring store keys by name and address's hexbytes representation.
  * (export) [\#5952](https://github.com/cosmos/cosmos-sdk/pull/5952) `AppExporter` now returns ABCI consensus parameters to be included in marshaled exported state. These parameters must be returned from the application via the `BaseApp`.
  * (simapp) Deprecating and renaming `MakeEncodingConfig` to `MakeTestEncodingConfig` (both in `simapp` and `simapp/params` packages).
  * (store) [\#5803](https://github.com/cosmos/cosmos-sdk/pull/5803) The `store.CommitMultiStore` interface now includes the new `snapshots.Snapshotter` interface as well.
  * (types) [\#5579](https://github.com/cosmos/cosmos-sdk/pull/5579) The `keepRecent` field has been removed from the `PruningOptions` type.
  The `PruningOptions` type now only includes fields `KeepEvery` and `SnapshotEvery`, where `KeepEvery`
  determines which committed heights are flushed to disk and `SnapshotEvery` determines which of these
  heights are kept after pruning. The `IsValid` method should be called whenever using these options. Methods
  `SnapshotVersion` and `FlushVersion` accept a version arugment and determine if the version should be
  flushed to disk or kept as a snapshot. Note, `KeepRecent` is automatically inferred from the options
  and provided directly the IAVL store.
  * (types) [\#5533](https://github.com/cosmos/cosmos-sdk/pull/5533) Refactored `AppModuleBasic` and `AppModuleGenesis`
  to now accept a `codec.JSONMarshaler` for modular serialization of genesis state.
  * (types/rest) [\#5779](https://github.com/cosmos/cosmos-sdk/pull/5779) Drop unused Parse{Int64OrReturnBadRequest,QueryParamBool}() functions.
* __Modules__
  * (modules) [\#7243](https://github.com/cosmos/cosmos-sdk/pull/7243) Rename `RegisterCodec` to `RegisterLegacyAminoCodec` and `codec.New()` is now renamed to `codec.NewLegacyAmino()`
  * (modules) [\#6564](https://github.com/cosmos/cosmos-sdk/pull/6564) Constant `DefaultParamspace` is removed from all modules, use ModuleName instead.
  * (modules) [\#5989](https://github.com/cosmos/cosmos-sdk/pull/5989) `AppModuleBasic.GetTxCmd` now takes a single `CLIContext` parameter.
  * (modules) [\#5664](https://github.com/cosmos/cosmos-sdk/pull/5664) Remove amino `Codec` from simulation `StoreDecoder`, which now returns a function closure in order to unmarshal the key-value pairs.
  * (modules) [\#5555](https://github.com/cosmos/cosmos-sdk/pull/5555) Move `x/auth/client/utils/` types and functions to `x/auth/client/`.
  * (modules) [\#5572](https://github.com/cosmos/cosmos-sdk/pull/5572) Move account balance logic and APIs from `x/auth` to `x/bank`.
  * (modules) [\#6326](https://github.com/cosmos/cosmos-sdk/pull/6326) `AppModuleBasic.GetQueryCmd` now takes a single `client.Context` parameter.
  * (modules) [\#6336](https://github.com/cosmos/cosmos-sdk/pull/6336) `AppModuleBasic.RegisterQueryService` method was added to support gRPC queries, and `QuerierRoute` and `NewQuerierHandler` were deprecated.
  * (modules) [\#6311](https://github.com/cosmos/cosmos-sdk/issues/6311) Remove `alias.go` usage
  * (modules) [\#6447](https://github.com/cosmos/cosmos-sdk/issues/6447) Rename `blacklistedAddrs` to `blockedAddrs`.
  * (modules) [\#6834](https://github.com/cosmos/cosmos-sdk/issues/6834) Add `RegisterInterfaces` method to `AppModuleBasic` to support registration of protobuf interface types.
  * (modules) [\#6734](https://github.com/cosmos/cosmos-sdk/issues/6834) Add `TxEncodingConfig` parameter to `AppModuleBasic.ValidateGenesis` command to support JSON tx decoding in `genutil`.
  * (modules) [#7764](https://github.com/cosmos/cosmos-sdk/pull/7764) Added module initialization options:
    * `server/types.AppExporter` requires extra argument: `AppOptions`.
    * `server.AddCommands` requires extra argument: `addStartFlags types.ModuleInitFlags`
    * `x/crisis.NewAppModule` has a new attribute: `skipGenesisInvariants`. [PR](https://github.com/cosmos/cosmos-sdk/pull/7764)
  * (types) [\#6327](https://github.com/cosmos/cosmos-sdk/pull/6327) `sdk.Msg` now inherits `proto.Message`, as a result all `sdk.Msg` types now use pointer semantics.
  * (types) [\#7032](https://github.com/cosmos/cosmos-sdk/pull/7032) All types ending with `ID` (e.g. `ProposalID`) now end with `Id` (e.g. `ProposalId`), to match default Protobuf generated format. Also see [\#7033](https://github.com/cosmos/cosmos-sdk/pull/7033) for more details.
  * (x/auth) [\#6029](https://github.com/cosmos/cosmos-sdk/pull/6029) Module accounts have been moved from `x/supply` to `x/auth`.
  * (x/auth) [\#6443](https://github.com/cosmos/cosmos-sdk/issues/6443) Move `FeeTx` and `TxWithMemo` interfaces from `x/auth/ante` to `types`.
  * (x/auth) [\#7006](https://github.com/cosmos/cosmos-sdk/pull/7006) All `AccountRetriever` methods now take `client.Context` as a parameter instead of as a struct member.
  * (x/auth) [\#6270](https://github.com/cosmos/cosmos-sdk/pull/6270) The passphrase argument has been removed from the signature of the following functions and methods: `BuildAndSign`, ` MakeSignature`, ` SignStdTx`, `TxBuilder.BuildAndSign`, `TxBuilder.Sign`, `TxBuilder.SignStdTx`
  * (x/auth) [\#6428](https://github.com/cosmos/cosmos-sdk/issues/6428):
    * `NewAnteHandler` and `NewSigVerificationDecorator` both now take a `SignModeHandler` parameter.
    * `SignatureVerificationGasConsumer` now has the signature: `func(meter sdk.GasMeter, sig signing.SignatureV2, params types.Params) error`.
    * The `SigVerifiableTx` interface now has a `GetSignaturesV2() ([]signing.SignatureV2, error)` method and no longer has the `GetSignBytes` method.
  * (x/auth/tx) [\#8106](https://github.com/cosmos/cosmos-sdk/pull/8106) change related to missing append functionality in
      client transaction signing
    + added `overwriteSig` argument to `x/auth/client.SignTx` and `client/tx.Sign` functions.
    + removed `x/auth/tx.go:wrapper.GetSignatures`. The `wrapper` provides `TxBuilder` functionality, and it's a private
      structure. That function was not used at all and it's not exposed through the `TxBuilder` interface.
  * (x/bank) [\#7327](https://github.com/cosmos/cosmos-sdk/pull/7327) AddCoins and SubtractCoins no longer return a resultingValue and will only return an error.
  * (x/capability) [#7918](https://github.com/cosmos/cosmos-sdk/pull/7918) Add x/capability safety checks:
    * All outward facing APIs will now check that capability is not nil and name is not empty before performing any state-machine changes
    * `SetIndex` has been renamed to `InitializeIndex`
  * (x/evidence) [\#7251](https://github.com/cosmos/cosmos-sdk/pull/7251) New evidence types and light client evidence handling. The module function names changed.
  * (x/evidence) [\#5952](https://github.com/cosmos/cosmos-sdk/pull/5952) Remove APIs for getting and setting `x/evidence` parameters. `BaseApp` now uses a `ParamStore` to manage Tendermint consensus parameters which is managed via the `x/params` `Substore` type.
  * (x/gov) [\#6147](https://github.com/cosmos/cosmos-sdk/pull/6147) The `Content` field on `Proposal` and `MsgSubmitProposal`
    is now `Any` in concordance with [ADR 019](docs/architecture/adr-019-protobuf-state-encoding.md) and `GetContent` should now
    be used to retrieve the actual proposal `Content`. Also the `NewMsgSubmitProposal` constructor now may return an `error`
  * (x/ibc) [\#6374](https://github.com/cosmos/cosmos-sdk/pull/6374) `VerifyMembership` and `VerifyNonMembership` now take a `specs []string` argument to specify the proof format used for verification. Most SDK chains can simply use `commitmenttypes.GetSDKSpecs()` for this argument.
  * (x/params) [\#5619](https://github.com/cosmos/cosmos-sdk/pull/5619) The `x/params` keeper now accepts a `codec.Marshaller` instead of
  a reference to an amino codec. Amino is still used for JSON serialization.
  * (x/staking) [\#6451](https://github.com/cosmos/cosmos-sdk/pull/6451) `DefaultParamspace` and `ParamKeyTable` in staking module are moved from keeper to types to enforce consistency.
  * (x/staking) [\#7419](https://github.com/cosmos/cosmos-sdk/pull/7419) The `TmConsPubKey` method on ValidatorI has been
      removed and replaced instead by `ConsPubKey` (which returns a SDK `cryptotypes.PubKey`) and `TmConsPublicKey` (which
      returns a Tendermint proto PublicKey).
  * (x/staking/types) [\#7447](https://github.com/cosmos/cosmos-sdk/issues/7447) Remove bech32 PubKey support:
    * `ValidatorI` interface update. `GetConsPubKey` renamed to `TmConsPubKey` (consensus public key must be a tendermint key). `TmConsPubKey`, `GetConsAddr` methods return error.
    * `Validator` update. Methods changed in `ValidatorI` (as described above) and `ToTmValidator` return error.
    * `Validator.ConsensusPubkey` type changed from `string` to `codectypes.Any`.
    * `MsgCreateValidator.Pubkey` type changed from `string` to `codectypes.Any`.
  * (x/supply) [\#6010](https://github.com/cosmos/cosmos-sdk/pull/6010) All `x/supply` types and APIs have been moved to `x/bank`.
  * [\#6409](https://github.com/cosmos/cosmos-sdk/pull/6409) Rename all IsEmpty methods to Empty across the codebase and enforce consistency.
  * [\#6231](https://github.com/cosmos/cosmos-sdk/pull/6231) Simplify `AppModule` interface, `Route` and `NewHandler` methods become only `Route`
  and returns a new `Route` type.
  * (x/slashing) [\#6212](https://github.com/cosmos/cosmos-sdk/pull/6212) Remove `Get*` prefixes from key construction functions
  * (server) [\#6079](https://github.com/cosmos/cosmos-sdk/pull/6079) Remove `UpgradeOldPrivValFile` (deprecated in Tendermint Core v0.28).
  * [\#5719](https://github.com/cosmos/cosmos-sdk/pull/5719) Bump Go requirement to 1.14+


### State Machine Breaking

* __General__
  * (client) [\#7268](https://github.com/cosmos/cosmos-sdk/pull/7268) / [\#7147](https://github.com/cosmos/cosmos-sdk/pull/7147) Introduce new protobuf based PubKeys, and migrate PubKey in BaseAccount to use this new protobuf based PubKey format

* __Modules__
  * (modules) [\#5572](https://github.com/cosmos/cosmos-sdk/pull/5572) Separate balance from accounts per ADR 004.
    * Account balances are now persisted and retrieved via the `x/bank` module.
    * Vesting account interface has been modified to account for changes.
    * Callers to `NewBaseVestingAccount` are responsible for verifying account balance in relation to
    the original vesting amount.
    * The `SendKeeper` and `ViewKeeper` interfaces in `x/bank` have been modified to account for changes.
  * (x/auth) [\#5533](https://github.com/cosmos/cosmos-sdk/pull/5533) Migrate the `x/auth` module to use Protocol Buffers for state
  serialization instead of Amino.
    * The `BaseAccount.PubKey` field is now represented as a Bech32 string instead of a `crypto.Pubkey`.
    * `NewBaseAccountWithAddress` now returns a reference to a `BaseAccount`.
    * The `x/auth` module now accepts a `Codec` interface which extends the `codec.Marshaler` interface by
    requiring a concrete codec to know how to serialize accounts.
    * The `AccountRetriever` type now accepts a `Codec` in its constructor in order to know how to
    serialize accounts.
  * (x/bank) [\#6518](https://github.com/cosmos/cosmos-sdk/pull/6518) Support for global and per-denomination send enabled flags.
    * Existing send_enabled global flag has been moved into a Params structure as `default_send_enabled`.
    * An array of: `{denom: string, enabled: bool}` is added to bank Params to support per-denomination override of global default value.
  * (x/distribution) [\#5610](https://github.com/cosmos/cosmos-sdk/pull/5610) Migrate the `x/distribution` module to use Protocol Buffers for state
  serialization instead of Amino. The exact codec used is `codec.HybridCodec` which utilizes Protobuf for binary encoding and Amino
  for JSON encoding.
    * `ValidatorHistoricalRewards.ReferenceCount` is now of types `uint32` instead of `uint16`.
    * `ValidatorSlashEvents` is now a struct with `slashevents`.
    * `ValidatorOutstandingRewards` is now a struct with `rewards`.
    * `ValidatorAccumulatedCommission` is now a struct with `commission`.
    * The `Keeper` constructor now takes a `codec.Marshaler` instead of a concrete Amino codec. This exact type
    provided is specified by `ModuleCdc`.
  * (x/evidence) [\#5634](https://github.com/cosmos/cosmos-sdk/pull/5634) Migrate the `x/evidence` module to use Protocol Buffers for state
  serialization instead of Amino.
    * The `internal` sub-package has been removed in order to expose the types proto file.
    * The module now accepts a `Codec` interface which extends the `codec.Marshaler` interface by
    requiring a concrete codec to know how to serialize `Evidence` types.
    * The `MsgSubmitEvidence` message has been removed in favor of `MsgSubmitEvidenceBase`. The application-level
    codec must now define the concrete `MsgSubmitEvidence` type which must implement the module's `MsgSubmitEvidence`
    interface.
  * (x/evidence) [\#5952](https://github.com/cosmos/cosmos-sdk/pull/5952) Remove parameters from `x/evidence` genesis and module state. The `x/evidence` module now solely uses Tendermint consensus parameters to determine of evidence is valid or not.
  * (x/gov) [\#5737](https://github.com/cosmos/cosmos-sdk/pull/5737) Migrate the `x/gov` module to use Protocol
  Buffers for state serialization instead of Amino.
    * `MsgSubmitProposal` will be removed in favor of the application-level proto-defined `MsgSubmitProposal` which
    implements the `MsgSubmitProposalI` interface. Applications should extend the `NewMsgSubmitProposalBase` type
    to define their own concrete `MsgSubmitProposal` types.
    * The module now accepts a `Codec` interface which extends the `codec.Marshaler` interface by
    requiring a concrete codec to know how to serialize `Proposal` types.
  * (x/mint) [\#5634](https://github.com/cosmos/cosmos-sdk/pull/5634) Migrate the `x/mint` module to use Protocol Buffers for state
  serialization instead of Amino.
    * The `internal` sub-package has been removed in order to expose the types proto file.
  * (x/slashing) [\#5627](https://github.com/cosmos/cosmos-sdk/pull/5627) Migrate the `x/slashing` module to use Protocol Buffers for state
  serialization instead of Amino. The exact codec used is `codec.HybridCodec` which utilizes Protobuf for binary encoding and Amino
  for JSON encoding.
    * The `Keeper` constructor now takes a `codec.Marshaler` instead of a concrete Amino codec. This exact type
    provided is specified by `ModuleCdc`.
  * (x/staking) [\#6844](https://github.com/cosmos/cosmos-sdk/pull/6844) Validators are now inserted into the unbonding queue based on their unbonding time and height. The relevant keeper APIs are modified to reflect these changes by now also requiring a height.
  * (x/staking) [\#6061](https://github.com/cosmos/cosmos-sdk/pull/6061) Allow a validator to immediately unjail when no signing info is present due to
  falling below their minimum self-delegation and never having been bonded. The validator may immediately unjail once they've met their minimum self-delegation.
  * (x/staking) [\#5600](https://github.com/cosmos/cosmos-sdk/pull/5600) Migrate the `x/staking` module to use Protocol Buffers for state
  serialization instead of Amino. The exact codec used is `codec.HybridCodec` which utilizes Protobuf for binary encoding and Amino
  for JSON encoding.
    * `BondStatus` is now of type `int32` instead of `byte`.
    * Types of `int16` in the `Params` type are now of type `int32`.
    * Every reference of `crypto.Pubkey` in context of a `Validator` is now of type string. `GetPubKeyFromBech32` must be used to get the `crypto.Pubkey`.
    * The `Keeper` constructor now takes a `codec.Marshaler` instead of a concrete Amino codec. This exact type
    provided is specified by `ModuleCdc`.
  * (x/staking) [\#7979](https://github.com/cosmos/cosmos-sdk/pull/7979) keeper pubkey storage serialization migration
      from bech32 to protobuf.
  * (x/supply) [\#6010](https://github.com/cosmos/cosmos-sdk/pull/6010) Removed the `x/supply` module by merging the existing types and APIs into the `x/bank` module.
  * (x/supply) [\#5533](https://github.com/cosmos/cosmos-sdk/pull/5533) Migrate the `x/supply` module to use Protocol Buffers for state
  serialization instead of Amino.
    * The `internal` sub-package has been removed in order to expose the types proto file.
    * The `x/supply` module now accepts a `Codec` interface which extends the `codec.Marshaler` interface by
    requiring a concrete codec to know how to serialize `SupplyI` types.
    * The `SupplyI` interface has been modified to no longer return `SupplyI` on methods. Instead the
    concrete type's receiver should modify the type.
  * (x/upgrade) [\#5659](https://github.com/cosmos/cosmos-sdk/pull/5659) Migrate the `x/upgrade` module to use Protocol
  Buffers for state serialization instead of Amino.
    * The `internal` sub-package has been removed in order to expose the types proto file.
    * The `x/upgrade` module now accepts a `codec.Marshaler` interface.

### Features

* __Baseapp / Client / REST__
  * (x/auth) [\#6213](https://github.com/cosmos/cosmos-sdk/issues/6213) Introduce new protobuf based path for transaction signing, see [ADR020](https://github.com/cosmos/cosmos-sdk/blob/master/docs/architecture/adr-020-protobuf-transaction-encoding.md) for more details
  * (x/auth) [\#6350](https://github.com/cosmos/cosmos-sdk/pull/6350) New sign-batch command to sign StdTx batch files.
  * (baseapp) [\#5803](https://github.com/cosmos/cosmos-sdk/pull/5803) Added support for taking state snapshots at regular height intervals, via options `snapshot-interval` and `snapshot-keep-recent`.
  * (baseapp) [\#7519](https://github.com/cosmos/cosmos-sdk/pull/7519) Add `ServiceMsgRouter` to BaseApp to handle routing of protobuf service `Msg`s. The two new types defined in ADR 031, `sdk.ServiceMsg` and `sdk.MsgRequest` are introduced with this router.
  * (client) [\#5921](https://github.com/cosmos/cosmos-sdk/issues/5921) Introduce new gRPC and gRPC Gateway based APIs for querying app & module data. See [ADR021](https://github.com/cosmos/cosmos-sdk/blob/master/docs/architecture/adr-021-protobuf-query-encoding.md) for more details
  * (cli) [\#7485](https://github.com/cosmos/cosmos-sdk/pull/7485) Introduce a new optional `--keyring-dir` flag that allows clients to specify a Keyring directory if it does not reside in the directory specified by `--home`.
  * (cli) [\#7221](https://github.com/cosmos/cosmos-sdk/pull/7221) Add the option of emitting amino encoded json from the CLI
  * (codec) [\#7519](https://github.com/cosmos/cosmos-sdk/pull/7519) `InterfaceRegistry` now inherits `jsonpb.AnyResolver`, and has a `RegisterCustomTypeURL` method to support ADR 031 packing of `Any`s. `AnyResolver` is now a required parameter to `RejectUnknownFields`.
  * (coin) [\#6755](https://github.com/cosmos/cosmos-sdk/pull/6755) Add custom regex validation for `Coin` denom by overwriting `CoinDenomRegex` when using `/types/coin.go`.
  * (config) [\#7265](https://github.com/cosmos/cosmos-sdk/pull/7265) Support Tendermint block pruning through a new `min-retain-blocks` configuration that can be set in either `app.toml` or via the CLI. This parameter is used in conjunction with other criteria to determine the height at which Tendermint should prune blocks.
  * (events) [\#7121](https://github.com/cosmos/cosmos-sdk/pull/7121) The application now derives what events are indexed by Tendermint via the `index-events` configuration in `app.toml`, which is a list of events taking the form `{eventType}.{attributeKey}`.
  * (tx) [\#6089](https://github.com/cosmos/cosmos-sdk/pull/6089) Transactions can now have a `TimeoutHeight` set which allows the transaction to be rejected if it's committed at a height greater than the timeout.
  * (rest) [\#6167](https://github.com/cosmos/cosmos-sdk/pull/6167) Support `max-body-bytes` CLI flag for the REST service.
  * (genesis) [\#7089](https://github.com/cosmos/cosmos-sdk/pull/7089) The `export` command now adds a `initial_height` field in the exported JSON. Baseapp's `CommitMultiStore` now also has a `SetInitialVersion` setter, so it can set the initial store version inside `InitChain` and start a new chain from a given height.
* __General__
  * (crypto/multisig) [\#6241](https://github.com/cosmos/cosmos-sdk/pull/6241) Add Multisig type directly to the repo. Previously this was in tendermint.
  * (codec/types) [\#8106](https://github.com/cosmos/cosmos-sdk/pull/8106) Adding `NewAnyWithCustomTypeURL` to correctly
     marshal Messages in TxBuilder.
  * (tests) [\#6489](https://github.com/cosmos/cosmos-sdk/pull/6489) Introduce package `testutil`, new in-process testing network framework for use in integration and unit tests.
  * (tx) Add new auth/tx gRPC & gRPC-Gateway endpoints for basic querying & broadcasting support
    * [\#7842](https://github.com/cosmos/cosmos-sdk/pull/7842) Add TxsByEvent gRPC endpoint
    * [\#7852](https://github.com/cosmos/cosmos-sdk/pull/7852) Add tx broadcast gRPC endpoint
  * (tx) [\#7688](https://github.com/cosmos/cosmos-sdk/pull/7688) Add a new Tx gRPC service with methods `Simulate` and `GetTx` (by hash).
  * (store) [\#5803](https://github.com/cosmos/cosmos-sdk/pull/5803) Added `rootmulti.Store` methods for taking and restoring snapshots, based on `iavl.Store` export/import.
  * (store) [\#6324](https://github.com/cosmos/cosmos-sdk/pull/6324) IAVL store query proofs now return CommitmentOp which wraps an ics23 CommitmentProof
  * (store) [\#6390](https://github.com/cosmos/cosmos-sdk/pull/6390) `RootMulti` store query proofs now return `CommitmentOp` which wraps `CommitmentProofs`
    * `store.Query` now only returns chained `ics23.CommitmentProof` wrapped in `merkle.Proof`
    * `ProofRuntime` only decodes and verifies `ics23.CommitmentProof`
* __Modules__
  * (modules) [\#5921](https://github.com/cosmos/cosmos-sdk/issues/5921) Introduction of Query gRPC service definitions along with REST annotations for gRPC Gateway for each module
  * (modules) [\#7540](https://github.com/cosmos/cosmos-sdk/issues/7540) Protobuf service definitions can now be used for
    packing `Msg`s in transactions as defined in [ADR 031](./docs/architecture/adr-031-msg-service.md). All modules now
    define a `Msg` protobuf service.
  * (x/auth/vesting) [\#7209](https://github.com/cosmos/cosmos-sdk/pull/7209) Create new `MsgCreateVestingAccount` message type along with CLI handler that allows for the creation of delayed and continuous vesting types.
  * (x/capability) [\#5828](https://github.com/cosmos/cosmos-sdk/pull/5828) Capability module integration as outlined in [ADR 3 - Dynamic Capability Store](https://github.com/cosmos/tree/master/docs/architecture/adr-003-dynamic-capability-store.md).
  * (x/crisis) `x/crisis` has a new function: `AddModuleInitFlags`, which will register optional crisis module flags for the start command.
  * (x/ibc) [\#5277](https://github.com/cosmos/cosmos-sdk/pull/5277) `x/ibc` changes from IBC alpha. For more details check the the [`x/ibc/core/spec`](https://github.com/cosmos/cosmos-sdk/tree/master/x/ibc/core/spec) directory, or the ICS specs below:
    * [ICS 002 - Client Semantics](https://github.com/cosmos/ics/tree/master/spec/ics-002-client-semantics) subpackage
    * [ICS 003 - Connection Semantics](https://github.com/cosmos/ics/blob/master/spec/ics-003-connection-semantics) subpackage
    * [ICS 004 - Channel and Packet Semantics](https://github.com/cosmos/ics/blob/master/spec/ics-004-channel-and-packet-semantics) subpackage
    * [ICS 005 - Port Allocation](https://github.com/cosmos/ics/blob/master/spec/ics-005-port-allocation) subpackage
    * [ICS 006 - Solo Machine Client](https://github.com/cosmos/ics/tree/master/spec/ics-006-solo-machine-client) subpackage
    * [ICS 007 - Tendermint Client](https://github.com/cosmos/ics/blob/master/spec/ics-007-tendermint-client) subpackage
    * [ICS 009 - Loopback Client](https://github.com/cosmos/ics/tree/master/spec/ics-009-loopback-client) subpackage
    * [ICS 020 - Fungible Token Transfer](https://github.com/cosmos/ics/tree/master/spec/ics-020-fungible-token-transfer) subpackage
    * [ICS 023 - Vector Commitments](https://github.com/cosmos/ics/tree/master/spec/ics-023-vector-commitments) subpackage
    * [ICS 024 - Host State Machine Requirements](https://github.com/cosmos/ics/tree/master/spec/ics-024-host-requirements) subpackage
  * (x/ibc) [\#6374](https://github.com/cosmos/cosmos-sdk/pull/6374) ICS-23 Verify functions will now accept and verify ics23 CommitmentProofs exclusively
  * (x/params) [\#6005](https://github.com/cosmos/cosmos-sdk/pull/6005) Add new CLI command for querying raw x/params parameters by subspace and key.

### Bug Fixes

* __Baseapp / Client / REST__
  * (client) [\#5964](https://github.com/cosmos/cosmos-sdk/issues/5964) `--trust-node` is now false by default - for real. Users must ensure it is set to true if they don't want to enable the verifier.
  * (client) [\#6402](https://github.com/cosmos/cosmos-sdk/issues/6402) Fix `keys add` `--algo` flag which only worked for Tendermint's `secp256k1` default key signing algorithm.
  * (client) [\#7699](https://github.com/cosmos/cosmos-sdk/pull/7699) Fix panic in context when setting invalid nodeURI. `WithNodeURI` does not set the `Client` in the context.
  * (export) [\#6510](https://github.com/cosmos/cosmos-sdk/pull/6510/) Field TimeIotaMs now is included in genesis file while exporting.
  * (rest) [\#5906](https://github.com/cosmos/cosmos-sdk/pull/5906) Fix an issue that make some REST calls panic when sending invalid or incomplete requests.
  * (crypto) [\#7966](https://github.com/cosmos/cosmos-sdk/issues/7966) `Bip44Params` `String()` function now correctly
      returns the absolute HD path by adding the `m/` prefix.
  * (crypto/keyring) [\#5844](https://github.com/cosmos/cosmos-sdk/pull/5844) `Keyring.Sign()` methods no longer decode amino signatures when method receivers
  are offline/multisig keys.
  * (store) [\#7415](https://github.com/cosmos/cosmos-sdk/pull/7415) Allow new stores to be registered during on-chain upgrades.
* __Modules__
  * (modules) [\#5569](https://github.com/cosmos/cosmos-sdk/issues/5569) `InitGenesis`, for the relevant modules, now ensures module accounts exist.
  * (x/auth) [\#5892](https://github.com/cosmos/cosmos-sdk/pull/5892) Add `RegisterKeyTypeCodec` to register new
  types (eg. keys) to the `auth` module internal amino codec.
  * (x/bank) [\#6536](https://github.com/cosmos/cosmos-sdk/pull/6536) Fix bug in `WriteGeneratedTxResponse` function used by multiple
  REST endpoints. Now it writes a Tx in StdTx format.
  * (x/genutil) [\#5938](https://github.com/cosmos/cosmos-sdk/pull/5938) Fix `InitializeNodeValidatorFiles` error handling.
  * (x/gentx) [\#8183](https://github.com/cosmos/cosmos-sdk/pull/8183) change gentx cmd amount to arg from flag
  * (x/gov) [#7641](https://github.com/cosmos/cosmos-sdk/pull/7641) Fix tally calculation precision error.
  * (x/staking) [\#6529](https://github.com/cosmos/cosmos-sdk/pull/6529) Export validator addresses (previously was empty).
  * (x/staking) [\#5949](https://github.com/cosmos/cosmos-sdk/pull/5949) Skip staking `HistoricalInfoKey` in simulations as headers are not exported.
  * (x/staking) [\#6061](https://github.com/cosmos/cosmos-sdk/pull/6061) Allow a validator to immediately unjail when no signing info is present due to
falling below their minimum self-delegation and never having been bonded. The validator may immediately unjail once they've met their minimum self-delegation.
* __General__
  * (types) [\#7038](https://github.com/cosmos/cosmos-sdk/issues/7038) Fix infinite looping of `ApproxRoot` by including a hard-coded maximum iterations limit of 100.
  * (types) [\#7084](https://github.com/cosmos/cosmos-sdk/pull/7084) Fix panic when calling `BigInt()` on an uninitialized `Int`.
  * (simulation) [\#7129](https://github.com/cosmos/cosmos-sdk/issues/7129) Fix support for custom `Account` and key types on auth's simulation.


### Improvements
* __Baseapp / Client / REST__
  * (baseapp) [\#6186](https://github.com/cosmos/cosmos-sdk/issues/6186) Support emitting events during `AnteHandler` execution.
  * (baseapp) [\#6053](https://github.com/cosmos/cosmos-sdk/pull/6053) Customizable panic recovery handling added for `app.runTx()` method (as proposed in the [ADR 22](https://github.com/cosmos/cosmos-sdk/blob/master/docs/architecture/adr-022-custom-panic-handling.md)). Adds ability for developers to register custom panic handlers extending standard ones.
  * (client) [\#5810](https://github.com/cosmos/cosmos-sdk/pull/5810) Added a new `--offline` flag that allows commands to be executed without an
  internet connection. Previously, `--generate-only` served this purpose in addition to only allowing txs to be generated. Now, `--generate-only` solely
  allows txs to be generated without being broadcasted and disallows Keybase use and `--offline` allows the use of Keybase but does not allow any
  functionality that requires an online connection.
  * (cli) [#7764](https://github.com/cosmos/cosmos-sdk/pull/7764) Update x/banking and x/crisis InitChain to improve node startup time
  * (client) [\#5856](https://github.com/cosmos/cosmos-sdk/pull/5856) Added the possibility to set `--offline` flag with config command.
  * (client) [\#5895](https://github.com/cosmos/cosmos-sdk/issues/5895) show config options in the config command's help screen.
  * (client/keys) [\#8043](https://github.com/cosmos/cosmos-sdk/pull/8043) Add support for export of unarmored private key
  * (client/tx) [\#7801](https://github.com/cosmos/cosmos-sdk/pull/7801) Update sign-batch multisig to work online
  * (x/genutil) [\#8099](https://github.com/cosmos/cosmos-sdk/pull/8099) `init` now supports a `--recover` flag to recover
      the private validator key from a given mnemonic
* __Modules__
  * (x/auth) [\#5702](https://github.com/cosmos/cosmos-sdk/pull/5702) Add parameter querying support for `x/auth`.
  * (x/auth/ante) [\#6040](https://github.com/cosmos/cosmos-sdk/pull/6040) `AccountKeeper` interface used for `NewAnteHandler` and handler's decorators to add support of using custom `AccountKeeper` implementations.
  * (x/evidence) [\#5952](https://github.com/cosmos/cosmos-sdk/pull/5952) Tendermint Consensus parameters can now be changed via parameter change proposals through `x/gov`.
  * (x/evidence) [\#5961](https://github.com/cosmos/cosmos-sdk/issues/5961) Add `StoreDecoder` simulation for evidence module.
  * (x/ibc) [\#5948](https://github.com/cosmos/cosmos-sdk/issues/5948) Add `InitGenesis` and `ExportGenesis` functions for `ibc` module.
  * (x/ibc-transfer) [\#6871](https://github.com/cosmos/cosmos-sdk/pull/6871) Implement [ADR 001 - Coin Source Tracing](./docs/architecture/adr-001-coin-source-tracing.md).
  * (x/staking) [\#6059](https://github.com/cosmos/cosmos-sdk/pull/6059) Updated `HistoricalEntries` parameter default to 100.
  * (x/staking) [\#5584](https://github.com/cosmos/cosmos-sdk/pull/5584) Add util function `ToTmValidator` that converts a `staking.Validator` type to `*tmtypes.Validator`.
  * (x/staking) [\#6163](https://github.com/cosmos/cosmos-sdk/pull/6163) CLI and REST call to unbonding delegations and delegations now accept
  pagination.
  * (x/staking) [\#8178](https://github.com/cosmos/cosmos-sdk/pull/8178) Update default historical header number for stargate
* __General__
  * (crypto) [\#7987](https://github.com/cosmos/cosmos-sdk/pull/7987) Fix the inconsistency of CryptoCdc, only use
      `codec/legacy.Cdc`.
  * (logging) [\#8072](https://github.com/cosmos/cosmos-sdk/pull/8072) Refactor logging:
    * Use [zerolog](https://github.com/rs/zerolog) over Tendermint's go-kit logging wrapper.
    * Introduce Tendermint's `--log_format=plain|json` flag. Using format `json` allows for emitting structured JSON
    logs which can be consumed by an external logging facility (e.g. Loggly). Both formats log to STDERR.
    * The existing `--log_level` flag and it's default value now solely relates to the global logging
    level (e.g. `info`, `debug`, etc...) instead of `<module>:<level>`.
  * (rest) [#7649](https://github.com/cosmos/cosmos-sdk/pull/7649) Return an unsigned tx in legacy GET /tx endpoint when signature conversion fails
  * (simulation) [\#6002](https://github.com/cosmos/cosmos-sdk/pull/6002) Add randomized consensus params into simulation.
  * (store) [\#6481](https://github.com/cosmos/cosmos-sdk/pull/6481) Move `SimpleProofsFromMap` from Tendermint into the SDK.
  * (store) [\#6719](https://github.com/cosmos/cosmos-sdk/6754) Add validity checks to stores for nil and empty keys.
  * (SDK) Updated dependencies
    * Updated iavl dependency to v0.15.3
    * Update tendermint to v0.34.1
  * (types) [\#7027](https://github.com/cosmos/cosmos-sdk/pull/7027) `Coin(s)` and `DecCoin(s)` updates:
    * Bump denomination max length to 128
    * Allow uppercase letters and numbers in denominations to support [ADR 001](./docs/architecture/adr-001-coin-source-tracing.md)
    * Added `Validate` function that returns a descriptive error
  * (types) [\#5581](https://github.com/cosmos/cosmos-sdk/pull/5581) Add convenience functions {,Must}Bech32ifyAddressBytes.
  * (types/module) [\#5724](https://github.com/cosmos/cosmos-sdk/issues/5724) The `types/module` package does no longer depend on `x/simulation`.
  * (types) [\#5585](https://github.com/cosmos/cosmos-sdk/pull/5585) IBC additions:
    * `Coin` denomination max lenght has been increased to 32.
    * Added `CapabilityKey` alias for `StoreKey` to match IBC spec.
  * (types/rest) [\#5900](https://github.com/cosmos/cosmos-sdk/pull/5900) Add Check*Error function family to spare developers from replicating tons of boilerplate code.
  * (types) [\#6128](https://github.com/cosmos/cosmos-sdk/pull/6137) Add `String()` method to `GasMeter`.
  * (types) [\#6195](https://github.com/cosmos/cosmos-sdk/pull/6195) Add codespace to broadcast(sync/async) response.
  * (types) \#6897 Add KV type from tendermint to `types` directory.
  * (version) [\#7848](https://github.com/cosmos/cosmos-sdk/pull/7848) [\#7941](https://github.com/cosmos/cosmos-sdk/pull/7941)
    `version --long` output now shows the list of build dependencies and replaced build dependencies.

## [v0.39.1](https://github.com/cosmos/cosmos-sdk/releases/tag/v0.39.1) - 2020-08-11

### Client Breaking

* (x/auth) [\#6861](https://github.com/cosmos/cosmos-sdk/pull/6861) Remove public key Bech32 encoding for all account types for JSON serialization, instead relying on direct Amino encoding. In addition, JSON serialization utilizes Amino instead of the Go stdlib, so integers are treated as strings.

### Improvements

* (client) [\#6853](https://github.com/cosmos/cosmos-sdk/pull/6853) Add --unsafe-cors flag.

## [v0.39.0](https://github.com/cosmos/cosmos-sdk/releases/tag/v0.39.0) - 2020-07-20

### Improvements

* (deps) Bump IAVL version to [v0.14.0](https://github.com/cosmos/iavl/releases/tag/v0.14.0)
* (client) [\#5585](https://github.com/cosmos/cosmos-sdk/pull/5585) `CLIContext` additions:
  * Introduce `QueryABCI` that returns the full `abci.ResponseQuery` with inclusion Merkle proofs.
  * Added `prove` flag for Merkle proof verification.
* (x/staking) [\#6791)](https://github.com/cosmos/cosmos-sdk/pull/6791) Close {UBDQueue,RedelegationQueu}Iterator once used.

### API Breaking Changes

* (baseapp) [\#5837](https://github.com/cosmos/cosmos-sdk/issues/5837) Transaction simulation now returns a `SimulationResponse` which contains the `GasInfo` and `Result` from the execution.

### Client Breaking Changes

* (x/auth) [\#6745](https://github.com/cosmos/cosmos-sdk/issues/6745) Remove BaseAccount's custom JSON {,un}marshalling.

### Bug Fixes

* (store) [\#6475](https://github.com/cosmos/cosmos-sdk/pull/6475) Revert IAVL pruning functionality introduced in
[v0.13.0](https://github.com/cosmos/iavl/releases/tag/v0.13.0),
where the IAVL no longer keeps states in-memory in which it flushes periodically. IAVL now commits and
flushes every state to disk as it did pre-v0.13.0. The SDK's multi-store will track and ensure the proper
heights are pruned. The operator can set the pruning options via a `pruning` config via the CLI or
through `app.toml`. The `pruning` flag exposes `default|everything|nothing|custom` as options --
see docs for further details. If the operator chooses `custom`, they may provide granular pruning
options `pruning-keep-recent`, `pruning-keep-every`, and `pruning-interval`. The former two options
dictate how many recent versions are kept on disk and the offset of what versions are kept after that
respectively, and the latter defines the height interval in which versions are deleted in a batch.
**Note, there are some client-facing API breaking changes with regard to IAVL, stores, and pruning settings.**
* (x/distribution) [\#6210](https://github.com/cosmos/cosmos-sdk/pull/6210) Register `MsgFundCommunityPool` in distribution amino codec.
* (types) [\#5741](https://github.com/cosmos/cosmos-sdk/issues/5741) Prevent `ChainAnteDecorators()` from panicking when empty `AnteDecorator` slice is supplied.
* (baseapp) [\#6306](https://github.com/cosmos/cosmos-sdk/issues/6306) Prevent events emitted by the antehandler from being persisted between transactions.
* (client/keys) [\#5091](https://github.com/cosmos/cosmos-sdk/issues/5091) `keys parse` does not honor client app's configuration.
* (x/bank) [\#6674](https://github.com/cosmos/cosmos-sdk/pull/6674) Create account if recipient does not exist on handing `MsgMultiSend`.
* (x/auth) [\#6287](https://github.com/cosmos/cosmos-sdk/pull/6287) Fix nonce stuck when sending multiple transactions from an account in a same block.

## [v0.38.5] - 2020-07-02

### Improvements

* (tendermint) Bump Tendermint version to [v0.33.6](https://github.com/tendermint/tendermint/releases/tag/v0.33.6).

## [v0.38.4] - 2020-05-21

### Bug Fixes

* (x/auth) [\#5950](https://github.com/cosmos/cosmos-sdk/pull/5950) Fix `IncrementSequenceDecorator` to use is `IsReCheckTx` instead of `IsCheckTx` to allow account sequence incrementing.

## [v0.38.3] - 2020-04-09

### Improvements

* (tendermint) Bump Tendermint version to [v0.33.3](https://github.com/tendermint/tendermint/releases/tag/v0.33.3).

## [v0.38.2] - 2020-03-25

### Bug Fixes

* (baseapp) [\#5718](https://github.com/cosmos/cosmos-sdk/pull/5718) Remove call to `ctx.BlockGasMeter` during failed message validation which resulted in a panic when the tx execution mode was `CheckTx`.
* (x/genutil) [\#5775](https://github.com/cosmos/cosmos-sdk/pull/5775) Fix `ExportGenesis` in `x/genutil` to export default genesis state (`[]`) instead of `null`.
* (client) [\#5618](https://github.com/cosmos/cosmos-sdk/pull/5618) Fix crash on the client when the verifier is not set.
* (crypto/keys/mintkey) [\#5823](https://github.com/cosmos/cosmos-sdk/pull/5823) fix errors handling in `UnarmorPubKeyBytes` (underlying armoring function's return error was not being checked).
* (x/distribution) [\#5620](https://github.com/cosmos/cosmos-sdk/pull/5620) Fix nil pointer deref in distribution tax/reward validation helpers.

### Improvements

* (rest) [\#5648](https://github.com/cosmos/cosmos-sdk/pull/5648) Enhance /txs usability:
  * Add `tx.minheight` key to filter transaction with an inclusive minimum block height
  * Add `tx.maxheight` key to filter transaction with an inclusive maximum block height
* (crypto/keys) [\#5739](https://github.com/cosmos/cosmos-sdk/pull/5739) Print an error message if the password input failed.

## [v0.38.1] - 2020-02-11

### Improvements

* (modules) [\#5597](https://github.com/cosmos/cosmos-sdk/pull/5597) Add `amount` event attribute to the `complete_unbonding`
and `complete_redelegation` events that reflect the total balances of the completed unbondings and redelegations
respectively.

### Bug Fixes

* (types) [\#5579](https://github.com/cosmos/cosmos-sdk/pull/5579) The IAVL `Store#Commit` method has been refactored to
delete a flushed version if it is not a snapshot version. The root multi-store now keeps track of `commitInfo` instead
of `types.CommitID`. During `Commit` of the root multi-store, `lastCommitInfo` is updated from the saved state
and is only flushed to disk if it is a snapshot version. During `Query` of the root multi-store, if the request height
is the latest height, we'll use the store's `lastCommitInfo`. Otherwise, we fetch `commitInfo` from disk.
* (x/bank) [\#5531](https://github.com/cosmos/cosmos-sdk/issues/5531) Added missing amount event to MsgMultiSend, emitted for each output.
* (x/gov) [\#5622](https://github.com/cosmos/cosmos-sdk/pull/5622) Track any events emitted from a proposal's handler upon successful execution.

## [v0.38.0] - 2020-01-23

### State Machine Breaking

* (genesis) [\#5506](https://github.com/cosmos/cosmos-sdk/pull/5506) The `x/distribution` genesis state
  now includes `params` instead of individual parameters.
* (genesis) [\#5017](https://github.com/cosmos/cosmos-sdk/pull/5017) The `x/genaccounts` module has been
deprecated and all components removed except the `legacy/` package. This requires changes to the
genesis state. Namely, `accounts` now exist under `app_state.auth.accounts`. The corresponding migration
logic has been implemented for v0.38 target version. Applications can migrate via:
`$ {appd} migrate v0.38 genesis.json`.
* (modules) [\#5299](https://github.com/cosmos/cosmos-sdk/pull/5299) Handling of `ABCIEvidenceTypeDuplicateVote`
  during `BeginBlock` along with the corresponding parameters (`MaxEvidenceAge`) have moved from the
  `x/slashing` module to the `x/evidence` module.

### API Breaking Changes

* (modules) [\#5506](https://github.com/cosmos/cosmos-sdk/pull/5506) Remove individual setters of `x/distribution` parameters. Instead, follow the module spec in getting parameters, setting new value(s) and finally calling `SetParams`.
* (types) [\#5495](https://github.com/cosmos/cosmos-sdk/pull/5495) Remove redundant `(Must)Bech32ify*` and `(Must)Get*KeyBech32` functions in favor of `(Must)Bech32ifyPubKey` and `(Must)GetPubKeyFromBech32` respectively, both of which take a `Bech32PubKeyType` (string).
* (types) [\#5430](https://github.com/cosmos/cosmos-sdk/pull/5430) `DecCoins#Add` parameter changed from `DecCoins`
to `...DecCoin`, `Coins#Add` parameter changed from `Coins` to `...Coin`.
* (baseapp/types) [\#5421](https://github.com/cosmos/cosmos-sdk/pull/5421) The `Error` interface (`types/errors.go`)
has been removed in favor of the concrete type defined in `types/errors/` which implements the standard `error` interface.
  * As a result, the `Handler` and `Querier` implementations now return a standard `error`.
  Within `BaseApp`, `runTx` now returns a `(GasInfo, *Result, error)` tuple and `runMsgs` returns a
  `(*Result, error)` tuple. A reference to a `Result` is now used to indicate success whereas an error
  signals an invalid message or failed message execution. As a result, the fields `Code`, `Codespace`,
  `GasWanted`, and `GasUsed` have been removed the `Result` type. The latter two fields are now found
  in the `GasInfo` type which is always returned regardless of execution outcome.
  * Note to developers: Since all handlers and queriers must now return a standard `error`, the `types/errors/`
  package contains all the relevant and pre-registered errors that you typically work with. A typical
  error returned will look like `sdkerrors.Wrap(sdkerrors.ErrUnknownRequest, "...")`. You can retrieve
  relevant ABCI information from the error via `ABCIInfo`.
* (client) [\#5442](https://github.com/cosmos/cosmos-sdk/pull/5442) Remove client/alias.go as it's not necessary and
components can be imported directly from the packages.
* (store) [\#4748](https://github.com/cosmos/cosmos-sdk/pull/4748) The `CommitMultiStore` interface
now requires a `SetInterBlockCache` method. Applications that do not wish to support this can simply
have this method perform a no-op.
* (modules) [\#4665](https://github.com/cosmos/cosmos-sdk/issues/4665) Refactored `x/gov` module structure and dev-UX:
  * Prepare for module spec integration
  * Update gov keys to use big endian encoding instead of little endian
* (modules) [\#5017](https://github.com/cosmos/cosmos-sdk/pull/5017) The `x/genaccounts` module has been deprecated and all components removed except the `legacy/` package.
* [\#4486](https://github.com/cosmos/cosmos-sdk/issues/4486) Vesting account types decoupled from the `x/auth` module and now live under `x/auth/vesting`. Applications wishing to use vesting account types must be sure to register types via `RegisterCodec` under the new vesting package.
* [\#4486](https://github.com/cosmos/cosmos-sdk/issues/4486) The `NewBaseVestingAccount` constructor returns an error
if the provided arguments are invalid.
* (x/auth) [\#5006](https://github.com/cosmos/cosmos-sdk/pull/5006) Modular `AnteHandler` via composable decorators:
  * The `AnteHandler` interface now returns `(newCtx Context, err error)` instead of `(newCtx Context, result sdk.Result, abort bool)`
  * The `NewAnteHandler` function returns an `AnteHandler` function that returns the new `AnteHandler`
  interface and has been moved into the `auth/ante` directory.
  * `ValidateSigCount`, `ValidateMemo`, `ProcessPubKey`, `EnsureSufficientMempoolFee`, and `GetSignBytes`
  have all been removed as public functions.
  * Invalid Signatures may return `InvalidPubKey` instead of `Unauthorized` error, since the transaction
  will first hit `SetPubKeyDecorator` before the `SigVerificationDecorator` runs.
  * `StdTx#GetSignatures` will return an array of just signature byte slices `[][]byte` instead of
  returning an array of `StdSignature` structs. To replicate the old behavior, use the public field
  `StdTx.Signatures` to get back the array of StdSignatures `[]StdSignature`.
* (modules) [\#5299](https://github.com/cosmos/cosmos-sdk/pull/5299) `HandleDoubleSign` along with params `MaxEvidenceAge` and `DoubleSignJailEndTime` have moved from the `x/slashing` module to the `x/evidence` module.
* (keys) [\#4941](https://github.com/cosmos/cosmos-sdk/issues/4941) Keybase concrete types constructors such as `NewKeyBaseFromDir` and `NewInMemory` now accept optional parameters of type `KeybaseOption`. These
optional parameters are also added on the keys sub-commands functions, which are now public, and allows
these options to be set on the commands or ignored to default to previous behavior.
* [\#5547](https://github.com/cosmos/cosmos-sdk/pull/5547) `NewKeyBaseFromHomeFlag` constructor has been removed.
* [\#5439](https://github.com/cosmos/cosmos-sdk/pull/5439) Further modularization was done to the `keybase`
package to make it more suitable for use with different key formats and algorithms:
  * The `WithKeygenFunc` function added as a `KeybaseOption` which allows a custom bytes to key
    implementation to be defined when keys are created.
  * The `WithDeriveFunc` function added as a `KeybaseOption` allows custom logic for deriving a key
    from a mnemonic, bip39 password, and HD Path.
  * BIP44 is no longer build into `keybase.CreateAccount()`. It is however the default when using
    the `client/keys` add command.
  * `SupportedAlgos` and `SupportedAlgosLedger` functions return a slice of `SigningAlgo`s that are
    supported by the keybase and the ledger integration respectively.
* (simapp) [\#5419](https://github.com/cosmos/cosmos-sdk/pull/5419) The `helpers.GenTx()` now accepts a gas argument.
* (baseapp) [\#5455](https://github.com/cosmos/cosmos-sdk/issues/5455) A `sdk.Context` is now passed into the `router.Route()` function.

### Client Breaking Changes

* (rest) [\#5270](https://github.com/cosmos/cosmos-sdk/issues/5270) All account types now implement custom JSON serialization.
* (rest) [\#4783](https://github.com/cosmos/cosmos-sdk/issues/4783) The balance field in the DelegationResponse type is now sdk.Coin instead of sdk.Int
* (x/auth) [\#5006](https://github.com/cosmos/cosmos-sdk/pull/5006) The gas required to pass the `AnteHandler` has
increased significantly due to modular `AnteHandler` support. Increase GasLimit accordingly.
* (rest) [\#5336](https://github.com/cosmos/cosmos-sdk/issues/5336) `MsgEditValidator` uses `description` instead of `Description` as a JSON key.
* (keys) [\#5097](https://github.com/cosmos/cosmos-sdk/pull/5097) Due to the keybase -> keyring transition, keys need to be migrated. See `keys migrate` command for more info.
* (x/auth) [\#5424](https://github.com/cosmos/cosmos-sdk/issues/5424) Drop `decode-tx` command from x/auth/client/cli, duplicate of the `decode` command.

### Features

* (store) [\#5435](https://github.com/cosmos/cosmos-sdk/pull/5435) New iterator for paginated requests. Iterator limits DB reads to the range of the requested page.
* (x/evidence) [\#5240](https://github.com/cosmos/cosmos-sdk/pull/5240) Initial implementation of the `x/evidence` module.
* (cli) [\#5212](https://github.com/cosmos/cosmos-sdk/issues/5212) The `q gov proposals` command now supports pagination.
* (store) [\#4724](https://github.com/cosmos/cosmos-sdk/issues/4724) Multistore supports substore migrations upon load. New `rootmulti.Store.LoadLatestVersionAndUpgrade` method in
`Baseapp` supports `StoreLoader` to enable various upgrade strategies. It no
longer panics if the store to load contains substores that we didn't explicitly mount.
* [\#4972](https://github.com/cosmos/cosmos-sdk/issues/4972) A `TxResponse` with a corresponding code
and tx hash will be returned for specific Tendermint errors:
  * `CodeTxInMempoolCache`
  * `CodeMempoolIsFull`
  * `CodeTxTooLarge`
* [\#3872](https://github.com/cosmos/cosmos-sdk/issues/3872) Implement a RESTful endpoint and cli command to decode transactions.
* (keys) [\#4754](https://github.com/cosmos/cosmos-sdk/pull/4754) Introduce new Keybase implementation that can
leverage operating systems' built-in functionalities to securely store secrets. MacOS users may encounter
the following [issue](https://github.com/keybase/go-keychain/issues/47) with the `go-keychain` library. If
you encounter this issue, you must upgrade your xcode command line tools to version >= `10.2`. You can
upgrade via: `sudo rm -rf /Library/Developer/CommandLineTools; xcode-select --install`. Verify the
correct version via: `pkgutil --pkg-info=com.apple.pkg.CLTools_Executables`.
* [\#5355](https://github.com/cosmos/cosmos-sdk/pull/5355) Client commands accept a new `--keyring-backend` option through which users can specify which backend should be used
by the new key store:
  * `os`: use OS default credentials storage (default).
  * `file`: use encrypted file-based store.
  * `kwallet`: use [KDE Wallet](https://utils.kde.org/projects/kwalletmanager/) service.
  * `pass`: use the [pass](https://www.passwordstore.org/) command line password manager.
  * `test`: use password-less key store. *For testing purposes only. Use it at your own risk.*
* (keys) [\#5097](https://github.com/cosmos/cosmos-sdk/pull/5097) New `keys migrate` command to assist users migrate their keys
to the new keyring.
* (keys) [\#5366](https://github.com/cosmos/cosmos-sdk/pull/5366) `keys list` now accepts a `--list-names` option to list key names only, whilst the `keys delete`
command can delete multiple keys by passing their names as arguments. The aforementioned commands can then be piped together, e.g.
`appcli keys list -n | xargs appcli keys delete`
* (modules) [\#4233](https://github.com/cosmos/cosmos-sdk/pull/4233) Add upgrade module that coordinates software upgrades of live chains.
* [\#4486](https://github.com/cosmos/cosmos-sdk/issues/4486) Introduce new `PeriodicVestingAccount` vesting account type
that allows for arbitrary vesting periods.
* (baseapp) [\#5196](https://github.com/cosmos/cosmos-sdk/pull/5196) Baseapp has a new `runTxModeReCheck` to allow applications to skip expensive and unnecessary re-checking of transactions.
* (types) [\#5196](https://github.com/cosmos/cosmos-sdk/pull/5196) Context has new `IsRecheckTx() bool` and `WithIsReCheckTx(bool) Context` methods to to be used in the `AnteHandler`.
* (x/auth/ante) [\#5196](https://github.com/cosmos/cosmos-sdk/pull/5196) AnteDecorators have been updated to avoid unnecessary checks when `ctx.IsReCheckTx() == true`
* (x/auth) [\#5006](https://github.com/cosmos/cosmos-sdk/pull/5006) Modular `AnteHandler` via composable decorators:
  * The `AnteDecorator` interface has been introduced to allow users to implement modular `AnteHandler`
  functionality that can be composed together to create a single `AnteHandler` rather than implementing
  a custom `AnteHandler` completely from scratch, where each `AnteDecorator` allows for custom behavior in
  tightly defined and logically isolated manner. These custom `AnteDecorator` can then be chained together
  with default `AnteDecorator` or third-party `AnteDecorator` to create a modularized `AnteHandler`
  which will run each `AnteDecorator` in the order specified in `ChainAnteDecorators`. For details
  on the new architecture, refer to the [ADR](docs/architecture/adr-010-modular-antehandler.md).
  * `ChainAnteDecorators` function has been introduced to take in a list of `AnteDecorators` and chain
  them in sequence and return a single `AnteHandler`:
    * `SetUpContextDecorator`: Sets `GasMeter` in context and creates defer clause to recover from any
    `OutOfGas` panics in future AnteDecorators and return `OutOfGas` error to `BaseApp`. It MUST be the
    first `AnteDecorator` in the chain for any application that uses gas (or another one that sets the gas meter).
    * `ValidateBasicDecorator`: Calls tx.ValidateBasic and returns any non-nil error.
    * `ValidateMemoDecorator`: Validates tx memo with application parameters and returns any non-nil error.
    * `ConsumeGasTxSizeDecorator`: Consumes gas proportional to the tx size based on application parameters.
    * `MempoolFeeDecorator`: Checks if fee is above local mempool `minFee` parameter during `CheckTx`.
    * `DeductFeeDecorator`: Deducts the `FeeAmount` from first signer of the transaction.
    * `SetPubKeyDecorator`: Sets pubkey of account in any account that does not already have pubkey saved in state machine.
    * `SigGasConsumeDecorator`: Consume parameter-defined amount of gas for each signature.
    * `SigVerificationDecorator`: Verify each signature is valid, return if there is an error.
    * `ValidateSigCountDecorator`: Validate the number of signatures in tx based on app-parameters.
    * `IncrementSequenceDecorator`: Increments the account sequence for each signer to prevent replay attacks.
* (cli) [\#5223](https://github.com/cosmos/cosmos-sdk/issues/5223) Cosmos Ledger App v2.0.0 is now supported. The changes are backwards compatible and App v1.5.x is still supported.
* (x/staking) [\#5380](https://github.com/cosmos/cosmos-sdk/pull/5380) Introduced ability to store historical info entries in staking keeper, allows applications to introspect specified number of past headers and validator sets
  * Introduces new parameter `HistoricalEntries` which allows applications to determine how many recent historical info entries they want to persist in store. Default value is 0.
  * Introduces cli commands and rest routes to query historical information at a given height
* (modules) [\#5249](https://github.com/cosmos/cosmos-sdk/pull/5249) Funds are now allowed to be directly sent to the community pool (via the distribution module account).
* (keys) [\#4941](https://github.com/cosmos/cosmos-sdk/issues/4941) Introduce keybase option to allow overriding the default private key implementation of a key generated through the `keys add` cli command.
* (keys) [\#5439](https://github.com/cosmos/cosmos-sdk/pull/5439) Flags `--algo` and `--hd-path` are added to
  `keys add` command in order to make use of keybase modularized. By default, it uses (0, 0) bip44
  HD path and secp256k1 keys, so is non-breaking.
* (types) [\#5447](https://github.com/cosmos/cosmos-sdk/pull/5447) Added `ApproxRoot` function to sdk.Decimal type in order to get the nth root for a decimal number, where n is a positive integer.
  * An `ApproxSqrt` function was also added for convenience around the common case of n=2.

### Improvements

* (iavl) [\#5538](https://github.com/cosmos/cosmos-sdk/pull/5538) Remove manual IAVL pruning in favor of IAVL's internal pruning strategy.
* (server) [\#4215](https://github.com/cosmos/cosmos-sdk/issues/4215) The `--pruning` flag
has been moved to the configuration file, to allow easier node configuration.
* (cli) [\#5116](https://github.com/cosmos/cosmos-sdk/issues/5116) The `CLIContext` now supports multiple verifiers
when connecting to multiple chains. The connecting chain's `CLIContext` will have to have the correct
chain ID and node URI or client set. To use a `CLIContext` with a verifier for another chain:
  ```go
  // main or parent chain (chain as if you're running without IBC)
  mainCtx := context.NewCLIContext()

  // connecting IBC chain
  sideCtx := context.NewCLIContext().
    WithChainID(sideChainID).
    WithNodeURI(sideChainNodeURI) // or .WithClient(...)

  sideCtx = sideCtx.WithVerifier(
    context.CreateVerifier(sideCtx, context.DefaultVerifierCacheSize),
  )
  ```
* (modules) [\#5017](https://github.com/cosmos/cosmos-sdk/pull/5017) The `x/auth` package now supports
generalized genesis accounts through the `GenesisAccount` interface.
* (modules) [\#4762](https://github.com/cosmos/cosmos-sdk/issues/4762) Deprecate remove and add permissions in ModuleAccount.
* (modules) [\#4760](https://github.com/cosmos/cosmos-sdk/issues/4760) update `x/auth` to match module spec.
* (modules) [\#4814](https://github.com/cosmos/cosmos-sdk/issues/4814) Add security contact to Validator description.
* (modules) [\#4875](https://github.com/cosmos/cosmos-sdk/issues/4875) refactor integration tests to use SimApp and separate test package
* (sdk) [\#4566](https://github.com/cosmos/cosmos-sdk/issues/4566) Export simulation's parameters and app state to JSON in order to reproduce bugs and invariants.
* (sdk) [\#4640](https://github.com/cosmos/cosmos-sdk/issues/4640) improve import/export simulation errors by extending `DiffKVStores` to return an array of `KVPairs` that are then compared to check for inconsistencies.
* (sdk) [\#4717](https://github.com/cosmos/cosmos-sdk/issues/4717) refactor `x/slashing` to match the new module spec
* (sdk) [\#4758](https://github.com/cosmos/cosmos-sdk/issues/4758) update `x/genaccounts` to match module spec
* (simulation) [\#4824](https://github.com/cosmos/cosmos-sdk/issues/4824) `PrintAllInvariants` flag will print all failed invariants
* (simulation) [\#4490](https://github.com/cosmos/cosmos-sdk/issues/4490) add `InitialBlockHeight` flag to resume a simulation from a given block

  * Support exporting the simulation stats to a given JSON file
* (simulation) [\#4847](https://github.com/cosmos/cosmos-sdk/issues/4847), [\#4838](https://github.com/cosmos/cosmos-sdk/pull/4838) and [\#4869](https://github.com/cosmos/cosmos-sdk/pull/4869) `SimApp` and simulation refactors:
  * Implement `SimulationManager` for executing modules' simulation functionalities in a modularized way
  * Add `RegisterStoreDecoders` to the `SimulationManager` for decoding each module's types
  * Add `GenerateGenesisStates` to the `SimulationManager` to generate a randomized `GenState` for each module
  * Add `RandomizedParams` to the `SimulationManager` that registers each modules' parameters in order to
  simulate `ParamChangeProposal`s' `Content`s
  * Add `WeightedOperations` to the `SimulationManager` that define simulation operations (modules' `Msg`s) with their
  respective weights (i.e chance of being simulated).
  * Add `ProposalContents` to the `SimulationManager` to register each module's governance proposal `Content`s.
* (simulation) [\#4893](https://github.com/cosmos/cosmos-sdk/issues/4893) Change `SimApp` keepers to be public and add getter functions for keys and codec
* (simulation) [\#4906](https://github.com/cosmos/cosmos-sdk/issues/4906) Add simulation `Config` struct that wraps simulation flags
* (simulation) [\#4935](https://github.com/cosmos/cosmos-sdk/issues/4935) Update simulation to reflect a proper `ABCI` application without bypassing `BaseApp` semantics
* (simulation) [\#5378](https://github.com/cosmos/cosmos-sdk/pull/5378) Simulation tests refactor:
  * Add `App` interface for general SDK-based app's methods.
  * Refactor and cleanup simulation tests into util functions to simplify their implementation for other SDK apps.
* (store) [\#4792](https://github.com/cosmos/cosmos-sdk/issues/4792) panic on non-registered store
* (types) [\#4821](https://github.com/cosmos/cosmos-sdk/issues/4821) types/errors package added with support for stacktraces. It is meant as a more feature-rich replacement for sdk.Errors in the mid-term.
* (store) [\#1947](https://github.com/cosmos/cosmos-sdk/issues/1947) Implement inter-block (persistent)
caching through `CommitKVStoreCacheManager`. Any application wishing to utilize an inter-block cache
must set it in their app via a `BaseApp` option. The `BaseApp` docs have been drastically improved
to detail this new feature and how state transitions occur.
* (docs/spec) All module specs moved into their respective module dir in x/ (i.e. docs/spec/staking -->> x/staking/spec)
* (docs/) [\#5379](https://github.com/cosmos/cosmos-sdk/pull/5379) Major documentation refactor, including:
  * (docs/intro/) Add and improve introduction material for newcomers.
  * (docs/basics/) Add documentation about basic concepts of the cosmos sdk such as the anatomy of an SDK application, the transaction lifecycle or accounts.
  * (docs/core/) Add documentation about core conepts of the cosmos sdk such as `baseapp`, `server`, `store`s, `context` and more.
  * (docs/building-modules/) Add reference documentation on concepts relevant for module developers (`keeper`, `handler`, `messages`, `queries`,...).
  * (docs/interfaces/) Add documentation on building interfaces for the Cosmos SDK.
  * Redesigned user interface that features new dynamically generated sidebar, build-time code embedding from GitHub, new homepage as well as many other improvements.
* (types) [\#5428](https://github.com/cosmos/cosmos-sdk/pull/5428) Add `Mod` (modulo) method and `RelativePow` (exponentation) function for `Uint`.
* (modules) [\#5506](https://github.com/cosmos/cosmos-sdk/pull/5506) Remove redundancy in `x/distribution`s use of parameters. There
  now exists a single `Params` type with a getter and setter along with a getter for each individual parameter.

### Bug Fixes

* (client) [\#5303](https://github.com/cosmos/cosmos-sdk/issues/5303) Fix ignored error in tx generate only mode.
* (cli) [\#4763](https://github.com/cosmos/cosmos-sdk/issues/4763) Fix flag `--min-self-delegation` for staking `EditValidator`
* (keys) Fix ledger custom coin type support bug.
* (x/gov) [\#5107](https://github.com/cosmos/cosmos-sdk/pull/5107) Sum validator operator's all voting power when tally votes
* (rest) [\#5212](https://github.com/cosmos/cosmos-sdk/issues/5212) Fix pagination in the `/gov/proposals` handler.

## [v0.37.14] - 2020-08-12

### Improvements

* (tendermint) Bump Tendermint version to [v0.32.13](https://github.com/tendermint/tendermint/releases/tag/v0.32.13).


## [v0.37.13] - 2020-06-03

### Improvements

* (tendermint) Bump Tendermint version to [v0.32.12](https://github.com/tendermint/tendermint/releases/tag/v0.32.12).
* (cosmos-ledger-go) Bump Cosmos Ledger Wallet library version to [v0.11.1](https://github.com/cosmos/ledger-cosmos-go/releases/tag/v0.11.1).

## [v0.37.12] - 2020-05-05

### Improvements

* (tendermint) Bump Tendermint version to [v0.32.11](https://github.com/tendermint/tendermint/releases/tag/v0.32.11).

## [v0.37.11] - 2020-04-22

### Bug Fixes

* (x/staking) [\#6021](https://github.com/cosmos/cosmos-sdk/pull/6021) --trust-node's false default value prevents creation of the genesis transaction.

## [v0.37.10] - 2020-04-22

### Bug Fixes

* (client/context) [\#5964](https://github.com/cosmos/cosmos-sdk/issues/5964) Fix incorrect instantiation of tmlite verifier when --trust-node is off.

## [v0.37.9] - 2020-04-09

### Improvements

* (tendermint) Bump Tendermint version to [v0.32.10](https://github.com/tendermint/tendermint/releases/tag/v0.32.10).

## [v0.37.8] - 2020-03-11

### Bug Fixes

* (rest) [\#5508](https://github.com/cosmos/cosmos-sdk/pull/5508) Fix `x/distribution` endpoints to properly return height in the response.
* (x/genutil) [\#5499](https://github.com/cosmos/cosmos-sdk/pull/) Ensure `DefaultGenesis` returns valid and non-nil default genesis state.
* (x/genutil) [\#5775](https://github.com/cosmos/cosmos-sdk/pull/5775) Fix `ExportGenesis` in `x/genutil` to export default genesis state (`[]`) instead of `null`.
* (genesis) [\#5086](https://github.com/cosmos/cosmos-sdk/issues/5086) Ensure `gentxs` are always an empty array instead of `nil`.

### Improvements

* (rest) [\#5648](https://github.com/cosmos/cosmos-sdk/pull/5648) Enhance /txs usability:
  * Add `tx.minheight` key to filter transaction with an inclusive minimum block height
  * Add `tx.maxheight` key to filter transaction with an inclusive maximum block height

## [v0.37.7] - 2020-02-10

### Improvements

* (modules) [\#5597](https://github.com/cosmos/cosmos-sdk/pull/5597) Add `amount` event attribute to the `complete_unbonding`
and `complete_redelegation` events that reflect the total balances of the completed unbondings and redelegations
respectively.

### Bug Fixes

* (x/gov) [\#5622](https://github.com/cosmos/cosmos-sdk/pull/5622) Track any events emitted from a proposal's handler upon successful execution.
* (x/bank) [\#5531](https://github.com/cosmos/cosmos-sdk/issues/5531) Added missing amount event to MsgMultiSend, emitted for each output.

## [v0.37.6] - 2020-01-21

### Improvements

* (tendermint) Bump Tendermint version to [v0.32.9](https://github.com/tendermint/tendermint/releases/tag/v0.32.9)

## [v0.37.5] - 2020-01-07

### Features

* (types) [\#5360](https://github.com/cosmos/cosmos-sdk/pull/5360) Implement `SortableDecBytes` which
  allows the `Dec` type be sortable.

### Improvements

* (tendermint) Bump Tendermint version to [v0.32.8](https://github.com/tendermint/tendermint/releases/tag/v0.32.8)
* (cli) [\#5482](https://github.com/cosmos/cosmos-sdk/pull/5482) Remove old "tags" nomenclature from the `q txs` command in
  favor of the new events system. Functionality remains unchanged except that `=` is used instead of `:` to be
  consistent with the API's use of event queries.

### Bug Fixes

* (iavl) [\#5276](https://github.com/cosmos/cosmos-sdk/issues/5276) Fix potential race condition in `iavlIterator#Close`.
* (baseapp) [\#5350](https://github.com/cosmos/cosmos-sdk/issues/5350) Allow a node to restart successfully
  after a `halt-height` or `halt-time` has been triggered.
* (types) [\#5395](https://github.com/cosmos/cosmos-sdk/issues/5395) Fix `Uint#LTE`.
* (types) [\#5408](https://github.com/cosmos/cosmos-sdk/issues/5408) `NewDecCoins` constructor now sorts the coins.

## [v0.37.4] - 2019-11-04

### Improvements

* (tendermint) Bump Tendermint version to [v0.32.7](https://github.com/tendermint/tendermint/releases/tag/v0.32.7)
* (ledger) [\#4716](https://github.com/cosmos/cosmos-sdk/pull/4716) Fix ledger custom coin type support bug.

### Bug Fixes

* (baseapp) [\#5200](https://github.com/cosmos/cosmos-sdk/issues/5200) Remove duplicate events from previous messages.

## [v0.37.3] - 2019-10-10

### Bug Fixes

* (genesis) [\#5095](https://github.com/cosmos/cosmos-sdk/issues/5095) Fix genesis file migration from v0.34 to
v0.36/v0.37 not converting validator consensus pubkey to bech32 format.

### Improvements

* (tendermint) Bump Tendermint version to [v0.32.6](https://github.com/tendermint/tendermint/releases/tag/v0.32.6)

## [v0.37.1] - 2019-09-19

### Features

* (cli) [\#4973](https://github.com/cosmos/cosmos-sdk/pull/4973) Enable application CPU profiling
via the `--cpu-profile` flag.
* [\#4979](https://github.com/cosmos/cosmos-sdk/issues/4979) Introduce a new `halt-time` config and
CLI option to the `start` command. When provided, an application will halt during `Commit` when the
block time is >= the `halt-time`.

### Improvements

* [\#4990](https://github.com/cosmos/cosmos-sdk/issues/4990) Add `Events` to the `ABCIMessageLog` to
provide context and grouping of events based on the messages they correspond to. The `Events` field
in `TxResponse` is deprecated and will be removed in the next major release.

### Bug Fixes

* [\#4979](https://github.com/cosmos/cosmos-sdk/issues/4979) Use `Signal(os.Interrupt)` over
`os.Exit(0)` during configured halting to allow any `defer` calls to be executed.
* [\#5034](https://github.com/cosmos/cosmos-sdk/issues/5034) Binary search in NFT Module wasn't working on larger sets.

## [v0.37.0] - 2019-08-21

### Bug Fixes

* (baseapp) [\#4903](https://github.com/cosmos/cosmos-sdk/issues/4903) Various height query fixes:
  * Move height with proof check from `CLIContext` to `BaseApp` as the height
  can automatically be injected there.
  * Update `handleQueryStore` to resemble `handleQueryCustom`
* (simulation) [\#4912](https://github.com/cosmos/cosmos-sdk/issues/4912) Fix SimApp ModuleAccountAddrs
to properly return black listed addresses for bank keeper initialization.
* (cli) [\#4919](https://github.com/cosmos/cosmos-sdk/pull/4919) Don't crash CLI
if user doesn't answer y/n confirmation request.
* (cli) [\#4927](https://github.com/cosmos/cosmos-sdk/issues/4927) Fix the `q gov vote`
command to handle empty (pruned) votes correctly.

### Improvements

* (rest) [\#4924](https://github.com/cosmos/cosmos-sdk/pull/4924) Return response
height even upon error as it may be useful for the downstream caller and have
`/auth/accounts/{address}` return a 200 with an empty account upon error when
that error is that the account doesn't exist.

## [v0.36.0] - 2019-08-13

### Breaking Changes

* (rest) [\#4837](https://github.com/cosmos/cosmos-sdk/pull/4837) Remove /version and /node_version
  endpoints in favor of refactoring /node_info to also include application version info.
* All REST responses now wrap the original resource/result. The response
  will contain two fields: height and result.
* [\#3565](https://github.com/cosmos/cosmos-sdk/issues/3565) Updates to the governance module:
  * Rename JSON field from `proposal_content` to `content`
  * Rename JSON field from `proposal_id` to `id`
  * Disable `ProposalTypeSoftwareUpgrade` temporarily
* [\#3775](https://github.com/cosmos/cosmos-sdk/issues/3775) unify sender transaction tag for ease of querying
* [\#4255](https://github.com/cosmos/cosmos-sdk/issues/4255) Add supply module that passively tracks the supplies of a chain
  - Renamed `x/distribution` `ModuleName`
  - Genesis JSON and CLI now use `distribution` instead of `distr`
  - Introduce `ModuleAccount` type, which tracks the flow of coins held within a module
  - Replaced `FeeCollectorKeeper` for a `ModuleAccount`
  - Replaced the staking `Pool`, which coins are now held by the `BondedPool` and `NotBonded` module accounts
  - The `NotBonded` module account now only keeps track of the not bonded tokens within staking, instead of the whole chain
  - [\#3628](https://github.com/cosmos/cosmos-sdk/issues/3628) Replaced governance's burn and deposit accounts for a `ModuleAccount`
  - Added a `ModuleAccount` for the distribution module
  - Added a `ModuleAccount` for the mint module
  [\#4472](https://github.com/cosmos/cosmos-sdk/issues/4472) validation for crisis genesis
* [\#3985](https://github.com/cosmos/cosmos-sdk/issues/3985) `ValidatorPowerRank` uses potential consensus power instead of tendermint power
* [\#4104](https://github.com/cosmos/cosmos-sdk/issues/4104) Gaia has been moved to its own repository: https://github.com/cosmos/gaia
* [\#4104](https://github.com/cosmos/cosmos-sdk/issues/4104) Rename gaiad.toml to app.toml. The internal contents of the application
  config remain unchanged.
* [\#4159](https://github.com/cosmos/cosmos-sdk/issues/4159) create the default module patterns and module manager
* [\#4230](https://github.com/cosmos/cosmos-sdk/issues/4230) Change the type of ABCIMessageLog#MsgIndex to uint16 for proper serialization.
* [\#4250](https://github.com/cosmos/cosmos-sdk/issues/4250) BaseApp.Query() returns app's version string set via BaseApp.SetAppVersion()
  when handling /app/version queries instead of the version string passed as build
  flag at compile time.
* [\#4262](https://github.com/cosmos/cosmos-sdk/issues/4262) GoSumHash is no longer returned by the version command.
* [\#4263](https://github.com/cosmos/cosmos-sdk/issues/4263) RestServer#Start now takes read and write timeout arguments.
* [\#4305](https://github.com/cosmos/cosmos-sdk/issues/4305) `GenerateOrBroadcastMsgs` no longer takes an `offline` parameter.
* [\#4342](https://github.com/cosmos/cosmos-sdk/pull/4342) Upgrade go-amino to v0.15.0
* [\#4351](https://github.com/cosmos/cosmos-sdk/issues/4351) InitCmd, AddGenesisAccountCmd, and CollectGenTxsCmd take node's and client's default home directories as arguments.
* [\#4387](https://github.com/cosmos/cosmos-sdk/issues/4387) Refactor the usage of tags (now called events) to reflect the
  new ABCI events semantics:
  - Move `x/{module}/tags/tags.go` => `x/{module}/types/events.go`
  - Update `docs/specs`
  - Refactor tags in favor of new `Event(s)` type(s)
  - Update `Context` to use new `EventManager`
  - (Begin|End)Blocker no longer return tags, but rather uses new `EventManager`
  - Message handlers no longer return tags, but rather uses new `EventManager`
  Any component (e.g. BeginBlocker, message handler, etc...) wishing to emit an event must do so
  through `ctx.EventManger().EmitEvent(s)`.
  To reset or wipe emitted events: `ctx = ctx.WithEventManager(sdk.NewEventManager())`
  To get all emitted events: `events := ctx.EventManager().Events()`
* [\#4437](https://github.com/cosmos/cosmos-sdk/issues/4437) Replace governance module store keys to use `[]byte` instead of `string`.
* [\#4451](https://github.com/cosmos/cosmos-sdk/issues/4451) Improve modularization of clients and modules:
  * Module directory structure improved and standardized
  * Aliases autogenerated
  * Auth and bank related commands are now mounted under the respective moduels
  * Client initialization and mounting standardized
* [\#4479](https://github.com/cosmos/cosmos-sdk/issues/4479) Remove codec argument redundency in client usage where
  the CLIContext's codec should be used instead.
* [\#4488](https://github.com/cosmos/cosmos-sdk/issues/4488) Decouple client tx, REST, and ultil packages from auth. These packages have
  been restructured and retrofitted into the `x/auth` module.
* [\#4521](https://github.com/cosmos/cosmos-sdk/issues/4521) Flatten x/bank structure by hiding module internals.
* [\#4525](https://github.com/cosmos/cosmos-sdk/issues/4525) Remove --cors flag, the feature is long gone.
* [\#4536](https://github.com/cosmos/cosmos-sdk/issues/4536) The `/auth/accounts/{address}` now returns a `height` in the response.
  The account is now nested under `account`.
* [\#4543](https://github.com/cosmos/cosmos-sdk/issues/4543) Account getters are no longer part of client.CLIContext() and have now moved
  to reside in the auth-specific AccountRetriever.
* [\#4588](https://github.com/cosmos/cosmos-sdk/issues/4588) Context does not depend on x/auth anymore. client/context is stripped out of the following features:
  - GetAccountDecoder()
  - CLIContext.WithAccountDecoder()
  - CLIContext.WithAccountStore()
  x/auth.AccountDecoder is unnecessary and consequently removed.
* [\#4602](https://github.com/cosmos/cosmos-sdk/issues/4602) client/input.{Buffer,Override}Stdin() functions are removed. Thanks to cobra's new release they are now redundant.
* [\#4633](https://github.com/cosmos/cosmos-sdk/issues/4633) Update old Tx search by tags APIs to use new Events
  nomenclature.
* [\#4649](https://github.com/cosmos/cosmos-sdk/issues/4649) Refactor x/crisis as per modules new specs.
* [\#3685](https://github.com/cosmos/cosmos-sdk/issues/3685) The default signature verification gas logic (`DefaultSigVerificationGasConsumer`) now specifies explicit key types rather than string pattern matching. This means that zones that depended on string matching to allow other keys will need to write a custom `SignatureVerificationGasConsumer` function.
* [\#4663](https://github.com/cosmos/cosmos-sdk/issues/4663) Refactor bank keeper by removing private functions
  - `InputOutputCoins`, `SetCoins`, `SubtractCoins` and `AddCoins` are now part of the `SendKeeper` instead of the `Keeper` interface
* (tendermint) [\#4721](https://github.com/cosmos/cosmos-sdk/pull/4721) Upgrade Tendermint to v0.32.1

### Features

* [\#4843](https://github.com/cosmos/cosmos-sdk/issues/4843) Add RegisterEvidences function in the codec package to register
  Tendermint evidence types with a given codec.
* (rest) [\#3867](https://github.com/cosmos/cosmos-sdk/issues/3867) Allow querying for genesis transaction when height query param is set to zero.
* [\#2020](https://github.com/cosmos/cosmos-sdk/issues/2020) New keys export/import command line utilities to export/import private keys in ASCII format
  that rely on Keybase's new underlying ExportPrivKey()/ImportPrivKey() API calls.
* [\#3565](https://github.com/cosmos/cosmos-sdk/issues/3565) Implement parameter change proposal support.
  Parameter change proposals can be submitted through the CLI
  or a REST endpoint. See docs for further usage.
* [\#3850](https://github.com/cosmos/cosmos-sdk/issues/3850) Add `rewards` and `commission` to distribution tx tags.
* [\#3981](https://github.com/cosmos/cosmos-sdk/issues/3981) Add support to gracefully halt a node at a given height
  via the node's `halt-height` config or CLI value.
* [\#4144](https://github.com/cosmos/cosmos-sdk/issues/4144) Allow for configurable BIP44 HD path and coin type.
* [\#4250](https://github.com/cosmos/cosmos-sdk/issues/4250) New BaseApp.{,Set}AppVersion() methods to get/set app's version string.
* [\#4263](https://github.com/cosmos/cosmos-sdk/issues/4263) Add `--read-timeout` and `--write-timeout` args to the `rest-server` command
  to support custom RPC R/W timeouts.
* [\#4271](https://github.com/cosmos/cosmos-sdk/issues/4271) Implement Coins#IsAnyGT
* [\#4318](https://github.com/cosmos/cosmos-sdk/issues/4318) Support height queries. Queries against nodes that have the queried
  height pruned will return an error.
* [\#4409](https://github.com/cosmos/cosmos-sdk/issues/4409) Implement a command that migrates exported state from one version to the next.
  The `migrate` command currently supports migrating from v0.34 to v0.36 by implementing
  necessary types for both versions.
* [\#4570](https://github.com/cosmos/cosmos-sdk/issues/4570) Move /bank/balances/{address} REST handler to x/bank/client/rest. The exposed interface is unchanged.
* Community pool spend proposal per Cosmos Hub governance proposal [\#7](https://github.com/cosmos/cosmos-sdk/issues/7) "Activate the Community Pool"

### Improvements

* (simulation) PrintAllInvariants flag will print all failed invariants
* (simulation) Add `InitialBlockHeight` flag to resume a simulation from a given block
* (simulation) [\#4670](https://github.com/cosmos/cosmos-sdk/issues/4670) Update simulation statistics to JSON format

  - Support exporting the simulation stats to a given JSON file
* [\#4775](https://github.com/cosmos/cosmos-sdk/issues/4775) Refactor CI config
* Upgrade IAVL to v0.12.4
* (tendermint) Upgrade Tendermint to v0.32.2
* (modules) [\#4751](https://github.com/cosmos/cosmos-sdk/issues/4751) update `x/genutils` to match module spec
* (keys) [\#4611](https://github.com/cosmos/cosmos-sdk/issues/4611) store keys in simapp now use a map instead of using individual literal keys
* [\#2286](https://github.com/cosmos/cosmos-sdk/issues/2286) Improve performance of CacheKVStore iterator.
* [\#3512](https://github.com/cosmos/cosmos-sdk/issues/3512) Implement Logger method on each module's keeper.
* [\#3655](https://github.com/cosmos/cosmos-sdk/issues/3655) Improve signature verification failure error message.
* [\#3774](https://github.com/cosmos/cosmos-sdk/issues/3774) add category tag to transactions for ease of filtering
* [\#3914](https://github.com/cosmos/cosmos-sdk/issues/3914) Implement invariant benchmarks and add target to makefile.
* [\#3928](https://github.com/cosmos/cosmos-sdk/issues/3928) remove staking references from types package
* [\#3978](https://github.com/cosmos/cosmos-sdk/issues/3978) Return ErrUnknownRequest in message handlers for unknown
  or invalid routed messages.
* [\#4190](https://github.com/cosmos/cosmos-sdk/issues/4190) Client responses that return (re)delegation(s) now return balances
  instead of shares.
* [\#4194](https://github.com/cosmos/cosmos-sdk/issues/4194) ValidatorSigningInfo now includes the validator's consensus address.
* [\#4235](https://github.com/cosmos/cosmos-sdk/issues/4235) Add parameter change proposal messages to simulation.
* [\#4235](https://github.com/cosmos/cosmos-sdk/issues/4235) Update the minting module params to implement params.ParamSet so
  individual keys can be set via proposals instead of passing a struct.
* [\#4259](https://github.com/cosmos/cosmos-sdk/issues/4259) `Coins` that are `nil` are now JSON encoded as an empty array `[]`.
  Decoding remains unchanged and behavior is left intact.
* [\#4305](https://github.com/cosmos/cosmos-sdk/issues/4305) The `--generate-only` CLI flag fully respects offline tx processing.
* [\#4379](https://github.com/cosmos/cosmos-sdk/issues/4379) close db write batch.
* [\#4384](https://github.com/cosmos/cosmos-sdk/issues/4384)- Allow splitting withdrawal transaction in several chunks
* [\#4403](https://github.com/cosmos/cosmos-sdk/issues/4403) Allow for parameter change proposals to supply only desired fields to be updated
  in objects instead of the entire object (only applies to values that are objects).
* [\#4415](https://github.com/cosmos/cosmos-sdk/issues/4415) /client refactor, reduce genutil dependancy on staking
* [\#4439](https://github.com/cosmos/cosmos-sdk/issues/4439) Implement governance module iterators.
* [\#4465](https://github.com/cosmos/cosmos-sdk/issues/4465) Unknown subcommands print relevant error message
* [\#4466](https://github.com/cosmos/cosmos-sdk/issues/4466) Commission validation added to validate basic of MsgCreateValidator by changing CommissionMsg to CommissionRates
* [\#4501](https://github.com/cosmos/cosmos-sdk/issues/4501) Support height queriers in rest client
* [\#4535](https://github.com/cosmos/cosmos-sdk/issues/4535) Improve import-export simulation errors by decoding the `KVPair.Value` into its
  respective type
* [\#4536](https://github.com/cosmos/cosmos-sdk/issues/4536) cli context queries return query height and accounts are returned with query height
* [\#4553](https://github.com/cosmos/cosmos-sdk/issues/4553) undelegate max entries check first
* [\#4556](https://github.com/cosmos/cosmos-sdk/issues/4556) Added IsValid function to Coin
* [\#4564](https://github.com/cosmos/cosmos-sdk/issues/4564) client/input.GetConfirmation()'s default is changed to No.
* [\#4573](https://github.com/cosmos/cosmos-sdk/issues/4573) Returns height in response for query endpoints.
* [\#4580](https://github.com/cosmos/cosmos-sdk/issues/4580) Update `Context#BlockHeight` to properly set the block height via `WithBlockHeader`.
* [\#4584](https://github.com/cosmos/cosmos-sdk/issues/4584) Update bank Keeper to use expected keeper interface of the AccountKeeper.
* [\#4584](https://github.com/cosmos/cosmos-sdk/issues/4584) Move `Account` and `VestingAccount` interface types to `x/auth/exported`.
* [\#4082](https://github.com/cosmos/cosmos-sdk/issues/4082) supply module queriers for CLI and REST endpoints
* [\#4601](https://github.com/cosmos/cosmos-sdk/issues/4601) Implement generic pangination helper function to be used in
  REST handlers and queriers.
* [\#4629](https://github.com/cosmos/cosmos-sdk/issues/4629) Added warning event that gets emitted if validator misses a block.
* [\#4674](https://github.com/cosmos/cosmos-sdk/issues/4674) Export `Simapp` genState generators and util functions by making them public
* [\#4706](https://github.com/cosmos/cosmos-sdk/issues/4706) Simplify context
  Replace complex Context construct with a simpler immutible struct.
  Only breaking change is not to support `Value` and `GetValue` as first class calls.
  We do embed ctx.Context() as a raw context.Context instead to be used as you see fit.

  Migration guide:

  ```go
  ctx = ctx.WithValue(contextKeyBadProposal, false)
  ```

  Now becomes:

  ```go
  ctx = ctx.WithContext(context.WithValue(ctx.Context(), contextKeyBadProposal, false))
  ```

  A bit more verbose, but also allows `context.WithTimeout()`, etc and only used
  in one function in this repo, in test code.
* [\#3685](https://github.com/cosmos/cosmos-sdk/issues/3685)  Add `SetAddressVerifier` and `GetAddressVerifier` to `sdk.Config` to allow SDK users to configure custom address format verification logic (to override the default limitation of 20-byte addresses).
* [\#3685](https://github.com/cosmos/cosmos-sdk/issues/3685)  Add an additional parameter to NewAnteHandler for a custom `SignatureVerificationGasConsumer` (the default logic is now in `DefaultSigVerificationGasConsumer). This allows SDK users to configure their own logic for which key types are accepted and how those key types consume gas.
* Remove `--print-response` flag as it is no longer used.
* Revert [\#2284](https://github.com/cosmos/cosmos-sdk/pull/2284) to allow create_empty_blocks in the config
* (tendermint) [\#4718](https://github.com/cosmos/cosmos-sdk/issues/4718) Upgrade tendermint/iavl to v0.12.3

### Bug Fixes

* [\#4891](https://github.com/cosmos/cosmos-sdk/issues/4891) Disable querying with proofs enabled when the query height <= 1.
* (rest) [\#4858](https://github.com/cosmos/cosmos-sdk/issues/4858) Do not return an error in BroadcastTxCommit when the tx broadcasting
  was successful. This allows the proper REST response to be returned for a
  failed tx during `block` broadcasting mode.
* (store) [\#4880](https://github.com/cosmos/cosmos-sdk/pull/4880) Fix error check in
  IAVL `Store#DeleteVersion`.
* (tendermint) [\#4879](https://github.com/cosmos/cosmos-sdk/issues/4879) Don't terminate the process immediately after startup when run in standalone mode.
* (simulation) [\#4861](https://github.com/cosmos/cosmos-sdk/pull/4861) Fix non-determinism simulation
  by using CLI flags as input and updating Makefile target.
* [\#4868](https://github.com/cosmos/cosmos-sdk/issues/4868) Context#CacheContext now sets a new EventManager. This prevents unwanted events
  from being emitted.
* (cli) [\#4870](https://github.com/cosmos/cosmos-sdk/issues/4870) Disable the `withdraw-all-rewards` command when `--generate-only` is supplied
* (modules) [\#4831](https://github.com/cosmos/cosmos-sdk/issues/4831) Prevent community spend proposal from transferring funds to a module account
* (keys) [\#4338](https://github.com/cosmos/cosmos-sdk/issues/4338) fix multisig key output for CLI
* (modules) [\#4795](https://github.com/cosmos/cosmos-sdk/issues/4795) restrict module accounts from receiving transactions.
  Allowing this would cause an invariant on the module account coins.
* (modules) [\#4823](https://github.com/cosmos/cosmos-sdk/issues/4823) Update the `DefaultUnbondingTime` from 3 days to 3 weeks to be inline with documentation.
* (abci) [\#4639](https://github.com/cosmos/cosmos-sdk/issues/4639) Fix `CheckTx` by verifying the message route
* Return height in responses when querying against BaseApp
* [\#1351](https://github.com/cosmos/cosmos-sdk/issues/1351) Stable AppHash allows no_empty_blocks
* [\#3705](https://github.com/cosmos/cosmos-sdk/issues/3705) Return `[]` instead of `null` when querying delegator rewards.
* [\#3966](https://github.com/cosmos/cosmos-sdk/issues/3966) fixed multiple assigns to action tags
  [\#3793](https://github.com/cosmos/cosmos-sdk/issues/3793) add delegator tag for MsgCreateValidator and deleted unused moniker and identity tags
* [\#4194](https://github.com/cosmos/cosmos-sdk/issues/4194) Fix pagination and results returned from /slashing/signing_infos
* [\#4230](https://github.com/cosmos/cosmos-sdk/issues/4230) Properly set and display the message index through the TxResponse.
* [\#4234](https://github.com/cosmos/cosmos-sdk/pull/4234) Allow `tx send --generate-only` to
  actually work offline.
* [\#4271](https://github.com/cosmos/cosmos-sdk/issues/4271) Fix addGenesisAccount by using Coins#IsAnyGT for vesting amount validation.
* [\#4273](https://github.com/cosmos/cosmos-sdk/issues/4273) Fix usage of AppendTags in x/staking/handler.go
* [\#4303](https://github.com/cosmos/cosmos-sdk/issues/4303) Fix NewCoins() underlying function for duplicate coins detection.
* [\#4307](https://github.com/cosmos/cosmos-sdk/pull/4307) Don't pass height to RPC calls as
  Tendermint will automatically use the latest height.
* [\#4362](https://github.com/cosmos/cosmos-sdk/issues/4362) simulation setup bugfix for multisim 7601778
* [\#4383](https://github.com/cosmos/cosmos-sdk/issues/4383) - currentStakeRoundUp is now always atleast currentStake + smallest-decimal-precision
* [\#4394](https://github.com/cosmos/cosmos-sdk/issues/4394) Fix signature count check to use the TxSigLimit param instead of
  a default.
* [\#4455](https://github.com/cosmos/cosmos-sdk/issues/4455) Use `QueryWithData()` to query unbonding delegations.
* [\#4493](https://github.com/cosmos/cosmos-sdk/issues/4493) Fix validator-outstanding-rewards command. It now takes as an argument
  a validator address.
* [\#4598](https://github.com/cosmos/cosmos-sdk/issues/4598) Fix redelegation and undelegation txs that were not checking for the correct bond denomination.
* [\#4619](https://github.com/cosmos/cosmos-sdk/issues/4619) Close iterators in `GetAllMatureValidatorQueue` and `UnbondAllMatureValidatorQueue`
  methods.
* [\#4654](https://github.com/cosmos/cosmos-sdk/issues/4654) validator slash event stored by period and height
* [\#4681](https://github.com/cosmos/cosmos-sdk/issues/4681) panic on invalid amount on `MintCoins` and `BurnCoins`
  * skip minting if inflation is set to zero
* Sort state JSON during export and initialization

## 0.35.0

### Bug Fixes

* Fix gas consumption bug in `Undelegate` preventing the ability to sync from
genesis.

## 0.34.10

### Bug Fixes

* Bump Tendermint version to [v0.31.11](https://github.com/tendermint/tendermint/releases/tag/v0.31.11) to address the vulnerability found in the `consensus` package.

## 0.34.9

### Bug Fixes

* Bump Tendermint version to [v0.31.10](https://github.com/tendermint/tendermint/releases/tag/v0.31.10) to address p2p panic errors.

## 0.34.8

### Bug Fixes

* Bump Tendermint version to v0.31.9 to fix the p2p panic error.
* Update gaiareplay's use of an internal Tendermint API

## 0.34.7

### Bug Fixes

#### SDK

* Fix gas consumption bug in `Undelegate` preventing the ability to sync from
genesis.

## 0.34.6

### Bug Fixes

#### SDK

* Unbonding from a validator is now only considered "complete" after the full
unbonding period has elapsed regardless of the validator's status.

## 0.34.5

### Bug Fixes

#### SDK

* [\#4273](https://github.com/cosmos/cosmos-sdk/issues/4273) Fix usage of `AppendTags` in x/staking/handler.go

### Improvements

### SDK

* [\#2286](https://github.com/cosmos/cosmos-sdk/issues/2286) Improve performance of `CacheKVStore` iterator.
* [\#3655](https://github.com/cosmos/cosmos-sdk/issues/3655) Improve signature verification failure error message.
* [\#4384](https://github.com/cosmos/cosmos-sdk/issues/4384) Allow splitting withdrawal transaction in several chunks.

#### Gaia CLI

* [\#4227](https://github.com/cosmos/cosmos-sdk/issues/4227) Support for Ledger App v1.5.
* [#4345](https://github.com/cosmos/cosmos-sdk/pull/4345) Update `ledger-cosmos-go`
to v0.10.3.

## 0.34.4

### Bug Fixes

#### SDK

* [#4234](https://github.com/cosmos/cosmos-sdk/pull/4234) Allow `tx send --generate-only` to
actually work offline.

#### Gaia

* [\#4219](https://github.com/cosmos/cosmos-sdk/issues/4219) Return an error when an empty mnemonic is provided during key recovery.

### Improvements

#### Gaia

* [\#2007](https://github.com/cosmos/cosmos-sdk/issues/2007) Return 200 status code on empty results

### New features

#### SDK

* [\#3850](https://github.com/cosmos/cosmos-sdk/issues/3850) Add `rewards` and `commission` to distribution tx tags.

## 0.34.3

### Bug Fixes

#### Gaia

* [\#4196](https://github.com/cosmos/cosmos-sdk/pull/4196) Set default invariant
check period to zero.

## 0.34.2

### Improvements

#### SDK

* [\#4135](https://github.com/cosmos/cosmos-sdk/pull/4135) Add further clarification
to generate only usage.

### Bug Fixes

#### SDK

* [\#4135](https://github.com/cosmos/cosmos-sdk/pull/4135) Fix `NewResponseFormatBroadcastTxCommit`
* [\#4053](https://github.com/cosmos/cosmos-sdk/issues/4053) Add `--inv-check-period`
flag to gaiad to set period at which invariants checks will run.
* [\#4099](https://github.com/cosmos/cosmos-sdk/issues/4099) Update the /staking/validators endpoint to support
status and pagination query flags.

## 0.34.1

### Bug Fixes

#### Gaia

* [#4163](https://github.com/cosmos/cosmos-sdk/pull/4163) Fix v0.33.x export script to port gov data correctly.

## 0.34.0

### Breaking Changes

#### Gaia

* [\#3463](https://github.com/cosmos/cosmos-sdk/issues/3463) Revert bank module handler fork (re-enables transfers)
* [\#3875](https://github.com/cosmos/cosmos-sdk/issues/3875) Replace `async` flag with `--broadcast-mode` flag where the default
  value is `sync`. The `block` mode should not be used. The REST client now
  uses `mode` parameter instead of the `return` parameter.

#### Gaia CLI

* [\#3938](https://github.com/cosmos/cosmos-sdk/issues/3938) Remove REST server's SSL support altogether.

#### SDK

* [\#3245](https://github.com/cosmos/cosmos-sdk/issues/3245) Rename validator.GetJailed() to validator.IsJailed()
* [\#3516](https://github.com/cosmos/cosmos-sdk/issues/3516) Remove concept of shares from staking unbonding and redelegation UX;
  replaced by direct coin amount.

#### Tendermint

* [\#4029](https://github.com/cosmos/cosmos-sdk/issues/4029) Upgrade Tendermint to v0.31.3

### New features

#### SDK

* [\#2935](https://github.com/cosmos/cosmos-sdk/issues/2935) New module Crisis which can test broken invariant with messages
* [\#3813](https://github.com/cosmos/cosmos-sdk/issues/3813) New sdk.NewCoins safe constructor to replace bare sdk.Coins{} declarations.
* [\#3858](https://github.com/cosmos/cosmos-sdk/issues/3858) add website, details and identity to gentx cli command
* Implement coin conversion and denomination registration utilities

#### Gaia

* [\#2935](https://github.com/cosmos/cosmos-sdk/issues/2935) Optionally assert invariants on a blockly basis using `gaiad --assert-invariants-blockly`
* [\#3886](https://github.com/cosmos/cosmos-sdk/issues/3886) Implement minting module querier and CLI/REST clients.

#### Gaia CLI

* [\#3937](https://github.com/cosmos/cosmos-sdk/issues/3937) Add command to query community-pool

#### Gaia REST API

* [\#3937](https://github.com/cosmos/cosmos-sdk/issues/3937) Add route to fetch community-pool
* [\#3949](https://github.com/cosmos/cosmos-sdk/issues/3949) added /slashing/signing_infos to get signing_info for all validators

### Improvements

#### Gaia

* [\#3808](https://github.com/cosmos/cosmos-sdk/issues/3808) `gaiad` and `gaiacli` integration tests use ./build/ binaries.
* \[\#3819](https://github.com/cosmos/cosmos-sdk/issues/3819) Simulation refactor, log output now stored in ~/.gaiad/simulation/
  * Simulation moved to its own module (not a part of mock)
  * Logger type instead of passing function variables everywhere
  * Logger json output (for reloadable simulation running)
  * Cleanup bank simulation messages / remove dup code in bank simulation
  * Simulations saved in `~/.gaiad/simulations/`
  * "Lean" simulation output option to exclude No-ops and !ok functions (`--SimulationLean` flag)
* [\#3893](https://github.com/cosmos/cosmos-sdk/issues/3893) Improve `gaiacli tx sign` command
  * Add shorthand flags -a and -s for the account and sequence numbers respectively
  * Mark the account and sequence numbers required during "offline" mode
  * Always do an RPC query for account and sequence number during "online" mode
* [\#4018](https://github.com/cosmos/cosmos-sdk/issues/4018) create genesis port script for release v.0.34.0

#### Gaia CLI

* [\#3833](https://github.com/cosmos/cosmos-sdk/issues/3833) Modify stake to atom in gaia's doc.
* [\#3841](https://github.com/cosmos/cosmos-sdk/issues/3841) Add indent to JSON of `gaiacli keys [add|show|list]`
* [\#3859](https://github.com/cosmos/cosmos-sdk/issues/3859) Add newline to echo of `gaiacli keys ...`
* [\#3959](https://github.com/cosmos/cosmos-sdk/issues/3959) Improving error messages when signing with ledger devices fails

#### SDK

* [\#3238](https://github.com/cosmos/cosmos-sdk/issues/3238) Add block time to tx responses when querying for
  txs by tags or hash.
* \[\#3752](https://github.com/cosmos/cosmos-sdk/issues/3752) Explanatory docs for minting mechanism (`docs/spec/mint/01_concepts.md`)
* [\#3801](https://github.com/cosmos/cosmos-sdk/issues/3801) `baseapp` safety improvements
* [\#3820](https://github.com/cosmos/cosmos-sdk/issues/3820) Make Coins.IsAllGT() more robust and consistent.
* [\#3828](https://github.com/cosmos/cosmos-sdk/issues/3828) New sdkch tool to maintain changelogs
* [\#3864](https://github.com/cosmos/cosmos-sdk/issues/3864) Make Coins.IsAllGTE() more consistent.
* [\#3907](https://github.com/cosmos/cosmos-sdk/issues/3907): dep -> go mod migration
  * Drop dep in favor of go modules.
  * Upgrade to Go 1.12.1.
* [\#3917](https://github.com/cosmos/cosmos-sdk/issues/3917) Allow arbitrary decreases to validator commission rates.
* [\#3937](https://github.com/cosmos/cosmos-sdk/issues/3937) Implement community pool querier.
* [\#3940](https://github.com/cosmos/cosmos-sdk/issues/3940) Codespace should be lowercase.
* [\#3986](https://github.com/cosmos/cosmos-sdk/issues/3986) Update the Stringer implementation of the Proposal type.
* [\#926](https://github.com/cosmos/cosmos-sdk/issues/926) circuit breaker high level explanation
* [\#3896](https://github.com/cosmos/cosmos-sdk/issues/3896) Fixed various linters warnings in the context of the gometalinter -> golangci-lint migration
* [\#3916](https://github.com/cosmos/cosmos-sdk/issues/3916) Hex encode data in tx responses

### Bug Fixes

#### Gaia

* [\#3825](https://github.com/cosmos/cosmos-sdk/issues/3825) Validate genesis before running gentx
* [\#3889](https://github.com/cosmos/cosmos-sdk/issues/3889) When `--generate-only` is provided, the Keybase is not used and as a result
  the `--from` value must be a valid Bech32 cosmos address.
* 3974 Fix go env setting in installation.md
* 3996 Change 'make get_tools' to 'make tools' in DOCS_README.md.

#### Gaia CLI

* [\#3883](https://github.com/cosmos/cosmos-sdk/issues/3883) Remove Height Flag from CLI Queries
* [\#3899](https://github.com/cosmos/cosmos-sdk/issues/3899) Using 'gaiacli config node' breaks ~/config/config.toml

#### SDK

* [\#3837](https://github.com/cosmos/cosmos-sdk/issues/3837) Fix `WithdrawValidatorCommission` to properly set the validator's remaining commission.
* [\#3870](https://github.com/cosmos/cosmos-sdk/issues/3870) Fix DecCoins#TruncateDecimal to never return zero coins in
  either the truncated coins or the change coins.
* [\#3915](https://github.com/cosmos/cosmos-sdk/issues/3915) Remove ';' delimiting support from ParseDecCoins
* [\#3977](https://github.com/cosmos/cosmos-sdk/issues/3977) Fix docker image build
* [\#4020](https://github.com/cosmos/cosmos-sdk/issues/4020) Fix queryDelegationRewards by returning an error
when the validator or delegation do not exist.
* [\#4050](https://github.com/cosmos/cosmos-sdk/issues/4050) Fix DecCoins APIs
where rounding or truncation could result in zero decimal coins.
* [\#4088](https://github.com/cosmos/cosmos-sdk/issues/4088) Fix `calculateDelegationRewards`
by accounting for rounding errors when multiplying stake by slashing fractions.

## 0.33.2

### Improvements

#### Tendermint

* Upgrade Tendermint to `v0.31.0-dev0-fix0` which includes critical security fixes.

## 0.33.1

### Bug Fixes

#### Gaia

* [\#3999](https://github.com/cosmos/cosmos-sdk/pull/3999) Fix distribution delegation for zero height export bug

## 0.33.0

BREAKING CHANGES

* Gaia REST API
  * [\#3641](https://github.com/cosmos/cosmos-sdk/pull/3641) Remove the ability to use a Keybase from the REST API client:
    * `password` and `generate_only` have been removed from the `base_req` object
    * All txs that used to sign or use the Keybase now only generate the tx
    * `keys` routes completely removed
  * [\#3692](https://github.com/cosmos/cosmos-sdk/pull/3692) Update tx encoding and broadcasting endpoints:
    * Remove duplicate broadcasting endpoints in favor of POST @ `/txs`
      * The `Tx` field now accepts a `StdTx` and not raw tx bytes
    * Move encoding endpoint to `/txs/encode`

* Gaia
  * [\#3787](https://github.com/cosmos/cosmos-sdk/pull/3787) Fork the `x/bank` module into the Gaia application with only a
  modified message handler, where the modified message handler behaves the same as
  the standard `x/bank` message handler except for `MsgMultiSend` that must burn
  exactly 9 atoms and transfer 1 atom, and `MsgSend` is disabled.
  * [\#3789](https://github.com/cosmos/cosmos-sdk/pull/3789) Update validator creation flow:
    * Remove `NewMsgCreateValidatorOnBehalfOf` and corresponding business logic
    * Ensure the validator address equals the delegator address during
    `MsgCreateValidator#ValidateBasic`

* SDK
  * [\#3750](https://github.com/cosmos/cosmos-sdk/issues/3750) Track outstanding rewards per-validator instead of globally,
           and fix the main simulation issue, which was that slashes of
           re-delegations to a validator were not correctly accounted for
           in fee distribution when the redelegation in question had itself
            been slashed (from a fault committed by a different validator)
           in the same BeginBlock. Outstanding rewards are now available
           on a per-validator basis in REST.
  * [\#3669](https://github.com/cosmos/cosmos-sdk/pull/3669) Ensure consistency in message naming, codec registration, and JSON
  tags.
  * [\#3788](https://github.com/cosmos/cosmos-sdk/pull/3788) Change order of operations for greater accuracy when calculating delegation share token value
  * [\#3788](https://github.com/cosmos/cosmos-sdk/pull/3788) DecCoins.Cap -> DecCoins.Intersect
  * [\#3666](https://github.com/cosmos/cosmos-sdk/pull/3666) Improve coins denom validation.
  * [\#3751](https://github.com/cosmos/cosmos-sdk/pull/3751) Disable (temporarily) support for ED25519 account key pairs.

* Tendermint
  * [\#3804] Update to Tendermint `v0.31.0-dev0`

FEATURES

* SDK
  * [\#3719](https://github.com/cosmos/cosmos-sdk/issues/3719) DBBackend can now be set at compile time.
    Defaults: goleveldb. Supported: cleveldb.

IMPROVEMENTS

* Gaia REST API
  * Update the `TxResponse` type allowing for the `Logs` result to be JSON decoded automatically.

* Gaia CLI
  * [\#3653](https://github.com/cosmos/cosmos-sdk/pull/3653) Prompt user confirmation prior to signing and broadcasting a transaction.
  * [\#3670](https://github.com/cosmos/cosmos-sdk/pull/3670) CLI support for showing bech32 addresses in Ledger devices
  * [\#3711](https://github.com/cosmos/cosmos-sdk/pull/3711) Update `tx sign` to use `--from` instead of the deprecated `--name`
  CLI flag.
  * [\#3738](https://github.com/cosmos/cosmos-sdk/pull/3738) Improve multisig UX:
    * `gaiacli keys show -o json` now includes constituent pubkeys, respective weights and threshold
    * `gaiacli keys show --show-multisig` now displays constituent pubkeys, respective weights and threshold
    * `gaiacli tx sign --validate-signatures` now displays multisig signers with their respective weights
  * [\#3730](https://github.com/cosmos/cosmos-sdk/issues/3730) Improve workflow for
  `gaiad gentx` with offline public keys, by outputting stdtx file that needs to be signed.
  * [\#3761](https://github.com/cosmos/cosmos-sdk/issues/3761) Querying account related information using custom querier in auth module

* SDK
  * [\#3753](https://github.com/cosmos/cosmos-sdk/issues/3753) Remove no-longer-used governance penalty parameter
  * [\#3679](https://github.com/cosmos/cosmos-sdk/issues/3679) Consistent operators across Coins, DecCoins, Int, Dec
            replaced: Minus->Sub Plus->Add Div->Quo
  * [\#3665](https://github.com/cosmos/cosmos-sdk/pull/3665) Overhaul sdk.Uint type in preparation for Coins Int -> Uint migration.
  * [\#3691](https://github.com/cosmos/cosmos-sdk/issues/3691) Cleanup error messages
  * [\#3456](https://github.com/cosmos/cosmos-sdk/issues/3456) Integrate in the Int.ToDec() convenience function
  * [\#3300](https://github.com/cosmos/cosmos-sdk/pull/3300) Update the spec-spec, spec file reorg, and TOC updates.
  * [\#3694](https://github.com/cosmos/cosmos-sdk/pull/3694) Push tagged docker images on docker hub when tag is created.
  * [\#3716](https://github.com/cosmos/cosmos-sdk/pull/3716) Update file permissions the client keys directory and contents to `0700`.
  * [\#3681](https://github.com/cosmos/cosmos-sdk/issues/3681) Migrate ledger-cosmos-go from ZondaX to Cosmos organization

* Tendermint
  * [\#3699](https://github.com/cosmos/cosmos-sdk/pull/3699) Upgrade to Tendermint 0.30.1

BUG FIXES

* Gaia CLI
  * [\#3731](https://github.com/cosmos/cosmos-sdk/pull/3731) `keys add --interactive` bip32 passphrase regression fix
  * [\#3714](https://github.com/cosmos/cosmos-sdk/issues/3714) Fix USB raw access issues with gaiacli when installed via snap

* Gaia
  * [\#3777](https://github.com/cosmso/cosmos-sdk/pull/3777) `gaiad export` no longer panics when the database is empty
  * [\#3806](https://github.com/cosmos/cosmos-sdk/pull/3806) Properly return errors from a couple of struct Unmarshal functions

* SDK
  * [\#3728](https://github.com/cosmos/cosmos-sdk/issues/3728) Truncate decimal multiplication & division in distribution to ensure
           no more than the collected fees / inflation are distributed
  * [\#3727](https://github.com/cosmos/cosmos-sdk/issues/3727) Return on zero-length (including []byte{}) PrefixEndBytes() calls
  * [\#3559](https://github.com/cosmos/cosmos-sdk/issues/3559) fix occasional failing due to non-determinism in lcd test TestBonding
    where validator is unexpectedly slashed throwing off test calculations
  * [\#3411](https://github.com/cosmos/cosmos-sdk/pull/3411) Include the `RequestInitChain.Time` in the block header init during
  `InitChain`.
  * [\#3717](https://github.com/cosmos/cosmos-sdk/pull/3717) Update the vesting specification and implementation to cap deduction from
  `DelegatedVesting` by at most `DelegatedVesting`. This accounts for the case where
  the undelegation amount may exceed the original delegation amount due to
  truncation of undelegation tokens.
  * [\#3717](https://github.com/cosmos/cosmos-sdk/pull/3717) Ignore unknown proposers in allocating rewards for proposers, in case
    unbonding period was just 1 block and proposer was already deleted.
  * [\#3726](https://github.com/cosmos/cosmos-sdk/pull/3724) Cap(clip) reward to remaining coins in AllocateTokens.

## 0.32.0

BREAKING CHANGES

* Gaia REST API
  * [\#3642](https://github.com/cosmos/cosmos-sdk/pull/3642) `GET /tx/{hash}` now returns `404` instead of `500` if the transaction is not found

* SDK
 * [\#3580](https://github.com/cosmos/cosmos-sdk/issues/3580) Migrate HTTP request/response types and utilities to types/rest.
 * [\#3592](https://github.com/cosmos/cosmos-sdk/issues/3592) Drop deprecated keybase implementation's New() constructor in
   favor of a new crypto/keys.New(string, string) implementation that
   returns a lazy keybase instance. Remove client.MockKeyBase,
   superseded by crypto/keys.NewInMemory()
 * [\#3621](https://github.com/cosmos/cosmos-sdk/issues/3621) staking.GenesisState.Bonds -> Delegations

IMPROVEMENTS

* SDK
  * [\#3311](https://github.com/cosmos/cosmos-sdk/pull/3311) Reconcile the `DecCoin/s` API with the `Coin/s` API.
  * [\#3614](https://github.com/cosmos/cosmos-sdk/pull/3614) Add coin denom length checks to the coins constructors.
  * [\#3621](https://github.com/cosmos/cosmos-sdk/issues/3621) remove many inter-module dependancies
  * [\#3601](https://github.com/cosmos/cosmos-sdk/pull/3601) JSON-stringify the ABCI log response which includes the log and message
  index.
  * [\#3604](https://github.com/cosmos/cosmos-sdk/pull/3604) Improve SDK funds related error messages and allow for unicode in
  JSON ABCI log.
  * [\#3620](https://github.com/cosmos/cosmos-sdk/pull/3620) Version command shows build tags
  * [\#3638](https://github.com/cosmos/cosmos-sdk/pull/3638) Add Bcrypt benchmarks & justification of security parameter choice
  * [\#3648](https://github.com/cosmos/cosmos-sdk/pull/3648) Add JSON struct tags to vesting accounts.

* Tendermint
  * [\#3618](https://github.com/cosmos/cosmos-sdk/pull/3618) Upgrade to Tendermint 0.30.03

BUG FIXES

* SDK
  * [\#3646](https://github.com/cosmos/cosmos-sdk/issues/3646) `x/mint` now uses total token supply instead of total bonded tokens to calculate inflation


## 0.31.2

BREAKING CHANGES

* SDK
 * [\#3592](https://github.com/cosmos/cosmos-sdk/issues/3592) Drop deprecated keybase implementation's
   New constructor in favor of a new
   crypto/keys.New(string, string) implementation that
   returns a lazy keybase instance. Remove client.MockKeyBase,
   superseded by crypto/keys.NewInMemory()

IMPROVEMENTS

* SDK
  * [\#3604](https://github.com/cosmos/cosmos-sdk/pulls/3604) Improve SDK funds related error messages and allow for unicode in
  JSON ABCI log.

* Tendermint
  * [\#3563](https://github.com/cosmos/cosmos-sdk/3563) Update to Tendermint version `0.30.0-rc0`


BUG FIXES

* Gaia
  * [\#3585] Fix setting the tx hash in `NewResponseFormatBroadcastTxCommit`.
  * [\#3585] Return an empty `TxResponse` when Tendermint returns an empty
  `ResultBroadcastTx`.

* SDK
  * [\#3582](https://github.com/cosmos/cosmos-sdk/pull/3582) Running `make test_unit` was failing due to a missing tag
  * [\#3617](https://github.com/cosmos/cosmos-sdk/pull/3582) Fix fee comparison when the required fees does not contain any denom
  present in the tx fees.

## 0.31.0

BREAKING CHANGES

* Gaia REST API (`gaiacli advanced rest-server`)
  * [\#3284](https://github.com/cosmos/cosmos-sdk/issues/3284) Rename the `name`
  field to `from` in the `base_req` body.
  * [\#3485](https://github.com/cosmos/cosmos-sdk/pull/3485) Error responses are now JSON objects.
  * [\#3477][distribution] endpoint changed "all_delegation_rewards" -> "delegator_total_rewards"

* Gaia CLI  (`gaiacli`)
  - [#3399](https://github.com/cosmos/cosmos-sdk/pull/3399) Add `gaiad validate-genesis` command to facilitate checking of genesis files
  - [\#1894](https://github.com/cosmos/cosmos-sdk/issues/1894) `version` prints out short info by default. Add `--long` flag. Proper handling of `--format` flag introduced.
  - [\#3465](https://github.com/cosmos/cosmos-sdk/issues/3465) `gaiacli rest-server` switched back to insecure mode by default:
    - `--insecure` flag is removed.
    - `--tls` is now used to enable secure layer.
  - [\#3451](https://github.com/cosmos/cosmos-sdk/pull/3451) `gaiacli` now returns transactions in plain text including tags.
  - [\#3497](https://github.com/cosmos/cosmos-sdk/issues/3497) `gaiad init` now takes moniker as required arguments, not as parameter.
  * [\#3501](https://github.com/cosmos/cosmos-sdk/issues/3501) Change validator
  address Bech32 encoding to consensus address in `tendermint-validator-set`.

* Gaia
  *  [\#3457](https://github.com/cosmos/cosmos-sdk/issues/3457) Changed governance tally validatorGovInfo to use sdk.Int power instead of sdk.Dec
  *  [\#3495](https://github.com/cosmos/cosmos-sdk/issues/3495) Added Validator Minimum Self Delegation
  *  Reintroduce OR semantics for tx fees

* SDK
  * [\#2513](https://github.com/cosmos/cosmos-sdk/issues/2513) Tendermint updates are adjusted by 10^-6 relative to staking tokens,
  * [\#3487](https://github.com/cosmos/cosmos-sdk/pull/3487) Move HTTP/REST utilities out of client/utils into a new dedicated client/rest package.
  * [\#3490](https://github.com/cosmos/cosmos-sdk/issues/3490) ReadRESTReq() returns bool to avoid callers to write error responses twice.
  * [\#3502](https://github.com/cosmos/cosmos-sdk/pull/3502) Fixes issue when comparing genesis states
  * [\#3514](https://github.com/cosmos/cosmos-sdk/pull/3514) Various clean ups:
    - Replace all GetKeyBase\* functions family in favor of NewKeyBaseFromDir and NewKeyBaseFromHomeFlag.
    - Remove Get prefix from all TxBuilder's getters.
  * [\#3522](https://github.com/cosmos/cosmos-sdk/pull/3522) Get rid of double negatives: Coins.IsNotNegative() -> Coins.IsAnyNegative().
  * [\#3561](https://github.com/cosmos/cosmos-sdk/issues/3561) Don't unnecessarily store denominations in staking


FEATURES

* Gaia REST API

* [\#2358](https://github.com/cosmos/cosmos-sdk/issues/2358) Add distribution module REST interface

* Gaia CLI  (`gaiacli`)
  * [\#3429](https://github.com/cosmos/cosmos-sdk/issues/3429) Support querying
  for all delegator distribution rewards.
  * [\#3449](https://github.com/cosmos/cosmos-sdk/issues/3449) Proof verification now works with absence proofs
  * [\#3484](https://github.com/cosmos/cosmos-sdk/issues/3484) Add support
  vesting accounts to the add-genesis-account command.

* Gaia
  - [\#3397](https://github.com/cosmos/cosmos-sdk/pull/3397) Implement genesis file sanitization to avoid failures at chain init.
  * [\#3428](https://github.com/cosmos/cosmos-sdk/issues/3428) Run the simulation from a particular genesis state loaded from a file

* SDK
  * [\#3270](https://github.com/cosmos/cosmos-sdk/issues/3270) [x/staking] limit number of ongoing unbonding delegations /redelegations per pair/trio
  * [\#3477][distribution] new query endpoint "delegator_validators"
  * [\#3514](https://github.com/cosmos/cosmos-sdk/pull/3514) Provided a lazy loading implementation of Keybase that locks the underlying
    storage only for the time needed to perform the required operation. Also added Keybase reference to TxBuilder struct.
  * [types] [\#2580](https://github.com/cosmos/cosmos-sdk/issues/2580) Addresses now Bech32 empty addresses to an empty string


IMPROVEMENTS

* Gaia REST API
  * [\#3284](https://github.com/cosmos/cosmos-sdk/issues/3284) Update Gaia Lite
  REST service to support the following:
    * Automatic account number and sequence population when fields are omitted
    * Generate only functionality no longer requires access to a local Keybase
    * `from` field in the `base_req` body can be a Keybase name or account address
  * [\#3423](https://github.com/cosmos/cosmos-sdk/issues/3423) Allow simulation
  (auto gas) to work with generate only.
  * [\#3514](https://github.com/cosmos/cosmos-sdk/pull/3514) REST server calls to keybase does not lock the underlying storage anymore.
  * [\#3523](https://github.com/cosmos/cosmos-sdk/pull/3523) Added `/tx/encode` endpoint to serialize a JSON tx to base64-encoded Amino.

* Gaia CLI  (`gaiacli`)
  * [\#3476](https://github.com/cosmos/cosmos-sdk/issues/3476) New `withdraw-all-rewards` command to withdraw all delegations rewards for delegators.
  * [\#3497](https://github.com/cosmos/cosmos-sdk/issues/3497) `gaiad gentx` supports `--ip` and `--node-id` flags to override defaults.
  * [\#3518](https://github.com/cosmos/cosmos-sdk/issues/3518) Fix flow in
  `keys add` to show the mnemonic by default.
  * [\#3517](https://github.com/cosmos/cosmos-sdk/pull/3517) Increased test coverage
  * [\#3523](https://github.com/cosmos/cosmos-sdk/pull/3523) Added `tx encode` command to serialize a JSON tx to base64-encoded Amino.

* Gaia
  * [\#3418](https://github.com/cosmos/cosmos-sdk/issues/3418) Add vesting account
  genesis validation checks to `GaiaValidateGenesisState`.
  * [\#3420](https://github.com/cosmos/cosmos-sdk/issues/3420) Added maximum length to governance proposal descriptions and titles
  * [\#3256](https://github.com/cosmos/cosmos-sdk/issues/3256) Add gas consumption
  for tx size in the ante handler.
  * [\#3454](https://github.com/cosmos/cosmos-sdk/pull/3454) Add `--jail-whitelist` to `gaiad export` to enable testing of complex exports
  * [\#3424](https://github.com/cosmos/cosmos-sdk/issues/3424) Allow generation of gentxs with empty memo field.
  * [\#3507](https://github.com/cosmos/cosmos-sdk/issues/3507) General cleanup, removal of unnecessary struct fields, undelegation bugfix, and comment clarification in x/staking and x/slashing

* SDK
  * [\#2605] x/params add subkey accessing
  * [\#2986](https://github.com/cosmos/cosmos-sdk/pull/2986) Store Refactor
  * [\#3435](https://github.com/cosmos/cosmos-sdk/issues/3435) Test that store implementations do not allow nil values
  * [\#2509](https://github.com/cosmos/cosmos-sdk/issues/2509) Sanitize all usage of Dec.RoundInt64()
  * [\#556](https://github.com/cosmos/cosmos-sdk/issues/556) Increase `BaseApp`
  test coverage.
  * [\#3357](https://github.com/cosmos/cosmos-sdk/issues/3357) develop state-transitions.md for staking spec, missing states added to `state.md`
  * [\#3552](https://github.com/cosmos/cosmos-sdk/pull/3552) Validate bit length when
  deserializing `Int` types.


BUG FIXES

* Gaia CLI  (`gaiacli`)
  - [\#3417](https://github.com/cosmos/cosmos-sdk/pull/3417) Fix `q slashing signing-info` panic by ensuring safety of user input and properly returning not found error
  - [\#3345](https://github.com/cosmos/cosmos-sdk/issues/3345) Upgrade ledger-cosmos-go dependency to v0.9.3 to pull
    https://github.com/ZondaX/ledger-cosmos-go/commit/ed9aa39ce8df31bad1448c72d3d226bf2cb1a8d1 in order to fix a derivation path issue that causes `gaiacli keys add --recover`
    to malfunction.
  - [\#3419](https://github.com/cosmos/cosmos-sdk/pull/3419) Fix `q distr slashes` panic
  - [\#3453](https://github.com/cosmos/cosmos-sdk/pull/3453) The `rest-server` command didn't respect persistent flags such as `--chain-id` and `--trust-node` if they were
    passed on the command line.
  - [\#3441](https://github.com/cosmos/cosmos-sdk/pull/3431) Improved resource management and connection handling (ledger devices). Fixes issue with DER vs BER signatures.

* Gaia
  * [\#3486](https://github.com/cosmos/cosmos-sdk/pull/3486) Use AmountOf in
    vesting accounts instead of zipping/aligning denominations.


## 0.30.0

BREAKING CHANGES

* Gaia REST API (`gaiacli advanced rest-server`)
  * [gaia-lite] [\#2182] Renamed and merged all redelegations endpoints into `/staking/redelegations`
  * [\#3176](https://github.com/cosmos/cosmos-sdk/issues/3176) `tx/sign` endpoint now expects `BaseReq` fields as nested object.
  * [\#2222] all endpoints renamed from `/stake` -> `/staking`
  * [\#1268] `LooseTokens` -> `NotBondedTokens`
  * [\#3289] misc renames:
    * `Validator.UnbondingMinTime` -> `Validator.UnbondingCompletionTime`
    * `Delegation` -> `Value` in `MsgCreateValidator` and `MsgDelegate`
    * `MsgBeginUnbonding` -> `MsgUndelegate`

* Gaia CLI  (`gaiacli`)
  * [\#810](https://github.com/cosmos/cosmos-sdk/issues/810) Don't fallback to any default values for chain ID.
    * Users need to supply chain ID either via config file or the `--chain-id` flag.
    * Change `chain_id` and `trust_node` in `gaiacli` configuration to `chain-id` and `trust-node` respectively.
  * [\#3069](https://github.com/cosmos/cosmos-sdk/pull/3069) `--fee` flag renamed to `--fees` to support multiple coins
  * [\#3156](https://github.com/cosmos/cosmos-sdk/pull/3156) Remove unimplemented `gaiacli init` command
  * [\#2222] `gaiacli tx stake` -> `gaiacli tx staking`, `gaiacli query stake` -> `gaiacli query staking`
  * [\#1894](https://github.com/cosmos/cosmos-sdk/issues/1894) `version` command now shows latest commit, vendor dir hash, and build machine info.
  * [\#3320](https://github.com/cosmos/cosmos-sdk/pull/3320) Ensure all `gaiacli query` commands respect the `--output` and `--indent` flags

* Gaia
  * https://github.com/cosmos/cosmos-sdk/issues/2838 - Move store keys to constants
  * [\#3162](https://github.com/cosmos/cosmos-sdk/issues/3162) The `--gas` flag now takes `auto` instead of `simulate`
    in order to trigger a simulation of the tx before the actual execution.
  * [\#3285](https://github.com/cosmos/cosmos-sdk/pull/3285) New `gaiad tendermint version` to print libs versions
  * [\#1894](https://github.com/cosmos/cosmos-sdk/pull/1894) `version` command now shows latest commit, vendor dir hash, and build machine info.
  * [\#3249\(https://github.com/cosmos/cosmos-sdk/issues/3249) `tendermint`'s `show-validator` and `show-address` `--json` flags removed in favor of `--output-format=json`.

* SDK
  * [distribution] [\#3359](https://github.com/cosmos/cosmos-sdk/issues/3359) Always round down when calculating rewards-to-be-withdrawn in F1 fee distribution
  * [#3336](https://github.com/cosmos/cosmos-sdk/issues/3336) Ensure all SDK
  messages have their signature bytes contain canonical fields `value` and `type`.
  * [\#3333](https://github.com/cosmos/cosmos-sdk/issues/3333) - F1 storage efficiency improvements - automatic withdrawals when unbonded, historical reward reference counting
  * [staking] [\#2513](https://github.com/cosmos/cosmos-sdk/issues/2513) Validator power type from Dec -> Int
  * [staking] [\#3233](https://github.com/cosmos/cosmos-sdk/issues/3233) key and value now contain duplicate fields to simplify code
  * [\#3064](https://github.com/cosmos/cosmos-sdk/issues/3064) Sanitize `sdk.Coin` denom. Coins denoms are now case insensitive, i.e. 100fooToken equals to 100FOOTOKEN.
  * [\#3195](https://github.com/cosmos/cosmos-sdk/issues/3195) Allows custom configuration for syncable strategy
  * [\#3242](https://github.com/cosmos/cosmos-sdk/issues/3242) Fix infinite gas
    meter utilization during aborted ante handler executions.
  * [x/distribution] [\#3292](https://github.com/cosmos/cosmos-sdk/issues/3292) Enable or disable withdraw addresses with a parameter in the param store
  * [staking] [\#2222](https://github.com/cosmos/cosmos-sdk/issues/2222) `/stake` -> `/staking` module rename
  * [staking] [\#1268](https://github.com/cosmos/cosmos-sdk/issues/1268) `LooseTokens` -> `NotBondedTokens`
  * [staking] [\#1402](https://github.com/cosmos/cosmos-sdk/issues/1402) Redelegation and unbonding-delegation structs changed to include multiple an array of entries
  * [staking] [\#3289](https://github.com/cosmos/cosmos-sdk/issues/3289) misc renames:
    * `Validator.UnbondingMinTime` -> `Validator.UnbondingCompletionTime`
    * `Delegation` -> `Value` in `MsgCreateValidator` and `MsgDelegate`
    * `MsgBeginUnbonding` -> `MsgUndelegate`
  * [\#3315] Increase decimal precision to 18
  * [\#3323](https://github.com/cosmos/cosmos-sdk/issues/3323) Update to Tendermint 0.29.0
  * [\#3328](https://github.com/cosmos/cosmos-sdk/issues/3328) [x/gov] Remove redundant action tag

* Tendermint
  * [\#3298](https://github.com/cosmos/cosmos-sdk/issues/3298) Upgrade to Tendermint 0.28.0

FEATURES

* Gaia REST API (`gaiacli advanced rest-server`)
  * [\#3067](https://github.com/cosmos/cosmos-sdk/issues/3067) Add support for fees on transactions
  * [\#3069](https://github.com/cosmos/cosmos-sdk/pull/3069) Add a custom memo on transactions
  * [\#3027](https://github.com/cosmos/cosmos-sdk/issues/3027) Implement
  `/gov/proposals/{proposalID}/proposer` to query for a proposal's proposer.

* Gaia CLI  (`gaiacli`)
  * [\#2399](https://github.com/cosmos/cosmos-sdk/issues/2399) Implement `params` command to query slashing parameters.
  * [\#2730](https://github.com/cosmos/cosmos-sdk/issues/2730) Add tx search pagination parameter
  * [\#3027](https://github.com/cosmos/cosmos-sdk/issues/3027) Implement
  `query gov proposer [proposal-id]` to query for a proposal's proposer.
  * [\#3198](https://github.com/cosmos/cosmos-sdk/issues/3198) New `keys add --multisig` flag to store multisig keys locally.
  * [\#3198](https://github.com/cosmos/cosmos-sdk/issues/3198) New `multisign` command to generate multisig signatures.
  * [\#3198](https://github.com/cosmos/cosmos-sdk/issues/3198) New `sign --multisig` flag to enable multisig mode.
  * [\#2715](https://github.com/cosmos/cosmos-sdk/issues/2715) Reintroduce gaia server's insecure mode.
  * [\#3334](https://github.com/cosmos/cosmos-sdk/pull/3334) New `gaiad completion` and `gaiacli completion` to generate Bash/Zsh completion scripts.
  * [\#2607](https://github.com/cosmos/cosmos-sdk/issues/2607) Make `gaiacli config` handle the boolean `indent` flag to beautify commands JSON output.

* Gaia
  * [\#2182] [x/staking] Added querier for querying a single redelegation
  * [\#3305](https://github.com/cosmos/cosmos-sdk/issues/3305) Add support for
    vesting accounts at genesis.
  * [\#3198](https://github.com/cosmos/cosmos-sdk/issues/3198) [x/auth] Add multisig transactions support
  * [\#3198](https://github.com/cosmos/cosmos-sdk/issues/3198) `add-genesis-account` can take both account addresses and key names

* SDK
  - [\#3099](https://github.com/cosmos/cosmos-sdk/issues/3099) Implement F1 fee distribution
  - [\#2926](https://github.com/cosmos/cosmos-sdk/issues/2926) Add TxEncoder to client TxBuilder.
  * [\#2694](https://github.com/cosmos/cosmos-sdk/issues/2694) Vesting account implementation.
  * [\#2996](https://github.com/cosmos/cosmos-sdk/issues/2996) Update the `AccountKeeper` to contain params used in the context of
  the ante handler.
  * [\#3179](https://github.com/cosmos/cosmos-sdk/pull/3179) New CodeNoSignatures error code.
  * [\#3319](https://github.com/cosmos/cosmos-sdk/issues/3319) [x/distribution] Queriers for all distribution state worth querying; distribution query commands
  * [\#3356](https://github.com/cosmos/cosmos-sdk/issues/3356) [x/auth] bech32-ify accounts address in error message.

IMPROVEMENTS

* Gaia REST API
  * [\#3176](https://github.com/cosmos/cosmos-sdk/issues/3176) Validate tx/sign endpoint POST body.
  * [\#2948](https://github.com/cosmos/cosmos-sdk/issues/2948) Swagger UI now makes requests to light client node

* Gaia CLI  (`gaiacli`)
  * [\#3224](https://github.com/cosmos/cosmos-sdk/pull/3224) Support adding offline public keys to the keystore

* Gaia
  * [\#2186](https://github.com/cosmos/cosmos-sdk/issues/2186) Add Address Interface
  * [\#3158](https://github.com/cosmos/cosmos-sdk/pull/3158) Validate slashing genesis
  * [\#3172](https://github.com/cosmos/cosmos-sdk/pull/3172) Support minimum fees in a local testnet.
  * [\#3250](https://github.com/cosmos/cosmos-sdk/pull/3250) Refactor integration tests and increase coverage
  * [\#3248](https://github.com/cosmos/cosmos-sdk/issues/3248) Refactor tx fee
  model:
    * Validators specify minimum gas prices instead of minimum fees
    * Clients may provide either fees or gas prices directly
    * The gas prices of a tx must meet a validator's minimum
    * `gaiad start` and `gaia.toml` take --minimum-gas-prices flag and minimum-gas-price config key respectively.
  * [\#2859](https://github.com/cosmos/cosmos-sdk/issues/2859) Rename `TallyResult` in gov proposals to `FinalTallyResult`
  * [\#3286](https://github.com/cosmos/cosmos-sdk/pull/3286) Fix `gaiad gentx` printout of account's addresses, i.e. user bech32 instead of hex.
  * [\#3249\(https://github.com/cosmos/cosmos-sdk/issues/3249) `--json` flag removed, users should use `--output=json` instead.

* SDK
  * [\#3137](https://github.com/cosmos/cosmos-sdk/pull/3137) Add tag documentation
    for each module along with cleaning up a few existing tags in the governance,
    slashing, and staking modules.
  * [\#3093](https://github.com/cosmos/cosmos-sdk/issues/3093) Ante handler does no longer read all accounts in one go when processing signatures as signature
    verification may fail before last signature is checked.
  * [staking] [\#1402](https://github.com/cosmos/cosmos-sdk/issues/1402) Add for multiple simultaneous redelegations or unbonding-delegations within an unbonding period
  * [staking] [\#1268](https://github.com/cosmos/cosmos-sdk/issues/1268) staking spec rewrite

* CI
  * [\#2498](https://github.com/cosmos/cosmos-sdk/issues/2498) Added macos CI job to CircleCI
  * [#142](https://github.com/tendermint/devops/issues/142) Increased the number of blocks to be tested during multi-sim
  * [#147](https://github.com/tendermint/devops/issues/142) Added docker image build to CI

BUG FIXES

* Gaia CLI  (`gaiacli`)
  * [\#3141](https://github.com/cosmos/cosmos-sdk/issues/3141) Fix the bug in GetAccount when `len(res) == 0` and `err == nil`
  * [\#810](https://github.com/cosmos/cosmos-sdk/pull/3316) Fix regression in gaiacli config file handling

* Gaia
  * [\#3148](https://github.com/cosmos/cosmos-sdk/issues/3148) Fix `gaiad export` by adding a boolean to `NewGaiaApp` determining whether or not to load the latest version
  * [\#3181](https://github.com/cosmos/cosmos-sdk/issues/3181) Correctly reset total accum update height and jailed-validator bond height / unbonding height on export-for-zero-height
  * [\#3172](https://github.com/cosmos/cosmos-sdk/pull/3172) Fix parsing `gaiad.toml`
  when it already exists.
  * [\#3223](https://github.com/cosmos/cosmos-sdk/issues/3223) Fix unset governance proposal queues when importing state from old chain
  * [#3187](https://github.com/cosmos/cosmos-sdk/issues/3187) Fix `gaiad export`
  by resetting each validator's slashing period.

## 0.29.1

BUG FIXES

* SDK
  * [\#3207](https://github.com/cosmos/cosmos-sdk/issues/3207) - Fix token printing bug

## 0.29.0

BREAKING CHANGES

* Gaia
  * [\#3148](https://github.com/cosmos/cosmos-sdk/issues/3148) Fix `gaiad export` by adding a boolean to `NewGaiaApp` determining whether or not to load the latest version

* SDK
  * [\#3163](https://github.com/cosmos/cosmos-sdk/issues/3163) Withdraw commission on self bond removal


## 0.28.1

BREAKING CHANGES

* Gaia REST API (`gaiacli advanced rest-server`)
  * [lcd] [\#3045](https://github.com/cosmos/cosmos-sdk/pull/3045) Fix quoted json return on GET /keys (keys list)
  * [gaia-lite] [\#2191](https://github.com/cosmos/cosmos-sdk/issues/2191) Split `POST /stake/delegators/{delegatorAddr}/delegations` into `POST /stake/delegators/{delegatorAddr}/delegations`, `POST /stake/delegators/{delegatorAddr}/unbonding_delegations` and `POST /stake/delegators/{delegatorAddr}/redelegations`
  * [gaia-lite] [\#3056](https://github.com/cosmos/cosmos-sdk/pull/3056) `generate_only` and `simulate` have moved from query arguments to POST requests body.
* Tendermint
  * [tendermint] Now using Tendermint 0.27.3

FEATURES

* Gaia REST API (`gaiacli advanced rest-server`)
  * [slashing] [\#2399](https://github.com/cosmos/cosmos-sdk/issues/2399)  Implement `/slashing/parameters` endpoint to query slashing parameters.
* Gaia CLI  (`gaiacli`)
  * [gaiacli] [\#2399](https://github.com/cosmos/cosmos-sdk/issues/2399) Implement `params` command to query slashing parameters.
* SDK
  - [client] [\#2926](https://github.com/cosmos/cosmos-sdk/issues/2926) Add TxEncoder to client TxBuilder.
* Other
  - Introduced the logjack tool for saving logs w/ rotation

IMPROVEMENTS

* Gaia REST API (`gaiacli advanced rest-server`)
  * [\#2879](https://github.com/cosmos/cosmos-sdk/issues/2879), [\#2880](https://github.com/cosmos/cosmos-sdk/issues/2880) Update deposit and vote endpoints to perform a direct txs query
    when a given proposal is inactive and thus having votes and deposits removed
    from state.
* Gaia CLI  (`gaiacli`)
  * [\#2879](https://github.com/cosmos/cosmos-sdk/issues/2879), [\#2880](https://github.com/cosmos/cosmos-sdk/issues/2880) Update deposit and vote CLI commands to perform a direct txs query
    when a given proposal is inactive and thus having votes and deposits removed
    from state.
* Gaia
  * [\#3021](https://github.com/cosmos/cosmos-sdk/pull/3021) Add `--gentx-dir` to `gaiad collect-gentxs` to specify a directory from which collect and load gentxs. Add `--output-document` to `gaiad init` to allow one to redirect output to file.


## 0.28.0

BREAKING CHANGES

* Gaia CLI  (`gaiacli`)
  * [cli] [\#2595](https://github.com/cosmos/cosmos-sdk/issues/2595) Remove `keys new` in favor of `keys add` incorporating existing functionality with addition of key recovery functionality.
  * [cli] [\#2987](https://github.com/cosmos/cosmos-sdk/pull/2987) Add shorthand `-a` to `gaiacli keys show` and update docs
  * [cli] [\#2971](https://github.com/cosmos/cosmos-sdk/pull/2971) Additional verification when running `gaiad gentx`
  * [cli] [\#2734](https://github.com/cosmos/cosmos-sdk/issues/2734) Rewrite `gaiacli config`. It is now a non-interactive config utility.

* Gaia
  * [#128](https://github.com/tendermint/devops/issues/128) Updated CircleCI job to trigger website build on every push to master/develop.
  * [\#2994](https://github.com/cosmos/cosmos-sdk/pull/2994) Change wrong-password error message.
  * [\#3009](https://github.com/cosmos/cosmos-sdk/issues/3009) Added missing Gaia genesis verification
  * [#128](https://github.com/tendermint/devops/issues/128) Updated CircleCI job to trigger website build on every push to master/develop.
  * [\#2994](https://github.com/cosmos/cosmos-sdk/pull/2994) Change wrong-password error message.
  * [\#3009](https://github.com/cosmos/cosmos-sdk/issues/3009) Added missing Gaia genesis verification
  * [gas] [\#3052](https://github.com/cosmos/cosmos-sdk/issues/3052) Updated gas costs to more reasonable numbers

* SDK
  * [auth] [\#2952](https://github.com/cosmos/cosmos-sdk/issues/2952) Signatures are no longer serialized on chain with the account number and sequence number
  * [auth] [\#2952](https://github.com/cosmos/cosmos-sdk/issues/2952) Signatures are no longer serialized on chain with the account number and sequence number
  * [stake] [\#3055](https://github.com/cosmos/cosmos-sdk/issues/3055) Use address instead of bond height / intratxcounter for deduplication

FEATURES

* Gaia CLI  (`gaiacli`)
  * [\#2961](https://github.com/cosmos/cosmos-sdk/issues/2961) Add --force flag to gaiacli keys delete command to skip passphrase check and force key deletion unconditionally.

IMPROVEMENTS

* Gaia CLI  (`gaiacli`)
  * [\#2991](https://github.com/cosmos/cosmos-sdk/issues/2991) Fully validate transaction signatures during `gaiacli tx sign --validate-signatures`

* SDK
  * [\#1277](https://github.com/cosmos/cosmos-sdk/issues/1277) Complete bank module specification
  * [\#2963](https://github.com/cosmos/cosmos-sdk/issues/2963) Complete auth module specification
  * [\#2914](https://github.com/cosmos/cosmos-sdk/issues/2914) No longer withdraw validator rewards on bond/unbond, but rather move
  the rewards to the respective validator's pools.


BUG FIXES

* Gaia CLI  (`gaiacli`)
  * [\#2921](https://github.com/cosmos/cosmos-sdk/issues/2921) Fix `keys delete` inability to delete offline and ledger keys.

* Gaia
  * [\#3003](https://github.com/cosmos/cosmos-sdk/issues/3003) CollectStdTxs() must validate DelegatorAddr against genesis accounts.

* SDK
  * [\#2967](https://github.com/cosmos/cosmos-sdk/issues/2967) Change ordering of `mint.BeginBlocker` and `distr.BeginBlocker`, recalculate inflation each block
  * [\#3068](https://github.com/cosmos/cosmos-sdk/issues/3068) check for uint64 gas overflow during `Std#ValidateBasic`.
  * [\#3071](https://github.com/cosmos/cosmos-sdk/issues/3071) Catch overflow on block gas meter


## 0.27.0

BREAKING CHANGES

* Gaia REST API (`gaiacli advanced rest-server`)
  * [gaia-lite] [\#2819](https://github.com/cosmos/cosmos-sdk/pull/2819) Txs query param format is now: `/txs?tag=value` (removed '' wrapping the query parameter `value`)

* Gaia CLI  (`gaiacli`)
  * [cli] [\#2728](https://github.com/cosmos/cosmos-sdk/pull/2728) Seperate `tx` and `query` subcommands by module
  * [cli] [\#2727](https://github.com/cosmos/cosmos-sdk/pull/2727) Fix unbonding command flow
  * [cli] [\#2786](https://github.com/cosmos/cosmos-sdk/pull/2786) Fix redelegation command flow
  * [cli] [\#2829](https://github.com/cosmos/cosmos-sdk/pull/2829) add-genesis-account command now validates state when adding accounts
  * [cli] [\#2804](https://github.com/cosmos/cosmos-sdk/issues/2804) Check whether key exists before passing it on to `tx create-validator`.
  * [cli] [\#2874](https://github.com/cosmos/cosmos-sdk/pull/2874) `gaiacli tx sign` takes an optional `--output-document` flag to support output redirection.
  * [cli] [\#2875](https://github.com/cosmos/cosmos-sdk/pull/2875) Refactor `gaiad gentx` and avoid redirection to `gaiacli tx sign` for tx signing.

* Gaia
  * [mint] [\#2825] minting now occurs every block, inflation parameter updates still hourly

* SDK
  * [\#2752](https://github.com/cosmos/cosmos-sdk/pull/2752) Don't hardcode bondable denom.
  * [\#2701](https://github.com/cosmos/cosmos-sdk/issues/2701) Account numbers and sequence numbers in `auth` are now `uint64` instead of `int64`
  * [\#2019](https://github.com/cosmos/cosmos-sdk/issues/2019) Cap total number of signatures. Current per-transaction limit is 7, and if that is exceeded transaction is rejected.
  * [\#2801](https://github.com/cosmos/cosmos-sdk/pull/2801) Remove AppInit structure.
  * [\#2798](https://github.com/cosmos/cosmos-sdk/issues/2798) Governance API has miss-spelled English word in JSON response ('depositer' -> 'depositor')
  * [\#2943](https://github.com/cosmos/cosmos-sdk/pull/2943) Transaction action tags equal the message type. Staking EndBlocker tags are included.

* Tendermint
  * Update to Tendermint 0.27.0

FEATURES

* Gaia REST API (`gaiacli advanced rest-server`)
  * [gov] [\#2479](https://github.com/cosmos/cosmos-sdk/issues/2479) Added governance parameter
    query REST endpoints.

* Gaia CLI  (`gaiacli`)
  * [gov][cli] [\#2479](https://github.com/cosmos/cosmos-sdk/issues/2479) Added governance
    parameter query commands.
  * [stake][cli] [\#2027] Add CLI query command for getting all delegations to a specific validator.
  * [\#2840](https://github.com/cosmos/cosmos-sdk/pull/2840) Standardize CLI exports from modules

* Gaia
  * [app] [\#2791](https://github.com/cosmos/cosmos-sdk/issues/2791) Support export at a specific height, with `gaiad export --height=HEIGHT`.
  * [x/gov] [#2479](https://github.com/cosmos/cosmos-sdk/issues/2479) Implemented querier
  for getting governance parameters.
  * [app] [\#2663](https://github.com/cosmos/cosmos-sdk/issues/2663) - Runtime-assertable invariants
  * [app] [\#2791](https://github.com/cosmos/cosmos-sdk/issues/2791) Support export at a specific height, with `gaiad export --height=HEIGHT`.
  * [app] [\#2812](https://github.com/cosmos/cosmos-sdk/issues/2812) Support export alterations to prepare for restarting at zero-height

* SDK
  * [simulator] [\#2682](https://github.com/cosmos/cosmos-sdk/issues/2682) MsgEditValidator now looks at the validator's max rate, thus it now succeeds a significant portion of the time
  * [core] [\#2775](https://github.com/cosmos/cosmos-sdk/issues/2775) Add deliverTx maximum block gas limit


IMPROVEMENTS

* Gaia REST API (`gaiacli advanced rest-server`)
  * [gaia-lite] [\#2819](https://github.com/cosmos/cosmos-sdk/pull/2819) Tx search now supports multiple tags as query parameters
  * [\#2836](https://github.com/cosmos/cosmos-sdk/pull/2836) Expose LCD router to allow users to register routes there.

* Gaia CLI  (`gaiacli`)
  * [\#2749](https://github.com/cosmos/cosmos-sdk/pull/2749) Add --chain-id flag to gaiad testnet
  * [\#2819](https://github.com/cosmos/cosmos-sdk/pull/2819) Tx search now supports multiple tags as query parameters

* Gaia
  * [\#2772](https://github.com/cosmos/cosmos-sdk/issues/2772) Update BaseApp to not persist state when the ante handler fails on DeliverTx.
  * [\#2773](https://github.com/cosmos/cosmos-sdk/issues/2773) Require moniker to be provided on `gaiad init`.
  * [\#2672](https://github.com/cosmos/cosmos-sdk/issues/2672) [Makefile] Updated for better Windows compatibility and ledger support logic, get_tools was rewritten as a cross-compatible Makefile.
  * [\#2766](https://github.com/cosmos/cosmos-sdk/issues/2766) [Makefile] Added goimports tool to get_tools. Get_tools now only builds new versions if binaries are missing.
  * [#110](https://github.com/tendermint/devops/issues/110) Updated CircleCI job to trigger website build when cosmos docs are updated.

* SDK
 & [x/mock/simulation] [\#2720] major cleanup, introduction of helper objects, reorganization
 * [\#2821](https://github.com/cosmos/cosmos-sdk/issues/2821) Codespaces are now strings
 * [types] [\#2776](https://github.com/cosmos/cosmos-sdk/issues/2776) Improve safety of `Coin` and `Coins` types. Various functions
 and methods will panic when a negative amount is discovered.
 * [\#2815](https://github.com/cosmos/cosmos-sdk/issues/2815) Gas unit fields changed from `int64` to `uint64`.
 * [\#2821](https://github.com/cosmos/cosmos-sdk/issues/2821) Codespaces are now strings
 * [\#2779](https://github.com/cosmos/cosmos-sdk/issues/2779) Introduce `ValidateBasic` to the `Tx` interface and call it in the ante
 handler.
 * [\#2825](https://github.com/cosmos/cosmos-sdk/issues/2825) More staking and distribution invariants
 * [\#2912](https://github.com/cosmos/cosmos-sdk/issues/2912) Print commit ID in hex when commit is synced.

* Tendermint
 * [\#2796](https://github.com/cosmos/cosmos-sdk/issues/2796) Update to go-amino 0.14.1


BUG FIXES

* Gaia REST API (`gaiacli advanced rest-server`)
  * [gaia-lite] [\#2868](https://github.com/cosmos/cosmos-sdk/issues/2868) Added handler for governance tally endpoint
  * [\#2907](https://github.com/cosmos/cosmos-sdk/issues/2907) Refactor and fix the way Gaia Lite is started.

* Gaia
  * [\#2723] Use `cosmosvalcons` Bech32 prefix in `tendermint show-address`
  * [\#2742](https://github.com/cosmos/cosmos-sdk/issues/2742) Fix time format of TimeoutCommit override
  * [\#2898](https://github.com/cosmos/cosmos-sdk/issues/2898) Remove redundant '$' in docker-compose.yml

* SDK
  * [\#2733](https://github.com/cosmos/cosmos-sdk/issues/2733) [x/gov, x/mock/simulation] Fix governance simulation, update x/gov import/export
  * [\#2854](https://github.com/cosmos/cosmos-sdk/issues/2854) [x/bank] Remove unused bank.MsgIssue, prevent possible panic
  * [\#2884](https://github.com/cosmos/cosmos-sdk/issues/2884) [docs/examples] Fix `basecli version` panic

* Tendermint
  * [\#2797](https://github.com/tendermint/tendermint/pull/2797) AddressBook requires addresses to have IDs; Do not crap out immediately after sending pex addrs in seed mode

## 0.26.0

BREAKING CHANGES

* Gaia
  * [gaiad init] [\#2602](https://github.com/cosmos/cosmos-sdk/issues/2602) New genesis workflow

* SDK
  * [simulation] [\#2665](https://github.com/cosmos/cosmos-sdk/issues/2665) only argument to sdk.Invariant is now app

* Tendermint
  * Upgrade to version 0.26.0

FEATURES

* Gaia CLI  (`gaiacli`)
  * [cli] [\#2569](https://github.com/cosmos/cosmos-sdk/pull/2569) Add commands to query validator unbondings and redelegations
  * [cli] [\#2569](https://github.com/cosmos/cosmos-sdk/pull/2569) Add commands to query validator unbondings and redelegations
  * [cli] [\#2524](https://github.com/cosmos/cosmos-sdk/issues/2524) Add support offline mode to `gaiacli tx sign`. Lookups are not performed if the flag `--offline` is on.
  * [cli] [\#2558](https://github.com/cosmos/cosmos-sdk/issues/2558) Rename --print-sigs to --validate-signatures. It now performs a complete set of sanity checks and reports to the user. Also added --print-signature-only to print the signature only, not the whole transaction.
  * [cli] [\#2704](https://github.com/cosmos/cosmos-sdk/pull/2704) New add-genesis-account convenience command to populate genesis.json with genesis accounts.

* SDK
  * [\#1336](https://github.com/cosmos/cosmos-sdk/issues/1336) Mechanism for SDK Users to configure their own Bech32 prefixes instead of using the default cosmos prefixes.

IMPROVEMENTS

* Gaia
 * [\#2637](https://github.com/cosmos/cosmos-sdk/issues/2637) [x/gov] Switched inactive and active proposal queues to an iterator based queue

* SDK
 * [\#2573](https://github.com/cosmos/cosmos-sdk/issues/2573) [x/distribution] add accum invariance
 * [\#2556](https://github.com/cosmos/cosmos-sdk/issues/2556) [x/mock/simulation] Fix debugging output
 * [\#2396](https://github.com/cosmos/cosmos-sdk/issues/2396) [x/mock/simulation] Change parameters to get more slashes
 * [\#2617](https://github.com/cosmos/cosmos-sdk/issues/2617) [x/mock/simulation] Randomize all genesis parameters
 * [\#2669](https://github.com/cosmos/cosmos-sdk/issues/2669) [x/stake] Added invarant check to make sure validator's power aligns with its spot in the power store.
 * [\#1924](https://github.com/cosmos/cosmos-sdk/issues/1924) [x/mock/simulation] Use a transition matrix for block size
 * [\#2660](https://github.com/cosmos/cosmos-sdk/issues/2660) [x/mock/simulation] Staking transactions get tested far more frequently
 * [\#2610](https://github.com/cosmos/cosmos-sdk/issues/2610) [x/stake] Block redelegation to and from the same validator
 * [\#2652](https://github.com/cosmos/cosmos-sdk/issues/2652) [x/auth] Add benchmark for get and set account
 * [\#2685](https://github.com/cosmos/cosmos-sdk/issues/2685) [store] Add general merkle absence proof (also for empty substores)
 * [\#2708](https://github.com/cosmos/cosmos-sdk/issues/2708) [store] Disallow setting nil values

BUG FIXES

* Gaia
 * [\#2670](https://github.com/cosmos/cosmos-sdk/issues/2670) [x/stake] fixed incorrect `IterateBondedValidators` and split into two functions: `IterateBondedValidators` and `IterateLastBlockConsValidators`
 * [\#2691](https://github.com/cosmos/cosmos-sdk/issues/2691) Fix local testnet creation by using a single canonical genesis time
 * [\#2648](https://github.com/cosmos/cosmos-sdk/issues/2648) [gaiad] Fix `gaiad export` / `gaiad import` consistency, test in CI

* SDK
 * [\#2625](https://github.com/cosmos/cosmos-sdk/issues/2625) [x/gov] fix AppendTag function usage error
 * [\#2677](https://github.com/cosmos/cosmos-sdk/issues/2677) [x/stake, x/distribution] various staking/distribution fixes as found by the simulator
 * [\#2674](https://github.com/cosmos/cosmos-sdk/issues/2674) [types] Fix coin.IsLT() impl, coins.IsLT() impl, and renamed coins.Is\* to coins.IsAll\* (see [\#2686](https://github.com/cosmos/cosmos-sdk/issues/2686))
 * [\#2711](https://github.com/cosmos/cosmos-sdk/issues/2711) [x/stake] Add commission data to `MsgCreateValidator` signature bytes.
 * Temporarily disable insecure mode for Gaia Lite

## 0.25.0

*October 24th, 2018*

BREAKING CHANGES

* Gaia REST API (`gaiacli advanced rest-server`)
    * [x/stake] Validator.Owner renamed to Validator.Operator
    * [\#595](https://github.com/cosmos/cosmos-sdk/issues/595) Connections to the REST server are now secured using Transport Layer Security by default. The --insecure flag is provided to switch back to insecure HTTP.
    * [gaia-lite] [\#2258](https://github.com/cosmos/cosmos-sdk/issues/2258) Split `GET stake/delegators/{delegatorAddr}` into `GET stake/delegators/{delegatorAddr}/delegations`, `GET stake/delegators/{delegatorAddr}/unbonding_delegations` and `GET stake/delegators/{delegatorAddr}/redelegations`

* Gaia CLI  (`gaiacli`)
    * [x/stake] Validator.Owner renamed to Validator.Operator
    * [cli] unsafe_reset_all, show_validator, and show_node_id have been renamed to unsafe-reset-all, show-validator, and show-node-id
    * [cli] [\#1983](https://github.com/cosmos/cosmos-sdk/issues/1983) --print-response now defaults to true in commands that create and send a transaction
    * [cli] [\#1983](https://github.com/cosmos/cosmos-sdk/issues/1983) you can now pass --pubkey or --address to gaiacli keys show to return a plaintext representation of the key's address or public key for use with other commands
    * [cli] [\#2061](https://github.com/cosmos/cosmos-sdk/issues/2061) changed proposalID in governance REST endpoints to proposal-id
    * [cli] [\#2014](https://github.com/cosmos/cosmos-sdk/issues/2014) `gaiacli advanced` no longer exists - to access `ibc`, `rest-server`, and `validator-set` commands use `gaiacli ibc`, `gaiacli rest-server`, and `gaiacli tendermint`, respectively
    * [makefile] `get_vendor_deps` no longer updates lock file it just updates vendor directory. Use `update_vendor_deps` to update the lock file. [#2152](https://github.com/cosmos/cosmos-sdk/pull/2152)
    * [cli] [\#2221](https://github.com/cosmos/cosmos-sdk/issues/2221) All commands that
    utilize a validator's operator address must now use the new Bech32 prefix,
    `cosmosvaloper`.
    * [cli] [\#2190](https://github.com/cosmos/cosmos-sdk/issues/2190) `gaiacli init --gen-txs` is now `gaiacli init --with-txs` to reduce confusion
    * [cli] [\#2073](https://github.com/cosmos/cosmos-sdk/issues/2073) --from can now be either an address or a key name
    * [cli] [\#1184](https://github.com/cosmos/cosmos-sdk/issues/1184) Subcommands reorganisation, see [\#2390](https://github.com/cosmos/cosmos-sdk/pull/2390) for a comprehensive list of changes.
    * [cli] [\#2524](https://github.com/cosmos/cosmos-sdk/issues/2524) Add support offline mode to `gaiacli tx sign`. Lookups are not performed if the flag `--offline` is on.
    * [cli] [\#2570](https://github.com/cosmos/cosmos-sdk/pull/2570) Add commands to query deposits on proposals

* Gaia
    * Make the transient store key use a distinct store key. [#2013](https://github.com/cosmos/cosmos-sdk/pull/2013)
    * [x/stake] [\#1901](https://github.com/cosmos/cosmos-sdk/issues/1901) Validator type's Owner field renamed to Operator; Validator's GetOwner() renamed accordingly to comply with the SDK's Validator interface.
    * [docs] [#2001](https://github.com/cosmos/cosmos-sdk/pull/2001) Update slashing spec for slashing period
    * [x/stake, x/slashing] [#1305](https://github.com/cosmos/cosmos-sdk/issues/1305) - Rename "revoked" to "jailed"
    * [x/stake] [#1676] Revoked and jailed validators put into the unbonding state
    * [x/stake] [#1877] Redelegations/unbonding-delegation from unbonding validator have reduced time
    * [x/slashing] [\#1789](https://github.com/cosmos/cosmos-sdk/issues/1789) Slashing changes for Tendermint validator set offset (NextValSet)
    * [x/stake] [\#2040](https://github.com/cosmos/cosmos-sdk/issues/2040) Validator
    operator type has now changed to `sdk.ValAddress`
    * [x/stake] [\#2221](https://github.com/cosmos/cosmos-sdk/issues/2221) New
    Bech32 prefixes have been introduced for a validator's consensus address and
    public key: `cosmosvalcons` and `cosmosvalconspub` respectively. Also, existing Bech32 prefixes have been
    renamed for accounts and validator operators:
      * `cosmosaccaddr` / `cosmosaccpub` => `cosmos` / `cosmospub`
      * `cosmosvaladdr` / `cosmosvalpub` => `cosmosvaloper` / `cosmosvaloperpub`
    * [x/stake] [#1013] TendermintUpdates now uses transient store
    * [x/stake] [\#2435](https://github.com/cosmos/cosmos-sdk/issues/2435) Remove empty bytes from the ValidatorPowerRank store key
    * [x/gov] [\#2195](https://github.com/cosmos/cosmos-sdk/issues/2195) Governance uses BFT Time
    * [x/gov] [\#2256](https://github.com/cosmos/cosmos-sdk/issues/2256) Removed slashing for governance non-voting validators
    * [simulation] [\#2162](https://github.com/cosmos/cosmos-sdk/issues/2162) Added back correct supply invariants
    * [x/slashing] [\#2430](https://github.com/cosmos/cosmos-sdk/issues/2430) Simulate more slashes, check if validator is jailed before jailing
    * [x/stake] [\#2393](https://github.com/cosmos/cosmos-sdk/issues/2393) Removed `CompleteUnbonding` and `CompleteRedelegation` Msg types, and instead added unbonding/redelegation queues to endblocker
    * [x/mock/simulation] [\#2501](https://github.com/cosmos/cosmos-sdk/issues/2501) Simulate transactions & invariants for fee distribution, and fix bugs discovered in the process
      * [x/auth] Simulate random fee payments
      * [cmd/gaia/app] Simulate non-zero inflation
      * [x/stake] Call hooks correctly in several cases related to delegation/validator updates
      * [x/stake] Check full supply invariants, including yet-to-be-withdrawn fees
      * [x/stake] Remove no-longer-in-use store key
      * [x/slashing] Call hooks correctly when a validator is slashed
      * [x/slashing] Truncate withdrawals (unbonding, redelegation) and burn change
      * [x/mock/simulation] Ensure the simulation cannot set a proposer address of nil
      * [x/mock/simulation] Add more event logs on begin block / end block for clarity
      * [x/mock/simulation] Correctly set validator power in abci.RequestBeginBlock
      * [x/minting] Correctly call stake keeper to track inflated supply
      * [x/distribution] Sanity check for nonexistent rewards
      * [x/distribution] Truncate withdrawals and return change to the community pool
      * [x/distribution] Add sanity checks for incorrect accum / total accum relations
      * [x/distribution] Correctly calculate total power using Tendermint updates
      * [x/distribution] Simulate withdrawal transactions
      * [x/distribution] Fix a bug where the fee pool was not correctly tracked on WithdrawDelegatorRewardsAll
    * [x/stake] [\#1673](https://github.com/cosmos/cosmos-sdk/issues/1673) Validators are no longer deleted until they can no longer possibly be slashed
    * [\#1890](https://github.com/cosmos/cosmos-sdk/issues/1890) Start chain with initial state + sequence of transactions
      * [cli] Rename `gaiad init gentx` to `gaiad gentx`.
      * [cli] Add `--skip-genesis` flag to `gaiad init` to prevent `genesis.json` generation.
      * Drop `GenesisTx` in favor of a signed `StdTx` with only one `MsgCreateValidator` message.
      * [cli] Port `gaiad init` and `gaiad testnet` to work with `StdTx` genesis transactions.
      * [cli] Add `--moniker` flag to `gaiad init` to override moniker when generating `genesis.json` - i.e. it takes effect when running with the `--with-txs` flag, it is ignored otherwise.

* SDK
    * [core] [\#2219](https://github.com/cosmos/cosmos-sdk/issues/2219) Update to Tendermint 0.24.0
      * Validator set updates delayed by one block
      * BFT timestamp that can safely be used by applications
      * Fixed maximum block size enforcement
    * [core] [\#1807](https://github.com/cosmos/cosmos-sdk/issues/1807) Switch from use of rational to decimal
    * [types] [\#1901](https://github.com/cosmos/cosmos-sdk/issues/1901) Validator interface's GetOwner() renamed to GetOperator()
    * [x/slashing] [#2122](https://github.com/cosmos/cosmos-sdk/pull/2122) - Implement slashing period
    * [types] [\#2119](https://github.com/cosmos/cosmos-sdk/issues/2119) Parsed error messages and ABCI log errors to make     them more human readable.
    * [types] [\#2407](https://github.com/cosmos/cosmos-sdk/issues/2407) MulInt method added to big decimal in order to improve efficiency of slashing
    * [simulation] Rename TestAndRunTx to Operation [#2153](https://github.com/cosmos/cosmos-sdk/pull/2153)
    * [simulation] Remove log and testing.TB from Operation and Invariants, in favor of using errors [\#2282](https://github.com/cosmos/cosmos-sdk/issues/2282)
    * [simulation] Remove usage of keys and addrs in the types, in favor of simulation.Account [\#2384](https://github.com/cosmos/cosmos-sdk/issues/2384)
    * [tools] Removed gocyclo [#2211](https://github.com/cosmos/cosmos-sdk/issues/2211)
    * [baseapp] Remove `SetTxDecoder` in favor of requiring the decoder be set in baseapp initialization. [#1441](https://github.com/cosmos/cosmos-sdk/issues/1441)
    * [baseapp] [\#1921](https://github.com/cosmos/cosmos-sdk/issues/1921) Add minimumFees field to BaseApp.
    * [store] Change storeInfo within the root multistore to use tmhash instead of ripemd160 [\#2308](https://github.com/cosmos/cosmos-sdk/issues/2308)
    * [codec] [\#2324](https://github.com/cosmos/cosmos-sdk/issues/2324) All referrences to wire have been renamed to codec. Additionally, wire.NewCodec is now codec.New().
    * [types] [\#2343](https://github.com/cosmos/cosmos-sdk/issues/2343) Make sdk.Msg have a names field, to facilitate automatic tagging.
    * [baseapp] [\#2366](https://github.com/cosmos/cosmos-sdk/issues/2366) Automatically add action tags to all messages
    * [x/auth] [\#2377](https://github.com/cosmos/cosmos-sdk/issues/2377) auth.StdSignMsg -> txbuilder.StdSignMsg
    * [x/staking] [\#2244](https://github.com/cosmos/cosmos-sdk/issues/2244) staking now holds a consensus-address-index instead of a consensus-pubkey-index
    * [x/staking] [\#2236](https://github.com/cosmos/cosmos-sdk/issues/2236) more distribution hooks for distribution
    * [x/stake] [\#2394](https://github.com/cosmos/cosmos-sdk/issues/2394) Split up UpdateValidator into distinct state transitions applied only in EndBlock
    * [x/slashing] [\#2480](https://github.com/cosmos/cosmos-sdk/issues/2480) Fix signing info handling bugs & faulty slashing
    * [x/stake] [\#2412](https://github.com/cosmos/cosmos-sdk/issues/2412) Added an unbonding validator queue to EndBlock to automatically update validator.Status when finished Unbonding
    * [x/stake] [\#2500](https://github.com/cosmos/cosmos-sdk/issues/2500) Block conflicting redelegations until we add an index
    * [x/params] Global Paramstore refactored
    * [types] [\#2506](https://github.com/cosmos/cosmos-sdk/issues/2506) sdk.Dec MarshalJSON now marshals as a normal Decimal, with 10 digits of decimal precision
    * [x/stake] [\#2508](https://github.com/cosmos/cosmos-sdk/issues/2508) Utilize Tendermint power for validator power key
    * [x/stake] [\#2531](https://github.com/cosmos/cosmos-sdk/issues/2531) Remove all inflation logic
    * [x/mint] [\#2531](https://github.com/cosmos/cosmos-sdk/issues/2531) Add minting module and inflation logic
    * [x/auth] [\#2540](https://github.com/cosmos/cosmos-sdk/issues/2540) Rename `AccountMapper` to `AccountKeeper`.
    * [types] [\#2456](https://github.com/cosmos/cosmos-sdk/issues/2456) Renamed msg.Name() and msg.Type() to msg.Type() and msg.Route() respectively

* Tendermint
  * Update tendermint version from v0.23.0 to v0.25.0, notable changes
    * Mempool now won't build too large blocks, or too computationally expensive blocks
    * Maximum tx sizes and gas are now removed, and are implicitly the blocks maximums
    * ABCI validators no longer send the pubkey. The pubkey is only sent in validator updates
    * Validator set changes are now delayed by one block
    * Block header now includes the next validator sets hash
    * BFT time is implemented
    * Secp256k1 signature format has changed
    * There is now a threshold multisig format
    * See the [tendermint changelog](https://github.com/tendermint/tendermint/blob/master/CHANGELOG.md) for other changes.

FEATURES

* Gaia REST API (`gaiacli advanced rest-server`)
  * [gaia-lite] Endpoints to query staking pool and params
  * [gaia-lite] [\#2110](https://github.com/cosmos/cosmos-sdk/issues/2110) Add support for `simulate=true` requests query argument to endpoints that send txs to run simulations of transactions
  * [gaia-lite] [\#966](https://github.com/cosmos/cosmos-sdk/issues/966) Add support for `generate_only=true` query argument to generate offline unsigned transactions
  * [gaia-lite] [\#1953](https://github.com/cosmos/cosmos-sdk/issues/1953) Add /sign endpoint to sign transactions generated with `generate_only=true`.
  * [gaia-lite] [\#1954](https://github.com/cosmos/cosmos-sdk/issues/1954) Add /broadcast endpoint to broadcast transactions signed by the /sign endpoint.
  * [gaia-lite] [\#2113](https://github.com/cosmos/cosmos-sdk/issues/2113) Rename `/accounts/{address}/send` to `/bank/accounts/{address}/transfers`, rename `/accounts/{address}` to `/auth/accounts/{address}`, replace `proposal-id` with `proposalId` in all gov endpoints
  * [gaia-lite] [\#2478](https://github.com/cosmos/cosmos-sdk/issues/2478) Add query gov proposal's deposits endpoint
  * [gaia-lite] [\#2477](https://github.com/cosmos/cosmos-sdk/issues/2477) Add query validator's outgoing redelegations and unbonding delegations endpoints

* Gaia CLI  (`gaiacli`)
  * [cli] Cmds to query staking pool and params
  * [gov][cli] [\#2062](https://github.com/cosmos/cosmos-sdk/issues/2062) added `--proposal` flag to `submit-proposal` that allows a JSON file containing a proposal to be passed in
  * [\#2040](https://github.com/cosmos/cosmos-sdk/issues/2040) Add `--bech` to `gaiacli keys show` and respective REST endpoint to
  provide desired Bech32 prefix encoding
  * [cli] [\#2047](https://github.com/cosmos/cosmos-sdk/issues/2047) [\#2306](https://github.com/cosmos/cosmos-sdk/pull/2306) Passing --gas=simulate triggers a simulation of the tx before the actual execution.
  The gas estimate obtained via the simulation will be used as gas limit in the actual execution.
  * [cli] [\#2047](https://github.com/cosmos/cosmos-sdk/issues/2047) The --gas-adjustment flag can be used to adjust the estimate obtained via the simulation triggered by --gas=simulate.
  * [cli] [\#2110](https://github.com/cosmos/cosmos-sdk/issues/2110) Add --dry-run flag to perform a simulation of a transaction without broadcasting it. The --gas flag is ignored as gas would be automatically estimated.
  * [cli] [\#2204](https://github.com/cosmos/cosmos-sdk/issues/2204) Support generating and broadcasting messages with multiple signatures via command line:
    * [\#966](https://github.com/cosmos/cosmos-sdk/issues/966) Add --generate-only flag to build an unsigned transaction and write it to STDOUT.
    * [\#1953](https://github.com/cosmos/cosmos-sdk/issues/1953) New `sign` command to sign transactions generated with the --generate-only flag.
    * [\#1954](https://github.com/cosmos/cosmos-sdk/issues/1954) New `broadcast` command to broadcast transactions generated offline and signed with the `sign` command.
  * [cli] [\#2220](https://github.com/cosmos/cosmos-sdk/issues/2220) Add `gaiacli config` feature to interactively create CLI config files to reduce the number of required flags
  * [stake][cli] [\#1672](https://github.com/cosmos/cosmos-sdk/issues/1672) Introduced
  new commission flags for validator commands `create-validator` and `edit-validator`.
  * [stake][cli] [\#1890](https://github.com/cosmos/cosmos-sdk/issues/1890) Add `--genesis-format` flag to `gaiacli tx create-validator` to produce transactions in genesis-friendly format.
  * [cli][\#2554](https://github.com/cosmos/cosmos-sdk/issues/2554) Make `gaiacli keys show` multisig ready.

* Gaia
  * [cli] [\#2170](https://github.com/cosmos/cosmos-sdk/issues/2170) added ability to show the node's address via `gaiad tendermint show-address`
  * [simulation] [\#2313](https://github.com/cosmos/cosmos-sdk/issues/2313) Reworked `make test_sim_gaia_slow` to `make test_sim_gaia_full`, now simulates from multiple starting seeds in parallel
  * [cli] [\#1921] (https://github.com/cosmos/cosmos-sdk/issues/1921)
    * New configuration file `gaiad.toml` is now created to host Gaia-specific configuration.
    * New --minimum_fees/minimum_fees flag/config option to set a minimum fee.

* SDK
  * [querier] added custom querier functionality, so ABCI query requests can be handled by keepers
  * [simulation] [\#1924](https://github.com/cosmos/cosmos-sdk/issues/1924) allow operations to specify future operations
  * [simulation] [\#1924](https://github.com/cosmos/cosmos-sdk/issues/1924) Add benchmarking capabilities, with makefile commands "test_sim_gaia_benchmark, test_sim_gaia_profile"
  * [simulation] [\#2349](https://github.com/cosmos/cosmos-sdk/issues/2349) Add time-based future scheduled operations to simulator
  * [x/auth] [\#2376](https://github.com/cosmos/cosmos-sdk/issues/2376) Remove FeePayer() from StdTx
  * [x/stake] [\#1672](https://github.com/cosmos/cosmos-sdk/issues/1672) Implement
  basis for the validator commission model.
  * [x/auth] Support account removal in the account mapper.


IMPROVEMENTS
* [tools] Improved terraform and ansible scripts for infrastructure deployment
* [tools] Added ansible script to enable process core dumps

* Gaia REST API (`gaiacli advanced rest-server`)
    * [x/stake] [\#2000](https://github.com/cosmos/cosmos-sdk/issues/2000) Added tests for new staking endpoints
    * [gaia-lite] [\#2445](https://github.com/cosmos/cosmos-sdk/issues/2445) Standarized REST error responses
    * [gaia-lite] Added example to Swagger specification for /keys/seed.
    * [x/stake] Refactor REST utils

* Gaia CLI  (`gaiacli`)
    * [cli] [\#2060](https://github.com/cosmos/cosmos-sdk/issues/2060) removed `--select` from `block` command
    * [cli] [\#2128](https://github.com/cosmos/cosmos-sdk/issues/2128) fixed segfault when exporting directly after `gaiad init`
    * [cli] [\#1255](https://github.com/cosmos/cosmos-sdk/issues/1255) open KeyBase in read-only mode
     for query-purpose CLI commands
    * [docs] Added commands for querying governance deposits, votes and tally

* Gaia
    * [x/stake] [#2023](https://github.com/cosmos/cosmos-sdk/pull/2023) Terminate iteration loop in `UpdateBondedValidators` and `UpdateBondedValidatorsFull` when the first revoked validator is encountered and perform a sanity check.
    * [x/auth] Signature verification's gas cost now accounts for pubkey type. [#2046](https://github.com/tendermint/tendermint/pull/2046)
    * [x/stake] [x/slashing] Ensure delegation invariants to jailed validators [#1883](https://github.com/cosmos/cosmos-sdk/issues/1883).
    * [x/stake] Improve speed of GetValidator, which was shown to be a performance bottleneck. [#2046](https://github.com/tendermint/tendermint/pull/2200)
    * [x/stake] [\#2435](https://github.com/cosmos/cosmos-sdk/issues/2435) Improve memory efficiency of getting the various store keys
    * [genesis] [\#2229](https://github.com/cosmos/cosmos-sdk/issues/2229) Ensure that there are no duplicate accounts or validators in the genesis state.
    * [genesis] [\#2450](https://github.com/cosmos/cosmos-sdk/issues/2450) Validate staking genesis parameters.
    * Add SDK validation to `config.toml` (namely disabling `create_empty_blocks`) [\#1571](https://github.com/cosmos/cosmos-sdk/issues/1571)
    * [\#1941](https://github.com/cosmos/cosmos-sdk/issues/1941)(https://github.com/cosmos/cosmos-sdk/issues/1941) Version is now inferred via `git describe --tags`.
    * [x/distribution] [\#1671](https://github.com/cosmos/cosmos-sdk/issues/1671) add distribution types and tests

* SDK
    * [tools] Make get_vendor_deps deletes `.vendor-new` directories, in case scratch files are present.
    * [spec] Added simple piggy bank distribution spec
    * [cli] [\#1632](https://github.com/cosmos/cosmos-sdk/issues/1632) Add integration tests to ensure `basecoind init && basecoind` start sequences run successfully for both `democoin` and `basecoin` examples.
    * [store] Speedup IAVL iteration, and consequently everything that requires IAVL iteration. [#2143](https://github.com/cosmos/cosmos-sdk/issues/2143)
    * [store] [\#1952](https://github.com/cosmos/cosmos-sdk/issues/1952), [\#2281](https://github.com/cosmos/cosmos-sdk/issues/2281) Update IAVL dependency to v0.11.0
    * [simulation] Make timestamps randomized [#2153](https://github.com/cosmos/cosmos-sdk/pull/2153)
    * [simulation] Make logs not just pure strings, speeding it up by a large factor at greater block heights [\#2282](https://github.com/cosmos/cosmos-sdk/issues/2282)
    * [simulation] Add a concept of weighting the operations [\#2303](https://github.com/cosmos/cosmos-sdk/issues/2303)
    * [simulation] Logs get written to file if large, and also get printed on panics [\#2285](https://github.com/cosmos/cosmos-sdk/issues/2285)
    * [simulation] Bank simulations now makes testing auth configurable [\#2425](https://github.com/cosmos/cosmos-sdk/issues/2425)
    * [gaiad] [\#1992](https://github.com/cosmos/cosmos-sdk/issues/1992) Add optional flag to `gaiad testnet` to make config directory of daemon (default `gaiad`) and cli (default `gaiacli`) configurable
    * [x/stake] Add stake `Queriers` for Gaia-lite endpoints. This increases the staking endpoints performance by reusing the staking `keeper` logic for queries. [#2249](https://github.com/cosmos/cosmos-sdk/pull/2149)
    * [store] [\#2017](https://github.com/cosmos/cosmos-sdk/issues/2017) Refactor
    gas iterator gas consumption to only consume gas for iterator creation and `Next`
    calls which includes dynamic consumption of value length.
    * [types/decimal] [\#2378](https://github.com/cosmos/cosmos-sdk/issues/2378) - Added truncate functionality to decimal
    * [client] [\#1184](https://github.com/cosmos/cosmos-sdk/issues/1184) Remove unused `client/tx/sign.go`.
    * [tools] [\#2464](https://github.com/cosmos/cosmos-sdk/issues/2464) Lock binary dependencies to a specific version
    * #2573 [x/distribution] add accum invariance

BUG FIXES

* Gaia CLI  (`gaiacli`)
    * [cli] [\#1997](https://github.com/cosmos/cosmos-sdk/issues/1997) Handle panics gracefully when `gaiacli stake {delegation,unbond}` fail to unmarshal delegation.
    * [cli] [\#2265](https://github.com/cosmos/cosmos-sdk/issues/2265) Fix JSON formatting of the `gaiacli send` command.
    * [cli] [\#2547](https://github.com/cosmos/cosmos-sdk/issues/2547) Mark --to and --amount as required flags for `gaiacli tx send`.

* Gaia
  * [x/stake] Return correct Tendermint validator update set on `EndBlocker` by not
  including non previously bonded validators that have zero power. [#2189](https://github.com/cosmos/cosmos-sdk/issues/2189)
  * [docs] Fixed light client section links

* SDK
    * [\#1988](https://github.com/cosmos/cosmos-sdk/issues/1988) Make us compile on OpenBSD (disable ledger) [#1988] (https://github.com/cosmos/cosmos-sdk/issues/1988)
    * [\#2105](https://github.com/cosmos/cosmos-sdk/issues/2105) Fix DB Iterator leak, which may leak a go routine.
    * [ledger] [\#2064](https://github.com/cosmos/cosmos-sdk/issues/2064) Fix inability to sign and send transactions via the LCD by
    loading a Ledger device at runtime.
    * [\#2158](https://github.com/cosmos/cosmos-sdk/issues/2158) Fix non-deterministic ordering of validator iteration when slashing in `gov EndBlocker`
    * [simulation] [\#1924](https://github.com/cosmos/cosmos-sdk/issues/1924) Make simulation stop on SIGTERM
    * [\#2388](https://github.com/cosmos/cosmos-sdk/issues/2388) Remove dependency on deprecated tendermint/tmlibs repository.
    * [\#2416](https://github.com/cosmos/cosmos-sdk/issues/2416) Refactored `InitializeTestLCD` to properly include proposing validator in genesis state.
    * #2573 [x/distribution] accum invariance bugfix
    * #2573 [x/slashing] unbonding-delegation slashing invariance bugfix

## 0.24.2

*August 22nd, 2018*

BUG FIXES

* Tendermint
  - Fix unbounded consensus WAL growth

## 0.24.1

*August 21st, 2018*

BUG FIXES

* Gaia
  - [x/slashing] Evidence tracking now uses validator address instead of validator pubkey

## 0.24.0

*August 13th, 2018*

BREAKING CHANGES

* Gaia REST API (`gaiacli advanced rest-server`)
  - [x/stake] [\#1880](https://github.com/cosmos/cosmos-sdk/issues/1880) More REST-ful endpoints (large refactor)
  - [x/slashing] [\#1866](https://github.com/cosmos/cosmos-sdk/issues/1866) `/slashing/signing_info` takes cosmosvalpub instead of cosmosvaladdr
  - use time.Time instead of int64 for time. See Tendermint v0.23.0
  - Signatures are no longer Amino encoded with prefixes (just encoded as raw
    bytes) - see Tendermint v0.23.0

* Gaia CLI  (`gaiacli`)
  -  [x/stake] change `--keybase-sig` to `--identity`
  -  [x/stake] [\#1828](https://github.com/cosmos/cosmos-sdk/issues/1828) Force user to specify amount on create-validator command by removing default
  -  [x/gov] Change `--proposalID` to `--proposal-id`
  -  [x/stake, x/gov] [\#1606](https://github.com/cosmos/cosmos-sdk/issues/1606) Use `--from` instead of adhoc flags like `--address-validator`
        and `--proposer` to indicate the sender address.
  -  [\#1551](https://github.com/cosmos/cosmos-sdk/issues/1551) Remove `--name` completely
  -  Genesis/key creation (`gaiad init`) now supports user-provided key passwords

* Gaia
  - [x/stake] Inflation doesn't use rationals in calculation (performance boost)
  - [x/stake] Persist a map from `addr->pubkey` in the state since BeginBlock
    doesn't provide pubkeys.
  - [x/gov] [\#1781](https://github.com/cosmos/cosmos-sdk/issues/1781) Added tags sub-package, changed tags to use dash-case
  - [x/gov] [\#1688](https://github.com/cosmos/cosmos-sdk/issues/1688) Governance parameters are now stored in globalparams store
  - [x/gov] [\#1859](https://github.com/cosmos/cosmos-sdk/issues/1859) Slash validators who do not vote on a proposal
  - [x/gov] [\#1914](https://github.com/cosmos/cosmos-sdk/issues/1914) added TallyResult type that gets stored in Proposal after tallying is finished

* SDK
  - [baseapp] Msgs are no longer run on CheckTx, removed `ctx.IsCheckTx()`
  - [baseapp] NewBaseApp constructor takes sdk.TxDecoder as argument instead of wire.Codec
  - [types] sdk.NewCoin takes sdk.Int, sdk.NewInt64Coin takes int64
  - [x/auth] Default TxDecoder can be found in `x/auth` rather than baseapp
  - [client] [\#1551](https://github.com/cosmos/cosmos-sdk/issues/1551): Refactored `CoreContext` to `TxContext` and `QueryContext`
      - Removed all tx related fields and logic (building & signing) to separate
        structure `TxContext` in `x/auth/client/context`

* Tendermint
    - v0.22.5 -> See [Tendermint PR](https://github.com/tendermint/tendermint/pull/1966)
        - change all the cryptography imports.
    - v0.23.0 -> See
      [Changelog](https://github.com/tendermint/tendermint/blob/v0.23.0/CHANGELOG.md#0230)
      and [SDK PR](https://github.com/cosmos/cosmos-sdk/pull/1927)
        - BeginBlock no longer includes crypto.Pubkey
        - use time.Time instead of int64 for time.

FEATURES

* Gaia REST API (`gaiacli advanced rest-server`)
    - [x/gov] Can now query governance proposals by ProposalStatus

* Gaia CLI  (`gaiacli`)
    - [x/gov] added `query-proposals` command. Can filter by `depositer`, `voter`, and `status`
    - [x/stake] [\#2043](https://github.com/cosmos/cosmos-sdk/issues/2043) Added staking query cli cmds for unbonding-delegations and redelegations

* Gaia
  - [networks] Added ansible scripts to upgrade seed nodes on a network

* SDK
  - [x/mock/simulation] Randomized simulation framework
     - Modules specify invariants and operations, preferably in an x/[module]/simulation package
     - Modules can test random combinations of their own operations
     - Applications can integrate operations and invariants from modules together for an integrated simulation
     - Simulates Tendermint's algorithm for validator set updates
     - Simulates validator signing/downtime with a Markov chain, and occaisional double-signatures
     - Includes simulated operations & invariants for staking, slashing, governance, and bank modules
  - [store] [\#1481](https://github.com/cosmos/cosmos-sdk/issues/1481) Add transient store
  - [baseapp] Initialize validator set on ResponseInitChain
  - [baseapp] added BaseApp.Seal - ability to seal baseapp parameters once they've been set
  - [cosmos-sdk-cli] New `cosmos-sdk-cli` tool to quickly initialize a new
    SDK-based project
  - [scripts] added log output monitoring to DataDog using Ansible scripts

IMPROVEMENTS

* Gaia
  - [spec] [\#967](https://github.com/cosmos/cosmos-sdk/issues/967) Inflation and distribution specs drastically improved
  - [x/gov] [\#1773](https://github.com/cosmos/cosmos-sdk/issues/1773) Votes on a proposal can now be queried
  - [x/gov] Initial governance parameters can now be set in the genesis file
  - [x/stake] [\#1815](https://github.com/cosmos/cosmos-sdk/issues/1815) Sped up the processing of `EditValidator` txs.
  - [config] [\#1930](https://github.com/cosmos/cosmos-sdk/issues/1930) Transactions indexer indexes all tags by default.
  - [ci] [#2057](https://github.com/cosmos/cosmos-sdk/pull/2057) Run `make localnet-start` on every commit and ensure network reaches at least 10 blocks

* SDK
  - [baseapp] [\#1587](https://github.com/cosmos/cosmos-sdk/issues/1587) Allow any alphanumeric character in route
  - [baseapp] Allow any alphanumeric character in route
  - [tools] Remove `rm -rf vendor/` from `make get_vendor_deps`
  - [x/auth] Recover ErrorOutOfGas panic in order to set sdk.Result attributes correctly
  - [x/auth] [\#2376](https://github.com/cosmos/cosmos-sdk/issues/2376) No longer runs any signature in a multi-msg, if any account/sequence number is wrong.
  - [x/auth] [\#2376](https://github.com/cosmos/cosmos-sdk/issues/2376) No longer charge gas for subtracting fees
  - [x/bank] Unit tests are now table-driven
  - [tests] Add tests to example apps in docs
  - [tests] Fixes ansible scripts to work with AWS too
  - [tests] [\#1806](https://github.com/cosmos/cosmos-sdk/issues/1806) CLI tests are now behind the build flag 'cli_test', so go test works on a new repo

BUG FIXES

* Gaia CLI  (`gaiacli`)
  -  [\#1766](https://github.com/cosmos/cosmos-sdk/issues/1766) Fixes bad example for keybase identity
  -  [x/stake] [\#2021](https://github.com/cosmos/cosmos-sdk/issues/2021) Fixed repeated CLI commands in staking

* Gaia
  - [x/stake] [#2077](https://github.com/cosmos/cosmos-sdk/pull/2077) Fixed invalid cliff power comparison
  - [\#1804](https://github.com/cosmos/cosmos-sdk/issues/1804) Fixes gen-tx genesis generation logic temporarily until upstream updates
  - [\#1799](https://github.com/cosmos/cosmos-sdk/issues/1799) Fix `gaiad export`
  - [\#1839](https://github.com/cosmos/cosmos-sdk/issues/1839) Fixed bug where intra-tx counter wasn't set correctly for genesis validators
  - [x/stake] [\#1858](https://github.com/cosmos/cosmos-sdk/issues/1858) Fixed bug where the cliff validator was not updated correctly
  - [tests] [\#1675](https://github.com/cosmos/cosmos-sdk/issues/1675) Fix non-deterministic `test_cover`
  - [tests] [\#1551](https://github.com/cosmos/cosmos-sdk/issues/1551) Fixed invalid LCD test JSON payload in `doIBCTransfer`
  - [basecoin] Fixes coin transaction failure and account query [discussion](https://forum.cosmos.network/t/unmarshalbinarybare-expected-to-read-prefix-bytes-75fbfab8-since-it-is-registered-concrete-but-got-0a141dfa/664/6)
  - [x/gov] [\#1757](https://github.com/cosmos/cosmos-sdk/issues/1757) Fix VoteOption conversion to String
  * [x/stake] [#2083] Fix broken invariant of bonded validator power decrease

## 0.23.1

*July 27th, 2018*

BUG FIXES
  * [tendermint] Update to v0.22.8
    - [consensus, blockchain] Register the Evidence interface so it can be
      marshalled/unmarshalled by the blockchain and consensus reactors

## 0.23.0

*July 25th, 2018*

BREAKING CHANGES
* [x/stake] Fixed the period check for the inflation calculation

IMPROVEMENTS
* [cli] Improve error messages for all txs when the account doesn't exist
* [tendermint] Update to v0.22.6
    - Updates the crypto imports/API (#1966)
* [x/stake] Add revoked to human-readable validator

BUG FIXES
* [tendermint] Update to v0.22.6
    - Fixes some security vulnerabilities reported in the [Bug Bounty](https://hackerone.com/tendermint)
*  [\#1797](https://github.com/cosmos/cosmos-sdk/issues/1797) Fix off-by-one error in slashing for downtime
*  [\#1787](https://github.com/cosmos/cosmos-sdk/issues/1787) Fixed bug where Tally fails due to revoked/unbonding validator
*  [\#1666](https://github.com/cosmos/cosmos-sdk/issues/1666) Add intra-tx counter to the genesis validators

## 0.22.0

*July 16th, 2018*

BREAKING CHANGES
* [x/gov] Increase VotingPeriod, DepositPeriod, and MinDeposit

IMPROVEMENTS
* [gaiad] Default config updates:
    - `timeout_commit=5000` so blocks only made every 5s
    - `prof_listen_addr=localhost:6060` so profile server is on by default
    - `p2p.send_rate` and `p2p.recv_rate` increases 10x (~5MB/s)

BUG FIXES
* [server] Fix to actually overwrite default tendermint config

## 0.21.1

*July 14th, 2018*

BUG FIXES
* [build] Added Ledger build support via `LEDGER_ENABLED=true|false`
  * True by default except when cross-compiling

## 0.21.0

*July 13th, 2018*

BREAKING CHANGES
* [x/stake] Specify DelegatorAddress in MsgCreateValidator
* [x/stake] Remove the use of global shares in the pool
   * Remove the use of `PoolShares` type in `x/stake/validator` type - replace with `Status` `Tokens` fields
* [x/auth] NewAccountMapper takes a constructor instead of a prototype
* [keys] Keybase.Update function now takes in a function to get the newpass, rather than the password itself

FEATURES
* [baseapp] NewBaseApp now takes option functions as parameters

IMPROVEMENTS
* Updated docs folder to accommodate cosmos.network docs project
* [store] Added support for tracing multi-store operations via `--trace-store`
* [store] Pruning strategy configurable with pruning flag on gaiad start

BUG FIXES
* [\#1630](https://github.com/cosmos/cosmos-sdk/issues/1630) - redelegation nolonger removes tokens from the delegator liquid account
* [keys] [\#1629](https://github.com/cosmos/cosmos-sdk/issues/1629) - updating password no longer asks for a new password when the first entered password was incorrect
* [lcd] importing an account would create a random account
* [server] 'gaiad init' command family now writes provided name as the moniker in `config.toml`
* [build] Added Ledger build support via `LEDGER_ENABLED=true|false`
  * True by default except when cross-compiling

## 0.20.0

*July 10th, 2018*

BREAKING CHANGES
* msg.GetSignBytes() returns sorted JSON (by key)
* msg.GetSignBytes() field changes
    * `msg_bytes` -> `msgs`
    * `fee_bytes` -> `fee`
* Update Tendermint to v0.22.2
    * Default ports changed from 466xx to 266xx
    * Amino JSON uses type names instead of prefix bytes
    * ED25519 addresses are the first 20-bytes of the SHA256 of the raw 32-byte
      pubkey (Instead of RIPEMD160)
    * go-crypto, abci, tmlibs have been merged into Tendermint
      * The keys sub-module is now in the SDK
    * Various other fixes
* [auth] Signers of a transaction now only sign over their own account and sequence number
* [auth] Removed MsgChangePubKey
* [auth] Removed SetPubKey from account mapper
* [auth] AltBytes renamed to Memo, now a string, max 100 characters, costs a bit of gas
* [types] `GetMsg()` -> `GetMsgs()` as txs wrap many messages
* [types] Removed GetMemo from Tx (it is still on StdTx)
* [types] renamed rational.Evaluate to rational.Round{Int64, Int}
* [types] Renamed `sdk.Address` to `sdk.AccAddress`/`sdk.ValAddress`
* [types] `sdk.AccAddress`/`sdk.ValAddress` natively marshals to Bech32 in String, Sprintf (when used with `%s`), and MarshalJSON
* [keys] Keybase and Ledger support from go-crypto merged into the SDK in the `crypto` folder
* [cli] Rearranged commands under subcommands
* [x/slashing] Update slashing for unbonding period
  * Slash according to power at time of infraction instead of power at
    time of discovery
  * Iterate through unbonding delegations & redelegations which contributed
    to an infraction, slash them proportional to their stake at the time
  * Add REST endpoint to unrevoke a validator previously revoked for downtime
  * Add REST endpoint to retrieve liveness signing information for a validator
* [x/stake] Remove Tick and add EndBlocker
* [x/stake] most index keys nolonger hold a value - inputs are rearranged to form the desired key
* [x/stake] store-value for delegation, validator, ubd, and red do not hold duplicate information contained store-key
* [x/stake] Introduce concept of unbonding for delegations and validators
  * `gaiacli stake unbond` replaced with `gaiacli stake begin-unbonding`
  * Introduced:
    * `gaiacli stake complete-unbonding`
    * `gaiacli stake begin-redelegation`
    * `gaiacli stake complete-redelegation`
* [lcd] Switch key creation output to return bech32
* [lcd] Removed shorthand CLI flags (`a`, `c`, `n`, `o`)
* [gaiad] genesis transactions now use bech32 addresses / pubkeys
* [gov] VoteStatus renamed to ProposalStatus
* [gov] VoteOption, ProposalType, and ProposalStatus all marshal to string form in JSON

DEPRECATED
* [cli] Deprecated `--name` flag in commands that send txs, in favor of `--from`

FEATURES
* [x/gov] Implemented MVP
  * Supported proposal types: just binary (pass/fail) TextProposals for now
  * Proposals need deposits to be votable; deposits are burned if proposal fails
  * Delegators delegate votes to validator by default but can override (for their stake)
* [gaiacli] Ledger support added
  - You can now use a Ledger with `gaiacli --ledger` for all key-related commands
  - Ledger keys can be named and tracked locally in the key DB
* [gaiacli] You can now attach a simple text-only memo to any transaction, with the `--memo` flag
* [gaiacli] added the following flags for commands that post transactions to the chain:
  * async -- send the tx without waiting for a tendermint response
  * json  -- return the output in json format for increased readability
  * print-response -- return the tx response. (includes fields like gas cost)
* [lcd] Queried TXs now include the tx hash to identify each tx
* [mockapp] CompleteSetup() no longer takes a testing parameter
* [x/bank] Add benchmarks for signing and delivering a block with a single bank transaction
  * Run with `cd x/bank && go test --bench=.`
* [tools] make get_tools installs tendermint's linter, and gometalinter
* [tools] Switch gometalinter to the stable version
* [tools] Add the following linters
  * misspell
  * gofmt
  * go vet -composites=false
  * unconvert
  * ineffassign
  * errcheck
  * unparam
  * gocyclo
* [tools] Added `make format` command to automate fixing misspell and gofmt errors.
* [server] Default config now creates a profiler at port 6060, and increase p2p send/recv rates
* [types] Switches internal representation of Int/Uint/Rat to use pointers
* [types] Added MinInt and MinUint functions
* [gaiad] `unsafe_reset_all` now resets addrbook.json
* [democoin] add x/oracle, x/assoc
* [tests] created a randomized testing framework.
  - Currently bank has limited functionality in the framework
  - Auth has its invariants checked within the framework
* [tests] Add WaitForNextNBlocksTM helper method
* [keys] New keys now have 24 word recovery keys, for heightened security
- [keys] Add a temporary method for exporting the private key

IMPROVEMENTS
* [x/bank] Now uses go-wire codec instead of 'encoding/json'
* [x/auth] Now uses go-wire codec instead of 'encoding/json'
* revised use of endblock and beginblock
* [stake] module reorganized to include `types` and `keeper` package
* [stake] keeper always loads the store (instead passing around which doesn't really boost efficiency)
* [stake] edit-validator changes now can use the keyword [do-not-modify] to not modify unspecified `--flag` (aka won't set them to `""` value)
* [stake] offload more generic functionality from the handler into the keeper
* [stake] clearer staking logic
* [types] added common tag constants
* [keys] improve error message when deleting non-existent key
* [gaiacli] improve error messages on `send` and `account` commands
* added contributing guidelines
* [docs] Added commands for governance CLI on testnet README

BUG FIXES
* [x/slashing] [\#1510](https://github.com/cosmos/cosmos-sdk/issues/1510) Unrevoked validators cannot un-revoke themselves
* [x/stake] [\#1513](https://github.com/cosmos/cosmos-sdk/issues/1513) Validators slashed to zero power are unbonded and removed from the store
* [x/stake] [\#1567](https://github.com/cosmos/cosmos-sdk/issues/1567) Validators decreased in power but not unbonded are now updated in Tendermint
* [x/stake] error strings lower case
* [x/stake] pool loose tokens now accounts for unbonding and unbonding tokens not associated with any validator
* [x/stake] fix revoke bytes ordering (was putting revoked candidates at the top of the list)
* [x/stake] bond count was counting revoked validators as bonded, fixed
* [gaia] Added self delegation for validators in the genesis creation
* [lcd] tests now don't depend on raw json text
* Retry on HTTP request failure in CLI tests, add option to retry tests in Makefile
* Fixed bug where chain ID wasn't passed properly in x/bank REST handler, removed Viper hack from ante handler
* Fixed bug where `democli account` didn't decode the account data correctly
* [\#872](https://github.com/cosmos/cosmos-sdk/issues/872)  - recovery phrases no longer all end in `abandon`
* [\#887](https://github.com/cosmos/cosmos-sdk/issues/887)  - limit the size of rationals that can be passed in from user input
* [\#1052](https://github.com/cosmos/cosmos-sdk/issues/1052) - Make all now works
* [\#1258](https://github.com/cosmos/cosmos-sdk/issues/1258) - printing big.rat's can no longer overflow int64
* [\#1259](https://github.com/cosmos/cosmos-sdk/issues/1259) - fix bug where certain tests that could have a nil pointer in defer
* [\#1343](https://github.com/cosmos/cosmos-sdk/issues/1343) - fixed unnecessary parallelism in CI
* [\#1353](https://github.com/cosmos/cosmos-sdk/issues/1353) - CLI: Show pool shares fractions in human-readable format
* [\#1367](https://github.com/cosmos/cosmos-sdk/issues/1367) - set ChainID in InitChain
* [\#1461](https://github.com/cosmos/cosmos-sdk/issues/1461) - CLI tests now no longer reset your local environment data
* [\#1505](https://github.com/cosmos/cosmos-sdk/issues/1505) - `gaiacli stake validator` no longer panics if validator doesn't exist
* [\#1565](https://github.com/cosmos/cosmos-sdk/issues/1565) - fix cliff validator persisting when validator set shrinks from max
* [\#1287](https://github.com/cosmos/cosmos-sdk/issues/1287) - prevent zero power validators at genesis
* [x/stake] fix bug when unbonding/redelegating using `--shares-percent`
* [\#1010](https://github.com/cosmos/cosmos-sdk/issues/1010) - two validators can't bond with the same pubkey anymore


## 0.19.0

*June 13, 2018*

BREAKING CHANGES
* msg.GetSignBytes() now returns bech32-encoded addresses in all cases
* [lcd] REST end-points now include gas
* sdk.Coin now uses sdk.Int, a big.Int wrapper with 256bit range cap

FEATURES
* [x/auth] Added AccountNumbers to BaseAccount and StdTxs to allow for replay protection with account pruning
* [lcd] added an endpoint to query for the SDK version of the connected node

IMPROVEMENTS
* export command now writes current validator set for Tendermint
* [tests] Application module tests now use a mock application
* [gaiacli] Fix error message when account isn't found when running gaiacli account
* [lcd] refactored to eliminate use of global variables, and interdependent tests
* [tests] Added testnet command to gaiad
* [tests] Added localnet targets to Makefile
* [x/stake] More stake tests added to test ByPower index

FIXES
* Fixes consensus fault on testnet - see postmortem [here](https://github.com/cosmos/cosmos-sdk/issues/1197#issuecomment-396823021)
* [x/stake] bonded inflation removed, non-bonded inflation partially implemented
* [lcd] Switch to bech32 for addresses on all human readable inputs and outputs
* [lcd] fixed tx indexing/querying
* [cli] Added `--gas` flag to specify transaction gas limit
* [gaia] Registered slashing message handler
* [x/slashing] Set signInfo.StartHeight correctly for newly bonded validators

FEATURES
* [docs] Reorganize documentation
* [docs] Update staking spec, create WIP spec for slashing, and fees

## 0.18.0

*June 9, 2018*

BREAKING CHANGES

* [stake] candidate -> validator throughout (details in refactor comment)
* [stake] delegate-bond -> delegation throughout
* [stake] `gaiacli query validator` takes and argument instead of using the `--address-candidate` flag
* [stake] introduce `gaiacli query delegations`
* [stake] staking refactor
  * ValidatorsBonded store now take sorted pubKey-address instead of validator owner-address,
    is sorted like Tendermint by pk's address
  * store names more understandable
  * removed temporary ToKick store, just needs a local map!
  * removed distinction between candidates and validators
    * everything is now a validator
    * only validators with a status == bonded are actively validating/receiving rewards
  * Introduction of Unbonding fields, lowlevel logic throughout (not fully implemented with queue)
  * Introduction of PoolShares type within validators,
    replaces three rational fields (BondedShares, UnbondingShares, UnbondedShares
* [x/auth] move stuff specific to auth anteHandler to the auth module rather than the types folder. This includes:
  * StdTx (and its related stuff i.e. StdSignDoc, etc)
  * StdFee
  * StdSignature
  * Account interface
  * Related to this organization, I also:
* [x/auth] got rid of AccountMapper interface (in favor of the struct already in auth module)
* [x/auth] removed the FeeHandler function from the AnteHandler, Replaced with FeeKeeper
* [x/auth] Removed GetSignatures() from Tx interface (as different Tx styles might use something different than StdSignature)
* [store] Removed SubspaceIterator and ReverseSubspaceIterator from KVStore interface and replaced them with helper functions in /types
* [cli] rearranged commands under subcommands
* [stake] remove Tick and add EndBlocker
* Switch to bech32cosmos on all human readable inputs and outputs


FEATURES

* [x/auth] Added ability to change pubkey to auth module
* [baseapp] baseapp now has settable functions for filtering peers by address/port & public key
* [sdk] Gas consumption is now measured as transactions are executed
  * Transactions which run out of gas stop execution and revert state changes
  * A "simulate" query has been added to determine how much gas a transaction will need
  * Modules can include their own gas costs for execution of particular message types
* [stake] Seperation of fee distribution to a new module
* [stake] Creation of a validator/delegation generics in `/types`
* [stake] Helper Description of the store in x/stake/store.md
* [stake] removed use of caches in the stake keeper
* [stake] Added REST API
* [Makefile] Added terraform/ansible playbooks to easily create remote testnets on Digital Ocean


BUG FIXES

* [stake] staking delegator shares exchange rate now relative to equivalent-bonded-tokens the validator has instead of bonded tokens
  ^ this is important for unbonded validators in the power store!
* [cli] fixed cli-bash tests
* [ci] added cli-bash tests
* [basecoin] updated basecoin for stake and slashing
* [docs] fixed references to old cli commands
* [docs] Downgraded Swagger to v2 for downstream compatibility
* auto-sequencing transactions correctly
* query sequence via account store
* fixed duplicate pub_key in stake.Validator
* Auto-sequencing now works correctly
* [gaiacli] Fix error message when account isn't found when running gaiacli account


## 0.17.5

*June 5, 2018*

Update to Tendermint v0.19.9 (Fix evidence reactor, mempool deadlock, WAL panic,
memory leak)

## 0.17.4

*May 31, 2018*

Update to Tendermint v0.19.7 (WAL fixes and more)

## 0.17.3

*May 29, 2018*

Update to Tendermint v0.19.6 (fix fast-sync halt)

## 0.17.5

*June 5, 2018*

Update to Tendermint v0.19.9 (Fix evidence reactor, mempool deadlock, WAL panic,
memory leak)

## 0.17.4

*May 31, 2018*

Update to Tendermint v0.19.7 (WAL fixes and more)

## 0.17.3

*May 29, 2018*

Update to Tendermint v0.19.6 (fix fast-sync halt)

## 0.17.2

_May 20, 2018_

Update to Tendermint v0.19.5 (reduce WAL use, bound the mempool and some rpcs, improve logging)

## 0.17.1 (May 17, 2018)

Update to Tendermint v0.19.4 (fixes a consensus bug and improves logging)

## 0.17.0 (May 15, 2018)

BREAKING CHANGES

* [stake] MarshalJSON -> MarshalBinaryLengthPrefixed
* Queries against the store must be prefixed with the path "/store"

FEATURES

* [gaiacli] Support queries for candidates, delegator-bonds
* [gaiad] Added `gaiad export` command to export current state to JSON
* [x/bank] Tx tags with sender/recipient for indexing & later retrieval
* [x/stake] Tx tags with delegator/candidate for delegation & unbonding, and candidate info for declare candidate / edit validator

IMPROVEMENTS

* [gaiad] Update for Tendermint v0.19.3 (improve `/dump_consensus_state` and add
  `/consensus_state`)
* [spec/ibc] Added spec!
* [spec/stake] Cleanup structure, include details about slashing and
  auto-unbonding
* [spec/governance] Fixup some names and pseudocode
* NOTE: specs are still a work-in-progress ...

BUG FIXES

* Auto-sequencing now works correctly


## 0.16.0 (May 14th, 2018)

BREAKING CHANGES

* Move module REST/CLI packages to x/[module]/client/rest and x/[module]/client/cli
* Gaia simple-staking bond and unbond functions replaced
* [stake] Delegator bonds now store the height at which they were updated
* All module keepers now require a codespace, see basecoin or democoin for usage
* Many changes to names throughout
  * Type as a prefix naming convention applied (ex. BondMsg -> MsgBond)
  * Removed redundancy in names (ex. stake.StakingKeeper -> stake.Keeper)
* Removed SealedAccountMapper
* gaiad init now requires use of `--name` flag
* Removed Get from Msg interface
* types/rational now extends big.Rat

FEATURES:

* Gaia stake commands include, CreateValidator, EditValidator, Delegate, Unbond
* MountStoreWithDB without providing a custom store works.
* Repo is now lint compliant / GoMetaLinter with tendermint-lint integrated into CI
* Better key output, pubkey go-amino hex bytes now output by default
* gaiad init overhaul
  * Create genesis transactions with `gaiad init gen-tx`
  * New genesis account keys are automatically added to the client keybase (introduce `--client-home` flag)
  * Initialize with genesis txs using `--gen-txs` flag
* Context now has access to the application-configured logger
* Add (non-proof) subspace query helper functions
* Add more staking query functions: candidates, delegator-bonds

BUG FIXES

* Gaia now uses stake, ported from github.com/cosmos/gaia


## 0.15.1 (April 29, 2018)

IMPROVEMENTS:

* Update Tendermint to v0.19.1 (includes many rpc fixes)


## 0.15.0 (April 29, 2018)

NOTE: v0.15.0 is a large breaking change that updates the encoding scheme to use
[Amino](github.com/tendermint/go-amino).

For details on how this changes encoding for public keys and addresses,
see the [docs](https://github.com/tendermint/tendermint/blob/v0.19.1/docs/specification/new-spec/encoding.md#public-key-cryptography).

BREAKING CHANGES

* Remove go-wire, use go-amino
* [store] Add `SubspaceIterator` and `ReverseSubspaceIterator` to `KVStore` interface
* [basecoin] NewBasecoinApp takes a `dbm.DB` and uses namespaced DBs for substores

FEATURES:

* Add CacheContext
* Add auto sequencing to client
* Add FeeHandler to ante handler

BUG FIXES

* MountStoreWithDB without providing a custom store works.

## 0.14.1 (April 9, 2018)

BUG FIXES

* [gaiacli] Fix all commands (just a duplicate of basecli for now)

## 0.14.0 (April 9, 2018)

BREAKING CHANGES:

* [client/builder] Renamed to `client/core` and refactored to use a CoreContext
  struct
* [server] Refactor to improve useability and de-duplicate code
* [types] `Result.ToQuery -> Error.QueryResult`
* [makefile] `make build` and `make install` only build/install `gaiacli` and
  `gaiad`. Use `make build_examples` and `make install_examples` for
  `basecoind/basecli` and `democoind/democli`
* [staking] Various fixes/improvements

FEATURES:

* [democoin] Added Proof-of-Work module

BUG FIXES

* [client] Reuse Tendermint RPC client to avoid excessive open files
* [client] Fix setting log level
* [basecoin] Sort coins in genesis

## 0.13.1 (April 3, 2018)

BUG FIXES

* [x/ibc] Fix CLI and relay for IBC txs
* [x/stake] Various fixes/improvements

## 0.13.0 (April 2, 2018)

BREAKING CHANGES

* [basecoin] Remove cool/sketchy modules -> moved to new `democoin`
* [basecoin] NewBasecoinApp takes a `map[string]dbm.DB` as temporary measure
  to allow mounting multiple stores with their own DB until they can share one
* [x/staking] Renamed to `simplestake`
* [builder] Functions don't take `passphrase` as argument
* [server] GenAppParams returns generated seed and address
* [basecoind] `init` command outputs JSON of everything necessary for testnet
* [basecoind] `basecoin.db -> data/basecoin.db`
* [basecli] `data/keys.db -> keys/keys.db`

FEATURES

* [types] `Coin` supports direct arithmetic operations
* [basecoind] Add `show_validator` and `show_node_id` commands
* [x/stake] Initial merge of full staking module!
* [democoin] New example application to demo custom modules

IMPROVEMENTS

* [makefile] `make install`
* [testing] Use `/tmp` for directories so they don't get left in the repo

BUG FIXES

* [basecoin] Allow app to be restarted
* [makefile] Fix build on Windows
* [basecli] Get confirmation before overriding key with same name

## 0.12.0 (March 27 2018)

BREAKING CHANGES

* Revert to old go-wire for now
* glide -> godep
* [types] ErrBadNonce -> ErrInvalidSequence
* [types] Replace tx.GetFeePayer with FeePayer(tx) - returns the first signer
* [types] NewStdTx takes the Fee
* [types] ParseAccount -> AccountDecoder; ErrTxParse -> ErrTxDecoder
* [x/auth] AnteHandler deducts fees
* [x/bank] Move some errors to `types`
* [x/bank] Remove sequence and signature from Input

FEATURES

* [examples/basecoin] New cool module to demonstrate use of state and custom transactions
* [basecoind] `show_node_id` command
* [lcd] Implement the Light Client Daemon and endpoints
* [types/stdlib] Queue functionality
* [store] Subspace iterator on IAVLTree
* [types] StdSignDoc is the document that gets signed (chainid, msg, sequence, fee)
* [types] CodeInvalidPubKey
* [types] StdFee, and StdTx takes the StdFee
* [specs] Progression of MVPs for IBC
* [x/ibc] Initial shell of IBC functionality (no proofs)
* [x/simplestake] Simple staking module with bonding/unbonding

IMPROVEMENTS

* Lots more tests!
* [client/builder] Helpers for forming and signing transactions
* [types] sdk.Address
* [specs] Staking

BUG FIXES

* [x/auth] Fix setting pubkey on new account
* [x/auth] Require signatures to include the sequences
* [baseapp] Dont panic on nil handler
* [basecoin] Check for empty bytes in account and tx

## 0.11.0 (March 1, 2017)

BREAKING CHANGES

* [examples] dummy -> kvstore
* [examples] Remove gaia
* [examples/basecoin] MakeTxCodec -> MakeCodec
* [types] CommitMultiStore interface has new `GetCommitKVStore(key StoreKey) CommitKVStore` method

FEATURES

* [examples/basecoin] CLI for `basecli` and `basecoind` (!)
* [baseapp] router.AddRoute returns Router

IMPROVEMENTS

* [baseapp] Run msg handlers on CheckTx
* [docs] Add spec for REST API
* [all] More tests!

BUG FIXES

* [baseapp] Fix panic on app restart
* [baseapp] InitChain does not call Commit
* [basecoin] Remove IBCStore because mounting multiple stores is currently broken

## 0.10.0 (February 20, 2017)

BREAKING CHANGES

* [baseapp] NewBaseApp(logger, db)
* [baseapp] NewContext(isCheckTx, header)
* [x/bank] CoinMapper -> CoinKeeper

FEATURES

* [examples/gaia] Mock CLI !
* [baseapp] InitChainer, BeginBlocker, EndBlocker
* [baseapp] MountStoresIAVL

IMPROVEMENTS

* [docs] Various improvements.
* [basecoin] Much simpler :)

BUG FIXES

* [baseapp] initialize and reset msCheck and msDeliver properly

## 0.9.0 (February 13, 2017)

BREAKING CHANGES

* Massive refactor. Basecoin works. Still needs <3

## 0.8.1

* Updates for dependencies

## 0.8.0 (December 18, 2017)

* Updates for dependencies

## 0.7.1 (October 11, 2017)

IMPROVEMENTS:

* server/commands: GetInitCmd takes list of options

## 0.7.0 (October 11, 2017)

BREAKING CHANGES:

* Everything has changed, and it's all about to change again, so don't bother using it yet!

## 0.6.2 (July 27, 2017)

IMPROVEMENTS:

* auto-test all tutorials to detect breaking changes
* move deployment scripts from `/scripts` to `/publish` for clarity

BUG FIXES:

* `basecoin init` ensures the address in genesis.json is valid
* fix bug that certain addresses couldn't receive ibc packets

## 0.6.1 (June 28, 2017)

Make lots of small cli fixes that arose when people were using the tools for
the testnet.

IMPROVEMENTS:

* basecoin
  * `basecoin start` supports all flags that `tendermint node` does, such as
    `--rpc.laddr`, `--p2p.seeds`, and `--p2p.skip_upnp`
  * fully supports `--log_level` and `--trace` for logger configuration
  * merkleeyes no longers spams the logs... unless you want it
    * Example: `basecoin start --log_level="merkleeyes:info,state:info,*:error"`
    * Example: `basecoin start --log_level="merkleeyes:debug,state:info,*:error"`
* basecli
  * `basecli init` is more intelligent and only complains if there really was
    a connected chain, not just random files
  * support `localhost:46657` or `http://localhost:46657` format for nodes,
    not just `tcp://localhost:46657`
  * Add `--genesis` to init to specify chain-id and validator hash
    * Example: `basecli init --node=localhost:46657 --genesis=$HOME/.basecoin/genesis.json`
  * `basecli rpc` has a number of methods to easily accept tendermint rpc, and verifies what it can

BUG FIXES:

* basecli
  * `basecli query account` accepts hex account address with or without `0x`
    prefix
  * gives error message when running commands on an unitialized chain, rather
    than some unintelligable panic

## 0.6.0 (June 22, 2017)

Make the basecli command the only way to use client-side, to enforce best
security practices. Lots of enhancements to get it up to production quality.

BREAKING CHANGES:

* ./cmd/commands -> ./cmd/basecoin/commands
* basecli
  * `basecli proof state get` -> `basecli query key`
  * `basecli proof tx get` -> `basecli query tx`
  * `basecli proof state get --app=account` -> `basecli query account`
  * use `--chain-id` not `--chainid` for consistency
  * update to use `--trace` not `--debug` for stack traces on errors
  * complete overhaul on how tx and query subcommands are added. (see counter or trackomatron for examples)
  * no longer supports counter app (see new countercli)
* basecoin
  * `basecoin init` takes an argument, an address to allocate funds to in the genesis
  * removed key2.json
  * removed all client side functionality from it (use basecli now for proofs)
    * no tx subcommand
    * no query subcommand
    * no account (query) subcommand
    * a few other random ones...
  * enhanced relay subcommand
    * relay start did what relay used to do
    * relay init registers both chains on one another (to set it up so relay start just works)
* docs
  * removed `example-plugin`, put `counter` inside `docs/guide`
* app
  * Implements ABCI handshake by proxying merkleeyes.Info()

IMPROVEMENTS:

* `basecoin init` support `--chain-id`
* intergrates tendermint 0.10.0 (not the rc-2, but the real thing)
* commands return error code (1) on failure for easier script testing
* add `reset_all` to basecli, and never delete keys on `init`
* new shutil based unit tests, with better coverage of the cli actions
* just `make fresh` when things are getting stale ;)

BUG FIXES:

* app: no longer panics on missing app_options in genesis (thanks, anton)
* docs: updated all docs... again
* ibc: fix panic on getting BlockID from commit without 100% precommits (still a TODO)

## 0.5.2 (June 2, 2017)

BUG FIXES:

* fix parsing of the log level from Tendermint config (#97)

## 0.5.1 (May 30, 2017)

BUG FIXES:

* fix ibc demo app to use proper tendermint flags, 0.10.0-rc2 compatibility
* Make sure all cli uses new json.Marshal not wire.JSONBytes

## 0.5.0 (May 27, 2017)

BREAKING CHANGES:

* only those related to the tendermint 0.9 -> 0.10 upgrade

IMPROVEMENTS:

* basecoin cli
  * integrates tendermint 0.10.0 and unifies cli (init, unsafe_reset_all, ...)
  * integrate viper, all command line flags can also be defined in environmental variables or config.toml
* genesis file
  * you can define accounts with either address or pub_key
  * sorts coins for you, so no silent errors if not in alphabetical order
* [light-client](https://github.com/tendermint/light-client) integration
  * no longer must you trust the node you connect to, prove everything!
  * new [basecli command](./cmd/basecli/README.md)
  * integrated [key management](https://github.com/tendermint/go-crypto/blob/master/cmd/README.md), stored encrypted locally
  * tracks validator set changes and proves everything from one initial validator seed
  * `basecli proof state` gets complete proofs for any abci state
  * `basecli proof tx` gets complete proof where a tx was stored in the chain
  * `basecli proxy` exposes tendermint rpc, but only passes through results after doing complete verification

BUG FIXES:

* no more silently ignored error with invalid coin names (eg. "17.22foo coin" used to parse as "17 foo", not warning/error)

## 0.4.1 (April 26, 2017)

BUG FIXES:

* Fix bug in `basecoin unsafe_reset_X` where the `priv_validator.json` was not being reset

## 0.4.0 (April 21, 2017)

BREAKING CHANGES:

* CLI now uses Cobra, which forced changes to some of the flag names and orderings

IMPROVEMENTS:

* `basecoin init` doesn't generate error if already initialized
* Much more testing

## 0.3.1 (March 23, 2017)

IMPROVEMENTS:

* CLI returns exit code 1 and logs error before exiting

## 0.3.0 (March 23, 2017)

BREAKING CHANGES:

* Remove `--data` flag and use `BCHOME` to set the home directory (defaults to `~/.basecoin`)
* Remove `--in-proc` flag and start Tendermint in-process by default (expect Tendermint files in $BCHOME/tendermint).
  To start just the ABCI app/server, use `basecoin start --without-tendermint`.
* Consolidate genesis files so the Basecoin genesis is an object under `app_options` in Tendermint genesis. For instance:

```
{
  "app_hash": "",
  "chain_id": "foo_bar_chain",
  "genesis_time": "0001-01-01T00:00:00.000Z",
  "validators": [
    {
      "amount": 10,
      "name": "",
      "pub_key": [
	1,
	"7B90EA87E7DC0C7145C8C48C08992BE271C7234134343E8A8E8008E617DE7B30"
      ]
    }
  ],
  "app_options": {
    "accounts": [{
      "pub_key": {
        "type": "ed25519",
        "data": "6880db93598e283a67c4d88fc67a8858aa2de70f713fe94a5109e29c137100c2"
      },
      "coins": [
        {
          "denom": "blank",
          "amount": 12345
        },
        {
          "denom": "ETH",
          "amount": 654321
        }
      ]
    }],
    "plugin_options": ["plugin1/key1", "value1", "plugin1/key2", "value2"]
  }
}
```

Note the array of key-value pairs is now under `app_options.plugin_options` while the `app_options` themselves are well formed.
We also changed `chainID` to `chain_id` and consolidated to have just one of them.

FEATURES:

* Introduce `basecoin init` and `basecoin unsafe_reset_all`

## 0.2.0 (March 6, 2017)

BREAKING CHANGES:

* Update to ABCI v0.4.0 and Tendermint v0.9.0
* Coins are specified on the CLI as `Xcoin`, eg. `5gold`
* `Cost` is now `Fee`

FEATURES:

* CLI for sending transactions and querying the state,
  designed to be easily extensible as plugins are implemented
* Run Basecoin in-process with Tendermint
* Add `/account` path in Query
* IBC plugin for InterBlockchain Communication
* Demo script of IBC between two chains

IMPROVEMENTS:

* Use new Tendermint `/commit` endpoint for crafting IBC transactions
* More unit tests
* Use go-crypto S structs and go-data for more standard JSON
* Demo uses fewer sleeps

BUG FIXES:

* Various little fixes in coin arithmetic
* More commit validation in IBC
* Return results from transactions

## PreHistory

##### January 14-18, 2017

* Update to Tendermint v0.8.0
* Cleanup a bit and release blog post

##### September 22, 2016

* Basecoin compiles again

<!-- Release links -->

[Unreleased]: https://github.com/cosmos/cosmos-sdk/compare/v0.38.2...HEAD
[v0.38.2]: https://github.com/cosmos/cosmos-sdk/releases/tag/v0.38.2
[v0.38.1]: https://github.com/cosmos/cosmos-sdk/releases/tag/v0.38.1
[v0.38.0]: https://github.com/cosmos/cosmos-sdk/releases/tag/v0.38.0
[v0.37.9]: https://github.com/cosmos/cosmos-sdk/releases/tag/v0.37.9
[v0.37.8]: https://github.com/cosmos/cosmos-sdk/releases/tag/v0.37.8
[v0.37.7]: https://github.com/cosmos/cosmos-sdk/releases/tag/v0.37.7
[v0.37.6]: https://github.com/cosmos/cosmos-sdk/releases/tag/v0.37.6
[v0.37.5]: https://github.com/cosmos/cosmos-sdk/releases/tag/v0.37.5
[v0.37.4]: https://github.com/cosmos/cosmos-sdk/releases/tag/v0.37.4
[v0.37.3]: https://github.com/cosmos/cosmos-sdk/releases/tag/v0.37.3
[v0.37.1]: https://github.com/cosmos/cosmos-sdk/releases/tag/v0.37.1
[v0.37.0]: https://github.com/cosmos/cosmos-sdk/releases/tag/v0.37.0
[v0.36.0]: https://github.com/cosmos/cosmos-sdk/releases/tag/v0.36.0<|MERGE_RESOLUTION|>--- conflicted
+++ resolved
@@ -56,17 +56,8 @@
 * [\#10379](https://github.com/cosmos/cosmos-sdk/pull/10379) Add validation to `x/upgrade` CLI `software-upgrade` command `--plan-info` value.
 * [\#10561](https://github.com/cosmos/cosmos-sdk/pull/10561) Add configurable IAVL cache size to app.toml
 * [\#10507](https://github.com/cosmos/cosmos-sdk/pull/10507) Add middleware for tx priority.
-<<<<<<< HEAD
+* [\#10311](https://github.com/cosmos/cosmos-sdk/pull/10311) Adds cli to use tips transactions. It adds an `--aux` flag to all CLI tx commands to generate the aux signer data (with optional tip), and a new `tx aux-to-fee` subcommand to let the fee payer gather aux signer data and broadcast the tx
 * [\#10430](https://github.com/cosmos/cosmos-sdk/pull/10430) ADR-040: Add store/v2 `MultiStore` implementation
-
-### Improvements
-
-* (deps) [\#10210](https://github.com/cosmos/cosmos-sdk/pull/10210) Bump Tendermint to [v0.35.0](https://github.com/tendermint/tendermint/releases/tag/v0.35.0).
-* [\#10486](https://github.com/cosmos/cosmos-sdk/pull/10486) store/cachekv's `Store.Write` conservatively looks up keys, but also uses the [map clearing idiom](https://bencher.orijtech.com/perfclinic/mapclearing/) to reduce the RAM usage, CPU time usage, and garbage collection pressure from clearing maps, instead of allocating new maps.
-* (types) [\#10630](https://github.com/cosmos/cosmos-sdk/pull/10630) Add an `Events` field to the `TxResponse` type that captures _all_ events emitted by a transaction, unlike `Logs` which only contains events emitted during message execution.
-=======
-* [\#10311](https://github.com/cosmos/cosmos-sdk/pull/10311) Adds cli to use tips transactions. It adds an `--aux` flag to all CLI tx commands to generate the aux signer data (with optional tip), and a new `tx aux-to-fee` subcommand to let the fee payer gather aux signer data and broadcast the tx
->>>>>>> ff590d19
 
 ### API Breaking Changes
 
