--- conflicted
+++ resolved
@@ -37,15 +37,13 @@
 
 ## [Unreleased]
 
-<<<<<<< HEAD
+### Features
+
+* (x/auth) [#13612](https://github.com/cosmos/cosmos-sdk/pull/13612) Add `Query/ModuleAccountByName` endpoint for accessing the module account info by module name.
+
 ## Bug Fixes
 
 * (x/auth/tx) [#12474](https://github.com/cosmos/cosmos-sdk/pull/12474) Remove condition in GetTxsEvent that disallowed multiple equal signs, which would break event queries with base64 strings (i.e. query by signature).
-=======
-### Features
-
-* (x/auth) [#13612](https://github.com/cosmos/cosmos-sdk/pull/13612) Add `Query/ModuleAccountByName` endpoint for accessing the module account info by module name.
->>>>>>> f538e09c
 
 ## [v0.46.3](https://github.com/cosmos/cosmos-sdk/releases/tag/v0.46.3) - 2022-10-20
 
@@ -58,7 +56,7 @@
 Users *must* add a replace directive in their go.mod for the new `ics23` package in the SDK:
 
 ```go
-replace github.com/confio/ics23/go => github.com/cosmos/cosmos-sdk/ics23/go v8.0.0
+replace github.com/confio/ics23/go => github.com/cosmos/cosmos-sdk/ics23/go v0.8.0
 ```
 
 ### Features
