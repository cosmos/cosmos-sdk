<!--
Guiding Principles:

Changelogs are for humans, not machines.
There should be an entry for every single version.
The same types of changes should be grouped.
Versions and sections should be linkable.
The latest version comes first.
The release date of each version is displayed.
Mention whether you follow Semantic Versioning.

Usage:

Change log entries are to be added to the Unreleased section under the
appropriate stanza (see below). Each entry is required to include a tag and
the Github issue reference in the following format:

* (<tag>) \#<issue-number> message

The tag should consist of where the change is being made ex. (x/staking), (store)
The issue numbers will later be link-ified during the release process so you do
not have to worry about including a link manually, but you can if you wish.

Types of changes (Stanzas):

"Features" for new features.
"Improvements" for changes in existing functionality.
"Deprecated" for soon-to-be removed features.
"Bug Fixes" for any bug fixes.
"Client Breaking" for breaking Protobuf, gRPC and REST routes used by end-users.
"CLI Breaking" for breaking CLI commands.
"API Breaking" for breaking exported APIs used by developers building on SDK.
"State Machine Breaking" for any changes that result in a different AppState given same genesisState and txList.
Ref: https://keepachangelog.com/en/1.0.0/
-->

# Changelog

## [Unreleased]

Every module contains its own CHANGELOG.md. Please refer to the module you are interested in.

### Features

* (client) [#18557](https://github.com/cosmos/cosmos-sdk/pull/18557) Add `--qrcode` flag to `keys show` command to support displaying keys address QR code.
* (client) [#18101](https://github.com/cosmos/cosmos-sdk/pull/18101) Add a `keyring-default-keyname` in `client.toml` for specifying a default key name, and skip the need to use the `--from` flag when signing transactions.
* (tests) [#17868](https://github.com/cosmos/cosmos-sdk/pull/17868) Added helper method `SubmitTestTx` in testutil to broadcast test txns to test e2e tests.
* (client) [#17513](https://github.com/cosmos/cosmos-sdk/pull/17513) Allow overwriting `client.toml`. Use `client.CreateClientConfig` in place of `client.ReadFromClientConfig` and provide a custom template and a custom config.
* (runtime) [#18475](https://github.com/cosmos/cosmos-sdk/pull/18475) Adds an implementation for core.branch.Service.
* (baseapp) [#18499](https://github.com/cosmos/cosmos-sdk/pull/18499) Add `MsgRouter` response type from message name function.
* (types) [#18768](https://github.com/cosmos/cosmos-sdk/pull/18768) Add MustValAddressFromBech32 function.

### Improvements

* (client/keys) [#18950](https://github.com/cosmos/cosmos-sdk/pull/18950) Improve `<appd> keys add`, `<appd> keys import` and `<appd> keys rename` by checking name validation.
* (client/keys) [#18745](https://github.com/cosmos/cosmos-sdk/pull/18745) Improve `<appd> keys export` and `<appd> keys mnemonic` by adding --yes option to skip interactive confirmation.
* (client/keys) [#18743](https://github.com/cosmos/cosmos-sdk/pull/18743) Improve `<appd> keys add -i` by hiding inputting of bip39 passphrase.
* (client/keys) [#18703](https://github.com/cosmos/cosmos-sdk/pull/18703) Improve `<appd> keys add` and `<appd> keys show` by checking whether there are duplicate keys in the multisig case.
    * Usage of `Must...` kind of functions are avoided in keeper methods.
* (client/keys) [#18687](https://github.com/cosmos/cosmos-sdk/pull/18687) Improve `<appd> keys mnemonic` by displaying mnemonic discreetly on an alternate screen and adding `--indiscreet` option to disable it.
* (client/keys) [#18684](https://github.com/cosmos/cosmos-sdk/pull/18684) Improve `<appd> keys export` by displaying unarmored hex private key discreetly on an alternate screen and adding `--indiscreet` option to disable it.
* (client/keys) [#18663](https://github.com/cosmos/cosmos-sdk/pull/18663) Improve `<appd> keys add` by displaying mnemonic discreetly on an alternate screen and adding `--indiscreet` option to disable it.
* (types) [#18440](https://github.com/cosmos/cosmos-sdk/pull/18440) Add `AmountOfNoValidation` to `sdk.DecCoins`.
* (client) [#17503](https://github.com/cosmos/cosmos-sdk/pull/17503) Add `client.Context{}.WithAddressCodec`, `WithValidatorAddressCodec`, `WithConsensusAddressCodec` to provide address codecs to the client context. See the [UPGRADING.md](./UPGRADING.md) for more details.
* (crypto/keyring) [#17503](https://github.com/cosmos/cosmos-sdk/pull/17503) Simplify keyring interfaces to use `[]byte` instead of `sdk.Address` for addresses.
* (all) [#16537](https://github.com/cosmos/cosmos-sdk/pull/16537) Properly propagated `fmt.Errorf` errors and using `errors.New` where appropriate.
* (rpc) [#17470](https://github.com/cosmos/cosmos-sdk/pull/17470) Avoid open 0.0.0.0 to public by default and add `listen-ip-address` argument for `testnet init-files` cmd.
* (types) [#17670](https://github.com/cosmos/cosmos-sdk/pull/17670) Use `ctx.CometInfo` in place of `ctx.VoteInfos`
* [#17733](https://github.com/cosmos/cosmos-sdk/pull/17733) Ensure `buf export` exports all proto dependencies
* (crypto/keys) [#18026](https://github.com/cosmos/cosmos-sdk/pull/18026) Made public key generation constant time on `secp256k1`
* (crypto | x/auth) [#14372](https://github.com/cosmos/cosmos-sdk/pull/18194) Key checks on signatures antehandle.
* (types) [#18963](https://github.com/cosmos/cosmos-sdk/pull/18963) Swap out amino json encoding of `ABCIMessageLogs` for std lib json encoding

### Bug Fixes

<<<<<<< HEAD
=======
* (baseapp) [#19198](https://github.com/cosmos/cosmos-sdk/pull/19198) Remove usage of pointers in logs in all OE goroutines.
* (baseapp) [#19058](https://github.com/cosmos/cosmos-sdk/pull/19058) Fix baseapp posthandler branch would fail if the `runMsgs` had returned an error.
* (baseapp) [#18609](https://github.com/cosmos/cosmos-sdk/issues/18609) Fixed accounting in the block gas meter after BeginBlock and before DeliverTx, ensuring transaction processing always starts with the expected zeroed out block gas meter.
>>>>>>> 12aaa893
* (baseapp) [#18727](https://github.com/cosmos/cosmos-sdk/pull/18727) Ensure that `BaseApp.Init` firstly returns any errors from a nil commit multistore instead of panicking on nil dereferencing and before sealing the app.
* (client) [#18622](https://github.com/cosmos/cosmos-sdk/pull/18622) Fixed a potential under/overflow from `uint64->int64` when computing gas fees as a LegacyDec.
* (client/keys) [#18562](https://github.com/cosmos/cosmos-sdk/pull/18562) `keys delete` won't terminate when a key is not found.
* (baseapp) [#18383](https://github.com/cosmos/cosmos-sdk/pull/18383) Fixed a data race inside BaseApp.getContext, found by end-to-end (e2e) tests.
* (client/server) [#18345](https://github.com/cosmos/cosmos-sdk/pull/18345) Consistently set viper prefix in client and server. It defaults for the binary name for both client and server.
* (simulation) [#17911](https://github.com/cosmos/cosmos-sdk/pull/17911) Fix all problems with executing command `make test-sim-custom-genesis-fast` for simulation test.
* (simulation) [#18196](https://github.com/cosmos/cosmos-sdk/pull/18196) Fix the problem of `validator set is empty after InitGenesis` in simulation test.
* (baseapp) [#18551](https://github.com/cosmos/cosmos-sdk/pull/18551) Fix SelectTxForProposal the calculation method of tx bytes size is inconsistent with CometBFT

### API Breaking Changes

* (server) [#18303](https://github.com/cosmos/cosmos-sdk/pull/18303) `x/genutil` now handles the application export. `server.AddCommands` does not take an `AppExporter` but instead `genutilcli.Commands` does.
* (x/gov/testutil) [#17986](https://github.com/cosmos/cosmos-sdk/pull/18036) `MsgDeposit` has been removed because of AutoCLI migration.
* (x/staking/testutil) [#17986](https://github.com/cosmos/cosmos-sdk/pull/17986) `MsgRedelegateExec`, `MsgUnbondExec` has been removed because of AutoCLI migration.
* (x/bank/testutil) [#17868](https://github.com/cosmos/cosmos-sdk/pull/17868) `MsgSendExec` has been removed because of AutoCLI migration.
* (app) [#17838](https://github.com/cosmos/cosmos-sdk/pull/17838) Params module was removed from simapp and all imports of the params module removed throughout the repo.
    * The Cosmos SDK has migrated away from using params, if your app still uses it, then you can leave it plugged into your app
* (types/simulation) [#17737](https://github.com/cosmos/cosmos-sdk/pull/17737) Remove unused parameter from `RandomFees`
* (client/keys) [#17503](https://github.com/cosmos/cosmos-sdk/pull/17503) `clientkeys.NewKeyOutput`, `MkConsKeyOutput`, `MkValKeyOutput`, `MkAccKeyOutput`, `MkAccKeysOutput` now take their corresponding address codec instead of using the global SDK config.
* (types) `module.BeginBlockAppModule` has been replaced by Core API `appmodule.HasBeginBlocker`.
* (types) `module.EndBlockAppModule` has been replaced by Core API `appmodule.HasEndBlocker` or `module.HasABCIEndBlock` when needing validator updates.
* (client) [#17259](https://github.com/cosmos/cosmos-sdk/pull/17259) Remove deprecated `clientCtx.PrintObjectLegacy`. Use `clientCtx.PrintProto` or `clientCtx.PrintRaw` instead.
* (types) [#16918](https://github.com/cosmos/cosmos-sdk/pull/16918) Remove `IntProto` and `DecProto`. Instead, `math.Int` and `math.LegacyDec` should be used respectively. Both types support `Marshal` and `Unmarshal` which should be used for binary marshaling.
* (client) [#17215](https://github.com/cosmos/cosmos-sdk/pull/17215) `server.StartCmd`,`server.ExportCmd`,`server.NewRollbackCmd`,`pruning.Cmd`,`genutilcli.InitCmd`,`genutilcli.GenTxCmd`,`genutilcli.CollectGenTxsCmd`,`genutilcli.AddGenesisAccountCmd`, do not take a home directory anymore. It is inferred from the root command.
* (baseapp) [#16244](https://github.com/cosmos/cosmos-sdk/pull/16244) `SetProtocolVersion` has been renamed to `SetAppVersion`. It now updates the consensus params in baseapp's `ParamStore`.
* (types) [#17348](https://github.com/cosmos/cosmos-sdk/pull/17348) Remove the `WrapServiceResult` function.
    * The `*sdk.Result` returned by the msg server router will not contain the `.Data` field.
* (types) [#17426](https://github.com/cosmos/cosmos-sdk/pull/17426) `NewContext` does not take a `cmtproto.Header{}` any longer.
    * `WithChainID` / `WithBlockHeight` / `WithBlockHeader` must be used to set values on the context
* (types) [#17738](https://github.com/cosmos/cosmos-sdk/pull/17738) `WithBlockTime()` was removed & `BlockTime()` were deprecated in favor of `WithHeaderInfo()` & `HeaderInfo()`. `BlockTime` now gets data from `HeaderInfo()` instead of `BlockHeader()`.
* (client) [#17746](https://github.com/cosmos/cosmos-sdk/pull/17746) `txEncodeAmino` & `txDecodeAmino` txs via grpc and rest were removed
    * `RegisterLegacyAmino` was removed from `AppModuleBasic`
* (types) [#17885](https://github.com/cosmos/cosmos-sdk/pull/17885) `InitGenesis` & `ExportGenesis` now take `context.Context` instead of `sdk.Context`
* (x/group) [#17937](https://github.com/cosmos/cosmos-sdk/pull/17937) Groups module was moved to its own go.mod `cosmossdk.io/x/group`
* (x/gov) [#18197](https://github.com/cosmos/cosmos-sdk/pull/18197) Gov module was moved to its own go.mod `cosmossdk.io/x/gov`
* (x/distribution) [#18199](https://github.com/cosmos/cosmos-sdk/pull/18199) Distribution module was moved to its own go.mod `cosmossdk.io/x/distribution`
* (x/slashing) [#18201](https://github.com/cosmos/cosmos-sdk/pull/18201) Slashing module was moved to its own go.mod `cosmossdk.io/x/slashing`
* (x/staking) [#18257](https://github.com/cosmos/cosmos-sdk/pull/18257) Staking module was moved to its own go.mod `cosmossdk.io/x/staking`
* (x/authz) [#18265](https://github.com/cosmos/cosmos-sdk/pull/18265) Authz module was moved to its own go.mod `cosmossdk.io/x/authz`
* (x/mint) [#18283](https://github.com/cosmos/cosmos-sdk/pull/18283) Mint module was moved to its own go.mod `cosmossdk.io/x/mint`
* (x/consensus) [#18041](https://github.com/cosmos/cosmos-sdk/pull/18041) `ToProtoConsensusParams()` returns an error
* (x/slashing) [#18115](https://github.com/cosmos/cosmos-sdk/pull/18115) `NewValidatorSigningInfo` takes strings instead of `sdk.AccAddress`
* (types) [#18268](https://github.com/cosmos/cosmos-sdk/pull/18268) Remove global setting of basedenom. Use the staking module parameter instead
* (x/auth) [#18351](https://github.com/cosmos/cosmos-sdk/pull/18351) Auth module was moved to its own go.mod `cosmossdk.io/x/auth`
* (types) [#18372](https://github.com/cosmos/cosmos-sdk/pull/18372) Removed global configuration for coin type and purpose. Setters and getters should be removed and access directly to defined types.
* (types) [#18695](https://github.com/cosmos/cosmos-sdk/pull/18695) Removed global configuration for txEncoder.
* (server) [#18909](https://github.com/cosmos/cosmos-sdk/pull/18909) Remove configuration endpoint on grpc reflection endpoint in favour of auth module bech32prefix endpoint already exposed.

### Client Breaking Changes

* (runtime) [#19040](https://github.com/cosmos/cosmos-sdk/pull/19040) Simplify app config implementation and deprecate `/cosmos/app/v1alpha1/config` query.

### CLI Breaking Changes

* (server) [#18303](https://github.com/cosmos/cosmos-sdk/pull/18303) `appd export` has moved with other genesis commands, use `appd genesis export` instead.

## [v0.50.3](https://github.com/cosmos/cosmos-sdk/releases/tag/v0.50.3) - 2023-01-15

### Features

* (types) [#18991](https://github.com/cosmos/cosmos-sdk/pull/18991) Add SignerExtractionAdapter to PriorityNonceMempool/Config and provide Default implementation matching existing behavior.
* (gRPC) [#19043](https://github.com/cosmos/cosmos-sdk/pull/19043) Add `halt_height` to the gRPC `/cosmos/base/node/v1beta1/config` request.

### Improvements

* (x/bank) [#18956](https://github.com/cosmos/cosmos-sdk/pull/18956) Introduced a new `DenomOwnersByQuery` query method for `DenomOwners`, which accepts the denom value as a query string parameter, resolving issues with denoms containing slashes.
* (x/gov) [#18707](https://github.com/cosmos/cosmos-sdk/pull/18707) Improve genesis validation.
* (x/auth/tx) [#18772](https://github.com/cosmos/cosmos-sdk/pull/18772) Remove misleading gas wanted from tx simulation failure log.
* (client/tx) [#18852](https://github.com/cosmos/cosmos-sdk/pull/18852) Add `WithFromName` to tx factory.
* (types) [#18888](https://github.com/cosmos/cosmos-sdk/pull/18888) Speedup DecCoin.Sort() if len(coins) <= 1
* (types) [#18875](https://github.com/cosmos/cosmos-sdk/pull/18875) Speedup coins.Sort() if len(coins) <= 1
* (baseapp) [#18915](https://github.com/cosmos/cosmos-sdk/pull/18915) Add a new `ExecModeVerifyVoteExtension` exec mode and ensure it's populated in the `Context` during `VerifyVoteExtension` execution.
* (testutil) [#18930](https://github.com/cosmos/cosmos-sdk/pull/18930) Add NodeURI for clientCtx.

### Bug Fixes

* (baseapp) [#19058](https://github.com/cosmos/cosmos-sdk/pull/19058) Fix baseapp posthandler branch would fail if the `runMsgs` had returned an error.
* (baseapp) [#18609](https://github.com/cosmos/cosmos-sdk/issues/18609) Fixed accounting in the block gas meter after module's beginBlock and before DeliverTx, ensuring transaction processing always starts with the expected zeroed out block gas meter.
* (baseapp) [#18895](https://github.com/cosmos/cosmos-sdk/pull/18895) Fix de-duplicating vote extensions during validation in ValidateVoteExtensions.

## [v0.50.2](https://github.com/cosmos/cosmos-sdk/releases/tag/v0.50.2) - 2023-12-11

### Features

* (debug) [#18219](https://github.com/cosmos/cosmos-sdk/pull/18219) Add debug commands for application codec types.
* (client/keys) [#17639](https://github.com/cosmos/cosmos-sdk/pull/17639) Allows using and saving public keys encoded as base64.
* (server) [#17094](https://github.com/cosmos/cosmos-sdk/pull/17094) Add a `shutdown-grace` flag for waiting a given time before exit.

### Improvements

* (telemetry) [#18646](https://github.com/cosmos/cosmos-sdk/pull/18646) Enable statsd and dogstatsd telemetry sinks.
* (server) [#18478](https://github.com/cosmos/cosmos-sdk/pull/18478) Add command flag to disable colored logs.
* (x/gov) [#18025](https://github.com/cosmos/cosmos-sdk/pull/18025) Improve `<appd> q gov proposer` by querying directly a proposal instead of tx events. It is an alias of `q gov proposal` as the proposer is a field of the proposal.
* (version) [#18063](https://github.com/cosmos/cosmos-sdk/pull/18063) Allow to define extra info to be displayed in `<appd> version --long` command.
* (codec/unknownproto)[#18541](https://github.com/cosmos/cosmos-sdk/pull/18541) Remove the use of "protoc-gen-gogo/descriptor" in favour of using the official protobuf descriptorpb types inside unknownproto.

### Bug Fixes

* (x/auth) [#18564](https://github.com/cosmos/cosmos-sdk/pull/18564) Fix total fees calculation when batch signing.
* (server) [#18537](https://github.com/cosmos/cosmos-sdk/pull/18537) Fix panic when defining minimum gas config as `100stake;100uatom`. Use a `,` delimiter instead of `;`. Fixes the server config getter to use the correct delimiter.
* [#18531](https://github.com/cosmos/cosmos-sdk/pull/18531) Baseapp's `GetConsensusParams` returns an empty struct instead of panicking if no params are found.
* (client/tx) [#18472](https://github.com/cosmos/cosmos-sdk/pull/18472) Utilizes the correct Pubkey when simulating a transaction.
* (baseapp) [#18486](https://github.com/cosmos/cosmos-sdk/pull/18486) Fixed FinalizeBlock calls not being passed to ABCIListeners.
* (baseapp) [#18627](https://github.com/cosmos/cosmos-sdk/pull/18627) Post handlers are run on non successful transaction executions too.
* (baseapp) [#18654](https://github.com/cosmos/cosmos-sdk/pull/18654) Fixes an issue in which `gogoproto.Merge` does not work with gogoproto messages with custom types.

## [v0.50.1](https://github.com/cosmos/cosmos-sdk/releases/tag/v0.50.1) - 2023-11-07

> v0.50.0 has been retracted due to a mistake in tagging the release. Please use v0.50.1 instead.

### Features

* (baseapp) [#18071](https://github.com/cosmos/cosmos-sdk/pull/18071) Add hybrid handlers to `MsgServiceRouter`.
* (server) [#18162](https://github.com/cosmos/cosmos-sdk/pull/18162) Start gRPC & API server in standalone mode.
* (baseapp & types) [#17712](https://github.com/cosmos/cosmos-sdk/pull/17712) Introduce `PreBlock`, which runs before begin blocker other modules, and allows to modify consensus parameters, and the changes are visible to the following state machine logics. Additionally it can be used for vote extensions.
* (genutil) [#17571](https://github.com/cosmos/cosmos-sdk/pull/17571) Allow creation of `AppGenesis` without a file lookup.
* (codec) [#17042](https://github.com/cosmos/cosmos-sdk/pull/17042) Add `CollValueV2` which supports encoding of protov2 messages in collections.
* (x/gov) [#16976](https://github.com/cosmos/cosmos-sdk/pull/16976) Add `failed_reason` field to `Proposal` under `x/gov` to indicate the reason for a failed proposal. Referenced from [#238](https://github.com/bnb-chain/greenfield-cosmos-sdk/pull/238) under `bnb-chain/greenfield-cosmos-sdk`.
* (baseapp) [#16898](https://github.com/cosmos/cosmos-sdk/pull/16898) Add `preFinalizeBlockHook` to allow vote extensions persistence.
* (cli) [#16887](https://github.com/cosmos/cosmos-sdk/pull/16887) Add two new CLI commands: `<appd> tx simulate` for simulating a transaction; `<appd> query block-results` for querying CometBFT RPC for block results.
* (x/bank) [#16852](https://github.com/cosmos/cosmos-sdk/pull/16852) Add `DenomMetadataByQueryString` query in bank module to support metadata query by query string.
* (baseapp) [#16581](https://github.com/cosmos/cosmos-sdk/pull/16581) Implement Optimistic Execution as an experimental feature (not enabled by default).
* (types) [#16257](https://github.com/cosmos/cosmos-sdk/pull/16257) Allow setting the base denom in the denom registry.
* (baseapp) [#16239](https://github.com/cosmos/cosmos-sdk/pull/16239) Add Gas Limits to allow node operators to resource bound queries.
* (cli) [#16209](https://github.com/cosmos/cosmos-sdk/pull/16209) Make `StartCmd` more customizable.
* (types/simulation) [#16074](https://github.com/cosmos/cosmos-sdk/pull/16074) Add generic SimulationStoreDecoder for modules using collections.
* (genutil) [#16046](https://github.com/cosmos/cosmos-sdk/pull/16046) Add "module-name" flag to genutil `add-genesis-account` to enable initializing module accounts at genesis.* [#15970](https://github.com/cosmos/cosmos-sdk/pull/15970) Enable SIGN_MODE_TEXTUAL.
* (types) [#15958](https://github.com/cosmos/cosmos-sdk/pull/15958) Add `module.NewBasicManagerFromManager` for creating a basic module manager from a module manager.
* (types/module) [#15829](https://github.com/cosmos/cosmos-sdk/pull/15829) Add new endblocker interface to handle valset updates.
* (runtime) [#15818](https://github.com/cosmos/cosmos-sdk/pull/15818) Provide logger through `depinject` instead of appBuilder.
* (types) [#15735](https://github.com/cosmos/cosmos-sdk/pull/15735) Make `ValidateBasic() error` method of `Msg` interface optional. Modules should validate messages directly in their message handlers ([RFC 001](https://docs.cosmos.network/main/rfc/rfc-001-tx-validation)).
* (x/genutil) [#15679](https://github.com/cosmos/cosmos-sdk/pull/15679) Allow applications to specify a custom genesis migration function for the `genesis migrate` command.
* (telemetry) [#15657](https://github.com/cosmos/cosmos-sdk/pull/15657) Emit more data (go version, sdk version, upgrade height) in prom metrics.
* (client) [#15597](https://github.com/cosmos/cosmos-sdk/pull/15597) Add status endpoint for clients.
* (testutil/integration) [#15556](https://github.com/cosmos/cosmos-sdk/pull/15556) Introduce `testutil/integration` package for module integration testing.
* (runtime) [#15547](https://github.com/cosmos/cosmos-sdk/pull/15547) Allow runtime to pass event core api service to modules.
* (client) [#15458](https://github.com/cosmos/cosmos-sdk/pull/15458) Add a `CmdContext` field to client.Context initialized to cobra command's context.
* (x/genutil) [#15301](https://github.com/cosmos/cosmos-sdk/pull/15031) Add application genesis. The genesis is now entirely managed by the application and passed to CometBFT at note instantiation. Functions that were taking a `cmttypes.GenesisDoc{}` now takes a `genutiltypes.AppGenesis{}`.
* (core) [#15133](https://github.com/cosmos/cosmos-sdk/pull/15133) Implement RegisterServices in the module manager.
* (x/bank) [#14894](https://github.com/cosmos/cosmos-sdk/pull/14894) Return a human readable denomination for IBC vouchers when querying bank balances. Added a `ResolveDenom` parameter to `types.QueryAllBalancesRequest` and `--resolve-denom` flag to `GetBalancesCmd()`.
* (core) [#14860](https://github.com/cosmos/cosmos-sdk/pull/14860) Add `Precommit` and `PrepareCheckState` AppModule callbacks.
* (x/gov) [#14720](https://github.com/cosmos/cosmos-sdk/pull/14720) Upstream expedited proposals from Osmosis.
* (cli) [#14659](https://github.com/cosmos/cosmos-sdk/pull/14659) Added ability to query blocks by events with queries directly passed to Tendermint, which will allow for full query operator support, e.g. `>`.
* (x/auth) [#14650](https://github.com/cosmos/cosmos-sdk/pull/14650) Add Textual SignModeHandler. Enable `SIGN_MODE_TEXTUAL` by following the [UPGRADING.md](./UPGRADING.md) instructions.
* (x/crisis) [#14588](https://github.com/cosmos/cosmos-sdk/pull/14588) Use CacheContext() in AssertInvariants().
* (mempool) [#14484](https://github.com/cosmos/cosmos-sdk/pull/14484) Add priority nonce mempool option for transaction replacement.
* (query) [#14468](https://github.com/cosmos/cosmos-sdk/pull/14468) Implement pagination for collections.
* (x/gov) [#14373](https://github.com/cosmos/cosmos-sdk/pull/14373) Add new proto field `constitution` of type `string` to gov module genesis state, which allows chain builders to lay a strong foundation by specifying purpose.
* (client) [#14342](https://github.com/cosmos/cosmos-sdk/pull/14342) Add `<app> config` command is now a sub-command, for setting, getting and migrating Cosmos SDK configuration files.
* (x/distribution) [#14322](https://github.com/cosmos/cosmos-sdk/pull/14322) Introduce a new gRPC message handler, `DepositValidatorRewardsPool`, that allows explicit funding of a validator's reward pool.
* (x/bank) [#14224](https://github.com/cosmos/cosmos-sdk/pull/14224) Allow injection of restrictions on transfers using `AppendSendRestriction` or `PrependSendRestriction`.

### Improvements

* [#18204](https://github.com/cosmos/cosmos-sdk/pull/18204) Use streaming json parser to parse chain-id from genesis file.
* (x/gov) [#18189](https://github.com/cosmos/cosmos-sdk/pull/18189) Limit the accepted deposit coins for a proposal to the minimum proposal deposit denoms.
* (x/staking) [#18049](https://github.com/cosmos/cosmos-sdk/pull/18049) Return early if Slash encounters zero tokens to burn.
* (x/staking) [#18035](https://github.com/cosmos/cosmos-sdk/pull/18035) Hoisted out of the redelegation loop, the non-changing validator and delegator addresses parsing.
* (keyring) [#17913](https://github.com/cosmos/cosmos-sdk/pull/17913) Add `NewAutoCLIKeyring` for creating an AutoCLI keyring from a SDK keyring.
* (x/consensus) [#18041](https://github.com/cosmos/cosmos-sdk/pull/18041) Let `ToProtoConsensusParams()` return an error.
* (x/gov) [#17780](https://github.com/cosmos/cosmos-sdk/pull/17780) Recover panics and turn them into errors when executing x/gov proposals.
* (baseapp) [#17667](https://github.com/cosmos/cosmos-sdk/pull/17667) Close databases opened by SDK in `baseApp.Close()`.
* (types/module) [#17554](https://github.com/cosmos/cosmos-sdk/pull/17554) Introduce `HasABCIGenesis` which is implemented by a module only when a validatorset update needs to be returned.
* (cli) [#17389](https://github.com/cosmos/cosmos-sdk/pull/17389) gRPC CometBFT commands have been added under `<aapd> q consensus comet`. CometBFT commands placement in the SDK has been simplified. See the exhaustive list below.
    * `client/rpc.StatusCommand()` is now at `server.StatusCommand()`
* (testutil) [#17216](https://github.com/cosmos/cosmos-sdk/issues/17216) Add `DefaultContextWithKeys` to `testutil` package.
* (cli) [#17187](https://github.com/cosmos/cosmos-sdk/pull/17187) Do not use `ctx.PrintObjectLegacy` in commands anymore.
    * `<appd> q gov proposer [proposal-id]` now returns a proposal id as int instead of string.
* (x/staking) [#17164](https://github.com/cosmos/cosmos-sdk/pull/17164) Add `BondedTokensAndPubKeyByConsAddr` to the keeper to enable vote extension verification.
* (x/group, x/gov) [#17109](https://github.com/cosmos/cosmos-sdk/pull/17109) Let proposal summary be 40x longer than metadata limit.
* (version) [#17096](https://github.com/cosmos/cosmos-sdk/pull/17096) Improve `getSDKVersion()` to handle module replacements.
* (types) [#16890](https://github.com/cosmos/cosmos-sdk/pull/16890) Remove `GetTxCmd() *cobra.Command` and `GetQueryCmd() *cobra.Command` from `module.AppModuleBasic` interface.
* (x/authz) [#16869](https://github.com/cosmos/cosmos-sdk/pull/16869) Improve error message when grant not found.
* (all) [#16497](https://github.com/cosmos/cosmos-sdk/pull/16497) Removed all exported vestiges of `sdk.MustSortJSON` and `sdk.SortJSON`.
* (server) [#16238](https://github.com/cosmos/cosmos-sdk/pull/16238) Don't setup p2p node keys if starting a node in GRPC only mode.
* (cli) [#16206](https://github.com/cosmos/cosmos-sdk/pull/16206) Make ABCI handshake profileable.
* (types) [#16076](https://github.com/cosmos/cosmos-sdk/pull/16076) Optimize `ChainAnteDecorators`/`ChainPostDecorators` to instantiate the functions once instead of on every invocation of the returned `AnteHandler`/`PostHandler`.
* (server) [#16071](https://github.com/cosmos/cosmos-sdk/pull/16071) When `mempool.max-txs` is set to a negative value, use a no-op mempool (effectively disable the app mempool).
* (types/query) [#16041](https://github.com/cosmos/cosmos-sdk/pull/16041) Change pagination max limit to a variable in order to be modified by application devs.
* (simapp) [#15958](https://github.com/cosmos/cosmos-sdk/pull/15958) Refactor SimApp for removing the global basic manager.
* (all modules) [#15901](https://github.com/cosmos/cosmos-sdk/issues/15901) All core Cosmos SDK modules query commands have migrated to [AutoCLI](https://docs.cosmos.network/main/core/autocli), ensuring parity between gRPC and CLI queries.
* (x/auth) [#15867](https://github.com/cosmos/cosmos-sdk/pull/15867) Support better logging for signature verification failure.
* (store/cachekv) [#15767](https://github.com/cosmos/cosmos-sdk/pull/15767) Reduce peak RAM usage during and after `InitGenesis`.
* (x/bank) [#15764](https://github.com/cosmos/cosmos-sdk/pull/15764) Speedup x/bank `InitGenesis`.
* (x/slashing) [#15580](https://github.com/cosmos/cosmos-sdk/pull/15580) Refactor the validator's missed block signing window to be a chunked bitmap instead of a "logical" bitmap, significantly reducing the storage footprint.
* (x/gov) [#15554](https://github.com/cosmos/cosmos-sdk/pull/15554) Add proposal result log in `active_proposal` event. When a proposal passes but fails to execute, the proposal result is logged in the `active_proposal` event.
* (x/consensus) [#15553](https://github.com/cosmos/cosmos-sdk/pull/15553) Migrate consensus module to use collections.
* (server) [#15358](https://github.com/cosmos/cosmos-sdk/pull/15358) Add `server.InterceptConfigsAndCreateContext` as alternative to `server.InterceptConfigsPreRunHandler` which does not set the server context and the default SDK logger.
* (mempool) [#15328](https://github.com/cosmos/cosmos-sdk/pull/15328) Improve the `PriorityNonceMempool`:
    * Support generic transaction prioritization, instead of `ctx.Priority()`
    * Improve construction through the use of a single `PriorityNonceMempoolConfig` instead of option functions
* (x/authz) [#15164](https://github.com/cosmos/cosmos-sdk/pull/15164) Add `MsgCancelUnbondingDelegation` to staking authorization.
* (server) [#15041](https://github.com/cosmos/cosmos-sdk/pull/15041) Remove unnecessary sleeps from gRPC and API server initiation. The servers will start and accept requests as soon as they're ready.
* (baseapp) [#15023](https://github.com/cosmos/cosmos-sdk/pull/15023) & [#15213](https://github.com/cosmos/cosmos-sdk/pull/15213) Add `MessageRouter` interface to baseapp and pass it to authz, gov and groups instead of concrete type.
* [#15011](https://github.com/cosmos/cosmos-sdk/pull/15011) Introduce `cosmossdk.io/log` package to provide a consistent logging interface through the SDK. CometBFT logger is now replaced by `cosmossdk.io/log.Logger`.
* (x/staking) [#14864](https://github.com/cosmos/cosmos-sdk/pull/14864) `<appd> tx staking create-validator` CLI command now takes a json file as an arg instead of using required flags.
* (x/auth) [#14758](https://github.com/cosmos/cosmos-sdk/pull/14758) Allow transaction event queries to directly passed to Tendermint, which will allow for full query operator support, e.g. `>`.
* (x/evidence) [#14757](https://github.com/cosmos/cosmos-sdk/pull/14757) Evidence messages do not need to implement a `.Type()` anymore.
* (x/auth/tx) [#14751](https://github.com/cosmos/cosmos-sdk/pull/14751) Remove `.Type()` and `Route()` methods from all msgs and `legacytx.LegacyMsg` interface.
* (cli) [#14659](https://github.com/cosmos/cosmos-sdk/pull/14659) Added ability to query blocks by either height/hash `<app> q block --type=height|hash <height|hash>`.
* (x/staking) [#14590](https://github.com/cosmos/cosmos-sdk/pull/14590) Return undelegate amount in MsgUndelegateResponse.
* [#14529](https://github.com/cosmos/cosmos-sdk/pull/14529) Add new property `BondDenom` to `SimulationState` struct.
* (store) [#14439](https://github.com/cosmos/cosmos-sdk/pull/14439) Remove global metric gatherer from store.
    * By default store has a no op metric gatherer, the application developer must set another metric gatherer or us the provided one in `store/metrics`.
* (store) [#14438](https://github.com/cosmos/cosmos-sdk/pull/14438) Pass logger from baseapp to store.
* (baseapp) [#14417](https://github.com/cosmos/cosmos-sdk/pull/14417) The store package no longer has a dependency on baseapp.
* (module) [#14415](https://github.com/cosmos/cosmos-sdk/pull/14415) Loosen assertions in SetOrderBeginBlockers() and SetOrderEndBlockers().
* (store) [#14410](https://github.com/cosmos/cosmos-sdk/pull/14410) `rootmulti.Store.loadVersion` has validation to check if all the module stores' height is correct, it will error if any module store has incorrect height.
* [#14406](https://github.com/cosmos/cosmos-sdk/issues/14406) Migrate usage of `types/store.go` to `store/types/..`.
* (context)[#14384](https://github.com/cosmos/cosmos-sdk/pull/14384) Refactor(context): Pass EventManager to the context as an interface.
* (types) [#14354](https://github.com/cosmos/cosmos-sdk/pull/14354) Improve performance on Context.KVStore and Context.TransientStore by 40%.
* (crypto/keyring) [#14151](https://github.com/cosmos/cosmos-sdk/pull/14151) Move keys presentation from `crypto/keyring` to `client/keys`
* (signing) [#14087](https://github.com/cosmos/cosmos-sdk/pull/14087) Add SignModeHandlerWithContext interface with a new `GetSignBytesWithContext` to get the sign bytes using `context.Context` as an argument to access state.
* (server) [#14062](https://github.com/cosmos/cosmos-sdk/pull/14062) Remove rosetta from server start.
* (crypto) [#3129](https://github.com/cosmos/cosmos-sdk/pull/3129) New armor and keyring key derivation uses aead and encryption uses chacha20poly.

### State Machine Breaking

* (x/gov) [#18146](https://github.com/cosmos/cosmos-sdk/pull/18146) Add denom check to reject denoms outside of those listed in `MinDeposit`. A new `MinDepositRatio` param is added (with a default value of `0.001`) and now deposits are required to be at least `MinDepositRatio*MinDeposit` to be accepted.
* (x/group,x/gov) [#16235](https://github.com/cosmos/cosmos-sdk/pull/16235) A group and gov proposal is rejected if the proposal metadata title and summary do not match the proposal title and summary.
* (baseapp) [#15930](https://github.com/cosmos/cosmos-sdk/pull/15930) change vote info provided by prepare and process proposal to the one in the block.
* (x/staking) [#15731](https://github.com/cosmos/cosmos-sdk/pull/15731) Introducing a new index to retrieve the delegations by validator efficiently.
* (x/staking) [#15701](https://github.com/cosmos/cosmos-sdk/pull/15701) The `HistoricalInfoKey` has been updated to use a binary format.
* (x/slashing) [#15580](https://github.com/cosmos/cosmos-sdk/pull/15580) The validator slashing window now stores "chunked" bitmap entries for each validator's signing window instead of a single boolean entry per signing window index.
* (x/staking) [#14590](https://github.com/cosmos/cosmos-sdk/pull/14590) `MsgUndelegateResponse` now includes undelegated amount. `x/staking` module's `keeper.Undelegate` now returns 3 values (completionTime,undelegateAmount,error) instead of 2.
* (x/feegrant) [#14294](https://github.com/cosmos/cosmos-sdk/pull/14294) Moved the logic of rejecting duplicate grant from `msg_server` to `keeper` method.

### API Breaking Changes

* (x/auth) [#17787](https://github.com/cosmos/cosmos-sdk/pull/17787) Remove Tip functionality.
* (types) `module.EndBlockAppModule` has been replaced by Core API `appmodule.HasEndBlocker` or `module.HasABCIEndBlock` when needing validator updates.
* (types) `module.BeginBlockAppModule` has been replaced by Core API `appmodule.HasBeginBlocker`.
* (types) [#17358](https://github.com/cosmos/cosmos-sdk/pull/17358) Remove deprecated `sdk.Handler`, use `baseapp.MsgServiceHandler` instead.
* (client) [#17197](https://github.com/cosmos/cosmos-sdk/pull/17197) `keys.Commands` does not take a home directory anymore. It is inferred from the root command.
* (x/staking) [#17157](https://github.com/cosmos/cosmos-sdk/pull/17157) `GetValidatorsByPowerIndexKey` and `ValidateBasic` for historical info takes a validator address codec in order to be able to decode/encode addresses.
    * `GetOperator()` now returns the address as it is represented in state, by default this is an encoded address
    * `GetConsAddr() ([]byte, error)` returns `[]byte` instead of sdk.ConsAddres.
    * `FromABCIEvidence` & `GetConsensusAddress(consAc address.Codec)` now take a consensus address codec to be able to decode the incoming address.
    * (x/distribution) `Delegate` & `SlashValidator` helper function added the mock staking keeper as a parameter passed to the function
* (x/staking) [#17098](https://github.com/cosmos/cosmos-sdk/pull/17098) `NewMsgCreateValidator`, `NewValidator`, `NewMsgCancelUnbondingDelegation`, `NewMsgUndelegate`, `NewMsgBeginRedelegate`, `NewMsgDelegate` and `NewMsgEditValidator`  takes a string instead of `sdk.ValAddress` or `sdk.AccAddress`:
    * `NewRedelegation` and `NewUnbondingDelegation` takes a validatorAddressCodec and a delegatorAddressCodec in order to decode the addresses.
    * `NewRedelegationResponse` takes a string instead of `sdk.ValAddress` or `sdk.AccAddress`.
    * `NewMsgCreateValidator.Validate()` takes an address codec in order to decode the address.
    * `BuildCreateValidatorMsg` takes a ValidatorAddressCodec in order to decode addresses.
* (x/slashing) [#17098](https://github.com/cosmos/cosmos-sdk/pull/17098) `NewMsgUnjail` takes a string instead of `sdk.ValAddress`
* (x/genutil) [#17098](https://github.com/cosmos/cosmos-sdk/pull/17098) `GenAppStateFromConfig`, AddGenesisAccountCmd and `GenTxCmd` takes an addresscodec to decode addresses.
* (x/distribution) [#17098](https://github.com/cosmos/cosmos-sdk/pull/17098) `NewMsgDepositValidatorRewardsPool`, `NewMsgFundCommunityPool`, `NewMsgWithdrawValidatorCommission` and `NewMsgWithdrawDelegatorReward` takes a string instead of `sdk.ValAddress` or `sdk.AccAddress`.
* (x/staking) [#16959](https://github.com/cosmos/cosmos-sdk/pull/16959) Add validator and consensus address codec as staking keeper arguments.
* (x/staking) [#16958](https://github.com/cosmos/cosmos-sdk/pull/16958) DelegationI interface `GetDelegatorAddr` & `GetValidatorAddr` have been migrated to return string instead of sdk.AccAddress and sdk.ValAddress respectively. stakingtypes.NewDelegation takes a string instead of sdk.AccAddress and sdk.ValAddress.
* (testutil) [#16899](https://github.com/cosmos/cosmos-sdk/pull/16899) The *cli testutil* `QueryBalancesExec` has been removed. Use the gRPC or REST query instead.
* (x/staking) [#16795](https://github.com/cosmos/cosmos-sdk/pull/16795) `DelegationToDelegationResponse`, `DelegationsToDelegationResponses`, `RedelegationsToRedelegationResponses` are no longer exported.
* (x/auth/vesting) [#16741](https://github.com/cosmos/cosmos-sdk/pull/16741) Vesting account constructor now return an error with the result of their validate function.
* (x/auth) [#16650](https://github.com/cosmos/cosmos-sdk/pull/16650) The *cli testutil* `QueryAccountExec` has been removed. Use the gRPC or REST query instead.
* (x/auth) [#16621](https://github.com/cosmos/cosmos-sdk/pull/16621) Pass address codec to auth new keeper constructor.
* (x/auth) [#16423](https://github.com/cosmos/cosmos-sdk/pull/16423) `helpers.AddGenesisAccount` has been moved to `x/genutil` to remove the cyclic dependency between `x/auth` and `x/genutil`.
* (baseapp) [#16342](https://github.com/cosmos/cosmos-sdk/pull/16342) NewContext was renamed to NewContextLegacy. The replacement (NewContext) now does not take a header, instead you should set the header via `WithHeaderInfo` or `WithBlockHeight`. Note that `WithBlockHeight` will soon be deprecated and its recommended to use `WithHeaderInfo`.
* (x/mint) [#16329](https://github.com/cosmos/cosmos-sdk/pull/16329) Use collections for state management:
    * Removed: keeper `GetParams`, `SetParams`, `GetMinter`, `SetMinter`.
* (x/crisis) [#16328](https://github.com/cosmos/cosmos-sdk/pull/16328) Use collections for state management:
    * Removed: keeper `GetConstantFee`, `SetConstantFee`
* (x/staking) [#16324](https://github.com/cosmos/cosmos-sdk/pull/16324) `NewKeeper` now takes a `KVStoreService` instead of a `StoreKey`, and methods in the `Keeper` now take a `context.Context` instead of a `sdk.Context` and return an `error`. Notable changes:
    * `Validator` method now returns `types.ErrNoValidatorFound` instead of `nil` when not found.
* (x/distribution) [#16302](https://github.com/cosmos/cosmos-sdk/pull/16302) Use collections for FeePool state management.
    * Removed: keeper `GetFeePool`, `SetFeePool`, `GetFeePoolCommunityCoins`
* (types) [#16272](https://github.com/cosmos/cosmos-sdk/pull/16272) `FeeGranter` in the `FeeTx` interface returns `[]byte` instead of `string`.
* (x/gov) [#16268](https://github.com/cosmos/cosmos-sdk/pull/16268) Use collections for proposal state management (part 2):
    * this finalizes the gov collections migration
    * Removed: types all the key related functions
    * Removed: keeper `InsertActiveProposalsQueue`, `RemoveActiveProposalsQueue`, `InsertInactiveProposalsQueue`, `RemoveInactiveProposalsQueue`, `IterateInactiveProposalsQueue`, `IterateActiveProposalsQueue`, `ActiveProposalsQueueIterator`, `InactiveProposalsQueueIterator`
* (x/slashing) [#16246](https://github.com/cosmos/cosmos-sdk/issues/16246) `NewKeeper` now takes a `KVStoreService` instead of a `StoreKey`, and methods in the `Keeper` now take a `context.Context` instead of a `sdk.Context` and return an `error`. `GetValidatorSigningInfo` now returns an error instead of a `found bool`, the error can be `nil` (found), `ErrNoSigningInfoFound` (not found) and any other error.
* (module) [#16227](https://github.com/cosmos/cosmos-sdk/issues/16227) `manager.RunMigrations()` now take a `context.Context` instead of a `sdk.Context`.
* (x/crisis) [#16216](https://github.com/cosmos/cosmos-sdk/issues/16216) `NewKeeper` now takes a `KVStoreService` instead of a `StoreKey`, methods in the `Keeper` now take a `context.Context` instead of a `sdk.Context` and return an `error` instead of panicking.
* (x/distribution) [#16211](https://github.com/cosmos/cosmos-sdk/pull/16211) Use collections for params state management.
* (cli) [#16209](https://github.com/cosmos/cosmos-sdk/pull/16209) Add API `StartCmdWithOptions` to create customized start command.
* (x/mint) [#16179](https://github.com/cosmos/cosmos-sdk/issues/16179) `NewKeeper` now takes a `KVStoreService` instead of a `StoreKey`, and methods in the `Keeper` now take a `context.Context` instead of a `sdk.Context` and return an `error`.
* (x/gov) [#16171](https://github.com/cosmos/cosmos-sdk/pull/16171) Use collections for proposal state management (part 1):
    * Removed: keeper: `GetProposal`, `UnmarshalProposal`, `MarshalProposal`, `IterateProposal`, `GetProposal`, `GetProposalFiltered`, `GetProposals`, `GetProposalID`, `SetProposalID`
    * Removed: errors unused errors
* (x/gov) [#16164](https://github.com/cosmos/cosmos-sdk/pull/16164) Use collections for vote state management:
    * Removed: types `VoteKey`, `VoteKeys`
    * Removed: keeper `IterateVotes`, `IterateAllVotes`, `GetVotes`, `GetVote`, `SetVote`
* (sims) [#16155](https://github.com/cosmos/cosmos-sdk/pull/16155)
    * `simulation.NewOperationMsg` now marshals the operation msg as proto bytes instead of legacy amino JSON bytes.
    * `simulation.NewOperationMsg` is now 2-arity instead of 3-arity with the obsolete argument `codec.ProtoCodec` removed.
    * The field `OperationMsg.Msg` is now of type `[]byte` instead of `json.RawMessage`.
* (x/gov) [#16127](https://github.com/cosmos/cosmos-sdk/pull/16127) Use collections for deposit state management:
    * The following methods are removed from the gov keeper: `GetDeposit`, `GetAllDeposits`, `IterateAllDeposits`.
    * The following functions are removed from the gov types: `DepositKey`, `DepositsKey`.
* (x/gov) [#16118](https://github.com/cosmos/cosmos-sdk/pull/16118/) Use collections for constitution and params state management.
* (x/gov) [#16106](https://github.com/cosmos/cosmos-sdk/pull/16106) Remove gRPC query methods from gov keeper.
* (x/*all*) [#16052](https://github.com/cosmos/cosmos-sdk/pull/16062) `GetSignBytes` implementations on messages and global legacy amino codec definitions have been removed from all modules.
* (sims) [#16052](https://github.com/cosmos/cosmos-sdk/pull/16062) `GetOrGenerate` no longer requires a codec argument is now 4-arity instead of 5-arity.
* (types/math) [#16040](https://github.com/cosmos/cosmos-sdk/pull/16798) Remove aliases in `types/math.go` (part 2).
* (types/math) [#16040](https://github.com/cosmos/cosmos-sdk/pull/16040) Remove aliases in `types/math.go` (part 1).
* (x/auth) [#16016](https://github.com/cosmos/cosmos-sdk/pull/16016) Use collections for accounts state management:
    * removed: keeper `HasAccountByID`, `AccountAddressByID`, `SetParams
* (x/genutil) [#15999](https://github.com/cosmos/cosmos-sdk/pull/15999) Genutil now takes the `GenesisTxHanlder` interface instead of deliverTx. The interface is implemented on baseapp
* (x/gov) [#15988](https://github.com/cosmos/cosmos-sdk/issues/15988) `NewKeeper` now takes a `KVStoreService` instead of a `StoreKey`, methods in the `Keeper` now take a `context.Context` instead of a `sdk.Context` and return an `error` (instead of panicking or returning a `found bool`). Iterators callback functions now return an error instead of a `bool`.
* (x/auth) [#15985](https://github.com/cosmos/cosmos-sdk/pull/15985) The `AccountKeeper` does not expose the `QueryServer` and `MsgServer` APIs anymore.
* (x/authz) [#15962](https://github.com/cosmos/cosmos-sdk/issues/15962) `NewKeeper` now takes a `KVStoreService` instead of a `StoreKey`, methods in the `Keeper` now take a `context.Context` instead of a `sdk.Context`. The `Authorization` interface's `Accept` method now takes a `context.Context` instead of a `sdk.Context`.
* (x/distribution) [#15948](https://github.com/cosmos/cosmos-sdk/issues/15948) `NewKeeper` now takes a `KVStoreService` instead of a `StoreKey` and methods in the `Keeper` now take a `context.Context` instead of a `sdk.Context`. Keeper methods also now return an `error`.
* (x/bank) [#15891](https://github.com/cosmos/cosmos-sdk/issues/15891) `NewKeeper` now takes a `KVStoreService` instead of a `StoreKey` and methods in the `Keeper` now take a `context.Context` instead of a `sdk.Context`. Also `FundAccount` and `FundModuleAccount` from the `testutil` package accept a `context.Context` instead of a `sdk.Context`, and it's position was moved to the first place.
* (x/slashing) [#15875](https://github.com/cosmos/cosmos-sdk/pull/15875) `x/slashing.NewAppModule` now requires an `InterfaceRegistry` parameter.
* (x/crisis) [#15852](https://github.com/cosmos/cosmos-sdk/pull/15852) Crisis keeper now takes a instance of the address codec to be able to decode user addresses
* (x/auth) [#15822](https://github.com/cosmos/cosmos-sdk/pull/15822) The type of struct field `ante.HandlerOptions.SignModeHandler` has been changed to `x/tx/signing.HandlerMap`.
* (client) [#15822](https://github.com/cosmos/cosmos-sdk/pull/15822) The return type of the interface method `TxConfig.SignModeHandler` has been changed to `x/tx/signing.HandlerMap`.
    * The signature of `VerifySignature` has been changed to accept a `x/tx/signing.HandlerMap` and other structs from `x/tx` as arguments.
    * The signature of `NewTxConfigWithTextual` has been deprecated and its signature changed to accept a `SignModeOptions`.
    * The signature of `NewSigVerificationDecorator` has been changed to accept a `x/tx/signing.HandlerMap`.
* (x/bank) [#15818](https://github.com/cosmos/cosmos-sdk/issues/15818) `BaseViewKeeper`'s `Logger` method now doesn't require a context. `NewBaseKeeper`, `NewBaseSendKeeper` and `NewBaseViewKeeper` now also require a `log.Logger` to be passed in.
* (x/genutil) [#15679](https://github.com/cosmos/cosmos-sdk/pull/15679) `MigrateGenesisCmd` now takes a `MigrationMap` instead of having the SDK genesis migration hardcoded.
* (client) [#15673](https://github.com/cosmos/cosmos-sdk/pull/15673) Move `client/keys.OutputFormatJSON` and `client/keys.OutputFormatText` to `client/flags` package.
* (x/*all*) [#15648](https://github.com/cosmos/cosmos-sdk/issues/15648) Make `SetParams` consistent across all modules and validate the params at the message handling instead of `SetParams` method.
* (codec) [#15600](https://github.com/cosmos/cosmos-sdk/pull/15600) [#15873](https://github.com/cosmos/cosmos-sdk/pull/15873) add support for getting signers to `codec.Codec` and `InterfaceRegistry`:
    * `InterfaceRegistry` is has unexported methods and implements `protodesc.Resolver` plus the `RangeFiles` and `SigningContext` methods. All implementations of `InterfaceRegistry` by other users must now embed the official implementation.
    * `Codec` has new methods `InterfaceRegistry`, `GetMsgAnySigners`, `GetMsgV1Signers`, and `GetMsgV2Signers` as well as unexported methods. All implementations of `Codec` by other users must now embed an official implementation from the `codec` package.
    * `AminoCodec` is marked as deprecated and no longer implements `Codec.
* (client) [#15597](https://github.com/cosmos/cosmos-sdk/pull/15597) `RegisterNodeService` now requires a config parameter.
* (x/nft) [#15588](https://github.com/cosmos/cosmos-sdk/pull/15588) `NewKeeper` now takes a `KVStoreService` instead of a `StoreKey` and methods in the `Keeper` now take a `context.Context` instead of a `sdk.Context`.
* (baseapp) [#15568](https://github.com/cosmos/cosmos-sdk/pull/15568) `SetIAVLLazyLoading` is removed from baseapp.
* (x/genutil) [#15567](https://github.com/cosmos/cosmos-sdk/pull/15567) `CollectGenTxsCmd` & `GenTxCmd` takes a address.Codec to be able to decode addresses.
* (x/bank) [#15567](https://github.com/cosmos/cosmos-sdk/pull/15567) `GenesisBalance.GetAddress` now returns a string instead of `sdk.AccAddress`
    * `MsgSendExec` test helper function now takes a address.Codec
* (x/auth) [#15520](https://github.com/cosmos/cosmos-sdk/pull/15520) `NewAccountKeeper` now takes a `KVStoreService` instead of a `StoreKey` and methods in the `Keeper` now take a `context.Context` instead of a `sdk.Context`.
* (baseapp) [#15519](https://github.com/cosmos/cosmos-sdk/pull/15519/files) `runTxMode`s were renamed to `execMode`. `ModeDeliver` as changed to `ModeFinalize` and a new `ModeVoteExtension` was added for vote extensions.
* (baseapp) [#15519](https://github.com/cosmos/cosmos-sdk/pull/15519/files) Writing of state to the multistore was moved to `FinalizeBlock`. `Commit` still handles the committing values to disk.
* (baseapp) [#15519](https://github.com/cosmos/cosmos-sdk/pull/15519/files) Calls to BeginBlock and EndBlock have been replaced with core api beginblock & endblock.
* (baseapp) [#15519](https://github.com/cosmos/cosmos-sdk/pull/15519/files) BeginBlock and EndBlock are now internal to baseapp. For testing, user must call `FinalizeBlock`. BeginBlock and EndBlock calls are internal to Baseapp.
* (baseapp) [#15519](https://github.com/cosmos/cosmos-sdk/pull/15519/files) All calls to ABCI methods now accept a pointer of the abci request and response types
* (x/consensus) [#15517](https://github.com/cosmos/cosmos-sdk/pull/15517) `NewKeeper` now takes a `KVStoreService` instead of a `StoreKey`.
* (x/bank) [#15477](https://github.com/cosmos/cosmos-sdk/pull/15477) `banktypes.NewMsgMultiSend` and `keeper.InputOutputCoins` only accept one input.
* (server) [#15358](https://github.com/cosmos/cosmos-sdk/pull/15358) Remove `server.ErrorCode` that was not used anywhere.
* (x/capability) [#15344](https://github.com/cosmos/cosmos-sdk/pull/15344) Capability module was removed and is now housed in [IBC-GO](https://github.com/cosmos/ibc-go).
* (mempool) [#15328](https://github.com/cosmos/cosmos-sdk/pull/15328) The `PriorityNonceMempool` is now generic over type `C comparable` and takes a single `PriorityNonceMempoolConfig[C]` argument. See `DefaultPriorityNonceMempoolConfig` for how to construct the configuration and a `TxPriority` type.
* [#15299](https://github.com/cosmos/cosmos-sdk/pull/15299) Remove `StdTx` transaction and signing APIs. No SDK version has actually supported `StdTx` since before Stargate.
* [#15284](https://github.com/cosmos/cosmos-sdk/pull/15284)
* (x/gov) [#15284](https://github.com/cosmos/cosmos-sdk/pull/15284) `NewKeeper` now requires `codec.Codec`.
* (x/authx) [#15284](https://github.com/cosmos/cosmos-sdk/pull/15284) `NewKeeper` now requires `codec.Codec`.
    * `types/tx.Tx` no longer implements `sdk.Tx`.
    * `sdk.Tx` now requires a new method `GetMsgsV2()`.
    * `sdk.Msg.GetSigners` was deprecated and is no longer supported. Use the `cosmos.msg.v1.signer` protobuf annotation instead.
    * `TxConfig` has a new method `SigningContext() *signing.Context`.
    * `SigVerifiableTx.GetSigners()` now returns `([][]byte, error)` instead of `[]sdk.AccAddress`.
    * `AccountKeeper` now has an `AddressCodec() address.Codec` method and the expected `AccountKeeper` for `x/auth/ante` expects this method.
* [#15211](https://github.com/cosmos/cosmos-sdk/pull/15211) Remove usage of `github.com/cometbft/cometbft/libs/bytes.HexBytes` in favor of `[]byte` thorough the SDK.
* (crypto) [#15070](https://github.com/cosmos/cosmos-sdk/pull/15070) `GenerateFromPassword` and `Cost` from `bcrypt.go` now take a `uint32` instead of a `int` type.
* (types) [#15067](https://github.com/cosmos/cosmos-sdk/pull/15067) Remove deprecated alias from `types/errors`. Use `cosmossdk.io/errors` instead.
* (server) [#15041](https://github.com/cosmos/cosmos-sdk/pull/15041) Refactor how gRPC and API servers are started to remove unnecessary sleeps:
    * `api.Server#Start` now accepts a `context.Context`. The caller is responsible for ensuring that the context is canceled such that the API server can gracefully exit. The caller does not need to stop the server.
    * To start the gRPC server you must first create the server via `NewGRPCServer`, after which you can start the gRPC server via `StartGRPCServer` which accepts a `context.Context`. The caller is responsible for ensuring that the context is canceled such that the gRPC server can gracefully exit. The caller does not need to stop the server.
    * Rename `WaitForQuitSignals` to `ListenForQuitSignals`. Note, this function is no longer blocking. Thus the caller is expected to provide a `context.CancelFunc` which indicates that when a signal is caught, that any spawned processes can gracefully exit.
    * Remove `ServerStartTime` constant.
* [#15011](https://github.com/cosmos/cosmos-sdk/pull/15011) All functions that were taking a CometBFT logger, now take `cosmossdk.io/log.Logger` instead.
* (simapp) [#14977](https://github.com/cosmos/cosmos-sdk/pull/14977) Move simulation helpers functions (`AppStateFn` and `AppStateRandomizedFn`) to `testutil/sims`. These takes an extra genesisState argument which is the default state of the app.
* (x/bank) [#14894](https://github.com/cosmos/cosmos-sdk/pull/14894) Allow a human readable denomination for coins when querying bank balances. Added a `ResolveDenom` parameter to `types.QueryAllBalancesRequest`.
* [#14847](https://github.com/cosmos/cosmos-sdk/pull/14847) App and ModuleManager methods `InitGenesis`, `ExportGenesis`, `BeginBlock` and `EndBlock` now also return an error.
* (x/upgrade) [#14764](https://github.com/cosmos/cosmos-sdk/pull/14764) The `x/upgrade` module is extracted to have a separate go.mod file which allows it to be a standalone module.
* (x/auth) [#14758](https://github.com/cosmos/cosmos-sdk/pull/14758) Refactor transaction searching:
    * Refactor `QueryTxsByEvents` to accept a `query` of type `string` instead of `events` of type `[]string`
    * Refactor CLI methods to accept `--query` flag instead of `--events`
    * Pass `prove=false` to Tendermint's `TxSearch` RPC method
* (simulation) [#14751](https://github.com/cosmos/cosmos-sdk/pull/14751) Remove the `MsgType` field from `simulation.OperationInput` struct.
* (store) [#14746](https://github.com/cosmos/cosmos-sdk/pull/14746) Extract Store in its own go.mod and rename the package to `cosmossdk.io/store`.
* (x/nft) [#14725](https://github.com/cosmos/cosmos-sdk/pull/14725) Extract NFT in its own go.mod and rename the package to `cosmossdk.io/x/nft`.
* (x/gov) [#14720](https://github.com/cosmos/cosmos-sdk/pull/14720) Add an expedited field in the gov v1 proposal and `MsgNewMsgProposal`.
* (x/feegrant) [#14649](https://github.com/cosmos/cosmos-sdk/pull/14649) Extract Feegrant in its own go.mod and rename the package to `cosmossdk.io/x/feegrant`.
* (tx) [#14634](https://github.com/cosmos/cosmos-sdk/pull/14634) Move the `tx` go module to `x/tx`.
* (store/streaming)[#14603](https://github.com/cosmos/cosmos-sdk/pull/14603) `StoreDecoderRegistry` moved from store to `types/simulations` this breaks the `AppModuleSimulation` interface.
* (snapshots) [#14597](https://github.com/cosmos/cosmos-sdk/pull/14597) Move `snapshots` to `store/snapshots`, rename and bump proto package to v1.
* (x/staking) [#14590](https://github.com/cosmos/cosmos-sdk/pull/14590) `MsgUndelegateResponse` now includes undelegated amount. `x/staking` module's `keeper.Undelegate` now returns 3 values (completionTime,undelegateAmount,error)  instead of 2.
* (crypto/keyring) [#14151](https://github.com/cosmos/cosmos-sdk/pull/14151) Move keys presentation from `crypto/keyring` to `client/keys`
* (baseapp) [#14050](https://github.com/cosmos/cosmos-sdk/pull/14050) Refactor `ABCIListener` interface to accept Go contexts.
* (x/auth) [#13850](https://github.com/cosmos/cosmos-sdk/pull/13850/) Remove `MarshalYAML` methods from module (`x/...`) types.
* (modules) [#13850](https://github.com/cosmos/cosmos-sdk/pull/13850) and [#14046](https://github.com/cosmos/cosmos-sdk/pull/14046) Remove gogoproto stringer annotations. This removes the custom `String()` methods on all types that were using the annotations.
* (x/evidence) [14724](https://github.com/cosmos/cosmos-sdk/pull/14724) Extract Evidence in its own go.mod and rename the package to `cosmossdk.io/x/evidence`.
* (crypto/keyring) [#13734](https://github.com/cosmos/cosmos-sdk/pull/13834) The keyring's `Sign` method now takes a new `signMode` argument. It is only used if the signing key is a Ledger hardware device. You can set it to 0 in all other cases.
* (snapshots) [14048](https://github.com/cosmos/cosmos-sdk/pull/14048) Move the Snapshot package to the store package. This is done in an effort group all storage related logic under one package.
* (signing) [#13701](https://github.com/cosmos/cosmos-sdk/pull/) Add `context.Context` as an argument `x/auth/signing.VerifySignature`.
* (store) [#11825](https://github.com/cosmos/cosmos-sdk/pull/11825) Make extension snapshotter interface safer to use, renamed the util function `WriteExtensionItem` to `WriteExtensionPayload`.

### Client Breaking Changes

* (x/gov) [#17910](https://github.com/cosmos/cosmos-sdk/pull/17910) Remove telemetry for counting votes and proposals. It was incorrectly counting votes. Use alternatives, such as state streaming.
* (abci) [#15845](https://github.com/cosmos/cosmos-sdk/pull/15845) Remove duplicating events in `logs`.
* (abci) [#15845](https://github.com/cosmos/cosmos-sdk/pull/15845) Add `msg_index` to all event attributes to associate events and messages.
* (x/staking) [#15701](https://github.com/cosmos/cosmos-sdk/pull/15701) `HistoricalInfoKey` now has a binary format.
* (store/streaming) [#15519](https://github.com/cosmos/cosmos-sdk/pull/15519/files) State Streaming removed emitting of beginblock, endblock and delivertx in favour of emitting FinalizeBlock.
* (baseapp) [#15519](https://github.com/cosmos/cosmos-sdk/pull/15519/files) BeginBlock & EndBlock events have begin or endblock in the events in order to identify which stage they are emitted from since they are returned to comet as FinalizeBlock events.
* (grpc-web) [#14652](https://github.com/cosmos/cosmos-sdk/pull/14652) Use same port for gRPC-Web and the API server.

### CLI Breaking Changes

* (all) The migration of modules to [AutoCLI](https://docs.cosmos.network/main/core/autocli) led to no changes in UX but a [small change in CLI outputs](https://github.com/cosmos/cosmos-sdk/issues/16651) where results can be nested.
* (all) Query pagination flags have been renamed with the migration to AutoCLI:
    * `--reverse` -> `--page-reverse`
    * `--offset` -> `--page-offset`
    * `--limit` -> `--page-limit`
    * `--count-total` -> `--page-count-total`
* (cli) [#17184](https://github.com/cosmos/cosmos-sdk/pull/17184) All json keys returned by the `status` command are now snake case instead of pascal case.
* (server) [#17177](https://github.com/cosmos/cosmos-sdk/pull/17177) Remove `iavl-lazy-loading` configuration.
* (x/gov) [#16987](https://github.com/cosmos/cosmos-sdk/pull/16987) In `<appd> query gov proposals` the proposal status flag have renamed from `--status` to `--proposal-status`. Additionally, that flags now uses the ENUM values: `PROPOSAL_STATUS_DEPOSIT_PERIOD`, `PROPOSAL_STATUS_VOTING_PERIOD`, `PROPOSAL_STATUS_PASSED`, `PROPOSAL_STATUS_REJECTED`, `PROPOSAL_STATUS_FAILED`.
* (x/bank) [#16899](https://github.com/cosmos/cosmos-sdk/pull/16899) With the migration to AutoCLI some bank commands have been split in two:
    * Use `total-supply` (or `total`) for querying the total supply and `total-supply-of` for querying the supply of a specific denom.
    * Use `denoms-metadata` for querying all denom metadata and `denom-metadata` for querying a specific denom metadata.
* (rosetta) [#16276](https://github.com/cosmos/cosmos-sdk/issues/16276) Rosetta migration to standalone repo.
* (cli) [#15826](https://github.com/cosmos/cosmos-sdk/pull/15826) Remove `<appd> q account` command. Use `<appd> q auth account` instead.
* (cli) [#15299](https://github.com/cosmos/cosmos-sdk/pull/15299) Remove `--amino` flag from `sign` and `multi-sign` commands. Amino `StdTx` has been deprecated for a while. Amino JSON signing still works as expected.
* (x/gov) [#14880](https://github.com/cosmos/cosmos-sdk/pull/14880) Remove `<app> tx gov submit-legacy-proposal cancel-software-upgrade` and `software-upgrade` commands. These commands are now in the `x/upgrade` module and using gov v1. Use `tx upgrade software-upgrade` instead.
* (x/staking) [#14864](https://github.com/cosmos/cosmos-sdk/pull/14864) `<appd> tx staking create-validator` CLI command now takes a json file as an arg instead of using required flags.
* (cli) [#14659](https://github.com/cosmos/cosmos-sdk/pull/14659) `<app> q block <height>` is removed as it just output json. The new command allows either height/hash and is `<app> q block --type=height|hash <height|hash>`.
* (grpc-web) [#14652](https://github.com/cosmos/cosmos-sdk/pull/14652) Remove `grpc-web.address` flag.
* (client) [#14342](https://github.com/cosmos/cosmos-sdk/pull/14342) `<app> config` command is now a sub-command using Confix. Use `<app> config --help` to learn more.

### Bug Fixes

* (server) [#18254](https://github.com/cosmos/cosmos-sdk/pull/18254) Don't hardcode gRPC address to localhost.
* (x/gov) [#18173](https://github.com/cosmos/cosmos-sdk/pull/18173) Gov hooks now return an error and are *blocking* when they fail. Expect for `AfterProposalFailedMinDeposit` and `AfterProposalVotingPeriodEnded` which log the error and continue.
* (x/gov) [#17873](https://github.com/cosmos/cosmos-sdk/pull/17873) Fail any inactive and active proposals that cannot be decoded.
* (x/slashing) [#18016](https://github.com/cosmos/cosmos-sdk/pull/18016) Fixed builder function for missed blocks key (`validatorMissedBlockBitArrayPrefixKey`) in slashing/migration/v4.
* (x/bank) [#18107](https://github.com/cosmos/cosmos-sdk/pull/18107) Add missing keypair of SendEnabled to restore legacy param set before migration.
* (baseapp) [#17769](https://github.com/cosmos/cosmos-sdk/pull/17769) Ensure we respect block size constraints in the `DefaultProposalHandler`'s `PrepareProposal` handler when a nil or no-op mempool is used. We provide a `TxSelector` type to assist in making transaction selection generalized. We also fix a comparison bug in tx selection when `req.maxTxBytes` is reached.
* (mempool) [#17668](https://github.com/cosmos/cosmos-sdk/pull/17668) Fix `PriorityNonceIterator.Next()` nil pointer ref for min priority at the end of iteration.
* (config) [#17649](https://github.com/cosmos/cosmos-sdk/pull/17649) Fix `mempool.max-txs` configuration is invalid in `app.config`.
* (baseapp) [#17518](https://github.com/cosmos/cosmos-sdk/pull/17518) Utilizing voting power from vote extensions (CometBFT) instead of the current bonded tokens (x/staking) to determine if a set of vote extensions are valid.
* (baseapp) [#17251](https://github.com/cosmos/cosmos-sdk/pull/17251) VerifyVoteExtensions and ExtendVote initialize their own contexts/states, allowing VerifyVoteExtensions being called without ExtendVote.
* (x/distribution) [#17236](https://github.com/cosmos/cosmos-sdk/pull/17236) Using "validateCommunityTax" in "Params.ValidateBasic", preventing panic when field "CommunityTax" is nil.
* (x/bank) [#17170](https://github.com/cosmos/cosmos-sdk/pull/17170) Avoid empty spendable error message on send coins.
* (x/group) [#17146](https://github.com/cosmos/cosmos-sdk/pull/17146) Rename x/group legacy ORM package's error codespace from "orm" to "legacy_orm", preventing collisions with ORM's error codespace "orm".
* (types/query) [#16905](https://github.com/cosmos/cosmos-sdk/pull/16905) Collections Pagination now applies proper count when filtering results.
* (x/bank) [#16841](https://github.com/cosmos/cosmos-sdk/pull/16841) Correctly process legacy `DenomAddressIndex` values.
* (x/auth/vesting) [#16733](https://github.com/cosmos/cosmos-sdk/pull/16733) Panic on overflowing and negative EndTimes when creating a PeriodicVestingAccount.
* (x/consensus) [#16713](https://github.com/cosmos/cosmos-sdk/pull/16713) Add missing ABCI param in `MsgUpdateParams`.
* (baseapp) [#16700](https://github.com/cosmos/cosmos-sdk/pull/16700) Fix consensus failure in returning no response to malformed transactions.
* [#16639](https://github.com/cosmos/cosmos-sdk/pull/16639) Make sure we don't execute blocks beyond the halt height.
* (baseapp) [#16613](https://github.com/cosmos/cosmos-sdk/pull/16613) Ensure each message in a transaction has a registered handler, otherwise `CheckTx` will fail.
* (baseapp) [#16596](https://github.com/cosmos/cosmos-sdk/pull/16596) Return error during `ExtendVote` and `VerifyVoteExtension` if the request height is earlier than `VoteExtensionsEnableHeight`.
* (baseapp) [#16259](https://github.com/cosmos/cosmos-sdk/pull/16259) Ensure the `Context` block height is correct after `InitChain` and prior to the second block.
* (x/gov) [#16231](https://github.com/cosmos/cosmos-sdk/pull/16231) Fix Rawlog JSON formatting of proposal_vote option field.* (cli) [#16138](https://github.com/cosmos/cosmos-sdk/pull/16138) Fix snapshot commands panic if snapshot don't exists.
* (x/staking) [#16043](https://github.com/cosmos/cosmos-sdk/pull/16043) Call `AfterUnbondingInitiated` hook for new unbonding entries only and fix `UnbondingDelegation` entries handling. This is a behavior change compared to Cosmos SDK v0.47.x, now the hook is called only for new unbonding entries.
* (types) [#16010](https://github.com/cosmos/cosmos-sdk/pull/16010) Let `module.CoreAppModuleBasicAdaptor` fallback to legacy genesis handling.
* (types) [#15691](https://github.com/cosmos/cosmos-sdk/pull/15691) Make `Coin.Validate()` check that `.Amount` is not nil.
* (x/crypto) [#15258](https://github.com/cosmos/cosmos-sdk/pull/15258) Write keyhash file with permissions 0600 instead of 0555.
* (x/auth) [#15059](https://github.com/cosmos/cosmos-sdk/pull/15059) `ante.CountSubKeys` returns 0 when passing a nil `Pubkey`.
* (x/capability) [#15030](https://github.com/cosmos/cosmos-sdk/pull/15030) Prevent `x/capability` from consuming `GasMeter` gas during `InitMemStore`
* (types/coin) [#14739](https://github.com/cosmos/cosmos-sdk/pull/14739) Deprecate the method `Coin.IsEqual` in favour of  `Coin.Equal`. The difference between the two methods is that the first one results in a panic when denoms are not equal. This panic lead to unexpected behavior.

### Deprecated

* (types) [#16980](https://github.com/cosmos/cosmos-sdk/pull/16980) Deprecate `IntProto` and `DecProto`. Instead, `math.Int` and `math.LegacyDec` should be used respectively. Both types support `Marshal` and `Unmarshal` for binary serialization.
* (x/staking) [#14567](https://github.com/cosmos/cosmos-sdk/pull/14567) The `delegator_address` field of `MsgCreateValidator` has been deprecated.
   The validator address bytes and delegator address bytes refer to the same account while creating validator (defer only in bech32 notation).

## [v0.47.8](https://github.com/cosmos/cosmos-sdk/releases/tag/v0.47.8) - 2024-01-22

### Improvements

* (client/tx) [#18852](https://github.com/cosmos/cosmos-sdk/pull/18852) Add `WithFromName` to tx factory.
* (types) [#18875](https://github.com/cosmos/cosmos-sdk/pull/18875) Speedup coins.Sort() if len(coins) <= 1.
* (types) [#18888](https://github.com/cosmos/cosmos-sdk/pull/18888) Speedup DecCoin.Sort() if len(coins) <= 1
* (testutil) [#18930](https://github.com/cosmos/cosmos-sdk/pull/18930) Add NodeURI for clientCtx.

### Bug Fixes

* [#19106](https://github.com/cosmos/cosmos-sdk/pull/19106) Allow empty public keys when setting signatures. Public keys aren't needed for every transaction. 
* (server) [#18920](https://github.com/cosmos/cosmos-sdk/pull/18920) Fixes consensus failure while restart node with wrong `chainId` in genesis.

## [v0.47.7](https://github.com/cosmos/cosmos-sdk/releases/tag/v0.47.7) - 2023-12-20

### Improvements

* (x/gov) [#18707](https://github.com/cosmos/cosmos-sdk/pull/18707) Improve genesis validation. 
* (server) [#18478](https://github.com/cosmos/cosmos-sdk/pull/18478) Add command flag to disable colored logs.

### Bug Fixes

* (baseapp) [#18609](https://github.com/cosmos/cosmos-sdk/issues/18609) Fixed accounting in the block gas meter after BeginBlock and before DeliverTx, ensuring transaction processing always starts with the expected zeroed out block gas meter.
* (server) [#18537](https://github.com/cosmos/cosmos-sdk/pull/18537) Fix panic when defining minimum gas config as `100stake;100uatom`. Use a `,` delimiter instead of `;`. Fixes the server config getter to use the correct delimiter.
* (client/tx) [#18472](https://github.com/cosmos/cosmos-sdk/pull/18472) Utilizes the correct Pubkey when simulating a transaction.

## [v0.47.6](https://github.com/cosmos/cosmos-sdk/releases/tag/v0.47.6) - 2023-11-14

### Features

* (server) [#18110](https://github.com/cosmos/cosmos-sdk/pull/18110) Start gRPC & API server in standalone mode.

### Improvements

* (baseapp) [#17954](https://github.com/cosmos/cosmos-sdk/issues/17954) Add `Mempool()` method on `BaseApp` to allow access to the mempool.
* (x/gov) [#17780](https://github.com/cosmos/cosmos-sdk/pull/17780) Recover panics and turn them into errors when executing x/gov proposals.

### Bug Fixes

* (server) [#18254](https://github.com/cosmos/cosmos-sdk/pull/18254) Don't hardcode gRPC address to localhost.
* (server) [#18251](https://github.com/cosmos/cosmos-sdk/pull/18251) Call `baseapp.Close()` when app started as grpc only.
* (baseapp) [#17769](https://github.com/cosmos/cosmos-sdk/pull/17769) Ensure we respect block size constraints in the `DefaultProposalHandler`'s `PrepareProposal` handler when a nil or no-op mempool is used. We provide a `TxSelector` type to assist in making transaction selection generalized. We also fix a comparison bug in tx selection when `req.maxTxBytes` is reached.
* (config) [#17649](https://github.com/cosmos/cosmos-sdk/pull/17649) Fix `mempool.max-txs` configuration is invalid in `app.config`.
* (mempool) [#17668](https://github.com/cosmos/cosmos-sdk/pull/17668) Fix `PriorityNonceIterator.Next()` nil pointer ref for min priority at the end of iteration.
* (x/auth) [#17902](https://github.com/cosmos/cosmos-sdk/pull/17902) Remove tip posthandler.
* (x/bank) [#18107](https://github.com/cosmos/cosmos-sdk/pull/18107) Add missing keypair of SendEnabled to restore legacy param set before migration.

### Client Breaking Changes

* (x/gov) [#17910](https://github.com/cosmos/cosmos-sdk/pull/17910) Remove telemetry for counting votes and proposals. It was incorrectly counting votes. Use alternatives, such as state streaming.

## [v0.47.5](https://github.com/cosmos/cosmos-sdk/releases/tag/v0.47.5) - 2023-09-01

### Features

* (client/rpc) [#17274](https://github.com/cosmos/cosmos-sdk/pull/17274) Add `QueryEventForTxCmd` cmd to subscribe and wait event for transaction by hash.
* (keyring) [#17424](https://github.com/cosmos/cosmos-sdk/pull/17424) Allows to import private keys encoded in hex.

### Improvements

* (x/gov) [#17387](https://github.com/cosmos/cosmos-sdk/pull/17387) Add `MsgSubmitProposal` `SetMsgs` method.
* (x/gov) [#17354](https://github.com/cosmos/cosmos-sdk/issues/17354) Emit `VoterAddr` in `proposal_vote` event.
* (x/group, x/gov) [#17220](https://github.com/cosmos/cosmos-sdk/pull/17220) Add `--skip-metadata` flag in `draft-proposal` to skip metadata prompt.
* (x/genutil) [#17296](https://github.com/cosmos/cosmos-sdk/pull/17296) Add `MigrateHandler` to allow reuse migrate genesis related function.
    * In v0.46, v0.47 this function is additive to the `genesis migrate` command. However in v0.50+, adding custom migrations to the `genesis migrate` command is directly possible.

### Bug Fixes

* (server) [#17181](https://github.com/cosmos/cosmos-sdk/pull/17181) Fix `db_backend` lookup fallback from `config.toml`.
* (runtime) [#17284](https://github.com/cosmos/cosmos-sdk/pull/17284) Properly allow to combine depinject-enabled modules and non-depinject-enabled modules in app v2.
* (baseapp) [#17159](https://github.com/cosmos/cosmos-sdk/pull/17159) Validators can propose blocks that exceed the gas limit.
* (baseapp) [#16547](https://github.com/cosmos/cosmos-sdk/pull/16547) Ensure a transaction's gas limit cannot exceed the block gas limit.
* (x/gov,x/group) [#17220](https://github.com/cosmos/cosmos-sdk/pull/17220) Do not try validate `msgURL` as web URL in `draft-proposal` command.
* (cli) [#17188](https://github.com/cosmos/cosmos-sdk/pull/17188) Fix `--output-document` flag in `tx multi-sign`.
* (x/auth) [#17209](https://github.com/cosmos/cosmos-sdk/pull/17209) Internal error on AccountInfo when account's public key is not set.

## [v0.47.4](https://github.com/cosmos/cosmos-sdk/releases/tag/v0.47.4) - 2023-07-17

### Features

* (sims) [#16656](https://github.com/cosmos/cosmos-sdk/pull/16656) Add custom max gas for block for sim config with unlimited as default.

### Improvements

* (cli) [#16856](https://github.com/cosmos/cosmos-sdk/pull/16856) Improve `simd prune` UX by using the app default home directory and set pruning method as first variable argument (defaults to default). `pruning.PruningCmd` rest unchanged for API compatibility, use `pruning.Cmd` instead.
* (testutil) [#16704](https://github.com/cosmos/cosmos-sdk/pull/16704) Make app config configurator for testing configurable with external modules.
* (deps) [#16565](https://github.com/cosmos/cosmos-sdk/pull/16565) Bump CometBFT to [v0.37.2](https://github.com/cometbft/cometbft/blob/v0.37.2/CHANGELOG.md).

### Bug Fixes

* (x/auth) [#16994](https://github.com/cosmos/cosmos-sdk/pull/16994) Fix regression where querying transactions events with `<=` or `>=` would not work.
* (server) [#16827](https://github.com/cosmos/cosmos-sdk/pull/16827) Properly use `--trace` flag (before it was setting the trace level instead of displaying the stacktraces).
* (x/auth) [#16554](https://github.com/cosmos/cosmos-sdk/pull/16554) `ModuleAccount.Validate` now reports a nil `.BaseAccount` instead of panicking.
* [#16588](https://github.com/cosmos/cosmos-sdk/pull/16588) Propagate snapshotter failures to the caller, (it would create an empty snapshot silently before).
* (x/slashing) [#16784](https://github.com/cosmos/cosmos-sdk/pull/16784) Emit event with the correct reason in `SlashWithInfractionReason`.

## [v0.47.3](https://github.com/cosmos/cosmos-sdk/releases/tag/v0.47.3) - 2023-06-08

### Features

* (baseapp) [#16290](https://github.com/cosmos/cosmos-sdk/pull/16290) Add circuit breaker setter in baseapp.
* (x/group) [#16191](https://github.com/cosmos/cosmos-sdk/pull/16191) Add EventProposalPruned event to group module whenever a proposal is pruned.
* (tx) [#15992](https://github.com/cosmos/cosmos-sdk/pull/15992) Add `WithExtensionOptions` in tx Factory to allow `SetExtensionOptions` with given extension options.

### Improvements

* (baseapp) [#16407](https://github.com/cosmos/cosmos-sdk/pull/16407) Make `DefaultProposalHandler.ProcessProposalHandler` return a ProcessProposal NoOp when using none or a NoOp mempool.
* (deps) [#16083](https://github.com/cosmos/cosmos-sdk/pull/16083) Bumps `proto-builder` image to 0.13.0.
* (client) [#16075](https://github.com/cosmos/cosmos-sdk/pull/16075) Partly revert [#15953](https://github.com/cosmos/cosmos-sdk/issues/15953) and `factory.Prepare` now does nothing in offline mode.
* (server) [#15984](https://github.com/cosmos/cosmos-sdk/pull/15984) Use `cosmossdk.io/log` package for logging instead of CometBFT logger. NOTE: v0.45 and v0.46 were not using CometBFT logger either. This keeps the same underlying logger (zerolog) as in v0.45.x+ and v0.46.x+ but now properly supporting filtered logging.
* (gov) [#15979](https://github.com/cosmos/cosmos-sdk/pull/15979) Improve gov error message when failing to convert v1 proposal to v1beta1.
* (store) [#16067](https://github.com/cosmos/cosmos-sdk/pull/16067) Add local snapshots management commands.
* (server) [#16061](https://github.com/cosmos/cosmos-sdk/pull/16061) Add Comet bootstrap command.
* (snapshots) [#16060](https://github.com/cosmos/cosmos-sdk/pull/16060) Support saving and restoring snapshot locally.
* (x/staking) [#16068](https://github.com/cosmos/cosmos-sdk/pull/16068) Update simulation to allow non-EOA accounts to stake.
* (server) [#16142](https://github.com/cosmos/cosmos-sdk/pull/16142) Remove JSON Indentation from the GRPC to REST gateway's responses. (Saving bandwidth)
* (types) [#16145](https://github.com/cosmos/cosmos-sdk/pull/16145) Rename interface `ExtensionOptionI` back to `TxExtensionOptionI` to avoid breaking change.
* (baseapp) [#16193](https://github.com/cosmos/cosmos-sdk/pull/16193) Add `Close` method to `BaseApp` for custom app to cleanup resource in graceful shutdown.

### Bug Fixes

* Fix [barberry](https://forum.cosmos.network/t/cosmos-sdk-security-advisory-barberry/10825) security vulnerability.
* (server) [#16395](https://github.com/cosmos/cosmos-sdk/pull/16395) Do not override some Comet config is purposely set differently in `InterceptConfigsPreRunHandler`.
* (store) [#16449](https://github.com/cosmos/cosmos-sdk/pull/16449) Fix StateSync Restore by excluding memory store.
* (cli) [#16312](https://github.com/cosmos/cosmos-sdk/pull/16312) Allow any addresses in `client.ValidatePromptAddress`.
* (x/group) [#16017](https://github.com/cosmos/cosmos-sdk/pull/16017) Correctly apply account number in group v2 migration.

### API Breaking Changes

* (testutil) [#14991](https://github.com/cosmos/cosmos-sdk/pull/14991) The `testutil/testdata_pulsar` package has moved to `testutil/testdata/testpb`.  Chains will not notice this breaking change as this package contains testing utilities only used by the SDK internally.

## [v0.47.2](https://github.com/cosmos/cosmos-sdk/releases/tag/v0.47.2) - 2023-04-27

### Improvements

* (x/evidence) [#15908](https://github.com/cosmos/cosmos-sdk/pull/15908) Update the equivocation handler to work with ICS by removing a pubkey check that was performing a no-op for consumer chains.
* (x/slashing) [#15908](https://github.com/cosmos/cosmos-sdk/pull/15908) Remove the validators' pubkey check in the signature handler in order to work with ICS.
* (deps) [#15957](https://github.com/cosmos/cosmos-sdk/pull/15957) Bump CometBFT to [v0.37.1](https://github.com/cometbft/cometbft/blob/v0.37.1/CHANGELOG.md#v0371).
* (store) [#15683](https://github.com/cosmos/cosmos-sdk/pull/15683) `rootmulti.Store.CacheMultiStoreWithVersion` now can handle loading archival states that don't persist any of the module stores the current state has.
* [#15448](https://github.com/cosmos/cosmos-sdk/pull/15448) Automatically populate the block timestamp for historical queries. In contexts where the block timestamp is needed for previous states, the timestamp will now be set. Note, when querying against a node it must be re-synced in order to be able to automatically populate the block timestamp. Otherwise, the block timestamp will be populated for heights going forward once upgraded.
* [#14019](https://github.com/cosmos/cosmos-sdk/issues/14019) Remove the interface casting to allow other implementations of a `CommitMultiStore`.
* (simtestutil) [#15903](https://github.com/cosmos/cosmos-sdk/pull/15903) Add `AppStateFnWithExtendedCbs` with moduleStateCb callback function to allow access moduleState.

### Bug Fixes

* (baseapp) [#15789](https://github.com/cosmos/cosmos-sdk/pull/15789) Ensure `PrepareProposal` and `ProcessProposal` respect `InitialHeight` set by CometBFT when set to a value greater than 1.
* (types) [#15433](https://github.com/cosmos/cosmos-sdk/pull/15433) Allow disabling of account address caches (for printing bech32 account addresses).
* (client/keys) [#15876](https://github.com/cosmos/cosmos-sdk/pull/15876) Fix the JSON output `<appd> keys list --output json` when there are no keys.

## [v0.47.1](https://github.com/cosmos/cosmos-sdk/releases/tag/v0.47.1) - 2023-03-23

### Features

* (x/bank) [#15265](https://github.com/cosmos/cosmos-sdk/pull/15265) Update keeper interface to include `GetAllDenomMetaData`.
* (x/groups) [#14879](https://github.com/cosmos/cosmos-sdk/pull/14879) Add `Query/Groups` query to get all the groups.
* (x/gov,cli) [#14718](https://github.com/cosmos/cosmos-sdk/pull/14718) Added `AddGovPropFlagsToCmd` and `ReadGovPropFlags` functions.
* (cli) [#14655](https://github.com/cosmos/cosmos-sdk/pull/14655) Add a new command to list supported algos.
* (x/genutil,cli) [#15147](https://github.com/cosmos/cosmos-sdk/pull/15147) Add `--initial-height` flag to cli init cmd to provide `genesis.json` with user-defined initial block height.

### Improvements

* (x/distribution) [#15462](https://github.com/cosmos/cosmos-sdk/pull/15462) Add delegator address to the event for withdrawing delegation rewards.
* [#14609](https://github.com/cosmos/cosmos-sdk/pull/14609) Add `RetryForBlocks` method to use in tests that require waiting for a transaction to be included in a block.

### Bug Fixes

* (baseapp) [#15487](https://github.com/cosmos/cosmos-sdk/pull/15487) Reset state before calling PrepareProposal and ProcessProposal.
* (cli) [#15123](https://github.com/cosmos/cosmos-sdk/pull/15123) Fix the CLI `offline` mode behavior to be really offline. The API of `clienttx.NewFactoryCLI` is updated to return an error.

### Deprecated

* (x/genutil) [#15316](https://github.com/cosmos/cosmos-sdk/pull/15316) Remove requirement on node & IP being included in a gentx.

## [v0.47.0](https://github.com/cosmos/cosmos-sdk/releases/tag/v0.47.0) - 2023-03-14

### Features

* (x/gov) [#15151](https://github.com/cosmos/cosmos-sdk/pull/15151) Add `burn_vote_quorum`, `burn_proposal_deposit_prevote` and `burn_vote_veto` params to allow applications to decide if they would like to burn deposits
* (client) [#14509](https://github.com/cosmos/cosmos-sdk/pull/#14509) Added `AddKeyringFlags` function.
* (x/bank) [#14045](https://github.com/cosmos/cosmos-sdk/pull/14045) Add CLI command `spendable-balances`, which also accepts the flag `--denom`.
* (x/slashing, x/staking) [#14363](https://github.com/cosmos/cosmos-sdk/pull/14363) Add the infraction a validator committed type as an argument to a `SlashWithInfractionReason` keeper method.
* (client) [#14051](https://github.com/cosmos/cosmos-sdk/pull/14051) Add `--grpc` client option.
* (x/genutil) [#14149](https://github.com/cosmos/cosmos-sdk/pull/14149) Add `genutilcli.GenesisCoreCommand` command, which contains all genesis-related sub-commands.
* (x/evidence) [#13740](https://github.com/cosmos/cosmos-sdk/pull/13740) Add new proto field `hash` of type `string` to `QueryEvidenceRequest` which helps to decode the hash properly while using query API.
* (core) [#13306](https://github.com/cosmos/cosmos-sdk/pull/13306) Add a `FormatCoins` function to in `core/coins` to format sdk Coins following the Value Renderers spec.
* (math) [#13306](https://github.com/cosmos/cosmos-sdk/pull/13306) Add `FormatInt` and `FormatDec` functions in `math` to format integers and decimals following the Value Renderers spec.
* (x/staking) [#13122](https://github.com/cosmos/cosmos-sdk/pull/13122) Add `UnbondingCanComplete` and `PutUnbondingOnHold` to `x/staking` module.
* [#13437](https://github.com/cosmos/cosmos-sdk/pull/13437) Add new flag `--modules-to-export` in `simd export` command to export only selected modules.
* [#13298](https://github.com/cosmos/cosmos-sdk/pull/13298) Add `AddGenesisAccount` helper func in x/auth module which helps adding accounts to genesis state.
* (x/authz) [#12648](https://github.com/cosmos/cosmos-sdk/pull/12648) Add an allow list, an optional list of addresses allowed to receive bank assets via authz MsgSend grant.
* (sdk.Coins) [#12627](https://github.com/cosmos/cosmos-sdk/pull/12627) Make a Denoms method on sdk.Coins.
* (testutil) [#12973](https://github.com/cosmos/cosmos-sdk/pull/12973) Add generic `testutil.RandSliceElem` function which selects a random element from the list.
* (client) [#12936](https://github.com/cosmos/cosmos-sdk/pull/12936) Add capability to preprocess transactions before broadcasting from a higher level chain.
* (cli) [#13064](https://github.com/cosmos/cosmos-sdk/pull/13064) Add `debug prefixes` to list supported HRP prefixes via .
* (ledger) [#12935](https://github.com/cosmos/cosmos-sdk/pull/12935) Generalize Ledger integration to allow for different apps or keytypes that use SECP256k1.
* (x/bank) [#11981](https://github.com/cosmos/cosmos-sdk/pull/11981) Create the `SetSendEnabled` endpoint for managing the bank's SendEnabled settings.
* (x/auth) [#13210](https://github.com/cosmos/cosmos-sdk/pull/13210) Add `Query/AccountInfo` endpoint for simplified access to basic account info.
* (x/consensus) [#12905](https://github.com/cosmos/cosmos-sdk/pull/12905) Create a new `x/consensus` module that is now responsible for maintaining Tendermint consensus parameters instead of `x/param`. Legacy types remain in order to facilitate parameter migration from the deprecated `x/params`. App developers should ensure that they execute `baseapp.MigrateParams` during their chain upgrade. These legacy types will be removed in a future release.
* (client/tx) [#13670](https://github.com/cosmos/cosmos-sdk/pull/13670) Add validation in `BuildUnsignedTx` to prevent simple inclusion of valid mnemonics

### Improvements

* [#14995](https://github.com/cosmos/cosmos-sdk/pull/14995) Allow unknown fields in `ParseTypedEvent`.
* (store) [#14931](https://github.com/cosmos/cosmos-sdk/pull/14931) Exclude in-memory KVStores, i.e. `StoreTypeMemory`, from CommitInfo commitments.
* (cli) [#14919](https://github.com/cosmos/cosmos-sdk/pull/14919) Fix never assigned error when write validators.
* (x/group) [#14923](https://github.com/cosmos/cosmos-sdk/pull/14923) Fix error while using pagination in `x/group` from CLI.
* (types/coin) [#14715](https://github.com/cosmos/cosmos-sdk/pull/14715) `sdk.Coins.Add` now returns an empty set of coins `sdk.Coins{}` if both coins set are empty.
    * This is a behavior change, as previously `sdk.Coins.Add` would return `nil` in this case.
* (reflection) [#14838](https://github.com/cosmos/cosmos-sdk/pull/14838) We now require that all proto files' import path (i.e. the OS path) matches their fully-qualified package name. For example, proto files with package name `cosmos.my.pkg.v1` should live in the folder `cosmos/my/pkg/v1/*.proto` relatively to the protoc import root folder (usually the root `proto/` folder).
* (baseapp) [#14505](https://github.com/cosmos/cosmos-sdk/pull/14505) PrepareProposal and ProcessProposal now use deliverState for the first block in order to access changes made in InitChain.
* (x/group) [#14527](https://github.com/cosmos/cosmos-sdk/pull/14527) Fix wrong address set in `EventUpdateGroupPolicy`.
* (cli) [#14509](https://github.com/cosmos/cosmos-sdk/pull/14509) Added missing options to keyring-backend flag usage.
* (server) [#14441](https://github.com/cosmos/cosmos-sdk/pull/14441) Fix `--log_format` flag not working.
* (ante) [#14448](https://github.com/cosmos/cosmos-sdk/pull/14448) Return anteEvents when postHandler fail.
* (baseapp) [#13983](https://github.com/cosmos/cosmos-sdk/pull/13983) Don't emit duplicate ante-handler events when a post-handler is defined.
* (x/staking) [#14064](https://github.com/cosmos/cosmos-sdk/pull/14064) Set all fields in `redelegation.String()`.
* (x/upgrade) [#13936](https://github.com/cosmos/cosmos-sdk/pull/13936) Make downgrade verification work again.
* (x/group) [#13742](https://github.com/cosmos/cosmos-sdk/pull/13742) Fix `validate-genesis` when group policy accounts exist.
* (store) [#13516](https://github.com/cosmos/cosmos-sdk/pull/13516) Fix state listener that was observing writes at wrong time.
* (simstestutil) [#15305](https://github.com/cosmos/cosmos-sdk/pull/15305) Add `AppStateFnWithExtendedCb` with callback function to extend rawState.
* (simapp) [#14977](https://github.com/cosmos/cosmos-sdk/pull/14977) Move simulation helpers functions (`AppStateFn` and `AppStateRandomizedFn`) to `testutil/sims`. These takes an extra genesisState argument which is the default state of the app.
* (cli) [#14953](https://github.com/cosmos/cosmos-sdk/pull/14953) Enable profiling block replay during abci handshake with `--cpu-profile`.
* (store) [#14410](https://github.com/cosmos/cosmos-sdk/pull/14410) `rootmulti.Store.loadVersion` has validation to check if all the module stores' height is correct, it will error if any module store has incorrect height.
* (store) [#14189](https://github.com/cosmos/cosmos-sdk/pull/14189) Add config `iavl-lazy-loading` to enable lazy loading of iavl store, to improve start up time of archive nodes, add method `SetLazyLoading` to `CommitMultiStore` interface.
* (deps) [#14830](https://github.com/cosmos/cosmos-sdk/pull/14830) Bump to IAVL `v0.19.5-rc.1`.
* (tools) [#14793](https://github.com/cosmos/cosmos-sdk/pull/14793) Dockerfile optimization.
* (x/gov) [#13010](https://github.com/cosmos/cosmos-sdk/pull/13010) Partial cherry-pick of this issue for adding proposer migration.
* [#14691](https://github.com/cosmos/cosmos-sdk/pull/14691) Change behavior of `sdk.StringifyEvents` to not flatten events attributes by events type.
    * This change only affects ABCI message logs, and not the events field.
* [#14692](https://github.com/cosmos/cosmos-sdk/pull/14692) Improve RPC queries error message when app is at height 0.
* [#14017](https://github.com/cosmos/cosmos-sdk/pull/14017) Simplify ADR-028 and `address.Module`.
    * This updates the [ADR-028](https://docs.cosmos.network/main/architecture/adr-028-public-key-addresses) and enhance the `address.Module` API to support module addresses and sub-module addresses in a backward compatible way.
* (snapshots) [#14608](https://github.com/cosmos/cosmos-sdk/pull/14608/) Deprecate unused structs `SnapshotKVItem` and `SnapshotSchema`.
* [#15243](https://github.com/cosmos/cosmos-sdk/pull/15243) `LatestBlockResponse` & `BlockByHeightResponse` types' field `sdk_block` was incorrectly cast `proposer_address` bytes to validator operator address, now to consensus address
* (x/group, x/gov) [#14483](https://github.com/cosmos/cosmos-sdk/pull/14483) Add support for `[]string` and `[]int` in `draft-proposal` prompt.
* (protobuf) [#14476](https://github.com/cosmos/cosmos-sdk/pull/14476) Clean up protobuf annotations `{accepts,implements}_interface`.
* (x/gov, x/group) [#14472](https://github.com/cosmos/cosmos-sdk/pull/14472) The recommended metadata format for x/gov and x/group proposals now uses an array of strings (instead of a single string) for the `authors` field.
* (crypto) [#14460](https://github.com/cosmos/cosmos-sdk/pull/14460) Check the signature returned by a ledger device against the public key in the keyring.
* [#14356](https://github.com/cosmos/cosmos-sdk/pull/14356) Add `events.GetAttributes` and `event.GetAttribute` methods to simplify the retrieval of an attribute from event(s).
* (types) [#14332](https://github.com/cosmos/cosmos-sdk/issues/14332) Reduce state export time by 50%.
* (types) [#14163](https://github.com/cosmos/cosmos-sdk/pull/14163) Refactor `(coins Coins) Validate()` to avoid unnecessary map.
* [#13881](https://github.com/cosmos/cosmos-sdk/pull/13881) Optimize iteration on nested cached KV stores and other operations in general.
* (x/gov) [#14347](https://github.com/cosmos/cosmos-sdk/pull/14347) Support `v1.Proposal` message in `v1beta1.Proposal.Content`.
* [#13882](https://github.com/cosmos/cosmos-sdk/pull/13882) Add tx `encode` and `decode` endpoints to amino tx service.
  > Note: These endpoints encodes and decodes only amino txs.
* (config) [#13894](https://github.com/cosmos/cosmos-sdk/pull/13894) Support state streaming configuration in `app.toml` template and default configuration.
* (x/nft) [#13836](https://github.com/cosmos/cosmos-sdk/pull/13836) Remove the validation for `classID` and `nftID` from the NFT module.
* [#13789](https://github.com/cosmos/cosmos-sdk/pull/13789) Add tx `encode` and `decode` endpoints to tx service.
  > Note: These endpoints will only encode and decode proto messages, Amino encoding and decoding is not supported.
* [#13619](https://github.com/cosmos/cosmos-sdk/pull/13619) Add new function called LogDeferred to report errors in defers. Use the function in x/bank files.
* (deps) [#13397](https://github.com/cosmos/cosmos-sdk/pull/13397) Bump Go version minimum requirement to `1.19`.
* [#13070](https://github.com/cosmos/cosmos-sdk/pull/13070) Migrate from `gogo/protobuf` to `cosmos/gogoproto`.
* [#12995](https://github.com/cosmos/cosmos-sdk/pull/12995) Add `FormatTime` and `ParseTimeString` methods.
* [#12952](https://github.com/cosmos/cosmos-sdk/pull/12952) Replace keyring module to Cosmos fork.
* [#12352](https://github.com/cosmos/cosmos-sdk/pull/12352) Move the `RegisterSwaggerAPI` logic into a separate helper function in the server package.
* [#12876](https://github.com/cosmos/cosmos-sdk/pull/12876) Remove proposer-based rewards.
* [#12846](https://github.com/cosmos/cosmos-sdk/pull/12846) Remove `RandomizedParams` from the `AppModuleSimulation` interface which is no longer needed.
* (ci) [#12854](https://github.com/cosmos/cosmos-sdk/pull/12854) Use ghcr.io to host the proto builder image. Update proto builder image to go 1.19
* (x/bank) [#12706](https://github.com/cosmos/cosmos-sdk/pull/12706) Added the `chain-id` flag to the `AddTxFlagsToCmd` API. There is no longer a need to explicitly register this flag on commands whens `AddTxFlagsToCmd` is already called.
* [#12717](https://github.com/cosmos/cosmos-sdk/pull/12717) Use injected encoding params in simapp.
* [#12634](https://github.com/cosmos/cosmos-sdk/pull/12634) Move `sdk.Dec` to math package.
* [#12187](https://github.com/cosmos/cosmos-sdk/pull/12187) Add batch operation for x/nft module.
* [#12455](https://github.com/cosmos/cosmos-sdk/pull/12455) Show attempts count in error for signing.
* [#13101](https://github.com/cosmos/cosmos-sdk/pull/13101) Remove weights from `simapp/params` and `testutil/sims`. They are now in their respective modules.
* [#12398](https://github.com/cosmos/cosmos-sdk/issues/12398) Refactor all `x` modules to unit-test via mocks and decouple `simapp`.
* [#13144](https://github.com/cosmos/cosmos-sdk/pull/13144) Add validator distribution info grpc gateway get endpoint.
* [#13168](https://github.com/cosmos/cosmos-sdk/pull/13168) Migrate tendermintdev/proto-builder to ghcr.io. New image `ghcr.io/cosmos/proto-builder:0.8`
* [#13178](https://github.com/cosmos/cosmos-sdk/pull/13178) Add `cosmos.msg.v1.service` protobuf annotation to allow tooling to distinguish between Msg and Query services via reflection.
* [#13236](https://github.com/cosmos/cosmos-sdk/pull/13236) Integrate Filter Logging
* [#13528](https://github.com/cosmos/cosmos-sdk/pull/13528) Update `ValidateMemoDecorator` to only check memo against `MaxMemoCharacters` param when a memo is present.
* [#13651](https://github.com/cosmos/cosmos-sdk/pull/13651) Update `server/config/config.GetConfig` function.
* [#13781](https://github.com/cosmos/cosmos-sdk/pull/13781) Remove `client/keys.KeysCdc`.
* [#13802](https://github.com/cosmos/cosmos-sdk/pull/13802) Add --output-document flag to the export CLI command to allow writing genesis state to a file.
* [#13794](https://github.com/cosmos/cosmos-sdk/pull/13794) `types/module.Manager` now supports the
`cosmossdk.io/core/appmodule.AppModule` API via the new `NewManagerFromMap` constructor.
* [#14175](https://github.com/cosmos/cosmos-sdk/pull/14175) Add `server.DefaultBaseappOptions(appopts)` function to reduce boiler plate in root.go.

### State Machine Breaking

* (baseapp, x/auth/posthandler) [#13940](https://github.com/cosmos/cosmos-sdk/pull/13940) Update `PostHandler` to receive the `runTx` success boolean.
* (store) [#14378](https://github.com/cosmos/cosmos-sdk/pull/14378) The `CacheKV` store is thread-safe again, which includes improved iteration and deletion logic. Iteration is on a strictly isolated view now, which is breaking from previous behavior.
* (x/bank) [#14538](https://github.com/cosmos/cosmos-sdk/pull/14538) Validate denom in bank balances GRPC queries.
* (x/group) [#14465](https://github.com/cosmos/cosmos-sdk/pull/14465) Add title and summary to proposal struct.
* (x/gov) [#14390](https://github.com/cosmos/cosmos-sdk/pull/14390) Add title, proposer and summary to proposal struct.
* (x/group) [#14071](https://github.com/cosmos/cosmos-sdk/pull/14071) Don't re-tally proposal after voting period end if they have been marked as ACCEPTED or REJECTED.
* (x/group) [#13742](https://github.com/cosmos/cosmos-sdk/pull/13742) Migrate group policy account from module accounts to base account.
* (x/auth)[#13780](https://github.com/cosmos/cosmos-sdk/pull/13780) `id` (type of int64) in `AccountAddressByID` grpc query is now deprecated, update to account-id(type of uint64) to use `AccountAddressByID`.
* (codec) [#13307](https://github.com/cosmos/cosmos-sdk/pull/13307) Register all modules' `Msg`s with group's ModuleCdc so that Amino sign bytes are correctly generated.* (x/gov)
* (codec) [#13196](https://github.com/cosmos/cosmos-sdk/pull/13196) Register all modules' `Msg`s with gov's ModuleCdc so that Amino sign bytes are correctly generated.
* (group) [#13592](https://github.com/cosmos/cosmos-sdk/pull/13592) Fix group types registration with Amino.
* (x/distribution) [#12852](https://github.com/cosmos/cosmos-sdk/pull/12852) Deprecate `CommunityPoolSpendProposal`. Please execute a `MsgCommunityPoolSpend` message via the new v1 `x/gov` module instead. This message can be used to directly fund the `x/gov` module account.
* (x/bank) [#12610](https://github.com/cosmos/cosmos-sdk/pull/12610) `MsgMultiSend` now allows only a single input.
* (x/bank) [#12630](https://github.com/cosmos/cosmos-sdk/pull/12630) Migrate `x/bank` to self-managed parameters and deprecate its usage of `x/params`.
* (x/auth) [#12475](https://github.com/cosmos/cosmos-sdk/pull/12475) Migrate `x/auth` to self-managed parameters and deprecate its usage of `x/params`.
* (x/slashing) [#12399](https://github.com/cosmos/cosmos-sdk/pull/12399) Migrate `x/slashing` to self-managed parameters and deprecate its usage of `x/params`.
* (x/mint) [#12363](https://github.com/cosmos/cosmos-sdk/pull/12363) Migrate `x/mint` to self-managed parameters and deprecate it's usage of `x/params`.
* (x/distribution) [#12434](https://github.com/cosmos/cosmos-sdk/pull/12434) Migrate `x/distribution` to self-managed parameters and deprecate it's usage of `x/params`.
* (x/crisis) [#12445](https://github.com/cosmos/cosmos-sdk/pull/12445) Migrate `x/crisis` to self-managed parameters and deprecate it's usage of `x/params`.
* (x/gov) [#12631](https://github.com/cosmos/cosmos-sdk/pull/12631) Migrate `x/gov` to self-managed parameters and deprecate it's usage of `x/params`.
* (x/staking) [#12409](https://github.com/cosmos/cosmos-sdk/pull/12409) Migrate `x/staking` to self-managed parameters and deprecate it's usage of `x/params`.
* (x/bank) [#11859](https://github.com/cosmos/cosmos-sdk/pull/11859) Move the SendEnabled information out of the Params and into the state store directly.
* (x/gov) [#12771](https://github.com/cosmos/cosmos-sdk/pull/12771) Initial deposit requirement for proposals at submission time.
* (x/staking) [#12967](https://github.com/cosmos/cosmos-sdk/pull/12967) `unbond` now creates only one unbonding delegation entry when multiple unbondings exist at a single height (e.g. through multiple messages in a transaction).
* (x/auth/vesting) [#13502](https://github.com/cosmos/cosmos-sdk/pull/13502) Add Amino Msg registration for `MsgCreatePeriodicVestingAccount`.

### API Breaking Changes

* Migrate to CometBFT. Follow the migration instructions in the [upgrade guide](./UPGRADING.md#migration-to-cometbft-part-1).
* (simulation) [#14728](https://github.com/cosmos/cosmos-sdk/pull/14728) Rename the `ParamChanges` field to `LegacyParamChange` and `Contents` to `LegacyProposalContents` in `simulation.SimulationState`. Additionally it adds a `ProposalMsgs` field to `simulation.SimulationState`.
* (x/gov) [#14782](https://github.com/cosmos/cosmos-sdk/pull/14782) Move the `metadata` argument in `govv1.NewProposal` alongside `title` and `summary`.
* (x/upgrade) [#14216](https://github.com/cosmos/cosmos-sdk/pull/14216) Change upgrade keeper receiver to upgrade keeper pointers.
* (x/auth) [#13780](https://github.com/cosmos/cosmos-sdk/pull/13780) Querying with `id` (type of int64) in `AccountAddressByID` grpc query now throws error, use account-id(type of uint64) instead.
* (store) [#13516](https://github.com/cosmos/cosmos-sdk/pull/13516) Update State Streaming APIs:
    * Add method `ListenCommit` to `ABCIListener`
    * Move `ListeningEnabled` and  `AddListener` methods to `CommitMultiStore`
    * Remove `CacheWrapWithListeners` from `CacheWrap` and `CacheWrapper` interfaces
    * Remove listening APIs from the caching layer (it should only listen to the `rootmulti.Store`)
    * Add three new options to file streaming service constructor.
    * Modify `ABCIListener` such that any error from any method will always halt the app via `panic`
* (x/auth) [#13877](https://github.com/cosmos/cosmos-sdk/pull/13877) Rename `AccountKeeper`'s `GetNextAccountNumber` to `NextAccountNumber`.
* (x/evidence) [#13740](https://github.com/cosmos/cosmos-sdk/pull/13740) The `NewQueryEvidenceRequest` function now takes `hash` as a HEX encoded `string`.
* (server) [#13485](https://github.com/cosmos/cosmos-sdk/pull/13485) The `Application` service now requires the `RegisterNodeService` method to be implemented.
* [#13437](https://github.com/cosmos/cosmos-sdk/pull/13437) Add a list of modules to export argument in `ExportAppStateAndValidators`.
* (simapp) [#13402](https://github.com/cosmos/cosmos-sdk/pull/13402) Move simulation flags to `x/simulation/client/cli`.
* (simapp) [#13402](https://github.com/cosmos/cosmos-sdk/pull/13402) Move simulation helpers functions (`SetupSimulation`, `SimulationOperations`, `CheckExportSimulation`, `PrintStats`, `GetSimulationLog`) to `testutil/sims`.
* (simapp) [#13402](https://github.com/cosmos/cosmos-sdk/pull/13402) Move `testutil/rest` package to `testutil`.
* (types) [#13380](https://github.com/cosmos/cosmos-sdk/pull/13380) Remove deprecated `sdk.NewLevelDB`.
* (simapp) [#13378](https://github.com/cosmos/cosmos-sdk/pull/13378) Move `simapp.App` to `runtime.AppI`.
* (tx) [#12659](https://github.com/cosmos/cosmos-sdk/pull/12659) Remove broadcast mode `block`.
* (simapp) [#12747](https://github.com/cosmos/cosmos-sdk/pull/12747) Remove `simapp.MakeTestEncodingConfig`. Please use `moduletestutil.MakeTestEncodingConfig` (`types/module/testutil`) in tests instead.
* (x/bank) [#12648](https://github.com/cosmos/cosmos-sdk/pull/12648) `NewSendAuthorization` takes a new argument of an optional list of addresses allowed to receive bank assests via authz MsgSend grant. You can pass `nil` for the same behavior as before, i.e. any recipient is allowed.
* (x/bank) [#12593](https://github.com/cosmos/cosmos-sdk/pull/12593) Add `SpendableCoin` method to `BaseViewKeeper`
* (x/slashing) [#12581](https://github.com/cosmos/cosmos-sdk/pull/12581) Remove `x/slashing` legacy querier.
* (types) [#12355](https://github.com/cosmos/cosmos-sdk/pull/12355) Remove the compile-time `types.DBbackend` variable. Removes usage of the same in server/util.go
* (x/gov) [#12368](https://github.com/cosmos/cosmos-sdk/pull/12369) Gov keeper is now passed by reference instead of copy to make post-construction mutation of Hooks and Proposal Handlers possible at a framework level.
* (simapp) [#12270](https://github.com/cosmos/cosmos-sdk/pull/12270) Remove `invCheckPeriod uint` attribute from `SimApp` struct as per migration of `x/crisis` to app wiring
* (simapp) [#12334](https://github.com/cosmos/cosmos-sdk/pull/12334) Move `simapp.ConvertAddrsToValAddrs` and `simapp.CreateTestPubKeys ` to respectively `simtestutil.ConvertAddrsToValAddrs` and `simtestutil.CreateTestPubKeys` (`testutil/sims`)
* (simapp) [#12312](https://github.com/cosmos/cosmos-sdk/pull/12312) Move `simapp.EmptyAppOptions` to `simtestutil.EmptyAppOptions` (`testutil/sims`)
* (simapp) [#12312](https://github.com/cosmos/cosmos-sdk/pull/12312) Remove `skipUpgradeHeights map[int64]bool` and `homePath string` from `NewSimApp` constructor as per migration of `x/upgrade` to app-wiring.
* (testutil) [#12278](https://github.com/cosmos/cosmos-sdk/pull/12278) Move all functions from `simapp/helpers` to `testutil/sims`
* (testutil) [#12233](https://github.com/cosmos/cosmos-sdk/pull/12233) Move `simapp.TestAddr` to `simtestutil.TestAddr` (`testutil/sims`)
* (x/staking) [#12102](https://github.com/cosmos/cosmos-sdk/pull/12102) Staking keeper now is passed by reference instead of copy. Keeper's SetHooks no longer returns keeper. It updates the keeper in place instead.
* (linting) [#12141](https://github.com/cosmos/cosmos-sdk/pull/12141) Fix usability related linting for database. This means removing the infix Prefix from `prefix.NewPrefixWriter` and such so that it is `prefix.NewWriter` and making `db.DBConnection` and such into `db.Connection`
* (x/distribution) [#12434](https://github.com/cosmos/cosmos-sdk/pull/12434) `x/distribution` module `SetParams` keeper method definition is now updated to return `error`.
* (x/staking) [#12409](https://github.com/cosmos/cosmos-sdk/pull/12409) `x/staking` module `SetParams` keeper method definition is now updated to return `error`.
* (x/crisis) [#12445](https://github.com/cosmos/cosmos-sdk/pull/12445) `x/crisis` module `SetConstantFee` keeper method definition is now updated to return `error`.
* (x/gov) [#12631](https://github.com/cosmos/cosmos-sdk/pull/12631) `x/gov` module refactored to use `Params` as single struct instead of `DepositParams`, `TallyParams` & `VotingParams`.
* (x/gov) [#12631](https://github.com/cosmos/cosmos-sdk/pull/12631) Migrate `x/gov` to self-managed parameters and deprecate it's usage of `x/params`.
* (x/bank) [#12630](https://github.com/cosmos/cosmos-sdk/pull/12630) `x/bank` module `SetParams` keeper method definition is now updated to return `error`.
* (x/bank) [#11859](https://github.com/cosmos/cosmos-sdk/pull/11859) Move the SendEnabled information out of the Params and into the state store directly.
  The information can now be accessed using the BankKeeper.
  Setting can be done using MsgSetSendEnabled as a governance proposal.
  A SendEnabled query has been added to both GRPC and CLI.
* (appModule) Remove `Route`, `QuerierRoute` and `LegacyQuerierHandler` from AppModule Interface.
* (x/modules) Remove all LegacyQueries and related code from modules
* (store) [#11825](https://github.com/cosmos/cosmos-sdk/pull/11825) Make extension snapshotter interface safer to use, renamed the util function `WriteExtensionItem` to `WriteExtensionPayload`.
* (x/genutil)[#12956](https://github.com/cosmos/cosmos-sdk/pull/12956) `genutil.AppModuleBasic` has a new attribute: genesis transaction validation function. The existing validation logic is implemented in `genutiltypes.DefaultMessageValidator`. Use `genutil.NewAppModuleBasic` to create a new genutil Module Basic.
* (codec) [#12964](https://github.com/cosmos/cosmos-sdk/pull/12964) `ProtoCodec.MarshalInterface` now returns an error when serializing unregistered types and a subsequent `ProtoCodec.UnmarshalInterface` would fail.
* (x/staking) [#12973](https://github.com/cosmos/cosmos-sdk/pull/12973) Removed `stakingkeeper.RandomValidator`. Use `testutil.RandSliceElem(r, sk.GetAllValidators(ctx))` instead.
* (x/gov) [#13160](https://github.com/cosmos/cosmos-sdk/pull/13160) Remove custom marshaling of proposl and voteoption.
* (types) [#13430](https://github.com/cosmos/cosmos-sdk/pull/13430) Remove unused code `ResponseCheckTx` and `ResponseDeliverTx`
* (store) [#13529](https://github.com/cosmos/cosmos-sdk/pull/13529) Add method `LatestVersion` to `MultiStore` interface, add method `SetQueryMultiStore` to baesapp to support alternative `MultiStore` implementation for query service.
* (pruning) [#13609](https://github.com/cosmos/cosmos-sdk/pull/13609) Move pruning package to be under store package
* [#13794](https://github.com/cosmos/cosmos-sdk/pull/13794) Most methods on `types/module.AppModule` have been moved to
extension interfaces. `module.Manager.Modules` is now of type `map[string]interface{}` to support in parallel the new
`cosmossdk.io/core/appmodule.AppModule` API.

### CLI Breaking Changes

* (genesis) [#14149](https://github.com/cosmos/cosmos-sdk/pull/14149) Add `simd genesis` command, which contains all genesis-related sub-commands.
* (x/genutil) [#13535](https://github.com/cosmos/cosmos-sdk/pull/13535) Replace in `simd init`, the `--staking-bond-denom` flag with `--default-denom` which is used for all default denomination in the genesis, instead of only staking.

### Bug Fixes

* (x/auth/vesting) [#15373](https://github.com/cosmos/cosmos-sdk/pull/15373) Add extra checks when creating a periodic vesting account.
* (x/auth) [#13838](https://github.com/cosmos/cosmos-sdk/pull/13838) Fix calling `String()` and `MarshalYAML` panics when pubkey is set on a `BaseAccount``.
* (x/evidence) [#13740](https://github.com/cosmos/cosmos-sdk/pull/13740) Fix evidence query API to decode the hash properly.
* (bank) [#13691](https://github.com/cosmos/cosmos-sdk/issues/13691) Fix unhandled error for vesting account transfers, when total vesting amount exceeds total balance.
* [#13553](https://github.com/cosmos/cosmos-sdk/pull/13553) Ensure all parameter validation for decimal types handles nil decimal values.
* [#13145](https://github.com/cosmos/cosmos-sdk/pull/13145) Fix panic when calling `String()` to a Record struct type.
* [#13116](https://github.com/cosmos/cosmos-sdk/pull/13116) Fix a dead-lock in the `Group-TotalWeight` `x/group` invariant.
* (types) [#12154](https://github.com/cosmos/cosmos-sdk/pull/12154) Add `baseAccountGetter` to avoid invalid account error when create vesting account.
* (x/staking) [#12303](https://github.com/cosmos/cosmos-sdk/pull/12303) Use bytes instead of string comparison in delete validator queue
* (store/rootmulti) [#12487](https://github.com/cosmos/cosmos-sdk/pull/12487) Fix non-deterministic map iteration.
* (sdk/dec_coins) [#12903](https://github.com/cosmos/cosmos-sdk/pull/12903) Fix nil `DecCoin` creation when converting `Coins` to `DecCoins`
* (store) [#12945](https://github.com/cosmos/cosmos-sdk/pull/12945) Fix nil end semantics in store/cachekv/iterator when iterating a dirty cache.
* (x/gov) [#13051](https://github.com/cosmos/cosmos-sdk/pull/13051) In SubmitPropsal, when a legacy msg fails it's handler call, wrap the error as ErrInvalidProposalContent (instead of ErrNoProposalHandlerExists).
* (snapshot) [#13400](https://github.com/cosmos/cosmos-sdk/pull/13400) Fix snapshot checksum issue in golang 1.19.
* (server) [#13778](https://github.com/cosmos/cosmos-sdk/pull/13778) Set Cosmos SDK default endpoints to localhost to avoid unknown exposure of endpoints.
* (x/auth) [#13877](https://github.com/cosmos/cosmos-sdk/pull/13877) Handle missing account numbers during `InitGenesis`.
* (x/gov) [#13918](https://github.com/cosmos/cosmos-sdk/pull/13918) Propagate message errors when executing a proposal.

### Deprecated

* (x/evidence) [#13740](https://github.com/cosmos/cosmos-sdk/pull/13740) The `evidence_hash` field of `QueryEvidenceRequest` has been deprecated and now contains a new field `hash` with type `string`.
* (x/bank) [#11859](https://github.com/cosmos/cosmos-sdk/pull/11859) The Params.SendEnabled field is deprecated and unusable.
  The information can now be accessed using the BankKeeper.
  Setting can be done using MsgSetSendEnabled as a governance proposal.
  A SendEnabled query has been added to both GRPC and CLI.

## [v0.46.16](https://github.com/cosmos/cosmos-sdk/releases/tag/v0.46.16) - 2023-11-07

EOL notice. This is the last release of the `v0.46.x` line. Per this version, the v0.46.x line reached its end-of-life.

### Bug Fixes

* (server) [#18254](https://github.com/cosmos/cosmos-sdk/pull/18254) Don't hardcode gRPC address to localhost.

## [v0.46.15](https://github.com/cosmos/cosmos-sdk/releases/tag/v0.46.14) - 2023-08-21

### Improvements

* (x/gov) [#17387](https://github.com/cosmos/cosmos-sdk/pull/17387) Add `MsgSubmitProposal` `SetMsgs` method.
* (x/gov) [#17354](https://github.com/cosmos/cosmos-sdk/issues/17354) Emit `VoterAddr` in `proposal_vote` event.
* (x/genutil) [#17296](https://github.com/cosmos/cosmos-sdk/pull/17296) Add `MigrateHandler` to allow reuse migrate genesis related function.
    * In v0.46, v0.47 this function is additive to the `genesis migrate` command. However in v0.50+, adding custom migrations to the `genesis migrate` command is directly possible.

## Bug Fixes

* (server) [#17181](https://github.com/cosmos/cosmos-sdk/pull/17181) Fix `db_backend` lookup fallback from `config.toml`.

## [v0.46.14](https://github.com/cosmos/cosmos-sdk/releases/tag/v0.46.14) - 2023-07-17

### Features

* (sims) [#16656](https://github.com/cosmos/cosmos-sdk/pull/16656) Add custom max gas for block for sim config with unlimited as default.

### Improvements

* (cli) [#16856](https://github.com/cosmos/cosmos-sdk/pull/16856) Improve `simd prune` UX by using the app default home directory and set pruning method as first variable argument (defaults to default). `pruning.PruningCmd` rest unchanged for API compatibility, use `pruning.Cmd` instead.
* (deps) [#16553](https://github.com/cosmos/cosmos-sdk/pull/16553) Bump CometBFT to [v0.34.29](https://github.com/cometbft/cometbft/blob/v0.34.29/CHANGELOG.md#v03429).

### Bug Fixes

* (x/auth) [#16994](https://github.com/cosmos/cosmos-sdk/pull/16994) Fix regression where querying transactions events with `<=` or `>=` would not work.
* (x/auth) [#16554](https://github.com/cosmos/cosmos-sdk/pull/16554) `ModuleAccount.Validate` now reports a nil `.BaseAccount` instead of panicking.
* [#16588](https://github.com/cosmos/cosmos-sdk/pull/16588) Propagate snapshotter failures to the caller, (it would create an empty snapshot silently before).
* (types) [#15433](https://github.com/cosmos/cosmos-sdk/pull/15433) Allow disabling of account address caches (for printing bech32 account addresses).

## [v0.46.13](https://github.com/cosmos/cosmos-sdk/releases/tag/v0.46.13) - 2023-06-08

### Features

* (snapshots) [#16060](https://github.com/cosmos/cosmos-sdk/pull/16060) Support saving and restoring snapshot locally.
* (baseapp) [#16290](https://github.com/cosmos/cosmos-sdk/pull/16290) Add circuit breaker setter in baseapp.
* (x/group) [#16191](https://github.com/cosmos/cosmos-sdk/pull/16191) Add EventProposalPruned event to group module whenever a proposal is pruned.

### Improvements

* (deps) [#15973](https://github.com/cosmos/cosmos-sdk/pull/15973) Bump CometBFT to [v0.34.28](https://github.com/cometbft/cometbft/blob/v0.34.28/CHANGELOG.md#v03428).
* (store) [#15683](https://github.com/cosmos/cosmos-sdk/pull/15683) `rootmulti.Store.CacheMultiStoreWithVersion` now can handle loading archival states that don't persist any of the module stores the current state has.
* (simapp) [#15903](https://github.com/cosmos/cosmos-sdk/pull/15903) Add `AppStateFnWithExtendedCbs` with moduleStateCb callback function to allow access moduleState. Note, this function is present in `simtestutil` from `v0.47.2+`.
* (gov) [#15979](https://github.com/cosmos/cosmos-sdk/pull/15979) Improve gov error message when failing to convert v1 proposal to v1beta1.
* (server) [#16061](https://github.com/cosmos/cosmos-sdk/pull/16061) Add Comet bootstrap command.
* (store) [#16067](https://github.com/cosmos/cosmos-sdk/pull/16067) Add local snapshots management commands.
* (baseapp) [#16193](https://github.com/cosmos/cosmos-sdk/pull/16193) Add `Close` method to `BaseApp` for custom app to cleanup resource in graceful shutdown.

### Bug Fixes

* Fix [barberry](https://forum.cosmos.network/t/cosmos-sdk-security-advisory-barberry/10825) security vulnerability.
* (cli) [#16312](https://github.com/cosmos/cosmos-sdk/pull/16312) Allow any addresses in `client.ValidatePromptAddress`.
* (store/iavl) [#15717](https://github.com/cosmos/cosmos-sdk/pull/15717) Upstream error on empty version (this change was present on all version but v0.46).

## [v0.46.12](https://github.com/cosmos/cosmos-sdk/releases/tag/v0.46.12) - 2023-04-04

### Features

* (x/groups) [#14879](https://github.com/cosmos/cosmos-sdk/pull/14879) Add `Query/Groups` query to get all the groups.

### Improvements

* (simapp) [#15305](https://github.com/cosmos/cosmos-sdk/pull/15305) Add `AppStateFnWithExtendedCb` with callback function to extend rawState and `AppStateRandomizedFnWithState` with extra genesisState argument which is the genesis state of the app.
* (x/distribution) [#15462](https://github.com/cosmos/cosmos-sdk/pull/15462) Add delegator address to the event for withdrawing delegation rewards.
* [#14019](https://github.com/cosmos/cosmos-sdk/issues/14019) Remove the interface casting to allow other implementations of a `CommitMultiStore`.

## [v0.46.11](https://github.com/cosmos/cosmos-sdk/releases/tag/v0.46.11) - 2023-03-03

### Improvements

* (deps) Migrate to [CometBFT](https://github.com/cometbft/cometbft). Follow the instructions in the [release notes](./RELEASE_NOTES.md).
* (store) [#15152](https://github.com/cosmos/cosmos-sdk/pull/15152) Remove unmaintained and experimental `store/v2alpha1`.
* (store) [#14410](https://github.com/cosmos/cosmos-sdk/pull/14410) `rootmulti.Store.loadVersion` has validation to check if all the module stores' height is correct, it will error if any module store has incorrect height.

### Bug Fixes

* [#15243](https://github.com/cosmos/cosmos-sdk/pull/15243) `LatestBlockResponse` & `BlockByHeightResponse` types' field `sdk_block` was incorrectly cast `proposer_address` bytes to validator operator address, now to consensus address.

## [v0.46.10](https://github.com/cosmos/cosmos-sdk/releases/tag/v0.46.10) - 2023-02-16

### Improvements

* (cli) [#14953](https://github.com/cosmos/cosmos-sdk/pull/14953) Enable profiling block replay during abci handshake with `--cpu-profile`.

## [v0.46.9](https://github.com/cosmos/cosmos-sdk/releases/tag/v0.46.9) - 2023-02-07

### Improvements

* (store/cache) [#13881](https://github.com/cosmos/cosmos-sdk/pull/13881) Optimize iteration on nested cached KV stores and other operations in general.
* (deps) [#14846](https://github.com/cosmos/cosmos-sdk/pull/14846) Bump btcd.
* (deps) Bump Tendermint version to [v0.34.26](https://github.com/informalsystems/tendermint/releases/tag/v0.34.26).
* (store/cache) [#14189](https://github.com/cosmos/cosmos-sdk/pull/14189) Add config `iavl-lazy-loading` to enable lazy loading of iavl store, to improve start up time of archive nodes, add method `SetLazyLoading` to `CommitMultiStore` interface.
    * A new field has been added to the app.toml. This allows nodes with larger databases to startup quicker

    ```toml
    # IAVLLazyLoading enable/disable the lazy loading of iavl store.
    # Default is false.
    iavl-lazy-loading = ""
  ```

### Bug Fixes

* (cli) [#14919](https://github.com/cosmos/cosmos-sdk/pull/#14919) Fix never assigned error when write validators.
* (store) [#14798](https://github.com/cosmos/cosmos-sdk/pull/14798) Copy btree to avoid the problem of modify while iteration.
* (cli) [#14799](https://github.com/cosmos/cosmos-sdk/pull/14799) Fix Evidence CLI query flag parsing (backport #13458)

## [v0.46.8](https://github.com/cosmos/cosmos-sdk/releases/tag/v0.46.8) - 2023-01-23

### Improvements

* (store/cache) [#13881](https://github.com/cosmos/cosmos-sdk/pull/13881) Optimize iteration on nested cached KV stores and other operations in general.
* (x/gov) [#14347](https://github.com/cosmos/cosmos-sdk/pull/14347) Support `v1.Proposal` message in `v1beta1.Proposal.Content`.
* (deps) Use Informal System fork of Tendermint version to [v0.34.24](https://github.com/informalsystems/tendermint/releases/tag/v0.34.24).

### Bug Fixes

* (x/group) [#14526](https://github.com/cosmos/cosmos-sdk/pull/14526) Fix wrong address set in `EventUpdateGroupPolicy`.
* (ante) [#14448](https://github.com/cosmos/cosmos-sdk/pull/14448) Return anteEvents when postHandler fail.

### API Breaking Changes

* (x/gov) [#14422](https://github.com/cosmos/cosmos-sdk/pull/14422) Remove `Migrate_V046_6_To_V046_7` function which shouldn't be used for chains which already migrated to 0.46.

## [v0.46.7](https://github.com/cosmos/cosmos-sdk/releases/tag/v0.46.7) - 2022-12-13

### Features

* (client) [#14051](https://github.com/cosmos/cosmos-sdk/pull/14051) Add `--grpc` client option.

### Improvements

* (deps) Bump Tendermint version to [v0.34.24](https://github.com/tendermint/tendermint/releases/tag/v0.34.24).
* [#13651](https://github.com/cosmos/cosmos-sdk/pull/13651) Update `server/config/config.GetConfig` function.
* [#14175](https://github.com/cosmos/cosmos-sdk/pull/14175) Add `server.DefaultBaseappOptions(appopts)` function to reduce boiler plate in root.go.

### State Machine Breaking

* (x/gov) [#14214](https://github.com/cosmos/cosmos-sdk/pull/14214) Fix gov v0.46 migration to v1 votes.
    * Also provide a helper function `govv046.Migrate_V0466_To_V0467` for migrating a chain already on v0.46 with versions <=v0.46.6 to the latest v0.46.7 correct state.
* (x/group) [#14071](https://github.com/cosmos/cosmos-sdk/pull/14071) Don't re-tally proposal after voting period end if they have been marked as ACCEPTED or REJECTED.

### API Breaking Changes

* (store) [#13516](https://github.com/cosmos/cosmos-sdk/pull/13516) Update State Streaming APIs:
    * Add method `ListenCommit` to `ABCIListener`
    * Move `ListeningEnabled` and  `AddListener` methods to `CommitMultiStore`
    * Remove `CacheWrapWithListeners` from `CacheWrap` and `CacheWrapper` interfaces
    * Remove listening APIs from the caching layer (it should only listen to the `rootmulti.Store`)
    * Add three new options to file streaming service constructor.
    * Modify `ABCIListener` such that any error from any method will always halt the app via `panic`
* (store) [#13529](https://github.com/cosmos/cosmos-sdk/pull/13529) Add method `LatestVersion` to `MultiStore` interface, add method `SetQueryMultiStore` to baesapp to support alternative `MultiStore` implementation for query service.

### Bug Fixes

* (baseapp) [#13983](https://github.com/cosmos/cosmos-sdk/pull/13983) Don't emit duplicate ante-handler events when a post-handler is defined.
* (baseapp) [#14049](https://github.com/cosmos/cosmos-sdk/pull/14049) Fix state sync when interval is zero.
* (store) [#13516](https://github.com/cosmos/cosmos-sdk/pull/13516) Fix state listener that was observing writes at wrong time.

## [v0.46.6](https://github.com/cosmos/cosmos-sdk/releases/tag/v0.46.6) - 2022-11-18

### Improvements

* (config) [#13894](https://github.com/cosmos/cosmos-sdk/pull/13894) Support state streaming configuration in `app.toml` template and default configuration.

### Bug Fixes

* (x/gov) [#13918](https://github.com/cosmos/cosmos-sdk/pull/13918) Fix propagation of message errors when executing a proposal.

## [v0.46.5](https://github.com/cosmos/cosmos-sdk/releases/tag/v0.46.5) - 2022-11-17

### Features

* (x/bank) [#13891](https://github.com/cosmos/cosmos-sdk/pull/13891) Provide a helper function `Migrate_V0464_To_V0465` for migrating a chain **already on v0.46 with versions <=v0.46.4** to the latest v0.46.5 correct state.

### Improvements

* [#13826](https://github.com/cosmos/cosmos-sdk/pull/13826) Support custom `GasConfig` configuration for applications.
* (deps) Bump Tendermint version to [v0.34.23](https://github.com/tendermint/tendermint/releases/tag/v0.34.23).

### State Machine Breaking

* (x/group) [#13876](https://github.com/cosmos/cosmos-sdk/pull/13876) Fix group MinExecutionPeriod that is checked on execution now, instead of voting period end.

### API Breaking Changes

* (x/group) [#13876](https://github.com/cosmos/cosmos-sdk/pull/13876) Add `GetMinExecutionPeriod` method on DecisionPolicy interface.

### Bug Fixes

* (x/group) [#13869](https://github.com/cosmos/cosmos-sdk/pull/13869) Group members weight must be positive and a finite number.
* (x/bank) [#13821](https://github.com/cosmos/cosmos-sdk/pull/13821) Fix bank store migration of coin metadata.
* (x/group) [#13808](https://github.com/cosmos/cosmos-sdk/pull/13808) Fix propagation of message events to the current context in `EndBlocker`.
* (x/gov) [#13728](https://github.com/cosmos/cosmos-sdk/pull/13728) Fix propagation of message events to the current context in `EndBlocker`.
* (store) [#13803](https://github.com/cosmos/cosmos-sdk/pull/13803) Add an error log if IAVL set operation failed.
* [#13861](https://github.com/cosmos/cosmos-sdk/pull/13861) Allow `_` characters in tx event queries, i.e. `GetTxsEvent`.

## [v0.46.4](https://github.com/cosmos/cosmos-sdk/releases/tag/v0.46.4) - 2022-11-01

### Features

* (x/auth) [#13612](https://github.com/cosmos/cosmos-sdk/pull/13612) Add `Query/ModuleAccountByName` endpoint for accessing the module account info by module name.

### Improvements

* (deps) Bump IAVL version to [v0.19.4](https://github.com/cosmos/iavl/releases/tag/v0.19.4).

### Bug Fixes

* (x/auth/tx) [#12474](https://github.com/cosmos/cosmos-sdk/pull/12474) Remove condition in GetTxsEvent that disallowed multiple equal signs, which would break event queries with base64 strings (i.e. query by signature).
* (store) [#13530](https://github.com/cosmos/cosmos-sdk/pull/13530) Fix app-hash mismatch if upgrade migration commit is interrupted.

### CLI Breaking Changes

* [#13656](https://github.com/cosmos/cosmos-sdk/pull/13659) Rename `server.FlagIAVLFastNode` to `server.FlagDisableIAVLFastNode` for clarity.

### API Breaking Changes

* (context) [#13063](https://github.com/cosmos/cosmos-sdk/pull/13063) Update `Context#CacheContext` to automatically emit all events on the parent context's `EventManager`.

## [v0.46.3](https://github.com/cosmos/cosmos-sdk/releases/tag/v0.46.3) - 2022-10-20

ATTENTION:

This is a security release for the [Dragonberry security advisory](https://forum.cosmos.network/t/ibc-security-advisory-dragonberry/7702).

All users should upgrade immediately.

Users *must* add a replace directive in their go.mod for the new `ics23` package in the SDK:

```go
replace github.com/confio/ics23/go => github.com/cosmos/cosmos-sdk/ics23/go v0.8.0
```

### Features

* [#13435](https://github.com/cosmos/cosmos-sdk/pull/13435) Extend error context when a simulation fails.
* (grpc) [#13485](https://github.com/cosmos/cosmos-sdk/pull/13485) Implement a new gRPC query, `/cosmos/base/node/v1beta1/config`, which provides operator configuration.
* (cli) [#13147](https://github.com/cosmos/cosmos-sdk/pull/13147) Add the `--append` flag to the `sign-batch` CLI cmd to combine the messages and sign those txs which are created with `--generate-only`.
* (cli) [#13454](https://github.com/cosmos/cosmos-sdk/pull/13454) `sign-batch` CLI can now read multiple transaction files.

### Improvements

* [#13586](https://github.com/cosmos/cosmos-sdk/pull/13586) Bump Tendermint to `v0.34.22`.
* (auth) [#13460](https://github.com/cosmos/cosmos-sdk/pull/13460) The `q auth address-by-id` CLI command has been renamed to `q auth address-by-acc-num` to be more explicit. However, the old `address-by-id` version is still kept as an alias, for backwards compatibility.
* [#13433](https://github.com/cosmos/cosmos-sdk/pull/13433) Remove dead code in cacheMergeIterator `Domain()`.

### Bug Fixes

* Implement dragonberry security patch.
    * For applying the patch please refer to the [RELEASE NOTES](./RELEASE_NOTES.md)
* (store) [#13459](https://github.com/cosmos/cosmos-sdk/pull/13459) Don't let state listener observe the uncommitted writes.
* [#12548](https://github.com/cosmos/cosmos-sdk/pull/12548) Prevent signing from wrong key while using multisig.

### API Breaking Changes

* (server) [#13485](https://github.com/cosmos/cosmos-sdk/pull/13485) The `Application` service now requires the `RegisterNodeService` method to be implemented.

## [v0.46.2](https://github.com/cosmos/cosmos-sdk/releases/tag/v0.46.2) - 2022-10-03

### API Breaking Changes

* (cli) [#13089](https://github.com/cosmos/cosmos-sdk/pull/13089) Fix rollback command don't actually delete multistore versions, added method `RollbackToVersion` to interface `CommitMultiStore` and added method `CommitMultiStore` to `Application` interface.
* (cli) [#13089](https://github.com/cosmos/cosmos-sdk/pull/13089) `NewRollbackCmd` now takes an `appCreator types.AppCreator`.

### Features

* (cli) [#13207](https://github.com/cosmos/cosmos-sdk/pull/13207) Reduce user's password prompts when calling keyring `List()` function.
* (cli) [#13353](https://github.com/cosmos/cosmos-sdk/pull/13353) Add `tx group draft-proposal` command for generating group proposal JSONs (skeleton).
* (cli) [#13304](https://github.com/cosmos/cosmos-sdk/pull/13304) Add `tx gov draft-proposal` command for generating proposal JSONs (skeleton).
* (x/authz) [#13047](https://github.com/cosmos/cosmos-sdk/pull/13047) Add a GetAuthorization function to the keeper.
* (cli) [#12742](https://github.com/cosmos/cosmos-sdk/pull/12742) Add the `prune` CLI cmd to manually prune app store history versions based on the pruning options.

### Improvements

* [#13323](https://github.com/cosmos/cosmos-sdk/pull/13323) Ensure `withdraw_rewards` rewards are emitted from all actions that result in rewards being withdrawn.
* [#13233](https://github.com/cosmos/cosmos-sdk/pull/13233) Add `--append` to `add-genesis-account` sub-command to append new tokens after an account is already created.
* (x/group) [#13214](https://github.com/cosmos/cosmos-sdk/pull/13214) Add `withdraw-proposal` command to group module's CLI transaction commands.
* (x/auth) [#13048](https://github.com/cosmos/cosmos-sdk/pull/13048) Add handling of AccountNumberStoreKeyPrefix to the simulation decoder.
* (simapp) [#13107](https://github.com/cosmos/cosmos-sdk/pull/13107) Call `SetIAVLCacheSize` with the configured value in simapp.
* [#13301](https://github.com/cosmos/cosmos-sdk/pull/13301) Keep the balance query endpoint compatible with legacy blocks
* [#13321](https://github.com/cosmos/cosmos-sdk/pull/13321) Add flag to disable fast node migration and usage.

### Bug Fixes

* (types) [#13265](https://github.com/cosmos/cosmos-sdk/pull/13265) Correctly coalesce coins even with repeated denominations & simplify logic.
* (x/auth) [#13200](https://github.com/cosmos/cosmos-sdk/pull/13200) Fix wrong sequences in `sign-batch`.
* (export) [#13029](https://github.com/cosmos/cosmos-sdk/pull/13029) Fix exporting the blockParams regression.
* [#13046](https://github.com/cosmos/cosmos-sdk/pull/13046) Fix missing return statement in BaseApp.Query.
* (store) [#13336](https://github.com/cosmos/cosmos-sdk/pull/13334) Call streaming listeners for deliver tx event, it was removed accidentally.
* (grpc) [#13417](https://github.com/cosmos/cosmos-sdk/pull/13417) fix grpc query panic that could crash the node (backport #13352).
* (grpc) [#13418](https://github.com/cosmos/cosmos-sdk/pull/13418) Add close for grpc only mode.

## [v0.46.1](https://github.com/cosmos/cosmos-sdk/releases/tag/v0.46.1) - 2022-08-24

### Improvements

* [#12953](https://github.com/cosmos/cosmos-sdk/pull/12953) Change the default priority mechanism to be based on gas price.
* [#12981](https://github.com/cosmos/cosmos-sdk/pull/12981) Return proper error when parsing telemetry configuration.
* [#12969](https://github.com/cosmos/cosmos-sdk/pull/12969) Bump Tendermint to `v0.34.21` and IAVL to `v0.19.1`.
* [#12885](https://github.com/cosmos/cosmos-sdk/pull/12885) Amortize cost of processing cache KV store.
* (events) [#12850](https://github.com/cosmos/cosmos-sdk/pull/12850) Add a new `fee_payer` attribute to the `tx` event that is emitted from the `DeductFeeDecorator` AnteHandler decorator.
* (x/params) [#12615](https://github.com/cosmos/cosmos-sdk/pull/12615) Add `GetParamSetIfExists` function to params `Subspace` to prevent panics on breaking changes.
* (x/bank) [#12674](https://github.com/cosmos/cosmos-sdk/pull/12674) Add convenience function `CreatePrefixedAccountStoreKey()` to construct key to access account's balance for a given denom.
* [#12877](https://github.com/cosmos/cosmos-sdk/pull/12877) Bumped cosmossdk.io/math to v1.0.0-beta.3
* [#12693](https://github.com/cosmos/cosmos-sdk/pull/12693) Make sure the order of each node is consistent when emitting proto events.

### Bug Fixes

* (x/group) [#12888](https://github.com/cosmos/cosmos-sdk/pull/12888) Fix event propagation to the current context of `x/group` message execution `[]sdk.Result`.
* (x/upgrade) [#12906](https://github.com/cosmos/cosmos-sdk/pull/12906) Fix upgrade failure by moving downgrade verification logic after store migration.

## [v0.46.0](https://github.com/cosmos/cosmos-sdk/releases/tag/v0.46.0) - 2022-07-26

### Features

* (types) [#11985](https://github.com/cosmos/cosmos-sdk/pull/11985) Add a `Priority` field on `sdk.Context`, which represents the CheckTx priority field. It is only used during CheckTx.
* (gRPC) [#11889](https://github.com/cosmos/cosmos-sdk/pull/11889) Support custom read and write gRPC options in `app.toml`. See `max-recv-msg-size` and `max-send-msg-size` respectively.
* (cli) [#11738](https://github.com/cosmos/cosmos-sdk/pull/11738) Add `tx auth multi-sign` as alias of `tx auth multisign` for consistency with `multi-send`.
* (cli) [#11738](https://github.com/cosmos/cosmos-sdk/pull/11738) Add `tx bank multi-send` command for bulk send of coins to multiple accounts.
* (grpc) [#11642](https://github.com/cosmos/cosmos-sdk/pull/11642) Implement `ABCIQuery` in the Tendermint gRPC service, which proxies ABCI `Query` requests directly to the application.
* (x/upgrade) [#11551](https://github.com/cosmos/cosmos-sdk/pull/11551) Update `ScheduleUpgrade` for chains to schedule an automated upgrade on `BeginBlock` without having to go though governance.
* (tx) [#11533](https://github.com/cosmos/cosmos-sdk/pull/11533) Register [`EIP191`](https://eips.ethereum.org/EIPS/eip-191) as an available `SignMode` for chains to use.
* (x/genutil) [#11500](https://github.com/cosmos/cosmos-sdk/pull/11500) Fix GenTx validation and adjust error messages
* [#11430](https://github.com/cosmos/cosmos-sdk/pull/11430) Introduce a new `grpc-only` flag, such that when enabled, will start the node in a query-only mode. Note, gRPC MUST be enabled with this flag.
* (x/bank) [#11417](https://github.com/cosmos/cosmos-sdk/pull/11417) Introduce a new `SpendableBalances` gRPC query that retrieves an account's total (paginated) spendable balances.
* [#11441](https://github.com/cosmos/cosmos-sdk/pull/11441) Added a new method, `IsLTE`, for `types.Coin`. This method is used to check if a `types.Coin` is less than or equal to another `types.Coin`.
* (x/upgrade) [#11116](https://github.com/cosmos/cosmos-sdk/pull/11116) `MsgSoftwareUpgrade` and `MsgCancelUpgrade` have been added to support v1beta2 msgs-based gov proposals.
* [#10977](https://github.com/cosmos/cosmos-sdk/pull/10977) Now every cosmos message protobuf definition must be extended with a `cosmos.msg.v1.signer` option to signal the signer fields in a language agnostic way.
* [#10710](https://github.com/cosmos/cosmos-sdk/pull/10710) Chain-id shouldn't be required for creating a transaction with both --generate-only and --offline flags.
* [#10703](https://github.com/cosmos/cosmos-sdk/pull/10703) Create a new grantee account, if the grantee of an authorization does not exist.
* [#10592](https://github.com/cosmos/cosmos-sdk/pull/10592) Add a `DecApproxEq` function that checks to see if `|d1 - d2| < tol` for some Dec `d1, d2, tol`.
* [#9933](https://github.com/cosmos/cosmos-sdk/pull/9933) Introduces the notion of a Cosmos "Scalar" type, which would just be simple aliases that give human-understandable meaning to the underlying type, both in Go code and in Proto definitions.
* [#9884](https://github.com/cosmos/cosmos-sdk/pull/9884) Provide a new gRPC query handler, `/cosmos/params/v1beta1/subspaces`, that allows the ability to query for all registered subspaces and their respective keys.
* [#9776](https://github.com/cosmos/cosmos-sdk/pull/9776) Add flag `staking-bond-denom` to specify the staking bond denomination value when initializing a new chain.
* [#9533](https://github.com/cosmos/cosmos-sdk/pull/9533) Added a new gRPC method, `DenomOwners`, in `x/bank` to query for all account holders of a specific denomination.
* (bank) [#9618](https://github.com/cosmos/cosmos-sdk/pull/9618) Update bank.Metadata: add URI and URIHash attributes.
* (store) [#8664](https://github.com/cosmos/cosmos-sdk/pull/8664) Implementation of ADR-038 file StreamingService
* [#9837](https://github.com/cosmos/cosmos-sdk/issues/9837) `--generate-only` flag can be used with a keyname from the keyring.
* [#10326](https://github.com/cosmos/cosmos-sdk/pull/10326) `x/authz` add all grants by granter query.
* [#10944](https://github.com/cosmos/cosmos-sdk/pull/10944) `x/authz` add all grants by grantee query
* [#10348](https://github.com/cosmos/cosmos-sdk/pull/10348) Add `fee.{payer,granter}` and `tip` fields to StdSignDoc for signing tipped transactions.
* [#10208](https://github.com/cosmos/cosmos-sdk/pull/10208) Add `TipsTxMiddleware` for transferring tips.
* [#10379](https://github.com/cosmos/cosmos-sdk/pull/10379) Add validation to `x/upgrade` CLI `software-upgrade` command `--plan-info` value.
* [#10507](https://github.com/cosmos/cosmos-sdk/pull/10507) Add antehandler for tx priority.
* [#10311](https://github.com/cosmos/cosmos-sdk/pull/10311) Adds cli to use tips transactions. It adds an `--aux` flag to all CLI tx commands to generate the aux signer data (with optional tip), and a new `tx aux-to-fee` subcommand to let the fee payer gather aux signer data and broadcast the tx
* [#11019](https://github.com/cosmos/cosmos-sdk/pull/11019) Add `MsgCreatePermanentLockedAccount` and CLI method for creating permanent locked account
* [#10947](https://github.com/cosmos/cosmos-sdk/pull/10947) Add `AllowancesByGranter` query to the feegrant module
* [#10407](https://github.com/cosmos/cosmos-sdk/pull/10407) Add validation to `x/upgrade` module's `BeginBlock` to check accidental binary downgrades
* (gov) [#11036](https://github.com/cosmos/cosmos-sdk/pull/11036) Add in-place migrations for 0.43->0.46. Add a `migrate v0.46` CLI command for v0.43->0.46 JSON genesis migration.
* [#11006](https://github.com/cosmos/cosmos-sdk/pull/11006) Add `debug pubkey-raw` command to allow inspecting of pubkeys in legacy bech32 format
* (x/authz) [#10714](https://github.com/cosmos/cosmos-sdk/pull/10714) Add support for pruning expired authorizations
* [#11179](https://github.com/cosmos/cosmos-sdk/pull/11179) Add state rollback command.
* [#11234](https://github.com/cosmos/cosmos-sdk/pull/11234) Add `GRPCClient` field to Client Context. If `GRPCClient` field is set to nil, the `Invoke` method would use ABCI query, otherwise use gprc.
* (authz)[#11060](https://github.com/cosmos/cosmos-sdk/pull/11060) Support grant with no expire time.
* (rosetta) [#11590](https://github.com/cosmos/cosmos-sdk/pull/11590) Add fee suggestion for rosetta and enable offline mode. Also force set events about Fees to Success to pass reconciliation test.
* (types) [#11959](https://github.com/cosmos/cosmos-sdk/pull/11959) Added `sdk.Coins.Find` helper method to find a coin by denom.
* (upgrade) [#12603](https://github.com/cosmos/cosmos-sdk/pull/12603) feat: Move AppModule.BeginBlock and AppModule.EndBlock to extension interfaces
* (telemetry) [#12405](https://github.com/cosmos/cosmos-sdk/pull/12405) Add *query* calls metric to telemetry.
* (query) [#12253](https://github.com/cosmos/cosmos-sdk/pull/12253) Add `GenericFilteredPaginate` to the `query` package to improve UX.

### API Breaking Changes

* (x/auth/ante) [#11985](https://github.com/cosmos/cosmos-sdk/pull/11985) The `MempoolFeeDecorator` has been removed. Instead, the `DeductFeeDecorator` takes a new argument of type `TxFeeChecker`, to define custom fee models. If `nil` is passed to this `TxFeeChecker` argument, then it will default to `checkTxFeeWithValidatorMinGasPrices`, which is the exact same behavior as the old `MempoolFeeDecorator` (i.e. checking fees against validator's own min gas price).
* (x/auth/ante) [#11985](https://github.com/cosmos/cosmos-sdk/pull/11985) The `ExtensionOptionsDecorator` takes an argument of type `ExtensionOptionChecker`. For backwards-compatibility, you can pass `nil`, which defaults to the old behavior of rejecting all tx extensions.
* (crypto/keyring) [#11932](https://github.com/cosmos/cosmos-sdk/pull/11932) Remove `Unsafe*` interfaces from keyring package. Please use interface casting if you wish to access those unsafe functions.
* (types) [#11881](https://github.com/cosmos/cosmos-sdk/issues/11881) Rename `AccAddressFromHex` to `AccAddressFromHexUnsafe`.
* (types) [#11788](https://github.com/cosmos/cosmos-sdk/pull/11788) The `Int` and `Uint` types have been moved to their own dedicated module, `math`. Aliases are kept in the SDK's root `types` package, however, it is encouraged to utilize the new `math` module. As a result, the `Int#ToDec` API has been removed.
* (grpc) [#11642](https://github.com/cosmos/cosmos-sdk/pull/11642) The `RegisterTendermintService` method in the `tmservice` package now requires a `abciQueryFn` query function parameter.
* [#11496](https://github.com/cosmos/cosmos-sdk/pull/11496) Refactor abstractions for snapshot and pruning; snapshot intervals eventually pruned; unit tests.
* (types) [#11689](https://github.com/cosmos/cosmos-sdk/pull/11689) Make `Coins#Sub` and `Coins#SafeSub` consistent with `Coins#Add`.
* (store)[#11152](https://github.com/cosmos/cosmos-sdk/pull/11152) Remove `keep-every` from pruning options.
* [#10950](https://github.com/cosmos/cosmos-sdk/pull/10950) Add `envPrefix` parameter to `cmd.Execute`.
* (x/mint) [#10441](https://github.com/cosmos/cosmos-sdk/pull/10441) The `NewAppModule` function now accepts an inflation calculation function as an argument.
* [#9695](https://github.com/cosmos/cosmos-sdk/pull/9695) Migrate keys from `Info` (serialized as amino) -> `Record` (serialized as proto)
    * Add new `codec.Codec` argument in:
        * `keyring.NewInMemory`
        * `keyring.New`
    * Rename:
        * `SavePubKey` to `SaveOfflineKey`.
        * `NewMultiInfo`, `NewLedgerInfo` to `NewLegacyMultiInfo`, `newLegacyLedgerInfo` respectively. Move them into `legacy_info.go`.
        * `NewOfflineInfo` to `newLegacyOfflineInfo` and move it to `migration_test.go`.
    * Return:
    _`keyring.Record, error` in `SaveOfflineKey`, `SaveLedgerKey`, `SaveMultiSig`, `Key` and `KeyByAddress`.
    _`keyring.Record` instead of `Info` in `NewMnemonic` and `List`.
    * Remove `algo` argument from :
        * `SaveOfflineKey`
    * Take `keyring.Record` instead of `Info` as first argument in:
        * `MkConsKeyOutput`
        * `MkValKeyOutput`
        * `MkAccKeyOutput`
* [#10022](https://github.com/cosmos/cosmos-sdk/pull/10022) `AuthKeeper` interface in `x/auth` now includes a function `HasAccount`.
* [#9759](https://github.com/cosmos/cosmos-sdk/pull/9759) `NewAccountKeeeper` in `x/auth` now takes an additional `bech32Prefix` argument that represents `sdk.Bech32MainPrefix`.
* [#9628](https://github.com/cosmos/cosmos-sdk/pull/9628) Rename `x/{mod}/legacy` to `x/{mod}/migrations`.
* [#9571](https://github.com/cosmos/cosmos-sdk/pull/9571) Implemented error handling for staking hooks, which now return an error on failure.
* [#9427](https://github.com/cosmos/cosmos-sdk/pull/9427) Move simapp `FundAccount` and `FundModuleAccount` to `x/bank/testutil`
* (client/tx) [#9421](https://github.com/cosmos/cosmos-sdk/pull/9421/) `BuildUnsignedTx`, `BuildSimTx`, `PrintUnsignedStdTx` functions are moved to
  the Tx Factory as methods.
* (client/keys) [#9601](https://github.com/cosmos/cosmos-sdk/pull/9601) Added `keys rename` CLI command and `Keyring.Rename` interface method to rename a key in the keyring.
* (x/slashing) [#9458](https://github.com/cosmos/cosmos-sdk/pull/9458) Coins burned from slashing is now returned from Slash function and included in Slash event.
* [#9246](https://github.com/cosmos/cosmos-sdk/pull/9246) The `New` method for the network package now returns an error.
* [#9519](https://github.com/cosmos/cosmos-sdk/pull/9519) `DeleteDeposits` renamed to `DeleteAndBurnDeposits`, `RefundDeposits` renamed to `RefundAndDeleteDeposits`
* (codec) [#9521](https://github.com/cosmos/cosmos-sdk/pull/9521) Removed deprecated `clientCtx.JSONCodec` from `client.Context`.
* (codec) [#9521](https://github.com/cosmos/cosmos-sdk/pull/9521) Rename `EncodingConfig.Marshaler` to `Codec`.
* [#9594](https://github.com/cosmos/cosmos-sdk/pull/9594) `RESTHandlerFn` argument is removed from the `gov/NewProposalHandler`.
* [#9594](https://github.com/cosmos/cosmos-sdk/pull/9594) `types/rest` package moved to `testutil/rest`.
* [#9432](https://github.com/cosmos/cosmos-sdk/pull/9432) `ConsensusParamsKeyTable` moved from `params/keeper` to `params/types`
* [#9576](https://github.com/cosmos/cosmos-sdk/pull/9576) Add debug error message to `sdkerrors.QueryResult` when enabled
* [#9650](https://github.com/cosmos/cosmos-sdk/pull/9650) Removed deprecated message handler implementation from the SDK modules.
* [#10248](https://github.com/cosmos/cosmos-sdk/pull/10248) Remove unused `KeyPowerReduction` variable from x/staking types.
* (x/bank) [#9832](https://github.com/cosmos/cosmos-sdk/pull/9832) `AddressFromBalancesStore` renamed to `AddressAndDenomFromBalancesStore`.
* (tests) [#9938](https://github.com/cosmos/cosmos-sdk/pull/9938) `simapp.Setup` accepts additional `testing.T` argument.
* (baseapp) [#11979](https://github.com/cosmos/cosmos-sdk/pull/11979) Rename baseapp simulation helper methods `baseapp.{Check,Deliver}` to `baseapp.Sim{Check,Deliver}`.
* (x/gov) [#10373](https://github.com/cosmos/cosmos-sdk/pull/10373) Removed gov `keeper.{MustMarshal, MustUnmarshal}`.
* [#10348](https://github.com/cosmos/cosmos-sdk/pull/10348) StdSignBytes takes a new argument of type `*tx.Tip` for signing over tips using LEGACY_AMINO_JSON.
* [#10208](https://github.com/cosmos/cosmos-sdk/pull/10208) The `x/auth/signing.Tx` interface now also includes a new `GetTip() *tx.Tip` method for verifying tipped transactions. The `x/auth/types` expected BankKeeper interface now expects the `SendCoins` method too.
* [#10612](https://github.com/cosmos/cosmos-sdk/pull/10612) `baseapp.NewBaseApp` constructor function doesn't take the `sdk.TxDecoder` anymore. This logic has been moved into the TxDecoderMiddleware.
* [#10692](https://github.com/cosmos/cosmos-sdk/pull/10612) `SignerData` takes 2 new fields, `Address` and `PubKey`, which need to get populated when using SIGN_MODE_DIRECT_AUX.
* [#10748](https://github.com/cosmos/cosmos-sdk/pull/10748) Move legacy `x/gov` api to `v1beta1` directory.
* [#10816](https://github.com/cosmos/cosmos-sdk/pull/10816) Reuse blocked addresses from the bank module. No need to pass them to distribution.
* [#10852](https://github.com/cosmos/cosmos-sdk/pull/10852) Move `x/gov/types` to `x/gov/types/v1beta2`.
* [#10922](https://github.com/cosmos/cosmos-sdk/pull/10922), [/#10957](https://github.com/cosmos/cosmos-sdk/pull/10957) Move key `server.Generate*` functions to testutil and support custom mnemonics in in-process testing network. Moved `TestMnemonic` from `testutil` package to `testdata`.
* (x/bank) [#10771](https://github.com/cosmos/cosmos-sdk/pull/10771) Add safety check on bank module perms to allow module-specific mint restrictions (e.g. only minting a certain denom).
* (x/bank) [#10771](https://github.com/cosmos/cosmos-sdk/pull/10771) Add `bank.BaseKeeper.WithMintCoinsRestriction` function to restrict use of bank `MintCoins` usage.
* [#10868](https://github.com/cosmos/cosmos-sdk/pull/10868), [#10989](https://github.com/cosmos/cosmos-sdk/pull/10989) The Gov keeper accepts now 2 more mandatory arguments, the ServiceMsgRouter and a maximum proposal metadata length.
* [#10868](https://github.com/cosmos/cosmos-sdk/pull/10868), [#10989](https://github.com/cosmos/cosmos-sdk/pull/10989), [#11093](https://github.com/cosmos/cosmos-sdk/pull/11093) The Gov keeper accepts now 2 more mandatory arguments, the ServiceMsgRouter and a gov Config including the max metadata length.
* [#11124](https://github.com/cosmos/cosmos-sdk/pull/11124) Add `GetAllVersions` to application store
* (x/authz) [#10447](https://github.com/cosmos/cosmos-sdk/pull/10447) authz `NewGrant` takes a new argument: block time, to correctly validate expire time.
* [#10961](https://github.com/cosmos/cosmos-sdk/pull/10961) Support third-party modules to add extension snapshots to state-sync.
* [#11274](https://github.com/cosmos/cosmos-sdk/pull/11274) `types/errors.New` now is an alias for `types/errors.Register` and should only be used in initialization code.
* (authz)[#11060](https://github.com/cosmos/cosmos-sdk/pull/11060) `authz.NewMsgGrant` `expiration` is now a pointer. When `nil` is used then no expiration will be set (grant won't expire).
* (x/distribution)[#11457](https://github.com/cosmos/cosmos-sdk/pull/11457) Add amount field to `distr.MsgWithdrawDelegatorRewardResponse` and `distr.MsgWithdrawValidatorCommissionResponse`.
* [#11334](https://github.com/cosmos/cosmos-sdk/pull/11334) Move `x/gov/types/v1beta2` to `x/gov/types/v1`.
* (x/auth/middleware) [#11413](https://github.com/cosmos/cosmos-sdk/pull/11413) Refactor tx middleware to be extensible on tx fee logic. Merged `MempoolFeeMiddleware` and `TxPriorityMiddleware` functionalities into `DeductFeeMiddleware`, make the logic extensible using the `TxFeeChecker` option, the current fee logic is preserved by the default `checkTxFeeWithValidatorMinGasPrices` implementation. Change `RejectExtensionOptionsMiddleware` to `NewExtensionOptionsMiddleware` which is extensible with the `ExtensionOptionChecker` option. Unpack the tx extension options `Any`s to interface `TxExtensionOptionI`.
* (migrations) [#11556](https://github.com/cosmos/cosmos-sdk/pull/11556#issuecomment-1091385011) Remove migration code from 0.42 and below. To use previous migrations, checkout previous versions of the cosmos-sdk.

### Client Breaking Changes

* [#11797](https://github.com/cosmos/cosmos-sdk/pull/11797) Remove all RegisterRESTRoutes (previously deprecated)
* [#11089](https://github.com/cosmos/cosmos-sdk/pull/11089) interacting with the node through `grpc.Dial` requires clients to pass a codec refer to [doc](docs/docs/run-node/02-interact-node.md).
* [#9594](https://github.com/cosmos/cosmos-sdk/pull/9594) Remove legacy REST API. Please see the [REST Endpoints Migration guide](https://docs.cosmos.network/v0.45/migrations/rest.html) to migrate to the new REST endpoints.
* [#9995](https://github.com/cosmos/cosmos-sdk/pull/9995) Increased gas cost for creating proposals.
* [#11029](https://github.com/cosmos/cosmos-sdk/pull/11029) The deprecated Vote Option field is removed in gov v1beta2 and nil in v1beta1. Use Options instead.
* [#11013](https://github.com/cosmos/cosmos-sdk/pull/11013) The `tx gov submit-proposal` command has changed syntax to support the new Msg-based gov proposals. To access the old CLI command, please use `tx gov submit-legacy-proposal`.
* [#11170](https://github.com/cosmos/cosmos-sdk/issues/11170) Fixes issue related to grpc-gateway of supply by ibc-denom.

### CLI Breaking Changes

* (cli) [#11818](https://github.com/cosmos/cosmos-sdk/pull/11818) CLI transactions preview now respect the chosen `--output` flag format (json or text).
* [#9695](https://github.com/cosmos/cosmos-sdk/pull/9695) `<app> keys migrate` CLI command now takes no arguments.
* [#9246](https://github.com/cosmos/cosmos-sdk/pull/9246) Removed the CLI flag `--setup-config-only` from the `testnet` command and added the subcommand `init-files`.
* [#9780](https://github.com/cosmos/cosmos-sdk/pull/9780) Use sigs.k8s.io for yaml, which might lead to minor YAML output changes
* [#10625](https://github.com/cosmos/cosmos-sdk/pull/10625) Rename `--fee-account` CLI flag to `--fee-granter`
* [#10684](https://github.com/cosmos/cosmos-sdk/pull/10684) Rename `edit-validator` command's `--moniker` flag to `--new-moniker`
* (authz)[#11060](https://github.com/cosmos/cosmos-sdk/pull/11060) Changed the default value of the `--expiration` `tx grant` CLI Flag: was now + 1year, update: null (no expire date).

### Improvements

* (types) [#12201](https://github.com/cosmos/cosmos-sdk/pull/12201) Add `MustAccAddressFromBech32` util function
* [#11696](https://github.com/cosmos/cosmos-sdk/pull/11696) Rename `helpers.GenTx` to `GenSignedMockTx` to avoid confusion with genutil's `GenTxCmd`.
* (x/auth/vesting) [#11652](https://github.com/cosmos/cosmos-sdk/pull/11652) Add util functions for `Period(s)`
* [#11630](https://github.com/cosmos/cosmos-sdk/pull/11630) Add SafeSub method to sdk.Coin.
* [#11511](https://github.com/cosmos/cosmos-sdk/pull/11511) Add api server flags to start command.
* [#11484](https://github.com/cosmos/cosmos-sdk/pull/11484) Implement getter for keyring backend option.
* [#11449](https://github.com/cosmos/cosmos-sdk/pull/11449) Improved error messages when node isn't synced.
* [#11349](https://github.com/cosmos/cosmos-sdk/pull/11349) Add `RegisterAminoMsg` function that checks that a msg name is <40 chars (else this would break ledger nano signing) then registers the concrete msg type with amino, it should be used for registering `sdk.Msg`s with amino instead of `cdc.RegisterConcrete`.
* [#11089](https://github.com/cosmos/cosmos-sdk/pull/11089]) Now cosmos-sdk consumers can upgrade gRPC to its newest versions.
* [#10439](https://github.com/cosmos/cosmos-sdk/pull/10439) Check error for `RegisterQueryHandlerClient` in all modules `RegisterGRPCGatewayRoutes`.
* [#9780](https://github.com/cosmos/cosmos-sdk/pull/9780) Remove gogoproto `moretags` YAML annotations and add `sigs.k8s.io/yaml` for YAML marshalling.
* (x/bank) [#10134](https://github.com/cosmos/cosmos-sdk/pull/10134) Add `HasDenomMetadata` function to bank `Keeper` to check if a client coin denom metadata exists in state.
* (x/bank) [#10022](https://github.com/cosmos/cosmos-sdk/pull/10022) `BankKeeper.SendCoins` now takes less execution time.
* (deps) [#9987](https://github.com/cosmos/cosmos-sdk/pull/9987) Bump Go version minimum requirement to `1.17`
* (cli) [#9856](https://github.com/cosmos/cosmos-sdk/pull/9856) Overwrite `--sequence` and `--account-number` flags with default flag values when used with `offline=false` in `sign-batch` command.
* (rosetta) [#10001](https://github.com/cosmos/cosmos-sdk/issues/10001) Add documentation for rosetta-cli dockerfile and rename folder for the rosetta-ci dockerfile
* [#9699](https://github.com/cosmos/cosmos-sdk/pull/9699) Add `:`, `.`, `-`, and `_` as allowed characters in the default denom regular expression.
* (genesis) [#9697](https://github.com/cosmos/cosmos-sdk/pull/9697) Ensure `InitGenesis` returns with non-empty validator set.
* [#10468](https://github.com/cosmos/cosmos-sdk/pull/10468) Allow futureOps to queue additional operations in simulations
* [#10625](https://github.com/cosmos/cosmos-sdk/pull/10625) Add `--fee-payer` CLI flag
* (cli) [#10683](https://github.com/cosmos/cosmos-sdk/pull/10683) In CLI, allow 1 SIGN_MODE_DIRECT signer in transactions with multiple signers.
* (deps) [#10706](https://github.com/cosmos/cosmos-sdk/issues/10706) Bump rosetta-sdk-go to v0.7.2 and rosetta-cli to v0.7.3
* (types/errors) [#10779](https://github.com/cosmos/cosmos-sdk/pull/10779) Move most functionality in `types/errors` to a standalone `errors` go module, except the `RootCodespace` errors and ABCI response helpers. All functions and types that used to live in `types/errors` are now aliased so this is not a breaking change.
* (gov) [#10854](https://github.com/cosmos/cosmos-sdk/pull/10854) v1beta2's vote doesn't include the deprecate `option VoteOption` anymore. Instead, it only uses `WeightedVoteOption`.
* (types) [#11004](https://github.com/cosmos/cosmos-sdk/pull/11004) Added mutable versions of many of the sdk.Dec types operations. This improves performance when used by avoiding reallocating a new bigint for each operation.
* (x/auth) [#10880](https://github.com/cosmos/cosmos-sdk/pull/10880) Added a new query to the tx query service that returns a block with transactions fully decoded.
* (types) [#11200](https://github.com/cosmos/cosmos-sdk/pull/11200) Added `Min()` and `Max()` operations on sdk.Coins.
* (gov) [#11287](https://github.com/cosmos/cosmos-sdk/pull/11287) Fix error message when no flags are provided while executing `submit-legacy-proposal` transaction.
* (x/auth) [#11482](https://github.com/cosmos/cosmos-sdk/pull/11482) Improve panic message when attempting to register a method handler for a message that does not implement sdk.Msg
* (x/staking) [#11596](https://github.com/cosmos/cosmos-sdk/pull/11596) Add (re)delegation getters
* (errors) [#11960](https://github.com/cosmos/cosmos-sdk/pull/11960) Removed 'redacted' error message from defaultErrEncoder
* (ante) [#12013](https://github.com/cosmos/cosmos-sdk/pull/12013) Index ante events for failed tx.
* [#12668](https://github.com/cosmos/cosmos-sdk/pull/12668) Add `authz_msg_index` event attribute to message events emitted when executing via `MsgExec` through `x/authz`.
* [#12626](https://github.com/cosmos/cosmos-sdk/pull/12626) Upgrade IAVL to v0.19.0 with fast index and error propagation. NOTE: first start will take a while to propagate into new model.
* [#12576](https://github.com/cosmos/cosmos-sdk/pull/12576) Remove dependency on cosmos/keyring and upgrade to 99designs/keyring v1.2.1
* [#12590](https://github.com/cosmos/cosmos-sdk/pull/12590) Allow zero gas in simulation mode.
* [#12453](https://github.com/cosmos/cosmos-sdk/pull/12453) Add `NewInMemoryWithKeyring` function which allows the creation of in memory `keystore` instances with a specified set of existing items.
* [#11390](https://github.com/cosmos/cosmos-sdk/pull/11390) `LatestBlockResponse` & `BlockByHeightResponse` types' `Block` filed has been deprecated and they now contains new field `sdk_block` with `proposer_address` as `string`
* [#12089](https://github.com/cosmos/cosmos-sdk/pull/12089) Mark the `TipDecorator` as beta, don't include it in simapp by default.
* [#12153](https://github.com/cosmos/cosmos-sdk/pull/12153) Add a new `NewSimulationManagerFromAppModules` constructor, to simplify simulation wiring.

### Bug Fixes

* [#11969](https://github.com/cosmos/cosmos-sdk/pull/11969) Fix the panic error in `x/upgrade` when `AppVersion` is not set.
* (tests) [#11940](https://github.com/cosmos/cosmos-sdk/pull/11940) Fix some client tests in the `x/gov` module
* [#11772](https://github.com/cosmos/cosmos-sdk/pull/11772) Limit types.Dec length to avoid overflow.
* [#11724](https://github.com/cosmos/cosmos-sdk/pull/11724) Fix data race issues with api.Server
* [#11693](https://github.com/cosmos/cosmos-sdk/pull/11693) Add validation for gentx cmd.
* [#11645](https://github.com/cosmos/cosmos-sdk/pull/11645) Fix `--home` flag ignored when running help.
* [#11558](https://github.com/cosmos/cosmos-sdk/pull/11558) Fix `--dry-run` not working when using tx command.
* [#11354](https://github.com/cosmos/cosmos-sdk/pull/11355) Added missing pagination flag for `bank q total` query.
* [#11197](https://github.com/cosmos/cosmos-sdk/pull/11197) Signing with multisig now works with multisig address which is not in the keyring.
* (makefile) [#11285](https://github.com/cosmos/cosmos-sdk/pull/11285) Fix lint-fix make target.
* (client) [#11283](https://github.com/cosmos/cosmos-sdk/issues/11283) Support multiple keys for tx simulation and setting automatic gas for txs.
* (store) [#11177](https://github.com/cosmos/cosmos-sdk/pull/11177) Update the prune `everything` strategy to store the last two heights.
* [#10844](https://github.com/cosmos/cosmos-sdk/pull/10844) Automatic recovering non-consistent keyring storage during public key import.
* (store) [#11117](https://github.com/cosmos/cosmos-sdk/pull/11117) Fix data race in store trace component
* (cli) [#11065](https://github.com/cosmos/cosmos-sdk/pull/11065) Ensure the `tendermint-validator-set` query command respects the `-o` output flag.
* (grpc) [#10985](https://github.com/cosmos/cosmos-sdk/pull/10992) The `/cosmos/tx/v1beta1/txs/{hash}` endpoint returns a 404 when a tx does not exist.
* (rosetta) [#10340](https://github.com/cosmos/cosmos-sdk/pull/10340) Use `GenesisChunked(ctx)` instead `Genesis(ctx)` to get genesis block height
* [#9651](https://github.com/cosmos/cosmos-sdk/pull/9651) Change inconsistent limit of `0` to `MaxUint64` on InfiniteGasMeter and add GasRemaining func to GasMeter.
* [#9639](https://github.com/cosmos/cosmos-sdk/pull/9639) Check store keys length before accessing them by making sure that `key` is of length `m+1` (for `key[n:m]`)
* (types) [#9627](https://github.com/cosmos/cosmos-sdk/pull/9627) Fix nil pointer panic on `NewBigIntFromInt`
* (x/genutil) [#9574](https://github.com/cosmos/cosmos-sdk/pull/9575) Actually use the `gentx` client tx flags (like `--keyring-dir`)
* (x/distribution) [#9599](https://github.com/cosmos/cosmos-sdk/pull/9599) Withdraw rewards event now includes a value attribute even if there are 0 rewards (due to situations like 100% commission).
* (x/genutil) [#9638](https://github.com/cosmos/cosmos-sdk/pull/9638) Added missing validator key save when recovering from mnemonic
* [#9762](https://github.com/cosmos/cosmos-sdk/pull/9762) The init command uses the chain-id from the client config if --chain-id is not provided
* [#9980](https://github.com/cosmos/cosmos-sdk/pull/9980) Returning the error when the invalid argument is passed to bank query total supply cli.
* (server) [#10016](https://github.com/cosmos/cosmos-sdk/issues/10016) Fix marshaling of index-events into server config file.
* [#10184](https://github.com/cosmos/cosmos-sdk/pull/10184) Fixed CLI tx commands to no longer explicitly require the chain-id flag as this value can come from a user config.
* (x/upgrade) [#10189](https://github.com/cosmos/cosmos-sdk/issues/10189) Removed potential sources of non-determinism in upgrades
* [#10258](https://github.com/cosmos/cosmos-sdk/issues/10258) Fixes issue related to segmentation fault on mac m1 arm64
* [#10466](https://github.com/cosmos/cosmos-sdk/issues/10466) Fixes error with simulation tests when genesis start time is randomly created after the year 2262
* [#10394](https://github.com/cosmos/cosmos-sdk/issues/10394) Fixes issue related to grpc-gateway of account balance by
  ibc-denom.
* [#10842](https://github.com/cosmos/cosmos-sdk/pull/10842) Fix error when `--generate-only`, `--max-msgs` fags set while executing `WithdrawAllRewards` command.
* [#10897](https://github.com/cosmos/cosmos-sdk/pull/10897) Fix: set a non-zero value on gas overflow.
* [#9790](https://github.com/cosmos/cosmos-sdk/pull/10687) Fix behavior of `DecCoins.MulDecTruncate`.
* [#10990](https://github.com/cosmos/cosmos-sdk/pull/10990) Fixes missing `iavl-cache-size` config parsing in `GetConfig` method.
* (x/authz) [#10447](https://github.com/cosmos/cosmos-sdk/pull/10447) Fix authz `NewGrant` expiration check.
* (x/authz) [#10633](https://github.com/cosmos/cosmos-sdk/pull/10633) Fixed authorization not found error when executing message.
* [#11222](https://github.com/cosmos/cosmos-sdk/pull/11222) reject query with block height in the future
* [#11229](https://github.com/cosmos/cosmos-sdk/pull/11229) Handled the error message of `transaction encountered error` from tendermint.
* (x/authz) [#11252](https://github.com/cosmos/cosmos-sdk/pull/11252) Allow insufficient funds error for authz simulation
* (cli) [#11313](https://github.com/cosmos/cosmos-sdk/pull/11313) Fixes `--gas auto` when executing CLI transactions in `--generate-only` mode
* (cli) [#11337](https://github.com/cosmos/cosmos-sdk/pull/11337) Fixes `show-address` cli cmd
* (crypto) [#11298](https://github.com/cosmos/cosmos-sdk/pull/11298) Fix cgo secp signature verification and update libscep256k1 library.
* (x/authz) [#11512](https://github.com/cosmos/cosmos-sdk/pull/11512) Fix response of a panic to error, when subtracting balances.
* (rosetta) [#11590](https://github.com/cosmos/cosmos-sdk/pull/11590) `/block` returns an error with nil pointer when a request has both of index and hash and increase timeout for huge genesis.
* (x/feegrant) [#11813](https://github.com/cosmos/cosmos-sdk/pull/11813) Fix pagination total count in `AllowancesByGranter` query.
* (simapp) [#11855](https://github.com/cosmos/cosmos-sdk/pull/11855) Use `sdkmath.Int` instead of `int64` for `SimulationState.InitialStake`.
* (x/capability) [#11737](https://github.com/cosmos/cosmos-sdk/pull/11737) Use a fixed length encoding of `Capability` pointer for `FwdCapabilityKey`
* [#11983](https://github.com/cosmos/cosmos-sdk/pull/11983) (x/feegrant, x/authz) rename grants query commands to `grants-by-grantee`, `grants-by-granter` cmds.
* (testutil/sims) [#12374](https://github.com/cosmos/cosmos-sdk/pull/12374) fix the non-determinstic behavior in simulations caused by `GenSignedMockTx` and check empty coins slice before it is used to create `banktype.MsgSend`.
* [#12448](https://github.com/cosmos/cosmos-sdk/pull/12448) Start telemetry independently from the API server.
* [#12509](https://github.com/cosmos/cosmos-sdk/pull/12509) Fix `Register{Tx,Tendermint}Service` not being called, resulting in some endpoints like the Simulate endpoint not working.
* [#12416](https://github.com/cosmos/cosmos-sdk/pull/12416) Prevent zero gas transactions in the `DeductFeeDecorator` AnteHandler decorator.
* (x/mint) [#12384](https://github.com/cosmos/cosmos-sdk/pull/12384) Ensure `GoalBonded` must be positive when performing `x/mint` parameter validation.
* (x/auth) [#12261](https://github.com/cosmos/cosmos-sdk/pull/12261) Deprecate pagination in GetTxsEventRequest/Response in favor of page and limit to align with tendermint `SignClient.TxSearch`
* (vesting) [#12190](https://github.com/cosmos/cosmos-sdk/pull/12190) Replace https://github.com/cosmos/cosmos-sdk/pull/12190 to use `NewBaseAccountWithAddress` in all vesting account message handlers.
* (linting) [#12132](https://github.com/cosmos/cosmos-sdk/pull/12132) Change sdk.Int to math.Int
* (cli) [#12127](https://github.com/cosmos/cosmos-sdk/pull/12127) Fix the CLI not always taking into account `--fee-payer` and `--fee-granter` flags.
* (migrations) [#12028](https://github.com/cosmos/cosmos-sdk/pull/12028) Fix v0.45->v0.46 in-place store migrations.
* (baseapp) [#12089](https://github.com/cosmos/cosmos-sdk/pull/12089) Include antehandler and runMsgs events in SimulateTx.
* (cli) [#12095](https://github.com/cosmos/cosmos-sdk/pull/12095) Fix running a tx with --dry-run returns an error
* (x/auth) [#12108](https://github.com/cosmos/cosmos-sdk/pull/12108) Fix GetBlockWithTxs error when querying block with 0 tx
* (genutil) [#12140](https://github.com/cosmos/cosmos-sdk/pull/12140) Fix staking's genesis JSON migrate in the `simd migrate v0.46` CLI command.
* (types) [#12154](https://github.com/cosmos/cosmos-sdk/pull/12154) Add `baseAccountGetter` to avoid invalid account error when create vesting account.
* (x/crisis) [#12208](https://github.com/cosmos/cosmos-sdk/pull/12208) Fix progress index of crisis invariant assertion logs.
* (types) [#12229](https://github.com/cosmos/cosmos-sdk/pull/12229) Increase sdk.Dec maxApproxRootIterations to 300

### State Machine Breaking

* (x/gov) [#13576](https://github.com/cosmos/cosmos-sdk/pull/13576) Proposals in voting period are tracked in a separate store.
* (baseapp) [#11985](https://github.com/cosmos/cosmos-sdk/pull/11985) Add a `postHandler` to baseapp. This `postHandler` is like antehandler, but is run *after* the `runMsgs` execution. It is in the same store branch that `runMsgs`, meaning that both `runMsgs` and `postHandler`
* (x/gov) [#11998](https://github.com/cosmos/cosmos-sdk/pull/11998) Tweak the `x/gov` `ModuleAccountInvariant` invariant to ensure deposits are `<=` total module account balance instead of strictly equal.
* (x/upgrade) [#11800](https://github.com/cosmos/cosmos-sdk/pull/11800) Fix `GetLastCompleteUpgrade` to properly return the latest upgrade.
* [#10564](https://github.com/cosmos/cosmos-sdk/pull/10564) Fix bug when updating allowance inside AllowedMsgAllowance
* (x/auth)[#9596](https://github.com/cosmos/cosmos-sdk/pull/9596) Enable creating periodic vesting accounts with a transactions instead of requiring them to be created in genesis.
* (x/bank) [#9611](https://github.com/cosmos/cosmos-sdk/pull/9611) Introduce a new index to act as a reverse index between a denomination and address allowing to query for token holders of a specific denomination. `DenomOwners` is updated to use the new reverse index.
* (x/bank) [#9832](https://github.com/cosmos/cosmos-sdk/pull/9832) Account balance is stored as `sdk.Int` rather than `sdk.Coin`.
* (x/bank) [#9890](https://github.com/cosmos/cosmos-sdk/pull/9890) Remove duplicate denom from denom metadata key.
* (x/upgrade) [#10189](https://github.com/cosmos/cosmos-sdk/issues/10189) Removed potential sources of non-determinism in upgrades
* [#10422](https://github.com/cosmos/cosmos-sdk/pull/10422) and [#10529](https://github.com/cosmos/cosmos-sdk/pull/10529) Add `MinCommissionRate` param to `x/staking` module.
* (x/gov) [#10763](https://github.com/cosmos/cosmos-sdk/pull/10763) modify the fields in `TallyParams` to use `string` instead of `bytes`
* [#10770](https://github.com/cosmos/cosmos-sdk/pull/10770) revert tx when block gas limit exceeded
* (x/gov) [#10868](https://github.com/cosmos/cosmos-sdk/pull/10868) Bump gov to v1. Both v1beta1 and v1beta2 queries and Msgs are accepted.
* [#11011](https://github.com/cosmos/cosmos-sdk/pull/11011) Remove burning of deposits when qourum is not reached on a governance proposal and when the deposit is not fully met.
* [#11019](https://github.com/cosmos/cosmos-sdk/pull/11019) Add `MsgCreatePermanentLockedAccount` and CLI method for creating permanent locked account
* (x/staking) [#10885] (https://github.com/cosmos/cosmos-sdk/pull/10885) Add new `CancelUnbondingDelegation`
  transaction to `x/staking` module. Delegators can now cancel unbonding delegation entry and delegate back to validator.
* (x/feegrant) [#10830](https://github.com/cosmos/cosmos-sdk/pull/10830) Expired allowances will be pruned from state.
* (x/authz,x/feegrant) [#11214](https://github.com/cosmos/cosmos-sdk/pull/11214) Fix Amino JSON encoding of authz and feegrant Msgs to be consistent with other modules.
* (authz)[#11060](https://github.com/cosmos/cosmos-sdk/pull/11060) Support grant with no expire time.

### Deprecated

* (x/upgrade) [#9906](https://github.com/cosmos/cosmos-sdk/pull/9906) Deprecate `UpgradeConsensusState` gRPC query since this functionality is only used for IBC, which now has its own [IBC replacement](https://github.com/cosmos/ibc-go/blob/2c880a22e9f9cc75f62b527ca94aa75ce1106001/proto/ibc/core/client/v1/query.proto#L54)
* (types) [#10948](https://github.com/cosmos/cosmos-sdk/issues/10948) Deprecate the types.DBBackend variable and types.NewLevelDB function. They are replaced by a new entry in `app.toml`: `app-db-backend` and `tendermint/tm-db`s `NewDB` function. If `app-db-backend` is defined, then it is used. Otherwise, if `types.DBBackend` is defined, it is used (until removed: [#11241](https://github.com/cosmos/cosmos-sdk/issues/11241)). Otherwise, Tendermint config's `db-backend` is used.

## [v0.45.16](https://github.com/cosmos/cosmos-sdk/releases/tag/v0.45.16) - 2023-05-11

### Security Bug Fixes

* (x/feegrant) [#16097](https://github.com/cosmos/cosmos-sdk/pull/16097) Fix infinite feegrant allowance bug.

## [v0.45.15](https://github.com/cosmos/cosmos-sdk/releases/tag/v0.45.15) - 2023-03-22

### Improvements

* (deps) Migrate to [CometBFT](https://github.com/cometbft/cometbft). Follow the instructions in the [release notes](./RELEASE_NOTES.md).
* (deps) [#15127](https://github.com/cosmos/cosmos-sdk/pull/15127) Bump btcd.
* (store) [#14410](https://github.com/cosmos/cosmos-sdk/pull/14410) `rootmulti.Store.loadVersion` has validation to check if all the module stores' height is correct, it will error if any module store has incorrect height.

## [v0.45.14](https://github.com/cosmos/cosmos-sdk/releases/tag/v0.45.14) - 2023-02-16

### Features

* [#14583](https://github.com/cosmos/cosmos-sdk/pull/14583) Add support for Core API.

## v0.45.13 - 2023-02-08

### Improvements

* (deps) Bump Tendermint version to [v0.34.26](https://github.com/informalsystems/tendermint/releases/tag/v0.34.26).

### Bug Fixes

* (store) [#14798](https://github.com/cosmos/cosmos-sdk/pull/14798) Copy btree to avoid the problem of modify while iteration.

## v0.45.12 - 2023-01-23

### Improvements

* [#13881](https://github.com/cosmos/cosmos-sdk/pull/13881) Optimize iteration on nested cached KV stores and other operations in general.
* (store) [#11646](https://github.com/cosmos/cosmos-sdk/pull/11646) Add store name in tracekv-emitted store traces
* (deps) Bump Tendermint version to [v0.34.24](https://github.com/tendermint/tendermint/releases/tag/v0.34.24) and use Informal Systems fork.

### API Breaking Changes

* (store) [#13516](https://github.com/cosmos/cosmos-sdk/pull/13516) Update State Streaming APIs:
    * Add method `ListenCommit` to `ABCIListener`
    * Move `ListeningEnabled` and  `AddListener` methods to `CommitMultiStore`
    * Remove `CacheWrapWithListeners` from `CacheWrap` and `CacheWrapper` interfaces
    * Remove listening APIs from the caching layer (it should only listen to the `rootmulti.Store`)
    * Add three new options to file streaming service constructor.
    * Modify `ABCIListener` such that any error from any method will always halt the app via `panic`

### Bug Fixes

* (store) [#12945](https://github.com/cosmos/cosmos-sdk/pull/12945) Fix nil end semantics in store/cachekv/iterator when iterating a dirty cache.
* (store) [#13516](https://github.com/cosmos/cosmos-sdk/pull/13516) Fix state listener that was observing writes at wrong time.

## v0.45.11 - 2022-11-09

### Improvements

* [#13896](https://github.com/cosmos/cosmos-sdk/pull/13896) Queries on pruned height returns error instead of empty values.
* (deps) Bump Tendermint version to [v0.34.23](https://github.com/tendermint/tendermint/releases/tag/v0.34.23).
* (deps) Bump IAVL version to [v0.19.4](https://github.com/cosmos/iavl/releases/tag/v0.19.4).

### Bug Fixes

* [#13673](https://github.com/cosmos/cosmos-sdk/pull/13673) Fix `--dry-run` flag not working when using tx command.

### CLI Breaking Changes

* [#13656](https://github.com/cosmos/cosmos-sdk/pull/13660) Rename `server.FlagIAVLFastNode` to `server.FlagDisableIAVLFastNode` for clarity.

### API Breaking Changes

* [#13673](https://github.com/cosmos/cosmos-sdk/pull/13673) The `GetFromFields` function now takes `Context` as an argument and removes `genOnly`.

## [v0.45.10](https://github.com/cosmos/cosmos-sdk/releases/tag/v0.45.10) - 2022-10-24

### Features

* (grpc) [#13485](https://github.com/cosmos/cosmos-sdk/pull/13485) Implement a new gRPC query, `/cosmos/base/node/v1beta1/config`, which provides operator configuration. Applications that wish to expose operator minimum gas prices via gRPC should have their application implement the `ApplicationQueryService` interface (see `SimApp#RegisterNodeService` as an example).
* [#13557](https://github.com/cosmos/cosmos-sdk/pull/#13557) - Add `GenSignedMockTx`. This can be used as workaround for #12437 revertion. `v0.46+` contains as well a `GenSignedMockTx` that behaves the same way.
* (x/auth) [#13612](https://github.com/cosmos/cosmos-sdk/pull/13612) Add `Query/ModuleAccountByName` endpoint for accessing the module account info by module name.

### Improvements

* [#13585](https://github.com/cosmos/cosmos-sdk/pull/13585) Bump Tendermint to `v0.34.22`.

### Bug Fixes

* [#13588](https://github.com/cosmos/cosmos-sdk/pull/13588) Fix regression in distribution.WithdrawDelegationRewards when rewards are zero.
* [#13564](https://github.com/cosmos/cosmos-sdk/pull/13564) - Fix `make proto-gen`.
* (server) [#13610](https://github.com/cosmos/cosmos-sdk/pull/13610) Read the pruning-keep-every field again.

## [v0.45.9](https://github.com/cosmos/cosmos-sdk/releases/tag/v0.45.9) - 2022-10-14

ATTENTION:

This is a security release for the [Dragonberry security advisory](https://forum.cosmos.network/t/ibc-security-advisory-dragonberry/7702).

All users should upgrade immediately.

Users *must* add a replace directive in their go.mod for the new `ics23` package in the SDK:

```go
replace github.com/confio/ics23/go => github.com/cosmos/cosmos-sdk/ics23/go v0.8.0
```

### Features

* [#13435](https://github.com/cosmos/cosmos-sdk/pull/13435) Extend error context when a simulation fails.

### Improvements

* [#13369](https://github.com/cosmos/cosmos-sdk/pull/13369) Improve UX for `keyring.List` by returning all retrieved keys.
* [#13323](https://github.com/cosmos/cosmos-sdk/pull/13323) Ensure `withdraw_rewards` rewards are emitted from all actions that result in rewards being withdrawn.
* [#13321](https://github.com/cosmos/cosmos-sdk/pull/13321) Add flag to disable fast node migration and usage.
* (store) [#13326](https://github.com/cosmos/cosmos-sdk/pull/13326) Implementation of ADR-038 file StreamingService, backport #8664.
* (store) [#13540](https://github.com/cosmos/cosmos-sdk/pull/13540) Default fastnode migration to false to prevent surprises. Operators must enable it, unless they have it enabled already.

### API Breaking Changes

* (cli) [#13089](https://github.com/cosmos/cosmos-sdk/pull/13089) Fix rollback command don't actually delete multistore versions, added method `RollbackToVersion` to interface `CommitMultiStore` and added method `CommitMultiStore` to `Application` interface.

### Bug Fixes

* Implement dragonberry security patch.
    * For applying the patch please refer to the [RELEASE NOTES](./RELEASE_NOTES.md)
* (store) [#13459](https://github.com/cosmos/cosmos-sdk/pull/13459) Don't let state listener observe the uncommitted writes.

### Notes

Reverted #12437 due to API breaking changes.

## [v0.45.8](https://github.com/cosmos/cosmos-sdk/releases/tag/v0.45.8) - 2022-08-25

### Improvements

* [#12981](https://github.com/cosmos/cosmos-sdk/pull/12981) Return proper error when parsing telemetry configuration.
* [#12885](https://github.com/cosmos/cosmos-sdk/pull/12885) Amortize cost of processing cache KV store.
* [#12970](https://github.com/cosmos/cosmos-sdk/pull/12970) Bump Tendermint to `v0.34.21` and IAVL to `v0.19.1`.
* [#12693](https://github.com/cosmos/cosmos-sdk/pull/12693) Make sure the order of each node is consistent when emitting proto events.

### Bug Fixes

* [#13046](https://github.com/cosmos/cosmos-sdk/pull/13046) Fix missing return statement in BaseApp.Query.

## [v0.45.7](https://github.com/cosmos/cosmos-sdk/releases/tag/v0.45.7) - 2022-08-04

### Features

* (upgrade) [#12603](https://github.com/cosmos/cosmos-sdk/pull/12603) feat: Move AppModule.BeginBlock and AppModule.EndBlock to extension interfaces

### Improvements

* (events) [#12850](https://github.com/cosmos/cosmos-sdk/pull/12850) Add a new `fee_payer` attribute to the `tx` event that is emitted from the `DeductFeeDecorator` AnteHandler decorator.
* (x/params) [#12724](https://github.com/cosmos/cosmos-sdk/pull/12724) Add `GetParamSetIfExists` function to params `Subspace` to prevent panics on breaking changes.
* [#12668](https://github.com/cosmos/cosmos-sdk/pull/12668) Add `authz_msg_index` event attribute to message events emitted when executing via `MsgExec` through `x/authz`.
* [#12697](https://github.com/cosmos/cosmos-sdk/pull/12697) Upgrade IAVL to v0.19.0 with fast index and error propagation. NOTE: first start will take a while to propagate into new model.
    * Note: after upgrading to this version it may take up to 15 minutes to migrate from 0.17 to 0.19. This time is used to create the fast cache introduced into IAVL for performance
* [#12784](https://github.com/cosmos/cosmos-sdk/pull/12784) Upgrade Tendermint to 0.34.20.
* (x/bank) [#12674](https://github.com/cosmos/cosmos-sdk/pull/12674) Add convenience function `CreatePrefixedAccountStoreKey()` to construct key to access account's balance for a given denom.

### Bug Fixes

* (x/mint) [#12384](https://github.com/cosmos/cosmos-sdk/pull/12384) Ensure `GoalBonded` must be positive when performing `x/mint` parameter validation.
* (simapp) [#12437](https://github.com/cosmos/cosmos-sdk/pull/12437) fix the non-determinstic behavior in simulations caused by `GenTx` and check
empty coins slice before it is used to create `banktype.MsgSend`.
* (x/capability) [12818](https://github.com/cosmos/cosmos-sdk/pull/12818) Use fixed length hex for pointer at FwdCapabilityKey.

## [v0.45.6](https://github.com/cosmos/cosmos-sdk/releases/tag/v0.45.6) - 2022-06-28

### Improvements

* (simapp) [#12314](https://github.com/cosmos/cosmos-sdk/pull/12314) Increase `DefaultGenTxGas` from `1000000` to `10000000`
* [#12371](https://github.com/cosmos/cosmos-sdk/pull/12371) Update min required Golang version to 1.18.

### Bug Fixes

* [#12317](https://github.com/cosmos/cosmos-sdk/pull/12317) Rename `edit-validator` command's `--moniker` flag to `--new-moniker`
* (x/upgrade) [#12264](https://github.com/cosmos/cosmos-sdk/pull/12264) Fix `GetLastCompleteUpgrade` to properly return the latest upgrade.
* (x/crisis) [#12208](https://github.com/cosmos/cosmos-sdk/pull/12208) Fix progress index of crisis invariant assertion logs.

### Features

* (query) [#12253](https://github.com/cosmos/cosmos-sdk/pull/12253) Add `GenericFilteredPaginate` to the `query` package to improve UX.

## [v0.45.5](https://github.com/cosmos/cosmos-sdk/releases/tag/v0.45.5) - 2022-06-09

### Improvements

* (x/feegrant) [#11813](https://github.com/cosmos/cosmos-sdk/pull/11813) Fix pagination total count in `AllowancesByGranter` query.
* (errors) [#12002](https://github.com/cosmos/cosmos-sdk/pull/12002) Removed 'redacted' error message from defaultErrEncoder.
* (ante) [#12017](https://github.com/cosmos/cosmos-sdk/pull/12017) Index ante events for failed tx (backport #12013).
* [#12153](https://github.com/cosmos/cosmos-sdk/pull/12153) Add a new `NewSimulationManagerFromAppModules` constructor, to simplify simulation wiring.

### Bug Fixes

* [#11796](https://github.com/cosmos/cosmos-sdk/pull/11796) Handle EOF error case in `readLineFromBuf`, which allows successful reading of passphrases from STDIN.
* [#11772](https://github.com/cosmos/cosmos-sdk/pull/11772) Limit types.Dec length to avoid overflow.
* [#10947](https://github.com/cosmos/cosmos-sdk/pull/10947) Add `AllowancesByGranter` query to the feegrant module
* [#9639](https://github.com/cosmos/cosmos-sdk/pull/9639) Check store keys length before accessing them by making sure that `key` is of length `m+1` (for `key[n:m]`)
* [#11983](https://github.com/cosmos/cosmos-sdk/pull/11983) (x/feegrant, x/authz) rename grants query commands to `grants-by-grantee`, `grants-by-granter` cmds.

## Improvements

* [#11886](https://github.com/cosmos/cosmos-sdk/pull/11886) Improve error messages

## [v0.45.4](https://github.com/cosmos/cosmos-sdk/releases/tag/v0.45.4) - 2022-04-25

### Bug Fixes

* [#11624](https://github.com/cosmos/cosmos-sdk/pull/11624) Handle the error returned from `NewNode` in the `server` package.
* [#11724](https://github.com/cosmos/cosmos-sdk/pull/11724) Fix data race issues with `api.Server`.

### Improvements

* (types) [#12201](https://github.com/cosmos/cosmos-sdk/pull/12201) Add `MustAccAddressFromBech32` util function
* [#11693](https://github.com/cosmos/cosmos-sdk/pull/11693) Add validation for gentx cmd.
* [#11686](https://github.com/cosmos/cosmos-sdk/pull/11686) Update the min required Golang version to `1.17`.
* (x/auth/vesting) [#11652](https://github.com/cosmos/cosmos-sdk/pull/11652) Add util functions for `Period(s)`

## [v0.45.3](https://github.com/cosmos/cosmos-sdk/releases/tag/v0.45.3) - 2022-04-12

### Improvements

* [#11562](https://github.com/cosmos/cosmos-sdk/pull/11562) Updated Tendermint to v0.34.19; `unsafe-reset-all` command has been moved to the `tendermint` sub-command.

### Features

* (x/upgrade) [#11551](https://github.com/cosmos/cosmos-sdk/pull/11551) Update `ScheduleUpgrade` for chains to schedule an automated upgrade on `BeginBlock` without having to go though governance.

## [v0.45.2](https://github.com/cosmos/cosmos-sdk/releases/tag/v0.45.2) - 2022-04-05

### Features

* (tx) [#11533](https://github.com/cosmos/cosmos-sdk/pull/11533) Register [`EIP191`](https://eips.ethereum.org/EIPS/eip-191) as an available `SignMode` for chains to use.
* [#11430](https://github.com/cosmos/cosmos-sdk/pull/11430) Introduce a new `grpc-only` flag, such that when enabled, will start the node in a query-only mode. Note, gRPC MUST be enabled with this flag.
* (x/bank) [#11417](https://github.com/cosmos/cosmos-sdk/pull/11417) Introduce a new `SpendableBalances` gRPC query that retrieves an account's total (paginated) spendable balances.
* (x/bank) [#10771](https://github.com/cosmos/cosmos-sdk/pull/10771) Add safety check on bank module perms to allow module-specific mint restrictions (e.g. only minting a certain denom).
* (x/bank) [#10771](https://github.com/cosmos/cosmos-sdk/pull/10771) Add `bank.BankKeeper.WithMintCoinsRestriction` function to restrict use of bank `MintCoins` usage. This function is not on the bank `Keeper` interface, so it's not API-breaking, but only additive on the keeper implementation.
* [#10944](https://github.com/cosmos/cosmos-sdk/pull/10944) `x/authz` add all grants by grantee query
* [#11124](https://github.com/cosmos/cosmos-sdk/pull/11124) Add `GetAllVersions` to application store
* (x/auth) [#10880](https://github.com/cosmos/cosmos-sdk/pull/10880) Added a new query to the tx query service that returns a block with transactions fully decoded.
* [#11314](https://github.com/cosmos/cosmos-sdk/pull/11314) Add state rollback command.

### Bug Fixes

* [#11354](https://github.com/cosmos/cosmos-sdk/pull/11355) Added missing pagination flag for `bank q total` query.
* [#11197](https://github.com/cosmos/cosmos-sdk/pull/11197) Signing with multisig now works with multisig address which is not in the keyring.
* (client) [#11283](https://github.com/cosmos/cosmos-sdk/issues/11283) Support multiple keys for tx simulation and setting automatic gas for txs.
* (store) [#11177](https://github.com/cosmos/cosmos-sdk/pull/11177) Update the prune `everything` strategy to store the last two heights.
* (store) [#11117](https://github.com/cosmos/cosmos-sdk/pull/11117) Fix data race in store trace component
* (x/authz) [#11252](https://github.com/cosmos/cosmos-sdk/pull/11252) Allow insufficient funds error for authz simulation
* (crypto) [#11298](https://github.com/cosmos/cosmos-sdk/pull/11298) Fix cgo secp signature verification and update libscep256k1 library.
* (crypto) [#12122](https://github.com/cosmos/cosmos-sdk/pull/12122) Fix keyring migration issue.

### Improvements

* [#9576](https://github.com/cosmos/cosmos-sdk/pull/9576) Add debug error message to query result when enabled
* (types) [#11200](https://github.com/cosmos/cosmos-sdk/pull/11200) Added `Min()` and `Max()` operations on sdk.Coins.
* [#11267](https://github.com/cosmos/cosmos-sdk/pull/11267) Add hooks to allow app modules to add things to state-sync (backport #10961).

## [v0.45.1](https://github.com/cosmos/cosmos-sdk/releases/tag/v0.45.1) - 2022-02-03

### Bug Fixes

* (grpc) [#10985](https://github.com/cosmos/cosmos-sdk/pull/10992) The `/cosmos/tx/v1beta1/txs/{hash}` endpoint returns a 404 when a tx does not exist.
* [#10990](https://github.com/cosmos/cosmos-sdk/pull/10990) Fixes missing `iavl-cache-size` config parsing in `GetConfig` method.
* [#11222](https://github.com/cosmos/cosmos-sdk/pull/11222) reject query with block height in the future

### Improvements

* [#10407](https://github.com/cosmos/cosmos-sdk/pull/10407) Added validation to `x/upgrade` module's `BeginBlock` to check accidental binary downgrades
* [#10768](https://github.com/cosmos/cosmos-sdk/pull/10768) Extra logging in in-place store migrations.

## [v0.45.0](https://github.com/cosmos/cosmos-sdk/releases/tag/v0.45.0) - 2022-01-18

### State Machine Breaking

* [#10833](https://github.com/cosmos/cosmos-sdk/pull/10833) fix reported tx gas used when block gas limit exceeded.
* (auth) [#10536](https://github.com/cosmos/cosmos-sdk/pull/10536]) Enable `SetSequence` for `ModuleAccount`.
* (store) [#10218](https://github.com/cosmos/cosmos-sdk/pull/10218) Charge gas even when there are no entries while seeking.
* (store) [#10247](https://github.com/cosmos/cosmos-sdk/pull/10247) Charge gas for the key length in gas meter.
* (x/gov) [#10740](https://github.com/cosmos/cosmos-sdk/pull/10740) Increase maximum proposal description size from 5k characters to 10k characters.
* [#10814](https://github.com/cosmos/cosmos-sdk/pull/10814) revert tx when block gas limit exceeded.

### API Breaking Changes

* [#10561](https://github.com/cosmos/cosmos-sdk/pull/10561) The `CommitMultiStore` interface contains a new `SetIAVLCacheSize` method
* [#10922](https://github.com/cosmos/cosmos-sdk/pull/10922), [/#10956](https://github.com/cosmos/cosmos-sdk/pull/10956) Deprecate key `server.Generate*` functions and move them to `testutil` and support custom mnemonics in in-process testing network. Moved `TestMnemonic` from `testutil` package to `testdata`.
* [#11049](https://github.com/cosmos/cosmos-sdk/pull/11049) Add custom tendermint config variables into root command. Allows App developers to set config.toml variables.

### Features

* [#10614](https://github.com/cosmos/cosmos-sdk/pull/10614) Support in-place migration ordering

### Improvements

* [#10486](https://github.com/cosmos/cosmos-sdk/pull/10486) store/cachekv's `Store.Write` conservatively
  looks up keys, but also uses the [map clearing idiom](https://bencher.orijtech.com/perfclinic/mapclearing/)
  to reduce the RAM usage, CPU time usage, and garbage collection pressure from clearing maps,
  instead of allocating new maps.
* (module) [#10711](https://github.com/cosmos/cosmos-sdk/pull/10711) Panic at startup if the app developer forgot to add modules in the `SetOrder{BeginBlocker, EndBlocker, InitGenesis, ExportGenesis}` functions. This means that all modules, even those who have empty implementations for those methods, need to be added to `SetOrder*`.
* (types) [#10076](https://github.com/cosmos/cosmos-sdk/pull/10076) Significantly speedup and lower allocations for `Coins.String()`.
* (auth) [#10022](https://github.com/cosmos/cosmos-sdk/pull/10022) `AuthKeeper` interface in `x/auth` now includes a function `HasAccount`.
* [#10393](https://github.com/cosmos/cosmos-sdk/pull/10393) Add `HasSupply` method to bank keeper to ensure that input denom actually exists on chain.

### Bug Fixes

* (std/codec) [/#10595](https://github.com/cosmos/cosmos-sdk/pull/10595) Add evidence to std/codec to be able to decode evidence in client interactions.
* (types) [#9627](https://github.com/cosmos/cosmos-sdk/pull/9627) Fix nil pointer panic on `NewBigIntFromInt`.
* [#10725](https://github.com/cosmos/cosmos-sdk/pull/10725) populate `ctx.ConsensusParams` for begin/end blockers.
* [#9829](https://github.com/cosmos/cosmos-sdk/pull/9829) Fixed Coin denom sorting not being checked during `Balance.Validate` check. Refactored the Validation logic to use `Coins.Validate` for `Balance.Coins`
* [#10061](https://github.com/cosmos/cosmos-sdk/pull/10061) and [#10515](https://github.com/cosmos/cosmos-sdk/pull/10515) Ensure that `LegacyAminoPubKey` struct correctly unmarshals from JSON

## [v0.44.8](https://github.com/cosmos/cosmos-sdk/releases/tag/v0.44.8) - 2022-04-12

### Improvements

* [#11563](https://github.com/cosmos/cosmos-sdk/pull/11563) Updated Tendermint to v0.34.19; `unsafe-reset-all` command has been moved to the `tendermint` sub-command.

## [v0.44.7](https://github.com/cosmos/cosmos-sdk/releases/tag/v0.44.7) - 2022-04-04

### Features

* (x/bank) [#10771](https://github.com/cosmos/cosmos-sdk/pull/10771) Add safety check on bank module perms to allow module-specific mint restrictions (e.g. only minting a certain denom).
* (x/bank) [#10771](https://github.com/cosmos/cosmos-sdk/pull/10771) Add `bank.BankKeeper.WithMintCoinsRestriction` function to restrict use of bank `MintCoins` usage. This function is not on the bank `Keeper` interface, so it's not API-breaking, but only additive on the keeper implementation.

### Bug Fixes

* [#11354](https://github.com/cosmos/cosmos-sdk/pull/11355) Added missing pagination flag for `bank q total` query.
* (store) [#11177](https://github.com/cosmos/cosmos-sdk/pull/11177) Update the prune `everything` strategy to store the last two heights.
* (store) [#11117](https://github.com/cosmos/cosmos-sdk/pull/11117) Fix data race in store trace component
* (x/authz) [#11252](https://github.com/cosmos/cosmos-sdk/pull/11252) Allow insufficient funds error for authz simulation

### Improvements

* [#9576](https://github.com/cosmos/cosmos-sdk/pull/9576) Add debug error message to query result when enabled

## [v0.44.6](https://github.com/cosmos/cosmos-sdk/releases/tag/v0.44.6) - 2022-02-02

### Features

* [#11124](https://github.com/cosmos/cosmos-sdk/pull/11124) Add `GetAllVersions` to application store

### Bug Fixes

* (grpc) [#10985](https://github.com/cosmos/cosmos-sdk/pull/10992) The `/cosmos/tx/v1beta1/txs/{hash}` endpoint returns a 404 when a tx does not exist.
* (std/codec) [/#10595](https://github.com/cosmos/cosmos-sdk/pull/10595) Add evidence to std/codec to be able to decode evidence in client interactions.
* [#10725](https://github.com/cosmos/cosmos-sdk/pull/10725) populate `ctx.ConsensusParams` for begin/end blockers.
* [#10061](https://github.com/cosmos/cosmos-sdk/pull/10061) and [#10515](https://github.com/cosmos/cosmos-sdk/pull/10515) Ensure that `LegacyAminoPubKey` struct correctly unmarshals from JSON

### Improvements

* [#10823](https://github.com/cosmos/cosmos-sdk/pull/10823) updated ambiguous cli description for creating feegrant.

## [v0.44.5-patch](https://github.com/cosmos/cosmos-sdk/releases/tag/v0.44.5-patch) - 2021-10-14

ATTENTION:

This is a security release for the [Dragonberry security advisory](https://forum.cosmos.network/t/ibc-security-advisory-dragonberry/7702).

All users should upgrade immediately.

Users *must* add a replace directive in their go.mod for the new `ics23` package in the SDK:

```go
replace github.com/confio/ics23/go => github.com/cosmos/cosmos-sdk/ics23/go v0.8.0
```

## [v0.44.5](https://github.com/cosmos/cosmos-sdk/releases/tag/v0.44.5) - 2021-12-02

### Improvements

* (baseapp) [#10631](https://github.com/cosmos/cosmos-sdk/pull/10631) Emit ante events even for the failed txs.
* (store) [#10741](https://github.com/cosmos/cosmos-sdk/pull/10741) Significantly speedup iterator creation after delete heavy workloads. Significantly improves IBC migration times.

### Bug Fixes

* [#10648](https://github.com/cosmos/cosmos-sdk/pull/10648) Upgrade IAVL to 0.17.3 to solve race condition bug in IAVL.

## [v0.44.4](https://github.com/cosmos/cosmos-sdk/releases/tag/v0.44.4) - 2021-11-25

### Improvements

* (types) [#10630](https://github.com/cosmos/cosmos-sdk/pull/10630) Add an `Events` field to the `TxResponse` type that captures *all* events emitted by a transaction, unlike `Logs` which only contains events emitted during message execution.
* (x/upgrade) [#10532](https://github.com/cosmos/cosmos-sdk/pull/10532) Add `keeper.DumpUpgradeInfoWithInfoToDisk` to include `Plan.Info` in the upgrade-info file.
* (store) [#10544](https://github.com/cosmos/cosmos-sdk/pull/10544) Use the new IAVL iterator structure which significantly improves iterator performance.

### Bug Fixes

* [#10827](https://github.com/cosmos/cosmos-sdk/pull/10827) Create query `Context` with requested block height
* [#10414](https://github.com/cosmos/cosmos-sdk/pull/10414) Use `sdk.GetConfig().GetFullBIP44Path()` instead `sdk.FullFundraiserPath` to generate key
* (bank) [#10394](https://github.com/cosmos/cosmos-sdk/pull/10394) Fix: query account balance by ibc denom.
* [\10608](https://github.com/cosmos/cosmos-sdk/pull/10608) Change the order of module migration by pushing x/auth to the end. Auth module depends on other modules and should be run last. We have updated the documentation to provide more details how to change module migration order. This is technically a breaking change, but only impacts updates between the upgrades with version change, hence migrating from the previous patch release doesn't cause new migration and doesn't break the state.
* [#10674](https://github.com/cosmos/cosmos-sdk/pull/10674) Fix issue with `Error.Wrap` and `Error.Wrapf` usage with `errors.Is`.

## [v0.44.3](https://github.com/cosmos/cosmos-sdk/releases/tag/v0.44.3) - 2021-10-21

### Improvements

* [#10768](https://github.com/cosmos/cosmos-sdk/pull/10768) Added extra logging for tracking in-place store migrations
* [#10262](https://github.com/cosmos/cosmos-sdk/pull/10262) Remove unnecessary logging in `x/feegrant` simulation.
* [#10327](https://github.com/cosmos/cosmos-sdk/pull/10327) Add null guard for possible nil `Amount` in tx fee `Coins`
* [#10339](https://github.com/cosmos/cosmos-sdk/pull/10339) Improve performance of `removeZeroCoins` by only allocating memory when necessary
* [#10045](https://github.com/cosmos/cosmos-sdk/pull/10045) Revert [#8549](https://github.com/cosmos/cosmos-sdk/pull/8549). Do not route grpc queries through Tendermint.
* (deps) [#10375](https://github.com/cosmos/cosmos-sdk/pull/10375) Bump Tendermint to [v0.34.14](https://github.com/tendermint/tendermint/releases/tag/v0.34.14).
* [#10024](https://github.com/cosmos/cosmos-sdk/pull/10024) `store/cachekv` performance improvement by reduced growth factor for iterator ranging by using binary searches to find dirty items when unsorted key count >= 1024.

### Bug Fixes

* (client) [#10226](https://github.com/cosmos/cosmos-sdk/pull/10226) Fix --home flag parsing.
* (rosetta) [#10340](https://github.com/cosmos/cosmos-sdk/pull/10340) Use `GenesisChunked(ctx)` instead `Genesis(ctx)` to get genesis block height

## [v0.44.2](https://github.com/cosmos/cosmos-sdk/releases/tag/v0.44.2) - 2021-10-12

Security Release. No breaking changes related to 0.44.x.

## [v0.44.1](https://github.com/cosmos/cosmos-sdk/releases/tag/v0.44.1) - 2021-09-29

### Improvements

* (store) [#10040](https://github.com/cosmos/cosmos-sdk/pull/10040) Bump IAVL to v0.17.1 which includes performance improvements on a batch load.
* (types) [#10021](https://github.com/cosmos/cosmos-sdk/pull/10021) Speedup coins.AmountOf(), by removing many intermittent regex calls.
* [#10077](https://github.com/cosmos/cosmos-sdk/pull/10077) Remove telemetry on `GasKV` and `CacheKV` store Get/Set operations, significantly improving their performance.
* (store) [#10026](https://github.com/cosmos/cosmos-sdk/pull/10026) Improve CacheKVStore datastructures / algorithms, to no longer take O(N^2) time when interleaving iterators and insertions.

### Bug Fixes

* [#9969](https://github.com/cosmos/cosmos-sdk/pull/9969) fix: use keyring in config for add-genesis-account cmd.
* (x/genutil) [#10104](https://github.com/cosmos/cosmos-sdk/pull/10104) Ensure the `init` command reads the `--home` flag value correctly.
* (x/feegrant) [#10049](https://github.com/cosmos/cosmos-sdk/issues/10049) Fixed the error message when `period` or `period-limit` flag is not set on a feegrant grant transaction.

### Client Breaking Changes

* [#9879](https://github.com/cosmos/cosmos-sdk/pull/9879) Modify ABCI Queries to use `abci.QueryRequest` Height field if it is non-zero, otherwise continue using context height.

## [v0.44.0](https://github.com/cosmos/cosmos-sdk/releases/tag/v0.44.0) - 2021-09-01

### Features

* [#9860](https://github.com/cosmos/cosmos-sdk/pull/9860) Emit transaction fee in ante handler fee decorator. The event type is `tx` and the attribute is `fee`.

### Improvements

* (deps) [#9956](https://github.com/cosmos/cosmos-sdk/pull/9956) Bump Tendermint to [v0.34.12](https://github.com/tendermint/tendermint/releases/tag/v0.34.12).

### Deprecated

* (x/upgrade) [#9906](https://github.com/cosmos/cosmos-sdk/pull/9906) Deprecate `UpgradeConsensusState` gRPC query since this functionality is only used for IBC, which now has its own [IBC replacement](https://github.com/cosmos/ibc-go/blob/2c880a22e9f9cc75f62b527ca94aa75ce1106001/proto/ibc/core/client/v1/query.proto#L54)

### Bug Fixes

* [#9965](https://github.com/cosmos/cosmos-sdk/pull/9965) Fixed `simd version` command output to report the right release tag.
* (x/upgrade) [#10189](https://github.com/cosmos/cosmos-sdk/issues/10189) Removed potential sources of non-determinism in upgrades.

### Client Breaking Changes

* [#10041](https://github.com/cosmos/cosmos-sdk/pull/10041) Remove broadcast & encode legacy REST endpoints. Please see the [REST Endpoints Migration guide](https://docs.cosmos.network/v0.45/migrations/rest.html) to migrate to the new REST endpoints.

## [v0.43.0](https://github.com/cosmos/cosmos-sdk/releases/tag/v0.43.0) - 2021-08-10

### Features

* [#6711](https://github.com/cosmos/cosmos-sdk/pull/6711) Make integration test suites reusable by apps, tests are exported in each module's `client/testutil` package.
* [#8077](https://github.com/cosmos/cosmos-sdk/pull/8077) Added support for grpc-web, enabling browsers to communicate with a chain's gRPC server
* [#8965](https://github.com/cosmos/cosmos-sdk/pull/8965) cosmos reflection now provides more information on the application such as: deliverable msgs, sdk.Config info etc (still in alpha stage).
* [#8520](https://github.com/cosmos/cosmos-sdk/pull/8520) Add support for permanently locked vesting accounts.
* [#8559](https://github.com/cosmos/cosmos-sdk/pull/8559) Added Protobuf compatible secp256r1 ECDSA signatures.
* [#8786](https://github.com/cosmos/cosmos-sdk/pull/8786) Enabled secp256r1 in x/auth.
* (rosetta) [#8729](https://github.com/cosmos/cosmos-sdk/pull/8729) Data API fully supports balance tracking. Construction API can now construct any message supported by the application.
* [#8754](https://github.com/cosmos/cosmos-sdk/pull/8875) Added support for reverse iteration to pagination.
* (types) [#9079](https://github.com/cosmos/cosmos-sdk/issues/9079) Add `AddAmount`/`SubAmount` methods to `sdk.Coin`.
* [#9088](https://github.com/cosmos/cosmos-sdk/pull/9088) Added implementation to ADR-28 Derived Addresses.
* [#9133](https://github.com/cosmos/cosmos-sdk/pull/9133) Added hooks for governance actions.
* (x/staking) [#9214](https://github.com/cosmos/cosmos-sdk/pull/9214) Added `new_shares` attribute inside `EventTypeDelegate` event.
* [#9382](https://github.com/cosmos/cosmos-sdk/pull/9382) feat: add Dec.Float64() function.
* [#9457](https://github.com/cosmos/cosmos-sdk/pull/9457) Add amino support for x/authz and x/feegrant Msgs.
* [#9498](https://github.com/cosmos/cosmos-sdk/pull/9498) Added `Codec: codec.Codec` attribute to `client/Context` structure.
* [#9540](https://github.com/cosmos/cosmos-sdk/pull/9540) Add output flag for query txs command.
* (errors) [#8845](https://github.com/cosmos/cosmos-sdk/pull/8845) Add `Error.Wrap` handy method
* [#8518](https://github.com/cosmos/cosmos-sdk/pull/8518) Help users of multisig wallets debug signature issues.
* [#9573](https://github.com/cosmos/cosmos-sdk/pull/9573) ADR 040 implementation: New DB interface
* [#9952](https://github.com/cosmos/cosmos-sdk/pull/9952) ADR 040: Implement in-memory DB backend
* [#9848](https://github.com/cosmos/cosmos-sdk/pull/9848) ADR-040: Implement BadgerDB backend
* [#9851](https://github.com/cosmos/cosmos-sdk/pull/9851) ADR-040: Implement RocksDB backend
* [#10308](https://github.com/cosmos/cosmos-sdk/pull/10308) ADR-040: Implement DBConnection.Revert
* [#9892](https://github.com/cosmos/cosmos-sdk/pull/9892) ADR-040: KV Store with decoupled storage and state commitment

### Client Breaking Changes

* [#8363](https://github.com/cosmos/cosmos-sdk/pull/8363) Addresses no longer have a fixed 20-byte length. From the SDK modules' point of view, any 1-255 bytes-long byte array is a valid address.
* (crypto/ed25519) [#8690] Adopt zip1215 ed2559 verification rules.
* [#8849](https://github.com/cosmos/cosmos-sdk/pull/8849) Upgrade module no longer supports time based upgrades.
* [#7477](https://github.com/cosmos/cosmos-sdk/pull/7477) Changed Bech32 Public Key serialization in the client facing functionality (CLI, MsgServer, QueryServer):
    * updated the keyring display structure (it uses protobuf JSON serialization) - the output is more verbose.
    * Renamed `MarshalAny` and `UnmarshalAny` to `MarshalInterface` and `UnmarshalInterface` respectively. These functions must take an interface as parameter (not a concrete type nor `Any` object). Underneath they use `Any` wrapping for correct protobuf serialization.
    * CLI: removed `--text` flag from `show-node-id` command; the text format for public keys is not used any more - instead we use ProtoJSON.
* (store) [#8790](https://github.com/cosmos/cosmos-sdk/pull/8790) Reduce gas costs by 10x for transient store operations.
* [#9139](https://github.com/cosmos/cosmos-sdk/pull/9139) Querying events:
    * via `ServiceMsg` TypeURLs (e.g. `message.action='/cosmos.bank.v1beta1.Msg/Send'`) does not work anymore,
    * via legacy `msg.Type()` (e.g. `message.action='send'`) is being deprecated, new `Msg`s won't emit these events.
    * Please use concrete `Msg` TypeURLs instead (e.g. `message.action='/cosmos.bank.v1beta1.MsgSend'`).
* [#9859](https://github.com/cosmos/cosmos-sdk/pull/9859) The `default` pruning strategy now keeps the last 362880 blocks instead of 100. 362880 equates to roughly enough blocks to cover the entire unbonding period assuming a 21 day unbonding period and 5s block time.
* [#9785](https://github.com/cosmos/cosmos-sdk/issues/9785) Missing coin denomination in logs

### API Breaking Changes

* (keyring) [#8662](https://github.com/cosmos/cosmos-sdk/pull/8662) `NewMnemonic` now receives an additional `passphrase` argument to secure the key generated by the bip39 mnemonic.
* (x/bank) [#8473](https://github.com/cosmos/cosmos-sdk/pull/8473) Bank keeper does not expose unsafe balance changing methods such as `SetBalance`, `SetSupply` etc.
* (x/staking) [#8473](https://github.com/cosmos/cosmos-sdk/pull/8473) On genesis init, if non bonded pool and bonded pool balance, coming from the bank module, does not match what is saved in the staking state, the initialization will panic.
* (x/gov) [#8473](https://github.com/cosmos/cosmos-sdk/pull/8473) On genesis init, if the gov module account balance, coming from bank module state, does not match the one in gov module state, the initialization will panic.
* (x/distribution) [#8473](https://github.com/cosmos/cosmos-sdk/pull/8473) On genesis init, if the distribution module account balance, coming from bank module state, does not match the one in distribution module state, the initialization will panic.
* (client/keys) [#8500](https://github.com/cosmos/cosmos-sdk/pull/8500) `InfoImporter` interface is removed from legacy keybase.
* (x/staking) [#8505](https://github.com/cosmos/cosmos-sdk/pull/8505) `sdk.PowerReduction` has been renamed to `sdk.DefaultPowerReduction`, and most staking functions relying on power reduction take a new function argument, instead of relying on that global variable.
* [#8629](https://github.com/cosmos/cosmos-sdk/pull/8629) Deprecated `SetFullFundraiserPath` from `Config` in favor of `SetPurpose` and `SetCoinType`.
* (x/upgrade) [#8673](https://github.com/cosmos/cosmos-sdk/pull/8673) Remove IBC logic from x/upgrade. Deprecates IBC fields in an Upgrade Plan, an error will be thrown if they are set. IBC upgrade logic moved to 02-client and an IBC UpgradeProposal is added.
* (x/bank) [#8517](https://github.com/cosmos/cosmos-sdk/pull/8517) `SupplyI` interface and `Supply` are removed and uses `sdk.Coins` for supply tracking
* (x/upgrade) [#8743](https://github.com/cosmos/cosmos-sdk/pull/8743) `UpgradeHandler` includes a new argument `VersionMap` which helps facilitate in-place migrations.
* (x/auth) [#8129](https://github.com/cosmos/cosmos-sdk/pull/8828) Updated `SigVerifiableTx.GetPubKeys` method signature to return error.
* (x/upgrade) [\7487](https://github.com/cosmos/cosmos-sdk/pull/8897) Upgrade `Keeper` takes new argument `ProtocolVersionSetter` which implements setting a protocol version on baseapp.
* (baseapp) [\7487](https://github.com/cosmos/cosmos-sdk/pull/8897) BaseApp's fields appVersion and version were swapped to match Tendermint's fields.
* [#8682](https://github.com/cosmos/cosmos-sdk/pull/8682) `ante.NewAnteHandler` updated to receive all positional params as `ante.HandlerOptions` struct. If required fields aren't set, throws error accordingly.
* (x/staking/types) [#7447](https://github.com/cosmos/cosmos-sdk/issues/7447) Remove bech32 PubKey support:
    * `ValidatorI` interface update: `GetConsPubKey` renamed to `TmConsPubKey` (this is to clarify the return type: consensus public key must be a tendermint key); `TmConsPubKey`, `GetConsAddr` methods return error.
    * `Validator` updated according to the `ValidatorI` changes described above.
    * `ToTmValidator` function: added `error` to return values.
    * `Validator.ConsensusPubkey` type changed from `string` to `codectypes.Any`.
    * `MsgCreateValidator.Pubkey` type changed from `string` to `codectypes.Any`.
* (client) [#8926](https://github.com/cosmos/cosmos-sdk/pull/8926) `client/tx.PrepareFactory` has been converted to a private function, as it's only used internally.
* (auth/tx) [#8926](https://github.com/cosmos/cosmos-sdk/pull/8926) The `ProtoTxProvider` interface used as a workaround for transaction simulation has been removed.
* (x/bank) [#8798](https://github.com/cosmos/cosmos-sdk/pull/8798) `GetTotalSupply` is removed in favour of `GetPaginatedTotalSupply`
* (keyring) [#8739](https://github.com/cosmos/cosmos-sdk/pull/8739) Rename InfoImporter -> LegacyInfoImporter.
* (x/bank/types) [#9061](https://github.com/cosmos/cosmos-sdk/pull/9061) `AddressFromBalancesStore` now returns an error for invalid key instead of panic.
* (x/auth) [#9144](https://github.com/cosmos/cosmos-sdk/pull/9144) The `NewTxTimeoutHeightDecorator` antehandler has been converted from a struct to a function.
* (codec) [#9226](https://github.com/cosmos/cosmos-sdk/pull/9226) Rename codec interfaces and methods, to follow a general Go interfaces:
    * `codec.Marshaler` → `codec.Codec` (this defines objects which serialize other objects)
    * `codec.BinaryMarshaler` → `codec.BinaryCodec`
    * `codec.JSONMarshaler` → `codec.JSONCodec`
    * Removed `BinaryBare` suffix from `BinaryCodec` methods (`MarshalBinaryBare`, `UnmarshalBinaryBare`, ...)
    * Removed `Binary` infix from `BinaryCodec` methods (`MarshalBinaryLengthPrefixed`, `UnmarshalBinaryLengthPrefixed`, ...)
* [#9139](https://github.com/cosmos/cosmos-sdk/pull/9139) `ServiceMsg` TypeURLs (e.g. `/cosmos.bank.v1beta1.Msg/Send`) have been removed, as they don't comply to the Probobuf `Any` spec. Please use `Msg` type TypeURLs (e.g. `/cosmos.bank.v1beta1.MsgSend`). This has multiple consequences:
    * The `sdk.ServiceMsg` struct has been removed.
    * `sdk.Msg` now only contains `ValidateBasic` and `GetSigners` methods. The remaining methods `GetSignBytes`, `Route` and `Type` are moved to `legacytx.LegacyMsg`.
    * The `RegisterCustomTypeURL` function and the `cosmos.base.v1beta1.ServiceMsg` interface have been removed from the interface registry.
* (codec) [#9251](https://github.com/cosmos/cosmos-sdk/pull/9251) Rename `clientCtx.JSONMarshaler` to `clientCtx.JSONCodec` as per #9226.
* (x/bank) [#9271](https://github.com/cosmos/cosmos-sdk/pull/9271) SendEnabledCoin(s) renamed to IsSendEnabledCoin(s) to better reflect its functionality.
* (x/bank) [#9550](https://github.com/cosmos/cosmos-sdk/pull/9550) `server.InterceptConfigsPreRunHandler` now takes 2 additional arguments: customAppConfigTemplate and customAppConfig. If you don't need to customize these, simply put `""` and `nil`.
* [#8245](https://github.com/cosmos/cosmos-sdk/pull/8245) Removed `simapp.MakeCodecs` and use `simapp.MakeTestEncodingConfig` instead.
* (x/capability) [#9836](https://github.com/cosmos/cosmos-sdk/pull/9836) Removed `InitializeAndSeal(ctx sdk.Context)` and replaced with `Seal()`. App must add x/capability module to the begin blockers which will assure that the x/capability keeper is properly initialized. The x/capability begin blocker must be run before any other module which uses x/capability.

### State Machine Breaking

* (x/{bank,distrib,gov,slashing,staking}) [#8363](https://github.com/cosmos/cosmos-sdk/issues/8363) Store keys have been modified to allow for variable-length addresses.
* (x/evidence) [#8502](https://github.com/cosmos/cosmos-sdk/pull/8502) `HandleEquivocationEvidence` persists the evidence to state.
* (x/gov) [#7733](https://github.com/cosmos/cosmos-sdk/pull/7733) ADR 037 Implementation: Governance Split Votes, use `MsgWeightedVote` to send a split vote. Sending a regular `MsgVote` will convert the underlying vote option into a weighted vote with weight 1.
* (x/bank) [#8656](https://github.com/cosmos/cosmos-sdk/pull/8656) balance and supply are now correctly tracked via `coin_spent`, `coin_received`, `coinbase` and `burn` events.
* (x/bank) [#8517](https://github.com/cosmos/cosmos-sdk/pull/8517) Supply is now stored and tracked as `sdk.Coins`
* (x/bank) [#9051](https://github.com/cosmos/cosmos-sdk/pull/9051) Supply value is stored as `sdk.Int` rather than `string`.

### CLI Breaking Changes

* [#8880](https://github.com/cosmos/cosmos-sdk/pull/8880) The CLI `simd migrate v0.40 ...` command has been renamed to `simd migrate v0.42`.
* [#8628](https://github.com/cosmos/cosmos-sdk/issues/8628) Commands no longer print outputs using `stderr` by default
* [#9134](https://github.com/cosmos/cosmos-sdk/pull/9134) Renamed the CLI flag `--memo` to `--note`.
* [#9291](https://github.com/cosmos/cosmos-sdk/pull/9291) Migration scripts prior to v0.38 have been removed from the CLI `migrate` command. The oldest supported migration is v0.39->v0.42.
* [#9371](https://github.com/cosmos/cosmos-sdk/pull/9371) Non-zero default fees/Server will error if there's an empty value for min-gas-price in app.toml
* [#9827](https://github.com/cosmos/cosmos-sdk/pull/9827) Ensure input parity of validator public key input between `tx staking create-validator` and `gentx`.
* [#9621](https://github.com/cosmos/cosmos-sdk/pull/9621) Rollback [#9371](https://github.com/cosmos/cosmos-sdk/pull/9371) and log warning if there's an empty value for min-gas-price in app.toml

### Improvements

* (store) [#8012](https://github.com/cosmos/cosmos-sdk/pull/8012) Implementation of ADR-038 WriteListener and listen.KVStore
* (x/bank) [#8614](https://github.com/cosmos/cosmos-sdk/issues/8614) Add `Name` and `Symbol` fields to denom metadata
* (x/auth) [#8522](https://github.com/cosmos/cosmos-sdk/pull/8522) Allow to query all stored accounts
* (crypto/types) [#8600](https://github.com/cosmos/cosmos-sdk/pull/8600) `CompactBitArray`: optimize the `NumTrueBitsBefore` method and add an `Equal` method.
* (x/upgrade) [#8743](https://github.com/cosmos/cosmos-sdk/pull/8743) Add tracking module versions as per ADR-041
* (types) [#8962](https://github.com/cosmos/cosmos-sdk/issues/8962) Add `Abs()` method to `sdk.Int`.
* (x/bank) [#8950](https://github.com/cosmos/cosmos-sdk/pull/8950) Improve efficiency on supply updates.
* (store) [#8811](https://github.com/cosmos/cosmos-sdk/pull/8811) store/cachekv: use typed `types/kv.List` instead of `container/list.List`. The change brings time spent on the time assertion cummulatively to 580ms down from 6.88s.
* (keyring) [#8826](https://github.com/cosmos/cosmos-sdk/pull/8826) add trust to macOS Keychain for calling apps by default, avoiding repeating keychain popups that appears when dealing with keyring (key add, list, ...) operations.
* (makefile) [#7933](https://github.com/cosmos/cosmos-sdk/issues/7933) Use Docker to generate swagger files.
* (crypto/types) [#9196](https://github.com/cosmos/cosmos-sdk/pull/9196) Fix negative index accesses in CompactUnmarshal,GetIndex,SetIndex
* (makefile) [#9192](https://github.com/cosmos/cosmos-sdk/pull/9192) Reuse proto containers in proto related jobs.
* [#9205](https://github.com/cosmos/cosmos-sdk/pull/9205) Improve readability in `abci` handleQueryP2P
* [#9231](https://github.com/cosmos/cosmos-sdk/pull/9231) Remove redundant staking errors.
* [#9314](https://github.com/cosmos/cosmos-sdk/pull/9314) Update Rosetta SDK to upstream's latest release.
* (gRPC-Web) [#9493](https://github.com/cosmos/cosmos-sdk/pull/9493) Add `EnableUnsafeCORS` flag to grpc-web config.
* (x/params) [#9481](https://github.com/cosmos/cosmos-sdk/issues/9481) Speedup simulator for parameter change proposals.
* (x/staking) [#9423](https://github.com/cosmos/cosmos-sdk/pull/9423) Staking delegations now returns empty list instead of rpc error when no records found.
* (x/auth) [#9553](https://github.com/cosmos/cosmos-sdk/pull/9553) The `--multisig` flag now accepts both a name and address.
* [#8549](https://github.com/cosmos/cosmos-sdk/pull/8549) Make gRPC requests go through tendermint Query
* [#8093](https://github.com/cosmos/cosmos-sdk/pull/8093) Limit usage of context.background.
* [#8460](https://github.com/cosmos/cosmos-sdk/pull/8460) Ensure b.ReportAllocs() in all the benchmarks
* [#8461](https://github.com/cosmos/cosmos-sdk/pull/8461) Fix upgrade tx commands not showing up in CLI

### Bug Fixes

* (gRPC) [#8945](https://github.com/cosmos/cosmos-sdk/pull/8945) gRPC reflection now works correctly.
* (keyring) [#8635](https://github.com/cosmos/cosmos-sdk/issues/8635) Remove hardcoded default passphrase value on `NewMnemonic`
* (x/bank) [#8434](https://github.com/cosmos/cosmos-sdk/pull/8434) Fix legacy REST API `GET /bank/total` and `GET /bank/total/{denom}` in swagger
* (x/slashing) [#8427](https://github.com/cosmos/cosmos-sdk/pull/8427) Fix query signing infos command
* (x/bank/types) [#9112](https://github.com/cosmos/cosmos-sdk/pull/9112) fix AddressFromBalancesStore address length overflow
* (x/bank) [#9229](https://github.com/cosmos/cosmos-sdk/pull/9229) Now zero coin balances cannot be added to balances & supply stores. If any denom becomes zero corresponding key gets deleted from store. State migration: [#9664](https://github.com/cosmos/cosmos-sdk/pull/9664).
* [#9363](https://github.com/cosmos/cosmos-sdk/pull/9363) Check store key uniqueness in app wiring.
* [#9460](https://github.com/cosmos/cosmos-sdk/pull/9460) Fix lint error in `MigratePrefixAddress`.
* [#9480](https://github.com/cosmos/cosmos-sdk/pull/9480) Fix added keys when using `--dry-run`.
* (types) [#9511](https://github.com/cosmos/cosmos-sdk/pull/9511) Change `maxBitLen` of `sdk.Int` and `sdk.Dec` to handle max ERC20 value.
* [#9454](https://github.com/cosmos/cosmos-sdk/pull/9454) Fix testnet command with --node-dir-prefix accepts `-` and change `node-dir-prefix token` to `testtoken`.
* (keyring) [#9562](https://github.com/cosmos/cosmos-sdk/pull/9563) fix keyring kwallet backend when using with empty wallet.
* (keyring) [#9583](https://github.com/cosmos/cosmos-sdk/pull/9583) Fix correct population of legacy `Vote.Option` field for votes with 1 VoteOption of weight 1.
* (x/distinction) [#8918](https://github.com/cosmos/cosmos-sdk/pull/8918) Fix module's parameters validation.
* (x/gov/types) [#8586](https://github.com/cosmos/cosmos-sdk/pull/8586) Fix bug caused by NewProposal that unnecessarily creates a Proposal object that’s discarded on any error.
* [#8580](https://github.com/cosmos/cosmos-sdk/pull/8580) Use more cheaper method from the math/big package that provides a way to trivially check if a value is zero with .BitLen() == 0
* [#8567](https://github.com/cosmos/cosmos-sdk/pull/8567) Fix bug by introducing pagination to GetValidatorSetByHeight response
* (x/bank) [#8531](https://github.com/cosmos/cosmos-sdk/pull/8531) Fix bug caused by ignoring errors returned by Balance.GetAddress()
* (server) [#8399](https://github.com/cosmos/cosmos-sdk/pull/8399) fix gRPC-web flag default value
* [#8282](https://github.com/cosmos/cosmos-sdk/pull/8282) fix zero time checks
* (cli) [#9593](https://github.com/cosmos/cosmos-sdk/pull/9593) Check if chain-id is blank before verifying signatures in multisign and error.
* [#9720](https://github.com/cosmos/cosmos-sdk/pull/9720) Feegrant grant cli granter now accepts key name as well as address in general and accepts only address in --generate-only mode
* [#9793](https://github.com/cosmos/cosmos-sdk/pull/9793) Fixed ECDSA/secp256r1 transaction malleability.
* (server) [#9704](https://github.com/cosmos/cosmos-sdk/pull/9704) Start GRPCWebServer in goroutine, avoid blocking other services from starting.
* (bank) [#9687](https://github.com/cosmos/cosmos-sdk/issues/9687) fixes [#9159](https://github.com/cosmos/cosmos-sdk/issues/9159). Added migration to prune balances with zero coins.

### Deprecated

* (grpc) [#8926](https://github.com/cosmos/cosmos-sdk/pull/8926) The `tx` field in `SimulateRequest` has been deprecated, prefer to pass `tx_bytes` instead.
* (sdk types) [#9498](https://github.com/cosmos/cosmos-sdk/pull/9498) `clientContext.JSONCodec` will be removed in the next version. use `clientContext.Codec` instead.

## [v0.42.10](https://github.com/cosmos/cosmos-sdk/releases/tag/v0.42.10) - 2021-09-28

### Improvements

* (store) [#10026](https://github.com/cosmos/cosmos-sdk/pull/10026) Improve CacheKVStore datastructures / algorithms, to no longer take O(N^2) time when interleaving iterators and insertions.
* (store) [#10040](https://github.com/cosmos/cosmos-sdk/pull/10040) Bump IAVL to v0.17.1 which includes performance improvements on a batch load.
* [#10211](https://github.com/cosmos/cosmos-sdk/pull/10211) Backport of the mechanism to reject redundant IBC transactions from [ibc-go \#235](https://github.com/cosmos/ibc-go/pull/235).

### Bug Fixes

* [#9969](https://github.com/cosmos/cosmos-sdk/pull/9969) fix: use keyring in config for add-genesis-account cmd.

### Client Breaking Changes

* [#9879](https://github.com/cosmos/cosmos-sdk/pull/9879) Modify ABCI Queries to use `abci.QueryRequest` Height field if it is non-zero, otherwise continue using context height.

### API Breaking Changes

* [#10077](https://github.com/cosmos/cosmos-sdk/pull/10077) Remove telemetry on `GasKV` and `CacheKV` store Get/Set operations, significantly improving their performance.

## [v0.42.9](https://github.com/cosmos/cosmos-sdk/releases/tag/v0.42.9) - 2021-08-04

### Bug Fixes

* [#9835](https://github.com/cosmos/cosmos-sdk/pull/9835) Moved capability initialization logic to BeginBlocker to fix nondeterminsim issue mentioned in [#9800](https://github.com/cosmos/cosmos-sdk/issues/9800). Applications must now include the capability module in their BeginBlocker order before any module that uses capabilities gets run.
* [#9201](https://github.com/cosmos/cosmos-sdk/pull/9201) Fixed `<app> init --recover` flag.

### API Breaking Changes

* [#9835](https://github.com/cosmos/cosmos-sdk/pull/9835) The `InitializeAndSeal` API has not changed, however it no longer initializes the in-memory state. `InitMemStore` has been introduced to serve this function, which will be called either in `InitChain` or `BeginBlock` (whichever is first after app start). Nodes may run this version on a network running 0.42.x, however, they must update their app.go files to include the capability module in their begin blockers.

### Client Breaking Changes

* [#9781](https://github.com/cosmos/cosmos-sdk/pull/9781) Improve`withdraw-all-rewards` UX when broadcast mode `async` or `async` is used.

## [v0.42.8](https://github.com/cosmos/cosmos-sdk/releases/tag/v0.42.8) - 2021-07-30

### Features

* [#9750](https://github.com/cosmos/cosmos-sdk/pull/9750) Emit events for tx signature and sequence, so clients can now query txs by signature (`tx.signature='<base64_sig>'`) or by address and sequence combo (`tx.acc_seq='<addr>/<seq>'`).

### Improvements

* (cli) [#9717](https://github.com/cosmos/cosmos-sdk/pull/9717) Added CLI flag `--output json/text` to `tx` cli commands.

### Bug Fixes

* [#9766](https://github.com/cosmos/cosmos-sdk/pull/9766) Fix hardcoded ledger signing algorithm on `keys add` command.

## [v0.42.7](https://github.com/cosmos/cosmos-sdk/releases/tag/v0.42.7) - 2021-07-09

### Improvements

* (baseapp) [#9578](https://github.com/cosmos/cosmos-sdk/pull/9578) Return `Baseapp`'s `trace` value for logging error stack traces.

### Bug Fixes

* (x/ibc) [#9640](https://github.com/cosmos/cosmos-sdk/pull/9640) Fix IBC Transfer Ack Success event as it was initially emitting opposite value.
* [#9645](https://github.com/cosmos/cosmos-sdk/pull/9645) Use correct Prometheus format for metric labels.
* [#9299](https://github.com/cosmos/cosmos-sdk/pull/9299) Fix `[appd] keys parse cosmos1...` freezing.
* (keyring) [#9563](https://github.com/cosmos/cosmos-sdk/pull/9563) fix keyring kwallet backend when using with empty wallet.
* (x/capability) [#9392](https://github.com/cosmos/cosmos-sdk/pull/9392) initialization fix, which fixes the consensus error when using statesync.

## [v0.42.6](https://github.com/cosmos/cosmos-sdk/releases/tag/v0.42.6) - 2021-06-18

### Improvements

* [#9428](https://github.com/cosmos/cosmos-sdk/pull/9428) Optimize bank InitGenesis. Added `k.initBalances`.
* [#9429](https://github.com/cosmos/cosmos-sdk/pull/9429) Add `cosmos_sdk_version` to node_info
* [#9541](https://github.com/cosmos/cosmos-sdk/pull/9541) Bump tendermint dependency to v0.34.11.

### Bug Fixes

* [#9385](https://github.com/cosmos/cosmos-sdk/pull/9385) Fix IBC `query ibc client header` cli command. Support historical queries for query header/node-state commands.
* [#9401](https://github.com/cosmos/cosmos-sdk/pull/9401) Fixes incorrect export of IBC identifier sequences. Previously, the next identifier sequence for clients/connections/channels was not set during genesis export. This resulted in the next identifiers being generated on the new chain to reuse old identifiers (the sequences began again from 0).
* [#9408](https://github.com/cosmos/cosmos-sdk/pull/9408) Update simapp to use correct default broadcast mode.
* [#9513](https://github.com/cosmos/cosmos-sdk/pull/9513) Fixes testnet CLI command. Testnet now updates the supply in genesis. Previously, when using add-genesis-account and testnet together, inconsistent genesis files would be produced, as only add-genesis-account was updating the supply.
* (x/gov) [#8813](https://github.com/cosmos/cosmos-sdk/pull/8813) fix `GET /cosmos/gov/v1beta1/proposals/{proposal_id}/deposits` to include initial deposit

### Features

* [#9383](https://github.com/cosmos/cosmos-sdk/pull/9383) New CLI command `query ibc-transfer escrow-address <port> <channel id>` to get the escrow address for a channel; can be used to then query balance of escrowed tokens
* (baseapp, types) [#9390](https://github.com/cosmos/cosmos-sdk/pull/9390) Add current block header hash to `Context`
* (store) [#9403](https://github.com/cosmos/cosmos-sdk/pull/9403) Add `RefundGas` function to `GasMeter` interface

## [v0.42.5](https://github.com/cosmos/cosmos-sdk/releases/tag/v0.42.5) - 2021-05-18

### Bug Fixes

* [#9514](https://github.com/cosmos/cosmos-sdk/issues/9514) Fix panic when retrieving the `BlockGasMeter` on `(Re)CheckTx` mode.
* [#9235](https://github.com/cosmos/cosmos-sdk/pull/9235) CreateMembershipProof/CreateNonMembershipProof now returns an error
  if input key is empty, or input data contains empty key.
* [#9108](https://github.com/cosmos/cosmos-sdk/pull/9108) Fixed the bug with querying multisig account, which is not showing threshold and public_keys.
* [#9345](https://github.com/cosmos/cosmos-sdk/pull/9345) Fix ARM support.
* [#9040](https://github.com/cosmos/cosmos-sdk/pull/9040) Fix ENV variables binding to CLI flags for client config.

### Features

* [#8953](https://github.com/cosmos/cosmos-sdk/pull/8953) Add the `config` CLI subcommand back to the SDK, which saves client-side configuration in a `client.toml` file.

## [v0.42.4](https://github.com/cosmos/cosmos-sdk/releases/tag/v0.42.4) - 2021-04-08

### Client Breaking Changes

* [#9026](https://github.com/cosmos/cosmos-sdk/pull/9026) By default, the `tx sign` and `tx sign-batch` CLI commands use SIGN_MODE_DIRECT to sign transactions for local pubkeys. For multisigs and ledger keys, the default LEGACY_AMINO_JSON is used.

### Bug Fixes

* (gRPC) [#9015](https://github.com/cosmos/cosmos-sdk/pull/9015) Fix invalid status code when accessing gRPC endpoints.
* [#9026](https://github.com/cosmos/cosmos-sdk/pull/9026) Fixed the bug that caused the `gentx` command to fail for Ledger keys.

### Improvements

* [#9081](https://github.com/cosmos/cosmos-sdk/pull/9081) Upgrade Tendermint to v0.34.9 that includes a security issue fix for Tendermint light clients.

## [v0.42.3](https://github.com/cosmos/cosmos-sdk/releases/tag/v0.42.3) - 2021-03-24

This release fixes a security vulnerability identified in x/bank.

## [v0.42.2](https://github.com/cosmos/cosmos-sdk/releases/tag/v0.42.2) - 2021-03-19

### Improvements

* (grpc) [#8815](https://github.com/cosmos/cosmos-sdk/pull/8815) Add orderBy parameter to `TxsByEvents` endpoint.
* (cli) [#8826](https://github.com/cosmos/cosmos-sdk/pull/8826) Add trust to macOS Keychain for caller app by default.
* (store) [#8811](https://github.com/cosmos/cosmos-sdk/pull/8811) store/cachekv: use typed types/kv.List instead of container/list.List

### Bug Fixes

* (crypto) [#8841](https://github.com/cosmos/cosmos-sdk/pull/8841) Fix legacy multisig amino marshaling, allowing migrations to work between v0.39 and v0.40+.
* (cli tx) [\8873](https://github.com/cosmos/cosmos-sdk/pull/8873) add missing `--output-document` option to `app tx multisign-batch`.

## [v0.42.1](https://github.com/cosmos/cosmos-sdk/releases/tag/v0.42.1) - 2021-03-10

This release fixes security vulnerability identified in the simapp.

## [v0.42.0](https://github.com/cosmos/cosmos-sdk/releases/tag/v0.42.0) - 2021-03-08

**IMPORTANT**: This release contains an important security fix for all non Cosmos Hub chains running Stargate version of the Cosmos SDK (>0.40). Non-hub chains should not be using any version of the SDK in the v0.40.x or v0.41.x release series. See [#8461](https://github.com/cosmos/cosmos-sdk/pull/8461) for more details.

### Improvements

* (x/ibc) [#8624](https://github.com/cosmos/cosmos-sdk/pull/8624) Emit full header in IBC UpdateClient message.
* (x/crisis) [#8621](https://github.com/cosmos/cosmos-sdk/issues/8621) crisis invariants names now print to loggers.

### Bug fixes

* (x/evidence) [#8461](https://github.com/cosmos/cosmos-sdk/pull/8461) Fix bech32 prefix in evidence validator address conversion
* (x/gov) [#8806](https://github.com/cosmos/cosmos-sdk/issues/8806) Fix q gov proposals command's mishandling of the --status parameter's values.

## [v0.41.4](https://github.com/cosmos/cosmos-sdk/releases/tag/v0.41.3) - 2021-03-02

**IMPORTANT**: Due to a bug in the v0.41.x series with how evidence handles validator consensus addresses #8461, SDK based chains that are not using the default bech32 prefix (cosmos, aka all chains except for t
he Cosmos Hub) should not use this release or any release in the v0.41.x series. Please see #8668 for tracking & timeline for the v0.42.0 release, which will include a fix for this issue.

### Features

* [#7787](https://github.com/cosmos/cosmos-sdk/pull/7787) Add multisign-batch command.

### Bug fixes

* [#8730](https://github.com/cosmos/cosmos-sdk/pull/8730) Allow REST endpoint to query txs with multisig addresses.
* [#8680](https://github.com/cosmos/cosmos-sdk/issues/8680) Fix missing timestamp in GetTxsEvent response [#8732](https://github.com/cosmos/cosmos-sdk/pull/8732).
* [#8681](https://github.com/cosmos/cosmos-sdk/issues/8681) Fix missing error message when calling GetTxsEvent [#8732](https://github.com/cosmos/cosmos-sdk/pull/8732)
* (server) [#8641](https://github.com/cosmos/cosmos-sdk/pull/8641) Fix Tendermint and application configuration reading from file
* (client/keys) [#8639](https://github.com/cosmos/cosmos-sdk/pull/8639) Fix keys migrate for mulitisig, offline, and ledger keys. The migrate command now takes a positional old_home_dir argument.

### Improvements

* (store/cachekv), (x/bank/types) [#8719](https://github.com/cosmos/cosmos-sdk/pull/8719) algorithmically fix pathologically slow code
* [#8701](https://github.com/cosmos/cosmos-sdk/pull/8701) Upgrade tendermint v0.34.8.
* [#8714](https://github.com/cosmos/cosmos-sdk/pull/8714) Allow accounts to have a balance of 0 at genesis.

## [v0.41.3](https://github.com/cosmos/cosmos-sdk/releases/tag/v0.41.3) - 2021-02-18

### Bug Fixes

* [#8617](https://github.com/cosmos/cosmos-sdk/pull/8617) Fix build failures caused by a small API breakage introduced in tendermint v0.34.7.

## [v0.41.2](https://github.com/cosmos/cosmos-sdk/releases/tag/v0.41.2) - 2021-02-18

### Improvements

* Bump tendermint dependency to v0.34.7.

## [v0.41.1](https://github.com/cosmos/cosmos-sdk/releases/tag/v0.41.1) - 2021-02-17

### Bug Fixes

* (grpc) [#8549](https://github.com/cosmos/cosmos-sdk/pull/8549) Make gRPC requests go through ABCI and disallow concurrency.
* (x/staking) [#8546](https://github.com/cosmos/cosmos-sdk/pull/8546) Fix caching bug where concurrent calls to GetValidator could cause a node to crash
* (server) [#8481](https://github.com/cosmos/cosmos-sdk/pull/8481) Don't create files when running `{appd} tendermint show-*` subcommands.
* (client/keys) [#8436](https://github.com/cosmos/cosmos-sdk/pull/8436) Fix keybase->keyring keys migration.
* (crypto/hd) [#8607](https://github.com/cosmos/cosmos-sdk/pull/8607) Make DerivePrivateKeyForPath error and not panic on trailing slashes.

### Improvements

* (x/ibc) [#8458](https://github.com/cosmos/cosmos-sdk/pull/8458) Add `packet_connection` attribute to ibc events to enable relayer filtering
* [#8396](https://github.com/cosmos/cosmos-sdk/pull/8396) Add support for ARM platform
* (x/bank) [#8479](https://github.com/cosmos/cosmos-sdk/pull/8479) Additional client denom metadata validation for `base` and `display` denoms.
* (codec/types) [#8605](https://github.com/cosmos/cosmos-sdk/pull/8605) Avoid unnecessary allocations for NewAnyWithCustomTypeURL on error.

## [v0.41.0](https://github.com/cosmos/cosmos-sdk/releases/tag/v0.41.0) - 2021-01-26

### State Machine Breaking

* (x/ibc) [#8266](https://github.com/cosmos/cosmos-sdk/issues/8266) Add amino JSON support for IBC MsgTransfer in order to support Ledger text signing transfer transactions.
* (x/ibc) [#8404](https://github.com/cosmos/cosmos-sdk/pull/8404) Reorder IBC `ChanOpenAck` and `ChanOpenConfirm` handler execution to perform core handler first, followed by application callbacks.

### Bug Fixes

* (simapp) [#8418](https://github.com/cosmos/cosmos-sdk/pull/8418) Add balance coin to supply when adding a new genesis account
* (x/bank) [#8417](https://github.com/cosmos/cosmos-sdk/pull/8417) Validate balances and coin denom metadata on genesis

## [v0.40.1](https://github.com/cosmos/cosmos-sdk/releases/tag/v0.40.1) - 2021-01-19

### Improvements

* (x/bank) [#8302](https://github.com/cosmos/cosmos-sdk/issues/8302) Add gRPC and CLI queries for client denomination metadata.
* (tendermint) Bump Tendermint version to [v0.34.3](https://github.com/tendermint/tendermint/releases/tag/v0.34.3).

### Bug Fixes

* [#8085](https://github.com/cosmos/cosmos-sdk/pull/8058) fix zero time checks
* [#8280](https://github.com/cosmos/cosmos-sdk/pull/8280) fix GET /upgrade/current query
* (x/auth) [#8287](https://github.com/cosmos/cosmos-sdk/pull/8287) Fix `tx sign --signature-only` to return correct sequence value in signature.
* (build) [\8300](https://github.com/cosmos/cosmos-sdk/pull/8300), [\8301](https://github.com/cosmos/cosmos-sdk/pull/8301) Fix reproducible builds
* (types/errors) [#8355](https://github.com/cosmos/cosmos-sdk/pull/8355) Fix errorWrap `Is` method.
* (x/ibc) [#8341](https://github.com/cosmos/cosmos-sdk/pull/8341) Fix query latest consensus state.
* (proto) [#8350](https://github.com/cosmos/cosmos-sdk/pull/8350), [#8361](https://github.com/cosmos/cosmos-sdk/pull/8361) Update gogo proto deps with v1.3.2 security fixes
* (x/ibc) [#8359](https://github.com/cosmos/cosmos-sdk/pull/8359) Add missing UnpackInterfaces functions to IBC Query Responses. Fixes 'cannot unpack Any' error for IBC types.
* (x/bank) [#8317](https://github.com/cosmos/cosmos-sdk/pull/8317) Fix panic when querying for a not found client denomination metadata.

## [v0.40.0](https://github.com/cosmos/cosmos-sdk/releases/tag/v0.40.0) - 2021-01-08

v0.40.0, known as the Stargate release of the Cosmos SDK, is one of the largest releases
of the Cosmos SDK since launch. Please read through this changelog and [release notes](https://github.com/cosmos/cosmos-sdk/blob/v0.40.0/RELEASE_NOTES.md) to make
sure you are aware of any relevant breaking changes.

### Client Breaking Changes

* **CLI**
    * (client/keys) [#5889](https://github.com/cosmos/cosmos-sdk/pull/5889) remove `keys update` command.
    * (x/auth) [#5844](https://github.com/cosmos/cosmos-sdk/pull/5844) `tx sign` command now returns an error when signing is attempted with offline/multisig keys.
    * (x/auth) [#6108](https://github.com/cosmos/cosmos-sdk/pull/6108) `tx sign` command's `--validate-signatures` flag is migrated into a `tx validate-signatures` standalone command.
    * (x/auth) [#7788](https://github.com/cosmos/cosmos-sdk/pull/7788) Remove `tx auth` subcommands, all auth subcommands exist as `tx <subcommand>`
    * (x/genutil) [#6651](https://github.com/cosmos/cosmos-sdk/pull/6651) The `gentx` command has been improved. No longer are `--from` and `--name` flags required. Instead, a single argument, `name`, is required which refers to the key pair in the Keyring. In addition, an optional
    `--moniker` flag can be provided to override the moniker found in `config.toml`.
    * (x/upgrade) [#7697](https://github.com/cosmos/cosmos-sdk/pull/7697) Rename flag name "--time" to "--upgrade-time", "--info" to "--upgrade-info", to keep it consistent with help message.
* **REST / Queriers**
    * (api) [#6426](https://github.com/cosmos/cosmos-sdk/pull/6426) The ability to start an out-of-process API REST server has now been removed. Instead, the API server is now started in-process along with the application and Tendermint. Configuration options have been added to `app.toml` to enable/disable the API server along with additional HTTP server options.
    * (client) [#7246](https://github.com/cosmos/cosmos-sdk/pull/7246) The rest server endpoint `/swagger-ui/` is replaced by `/swagger/`, and contains swagger documentation for gRPC Gateway routes in addition to legacy REST routes. Swagger API is exposed only if set in `app.toml`.
    * (x/auth) [#5702](https://github.com/cosmos/cosmos-sdk/pull/5702) The `x/auth` querier route has changed from `"acc"` to `"auth"`.
    * (x/bank) [#5572](https://github.com/cosmos/cosmos-sdk/pull/5572) The `/bank/balances/{address}` endpoint now returns all account balances or a single balance by denom when the `denom` query parameter is present.
    * (x/evidence) [#5952](https://github.com/cosmos/cosmos-sdk/pull/5952) Remove CLI and REST handlers for querying `x/evidence` parameters.
    * (x/gov) [#6295](https://github.com/cosmos/cosmos-sdk/pull/6295) Fix typo in querying governance params.
* **General**
    * (baseapp) [#6384](https://github.com/cosmos/cosmos-sdk/pull/6384) The `Result.Data` is now a Protocol Buffer encoded binary blob of type `TxData`. The `TxData` contains `Data` which contains a list of Protocol Buffer encoded message data and the corresponding message type.
    * (client) [#5783](https://github.com/cosmos/cosmos-sdk/issues/5783) Unify all coins representations on JSON client requests for governance proposals.
    * (crypto) [#7419](https://github.com/cosmos/cosmos-sdk/pull/7419) The SDK doesn't use Tendermint's `crypto.PubKey`
    interface anymore, and uses instead it's own `PubKey` interface, defined in `crypto/types`. Replace all instances of
    `crypto.PubKey` by `cryptotypes.Pubkey`.
    * (store/rootmulti) [#6390](https://github.com/cosmos/cosmos-sdk/pull/6390) Proofs of empty stores are no longer supported.
    * (store/types) [#5730](https://github.com/cosmos/cosmos-sdk/pull/5730) store.types.Cp() is removed in favour of types.CopyBytes().
    * (x/auth) [#6054](https://github.com/cosmos/cosmos-sdk/pull/6054) Remove custom JSON marshaling for base accounts as multsigs cannot be bech32 decoded.
    * (x/auth/vesting) [#6859](https://github.com/cosmos/cosmos-sdk/pull/6859) Custom JSON marshaling of vesting accounts was removed. Vesting accounts are now marshaled using their default proto or amino JSON representation.
    * (x/bank) [#5785](https://github.com/cosmos/cosmos-sdk/issues/5785) In x/bank errors, JSON strings coerced to valid UTF-8 bytes at JSON marshalling time
    are now replaced by human-readable expressions. This change can potentially break compatibility with all those client side tools
    that parse log messages.
    * (x/evidence) [#7538](https://github.com/cosmos/cosmos-sdk/pull/7538) The ABCI's `Result.Data` field for
    `MsgSubmitEvidence` responses does not contain the raw evidence's hash, but the protobuf encoded
    `MsgSubmitEvidenceResponse` struct.
    * (x/gov) [#7533](https://github.com/cosmos/cosmos-sdk/pull/7533) The ABCI's `Result.Data` field for
    `MsgSubmitProposal` responses does not contain a raw binary encoding of the `proposalID`, but the protobuf encoded
    `MsgSubmitSubmitProposalResponse` struct.
    * (x/gov) [#6859](https://github.com/cosmos/cosmos-sdk/pull/6859) `ProposalStatus` and `VoteOption` are now JSON serialized using its protobuf name, so expect names like `PROPOSAL_STATUS_DEPOSIT_PERIOD` as opposed to `DepositPeriod`.
    * (x/staking) [#7499](https://github.com/cosmos/cosmos-sdk/pull/7499) `BondStatus` is now a protobuf `enum` instead
    of an `int32`, and JSON serialized using its protobuf name, so expect names like `BOND_STATUS_UNBONDING` as opposed
    to `Unbonding`.
    * (x/staking) [#7556](https://github.com/cosmos/cosmos-sdk/pull/7556) The ABCI's `Result.Data` field for
    `MsgBeginRedelegate` and `MsgUndelegate` responses does not contain custom binary marshaled `completionTime`, but the
    protobuf encoded `MsgBeginRedelegateResponse` and `MsgUndelegateResponse` structs respectively

### API Breaking Changes

* **Baseapp / Client**
    * (AppModule) [#7518](https://github.com/cosmos/cosmos-sdk/pull/7518) [#7584](https://github.com/cosmos/cosmos-sdk/pull/7584) Rename `AppModule.RegisterQueryServices` to `AppModule.RegisterServices`, as this method now registers multiple services (the gRPC query service and the protobuf Msg service). A `Configurator` struct is used to hold the different services.
    * (baseapp) [#5865](https://github.com/cosmos/cosmos-sdk/pull/5865) The `SimulationResponse` returned from tx simulation is now JSON encoded instead of Amino binary.
    * (client) [#6290](https://github.com/cosmos/cosmos-sdk/pull/6290) `CLIContext` is renamed to `Context`. `Context` and all related methods have been moved from package context to client.
    * (client) [#6525](https://github.com/cosmos/cosmos-sdk/pull/6525) Removed support for `indent` in JSON responses. Clients should consider piping to an external tool such as `jq`.
    * (client) [#8107](https://github.com/cosmos/cosmos-sdk/pull/8107) Renamed `PrintOutput` and `PrintOutputLegacy`
    methods of the `context.Client` object to `PrintProto` and `PrintObjectLegacy`.
    * (client/flags) [#6632](https://github.com/cosmos/cosmos-sdk/pull/6632) Remove NewCompletionCmd(), the function is now available in tendermint.
    * (client/input) [#5904](https://github.com/cosmos/cosmos-sdk/pull/5904) Removal of unnecessary `GetCheckPassword`, `PrintPrefixed` functions.
    * (client/keys) [#5889](https://github.com/cosmos/cosmos-sdk/pull/5889) Rename `NewKeyBaseFromDir()` -> `NewLegacyKeyBaseFromDir()`.
    * (client/keys) [#5820](https://github.com/cosmos/cosmos-sdk/pull/5820/) Removed method CloseDB from Keybase interface.
    * (client/rpc) [#6290](https://github.com/cosmos/cosmos-sdk/pull/6290) `client` package and subdirs reorganization.
    * (client/lcd) [#6290](https://github.com/cosmos/cosmos-sdk/pull/6290) `CliCtx` of struct `RestServer` in package client/lcd has been renamed to `ClientCtx`.
    * (codec) [#6330](https://github.com/cosmos/cosmos-sdk/pull/6330) `codec.RegisterCrypto` has been moved to the `crypto/codec` package and the global `codec.Cdc` Amino instance has been deprecated and moved to the `codec/legacy_global` package.
    * (codec) [#8080](https://github.com/cosmos/cosmos-sdk/pull/8080) Updated the `codec.Marshaler` interface
        * Moved `MarshalAny` and `UnmarshalAny` helper functions to `codec.Marshaler` and renamed to `MarshalInterface` and
      `UnmarshalInterface` respectively. These functions must take interface as a parameter (not a concrete type nor `Any`
      object). Underneath they use `Any` wrapping for correct protobuf serialization.
    * (crypto) [#6780](https://github.com/cosmos/cosmos-sdk/issues/6780) Move ledger code to its own package.
    * (crypto/types/multisig) [#6373](https://github.com/cosmos/cosmos-sdk/pull/6373) `multisig.Multisignature` has been renamed to `AminoMultisignature`
    * (codec) `*codec.LegacyAmino` is now a wrapper around Amino which provides backwards compatibility with protobuf `Any`. ALL legacy code should use `*codec.LegacyAmino` instead of `*amino.Codec` directly
    * (crypto) [#5880](https://github.com/cosmos/cosmos-sdk/pull/5880) Merge `crypto/keys/mintkey` into `crypto`.
    * (crypto/hd) [#5904](https://github.com/cosmos/cosmos-sdk/pull/5904) `crypto/keys/hd` moved to `crypto/hd`.
    * (crypto/keyring):
    _ [#5866](https://github.com/cosmos/cosmos-sdk/pull/5866) Rename `crypto/keys/` to `crypto/keyring/`.
    _ [#5904](https://github.com/cosmos/cosmos-sdk/pull/5904) `Keybase` -> `Keyring` interfaces migration. `LegacyKeybase` interface is added in order
    to guarantee limited backward compatibility with the old Keybase interface for the sole purpose of migrating keys across the new keyring backends. `NewLegacy`
    constructor is provided [#5889](https://github.com/cosmos/cosmos-sdk/pull/5889) to allow for smooth migration of keys from the legacy LevelDB based implementation
    to new keyring backends. Plus, the package and the new keyring no longer depends on the sdk.Config singleton. Please consult the [package documentation](https://github.com/cosmos/cosmos-sdk/tree/master/crypto/keyring/doc.go) for more
    information on how to implement the new `Keyring` interface. \* [#5858](https://github.com/cosmos/cosmos-sdk/pull/5858) Make Keyring store keys by name and address's hexbytes representation.
    * (export) [#5952](https://github.com/cosmos/cosmos-sdk/pull/5952) `AppExporter` now returns ABCI consensus parameters to be included in marshaled exported state. These parameters must be returned from the application via the `BaseApp`.
    * (simapp) Deprecating and renaming `MakeEncodingConfig` to `MakeTestEncodingConfig` (both in `simapp` and `simapp/params` packages).
    * (store) [#5803](https://github.com/cosmos/cosmos-sdk/pull/5803) The `store.CommitMultiStore` interface now includes the new `snapshots.Snapshotter` interface as well.
    * (types) [#5579](https://github.com/cosmos/cosmos-sdk/pull/5579) The `keepRecent` field has been removed from the `PruningOptions` type.
    The `PruningOptions` type now only includes fields `KeepEvery` and `SnapshotEvery`, where `KeepEvery`
    determines which committed heights are flushed to disk and `SnapshotEvery` determines which of these
    heights are kept after pruning. The `IsValid` method should be called whenever using these options. Methods
    `SnapshotVersion` and `FlushVersion` accept a version argument and determine if the version should be
    flushed to disk or kept as a snapshot. Note, `KeepRecent` is automatically inferred from the options
    and provided directly the IAVL store.
    * (types) [#5533](https://github.com/cosmos/cosmos-sdk/pull/5533) Refactored `AppModuleBasic` and `AppModuleGenesis`
    to now accept a `codec.JSONMarshaler` for modular serialization of genesis state.
    * (types/rest) [#5779](https://github.com/cosmos/cosmos-sdk/pull/5779) Drop unused Parse{Int64OrReturnBadRequest,QueryParamBool}() functions.
* **Modules**
    * (modules) [#7243](https://github.com/cosmos/cosmos-sdk/pull/7243) Rename `RegisterCodec` to `RegisterLegacyAminoCodec` and `codec.New()` is now renamed to `codec.NewLegacyAmino()`
    * (modules) [#6564](https://github.com/cosmos/cosmos-sdk/pull/6564) Constant `DefaultParamspace` is removed from all modules, use ModuleName instead.
    * (modules) [#5989](https://github.com/cosmos/cosmos-sdk/pull/5989) `AppModuleBasic.GetTxCmd` now takes a single `CLIContext` parameter.
    * (modules) [#5664](https://github.com/cosmos/cosmos-sdk/pull/5664) Remove amino `Codec` from simulation `StoreDecoder`, which now returns a function closure in order to unmarshal the key-value pairs.
    * (modules) [#5555](https://github.com/cosmos/cosmos-sdk/pull/5555) Move `x/auth/client/utils/` types and functions to `x/auth/client/`.
    * (modules) [#5572](https://github.com/cosmos/cosmos-sdk/pull/5572) Move account balance logic and APIs from `x/auth` to `x/bank`.
    * (modules) [#6326](https://github.com/cosmos/cosmos-sdk/pull/6326) `AppModuleBasic.GetQueryCmd` now takes a single `client.Context` parameter.
    * (modules) [#6336](https://github.com/cosmos/cosmos-sdk/pull/6336) `AppModuleBasic.RegisterQueryService` method was added to support gRPC queries, and `QuerierRoute` and `NewQuerierHandler` were deprecated.
    * (modules) [#6311](https://github.com/cosmos/cosmos-sdk/issues/6311) Remove `alias.go` usage
    * (modules) [#6447](https://github.com/cosmos/cosmos-sdk/issues/6447) Rename `blacklistedAddrs` to `blockedAddrs`.
    * (modules) [#6834](https://github.com/cosmos/cosmos-sdk/issues/6834) Add `RegisterInterfaces` method to `AppModuleBasic` to support registration of protobuf interface types.
    * (modules) [#6734](https://github.com/cosmos/cosmos-sdk/issues/6834) Add `TxEncodingConfig` parameter to `AppModuleBasic.ValidateGenesis` command to support JSON tx decoding in `genutil`.
    * (modules) [#7764](https://github.com/cosmos/cosmos-sdk/pull/7764) Added module initialization options:
        * `server/types.AppExporter` requires extra argument: `AppOptions`.
        * `server.AddCommands` requires extra argument: `addStartFlags types.ModuleInitFlags`
        * `x/crisis.NewAppModule` has a new attribute: `skipGenesisInvariants`. [PR](https://github.com/cosmos/cosmos-sdk/pull/7764)
    * (types) [#6327](https://github.com/cosmos/cosmos-sdk/pull/6327) `sdk.Msg` now inherits `proto.Message`, as a result all `sdk.Msg` types now use pointer semantics.
    * (types) [#7032](https://github.com/cosmos/cosmos-sdk/pull/7032) All types ending with `ID` (e.g. `ProposalID`) now end with `Id` (e.g. `ProposalId`), to match default Protobuf generated format. Also see [#7033](https://github.com/cosmos/cosmos-sdk/pull/7033) for more details.
    * (x/auth) [#6029](https://github.com/cosmos/cosmos-sdk/pull/6029) Module accounts have been moved from `x/supply` to `x/auth`.
    * (x/auth) [#6443](https://github.com/cosmos/cosmos-sdk/issues/6443) Move `FeeTx` and `TxWithMemo` interfaces from `x/auth/ante` to `types`.
    * (x/auth) [#7006](https://github.com/cosmos/cosmos-sdk/pull/7006) All `AccountRetriever` methods now take `client.Context` as a parameter instead of as a struct member.
    * (x/auth) [#6270](https://github.com/cosmos/cosmos-sdk/pull/6270) The passphrase argument has been removed from the signature of the following functions and methods: `BuildAndSign`, ` MakeSignature`, ` SignStdTx`, `TxBuilder.BuildAndSign`, `TxBuilder.Sign`, `TxBuilder.SignStdTx`
    * (x/auth) [#6428](https://github.com/cosmos/cosmos-sdk/issues/6428):
        * `NewAnteHandler` and `NewSigVerificationDecorator` both now take a `SignModeHandler` parameter.
        * `SignatureVerificationGasConsumer` now has the signature: `func(meter sdk.GasMeter, sig signing.SignatureV2, params types.Params) error`.
        * The `SigVerifiableTx` interface now has a `GetSignaturesV2() ([]signing.SignatureV2, error)` method and no longer has the `GetSignBytes` method.
    * (x/auth/tx) [#8106](https://github.com/cosmos/cosmos-sdk/pull/8106) change related to missing append functionality in
    client transaction signing
        * added `overwriteSig` argument to `x/auth/client.SignTx` and `client/tx.Sign` functions.
        * removed `x/auth/tx.go:wrapper.GetSignatures`. The `wrapper` provides `TxBuilder` functionality, and it's a private
      structure. That function was not used at all and it's not exposed through the `TxBuilder` interface.
    * (x/bank) [#7327](https://github.com/cosmos/cosmos-sdk/pull/7327) AddCoins and SubtractCoins no longer return a resultingValue and will only return an error.
    * (x/capability) [#7918](https://github.com/cosmos/cosmos-sdk/pull/7918) Add x/capability safety checks:
        * All outward facing APIs will now check that capability is not nil and name is not empty before performing any state-machine changes
        * `SetIndex` has been renamed to `InitializeIndex`
    * (x/evidence) [#7251](https://github.com/cosmos/cosmos-sdk/pull/7251) New evidence types and light client evidence handling. The module function names changed.
    * (x/evidence) [#5952](https://github.com/cosmos/cosmos-sdk/pull/5952) Remove APIs for getting and setting `x/evidence` parameters. `BaseApp` now uses a `ParamStore` to manage Tendermint consensus parameters which is managed via the `x/params` `Substore` type.
    * (x/gov) [#6147](https://github.com/cosmos/cosmos-sdk/pull/6147) The `Content` field on `Proposal` and `MsgSubmitProposal`
    is now `Any` in concordance with [ADR 019](docs/architecture/adr-019-protobuf-state-encoding.md) and `GetContent` should now
    be used to retrieve the actual proposal `Content`. Also the `NewMsgSubmitProposal` constructor now may return an `error`
    * (x/ibc) [#6374](https://github.com/cosmos/cosmos-sdk/pull/6374) `VerifyMembership` and `VerifyNonMembership` now take a `specs []string` argument to specify the proof format used for verification. Most SDK chains can simply use `commitmenttypes.GetSDKSpecs()` for this argument.
    * (x/params) [#5619](https://github.com/cosmos/cosmos-sdk/pull/5619) The `x/params` keeper now accepts a `codec.Marshaller` instead of
    a reference to an amino codec. Amino is still used for JSON serialization.
    * (x/staking) [#6451](https://github.com/cosmos/cosmos-sdk/pull/6451) `DefaultParamspace` and `ParamKeyTable` in staking module are moved from keeper to types to enforce consistency.
    * (x/staking) [#7419](https://github.com/cosmos/cosmos-sdk/pull/7419) The `TmConsPubKey` method on ValidatorI has been
    removed and replaced instead by `ConsPubKey` (which returns a SDK `cryptotypes.PubKey`) and `TmConsPublicKey` (which
    returns a Tendermint proto PublicKey).
    * (x/staking/types) [#7447](https://github.com/cosmos/cosmos-sdk/issues/7447) Remove bech32 PubKey support:
        * `ValidatorI` interface update. `GetConsPubKey` renamed to `TmConsPubKey` (consensus public key must be a tendermint key). `TmConsPubKey`, `GetConsAddr` methods return error.
        * `Validator` update. Methods changed in `ValidatorI` (as described above) and `ToTmValidator` return error.
        * `Validator.ConsensusPubkey` type changed from `string` to `codectypes.Any`.
        * `MsgCreateValidator.Pubkey` type changed from `string` to `codectypes.Any`.
    * (x/supply) [#6010](https://github.com/cosmos/cosmos-sdk/pull/6010) All `x/supply` types and APIs have been moved to `x/bank`.
    * [#6409](https://github.com/cosmos/cosmos-sdk/pull/6409) Rename all IsEmpty methods to Empty across the codebase and enforce consistency.
    * [#6231](https://github.com/cosmos/cosmos-sdk/pull/6231) Simplify `AppModule` interface, `Route` and `NewHandler` methods become only `Route`
    and returns a new `Route` type.
    * (x/slashing) [#6212](https://github.com/cosmos/cosmos-sdk/pull/6212) Remove `Get*` prefixes from key construction functions
    * (server) [#6079](https://github.com/cosmos/cosmos-sdk/pull/6079) Remove `UpgradeOldPrivValFile` (deprecated in Tendermint Core v0.28).
    * [#5719](https://github.com/cosmos/cosmos-sdk/pull/5719) Bump Go requirement to 1.14+

### State Machine Breaking

* **General**

    * (client) [#7268](https://github.com/cosmos/cosmos-sdk/pull/7268) / [#7147](https://github.com/cosmos/cosmos-sdk/pull/7147) Introduce new protobuf based PubKeys, and migrate PubKey in BaseAccount to use this new protobuf based PubKey format

* **Modules**
    * (modules) [#5572](https://github.com/cosmos/cosmos-sdk/pull/5572) Separate balance from accounts per ADR 004.
    _ Account balances are now persisted and retrieved via the `x/bank` module.
    _ Vesting account interface has been modified to account for changes.
    _ Callers to `NewBaseVestingAccount` are responsible for verifying account balance in relation to
    the original vesting amount.
    _ The `SendKeeper` and `ViewKeeper` interfaces in `x/bank` have been modified to account for changes.
    * (x/auth) [#5533](https://github.com/cosmos/cosmos-sdk/pull/5533) Migrate the `x/auth` module to use Protocol Buffers for state
    serialization instead of Amino.
    _ The `BaseAccount.PubKey` field is now represented as a Bech32 string instead of a `crypto.Pubkey`.
    _ `NewBaseAccountWithAddress` now returns a reference to a `BaseAccount`.
    _ The `x/auth` module now accepts a `Codec` interface which extends the `codec.Marshaler` interface by
    requiring a concrete codec to know how to serialize accounts.
    _ The `AccountRetriever` type now accepts a `Codec` in its constructor in order to know how to
    serialize accounts.
    * (x/bank) [#6518](https://github.com/cosmos/cosmos-sdk/pull/6518) Support for global and per-denomination send enabled flags.
        * Existing send_enabled global flag has been moved into a Params structure as `default_send_enabled`.
        * An array of: `{denom: string, enabled: bool}` is added to bank Params to support per-denomination override of global default value.
    * (x/distribution) [#5610](https://github.com/cosmos/cosmos-sdk/pull/5610) Migrate the `x/distribution` module to use Protocol Buffers for state
    serialization instead of Amino. The exact codec used is `codec.HybridCodec` which utilizes Protobuf for binary encoding and Amino
    for JSON encoding.
    _ `ValidatorHistoricalRewards.ReferenceCount` is now of types `uint32` instead of `uint16`.
    _ `ValidatorSlashEvents` is now a struct with `slashevents`.
    _ `ValidatorOutstandingRewards` is now a struct with `rewards`.
    _ `ValidatorAccumulatedCommission` is now a struct with `commission`. \* The `Keeper` constructor now takes a `codec.Marshaler` instead of a concrete Amino codec. This exact type
    provided is specified by `ModuleCdc`.
    * (x/evidence) [#5634](https://github.com/cosmos/cosmos-sdk/pull/5634) Migrate the `x/evidence` module to use Protocol Buffers for state
    serialization instead of Amino.
    _ The `internal` sub-package has been removed in order to expose the types proto file.
    _ The module now accepts a `Codec` interface which extends the `codec.Marshaler` interface by
    requiring a concrete codec to know how to serialize `Evidence` types. \* The `MsgSubmitEvidence` message has been removed in favor of `MsgSubmitEvidenceBase`. The application-level
    codec must now define the concrete `MsgSubmitEvidence` type which must implement the module's `MsgSubmitEvidence`
    interface.
    * (x/evidence) [#5952](https://github.com/cosmos/cosmos-sdk/pull/5952) Remove parameters from `x/evidence` genesis and module state. The `x/evidence` module now solely uses Tendermint consensus parameters to determine of evidence is valid or not.
    * (x/gov) [#5737](https://github.com/cosmos/cosmos-sdk/pull/5737) Migrate the `x/gov` module to use Protocol
    Buffers for state serialization instead of Amino.
    _ `MsgSubmitProposal` will be removed in favor of the application-level proto-defined `MsgSubmitProposal` which
    implements the `MsgSubmitProposalI` interface. Applications should extend the `NewMsgSubmitProposalBase` type
    to define their own concrete `MsgSubmitProposal` types.
    _ The module now accepts a `Codec` interface which extends the `codec.Marshaler` interface by
    requiring a concrete codec to know how to serialize `Proposal` types.
    * (x/mint) [#5634](https://github.com/cosmos/cosmos-sdk/pull/5634) Migrate the `x/mint` module to use Protocol Buffers for state
    serialization instead of Amino. \* The `internal` sub-package has been removed in order to expose the types proto file.
    * (x/slashing) [#5627](https://github.com/cosmos/cosmos-sdk/pull/5627) Migrate the `x/slashing` module to use Protocol Buffers for state
    serialization instead of Amino. The exact codec used is `codec.HybridCodec` which utilizes Protobuf for binary encoding and Amino
    for JSON encoding. \* The `Keeper` constructor now takes a `codec.Marshaler` instead of a concrete Amino codec. This exact type
    provided is specified by `ModuleCdc`.
    * (x/staking) [#6844](https://github.com/cosmos/cosmos-sdk/pull/6844) Validators are now inserted into the unbonding queue based on their unbonding time and height. The relevant keeper APIs are modified to reflect these changes by now also requiring a height.
    * (x/staking) [#6061](https://github.com/cosmos/cosmos-sdk/pull/6061) Allow a validator to immediately unjail when no signing info is present due to
    falling below their minimum self-delegation and never having been bonded. The validator may immediately unjail once they've met their minimum self-delegation.
    * (x/staking) [#5600](https://github.com/cosmos/cosmos-sdk/pull/5600) Migrate the `x/staking` module to use Protocol Buffers for state
    serialization instead of Amino. The exact codec used is `codec.HybridCodec` which utilizes Protobuf for binary encoding and Amino
    for JSON encoding.
    _ `BondStatus` is now of type `int32` instead of `byte`.
    _ Types of `int16` in the `Params` type are now of type `int32`.
    _ Every reference of `crypto.Pubkey` in context of a `Validator` is now of type string. `GetPubKeyFromBech32` must be used to get the `crypto.Pubkey`.
    _ The `Keeper` constructor now takes a `codec.Marshaler` instead of a concrete Amino codec. This exact type
    provided is specified by `ModuleCdc`.
    * (x/staking) [#7979](https://github.com/cosmos/cosmos-sdk/pull/7979) keeper pubkey storage serialization migration
    from bech32 to protobuf.
    * (x/supply) [#6010](https://github.com/cosmos/cosmos-sdk/pull/6010) Removed the `x/supply` module by merging the existing types and APIs into the `x/bank` module.
    * (x/supply) [#5533](https://github.com/cosmos/cosmos-sdk/pull/5533) Migrate the `x/supply` module to use Protocol Buffers for state
    serialization instead of Amino.
    _ The `internal` sub-package has been removed in order to expose the types proto file.
    _ The `x/supply` module now accepts a `Codec` interface which extends the `codec.Marshaler` interface by
    requiring a concrete codec to know how to serialize `SupplyI` types. \* The `SupplyI` interface has been modified to no longer return `SupplyI` on methods. Instead the
    concrete type's receiver should modify the type.
    * (x/upgrade) [#5659](https://github.com/cosmos/cosmos-sdk/pull/5659) Migrate the `x/upgrade` module to use Protocol
    Buffers for state serialization instead of Amino.
    _ The `internal` sub-package has been removed in order to expose the types proto file.
    _ The `x/upgrade` module now accepts a `codec.Marshaler` interface.

### Features

* **Baseapp / Client / REST**
    * (x/auth) [#6213](https://github.com/cosmos/cosmos-sdk/issues/6213) Introduce new protobuf based path for transaction signing, see [ADR020](https://github.com/cosmos/cosmos-sdk/blob/master/docs/architecture/adr-020-protobuf-transaction-encoding.md) for more details
    * (x/auth) [#6350](https://github.com/cosmos/cosmos-sdk/pull/6350) New sign-batch command to sign StdTx batch files.
    * (baseapp) [#5803](https://github.com/cosmos/cosmos-sdk/pull/5803) Added support for taking state snapshots at regular height intervals, via options `snapshot-interval` and `snapshot-keep-recent`.
    * (baseapp) [#7519](https://github.com/cosmos/cosmos-sdk/pull/7519) Add `ServiceMsgRouter` to BaseApp to handle routing of protobuf service `Msg`s. The two new types defined in ADR 031, `sdk.ServiceMsg` and `sdk.MsgRequest` are introduced with this router.
    * (client) [#5921](https://github.com/cosmos/cosmos-sdk/issues/5921) Introduce new gRPC and gRPC Gateway based APIs for querying app & module data. See [ADR021](https://github.com/cosmos/cosmos-sdk/blob/master/docs/architecture/adr-021-protobuf-query-encoding.md) for more details
    * (cli) [#7485](https://github.com/cosmos/cosmos-sdk/pull/7485) Introduce a new optional `--keyring-dir` flag that allows clients to specify a Keyring directory if it does not reside in the directory specified by `--home`.
    * (cli) [#7221](https://github.com/cosmos/cosmos-sdk/pull/7221) Add the option of emitting amino encoded json from the CLI
    * (codec) [#7519](https://github.com/cosmos/cosmos-sdk/pull/7519) `InterfaceRegistry` now inherits `jsonpb.AnyResolver`, and has a `RegisterCustomTypeURL` method to support ADR 031 packing of `Any`s. `AnyResolver` is now a required parameter to `RejectUnknownFields`.
    * (coin) [#6755](https://github.com/cosmos/cosmos-sdk/pull/6755) Add custom regex validation for `Coin` denom by overwriting `CoinDenomRegex` when using `/types/coin.go`.
    * (config) [#7265](https://github.com/cosmos/cosmos-sdk/pull/7265) Support Tendermint block pruning through a new `min-retain-blocks` configuration that can be set in either `app.toml` or via the CLI. This parameter is used in conjunction with other criteria to determine the height at which Tendermint should prune blocks.
    * (events) [#7121](https://github.com/cosmos/cosmos-sdk/pull/7121) The application now derives what events are indexed by Tendermint via the `index-events` configuration in `app.toml`, which is a list of events taking the form `{eventType}.{attributeKey}`.
    * (tx) [#6089](https://github.com/cosmos/cosmos-sdk/pull/6089) Transactions can now have a `TimeoutHeight` set which allows the transaction to be rejected if it's committed at a height greater than the timeout.
    * (rest) [#6167](https://github.com/cosmos/cosmos-sdk/pull/6167) Support `max-body-bytes` CLI flag for the REST service.
    * (genesis) [#7089](https://github.com/cosmos/cosmos-sdk/pull/7089) The `export` command now adds a `initial_height` field in the exported JSON. Baseapp's `CommitMultiStore` now also has a `SetInitialVersion` setter, so it can set the initial store version inside `InitChain` and start a new chain from a given height.
* **General**
    * (crypto/multisig) [#6241](https://github.com/cosmos/cosmos-sdk/pull/6241) Add Multisig type directly to the repo. Previously this was in tendermint.
    * (codec/types) [#8106](https://github.com/cosmos/cosmos-sdk/pull/8106) Adding `NewAnyWithCustomTypeURL` to correctly
    marshal Messages in TxBuilder.
    * (tests) [#6489](https://github.com/cosmos/cosmos-sdk/pull/6489) Introduce package `testutil`, new in-process testing network framework for use in integration and unit tests.
    * (tx) Add new auth/tx gRPC & gRPC-Gateway endpoints for basic querying & broadcasting support
        * [#7842](https://github.com/cosmos/cosmos-sdk/pull/7842) Add TxsByEvent gRPC endpoint
        * [#7852](https://github.com/cosmos/cosmos-sdk/pull/7852) Add tx broadcast gRPC endpoint
    * (tx) [#7688](https://github.com/cosmos/cosmos-sdk/pull/7688) Add a new Tx gRPC service with methods `Simulate` and `GetTx` (by hash).
    * (store) [#5803](https://github.com/cosmos/cosmos-sdk/pull/5803) Added `rootmulti.Store` methods for taking and restoring snapshots, based on `iavl.Store` export/import.
    * (store) [#6324](https://github.com/cosmos/cosmos-sdk/pull/6324) IAVL store query proofs now return CommitmentOp which wraps an ics23 CommitmentProof
    * (store) [#6390](https://github.com/cosmos/cosmos-sdk/pull/6390) `RootMulti` store query proofs now return `CommitmentOp` which wraps `CommitmentProofs`
        * `store.Query` now only returns chained `ics23.CommitmentProof` wrapped in `merkle.Proof`
        * `ProofRuntime` only decodes and verifies `ics23.CommitmentProof`
* **Modules**
    * (modules) [#5921](https://github.com/cosmos/cosmos-sdk/issues/5921) Introduction of Query gRPC service definitions along with REST annotations for gRPC Gateway for each module
    * (modules) [#7540](https://github.com/cosmos/cosmos-sdk/issues/7540) Protobuf service definitions can now be used for
    packing `Msg`s in transactions as defined in [ADR 031](./docs/architecture/adr-031-msg-service.md). All modules now
    define a `Msg` protobuf service.
    * (x/auth/vesting) [#7209](https://github.com/cosmos/cosmos-sdk/pull/7209) Create new `MsgCreateVestingAccount` message type along with CLI handler that allows for the creation of delayed and continuous vesting types.
    * (x/capability) [#5828](https://github.com/cosmos/cosmos-sdk/pull/5828) Capability module integration as outlined in [ADR 3 - Dynamic Capability Store](https://github.com/cosmos/tree/master/docs/architecture/adr-003-dynamic-capability-store.md).
    * (x/crisis) `x/crisis` has a new function: `AddModuleInitFlags`, which will register optional crisis module flags for the start command.
    * (x/ibc) [#5277](https://github.com/cosmos/cosmos-sdk/pull/5277) `x/ibc` changes from IBC alpha. For more details check the [`x/ibc/core/spec`](https://github.com/cosmos/cosmos-sdk/tree/master/x/ibc/core/spec) directory, or the ICS specs below:
        * [ICS 002 - Client Semantics](https://github.com/cosmos/ics/tree/master/spec/ics-002-client-semantics) subpackage
        * [ICS 003 - Connection Semantics](https://github.com/cosmos/ics/blob/master/spec/ics-003-connection-semantics) subpackage
        * [ICS 004 - Channel and Packet Semantics](https://github.com/cosmos/ics/blob/master/spec/ics-004-channel-and-packet-semantics) subpackage
        * [ICS 005 - Port Allocation](https://github.com/cosmos/ics/blob/master/spec/ics-005-port-allocation) subpackage
        * [ICS 006 - Solo Machine Client](https://github.com/cosmos/ics/tree/master/spec/ics-006-solo-machine-client) subpackage
        * [ICS 007 - Tendermint Client](https://github.com/cosmos/ics/blob/master/spec/ics-007-tendermint-client) subpackage
        * [ICS 009 - Loopback Client](https://github.com/cosmos/ics/tree/master/spec/ics-009-loopback-client) subpackage
        * [ICS 020 - Fungible Token Transfer](https://github.com/cosmos/ics/tree/master/spec/ics-020-fungible-token-transfer) subpackage
        * [ICS 023 - Vector Commitments](https://github.com/cosmos/ics/tree/master/spec/ics-023-vector-commitments) subpackage
        * [ICS 024 - Host State Machine Requirements](https://github.com/cosmos/ics/tree/master/spec/ics-024-host-requirements) subpackage
    * (x/ibc) [#6374](https://github.com/cosmos/cosmos-sdk/pull/6374) ICS-23 Verify functions will now accept and verify ics23 CommitmentProofs exclusively
    * (x/params) [#6005](https://github.com/cosmos/cosmos-sdk/pull/6005) Add new CLI command for querying raw x/params parameters by subspace and key.

### Bug Fixes

* **Baseapp / Client / REST**
    * (client) [#5964](https://github.com/cosmos/cosmos-sdk/issues/5964) `--trust-node` is now false by default - for real. Users must ensure it is set to true if they don't want to enable the verifier.
    * (client) [#6402](https://github.com/cosmos/cosmos-sdk/issues/6402) Fix `keys add` `--algo` flag which only worked for Tendermint's `secp256k1` default key signing algorithm.
    * (client) [#7699](https://github.com/cosmos/cosmos-sdk/pull/7699) Fix panic in context when setting invalid nodeURI. `WithNodeURI` does not set the `Client` in the context.
    * (export) [#6510](https://github.com/cosmos/cosmos-sdk/pull/6510/) Field TimeIotaMs now is included in genesis file while exporting.
    * (rest) [#5906](https://github.com/cosmos/cosmos-sdk/pull/5906) Fix an issue that make some REST calls panic when sending invalid or incomplete requests.
    * (crypto) [#7966](https://github.com/cosmos/cosmos-sdk/issues/7966) `Bip44Params` `String()` function now correctly
    returns the absolute HD path by adding the `m/` prefix.
    * (crypto/keyring) [#5844](https://github.com/cosmos/cosmos-sdk/pull/5844) `Keyring.Sign()` methods no longer decode amino signatures when method receivers
    are offline/multisig keys.
    * (store) [#7415](https://github.com/cosmos/cosmos-sdk/pull/7415) Allow new stores to be registered during on-chain upgrades.
* **Modules**
  _ (modules) [#5569](https://github.com/cosmos/cosmos-sdk/issues/5569) `InitGenesis`, for the relevant modules, now ensures module accounts exist.
  _ (x/auth) [#5892](https://github.com/cosmos/cosmos-sdk/pull/5892) Add `RegisterKeyTypeCodec` to register new
  types (eg. keys) to the `auth` module internal amino codec.
  _ (x/bank) [#6536](https://github.com/cosmos/cosmos-sdk/pull/6536) Fix bug in `WriteGeneratedTxResponse` function used by multiple
  REST endpoints. Now it writes a Tx in StdTx format.
  _ (x/genutil) [#5938](https://github.com/cosmos/cosmos-sdk/pull/5938) Fix `InitializeNodeValidatorFiles` error handling.
  _ (x/gentx) [#8183](https://github.com/cosmos/cosmos-sdk/pull/8183) change gentx cmd amount to arg from flag
  _ (x/gov) [#7641](https://github.com/cosmos/cosmos-sdk/pull/7641) Fix tally calculation precision error.
  _ (x/staking) [#6529](https://github.com/cosmos/cosmos-sdk/pull/6529) Export validator addresses (previously was empty).
  _ (x/staking) [#5949](https://github.com/cosmos/cosmos-sdk/pull/5949) Skip staking `HistoricalInfoKey` in simulations as headers are not exported. \* (x/staking) [#6061](https://github.com/cosmos/cosmos-sdk/pull/6061) Allow a validator to immediately unjail when no signing info is present due to
  falling below their minimum self-delegation and never having been bonded. The validator may immediately unjail once they've met their minimum self-delegation.
* **General**
    * (types) [#7038](https://github.com/cosmos/cosmos-sdk/issues/7038) Fix infinite looping of `ApproxRoot` by including a hard-coded maximum iterations limit of 100.
    * (types) [#7084](https://github.com/cosmos/cosmos-sdk/pull/7084) Fix panic when calling `BigInt()` on an uninitialized `Int`.
    * (simulation) [#7129](https://github.com/cosmos/cosmos-sdk/issues/7129) Fix support for custom `Account` and key types on auth's simulation.

### Improvements

* **Baseapp / Client / REST**
    * (baseapp) [#6186](https://github.com/cosmos/cosmos-sdk/issues/6186) Support emitting events during `AnteHandler` execution.
    * (baseapp) [#6053](https://github.com/cosmos/cosmos-sdk/pull/6053) Customizable panic recovery handling added for `app.runTx()` method (as proposed in the [ADR 22](https://github.com/cosmos/cosmos-sdk/blob/master/docs/architecture/adr-022-custom-panic-handling.md)). Adds ability for developers to register custom panic handlers extending standard ones.
    * (client) [#5810](https://github.com/cosmos/cosmos-sdk/pull/5810) Added a new `--offline` flag that allows commands to be executed without an
    internet connection. Previously, `--generate-only` served this purpose in addition to only allowing txs to be generated. Now, `--generate-only` solely
    allows txs to be generated without being broadcasted and disallows Keybase use and `--offline` allows the use of Keybase but does not allow any
    functionality that requires an online connection.
    * (cli) [#7764](https://github.com/cosmos/cosmos-sdk/pull/7764) Update x/banking and x/crisis InitChain to improve node startup time
    * (client) [#5856](https://github.com/cosmos/cosmos-sdk/pull/5856) Added the possibility to set `--offline` flag with config command.
    * (client) [#5895](https://github.com/cosmos/cosmos-sdk/issues/5895) show config options in the config command's help screen.
    * (client/keys) [#8043](https://github.com/cosmos/cosmos-sdk/pull/8043) Add support for export of unarmored private key
    * (client/tx) [#7801](https://github.com/cosmos/cosmos-sdk/pull/7801) Update sign-batch multisig to work online
    * (x/genutil) [#8099](https://github.com/cosmos/cosmos-sdk/pull/8099) `init` now supports a `--recover` flag to recover
    the private validator key from a given mnemonic
* **Modules**
    * (x/auth) [#5702](https://github.com/cosmos/cosmos-sdk/pull/5702) Add parameter querying support for `x/auth`.
    * (x/auth/ante) [#6040](https://github.com/cosmos/cosmos-sdk/pull/6040) `AccountKeeper` interface used for `NewAnteHandler` and handler's decorators to add support of using custom `AccountKeeper` implementations.
    * (x/evidence) [#5952](https://github.com/cosmos/cosmos-sdk/pull/5952) Tendermint Consensus parameters can now be changed via parameter change proposals through `x/gov`.
    * (x/evidence) [#5961](https://github.com/cosmos/cosmos-sdk/issues/5961) Add `StoreDecoder` simulation for evidence module.
    * (x/ibc) [#5948](https://github.com/cosmos/cosmos-sdk/issues/5948) Add `InitGenesis` and `ExportGenesis` functions for `ibc` module.
    * (x/ibc-transfer) [#6871](https://github.com/cosmos/cosmos-sdk/pull/6871) Implement [ADR 001 - Coin Source Tracing](./docs/architecture/adr-001-coin-source-tracing.md).
    * (x/staking) [#6059](https://github.com/cosmos/cosmos-sdk/pull/6059) Updated `HistoricalEntries` parameter default to 100.
    * (x/staking) [#5584](https://github.com/cosmos/cosmos-sdk/pull/5584) Add util function `ToTmValidator` that converts a `staking.Validator` type to `*tmtypes.Validator`.
    * (x/staking) [#6163](https://github.com/cosmos/cosmos-sdk/pull/6163) CLI and REST call to unbonding delegations and delegations now accept
    pagination.
    * (x/staking) [#8178](https://github.com/cosmos/cosmos-sdk/pull/8178) Update default historical header number for stargate
* **General**
    * (crypto) [#7987](https://github.com/cosmos/cosmos-sdk/pull/7987) Fix the inconsistency of CryptoCdc, only use
    `codec/legacy.Cdc`.
    * (logging) [#8072](https://github.com/cosmos/cosmos-sdk/pull/8072) Refactor logging:
    _ Use [zerolog](https://github.com/rs/zerolog) over Tendermint's go-kit logging wrapper.
    _ Introduce Tendermint's `--log_format=plain|json` flag. Using format `json` allows for emitting structured JSON
    logs which can be consumed by an external logging facility (e.g. Loggly). Both formats log to STDERR. \* The existing `--log_level` flag and it's default value now solely relates to the global logging
    level (e.g. `info`, `debug`, etc...) instead of `<module>:<level>`.
    * (rest) [#7649](https://github.com/cosmos/cosmos-sdk/pull/7649) Return an unsigned tx in legacy GET /tx endpoint when signature conversion fails
    * (simulation) [#6002](https://github.com/cosmos/cosmos-sdk/pull/6002) Add randomized consensus params into simulation.
    * (store) [#6481](https://github.com/cosmos/cosmos-sdk/pull/6481) Move `SimpleProofsFromMap` from Tendermint into the SDK.
    * (store) [#6719](https://github.com/cosmos/cosmos-sdk/6754) Add validity checks to stores for nil and empty keys.
    * (SDK) Updated dependencies
        * Updated iavl dependency to v0.15.3
        * Update tendermint to v0.34.1
    * (types) [#7027](https://github.com/cosmos/cosmos-sdk/pull/7027) `Coin(s)` and `DecCoin(s)` updates:
        * Bump denomination max length to 128
        * Allow uppercase letters and numbers in denominations to support [ADR 001](./docs/architecture/adr-001-coin-source-tracing.md)
        * Added `Validate` function that returns a descriptive error
    * (types) [#5581](https://github.com/cosmos/cosmos-sdk/pull/5581) Add convenience functions {,Must}Bech32ifyAddressBytes.
    * (types/module) [#5724](https://github.com/cosmos/cosmos-sdk/issues/5724) The `types/module` package does no longer depend on `x/simulation`.
    * (types) [#5585](https://github.com/cosmos/cosmos-sdk/pull/5585) IBC additions:
        * `Coin` denomination max length has been increased to 32.
        * Added `CapabilityKey` alias for `StoreKey` to match IBC spec.
    * (types/rest) [#5900](https://github.com/cosmos/cosmos-sdk/pull/5900) Add Check\*Error function family to spare developers from replicating tons of boilerplate code.
    * (types) [#6128](https://github.com/cosmos/cosmos-sdk/pull/6137) Add `String()` method to `GasMeter`.
    * (types) [#6195](https://github.com/cosmos/cosmos-sdk/pull/6195) Add codespace to broadcast(sync/async) response.
    * (types) [#6897](https://github.com/cosmos/cosmos-sdk/issues/6897) Add KV type from tendermint to `types` directory.
    * (version) [#7848](https://github.com/cosmos/cosmos-sdk/pull/7848) [#7941](https://github.com/cosmos/cosmos-sdk/pull/7941)
    `version --long` output now shows the list of build dependencies and replaced build dependencies.

## Previous Releases

[CHANGELOG of previous versions](https://github.com/cosmos/cosmos-sdk/blob/c17c3caab86a1426a1eef4541e8203f5f54a1a54/CHANGELOG.md#v0391---2020-08-11) (pre Stargate).<|MERGE_RESOLUTION|>--- conflicted
+++ resolved
@@ -73,12 +73,7 @@
 
 ### Bug Fixes
 
-<<<<<<< HEAD
-=======
 * (baseapp) [#19198](https://github.com/cosmos/cosmos-sdk/pull/19198) Remove usage of pointers in logs in all OE goroutines.
-* (baseapp) [#19058](https://github.com/cosmos/cosmos-sdk/pull/19058) Fix baseapp posthandler branch would fail if the `runMsgs` had returned an error.
-* (baseapp) [#18609](https://github.com/cosmos/cosmos-sdk/issues/18609) Fixed accounting in the block gas meter after BeginBlock and before DeliverTx, ensuring transaction processing always starts with the expected zeroed out block gas meter.
->>>>>>> 12aaa893
 * (baseapp) [#18727](https://github.com/cosmos/cosmos-sdk/pull/18727) Ensure that `BaseApp.Init` firstly returns any errors from a nil commit multistore instead of panicking on nil dereferencing and before sealing the app.
 * (client) [#18622](https://github.com/cosmos/cosmos-sdk/pull/18622) Fixed a potential under/overflow from `uint64->int64` when computing gas fees as a LegacyDec.
 * (client/keys) [#18562](https://github.com/cosmos/cosmos-sdk/pull/18562) `keys delete` won't terminate when a key is not found.
@@ -155,7 +150,8 @@
 
 ### Bug Fixes
 
-* (baseapp) [#19058](https://github.com/cosmos/cosmos-sdk/pull/19058) Fix baseapp posthandler branch would fail if the `runMsgs` had returned an error.
+* (baseapp) [#
+](https://github.com/cosmos/cosmos-sdk/pull/19058) Fix baseapp posthandler branch would fail if the `runMsgs` had returned an error.
 * (baseapp) [#18609](https://github.com/cosmos/cosmos-sdk/issues/18609) Fixed accounting in the block gas meter after module's beginBlock and before DeliverTx, ensuring transaction processing always starts with the expected zeroed out block gas meter.
 * (baseapp) [#18895](https://github.com/cosmos/cosmos-sdk/pull/18895) Fix de-duplicating vote extensions during validation in ValidateVoteExtensions.
 
