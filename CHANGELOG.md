<!--
Guiding Principles:

Changelogs are for humans, not machines.
There should be an entry for every single version.
The same types of changes should be grouped.
Versions and sections should be linkable.
The latest version comes first.
The release date of each version is displayed.
Mention whether you follow Semantic Versioning.

Usage:

Change log entries are to be added to the Unreleased section under the
appropriate stanza (see below). Each entry should ideally include a tag and
the Github issue reference in the following format:

* (<tag>) \#<issue-number> message

The issue numbers will later be link-ified during the release process so you do
not have to worry about including a link manually, but you can if you wish.

Types of changes (Stanzas):

"Features" for new features.
"Improvements" for changes in existing functionality.
"Deprecated" for soon-to-be removed features.
"Bug Fixes" for any bug fixes.
"Client Breaking" for breaking CLI commands and REST routes used by end-users.
"API Breaking" for breaking exported APIs used by developers building on SDK.
"State Machine Breaking" for any changes that result in a different AppState given same genesisState and txList.

Ref: https://keepachangelog.com/en/1.0.0/
-->

# Changelog

## [Unreleased]

### API Breaking Changes

* (modules) [\#5555](https://github.com/cosmos/cosmos-sdk/pull/5555) Move x/auth/client/utils/ types and functions to x/auth/client/.

### Bug Fixes

* (x/bank) [\#5531](https://github.com/cosmos/cosmos-sdk/issues/5531) Added missing amount event to MsgMultiSend, emitted for each output.

### Improvements

* (types) [\#5581](https://github.com/cosmos/cosmos-sdk/pull/5581) Add convenience functions {,Must}Bech32ifyAddressBytes.
<<<<<<< HEAD
* (client) [\#5585](https://github.com/cosmos/cosmos-sdk/pull/5585) IBC additions:
  * Added `prove` flag for commitment proof verification.
  * Added `queryABCI` function that returns the full `abci.ResponseQuery` with inclusion merkle proofs.
* (types) [\#5585](https://github.com/cosmos/cosmos-sdk/pull/5585) IBC additions:
  * `Coin` denomination max lenght has been increased to 32.
  * Added `CapabilityKey` alias for `StoreKey` to match IBC spec.
=======
* (staking) [\#5584](https://github.com/cosmos/cosmos-sdk/pull/5584) Add util function `ToTmValidator` that converts a `staking.Validator` type to `*tmtypes.Validator`.
>>>>>>> ca952bc9

## [v0.38.0] - 2020-01-23

### State Machine Breaking

* (genesis) [\#5506](https://github.com/cosmos/cosmos-sdk/pull/5506) The `x/distribution` genesis state
  now includes `params` instead of individual parameters.
* (genesis) [\#5017](https://github.com/cosmos/cosmos-sdk/pull/5017) The `x/genaccounts` module has been
deprecated and all components removed except the `legacy/` package. This requires changes to the
genesis state. Namely, `accounts` now exist under `app_state.auth.accounts`. The corresponding migration
logic has been implemented for v0.38 target version. Applications can migrate via:
`$ {appd} migrate v0.38 genesis.json`.
* (modules) [\#5299](https://github.com/cosmos/cosmos-sdk/pull/5299) Handling of `ABCIEvidenceTypeDuplicateVote`
  during `BeginBlock` along with the corresponding parameters (`MaxEvidenceAge`) have moved from the
  `x/slashing` module to the `x/evidence` module.

### API Breaking Changes

* (modules) [\#5506](https://github.com/cosmos/cosmos-sdk/pull/5506) Remove individual setters of `x/distribution` parameters. Instead, follow the module spec in getting parameters, setting new value(s) and finally calling `SetParams`.
* (types) [\#5495](https://github.com/cosmos/cosmos-sdk/pull/5495) Remove redundant `(Must)Bech32ify*` and `(Must)Get*KeyBech32` functions in favor of `(Must)Bech32ifyPubKey` and `(Must)GetPubKeyFromBech32` respectively, both of which take a `Bech32PubKeyType` (string).
* (types) [\#5430](https://github.com/cosmos/cosmos-sdk/pull/5430) `DecCoins#Add` parameter changed from `DecCoins`
to `...DecCoin`, `Coins#Add` parameter changed from `Coins` to `...Coin`.
* (baseapp/types) [\#5421](https://github.com/cosmos/cosmos-sdk/pull/5421) The `Error` interface (`types/errors.go`)
has been removed in favor of the concrete type defined in `types/errors/` which implements the standard `error` interface.
  * As a result, the `Handler` and `Querier` implementations now return a standard `error`.
  Within `BaseApp`, `runTx` now returns a `(GasInfo, *Result, error)` tuple and `runMsgs` returns a
  `(*Result, error)` tuple. A reference to a `Result` is now used to indicate success whereas an error
  signals an invalid message or failed message execution. As a result, the fields `Code`, `Codespace`,
  `GasWanted`, and `GasUsed` have been removed the `Result` type. The latter two fields are now found
  in the `GasInfo` type which is always returned regardless of execution outcome.
  * Note to developers: Since all handlers and queriers must now return a standard `error`, the `types/errors/`
  package contains all the relevant and pre-registered errors that you typically work with. A typical
  error returned will look like `sdkerrors.Wrap(sdkerrors.ErrUnknownRequest, "...")`. You can retrieve
  relevant ABCI information from the error via `ABCIInfo`.
* (client) [\#5442](https://github.com/cosmos/cosmos-sdk/pull/5442) Remove client/alias.go as it's not necessary and
components can be imported directly from the packages.
* (store) [\#4748](https://github.com/cosmos/cosmos-sdk/pull/4748) The `CommitMultiStore` interface
now requires a `SetInterBlockCache` method. Applications that do not wish to support this can simply
have this method perform a no-op.
* (modules) [\#4665](https://github.com/cosmos/cosmos-sdk/issues/4665) Refactored `x/gov` module structure and dev-UX:
  * Prepare for module spec integration
  * Update gov keys to use big endian encoding instead of little endian
* (modules) [\#5017](https://github.com/cosmos/cosmos-sdk/pull/5017) The `x/genaccounts` module has been deprecated and all components removed except the `legacy/` package.
* [\#4486](https://github.com/cosmos/cosmos-sdk/issues/4486) Vesting account types decoupled from the `x/auth` module and now live under `x/auth/vesting`. Applications wishing to use vesting account types must be sure to register types via `RegisterCodec` under the new vesting package.
* [\#4486](https://github.com/cosmos/cosmos-sdk/issues/4486) The `NewBaseVestingAccount` constructor returns an error
if the provided arguments are invalid.
* (x/auth) [\#5006](https://github.com/cosmos/cosmos-sdk/pull/5006) Modular `AnteHandler` via composable decorators:
  * The `AnteHandler` interface now returns `(newCtx Context, err error)` instead of `(newCtx Context, result sdk.Result, abort bool)`
  * The `NewAnteHandler` function returns an `AnteHandler` function that returns the new `AnteHandler`
  interface and has been moved into the `auth/ante` directory.
  * `ValidateSigCount`, `ValidateMemo`, `ProcessPubKey`, `EnsureSufficientMempoolFee`, and `GetSignBytes`
  have all been removed as public functions.
  * Invalid Signatures may return `InvalidPubKey` instead of `Unauthorized` error, since the transaction
  will first hit `SetPubKeyDecorator` before the `SigVerificationDecorator` runs.
  * `StdTx#GetSignatures` will return an array of just signature byte slices `[][]byte` instead of
  returning an array of `StdSignature` structs. To replicate the old behavior, use the public field
  `StdTx.Signatures` to get back the array of StdSignatures `[]StdSignature`.
* (modules) [\#5299](https://github.com/cosmos/cosmos-sdk/pull/5299) `HandleDoubleSign` along with params `MaxEvidenceAge` and `DoubleSignJailEndTime` have moved from the `x/slashing` module to the `x/evidence` module.
* (keys) [\#4941](https://github.com/cosmos/cosmos-sdk/issues/4941) Keybase concrete types constructors such as `NewKeyBaseFromDir` and `NewInMemory` now accept optional parameters of type `KeybaseOption`. These
optional parameters are also added on the keys sub-commands functions, which are now public, and allows
these options to be set on the commands or ignored to default to previous behavior.
* [\#5547](https://github.com/cosmos/cosmos-sdk/pull/5547) `NewKeyBaseFromHomeFlag` constructor has been removed.
* [\#5439](https://github.com/cosmos/cosmos-sdk/pull/5439) Further modularization was done to the `keybase`
package to make it more suitable for use with different key formats and algorithms:
  * The `WithKeygenFunc` function added as a `KeybaseOption` which allows a custom bytes to key
    implementation to be defined when keys are created.
  * The `WithDeriveFunc` function added as a `KeybaseOption` allows custom logic for deriving a key
    from a mnemonic, bip39 password, and HD Path.
  * BIP44 is no longer build into `keybase.CreateAccount()`. It is however the default when using
    the `client/keys` add command.
  * `SupportedAlgos` and `SupportedAlgosLedger` functions return a slice of `SigningAlgo`s that are
    supported by the keybase and the ledger integration respectively.
* (simapp) [\#5419](https://github.com/cosmos/cosmos-sdk/pull/5419) The `helpers.GenTx()` now accepts a gas argument.
* (baseapp) [\#5455](https://github.com/cosmos/cosmos-sdk/issues/5455) A `sdk.Context` is now passed into the `router.Route()` function.

### Client Breaking Changes

* (rest) [\#5270](https://github.com/cosmos/cosmos-sdk/issues/5270) All account types now implement custom JSON serialization.
* (rest) [\#4783](https://github.com/cosmos/cosmos-sdk/issues/4783) The balance field in the DelegationResponse type is now sdk.Coin instead of sdk.Int
* (x/auth) [\#5006](https://github.com/cosmos/cosmos-sdk/pull/5006) The gas required to pass the `AnteHandler` has
increased significantly due to modular `AnteHandler` support. Increase GasLimit accordingly.
* (rest) [\#5336](https://github.com/cosmos/cosmos-sdk/issues/5336) `MsgEditValidator` uses `description` instead of `Description` as a JSON key.
* (keys) [\#5097](https://github.com/cosmos/cosmos-sdk/pull/5097) Due to the keybase -> keyring transition, keys need to be migrated. See `keys migrate` command for more info.
* (x/auth) [\#5424](https://github.com/cosmos/cosmos-sdk/issues/5424) Drop `decode-tx` command from x/auth/client/cli, duplicate of the `decode` command.

### Features

* (store) [\#5435](https://github.com/cosmos/cosmos-sdk/pull/5435) New iterator for paginated requests. Iterator limits DB reads to the range of the requested page.
* (x/evidence) [\#5240](https://github.com/cosmos/cosmos-sdk/pull/5240) Initial implementation of the `x/evidence` module.
* (cli) [\#5212](https://github.com/cosmos/cosmos-sdk/issues/5212) The `q gov proposals` command now supports pagination.
* (store) [\#4724](https://github.com/cosmos/cosmos-sdk/issues/4724) Multistore supports substore migrations upon load. New `rootmulti.Store.LoadLatestVersionAndUpgrade` method in
`Baseapp` supports `StoreLoader` to enable various upgrade strategies. It no
longer panics if the store to load contains substores that we didn't explicitly mount.
* [\#4972](https://github.com/cosmos/cosmos-sdk/issues/4972) A `TxResponse` with a corresponding code
and tx hash will be returned for specific Tendermint errors:
  * `CodeTxInMempoolCache`
  * `CodeMempoolIsFull`
  * `CodeTxTooLarge`
* [\#3872](https://github.com/cosmos/cosmos-sdk/issues/3872) Implement a RESTful endpoint and cli command to decode transactions.
* (keys) [\#4754](https://github.com/cosmos/cosmos-sdk/pull/4754) Introduce new Keybase implementation that can
leverage operating systems' built-in functionalities to securely store secrets. MacOS users may encounter
the following [issue](https://github.com/keybase/go-keychain/issues/47) with the `go-keychain` library. If
you encounter this issue, you must upgrade your xcode command line tools to version >= `10.2`. You can
upgrade via: `sudo rm -rf /Library/Developer/CommandLineTools; xcode-select --install`. Verify the
correct version via: `pkgutil --pkg-info=com.apple.pkg.CLTools_Executables`.
* [\#5355](https://github.com/cosmos/cosmos-sdk/pull/5355) Client commands accept a new `--keyring-backend` option through which users can specify which backend should be used
by the new key store:
  * `os`: use OS default credentials storage (default).
  * `file`: use encrypted file-based store.
  * `kwallet`: use [KDE Wallet](https://utils.kde.org/projects/kwalletmanager/) service.
  * `pass`: use the [pass](https://www.passwordstore.org/) command line password manager.
  * `test`: use password-less key store. *For testing purposes only. Use it at your own risk.*
* (keys) [\#5097](https://github.com/cosmos/cosmos-sdk/pull/5097) New `keys migrate` command to assist users migrate their keys
to the new keyring.
* (keys) [\#5366](https://github.com/cosmos/cosmos-sdk/pull/5366) `keys list` now accepts a `--list-names` option to list key names only, whilst the `keys delete`
command can delete multiple keys by passing their names as arguments. The aforementioned commands can then be piped together, e.g.
`appcli keys list -n | xargs appcli keys delete`
* (modules) [\#4233](https://github.com/cosmos/cosmos-sdk/pull/4233) Add upgrade module that coordinates software upgrades of live chains.
* [\#4486](https://github.com/cosmos/cosmos-sdk/issues/4486) Introduce new `PeriodicVestingAccount` vesting account type
that allows for arbitrary vesting periods.
* (baseapp) [\#5196](https://github.com/cosmos/cosmos-sdk/pull/5196) Baseapp has a new `runTxModeReCheck` to allow applications to skip expensive and unnecessary re-checking of transactions.
* (types) [\#5196](https://github.com/cosmos/cosmos-sdk/pull/5196) Context has new `IsRecheckTx() bool` and `WithIsReCheckTx(bool) Context` methods to to be used in the `AnteHandler`.
* (x/auth/ante) [\#5196](https://github.com/cosmos/cosmos-sdk/pull/5196) AnteDecorators have been updated to avoid unnecessary checks when `ctx.IsReCheckTx() == true`
* (x/auth) [\#5006](https://github.com/cosmos/cosmos-sdk/pull/5006) Modular `AnteHandler` via composable decorators:
  * The `AnteDecorator` interface has been introduced to allow users to implement modular `AnteHandler`
  functionality that can be composed together to create a single `AnteHandler` rather than implementing
  a custom `AnteHandler` completely from scratch, where each `AnteDecorator` allows for custom behavior in
  tightly defined and logically isolated manner. These custom `AnteDecorator` can then be chained together
  with default `AnteDecorator` or third-party `AnteDecorator` to create a modularized `AnteHandler`
  which will run each `AnteDecorator` in the order specified in `ChainAnteDecorators`. For details
  on the new architecture, refer to the [ADR](docs/architecture/adr-010-modular-antehandler.md).
  * `ChainAnteDecorators` function has been introduced to take in a list of `AnteDecorators` and chain
  them in sequence and return a single `AnteHandler`:
    * `SetUpContextDecorator`: Sets `GasMeter` in context and creates defer clause to recover from any
    `OutOfGas` panics in future AnteDecorators and return `OutOfGas` error to `BaseApp`. It MUST be the
    first `AnteDecorator` in the chain for any application that uses gas (or another one that sets the gas meter).
    * `ValidateBasicDecorator`: Calls tx.ValidateBasic and returns any non-nil error.
    * `ValidateMemoDecorator`: Validates tx memo with application parameters and returns any non-nil error.
    * `ConsumeGasTxSizeDecorator`: Consumes gas proportional to the tx size based on application parameters.
    * `MempoolFeeDecorator`: Checks if fee is above local mempool `minFee` parameter during `CheckTx`.
    * `DeductFeeDecorator`: Deducts the `FeeAmount` from first signer of the transaction.
    * `SetPubKeyDecorator`: Sets pubkey of account in any account that does not already have pubkey saved in state machine.
    * `SigGasConsumeDecorator`: Consume parameter-defined amount of gas for each signature.
    * `SigVerificationDecorator`: Verify each signature is valid, return if there is an error.
    * `ValidateSigCountDecorator`: Validate the number of signatures in tx based on app-parameters.
    * `IncrementSequenceDecorator`: Increments the account sequence for each signer to prevent replay attacks.
* (cli) [\#5223](https://github.com/cosmos/cosmos-sdk/issues/5223) Cosmos Ledger App v2.0.0 is now supported. The changes are backwards compatible and App v1.5.x is still supported.
* (x/staking) [\#5380](https://github.com/cosmos/cosmos-sdk/pull/5380) Introduced ability to store historical info entries in staking keeper, allows applications to introspect specified number of past headers and validator sets
  * Introduces new parameter `HistoricalEntries` which allows applications to determine how many recent historical info entries they want to persist in store. Default value is 0.
  * Introduces cli commands and rest routes to query historical information at a given height
* (modules) [\#5249](https://github.com/cosmos/cosmos-sdk/pull/5249) Funds are now allowed to be directly sent to the community pool (via the distribution module account).
* (keys) [\#4941](https://github.com/cosmos/cosmos-sdk/issues/4941) Introduce keybase option to allow overriding the default private key implementation of a key generated through the `keys add` cli command.
* (keys) [\#5439](https://github.com/cosmos/cosmos-sdk/pull/5439) Flags `--algo` and `--hd-path` are added to
  `keys add` command in order to make use of keybase modularized. By default, it uses (0, 0) bip44
  HD path and secp256k1 keys, so is non-breaking.
* (types) [\#5447](https://github.com/cosmos/cosmos-sdk/pull/5447) Added `ApproxRoot` function to sdk.Decimal type in order to get the nth root for a decimal number, where n is a positive integer.
  * An `ApproxSqrt` function was also added for convenience around the common case of n=2.

### Improvements

* (iavl) [\#5538](https://github.com/cosmos/cosmos-sdk/pull/5538) Remove manual IAVL pruning in favor of IAVL's internal pruning strategy.
* (server) [\#4215](https://github.com/cosmos/cosmos-sdk/issues/4215) The `--pruning` flag
has been moved to the configuration file, to allow easier node configuration.
* (cli) [\#5116](https://github.com/cosmos/cosmos-sdk/issues/5116) The `CLIContext` now supports multiple verifiers
when connecting to multiple chains. The connecting chain's `CLIContext` will have to have the correct
chain ID and node URI or client set. To use a `CLIContext` with a verifier for another chain:
  ```go
  // main or parent chain (chain as if you're running without IBC)
  mainCtx := context.NewCLIContext()

  // connecting IBC chain
  sideCtx := context.NewCLIContext().
    WithChainID(sideChainID).
    WithNodeURI(sideChainNodeURI) // or .WithClient(...)

  sideCtx = sideCtx.WithVerifier(
    context.CreateVerifier(sideCtx, context.DefaultVerifierCacheSize),
  )
  ```
* (modules) [\#5017](https://github.com/cosmos/cosmos-sdk/pull/5017) The `x/auth` package now supports
generalized genesis accounts through the `GenesisAccount` interface.
* (modules) [\#4762](https://github.com/cosmos/cosmos-sdk/issues/4762) Deprecate remove and add permissions in ModuleAccount.
* (modules) [\#4760](https://github.com/cosmos/cosmos-sdk/issues/4760) update `x/auth` to match module spec.
* (modules) [\#4814](https://github.com/cosmos/cosmos-sdk/issues/4814) Add security contact to Validator description.
* (modules) [\#4875](https://github.com/cosmos/cosmos-sdk/issues/4875) refactor integration tests to use SimApp and separate test package
* (sdk) [\#4566](https://github.com/cosmos/cosmos-sdk/issues/4566) Export simulation's parameters and app state to JSON in order to reproduce bugs and invariants.
* (sdk) [\#4640](https://github.com/cosmos/cosmos-sdk/issues/4640) improve import/export simulation errors by extending `DiffKVStores` to return an array of `KVPairs` that are then compared to check for inconsistencies.
* (sdk) [\#4717](https://github.com/cosmos/cosmos-sdk/issues/4717) refactor `x/slashing` to match the new module spec
* (sdk) [\#4758](https://github.com/cosmos/cosmos-sdk/issues/4758) update `x/genaccounts` to match module spec
* (simulation) [\#4824](https://github.com/cosmos/cosmos-sdk/issues/4824) `PrintAllInvariants` flag will print all failed invariants
* (simulation) [\#4490](https://github.com/cosmos/cosmos-sdk/issues/4490) add `InitialBlockHeight` flag to resume a simulation from a given block
  * Support exporting the simulation stats to a given JSON file
* (simulation) [\#4847](https://github.com/cosmos/cosmos-sdk/issues/4847), [\#4838](https://github.com/cosmos/cosmos-sdk/pull/4838) and [\#4869](https://github.com/cosmos/cosmos-sdk/pull/4869) `SimApp` and simulation refactors:
  * Implement `SimulationManager` for executing modules' simulation functionalities in a modularized way
  * Add `RegisterStoreDecoders` to the `SimulationManager` for decoding each module's types
  * Add `GenerateGenesisStates` to the `SimulationManager` to generate a randomized `GenState` for each module
  * Add `RandomizedParams` to the `SimulationManager` that registers each modules' parameters in order to
  simulate `ParamChangeProposal`s' `Content`s
  * Add `WeightedOperations` to the `SimulationManager` that define simulation operations (modules' `Msg`s) with their
  respective weights (i.e chance of being simulated).
  * Add `ProposalContents` to the `SimulationManager` to register each module's governance proposal `Content`s.
* (simulation) [\#4893](https://github.com/cosmos/cosmos-sdk/issues/4893) Change `SimApp` keepers to be public and add getter functions for keys and codec
* (simulation) [\#4906](https://github.com/cosmos/cosmos-sdk/issues/4906) Add simulation `Config` struct that wraps simulation flags
* (simulation) [\#4935](https://github.com/cosmos/cosmos-sdk/issues/4935) Update simulation to reflect a proper `ABCI` application without bypassing `BaseApp` semantics
* (simulation) [\#5378](https://github.com/cosmos/cosmos-sdk/pull/5378) Simulation tests refactor:
  * Add `App` interface for general SDK-based app's methods.
  * Refactor and cleanup simulation tests into util functions to simplify their implementation for other SDK apps.
* (store) [\#4792](https://github.com/cosmos/cosmos-sdk/issues/4792) panic on non-registered store
* (types) [\#4821](https://github.com/cosmos/cosmos-sdk/issues/4821) types/errors package added with support for stacktraces. It is meant as a more feature-rich replacement for sdk.Errors in the mid-term.
* (store) [\#1947](https://github.com/cosmos/cosmos-sdk/issues/1947) Implement inter-block (persistent)
caching through `CommitKVStoreCacheManager`. Any application wishing to utilize an inter-block cache
must set it in their app via a `BaseApp` option. The `BaseApp` docs have been drastically improved
to detail this new feature and how state transitions occur.
* (docs/spec) All module specs moved into their respective module dir in x/ (i.e. docs/spec/staking -->> x/staking/spec)
* (docs/) [\#5379](https://github.com/cosmos/cosmos-sdk/pull/5379) Major documentation refactor, including:
  * (docs/intro/) Add and improve introduction material for newcomers.
  * (docs/basics/) Add documentation about basic concepts of the cosmos sdk such as the anatomy of an SDK application, the transaction lifecycle or accounts.
  * (docs/core/) Add documentation about core conepts of the cosmos sdk such as `baseapp`, `server`, `store`s, `context` and more.
  * (docs/building-modules/) Add reference documentation on concepts relevant for module developers (`keeper`, `handler`, `messages`, `queries`,...).
  * (docs/interfaces/) Add documentation on building interfaces for the Cosmos SDK.
  * Redesigned user interface that features new dynamically generated sidebar, build-time code embedding from GitHub, new homepage as well as many other improvements.
* (types) [\#5428](https://github.com/cosmos/cosmos-sdk/pull/5428) Add `Mod` (modulo) method and `RelativePow` (exponentation) function for `Uint`.
* (modules) [\#5506](https://github.com/cosmos/cosmos-sdk/pull/5506) Remove redundancy in `x/distribution`s use of parameters. There
  now exists a single `Params` type with a getter and setter along with a getter for each individual parameter.

### Bug Fixes

* (rest) [\#5508](https://github.com/cosmos/cosmos-sdk/pull/5508) Fix `x/distribution` endpoints to properly return height in the response.
* (x/genutil) [\#5499](https://github.com/cosmos/cosmos-sdk/pull/) Ensure `DefaultGenesis` returns valid and non-nil default genesis state.
* (client) [\#5303](https://github.com/cosmos/cosmos-sdk/issues/5303) Fix ignored error in tx generate only mode.
* (cli) [\#4763](https://github.com/cosmos/cosmos-sdk/issues/4763) Fix flag `--min-self-delegation` for staking `EditValidator`
* (keys) Fix ledger custom coin type support bug.
* (x/gov) [\#5107](https://github.com/cosmos/cosmos-sdk/pull/5107) Sum validator operator's all voting power when tally votes
* (rest) [\#5212](https://github.com/cosmos/cosmos-sdk/issues/5212) Fix pagination in the `/gov/proposals` handler.

## [v0.37.6] - 2020-01-21

### Improvements

* (tendermint) Bump Tendermint version to [v0.32.9](https://github.com/tendermint/tendermint/releases/tag/v0.32.9)

## [v0.37.5] - 2020-01-07

### Features

* (types) [\#5360](https://github.com/cosmos/cosmos-sdk/pull/5360) Implement `SortableDecBytes` which
  allows the `Dec` type be sortable.

### Improvements

* (tendermint) Bump Tendermint version to [v0.32.8](https://github.com/tendermint/tendermint/releases/tag/v0.32.8)
* (cli) [\#5482](https://github.com/cosmos/cosmos-sdk/pull/5482) Remove old "tags" nomenclature from the `q txs` command in
  favor of the new events system. Functionality remains unchanged except that `=` is used instead of `:` to be
  consistent with the API's use of event queries.

### Bug Fixes

* (iavl) [\#5276](https://github.com/cosmos/cosmos-sdk/issues/5276) Fix potential race condition in `iavlIterator#Close`.
* (baseapp) [\#5350](https://github.com/cosmos/cosmos-sdk/issues/5350) Allow a node to restart successfully
  after a `halt-height` or `halt-time` has been triggered.
* (types) [\#5395](https://github.com/cosmos/cosmos-sdk/issues/5395) Fix `Uint#LTE`.
* (types) [\#5408](https://github.com/cosmos/cosmos-sdk/issues/5408) `NewDecCoins` constructor now sorts the coins.

## [v0.37.4] - 2019-11-04

### Improvements

* (tendermint) Bump Tendermint version to [v0.32.7](https://github.com/tendermint/tendermint/releases/tag/v0.32.7)
* (ledger) [\#4716](https://github.com/cosmos/cosmos-sdk/pull/4716) Fix ledger custom coin type support bug.

### Bug Fixes

* (baseapp) [\#5200](https://github.com/cosmos/cosmos-sdk/issues/5200) Remove duplicate events from previous messages.

## [v0.37.3] - 2019-10-10

### Bug Fixes

* (genesis) [\#5095](https://github.com/cosmos/cosmos-sdk/issues/5095) Fix genesis file migration from v0.34 to
v0.36/v0.37 not converting validator consensus pubkey to bech32 format.

### Improvements

* (tendermint) Bump Tendermint version to [v0.32.6](https://github.com/tendermint/tendermint/releases/tag/v0.32.6)

## [v0.37.1] - 2019-09-19

### Features

* (cli) [\#4973](https://github.com/cosmos/cosmos-sdk/pull/4973) Enable application CPU profiling
via the `--cpu-profile` flag.
* [\#4979](https://github.com/cosmos/cosmos-sdk/issues/4979) Introduce a new `halt-time` config and
CLI option to the `start` command. When provided, an application will halt during `Commit` when the
block time is >= the `halt-time`.

### Improvements

* [\#4990](https://github.com/cosmos/cosmos-sdk/issues/4990) Add `Events` to the `ABCIMessageLog` to
provide context and grouping of events based on the messages they correspond to. The `Events` field
in `TxResponse` is deprecated and will be removed in the next major release.

### Bug Fixes

* [\#4979](https://github.com/cosmos/cosmos-sdk/issues/4979) Use `Signal(os.Interrupt)` over
`os.Exit(0)` during configured halting to allow any `defer` calls to be executed.
* [\#5034](https://github.com/cosmos/cosmos-sdk/issues/5034) Binary search in NFT Module wasn't working on larger sets.

## [v0.37.0] - 2019-08-21

### Bug Fixes

* (baseapp) [\#4903](https://github.com/cosmos/cosmos-sdk/issues/4903) Various height query fixes:
  * Move height with proof check from `CLIContext` to `BaseApp` as the height
  can automatically be injected there.
  * Update `handleQueryStore` to resemble `handleQueryCustom`
* (simulation) [\#4912](https://github.com/cosmos/cosmos-sdk/issues/4912) Fix SimApp ModuleAccountAddrs
to properly return black listed addresses for bank keeper initialization.
* (cli) [\#4919](https://github.com/cosmos/cosmos-sdk/pull/4919) Don't crash CLI
if user doesn't answer y/n confirmation request.
* (cli) [\#4927](https://github.com/cosmos/cosmos-sdk/issues/4927) Fix the `q gov vote`
command to handle empty (pruned) votes correctly.

### Improvements

* (rest) [\#4924](https://github.com/cosmos/cosmos-sdk/pull/4924) Return response
height even upon error as it may be useful for the downstream caller and have
`/auth/accounts/{address}` return a 200 with an empty account upon error when
that error is that the account doesn't exist.

## [v0.36.0] - 2019-08-13

### Breaking Changes

* (rest) [\#4837](https://github.com/cosmos/cosmos-sdk/pull/4837) Remove /version and /node_version
  endpoints in favor of refactoring /node_info to also include application version info.
* All REST responses now wrap the original resource/result. The response
  will contain two fields: height and result.
* [\#3565](https://github.com/cosmos/cosmos-sdk/issues/3565) Updates to the governance module:
  * Rename JSON field from `proposal_content` to `content`
  * Rename JSON field from `proposal_id` to `id`
  * Disable `ProposalTypeSoftwareUpgrade` temporarily
* [\#3775](https://github.com/cosmos/cosmos-sdk/issues/3775) unify sender transaction tag for ease of querying
* [\#4255](https://github.com/cosmos/cosmos-sdk/issues/4255) Add supply module that passively tracks the supplies of a chain
  - Renamed `x/distribution` `ModuleName`
  - Genesis JSON and CLI now use `distribution` instead of `distr`
  - Introduce `ModuleAccount` type, which tracks the flow of coins held within a module
  - Replaced `FeeCollectorKeeper` for a `ModuleAccount`
  - Replaced the staking `Pool`, which coins are now held by the `BondedPool` and `NotBonded` module accounts
  - The `NotBonded` module account now only keeps track of the not bonded tokens within staking, instead of the whole chain
  - [\#3628](https://github.com/cosmos/cosmos-sdk/issues/3628) Replaced governance's burn and deposit accounts for a `ModuleAccount`
  - Added a `ModuleAccount` for the distribution module
  - Added a `ModuleAccount` for the mint module
  [\#4472](https://github.com/cosmos/cosmos-sdk/issues/4472) validation for crisis genesis
* [\#3985](https://github.com/cosmos/cosmos-sdk/issues/3985) `ValidatorPowerRank` uses potential consensus power instead of tendermint power
* [\#4104](https://github.com/cosmos/cosmos-sdk/issues/4104) Gaia has been moved to its own repository: https://github.com/cosmos/gaia
* [\#4104](https://github.com/cosmos/cosmos-sdk/issues/4104) Rename gaiad.toml to app.toml. The internal contents of the application
  config remain unchanged.
* [\#4159](https://github.com/cosmos/cosmos-sdk/issues/4159) create the default module patterns and module manager
* [\#4230](https://github.com/cosmos/cosmos-sdk/issues/4230) Change the type of ABCIMessageLog#MsgIndex to uint16 for proper serialization.
* [\#4250](https://github.com/cosmos/cosmos-sdk/issues/4250) BaseApp.Query() returns app's version string set via BaseApp.SetAppVersion()
  when handling /app/version queries instead of the version string passed as build
  flag at compile time.
* [\#4262](https://github.com/cosmos/cosmos-sdk/issues/4262) GoSumHash is no longer returned by the version command.
* [\#4263](https://github.com/cosmos/cosmos-sdk/issues/4263) RestServer#Start now takes read and write timeout arguments.
* [\#4305](https://github.com/cosmos/cosmos-sdk/issues/4305) `GenerateOrBroadcastMsgs` no longer takes an `offline` parameter.
* [\#4342](https://github.com/cosmos/cosmos-sdk/pull/4342) Upgrade go-amino to v0.15.0
* [\#4351](https://github.com/cosmos/cosmos-sdk/issues/4351) InitCmd, AddGenesisAccountCmd, and CollectGenTxsCmd take node's and client's default home directories as arguments.
* [\#4387](https://github.com/cosmos/cosmos-sdk/issues/4387) Refactor the usage of tags (now called events) to reflect the
  new ABCI events semantics:
  - Move `x/{module}/tags/tags.go` => `x/{module}/types/events.go`
  - Update `docs/specs`
  - Refactor tags in favor of new `Event(s)` type(s)
  - Update `Context` to use new `EventManager`
  - (Begin|End)Blocker no longer return tags, but rather uses new `EventManager`
  - Message handlers no longer return tags, but rather uses new `EventManager`
  Any component (e.g. BeginBlocker, message handler, etc...) wishing to emit an event must do so
  through `ctx.EventManger().EmitEvent(s)`.
  To reset or wipe emitted events: `ctx = ctx.WithEventManager(sdk.NewEventManager())`
  To get all emitted events: `events := ctx.EventManager().Events()`
* [\#4437](https://github.com/cosmos/cosmos-sdk/issues/4437) Replace governance module store keys to use `[]byte` instead of `string`.
* [\#4451](https://github.com/cosmos/cosmos-sdk/issues/4451) Improve modularization of clients and modules:
  * Module directory structure improved and standardized
  * Aliases autogenerated
  * Auth and bank related commands are now mounted under the respective moduels
  * Client initialization and mounting standardized
* [\#4479](https://github.com/cosmos/cosmos-sdk/issues/4479) Remove codec argument redundency in client usage where
  the CLIContext's codec should be used instead.
* [\#4488](https://github.com/cosmos/cosmos-sdk/issues/4488) Decouple client tx, REST, and ultil packages from auth. These packages have
  been restructured and retrofitted into the `x/auth` module.
* [\#4521](https://github.com/cosmos/cosmos-sdk/issues/4521) Flatten x/bank structure by hiding module internals.
* [\#4525](https://github.com/cosmos/cosmos-sdk/issues/4525) Remove --cors flag, the feature is long gone.
* [\#4536](https://github.com/cosmos/cosmos-sdk/issues/4536) The `/auth/accounts/{address}` now returns a `height` in the response.
  The account is now nested under `account`.
* [\#4543](https://github.com/cosmos/cosmos-sdk/issues/4543) Account getters are no longer part of client.CLIContext() and have now moved
  to reside in the auth-specific AccountRetriever.
* [\#4588](https://github.com/cosmos/cosmos-sdk/issues/4588) Context does not depend on x/auth anymore. client/context is stripped out of the following features:
  - GetAccountDecoder()
  - CLIContext.WithAccountDecoder()
  - CLIContext.WithAccountStore()
  x/auth.AccountDecoder is unnecessary and consequently removed.
* [\#4602](https://github.com/cosmos/cosmos-sdk/issues/4602) client/input.{Buffer,Override}Stdin() functions are removed. Thanks to cobra's new release they are now redundant.
* [\#4633](https://github.com/cosmos/cosmos-sdk/issues/4633) Update old Tx search by tags APIs to use new Events
  nomenclature.
* [\#4649](https://github.com/cosmos/cosmos-sdk/issues/4649) Refactor x/crisis as per modules new specs.
* [\#3685](https://github.com/cosmos/cosmos-sdk/issues/3685) The default signature verification gas logic (`DefaultSigVerificationGasConsumer`) now specifies explicit key types rather than string pattern matching. This means that zones that depended on string matching to allow other keys will need to write a custom `SignatureVerificationGasConsumer` function.
* [\#4663](https://github.com/cosmos/cosmos-sdk/issues/4663) Refactor bank keeper by removing private functions
  - `InputOutputCoins`, `SetCoins`, `SubtractCoins` and `AddCoins` are now part of the `SendKeeper` instead of the `Keeper` interface
* (tendermint) [\#4721](https://github.com/cosmos/cosmos-sdk/pull/4721) Upgrade Tendermint to v0.32.1

### Features

* [\#4843](https://github.com/cosmos/cosmos-sdk/issues/4843) Add RegisterEvidences function in the codec package to register
  Tendermint evidence types with a given codec.
* (rest) [\#3867](https://github.com/cosmos/cosmos-sdk/issues/3867) Allow querying for genesis transaction when height query param is set to zero.
* [\#2020](https://github.com/cosmos/cosmos-sdk/issues/2020) New keys export/import command line utilities to export/import private keys in ASCII format
  that rely on Keybase's new underlying ExportPrivKey()/ImportPrivKey() API calls.
* [\#3565](https://github.com/cosmos/cosmos-sdk/issues/3565) Implement parameter change proposal support.
  Parameter change proposals can be submitted through the CLI
  or a REST endpoint. See docs for further usage.
* [\#3850](https://github.com/cosmos/cosmos-sdk/issues/3850) Add `rewards` and `commission` to distribution tx tags.
* [\#3981](https://github.com/cosmos/cosmos-sdk/issues/3981) Add support to gracefully halt a node at a given height
  via the node's `halt-height` config or CLI value.
* [\#4144](https://github.com/cosmos/cosmos-sdk/issues/4144) Allow for configurable BIP44 HD path and coin type.
* [\#4250](https://github.com/cosmos/cosmos-sdk/issues/4250) New BaseApp.{,Set}AppVersion() methods to get/set app's version string.
* [\#4263](https://github.com/cosmos/cosmos-sdk/issues/4263) Add `--read-timeout` and `--write-timeout` args to the `rest-server` command
  to support custom RPC R/W timeouts.
* [\#4271](https://github.com/cosmos/cosmos-sdk/issues/4271) Implement Coins#IsAnyGT
* [\#4318](https://github.com/cosmos/cosmos-sdk/issues/4318) Support height queries. Queries against nodes that have the queried
  height pruned will return an error.
* [\#4409](https://github.com/cosmos/cosmos-sdk/issues/4409) Implement a command that migrates exported state from one version to the next.
  The `migrate` command currently supports migrating from v0.34 to v0.36 by implementing
  necessary types for both versions.
* [\#4570](https://github.com/cosmos/cosmos-sdk/issues/4570) Move /bank/balances/{address} REST handler to x/bank/client/rest. The exposed interface is unchanged.
* Community pool spend proposal per Cosmos Hub governance proposal [\#7](https://github.com/cosmos/cosmos-sdk/issues/7) "Activate the Community Pool"

### Improvements

* (simulation) PrintAllInvariants flag will print all failed invariants
* (simulation) Add `InitialBlockHeight` flag to resume a simulation from a given block
* (simulation) [\#4670](https://github.com/cosmos/cosmos-sdk/issues/4670) Update simulation statistics to JSON format
  - Support exporting the simulation stats to a given JSON file
* [\#4775](https://github.com/cosmos/cosmos-sdk/issues/4775) Refactor CI config
* Upgrade IAVL to v0.12.4
* (tendermint) Upgrade Tendermint to v0.32.2
* (modules) [\#4751](https://github.com/cosmos/cosmos-sdk/issues/4751) update `x/genutils` to match module spec
* (keys) [\#4611](https://github.com/cosmos/cosmos-sdk/issues/4611) store keys in simapp now use a map instead of using individual literal keys
* [\#2286](https://github.com/cosmos/cosmos-sdk/issues/2286) Improve performance of CacheKVStore iterator.
* [\#3512](https://github.com/cosmos/cosmos-sdk/issues/3512) Implement Logger method on each module's keeper.
* [\#3655](https://github.com/cosmos/cosmos-sdk/issues/3655) Improve signature verification failure error message.
* [\#3774](https://github.com/cosmos/cosmos-sdk/issues/3774) add category tag to transactions for ease of filtering
* [\#3914](https://github.com/cosmos/cosmos-sdk/issues/3914) Implement invariant benchmarks and add target to makefile.
* [\#3928](https://github.com/cosmos/cosmos-sdk/issues/3928) remove staking references from types package
* [\#3978](https://github.com/cosmos/cosmos-sdk/issues/3978) Return ErrUnknownRequest in message handlers for unknown
  or invalid routed messages.
* [\#4190](https://github.com/cosmos/cosmos-sdk/issues/4190) Client responses that return (re)delegation(s) now return balances
  instead of shares.
* [\#4194](https://github.com/cosmos/cosmos-sdk/issues/4194) ValidatorSigningInfo now includes the validator's consensus address.
* [\#4235](https://github.com/cosmos/cosmos-sdk/issues/4235) Add parameter change proposal messages to simulation.
* [\#4235](https://github.com/cosmos/cosmos-sdk/issues/4235) Update the minting module params to implement params.ParamSet so
  individual keys can be set via proposals instead of passing a struct.
* [\#4259](https://github.com/cosmos/cosmos-sdk/issues/4259) `Coins` that are `nil` are now JSON encoded as an empty array `[]`.
  Decoding remains unchanged and behavior is left intact.
* [\#4305](https://github.com/cosmos/cosmos-sdk/issues/4305) The `--generate-only` CLI flag fully respects offline tx processing.
* [\#4379](https://github.com/cosmos/cosmos-sdk/issues/4379) close db write batch.
* [\#4384](https://github.com/cosmos/cosmos-sdk/issues/4384)- Allow splitting withdrawal transaction in several chunks
* [\#4403](https://github.com/cosmos/cosmos-sdk/issues/4403) Allow for parameter change proposals to supply only desired fields to be updated
  in objects instead of the entire object (only applies to values that are objects).
* [\#4415](https://github.com/cosmos/cosmos-sdk/issues/4415) /client refactor, reduce genutil dependancy on staking
* [\#4439](https://github.com/cosmos/cosmos-sdk/issues/4439) Implement governance module iterators.
* [\#4465](https://github.com/cosmos/cosmos-sdk/issues/4465) Unknown subcommands print relevant error message
* [\#4466](https://github.com/cosmos/cosmos-sdk/issues/4466) Commission validation added to validate basic of MsgCreateValidator by changing CommissionMsg to CommissionRates
* [\#4501](https://github.com/cosmos/cosmos-sdk/issues/4501) Support height queriers in rest client
* [\#4535](https://github.com/cosmos/cosmos-sdk/issues/4535) Improve import-export simulation errors by decoding the `KVPair.Value` into its
  respective type
* [\#4536](https://github.com/cosmos/cosmos-sdk/issues/4536) cli context queries return query height and accounts are returned with query height
* [\#4553](https://github.com/cosmos/cosmos-sdk/issues/4553) undelegate max entries check first
* [\#4556](https://github.com/cosmos/cosmos-sdk/issues/4556) Added IsValid function to Coin
* [\#4564](https://github.com/cosmos/cosmos-sdk/issues/4564) client/input.GetConfirmation()'s default is changed to No.
* [\#4573](https://github.com/cosmos/cosmos-sdk/issues/4573) Returns height in response for query endpoints.
* [\#4580](https://github.com/cosmos/cosmos-sdk/issues/4580) Update `Context#BlockHeight` to properly set the block height via `WithBlockHeader`.
* [\#4584](https://github.com/cosmos/cosmos-sdk/issues/4584) Update bank Keeper to use expected keeper interface of the AccountKeeper.
* [\#4584](https://github.com/cosmos/cosmos-sdk/issues/4584) Move `Account` and `VestingAccount` interface types to `x/auth/exported`.
* [\#4082](https://github.com/cosmos/cosmos-sdk/issues/4082) supply module queriers for CLI and REST endpoints
* [\#4601](https://github.com/cosmos/cosmos-sdk/issues/4601) Implement generic pangination helper function to be used in
  REST handlers and queriers.
* [\#4629](https://github.com/cosmos/cosmos-sdk/issues/4629) Added warning event that gets emitted if validator misses a block.
* [\#4674](https://github.com/cosmos/cosmos-sdk/issues/4674) Export `Simapp` genState generators and util functions by making them public
* [\#4706](https://github.com/cosmos/cosmos-sdk/issues/4706) Simplify context
  Replace complex Context construct with a simpler immutible struct.
  Only breaking change is not to support `Value` and `GetValue` as first class calls.
  We do embed ctx.Context() as a raw context.Context instead to be used as you see fit.

  Migration guide:

  ```go
  ctx = ctx.WithValue(contextKeyBadProposal, false)
  ```

  Now becomes:

  ```go
  ctx = ctx.WithContext(context.WithValue(ctx.Context(), contextKeyBadProposal, false))
  ```

  A bit more verbose, but also allows `context.WithTimeout()`, etc and only used
  in one function in this repo, in test code.
* [\#3685](https://github.com/cosmos/cosmos-sdk/issues/3685)  Add `SetAddressVerifier` and `GetAddressVerifier` to `sdk.Config` to allow SDK users to configure custom address format verification logic (to override the default limitation of 20-byte addresses).
* [\#3685](https://github.com/cosmos/cosmos-sdk/issues/3685)  Add an additional parameter to NewAnteHandler for a custom `SignatureVerificationGasConsumer` (the default logic is now in `DefaultSigVerificationGasConsumer). This allows SDK users to configure their own logic for which key types are accepted and how those key types consume gas.
* Remove `--print-response` flag as it is no longer used.
* Revert [\#2284](https://github.com/cosmos/cosmos-sdk/pull/2284) to allow create_empty_blocks in the config
* (tendermint) [\#4718](https://github.com/cosmos/cosmos-sdk/issues/4718) Upgrade tendermint/iavl to v0.12.3

### Bug Fixes

* [\#4891](https://github.com/cosmos/cosmos-sdk/issues/4891) Disable querying with proofs enabled when the query height <= 1.
* (rest) [\#4858](https://github.com/cosmos/cosmos-sdk/issues/4858) Do not return an error in BroadcastTxCommit when the tx broadcasting
  was successful. This allows the proper REST response to be returned for a
  failed tx during `block` broadcasting mode.
* (store) [\#4880](https://github.com/cosmos/cosmos-sdk/pull/4880) Fix error check in
  IAVL `Store#DeleteVersion`.
* (tendermint) [\#4879](https://github.com/cosmos/cosmos-sdk/issues/4879) Don't terminate the process immediately after startup when run in standalone mode.
* (simulation) [\#4861](https://github.com/cosmos/cosmos-sdk/pull/4861) Fix non-determinism simulation
  by using CLI flags as input and updating Makefile target.
* [\#4868](https://github.com/cosmos/cosmos-sdk/issues/4868) Context#CacheContext now sets a new EventManager. This prevents unwanted events
  from being emitted.
* (cli) [\#4870](https://github.com/cosmos/cosmos-sdk/issues/4870) Disable the `withdraw-all-rewards` command when `--generate-only` is supplied
* (modules) [\#4831](https://github.com/cosmos/cosmos-sdk/issues/4831) Prevent community spend proposal from transferring funds to a module account
* (keys) [\#4338](https://github.com/cosmos/cosmos-sdk/issues/4338) fix multisig key output for CLI
* (modules) [\#4795](https://github.com/cosmos/cosmos-sdk/issues/4795) restrict module accounts from receiving transactions.
  Allowing this would cause an invariant on the module account coins.
* (modules) [\#4823](https://github.com/cosmos/cosmos-sdk/issues/4823) Update the `DefaultUnbondingTime` from 3 days to 3 weeks to be inline with documentation.
* (abci) [\#4639](https://github.com/cosmos/cosmos-sdk/issues/4639) Fix `CheckTx` by verifying the message route
* Return height in responses when querying against BaseApp
* [\#1351](https://github.com/cosmos/cosmos-sdk/issues/1351) Stable AppHash allows no_empty_blocks
* [\#3705](https://github.com/cosmos/cosmos-sdk/issues/3705) Return `[]` instead of `null` when querying delegator rewards.
* [\#3966](https://github.com/cosmos/cosmos-sdk/issues/3966) fixed multiple assigns to action tags
  [\#3793](https://github.com/cosmos/cosmos-sdk/issues/3793) add delegator tag for MsgCreateValidator and deleted unused moniker and identity tags
* [\#4194](https://github.com/cosmos/cosmos-sdk/issues/4194) Fix pagination and results returned from /slashing/signing_infos
* [\#4230](https://github.com/cosmos/cosmos-sdk/issues/4230) Properly set and display the message index through the TxResponse.
* [\#4234](https://github.com/cosmos/cosmos-sdk/pull/4234) Allow `tx send --generate-only` to
  actually work offline.
* [\#4271](https://github.com/cosmos/cosmos-sdk/issues/4271) Fix addGenesisAccount by using Coins#IsAnyGT for vesting amount validation.
* [\#4273](https://github.com/cosmos/cosmos-sdk/issues/4273) Fix usage of AppendTags in x/staking/handler.go
* [\#4303](https://github.com/cosmos/cosmos-sdk/issues/4303) Fix NewCoins() underlying function for duplicate coins detection.
* [\#4307](https://github.com/cosmos/cosmos-sdk/pull/4307) Don't pass height to RPC calls as
  Tendermint will automatically use the latest height.
* [\#4362](https://github.com/cosmos/cosmos-sdk/issues/4362) simulation setup bugfix for multisim 7601778
* [\#4383](https://github.com/cosmos/cosmos-sdk/issues/4383) - currentStakeRoundUp is now always atleast currentStake + smallest-decimal-precision
* [\#4394](https://github.com/cosmos/cosmos-sdk/issues/4394) Fix signature count check to use the TxSigLimit param instead of
  a default.
* [\#4455](https://github.com/cosmos/cosmos-sdk/issues/4455) Use `QueryWithData()` to query unbonding delegations.
* [\#4493](https://github.com/cosmos/cosmos-sdk/issues/4493) Fix validator-outstanding-rewards command. It now takes as an argument
  a validator address.
* [\#4598](https://github.com/cosmos/cosmos-sdk/issues/4598) Fix redelegation and undelegation txs that were not checking for the correct bond denomination.
* [\#4619](https://github.com/cosmos/cosmos-sdk/issues/4619) Close iterators in `GetAllMatureValidatorQueue` and `UnbondAllMatureValidatorQueue`
  methods.
* [\#4654](https://github.com/cosmos/cosmos-sdk/issues/4654) validator slash event stored by period and height
* [\#4681](https://github.com/cosmos/cosmos-sdk/issues/4681) panic on invalid amount on `MintCoins` and `BurnCoins`
  * skip minting if inflation is set to zero
* Sort state JSON during export and initialization

## 0.35.0

### Bug Fixes

* Fix gas consumption bug in `Undelegate` preventing the ability to sync from
genesis.

## 0.34.10

### Bug Fixes

* Bump Tendermint version to [v0.31.11](https://github.com/tendermint/tendermint/releases/tag/v0.31.11) to address the vulnerability found in the `consensus` package.

## 0.34.9

### Bug Fixes

* Bump Tendermint version to [v0.31.10](https://github.com/tendermint/tendermint/releases/tag/v0.31.10) to address p2p panic errors.

## 0.34.8

### Bug Fixes

* Bump Tendermint version to v0.31.9 to fix the p2p panic error.
* Update gaiareplay's use of an internal Tendermint API

## 0.34.7

### Bug Fixes

#### SDK

* Fix gas consumption bug in `Undelegate` preventing the ability to sync from
genesis.

## 0.34.6

### Bug Fixes

#### SDK

* Unbonding from a validator is now only considered "complete" after the full
unbonding period has elapsed regardless of the validator's status.

## 0.34.5

### Bug Fixes

#### SDK

* [\#4273](https://github.com/cosmos/cosmos-sdk/issues/4273) Fix usage of `AppendTags` in x/staking/handler.go

### Improvements

### SDK

* [\#2286](https://github.com/cosmos/cosmos-sdk/issues/2286) Improve performance of `CacheKVStore` iterator.
* [\#3655](https://github.com/cosmos/cosmos-sdk/issues/3655) Improve signature verification failure error message.
* [\#4384](https://github.com/cosmos/cosmos-sdk/issues/4384) Allow splitting withdrawal transaction in several chunks.

#### Gaia CLI

* [\#4227](https://github.com/cosmos/cosmos-sdk/issues/4227) Support for Ledger App v1.5.
* [#4345](https://github.com/cosmos/cosmos-sdk/pull/4345) Update `ledger-cosmos-go`
to v0.10.3.

## 0.34.4

### Bug Fixes

#### SDK

* [#4234](https://github.com/cosmos/cosmos-sdk/pull/4234) Allow `tx send --generate-only` to
actually work offline.

#### Gaia

* [\#4219](https://github.com/cosmos/cosmos-sdk/issues/4219) Return an error when an empty mnemonic is provided during key recovery.

### Improvements

#### Gaia

* [\#2007](https://github.com/cosmos/cosmos-sdk/issues/2007) Return 200 status code on empty results

### New features

#### SDK

* [\#3850](https://github.com/cosmos/cosmos-sdk/issues/3850) Add `rewards` and `commission` to distribution tx tags.

## 0.34.3

### Bug Fixes

#### Gaia

* [\#4196](https://github.com/cosmos/cosmos-sdk/pull/4196) Set default invariant
check period to zero.

## 0.34.2

### Improvements

#### SDK

* [\#4135](https://github.com/cosmos/cosmos-sdk/pull/4135) Add further clarification
to generate only usage.

### Bug Fixes

#### SDK

* [\#4135](https://github.com/cosmos/cosmos-sdk/pull/4135) Fix `NewResponseFormatBroadcastTxCommit`
* [\#4053](https://github.com/cosmos/cosmos-sdk/issues/4053) Add `--inv-check-period`
flag to gaiad to set period at which invariants checks will run.
* [\#4099](https://github.com/cosmos/cosmos-sdk/issues/4099) Update the /staking/validators endpoint to support
status and pagination query flags.

## 0.34.1

### Bug Fixes

#### Gaia

* [#4163](https://github.com/cosmos/cosmos-sdk/pull/4163) Fix v0.33.x export script to port gov data correctly.

## 0.34.0

### Breaking Changes

#### Gaia

* [\#3463](https://github.com/cosmos/cosmos-sdk/issues/3463) Revert bank module handler fork (re-enables transfers)
* [\#3875](https://github.com/cosmos/cosmos-sdk/issues/3875) Replace `async` flag with `--broadcast-mode` flag where the default
  value is `sync`. The `block` mode should not be used. The REST client now
  uses `mode` parameter instead of the `return` parameter.

#### Gaia CLI

* [\#3938](https://github.com/cosmos/cosmos-sdk/issues/3938) Remove REST server's SSL support altogether.

#### SDK

* [\#3245](https://github.com/cosmos/cosmos-sdk/issues/3245) Rename validator.GetJailed() to validator.IsJailed()
* [\#3516](https://github.com/cosmos/cosmos-sdk/issues/3516) Remove concept of shares from staking unbonding and redelegation UX;
  replaced by direct coin amount.

#### Tendermint

* [\#4029](https://github.com/cosmos/cosmos-sdk/issues/4029) Upgrade Tendermint to v0.31.3

### New features

#### SDK

* [\#2935](https://github.com/cosmos/cosmos-sdk/issues/2935) New module Crisis which can test broken invariant with messages
* [\#3813](https://github.com/cosmos/cosmos-sdk/issues/3813) New sdk.NewCoins safe constructor to replace bare sdk.Coins{} declarations.
* [\#3858](https://github.com/cosmos/cosmos-sdk/issues/3858) add website, details and identity to gentx cli command
* Implement coin conversion and denomination registration utilities

#### Gaia

* [\#2935](https://github.com/cosmos/cosmos-sdk/issues/2935) Optionally assert invariants on a blockly basis using `gaiad --assert-invariants-blockly`
* [\#3886](https://github.com/cosmos/cosmos-sdk/issues/3886) Implement minting module querier and CLI/REST clients.

#### Gaia CLI

* [\#3937](https://github.com/cosmos/cosmos-sdk/issues/3937) Add command to query community-pool

#### Gaia REST API

* [\#3937](https://github.com/cosmos/cosmos-sdk/issues/3937) Add route to fetch community-pool
* [\#3949](https://github.com/cosmos/cosmos-sdk/issues/3949) added /slashing/signing_infos to get signing_info for all validators

### Improvements

#### Gaia

* [\#3808](https://github.com/cosmos/cosmos-sdk/issues/3808) `gaiad` and `gaiacli` integration tests use ./build/ binaries.
* \[\#3819](https://github.com/cosmos/cosmos-sdk/issues/3819) Simulation refactor, log output now stored in ~/.gaiad/simulation/
  * Simulation moved to its own module (not a part of mock)
  * Logger type instead of passing function variables everywhere
  * Logger json output (for reloadable simulation running)
  * Cleanup bank simulation messages / remove dup code in bank simulation
  * Simulations saved in `~/.gaiad/simulations/`
  * "Lean" simulation output option to exclude No-ops and !ok functions (`--SimulationLean` flag)
* [\#3893](https://github.com/cosmos/cosmos-sdk/issues/3893) Improve `gaiacli tx sign` command
  * Add shorthand flags -a and -s for the account and sequence numbers respectively
  * Mark the account and sequence numbers required during "offline" mode
  * Always do an RPC query for account and sequence number during "online" mode
* [\#4018](https://github.com/cosmos/cosmos-sdk/issues/4018) create genesis port script for release v.0.34.0

#### Gaia CLI

* [\#3833](https://github.com/cosmos/cosmos-sdk/issues/3833) Modify stake to atom in gaia's doc.
* [\#3841](https://github.com/cosmos/cosmos-sdk/issues/3841) Add indent to JSON of `gaiacli keys [add|show|list]`
* [\#3859](https://github.com/cosmos/cosmos-sdk/issues/3859) Add newline to echo of `gaiacli keys ...`
* [\#3959](https://github.com/cosmos/cosmos-sdk/issues/3959) Improving error messages when signing with ledger devices fails

#### SDK

* [\#3238](https://github.com/cosmos/cosmos-sdk/issues/3238) Add block time to tx responses when querying for
  txs by tags or hash.
* \[\#3752](https://github.com/cosmos/cosmos-sdk/issues/3752) Explanatory docs for minting mechanism (`docs/spec/mint/01_concepts.md`)
* [\#3801](https://github.com/cosmos/cosmos-sdk/issues/3801) `baseapp` safety improvements
* [\#3820](https://github.com/cosmos/cosmos-sdk/issues/3820) Make Coins.IsAllGT() more robust and consistent.
* [\#3828](https://github.com/cosmos/cosmos-sdk/issues/3828) New sdkch tool to maintain changelogs
* [\#3864](https://github.com/cosmos/cosmos-sdk/issues/3864) Make Coins.IsAllGTE() more consistent.
* [\#3907](https://github.com/cosmos/cosmos-sdk/issues/3907): dep -> go mod migration
  * Drop dep in favor of go modules.
  * Upgrade to Go 1.12.1.
* [\#3917](https://github.com/cosmos/cosmos-sdk/issues/3917) Allow arbitrary decreases to validator commission rates.
* [\#3937](https://github.com/cosmos/cosmos-sdk/issues/3937) Implement community pool querier.
* [\#3940](https://github.com/cosmos/cosmos-sdk/issues/3940) Codespace should be lowercase.
* [\#3986](https://github.com/cosmos/cosmos-sdk/issues/3986) Update the Stringer implementation of the Proposal type.
* [\#926](https://github.com/cosmos/cosmos-sdk/issues/926) circuit breaker high level explanation
* [\#3896](https://github.com/cosmos/cosmos-sdk/issues/3896) Fixed various linters warnings in the context of the gometalinter -> golangci-lint migration
* [\#3916](https://github.com/cosmos/cosmos-sdk/issues/3916) Hex encode data in tx responses

### Bug Fixes

#### Gaia

* [\#3825](https://github.com/cosmos/cosmos-sdk/issues/3825) Validate genesis before running gentx
* [\#3889](https://github.com/cosmos/cosmos-sdk/issues/3889) When `--generate-only` is provided, the Keybase is not used and as a result
  the `--from` value must be a valid Bech32 cosmos address.
* 3974 Fix go env setting in installation.md
* 3996 Change 'make get_tools' to 'make tools' in DOCS_README.md.

#### Gaia CLI

* [\#3883](https://github.com/cosmos/cosmos-sdk/issues/3883) Remove Height Flag from CLI Queries
* [\#3899](https://github.com/cosmos/cosmos-sdk/issues/3899) Using 'gaiacli config node' breaks ~/config/config.toml

#### SDK

* [\#3837](https://github.com/cosmos/cosmos-sdk/issues/3837) Fix `WithdrawValidatorCommission` to properly set the validator's remaining commission.
* [\#3870](https://github.com/cosmos/cosmos-sdk/issues/3870) Fix DecCoins#TruncateDecimal to never return zero coins in
  either the truncated coins or the change coins.
* [\#3915](https://github.com/cosmos/cosmos-sdk/issues/3915) Remove ';' delimiting support from ParseDecCoins
* [\#3977](https://github.com/cosmos/cosmos-sdk/issues/3977) Fix docker image build
* [\#4020](https://github.com/cosmos/cosmos-sdk/issues/4020) Fix queryDelegationRewards by returning an error
when the validator or delegation do not exist.
* [\#4050](https://github.com/cosmos/cosmos-sdk/issues/4050) Fix DecCoins APIs
where rounding or truncation could result in zero decimal coins.
* [\#4088](https://github.com/cosmos/cosmos-sdk/issues/4088) Fix `calculateDelegationRewards`
by accounting for rounding errors when multiplying stake by slashing fractions.

## 0.33.2

### Improvements

#### Tendermint

* Upgrade Tendermint to `v0.31.0-dev0-fix0` which includes critical security fixes.

## 0.33.1

### Bug Fixes

#### Gaia

* [\#3999](https://github.com/cosmos/cosmos-sdk/pull/3999) Fix distribution delegation for zero height export bug

## 0.33.0

BREAKING CHANGES

* Gaia REST API
  * [\#3641](https://github.com/cosmos/cosmos-sdk/pull/3641) Remove the ability to use a Keybase from the REST API client:
    * `password` and `generate_only` have been removed from the `base_req` object
    * All txs that used to sign or use the Keybase now only generate the tx
    * `keys` routes completely removed
  * [\#3692](https://github.com/cosmos/cosmos-sdk/pull/3692) Update tx encoding and broadcasting endpoints:
    * Remove duplicate broadcasting endpoints in favor of POST @ `/txs`
      * The `Tx` field now accepts a `StdTx` and not raw tx bytes
    * Move encoding endpoint to `/txs/encode`

* Gaia
  * [\#3787](https://github.com/cosmos/cosmos-sdk/pull/3787) Fork the `x/bank` module into the Gaia application with only a
  modified message handler, where the modified message handler behaves the same as
  the standard `x/bank` message handler except for `MsgMultiSend` that must burn
  exactly 9 atoms and transfer 1 atom, and `MsgSend` is disabled.
  * [\#3789](https://github.com/cosmos/cosmos-sdk/pull/3789) Update validator creation flow:
    * Remove `NewMsgCreateValidatorOnBehalfOf` and corresponding business logic
    * Ensure the validator address equals the delegator address during
    `MsgCreateValidator#ValidateBasic`

* SDK
  * [\#3750](https://github.com/cosmos/cosmos-sdk/issues/3750) Track outstanding rewards per-validator instead of globally,
           and fix the main simulation issue, which was that slashes of
           re-delegations to a validator were not correctly accounted for
           in fee distribution when the redelegation in question had itself
            been slashed (from a fault committed by a different validator)
           in the same BeginBlock. Outstanding rewards are now available
           on a per-validator basis in REST.
  * [\#3669](https://github.com/cosmos/cosmos-sdk/pull/3669) Ensure consistency in message naming, codec registration, and JSON
  tags.
  * [\#3788](https://github.com/cosmos/cosmos-sdk/pull/3788) Change order of operations for greater accuracy when calculating delegation share token value
  * [\#3788](https://github.com/cosmos/cosmos-sdk/pull/3788) DecCoins.Cap -> DecCoins.Intersect
  * [\#3666](https://github.com/cosmos/cosmos-sdk/pull/3666) Improve coins denom validation.
  * [\#3751](https://github.com/cosmos/cosmos-sdk/pull/3751) Disable (temporarily) support for ED25519 account key pairs.

* Tendermint
  * [\#3804] Update to Tendermint `v0.31.0-dev0`

FEATURES

* SDK
  * [\#3719](https://github.com/cosmos/cosmos-sdk/issues/3719) DBBackend can now be set at compile time.
    Defaults: goleveldb. Supported: cleveldb.

IMPROVEMENTS

* Gaia REST API
  * Update the `TxResponse` type allowing for the `Logs` result to be JSON decoded automatically.

* Gaia CLI
  * [\#3653](https://github.com/cosmos/cosmos-sdk/pull/3653) Prompt user confirmation prior to signing and broadcasting a transaction.
  * [\#3670](https://github.com/cosmos/cosmos-sdk/pull/3670) CLI support for showing bech32 addresses in Ledger devices
  * [\#3711](https://github.com/cosmos/cosmos-sdk/pull/3711) Update `tx sign` to use `--from` instead of the deprecated `--name`
  CLI flag.
  * [\#3738](https://github.com/cosmos/cosmos-sdk/pull/3738) Improve multisig UX:
    * `gaiacli keys show -o json` now includes constituent pubkeys, respective weights and threshold
    * `gaiacli keys show --show-multisig` now displays constituent pubkeys, respective weights and threshold
    * `gaiacli tx sign --validate-signatures` now displays multisig signers with their respective weights
  * [\#3730](https://github.com/cosmos/cosmos-sdk/issues/3730) Improve workflow for
  `gaiad gentx` with offline public keys, by outputting stdtx file that needs to be signed.
  * [\#3761](https://github.com/cosmos/cosmos-sdk/issues/3761) Querying account related information using custom querier in auth module

* SDK
  * [\#3753](https://github.com/cosmos/cosmos-sdk/issues/3753) Remove no-longer-used governance penalty parameter
  * [\#3679](https://github.com/cosmos/cosmos-sdk/issues/3679) Consistent operators across Coins, DecCoins, Int, Dec
            replaced: Minus->Sub Plus->Add Div->Quo
  * [\#3665](https://github.com/cosmos/cosmos-sdk/pull/3665) Overhaul sdk.Uint type in preparation for Coins Int -> Uint migration.
  * [\#3691](https://github.com/cosmos/cosmos-sdk/issues/3691) Cleanup error messages
  * [\#3456](https://github.com/cosmos/cosmos-sdk/issues/3456) Integrate in the Int.ToDec() convenience function
  * [\#3300](https://github.com/cosmos/cosmos-sdk/pull/3300) Update the spec-spec, spec file reorg, and TOC updates.
  * [\#3694](https://github.com/cosmos/cosmos-sdk/pull/3694) Push tagged docker images on docker hub when tag is created.
  * [\#3716](https://github.com/cosmos/cosmos-sdk/pull/3716) Update file permissions the client keys directory and contents to `0700`.
  * [\#3681](https://github.com/cosmos/cosmos-sdk/issues/3681) Migrate ledger-cosmos-go from ZondaX to Cosmos organization

* Tendermint
  * [\#3699](https://github.com/cosmos/cosmos-sdk/pull/3699) Upgrade to Tendermint 0.30.1

BUG FIXES

* Gaia CLI
  * [\#3731](https://github.com/cosmos/cosmos-sdk/pull/3731) `keys add --interactive` bip32 passphrase regression fix
  * [\#3714](https://github.com/cosmos/cosmos-sdk/issues/3714) Fix USB raw access issues with gaiacli when installed via snap

* Gaia
  * [\#3777](https://github.com/cosmso/cosmos-sdk/pull/3777) `gaiad export` no longer panics when the database is empty
  * [\#3806](https://github.com/cosmos/cosmos-sdk/pull/3806) Properly return errors from a couple of struct Unmarshal functions

* SDK
  * [\#3728](https://github.com/cosmos/cosmos-sdk/issues/3728) Truncate decimal multiplication & division in distribution to ensure
           no more than the collected fees / inflation are distributed
  * [\#3727](https://github.com/cosmos/cosmos-sdk/issues/3727) Return on zero-length (including []byte{}) PrefixEndBytes() calls
  * [\#3559](https://github.com/cosmos/cosmos-sdk/issues/3559) fix occasional failing due to non-determinism in lcd test TestBonding
    where validator is unexpectedly slashed throwing off test calculations
  * [\#3411](https://github.com/cosmos/cosmos-sdk/pull/3411) Include the `RequestInitChain.Time` in the block header init during
  `InitChain`.
  * [\#3717](https://github.com/cosmos/cosmos-sdk/pull/3717) Update the vesting specification and implementation to cap deduction from
  `DelegatedVesting` by at most `DelegatedVesting`. This accounts for the case where
  the undelegation amount may exceed the original delegation amount due to
  truncation of undelegation tokens.
  * [\#3717](https://github.com/cosmos/cosmos-sdk/pull/3717) Ignore unknown proposers in allocating rewards for proposers, in case
    unbonding period was just 1 block and proposer was already deleted.
  * [\#3726](https://github.com/cosmos/cosmos-sdk/pull/3724) Cap(clip) reward to remaining coins in AllocateTokens.

## 0.32.0

BREAKING CHANGES

* Gaia REST API
  * [\#3642](https://github.com/cosmos/cosmos-sdk/pull/3642) `GET /tx/{hash}` now returns `404` instead of `500` if the transaction is not found

* SDK
 * [\#3580](https://github.com/cosmos/cosmos-sdk/issues/3580) Migrate HTTP request/response types and utilities to types/rest.
 * [\#3592](https://github.com/cosmos/cosmos-sdk/issues/3592) Drop deprecated keybase implementation's New() constructor in
   favor of a new crypto/keys.New(string, string) implementation that
   returns a lazy keybase instance. Remove client.MockKeyBase,
   superseded by crypto/keys.NewInMemory()
 * [\#3621](https://github.com/cosmos/cosmos-sdk/issues/3621) staking.GenesisState.Bonds -> Delegations

IMPROVEMENTS

* SDK
  * [\#3311](https://github.com/cosmos/cosmos-sdk/pull/3311) Reconcile the `DecCoin/s` API with the `Coin/s` API.
  * [\#3614](https://github.com/cosmos/cosmos-sdk/pull/3614) Add coin denom length checks to the coins constructors.
  * [\#3621](https://github.com/cosmos/cosmos-sdk/issues/3621) remove many inter-module dependancies
  * [\#3601](https://github.com/cosmos/cosmos-sdk/pull/3601) JSON-stringify the ABCI log response which includes the log and message
  index.
  * [\#3604](https://github.com/cosmos/cosmos-sdk/pull/3604) Improve SDK funds related error messages and allow for unicode in
  JSON ABCI log.
  * [\#3620](https://github.com/cosmos/cosmos-sdk/pull/3620) Version command shows build tags
  * [\#3638](https://github.com/cosmos/cosmos-sdk/pull/3638) Add Bcrypt benchmarks & justification of security parameter choice
  * [\#3648](https://github.com/cosmos/cosmos-sdk/pull/3648) Add JSON struct tags to vesting accounts.

* Tendermint
  * [\#3618](https://github.com/cosmos/cosmos-sdk/pull/3618) Upgrade to Tendermint 0.30.03

BUG FIXES

* SDK
  * [\#3646](https://github.com/cosmos/cosmos-sdk/issues/3646) `x/mint` now uses total token supply instead of total bonded tokens to calculate inflation


## 0.31.2

BREAKING CHANGES

* SDK
 * [\#3592](https://github.com/cosmos/cosmos-sdk/issues/3592) Drop deprecated keybase implementation's
   New constructor in favor of a new
   crypto/keys.New(string, string) implementation that
   returns a lazy keybase instance. Remove client.MockKeyBase,
   superseded by crypto/keys.NewInMemory()

IMPROVEMENTS

* SDK
  * [\#3604](https://github.com/cosmos/cosmos-sdk/pulls/3604) Improve SDK funds related error messages and allow for unicode in
  JSON ABCI log.

* Tendermint
  * [\#3563](https://github.com/cosmos/cosmos-sdk/3563) Update to Tendermint version `0.30.0-rc0`


BUG FIXES

* Gaia
  * [\#3585] Fix setting the tx hash in `NewResponseFormatBroadcastTxCommit`.
  * [\#3585] Return an empty `TxResponse` when Tendermint returns an empty
  `ResultBroadcastTx`.

* SDK
  * [\#3582](https://github.com/cosmos/cosmos-sdk/pull/3582) Running `make test_unit` was failing due to a missing tag
  * [\#3617](https://github.com/cosmos/cosmos-sdk/pull/3582) Fix fee comparison when the required fees does not contain any denom
  present in the tx fees.

## 0.31.0

BREAKING CHANGES

* Gaia REST API (`gaiacli advanced rest-server`)
  * [\#3284](https://github.com/cosmos/cosmos-sdk/issues/3284) Rename the `name`
  field to `from` in the `base_req` body.
  * [\#3485](https://github.com/cosmos/cosmos-sdk/pull/3485) Error responses are now JSON objects.
  * [\#3477][distribution] endpoint changed "all_delegation_rewards" -> "delegator_total_rewards"

* Gaia CLI  (`gaiacli`)
  - [#3399](https://github.com/cosmos/cosmos-sdk/pull/3399) Add `gaiad validate-genesis` command to facilitate checking of genesis files
  - [\#1894](https://github.com/cosmos/cosmos-sdk/issues/1894) `version` prints out short info by default. Add `--long` flag. Proper handling of `--format` flag introduced.
  - [\#3465](https://github.com/cosmos/cosmos-sdk/issues/3465) `gaiacli rest-server` switched back to insecure mode by default:
    - `--insecure` flag is removed.
    - `--tls` is now used to enable secure layer.
  - [\#3451](https://github.com/cosmos/cosmos-sdk/pull/3451) `gaiacli` now returns transactions in plain text including tags.
  - [\#3497](https://github.com/cosmos/cosmos-sdk/issues/3497) `gaiad init` now takes moniker as required arguments, not as parameter.
  * [\#3501](https://github.com/cosmos/cosmos-sdk/issues/3501) Change validator
  address Bech32 encoding to consensus address in `tendermint-validator-set`.

* Gaia
  *  [\#3457](https://github.com/cosmos/cosmos-sdk/issues/3457) Changed governance tally validatorGovInfo to use sdk.Int power instead of sdk.Dec
  *  [\#3495](https://github.com/cosmos/cosmos-sdk/issues/3495) Added Validator Minimum Self Delegation
  *  Reintroduce OR semantics for tx fees

* SDK
  * [\#2513](https://github.com/cosmos/cosmos-sdk/issues/2513) Tendermint updates are adjusted by 10^-6 relative to staking tokens,
  * [\#3487](https://github.com/cosmos/cosmos-sdk/pull/3487) Move HTTP/REST utilities out of client/utils into a new dedicated client/rest package.
  * [\#3490](https://github.com/cosmos/cosmos-sdk/issues/3490) ReadRESTReq() returns bool to avoid callers to write error responses twice.
  * [\#3502](https://github.com/cosmos/cosmos-sdk/pull/3502) Fixes issue when comparing genesis states
  * [\#3514](https://github.com/cosmos/cosmos-sdk/pull/3514) Various clean ups:
    - Replace all GetKeyBase\* functions family in favor of NewKeyBaseFromDir and NewKeyBaseFromHomeFlag.
    - Remove Get prefix from all TxBuilder's getters.
  * [\#3522](https://github.com/cosmos/cosmos-sdk/pull/3522) Get rid of double negatives: Coins.IsNotNegative() -> Coins.IsAnyNegative().
  * [\#3561](https://github.com/cosmos/cosmos-sdk/issues/3561) Don't unnecessarily store denominations in staking


FEATURES

* Gaia REST API
  * [\#2358](https://github.com/cosmos/cosmos-sdk/issues/2358) Add distribution module REST interface

* Gaia CLI  (`gaiacli`)
  * [\#3429](https://github.com/cosmos/cosmos-sdk/issues/3429) Support querying
  for all delegator distribution rewards.
  * [\#3449](https://github.com/cosmos/cosmos-sdk/issues/3449) Proof verification now works with absence proofs
  * [\#3484](https://github.com/cosmos/cosmos-sdk/issues/3484) Add support
  vesting accounts to the add-genesis-account command.

* Gaia
  - [\#3397](https://github.com/cosmos/cosmos-sdk/pull/3397) Implement genesis file sanitization to avoid failures at chain init.
  * [\#3428](https://github.com/cosmos/cosmos-sdk/issues/3428) Run the simulation from a particular genesis state loaded from a file

* SDK
  * [\#3270](https://github.com/cosmos/cosmos-sdk/issues/3270) [x/staking] limit number of ongoing unbonding delegations /redelegations per pair/trio
  * [\#3477][distribution] new query endpoint "delegator_validators"
  * [\#3514](https://github.com/cosmos/cosmos-sdk/pull/3514) Provided a lazy loading implementation of Keybase that locks the underlying
    storage only for the time needed to perform the required operation. Also added Keybase reference to TxBuilder struct.
  * [types] [\#2580](https://github.com/cosmos/cosmos-sdk/issues/2580) Addresses now Bech32 empty addresses to an empty string


IMPROVEMENTS

* Gaia REST API
  * [\#3284](https://github.com/cosmos/cosmos-sdk/issues/3284) Update Gaia Lite
  REST service to support the following:
    * Automatic account number and sequence population when fields are omitted
    * Generate only functionality no longer requires access to a local Keybase
    * `from` field in the `base_req` body can be a Keybase name or account address
  * [\#3423](https://github.com/cosmos/cosmos-sdk/issues/3423) Allow simulation
  (auto gas) to work with generate only.
  * [\#3514](https://github.com/cosmos/cosmos-sdk/pull/3514) REST server calls to keybase does not lock the underlying storage anymore.
  * [\#3523](https://github.com/cosmos/cosmos-sdk/pull/3523) Added `/tx/encode` endpoint to serialize a JSON tx to base64-encoded Amino.

* Gaia CLI  (`gaiacli`)
  * [\#3476](https://github.com/cosmos/cosmos-sdk/issues/3476) New `withdraw-all-rewards` command to withdraw all delegations rewards for delegators.
  * [\#3497](https://github.com/cosmos/cosmos-sdk/issues/3497) `gaiad gentx` supports `--ip` and `--node-id` flags to override defaults.
  * [\#3518](https://github.com/cosmos/cosmos-sdk/issues/3518) Fix flow in
  `keys add` to show the mnemonic by default.
  * [\#3517](https://github.com/cosmos/cosmos-sdk/pull/3517) Increased test coverage
  * [\#3523](https://github.com/cosmos/cosmos-sdk/pull/3523) Added `tx encode` command to serialize a JSON tx to base64-encoded Amino.

* Gaia
  * [\#3418](https://github.com/cosmos/cosmos-sdk/issues/3418) Add vesting account
  genesis validation checks to `GaiaValidateGenesisState`.
  * [\#3420](https://github.com/cosmos/cosmos-sdk/issues/3420) Added maximum length to governance proposal descriptions and titles
  * [\#3256](https://github.com/cosmos/cosmos-sdk/issues/3256) Add gas consumption
  for tx size in the ante handler.
  * [\#3454](https://github.com/cosmos/cosmos-sdk/pull/3454) Add `--jail-whitelist` to `gaiad export` to enable testing of complex exports
  * [\#3424](https://github.com/cosmos/cosmos-sdk/issues/3424) Allow generation of gentxs with empty memo field.
  * [\#3507](https://github.com/cosmos/cosmos-sdk/issues/3507) General cleanup, removal of unnecessary struct fields, undelegation bugfix, and comment clarification in x/staking and x/slashing

* SDK
  * [\#2605] x/params add subkey accessing
  * [\#2986](https://github.com/cosmos/cosmos-sdk/pull/2986) Store Refactor
  * [\#3435](https://github.com/cosmos/cosmos-sdk/issues/3435) Test that store implementations do not allow nil values
  * [\#2509](https://github.com/cosmos/cosmos-sdk/issues/2509) Sanitize all usage of Dec.RoundInt64()
  * [\#556](https://github.com/cosmos/cosmos-sdk/issues/556) Increase `BaseApp`
  test coverage.
  * [\#3357](https://github.com/cosmos/cosmos-sdk/issues/3357) develop state-transitions.md for staking spec, missing states added to `state.md`
  * [\#3552](https://github.com/cosmos/cosmos-sdk/pull/3552) Validate bit length when
  deserializing `Int` types.


BUG FIXES

* Gaia CLI  (`gaiacli`)
  - [\#3417](https://github.com/cosmos/cosmos-sdk/pull/3417) Fix `q slashing signing-info` panic by ensuring safety of user input and properly returning not found error
  - [\#3345](https://github.com/cosmos/cosmos-sdk/issues/3345) Upgrade ledger-cosmos-go dependency to v0.9.3 to pull
    https://github.com/ZondaX/ledger-cosmos-go/commit/ed9aa39ce8df31bad1448c72d3d226bf2cb1a8d1 in order to fix a derivation path issue that causes `gaiacli keys add --recover`
    to malfunction.
  - [\#3419](https://github.com/cosmos/cosmos-sdk/pull/3419) Fix `q distr slashes` panic
  - [\#3453](https://github.com/cosmos/cosmos-sdk/pull/3453) The `rest-server` command didn't respect persistent flags such as `--chain-id` and `--trust-node` if they were
    passed on the command line.
  - [\#3441](https://github.com/cosmos/cosmos-sdk/pull/3431) Improved resource management and connection handling (ledger devices). Fixes issue with DER vs BER signatures.

* Gaia
  * [\#3486](https://github.com/cosmos/cosmos-sdk/pull/3486) Use AmountOf in
    vesting accounts instead of zipping/aligning denominations.


## 0.30.0

BREAKING CHANGES

* Gaia REST API (`gaiacli advanced rest-server`)
  * [gaia-lite] [\#2182] Renamed and merged all redelegations endpoints into `/staking/redelegations`
  * [\#3176](https://github.com/cosmos/cosmos-sdk/issues/3176) `tx/sign` endpoint now expects `BaseReq` fields as nested object.
  * [\#2222] all endpoints renamed from `/stake` -> `/staking`
  * [\#1268] `LooseTokens` -> `NotBondedTokens`
  * [\#3289] misc renames:
    * `Validator.UnbondingMinTime` -> `Validator.UnbondingCompletionTime`
    * `Delegation` -> `Value` in `MsgCreateValidator` and `MsgDelegate`
    * `MsgBeginUnbonding` -> `MsgUndelegate`

* Gaia CLI  (`gaiacli`)
  * [\#810](https://github.com/cosmos/cosmos-sdk/issues/810) Don't fallback to any default values for chain ID.
    * Users need to supply chain ID either via config file or the `--chain-id` flag.
    * Change `chain_id` and `trust_node` in `gaiacli` configuration to `chain-id` and `trust-node` respectively.
  * [\#3069](https://github.com/cosmos/cosmos-sdk/pull/3069) `--fee` flag renamed to `--fees` to support multiple coins
  * [\#3156](https://github.com/cosmos/cosmos-sdk/pull/3156) Remove unimplemented `gaiacli init` command
  * [\#2222] `gaiacli tx stake` -> `gaiacli tx staking`, `gaiacli query stake` -> `gaiacli query staking`
  * [\#1894](https://github.com/cosmos/cosmos-sdk/issues/1894) `version` command now shows latest commit, vendor dir hash, and build machine info.
  * [\#3320](https://github.com/cosmos/cosmos-sdk/pull/3320) Ensure all `gaiacli query` commands respect the `--output` and `--indent` flags

* Gaia
  * https://github.com/cosmos/cosmos-sdk/issues/2838 - Move store keys to constants
  * [\#3162](https://github.com/cosmos/cosmos-sdk/issues/3162) The `--gas` flag now takes `auto` instead of `simulate`
    in order to trigger a simulation of the tx before the actual execution.
  * [\#3285](https://github.com/cosmos/cosmos-sdk/pull/3285) New `gaiad tendermint version` to print libs versions
  * [\#1894](https://github.com/cosmos/cosmos-sdk/pull/1894) `version` command now shows latest commit, vendor dir hash, and build machine info.
  * [\#3249\(https://github.com/cosmos/cosmos-sdk/issues/3249) `tendermint`'s `show-validator` and `show-address` `--json` flags removed in favor of `--output-format=json`.

* SDK
  * [distribution] [\#3359](https://github.com/cosmos/cosmos-sdk/issues/3359) Always round down when calculating rewards-to-be-withdrawn in F1 fee distribution
  * [#3336](https://github.com/cosmos/cosmos-sdk/issues/3336) Ensure all SDK
  messages have their signature bytes contain canonical fields `value` and `type`.
  * [\#3333](https://github.com/cosmos/cosmos-sdk/issues/3333) - F1 storage efficiency improvements - automatic withdrawals when unbonded, historical reward reference counting
  * [staking] [\#2513](https://github.com/cosmos/cosmos-sdk/issues/2513) Validator power type from Dec -> Int
  * [staking] [\#3233](https://github.com/cosmos/cosmos-sdk/issues/3233) key and value now contain duplicate fields to simplify code
  * [\#3064](https://github.com/cosmos/cosmos-sdk/issues/3064) Sanitize `sdk.Coin` denom. Coins denoms are now case insensitive, i.e. 100fooToken equals to 100FOOTOKEN.
  * [\#3195](https://github.com/cosmos/cosmos-sdk/issues/3195) Allows custom configuration for syncable strategy
  * [\#3242](https://github.com/cosmos/cosmos-sdk/issues/3242) Fix infinite gas
    meter utilization during aborted ante handler executions.
  * [x/distribution] [\#3292](https://github.com/cosmos/cosmos-sdk/issues/3292) Enable or disable withdraw addresses with a parameter in the param store
  * [staking] [\#2222](https://github.com/cosmos/cosmos-sdk/issues/2222) `/stake` -> `/staking` module rename
  * [staking] [\#1268](https://github.com/cosmos/cosmos-sdk/issues/1268) `LooseTokens` -> `NotBondedTokens`
  * [staking] [\#1402](https://github.com/cosmos/cosmos-sdk/issues/1402) Redelegation and unbonding-delegation structs changed to include multiple an array of entries
  * [staking] [\#3289](https://github.com/cosmos/cosmos-sdk/issues/3289) misc renames:
    * `Validator.UnbondingMinTime` -> `Validator.UnbondingCompletionTime`
    * `Delegation` -> `Value` in `MsgCreateValidator` and `MsgDelegate`
    * `MsgBeginUnbonding` -> `MsgUndelegate`
  * [\#3315] Increase decimal precision to 18
  * [\#3323](https://github.com/cosmos/cosmos-sdk/issues/3323) Update to Tendermint 0.29.0
  * [\#3328](https://github.com/cosmos/cosmos-sdk/issues/3328) [x/gov] Remove redundant action tag

* Tendermint
  * [\#3298](https://github.com/cosmos/cosmos-sdk/issues/3298) Upgrade to Tendermint 0.28.0

FEATURES

* Gaia REST API (`gaiacli advanced rest-server`)
  * [\#3067](https://github.com/cosmos/cosmos-sdk/issues/3067) Add support for fees on transactions
  * [\#3069](https://github.com/cosmos/cosmos-sdk/pull/3069) Add a custom memo on transactions
  * [\#3027](https://github.com/cosmos/cosmos-sdk/issues/3027) Implement
  `/gov/proposals/{proposalID}/proposer` to query for a proposal's proposer.

* Gaia CLI  (`gaiacli`)
  * [\#2399](https://github.com/cosmos/cosmos-sdk/issues/2399) Implement `params` command to query slashing parameters.
  * [\#2730](https://github.com/cosmos/cosmos-sdk/issues/2730) Add tx search pagination parameter
  * [\#3027](https://github.com/cosmos/cosmos-sdk/issues/3027) Implement
  `query gov proposer [proposal-id]` to query for a proposal's proposer.
  * [\#3198](https://github.com/cosmos/cosmos-sdk/issues/3198) New `keys add --multisig` flag to store multisig keys locally.
  * [\#3198](https://github.com/cosmos/cosmos-sdk/issues/3198) New `multisign` command to generate multisig signatures.
  * [\#3198](https://github.com/cosmos/cosmos-sdk/issues/3198) New `sign --multisig` flag to enable multisig mode.
  * [\#2715](https://github.com/cosmos/cosmos-sdk/issues/2715) Reintroduce gaia server's insecure mode.
  * [\#3334](https://github.com/cosmos/cosmos-sdk/pull/3334) New `gaiad completion` and `gaiacli completion` to generate Bash/Zsh completion scripts.
  * [\#2607](https://github.com/cosmos/cosmos-sdk/issues/2607) Make `gaiacli config` handle the boolean `indent` flag to beautify commands JSON output.

* Gaia
  * [\#2182] [x/staking] Added querier for querying a single redelegation
  * [\#3305](https://github.com/cosmos/cosmos-sdk/issues/3305) Add support for
    vesting accounts at genesis.
  * [\#3198](https://github.com/cosmos/cosmos-sdk/issues/3198) [x/auth] Add multisig transactions support
  * [\#3198](https://github.com/cosmos/cosmos-sdk/issues/3198) `add-genesis-account` can take both account addresses and key names

* SDK
  - [\#3099](https://github.com/cosmos/cosmos-sdk/issues/3099) Implement F1 fee distribution
  - [\#2926](https://github.com/cosmos/cosmos-sdk/issues/2926) Add TxEncoder to client TxBuilder.
  * [\#2694](https://github.com/cosmos/cosmos-sdk/issues/2694) Vesting account implementation.
  * [\#2996](https://github.com/cosmos/cosmos-sdk/issues/2996) Update the `AccountKeeper` to contain params used in the context of
  the ante handler.
  * [\#3179](https://github.com/cosmos/cosmos-sdk/pull/3179) New CodeNoSignatures error code.
  * [\#3319](https://github.com/cosmos/cosmos-sdk/issues/3319) [x/distribution] Queriers for all distribution state worth querying; distribution query commands
  * [\#3356](https://github.com/cosmos/cosmos-sdk/issues/3356) [x/auth] bech32-ify accounts address in error message.

IMPROVEMENTS

* Gaia REST API
  * [\#3176](https://github.com/cosmos/cosmos-sdk/issues/3176) Validate tx/sign endpoint POST body.
  * [\#2948](https://github.com/cosmos/cosmos-sdk/issues/2948) Swagger UI now makes requests to light client node

* Gaia CLI  (`gaiacli`)
  * [\#3224](https://github.com/cosmos/cosmos-sdk/pull/3224) Support adding offline public keys to the keystore

* Gaia
  * [\#2186](https://github.com/cosmos/cosmos-sdk/issues/2186) Add Address Interface
  * [\#3158](https://github.com/cosmos/cosmos-sdk/pull/3158) Validate slashing genesis
  * [\#3172](https://github.com/cosmos/cosmos-sdk/pull/3172) Support minimum fees in a local testnet.
  * [\#3250](https://github.com/cosmos/cosmos-sdk/pull/3250) Refactor integration tests and increase coverage
  * [\#3248](https://github.com/cosmos/cosmos-sdk/issues/3248) Refactor tx fee
  model:
    * Validators specify minimum gas prices instead of minimum fees
    * Clients may provide either fees or gas prices directly
    * The gas prices of a tx must meet a validator's minimum
    * `gaiad start` and `gaia.toml` take --minimum-gas-prices flag and minimum-gas-price config key respectively.
  * [\#2859](https://github.com/cosmos/cosmos-sdk/issues/2859) Rename `TallyResult` in gov proposals to `FinalTallyResult`
  * [\#3286](https://github.com/cosmos/cosmos-sdk/pull/3286) Fix `gaiad gentx` printout of account's addresses, i.e. user bech32 instead of hex.
  * [\#3249\(https://github.com/cosmos/cosmos-sdk/issues/3249) `--json` flag removed, users should use `--output=json` instead.

* SDK
  * [\#3137](https://github.com/cosmos/cosmos-sdk/pull/3137) Add tag documentation
    for each module along with cleaning up a few existing tags in the governance,
    slashing, and staking modules.
  * [\#3093](https://github.com/cosmos/cosmos-sdk/issues/3093) Ante handler does no longer read all accounts in one go when processing signatures as signature
    verification may fail before last signature is checked.
  * [staking] [\#1402](https://github.com/cosmos/cosmos-sdk/issues/1402) Add for multiple simultaneous redelegations or unbonding-delegations within an unbonding period
  * [staking] [\#1268](https://github.com/cosmos/cosmos-sdk/issues/1268) staking spec rewrite

* CI
  * [\#2498](https://github.com/cosmos/cosmos-sdk/issues/2498) Added macos CI job to CircleCI
  * [#142](https://github.com/tendermint/devops/issues/142) Increased the number of blocks to be tested during multi-sim
  * [#147](https://github.com/tendermint/devops/issues/142) Added docker image build to CI

BUG FIXES

* Gaia CLI  (`gaiacli`)
  * [\#3141](https://github.com/cosmos/cosmos-sdk/issues/3141) Fix the bug in GetAccount when `len(res) == 0` and `err == nil`
  * [\#810](https://github.com/cosmos/cosmos-sdk/pull/3316) Fix regression in gaiacli config file handling

* Gaia
  * [\#3148](https://github.com/cosmos/cosmos-sdk/issues/3148) Fix `gaiad export` by adding a boolean to `NewGaiaApp` determining whether or not to load the latest version
  * [\#3181](https://github.com/cosmos/cosmos-sdk/issues/3181) Correctly reset total accum update height and jailed-validator bond height / unbonding height on export-for-zero-height
  * [\#3172](https://github.com/cosmos/cosmos-sdk/pull/3172) Fix parsing `gaiad.toml`
  when it already exists.
  * [\#3223](https://github.com/cosmos/cosmos-sdk/issues/3223) Fix unset governance proposal queues when importing state from old chain
  * [#3187](https://github.com/cosmos/cosmos-sdk/issues/3187) Fix `gaiad export`
  by resetting each validator's slashing period.

## 0.29.1

BUG FIXES

* SDK
  * [\#3207](https://github.com/cosmos/cosmos-sdk/issues/3207) - Fix token printing bug

## 0.29.0

BREAKING CHANGES

* Gaia
  * [\#3148](https://github.com/cosmos/cosmos-sdk/issues/3148) Fix `gaiad export` by adding a boolean to `NewGaiaApp` determining whether or not to load the latest version

* SDK
  * [\#3163](https://github.com/cosmos/cosmos-sdk/issues/3163) Withdraw commission on self bond removal


## 0.28.1

BREAKING CHANGES

* Gaia REST API (`gaiacli advanced rest-server`)
  * [lcd] [\#3045](https://github.com/cosmos/cosmos-sdk/pull/3045) Fix quoted json return on GET /keys (keys list)
  * [gaia-lite] [\#2191](https://github.com/cosmos/cosmos-sdk/issues/2191) Split `POST /stake/delegators/{delegatorAddr}/delegations` into `POST /stake/delegators/{delegatorAddr}/delegations`, `POST /stake/delegators/{delegatorAddr}/unbonding_delegations` and `POST /stake/delegators/{delegatorAddr}/redelegations`
  * [gaia-lite] [\#3056](https://github.com/cosmos/cosmos-sdk/pull/3056) `generate_only` and `simulate` have moved from query arguments to POST requests body.
* Tendermint
  * [tendermint] Now using Tendermint 0.27.3

FEATURES

* Gaia REST API (`gaiacli advanced rest-server`)
  * [slashing] [\#2399](https://github.com/cosmos/cosmos-sdk/issues/2399)  Implement `/slashing/parameters` endpoint to query slashing parameters.
* Gaia CLI  (`gaiacli`)
  * [gaiacli] [\#2399](https://github.com/cosmos/cosmos-sdk/issues/2399) Implement `params` command to query slashing parameters.
* SDK
  - [client] [\#2926](https://github.com/cosmos/cosmos-sdk/issues/2926) Add TxEncoder to client TxBuilder.
* Other
  - Introduced the logjack tool for saving logs w/ rotation

IMPROVEMENTS

* Gaia REST API (`gaiacli advanced rest-server`)
  * [\#2879](https://github.com/cosmos/cosmos-sdk/issues/2879), [\#2880](https://github.com/cosmos/cosmos-sdk/issues/2880) Update deposit and vote endpoints to perform a direct txs query
    when a given proposal is inactive and thus having votes and deposits removed
    from state.
* Gaia CLI  (`gaiacli`)
  * [\#2879](https://github.com/cosmos/cosmos-sdk/issues/2879), [\#2880](https://github.com/cosmos/cosmos-sdk/issues/2880) Update deposit and vote CLI commands to perform a direct txs query
    when a given proposal is inactive and thus having votes and deposits removed
    from state.
* Gaia
  * [\#3021](https://github.com/cosmos/cosmos-sdk/pull/3021) Add `--gentx-dir` to `gaiad collect-gentxs` to specify a directory from which collect and load gentxs. Add `--output-document` to `gaiad init` to allow one to redirect output to file.


## 0.28.0

BREAKING CHANGES

* Gaia CLI  (`gaiacli`)
  * [cli] [\#2595](https://github.com/cosmos/cosmos-sdk/issues/2595) Remove `keys new` in favor of `keys add` incorporating existing functionality with addition of key recovery functionality.
  * [cli] [\#2987](https://github.com/cosmos/cosmos-sdk/pull/2987) Add shorthand `-a` to `gaiacli keys show` and update docs
  * [cli] [\#2971](https://github.com/cosmos/cosmos-sdk/pull/2971) Additional verification when running `gaiad gentx`
  * [cli] [\#2734](https://github.com/cosmos/cosmos-sdk/issues/2734) Rewrite `gaiacli config`. It is now a non-interactive config utility.

* Gaia
  * [#128](https://github.com/tendermint/devops/issues/128) Updated CircleCI job to trigger website build on every push to master/develop.
  * [\#2994](https://github.com/cosmos/cosmos-sdk/pull/2994) Change wrong-password error message.
  * [\#3009](https://github.com/cosmos/cosmos-sdk/issues/3009) Added missing Gaia genesis verification
  * [#128](https://github.com/tendermint/devops/issues/128) Updated CircleCI job to trigger website build on every push to master/develop.
  * [\#2994](https://github.com/cosmos/cosmos-sdk/pull/2994) Change wrong-password error message.
  * [\#3009](https://github.com/cosmos/cosmos-sdk/issues/3009) Added missing Gaia genesis verification
  * [gas] [\#3052](https://github.com/cosmos/cosmos-sdk/issues/3052) Updated gas costs to more reasonable numbers

* SDK
  * [auth] [\#2952](https://github.com/cosmos/cosmos-sdk/issues/2952) Signatures are no longer serialized on chain with the account number and sequence number
  * [auth] [\#2952](https://github.com/cosmos/cosmos-sdk/issues/2952) Signatures are no longer serialized on chain with the account number and sequence number
  * [stake] [\#3055](https://github.com/cosmos/cosmos-sdk/issues/3055) Use address instead of bond height / intratxcounter for deduplication

FEATURES

* Gaia CLI  (`gaiacli`)
  * [\#2961](https://github.com/cosmos/cosmos-sdk/issues/2961) Add --force flag to gaiacli keys delete command to skip passphrase check and force key deletion unconditionally.

IMPROVEMENTS

* Gaia CLI  (`gaiacli`)
  * [\#2991](https://github.com/cosmos/cosmos-sdk/issues/2991) Fully validate transaction signatures during `gaiacli tx sign --validate-signatures`

* SDK
  * [\#1277](https://github.com/cosmos/cosmos-sdk/issues/1277) Complete bank module specification
  * [\#2963](https://github.com/cosmos/cosmos-sdk/issues/2963) Complete auth module specification
  * [\#2914](https://github.com/cosmos/cosmos-sdk/issues/2914) No longer withdraw validator rewards on bond/unbond, but rather move
  the rewards to the respective validator's pools.


BUG FIXES

* Gaia CLI  (`gaiacli`)
  * [\#2921](https://github.com/cosmos/cosmos-sdk/issues/2921) Fix `keys delete` inability to delete offline and ledger keys.

* Gaia
  * [\#3003](https://github.com/cosmos/cosmos-sdk/issues/3003) CollectStdTxs() must validate DelegatorAddr against genesis accounts.

* SDK
  * [\#2967](https://github.com/cosmos/cosmos-sdk/issues/2967) Change ordering of `mint.BeginBlocker` and `distr.BeginBlocker`, recalculate inflation each block
  * [\#3068](https://github.com/cosmos/cosmos-sdk/issues/3068) check for uint64 gas overflow during `Std#ValidateBasic`.
  * [\#3071](https://github.com/cosmos/cosmos-sdk/issues/3071) Catch overflow on block gas meter


## 0.27.0

BREAKING CHANGES

* Gaia REST API (`gaiacli advanced rest-server`)
  * [gaia-lite] [\#2819](https://github.com/cosmos/cosmos-sdk/pull/2819) Txs query param format is now: `/txs?tag=value` (removed '' wrapping the query parameter `value`)

* Gaia CLI  (`gaiacli`)
  * [cli] [\#2728](https://github.com/cosmos/cosmos-sdk/pull/2728) Seperate `tx` and `query` subcommands by module
  * [cli] [\#2727](https://github.com/cosmos/cosmos-sdk/pull/2727) Fix unbonding command flow
  * [cli] [\#2786](https://github.com/cosmos/cosmos-sdk/pull/2786) Fix redelegation command flow
  * [cli] [\#2829](https://github.com/cosmos/cosmos-sdk/pull/2829) add-genesis-account command now validates state when adding accounts
  * [cli] [\#2804](https://github.com/cosmos/cosmos-sdk/issues/2804) Check whether key exists before passing it on to `tx create-validator`.
  * [cli] [\#2874](https://github.com/cosmos/cosmos-sdk/pull/2874) `gaiacli tx sign` takes an optional `--output-document` flag to support output redirection.
  * [cli] [\#2875](https://github.com/cosmos/cosmos-sdk/pull/2875) Refactor `gaiad gentx` and avoid redirection to `gaiacli tx sign` for tx signing.

* Gaia
  * [mint] [\#2825] minting now occurs every block, inflation parameter updates still hourly

* SDK
  * [\#2752](https://github.com/cosmos/cosmos-sdk/pull/2752) Don't hardcode bondable denom.
  * [\#2701](https://github.com/cosmos/cosmos-sdk/issues/2701) Account numbers and sequence numbers in `auth` are now `uint64` instead of `int64`
  * [\#2019](https://github.com/cosmos/cosmos-sdk/issues/2019) Cap total number of signatures. Current per-transaction limit is 7, and if that is exceeded transaction is rejected.
  * [\#2801](https://github.com/cosmos/cosmos-sdk/pull/2801) Remove AppInit structure.
  * [\#2798](https://github.com/cosmos/cosmos-sdk/issues/2798) Governance API has miss-spelled English word in JSON response ('depositer' -> 'depositor')
  * [\#2943](https://github.com/cosmos/cosmos-sdk/pull/2943) Transaction action tags equal the message type. Staking EndBlocker tags are included.

* Tendermint
  * Update to Tendermint 0.27.0

FEATURES

* Gaia REST API (`gaiacli advanced rest-server`)
  * [gov] [\#2479](https://github.com/cosmos/cosmos-sdk/issues/2479) Added governance parameter
    query REST endpoints.

* Gaia CLI  (`gaiacli`)
  * [gov][cli] [\#2479](https://github.com/cosmos/cosmos-sdk/issues/2479) Added governance
    parameter query commands.
  * [stake][cli] [\#2027] Add CLI query command for getting all delegations to a specific validator.
  * [\#2840](https://github.com/cosmos/cosmos-sdk/pull/2840) Standardize CLI exports from modules

* Gaia
  * [app] [\#2791](https://github.com/cosmos/cosmos-sdk/issues/2791) Support export at a specific height, with `gaiad export --height=HEIGHT`.
  * [x/gov] [#2479](https://github.com/cosmos/cosmos-sdk/issues/2479) Implemented querier
  for getting governance parameters.
  * [app] [\#2663](https://github.com/cosmos/cosmos-sdk/issues/2663) - Runtime-assertable invariants
  * [app] [\#2791](https://github.com/cosmos/cosmos-sdk/issues/2791) Support export at a specific height, with `gaiad export --height=HEIGHT`.
  * [app] [\#2812](https://github.com/cosmos/cosmos-sdk/issues/2812) Support export alterations to prepare for restarting at zero-height

* SDK
  * [simulator] [\#2682](https://github.com/cosmos/cosmos-sdk/issues/2682) MsgEditValidator now looks at the validator's max rate, thus it now succeeds a significant portion of the time
  * [core] [\#2775](https://github.com/cosmos/cosmos-sdk/issues/2775) Add deliverTx maximum block gas limit


IMPROVEMENTS

* Gaia REST API (`gaiacli advanced rest-server`)
  * [gaia-lite] [\#2819](https://github.com/cosmos/cosmos-sdk/pull/2819) Tx search now supports multiple tags as query parameters
  * [\#2836](https://github.com/cosmos/cosmos-sdk/pull/2836) Expose LCD router to allow users to register routes there.

* Gaia CLI  (`gaiacli`)
  * [\#2749](https://github.com/cosmos/cosmos-sdk/pull/2749) Add --chain-id flag to gaiad testnet
  * [\#2819](https://github.com/cosmos/cosmos-sdk/pull/2819) Tx search now supports multiple tags as query parameters

* Gaia
  * [\#2772](https://github.com/cosmos/cosmos-sdk/issues/2772) Update BaseApp to not persist state when the ante handler fails on DeliverTx.
  * [\#2773](https://github.com/cosmos/cosmos-sdk/issues/2773) Require moniker to be provided on `gaiad init`.
  * [\#2672](https://github.com/cosmos/cosmos-sdk/issues/2672) [Makefile] Updated for better Windows compatibility and ledger support logic, get_tools was rewritten as a cross-compatible Makefile.
  * [\#2766](https://github.com/cosmos/cosmos-sdk/issues/2766) [Makefile] Added goimports tool to get_tools. Get_tools now only builds new versions if binaries are missing.
  * [#110](https://github.com/tendermint/devops/issues/110) Updated CircleCI job to trigger website build when cosmos docs are updated.

* SDK
 & [x/mock/simulation] [\#2720] major cleanup, introduction of helper objects, reorganization
 * [\#2821](https://github.com/cosmos/cosmos-sdk/issues/2821) Codespaces are now strings
 * [types] [\#2776](https://github.com/cosmos/cosmos-sdk/issues/2776) Improve safety of `Coin` and `Coins` types. Various functions
 and methods will panic when a negative amount is discovered.
 * [\#2815](https://github.com/cosmos/cosmos-sdk/issues/2815) Gas unit fields changed from `int64` to `uint64`.
 * [\#2821](https://github.com/cosmos/cosmos-sdk/issues/2821) Codespaces are now strings
 * [\#2779](https://github.com/cosmos/cosmos-sdk/issues/2779) Introduce `ValidateBasic` to the `Tx` interface and call it in the ante
 handler.
 * [\#2825](https://github.com/cosmos/cosmos-sdk/issues/2825) More staking and distribution invariants
 * [\#2912](https://github.com/cosmos/cosmos-sdk/issues/2912) Print commit ID in hex when commit is synced.

* Tendermint
 * [\#2796](https://github.com/cosmos/cosmos-sdk/issues/2796) Update to go-amino 0.14.1


BUG FIXES

* Gaia REST API (`gaiacli advanced rest-server`)
  * [gaia-lite] [\#2868](https://github.com/cosmos/cosmos-sdk/issues/2868) Added handler for governance tally endpoint
  * [\#2907](https://github.com/cosmos/cosmos-sdk/issues/2907) Refactor and fix the way Gaia Lite is started.

* Gaia
  * [\#2723] Use `cosmosvalcons` Bech32 prefix in `tendermint show-address`
  * [\#2742](https://github.com/cosmos/cosmos-sdk/issues/2742) Fix time format of TimeoutCommit override
  * [\#2898](https://github.com/cosmos/cosmos-sdk/issues/2898) Remove redundant '$' in docker-compose.yml

* SDK
  * [\#2733](https://github.com/cosmos/cosmos-sdk/issues/2733) [x/gov, x/mock/simulation] Fix governance simulation, update x/gov import/export
  * [\#2854](https://github.com/cosmos/cosmos-sdk/issues/2854) [x/bank] Remove unused bank.MsgIssue, prevent possible panic
  * [\#2884](https://github.com/cosmos/cosmos-sdk/issues/2884) [docs/examples] Fix `basecli version` panic

* Tendermint
  * [\#2797](https://github.com/tendermint/tendermint/pull/2797) AddressBook requires addresses to have IDs; Do not crap out immediately after sending pex addrs in seed mode

## 0.26.0

BREAKING CHANGES

* Gaia
  * [gaiad init] [\#2602](https://github.com/cosmos/cosmos-sdk/issues/2602) New genesis workflow

* SDK
  * [simulation] [\#2665](https://github.com/cosmos/cosmos-sdk/issues/2665) only argument to sdk.Invariant is now app

* Tendermint
  * Upgrade to version 0.26.0

FEATURES

* Gaia CLI  (`gaiacli`)
  * [cli] [\#2569](https://github.com/cosmos/cosmos-sdk/pull/2569) Add commands to query validator unbondings and redelegations
  * [cli] [\#2569](https://github.com/cosmos/cosmos-sdk/pull/2569) Add commands to query validator unbondings and redelegations
  * [cli] [\#2524](https://github.com/cosmos/cosmos-sdk/issues/2524) Add support offline mode to `gaiacli tx sign`. Lookups are not performed if the flag `--offline` is on.
  * [cli] [\#2558](https://github.com/cosmos/cosmos-sdk/issues/2558) Rename --print-sigs to --validate-signatures. It now performs a complete set of sanity checks and reports to the user. Also added --print-signature-only to print the signature only, not the whole transaction.
  * [cli] [\#2704](https://github.com/cosmos/cosmos-sdk/pull/2704) New add-genesis-account convenience command to populate genesis.json with genesis accounts.

* SDK
  * [\#1336](https://github.com/cosmos/cosmos-sdk/issues/1336) Mechanism for SDK Users to configure their own Bech32 prefixes instead of using the default cosmos prefixes.

IMPROVEMENTS

* Gaia
 * [\#2637](https://github.com/cosmos/cosmos-sdk/issues/2637) [x/gov] Switched inactive and active proposal queues to an iterator based queue

* SDK
 * [\#2573](https://github.com/cosmos/cosmos-sdk/issues/2573) [x/distribution] add accum invariance
 * [\#2556](https://github.com/cosmos/cosmos-sdk/issues/2556) [x/mock/simulation] Fix debugging output
 * [\#2396](https://github.com/cosmos/cosmos-sdk/issues/2396) [x/mock/simulation] Change parameters to get more slashes
 * [\#2617](https://github.com/cosmos/cosmos-sdk/issues/2617) [x/mock/simulation] Randomize all genesis parameters
 * [\#2669](https://github.com/cosmos/cosmos-sdk/issues/2669) [x/stake] Added invarant check to make sure validator's power aligns with its spot in the power store.
 * [\#1924](https://github.com/cosmos/cosmos-sdk/issues/1924) [x/mock/simulation] Use a transition matrix for block size
 * [\#2660](https://github.com/cosmos/cosmos-sdk/issues/2660) [x/mock/simulation] Staking transactions get tested far more frequently
 * [\#2610](https://github.com/cosmos/cosmos-sdk/issues/2610) [x/stake] Block redelegation to and from the same validator
 * [\#2652](https://github.com/cosmos/cosmos-sdk/issues/2652) [x/auth] Add benchmark for get and set account
 * [\#2685](https://github.com/cosmos/cosmos-sdk/issues/2685) [store] Add general merkle absence proof (also for empty substores)
 * [\#2708](https://github.com/cosmos/cosmos-sdk/issues/2708) [store] Disallow setting nil values

BUG FIXES

* Gaia
 * [\#2670](https://github.com/cosmos/cosmos-sdk/issues/2670) [x/stake] fixed incorrect `IterateBondedValidators` and split into two functions: `IterateBondedValidators` and `IterateLastBlockConsValidators`
 * [\#2691](https://github.com/cosmos/cosmos-sdk/issues/2691) Fix local testnet creation by using a single canonical genesis time
 * [\#2648](https://github.com/cosmos/cosmos-sdk/issues/2648) [gaiad] Fix `gaiad export` / `gaiad import` consistency, test in CI

* SDK
 * [\#2625](https://github.com/cosmos/cosmos-sdk/issues/2625) [x/gov] fix AppendTag function usage error
 * [\#2677](https://github.com/cosmos/cosmos-sdk/issues/2677) [x/stake, x/distribution] various staking/distribution fixes as found by the simulator
 * [\#2674](https://github.com/cosmos/cosmos-sdk/issues/2674) [types] Fix coin.IsLT() impl, coins.IsLT() impl, and renamed coins.Is\* to coins.IsAll\* (see [\#2686](https://github.com/cosmos/cosmos-sdk/issues/2686))
 * [\#2711](https://github.com/cosmos/cosmos-sdk/issues/2711) [x/stake] Add commission data to `MsgCreateValidator` signature bytes.
 * Temporarily disable insecure mode for Gaia Lite

## 0.25.0

*October 24th, 2018*

BREAKING CHANGES

* Gaia REST API (`gaiacli advanced rest-server`)
    * [x/stake] Validator.Owner renamed to Validator.Operator
    * [\#595](https://github.com/cosmos/cosmos-sdk/issues/595) Connections to the REST server are now secured using Transport Layer Security by default. The --insecure flag is provided to switch back to insecure HTTP.
    * [gaia-lite] [\#2258](https://github.com/cosmos/cosmos-sdk/issues/2258) Split `GET stake/delegators/{delegatorAddr}` into `GET stake/delegators/{delegatorAddr}/delegations`, `GET stake/delegators/{delegatorAddr}/unbonding_delegations` and `GET stake/delegators/{delegatorAddr}/redelegations`

* Gaia CLI  (`gaiacli`)
    * [x/stake] Validator.Owner renamed to Validator.Operator
    * [cli] unsafe_reset_all, show_validator, and show_node_id have been renamed to unsafe-reset-all, show-validator, and show-node-id
    * [cli] [\#1983](https://github.com/cosmos/cosmos-sdk/issues/1983) --print-response now defaults to true in commands that create and send a transaction
    * [cli] [\#1983](https://github.com/cosmos/cosmos-sdk/issues/1983) you can now pass --pubkey or --address to gaiacli keys show to return a plaintext representation of the key's address or public key for use with other commands
    * [cli] [\#2061](https://github.com/cosmos/cosmos-sdk/issues/2061) changed proposalID in governance REST endpoints to proposal-id
    * [cli] [\#2014](https://github.com/cosmos/cosmos-sdk/issues/2014) `gaiacli advanced` no longer exists - to access `ibc`, `rest-server`, and `validator-set` commands use `gaiacli ibc`, `gaiacli rest-server`, and `gaiacli tendermint`, respectively
    * [makefile] `get_vendor_deps` no longer updates lock file it just updates vendor directory. Use `update_vendor_deps` to update the lock file. [#2152](https://github.com/cosmos/cosmos-sdk/pull/2152)
    * [cli] [\#2221](https://github.com/cosmos/cosmos-sdk/issues/2221) All commands that
    utilize a validator's operator address must now use the new Bech32 prefix,
    `cosmosvaloper`.
    * [cli] [\#2190](https://github.com/cosmos/cosmos-sdk/issues/2190) `gaiacli init --gen-txs` is now `gaiacli init --with-txs` to reduce confusion
    * [cli] [\#2073](https://github.com/cosmos/cosmos-sdk/issues/2073) --from can now be either an address or a key name
    * [cli] [\#1184](https://github.com/cosmos/cosmos-sdk/issues/1184) Subcommands reorganisation, see [\#2390](https://github.com/cosmos/cosmos-sdk/pull/2390) for a comprehensive list of changes.
    * [cli] [\#2524](https://github.com/cosmos/cosmos-sdk/issues/2524) Add support offline mode to `gaiacli tx sign`. Lookups are not performed if the flag `--offline` is on.
    * [cli] [\#2570](https://github.com/cosmos/cosmos-sdk/pull/2570) Add commands to query deposits on proposals

* Gaia
    * Make the transient store key use a distinct store key. [#2013](https://github.com/cosmos/cosmos-sdk/pull/2013)
    * [x/stake] [\#1901](https://github.com/cosmos/cosmos-sdk/issues/1901) Validator type's Owner field renamed to Operator; Validator's GetOwner() renamed accordingly to comply with the SDK's Validator interface.
    * [docs] [#2001](https://github.com/cosmos/cosmos-sdk/pull/2001) Update slashing spec for slashing period
    * [x/stake, x/slashing] [#1305](https://github.com/cosmos/cosmos-sdk/issues/1305) - Rename "revoked" to "jailed"
    * [x/stake] [#1676] Revoked and jailed validators put into the unbonding state
    * [x/stake] [#1877] Redelegations/unbonding-delegation from unbonding validator have reduced time
    * [x/slashing] [\#1789](https://github.com/cosmos/cosmos-sdk/issues/1789) Slashing changes for Tendermint validator set offset (NextValSet)
    * [x/stake] [\#2040](https://github.com/cosmos/cosmos-sdk/issues/2040) Validator
    operator type has now changed to `sdk.ValAddress`
    * [x/stake] [\#2221](https://github.com/cosmos/cosmos-sdk/issues/2221) New
    Bech32 prefixes have been introduced for a validator's consensus address and
    public key: `cosmosvalcons` and `cosmosvalconspub` respectively. Also, existing Bech32 prefixes have been
    renamed for accounts and validator operators:
      * `cosmosaccaddr` / `cosmosaccpub` => `cosmos` / `cosmospub`
      * `cosmosvaladdr` / `cosmosvalpub` => `cosmosvaloper` / `cosmosvaloperpub`
    * [x/stake] [#1013] TendermintUpdates now uses transient store
    * [x/stake] [\#2435](https://github.com/cosmos/cosmos-sdk/issues/2435) Remove empty bytes from the ValidatorPowerRank store key
    * [x/gov] [\#2195](https://github.com/cosmos/cosmos-sdk/issues/2195) Governance uses BFT Time
    * [x/gov] [\#2256](https://github.com/cosmos/cosmos-sdk/issues/2256) Removed slashing for governance non-voting validators
    * [simulation] [\#2162](https://github.com/cosmos/cosmos-sdk/issues/2162) Added back correct supply invariants
    * [x/slashing] [\#2430](https://github.com/cosmos/cosmos-sdk/issues/2430) Simulate more slashes, check if validator is jailed before jailing
    * [x/stake] [\#2393](https://github.com/cosmos/cosmos-sdk/issues/2393) Removed `CompleteUnbonding` and `CompleteRedelegation` Msg types, and instead added unbonding/redelegation queues to endblocker
    * [x/mock/simulation] [\#2501](https://github.com/cosmos/cosmos-sdk/issues/2501) Simulate transactions & invariants for fee distribution, and fix bugs discovered in the process
      * [x/auth] Simulate random fee payments
      * [cmd/gaia/app] Simulate non-zero inflation
      * [x/stake] Call hooks correctly in several cases related to delegation/validator updates
      * [x/stake] Check full supply invariants, including yet-to-be-withdrawn fees
      * [x/stake] Remove no-longer-in-use store key
      * [x/slashing] Call hooks correctly when a validator is slashed
      * [x/slashing] Truncate withdrawals (unbonding, redelegation) and burn change
      * [x/mock/simulation] Ensure the simulation cannot set a proposer address of nil
      * [x/mock/simulation] Add more event logs on begin block / end block for clarity
      * [x/mock/simulation] Correctly set validator power in abci.RequestBeginBlock
      * [x/minting] Correctly call stake keeper to track inflated supply
      * [x/distribution] Sanity check for nonexistent rewards
      * [x/distribution] Truncate withdrawals and return change to the community pool
      * [x/distribution] Add sanity checks for incorrect accum / total accum relations
      * [x/distribution] Correctly calculate total power using Tendermint updates
      * [x/distribution] Simulate withdrawal transactions
      * [x/distribution] Fix a bug where the fee pool was not correctly tracked on WithdrawDelegatorRewardsAll
    * [x/stake] [\#1673](https://github.com/cosmos/cosmos-sdk/issues/1673) Validators are no longer deleted until they can no longer possibly be slashed
    * [\#1890](https://github.com/cosmos/cosmos-sdk/issues/1890) Start chain with initial state + sequence of transactions
      * [cli] Rename `gaiad init gentx` to `gaiad gentx`.
      * [cli] Add `--skip-genesis` flag to `gaiad init` to prevent `genesis.json` generation.
      * Drop `GenesisTx` in favor of a signed `StdTx` with only one `MsgCreateValidator` message.
      * [cli] Port `gaiad init` and `gaiad testnet` to work with `StdTx` genesis transactions.
      * [cli] Add `--moniker` flag to `gaiad init` to override moniker when generating `genesis.json` - i.e. it takes effect when running with the `--with-txs` flag, it is ignored otherwise.

* SDK
    * [core] [\#2219](https://github.com/cosmos/cosmos-sdk/issues/2219) Update to Tendermint 0.24.0
      * Validator set updates delayed by one block
      * BFT timestamp that can safely be used by applications
      * Fixed maximum block size enforcement
    * [core] [\#1807](https://github.com/cosmos/cosmos-sdk/issues/1807) Switch from use of rational to decimal
    * [types] [\#1901](https://github.com/cosmos/cosmos-sdk/issues/1901) Validator interface's GetOwner() renamed to GetOperator()
    * [x/slashing] [#2122](https://github.com/cosmos/cosmos-sdk/pull/2122) - Implement slashing period
    * [types] [\#2119](https://github.com/cosmos/cosmos-sdk/issues/2119) Parsed error messages and ABCI log errors to make     them more human readable.
    * [types] [\#2407](https://github.com/cosmos/cosmos-sdk/issues/2407) MulInt method added to big decimal in order to improve efficiency of slashing
    * [simulation] Rename TestAndRunTx to Operation [#2153](https://github.com/cosmos/cosmos-sdk/pull/2153)
    * [simulation] Remove log and testing.TB from Operation and Invariants, in favor of using errors [\#2282](https://github.com/cosmos/cosmos-sdk/issues/2282)
    * [simulation] Remove usage of keys and addrs in the types, in favor of simulation.Account [\#2384](https://github.com/cosmos/cosmos-sdk/issues/2384)
    * [tools] Removed gocyclo [#2211](https://github.com/cosmos/cosmos-sdk/issues/2211)
    * [baseapp] Remove `SetTxDecoder` in favor of requiring the decoder be set in baseapp initialization. [#1441](https://github.com/cosmos/cosmos-sdk/issues/1441)
    * [baseapp] [\#1921](https://github.com/cosmos/cosmos-sdk/issues/1921) Add minimumFees field to BaseApp.
    * [store] Change storeInfo within the root multistore to use tmhash instead of ripemd160 [\#2308](https://github.com/cosmos/cosmos-sdk/issues/2308)
    * [codec] [\#2324](https://github.com/cosmos/cosmos-sdk/issues/2324) All referrences to wire have been renamed to codec. Additionally, wire.NewCodec is now codec.New().
    * [types] [\#2343](https://github.com/cosmos/cosmos-sdk/issues/2343) Make sdk.Msg have a names field, to facilitate automatic tagging.
    * [baseapp] [\#2366](https://github.com/cosmos/cosmos-sdk/issues/2366) Automatically add action tags to all messages
    * [x/auth] [\#2377](https://github.com/cosmos/cosmos-sdk/issues/2377) auth.StdSignMsg -> txbuilder.StdSignMsg
    * [x/staking] [\#2244](https://github.com/cosmos/cosmos-sdk/issues/2244) staking now holds a consensus-address-index instead of a consensus-pubkey-index
    * [x/staking] [\#2236](https://github.com/cosmos/cosmos-sdk/issues/2236) more distribution hooks for distribution
    * [x/stake] [\#2394](https://github.com/cosmos/cosmos-sdk/issues/2394) Split up UpdateValidator into distinct state transitions applied only in EndBlock
    * [x/slashing] [\#2480](https://github.com/cosmos/cosmos-sdk/issues/2480) Fix signing info handling bugs & faulty slashing
    * [x/stake] [\#2412](https://github.com/cosmos/cosmos-sdk/issues/2412) Added an unbonding validator queue to EndBlock to automatically update validator.Status when finished Unbonding
    * [x/stake] [\#2500](https://github.com/cosmos/cosmos-sdk/issues/2500) Block conflicting redelegations until we add an index
    * [x/params] Global Paramstore refactored
    * [types] [\#2506](https://github.com/cosmos/cosmos-sdk/issues/2506) sdk.Dec MarshalJSON now marshals as a normal Decimal, with 10 digits of decimal precision
    * [x/stake] [\#2508](https://github.com/cosmos/cosmos-sdk/issues/2508) Utilize Tendermint power for validator power key
    * [x/stake] [\#2531](https://github.com/cosmos/cosmos-sdk/issues/2531) Remove all inflation logic
    * [x/mint] [\#2531](https://github.com/cosmos/cosmos-sdk/issues/2531) Add minting module and inflation logic
    * [x/auth] [\#2540](https://github.com/cosmos/cosmos-sdk/issues/2540) Rename `AccountMapper` to `AccountKeeper`.
    * [types] [\#2456](https://github.com/cosmos/cosmos-sdk/issues/2456) Renamed msg.Name() and msg.Type() to msg.Type() and msg.Route() respectively

* Tendermint
  * Update tendermint version from v0.23.0 to v0.25.0, notable changes
    * Mempool now won't build too large blocks, or too computationally expensive blocks
    * Maximum tx sizes and gas are now removed, and are implicitly the blocks maximums
    * ABCI validators no longer send the pubkey. The pubkey is only sent in validator updates
    * Validator set changes are now delayed by one block
    * Block header now includes the next validator sets hash
    * BFT time is implemented
    * Secp256k1 signature format has changed
    * There is now a threshold multisig format
    * See the [tendermint changelog](https://github.com/tendermint/tendermint/blob/master/CHANGELOG.md) for other changes.

FEATURES

* Gaia REST API (`gaiacli advanced rest-server`)
  * [gaia-lite] Endpoints to query staking pool and params
  * [gaia-lite] [\#2110](https://github.com/cosmos/cosmos-sdk/issues/2110) Add support for `simulate=true` requests query argument to endpoints that send txs to run simulations of transactions
  * [gaia-lite] [\#966](https://github.com/cosmos/cosmos-sdk/issues/966) Add support for `generate_only=true` query argument to generate offline unsigned transactions
  * [gaia-lite] [\#1953](https://github.com/cosmos/cosmos-sdk/issues/1953) Add /sign endpoint to sign transactions generated with `generate_only=true`.
  * [gaia-lite] [\#1954](https://github.com/cosmos/cosmos-sdk/issues/1954) Add /broadcast endpoint to broadcast transactions signed by the /sign endpoint.
  * [gaia-lite] [\#2113](https://github.com/cosmos/cosmos-sdk/issues/2113) Rename `/accounts/{address}/send` to `/bank/accounts/{address}/transfers`, rename `/accounts/{address}` to `/auth/accounts/{address}`, replace `proposal-id` with `proposalId` in all gov endpoints
  * [gaia-lite] [\#2478](https://github.com/cosmos/cosmos-sdk/issues/2478) Add query gov proposal's deposits endpoint
  * [gaia-lite] [\#2477](https://github.com/cosmos/cosmos-sdk/issues/2477) Add query validator's outgoing redelegations and unbonding delegations endpoints

* Gaia CLI  (`gaiacli`)
  * [cli] Cmds to query staking pool and params
  * [gov][cli] [\#2062](https://github.com/cosmos/cosmos-sdk/issues/2062) added `--proposal` flag to `submit-proposal` that allows a JSON file containing a proposal to be passed in
  * [\#2040](https://github.com/cosmos/cosmos-sdk/issues/2040) Add `--bech` to `gaiacli keys show` and respective REST endpoint to
  provide desired Bech32 prefix encoding
  * [cli] [\#2047](https://github.com/cosmos/cosmos-sdk/issues/2047) [\#2306](https://github.com/cosmos/cosmos-sdk/pull/2306) Passing --gas=simulate triggers a simulation of the tx before the actual execution.
  The gas estimate obtained via the simulation will be used as gas limit in the actual execution.
  * [cli] [\#2047](https://github.com/cosmos/cosmos-sdk/issues/2047) The --gas-adjustment flag can be used to adjust the estimate obtained via the simulation triggered by --gas=simulate.
  * [cli] [\#2110](https://github.com/cosmos/cosmos-sdk/issues/2110) Add --dry-run flag to perform a simulation of a transaction without broadcasting it. The --gas flag is ignored as gas would be automatically estimated.
  * [cli] [\#2204](https://github.com/cosmos/cosmos-sdk/issues/2204) Support generating and broadcasting messages with multiple signatures via command line:
    * [\#966](https://github.com/cosmos/cosmos-sdk/issues/966) Add --generate-only flag to build an unsigned transaction and write it to STDOUT.
    * [\#1953](https://github.com/cosmos/cosmos-sdk/issues/1953) New `sign` command to sign transactions generated with the --generate-only flag.
    * [\#1954](https://github.com/cosmos/cosmos-sdk/issues/1954) New `broadcast` command to broadcast transactions generated offline and signed with the `sign` command.
  * [cli] [\#2220](https://github.com/cosmos/cosmos-sdk/issues/2220) Add `gaiacli config` feature to interactively create CLI config files to reduce the number of required flags
  * [stake][cli] [\#1672](https://github.com/cosmos/cosmos-sdk/issues/1672) Introduced
  new commission flags for validator commands `create-validator` and `edit-validator`.
  * [stake][cli] [\#1890](https://github.com/cosmos/cosmos-sdk/issues/1890) Add `--genesis-format` flag to `gaiacli tx create-validator` to produce transactions in genesis-friendly format.
  * [cli][\#2554](https://github.com/cosmos/cosmos-sdk/issues/2554) Make `gaiacli keys show` multisig ready.

* Gaia
  * [cli] [\#2170](https://github.com/cosmos/cosmos-sdk/issues/2170) added ability to show the node's address via `gaiad tendermint show-address`
  * [simulation] [\#2313](https://github.com/cosmos/cosmos-sdk/issues/2313) Reworked `make test_sim_gaia_slow` to `make test_sim_gaia_full`, now simulates from multiple starting seeds in parallel
  * [cli] [\#1921] (https://github.com/cosmos/cosmos-sdk/issues/1921)
    * New configuration file `gaiad.toml` is now created to host Gaia-specific configuration.
    * New --minimum_fees/minimum_fees flag/config option to set a minimum fee.

* SDK
  * [querier] added custom querier functionality, so ABCI query requests can be handled by keepers
  * [simulation] [\#1924](https://github.com/cosmos/cosmos-sdk/issues/1924) allow operations to specify future operations
  * [simulation] [\#1924](https://github.com/cosmos/cosmos-sdk/issues/1924) Add benchmarking capabilities, with makefile commands "test_sim_gaia_benchmark, test_sim_gaia_profile"
  * [simulation] [\#2349](https://github.com/cosmos/cosmos-sdk/issues/2349) Add time-based future scheduled operations to simulator
  * [x/auth] [\#2376](https://github.com/cosmos/cosmos-sdk/issues/2376) Remove FeePayer() from StdTx
  * [x/stake] [\#1672](https://github.com/cosmos/cosmos-sdk/issues/1672) Implement
  basis for the validator commission model.
  * [x/auth] Support account removal in the account mapper.


IMPROVEMENTS
* [tools] Improved terraform and ansible scripts for infrastructure deployment
* [tools] Added ansible script to enable process core dumps

* Gaia REST API (`gaiacli advanced rest-server`)
    * [x/stake] [\#2000](https://github.com/cosmos/cosmos-sdk/issues/2000) Added tests for new staking endpoints
    * [gaia-lite] [\#2445](https://github.com/cosmos/cosmos-sdk/issues/2445) Standarized REST error responses
    * [gaia-lite] Added example to Swagger specification for /keys/seed.
    * [x/stake] Refactor REST utils

* Gaia CLI  (`gaiacli`)
    * [cli] [\#2060](https://github.com/cosmos/cosmos-sdk/issues/2060) removed `--select` from `block` command
    * [cli] [\#2128](https://github.com/cosmos/cosmos-sdk/issues/2128) fixed segfault when exporting directly after `gaiad init`
    * [cli] [\#1255](https://github.com/cosmos/cosmos-sdk/issues/1255) open KeyBase in read-only mode
     for query-purpose CLI commands
    * [docs] Added commands for querying governance deposits, votes and tally

* Gaia
    * [x/stake] [#2023](https://github.com/cosmos/cosmos-sdk/pull/2023) Terminate iteration loop in `UpdateBondedValidators` and `UpdateBondedValidatorsFull` when the first revoked validator is encountered and perform a sanity check.
    * [x/auth] Signature verification's gas cost now accounts for pubkey type. [#2046](https://github.com/tendermint/tendermint/pull/2046)
    * [x/stake] [x/slashing] Ensure delegation invariants to jailed validators [#1883](https://github.com/cosmos/cosmos-sdk/issues/1883).
    * [x/stake] Improve speed of GetValidator, which was shown to be a performance bottleneck. [#2046](https://github.com/tendermint/tendermint/pull/2200)
    * [x/stake] [\#2435](https://github.com/cosmos/cosmos-sdk/issues/2435) Improve memory efficiency of getting the various store keys
    * [genesis] [\#2229](https://github.com/cosmos/cosmos-sdk/issues/2229) Ensure that there are no duplicate accounts or validators in the genesis state.
    * [genesis] [\#2450](https://github.com/cosmos/cosmos-sdk/issues/2450) Validate staking genesis parameters.
    * Add SDK validation to `config.toml` (namely disabling `create_empty_blocks`) [\#1571](https://github.com/cosmos/cosmos-sdk/issues/1571)
    * [\#1941](https://github.com/cosmos/cosmos-sdk/issues/1941)(https://github.com/cosmos/cosmos-sdk/issues/1941) Version is now inferred via `git describe --tags`.
    * [x/distribution] [\#1671](https://github.com/cosmos/cosmos-sdk/issues/1671) add distribution types and tests

* SDK
    * [tools] Make get_vendor_deps deletes `.vendor-new` directories, in case scratch files are present.
    * [spec] Added simple piggy bank distribution spec
    * [cli] [\#1632](https://github.com/cosmos/cosmos-sdk/issues/1632) Add integration tests to ensure `basecoind init && basecoind` start sequences run successfully for both `democoin` and `basecoin` examples.
    * [store] Speedup IAVL iteration, and consequently everything that requires IAVL iteration. [#2143](https://github.com/cosmos/cosmos-sdk/issues/2143)
    * [store] [\#1952](https://github.com/cosmos/cosmos-sdk/issues/1952), [\#2281](https://github.com/cosmos/cosmos-sdk/issues/2281) Update IAVL dependency to v0.11.0
    * [simulation] Make timestamps randomized [#2153](https://github.com/cosmos/cosmos-sdk/pull/2153)
    * [simulation] Make logs not just pure strings, speeding it up by a large factor at greater block heights [\#2282](https://github.com/cosmos/cosmos-sdk/issues/2282)
    * [simulation] Add a concept of weighting the operations [\#2303](https://github.com/cosmos/cosmos-sdk/issues/2303)
    * [simulation] Logs get written to file if large, and also get printed on panics [\#2285](https://github.com/cosmos/cosmos-sdk/issues/2285)
    * [simulation] Bank simulations now makes testing auth configurable [\#2425](https://github.com/cosmos/cosmos-sdk/issues/2425)
    * [gaiad] [\#1992](https://github.com/cosmos/cosmos-sdk/issues/1992) Add optional flag to `gaiad testnet` to make config directory of daemon (default `gaiad`) and cli (default `gaiacli`) configurable
    * [x/stake] Add stake `Queriers` for Gaia-lite endpoints. This increases the staking endpoints performance by reusing the staking `keeper` logic for queries. [#2249](https://github.com/cosmos/cosmos-sdk/pull/2149)
    * [store] [\#2017](https://github.com/cosmos/cosmos-sdk/issues/2017) Refactor
    gas iterator gas consumption to only consume gas for iterator creation and `Next`
    calls which includes dynamic consumption of value length.
    * [types/decimal] [\#2378](https://github.com/cosmos/cosmos-sdk/issues/2378) - Added truncate functionality to decimal
    * [client] [\#1184](https://github.com/cosmos/cosmos-sdk/issues/1184) Remove unused `client/tx/sign.go`.
    * [tools] [\#2464](https://github.com/cosmos/cosmos-sdk/issues/2464) Lock binary dependencies to a specific version
    * #2573 [x/distribution] add accum invariance

BUG FIXES

* Gaia CLI  (`gaiacli`)
    * [cli] [\#1997](https://github.com/cosmos/cosmos-sdk/issues/1997) Handle panics gracefully when `gaiacli stake {delegation,unbond}` fail to unmarshal delegation.
    * [cli] [\#2265](https://github.com/cosmos/cosmos-sdk/issues/2265) Fix JSON formatting of the `gaiacli send` command.
    * [cli] [\#2547](https://github.com/cosmos/cosmos-sdk/issues/2547) Mark --to and --amount as required flags for `gaiacli tx send`.

* Gaia
  * [x/stake] Return correct Tendermint validator update set on `EndBlocker` by not
  including non previously bonded validators that have zero power. [#2189](https://github.com/cosmos/cosmos-sdk/issues/2189)
  * [docs] Fixed light client section links

* SDK
    * [\#1988](https://github.com/cosmos/cosmos-sdk/issues/1988) Make us compile on OpenBSD (disable ledger) [#1988] (https://github.com/cosmos/cosmos-sdk/issues/1988)
    * [\#2105](https://github.com/cosmos/cosmos-sdk/issues/2105) Fix DB Iterator leak, which may leak a go routine.
    * [ledger] [\#2064](https://github.com/cosmos/cosmos-sdk/issues/2064) Fix inability to sign and send transactions via the LCD by
    loading a Ledger device at runtime.
    * [\#2158](https://github.com/cosmos/cosmos-sdk/issues/2158) Fix non-deterministic ordering of validator iteration when slashing in `gov EndBlocker`
    * [simulation] [\#1924](https://github.com/cosmos/cosmos-sdk/issues/1924) Make simulation stop on SIGTERM
    * [\#2388](https://github.com/cosmos/cosmos-sdk/issues/2388) Remove dependency on deprecated tendermint/tmlibs repository.
    * [\#2416](https://github.com/cosmos/cosmos-sdk/issues/2416) Refactored `InitializeTestLCD` to properly include proposing validator in genesis state.
    * #2573 [x/distribution] accum invariance bugfix
    * #2573 [x/slashing] unbonding-delegation slashing invariance bugfix

## 0.24.2

*August 22nd, 2018*

BUG FIXES

* Tendermint
  - Fix unbounded consensus WAL growth

## 0.24.1

*August 21st, 2018*

BUG FIXES

* Gaia
  - [x/slashing] Evidence tracking now uses validator address instead of validator pubkey

## 0.24.0

*August 13th, 2018*

BREAKING CHANGES

* Gaia REST API (`gaiacli advanced rest-server`)
  - [x/stake] [\#1880](https://github.com/cosmos/cosmos-sdk/issues/1880) More REST-ful endpoints (large refactor)
  - [x/slashing] [\#1866](https://github.com/cosmos/cosmos-sdk/issues/1866) `/slashing/signing_info` takes cosmosvalpub instead of cosmosvaladdr
  - use time.Time instead of int64 for time. See Tendermint v0.23.0
  - Signatures are no longer Amino encoded with prefixes (just encoded as raw
    bytes) - see Tendermint v0.23.0

* Gaia CLI  (`gaiacli`)
  -  [x/stake] change `--keybase-sig` to `--identity`
  -  [x/stake] [\#1828](https://github.com/cosmos/cosmos-sdk/issues/1828) Force user to specify amount on create-validator command by removing default
  -  [x/gov] Change `--proposalID` to `--proposal-id`
  -  [x/stake, x/gov] [\#1606](https://github.com/cosmos/cosmos-sdk/issues/1606) Use `--from` instead of adhoc flags like `--address-validator`
        and `--proposer` to indicate the sender address.
  -  [\#1551](https://github.com/cosmos/cosmos-sdk/issues/1551) Remove `--name` completely
  -  Genesis/key creation (`gaiad init`) now supports user-provided key passwords

* Gaia
  - [x/stake] Inflation doesn't use rationals in calculation (performance boost)
  - [x/stake] Persist a map from `addr->pubkey` in the state since BeginBlock
    doesn't provide pubkeys.
  - [x/gov] [\#1781](https://github.com/cosmos/cosmos-sdk/issues/1781) Added tags sub-package, changed tags to use dash-case
  - [x/gov] [\#1688](https://github.com/cosmos/cosmos-sdk/issues/1688) Governance parameters are now stored in globalparams store
  - [x/gov] [\#1859](https://github.com/cosmos/cosmos-sdk/issues/1859) Slash validators who do not vote on a proposal
  - [x/gov] [\#1914](https://github.com/cosmos/cosmos-sdk/issues/1914) added TallyResult type that gets stored in Proposal after tallying is finished

* SDK
  - [baseapp] Msgs are no longer run on CheckTx, removed `ctx.IsCheckTx()`
  - [baseapp] NewBaseApp constructor takes sdk.TxDecoder as argument instead of wire.Codec
  - [types] sdk.NewCoin takes sdk.Int, sdk.NewInt64Coin takes int64
  - [x/auth] Default TxDecoder can be found in `x/auth` rather than baseapp
  - [client] [\#1551](https://github.com/cosmos/cosmos-sdk/issues/1551): Refactored `CoreContext` to `TxContext` and `QueryContext`
      - Removed all tx related fields and logic (building & signing) to separate
        structure `TxContext` in `x/auth/client/context`

* Tendermint
    - v0.22.5 -> See [Tendermint PR](https://github.com/tendermint/tendermint/pull/1966)
        - change all the cryptography imports.
    - v0.23.0 -> See
      [Changelog](https://github.com/tendermint/tendermint/blob/v0.23.0/CHANGELOG.md#0230)
      and [SDK PR](https://github.com/cosmos/cosmos-sdk/pull/1927)
        - BeginBlock no longer includes crypto.Pubkey
        - use time.Time instead of int64 for time.

FEATURES

* Gaia REST API (`gaiacli advanced rest-server`)
    - [x/gov] Can now query governance proposals by ProposalStatus

* Gaia CLI  (`gaiacli`)
    - [x/gov] added `query-proposals` command. Can filter by `depositer`, `voter`, and `status`
    - [x/stake] [\#2043](https://github.com/cosmos/cosmos-sdk/issues/2043) Added staking query cli cmds for unbonding-delegations and redelegations

* Gaia
  - [networks] Added ansible scripts to upgrade seed nodes on a network

* SDK
  - [x/mock/simulation] Randomized simulation framework
     - Modules specify invariants and operations, preferably in an x/[module]/simulation package
     - Modules can test random combinations of their own operations
     - Applications can integrate operations and invariants from modules together for an integrated simulation
     - Simulates Tendermint's algorithm for validator set updates
     - Simulates validator signing/downtime with a Markov chain, and occaisional double-signatures
     - Includes simulated operations & invariants for staking, slashing, governance, and bank modules
  - [store] [\#1481](https://github.com/cosmos/cosmos-sdk/issues/1481) Add transient store
  - [baseapp] Initialize validator set on ResponseInitChain
  - [baseapp] added BaseApp.Seal - ability to seal baseapp parameters once they've been set
  - [cosmos-sdk-cli] New `cosmos-sdk-cli` tool to quickly initialize a new
    SDK-based project
  - [scripts] added log output monitoring to DataDog using Ansible scripts

IMPROVEMENTS

* Gaia
  - [spec] [\#967](https://github.com/cosmos/cosmos-sdk/issues/967) Inflation and distribution specs drastically improved
  - [x/gov] [\#1773](https://github.com/cosmos/cosmos-sdk/issues/1773) Votes on a proposal can now be queried
  - [x/gov] Initial governance parameters can now be set in the genesis file
  - [x/stake] [\#1815](https://github.com/cosmos/cosmos-sdk/issues/1815) Sped up the processing of `EditValidator` txs.
  - [config] [\#1930](https://github.com/cosmos/cosmos-sdk/issues/1930) Transactions indexer indexes all tags by default.
  - [ci] [#2057](https://github.com/cosmos/cosmos-sdk/pull/2057) Run `make localnet-start` on every commit and ensure network reaches at least 10 blocks

* SDK
  - [baseapp] [\#1587](https://github.com/cosmos/cosmos-sdk/issues/1587) Allow any alphanumeric character in route
  - [baseapp] Allow any alphanumeric character in route
  - [tools] Remove `rm -rf vendor/` from `make get_vendor_deps`
  - [x/auth] Recover ErrorOutOfGas panic in order to set sdk.Result attributes correctly
  - [x/auth] [\#2376](https://github.com/cosmos/cosmos-sdk/issues/2376) No longer runs any signature in a multi-msg, if any account/sequence number is wrong.
  - [x/auth] [\#2376](https://github.com/cosmos/cosmos-sdk/issues/2376) No longer charge gas for subtracting fees
  - [x/bank] Unit tests are now table-driven
  - [tests] Add tests to example apps in docs
  - [tests] Fixes ansible scripts to work with AWS too
  - [tests] [\#1806](https://github.com/cosmos/cosmos-sdk/issues/1806) CLI tests are now behind the build flag 'cli_test', so go test works on a new repo

BUG FIXES

* Gaia CLI  (`gaiacli`)
  -  [\#1766](https://github.com/cosmos/cosmos-sdk/issues/1766) Fixes bad example for keybase identity
  -  [x/stake] [\#2021](https://github.com/cosmos/cosmos-sdk/issues/2021) Fixed repeated CLI commands in staking

* Gaia
  - [x/stake] [#2077](https://github.com/cosmos/cosmos-sdk/pull/2077) Fixed invalid cliff power comparison
  - [\#1804](https://github.com/cosmos/cosmos-sdk/issues/1804) Fixes gen-tx genesis generation logic temporarily until upstream updates
  - [\#1799](https://github.com/cosmos/cosmos-sdk/issues/1799) Fix `gaiad export`
  - [\#1839](https://github.com/cosmos/cosmos-sdk/issues/1839) Fixed bug where intra-tx counter wasn't set correctly for genesis validators
  - [x/stake] [\#1858](https://github.com/cosmos/cosmos-sdk/issues/1858) Fixed bug where the cliff validator was not updated correctly
  - [tests] [\#1675](https://github.com/cosmos/cosmos-sdk/issues/1675) Fix non-deterministic `test_cover`
  - [tests] [\#1551](https://github.com/cosmos/cosmos-sdk/issues/1551) Fixed invalid LCD test JSON payload in `doIBCTransfer`
  - [basecoin] Fixes coin transaction failure and account query [discussion](https://forum.cosmos.network/t/unmarshalbinarybare-expected-to-read-prefix-bytes-75fbfab8-since-it-is-registered-concrete-but-got-0a141dfa/664/6)
  - [x/gov] [\#1757](https://github.com/cosmos/cosmos-sdk/issues/1757) Fix VoteOption conversion to String
  * [x/stake] [#2083] Fix broken invariant of bonded validator power decrease

## 0.23.1

*July 27th, 2018*

BUG FIXES
  * [tendermint] Update to v0.22.8
    - [consensus, blockchain] Register the Evidence interface so it can be
      marshalled/unmarshalled by the blockchain and consensus reactors

## 0.23.0

*July 25th, 2018*

BREAKING CHANGES
* [x/stake] Fixed the period check for the inflation calculation

IMPROVEMENTS
* [cli] Improve error messages for all txs when the account doesn't exist
* [tendermint] Update to v0.22.6
    - Updates the crypto imports/API (#1966)
* [x/stake] Add revoked to human-readable validator

BUG FIXES
* [tendermint] Update to v0.22.6
    - Fixes some security vulnerabilities reported in the [Bug Bounty](https://hackerone.com/tendermint)
*  [\#1797](https://github.com/cosmos/cosmos-sdk/issues/1797) Fix off-by-one error in slashing for downtime
*  [\#1787](https://github.com/cosmos/cosmos-sdk/issues/1787) Fixed bug where Tally fails due to revoked/unbonding validator
*  [\#1666](https://github.com/cosmos/cosmos-sdk/issues/1666) Add intra-tx counter to the genesis validators

## 0.22.0

*July 16th, 2018*

BREAKING CHANGES
* [x/gov] Increase VotingPeriod, DepositPeriod, and MinDeposit

IMPROVEMENTS
* [gaiad] Default config updates:
    - `timeout_commit=5000` so blocks only made every 5s
    - `prof_listen_addr=localhost:6060` so profile server is on by default
    - `p2p.send_rate` and `p2p.recv_rate` increases 10x (~5MB/s)

BUG FIXES
* [server] Fix to actually overwrite default tendermint config

## 0.21.1

*July 14th, 2018*

BUG FIXES
* [build] Added Ledger build support via `LEDGER_ENABLED=true|false`
  * True by default except when cross-compiling

## 0.21.0

*July 13th, 2018*

BREAKING CHANGES
* [x/stake] Specify DelegatorAddress in MsgCreateValidator
* [x/stake] Remove the use of global shares in the pool
   * Remove the use of `PoolShares` type in `x/stake/validator` type - replace with `Status` `Tokens` fields
* [x/auth] NewAccountMapper takes a constructor instead of a prototype
* [keys] Keybase.Update function now takes in a function to get the newpass, rather than the password itself

FEATURES
* [baseapp] NewBaseApp now takes option functions as parameters

IMPROVEMENTS
* Updated docs folder to accommodate cosmos.network docs project
* [store] Added support for tracing multi-store operations via `--trace-store`
* [store] Pruning strategy configurable with pruning flag on gaiad start

BUG FIXES
* [\#1630](https://github.com/cosmos/cosmos-sdk/issues/1630) - redelegation nolonger removes tokens from the delegator liquid account
* [keys] [\#1629](https://github.com/cosmos/cosmos-sdk/issues/1629) - updating password no longer asks for a new password when the first entered password was incorrect
* [lcd] importing an account would create a random account
* [server] 'gaiad init' command family now writes provided name as the moniker in `config.toml`
* [build] Added Ledger build support via `LEDGER_ENABLED=true|false`
  * True by default except when cross-compiling

## 0.20.0

*July 10th, 2018*

BREAKING CHANGES
* msg.GetSignBytes() returns sorted JSON (by key)
* msg.GetSignBytes() field changes
    * `msg_bytes` -> `msgs`
    * `fee_bytes` -> `fee`
* Update Tendermint to v0.22.2
    * Default ports changed from 466xx to 266xx
    * Amino JSON uses type names instead of prefix bytes
    * ED25519 addresses are the first 20-bytes of the SHA256 of the raw 32-byte
      pubkey (Instead of RIPEMD160)
    * go-crypto, abci, tmlibs have been merged into Tendermint
      * The keys sub-module is now in the SDK
    * Various other fixes
* [auth] Signers of a transaction now only sign over their own account and sequence number
* [auth] Removed MsgChangePubKey
* [auth] Removed SetPubKey from account mapper
* [auth] AltBytes renamed to Memo, now a string, max 100 characters, costs a bit of gas
* [types] `GetMsg()` -> `GetMsgs()` as txs wrap many messages
* [types] Removed GetMemo from Tx (it is still on StdTx)
* [types] renamed rational.Evaluate to rational.Round{Int64, Int}
* [types] Renamed `sdk.Address` to `sdk.AccAddress`/`sdk.ValAddress`
* [types] `sdk.AccAddress`/`sdk.ValAddress` natively marshals to Bech32 in String, Sprintf (when used with `%s`), and MarshalJSON
* [keys] Keybase and Ledger support from go-crypto merged into the SDK in the `crypto` folder
* [cli] Rearranged commands under subcommands
* [x/slashing] Update slashing for unbonding period
  * Slash according to power at time of infraction instead of power at
    time of discovery
  * Iterate through unbonding delegations & redelegations which contributed
    to an infraction, slash them proportional to their stake at the time
  * Add REST endpoint to unrevoke a validator previously revoked for downtime
  * Add REST endpoint to retrieve liveness signing information for a validator
* [x/stake] Remove Tick and add EndBlocker
* [x/stake] most index keys nolonger hold a value - inputs are rearranged to form the desired key
* [x/stake] store-value for delegation, validator, ubd, and red do not hold duplicate information contained store-key
* [x/stake] Introduce concept of unbonding for delegations and validators
  * `gaiacli stake unbond` replaced with `gaiacli stake begin-unbonding`
  * Introduced:
    * `gaiacli stake complete-unbonding`
    * `gaiacli stake begin-redelegation`
    * `gaiacli stake complete-redelegation`
* [lcd] Switch key creation output to return bech32
* [lcd] Removed shorthand CLI flags (`a`, `c`, `n`, `o`)
* [gaiad] genesis transactions now use bech32 addresses / pubkeys
* [gov] VoteStatus renamed to ProposalStatus
* [gov] VoteOption, ProposalType, and ProposalStatus all marshal to string form in JSON

DEPRECATED
* [cli] Deprecated `--name` flag in commands that send txs, in favor of `--from`

FEATURES
* [x/gov] Implemented MVP
  * Supported proposal types: just binary (pass/fail) TextProposals for now
  * Proposals need deposits to be votable; deposits are burned if proposal fails
  * Delegators delegate votes to validator by default but can override (for their stake)
* [gaiacli] Ledger support added
  - You can now use a Ledger with `gaiacli --ledger` for all key-related commands
  - Ledger keys can be named and tracked locally in the key DB
* [gaiacli] You can now attach a simple text-only memo to any transaction, with the `--memo` flag
* [gaiacli] added the following flags for commands that post transactions to the chain:
  * async -- send the tx without waiting for a tendermint response
  * json  -- return the output in json format for increased readability
  * print-response -- return the tx response. (includes fields like gas cost)
* [lcd] Queried TXs now include the tx hash to identify each tx
* [mockapp] CompleteSetup() no longer takes a testing parameter
* [x/bank] Add benchmarks for signing and delivering a block with a single bank transaction
  * Run with `cd x/bank && go test --bench=.`
* [tools] make get_tools installs tendermint's linter, and gometalinter
* [tools] Switch gometalinter to the stable version
* [tools] Add the following linters
  * misspell
  * gofmt
  * go vet -composites=false
  * unconvert
  * ineffassign
  * errcheck
  * unparam
  * gocyclo
* [tools] Added `make format` command to automate fixing misspell and gofmt errors.
* [server] Default config now creates a profiler at port 6060, and increase p2p send/recv rates
* [types] Switches internal representation of Int/Uint/Rat to use pointers
* [types] Added MinInt and MinUint functions
* [gaiad] `unsafe_reset_all` now resets addrbook.json
* [democoin] add x/oracle, x/assoc
* [tests] created a randomized testing framework.
  - Currently bank has limited functionality in the framework
  - Auth has its invariants checked within the framework
* [tests] Add WaitForNextNBlocksTM helper method
* [keys] New keys now have 24 word recovery keys, for heightened security
- [keys] Add a temporary method for exporting the private key

IMPROVEMENTS
* [x/bank] Now uses go-wire codec instead of 'encoding/json'
* [x/auth] Now uses go-wire codec instead of 'encoding/json'
* revised use of endblock and beginblock
* [stake] module reorganized to include `types` and `keeper` package
* [stake] keeper always loads the store (instead passing around which doesn't really boost efficiency)
* [stake] edit-validator changes now can use the keyword [do-not-modify] to not modify unspecified `--flag` (aka won't set them to `""` value)
* [stake] offload more generic functionality from the handler into the keeper
* [stake] clearer staking logic
* [types] added common tag constants
* [keys] improve error message when deleting non-existent key
* [gaiacli] improve error messages on `send` and `account` commands
* added contributing guidelines
* [docs] Added commands for governance CLI on testnet README

BUG FIXES
* [x/slashing] [\#1510](https://github.com/cosmos/cosmos-sdk/issues/1510) Unrevoked validators cannot un-revoke themselves
* [x/stake] [\#1513](https://github.com/cosmos/cosmos-sdk/issues/1513) Validators slashed to zero power are unbonded and removed from the store
* [x/stake] [\#1567](https://github.com/cosmos/cosmos-sdk/issues/1567) Validators decreased in power but not unbonded are now updated in Tendermint
* [x/stake] error strings lower case
* [x/stake] pool loose tokens now accounts for unbonding and unbonding tokens not associated with any validator
* [x/stake] fix revoke bytes ordering (was putting revoked candidates at the top of the list)
* [x/stake] bond count was counting revoked validators as bonded, fixed
* [gaia] Added self delegation for validators in the genesis creation
* [lcd] tests now don't depend on raw json text
* Retry on HTTP request failure in CLI tests, add option to retry tests in Makefile
* Fixed bug where chain ID wasn't passed properly in x/bank REST handler, removed Viper hack from ante handler
* Fixed bug where `democli account` didn't decode the account data correctly
* [\#872](https://github.com/cosmos/cosmos-sdk/issues/872)  - recovery phrases no longer all end in `abandon`
* [\#887](https://github.com/cosmos/cosmos-sdk/issues/887)  - limit the size of rationals that can be passed in from user input
* [\#1052](https://github.com/cosmos/cosmos-sdk/issues/1052) - Make all now works
* [\#1258](https://github.com/cosmos/cosmos-sdk/issues/1258) - printing big.rat's can no longer overflow int64
* [\#1259](https://github.com/cosmos/cosmos-sdk/issues/1259) - fix bug where certain tests that could have a nil pointer in defer
* [\#1343](https://github.com/cosmos/cosmos-sdk/issues/1343) - fixed unnecessary parallelism in CI
* [\#1353](https://github.com/cosmos/cosmos-sdk/issues/1353) - CLI: Show pool shares fractions in human-readable format
* [\#1367](https://github.com/cosmos/cosmos-sdk/issues/1367) - set ChainID in InitChain
* [\#1461](https://github.com/cosmos/cosmos-sdk/issues/1461) - CLI tests now no longer reset your local environment data
* [\#1505](https://github.com/cosmos/cosmos-sdk/issues/1505) - `gaiacli stake validator` no longer panics if validator doesn't exist
* [\#1565](https://github.com/cosmos/cosmos-sdk/issues/1565) - fix cliff validator persisting when validator set shrinks from max
* [\#1287](https://github.com/cosmos/cosmos-sdk/issues/1287) - prevent zero power validators at genesis
* [x/stake] fix bug when unbonding/redelegating using `--shares-percent`
* [\#1010](https://github.com/cosmos/cosmos-sdk/issues/1010) - two validators can't bond with the same pubkey anymore


## 0.19.0

*June 13, 2018*

BREAKING CHANGES
* msg.GetSignBytes() now returns bech32-encoded addresses in all cases
* [lcd] REST end-points now include gas
* sdk.Coin now uses sdk.Int, a big.Int wrapper with 256bit range cap

FEATURES
* [x/auth] Added AccountNumbers to BaseAccount and StdTxs to allow for replay protection with account pruning
* [lcd] added an endpoint to query for the SDK version of the connected node

IMPROVEMENTS
* export command now writes current validator set for Tendermint
* [tests] Application module tests now use a mock application
* [gaiacli] Fix error message when account isn't found when running gaiacli account
* [lcd] refactored to eliminate use of global variables, and interdependent tests
* [tests] Added testnet command to gaiad
* [tests] Added localnet targets to Makefile
* [x/stake] More stake tests added to test ByPower index

FIXES
* Fixes consensus fault on testnet - see postmortem [here](https://github.com/cosmos/cosmos-sdk/issues/1197#issuecomment-396823021)
* [x/stake] bonded inflation removed, non-bonded inflation partially implemented
* [lcd] Switch to bech32 for addresses on all human readable inputs and outputs
* [lcd] fixed tx indexing/querying
* [cli] Added `--gas` flag to specify transaction gas limit
* [gaia] Registered slashing message handler
* [x/slashing] Set signInfo.StartHeight correctly for newly bonded validators

FEATURES
* [docs] Reorganize documentation
* [docs] Update staking spec, create WIP spec for slashing, and fees

## 0.18.0

*June 9, 2018*

BREAKING CHANGES

* [stake] candidate -> validator throughout (details in refactor comment)
* [stake] delegate-bond -> delegation throughout
* [stake] `gaiacli query validator` takes and argument instead of using the `--address-candidate` flag
* [stake] introduce `gaiacli query delegations`
* [stake] staking refactor
  * ValidatorsBonded store now take sorted pubKey-address instead of validator owner-address,
    is sorted like Tendermint by pk's address
  * store names more understandable
  * removed temporary ToKick store, just needs a local map!
  * removed distinction between candidates and validators
    * everything is now a validator
    * only validators with a status == bonded are actively validating/receiving rewards
  * Introduction of Unbonding fields, lowlevel logic throughout (not fully implemented with queue)
  * Introduction of PoolShares type within validators,
    replaces three rational fields (BondedShares, UnbondingShares, UnbondedShares
* [x/auth] move stuff specific to auth anteHandler to the auth module rather than the types folder. This includes:
  * StdTx (and its related stuff i.e. StdSignDoc, etc)
  * StdFee
  * StdSignature
  * Account interface
  * Related to this organization, I also:
* [x/auth] got rid of AccountMapper interface (in favor of the struct already in auth module)
* [x/auth] removed the FeeHandler function from the AnteHandler, Replaced with FeeKeeper
* [x/auth] Removed GetSignatures() from Tx interface (as different Tx styles might use something different than StdSignature)
* [store] Removed SubspaceIterator and ReverseSubspaceIterator from KVStore interface and replaced them with helper functions in /types
* [cli] rearranged commands under subcommands
* [stake] remove Tick and add EndBlocker
* Switch to bech32cosmos on all human readable inputs and outputs


FEATURES

* [x/auth] Added ability to change pubkey to auth module
* [baseapp] baseapp now has settable functions for filtering peers by address/port & public key
* [sdk] Gas consumption is now measured as transactions are executed
  * Transactions which run out of gas stop execution and revert state changes
  * A "simulate" query has been added to determine how much gas a transaction will need
  * Modules can include their own gas costs for execution of particular message types
* [stake] Seperation of fee distribution to a new module
* [stake] Creation of a validator/delegation generics in `/types`
* [stake] Helper Description of the store in x/stake/store.md
* [stake] removed use of caches in the stake keeper
* [stake] Added REST API
* [Makefile] Added terraform/ansible playbooks to easily create remote testnets on Digital Ocean


BUG FIXES

* [stake] staking delegator shares exchange rate now relative to equivalent-bonded-tokens the validator has instead of bonded tokens
  ^ this is important for unbonded validators in the power store!
* [cli] fixed cli-bash tests
* [ci] added cli-bash tests
* [basecoin] updated basecoin for stake and slashing
* [docs] fixed references to old cli commands
* [docs] Downgraded Swagger to v2 for downstream compatibility
* auto-sequencing transactions correctly
* query sequence via account store
* fixed duplicate pub_key in stake.Validator
* Auto-sequencing now works correctly
* [gaiacli] Fix error message when account isn't found when running gaiacli account


## 0.17.5

*June 5, 2018*

Update to Tendermint v0.19.9 (Fix evidence reactor, mempool deadlock, WAL panic,
memory leak)

## 0.17.4

*May 31, 2018*

Update to Tendermint v0.19.7 (WAL fixes and more)

## 0.17.3

*May 29, 2018*

Update to Tendermint v0.19.6 (fix fast-sync halt)

## 0.17.5

*June 5, 2018*

Update to Tendermint v0.19.9 (Fix evidence reactor, mempool deadlock, WAL panic,
memory leak)

## 0.17.4

*May 31, 2018*

Update to Tendermint v0.19.7 (WAL fixes and more)

## 0.17.3

*May 29, 2018*

Update to Tendermint v0.19.6 (fix fast-sync halt)

## 0.17.2

_May 20, 2018_

Update to Tendermint v0.19.5 (reduce WAL use, bound the mempool and some rpcs, improve logging)

## 0.17.1 (May 17, 2018)

Update to Tendermint v0.19.4 (fixes a consensus bug and improves logging)

## 0.17.0 (May 15, 2018)

BREAKING CHANGES

* [stake] MarshalJSON -> MarshalBinaryLengthPrefixed
* Queries against the store must be prefixed with the path "/store"

FEATURES

* [gaiacli] Support queries for candidates, delegator-bonds
* [gaiad] Added `gaiad export` command to export current state to JSON
* [x/bank] Tx tags with sender/recipient for indexing & later retrieval
* [x/stake] Tx tags with delegator/candidate for delegation & unbonding, and candidate info for declare candidate / edit validator

IMPROVEMENTS

* [gaiad] Update for Tendermint v0.19.3 (improve `/dump_consensus_state` and add
  `/consensus_state`)
* [spec/ibc] Added spec!
* [spec/stake] Cleanup structure, include details about slashing and
  auto-unbonding
* [spec/governance] Fixup some names and pseudocode
* NOTE: specs are still a work-in-progress ...

BUG FIXES

* Auto-sequencing now works correctly


## 0.16.0 (May 14th, 2018)

BREAKING CHANGES

* Move module REST/CLI packages to x/[module]/client/rest and x/[module]/client/cli
* Gaia simple-staking bond and unbond functions replaced
* [stake] Delegator bonds now store the height at which they were updated
* All module keepers now require a codespace, see basecoin or democoin for usage
* Many changes to names throughout
  * Type as a prefix naming convention applied (ex. BondMsg -> MsgBond)
  * Removed redundancy in names (ex. stake.StakingKeeper -> stake.Keeper)
* Removed SealedAccountMapper
* gaiad init now requires use of `--name` flag
* Removed Get from Msg interface
* types/rational now extends big.Rat

FEATURES:

* Gaia stake commands include, CreateValidator, EditValidator, Delegate, Unbond
* MountStoreWithDB without providing a custom store works.
* Repo is now lint compliant / GoMetaLinter with tendermint-lint integrated into CI
* Better key output, pubkey go-amino hex bytes now output by default
* gaiad init overhaul
  * Create genesis transactions with `gaiad init gen-tx`
  * New genesis account keys are automatically added to the client keybase (introduce `--client-home` flag)
  * Initialize with genesis txs using `--gen-txs` flag
* Context now has access to the application-configured logger
* Add (non-proof) subspace query helper functions
* Add more staking query functions: candidates, delegator-bonds

BUG FIXES

* Gaia now uses stake, ported from github.com/cosmos/gaia


## 0.15.1 (April 29, 2018)

IMPROVEMENTS:

* Update Tendermint to v0.19.1 (includes many rpc fixes)


## 0.15.0 (April 29, 2018)

NOTE: v0.15.0 is a large breaking change that updates the encoding scheme to use
[Amino](github.com/tendermint/go-amino).

For details on how this changes encoding for public keys and addresses,
see the [docs](https://github.com/tendermint/tendermint/blob/v0.19.1/docs/specification/new-spec/encoding.md#public-key-cryptography).

BREAKING CHANGES

* Remove go-wire, use go-amino
* [store] Add `SubspaceIterator` and `ReverseSubspaceIterator` to `KVStore` interface
* [basecoin] NewBasecoinApp takes a `dbm.DB` and uses namespaced DBs for substores

FEATURES:

* Add CacheContext
* Add auto sequencing to client
* Add FeeHandler to ante handler

BUG FIXES

* MountStoreWithDB without providing a custom store works.

## 0.14.1 (April 9, 2018)

BUG FIXES

* [gaiacli] Fix all commands (just a duplicate of basecli for now)

## 0.14.0 (April 9, 2018)

BREAKING CHANGES:

* [client/builder] Renamed to `client/core` and refactored to use a CoreContext
  struct
* [server] Refactor to improve useability and de-duplicate code
* [types] `Result.ToQuery -> Error.QueryResult`
* [makefile] `make build` and `make install` only build/install `gaiacli` and
  `gaiad`. Use `make build_examples` and `make install_examples` for
  `basecoind/basecli` and `democoind/democli`
* [staking] Various fixes/improvements

FEATURES:

* [democoin] Added Proof-of-Work module

BUG FIXES

* [client] Reuse Tendermint RPC client to avoid excessive open files
* [client] Fix setting log level
* [basecoin] Sort coins in genesis

## 0.13.1 (April 3, 2018)

BUG FIXES

* [x/ibc] Fix CLI and relay for IBC txs
* [x/stake] Various fixes/improvements

## 0.13.0 (April 2, 2018)

BREAKING CHANGES

* [basecoin] Remove cool/sketchy modules -> moved to new `democoin`
* [basecoin] NewBasecoinApp takes a `map[string]dbm.DB` as temporary measure
  to allow mounting multiple stores with their own DB until they can share one
* [x/staking] Renamed to `simplestake`
* [builder] Functions don't take `passphrase` as argument
* [server] GenAppParams returns generated seed and address
* [basecoind] `init` command outputs JSON of everything necessary for testnet
* [basecoind] `basecoin.db -> data/basecoin.db`
* [basecli] `data/keys.db -> keys/keys.db`

FEATURES

* [types] `Coin` supports direct arithmetic operations
* [basecoind] Add `show_validator` and `show_node_id` commands
* [x/stake] Initial merge of full staking module!
* [democoin] New example application to demo custom modules

IMPROVEMENTS

* [makefile] `make install`
* [testing] Use `/tmp` for directories so they don't get left in the repo

BUG FIXES

* [basecoin] Allow app to be restarted
* [makefile] Fix build on Windows
* [basecli] Get confirmation before overriding key with same name

## 0.12.0 (March 27 2018)

BREAKING CHANGES

* Revert to old go-wire for now
* glide -> godep
* [types] ErrBadNonce -> ErrInvalidSequence
* [types] Replace tx.GetFeePayer with FeePayer(tx) - returns the first signer
* [types] NewStdTx takes the Fee
* [types] ParseAccount -> AccountDecoder; ErrTxParse -> ErrTxDecoder
* [x/auth] AnteHandler deducts fees
* [x/bank] Move some errors to `types`
* [x/bank] Remove sequence and signature from Input

FEATURES

* [examples/basecoin] New cool module to demonstrate use of state and custom transactions
* [basecoind] `show_node_id` command
* [lcd] Implement the Light Client Daemon and endpoints
* [types/stdlib] Queue functionality
* [store] Subspace iterator on IAVLTree
* [types] StdSignDoc is the document that gets signed (chainid, msg, sequence, fee)
* [types] CodeInvalidPubKey
* [types] StdFee, and StdTx takes the StdFee
* [specs] Progression of MVPs for IBC
* [x/ibc] Initial shell of IBC functionality (no proofs)
* [x/simplestake] Simple staking module with bonding/unbonding

IMPROVEMENTS

* Lots more tests!
* [client/builder] Helpers for forming and signing transactions
* [types] sdk.Address
* [specs] Staking

BUG FIXES

* [x/auth] Fix setting pubkey on new account
* [x/auth] Require signatures to include the sequences
* [baseapp] Dont panic on nil handler
* [basecoin] Check for empty bytes in account and tx

## 0.11.0 (March 1, 2017)

BREAKING CHANGES

* [examples] dummy -> kvstore
* [examples] Remove gaia
* [examples/basecoin] MakeTxCodec -> MakeCodec
* [types] CommitMultiStore interface has new `GetCommitKVStore(key StoreKey) CommitKVStore` method

FEATURES

* [examples/basecoin] CLI for `basecli` and `basecoind` (!)
* [baseapp] router.AddRoute returns Router

IMPROVEMENTS

* [baseapp] Run msg handlers on CheckTx
* [docs] Add spec for REST API
* [all] More tests!

BUG FIXES

* [baseapp] Fix panic on app restart
* [baseapp] InitChain does not call Commit
* [basecoin] Remove IBCStore because mounting multiple stores is currently broken

## 0.10.0 (February 20, 2017)

BREAKING CHANGES

* [baseapp] NewBaseApp(logger, db)
* [baseapp] NewContext(isCheckTx, header)
* [x/bank] CoinMapper -> CoinKeeper

FEATURES

* [examples/gaia] Mock CLI !
* [baseapp] InitChainer, BeginBlocker, EndBlocker
* [baseapp] MountStoresIAVL

IMPROVEMENTS

* [docs] Various improvements.
* [basecoin] Much simpler :)

BUG FIXES

* [baseapp] initialize and reset msCheck and msDeliver properly

## 0.9.0 (February 13, 2017)

BREAKING CHANGES

* Massive refactor. Basecoin works. Still needs <3

## 0.8.1

* Updates for dependencies

## 0.8.0 (December 18, 2017)

* Updates for dependencies

## 0.7.1 (October 11, 2017)

IMPROVEMENTS:

* server/commands: GetInitCmd takes list of options

## 0.7.0 (October 11, 2017)

BREAKING CHANGES:

* Everything has changed, and it's all about to change again, so don't bother using it yet!

## 0.6.2 (July 27, 2017)

IMPROVEMENTS:

* auto-test all tutorials to detect breaking changes
* move deployment scripts from `/scripts` to `/publish` for clarity

BUG FIXES:

* `basecoin init` ensures the address in genesis.json is valid
* fix bug that certain addresses couldn't receive ibc packets

## 0.6.1 (June 28, 2017)

Make lots of small cli fixes that arose when people were using the tools for
the testnet.

IMPROVEMENTS:

* basecoin
  * `basecoin start` supports all flags that `tendermint node` does, such as
    `--rpc.laddr`, `--p2p.seeds`, and `--p2p.skip_upnp`
  * fully supports `--log_level` and `--trace` for logger configuration
  * merkleeyes no longers spams the logs... unless you want it
    * Example: `basecoin start --log_level="merkleeyes:info,state:info,*:error"`
    * Example: `basecoin start --log_level="merkleeyes:debug,state:info,*:error"`
* basecli
  * `basecli init` is more intelligent and only complains if there really was
    a connected chain, not just random files
  * support `localhost:46657` or `http://localhost:46657` format for nodes,
    not just `tcp://localhost:46657`
  * Add `--genesis` to init to specify chain-id and validator hash
    * Example: `basecli init --node=localhost:46657 --genesis=$HOME/.basecoin/genesis.json`
  * `basecli rpc` has a number of methods to easily accept tendermint rpc, and verifies what it can

BUG FIXES:

* basecli
  * `basecli query account` accepts hex account address with or without `0x`
    prefix
  * gives error message when running commands on an unitialized chain, rather
    than some unintelligable panic

## 0.6.0 (June 22, 2017)

Make the basecli command the only way to use client-side, to enforce best
security practices. Lots of enhancements to get it up to production quality.

BREAKING CHANGES:

* ./cmd/commands -> ./cmd/basecoin/commands
* basecli
  * `basecli proof state get` -> `basecli query key`
  * `basecli proof tx get` -> `basecli query tx`
  * `basecli proof state get --app=account` -> `basecli query account`
  * use `--chain-id` not `--chainid` for consistency
  * update to use `--trace` not `--debug` for stack traces on errors
  * complete overhaul on how tx and query subcommands are added. (see counter or trackomatron for examples)
  * no longer supports counter app (see new countercli)
* basecoin
  * `basecoin init` takes an argument, an address to allocate funds to in the genesis
  * removed key2.json
  * removed all client side functionality from it (use basecli now for proofs)
    * no tx subcommand
    * no query subcommand
    * no account (query) subcommand
    * a few other random ones...
  * enhanced relay subcommand
    * relay start did what relay used to do
    * relay init registers both chains on one another (to set it up so relay start just works)
* docs
  * removed `example-plugin`, put `counter` inside `docs/guide`
* app
  * Implements ABCI handshake by proxying merkleeyes.Info()

IMPROVEMENTS:

* `basecoin init` support `--chain-id`
* intergrates tendermint 0.10.0 (not the rc-2, but the real thing)
* commands return error code (1) on failure for easier script testing
* add `reset_all` to basecli, and never delete keys on `init`
* new shutil based unit tests, with better coverage of the cli actions
* just `make fresh` when things are getting stale ;)

BUG FIXES:

* app: no longer panics on missing app_options in genesis (thanks, anton)
* docs: updated all docs... again
* ibc: fix panic on getting BlockID from commit without 100% precommits (still a TODO)

## 0.5.2 (June 2, 2017)

BUG FIXES:

* fix parsing of the log level from Tendermint config (#97)

## 0.5.1 (May 30, 2017)

BUG FIXES:

* fix ibc demo app to use proper tendermint flags, 0.10.0-rc2 compatibility
* Make sure all cli uses new json.Marshal not wire.JSONBytes

## 0.5.0 (May 27, 2017)

BREAKING CHANGES:

* only those related to the tendermint 0.9 -> 0.10 upgrade

IMPROVEMENTS:

* basecoin cli
  * integrates tendermint 0.10.0 and unifies cli (init, unsafe_reset_all, ...)
  * integrate viper, all command line flags can also be defined in environmental variables or config.toml
* genesis file
  * you can define accounts with either address or pub_key
  * sorts coins for you, so no silent errors if not in alphabetical order
* [light-client](https://github.com/tendermint/light-client) integration
  * no longer must you trust the node you connect to, prove everything!
  * new [basecli command](./cmd/basecli/README.md)
  * integrated [key management](https://github.com/tendermint/go-crypto/blob/master/cmd/README.md), stored encrypted locally
  * tracks validator set changes and proves everything from one initial validator seed
  * `basecli proof state` gets complete proofs for any abci state
  * `basecli proof tx` gets complete proof where a tx was stored in the chain
  * `basecli proxy` exposes tendermint rpc, but only passes through results after doing complete verification

BUG FIXES:

* no more silently ignored error with invalid coin names (eg. "17.22foo coin" used to parse as "17 foo", not warning/error)

## 0.4.1 (April 26, 2017)

BUG FIXES:

* Fix bug in `basecoin unsafe_reset_X` where the `priv_validator.json` was not being reset

## 0.4.0 (April 21, 2017)

BREAKING CHANGES:

* CLI now uses Cobra, which forced changes to some of the flag names and orderings

IMPROVEMENTS:

* `basecoin init` doesn't generate error if already initialized
* Much more testing

## 0.3.1 (March 23, 2017)

IMPROVEMENTS:

* CLI returns exit code 1 and logs error before exiting

## 0.3.0 (March 23, 2017)

BREAKING CHANGES:

* Remove `--data` flag and use `BCHOME` to set the home directory (defaults to `~/.basecoin`)
* Remove `--in-proc` flag and start Tendermint in-process by default (expect Tendermint files in $BCHOME/tendermint).
  To start just the ABCI app/server, use `basecoin start --without-tendermint`.
* Consolidate genesis files so the Basecoin genesis is an object under `app_options` in Tendermint genesis. For instance:

```
{
  "app_hash": "",
  "chain_id": "foo_bar_chain",
  "genesis_time": "0001-01-01T00:00:00.000Z",
  "validators": [
    {
      "amount": 10,
      "name": "",
      "pub_key": [
	1,
	"7B90EA87E7DC0C7145C8C48C08992BE271C7234134343E8A8E8008E617DE7B30"
      ]
    }
  ],
  "app_options": {
    "accounts": [{
      "pub_key": {
        "type": "ed25519",
        "data": "6880db93598e283a67c4d88fc67a8858aa2de70f713fe94a5109e29c137100c2"
      },
      "coins": [
        {
          "denom": "blank",
          "amount": 12345
        },
        {
          "denom": "ETH",
          "amount": 654321
        }
      ]
    }],
    "plugin_options": ["plugin1/key1", "value1", "plugin1/key2", "value2"]
  }
}
```

Note the array of key-value pairs is now under `app_options.plugin_options` while the `app_options` themselves are well formed.
We also changed `chainID` to `chain_id` and consolidated to have just one of them.

FEATURES:

* Introduce `basecoin init` and `basecoin unsafe_reset_all`

## 0.2.0 (March 6, 2017)

BREAKING CHANGES:

* Update to ABCI v0.4.0 and Tendermint v0.9.0
* Coins are specified on the CLI as `Xcoin`, eg. `5gold`
* `Cost` is now `Fee`

FEATURES:

* CLI for sending transactions and querying the state,
  designed to be easily extensible as plugins are implemented
* Run Basecoin in-process with Tendermint
* Add `/account` path in Query
* IBC plugin for InterBlockchain Communication
* Demo script of IBC between two chains

IMPROVEMENTS:

* Use new Tendermint `/commit` endpoint for crafting IBC transactions
* More unit tests
* Use go-crypto S structs and go-data for more standard JSON
* Demo uses fewer sleeps

BUG FIXES:

* Various little fixes in coin arithmetic
* More commit validation in IBC
* Return results from transactions

## PreHistory

##### January 14-18, 2017

* Update to Tendermint v0.8.0
* Cleanup a bit and release blog post

##### September 22, 2016

* Basecoin compiles again

<!-- Release links -->

[Unreleased]: https://github.com/cosmos/cosmos-sdk/compare/v0.38.0...HEAD
[v0.38.0]: https://github.com/cosmos/cosmos-sdk/releases/tag/v0.38.0
[v0.37.6]: https://github.com/cosmos/cosmos-sdk/releases/tag/v0.37.6
[v0.37.5]: https://github.com/cosmos/cosmos-sdk/releases/tag/v0.37.5
[v0.37.4]: https://github.com/cosmos/cosmos-sdk/releases/tag/v0.37.4
[v0.37.3]: https://github.com/cosmos/cosmos-sdk/releases/tag/v0.37.3
[v0.37.1]: https://github.com/cosmos/cosmos-sdk/releases/tag/v0.37.1
[v0.37.0]: https://github.com/cosmos/cosmos-sdk/releases/tag/v0.37.0
[v0.36.0]: https://github.com/cosmos/cosmos-sdk/releases/tag/v0.36.0<|MERGE_RESOLUTION|>--- conflicted
+++ resolved
@@ -48,16 +48,13 @@
 ### Improvements
 
 * (types) [\#5581](https://github.com/cosmos/cosmos-sdk/pull/5581) Add convenience functions {,Must}Bech32ifyAddressBytes.
-<<<<<<< HEAD
+* (staking) [\#5584](https://github.com/cosmos/cosmos-sdk/pull/5584) Add util function `ToTmValidator` that converts a `staking.Validator` type to `*tmtypes.Validator`.
 * (client) [\#5585](https://github.com/cosmos/cosmos-sdk/pull/5585) IBC additions:
   * Added `prove` flag for commitment proof verification.
   * Added `queryABCI` function that returns the full `abci.ResponseQuery` with inclusion merkle proofs.
 * (types) [\#5585](https://github.com/cosmos/cosmos-sdk/pull/5585) IBC additions:
   * `Coin` denomination max lenght has been increased to 32.
   * Added `CapabilityKey` alias for `StoreKey` to match IBC spec.
-=======
-* (staking) [\#5584](https://github.com/cosmos/cosmos-sdk/pull/5584) Add util function `ToTmValidator` that converts a `staking.Validator` type to `*tmtypes.Validator`.
->>>>>>> ca952bc9
 
 ## [v0.38.0] - 2020-01-23
 
