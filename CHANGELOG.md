--- conflicted
+++ resolved
@@ -34,169 +34,15 @@
 
 # Changelog
 
+## [Unreleased]
+
 ## [v0.40.0](https://github.com/cosmos/cosmos-sdk/releases/tag/v0.40.0) - 2021-01-08
 
-<<<<<<< HEAD
-## [v0.40.0-rc7](https://github.com/cosmos/cosmos-sdk/releases/tag/v0.40.0-rc7) - 2020-01-07
-
-### Improvements
-
-- (tendermint) [\#8281](https://github.com/cosmos/cosmos-sdk/pull/8281) Update tendermint to v0.34.1
-
-### Bug Fixes
-
-- (x/gentx) [\#8255](https://github.com/cosmos/cosmos-sdk/pull/8255) Fix gentx command setting wrong amount
-
-## [v0.40.0-rc6](https://github.com/cosmos/cosmos-sdk/releases/tag/v0.40.0-rc6) - 2020-01-04
-
-### Improvements
-
-- (x/staking) [\#8178](https://github.com/cosmos/cosmos-sdk/pull/8178) Update default historical header number for stargate
-
-### Bug Fixes
-
-- (x/distribution) [\#8240](https://github.com/cosmos/cosmos-sdk/pull/8240) fix setting withdraw address in x/distribution
-- (x/gentx) [\#8183](https://github.com/cosmos/cosmos-sdk/pull/8183) change gentx cmd amount to arg from flag
-- (x/ibc) [\#8165](https://github.com/cosmos/cosmos-sdk/pull/8165) Support IBC upgrade on same revision
-- (x/ibc) [\#8169](https://github.com/cosmos/cosmos-sdk/pull/8169) fix IBC software upgrade proposals from automatically failing, add unpackinterfaces function
-- (x/ibc) [\#8170](https://github.com/cosmos/cosmos-sdk/pull/8170) fix ClientUpdateProposal unpacker
-- (x/ibc) [\#8187](https://github.com/cosmos/cosmos-sdk/pull/8187) fix IBC upgrade, issue with commit & halting logic
-- (x/ibc) [\#8200](https://github.com/cosmos/cosmos-sdk/pull/8200) fix IBC timeout verification bug
-- (rest) [\#8221](https://github.com/cosmos/cosmos-sdk/pull/8221) fix unregistered interface failure when calling GET /blocks/latest via REST API
-
-## [v0.40.0-rc5](https://github.com/cosmos/cosmos-sdk/releases/tag/v0.40.0-rc5) - 2020-12-14
-
-### Improvements
-
-* (auth/tx) Add new auth/tx gRPC & gRPC-Gateway endpoints for basic querying & broadcasting support
-  * [\#7842](https://github.com/cosmos/cosmos-sdk/pull/7842) Add TxsByEvent gRPC endpoint
-  * [\#7852](https://github.com/cosmos/cosmos-sdk/pull/7852) Add tx broadcast gRPC endpoint
-* (client/keys) [\#8043](https://github.com/cosmos/cosmos-sdk/pull/8043) Add support for export of unarmored private key
-* (client/tx) [\#7801](https://github.com/cosmos/cosmos-sdk/pull/7801) Update sign-batch multisig to work online
-* (crypto) [\#7987](https://github.com/cosmos/cosmos-sdk/pull/7987) Fix the inconsistency of CryptoCdc, only use
-    `codec/legacy.Cdc`.
-* (logging) [\#8072](https://github.com/cosmos/cosmos-sdk/pull/8072) Refactor logging:
-  * Use [zerolog](https://github.com/rs/zerolog) over Tendermint's go-kit logging wrapper.
-  * Introduce Tendermint's `--log_format=plain|json` flag. Using format `json` allows for emitting structured JSON
-  logs which can be consumed by an external logging facility (e.g. Loggly). Both formats log to STDERR.
-  * The existing `--log_level` flag and it's default value now solely relates to the global logging
-  level (e.g. `info`, `debug`, etc...) instead of `<module>:<level>`.
-* (SDK) [\#7925](https://github.com/cosmos/cosmos-sdk/pull/7925) Updated dependencies
-  * Updated gRPC dependency to v1.33.2
-  * Updated iavl dependency to v0.15-rc5
-  * Updated tendermint dependency to v0.34.0
-* (version) [\#7848](https://github.com/cosmos/cosmos-sdk/pull/7848) [\#7941](https://github.com/cosmos/cosmos-sdk/pull/7941)
-    `version --long` output now shows the list of build dependencies and replaced build dependencies.
-* (x/genutil) [\#8099](https://github.com/cosmos/cosmos-sdk/pull/8099) `init` now supports a `--recover` flag to recover
-    the private validator key from a given mnemonic
-
-### Client Breaking
-
-* (crypto) [\#7419](https://github.com/cosmos/cosmos-sdk/pull/7419) The SDK doesn't use Tendermint's `crypto.PubKey`
-    interface anymore, and uses instead it's own `PubKey` interface, defined in `crypto/types`. Replace all instances of
-    `crypto.PubKey` by `cryptotypes.Pubkey`.
-* (x/staking) [\#7419](https://github.com/cosmos/cosmos-sdk/pull/7419) The `TmConsPubKey` method on ValidatorI has been
-    removed and replaced instead by `ConsPubKey` (which returns a SDK `cryptotypes.PubKey`) and `TmConsPublicKey` (which
-    returns a Tendermint proto PublicKey).
-
-### State Machine Breaking Changes
-
-* (x/staking) [\#7979](https://github.com/cosmos/cosmos-sdk/pull/7979) keeper pubkey storage serialization migration
-    from bech32 to protobuf.
-
-### Features
-* (codec/types) [\#8106](https://github.com/cosmos/cosmos-sdk/pull/8106) Adding `NewAnyWithCustomTypeURL` to correctly
-    marshal Messages in TxBuilder.
-
-### API Breaking
-
-* [\#8080](https://github.com/cosmos/cosmos-sdk/pull/8080) Updated the `codec.Marshaler` interface
-  * Moved `MarshalAny` and `UnmarshalAny` helper functions to `codec.Marshaler` and renamed to `MarshalInterface` and
-    `UnmarshalInterface` respectively. These functions must take interface as a parameter (not a concrete type nor `Any`
-    object). Underneath they use `Any` wrapping for correct protobuf serialization.
-* (client) [\#8107](https://github.com/cosmos/cosmos-sdk/pull/8107) Renamed `PrintOutput` and `PrintOutputLegacy`
-    methods of the `context.Client` object to `PrintProto` and `PrintObjectLegacy`.
-* (grpc/tmservice) [\#8060](https://github.com/cosmos/cosmos-sdk/pull/8060) TmService gRPC service's validator pubkey
-    type changed from bech32 format to `Any`
-* (x/auth/tx) [\#8106](https://github.com/cosmos/cosmos-sdk/pull/8106) change related to missing append functionality in
-    client transaction signing
-  + added `overwriteSig` argument to `x/auth/client.SignTx` and `client/tx.Sign` functions.
-  + removed `x/auth/tx.go:wrapper.GetSignatures`. The `wrapper` provides `TxBuilder` functionality, and it's a private
-    structure. That function was not used at all and it's not exposed through the `TxBuilder` interface.
-* [\#8245](https://github.com/cosmos/cosmos-sdk/pull/8245) Removed `simapp.MakeCodecs` and use `simapp.MakeTestEncodingConfig` instead.
-
-
-### Bug Fixes
-
-* (crypto) [\#7966](https://github.com/cosmos/cosmos-sdk/issues/7966) `Bip44Params` `String()` function now correctly
-    returns the absolute HD path by adding the `m/` prefix.
-* (crypto/keys) [\#7838](https://github.com/cosmos/cosmos-sdk/pull/7838) Add support for TM secp256k1 keys back to the
-    SDK for consensus pubkeys
-* (x/auth/client/cli) [\#8106](https://github.com/cosmos/cosmos-sdk/pull/8106) fixing regression bugs in transaction signing.
-
-## [v0.40.0-rc4](https://github.com/cosmos/cosmos-sdk/releases/tag/v0.40.0-rc4) - 2020-11-30
-
-### Bug Fixes
-
-* (store) [#8048](https://github.com/cosmos/cosmos-sdk/pull/8048) Fix issue where `SetInitialVersion` was never getting called, causing all queries to return empty on chains with non-zero initial height
-
-## [v0.40.0-rc3](https://github.com/cosmos/cosmos-sdk/releases/tag/v0.40.0-rc3) - 2020-11-06
-
-### Improvements
-
-* (tendermint) [\#7828](https://github.com/cosmos/cosmos-sdk/pull/7828) Update tendermint dependency to v0.34.0-rc6
-
-## [v0.40.0-rc2](https://github.com/cosmos/cosmos-sdk/releases/tag/v0.40.0-rc2) - 2020-11-02
-
-### Client Breaking
-
-* (x/upgrade) [#7697](https://github.com/cosmos/cosmos-sdk/pull/7697) Rename flag name "--time" to "--upgrade-time", "--info" to "--upgrade-info", to keep it consistent with help message.
-* (x/auth) [#7788](https://github.com/cosmos/cosmos-sdk/pull/7788) Remove `tx auth` subcommands, all auth subcommands exist as `tx <subcommand>`
-
-### API Breaking
-
-* (x/staking/types) [\#7447](https://github.com/cosmos/cosmos-sdk/issues/7447) Remove bech32 PubKey support:
-  * `ValidatorI` interface update. `GetConsPubKey` renamed to `TmConsPubKey` (consensus public key must be a tendermint key). `TmConsPubKey`, `GetConsAddr` methods return error.
-  * `Validator` update. Methods changed in `ValidatorI` (as described above) and `ToTmValidator` return error.
-  * `Validator.ConsensusPubkey` type changed from `string` to `codectypes.Any`.
-  * `MsgCreateValidator.Pubkey` type changed from `string` to `codectypes.Any`.
-* Deprecating and renaming `MakeEncodingConfig` to `MakeTestEncodingConfig` (both in `simapp` and `simapp/params` packages).
-* (tx) [\#7688](https://github.com/cosmos/cosmos-sdk/pull/7688) The gRPC simulate service method has been moved from `cosmos.base.v1beta1.simulate` to `cosmos.tx.v1beta1`, as a method in the Tx service.
-* [#7764](https://github.com/cosmos/cosmos-sdk/pull/7764) Added module initialization options:
-  * `server/types.AppExporter` requires extra argument: `AppOptions`.
-  * `server.AddCommands` requires extra argument: `addStartFlags types.ModuleInitFlags`
-  * `x/crisis.NewAppModule` has a new attribute: `skipGenesisInvariants`. [PR](https://github.com/cosmos/cosmos-sdk/pull/7764)
-* [#7918](https://github.com/cosmos/cosmos-sdk/pull/7918) Add x/capability safety checks:
-  * All outward facing APIs will now check that capability is not nil and name is not empty before performing any state-machine changes
-  * `SetIndex` has been renamed to `InitializeIndex`
-
-
-### Features
-
-* (tx) [\#7688](https://github.com/cosmos/cosmos-sdk/pull/7688) Add a new Tx gRPC service with methods `Simulate` and `GetTx` (by hash).
-* __Modules__
-  * `x/crisis` has a new function: `AddModuleInitFlags`, which will register optional crisis module flags for the start command.
-
-### Bug Fixes
-
-* (client) [\#7699](https://github.com/cosmos/cosmos-sdk/pull/7699) Fix panic in context when setting invalid nodeURI. `WithNodeURI` does not set the `Client` in the context.
-* (x/gov) [#7641](https://github.com/cosmos/cosmos-sdk/pull/7641) Fix tally calculation precision error.
-
-### Improvements
-
-* (rest) [#7649](https://github.com/cosmos/cosmos-sdk/pull/7649) Return an unsigned tx in legacy GET /tx endpoint when signature conversion fails
-* (cli) [#7764](https://github.com/cosmos/cosmos-sdk/pull/7764) Update x/banking and x/crisis InitChain to improve node startup time
-
-## [v0.40.0-rc1](https://github.com/cosmos/cosmos-sdk/releases/tag/v0.40.0-rc1) - 2020-10-19
-=======
 v0.40.0, known as the Stargate release of the Cosmos SDK, is one of the largest releases
-of the Cosmos SDK since launch. Please read through this changelog and [release notes](./RELEASE_NOTES.md) to make
+of the Cosmos SDK since launch. Please read through this changelog and [release notes](https://github.com/cosmos/cosmos-sdk/blob/v0.40.0/RELEASE_NOTES.md) to make
 sure you are aware of any relevant breaking changes.
->>>>>>> a334a59d
 
 ### Client Breaking Changes
-
-* __Modules__
 
 * __CLI__
   * (client/keys) [\#5889](https://github.com/cosmos/cosmos-sdk/pull/5889) remove `keys update` command.
