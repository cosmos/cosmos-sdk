--- conflicted
+++ resolved
@@ -144,10 +144,7 @@
 * [\#10988](https://github.com/cosmos/cosmos-sdk/pull/10988) Removes sdk.PowerReduction as a global and pass it directly to the staking keeper on creation. 
   - Deletes `types/staking.go` and moves the functions to `x/staking/types/power_reduction.go`
 * [\#11274](https://github.com/cosmos/cosmos-sdk/pull/11274) `types/errors.New` now is an alias for `types/errors.Register` and should only be used in initialization code.
-<<<<<<< HEAD
 * (authz)[\#11060](https://github.com/cosmos/cosmos-sdk/pull/11060) `authz.NewMsgGrant` `expiration` is now a pointer. When `nil` is used then no expiration will be set (grant won't expire).
-=======
->>>>>>> 5e9656f3
 
 ### Client Breaking Changes
 
