--- conflicted
+++ resolved
@@ -38,15 +38,13 @@
 
 ## [Unreleased]
 
-<<<<<<< HEAD
 ### Features
 * (server) [#24720](https://github.com/cosmos/cosmos-sdk/pull/24720) add `verbose_log_level` flag for configuring the log level when switching to verbose logging mode during sensitive operations (such as chain upgrades).
-=======
+
 ### Improvements
 
 * (baseapp) [#24655](https://github.com/cosmos/cosmos-sdk/pull/24655) Add mutex locks for `state` and make `lastCommitInfo` atomic to prevent race conditions between `Commit` and `CreateQueryContext`.
 * (proto) [#24161](https://github.com/cosmos/cosmos-sdk/pull/24161) Remove unnecessary annotations from `x/staking` authz proto.
->>>>>>> a02dbb7e
 
 ### Bug Fixes
 
