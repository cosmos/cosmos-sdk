--- conflicted
+++ resolved
@@ -181,11 +181,8 @@
 * (baseapp) [#19993](https://github.com/cosmos/cosmos-sdk/pull/19993) Indicate pruning with error code "not found" rather than "invalid request".
 * (x/consensus) [#20010](https://github.com/cosmos/cosmos-sdk/pull/20010) Move consensus module to be its own go.mod
 * (server) [#20140](https://github.com/cosmos/cosmos-sdk/pull/20140) Remove embedded grpc-web proxy in favor of standalone grpc-web proxy. [Envoy Proxy](https://www.envoyproxy.io/docs/envoy/latest/start/start)
-<<<<<<< HEAD
 * (client) [#20255](https://github.com/cosmos/cosmos-sdk/pull/20255) Use comet proofOp proto type instead of sdk version to avoid needing to translate to later be proven in the merkle proof runtime. 
-=======
 * (all) [#19726](https://github.com/cosmos/cosmos-sdk/pull/19726) Integrate comet v1
->>>>>>> c4308d2d
 
 ### Client Breaking Changes
 
