--- conflicted
+++ resolved
@@ -69,12 +69,9 @@
 
 ### Bug Fixes
 
-<<<<<<< HEAD
-* [#18531](https://github.com/cosmos/cosmos-sdk/pull/18531) Baseapp's `GetConsensusParams` returns an empty struct instead of panicking if no params are found.
-=======
 * (client/keys) [#18562](https://github.com/cosmos/cosmos-sdk/pull/18562) `keys delete` won't terminate when a key is not found
 * (server) [#18537](https://github.com/cosmos/cosmos-sdk/pull/18537) Fix panic when defining minimum gas config as `100stake;100uatom`. Use a `,` delimiter instead of `;`. Fixes the server config getter to use the correct delimiter.
->>>>>>> 7d5e9f1c
+* [#18531](https://github.com/cosmos/cosmos-sdk/pull/18531) Baseapp's `GetConsensusParams` returns an empty struct instead of panicking if no params are found.
 * (client/tx) [#18472](https://github.com/cosmos/cosmos-sdk/pull/18472) Utilizes the correct Pubkey when simulating a transaction.
 * (baseapp) [#18486](https://github.com/cosmos/cosmos-sdk/pull/18486) Fixed FinalizeBlock calls not being passed to ABCIListeners
 * (baseapp) [#18383](https://github.com/cosmos/cosmos-sdk/pull/18383) Fixed a data race inside BaseApp.getContext, found by end-to-end (e2e) tests.
