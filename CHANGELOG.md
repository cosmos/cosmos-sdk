--- conflicted
+++ resolved
@@ -51,11 +51,8 @@
 * (cli) [#12742](https://github.com/cosmos/cosmos-sdk/pull/12742) Add the `prune` CLI cmd to manually prune app store history versions based on the pruning options.
 * (ledger) [#12935](https://github.com/cosmos/cosmos-sdk/pull/12935) Generalize Ledger integration to allow for different apps or keytypes that use SECP256k1.
 * (x/bank) [#11981](https://github.com/cosmos/cosmos-sdk/pull/11981) Create the `SetSendEnabled` endpoint for managing the bank's SendEnabled settings.
-<<<<<<< HEAD
+* (x/auth) [#13210](https://github.com/cosmos/cosmos-sdk/pull/13210) Add `Query/AccountInfo` endpoint for simplified access to basic account info.
 * (cli) [#13147](https://github.com/cosmos/cosmos-sdk/pull/13147) Add the `multi-msg-sign` CLI cmd to combine the messages and sign those txs which are created with `--generate-only`.
-=======
-* (x/auth) [#13210](https://github.com/cosmos/cosmos-sdk/pull/13210) Add `Query/AccountInfo` endpoint for simplified access to basic account info.
->>>>>>> c297caa6
 
 ### Improvements
 
