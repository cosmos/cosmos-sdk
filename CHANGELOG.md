<!--
Guiding Principles:

Changelogs are for humans, not machines.
There should be an entry for every single version.
The same types of changes should be grouped.
Versions and sections should be linkable.
The latest version comes first.
The release date of each version is displayed.
Mention whether you follow Semantic Versioning.

Usage:

Change log entries are to be added to the Unreleased section under the
appropriate stanza (see below). Each entry is required to include a tag and
the Github issue reference in the following format:

* (<tag>) \#<issue-number> message

The tag should consist of where the change is being made ex. (x/staking), (store)
The issue numbers will later be link-ified during the release process so you do
not have to worry about including a link manually, but you can if you wish.

Types of changes (Stanzas):

"Features" for new features.
"Improvements" for changes in existing functionality.
"Deprecated" for soon-to-be removed features.
"Bug Fixes" for any bug fixes.
"Client Breaking" for breaking Protobuf, gRPC and REST routes used by end-users.
"CLI Breaking" for breaking CLI commands.
"API Breaking" for breaking exported APIs used by developers building on SDK.
"State Machine Breaking" for any changes that result in a different AppState given same genesisState and txList.
Ref: https://keepachangelog.com/en/1.0.0/
-->

# Changelog

## [Unreleased]

Every module contains its own CHANGELOG.md. Please refer to the module you are interested in.

<<<<<<< HEAD
### Bug Fixes

* (x/auth/tx) [#23148](https://github.com/cosmos/cosmos-sdk/pull/23148) Avoid panic from intoAnyV2 when v1.PublicKey is optional.
=======
### Deprecated

* (modules) [#22994](https://github.com/cosmos/cosmos-sdk/pull/22994) Deprecate `Invariants` and associated methods.
>>>>>>> 54259e6d

## [v0.52.0-rc.1](https://github.com/cosmos/cosmos-sdk/releases/tag/v0.52.0-rc.1) - 2024-12-18

Every module contains its own CHANGELOG.md. Please refer to the module you are interested in.

### Features

* (client) [#17513](https://github.com/cosmos/cosmos-sdk/pull/17513) Allow overwriting `client.toml`. Use `client.CreateClientConfig` in place of `client.ReadFromClientConfig` and provide a custom template and a custom config.
* (tests) [#17868](https://github.com/cosmos/cosmos-sdk/pull/17868) Added helper method `SubmitTestTx` in testutil to broadcast test txns to test e2e tests.
* (client) [#18101](https://github.com/cosmos/cosmos-sdk/pull/18101) Add a `keyring-default-keyname` in `client.toml` for specifying a default key name, and skip the need to use the `--from` flag when signing transactions.
* (runtime) [#18475](https://github.com/cosmos/cosmos-sdk/pull/18475) Adds an implementation for core.branch.Service.
* (baseapp) [#18499](https://github.com/cosmos/cosmos-sdk/pull/18499) Add `MsgRouter` response type from message name function.
* (client) [#18557](https://github.com/cosmos/cosmos-sdk/pull/18557) Add `--qrcode` flag to `keys show` command to support displaying keys address QR code.
* (types) [#18768](https://github.com/cosmos/cosmos-sdk/pull/18768) Add MustValAddressFromBech32 function.
* (gRPC) [#19049](https://github.com/cosmos/cosmos-sdk/pull/19049) Add debug log prints for each gRPC request.
* (types) [#19164](https://github.com/cosmos/cosmos-sdk/pull/19164) Add a ValueCodec for the math.Uint type that can be used in collections maps.
* (types) [#19281](https://github.com/cosmos/cosmos-sdk/pull/19281) Added a new method, `IsGT`, for `types.Coin`. This method is used to check if a `types.Coin` is greater than another `types.Coin`.
* (runtime) [#19571](https://github.com/cosmos/cosmos-sdk/pull/19571) Implement `core/router.Service` in runtime. This service is present in all modules (when using depinject).
* (types) [#19759](https://github.com/cosmos/cosmos-sdk/pull/19759) Align SignerExtractionAdapter in PriorityNonceMempool Remove.
* (client) [#19870](https://github.com/cosmos/cosmos-sdk/pull/19870) Add new query command `wait-tx`. Alias `event-query-tx-for` to `wait-tx` for backward compatibility.
* (client) [#19905](https://github.com/cosmos/cosmos-sdk/pull/19905) Add grpc client config to `client.toml`.
* (genutil) [#19971](https://github.com/cosmos/cosmos-sdk/pull/19971) Allow manually setting the consensus key type in genesis
* (runtime) [#19953](https://github.com/cosmos/cosmos-sdk/pull/19953) Implement `core/transaction.Service` in runtime.
* (runtime) [#18475](https://github.com/cosmos/cosmos-sdk/pull/18475) Adds an implementation for `core.branch.Service`.
* (runtime) [#19004](https://github.com/cosmos/cosmos-sdk/pull/19004) Adds an implementation for `core/header.Service` in runtime.
* (runtime) [#20238](https://github.com/cosmos/cosmos-sdk/pull/20238) Adds an implementation for `core/comet.Service` in runtime.
* (tests) [#20013](https://github.com/cosmos/cosmos-sdk/pull/20013) Introduce system tests to run multi node local testnet in CI
* (crypto/keyring) [#20212](https://github.com/cosmos/cosmos-sdk/pull/20212) Expose the db keyring used in the keystore.
* (client/tx) [#20870](https://github.com/cosmos/cosmos-sdk/pull/20870) Add `timeout-timestamp` field for tx body defines time based timeout.Add `WithTimeoutTimestamp` to tx factory. Increased gas cost for processing newly added timeout timestamp field in tx body.
* (client) [#21074](https://github.com/cosmos/cosmos-sdk/pull/21074) Add auto cli for node service
* (x/validate) [#21822](https://github.com/cosmos/cosmos-sdk/pull/21822) New module solely responsible for providing ante/post handlers and tx validators for v2. It can be extended by the app developer to provide extra tx validators.
    * In comparison to x/auth/tx/config, there is no app config to skip ante/post handlers, as overwriting them in baseapp or not injecting the x/validate module has the same effect.
* (baseapp) [#21979](https://github.com/cosmos/cosmos-sdk/pull/21979) Create CheckTxHandler to allow extending the logic of CheckTx.

### Improvements

* RocksDB libraries have been upgraded to support RockDB v9 instead of v8.
* (all) [#16537](https://github.com/cosmos/cosmos-sdk/pull/16537) Properly propagated `fmt.Errorf` errors and using `errors.New` where appropriate.
* (client) [#17503](https://github.com/cosmos/cosmos-sdk/pull/17503) Add `client.Context{}.WithAddressCodec`, `WithValidatorAddressCodec`, `WithConsensusAddressCodec` to provide address codecs to the client context. See the [UPGRADING.md](./UPGRADING.md) for more details.
* (crypto/keyring) [#17503](https://github.com/cosmos/cosmos-sdk/pull/17503) Simplify keyring interfaces to use `[]byte` instead of `sdk.Address` for addresses.
* (rpc) [#17470](https://github.com/cosmos/cosmos-sdk/pull/17470) Avoid open 0.0.0.0 to public by default and add `listen-ip-address` argument for `testnet init-files` cmd.
* (types) [#17670](https://github.com/cosmos/cosmos-sdk/pull/17670) Use `ctx.CometInfo` in place of `ctx.VoteInfos`
* [#17733](https://github.com/cosmos/cosmos-sdk/pull/17733) Ensure `buf export` exports all proto dependencies
* (crypto/keys) [#18026](https://github.com/cosmos/cosmos-sdk/pull/18026) Made public key generation constant time on `secp256k1`
* (crypto | x/auth) [#14372](https://github.com/cosmos/cosmos-sdk/pull/18194) Key checks on signatures antehandle.
* (types) [#18440](https://github.com/cosmos/cosmos-sdk/pull/18440) Add `AmountOfNoValidation` to `sdk.DecCoins`.
* (client/keys) [#18663](https://github.com/cosmos/cosmos-sdk/pull/18663) Improve `<appd> keys add` by displaying mnemonic discreetly on an alternate screen and adding `--indiscreet` option to disable it.
* (client/keys) [#18684](https://github.com/cosmos/cosmos-sdk/pull/18684) Improve `<appd> keys export` by displaying unarmored hex private key discreetly on an alternate screen and adding `--indiscreet` option to disable it.
* (client/keys) [#18687](https://github.com/cosmos/cosmos-sdk/pull/18687) Improve `<appd> keys mnemonic` by displaying mnemonic discreetly on an alternate screen and adding `--indiscreet` option to disable it.
* (client/keys) [#18703](https://github.com/cosmos/cosmos-sdk/pull/18703) Improve `<appd> keys add` and `<appd> keys show` by checking whether there are duplicate keys in the multisig case.
    * Usage of `Must...` kind of functions are avoided in keeper methods.
* (client/keys) [#18743](https://github.com/cosmos/cosmos-sdk/pull/18743) Improve `<appd> keys add -i` by hiding inputting of bip39 passphrase.
* (client/keys) [#18745](https://github.com/cosmos/cosmos-sdk/pull/18745) Improve `<appd> keys export` and `<appd> keys mnemonic` by adding --yes option to skip interactive confirmation.
* (client/keys) [#18950](https://github.com/cosmos/cosmos-sdk/pull/18950) Improve `<appd> keys add`, `<appd> keys import` and `<appd> keys rename` by checking name validation.
* (types) [#18963](https://github.com/cosmos/cosmos-sdk/pull/18963) Swap out amino json encoding of `ABCIMessageLogs` for std lib json encoding
* (types) [#19512](https://github.com/cosmos/cosmos-sdk/pull/19512) The notion of basic manager does not exist anymore (and all related helpers).
    * The module manager now can do everything that the basic manager was doing.
    * `AppModuleBasic` has been deprecated for extension interfaces.
    * Modules can now implement `appmodule.HasRegisterInterfaces`, `module.HasGRPCGateway` and `module.HasAminoCodec` when relevant.
    * SDK modules now directly implement those extension interfaces on `AppModule` instead of `AppModuleBasic`.
* (server) [#19455](https://github.com/cosmos/cosmos-sdk/pull/19455) Allow calling back into the application struct in PostSetup.
* (types) [#19672](https://github.com/cosmos/cosmos-sdk/pull/19672) `PreBlock` now returns only an error for consistency with server/v2. The SDK has upgraded x/upgrade accordingly. `ResponsePreBlock` hence has been removed.
* (x/auth) [#19651](https://github.com/cosmos/cosmos-sdk/pull/19651) Allow empty public keys in `GetSignBytesAdapter`.
* (x/genutil) [#19735](https://github.com/cosmos/cosmos-sdk/pull/19735) Update genesis api to match new `appmodule.HasGenesis` interface.
* (types) [#19869](https://github.com/cosmos/cosmos-sdk/pull/19869) Removed `Any` type from `codec/types` and replaced it with an alias for `cosmos/gogoproto/types/any`.
* (server) [#19854](https://github.com/cosmos/cosmos-sdk/pull/19854) Add customizability to start command.
    * Add `StartCmdOptions` in `server.AddCommands` instead of `servertypes.ModuleInitFlags`. To set custom flags set them in the `StartCmdOptions` struct on the `AddFlags` field.
    * Add `StartCommandHandler` to `StartCmdOptions` to allow custom start command handlers. Users now have total control over how the app starts.
* (server) [#19966](https://github.com/cosmos/cosmos-sdk/pull/19966) Return BlockHeader by shallow copy in server Context.
* (codec) [#20122](https://github.com/cosmos/cosmos-sdk/pull/20122) Added a cache to address codec.
* (proto) [#20098](https://github.com/cosmos/cosmos-sdk/pull/20098) Use cosmos_proto added_in annotation instead of // Since comments.
* (baseapp) [#20208](https://github.com/cosmos/cosmos-sdk/pull/20208) Skip running validateBasic for rechecking txs.
* (baseapp) [#20380](https://github.com/cosmos/cosmos-sdk/pull/20380) Enhanced OfferSnapshot documentation.
* (client) [#20771](https://github.com/cosmos/cosmos-sdk/pull/20771) Remove `ReadDefaultValuesFromDefaultClientConfig` from `client` package. (It was introduced in `v0.50.6` as a quick fix).
* (grpcserver) [#20945](https://github.com/cosmos/cosmos-sdk/pull/20945) Adds error handling for out-of-gas panics in grpc query handlers.
* (internal) [#21412](https://github.com/cosmos/cosmos-sdk/pull/21412) Using unsafe.String and unsafe.SliceData.
* (client) [#21436](https://github.com/cosmos/cosmos-sdk/pull/21436) Use `address.Codec` from client.Context in `tx.Sign`.
* (x/genutil) [#21249](https://github.com/cosmos/cosmos-sdk/pull/21249) Incremental JSON parsing for AppGenesis where possible.
* (genutil) [#21701](https://github.com/cosmos/cosmos-sdk/pull/21701) Improved error messages for genesis validation.
* (runtime) [#21704](https://github.com/cosmos/cosmos-sdk/pull/21704) Move `upgradetypes.StoreLoader` to runtime and alias it in upgrade for backward compatibility.
* (sims)[#21613](https://github.com/cosmos/cosmos-sdk/pull/21613) Add sims2 framework and factory methods for simpler message factories in modules
* (modules) [#21963](https://github.com/cosmos/cosmos-sdk/pull/21963) Duplicatable metrics are no more collected in modules. They were unnecessary overhead.
* (crypto/ledger) [#22116](https://github.com/cosmos/cosmos-sdk/pull/22116) Improve error message when deriving paths using index >100
* (testutil/integration) [#22616](https://github.com/cosmos/cosmos-sdk/pull/22616) Remove double context in integration tests v1.
    * Use `integrationApp.Context()` instead of creating a context prior.
* (version) [#22807](https://github.com/cosmos/cosmos-sdk/pull/22807) Return server/v2 information in the `version` functions and commands.
* [#22826](https://github.com/cosmos/cosmos-sdk/pull/22826) Simplify testing frameworks by removing `testutil/cmdtest`.

### Bug Fixes

* (baseapp) [#18383](https://github.com/cosmos/cosmos-sdk/pull/18383) Fixed a data race inside BaseApp.getContext, found by end-to-end (e2e) tests.
* (client/server) [#18345](https://github.com/cosmos/cosmos-sdk/pull/18345) Consistently set viper prefix in client and server. It defaults for the binary name for both client and server.
* (baseapp) [#18551](https://github.com/cosmos/cosmos-sdk/pull/18551) Fix SelectTxForProposal the calculation method of tx bytes size is inconsistent with CometBFT
* (client/keys) [#18562](https://github.com/cosmos/cosmos-sdk/pull/18562) `keys delete` won't terminate when a key is not found.
* (client) [#18622](https://github.com/cosmos/cosmos-sdk/pull/18622) Fixed a potential under/overflow from `uint64->int64` when computing gas fees as a LegacyDec.
* (baseapp) [#18727](https://github.com/cosmos/cosmos-sdk/pull/18727) Ensure that `BaseApp.Init` firstly returns any errors from a nil commit multistore instead of panicking on nil dereferencing and before sealing the app.
* (server) [#18994](https://github.com/cosmos/cosmos-sdk/pull/18994) Update server context directly rather than a reference to a sub-object
* [#19833](https://github.com/cosmos/cosmos-sdk/pull/19833) Fix some places in which we call Remove inside a Walk.
* [#19851](https://github.com/cosmos/cosmos-sdk/pull/19851) Fix some places in which we call Remove inside a Walk (x/staking and x/gov).
* (sims) [#21952](https://github.com/cosmos/cosmos-sdk/pull/21952) Use liveness matrix for validator sign status in sims
* (baseapp) [#21003](https://github.com/cosmos/cosmos-sdk/pull/21003) Align block header when query with latest height.
* (sims) [#21906](https://github.com/cosmos/cosmos-sdk/pull/21906) Skip sims test when running dry on validators
* (cli) [#21919](https://github.com/cosmos/cosmos-sdk/pull/21919) Query address-by-acc-num by account_id instead of id.
* (cli) [#22656](https://github.com/cosmos/cosmos-sdk/pull/22656) Prune cmd should disable async pruning.

### API Breaking Changes

* (baseapp) [#16244](https://github.com/cosmos/cosmos-sdk/pull/16244) `SetProtocolVersion` has been renamed to `SetAppVersion`. It now updates the consensus params in baseapp's `ParamStore`.
* (types) [#16918](https://github.com/cosmos/cosmos-sdk/pull/16918), [#22925](https://github.com/cosmos/cosmos-sdk/pull/22925) Deprecate `IntProto` and `DecProto`. Instead, `math.Int` and `math.LegacyDec` should be used respectively. Both types support `Marshal` and `Unmarshal` which should be used for binary marshaling.
* (client) [#17215](https://github.com/cosmos/cosmos-sdk/pull/17215) `server.StartCmd`,`server.ExportCmd`,`server.NewRollbackCmd`,`pruning.Cmd`,`genutilcli.InitCmd`,`genutilcli.GenTxCmd`,`genutilcli.CollectGenTxsCmd`,`genutilcli.AddGenesisAccountCmd`, do not take a home directory anymore. It is inferred from the root command.
* (client) [#17259](https://github.com/cosmos/cosmos-sdk/pull/17259) Remove deprecated `clientCtx.PrintObjectLegacy`. Use `clientCtx.PrintProto` or `clientCtx.PrintRaw` instead.
* (types) [#17348](https://github.com/cosmos/cosmos-sdk/pull/17348) Remove the `WrapServiceResult` function.
    * The `*sdk.Result` returned by the msg server router will not contain the `.Data` field. 
* (types) [#17426](https://github.com/cosmos/cosmos-sdk/pull/17426) `NewContext` does not take a `cmtproto.Header{}` any longer.
    * `WithChainID` / `WithBlockHeight` / `WithBlockHeader` must be used to set values on the context
* (client/keys) [#17503](https://github.com/cosmos/cosmos-sdk/pull/17503) `clientkeys.NewKeyOutput`, `MkConsKeyOutput`, `MkValKeyOutput`, `MkAccKeyOutput`, `MkAccKeysOutput` now take their corresponding address codec instead of using the global SDK config.
* (types/simulation) [#17737](https://github.com/cosmos/cosmos-sdk/pull/17737) Remove unused parameter from `RandomFees`
* (types) [#17738](https://github.com/cosmos/cosmos-sdk/pull/17738) `WithBlockTime()` was removed & `BlockTime()` were deprecated in favor of `WithHeaderInfo()` & `HeaderInfo()`. `BlockTime` now gets data from `HeaderInfo()` instead of `BlockHeader()`.
* (client) [#17746](https://github.com/cosmos/cosmos-sdk/pull/17746) `txEncodeAmino` & `txDecodeAmino` txs via grpc and rest were removed
* (app) [#17838](https://github.com/cosmos/cosmos-sdk/pull/17838) Params module was removed from simapp and all imports of the params module removed throughout the repo.
    * The Cosmos SDK has migrated away from using params, if your app still uses it, then you can leave it plugged into your app
* (x/bank/testutil) [#17868](https://github.com/cosmos/cosmos-sdk/pull/17868) `MsgSendExec` has been removed because of AutoCLI migration.
* (types) [#17885](https://github.com/cosmos/cosmos-sdk/pull/17885) `InitGenesis` & `ExportGenesis` now take `context.Context` instead of `sdk.Context`
* (x/gov/testutil) [#17986](https://github.com/cosmos/cosmos-sdk/pull/18036) `MsgDeposit` has been removed because of AutoCLI migration.
* (x/staking/testutil) [#17986](https://github.com/cosmos/cosmos-sdk/pull/17986) `MsgRedelegateExec`, `MsgUnbondExec` has been removed because of AutoCLI migration.
* (x/group) [#17937](https://github.com/cosmos/cosmos-sdk/pull/17937) Groups module was moved to its own go.mod `cosmossdk.io/x/group`
* (x/gov) [#18197](https://github.com/cosmos/cosmos-sdk/pull/18197) Gov module was moved to its own go.mod `cosmossdk.io/x/gov`
* (x/distribution) [#18199](https://github.com/cosmos/cosmos-sdk/pull/18199) Distribution module was moved to its own go.mod `cosmossdk.io/x/distribution`
* (x/slashing) [#18201](https://github.com/cosmos/cosmos-sdk/pull/18201) Slashing module was moved to its own go.mod `cosmossdk.io/x/slashing`
* (x/staking) [#18257](https://github.com/cosmos/cosmos-sdk/pull/18257) Staking module was moved to its own go.mod `cosmossdk.io/x/staking`
* (types) [#18268](https://github.com/cosmos/cosmos-sdk/pull/18268) Remove global setting of basedenom. Use the staking module parameter instead
* (x/authz) [#18265](https://github.com/cosmos/cosmos-sdk/pull/18265) Authz module was moved to its own go.mod `cosmossdk.io/x/authz`
* (x/mint) [#18283](https://github.com/cosmos/cosmos-sdk/pull/18283) Mint module was moved to its own go.mod `cosmossdk.io/x/mint`
* (server) [#18303](https://github.com/cosmos/cosmos-sdk/pull/18303) `x/genutil` now handles the application export. `server.AddCommands` does not take an `AppExporter` but instead `genutilcli.Commands` does.
* (types) [#18372](https://github.com/cosmos/cosmos-sdk/pull/18372) Removed global configuration for coin type and purpose. Setters and getters should be removed and access directly to defined types.
* (types) [#18607](https://github.com/cosmos/cosmos-sdk/pull/18607) Removed address verifier from global config, moved verifier function to bech32 codec.
* (types) [#18695](https://github.com/cosmos/cosmos-sdk/pull/18695) Removed global configuration for txEncoder.
* (server) [#18909](https://github.com/cosmos/cosmos-sdk/pull/18909) Remove configuration endpoint on grpc reflection endpoint in favour of auth module bech32prefix endpoint already exposed.
* (crypto) [#19541](https://github.com/cosmos/cosmos-sdk/pull/19541) The deprecated `FromTmProtoPublicKey`, `ToTmProtoPublicKey`, `FromTmPubKeyInterface` and `ToTmPubKeyInterface` functions have been removed. Use their replacements (`Cmt` instead of `Tm`) instead.
* (types) [#19512](https://github.com/cosmos/cosmos-sdk/pull/19512) Remove basic manager and all related functions (`module.BasicManager`, `module.NewBasicManager`, `module.NewBasicManagerFromManager`, `NewGenesisOnlyAppModule`).
    * The module manager now can do everything that the basic manager was doing.
    * When using runtime, just inject the module manager when needed using your app config.
    * All `AppModuleBasic` structs have been removed.
* (types) [#19627](https://github.com/cosmos/cosmos-sdk/pull/19627) and [#19735](https://github.com/cosmos/cosmos-sdk/pull/19735) All genesis interfaces now don't take `codec.JsonCodec`:
    * Every module has the codec already, passing it created an unneeded dependency.
    * Additionally, to reflect this change, the module manager does not take a codec either.
* (types) [#19652](https://github.com/cosmos/cosmos-sdk/pull/19652) and [#19758](https://github.com/cosmos/cosmos-sdk/pull/19758)
    * Moved`types/module.HasRegisterInterfaces` to `cosmossdk.io/core`.
    * Moved `RegisterInterfaces` and `RegisterImplementations` from `InterfaceRegistry` to `cosmossdk.io/core/registry.InterfaceRegistrar` interface.
* (types) [#19742](https://github.com/cosmos/cosmos-sdk/pull/19742) Removes the use of `Accounts.String`
    * `SimulationState` now has address and validator codecs as fields.
* (runtime) [#19747](https://github.com/cosmos/cosmos-sdk/pull/19747) `runtime.ValidatorAddressCodec` and `runtime.ConsensusAddressCodec` have been moved to `core`.
* (all) [#19726](https://github.com/cosmos/cosmos-sdk/pull/19726) Integrate comet v1
* [#19833](https://github.com/cosmos/cosmos-sdk/pull/19833) Fix some places in which we call Remove inside a Walk.
* [#19839](https://github.com/cosmos/cosmos-sdk/pull/19839) `Tx.GetMsgsV2` has been replaced with `Tx.GetReflectMessages`, and `Codec.GetMsgV1Signers` and `Codec.GetMsgV2Signers` have been replaced with `GetMsgSigners` and `GetReflectMsgSigners` respectively. These API changes clear up confusion as to the use and purpose of these methods.
* [#19851](https://github.com/cosmos/cosmos-sdk/pull/19851) Fix some places in which we call Remove inside a Walk (x/staking and x/gov).
* (server) [#19854](https://github.com/cosmos/cosmos-sdk/pull/19854) Remove `servertypes.ModuleInitFlags` types and from `server.AddCommands` as `StartCmdOptions` already achieves the same goal.
* (x/genutil) [#19926](https://github.com/cosmos/cosmos-sdk/pull/19926) Removal of the `Address.String()` method and related changes:
    * Added an address codec as an argument to `CollectTxs`, `GenAppStateFromConfig`, and `AddGenesisAccount`.
    * Removed the `ValidatorAddressCodec` argument from `CollectGenTxsCmd`, now utilizing the context for this purpose.
    * Changed `ValidateAccountInGenesis` to accept a string instead of an `AccAddress`.
* (baseapp) [#19993](https://github.com/cosmos/cosmos-sdk/pull/19993) Indicate pruning with error code "not found" rather than "invalid request".
* (x/consensus) [#20010](https://github.com/cosmos/cosmos-sdk/pull/20010) Move consensus module to be its own go.mod
* (x/crisis) [#20043](https://github.com/cosmos/cosmos-sdk/pull/20043) Changed `NewMsgVerifyInvariant` to accept a string as argument instead of an `AccAddress`.
* (x/simulation)[#20056](https://github.com/cosmos/cosmos-sdk/pull/20056) `SimulateFromSeed` now takes an address codec as argument.
* (server) [#20140](https://github.com/cosmos/cosmos-sdk/pull/20140) Remove embedded grpc-web proxy in favor of standalone grpc-web proxy. [Envoy Proxy](https://www.envoyproxy.io/docs/envoy/latest/start/start)
* (client) [#20255](https://github.com/cosmos/cosmos-sdk/pull/20255) Use comet proofOp proto type instead of sdk version to avoid needing to translate to later be proven in the merkle proof runtime. 
* (types)[#20369](https://github.com/cosmos/cosmos-sdk/pull/20369) The signature of `HasAminoCodec` has changed to accept a `core/legacy.Amino` interface instead of `codec.LegacyAmino`.
* (server) [#20422](https://github.com/cosmos/cosmos-sdk/pull/20422) Deprecated `ServerContext`. To get `cmtcfg.Config` from cmd, use `client.GetCometConfigFromCmd(cmd)` instead of `server.GetServerContextFromCmd(cmd).Config`
* (x/genutil) [#20740](https://github.com/cosmos/cosmos-sdk/pull/20740) Update `genutilcli.Commands` and `genutilcli.CommandsWithCustomMigrationMap` to take the genesis module and abstract the module manager.
* (types/errors) [#20756](https://github.com/cosmos/cosmos-sdk/pull/20756) Remove `ResponseCheckTxWithEvents`, `ResponseExecTxResultWithEvents` & `QueryResult` from types/errors pkg. They have been moved to `baseapp/errors.go` and made private.
* (client) [#20976](https://github.com/cosmos/cosmos-sdk/pull/20976) Simplified command initialization by removing unnecessary parameters such as `txConfig` and `addressCodec`.
    * Remove parameter `txConfig` from `genutilcli.Commands`,`genutilcli.CommandsWithCustomMigrationMap`,`genutilcli.GenTxCmd`.
    * Remove parameter `addressCodec` from `genutilcli.GenTxCmd`,`genutilcli.AddGenesisAccountCmd`,`stakingcli.BuildCreateValidatorMsg`.
* (sims) [#21039](https://github.com/cosmos/cosmos-sdk/pull/21039): Remove Baseapp from sims by a new interface `simtypes.AppEntrypoint`.
* (x/genutil) [#21372](https://github.com/cosmos/cosmos-sdk/pull/21372) Remove `AddGenesisAccount` for `AddGenesisAccounts`.
* (baseapp) [#21413](https://github.com/cosmos/cosmos-sdk/pull/21413) Add `SelectBy` method to `Mempool` interface, which is thread-safe to use.
* (types/mempool) [#21744](https://github.com/cosmos/cosmos-sdk/pull/21744) Update types/mempool.Mempool interface to take decoded transactions. This avoid to decode the transaction twice.
* (x/auth/tx/config)  [#21822](https://github.com/cosmos/cosmos-sdk/pull/21822) Sign mode textual is no more automatically added to tx config when using runtime. Should be added manually on the server side.
* (x/auth/tx/config)  [#21822](https://github.com/cosmos/cosmos-sdk/pull/21822) This depinject module now only provide txconfig and tx config options. `x/validate` now handles the providing of ante/post handlers, alongside tx validators for v2. The corresponding app config options have been removed from the depinject module config.
* (x/crisis) [#20809](https://github.com/cosmos/cosmos-sdk/pull/20809) Crisis module was removed from the Cosmos SDK.
* (client) [#22775](https://github.com/cosmos/cosmos-sdk/pull/22775) Removed client prompt validations.

### Client Breaking Changes

* (runtime) [#19040](https://github.com/cosmos/cosmos-sdk/pull/19040) Simplify app config implementation and deprecate `/cosmos/app/v1alpha1/config` query. 

### CLI Breaking Changes

* (server) [#18303](https://github.com/cosmos/cosmos-sdk/pull/18303) `appd export` has moved with other genesis commands, use `appd genesis export` instead.
* (perf)[#20490](https://github.com/cosmos/cosmos-sdk/pull/20490) Sims: Replace runsim command with Go stdlib testing. CLI: `Commit` default true, `Lean`, `SimulateEveryOperation`, `PrintAllInvariants`, `DBBackend` params removed
* (client/tx) [#20870](https://github.com/cosmos/cosmos-sdk/pull/20870) Removed `timeout-height` flag replace with `timeout-timestamp` flag for a time based timeout.

### Deprecated

* (simapp) [#19146](https://github.com/cosmos/cosmos-sdk/pull/19146) Replace `--v` CLI option with `--validator-count`/`-n`.
* (module) [#19370](https://github.com/cosmos/cosmos-sdk/pull/19370) Deprecate `module.Configurator`, use `appmodule.HasMigrations` and `appmodule.HasServices` instead from Core API.
* (types) [#21435](https://github.com/cosmos/cosmos-sdk/pull/21435) The `String()` method on `AccAddress`, `ValAddress` and `ConsAddress` have been deprecated. This is done because those are still using the deprecated global `sdk.Config`. Use an `address.Codec` instead.

## Previous Versions

[CHANGELOG of previous versions](https://github.com/cosmos/cosmos-sdk/blob/main/CHANGELOG.md#v0509---2024-08-07).<|MERGE_RESOLUTION|>--- conflicted
+++ resolved
@@ -40,15 +40,13 @@
 
 Every module contains its own CHANGELOG.md. Please refer to the module you are interested in.
 
-<<<<<<< HEAD
 ### Bug Fixes
 
 * (x/auth/tx) [#23148](https://github.com/cosmos/cosmos-sdk/pull/23148) Avoid panic from intoAnyV2 when v1.PublicKey is optional.
-=======
+
 ### Deprecated
 
 * (modules) [#22994](https://github.com/cosmos/cosmos-sdk/pull/22994) Deprecate `Invariants` and associated methods.
->>>>>>> 54259e6d
 
 ## [v0.52.0-rc.1](https://github.com/cosmos/cosmos-sdk/releases/tag/v0.52.0-rc.1) - 2024-12-18
 
