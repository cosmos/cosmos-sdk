<!--
Guiding Principles:

Changelogs are for humans, not machines.
There should be an entry for every single version.
The same types of changes should be grouped.
Versions and sections should be linkable.
The latest version comes first.
The release date of each version is displayed.
Mention whether you follow Semantic Versioning.

Usage:

Change log entries are to be added to the Unreleased section under the
appropriate stanza (see below). Each entry should ideally include a tag and
the Github issue reference in the following format:

* (<tag>) \#<issue-number> message

The issue numbers will later be link-ified during the release process so you do
not have to worry about including a link manually, but you can if you wish.

Types of changes (Stanzas):

"Features" for new features.
"Improvements" for changes in existing functionality.
"Deprecated" for soon-to-be removed features.
"Bug Fixes" for any bug fixes.
"Client Breaking" for breaking Protobuf, gRPC and REST routes used by end-users.
"CLI Breaking" for breaking CLI commands.
"API Breaking" for breaking exported APIs used by developers building on SDK.
"State Machine Breaking" for any changes that result in a different AppState given same genesisState and txList.
Ref: https://keepachangelog.com/en/1.0.0/
-->

# Changelog

## [Unreleased]

### Features

* (x/authz) [#12648](https://github.com/cosmos/cosmos-sdk/pull/12648) Add an allow list, an optional list of addresses allowed to receive bank assets via authz MsgSend grant.
* (sdk.Coins) [#12627](https://github.com/cosmos/cosmos-sdk/pull/12627) Make a Denoms method on sdk.Coins.
* (testutil) [#12973](https://github.com/cosmos/cosmos-sdk/pull/12973) Add generic `testutil.RandSliceElem` function which selects a random element from the list.
* (client) [#12936](https://github.com/cosmos/cosmos-sdk/pull/12936) Add capability to preprocess transactions before broadcasting from a higher level chain.
* (x/authz) [#13047](https://github.com/cosmos/cosmos-sdk/pull/13047) Add a GetAuthorization function to the keeper.
* (cli) [#13064](https://github.com/cosmos/cosmos-sdk/pull/13064) Add `debug prefixes` to list supported HRP prefixes via .
* (cli) [#12742](https://github.com/cosmos/cosmos-sdk/pull/12742) Add the `prune` CLI cmd to manually prune app store history versions based on the pruning options.
<<<<<<< HEAD
* (cli) [#13147](https://github.com/cosmos/cosmos-sdk/pull/13147) Add the `multi-msg-sign` CLI cmd to combine the messages and sign those txs which are created with `--generate-only`.
=======
* (ledger) [#12935](https://github.com/cosmos/cosmos-sdk/pull/12935) Generalize Ledger integration to allow for different apps or keytypes that use SECP256k1.

>>>>>>> 76dbb564
### Improvements

* [#12981](https://github.com/cosmos/cosmos-sdk/pull/12981) Return proper error when parsing telemetry configuration.
* [#12995](https://github.com/cosmos/cosmos-sdk/pull/12995) Add `FormatTime` and `ParseTimeString` methods.
* [#12952](https://github.com/cosmos/cosmos-sdk/pull/12952) Replace keyring module to Cosmos fork.
* [#12352](https://github.com/cosmos/cosmos-sdk/pull/12352) Move the `RegisterSwaggerAPI` logic into a separate helper function in the server package.
* [#12876](https://github.com/cosmos/cosmos-sdk/pull/12876) Remove proposer-based rewards.
* [#12892](https://github.com/cosmos/cosmos-sdk/pull/12892) `make format` now runs only gofumpt and golangci-lint run ./... --fix, replacing `goimports` `gofmt` and `misspell`
* [#12846](https://github.com/cosmos/cosmos-sdk/pull/12846) Remove `RandomizedParams` from the `AppModuleSimulation` interface which is no longer needed.
* (events) [#12850](https://github.com/cosmos/cosmos-sdk/pull/12850) Add a new `fee_payer` attribute to the `tx` event that is emitted from the `DeductFeeDecorator` AnteHandler decorator.
* (ci) [#12854](https://github.com/cosmos/cosmos-sdk/pull/12854) Use ghcr.io to host the proto builder image. Update proto builder image to go 1.19
* (x/bank) [#12706](https://github.com/cosmos/cosmos-sdk/pull/12706) Added the `chain-id` flag to the `AddTxFlagsToCmd` API. There is no longer a need to explicitly register this flag on commands whens `AddTxFlagsToCmd` is already called.
* [#12791](https://github.com/cosmos/cosmos-sdk/pull/12791) Bump the math library used in the sdk and replace old usages of sdk.\*
* (x/params) [#12615](https://github.com/cosmos/cosmos-sdk/pull/12615) Add `GetParamSetIfExists` function to params `Subspace` to prevent panics on breaking changes.
* [#12717](https://github.com/cosmos/cosmos-sdk/pull/12717) Use injected encoding params in simapp.
* (x/bank) [#12674](https://github.com/cosmos/cosmos-sdk/pull/12674) Add convenience function `CreatePrefixedAccountStoreKey()` to construct key to access account's balance for a given denom.
* [#12702](https://github.com/cosmos/cosmos-sdk/pull/12702) Linting and tidiness, fixed two minor security warnings.
* [#12634](https://github.com/cosmos/cosmos-sdk/pull/12634) Move `sdk.Dec` to math package.
* [#12596](https://github.com/cosmos/cosmos-sdk/pull/12596) Remove all imports of the non-existent gogo/protobuf v1.3.3 to ease downstream use and go workspaces.
* [#12187](https://github.com/cosmos/cosmos-sdk/pull/12187) Add batch operation for x/nft module.
* [#12693](https://github.com/cosmos/cosmos-sdk/pull/12693) Make sure the order of each node is consistent when emitting proto events.
* [#12455](https://github.com/cosmos/cosmos-sdk/pull/12455) Show attempts count in error for signing.
* [#12886](https://github.com/cosmos/cosmos-sdk/pull/12886) Amortize cost of processing cache KV store
* [#12953](https://github.com/cosmos/cosmos-sdk/pull/12953) Change the default priority mechanism to be based on gas price.
* [#13048](https://github.com/cosmos/cosmos-sdk/pull/13048) Add handling of AccountNumberStoreKeyPrefix to the x/auth simulation decoder.
* [#13101](https://github.com/cosmos/cosmos-sdk/pull/13101) Remove weights from `simapp/params` and `testutil/sims`. They are now in their respective modules.
* (simapp) [#13107](https://github.com/cosmos/cosmos-sdk/pull/13107) Call `SetIAVLCacheSize` with the configured value in simapp.
* [#12398](https://github.com/cosmos/cosmos-sdk/issues/12398) Refactor all `x` modules to unit-test via mocks and decouple `simapp`.
* [#13144](https://github.com/cosmos/cosmos-sdk/pull/13144) Add validator distribution info grpc gateway get endpoint.
* [#13168](https://github.com/cosmos/cosmos-sdk/pull/13168) Migrate tendermintdev/proto-builder to ghcr.io. New image `ghcr.io/cosmos/proto-builder:0.8`

### State Machine Breaking

* (x/distribution) [#12852](https://github.com/cosmos/cosmos-sdk/pull/12852) Deprecate `CommunityPoolSpendProposal`. Please execute a `MsgCommunityPoolSpend` message via the new v1 `x/gov` module instead. This message can be used to directly fund the `x/gov` module account.
* (x/bank) [#12610](https://github.com/cosmos/cosmos-sdk/pull/12610) `MsgMultiSend` now allows only a single input.
* (x/bank) [#12630](https://github.com/cosmos/cosmos-sdk/pull/12630) Migrate `x/bank` to self-managed parameters and deprecate its usage of `x/params`.
* (x/auth) [#12475](https://github.com/cosmos/cosmos-sdk/pull/12475) Migrate `x/auth` to self-managed parameters and deprecate its usage of `x/params`.
* (x/slashing) [#12399](https://github.com/cosmos/cosmos-sdk/pull/12399) Migrate `x/slashing` to self-managed parameters and deprecate its usage of `x/params`.
* (x/mint) [#12363](https://github.com/cosmos/cosmos-sdk/pull/12363) Migrate `x/mint` to self-managed parameters and deprecate it's usage of `x/params`.
* (x/distribution) [#12434](https://github.com/cosmos/cosmos-sdk/pull/12434) Migrate `x/distribution` to self-managed parameters and deprecate it's usage of `x/params`.
* (x/crisis) [#12445](https://github.com/cosmos/cosmos-sdk/pull/12445) Migrate `x/crisis` to self-managed parameters and deprecate it's usage of `x/params`.
* (x/gov) [#12631](https://github.com/cosmos/cosmos-sdk/pull/12631) Migrate `x/gov` to self-managed parameters and deprecate it's usage of `x/params`.
* (x/staking) [#12409](https://github.com/cosmos/cosmos-sdk/pull/12409) Migrate `x/staking` to self-managed parameters and deprecate it's usage of `x/params`.
* (x/bank) [#11859](https://github.com/cosmos/cosmos-sdk/pull/11859) Move the SendEnabled information out of the Params and into the state store directly.
* (x/gov) [#12771](https://github.com/cosmos/cosmos-sdk/pull/12771) Initial deposit requirement for proposals at submission time.
* (x/staking) [#12967](https://github.com/cosmos/cosmos-sdk/pull/12967) `unbond` now creates only one unbonding delegation entry when multiple unbondings exist at a single height (e.g. through multiple messages in a transaction).

### API Breaking Changes

* (context) [#13063](https://github.com/cosmos/cosmos-sdk/pull/13063) Update `Context#CacheContext` to automatically emit all events on the parent context's `EventManager`.
* (x/bank) [#12706](https://github.com/cosmos/cosmos-sdk/pull/12706) Removed the `testutil` package from the `x/bank/client` package.
* (simapp) [#12747](https://github.com/cosmos/cosmos-sdk/pull/12747) Remove `simapp.MakeTestEncodingConfig`. Please use `moduletestutil.MakeTestEncodingConfig` (`types/module/testutil`) in tests instead.
* (x/bank) [#12648](https://github.com/cosmos/cosmos-sdk/pull/12648) `NewSendAuthorization` takes a new argument of an optional list of addresses allowed to receive bank assests via authz MsgSend grant. You can pass `nil` for the same behavior as before, i.e. any recipient is allowed.
* (x/bank) [#12593](https://github.com/cosmos/cosmos-sdk/pull/12593) Add `SpendableCoin` method to `BaseViewKeeper`
* (x/slashing) [#12581](https://github.com/cosmos/cosmos-sdk/pull/12581) Remove `x/slashing` legacy querier.
* (types) [#12355](https://github.com/cosmos/cosmos-sdk/pull/12355) Remove the compile-time `types.DBbackend` variable. Removes usage of the same in server/util.go
* (x/gov) [#12368](https://github.com/cosmos/cosmos-sdk/pull/12369) Gov keeper is now passed by reference instead of copy to make post-construction mutation of Hooks and Proposal Handlers possible at a framework level.
* (simapp) [#12270](https://github.com/cosmos/cosmos-sdk/pull/12270) Remove `invCheckPeriod uint` attribute from `SimApp` struct as per migration of `x/crisis` to app wiring
* (simapp) [#12334](https://github.com/cosmos/cosmos-sdk/pull/12334) Move `simapp.ConvertAddrsToValAddrs` and `simapp.CreateTestPubKeys ` to respectively `simtestutil.ConvertAddrsToValAddrs` and `simtestutil.CreateTestPubKeys` (`testutil/sims`)
* (simapp) [#12312](https://github.com/cosmos/cosmos-sdk/pull/12312) Move `simapp.EmptyAppOptions` to `simtestutil.EmptyAppOptions` (`testutil/sims`)
* (simapp) [#12312](https://github.com/cosmos/cosmos-sdk/pull/12312) Remove `skipUpgradeHeights map[int64]bool` and `homePath string` from `NewSimApp` constructor as per migration of `x/upgrade` to app-wiring.
* (testutil) [#12278](https://github.com/cosmos/cosmos-sdk/pull/12278) Move all functions from `simapp/helpers` to `testutil/sims`
* (testutil) [#12233](https://github.com/cosmos/cosmos-sdk/pull/12233) Move `simapp.TestAddr` to `simtestutil.TestAddr` (`testutil/sims`)
* (x/staking) [#12102](https://github.com/cosmos/cosmos-sdk/pull/12102) Staking keeper now is passed by reference instead of copy. Keeper's SetHooks no longer returns keeper. It updates the keeper in place instead.
* (linting) [#12141](https://github.com/cosmos/cosmos-sdk/pull/12141) Fix usability related linting for database. This means removing the infix Prefix from `prefix.NewPrefixWriter` and such so that it is `prefix.NewWriter` and making `db.DBConnection` and such into `db.Connection`
* (x/distribution) [#12434](https://github.com/cosmos/cosmos-sdk/pull/12434) `x/distribution` module `SetParams` keeper method definition is now updated to return `error`.
* (x/staking) [#12409](https://github.com/cosmos/cosmos-sdk/pull/12409) `x/staking` module `SetParams` keeper method definition is now updated to return `error`.
* (x/crisis) [#12445](https://github.com/cosmos/cosmos-sdk/pull/12445) `x/crisis` module `SetConstantFee` keeper method definition is now updated to return `error`.
* (x/gov) [#12631](https://github.com/cosmos/cosmos-sdk/pull/12631) `x/gov` module refactored to use `Params` as single struct instead of `DepositParams`, `TallyParams` & `VotingParams`.
* (x/gov) [#12631](https://github.com/cosmos/cosmos-sdk/pull/12631) Migrate `x/gov` to self-managed parameters and deprecate it's usage of `x/params`.
* (x/bank) [#12630](https://github.com/cosmos/cosmos-sdk/pull/12630) `x/bank` module `SetParams` keeper method definition is now updated to return `error`.
* (x/bank) [#11859](https://github.com/cosmos/cosmos-sdk/pull/11859) Move the SendEnabled information out of the Params and into the state store directly.
  The information can now be accessed using the BankKeeper.
  Setting can be done using MsgSetSendEnabled as a governance proposal.
  A SendEnabled query has been added to both GRPC and CLI.
* (appModule) Remove `Route`, `QuerierRoute` and `LegacyQuerierHandler` from AppModule Interface.
* (x/modules) Remove all LegacyQueries and related code from modules
* (store) [#11825](https://github.com/cosmos/cosmos-sdk/pull/11825) Make extension snapshotter interface safer to use, renamed the util function `WriteExtensionItem` to `WriteExtensionPayload`.
* (x/genutil)[#12956](https://github.com/cosmos/cosmos-sdk/pull/12956) `genutil.AppModuleBasic` has a new attribute: genesis transaction validation function. The existing validation logic is implemented in `genutiltypes.DefaultMessageValidator`. Use `genutil.NewAppModuleBasic` to create a new genutil Module Basic.
* (codec) [#12964](https://github.com/cosmos/cosmos-sdk/pull/12964) `ProtoCodec.MarshalInterface` now returns an error when serializing unregistered types and a subsequent `ProtoCodec.UnmarshalInterface` would fail.
* (x/staking) [#12973](https://github.com/cosmos/cosmos-sdk/pull/12973) Removed `stakingkeeper.RandomValidator`. Use `testutil.RandSliceElem(r, sk.GetAllValidators(ctx))` instead.
* (x/gov) [13160](https://github.com/cosmos/cosmos-sdk/pull/13160) Remove custom marshaling of proposl and voteoption. 

### CLI Breaking Changes

### Bug Fixes

* [#13145](https://github.com/cosmos/cosmos-sdk/pull/13145) Fix panic when calling `String()` to a Record struct type.
* [#13116](https://github.com/cosmos/cosmos-sdk/pull/13116) Fix a dead-lock in the `Group-TotalWeight` `x/group` invariant.
* [#13046](https://github.com/cosmos/cosmos-sdk/pull/13046) Fix missing return statement in BaseApp.Query.
* [#12548](https://github.com/cosmos/cosmos-sdk/pull/12548) Prevent signing from wrong key while using multisig.
* (genutil) [#12140](https://github.com/cosmos/cosmos-sdk/pull/12140) Fix staking's genesis JSON migrate in the `simd migrate v0.46` CLI command.
* (types) [#12154](https://github.com/cosmos/cosmos-sdk/pull/12154) Add `baseAccountGetter` to avoid invalid account error when create vesting account.
* (x/authz) [#12184](https://github.com/cosmos/cosmos-sdk/pull/12184) Fix MsgExec not verifying the validity of nested messages.
* (x/staking) [#12303](https://github.com/cosmos/cosmos-sdk/pull/12303) Use bytes instead of string comparison in delete validator queue
* (x/auth/tx) [#12474](https://github.com/cosmos/cosmos-sdk/pull/12474) Remove condition in GetTxsEvent that disallowed multiple equal signs, which would break event queries with base64 strings (i.e. query by signature).
* (store/rootmulti) [#12487](https://github.com/cosmos/cosmos-sdk/pull/12487) Fix non-deterministic map iteration.
* (x/group) [#12888](https://github.com/cosmos/cosmos-sdk/pull/12888) Fix event propagation to the current context of `x/group` message execution `[]sdk.Result`.
* (sdk/dec_coins) [#12903](https://github.com/cosmos/cosmos-sdk/pull/12903) Fix nil `DecCoin` creation when converting `Coins` to `DecCoins`
* (x/upgrade) [#12906](https://github.com/cosmos/cosmos-sdk/pull/12906) Fix upgrade failure by moving downgrade verification logic after store migration.
* (store) [#12945](https://github.com/cosmos/cosmos-sdk/pull/12945) Fix nil end semantics in store/cachekv/iterator when iterating a dirty cache.
* (export) [#13029](https://github.com/cosmos/cosmos-sdk/pull/13029) Fix exporting the blockParams regression.
* (x/gov) [#13051](https://github.com/cosmos/cosmos-sdk/pull/13051) In SubmitPropsal, when a legacy msg fails it's handler call, wrap the error as ErrInvalidProposalContent (instead of ErrNoProposalHandlerExists).
* (x/gov) [#13045](https://github.com/cosmos/cosmos-sdk/pull/13045) Fix gov migrations for v3(0.46).

### Deprecated

* (x/bank) [#11859](https://github.com/cosmos/cosmos-sdk/pull/11859) The Params.SendEnabled field is deprecated and unusable.
  The information can now be accessed using the BankKeeper.
  Setting can be done using MsgSetSendEnabled as a governance proposal.
  A SendEnabled query has been added to both GRPC and CLI.

## [v0.46.0](https://github.com/cosmos/cosmos-sdk/releases/tag/v0.46.0) - 2022-07-26

### Features

* (types) [#11985](https://github.com/cosmos/cosmos-sdk/pull/11985) Add a `Priority` field on `sdk.Context`, which represents the CheckTx priority field. It is only used during CheckTx.
* (gRPC) [#11889](https://github.com/cosmos/cosmos-sdk/pull/11889) Support custom read and write gRPC options in `app.toml`. See `max-recv-msg-size` and `max-send-msg-size` respectively.
* (cli) [#11738](https://github.com/cosmos/cosmos-sdk/pull/11738) Add `tx auth multi-sign` as alias of `tx auth multisign` for consistency with `multi-send`.
* (cli) [#11738](https://github.com/cosmos/cosmos-sdk/pull/11738) Add `tx bank multi-send` command for bulk send of coins to multiple accounts.
* (grpc) [#11642](https://github.com/cosmos/cosmos-sdk/pull/11642) Implement `ABCIQuery` in the Tendermint gRPC service, which proxies ABCI `Query` requests directly to the application.
* (x/upgrade) [#11551](https://github.com/cosmos/cosmos-sdk/pull/11551) Update `ScheduleUpgrade` for chains to schedule an automated upgrade on `BeginBlock` without having to go though governance.
* (tx) [#11533](https://github.com/cosmos/cosmos-sdk/pull/11533) Register [`EIP191`](https://eips.ethereum.org/EIPS/eip-191) as an available `SignMode` for chains to use.
* (x/genutil) [#11500](https://github.com/cosmos/cosmos-sdk/pull/11500) Fix GenTx validation and adjust error messages
* [#11430](https://github.com/cosmos/cosmos-sdk/pull/11430) Introduce a new `grpc-only` flag, such that when enabled, will start the node in a query-only mode. Note, gRPC MUST be enabled with this flag.
* (x/bank) [#11417](https://github.com/cosmos/cosmos-sdk/pull/11417) Introduce a new `SpendableBalances` gRPC query that retrieves an account's total (paginated) spendable balances.
* [#11441](https://github.com/cosmos/cosmos-sdk/pull/11441) Added a new method, `IsLTE`, for `types.Coin`. This method is used to check if a `types.Coin` is less than or equal to another `types.Coin`.
* (x/upgrade) [#11116](https://github.com/cosmos/cosmos-sdk/pull/11116) `MsgSoftwareUpgrade` and `MsgCancelUpgrade` have been added to support v1beta2 msgs-based gov proposals.
* [#11308](https://github.com/cosmos/cosmos-sdk/pull/11308) Added a mandatory metadata field to Vote in x/gov v1beta2.
* [#10977](https://github.com/cosmos/cosmos-sdk/pull/10977) Now every cosmos message protobuf definition must be extended with a `cosmos.msg.v1.signer` option to signal the signer fields in a language agnostic way.
* [#10710](https://github.com/cosmos/cosmos-sdk/pull/10710) Chain-id shouldn't be required for creating a transaction with both --generate-only and --offline flags.
* [#10703](https://github.com/cosmos/cosmos-sdk/pull/10703) Create a new grantee account, if the grantee of an authorization does not exist.
* [#10592](https://github.com/cosmos/cosmos-sdk/pull/10592) Add a `DecApproxEq` function that checks to see if `|d1 - d2| < tol` for some Dec `d1, d2, tol`.
* [#9933](https://github.com/cosmos/cosmos-sdk/pull/9933) Introduces the notion of a Cosmos "Scalar" type, which would just be simple aliases that give human-understandable meaning to the underlying type, both in Go code and in Proto definitions.
* [#9884](https://github.com/cosmos/cosmos-sdk/pull/9884) Provide a new gRPC query handler, `/cosmos/params/v1beta1/subspaces`, that allows the ability to query for all registered subspaces and their respective keys.
* [#9776](https://github.com/cosmos/cosmos-sdk/pull/9776) Add flag `staking-bond-denom` to specify the staking bond denomination value when initializing a new chain.
* [#9533](https://github.com/cosmos/cosmos-sdk/pull/9533) Added a new gRPC method, `DenomOwners`, in `x/bank` to query for all account holders of a specific denomination.
* (bank) [#9618](https://github.com/cosmos/cosmos-sdk/pull/9618) Update bank.Metadata: add URI and URIHash attributes.
* (store) [#8664](https://github.com/cosmos/cosmos-sdk/pull/8664) Implementation of ADR-038 file StreamingService
* [#9837](https://github.com/cosmos/cosmos-sdk/issues/9837) `--generate-only` flag can be used with a keyname from the keyring.
* [#10326](https://github.com/cosmos/cosmos-sdk/pull/10326) `x/authz` add all grants by granter query.
* [#10944](https://github.com/cosmos/cosmos-sdk/pull/10944) `x/authz` add all grants by grantee query
* [#10348](https://github.com/cosmos/cosmos-sdk/pull/10348) Add `fee.{payer,granter}` and `tip` fields to StdSignDoc for signing tipped transactions.
* [#10208](https://github.com/cosmos/cosmos-sdk/pull/10208) Add `TipsTxMiddleware` for transferring tips.
* [#10379](https://github.com/cosmos/cosmos-sdk/pull/10379) Add validation to `x/upgrade` CLI `software-upgrade` command `--plan-info` value.
* [#10507](https://github.com/cosmos/cosmos-sdk/pull/10507) Add middleware for tx priority.
* [#10311](https://github.com/cosmos/cosmos-sdk/pull/10311) Adds cli to use tips transactions. It adds an `--aux` flag to all CLI tx commands to generate the aux signer data (with optional tip), and a new `tx aux-to-fee` subcommand to let the fee payer gather aux signer data and broadcast the tx
* [#10430](https://github.com/cosmos/cosmos-sdk/pull/10430) ADR-040: Add store/v2 `MultiStore` implementation
* [#11019](https://github.com/cosmos/cosmos-sdk/pull/11019) Add `MsgCreatePermanentLockedAccount` and CLI method for creating permanent locked account
* [#10947](https://github.com/cosmos/cosmos-sdk/pull/10947) Add `AllowancesByGranter` query to the feegrant module
* [#10407](https://github.com/cosmos/cosmos-sdk/pull/10407) Add validation to `x/upgrade` module's `BeginBlock` to check accidental binary downgrades
* (gov) [#11036](https://github.com/cosmos/cosmos-sdk/pull/11036) Add in-place migrations for 0.43->0.46. Add a `migrate v0.46` CLI command for v0.43->0.46 JSON genesis migration.
* [#11006](https://github.com/cosmos/cosmos-sdk/pull/11006) Add `debug pubkey-raw` command to allow inspecting of pubkeys in legacy bech32 format
* (x/authz) [#10714](https://github.com/cosmos/cosmos-sdk/pull/10714) Add support for pruning expired authorizations
* [#10015](https://github.com/cosmos/cosmos-sdk/pull/10015) ADR-040: ICS-23 proofs for SMT store
* [#11240](https://github.com/cosmos/cosmos-sdk/pull/11240) Replace various modules `ModuleCdc` with the global `legacy.Cdc`
* [#11179](https://github.com/cosmos/cosmos-sdk/pull/11179) Add state rollback command.
* [#10794](https://github.com/cosmos/cosmos-sdk/pull/10794) ADR-040: Add State Sync to V2 Store
* [#11234](https://github.com/cosmos/cosmos-sdk/pull/11234) Add `GRPCClient` field to Client Context. If `GRPCClient` field is set to nil, the `Invoke` method would use ABCI query, otherwise use gprc.
* [#10962](https://github.com/cosmos/cosmos-sdk/pull/10962) ADR-040: Add state migration from iavl (v1Store) to smt (v2Store)
* (types) [#10948](https://github.com/cosmos/cosmos-sdk/issues/10948) Add `app-db-backend` to the `app.toml` config to replace the compile-time `types.DBbackend` variable.
* (authz)[#11060](https://github.com/cosmos/cosmos-sdk/pull/11060) Support grant with no expire time.
* (rosetta) [#11590](https://github.com/cosmos/cosmos-sdk/pull/11590) Add fee suggestion for rosetta and enable offline mode. Also force set events about Fees to Success to pass reconciliation test.
* (types) [#11959](https://github.com/cosmos/cosmos-sdk/pull/11959) Added `sdk.Coins.Find` helper method to find a coin by denom.
* (upgrade) [#12603](https://github.com/cosmos/cosmos-sdk/pull/12603) feat: Move AppModule.BeginBlock and AppModule.EndBlock to extension interfaces
* (telemetry) [#12405](https://github.com/cosmos/cosmos-sdk/pull/12405) Add _query_ calls metric to telemetry.
* (query) [#12253](https://github.com/cosmos/cosmos-sdk/pull/12253) Add `GenericFilteredPaginate` to the `query` package to improve UX.

### API Breaking Changes

* (x/auth/ante) [#11985](https://github.com/cosmos/cosmos-sdk/pull/11985) The `MempoolFeeDecorator` has been removed. Instead, the `DeductFeeDecorator` takes a new argument of type `TxFeeChecker`, to define custom fee models. If `nil` is passed to this `TxFeeChecker` argument, then it will default to `checkTxFeeWithValidatorMinGasPrices`, which is the exact same behavior as the old `MempoolFeeDecorator` (i.e. checking fees against validator's own min gas price).
* (x/auth/ante) [#11985](https://github.com/cosmos/cosmos-sdk/pull/11985) The `ExtensionOptionsDecorator` takes an argument of type `ExtensionOptionChecker`. For backwards-compatibility, you can pass `nil`, which defaults to the old behavior of rejecting all tx extensions.
* (crypto/keyring) [#11932](https://github.com/cosmos/cosmos-sdk/pull/11932) Remove `Unsafe*` interfaces from keyring package. Please use interface casting if you wish to access those unsafe functions.
* (types) [#11881](https://github.com/cosmos/cosmos-sdk/issues/11881) Rename `AccAddressFromHex` to `AccAddressFromHexUnsafe`.
* (types) [#11788](https://github.com/cosmos/cosmos-sdk/pull/11788) The `Int` and `Uint` types have been moved to their own dedicated module, `math`. Aliases are kept in the SDK's root `types` package, however, it is encouraged to utilize the new `math` module. As a result, the `Int#ToDec` API has been removed.
* (grpc) [#11642](https://github.com/cosmos/cosmos-sdk/pull/11642) The `RegisterTendermintService` method in the `tmservice` package now requires a `abciQueryFn` query function parameter.
* [#11496](https://github.com/cosmos/cosmos-sdk/pull/11496) Refactor abstractions for snapshot and pruning; snapshot intervals eventually pruned; unit tests.
* (types) [#11689](https://github.com/cosmos/cosmos-sdk/pull/11689) Make `Coins#Sub` and `Coins#SafeSub` consistent with `Coins#Add`.
* (store)[#11152](https://github.com/cosmos/cosmos-sdk/pull/11152) Remove `keep-every` from pruning options.
* [#10950](https://github.com/cosmos/cosmos-sdk/pull/10950) Add `envPrefix` parameter to `cmd.Execute`.
* (x/mint) [#10441](https://github.com/cosmos/cosmos-sdk/pull/10441) The `NewAppModule` function now accepts an inflation calculation function as an argument.
* [#10295](https://github.com/cosmos/cosmos-sdk/pull/10295) Remove store type aliases from /types
* [#9695](https://github.com/cosmos/cosmos-sdk/pull/9695) Migrate keys from `Info` (serialized as amino) -> `Record` (serialized as proto)
    * Add new `codec.Codec` argument in:
        * `keyring.NewInMemory`
        * `keyring.New`
    * Rename:
        * `SavePubKey` to `SaveOfflineKey`.
        * `NewMultiInfo`, `NewLedgerInfo` to `NewLegacyMultiInfo`, `newLegacyLedgerInfo` respectively. Move them into `legacy_info.go`.
        * `NewOfflineInfo` to `newLegacyOfflineInfo` and move it to `migration_test.go`.
    * Return:
    _`keyring.Record, error` in `SaveOfflineKey`, `SaveLedgerKey`, `SaveMultiSig`, `Key` and `KeyByAddress`.
    _`keyring.Record` instead of `Info` in `NewMnemonic` and `List`.
    * Remove `algo` argument from :
        * `SaveOfflineKey`
    * Take `keyring.Record` instead of `Info` as first argument in:
        * `MkConsKeyOutput`
        * `MkValKeyOutput`
        * `MkAccKeyOutput`
* [#10022](https://github.com/cosmos/cosmos-sdk/pull/10022) `AuthKeeper` interface in `x/auth` now includes a function `HasAccount`.
* [#9759](https://github.com/cosmos/cosmos-sdk/pull/9759) `NewAccountKeeeper` in `x/auth` now takes an additional `bech32Prefix` argument that represents `sdk.Bech32MainPrefix`.
* [#9628](https://github.com/cosmos/cosmos-sdk/pull/9628) Rename `x/{mod}/legacy` to `x/{mod}/migrations`.
* [#9571](https://github.com/cosmos/cosmos-sdk/pull/9571) Implemented error handling for staking hooks, which now return an error on failure.
* [#9427](https://github.com/cosmos/cosmos-sdk/pull/9427) Move simapp `FundAccount` and `FundModuleAccount` to `x/bank/testutil`
* (client/tx) [#9421](https://github.com/cosmos/cosmos-sdk/pull/9421/) `BuildUnsignedTx`, `BuildSimTx`, `PrintUnsignedStdTx` functions are moved to
  the Tx Factory as methods.
* (client/keys) [#9601](https://github.com/cosmos/cosmos-sdk/pull/9601) Added `keys rename` CLI command and `Keyring.Rename` interface method to rename a key in the keyring.
* (x/slashing) [#9458](https://github.com/cosmos/cosmos-sdk/pull/9458) Coins burned from slashing is now returned from Slash function and included in Slash event.
* [#9246](https://github.com/cosmos/cosmos-sdk/pull/9246) The `New` method for the network package now returns an error.
* [#9519](https://github.com/cosmos/cosmos-sdk/pull/9519) `DeleteDeposits` renamed to `DeleteAndBurnDeposits`, `RefundDeposits` renamed to `RefundAndDeleteDeposits`
* (codec) [#9521](https://github.com/cosmos/cosmos-sdk/pull/9521) Removed deprecated `clientCtx.JSONCodec` from `client.Context`.
* (codec) [#9521](https://github.com/cosmos/cosmos-sdk/pull/9521) Rename `EncodingConfig.Marshaler` to `Codec`.
* [#9594](https://github.com/cosmos/cosmos-sdk/pull/9594) `RESTHandlerFn` argument is removed from the `gov/NewProposalHandler`.
* [#9594](https://github.com/cosmos/cosmos-sdk/pull/9594) `types/rest` package moved to `testutil/rest`.
* [#9432](https://github.com/cosmos/cosmos-sdk/pull/9432) `ConsensusParamsKeyTable` moved from `params/keeper` to `params/types`
* [#9576](https://github.com/cosmos/cosmos-sdk/pull/9576) Add debug error message to `sdkerrors.QueryResult` when enabled
* [#9650](https://github.com/cosmos/cosmos-sdk/pull/9650) Removed deprecated message handler implementation from the SDK modules.
* [#10248](https://github.com/cosmos/cosmos-sdk/pull/10248) Remove unused `KeyPowerReduction` variable from x/staking types.
* (x/bank) [#9832](https://github.com/cosmos/cosmos-sdk/pull/9832) `AddressFromBalancesStore` renamed to `AddressAndDenomFromBalancesStore`.
* (tests) [#9938](https://github.com/cosmos/cosmos-sdk/pull/9938) `simapp.Setup` accepts additional `testing.T` argument.
* (baseapp) [#11979](https://github.com/cosmos/cosmos-sdk/pull/11979) Rename baseapp simulation helper methods `baseapp.{Check,Deliver}` to `baseapp.Sim{Check,Deliver}`.
* (x/gov) [#10373](https://github.com/cosmos/cosmos-sdk/pull/10373) Removed gov `keeper.{MustMarshal, MustUnmarshal}`.
* [#10348](https://github.com/cosmos/cosmos-sdk/pull/10348) StdSignBytes takes a new argument of type `*tx.Tip` for signing over tips using LEGACY_AMINO_JSON.
* [#10208](https://github.com/cosmos/cosmos-sdk/pull/10208) The `x/auth/signing.Tx` interface now also includes a new `GetTip() *tx.Tip` method for verifying tipped transactions. The `x/auth/types` expected BankKeeper interface now expects the `SendCoins` method too.
* [#10612](https://github.com/cosmos/cosmos-sdk/pull/10612) `baseapp.NewBaseApp` constructor function doesn't take the `sdk.TxDecoder` anymore. This logic has been moved into the TxDecoderMiddleware.
* [#10692](https://github.com/cosmos/cosmos-sdk/pull/10612) `SignerData` takes 2 new fields, `Address` and `PubKey`, which need to get populated when using SIGN_MODE_DIRECT_AUX.
* [#10748](https://github.com/cosmos/cosmos-sdk/pull/10748) Move legacy `x/gov` api to `v1beta1` directory.
* [#10816](https://github.com/cosmos/cosmos-sdk/pull/10816) Reuse blocked addresses from the bank module. No need to pass them to distribution.
* [#10852](https://github.com/cosmos/cosmos-sdk/pull/10852) Move `x/gov/types` to `x/gov/types/v1beta2`.
* [#10922](https://github.com/cosmos/cosmos-sdk/pull/10922), [/#10957](https://github.com/cosmos/cosmos-sdk/pull/10957) Move key `server.Generate*` functions to testutil and support custom mnemonics in in-process testing network. Moved `TestMnemonic` from `testutil` package to `testdata`.
* (x/bank) [#10771](https://github.com/cosmos/cosmos-sdk/pull/10771) Add safety check on bank module perms to allow module-specific mint restrictions (e.g. only minting a certain denom).
* (x/bank) [#10771](https://github.com/cosmos/cosmos-sdk/pull/10771) Add `bank.BaseKeeper.WithMintCoinsRestriction` function to restrict use of bank `MintCoins` usage.
* [#10868](https://github.com/cosmos/cosmos-sdk/pull/10868), [#10989](https://github.com/cosmos/cosmos-sdk/pull/10989) The Gov keeper accepts now 2 more mandatory arguments, the ServiceMsgRouter and a maximum proposal metadata length.
* [#10868](https://github.com/cosmos/cosmos-sdk/pull/10868), [#10989](https://github.com/cosmos/cosmos-sdk/pull/10989), [#11093](https://github.com/cosmos/cosmos-sdk/pull/11093) The Gov keeper accepts now 2 more mandatory arguments, the ServiceMsgRouter and a gov Config including the max metadata length.
* [#11124](https://github.com/cosmos/cosmos-sdk/pull/11124) Add `GetAllVersions` to application store
* (x/authz) [#10447](https://github.com/cosmos/cosmos-sdk/pull/10447) authz `NewGrant` takes a new argument: block time, to correctly validate expire time.
* [#10961](https://github.com/cosmos/cosmos-sdk/pull/10961) Support third-party modules to add extension snapshots to state-sync.
* [#11274](https://github.com/cosmos/cosmos-sdk/pull/11274) `types/errors.New` now is an alias for `types/errors.Register` and should only be used in initialization code.
* (authz)[#11060](https://github.com/cosmos/cosmos-sdk/pull/11060) `authz.NewMsgGrant` `expiration` is now a pointer. When `nil` is used then no expiration will be set (grant won't expire).
* (x/distribution)[#11457](https://github.com/cosmos/cosmos-sdk/pull/11457) Add amount field to `distr.MsgWithdrawDelegatorRewardResponse` and `distr.MsgWithdrawValidatorCommissionResponse`.
* [#11334](https://github.com/cosmos/cosmos-sdk/pull/11334) Move `x/gov/types/v1beta2` to `x/gov/types/v1`.
* (x/auth/middleware) [#11413](https://github.com/cosmos/cosmos-sdk/pull/11413) Refactor tx middleware to be extensible on tx fee logic. Merged `MempoolFeeMiddleware` and `TxPriorityMiddleware` functionalities into `DeductFeeMiddleware`, make the logic extensible using the `TxFeeChecker` option, the current fee logic is preserved by the default `checkTxFeeWithValidatorMinGasPrices` implementation. Change `RejectExtensionOptionsMiddleware` to `NewExtensionOptionsMiddleware` which is extensible with the `ExtensionOptionChecker` option. Unpack the tx extension options `Any`s to interface `TxExtensionOptionI`.
* (migrations) [#11556](https://github.com/cosmos/cosmos-sdk/pull/11556#issuecomment-1091385011) Remove migration code from 0.42 and below. To use previous migrations, checkout previous versions of the cosmos-sdk.

### Client Breaking Changes

* [#11797](https://github.com/cosmos/cosmos-sdk/pull/11797) Remove all RegisterRESTRoutes (previously deprecated)
* [#11089](https://github.com/cosmos/cosmos-sdk/pull/11089]) interacting with the node through `grpc.Dial` requires clients to pass a codec refer to [doc](docs/run-node/interact-node.md).
* [#9594](https://github.com/cosmos/cosmos-sdk/pull/9594) Remove legacy REST API. Please see the [REST Endpoints Migration guide](https://docs.cosmos.network/v0.45/migrations/rest.html) to migrate to the new REST endpoints.
* [#9995](https://github.com/cosmos/cosmos-sdk/pull/9995) Increased gas cost for creating proposals.
* [#11029](https://github.com/cosmos/cosmos-sdk/pull/11029) The deprecated Vote Option field is removed in gov v1beta2 and nil in v1beta1. Use Options instead.
* [#11013](https://github.com/cosmos/cosmos-sdk/pull/11013) The `tx gov submit-proposal` command has changed syntax to support the new Msg-based gov proposals. To access the old CLI command, please use `tx gov submit-legacy-proposal`.
* [#11170](https://github.com/cosmos/cosmos-sdk/issues/11170) Fixes issue related to grpc-gateway of supply by ibc-denom.

### CLI Breaking Changes

* (cli) [#11818](https://github.com/cosmos/cosmos-sdk/pull/11818) CLI transactions preview now respect the chosen `--output` flag format (json or text).
* [#9695](https://github.com/cosmos/cosmos-sdk/pull/9695) `<app> keys migrate` CLI command now takes no arguments.
* [#9246](https://github.com/cosmos/cosmos-sdk/pull/9246) Removed the CLI flag `--setup-config-only` from the `testnet` command and added the subcommand `init-files`.
* [#9780](https://github.com/cosmos/cosmos-sdk/pull/9780) Use sigs.k8s.io for yaml, which might lead to minor YAML output changes
* [#10625](https://github.com/cosmos/cosmos-sdk/pull/10625) Rename `--fee-account` CLI flag to `--fee-granter`
* [#10684](https://github.com/cosmos/cosmos-sdk/pull/10684) Rename `edit-validator` command's `--moniker` flag to `--new-moniker`
* (authz)[#11060](https://github.com/cosmos/cosmos-sdk/pull/11060) Changed the default value of the `--expiration` `tx grant` CLI Flag: was now + 1year, update: null (no expire date).

### Improvements

* (types) [#12201](https://github.com/cosmos/cosmos-sdk/pull/12201) Add `MustAccAddressFromBech32` util function
* [#11696](https://github.com/cosmos/cosmos-sdk/pull/11696) Rename `helpers.GenTx` to `GenSignedMockTx` to avoid confusion with genutil's `GenTxCmd`.
* (x/auth/vesting) [#11652](https://github.com/cosmos/cosmos-sdk/pull/11652) Add util functions for `Period(s)`
* [#11630](https://github.com/cosmos/cosmos-sdk/pull/11630) Add SafeSub method to sdk.Coin.
* [#11511](https://github.com/cosmos/cosmos-sdk/pull/11511) Add api server flags to start command.
* [#11484](https://github.com/cosmos/cosmos-sdk/pull/11484) Implement getter for keyring backend option.
* [#11449](https://github.com/cosmos/cosmos-sdk/pull/11449) Improved error messages when node isn't synced.
* [#11349](https://github.com/cosmos/cosmos-sdk/pull/11349) Add `RegisterAminoMsg` function that checks that a msg name is <40 chars (else this would break ledger nano signing) then registers the concrete msg type with amino, it should be used for registering `sdk.Msg`s with amino instead of `cdc.RegisterConcrete`.
* [#11089](https://github.com/cosmos/cosmos-sdk/pull/11089]) Now cosmos-sdk consumers can upgrade gRPC to its newest versions.
* [#10439](https://github.com/cosmos/cosmos-sdk/pull/10439) Check error for `RegisterQueryHandlerClient` in all modules `RegisterGRPCGatewayRoutes`.
* [#9780](https://github.com/cosmos/cosmos-sdk/pull/9780) Remove gogoproto `moretags` YAML annotations and add `sigs.k8s.io/yaml` for YAML marshalling.
* (x/bank) [#10134](https://github.com/cosmos/cosmos-sdk/pull/10134) Add `HasDenomMetadata` function to bank `Keeper` to check if a client coin denom metadata exists in state.
* (x/bank) [#10022](https://github.com/cosmos/cosmos-sdk/pull/10022) `BankKeeper.SendCoins` now takes less execution time.
* (deps) [#9987](https://github.com/cosmos/cosmos-sdk/pull/9987) Bump Go version minimum requirement to `1.17`
* (cli) [#9856](https://github.com/cosmos/cosmos-sdk/pull/9856) Overwrite `--sequence` and `--account-number` flags with default flag values when used with `offline=false` in `sign-batch` command.
* (rosetta) [#10001](https://github.com/cosmos/cosmos-sdk/issues/10001) Add documentation for rosetta-cli dockerfile and rename folder for the rosetta-ci dockerfile
* [#9699](https://github.com/cosmos/cosmos-sdk/pull/9699) Add `:`, `.`, `-`, and `_` as allowed characters in the default denom regular expression.
* (genesis) [#9697](https://github.com/cosmos/cosmos-sdk/pull/9697) Ensure `InitGenesis` returns with non-empty validator set.
* [#10341](https://github.com/cosmos/cosmos-sdk/pull/10341) Move from `io/ioutil` to `io` and `os` packages.
* [#10468](https://github.com/cosmos/cosmos-sdk/pull/10468) Allow futureOps to queue additional operations in simulations
* [#10625](https://github.com/cosmos/cosmos-sdk/pull/10625) Add `--fee-payer` CLI flag
* (cli) [#10683](https://github.com/cosmos/cosmos-sdk/pull/10683) In CLI, allow 1 SIGN_MODE_DIRECT signer in transactions with multiple signers.
* (deps) [#10706](https://github.com/cosmos/cosmos-sdk/issues/10706) Bump rosetta-sdk-go to v0.7.2 and rosetta-cli to v0.7.3
* (types/errors) [#10779](https://github.com/cosmos/cosmos-sdk/pull/10779) Move most functionality in `types/errors` to a standalone `errors` go module, except the `RootCodespace` errors and ABCI response helpers. All functions and types that used to live in `types/errors` are now aliased so this is not a breaking change.
* (gov) [#10854](https://github.com/cosmos/cosmos-sdk/pull/10854) v1beta2's vote doesn't include the deprecate `option VoteOption` anymore. Instead, it only uses `WeightedVoteOption`.
* (types) [#11004](https://github.com/cosmos/cosmos-sdk/pull/11004) Added mutable versions of many of the sdk.Dec types operations. This improves performance when used by avoiding reallocating a new bigint for each operation.
* (x/auth) [#10880](https://github.com/cosmos/cosmos-sdk/pull/10880) Added a new query to the tx query service that returns a block with transactions fully decoded.
* (types) [#11200](https://github.com/cosmos/cosmos-sdk/pull/11200) Added `Min()` and `Max()` operations on sdk.Coins.
* (gov) [#11287](https://github.com/cosmos/cosmos-sdk/pull/11287) Fix error message when no flags are provided while executing `submit-legacy-proposal` transaction.
* (x/auth) [#11482](https://github.com/cosmos/cosmos-sdk/pull/11482) Improve panic message when attempting to register a method handler for a message that does not implement sdk.Msg
* (x/staking) [#11596](https://github.com/cosmos/cosmos-sdk/pull/11596) Add (re)delegation getters
* (errors) [#11960](https://github.com/cosmos/cosmos-sdk/pull/11960) Removed 'redacted' error message from defaultErrEncoder
* (ante) [#12013](https://github.com/cosmos/cosmos-sdk/pull/12013) Index ante events for failed tx.
* [#12668](https://github.com/cosmos/cosmos-sdk/pull/12668) Add `authz_msg_index` event attribute to message events emitted when executing via `MsgExec` through `x/authz`.
* [#12626](https://github.com/cosmos/cosmos-sdk/pull/12626) Upgrade IAVL to v0.19.0 with fast index and error propagation. NOTE: first start will take a while to propagate into new model.
* [#12649](https://github.com/cosmos/cosmos-sdk/pull/12649) Bump tendermint to v0.34.20.
* [#12576](https://github.com/cosmos/cosmos-sdk/pull/12576) Remove dependency on cosmos/keyring and upgrade to 99designs/keyring v1.2.1
* [#12590](https://github.com/cosmos/cosmos-sdk/pull/12590) Allow zero gas in simulation mode.
* [#12453](https://github.com/cosmos/cosmos-sdk/pull/12453) Add `NewInMemoryWithKeyring` function which allows the creation of in memory `keystore` instances with a specified set of existing items.
* [#11390](https://github.com/cosmos/cosmos-sdk/pull/11390) `LatestBlockResponse` & `BlockByHeightResponse` types' `Block` filed has been deprecated and they now contains new field `sdk_block` with `proposer_address` as `string`
* (deps) Downgrade to Tendermint [v0.34.20-rc0](https://github.com/tendermint/tendermint/releases/tag/v0.34.20-rc0).
* [#12089](https://github.com/cosmos/cosmos-sdk/pull/12089) Mark the `TipDecorator` as beta, don't include it in simapp by default.
* [#12153](https://github.com/cosmos/cosmos-sdk/pull/12153) Add a new `NewSimulationManagerFromAppModules` constructor, to simplify simulation wiring.

### Bug Fixes

* [#11969](https://github.com/cosmos/cosmos-sdk/pull/11969) Fix the panic error in `x/upgrade` when `AppVersion` is not set.
* (tests) [#11940](https://github.com/cosmos/cosmos-sdk/pull/11940) Fix some client tests in the `x/gov` module
* [#11772](https://github.com/cosmos/cosmos-sdk/pull/11772) Limit types.Dec length to avoid overflow.
* [#11724](https://github.com/cosmos/cosmos-sdk/pull/11724) Fix data race issues with api.Server
* [#11693](https://github.com/cosmos/cosmos-sdk/pull/11693) Add validation for gentx cmd.
* [#11645](https://github.com/cosmos/cosmos-sdk/pull/11645) Fix `--home` flag ignored when running help.
* [#11558](https://github.com/cosmos/cosmos-sdk/pull/11558) Fix `--dry-run` not working when using tx command.
* [#11354](https://github.com/cosmos/cosmos-sdk/pull/11355) Added missing pagination flag for `bank q total` query.
* [#11197](https://github.com/cosmos/cosmos-sdk/pull/11197) Signing with multisig now works with multisig address which is not in the keyring.
* (makefile) [#11285](https://github.com/cosmos/cosmos-sdk/pull/11285) Fix lint-fix make target.
* (client) [#11283](https://github.com/cosmos/cosmos-sdk/issues/11283) Support multiple keys for tx simulation and setting automatic gas for txs.
* (store) [#11177](https://github.com/cosmos/cosmos-sdk/pull/11177) Update the prune `everything` strategy to store the last two heights.
* [#10844](https://github.com/cosmos/cosmos-sdk/pull/10844) Automatic recovering non-consistent keyring storage during public key import.
* (store) [#11117](https://github.com/cosmos/cosmos-sdk/pull/11117) Fix data race in store trace component
* (cli) [#11065](https://github.com/cosmos/cosmos-sdk/pull/11065) Ensure the `tendermint-validator-set` query command respects the `-o` output flag.
* (grpc) [#10985](https://github.com/cosmos/cosmos-sdk/pull/10992) The `/cosmos/tx/v1beta1/txs/{hash}` endpoint returns a 404 when a tx does not exist.
* (rosetta) [#10340](https://github.com/cosmos/cosmos-sdk/pull/10340) Use `GenesisChunked(ctx)` instead `Genesis(ctx)` to get genesis block height
* [#10180](https://github.com/cosmos/cosmos-sdk/issues/10180) Documentation: make references to Cosmos SDK consistent
* [#9651](https://github.com/cosmos/cosmos-sdk/pull/9651) Change inconsistent limit of `0` to `MaxUint64` on InfiniteGasMeter and add GasRemaining func to GasMeter.
* [#9639](https://github.com/cosmos/cosmos-sdk/pull/9639) Check store keys length before accessing them by making sure that `key` is of length `m+1` (for `key[n:m]`)
* (types) [#9627](https://github.com/cosmos/cosmos-sdk/pull/9627) Fix nil pointer panic on `NewBigIntFromInt`
* (x/genutil) [#9574](https://github.com/cosmos/cosmos-sdk/pull/9575) Actually use the `gentx` client tx flags (like `--keyring-dir`)
* (x/distribution) [#9599](https://github.com/cosmos/cosmos-sdk/pull/9599) Withdraw rewards event now includes a value attribute even if there are 0 rewards (due to situations like 100% commission).
* (x/genutil) [#9638](https://github.com/cosmos/cosmos-sdk/pull/9638) Added missing validator key save when recovering from mnemonic
* [#9762](https://github.com/cosmos/cosmos-sdk/pull/9762) The init command uses the chain-id from the client config if --chain-id is not provided
* [#9854](https://github.com/cosmos/cosmos-sdk/pull/9854) Fixed the `make proto-gen` to get dynamic container name based on project name for the cosmos based sdks.
* [#9980](https://github.com/cosmos/cosmos-sdk/pull/9980) Returning the error when the invalid argument is passed to bank query total supply cli.
* (server) [#10016](https://github.com/cosmos/cosmos-sdk/issues/10016) Fix marshaling of index-events into server config file.
* [#10184](https://github.com/cosmos/cosmos-sdk/pull/10184) Fixed CLI tx commands to no longer explicitly require the chain-id flag as this value can come from a user config.
* [#10239](https://github.com/cosmos/cosmos-sdk/pull/10239) Fixed x/bank/044 migrateDenomMetadata.
* (x/upgrade) [#10189](https://github.com/cosmos/cosmos-sdk/issues/10189) Removed potential sources of non-determinism in upgrades
* [#10258](https://github.com/cosmos/cosmos-sdk/issues/10258) Fixes issue related to segmentation fault on mac m1 arm64
* [#10466](https://github.com/cosmos/cosmos-sdk/issues/10466) Fixes error with simulation tests when genesis start time is randomly created after the year 2262
* [#10394](https://github.com/cosmos/cosmos-sdk/issues/10394) Fixes issue related to grpc-gateway of account balance by
  ibc-denom.
* [#10593](https://github.com/cosmos/cosmos-sdk/pull/10593) Update swagger-ui to v4.1.0 to fix xss vulnerability.
* [#10842](https://github.com/cosmos/cosmos-sdk/pull/10842) Fix error when `--generate-only`, `--max-msgs` fags set while executing `WithdrawAllRewards` command.
* [#10897](https://github.com/cosmos/cosmos-sdk/pull/10897) Fix: set a non-zero value on gas overflow.
* [#9790](https://github.com/cosmos/cosmos-sdk/pull/10687) Fix behavior of `DecCoins.MulDecTruncate`.
* [#10990](https://github.com/cosmos/cosmos-sdk/pull/10990) Fixes missing `iavl-cache-size` config parsing in `GetConfig` method.
* (crypto) [#11027] Remove dependency on Tendermint core for xsalsa20symmetric.
* (x/authz) [#10447](https://github.com/cosmos/cosmos-sdk/pull/10447) Fix authz `NewGrant` expiration check.
* (x/authz) [#10633](https://github.com/cosmos/cosmos-sdk/pull/10633) Fixed authorization not found error when executing message.
* [#11222](https://github.com/cosmos/cosmos-sdk/pull/11222) reject query with block height in the future
* [#11229](https://github.com/cosmos/cosmos-sdk/pull/11229) Handled the error message of `transaction encountered error` from tendermint.
* (x/authz) [#11252](https://github.com/cosmos/cosmos-sdk/pull/11252) Allow insufficient funds error for authz simulation
* (cli) [#11313](https://github.com/cosmos/cosmos-sdk/pull/11313) Fixes `--gas auto` when executing CLI transactions in `--generate-only` mode
* (cli) [#11337](https://github.com/cosmos/cosmos-sdk/pull/11337) Fixes `show-adress` cli cmd
* (crypto) [#11298](https://github.com/cosmos/cosmos-sdk/pull/11298) Fix cgo secp signature verification and update libscep256k1 library.
* (x/authz) [#11512](https://github.com/cosmos/cosmos-sdk/pull/11512) Fix response of a panic to error, when subtracting balances.
* (rosetta) [#11590](https://github.com/cosmos/cosmos-sdk/pull/11590) `/block` returns an error with nil pointer when a request has both of index and hash and increase timeout for huge genesis.
* (x/feegrant) [#11813](https://github.com/cosmos/cosmos-sdk/pull/11813) Fix pagination total count in `AllowancesByGranter` query.
* (simapp) [#11855](https://github.com/cosmos/cosmos-sdk/pull/11855) Use `sdkmath.Int` instead of `int64` for `SimulationState.InitialStake`.
* (x/capability) [#11737](https://github.com/cosmos/cosmos-sdk/pull/11737) Use a fixed length encoding of `Capability` pointer for `FwdCapabilityKey`
* [#11983](https://github.com/cosmos/cosmos-sdk/pull/11983) (x/feegrant, x/authz) rename grants query commands to `grants-by-grantee`, `grants-by-granter` cmds.
* (protos) [#12701](https://github.com/cosmos/cosmos-sdk/pull/12701) Fix tendermint and ics23 versions used in Makefile. Run "make proto-gen".
* (testutil/sims) [#12374](https://github.com/cosmos/cosmos-sdk/pull/12374) fix the non-determinstic behavior in simulations caused by `GenSignedMockTx` and check empty coins slice before it is used to create `banktype.MsgSend`.
* [#12448](https://github.com/cosmos/cosmos-sdk/pull/12448) Start telemetry independently from the API server.
* [#12509](https://github.com/cosmos/cosmos-sdk/pull/12509) Fix `Register{Tx,Tendermint}Service` not being called, resulting in some endpoints like the Simulate endpoint not working.
* [#12416](https://github.com/cosmos/cosmos-sdk/pull/12416) Prevent zero gas transactions in the `DeductFeeDecorator` AnteHandler decorator.
* (x/mint) [#12384](https://github.com/cosmos/cosmos-sdk/pull/12384) Ensure `GoalBonded` must be positive when performing `x/mint` parameter validation.
* (x/auth) [#12261](https://github.com/cosmos/cosmos-sdk/pull/12261) Deprecate pagination in GetTxsEventRequest/Response in favor of page and limit to align with tendermint `SignClient.TxSearch`
* (vesting) [#12190](https://github.com/cosmos/cosmos-sdk/pull/12190) Replace https://github.com/cosmos/cosmos-sdk/pull/12190 to use `NewBaseAccountWithAddress` in all vesting account message handlers.
* (linting) [#12135](https://github.com/cosmos/cosmos-sdk/pull/12135/) Fix variable naming issues per enabled linters. Run gofumpt to ensure easy reviews of ongoing linting work.
* (linting) [#12132](https://github.com/cosmos/cosmos-sdk/pull/12132) Change sdk.Int to math.Int, run `gofumpt -w -l .`, and `golangci-lint run ./... --fix`
* (cli) [#12127](https://github.com/cosmos/cosmos-sdk/pull/12127) Fix the CLI not always taking into account `--fee-payer` and `--fee-granter` flags.
* (migrations) [#12028](https://github.com/cosmos/cosmos-sdk/pull/12028) Fix v0.45->v0.46 in-place store migrations.
* (baseapp) [#12089](https://github.com/cosmos/cosmos-sdk/pull/12089) Include antehandler and runMsgs events in SimulateTx.
* (cli) [#12095](https://github.com/cosmos/cosmos-sdk/pull/12095) Fix running a tx with --dry-run returns an error
* (x/auth) [#12108](https://github.com/cosmos/cosmos-sdk/pull/12108) Fix GetBlockWithTxs error when querying block with 0 tx
* (genutil) [#12140](https://github.com/cosmos/cosmos-sdk/pull/12140) Fix staking's genesis JSON migrate in the `simd migrate v0.46` CLI command.
* (types) [#12154](https://github.com/cosmos/cosmos-sdk/pull/12154) Add `baseAccountGetter` to avoid invalid account error when create vesting account.
* (x/crisis) [#12208](https://github.com/cosmos/cosmos-sdk/pull/12208) Fix progress index of crisis invariant assertion logs.
* (types) [#12229](https://github.com/cosmos/cosmos-sdk/pull/12229) Increase sdk.Dec maxApproxRootIterations to 300

### State Machine Breaking

* (baseapp) [#11985](https://github.com/cosmos/cosmos-sdk/pull/11985) Add a `postHandler` to baseapp. This `postHandler` is like antehandler, but is run _after_ the `runMsgs` execution. It is in the same store branch that `runMsgs`, meaning that both `runMsgs` and `postHandler`
* (x/gov) [#11998](https://github.com/cosmos/cosmos-sdk/pull/11998) Tweak the `x/gov` `ModuleAccountInvariant` invariant to ensure deposits are `<=` total module account balance instead of strictly equal.
* (x/upgrade) [#11800](https://github.com/cosmos/cosmos-sdk/pull/11800) Fix `GetLastCompleteUpgrade` to properly return the latest upgrade.
* [#10564](https://github.com/cosmos/cosmos-sdk/pull/10564) Fix bug when updating allowance inside AllowedMsgAllowance
* (x/auth)[#9596](https://github.com/cosmos/cosmos-sdk/pull/9596) Enable creating periodic vesting accounts with a transactions instead of requiring them to be created in genesis.
* (x/bank) [#9611](https://github.com/cosmos/cosmos-sdk/pull/9611) Introduce a new index to act as a reverse index between a denomination and address allowing to query for
  token holders of a specific denomination. `DenomOwners` is updated to use the new reverse index.
* (x/bank) [#9832](https://github.com/cosmos/cosmos-sdk/pull/9832) Account balance is stored as `sdk.Int` rather than `sdk.Coin`.
* (x/bank) [#9890](https://github.com/cosmos/cosmos-sdk/pull/9890) Remove duplicate denom from denom metadata key.
* (x/upgrade) [#10189](https://github.com/cosmos/cosmos-sdk/issues/10189) Removed potential sources of non-determinism in upgrades
* [#10422](https://github.com/cosmos/cosmos-sdk/pull/10422) and [#10529](https://github.com/cosmos/cosmos-sdk/pull/10529) Add `MinCommissionRate` param to `x/staking` module.
* (x/gov) [#10763](https://github.com/cosmos/cosmos-sdk/pull/10763) modify the fields in `TallyParams` to use `string` instead of `bytes`
* [#10770](https://github.com/cosmos/cosmos-sdk/pull/10770) revert tx when block gas limit exceeded
* (x/gov) [#10868](https://github.com/cosmos/cosmos-sdk/pull/10868) Bump gov to v1beta2. Both v1beta1 and v1beta2 queries and Msgs are accepted.
* [#11011](https://github.com/cosmos/cosmos-sdk/pull/11011) Remove burning of deposits when qourum is not reached on a governance proposal and when the deposit is not fully met.
* [#11019](https://github.com/cosmos/cosmos-sdk/pull/11019) Add `MsgCreatePermanentLockedAccount` and CLI method for creating permanent locked account
* (x/staking) [#10885] (https://github.com/cosmos/cosmos-sdk/pull/10885) Add new `CancelUnbondingDelegation`
  transaction to `x/staking` module. Delegators can now cancel unbonding delegation entry and delegate back to validator.
* (x/feegrant) [#10830](https://github.com/cosmos/cosmos-sdk/pull/10830) Expired allowances will be pruned from state.
* (x/authz,x/feegrant) [#11214](https://github.com/cosmos/cosmos-sdk/pull/11214) Fix Amino JSON encoding of authz and feegrant Msgs to be consistent with other modules.
* (authz)[#11060](https://github.com/cosmos/cosmos-sdk/pull/11060) Support grant with no expire time.
* (x/gov) [#10868](https://github.com/cosmos/cosmos-sdk/pull/10868) Bump gov to v1.

### Deprecated

* (x/upgrade) [#9906](https://github.com/cosmos/cosmos-sdk/pull/9906) Deprecate `UpgradeConsensusState` gRPC query since this functionality is only used for IBC, which now has its own [IBC replacement](https://github.com/cosmos/ibc-go/blob/2c880a22e9f9cc75f62b527ca94aa75ce1106001/proto/ibc/core/client/v1/query.proto#L54)
* (types) [#10948](https://github.com/cosmos/cosmos-sdk/issues/10948) Deprecate the types.DBBackend variable and types.NewLevelDB function. They are replaced by a new entry in `app.toml`: `app-db-backend` and `tendermint/tm-db`s `NewDB` function. If `app-db-backend` is defined, then it is used. Otherwise, if `types.DBBackend` is defined, it is used (until removed: [#11241](https://github.com/cosmos/cosmos-sdk/issues/11241)). Otherwise, Tendermint config's `db-backend` is used.

## [v0.45.6](https://github.com/cosmos/cosmos-sdk/releases/tag/v0.45.6) - 2022-06-28

### Improvements

* (simapp) [#12314](https://github.com/cosmos/cosmos-sdk/pull/12314) Increase `DefaultGenTxGas` from `1000000` to `10000000`
* [#12371](https://github.com/cosmos/cosmos-sdk/pull/12371) Update min required Golang version to 1.18.

### Bug Fixes

* [#12317](https://github.com/cosmos/cosmos-sdk/pull/12317) Rename `edit-validator` command's `--moniker` flag to `--new-moniker`
* (x/upgrade) [#12264](https://github.com/cosmos/cosmos-sdk/pull/12264) Fix `GetLastCompleteUpgrade` to properly return the latest upgrade.
* (x/crisis) [#12208](https://github.com/cosmos/cosmos-sdk/pull/12208) Fix progress index of crisis invariant assertion logs.

### Features

* (query) [#12253](https://github.com/cosmos/cosmos-sdk/pull/12253) Add `GenericFilteredPaginate` to the `query` package to improve UX.

## [v0.45.5](https://github.com/cosmos/cosmos-sdk/releases/tag/v0.45.5) - 2022-06-09

### Improvements

* (x/feegrant) [#11813](https://github.com/cosmos/cosmos-sdk/pull/11813) Fix pagination total count in `AllowancesByGranter` query.
* (errors) [#12002](https://github.com/cosmos/cosmos-sdk/pull/12002) Removed 'redacted' error message from defaultErrEncoder.
* (ante) [#12017](https://github.com/cosmos/cosmos-sdk/pull/12017) Index ante events for failed tx (backport #12013).
* [#12153](https://github.com/cosmos/cosmos-sdk/pull/12153) Add a new `NewSimulationManagerFromAppModules` constructor, to simplify simulation wiring.

### Bug Fixes

* [#11796](https://github.com/cosmos/cosmos-sdk/pull/11796) Handle EOF error case in `readLineFromBuf`, which allows successful reading of passphrases from STDIN.
* [#11772](https://github.com/cosmos/cosmos-sdk/pull/11772) Limit types.Dec length to avoid overflow.
* [#10947](https://github.com/cosmos/cosmos-sdk/pull/10947) Add `AllowancesByGranter` query to the feegrant module
* [#9639](https://github.com/cosmos/cosmos-sdk/pull/9639) Check store keys length before accessing them by making sure that `key` is of length `m+1` (for `key[n:m]`)
* [#11983](https://github.com/cosmos/cosmos-sdk/pull/11983) (x/feegrant, x/authz) rename grants query commands to `grants-by-grantee`, `grants-by-granter` cmds.

## Improvements

* [#11886](https://github.com/cosmos/cosmos-sdk/pull/11886) Improve error messages

## [v0.45.4](https://github.com/cosmos/cosmos-sdk/releases/tag/v0.45.4) - 2022-04-25

### Bug Fixes

* [#11624](https://github.com/cosmos/cosmos-sdk/pull/11624) Handle the error returned from `NewNode` in the `server` package.
* [#11724](https://github.com/cosmos/cosmos-sdk/pull/11724) Fix data race issues with `api.Server`.

### Improvements

* (types) [#12201](https://github.com/cosmos/cosmos-sdk/pull/12201) Add `MustAccAddressFromBech32` util function
* [#11693](https://github.com/cosmos/cosmos-sdk/pull/11693) Add validation for gentx cmd.
* [#11686](https://github.com/cosmos/cosmos-sdk/pull/11686) Update the min required Golang version to `1.17`.
* (x/auth/vesting) [#11652](https://github.com/cosmos/cosmos-sdk/pull/11652) Add util functions for `Period(s)`

## [v0.45.3](https://github.com/cosmos/cosmos-sdk/releases/tag/v0.45.3) - 2022-04-12

### Improvements

* [#11562](https://github.com/cosmos/cosmos-sdk/pull/11562) Updated Tendermint to v0.34.19; `unsafe-reset-all` command has been moved to the `tendermint` sub-command.

### Features

* (x/upgrade) [#11551](https://github.com/cosmos/cosmos-sdk/pull/11551) Update `ScheduleUpgrade` for chains to schedule an automated upgrade on `BeginBlock` without having to go though governance.

## [v0.45.2](https://github.com/cosmos/cosmos-sdk/releases/tag/v0.45.2) - 2022-04-05

### Features

* (tx) [#11533](https://github.com/cosmos/cosmos-sdk/pull/11533) Register [`EIP191`](https://eips.ethereum.org/EIPS/eip-191) as an available `SignMode` for chains to use.
* [#11430](https://github.com/cosmos/cosmos-sdk/pull/11430) Introduce a new `grpc-only` flag, such that when enabled, will start the node in a query-only mode. Note, gRPC MUST be enabled with this flag.
* (x/bank) [#11417](https://github.com/cosmos/cosmos-sdk/pull/11417) Introduce a new `SpendableBalances` gRPC query that retrieves an account's total (paginated) spendable balances.
* (x/bank) [#10771](https://github.com/cosmos/cosmos-sdk/pull/10771) Add safety check on bank module perms to allow module-specific mint restrictions (e.g. only minting a certain denom).
* (x/bank) [#10771](https://github.com/cosmos/cosmos-sdk/pull/10771) Add `bank.BankKeeper.WithMintCoinsRestriction` function to restrict use of bank `MintCoins` usage. This function is not on the bank `Keeper` interface, so it's not API-breaking, but only additive on the keeper implementation.
* [#10944](https://github.com/cosmos/cosmos-sdk/pull/10944) `x/authz` add all grants by grantee query
* [#11124](https://github.com/cosmos/cosmos-sdk/pull/11124) Add `GetAllVersions` to application store
* (x/auth) [#10880](https://github.com/cosmos/cosmos-sdk/pull/10880) Added a new query to the tx query service that returns a block with transactions fully decoded.
* [#11314](https://github.com/cosmos/cosmos-sdk/pull/11314) Add state rollback command.

### Bug Fixes

* [#11354](https://github.com/cosmos/cosmos-sdk/pull/11355) Added missing pagination flag for `bank q total` query.
* [#11197](https://github.com/cosmos/cosmos-sdk/pull/11197) Signing with multisig now works with multisig address which is not in the keyring.
* (client) [#11283](https://github.com/cosmos/cosmos-sdk/issues/11283) Support multiple keys for tx simulation and setting automatic gas for txs.
* (store) [#11177](https://github.com/cosmos/cosmos-sdk/pull/11177) Update the prune `everything` strategy to store the last two heights.
* (store) [#11117](https://github.com/cosmos/cosmos-sdk/pull/11117) Fix data race in store trace component
* (x/authz) [#11252](https://github.com/cosmos/cosmos-sdk/pull/11252) Allow insufficient funds error for authz simulation
* (crypto) [#11298](https://github.com/cosmos/cosmos-sdk/pull/11298) Fix cgo secp signature verification and update libscep256k1 library.
* (crypto) [#12122](https://github.com/cosmos/cosmos-sdk/pull/12122) Fix keyring migration issue.

### Improvements

* [#9576](https://github.com/cosmos/cosmos-sdk/pull/9576) Add debug error message to query result when enabled
* (types) [#11200](https://github.com/cosmos/cosmos-sdk/pull/11200) Added `Min()` and `Max()` operations on sdk.Coins.
* [#11267](https://github.com/cosmos/cosmos-sdk/pull/11267) Add hooks to allow app modules to add things to state-sync (backport #10961).

## [v0.45.1](https://github.com/cosmos/cosmos-sdk/releases/tag/v0.45.1) - 2022-02-03

### Bug Fixes

* (grpc) [#10985](https://github.com/cosmos/cosmos-sdk/pull/10992) The `/cosmos/tx/v1beta1/txs/{hash}` endpoint returns a 404 when a tx does not exist.
* [#10990](https://github.com/cosmos/cosmos-sdk/pull/10990) Fixes missing `iavl-cache-size` config parsing in `GetConfig` method.
* [#11222](https://github.com/cosmos/cosmos-sdk/pull/11222) reject query with block height in the future

### Improvements

* [#10407](https://github.com/cosmos/cosmos-sdk/pull/10407) Added validation to `x/upgrade` module's `BeginBlock` to check accidental binary downgrades
* [#10768](https://github.com/cosmos/cosmos-sdk/pull/10768) Extra logging in in-place store migrations.

## [v0.45.0](https://github.com/cosmos/cosmos-sdk/releases/tag/v0.45.0) - 2022-01-18

### State Machine Breaking

* [#10833](https://github.com/cosmos/cosmos-sdk/pull/10833) fix reported tx gas used when block gas limit exceeded.
* (auth) [#10536](https://github.com/cosmos/cosmos-sdk/pull/10536]) Enable `SetSequence` for `ModuleAccount`.
* (store) [#10218](https://github.com/cosmos/cosmos-sdk/pull/10218) Charge gas even when there are no entries while seeking.
* (store) [#10247](https://github.com/cosmos/cosmos-sdk/pull/10247) Charge gas for the key length in gas meter.
* (x/gov) [#10740](https://github.com/cosmos/cosmos-sdk/pull/10740) Increase maximum proposal description size from 5k characters to 10k characters.
* [#10814](https://github.com/cosmos/cosmos-sdk/pull/10814) revert tx when block gas limit exceeded.

### API Breaking Changes

* [#10561](https://github.com/cosmos/cosmos-sdk/pull/10561) The `CommitMultiStore` interface contains a new `SetIAVLCacheSize` method
* [#10922](https://github.com/cosmos/cosmos-sdk/pull/10922), [/#10956](https://github.com/cosmos/cosmos-sdk/pull/10956) Deprecate key `server.Generate*` functions and move them to `testutil` and support custom mnemonics in in-process testing network. Moved `TestMnemonic` from `testutil` package to `testdata`.
* [#11049](https://github.com/cosmos/cosmos-sdk/pull/11049) Add custom tendermint config variables into root command. Allows App developers to set config.toml variables.

### Features

* [#10614](https://github.com/cosmos/cosmos-sdk/pull/10614) Support in-place migration ordering

### Improvements

* [#10486](https://github.com/cosmos/cosmos-sdk/pull/10486) store/cachekv's `Store.Write` conservatively
  looks up keys, but also uses the [map clearing idiom](https://bencher.orijtech.com/perfclinic/mapclearing/)
  to reduce the RAM usage, CPU time usage, and garbage collection pressure from clearing maps,
  instead of allocating new maps.
* (module) [#10711](https://github.com/cosmos/cosmos-sdk/pull/10711) Panic at startup if the app developer forgot to add modules in the `SetOrder{BeginBlocker, EndBlocker, InitGenesis, ExportGenesis}` functions. This means that all modules, even those who have empty implementations for those methods, need to be added to `SetOrder*`.
* (types) [#10076](https://github.com/cosmos/cosmos-sdk/pull/10076) Significantly speedup and lower allocations for `Coins.String()`.
* (auth) [#10022](https://github.com/cosmos/cosmos-sdk/pull/10022) `AuthKeeper` interface in `x/auth` now includes a function `HasAccount`.
* [#10393](https://github.com/cosmos/cosmos-sdk/pull/10393) Add `HasSupply` method to bank keeper to ensure that input denom actually exists on chain.

### Bug Fixes

* (std/codec) [/#10595](https://github.com/cosmos/cosmos-sdk/pull/10595) Add evidence to std/codec to be able to decode evidence in client interactions.
* (types) [#9627](https://github.com/cosmos/cosmos-sdk/pull/9627) Fix nil pointer panic on `NewBigIntFromInt`.
* [#10725](https://github.com/cosmos/cosmos-sdk/pull/10725) populate `ctx.ConsensusParams` for begin/end blockers.
* [#9829](https://github.com/cosmos/cosmos-sdk/pull/9829) Fixed Coin denom sorting not being checked during `Balance.Validate` check. Refactored the Validation logic to use `Coins.Validate` for `Balance.Coins`
* [#10061](https://github.com/cosmos/cosmos-sdk/pull/10061) and [#10515](https://github.com/cosmos/cosmos-sdk/pull/10515) Ensure that `LegacyAminoPubKey` struct correctly unmarshals from JSON

## [v0.44.8](https://github.com/cosmos/cosmos-sdk/releases/tag/v0.44.8) - 2022-04-12

### Improvements

* [#11563](https://github.com/cosmos/cosmos-sdk/pull/11563) Updated Tendermint to v0.34.19; `unsafe-reset-all` command has been moved to the `tendermint` sub-command.

## [v0.44.7](https://github.com/cosmos/cosmos-sdk/releases/tag/v0.44.7) - 2022-04-04

### Features

* (x/bank) [#10771](https://github.com/cosmos/cosmos-sdk/pull/10771) Add safety check on bank module perms to allow module-specific mint restrictions (e.g. only minting a certain denom).
* (x/bank) [#10771](https://github.com/cosmos/cosmos-sdk/pull/10771) Add `bank.BankKeeper.WithMintCoinsRestriction` function to restrict use of bank `MintCoins` usage. This function is not on the bank `Keeper` interface, so it's not API-breaking, but only additive on the keeper implementation.

### Bug Fixes

* [#11354](https://github.com/cosmos/cosmos-sdk/pull/11355) Added missing pagination flag for `bank q total` query.
* (store) [#11177](https://github.com/cosmos/cosmos-sdk/pull/11177) Update the prune `everything` strategy to store the last two heights.
* (store) [#11117](https://github.com/cosmos/cosmos-sdk/pull/11117) Fix data race in store trace component
* (x/authz) [#11252](https://github.com/cosmos/cosmos-sdk/pull/11252) Allow insufficient funds error for authz simulation

### Improvements

* [#9576](https://github.com/cosmos/cosmos-sdk/pull/9576) Add debug error message to query result when enabled

## [v0.44.6](https://github.com/cosmos/cosmos-sdk/releases/tag/v0.44.6) - 2022-02-02

### Features

* [#11124](https://github.com/cosmos/cosmos-sdk/pull/11124) Add `GetAllVersions` to application store

### Bug Fixes

* (grpc) [#10985](https://github.com/cosmos/cosmos-sdk/pull/10992) The `/cosmos/tx/v1beta1/txs/{hash}` endpoint returns a 404 when a tx does not exist.
* (std/codec) [/#10595](https://github.com/cosmos/cosmos-sdk/pull/10595) Add evidence to std/codec to be able to decode evidence in client interactions.
* [#10725](https://github.com/cosmos/cosmos-sdk/pull/10725) populate `ctx.ConsensusParams` for begin/end blockers.
* [#10061](https://github.com/cosmos/cosmos-sdk/pull/10061) and [#10515](https://github.com/cosmos/cosmos-sdk/pull/10515) Ensure that `LegacyAminoPubKey` struct correctly unmarshals from JSON

### Improvements

* [#10823](https://github.com/cosmos/cosmos-sdk/pull/10823) updated ambiguous cli description for creating feegrant.

## [v0.44.5](https://github.com/cosmos/cosmos-sdk/releases/tag/v0.44.5) - 2021-12-02

### Improvements

* (baseapp) [#10631](https://github.com/cosmos/cosmos-sdk/pull/10631) Emit ante events even for the failed txs.
* (store) [#10741](https://github.com/cosmos/cosmos-sdk/pull/10741) Significantly speedup iterator creation after delete heavy workloads. Significantly improves IBC migration times.

### Bug Fixes

* [#10648](https://github.com/cosmos/cosmos-sdk/pull/10648) Upgrade IAVL to 0.17.3 to solve race condition bug in IAVL.

## [v0.44.4](https://github.com/cosmos/cosmos-sdk/releases/tag/v0.44.4) - 2021-11-25

### Improvements

* (types) [#10630](https://github.com/cosmos/cosmos-sdk/pull/10630) Add an `Events` field to the `TxResponse` type that captures _all_ events emitted by a transaction, unlike `Logs` which only contains events emitted during message execution.
* (x/upgrade) [#10532](https://github.com/cosmos/cosmos-sdk/pull/10532) Add `keeper.DumpUpgradeInfoWithInfoToDisk` to include `Plan.Info` in the upgrade-info file.
* (store) [#10544](https://github.com/cosmos/cosmos-sdk/pull/10544) Use the new IAVL iterator structure which significantly improves iterator performance.

### Bug Fixes

* [#10827](https://github.com/cosmos/cosmos-sdk/pull/10827) Create query `Context` with requested block height
* [#10414](https://github.com/cosmos/cosmos-sdk/pull/10414) Use `sdk.GetConfig().GetFullBIP44Path()` instead `sdk.FullFundraiserPath` to generate key
* (bank) [#10394](https://github.com/cosmos/cosmos-sdk/pull/10394) Fix: query account balance by ibc denom.
* [\10608](https://github.com/cosmos/cosmos-sdk/pull/10608) Change the order of module migration by pushing x/auth to the end. Auth module depends on other modules and should be run last. We have updated the documentation to provide more details how to change module migration order. This is technically a breaking change, but only impacts updates between the upgrades with version change, hence migrating from the previous patch release doesn't cause new migration and doesn't break the state.
* [#10674](https://github.com/cosmos/cosmos-sdk/pull/10674) Fix issue with `Error.Wrap` and `Error.Wrapf` usage with `errors.Is`.

## [v0.44.3](https://github.com/cosmos/cosmos-sdk/releases/tag/v0.44.3) - 2021-10-21

### Improvements

* [#10768](https://github.com/cosmos/cosmos-sdk/pull/10768) Added extra logging for tracking in-place store migrations
* [#10262](https://github.com/cosmos/cosmos-sdk/pull/10262) Remove unnecessary logging in `x/feegrant` simulation.
* [#10327](https://github.com/cosmos/cosmos-sdk/pull/10327) Add null guard for possible nil `Amount` in tx fee `Coins`
* [#10339](https://github.com/cosmos/cosmos-sdk/pull/10339) Improve performance of `removeZeroCoins` by only allocating memory when necessary
* [#10045](https://github.com/cosmos/cosmos-sdk/pull/10045) Revert [#8549](https://github.com/cosmos/cosmos-sdk/pull/8549). Do not route grpc queries through Tendermint.
* (deps) [#10375](https://github.com/cosmos/cosmos-sdk/pull/10375) Bump Tendermint to [v0.34.14](https://github.com/tendermint/tendermint/releases/tag/v0.34.14).
* [#10024](https://github.com/cosmos/cosmos-sdk/pull/10024) `store/cachekv` performance improvement by reduced growth factor for iterator ranging by using binary searches to find dirty items when unsorted key count >= 1024.

### Bug Fixes

* (client) [#10226](https://github.com/cosmos/cosmos-sdk/pull/10226) Fix --home flag parsing.
* (rosetta) [#10340](https://github.com/cosmos/cosmos-sdk/pull/10340) Use `GenesisChunked(ctx)` instead `Genesis(ctx)` to get genesis block height

## [v0.44.2](https://github.com/cosmos/cosmos-sdk/releases/tag/v0.44.2) - 2021-10-12

Security Release. No breaking changes related to 0.44.x.

## [v0.44.1](https://github.com/cosmos/cosmos-sdk/releases/tag/v0.44.1) - 2021-09-29

### Improvements

* (store) [#10040](https://github.com/cosmos/cosmos-sdk/pull/10040) Bump IAVL to v0.17.1 which includes performance improvements on a batch load.
* (types) [#10021](https://github.com/cosmos/cosmos-sdk/pull/10021) Speedup coins.AmountOf(), by removing many intermittent regex calls.
* [#10077](https://github.com/cosmos/cosmos-sdk/pull/10077) Remove telemetry on `GasKV` and `CacheKV` store Get/Set operations, significantly improving their performance.
* (store) [#10026](https://github.com/cosmos/cosmos-sdk/pull/10026) Improve CacheKVStore datastructures / algorithms, to no longer take O(N^2) time when interleaving iterators and insertions.

### Bug Fixes

* [#9969](https://github.com/cosmos/cosmos-sdk/pull/9969) fix: use keyring in config for add-genesis-account cmd.
* (x/genutil) [#10104](https://github.com/cosmos/cosmos-sdk/pull/10104) Ensure the `init` command reads the `--home` flag value correctly.
* (x/feegrant) [#10049](https://github.com/cosmos/cosmos-sdk/issues/10049) Fixed the error message when `period` or `period-limit` flag is not set on a feegrant grant transaction.

### Client Breaking Changes

* [#9879](https://github.com/cosmos/cosmos-sdk/pull/9879) Modify ABCI Queries to use `abci.QueryRequest` Height field if it is non-zero, otherwise continue using context height.

## [v0.44.0](https://github.com/cosmos/cosmos-sdk/releases/tag/v0.44.0) - 2021-09-01

### Features

* [#9860](https://github.com/cosmos/cosmos-sdk/pull/9860) Emit transaction fee in ante handler fee decorator. The event type is `tx` and the attribute is `fee`.

### Improvements

* (deps) [#9956](https://github.com/cosmos/cosmos-sdk/pull/9956) Bump Tendermint to [v0.34.12](https://github.com/tendermint/tendermint/releases/tag/v0.34.12).

### Deprecated

* (x/upgrade) [#9906](https://github.com/cosmos/cosmos-sdk/pull/9906) Deprecate `UpgradeConsensusState` gRPC query since this functionality is only used for IBC, which now has its own [IBC replacement](https://github.com/cosmos/ibc-go/blob/2c880a22e9f9cc75f62b527ca94aa75ce1106001/proto/ibc/core/client/v1/query.proto#L54)

### Bug Fixes

* [#9965](https://github.com/cosmos/cosmos-sdk/pull/9965) Fixed `simd version` command output to report the right release tag.
* (x/upgrade) [#10189](https://github.com/cosmos/cosmos-sdk/issues/10189) Removed potential sources of non-determinism in upgrades.

### Client Breaking Changes

* [#10041](https://github.com/cosmos/cosmos-sdk/pull/10041) Remove broadcast & encode legacy REST endpoints. Please see the [REST Endpoints Migration guide](https://docs.cosmos.network/v0.45/migrations/rest.html) to migrate to the new REST endpoints.

## [v0.43.0](https://github.com/cosmos/cosmos-sdk/releases/tag/v0.43.0) - 2021-08-10

### Features

* [#6711](https://github.com/cosmos/cosmos-sdk/pull/6711) Make integration test suites reusable by apps, tests are exported in each module's `client/testutil` package.
* [#8077](https://github.com/cosmos/cosmos-sdk/pull/8077) Added support for grpc-web, enabling browsers to communicate with a chain's gRPC server
* [#8965](https://github.com/cosmos/cosmos-sdk/pull/8965) cosmos reflection now provides more information on the application such as: deliverable msgs, sdk.Config info etc (still in alpha stage).
* [#8520](https://github.com/cosmos/cosmos-sdk/pull/8520) Add support for permanently locked vesting accounts.
* [#8559](https://github.com/cosmos/cosmos-sdk/pull/8559) Added Protobuf compatible secp256r1 ECDSA signatures.
* [#8786](https://github.com/cosmos/cosmos-sdk/pull/8786) Enabled secp256r1 in x/auth.
* (rosetta) [#8729](https://github.com/cosmos/cosmos-sdk/pull/8729) Data API fully supports balance tracking. Construction API can now construct any message supported by the application.
* [#8754](https://github.com/cosmos/cosmos-sdk/pull/8875) Added support for reverse iteration to pagination.
* (types) [#9079](https://github.com/cosmos/cosmos-sdk/issues/9079) Add `AddAmount`/`SubAmount` methods to `sdk.Coin`.
* [#9088](https://github.com/cosmos/cosmos-sdk/pull/9088) Added implementation to ADR-28 Derived Addresses.
* [#9133](https://github.com/cosmos/cosmos-sdk/pull/9133) Added hooks for governance actions.
* (x/staking) [#9214](https://github.com/cosmos/cosmos-sdk/pull/9214) Added `new_shares` attribute inside `EventTypeDelegate` event.
* [#9382](https://github.com/cosmos/cosmos-sdk/pull/9382) feat: add Dec.Float64() function.
* [#9457](https://github.com/cosmos/cosmos-sdk/pull/9457) Add amino support for x/authz and x/feegrant Msgs.
* [#9498](https://github.com/cosmos/cosmos-sdk/pull/9498) Added `Codec: codec.Codec` attribute to `client/Context` structure.
* [#9540](https://github.com/cosmos/cosmos-sdk/pull/9540) Add output flag for query txs command.
* (errors) [#8845](https://github.com/cosmos/cosmos-sdk/pull/8845) Add `Error.Wrap` handy method
* [#8518](https://github.com/cosmos/cosmos-sdk/pull/8518) Help users of multisig wallets debug signature issues.
* [#9573](https://github.com/cosmos/cosmos-sdk/pull/9573) ADR 040 implementation: New DB interface
* [#9952](https://github.com/cosmos/cosmos-sdk/pull/9952) ADR 040: Implement in-memory DB backend
* [#9848](https://github.com/cosmos/cosmos-sdk/pull/9848) ADR-040: Implement BadgerDB backend
* [#9851](https://github.com/cosmos/cosmos-sdk/pull/9851) ADR-040: Implement RocksDB backend
* [#10308](https://github.com/cosmos/cosmos-sdk/pull/10308) ADR-040: Implement DBConnection.Revert
* [#9892](https://github.com/cosmos/cosmos-sdk/pull/9892) ADR-040: KV Store with decoupled storage and state commitment

### Client Breaking Changes

* [#8363](https://github.com/cosmos/cosmos-sdk/pull/8363) Addresses no longer have a fixed 20-byte length. From the SDK modules' point of view, any 1-255 bytes-long byte array is a valid address.
* (crypto/ed25519) [#8690] Adopt zip1215 ed2559 verification rules.
* [#8849](https://github.com/cosmos/cosmos-sdk/pull/8849) Upgrade module no longer supports time based upgrades.
* [#7477](https://github.com/cosmos/cosmos-sdk/pull/7477) Changed Bech32 Public Key serialization in the client facing functionality (CLI, MsgServer, QueryServer):
    * updated the keyring display structure (it uses protobuf JSON serialization) - the output is more verbose.
    * Renamed `MarshalAny` and `UnmarshalAny` to `MarshalInterface` and `UnmarshalInterface` respectively. These functions must take an interface as parameter (not a concrete type nor `Any` object). Underneath they use `Any` wrapping for correct protobuf serialization.
    * CLI: removed `--text` flag from `show-node-id` command; the text format for public keys is not used any more - instead we use ProtoJSON.
* (store) [#8790](https://github.com/cosmos/cosmos-sdk/pull/8790) Reduce gas costs by 10x for transient store operations.
* [#9139](https://github.com/cosmos/cosmos-sdk/pull/9139) Querying events:
    * via `ServiceMsg` TypeURLs (e.g. `message.action='/cosmos.bank.v1beta1.Msg/Send'`) does not work anymore,
    * via legacy `msg.Type()` (e.g. `message.action='send'`) is being deprecated, new `Msg`s won't emit these events.
    * Please use concrete `Msg` TypeURLs instead (e.g. `message.action='/cosmos.bank.v1beta1.MsgSend'`).
* [#9859](https://github.com/cosmos/cosmos-sdk/pull/9859) The `default` pruning strategy now keeps the last 362880 blocks instead of 100. 362880 equates to roughly enough blocks to cover the entire unbonding period assuming a 21 day unbonding period and 5s block time.
* [#9785](https://github.com/cosmos/cosmos-sdk/issues/9785) Missing coin denomination in logs

### API Breaking Changes

* (keyring) [#8662](https://github.com/cosmos/cosmos-sdk/pull/8662) `NewMnemonic` now receives an additional `passphrase` argument to secure the key generated by the bip39 mnemonic.
* (x/bank) [#8473](https://github.com/cosmos/cosmos-sdk/pull/8473) Bank keeper does not expose unsafe balance changing methods such as `SetBalance`, `SetSupply` etc.
* (x/staking) [#8473](https://github.com/cosmos/cosmos-sdk/pull/8473) On genesis init, if non bonded pool and bonded pool balance, coming from the bank module, does not match what is saved in the staking state, the initialization will panic.
* (x/gov) [#8473](https://github.com/cosmos/cosmos-sdk/pull/8473) On genesis init, if the gov module account balance, coming from bank module state, does not match the one in gov module state, the initialization will panic.
* (x/distribution) [#8473](https://github.com/cosmos/cosmos-sdk/pull/8473) On genesis init, if the distribution module account balance, coming from bank module state, does not match the one in distribution module state, the initialization will panic.
* (client/keys) [#8500](https://github.com/cosmos/cosmos-sdk/pull/8500) `InfoImporter` interface is removed from legacy keybase.
* (x/staking) [#8505](https://github.com/cosmos/cosmos-sdk/pull/8505) `sdk.PowerReduction` has been renamed to `sdk.DefaultPowerReduction`, and most staking functions relying on power reduction take a new function argument, instead of relying on that global variable.
* [#8629](https://github.com/cosmos/cosmos-sdk/pull/8629) Deprecated `SetFullFundraiserPath` from `Config` in favor of `SetPurpose` and `SetCoinType`.
* (x/upgrade) [#8673](https://github.com/cosmos/cosmos-sdk/pull/8673) Remove IBC logic from x/upgrade. Deprecates IBC fields in an Upgrade Plan, an error will be thrown if they are set. IBC upgrade logic moved to 02-client and an IBC UpgradeProposal is added.
* (x/bank) [#8517](https://github.com/cosmos/cosmos-sdk/pull/8517) `SupplyI` interface and `Supply` are removed and uses `sdk.Coins` for supply tracking
* (x/upgrade) [#8743](https://github.com/cosmos/cosmos-sdk/pull/8743) `UpgradeHandler` includes a new argument `VersionMap` which helps facilitate in-place migrations.
* (x/auth) [#8129](https://github.com/cosmos/cosmos-sdk/pull/8828) Updated `SigVerifiableTx.GetPubKeys` method signature to return error.
* (x/upgrade) [\7487](https://github.com/cosmos/cosmos-sdk/pull/8897) Upgrade `Keeper` takes new argument `ProtocolVersionSetter` which implements setting a protocol version on baseapp.
* (baseapp) [\7487](https://github.com/cosmos/cosmos-sdk/pull/8897) BaseApp's fields appVersion and version were swapped to match Tendermint's fields.
* [#8682](https://github.com/cosmos/cosmos-sdk/pull/8682) `ante.NewAnteHandler` updated to receive all positional params as `ante.HandlerOptions` struct. If required fields aren't set, throws error accordingly.
* (x/staking/types) [#7447](https://github.com/cosmos/cosmos-sdk/issues/7447) Remove bech32 PubKey support:
    * `ValidatorI` interface update: `GetConsPubKey` renamed to `TmConsPubKey` (this is to clarify the return type: consensus public key must be a tendermint key); `TmConsPubKey`, `GetConsAddr` methods return error.
    * `Validator` updated according to the `ValidatorI` changes described above.
    * `ToTmValidator` function: added `error` to return values.
    * `Validator.ConsensusPubkey` type changed from `string` to `codectypes.Any`.
    * `MsgCreateValidator.Pubkey` type changed from `string` to `codectypes.Any`.
* (client) [#8926](https://github.com/cosmos/cosmos-sdk/pull/8926) `client/tx.PrepareFactory` has been converted to a private function, as it's only used internally.
* (auth/tx) [#8926](https://github.com/cosmos/cosmos-sdk/pull/8926) The `ProtoTxProvider` interface used as a workaround for transaction simulation has been removed.
* (x/bank) [#8798](https://github.com/cosmos/cosmos-sdk/pull/8798) `GetTotalSupply` is removed in favour of `GetPaginatedTotalSupply`
* (keyring) [#8739](https://github.com/cosmos/cosmos-sdk/pull/8739) Rename InfoImporter -> LegacyInfoImporter.
* (x/bank/types) [#9061](https://github.com/cosmos/cosmos-sdk/pull/9061) `AddressFromBalancesStore` now returns an error for invalid key instead of panic.
* (x/auth) [#9144](https://github.com/cosmos/cosmos-sdk/pull/9144) The `NewTxTimeoutHeightDecorator` antehandler has been converted from a struct to a function.
* (codec) [#9226](https://github.com/cosmos/cosmos-sdk/pull/9226) Rename codec interfaces and methods, to follow a general Go interfaces:
    * `codec.Marshaler` → `codec.Codec` (this defines objects which serialize other objects)
    * `codec.BinaryMarshaler` → `codec.BinaryCodec`
    * `codec.JSONMarshaler` → `codec.JSONCodec`
    * Removed `BinaryBare` suffix from `BinaryCodec` methods (`MarshalBinaryBare`, `UnmarshalBinaryBare`, ...)
    * Removed `Binary` infix from `BinaryCodec` methods (`MarshalBinaryLengthPrefixed`, `UnmarshalBinaryLengthPrefixed`, ...)
* [#9139](https://github.com/cosmos/cosmos-sdk/pull/9139) `ServiceMsg` TypeURLs (e.g. `/cosmos.bank.v1beta1.Msg/Send`) have been removed, as they don't comply to the Probobuf `Any` spec. Please use `Msg` type TypeURLs (e.g. `/cosmos.bank.v1beta1.MsgSend`). This has multiple consequences:
    * The `sdk.ServiceMsg` struct has been removed.
    * `sdk.Msg` now only contains `ValidateBasic` and `GetSigners` methods. The remaining methods `GetSignBytes`, `Route` and `Type` are moved to `legacytx.LegacyMsg`.
    * The `RegisterCustomTypeURL` function and the `cosmos.base.v1beta1.ServiceMsg` interface have been removed from the interface registry.
* (codec) [#9251](https://github.com/cosmos/cosmos-sdk/pull/9251) Rename `clientCtx.JSONMarshaler` to `clientCtx.JSONCodec` as per #9226.
* (x/bank) [#9271](https://github.com/cosmos/cosmos-sdk/pull/9271) SendEnabledCoin(s) renamed to IsSendEnabledCoin(s) to better reflect its functionality.
* (x/bank) [#9550](https://github.com/cosmos/cosmos-sdk/pull/9550) `server.InterceptConfigsPreRunHandler` now takes 2 additional arguments: customAppConfigTemplate and customAppConfig. If you don't need to customize these, simply put `""` and `nil`.
* [#8245](https://github.com/cosmos/cosmos-sdk/pull/8245) Removed `simapp.MakeCodecs` and use `simapp.MakeTestEncodingConfig` instead.
* (x/capability) [#9836](https://github.com/cosmos/cosmos-sdk/pull/9836) Removed `InitializeAndSeal(ctx sdk.Context)` and replaced with `Seal()`. App must add x/capability module to the begin blockers which will assure that the x/capability keeper is properly initialized. The x/capability begin blocker must be run before any other module which uses x/capability.

### State Machine Breaking

* (x/{bank,distrib,gov,slashing,staking}) [#8363](https://github.com/cosmos/cosmos-sdk/issues/8363) Store keys have been modified to allow for variable-length addresses.
* (x/evidence) [#8502](https://github.com/cosmos/cosmos-sdk/pull/8502) `HandleEquivocationEvidence` persists the evidence to state.
* (x/gov) [#7733](https://github.com/cosmos/cosmos-sdk/pull/7733) ADR 037 Implementation: Governance Split Votes, use `MsgWeightedVote` to send a split vote. Sending a regular `MsgVote` will convert the underlying vote option into a weighted vote with weight 1.
* (x/bank) [#8656](https://github.com/cosmos/cosmos-sdk/pull/8656) balance and supply are now correctly tracked via `coin_spent`, `coin_received`, `coinbase` and `burn` events.
* (x/bank) [#8517](https://github.com/cosmos/cosmos-sdk/pull/8517) Supply is now stored and tracked as `sdk.Coins`
* (x/bank) [#9051](https://github.com/cosmos/cosmos-sdk/pull/9051) Supply value is stored as `sdk.Int` rather than `string`.

### CLI Breaking Changes

* [#8880](https://github.com/cosmos/cosmos-sdk/pull/8880) The CLI `simd migrate v0.40 ...` command has been renamed to `simd migrate v0.42`.
* [#8628](https://github.com/cosmos/cosmos-sdk/issues/8628) Commands no longer print outputs using `stderr` by default
* [#9134](https://github.com/cosmos/cosmos-sdk/pull/9134) Renamed the CLI flag `--memo` to `--note`.
* [#9291](https://github.com/cosmos/cosmos-sdk/pull/9291) Migration scripts prior to v0.38 have been removed from the CLI `migrate` command. The oldest supported migration is v0.39->v0.42.
* [#9371](https://github.com/cosmos/cosmos-sdk/pull/9371) Non-zero default fees/Server will error if there's an empty value for min-gas-price in app.toml
* [#9827](https://github.com/cosmos/cosmos-sdk/pull/9827) Ensure input parity of validator public key input between `tx staking create-validator` and `gentx`.
* [#9621](https://github.com/cosmos/cosmos-sdk/pull/9621) Rollback [#9371](https://github.com/cosmos/cosmos-sdk/pull/9371) and log warning if there's an empty value for min-gas-price in app.toml

### Improvements

* (store) [#8012](https://github.com/cosmos/cosmos-sdk/pull/8012) Implementation of ADR-038 WriteListener and listen.KVStore
* (x/bank) [#8614](https://github.com/cosmos/cosmos-sdk/issues/8614) Add `Name` and `Symbol` fields to denom metadata
* (x/auth) [#8522](https://github.com/cosmos/cosmos-sdk/pull/8522) Allow to query all stored accounts
* (crypto/types) [#8600](https://github.com/cosmos/cosmos-sdk/pull/8600) `CompactBitArray`: optimize the `NumTrueBitsBefore` method and add an `Equal` method.
* (x/upgrade) [#8743](https://github.com/cosmos/cosmos-sdk/pull/8743) Add tracking module versions as per ADR-041
* (types) [#8962](https://github.com/cosmos/cosmos-sdk/issues/8962) Add `Abs()` method to `sdk.Int`.
* (x/bank) [#8950](https://github.com/cosmos/cosmos-sdk/pull/8950) Improve efficiency on supply updates.
* (store) [#8811](https://github.com/cosmos/cosmos-sdk/pull/8811) store/cachekv: use typed `types/kv.List` instead of `container/list.List`. The change brings time spent on the time assertion cummulatively to 580ms down from 6.88s.
* (keyring) [#8826](https://github.com/cosmos/cosmos-sdk/pull/8826) add trust to macOS Keychain for calling apps by default, avoiding repeating keychain popups that appears when dealing with keyring (key add, list, ...) operations.
* (makefile) [#7933](https://github.com/cosmos/cosmos-sdk/issues/7933) Use Docker to generate swagger files.
* (crypto/types) [#9196](https://github.com/cosmos/cosmos-sdk/pull/9196) Fix negative index accesses in CompactUnmarshal,GetIndex,SetIndex
* (makefile) [#9192](https://github.com/cosmos/cosmos-sdk/pull/9192) Reuse proto containers in proto related jobs.
* [#9205](https://github.com/cosmos/cosmos-sdk/pull/9205) Improve readability in `abci` handleQueryP2P
* [#9231](https://github.com/cosmos/cosmos-sdk/pull/9231) Remove redundant staking errors.
* [#9314](https://github.com/cosmos/cosmos-sdk/pull/9314) Update Rosetta SDK to upstream's latest release.
* (gRPC-Web) [#9493](https://github.com/cosmos/cosmos-sdk/pull/9493) Add `EnableUnsafeCORS` flag to grpc-web config.
* (x/params) [#9481](https://github.com/cosmos/cosmos-sdk/issues/9481) Speedup simulator for parameter change proposals.
* (x/staking) [#9423](https://github.com/cosmos/cosmos-sdk/pull/9423) Staking delegations now returns empty list instead of rpc error when no records found.
* (x/auth) [#9553](https://github.com/cosmos/cosmos-sdk/pull/9553) The `--multisig` flag now accepts both a name and address.
* [#8549](https://github.com/cosmos/cosmos-sdk/pull/8549) Make gRPC requests go through tendermint Query
* [#8093](https://github.com/cosmos/cosmos-sdk/pull/8093) Limit usage of context.background.
* [#8460](https://github.com/cosmos/cosmos-sdk/pull/8460) Ensure b.ReportAllocs() in all the benchmarks
* [#8461](https://github.com/cosmos/cosmos-sdk/pull/8461) Fix upgrade tx commands not showing up in CLI

### Bug Fixes

* (gRPC) [#8945](https://github.com/cosmos/cosmos-sdk/pull/8945) gRPC reflection now works correctly.
* (keyring) [#8635](https://github.com/cosmos/cosmos-sdk/issues/8635) Remove hardcoded default passphrase value on `NewMnemonic`
* (x/bank) [#8434](https://github.com/cosmos/cosmos-sdk/pull/8434) Fix legacy REST API `GET /bank/total` and `GET /bank/total/{denom}` in swagger
* (x/slashing) [#8427](https://github.com/cosmos/cosmos-sdk/pull/8427) Fix query signing infos command
* (x/bank/types) [#9112](https://github.com/cosmos/cosmos-sdk/pull/9112) fix AddressFromBalancesStore address length overflow
* (x/bank) [#9229](https://github.com/cosmos/cosmos-sdk/pull/9229) Now zero coin balances cannot be added to balances & supply stores. If any denom becomes zero corresponding key gets deleted from store. State migration: [#9664](https://github.com/cosmos/cosmos-sdk/pull/9664).
* [#9363](https://github.com/cosmos/cosmos-sdk/pull/9363) Check store key uniqueness in app wiring.
* [#9460](https://github.com/cosmos/cosmos-sdk/pull/9460) Fix lint error in `MigratePrefixAddress`.
* [#9480](https://github.com/cosmos/cosmos-sdk/pull/9480) Fix added keys when using `--dry-run`.
* (types) [#9511](https://github.com/cosmos/cosmos-sdk/pull/9511) Change `maxBitLen` of `sdk.Int` and `sdk.Dec` to handle max ERC20 value.
* [#9454](https://github.com/cosmos/cosmos-sdk/pull/9454) Fix testnet command with --node-dir-prefix accepts `-` and change `node-dir-prefix token` to `testtoken`.
* (keyring) [#9562](https://github.com/cosmos/cosmos-sdk/pull/9563) fix keyring kwallet backend when using with empty wallet.
* (keyring) [#9583](https://github.com/cosmos/cosmos-sdk/pull/9583) Fix correct population of legacy `Vote.Option` field for votes with 1 VoteOption of weight 1.
* (x/distinction) [#8918](https://github.com/cosmos/cosmos-sdk/pull/8918) Fix module's parameters validation.
* (x/gov/types) [#8586](https://github.com/cosmos/cosmos-sdk/pull/8586) Fix bug caused by NewProposal that unnecessarily creates a Proposal object that’s discarded on any error.
* [#8580](https://github.com/cosmos/cosmos-sdk/pull/8580) Use more cheaper method from the math/big package that provides a way to trivially check if a value is zero with .BitLen() == 0
* [#8567](https://github.com/cosmos/cosmos-sdk/pull/8567) Fix bug by introducing pagination to GetValidatorSetByHeight response
* (x/bank) [#8531](https://github.com/cosmos/cosmos-sdk/pull/8531) Fix bug caused by ignoring errors returned by Balance.GetAddress()
* (server) [#8399](https://github.com/cosmos/cosmos-sdk/pull/8399) fix gRPC-web flag default value
* [#8282](https://github.com/cosmos/cosmos-sdk/pull/8282) fix zero time checks
* (cli) [#9593](https://github.com/cosmos/cosmos-sdk/pull/9593) Check if chain-id is blank before verifying signatures in multisign and error.
* [#9720](https://github.com/cosmos/cosmos-sdk/pull/9720) Feegrant grant cli granter now accepts key name as well as address in general and accepts only address in --generate-only mode
* [#9793](https://github.com/cosmos/cosmos-sdk/pull/9793) Fixed ECDSA/secp256r1 transaction malleability.
* (server) [#9704](https://github.com/cosmos/cosmos-sdk/pull/9704) Start GRPCWebServer in goroutine, avoid blocking other services from starting.
* (bank) [#9687](https://github.com/cosmos/cosmos-sdk/issues/9687) fixes [#9159](https://github.com/cosmos/cosmos-sdk/issues/9159). Added migration to prune balances with zero coins.

### Deprecated

* (grpc) [#8926](https://github.com/cosmos/cosmos-sdk/pull/8926) The `tx` field in `SimulateRequest` has been deprecated, prefer to pass `tx_bytes` instead.
* (sdk types) [#9498](https://github.com/cosmos/cosmos-sdk/pull/9498) `clientContext.JSONCodec` will be removed in the next version. use `clientContext.Codec` instead.

## [v0.42.10](https://github.com/cosmos/cosmos-sdk/releases/tag/v0.42.10) - 2021-09-28

### Improvements

* (store) [#10026](https://github.com/cosmos/cosmos-sdk/pull/10026) Improve CacheKVStore datastructures / algorithms, to no longer take O(N^2) time when interleaving iterators and insertions.
* (store) [#10040](https://github.com/cosmos/cosmos-sdk/pull/10040) Bump IAVL to v0.17.1 which includes performance improvements on a batch load.
* [#10211](https://github.com/cosmos/cosmos-sdk/pull/10211) Backport of the mechanism to reject redundant IBC transactions from [ibc-go \#235](https://github.com/cosmos/ibc-go/pull/235).

### Bug Fixes

* [#9969](https://github.com/cosmos/cosmos-sdk/pull/9969) fix: use keyring in config for add-genesis-account cmd.

### Client Breaking Changes

* [#9879](https://github.com/cosmos/cosmos-sdk/pull/9879) Modify ABCI Queries to use `abci.QueryRequest` Height field if it is non-zero, otherwise continue using context height.

### API Breaking Changes

* [#10077](https://github.com/cosmos/cosmos-sdk/pull/10077) Remove telemetry on `GasKV` and `CacheKV` store Get/Set operations, significantly improving their performance.

## [v0.42.9](https://github.com/cosmos/cosmos-sdk/releases/tag/v0.42.9) - 2021-08-04

### Bug Fixes

* [#9835](https://github.com/cosmos/cosmos-sdk/pull/9835) Moved capability initialization logic to BeginBlocker to fix nondeterminsim issue mentioned in [#9800](https://github.com/cosmos/cosmos-sdk/issues/9800). Applications must now include the capability module in their BeginBlocker order before any module that uses capabilities gets run.
* [#9201](https://github.com/cosmos/cosmos-sdk/pull/9201) Fixed `<app> init --recover` flag.

### API Breaking Changes

* [#9835](https://github.com/cosmos/cosmos-sdk/pull/9835) The `InitializeAndSeal` API has not changed, however it no longer initializes the in-memory state. `InitMemStore` has been introduced to serve this function, which will be called either in `InitChain` or `BeginBlock` (whichever is first after app start). Nodes may run this version on a network running 0.42.x, however, they must update their app.go files to include the capability module in their begin blockers.

### Client Breaking Changes

* [#9781](https://github.com/cosmos/cosmos-sdk/pull/9781) Improve`withdraw-all-rewards` UX when broadcast mode `async` or `async` is used.

## [v0.42.8](https://github.com/cosmos/cosmos-sdk/releases/tag/v0.42.8) - 2021-07-30

### Features

* [#9750](https://github.com/cosmos/cosmos-sdk/pull/9750) Emit events for tx signature and sequence, so clients can now query txs by signature (`tx.signature='<base64_sig>'`) or by address and sequence combo (`tx.acc_seq='<addr>/<seq>'`).

### Improvements

* (cli) [#9717](https://github.com/cosmos/cosmos-sdk/pull/9717) Added CLI flag `--output json/text` to `tx` cli commands.

### Bug Fixes

* [#9766](https://github.com/cosmos/cosmos-sdk/pull/9766) Fix hardcoded ledger signing algorithm on `keys add` command.

## [v0.42.7](https://github.com/cosmos/cosmos-sdk/releases/tag/v0.42.7) - 2021-07-09

### Improvements

* (baseapp) [#9578](https://github.com/cosmos/cosmos-sdk/pull/9578) Return `Baseapp`'s `trace` value for logging error stack traces.

### Bug Fixes

* (x/ibc) [#9640](https://github.com/cosmos/cosmos-sdk/pull/9640) Fix IBC Transfer Ack Success event as it was initially emitting opposite value.
* [#9645](https://github.com/cosmos/cosmos-sdk/pull/9645) Use correct Prometheus format for metric labels.
* [#9299](https://github.com/cosmos/cosmos-sdk/pull/9299) Fix `[appd] keys parse cosmos1...` freezing.
* (keyring) [#9563](https://github.com/cosmos/cosmos-sdk/pull/9563) fix keyring kwallet backend when using with empty wallet.
* (x/capability) [#9392](https://github.com/cosmos/cosmos-sdk/pull/9392) initialization fix, which fixes the consensus error when using statesync.

## [v0.42.6](https://github.com/cosmos/cosmos-sdk/releases/tag/v0.42.6) - 2021-06-18

### Improvements

* [#9428](https://github.com/cosmos/cosmos-sdk/pull/9428) Optimize bank InitGenesis. Added `k.initBalances`.
* [#9429](https://github.com/cosmos/cosmos-sdk/pull/9429) Add `cosmos_sdk_version` to node_info
* [#9541](https://github.com/cosmos/cosmos-sdk/pull/9541) Bump tendermint dependency to v0.34.11.

### Bug Fixes

* [#9385](https://github.com/cosmos/cosmos-sdk/pull/9385) Fix IBC `query ibc client header` cli command. Support historical queries for query header/node-state commands.
* [#9401](https://github.com/cosmos/cosmos-sdk/pull/9401) Fixes incorrect export of IBC identifier sequences. Previously, the next identifier sequence for clients/connections/channels was not set during genesis export. This resulted in the next identifiers being generated on the new chain to reuse old identifiers (the sequences began again from 0).
* [#9408](https://github.com/cosmos/cosmos-sdk/pull/9408) Update simapp to use correct default broadcast mode.
* [#9513](https://github.com/cosmos/cosmos-sdk/pull/9513) Fixes testnet CLI command. Testnet now updates the supply in genesis. Previously, when using add-genesis-account and testnet together, inconsistent genesis files would be produced, as only add-genesis-account was updating the supply.
* (x/gov) [#8813](https://github.com/cosmos/cosmos-sdk/pull/8813) fix `GET /cosmos/gov/v1beta1/proposals/{proposal_id}/deposits` to include initial deposit

### Features

* [#9383](https://github.com/cosmos/cosmos-sdk/pull/9383) New CLI command `query ibc-transfer escrow-address <port> <channel id>` to get the escrow address for a channel; can be used to then query balance of escrowed tokens
* (baseapp, types) [#9390](https://github.com/cosmos/cosmos-sdk/pull/9390) Add current block header hash to `Context`
* (store) [#9403](https://github.com/cosmos/cosmos-sdk/pull/9403) Add `RefundGas` function to `GasMeter` interface

## [v0.42.5](https://github.com/cosmos/cosmos-sdk/releases/tag/v0.42.5) - 2021-05-18

### Bug Fixes

* [#9514](https://github.com/cosmos/cosmos-sdk/issues/9514) Fix panic when retrieving the `BlockGasMeter` on `(Re)CheckTx` mode.
* [#9235](https://github.com/cosmos/cosmos-sdk/pull/9235) CreateMembershipProof/CreateNonMembershipProof now returns an error
  if input key is empty, or input data contains empty key.
* [#9108](https://github.com/cosmos/cosmos-sdk/pull/9108) Fixed the bug with querying multisig account, which is not showing threshold and public_keys.
* [#9345](https://github.com/cosmos/cosmos-sdk/pull/9345) Fix ARM support.
* [#9040](https://github.com/cosmos/cosmos-sdk/pull/9040) Fix ENV variables binding to CLI flags for client config.

### Features

* [#8953](https://github.com/cosmos/cosmos-sdk/pull/8953) Add the `config` CLI subcommand back to the SDK, which saves client-side configuration in a `client.toml` file.

## [v0.42.4](https://github.com/cosmos/cosmos-sdk/releases/tag/v0.42.4) - 2021-04-08

### Client Breaking Changes

* [#9026](https://github.com/cosmos/cosmos-sdk/pull/9026) By default, the `tx sign` and `tx sign-batch` CLI commands use SIGN_MODE_DIRECT to sign transactions for local pubkeys. For multisigs and ledger keys, the default LEGACY_AMINO_JSON is used.

### Bug Fixes

* (gRPC) [#9015](https://github.com/cosmos/cosmos-sdk/pull/9015) Fix invalid status code when accessing gRPC endpoints.
* [#9026](https://github.com/cosmos/cosmos-sdk/pull/9026) Fixed the bug that caused the `gentx` command to fail for Ledger keys.

### Improvements

* [#9081](https://github.com/cosmos/cosmos-sdk/pull/9081) Upgrade Tendermint to v0.34.9 that includes a security issue fix for Tendermint light clients.

## [v0.42.3](https://github.com/cosmos/cosmos-sdk/releases/tag/v0.42.3) - 2021-03-24

This release fixes a security vulnerability identified in x/bank.

## [v0.42.2](https://github.com/cosmos/cosmos-sdk/releases/tag/v0.42.2) - 2021-03-19

### Improvements

* (grpc) [#8815](https://github.com/cosmos/cosmos-sdk/pull/8815) Add orderBy parameter to `TxsByEvents` endpoint.
* (cli) [#8826](https://github.com/cosmos/cosmos-sdk/pull/8826) Add trust to macOS Keychain for caller app by default.
* (store) [#8811](https://github.com/cosmos/cosmos-sdk/pull/8811) store/cachekv: use typed types/kv.List instead of container/list.List

### Bug Fixes

* (crypto) [#8841](https://github.com/cosmos/cosmos-sdk/pull/8841) Fix legacy multisig amino marshaling, allowing migrations to work between v0.39 and v0.40+.
* (cli tx) [\8873](https://github.com/cosmos/cosmos-sdk/pull/8873) add missing `--output-document` option to `app tx multisign-batch`.

## [v0.42.1](https://github.com/cosmos/cosmos-sdk/releases/tag/v0.42.1) - 2021-03-10

This release fixes security vulnerability identified in the simapp.

## [v0.42.0](https://github.com/cosmos/cosmos-sdk/releases/tag/v0.42.0) - 2021-03-08

**IMPORTANT**: This release contains an important security fix for all non Cosmos Hub chains running Stargate version of the Cosmos SDK (>0.40). Non-hub chains should not be using any version of the SDK in the v0.40.x or v0.41.x release series. See [#8461](https://github.com/cosmos/cosmos-sdk/pull/8461) for more details.

### Improvements

* (x/ibc) [#8624](https://github.com/cosmos/cosmos-sdk/pull/8624) Emit full header in IBC UpdateClient message.
* (x/crisis) [#8621](https://github.com/cosmos/cosmos-sdk/issues/8621) crisis invariants names now print to loggers.

### Bug fixes

* (x/evidence) [#8461](https://github.com/cosmos/cosmos-sdk/pull/8461) Fix bech32 prefix in evidence validator address conversion
* (x/gov) [#8806](https://github.com/cosmos/cosmos-sdk/issues/8806) Fix q gov proposals command's mishandling of the --status parameter's values.

## [v0.41.4](https://github.com/cosmos/cosmos-sdk/releases/tag/v0.41.3) - 2021-03-02

**IMPORTANT**: Due to a bug in the v0.41.x series with how evidence handles validator consensus addresses #8461, SDK based chains that are not using the default bech32 prefix (cosmos, aka all chains except for t
he Cosmos Hub) should not use this release or any release in the v0.41.x series. Please see #8668 for tracking & timeline for the v0.42.0 release, which will include a fix for this issue.

### Features

* [#7787](https://github.com/cosmos/cosmos-sdk/pull/7787) Add multisign-batch command.

### Bug fixes

* [#8730](https://github.com/cosmos/cosmos-sdk/pull/8730) Allow REST endpoint to query txs with multisig addresses.
* [#8680](https://github.com/cosmos/cosmos-sdk/issues/8680) Fix missing timestamp in GetTxsEvent response [#8732](https://github.com/cosmos/cosmos-sdk/pull/8732).
* [#8681](https://github.com/cosmos/cosmos-sdk/issues/8681) Fix missing error message when calling GetTxsEvent [#8732](https://github.com/cosmos/cosmos-sdk/pull/8732)
* (server) [#8641](https://github.com/cosmos/cosmos-sdk/pull/8641) Fix Tendermint and application configuration reading from file
* (client/keys) [#8639](https://github.com/cosmos/cosmos-sdk/pull/8639) Fix keys migrate for mulitisig, offline, and ledger keys. The migrate command now takes a positional old_home_dir argument.

### Improvements

* (store/cachekv), (x/bank/types) [#8719](https://github.com/cosmos/cosmos-sdk/pull/8719) algorithmically fix pathologically slow code
* [#8701](https://github.com/cosmos/cosmos-sdk/pull/8701) Upgrade tendermint v0.34.8.
* [#8714](https://github.com/cosmos/cosmos-sdk/pull/8714) Allow accounts to have a balance of 0 at genesis.

## [v0.41.3](https://github.com/cosmos/cosmos-sdk/releases/tag/v0.41.3) - 2021-02-18

### Bug Fixes

* [#8617](https://github.com/cosmos/cosmos-sdk/pull/8617) Fix build failures caused by a small API breakage introduced in tendermint v0.34.7.

## [v0.41.2](https://github.com/cosmos/cosmos-sdk/releases/tag/v0.41.2) - 2021-02-18

### Improvements

* Bump tendermint dependency to v0.34.7.

## [v0.41.1](https://github.com/cosmos/cosmos-sdk/releases/tag/v0.41.1) - 2021-02-17

### Bug Fixes

* (grpc) [#8549](https://github.com/cosmos/cosmos-sdk/pull/8549) Make gRPC requests go through ABCI and disallow concurrency.
* (x/staking) [#8546](https://github.com/cosmos/cosmos-sdk/pull/8546) Fix caching bug where concurrent calls to GetValidator could cause a node to crash
* (server) [#8481](https://github.com/cosmos/cosmos-sdk/pull/8481) Don't create files when running `{appd} tendermint show-*` subcommands.
* (client/keys) [#8436](https://github.com/cosmos/cosmos-sdk/pull/8436) Fix keybase->keyring keys migration.
* (crypto/hd) [#8607](https://github.com/cosmos/cosmos-sdk/pull/8607) Make DerivePrivateKeyForPath error and not panic on trailing slashes.

### Improvements

* (x/ibc) [#8458](https://github.com/cosmos/cosmos-sdk/pull/8458) Add `packet_connection` attribute to ibc events to enable relayer filtering
* [#8396](https://github.com/cosmos/cosmos-sdk/pull/8396) Add support for ARM platform
* (x/bank) [#8479](https://github.com/cosmos/cosmos-sdk/pull/8479) Aditional client denom metadata validation for `base` and `display` denoms.
* (codec/types) [#8605](https://github.com/cosmos/cosmos-sdk/pull/8605) Avoid unnecessary allocations for NewAnyWithCustomTypeURL on error.

## [v0.41.0](https://github.com/cosmos/cosmos-sdk/releases/tag/v0.41.0) - 2021-01-26

### State Machine Breaking

* (x/ibc) [#8266](https://github.com/cosmos/cosmos-sdk/issues/8266) Add amino JSON support for IBC MsgTransfer in order to support Ledger text signing transfer transactions.
* (x/ibc) [#8404](https://github.com/cosmos/cosmos-sdk/pull/8404) Reorder IBC `ChanOpenAck` and `ChanOpenConfirm` handler execution to perform core handler first, followed by application callbacks.

### Bug Fixes

* (simapp) [#8418](https://github.com/cosmos/cosmos-sdk/pull/8418) Add balance coin to supply when adding a new genesis account
* (x/bank) [#8417](https://github.com/cosmos/cosmos-sdk/pull/8417) Validate balances and coin denom metadata on genesis

## [v0.40.1](https://github.com/cosmos/cosmos-sdk/releases/tag/v0.40.1) - 2021-01-19

### Improvements

* (x/bank) [#8302](https://github.com/cosmos/cosmos-sdk/issues/8302) Add gRPC and CLI queries for client denomination metadata.
* (tendermint) Bump Tendermint version to [v0.34.3](https://github.com/tendermint/tendermint/releases/tag/v0.34.3).

### Bug Fixes

* [#8085](https://github.com/cosmos/cosmos-sdk/pull/8058) fix zero time checks
* [#8280](https://github.com/cosmos/cosmos-sdk/pull/8280) fix GET /upgrade/current query
* (x/auth) [#8287](https://github.com/cosmos/cosmos-sdk/pull/8287) Fix `tx sign --signature-only` to return correct sequence value in signature.
* (build) [\8300](https://github.com/cosmos/cosmos-sdk/pull/8300), [\8301](https://github.com/cosmos/cosmos-sdk/pull/8301) Fix reproducible builds
* (types/errors) [#8355](https://github.com/cosmos/cosmos-sdk/pull/8355) Fix errorWrap `Is` method.
* (x/ibc) [#8341](https://github.com/cosmos/cosmos-sdk/pull/8341) Fix query latest consensus state.
* (proto) [#8350](https://github.com/cosmos/cosmos-sdk/pull/8350), [#8361](https://github.com/cosmos/cosmos-sdk/pull/8361) Update gogo proto deps with v1.3.2 security fixes
* (x/ibc) [#8359](https://github.com/cosmos/cosmos-sdk/pull/8359) Add missing UnpackInterfaces functions to IBC Query Responses. Fixes 'cannot unpack Any' error for IBC types.
* (x/bank) [#8317](https://github.com/cosmos/cosmos-sdk/pull/8317) Fix panic when querying for a not found client denomination metadata.

## [v0.40.0](https://github.com/cosmos/cosmos-sdk/releases/tag/v0.40.0) - 2021-01-08

v0.40.0, known as the Stargate release of the Cosmos SDK, is one of the largest releases
of the Cosmos SDK since launch. Please read through this changelog and [release notes](https://github.com/cosmos/cosmos-sdk/blob/v0.40.0/RELEASE_NOTES.md) to make
sure you are aware of any relevant breaking changes.

### Client Breaking Changes

* **CLI**
    * (client/keys) [#5889](https://github.com/cosmos/cosmos-sdk/pull/5889) remove `keys update` command.
    * (x/auth) [#5844](https://github.com/cosmos/cosmos-sdk/pull/5844) `tx sign` command now returns an error when signing is attempted with offline/multisig keys.
    * (x/auth) [#6108](https://github.com/cosmos/cosmos-sdk/pull/6108) `tx sign` command's `--validate-signatures` flag is migrated into a `tx validate-signatures` standalone command.
    * (x/auth) [#7788](https://github.com/cosmos/cosmos-sdk/pull/7788) Remove `tx auth` subcommands, all auth subcommands exist as `tx <subcommand>`
    * (x/genutil) [#6651](https://github.com/cosmos/cosmos-sdk/pull/6651) The `gentx` command has been improved. No longer are `--from` and `--name` flags required. Instead, a single argument, `name`, is required which refers to the key pair in the Keyring. In addition, an optional
    `--moniker` flag can be provided to override the moniker found in `config.toml`.
    * (x/upgrade) [#7697](https://github.com/cosmos/cosmos-sdk/pull/7697) Rename flag name "--time" to "--upgrade-time", "--info" to "--upgrade-info", to keep it consistent with help message.
* **REST / Queriers**
    * (api) [#6426](https://github.com/cosmos/cosmos-sdk/pull/6426) The ability to start an out-of-process API REST server has now been removed. Instead, the API server is now started in-process along with the application and Tendermint. Configuration options have been added to `app.toml` to enable/disable the API server along with additional HTTP server options.
    * (client) [#7246](https://github.com/cosmos/cosmos-sdk/pull/7246) The rest server endpoint `/swagger-ui/` is replaced by `/swagger/`, and contains swagger documentation for gRPC Gateway routes in addition to legacy REST routes. Swagger API is exposed only if set in `app.toml`.
    * (x/auth) [#5702](https://github.com/cosmos/cosmos-sdk/pull/5702) The `x/auth` querier route has changed from `"acc"` to `"auth"`.
    * (x/bank) [#5572](https://github.com/cosmos/cosmos-sdk/pull/5572) The `/bank/balances/{address}` endpoint now returns all account balances or a single balance by denom when the `denom` query parameter is present.
    * (x/evidence) [#5952](https://github.com/cosmos/cosmos-sdk/pull/5952) Remove CLI and REST handlers for querying `x/evidence` parameters.
    * (x/gov) [#6295](https://github.com/cosmos/cosmos-sdk/pull/6295) Fix typo in querying governance params.
* **General**
    * (baseapp) [#6384](https://github.com/cosmos/cosmos-sdk/pull/6384) The `Result.Data` is now a Protocol Buffer encoded binary blob of type `TxData`. The `TxData` contains `Data` which contains a list of Protocol Buffer encoded message data and the corresponding message type.
    * (client) [#5783](https://github.com/cosmos/cosmos-sdk/issues/5783) Unify all coins representations on JSON client requests for governance proposals.
    * (crypto) [#7419](https://github.com/cosmos/cosmos-sdk/pull/7419) The SDK doesn't use Tendermint's `crypto.PubKey`
    interface anymore, and uses instead it's own `PubKey` interface, defined in `crypto/types`. Replace all instances of
    `crypto.PubKey` by `cryptotypes.Pubkey`.
    * (store/rootmulti) [#6390](https://github.com/cosmos/cosmos-sdk/pull/6390) Proofs of empty stores are no longer supported.
    * (store/types) [#5730](https://github.com/cosmos/cosmos-sdk/pull/5730) store.types.Cp() is removed in favour of types.CopyBytes().
    * (x/auth) [#6054](https://github.com/cosmos/cosmos-sdk/pull/6054) Remove custom JSON marshaling for base accounts as multsigs cannot be bech32 decoded.
    * (x/auth/vesting) [#6859](https://github.com/cosmos/cosmos-sdk/pull/6859) Custom JSON marshaling of vesting accounts was removed. Vesting accounts are now marshaled using their default proto or amino JSON representation.
    * (x/bank) [#5785](https://github.com/cosmos/cosmos-sdk/issues/5785) In x/bank errors, JSON strings coerced to valid UTF-8 bytes at JSON marshalling time
    are now replaced by human-readable expressions. This change can potentially break compatibility with all those client side tools
    that parse log messages.
    * (x/evidence) [#7538](https://github.com/cosmos/cosmos-sdk/pull/7538) The ABCI's `Result.Data` field for
    `MsgSubmitEvidence` responses does not contain the raw evidence's hash, but the protobuf encoded
    `MsgSubmitEvidenceResponse` struct.
    * (x/gov) [#7533](https://github.com/cosmos/cosmos-sdk/pull/7533) The ABCI's `Result.Data` field for
    `MsgSubmitProposal` responses does not contain a raw binary encoding of the `proposalID`, but the protobuf encoded
    `MsgSubmitSubmitProposalResponse` struct.
    * (x/gov) [#6859](https://github.com/cosmos/cosmos-sdk/pull/6859) `ProposalStatus` and `VoteOption` are now JSON serialized using its protobuf name, so expect names like `PROPOSAL_STATUS_DEPOSIT_PERIOD` as opposed to `DepositPeriod`.
    * (x/staking) [#7499](https://github.com/cosmos/cosmos-sdk/pull/7499) `BondStatus` is now a protobuf `enum` instead
    of an `int32`, and JSON serialized using its protobuf name, so expect names like `BOND_STATUS_UNBONDING` as opposed
    to `Unbonding`.
    * (x/staking) [#7556](https://github.com/cosmos/cosmos-sdk/pull/7556) The ABCI's `Result.Data` field for
    `MsgBeginRedelegate` and `MsgUndelegate` responses does not contain custom binary marshaled `completionTime`, but the
    protobuf encoded `MsgBeginRedelegateResponse` and `MsgUndelegateResponse` structs respectively

### API Breaking Changes

* **Baseapp / Client**
    * (AppModule) [#7518](https://github.com/cosmos/cosmos-sdk/pull/7518) [#7584](https://github.com/cosmos/cosmos-sdk/pull/7584) Rename `AppModule.RegisterQueryServices` to `AppModule.RegisterServices`, as this method now registers multiple services (the gRPC query service and the protobuf Msg service). A `Configurator` struct is used to hold the different services.
    * (baseapp) [#5865](https://github.com/cosmos/cosmos-sdk/pull/5865) The `SimulationResponse` returned from tx simulation is now JSON encoded instead of Amino binary.
    * (client) [#6290](https://github.com/cosmos/cosmos-sdk/pull/6290) `CLIContext` is renamed to `Context`. `Context` and all related methods have been moved from package context to client.
    * (client) [#6525](https://github.com/cosmos/cosmos-sdk/pull/6525) Removed support for `indent` in JSON responses. Clients should consider piping to an external tool such as `jq`.
    * (client) [#8107](https://github.com/cosmos/cosmos-sdk/pull/8107) Renamed `PrintOutput` and `PrintOutputLegacy`
    methods of the `context.Client` object to `PrintProto` and `PrintObjectLegacy`.
    * (client/flags) [#6632](https://github.com/cosmos/cosmos-sdk/pull/6632) Remove NewCompletionCmd(), the function is now available in tendermint.
    * (client/input) [#5904](https://github.com/cosmos/cosmos-sdk/pull/5904) Removal of unnecessary `GetCheckPassword`, `PrintPrefixed` functions.
    * (client/keys) [#5889](https://github.com/cosmos/cosmos-sdk/pull/5889) Rename `NewKeyBaseFromDir()` -> `NewLegacyKeyBaseFromDir()`.
    * (client/keys) [#5820](https://github.com/cosmos/cosmos-sdk/pull/5820/) Removed method CloseDB from Keybase interface.
    * (client/rpc) [#6290](https://github.com/cosmos/cosmos-sdk/pull/6290) `client` package and subdirs reorganization.
    * (client/lcd) [#6290](https://github.com/cosmos/cosmos-sdk/pull/6290) `CliCtx` of struct `RestServer` in package client/lcd has been renamed to `ClientCtx`.
    * (codec) [#6330](https://github.com/cosmos/cosmos-sdk/pull/6330) `codec.RegisterCrypto` has been moved to the `crypto/codec` package and the global `codec.Cdc` Amino instance has been deprecated and moved to the `codec/legacy_global` package.
    * (codec) [#8080](https://github.com/cosmos/cosmos-sdk/pull/8080) Updated the `codec.Marshaler` interface
        * Moved `MarshalAny` and `UnmarshalAny` helper functions to `codec.Marshaler` and renamed to `MarshalInterface` and
      `UnmarshalInterface` respectively. These functions must take interface as a parameter (not a concrete type nor `Any`
      object). Underneath they use `Any` wrapping for correct protobuf serialization.
    * (crypto) [#6780](https://github.com/cosmos/cosmos-sdk/issues/6780) Move ledger code to its own package.
    * (crypto/types/multisig) [#6373](https://github.com/cosmos/cosmos-sdk/pull/6373) `multisig.Multisignature` has been renamed to `AminoMultisignature`
    * (codec) `*codec.LegacyAmino` is now a wrapper around Amino which provides backwards compatibility with protobuf `Any`. ALL legacy code should use `*codec.LegacyAmino` instead of `*amino.Codec` directly
    * (crypto) [#5880](https://github.com/cosmos/cosmos-sdk/pull/5880) Merge `crypto/keys/mintkey` into `crypto`.
    * (crypto/hd) [#5904](https://github.com/cosmos/cosmos-sdk/pull/5904) `crypto/keys/hd` moved to `crypto/hd`.
    * (crypto/keyring):
    _ [#5866](https://github.com/cosmos/cosmos-sdk/pull/5866) Rename `crypto/keys/` to `crypto/keyring/`.
    _ [#5904](https://github.com/cosmos/cosmos-sdk/pull/5904) `Keybase` -> `Keyring` interfaces migration. `LegacyKeybase` interface is added in order
    to guarantee limited backward compatibility with the old Keybase interface for the sole purpose of migrating keys across the new keyring backends. `NewLegacy`
    constructor is provided [#5889](https://github.com/cosmos/cosmos-sdk/pull/5889) to allow for smooth migration of keys from the legacy LevelDB based implementation
    to new keyring backends. Plus, the package and the new keyring no longer depends on the sdk.Config singleton. Please consult the [package documentation](https://github.com/cosmos/cosmos-sdk/tree/master/crypto/keyring/doc.go) for more
    information on how to implement the new `Keyring` interface. \* [#5858](https://github.com/cosmos/cosmos-sdk/pull/5858) Make Keyring store keys by name and address's hexbytes representation.
    * (export) [#5952](https://github.com/cosmos/cosmos-sdk/pull/5952) `AppExporter` now returns ABCI consensus parameters to be included in marshaled exported state. These parameters must be returned from the application via the `BaseApp`.
    * (simapp) Deprecating and renaming `MakeEncodingConfig` to `MakeTestEncodingConfig` (both in `simapp` and `simapp/params` packages).
    * (store) [#5803](https://github.com/cosmos/cosmos-sdk/pull/5803) The `store.CommitMultiStore` interface now includes the new `snapshots.Snapshotter` interface as well.
    * (types) [#5579](https://github.com/cosmos/cosmos-sdk/pull/5579) The `keepRecent` field has been removed from the `PruningOptions` type.
    The `PruningOptions` type now only includes fields `KeepEvery` and `SnapshotEvery`, where `KeepEvery`
    determines which committed heights are flushed to disk and `SnapshotEvery` determines which of these
    heights are kept after pruning. The `IsValid` method should be called whenever using these options. Methods
    `SnapshotVersion` and `FlushVersion` accept a version arugment and determine if the version should be
    flushed to disk or kept as a snapshot. Note, `KeepRecent` is automatically inferred from the options
    and provided directly the IAVL store.
    * (types) [#5533](https://github.com/cosmos/cosmos-sdk/pull/5533) Refactored `AppModuleBasic` and `AppModuleGenesis`
    to now accept a `codec.JSONMarshaler` for modular serialization of genesis state.
    * (types/rest) [#5779](https://github.com/cosmos/cosmos-sdk/pull/5779) Drop unused Parse{Int64OrReturnBadRequest,QueryParamBool}() functions.
* **Modules**
    * (modules) [#7243](https://github.com/cosmos/cosmos-sdk/pull/7243) Rename `RegisterCodec` to `RegisterLegacyAminoCodec` and `codec.New()` is now renamed to `codec.NewLegacyAmino()`
    * (modules) [#6564](https://github.com/cosmos/cosmos-sdk/pull/6564) Constant `DefaultParamspace` is removed from all modules, use ModuleName instead.
    * (modules) [#5989](https://github.com/cosmos/cosmos-sdk/pull/5989) `AppModuleBasic.GetTxCmd` now takes a single `CLIContext` parameter.
    * (modules) [#5664](https://github.com/cosmos/cosmos-sdk/pull/5664) Remove amino `Codec` from simulation `StoreDecoder`, which now returns a function closure in order to unmarshal the key-value pairs.
    * (modules) [#5555](https://github.com/cosmos/cosmos-sdk/pull/5555) Move `x/auth/client/utils/` types and functions to `x/auth/client/`.
    * (modules) [#5572](https://github.com/cosmos/cosmos-sdk/pull/5572) Move account balance logic and APIs from `x/auth` to `x/bank`.
    * (modules) [#6326](https://github.com/cosmos/cosmos-sdk/pull/6326) `AppModuleBasic.GetQueryCmd` now takes a single `client.Context` parameter.
    * (modules) [#6336](https://github.com/cosmos/cosmos-sdk/pull/6336) `AppModuleBasic.RegisterQueryService` method was added to support gRPC queries, and `QuerierRoute` and `NewQuerierHandler` were deprecated.
    * (modules) [#6311](https://github.com/cosmos/cosmos-sdk/issues/6311) Remove `alias.go` usage
    * (modules) [#6447](https://github.com/cosmos/cosmos-sdk/issues/6447) Rename `blacklistedAddrs` to `blockedAddrs`.
    * (modules) [#6834](https://github.com/cosmos/cosmos-sdk/issues/6834) Add `RegisterInterfaces` method to `AppModuleBasic` to support registration of protobuf interface types.
    * (modules) [#6734](https://github.com/cosmos/cosmos-sdk/issues/6834) Add `TxEncodingConfig` parameter to `AppModuleBasic.ValidateGenesis` command to support JSON tx decoding in `genutil`.
    * (modules) [#7764](https://github.com/cosmos/cosmos-sdk/pull/7764) Added module initialization options:
        * `server/types.AppExporter` requires extra argument: `AppOptions`.
        * `server.AddCommands` requires extra argument: `addStartFlags types.ModuleInitFlags`
        * `x/crisis.NewAppModule` has a new attribute: `skipGenesisInvariants`. [PR](https://github.com/cosmos/cosmos-sdk/pull/7764)
    * (types) [#6327](https://github.com/cosmos/cosmos-sdk/pull/6327) `sdk.Msg` now inherits `proto.Message`, as a result all `sdk.Msg` types now use pointer semantics.
    * (types) [#7032](https://github.com/cosmos/cosmos-sdk/pull/7032) All types ending with `ID` (e.g. `ProposalID`) now end with `Id` (e.g. `ProposalId`), to match default Protobuf generated format. Also see [#7033](https://github.com/cosmos/cosmos-sdk/pull/7033) for more details.
    * (x/auth) [#6029](https://github.com/cosmos/cosmos-sdk/pull/6029) Module accounts have been moved from `x/supply` to `x/auth`.
    * (x/auth) [#6443](https://github.com/cosmos/cosmos-sdk/issues/6443) Move `FeeTx` and `TxWithMemo` interfaces from `x/auth/ante` to `types`.
    * (x/auth) [#7006](https://github.com/cosmos/cosmos-sdk/pull/7006) All `AccountRetriever` methods now take `client.Context` as a parameter instead of as a struct member.
    * (x/auth) [#6270](https://github.com/cosmos/cosmos-sdk/pull/6270) The passphrase argument has been removed from the signature of the following functions and methods: `BuildAndSign`, ` MakeSignature`, ` SignStdTx`, `TxBuilder.BuildAndSign`, `TxBuilder.Sign`, `TxBuilder.SignStdTx`
    * (x/auth) [#6428](https://github.com/cosmos/cosmos-sdk/issues/6428):
        * `NewAnteHandler` and `NewSigVerificationDecorator` both now take a `SignModeHandler` parameter.
        * `SignatureVerificationGasConsumer` now has the signature: `func(meter sdk.GasMeter, sig signing.SignatureV2, params types.Params) error`.
        * The `SigVerifiableTx` interface now has a `GetSignaturesV2() ([]signing.SignatureV2, error)` method and no longer has the `GetSignBytes` method.
    * (x/auth/tx) [#8106](https://github.com/cosmos/cosmos-sdk/pull/8106) change related to missing append functionality in
    client transaction signing
        * added `overwriteSig` argument to `x/auth/client.SignTx` and `client/tx.Sign` functions.
        * removed `x/auth/tx.go:wrapper.GetSignatures`. The `wrapper` provides `TxBuilder` functionality, and it's a private
      structure. That function was not used at all and it's not exposed through the `TxBuilder` interface.
    * (x/bank) [#7327](https://github.com/cosmos/cosmos-sdk/pull/7327) AddCoins and SubtractCoins no longer return a resultingValue and will only return an error.
    * (x/capability) [#7918](https://github.com/cosmos/cosmos-sdk/pull/7918) Add x/capability safety checks:
        * All outward facing APIs will now check that capability is not nil and name is not empty before performing any state-machine changes
        * `SetIndex` has been renamed to `InitializeIndex`
    * (x/evidence) [#7251](https://github.com/cosmos/cosmos-sdk/pull/7251) New evidence types and light client evidence handling. The module function names changed.
    * (x/evidence) [#5952](https://github.com/cosmos/cosmos-sdk/pull/5952) Remove APIs for getting and setting `x/evidence` parameters. `BaseApp` now uses a `ParamStore` to manage Tendermint consensus parameters which is managed via the `x/params` `Substore` type.
    * (x/gov) [#6147](https://github.com/cosmos/cosmos-sdk/pull/6147) The `Content` field on `Proposal` and `MsgSubmitProposal`
    is now `Any` in concordance with [ADR 019](docs/architecture/adr-019-protobuf-state-encoding.md) and `GetContent` should now
    be used to retrieve the actual proposal `Content`. Also the `NewMsgSubmitProposal` constructor now may return an `error`
    * (x/ibc) [#6374](https://github.com/cosmos/cosmos-sdk/pull/6374) `VerifyMembership` and `VerifyNonMembership` now take a `specs []string` argument to specify the proof format used for verification. Most SDK chains can simply use `commitmenttypes.GetSDKSpecs()` for this argument.
    * (x/params) [#5619](https://github.com/cosmos/cosmos-sdk/pull/5619) The `x/params` keeper now accepts a `codec.Marshaller` instead of
    a reference to an amino codec. Amino is still used for JSON serialization.
    * (x/staking) [#6451](https://github.com/cosmos/cosmos-sdk/pull/6451) `DefaultParamspace` and `ParamKeyTable` in staking module are moved from keeper to types to enforce consistency.
    * (x/staking) [#7419](https://github.com/cosmos/cosmos-sdk/pull/7419) The `TmConsPubKey` method on ValidatorI has been
    removed and replaced instead by `ConsPubKey` (which returns a SDK `cryptotypes.PubKey`) and `TmConsPublicKey` (which
    returns a Tendermint proto PublicKey).
    * (x/staking/types) [#7447](https://github.com/cosmos/cosmos-sdk/issues/7447) Remove bech32 PubKey support:
        * `ValidatorI` interface update. `GetConsPubKey` renamed to `TmConsPubKey` (consensus public key must be a tendermint key). `TmConsPubKey`, `GetConsAddr` methods return error.
        * `Validator` update. Methods changed in `ValidatorI` (as described above) and `ToTmValidator` return error.
        * `Validator.ConsensusPubkey` type changed from `string` to `codectypes.Any`.
        * `MsgCreateValidator.Pubkey` type changed from `string` to `codectypes.Any`.
    * (x/supply) [#6010](https://github.com/cosmos/cosmos-sdk/pull/6010) All `x/supply` types and APIs have been moved to `x/bank`.
    * [#6409](https://github.com/cosmos/cosmos-sdk/pull/6409) Rename all IsEmpty methods to Empty across the codebase and enforce consistency.
    * [#6231](https://github.com/cosmos/cosmos-sdk/pull/6231) Simplify `AppModule` interface, `Route` and `NewHandler` methods become only `Route`
    and returns a new `Route` type.
    * (x/slashing) [#6212](https://github.com/cosmos/cosmos-sdk/pull/6212) Remove `Get*` prefixes from key construction functions
    * (server) [#6079](https://github.com/cosmos/cosmos-sdk/pull/6079) Remove `UpgradeOldPrivValFile` (deprecated in Tendermint Core v0.28).
    * [#5719](https://github.com/cosmos/cosmos-sdk/pull/5719) Bump Go requirement to 1.14+

### State Machine Breaking

* **General**

    * (client) [#7268](https://github.com/cosmos/cosmos-sdk/pull/7268) / [#7147](https://github.com/cosmos/cosmos-sdk/pull/7147) Introduce new protobuf based PubKeys, and migrate PubKey in BaseAccount to use this new protobuf based PubKey format

* **Modules**
    * (modules) [#5572](https://github.com/cosmos/cosmos-sdk/pull/5572) Separate balance from accounts per ADR 004.
    _ Account balances are now persisted and retrieved via the `x/bank` module.
    _ Vesting account interface has been modified to account for changes.
    _ Callers to `NewBaseVestingAccount` are responsible for verifying account balance in relation to
    the original vesting amount.
    _ The `SendKeeper` and `ViewKeeper` interfaces in `x/bank` have been modified to account for changes.
    * (x/auth) [#5533](https://github.com/cosmos/cosmos-sdk/pull/5533) Migrate the `x/auth` module to use Protocol Buffers for state
    serialization instead of Amino.
    _ The `BaseAccount.PubKey` field is now represented as a Bech32 string instead of a `crypto.Pubkey`.
    _ `NewBaseAccountWithAddress` now returns a reference to a `BaseAccount`.
    _ The `x/auth` module now accepts a `Codec` interface which extends the `codec.Marshaler` interface by
    requiring a concrete codec to know how to serialize accounts.
    _ The `AccountRetriever` type now accepts a `Codec` in its constructor in order to know how to
    serialize accounts.
    * (x/bank) [#6518](https://github.com/cosmos/cosmos-sdk/pull/6518) Support for global and per-denomination send enabled flags.
        * Existing send_enabled global flag has been moved into a Params structure as `default_send_enabled`.
        * An array of: `{denom: string, enabled: bool}` is added to bank Params to support per-denomination override of global default value.
    * (x/distribution) [#5610](https://github.com/cosmos/cosmos-sdk/pull/5610) Migrate the `x/distribution` module to use Protocol Buffers for state
    serialization instead of Amino. The exact codec used is `codec.HybridCodec` which utilizes Protobuf for binary encoding and Amino
    for JSON encoding.
    _ `ValidatorHistoricalRewards.ReferenceCount` is now of types `uint32` instead of `uint16`.
    _ `ValidatorSlashEvents` is now a struct with `slashevents`.
    _ `ValidatorOutstandingRewards` is now a struct with `rewards`.
    _ `ValidatorAccumulatedCommission` is now a struct with `commission`. \* The `Keeper` constructor now takes a `codec.Marshaler` instead of a concrete Amino codec. This exact type
    provided is specified by `ModuleCdc`.
    * (x/evidence) [#5634](https://github.com/cosmos/cosmos-sdk/pull/5634) Migrate the `x/evidence` module to use Protocol Buffers for state
    serialization instead of Amino.
    _ The `internal` sub-package has been removed in order to expose the types proto file.
    _ The module now accepts a `Codec` interface which extends the `codec.Marshaler` interface by
    requiring a concrete codec to know how to serialize `Evidence` types. \* The `MsgSubmitEvidence` message has been removed in favor of `MsgSubmitEvidenceBase`. The application-level
    codec must now define the concrete `MsgSubmitEvidence` type which must implement the module's `MsgSubmitEvidence`
    interface.
    * (x/evidence) [#5952](https://github.com/cosmos/cosmos-sdk/pull/5952) Remove parameters from `x/evidence` genesis and module state. The `x/evidence` module now solely uses Tendermint consensus parameters to determine of evidence is valid or not.
    * (x/gov) [#5737](https://github.com/cosmos/cosmos-sdk/pull/5737) Migrate the `x/gov` module to use Protocol
    Buffers for state serialization instead of Amino.
    _ `MsgSubmitProposal` will be removed in favor of the application-level proto-defined `MsgSubmitProposal` which
    implements the `MsgSubmitProposalI` interface. Applications should extend the `NewMsgSubmitProposalBase` type
    to define their own concrete `MsgSubmitProposal` types.
    _ The module now accepts a `Codec` interface which extends the `codec.Marshaler` interface by
    requiring a concrete codec to know how to serialize `Proposal` types.
    * (x/mint) [#5634](https://github.com/cosmos/cosmos-sdk/pull/5634) Migrate the `x/mint` module to use Protocol Buffers for state
    serialization instead of Amino. \* The `internal` sub-package has been removed in order to expose the types proto file.
    * (x/slashing) [#5627](https://github.com/cosmos/cosmos-sdk/pull/5627) Migrate the `x/slashing` module to use Protocol Buffers for state
    serialization instead of Amino. The exact codec used is `codec.HybridCodec` which utilizes Protobuf for binary encoding and Amino
    for JSON encoding. \* The `Keeper` constructor now takes a `codec.Marshaler` instead of a concrete Amino codec. This exact type
    provided is specified by `ModuleCdc`.
    * (x/staking) [#6844](https://github.com/cosmos/cosmos-sdk/pull/6844) Validators are now inserted into the unbonding queue based on their unbonding time and height. The relevant keeper APIs are modified to reflect these changes by now also requiring a height.
    * (x/staking) [#6061](https://github.com/cosmos/cosmos-sdk/pull/6061) Allow a validator to immediately unjail when no signing info is present due to
    falling below their minimum self-delegation and never having been bonded. The validator may immediately unjail once they've met their minimum self-delegation.
    * (x/staking) [#5600](https://github.com/cosmos/cosmos-sdk/pull/5600) Migrate the `x/staking` module to use Protocol Buffers for state
    serialization instead of Amino. The exact codec used is `codec.HybridCodec` which utilizes Protobuf for binary encoding and Amino
    for JSON encoding.
    _ `BondStatus` is now of type `int32` instead of `byte`.
    _ Types of `int16` in the `Params` type are now of type `int32`.
    _ Every reference of `crypto.Pubkey` in context of a `Validator` is now of type string. `GetPubKeyFromBech32` must be used to get the `crypto.Pubkey`.
    _ The `Keeper` constructor now takes a `codec.Marshaler` instead of a concrete Amino codec. This exact type
    provided is specified by `ModuleCdc`.
    * (x/staking) [#7979](https://github.com/cosmos/cosmos-sdk/pull/7979) keeper pubkey storage serialization migration
    from bech32 to protobuf.
    * (x/supply) [#6010](https://github.com/cosmos/cosmos-sdk/pull/6010) Removed the `x/supply` module by merging the existing types and APIs into the `x/bank` module.
    * (x/supply) [#5533](https://github.com/cosmos/cosmos-sdk/pull/5533) Migrate the `x/supply` module to use Protocol Buffers for state
    serialization instead of Amino.
    _ The `internal` sub-package has been removed in order to expose the types proto file.
    _ The `x/supply` module now accepts a `Codec` interface which extends the `codec.Marshaler` interface by
    requiring a concrete codec to know how to serialize `SupplyI` types. \* The `SupplyI` interface has been modified to no longer return `SupplyI` on methods. Instead the
    concrete type's receiver should modify the type.
    * (x/upgrade) [#5659](https://github.com/cosmos/cosmos-sdk/pull/5659) Migrate the `x/upgrade` module to use Protocol
    Buffers for state serialization instead of Amino.
    _ The `internal` sub-package has been removed in order to expose the types proto file.
    _ The `x/upgrade` module now accepts a `codec.Marshaler` interface.

### Features

* **Baseapp / Client / REST**
    * (x/auth) [#6213](https://github.com/cosmos/cosmos-sdk/issues/6213) Introduce new protobuf based path for transaction signing, see [ADR020](https://github.com/cosmos/cosmos-sdk/blob/master/docs/architecture/adr-020-protobuf-transaction-encoding.md) for more details
    * (x/auth) [#6350](https://github.com/cosmos/cosmos-sdk/pull/6350) New sign-batch command to sign StdTx batch files.
    * (baseapp) [#5803](https://github.com/cosmos/cosmos-sdk/pull/5803) Added support for taking state snapshots at regular height intervals, via options `snapshot-interval` and `snapshot-keep-recent`.
    * (baseapp) [#7519](https://github.com/cosmos/cosmos-sdk/pull/7519) Add `ServiceMsgRouter` to BaseApp to handle routing of protobuf service `Msg`s. The two new types defined in ADR 031, `sdk.ServiceMsg` and `sdk.MsgRequest` are introduced with this router.
    * (client) [#5921](https://github.com/cosmos/cosmos-sdk/issues/5921) Introduce new gRPC and gRPC Gateway based APIs for querying app & module data. See [ADR021](https://github.com/cosmos/cosmos-sdk/blob/master/docs/architecture/adr-021-protobuf-query-encoding.md) for more details
    * (cli) [#7485](https://github.com/cosmos/cosmos-sdk/pull/7485) Introduce a new optional `--keyring-dir` flag that allows clients to specify a Keyring directory if it does not reside in the directory specified by `--home`.
    * (cli) [#7221](https://github.com/cosmos/cosmos-sdk/pull/7221) Add the option of emitting amino encoded json from the CLI
    * (codec) [#7519](https://github.com/cosmos/cosmos-sdk/pull/7519) `InterfaceRegistry` now inherits `jsonpb.AnyResolver`, and has a `RegisterCustomTypeURL` method to support ADR 031 packing of `Any`s. `AnyResolver` is now a required parameter to `RejectUnknownFields`.
    * (coin) [#6755](https://github.com/cosmos/cosmos-sdk/pull/6755) Add custom regex validation for `Coin` denom by overwriting `CoinDenomRegex` when using `/types/coin.go`.
    * (config) [#7265](https://github.com/cosmos/cosmos-sdk/pull/7265) Support Tendermint block pruning through a new `min-retain-blocks` configuration that can be set in either `app.toml` or via the CLI. This parameter is used in conjunction with other criteria to determine the height at which Tendermint should prune blocks.
    * (events) [#7121](https://github.com/cosmos/cosmos-sdk/pull/7121) The application now derives what events are indexed by Tendermint via the `index-events` configuration in `app.toml`, which is a list of events taking the form `{eventType}.{attributeKey}`.
    * (tx) [#6089](https://github.com/cosmos/cosmos-sdk/pull/6089) Transactions can now have a `TimeoutHeight` set which allows the transaction to be rejected if it's committed at a height greater than the timeout.
    * (rest) [#6167](https://github.com/cosmos/cosmos-sdk/pull/6167) Support `max-body-bytes` CLI flag for the REST service.
    * (genesis) [#7089](https://github.com/cosmos/cosmos-sdk/pull/7089) The `export` command now adds a `initial_height` field in the exported JSON. Baseapp's `CommitMultiStore` now also has a `SetInitialVersion` setter, so it can set the initial store version inside `InitChain` and start a new chain from a given height.
* **General**
    * (crypto/multisig) [#6241](https://github.com/cosmos/cosmos-sdk/pull/6241) Add Multisig type directly to the repo. Previously this was in tendermint.
    * (codec/types) [#8106](https://github.com/cosmos/cosmos-sdk/pull/8106) Adding `NewAnyWithCustomTypeURL` to correctly
    marshal Messages in TxBuilder.
    * (tests) [#6489](https://github.com/cosmos/cosmos-sdk/pull/6489) Introduce package `testutil`, new in-process testing network framework for use in integration and unit tests.
    * (tx) Add new auth/tx gRPC & gRPC-Gateway endpoints for basic querying & broadcasting support
        * [#7842](https://github.com/cosmos/cosmos-sdk/pull/7842) Add TxsByEvent gRPC endpoint
        * [#7852](https://github.com/cosmos/cosmos-sdk/pull/7852) Add tx broadcast gRPC endpoint
    * (tx) [#7688](https://github.com/cosmos/cosmos-sdk/pull/7688) Add a new Tx gRPC service with methods `Simulate` and `GetTx` (by hash).
    * (store) [#5803](https://github.com/cosmos/cosmos-sdk/pull/5803) Added `rootmulti.Store` methods for taking and restoring snapshots, based on `iavl.Store` export/import.
    * (store) [#6324](https://github.com/cosmos/cosmos-sdk/pull/6324) IAVL store query proofs now return CommitmentOp which wraps an ics23 CommitmentProof
    * (store) [#6390](https://github.com/cosmos/cosmos-sdk/pull/6390) `RootMulti` store query proofs now return `CommitmentOp` which wraps `CommitmentProofs`
        * `store.Query` now only returns chained `ics23.CommitmentProof` wrapped in `merkle.Proof`
        * `ProofRuntime` only decodes and verifies `ics23.CommitmentProof`
* **Modules**
    * (modules) [#5921](https://github.com/cosmos/cosmos-sdk/issues/5921) Introduction of Query gRPC service definitions along with REST annotations for gRPC Gateway for each module
    * (modules) [#7540](https://github.com/cosmos/cosmos-sdk/issues/7540) Protobuf service definitions can now be used for
    packing `Msg`s in transactions as defined in [ADR 031](./docs/architecture/adr-031-msg-service.md). All modules now
    define a `Msg` protobuf service.
    * (x/auth/vesting) [#7209](https://github.com/cosmos/cosmos-sdk/pull/7209) Create new `MsgCreateVestingAccount` message type along with CLI handler that allows for the creation of delayed and continuous vesting types.
    * (x/capability) [#5828](https://github.com/cosmos/cosmos-sdk/pull/5828) Capability module integration as outlined in [ADR 3 - Dynamic Capability Store](https://github.com/cosmos/tree/master/docs/architecture/adr-003-dynamic-capability-store.md).
    * (x/crisis) `x/crisis` has a new function: `AddModuleInitFlags`, which will register optional crisis module flags for the start command.
    * (x/ibc) [#5277](https://github.com/cosmos/cosmos-sdk/pull/5277) `x/ibc` changes from IBC alpha. For more details check the [`x/ibc/core/spec`](https://github.com/cosmos/cosmos-sdk/tree/master/x/ibc/core/spec) directory, or the ICS specs below:
        * [ICS 002 - Client Semantics](https://github.com/cosmos/ics/tree/master/spec/ics-002-client-semantics) subpackage
        * [ICS 003 - Connection Semantics](https://github.com/cosmos/ics/blob/master/spec/ics-003-connection-semantics) subpackage
        * [ICS 004 - Channel and Packet Semantics](https://github.com/cosmos/ics/blob/master/spec/ics-004-channel-and-packet-semantics) subpackage
        * [ICS 005 - Port Allocation](https://github.com/cosmos/ics/blob/master/spec/ics-005-port-allocation) subpackage
        * [ICS 006 - Solo Machine Client](https://github.com/cosmos/ics/tree/master/spec/ics-006-solo-machine-client) subpackage
        * [ICS 007 - Tendermint Client](https://github.com/cosmos/ics/blob/master/spec/ics-007-tendermint-client) subpackage
        * [ICS 009 - Loopback Client](https://github.com/cosmos/ics/tree/master/spec/ics-009-loopback-client) subpackage
        * [ICS 020 - Fungible Token Transfer](https://github.com/cosmos/ics/tree/master/spec/ics-020-fungible-token-transfer) subpackage
        * [ICS 023 - Vector Commitments](https://github.com/cosmos/ics/tree/master/spec/ics-023-vector-commitments) subpackage
        * [ICS 024 - Host State Machine Requirements](https://github.com/cosmos/ics/tree/master/spec/ics-024-host-requirements) subpackage
    * (x/ibc) [#6374](https://github.com/cosmos/cosmos-sdk/pull/6374) ICS-23 Verify functions will now accept and verify ics23 CommitmentProofs exclusively
    * (x/params) [#6005](https://github.com/cosmos/cosmos-sdk/pull/6005) Add new CLI command for querying raw x/params parameters by subspace and key.

### Bug Fixes

* **Baseapp / Client / REST**
    * (client) [#5964](https://github.com/cosmos/cosmos-sdk/issues/5964) `--trust-node` is now false by default - for real. Users must ensure it is set to true if they don't want to enable the verifier.
    * (client) [#6402](https://github.com/cosmos/cosmos-sdk/issues/6402) Fix `keys add` `--algo` flag which only worked for Tendermint's `secp256k1` default key signing algorithm.
    * (client) [#7699](https://github.com/cosmos/cosmos-sdk/pull/7699) Fix panic in context when setting invalid nodeURI. `WithNodeURI` does not set the `Client` in the context.
    * (export) [#6510](https://github.com/cosmos/cosmos-sdk/pull/6510/) Field TimeIotaMs now is included in genesis file while exporting.
    * (rest) [#5906](https://github.com/cosmos/cosmos-sdk/pull/5906) Fix an issue that make some REST calls panic when sending invalid or incomplete requests.
    * (crypto) [#7966](https://github.com/cosmos/cosmos-sdk/issues/7966) `Bip44Params` `String()` function now correctly
    returns the absolute HD path by adding the `m/` prefix.
    * (crypto/keyring) [#5844](https://github.com/cosmos/cosmos-sdk/pull/5844) `Keyring.Sign()` methods no longer decode amino signatures when method receivers
    are offline/multisig keys.
    * (store) [#7415](https://github.com/cosmos/cosmos-sdk/pull/7415) Allow new stores to be registered during on-chain upgrades.
* **Modules**
  _ (modules) [#5569](https://github.com/cosmos/cosmos-sdk/issues/5569) `InitGenesis`, for the relevant modules, now ensures module accounts exist.
  _ (x/auth) [#5892](https://github.com/cosmos/cosmos-sdk/pull/5892) Add `RegisterKeyTypeCodec` to register new
  types (eg. keys) to the `auth` module internal amino codec.
  _ (x/bank) [#6536](https://github.com/cosmos/cosmos-sdk/pull/6536) Fix bug in `WriteGeneratedTxResponse` function used by multiple
  REST endpoints. Now it writes a Tx in StdTx format.
  _ (x/genutil) [#5938](https://github.com/cosmos/cosmos-sdk/pull/5938) Fix `InitializeNodeValidatorFiles` error handling.
  _ (x/gentx) [#8183](https://github.com/cosmos/cosmos-sdk/pull/8183) change gentx cmd amount to arg from flag
  _ (x/gov) [#7641](https://github.com/cosmos/cosmos-sdk/pull/7641) Fix tally calculation precision error.
  _ (x/staking) [#6529](https://github.com/cosmos/cosmos-sdk/pull/6529) Export validator addresses (previously was empty).
  _ (x/staking) [#5949](https://github.com/cosmos/cosmos-sdk/pull/5949) Skip staking `HistoricalInfoKey` in simulations as headers are not exported. \* (x/staking) [#6061](https://github.com/cosmos/cosmos-sdk/pull/6061) Allow a validator to immediately unjail when no signing info is present due to
  falling below their minimum self-delegation and never having been bonded. The validator may immediately unjail once they've met their minimum self-delegation.
* **General**
    * (types) [#7038](https://github.com/cosmos/cosmos-sdk/issues/7038) Fix infinite looping of `ApproxRoot` by including a hard-coded maximum iterations limit of 100.
    * (types) [#7084](https://github.com/cosmos/cosmos-sdk/pull/7084) Fix panic when calling `BigInt()` on an uninitialized `Int`.
    * (simulation) [#7129](https://github.com/cosmos/cosmos-sdk/issues/7129) Fix support for custom `Account` and key types on auth's simulation.

### Improvements

* **Baseapp / Client / REST**
    * (baseapp) [#6186](https://github.com/cosmos/cosmos-sdk/issues/6186) Support emitting events during `AnteHandler` execution.
    * (baseapp) [#6053](https://github.com/cosmos/cosmos-sdk/pull/6053) Customizable panic recovery handling added for `app.runTx()` method (as proposed in the [ADR 22](https://github.com/cosmos/cosmos-sdk/blob/master/docs/architecture/adr-022-custom-panic-handling.md)). Adds ability for developers to register custom panic handlers extending standard ones.
    * (client) [#5810](https://github.com/cosmos/cosmos-sdk/pull/5810) Added a new `--offline` flag that allows commands to be executed without an
    internet connection. Previously, `--generate-only` served this purpose in addition to only allowing txs to be generated. Now, `--generate-only` solely
    allows txs to be generated without being broadcasted and disallows Keybase use and `--offline` allows the use of Keybase but does not allow any
    functionality that requires an online connection.
    * (cli) [#7764](https://github.com/cosmos/cosmos-sdk/pull/7764) Update x/banking and x/crisis InitChain to improve node startup time
    * (client) [#5856](https://github.com/cosmos/cosmos-sdk/pull/5856) Added the possibility to set `--offline` flag with config command.
    * (client) [#5895](https://github.com/cosmos/cosmos-sdk/issues/5895) show config options in the config command's help screen.
    * (client/keys) [#8043](https://github.com/cosmos/cosmos-sdk/pull/8043) Add support for export of unarmored private key
    * (client/tx) [#7801](https://github.com/cosmos/cosmos-sdk/pull/7801) Update sign-batch multisig to work online
    * (x/genutil) [#8099](https://github.com/cosmos/cosmos-sdk/pull/8099) `init` now supports a `--recover` flag to recover
    the private validator key from a given mnemonic
* **Modules**
    * (x/auth) [#5702](https://github.com/cosmos/cosmos-sdk/pull/5702) Add parameter querying support for `x/auth`.
    * (x/auth/ante) [#6040](https://github.com/cosmos/cosmos-sdk/pull/6040) `AccountKeeper` interface used for `NewAnteHandler` and handler's decorators to add support of using custom `AccountKeeper` implementations.
    * (x/evidence) [#5952](https://github.com/cosmos/cosmos-sdk/pull/5952) Tendermint Consensus parameters can now be changed via parameter change proposals through `x/gov`.
    * (x/evidence) [#5961](https://github.com/cosmos/cosmos-sdk/issues/5961) Add `StoreDecoder` simulation for evidence module.
    * (x/ibc) [#5948](https://github.com/cosmos/cosmos-sdk/issues/5948) Add `InitGenesis` and `ExportGenesis` functions for `ibc` module.
    * (x/ibc-transfer) [#6871](https://github.com/cosmos/cosmos-sdk/pull/6871) Implement [ADR 001 - Coin Source Tracing](./docs/architecture/adr-001-coin-source-tracing.md).
    * (x/staking) [#6059](https://github.com/cosmos/cosmos-sdk/pull/6059) Updated `HistoricalEntries` parameter default to 100.
    * (x/staking) [#5584](https://github.com/cosmos/cosmos-sdk/pull/5584) Add util function `ToTmValidator` that converts a `staking.Validator` type to `*tmtypes.Validator`.
    * (x/staking) [#6163](https://github.com/cosmos/cosmos-sdk/pull/6163) CLI and REST call to unbonding delegations and delegations now accept
    pagination.
    * (x/staking) [#8178](https://github.com/cosmos/cosmos-sdk/pull/8178) Update default historical header number for stargate
* **General**
    * (crypto) [#7987](https://github.com/cosmos/cosmos-sdk/pull/7987) Fix the inconsistency of CryptoCdc, only use
    `codec/legacy.Cdc`.
    * (logging) [#8072](https://github.com/cosmos/cosmos-sdk/pull/8072) Refactor logging:
    _ Use [zerolog](https://github.com/rs/zerolog) over Tendermint's go-kit logging wrapper.
    _ Introduce Tendermint's `--log_format=plain|json` flag. Using format `json` allows for emitting structured JSON
    logs which can be consumed by an external logging facility (e.g. Loggly). Both formats log to STDERR. \* The existing `--log_level` flag and it's default value now solely relates to the global logging
    level (e.g. `info`, `debug`, etc...) instead of `<module>:<level>`.
    * (rest) [#7649](https://github.com/cosmos/cosmos-sdk/pull/7649) Return an unsigned tx in legacy GET /tx endpoint when signature conversion fails
    * (simulation) [#6002](https://github.com/cosmos/cosmos-sdk/pull/6002) Add randomized consensus params into simulation.
    * (store) [#6481](https://github.com/cosmos/cosmos-sdk/pull/6481) Move `SimpleProofsFromMap` from Tendermint into the SDK.
    * (store) [#6719](https://github.com/cosmos/cosmos-sdk/6754) Add validity checks to stores for nil and empty keys.
    * (SDK) Updated dependencies
        * Updated iavl dependency to v0.15.3
        * Update tendermint to v0.34.1
    * (types) [#7027](https://github.com/cosmos/cosmos-sdk/pull/7027) `Coin(s)` and `DecCoin(s)` updates:
        * Bump denomination max length to 128
        * Allow uppercase letters and numbers in denominations to support [ADR 001](./docs/architecture/adr-001-coin-source-tracing.md)
        * Added `Validate` function that returns a descriptive error
    * (types) [#5581](https://github.com/cosmos/cosmos-sdk/pull/5581) Add convenience functions {,Must}Bech32ifyAddressBytes.
    * (types/module) [#5724](https://github.com/cosmos/cosmos-sdk/issues/5724) The `types/module` package does no longer depend on `x/simulation`.
    * (types) [#5585](https://github.com/cosmos/cosmos-sdk/pull/5585) IBC additions:
        * `Coin` denomination max lenght has been increased to 32.
        * Added `CapabilityKey` alias for `StoreKey` to match IBC spec.
    * (types/rest) [#5900](https://github.com/cosmos/cosmos-sdk/pull/5900) Add Check\*Error function family to spare developers from replicating tons of boilerplate code.
    * (types) [#6128](https://github.com/cosmos/cosmos-sdk/pull/6137) Add `String()` method to `GasMeter`.
    * (types) [#6195](https://github.com/cosmos/cosmos-sdk/pull/6195) Add codespace to broadcast(sync/async) response.
    * (types) \#6897 Add KV type from tendermint to `types` directory.
    * (version) [#7848](https://github.com/cosmos/cosmos-sdk/pull/7848) [#7941](https://github.com/cosmos/cosmos-sdk/pull/7941)
    `version --long` output now shows the list of build dependencies and replaced build dependencies.

## [v0.39.1](https://github.com/cosmos/cosmos-sdk/releases/tag/v0.39.1) - 2020-08-11

### Client Breaking

* (x/auth) [#6861](https://github.com/cosmos/cosmos-sdk/pull/6861) Remove public key Bech32 encoding for all account types for JSON serialization, instead relying on direct Amino encoding. In addition, JSON serialization utilizes Amino instead of the Go stdlib, so integers are treated as strings.

### Improvements

* (client) [#6853](https://github.com/cosmos/cosmos-sdk/pull/6853) Add --unsafe-cors flag.

## [v0.39.0](https://github.com/cosmos/cosmos-sdk/releases/tag/v0.39.0) - 2020-07-20

### Improvements

* (deps) Bump IAVL version to [v0.14.0](https://github.com/cosmos/iavl/releases/tag/v0.14.0)
* (client) [#5585](https://github.com/cosmos/cosmos-sdk/pull/5585) `CLIContext` additions:
    * Introduce `QueryABCI` that returns the full `abci.ResponseQuery` with inclusion Merkle proofs.
    * Added `prove` flag for Merkle proof verification.
* (x/staking) [#6791)](https://github.com/cosmos/cosmos-sdk/pull/6791) Close {UBDQueue,RedelegationQueu}Iterator once used.

### API Breaking Changes

* (baseapp) [#5837](https://github.com/cosmos/cosmos-sdk/issues/5837) Transaction simulation now returns a `SimulationResponse` which contains the `GasInfo` and `Result` from the execution.

### Client Breaking Changes

* (x/auth) [#6745](https://github.com/cosmos/cosmos-sdk/issues/6745) Remove BaseAccount's custom JSON {,un}marshalling.

### Bug Fixes

* (store) [#6475](https://github.com/cosmos/cosmos-sdk/pull/6475) Revert IAVL pruning functionality introduced in
  [v0.13.0](https://github.com/cosmos/iavl/releases/tag/v0.13.0),
  where the IAVL no longer keeps states in-memory in which it flushes periodically. IAVL now commits and
  flushes every state to disk as it did pre-v0.13.0. The SDK's multi-store will track and ensure the proper
  heights are pruned. The operator can set the pruning options via a `pruning` config via the CLI or
  through `app.toml`. The `pruning` flag exposes `default|everything|nothing|custom` as options --
  see docs for further details. If the operator chooses `custom`, they may provide granular pruning
  options `pruning-keep-recent`, `pruning-keep-every`, and `pruning-interval`. The former two options
  dictate how many recent versions are kept on disk and the offset of what versions are kept after that
  respectively, and the latter defines the height interval in which versions are deleted in a batch.
  **Note, there are some client-facing API breaking changes with regard to IAVL, stores, and pruning settings.**
* (x/distribution) [#6210](https://github.com/cosmos/cosmos-sdk/pull/6210) Register `MsgFundCommunityPool` in distribution amino codec.
* (types) [#5741](https://github.com/cosmos/cosmos-sdk/issues/5741) Prevent `ChainAnteDecorators()` from panicking when empty `AnteDecorator` slice is supplied.
* (baseapp) [#6306](https://github.com/cosmos/cosmos-sdk/issues/6306) Prevent events emitted by the antehandler from being persisted between transactions.
* (client/keys) [#5091](https://github.com/cosmos/cosmos-sdk/issues/5091) `keys parse` does not honor client app's configuration.
* (x/bank) [#6674](https://github.com/cosmos/cosmos-sdk/pull/6674) Create account if recipient does not exist on handing `MsgMultiSend`.
* (x/auth) [#6287](https://github.com/cosmos/cosmos-sdk/pull/6287) Fix nonce stuck when sending multiple transactions from an account in a same block.

## [v0.38.5] - 2020-07-02

### Improvements

* (tendermint) Bump Tendermint version to [v0.33.6](https://github.com/tendermint/tendermint/releases/tag/v0.33.6).

## [v0.38.4] - 2020-05-21

### Bug Fixes

* (x/auth) [#5950](https://github.com/cosmos/cosmos-sdk/pull/5950) Fix `IncrementSequenceDecorator` to use is `IsReCheckTx` instead of `IsCheckTx` to allow account sequence incrementing.

## [v0.38.3] - 2020-04-09

### Improvements

* (tendermint) Bump Tendermint version to [v0.33.3](https://github.com/tendermint/tendermint/releases/tag/v0.33.3).

## [v0.38.2] - 2020-03-25

### Bug Fixes

* (baseapp) [#5718](https://github.com/cosmos/cosmos-sdk/pull/5718) Remove call to `ctx.BlockGasMeter` during failed message validation which resulted in a panic when the tx execution mode was `CheckTx`.
* (x/genutil) [#5775](https://github.com/cosmos/cosmos-sdk/pull/5775) Fix `ExportGenesis` in `x/genutil` to export default genesis state (`[]`) instead of `null`.
* (client) [#5618](https://github.com/cosmos/cosmos-sdk/pull/5618) Fix crash on the client when the verifier is not set.
* (crypto/keys/mintkey) [#5823](https://github.com/cosmos/cosmos-sdk/pull/5823) fix errors handling in `UnarmorPubKeyBytes` (underlying armoring function's return error was not being checked).
* (x/distribution) [#5620](https://github.com/cosmos/cosmos-sdk/pull/5620) Fix nil pointer deref in distribution tax/reward validation helpers.

### Improvements

* (rest) [#5648](https://github.com/cosmos/cosmos-sdk/pull/5648) Enhance /txs usability:
    * Add `tx.minheight` key to filter transaction with an inclusive minimum block height
    * Add `tx.maxheight` key to filter transaction with an inclusive maximum block height
* (crypto/keys) [#5739](https://github.com/cosmos/cosmos-sdk/pull/5739) Print an error message if the password input failed.

## [v0.38.1] - 2020-02-11

### Improvements

* (modules) [#5597](https://github.com/cosmos/cosmos-sdk/pull/5597) Add `amount` event attribute to the `complete_unbonding`
  and `complete_redelegation` events that reflect the total balances of the completed unbondings and redelegations
  respectively.

### Bug Fixes

* (types) [#5579](https://github.com/cosmos/cosmos-sdk/pull/5579) The IAVL `Store#Commit` method has been refactored to
  delete a flushed version if it is not a snapshot version. The root multi-store now keeps track of `commitInfo` instead
  of `types.CommitID`. During `Commit` of the root multi-store, `lastCommitInfo` is updated from the saved state
  and is only flushed to disk if it is a snapshot version. During `Query` of the root multi-store, if the request height
  is the latest height, we'll use the store's `lastCommitInfo`. Otherwise, we fetch `commitInfo` from disk.
* (x/bank) [#5531](https://github.com/cosmos/cosmos-sdk/issues/5531) Added missing amount event to MsgMultiSend, emitted for each output.
* (x/gov) [#5622](https://github.com/cosmos/cosmos-sdk/pull/5622) Track any events emitted from a proposal's handler upon successful execution.

## [v0.38.0] - 2020-01-23

### State Machine Breaking

* (genesis) [#5506](https://github.com/cosmos/cosmos-sdk/pull/5506) The `x/distribution` genesis state
  now includes `params` instead of individual parameters.
* (genesis) [#5017](https://github.com/cosmos/cosmos-sdk/pull/5017) The `x/genaccounts` module has been
  deprecated and all components removed except the `legacy/` package. This requires changes to the
  genesis state. Namely, `accounts` now exist under `app_state.auth.accounts`. The corresponding migration
  logic has been implemented for v0.38 target version. Applications can migrate via:
  `$ {appd} migrate v0.38 genesis.json`.
* (modules) [#5299](https://github.com/cosmos/cosmos-sdk/pull/5299) Handling of `ABCIEvidenceTypeDuplicateVote`
  during `BeginBlock` along with the corresponding parameters (`MaxEvidenceAge`) have moved from the
  `x/slashing` module to the `x/evidence` module.

### API Breaking Changes

* (modules) [#5506](https://github.com/cosmos/cosmos-sdk/pull/5506) Remove individual setters of `x/distribution` parameters. Instead, follow the module spec in getting parameters, setting new value(s) and finally calling `SetParams`.
* (types) [#5495](https://github.com/cosmos/cosmos-sdk/pull/5495) Remove redundant `(Must)Bech32ify*` and `(Must)Get*KeyBech32` functions in favor of `(Must)Bech32ifyPubKey` and `(Must)GetPubKeyFromBech32` respectively, both of which take a `Bech32PubKeyType` (string).
* (types) [#5430](https://github.com/cosmos/cosmos-sdk/pull/5430) `DecCoins#Add` parameter changed from `DecCoins`
  to `...DecCoin`, `Coins#Add` parameter changed from `Coins` to `...Coin`.
* (baseapp/types) [#5421](https://github.com/cosmos/cosmos-sdk/pull/5421) The `Error` interface (`types/errors.go`)
  has been removed in favor of the concrete type defined in `types/errors/` which implements the standard `error` interface.
    * As a result, the `Handler` and `Querier` implementations now return a standard `error`.
  Within `BaseApp`, `runTx` now returns a `(GasInfo, *Result, error)`tuple and`runMsgs`returns a `(_Result, error)`tuple. A reference to a`Result`is now used to indicate success whereas an error signals an invalid message or failed message execution. As a result, the fields`Code`, `Codespace`, `GasWanted`, and `GasUsed`have been removed the`Result`type. The latter two fields are now found in the`GasInfo` type which is always returned regardless of execution outcome.
  _ Note to developers: Since all handlers and queriers must now return a standard `error`, the `types/errors/`
  package contains all the relevant and pre-registered errors that you typically work with. A typical
  error returned will look like `sdkerrors.Wrap(sdkerrors.ErrUnknownRequest, "...")`. You can retrieve
  relevant ABCI information from the error via `ABCIInfo`.
* (client) [#5442](https://github.com/cosmos/cosmos-sdk/pull/5442) Remove client/alias.go as it's not necessary and
  components can be imported directly from the packages.
* (store) [#4748](https://github.com/cosmos/cosmos-sdk/pull/4748) The `CommitMultiStore` interface
  now requires a `SetInterBlockCache` method. Applications that do not wish to support this can simply
  have this method perform a no-op.
* (modules) [#4665](https://github.com/cosmos/cosmos-sdk/issues/4665) Refactored `x/gov` module structure and dev-UX:
    * Prepare for module spec integration
    * Update gov keys to use big endian encoding instead of little endian
* (modules) [#5017](https://github.com/cosmos/cosmos-sdk/pull/5017) The `x/genaccounts` module has been deprecated and all components removed except the `legacy/` package.
* [#4486](https://github.com/cosmos/cosmos-sdk/issues/4486) Vesting account types decoupled from the `x/auth` module and now live under `x/auth/vesting`. Applications wishing to use vesting account types must be sure to register types via `RegisterCodec` under the new vesting package.
* [#4486](https://github.com/cosmos/cosmos-sdk/issues/4486) The `NewBaseVestingAccount` constructor returns an error
  if the provided arguments are invalid.
* (x/auth) [#5006](https://github.com/cosmos/cosmos-sdk/pull/5006) Modular `AnteHandler` via composable decorators:
    * The `AnteHandler` interface now returns `(newCtx Context, err error)` instead of `(newCtx Context, result sdk.Result, abort bool)`
    * The `NewAnteHandler` function returns an `AnteHandler` function that returns the new `AnteHandler`
    interface and has been moved into the `auth/ante` directory.
    * `ValidateSigCount`, `ValidateMemo`, `ProcessPubKey`, `EnsureSufficientMempoolFee`, and `GetSignBytes`
    have all been removed as public functions.
    * Invalid Signatures may return `InvalidPubKey` instead of `Unauthorized` error, since the transaction
    will first hit `SetPubKeyDecorator` before the `SigVerificationDecorator` runs.
    * `StdTx#GetSignatures` will return an array of just signature byte slices `[][]byte` instead of
    returning an array of `StdSignature` structs. To replicate the old behavior, use the public field
    `StdTx.Signatures` to get back the array of StdSignatures `[]StdSignature`.
* (modules) [#5299](https://github.com/cosmos/cosmos-sdk/pull/5299) `HandleDoubleSign` along with params `MaxEvidenceAge` and `DoubleSignJailEndTime` have moved from the `x/slashing` module to the `x/evidence` module.
* (keys) [#4941](https://github.com/cosmos/cosmos-sdk/issues/4941) Keybase concrete types constructors such as `NewKeyBaseFromDir` and `NewInMemory` now accept optional parameters of type `KeybaseOption`. These
  optional parameters are also added on the keys sub-commands functions, which are now public, and allows
  these options to be set on the commands or ignored to default to previous behavior.
* [#5547](https://github.com/cosmos/cosmos-sdk/pull/5547) `NewKeyBaseFromHomeFlag` constructor has been removed.
* [#5439](https://github.com/cosmos/cosmos-sdk/pull/5439) Further modularization was done to the `keybase`
  package to make it more suitable for use with different key formats and algorithms:
  _ The `WithKeygenFunc` function added as a `KeybaseOption` which allows a custom bytes to key
  implementation to be defined when keys are created.
  _ The `WithDeriveFunc` function added as a `KeybaseOption` allows custom logic for deriving a key
  from a mnemonic, bip39 password, and HD Path.
  _ BIP44 is no longer build into `keybase.CreateAccount()`. It is however the default when using
  the `client/keys` add command.
  _ `SupportedAlgos` and `SupportedAlgosLedger` functions return a slice of `SigningAlgo`s that are
  supported by the keybase and the ledger integration respectively.
* (simapp) [#5419](https://github.com/cosmos/cosmos-sdk/pull/5419) The `helpers.GenTx()` now accepts a gas argument.
* (baseapp) [#5455](https://github.com/cosmos/cosmos-sdk/issues/5455) A `sdk.Context` is now passed into the `router.Route()` function.

### Client Breaking Changes

* (rest) [#5270](https://github.com/cosmos/cosmos-sdk/issues/5270) All account types now implement custom JSON serialization.
* (rest) [#4783](https://github.com/cosmos/cosmos-sdk/issues/4783) The balance field in the DelegationResponse type is now sdk.Coin instead of sdk.Int
* (x/auth) [#5006](https://github.com/cosmos/cosmos-sdk/pull/5006) The gas required to pass the `AnteHandler` has
  increased significantly due to modular `AnteHandler` support. Increase GasLimit accordingly.
* (rest) [#5336](https://github.com/cosmos/cosmos-sdk/issues/5336) `MsgEditValidator` uses `description` instead of `Description` as a JSON key.
* (keys) [#5097](https://github.com/cosmos/cosmos-sdk/pull/5097) Due to the keybase -> keyring transition, keys need to be migrated. See `keys migrate` command for more info.
* (x/auth) [#5424](https://github.com/cosmos/cosmos-sdk/issues/5424) Drop `decode-tx` command from x/auth/client/cli, duplicate of the `decode` command.

### Features

* (store) [#5435](https://github.com/cosmos/cosmos-sdk/pull/5435) New iterator for paginated requests. Iterator limits DB reads to the range of the requested page.
* (x/evidence) [#5240](https://github.com/cosmos/cosmos-sdk/pull/5240) Initial implementation of the `x/evidence` module.
* (cli) [#5212](https://github.com/cosmos/cosmos-sdk/issues/5212) The `q gov proposals` command now supports pagination.
* (store) [#4724](https://github.com/cosmos/cosmos-sdk/issues/4724) Multistore supports substore migrations upon load. New `rootmulti.Store.LoadLatestVersionAndUpgrade` method in
  `Baseapp` supports `StoreLoader` to enable various upgrade strategies. It no
  longer panics if the store to load contains substores that we didn't explicitly mount.
* [#4972](https://github.com/cosmos/cosmos-sdk/issues/4972) A `TxResponse` with a corresponding code
  and tx hash will be returned for specific Tendermint errors:
  _ `CodeTxInMempoolCache`
  _ `CodeMempoolIsFull` \* `CodeTxTooLarge`
* [#3872](https://github.com/cosmos/cosmos-sdk/issues/3872) Implement a RESTful endpoint and cli command to decode transactions.
* (keys) [#4754](https://github.com/cosmos/cosmos-sdk/pull/4754) Introduce new Keybase implementation that can
  leverage operating systems' built-in functionalities to securely store secrets. MacOS users may encounter
  the following [issue](https://github.com/keybase/go-keychain/issues/47) with the `go-keychain` library. If
  you encounter this issue, you must upgrade your xcode command line tools to version >= `10.2`. You can
  upgrade via: `sudo rm -rf /Library/Developer/CommandLineTools; xcode-select --install`. Verify the
  correct version via: `pkgutil --pkg-info=com.apple.pkg.CLTools_Executables`.
* [#5355](https://github.com/cosmos/cosmos-sdk/pull/5355) Client commands accept a new `--keyring-backend` option through which users can specify which backend should be used
  by the new key store:
  _ `os`: use OS default credentials storage (default).
  _ `file`: use encrypted file-based store.
  _ `kwallet`: use [KDE Wallet](https://utils.kde.org/projects/kwalletmanager/) service.
  _ `pass`: use the [pass](https://www.passwordstore.org/) command line password manager. \* `test`: use password-less key store. _For testing purposes only. Use it at your own risk._
* (keys) [#5097](https://github.com/cosmos/cosmos-sdk/pull/5097) New `keys migrate` command to assist users migrate their keys
  to the new keyring.
* (keys) [#5366](https://github.com/cosmos/cosmos-sdk/pull/5366) `keys list` now accepts a `--list-names` option to list key names only, whilst the `keys delete`
  command can delete multiple keys by passing their names as arguments. The aforementioned commands can then be piped together, e.g.
  `appcli keys list -n | xargs appcli keys delete`
* (modules) [#4233](https://github.com/cosmos/cosmos-sdk/pull/4233) Add upgrade module that coordinates software upgrades of live chains.
* [#4486](https://github.com/cosmos/cosmos-sdk/issues/4486) Introduce new `PeriodicVestingAccount` vesting account type
  that allows for arbitrary vesting periods.
* (baseapp) [#5196](https://github.com/cosmos/cosmos-sdk/pull/5196) Baseapp has a new `runTxModeReCheck` to allow applications to skip expensive and unnecessary re-checking of transactions.
* (types) [#5196](https://github.com/cosmos/cosmos-sdk/pull/5196) Context has new `IsRecheckTx() bool` and `WithIsReCheckTx(bool) Context` methods to to be used in the `AnteHandler`.
* (x/auth/ante) [#5196](https://github.com/cosmos/cosmos-sdk/pull/5196) AnteDecorators have been updated to avoid unnecessary checks when `ctx.IsReCheckTx() == true`
* (x/auth) [#5006](https://github.com/cosmos/cosmos-sdk/pull/5006) Modular `AnteHandler` via composable decorators:
    * The `AnteDecorator` interface has been introduced to allow users to implement modular `AnteHandler`
    functionality that can be composed together to create a single `AnteHandler` rather than implementing
    a custom `AnteHandler` completely from scratch, where each `AnteDecorator` allows for custom behavior in
    tightly defined and logically isolated manner. These custom `AnteDecorator` can then be chained together
    with default `AnteDecorator` or third-party `AnteDecorator` to create a modularized `AnteHandler`
    which will run each `AnteDecorator` in the order specified in `ChainAnteDecorators`. For details
    on the new architecture, refer to the [ADR](docs/architecture/adr-010-modular-antehandler.md).
    * `ChainAnteDecorators` function has been introduced to take in a list of `AnteDecorators` and chain
    them in sequence and return a single `AnteHandler`:
    _ `SetUpContextDecorator`: Sets `GasMeter` in context and creates defer clause to recover from any
    `OutOfGas` panics in future AnteDecorators and return `OutOfGas` error to `BaseApp`. It MUST be the
    first `AnteDecorator` in the chain for any application that uses gas (or another one that sets the gas meter).
    _ `ValidateBasicDecorator`: Calls tx.ValidateBasic and returns any non-nil error.
    _ `ValidateMemoDecorator`: Validates tx memo with application parameters and returns any non-nil error.
    _ `ConsumeGasTxSizeDecorator`: Consumes gas proportional to the tx size based on application parameters.
    _ `MempoolFeeDecorator`: Checks if fee is above local mempool `minFee` parameter during `CheckTx`.
    _ `DeductFeeDecorator`: Deducts the `FeeAmount` from first signer of the transaction.
    _ `SetPubKeyDecorator`: Sets pubkey of account in any account that does not already have pubkey saved in state machine.
    _ `SigGasConsumeDecorator`: Consume parameter-defined amount of gas for each signature.
    _ `SigVerificationDecorator`: Verify each signature is valid, return if there is an error.
    _ `ValidateSigCountDecorator`: Validate the number of signatures in tx based on app-parameters. \* `IncrementSequenceDecorator`: Increments the account sequence for each signer to prevent replay attacks.
* (cli) [#5223](https://github.com/cosmos/cosmos-sdk/issues/5223) Cosmos Ledger App v2.0.0 is now supported. The changes are backwards compatible and App v1.5.x is still supported.
* (x/staking) [#5380](https://github.com/cosmos/cosmos-sdk/pull/5380) Introduced ability to store historical info entries in staking keeper, allows applications to introspect specified number of past headers and validator sets
    * Introduces new parameter `HistoricalEntries` which allows applications to determine how many recent historical info entries they want to persist in store. Default value is 0.
    * Introduces cli commands and rest routes to query historical information at a given height
* (modules) [#5249](https://github.com/cosmos/cosmos-sdk/pull/5249) Funds are now allowed to be directly sent to the community pool (via the distribution module account).
* (keys) [#4941](https://github.com/cosmos/cosmos-sdk/issues/4941) Introduce keybase option to allow overriding the default private key implementation of a key generated through the `keys add` cli command.
* (keys) [#5439](https://github.com/cosmos/cosmos-sdk/pull/5439) Flags `--algo` and `--hd-path` are added to
  `keys add` command in order to make use of keybase modularized. By default, it uses (0, 0) bip44
  HD path and secp256k1 keys, so is non-breaking.
* (types) [#5447](https://github.com/cosmos/cosmos-sdk/pull/5447) Added `ApproxRoot` function to sdk.Decimal type in order to get the nth root for a decimal number, where n is a positive integer.
    * An `ApproxSqrt` function was also added for convenience around the common case of n=2.

### Improvements

* (iavl) [#5538](https://github.com/cosmos/cosmos-sdk/pull/5538) Remove manual IAVL pruning in favor of IAVL's internal pruning strategy.
* (server) [#4215](https://github.com/cosmos/cosmos-sdk/issues/4215) The `--pruning` flag
  has been moved to the configuration file, to allow easier node configuration.
* (cli) [#5116](https://github.com/cosmos/cosmos-sdk/issues/5116) The `CLIContext` now supports multiple verifiers
  when connecting to multiple chains. The connecting chain's `CLIContext` will have to have the correct
  chain ID and node URI or client set. To use a `CLIContext` with a verifier for another chain:

  ```go
  // main or parent chain (chain as if you're running without IBC)
  mainCtx := context.NewCLIContext()

  // connecting IBC chain
  sideCtx := context.NewCLIContext().
    WithChainID(sideChainID).
    WithNodeURI(sideChainNodeURI) // or .WithClient(...)

  sideCtx = sideCtx.WithVerifier(
    context.CreateVerifier(sideCtx, context.DefaultVerifierCacheSize),
  )
  ```

* (modules) [#5017](https://github.com/cosmos/cosmos-sdk/pull/5017) The `x/auth` package now supports
  generalized genesis accounts through the `GenesisAccount` interface.
* (modules) [#4762](https://github.com/cosmos/cosmos-sdk/issues/4762) Deprecate remove and add permissions in ModuleAccount.
* (modules) [#4760](https://github.com/cosmos/cosmos-sdk/issues/4760) update `x/auth` to match module spec.
* (modules) [#4814](https://github.com/cosmos/cosmos-sdk/issues/4814) Add security contact to Validator description.
* (modules) [#4875](https://github.com/cosmos/cosmos-sdk/issues/4875) refactor integration tests to use SimApp and separate test package
* (sdk) [#4566](https://github.com/cosmos/cosmos-sdk/issues/4566) Export simulation's parameters and app state to JSON in order to reproduce bugs and invariants.
* (sdk) [#4640](https://github.com/cosmos/cosmos-sdk/issues/4640) improve import/export simulation errors by extending `DiffKVStores` to return an array of `KVPairs` that are then compared to check for inconsistencies.
* (sdk) [#4717](https://github.com/cosmos/cosmos-sdk/issues/4717) refactor `x/slashing` to match the new module spec
* (sdk) [#4758](https://github.com/cosmos/cosmos-sdk/issues/4758) update `x/genaccounts` to match module spec
* (simulation) [#4824](https://github.com/cosmos/cosmos-sdk/issues/4824) `PrintAllInvariants` flag will print all failed invariants
* (simulation) [#4490](https://github.com/cosmos/cosmos-sdk/issues/4490) add `InitialBlockHeight` flag to resume a simulation from a given block

    * Support exporting the simulation stats to a given JSON file

* (simulation) [#4847](https://github.com/cosmos/cosmos-sdk/issues/4847), [#4838](https://github.com/cosmos/cosmos-sdk/pull/4838) and [#4869](https://github.com/cosmos/cosmos-sdk/pull/4869) `SimApp` and simulation refactors:
    * Implement `SimulationManager` for executing modules' simulation functionalities in a modularized way
    * Add `RegisterStoreDecoders` to the `SimulationManager` for decoding each module's types
    * Add `GenerateGenesisStates` to the `SimulationManager` to generate a randomized `GenState` for each module
    * Add `RandomizedParams` to the `SimulationManager` that registers each modules' parameters in order to
    simulate `ParamChangeProposal`s' `Content`s
    * Add `WeightedOperations` to the `SimulationManager` that define simulation operations (modules' `Msg`s) with their
    respective weights (i.e chance of being simulated).
    * Add `ProposalContents` to the `SimulationManager` to register each module's governance proposal `Content`s.
* (simulation) [#4893](https://github.com/cosmos/cosmos-sdk/issues/4893) Change `SimApp` keepers to be public and add getter functions for keys and codec
* (simulation) [#4906](https://github.com/cosmos/cosmos-sdk/issues/4906) Add simulation `Config` struct that wraps simulation flags
* (simulation) [#4935](https://github.com/cosmos/cosmos-sdk/issues/4935) Update simulation to reflect a proper `ABCI` application without bypassing `BaseApp` semantics
* (simulation) [#5378](https://github.com/cosmos/cosmos-sdk/pull/5378) Simulation tests refactor:
    * Add `App` interface for general SDK-based app's methods.
    * Refactor and cleanup simulation tests into util functions to simplify their implementation for other SDK apps.
* (store) [#4792](https://github.com/cosmos/cosmos-sdk/issues/4792) panic on non-registered store
* (types) [#4821](https://github.com/cosmos/cosmos-sdk/issues/4821) types/errors package added with support for stacktraces. It is meant as a more feature-rich replacement for sdk.Errors in the mid-term.
* (store) [#1947](https://github.com/cosmos/cosmos-sdk/issues/1947) Implement inter-block (persistent)
  caching through `CommitKVStoreCacheManager`. Any application wishing to utilize an inter-block cache
  must set it in their app via a `BaseApp` option. The `BaseApp` docs have been drastically improved
  to detail this new feature and how state transitions occur.
* (docs/spec) All module specs moved into their respective module dir in x/ (i.e. docs/spec/staking -->> x/staking/spec)
* (docs/) [#5379](https://github.com/cosmos/cosmos-sdk/pull/5379) Major documentation refactor, including:
    * (docs/intro/) Add and improve introduction material for newcomers.
    * (docs/basics/) Add documentation about basic concepts of the cosmos sdk such as the anatomy of an SDK application, the transaction lifecycle or accounts.
    * (docs/core/) Add documentation about core conepts of the cosmos sdk such as `baseapp`, `server`, `store`s, `context` and more.
    * (docs/building-modules/) Add reference documentation on concepts relevant for module developers (`keeper`, `handler`, `messages`, `queries`,...).
    * (docs/interfaces/) Add documentation on building interfaces for the Cosmos SDK.
    * Redesigned user interface that features new dynamically generated sidebar, build-time code embedding from GitHub, new homepage as well as many other improvements.
* (types) [#5428](https://github.com/cosmos/cosmos-sdk/pull/5428) Add `Mod` (modulo) method and `RelativePow` (exponentation) function for `Uint`.
* (modules) [#5506](https://github.com/cosmos/cosmos-sdk/pull/5506) Remove redundancy in `x/distribution`s use of parameters. There
  now exists a single `Params` type with a getter and setter along with a getter for each individual parameter.

### Bug Fixes

* (client) [#5303](https://github.com/cosmos/cosmos-sdk/issues/5303) Fix ignored error in tx generate only mode.
* (cli) [#4763](https://github.com/cosmos/cosmos-sdk/issues/4763) Fix flag `--min-self-delegation` for staking `EditValidator`
* (keys) Fix ledger custom coin type support bug.
* (x/gov) [#5107](https://github.com/cosmos/cosmos-sdk/pull/5107) Sum validator operator's all voting power when tally votes
* (rest) [#5212](https://github.com/cosmos/cosmos-sdk/issues/5212) Fix pagination in the `/gov/proposals` handler.

## [v0.37.14] - 2020-08-12

### Improvements

* (tendermint) Bump Tendermint version to [v0.32.13](https://github.com/tendermint/tendermint/releases/tag/v0.32.13).

## [v0.37.13] - 2020-06-03

### Improvements

* (tendermint) Bump Tendermint version to [v0.32.12](https://github.com/tendermint/tendermint/releases/tag/v0.32.12).
* (cosmos-ledger-go) Bump Cosmos Ledger Wallet library version to [v0.11.1](https://github.com/cosmos/ledger-cosmos-go/releases/tag/v0.11.1).

## [v0.37.12] - 2020-05-05

### Improvements

* (tendermint) Bump Tendermint version to [v0.32.11](https://github.com/tendermint/tendermint/releases/tag/v0.32.11).

## [v0.37.11] - 2020-04-22

### Bug Fixes

* (x/staking) [#6021](https://github.com/cosmos/cosmos-sdk/pull/6021) --trust-node's false default value prevents creation of the genesis transaction.

## [v0.37.10] - 2020-04-22

### Bug Fixes

* (client/context) [#5964](https://github.com/cosmos/cosmos-sdk/issues/5964) Fix incorrect instantiation of tmlite verifier when --trust-node is off.

## [v0.37.9] - 2020-04-09

### Improvements

* (tendermint) Bump Tendermint version to [v0.32.10](https://github.com/tendermint/tendermint/releases/tag/v0.32.10).

## [v0.37.8] - 2020-03-11

### Bug Fixes

* (rest) [#5508](https://github.com/cosmos/cosmos-sdk/pull/5508) Fix `x/distribution` endpoints to properly return height in the response.
* (x/genutil) [#5499](https://github.com/cosmos/cosmos-sdk/pull/) Ensure `DefaultGenesis` returns valid and non-nil default genesis state.
* (x/genutil) [#5775](https://github.com/cosmos/cosmos-sdk/pull/5775) Fix `ExportGenesis` in `x/genutil` to export default genesis state (`[]`) instead of `null`.
* (genesis) [#5086](https://github.com/cosmos/cosmos-sdk/issues/5086) Ensure `gentxs` are always an empty array instead of `nil`.

### Improvements

* (rest) [#5648](https://github.com/cosmos/cosmos-sdk/pull/5648) Enhance /txs usability:
    * Add `tx.minheight` key to filter transaction with an inclusive minimum block height
    * Add `tx.maxheight` key to filter transaction with an inclusive maximum block height

## [v0.37.7] - 2020-02-10

### Improvements

* (modules) [#5597](https://github.com/cosmos/cosmos-sdk/pull/5597) Add `amount` event attribute to the `complete_unbonding`
  and `complete_redelegation` events that reflect the total balances of the completed unbondings and redelegations
  respectively.

### Bug Fixes

* (x/gov) [#5622](https://github.com/cosmos/cosmos-sdk/pull/5622) Track any events emitted from a proposal's handler upon successful execution.
* (x/bank) [#5531](https://github.com/cosmos/cosmos-sdk/issues/5531) Added missing amount event to MsgMultiSend, emitted for each output.

## [v0.37.6] - 2020-01-21

### Improvements

* (tendermint) Bump Tendermint version to [v0.32.9](https://github.com/tendermint/tendermint/releases/tag/v0.32.9)

## [v0.37.5] - 2020-01-07

### Features

* (types) [#5360](https://github.com/cosmos/cosmos-sdk/pull/5360) Implement `SortableDecBytes` which
  allows the `Dec` type be sortable.

### Improvements

* (tendermint) Bump Tendermint version to [v0.32.8](https://github.com/tendermint/tendermint/releases/tag/v0.32.8)
* (cli) [#5482](https://github.com/cosmos/cosmos-sdk/pull/5482) Remove old "tags" nomenclature from the `q txs` command in
  favor of the new events system. Functionality remains unchanged except that `=` is used instead of `:` to be
  consistent with the API's use of event queries.

### Bug Fixes

* (iavl) [#5276](https://github.com/cosmos/cosmos-sdk/issues/5276) Fix potential race condition in `iavlIterator#Close`.
* (baseapp) [#5350](https://github.com/cosmos/cosmos-sdk/issues/5350) Allow a node to restart successfully
  after a `halt-height` or `halt-time` has been triggered.
* (types) [#5395](https://github.com/cosmos/cosmos-sdk/issues/5395) Fix `Uint#LTE`.
* (types) [#5408](https://github.com/cosmos/cosmos-sdk/issues/5408) `NewDecCoins` constructor now sorts the coins.

## [v0.37.4] - 2019-11-04

### Improvements

* (tendermint) Bump Tendermint version to [v0.32.7](https://github.com/tendermint/tendermint/releases/tag/v0.32.7)
* (ledger) [#4716](https://github.com/cosmos/cosmos-sdk/pull/4716) Fix ledger custom coin type support bug.

### Bug Fixes

* (baseapp) [#5200](https://github.com/cosmos/cosmos-sdk/issues/5200) Remove duplicate events from previous messages.

## [v0.37.3] - 2019-10-10

### Bug Fixes

* (genesis) [#5095](https://github.com/cosmos/cosmos-sdk/issues/5095) Fix genesis file migration from v0.34 to
  v0.36/v0.37 not converting validator consensus pubkey to bech32 format.

### Improvements

* (tendermint) Bump Tendermint version to [v0.32.6](https://github.com/tendermint/tendermint/releases/tag/v0.32.6)

## [v0.37.1] - 2019-09-19

### Features

* (cli) [#4973](https://github.com/cosmos/cosmos-sdk/pull/4973) Enable application CPU profiling
  via the `--cpu-profile` flag.
* [#4979](https://github.com/cosmos/cosmos-sdk/issues/4979) Introduce a new `halt-time` config and
  CLI option to the `start` command. When provided, an application will halt during `Commit` when the
  block time is >= the `halt-time`.

### Improvements

* [#4990](https://github.com/cosmos/cosmos-sdk/issues/4990) Add `Events` to the `ABCIMessageLog` to
  provide context and grouping of events based on the messages they correspond to. The `Events` field
  in `TxResponse` is deprecated and will be removed in the next major release.

### Bug Fixes

* [#4979](https://github.com/cosmos/cosmos-sdk/issues/4979) Use `Signal(os.Interrupt)` over
  `os.Exit(0)` during configured halting to allow any `defer` calls to be executed.
* [#5034](https://github.com/cosmos/cosmos-sdk/issues/5034) Binary search in NFT Module wasn't working on larger sets.

## [v0.37.0] - 2019-08-21

### Bug Fixes

* (baseapp) [#4903](https://github.com/cosmos/cosmos-sdk/issues/4903) Various height query fixes:
    * Move height with proof check from `CLIContext` to `BaseApp` as the height
    can automatically be injected there.
    * Update `handleQueryStore` to resemble `handleQueryCustom`
* (simulation) [#4912](https://github.com/cosmos/cosmos-sdk/issues/4912) Fix SimApp ModuleAccountAddrs
  to properly return black listed addresses for bank keeper initialization.
* (cli) [#4919](https://github.com/cosmos/cosmos-sdk/pull/4919) Don't crash CLI
  if user doesn't answer y/n confirmation request.
* (cli) [#4927](https://github.com/cosmos/cosmos-sdk/issues/4927) Fix the `q gov vote`
  command to handle empty (pruned) votes correctly.

### Improvements

* (rest) [#4924](https://github.com/cosmos/cosmos-sdk/pull/4924) Return response
  height even upon error as it may be useful for the downstream caller and have
  `/auth/accounts/{address}` return a 200 with an empty account upon error when
  that error is that the account doesn't exist.

## [v0.36.0] - 2019-08-13

### Breaking Changes

* (rest) [#4837](https://github.com/cosmos/cosmos-sdk/pull/4837) Remove /version and /node_version
  endpoints in favor of refactoring /node_info to also include application version info.
* All REST responses now wrap the original resource/result. The response
  will contain two fields: height and result.
* [#3565](https://github.com/cosmos/cosmos-sdk/issues/3565) Updates to the governance module:
    * Rename JSON field from `proposal_content` to `content`
    * Rename JSON field from `proposal_id` to `id`
    * Disable `ProposalTypeSoftwareUpgrade` temporarily
* [#3775](https://github.com/cosmos/cosmos-sdk/issues/3775) unify sender transaction tag for ease of querying
* [#4255](https://github.com/cosmos/cosmos-sdk/issues/4255) Add supply module that passively tracks the supplies of a chain
    * Renamed `x/distribution` `ModuleName`
    * Genesis JSON and CLI now use `distribution` instead of `distr`
    * Introduce `ModuleAccount` type, which tracks the flow of coins held within a module
    * Replaced `FeeCollectorKeeper` for a `ModuleAccount`
    * Replaced the staking `Pool`, which coins are now held by the `BondedPool` and `NotBonded` module accounts
    * The `NotBonded` module account now only keeps track of the not bonded tokens within staking, instead of the whole chain
    * [#3628](https://github.com/cosmos/cosmos-sdk/issues/3628) Replaced governance's burn and deposit accounts for a `ModuleAccount`
    * Added a `ModuleAccount` for the distribution module
    * Added a `ModuleAccount` for the mint module
    [#4472](https://github.com/cosmos/cosmos-sdk/issues/4472) validation for crisis genesis
* [#3985](https://github.com/cosmos/cosmos-sdk/issues/3985) `ValidatorPowerRank` uses potential consensus power instead of tendermint power
* [#4104](https://github.com/cosmos/cosmos-sdk/issues/4104) Gaia has been moved to its own repository: https://github.com/cosmos/gaia
* [#4104](https://github.com/cosmos/cosmos-sdk/issues/4104) Rename gaiad.toml to app.toml. The internal contents of the application
  config remain unchanged.
* [#4159](https://github.com/cosmos/cosmos-sdk/issues/4159) create the default module patterns and module manager
* [#4230](https://github.com/cosmos/cosmos-sdk/issues/4230) Change the type of ABCIMessageLog#MsgIndex to uint16 for proper serialization.
* [#4250](https://github.com/cosmos/cosmos-sdk/issues/4250) BaseApp.Query() returns app's version string set via BaseApp.SetAppVersion()
  when handling /app/version queries instead of the version string passed as build
  flag at compile time.
* [#4262](https://github.com/cosmos/cosmos-sdk/issues/4262) GoSumHash is no longer returned by the version command.
* [#4263](https://github.com/cosmos/cosmos-sdk/issues/4263) RestServer#Start now takes read and write timeout arguments.
* [#4305](https://github.com/cosmos/cosmos-sdk/issues/4305) `GenerateOrBroadcastMsgs` no longer takes an `offline` parameter.
* [#4342](https://github.com/cosmos/cosmos-sdk/pull/4342) Upgrade go-amino to v0.15.0
* [#4351](https://github.com/cosmos/cosmos-sdk/issues/4351) InitCmd, AddGenesisAccountCmd, and CollectGenTxsCmd take node's and client's default home directories as arguments.
* [#4387](https://github.com/cosmos/cosmos-sdk/issues/4387) Refactor the usage of tags (now called events) to reflect the
  new ABCI events semantics:
    * Move `x/{module}/tags/tags.go` => `x/{module}/types/events.go`
    * Update `docs/specs`
    * Refactor tags in favor of new `Event(s)` type(s)
    * Update `Context` to use new `EventManager`
    * (Begin|End)Blocker no longer return tags, but rather uses new `EventManager`
    * Message handlers no longer return tags, but rather uses new `EventManager`
    Any component (e.g. BeginBlocker, message handler, etc...) wishing to emit an event must do so
    through `ctx.EventManger().EmitEvent(s)`.
    To reset or wipe emitted events: `ctx = ctx.WithEventManager(sdk.NewEventManager())`
    To get all emitted events: `events := ctx.EventManager().Events()`
* [#4437](https://github.com/cosmos/cosmos-sdk/issues/4437) Replace governance module store keys to use `[]byte` instead of `string`.
* [#4451](https://github.com/cosmos/cosmos-sdk/issues/4451) Improve modularization of clients and modules:
    * Module directory structure improved and standardized
    * Aliases autogenerated
    * Auth and bank related commands are now mounted under the respective moduels
    * Client initialization and mounting standardized
* [#4479](https://github.com/cosmos/cosmos-sdk/issues/4479) Remove codec argument redundency in client usage where
  the CLIContext's codec should be used instead.
* [#4488](https://github.com/cosmos/cosmos-sdk/issues/4488) Decouple client tx, REST, and ultil packages from auth. These packages have
  been restructured and retrofitted into the `x/auth` module.
* [#4521](https://github.com/cosmos/cosmos-sdk/issues/4521) Flatten x/bank structure by hiding module internals.
* [#4525](https://github.com/cosmos/cosmos-sdk/issues/4525) Remove --cors flag, the feature is long gone.
* [#4536](https://github.com/cosmos/cosmos-sdk/issues/4536) The `/auth/accounts/{address}` now returns a `height` in the response.
  The account is now nested under `account`.
* [#4543](https://github.com/cosmos/cosmos-sdk/issues/4543) Account getters are no longer part of client.CLIContext() and have now moved
  to reside in the auth-specific AccountRetriever.
* [#4588](https://github.com/cosmos/cosmos-sdk/issues/4588) Context does not depend on x/auth anymore. client/context is stripped out of the following features:
    * GetAccountDecoder()
    * CLIContext.WithAccountDecoder()
    * CLIContext.WithAccountStore()
    x/auth.AccountDecoder is unnecessary and consequently removed.
* [#4602](https://github.com/cosmos/cosmos-sdk/issues/4602) client/input.{Buffer,Override}Stdin() functions are removed. Thanks to cobra's new release they are now redundant.
* [#4633](https://github.com/cosmos/cosmos-sdk/issues/4633) Update old Tx search by tags APIs to use new Events
  nomenclature.
* [#4649](https://github.com/cosmos/cosmos-sdk/issues/4649) Refactor x/crisis as per modules new specs.
* [#3685](https://github.com/cosmos/cosmos-sdk/issues/3685) The default signature verification gas logic (`DefaultSigVerificationGasConsumer`) now specifies explicit key types rather than string pattern matching. This means that zones that depended on string matching to allow other keys will need to write a custom `SignatureVerificationGasConsumer` function.
* [#4663](https://github.com/cosmos/cosmos-sdk/issues/4663) Refactor bank keeper by removing private functions
    * `InputOutputCoins`, `SetCoins`, `SubtractCoins` and `AddCoins` are now part of the `SendKeeper` instead of the `Keeper` interface
* (tendermint) [#4721](https://github.com/cosmos/cosmos-sdk/pull/4721) Upgrade Tendermint to v0.32.1

### Features

* [#4843](https://github.com/cosmos/cosmos-sdk/issues/4843) Add RegisterEvidences function in the codec package to register
  Tendermint evidence types with a given codec.
* (rest) [#3867](https://github.com/cosmos/cosmos-sdk/issues/3867) Allow querying for genesis transaction when height query param is set to zero.
* [#2020](https://github.com/cosmos/cosmos-sdk/issues/2020) New keys export/import command line utilities to export/import private keys in ASCII format
  that rely on Keybase's new underlying ExportPrivKey()/ImportPrivKey() API calls.
* [#3565](https://github.com/cosmos/cosmos-sdk/issues/3565) Implement parameter change proposal support.
  Parameter change proposals can be submitted through the CLI
  or a REST endpoint. See docs for further usage.
* [#3850](https://github.com/cosmos/cosmos-sdk/issues/3850) Add `rewards` and `commission` to distribution tx tags.
* [#3981](https://github.com/cosmos/cosmos-sdk/issues/3981) Add support to gracefully halt a node at a given height
  via the node's `halt-height` config or CLI value.
* [#4144](https://github.com/cosmos/cosmos-sdk/issues/4144) Allow for configurable BIP44 HD path and coin type.
* [#4250](https://github.com/cosmos/cosmos-sdk/issues/4250) New BaseApp.{,Set}AppVersion() methods to get/set app's version string.
* [#4263](https://github.com/cosmos/cosmos-sdk/issues/4263) Add `--read-timeout` and `--write-timeout` args to the `rest-server` command
  to support custom RPC R/W timeouts.
* [#4271](https://github.com/cosmos/cosmos-sdk/issues/4271) Implement Coins#IsAnyGT
* [#4318](https://github.com/cosmos/cosmos-sdk/issues/4318) Support height queries. Queries against nodes that have the queried
  height pruned will return an error.
* [#4409](https://github.com/cosmos/cosmos-sdk/issues/4409) Implement a command that migrates exported state from one version to the next.
  The `migrate` command currently supports migrating from v0.34 to v0.36 by implementing
  necessary types for both versions.
* [#4570](https://github.com/cosmos/cosmos-sdk/issues/4570) Move /bank/balances/{address} REST handler to x/bank/client/rest. The exposed interface is unchanged.
* Community pool spend proposal per Cosmos Hub governance proposal [#7](https://github.com/cosmos/cosmos-sdk/issues/7) "Activate the Community Pool"

### Improvements

* (simulation) PrintAllInvariants flag will print all failed invariants
* (simulation) Add `InitialBlockHeight` flag to resume a simulation from a given block
* (simulation) [#4670](https://github.com/cosmos/cosmos-sdk/issues/4670) Update simulation statistics to JSON format

    * Support exporting the simulation stats to a given JSON file

* [#4775](https://github.com/cosmos/cosmos-sdk/issues/4775) Refactor CI config
* Upgrade IAVL to v0.12.4
* (tendermint) Upgrade Tendermint to v0.32.2
* (modules) [#4751](https://github.com/cosmos/cosmos-sdk/issues/4751) update `x/genutils` to match module spec
* (keys) [#4611](https://github.com/cosmos/cosmos-sdk/issues/4611) store keys in simapp now use a map instead of using individual literal keys
* [#2286](https://github.com/cosmos/cosmos-sdk/issues/2286) Improve performance of CacheKVStore iterator.
* [#3512](https://github.com/cosmos/cosmos-sdk/issues/3512) Implement Logger method on each module's keeper.
* [#3655](https://github.com/cosmos/cosmos-sdk/issues/3655) Improve signature verification failure error message.
* [#3774](https://github.com/cosmos/cosmos-sdk/issues/3774) add category tag to transactions for ease of filtering
* [#3914](https://github.com/cosmos/cosmos-sdk/issues/3914) Implement invariant benchmarks and add target to makefile.
* [#3928](https://github.com/cosmos/cosmos-sdk/issues/3928) remove staking references from types package
* [#3978](https://github.com/cosmos/cosmos-sdk/issues/3978) Return ErrUnknownRequest in message handlers for unknown
  or invalid routed messages.
* [#4190](https://github.com/cosmos/cosmos-sdk/issues/4190) Client responses that return (re)delegation(s) now return balances
  instead of shares.
* [#4194](https://github.com/cosmos/cosmos-sdk/issues/4194) ValidatorSigningInfo now includes the validator's consensus address.
* [#4235](https://github.com/cosmos/cosmos-sdk/issues/4235) Add parameter change proposal messages to simulation.
* [#4235](https://github.com/cosmos/cosmos-sdk/issues/4235) Update the minting module params to implement params.ParamSet so
  individual keys can be set via proposals instead of passing a struct.
* [#4259](https://github.com/cosmos/cosmos-sdk/issues/4259) `Coins` that are `nil` are now JSON encoded as an empty array `[]`.
  Decoding remains unchanged and behavior is left intact.
* [#4305](https://github.com/cosmos/cosmos-sdk/issues/4305) The `--generate-only` CLI flag fully respects offline tx processing.
* [#4379](https://github.com/cosmos/cosmos-sdk/issues/4379) close db write batch.
* [#4384](https://github.com/cosmos/cosmos-sdk/issues/4384)- Allow splitting withdrawal transaction in several chunks
* [#4403](https://github.com/cosmos/cosmos-sdk/issues/4403) Allow for parameter change proposals to supply only desired fields to be updated
  in objects instead of the entire object (only applies to values that are objects).
* [#4415](https://github.com/cosmos/cosmos-sdk/issues/4415) /client refactor, reduce genutil dependancy on staking
* [#4439](https://github.com/cosmos/cosmos-sdk/issues/4439) Implement governance module iterators.
* [#4465](https://github.com/cosmos/cosmos-sdk/issues/4465) Unknown subcommands print relevant error message
* [#4466](https://github.com/cosmos/cosmos-sdk/issues/4466) Commission validation added to validate basic of MsgCreateValidator by changing CommissionMsg to CommissionRates
* [#4501](https://github.com/cosmos/cosmos-sdk/issues/4501) Support height queriers in rest client
* [#4535](https://github.com/cosmos/cosmos-sdk/issues/4535) Improve import-export simulation errors by decoding the `KVPair.Value` into its
  respective type
* [#4536](https://github.com/cosmos/cosmos-sdk/issues/4536) cli context queries return query height and accounts are returned with query height
* [#4553](https://github.com/cosmos/cosmos-sdk/issues/4553) undelegate max entries check first
* [#4556](https://github.com/cosmos/cosmos-sdk/issues/4556) Added IsValid function to Coin
* [#4564](https://github.com/cosmos/cosmos-sdk/issues/4564) client/input.GetConfirmation()'s default is changed to No.
* [#4573](https://github.com/cosmos/cosmos-sdk/issues/4573) Returns height in response for query endpoints.
* [#4580](https://github.com/cosmos/cosmos-sdk/issues/4580) Update `Context#BlockHeight` to properly set the block height via `WithBlockHeader`.
* [#4584](https://github.com/cosmos/cosmos-sdk/issues/4584) Update bank Keeper to use expected keeper interface of the AccountKeeper.
* [#4584](https://github.com/cosmos/cosmos-sdk/issues/4584) Move `Account` and `VestingAccount` interface types to `x/auth/exported`.
* [#4082](https://github.com/cosmos/cosmos-sdk/issues/4082) supply module queriers for CLI and REST endpoints
* [#4601](https://github.com/cosmos/cosmos-sdk/issues/4601) Implement generic pangination helper function to be used in
  REST handlers and queriers.
* [#4629](https://github.com/cosmos/cosmos-sdk/issues/4629) Added warning event that gets emitted if validator misses a block.
* [#4674](https://github.com/cosmos/cosmos-sdk/issues/4674) Export `Simapp` genState generators and util functions by making them public
* [#4706](https://github.com/cosmos/cosmos-sdk/issues/4706) Simplify context
  Replace complex Context construct with a simpler immutible struct.
  Only breaking change is not to support `Value` and `GetValue` as first class calls.
  We do embed ctx.Context() as a raw context.Context instead to be used as you see fit.

  Migration guide:

  ```go
  ctx = ctx.WithValue(contextKeyBadProposal, false)
  ```

  Now becomes:

  ```go
  ctx = ctx.WithContext(context.WithValue(ctx.Context(), contextKeyBadProposal, false))
  ```

  A bit more verbose, but also allows `context.WithTimeout()`, etc and only used
  in one function in this repo, in test code.

* [#3685](https://github.com/cosmos/cosmos-sdk/issues/3685) Add `SetAddressVerifier` and `GetAddressVerifier` to `sdk.Config` to allow SDK users to configure custom address format verification logic (to override the default limitation of 20-byte addresses).
* [#3685](https://github.com/cosmos/cosmos-sdk/issues/3685) Add an additional parameter to NewAnteHandler for a custom `SignatureVerificationGasConsumer` (the default logic is now in `DefaultSigVerificationGasConsumer). This allows SDK users to configure their own logic for which key types are accepted and how those key types consume gas.
* Remove `--print-response` flag as it is no longer used.
* Revert [#2284](https://github.com/cosmos/cosmos-sdk/pull/2284) to allow create_empty_blocks in the config
* (tendermint) [#4718](https://github.com/cosmos/cosmos-sdk/issues/4718) Upgrade tendermint/iavl to v0.12.3

### Bug Fixes

* [#4891](https://github.com/cosmos/cosmos-sdk/issues/4891) Disable querying with proofs enabled when the query height <= 1.
* (rest) [#4858](https://github.com/cosmos/cosmos-sdk/issues/4858) Do not return an error in BroadcastTxCommit when the tx broadcasting
  was successful. This allows the proper REST response to be returned for a
  failed tx during `block` broadcasting mode.
* (store) [#4880](https://github.com/cosmos/cosmos-sdk/pull/4880) Fix error check in
  IAVL `Store#DeleteVersion`.
* (tendermint) [#4879](https://github.com/cosmos/cosmos-sdk/issues/4879) Don't terminate the process immediately after startup when run in standalone mode.
* (simulation) [#4861](https://github.com/cosmos/cosmos-sdk/pull/4861) Fix non-determinism simulation
  by using CLI flags as input and updating Makefile target.
* [#4868](https://github.com/cosmos/cosmos-sdk/issues/4868) Context#CacheContext now sets a new EventManager. This prevents unwanted events
  from being emitted.
* (cli) [#4870](https://github.com/cosmos/cosmos-sdk/issues/4870) Disable the `withdraw-all-rewards` command when `--generate-only` is supplied
* (modules) [#4831](https://github.com/cosmos/cosmos-sdk/issues/4831) Prevent community spend proposal from transferring funds to a module account
* (keys) [#4338](https://github.com/cosmos/cosmos-sdk/issues/4338) fix multisig key output for CLI
* (modules) [#4795](https://github.com/cosmos/cosmos-sdk/issues/4795) restrict module accounts from receiving transactions.
  Allowing this would cause an invariant on the module account coins.
* (modules) [#4823](https://github.com/cosmos/cosmos-sdk/issues/4823) Update the `DefaultUnbondingTime` from 3 days to 3 weeks to be inline with documentation.
* (abci) [#4639](https://github.com/cosmos/cosmos-sdk/issues/4639) Fix `CheckTx` by verifying the message route
* Return height in responses when querying against BaseApp
* [#1351](https://github.com/cosmos/cosmos-sdk/issues/1351) Stable AppHash allows no_empty_blocks
* [#3705](https://github.com/cosmos/cosmos-sdk/issues/3705) Return `[]` instead of `null` when querying delegator rewards.
* [#3966](https://github.com/cosmos/cosmos-sdk/issues/3966) fixed multiple assigns to action tags
  [#3793](https://github.com/cosmos/cosmos-sdk/issues/3793) add delegator tag for MsgCreateValidator and deleted unused moniker and identity tags
* [#4194](https://github.com/cosmos/cosmos-sdk/issues/4194) Fix pagination and results returned from /slashing/signing_infos
* [#4230](https://github.com/cosmos/cosmos-sdk/issues/4230) Properly set and display the message index through the TxResponse.
* [#4234](https://github.com/cosmos/cosmos-sdk/pull/4234) Allow `tx send --generate-only` to
  actually work offline.
* [#4271](https://github.com/cosmos/cosmos-sdk/issues/4271) Fix addGenesisAccount by using Coins#IsAnyGT for vesting amount validation.
* [#4273](https://github.com/cosmos/cosmos-sdk/issues/4273) Fix usage of AppendTags in x/staking/handler.go
* [#4303](https://github.com/cosmos/cosmos-sdk/issues/4303) Fix NewCoins() underlying function for duplicate coins detection.
* [#4307](https://github.com/cosmos/cosmos-sdk/pull/4307) Don't pass height to RPC calls as
  Tendermint will automatically use the latest height.
* [#4362](https://github.com/cosmos/cosmos-sdk/issues/4362) simulation setup bugfix for multisim 7601778
* [#4383](https://github.com/cosmos/cosmos-sdk/issues/4383) - currentStakeRoundUp is now always atleast currentStake + smallest-decimal-precision
* [#4394](https://github.com/cosmos/cosmos-sdk/issues/4394) Fix signature count check to use the TxSigLimit param instead of
  a default.
* [#4455](https://github.com/cosmos/cosmos-sdk/issues/4455) Use `QueryWithData()` to query unbonding delegations.
* [#4493](https://github.com/cosmos/cosmos-sdk/issues/4493) Fix validator-outstanding-rewards command. It now takes as an argument
  a validator address.
* [#4598](https://github.com/cosmos/cosmos-sdk/issues/4598) Fix redelegation and undelegation txs that were not checking for the correct bond denomination.
* [#4619](https://github.com/cosmos/cosmos-sdk/issues/4619) Close iterators in `GetAllMatureValidatorQueue` and `UnbondAllMatureValidatorQueue`
  methods.
* [#4654](https://github.com/cosmos/cosmos-sdk/issues/4654) validator slash event stored by period and height
* [#4681](https://github.com/cosmos/cosmos-sdk/issues/4681) panic on invalid amount on `MintCoins` and `BurnCoins`
    * skip minting if inflation is set to zero
* Sort state JSON during export and initialization

## 0.35.0

### Bug Fixes

* Fix gas consumption bug in `Undelegate` preventing the ability to sync from
  genesis.

## 0.34.10

### Bug Fixes

* Bump Tendermint version to [v0.31.11](https://github.com/tendermint/tendermint/releases/tag/v0.31.11) to address the vulnerability found in the `consensus` package.

## 0.34.9

### Bug Fixes

* Bump Tendermint version to [v0.31.10](https://github.com/tendermint/tendermint/releases/tag/v0.31.10) to address p2p panic errors.

## 0.34.8

### Bug Fixes

* Bump Tendermint version to v0.31.9 to fix the p2p panic error.
* Update gaiareplay's use of an internal Tendermint API

## 0.34.7

### Bug Fixes

#### SDK

* Fix gas consumption bug in `Undelegate` preventing the ability to sync from
  genesis.

## 0.34.6

### Bug Fixes

#### SDK

* Unbonding from a validator is now only considered "complete" after the full
  unbonding period has elapsed regardless of the validator's status.

## 0.34.5

### Bug Fixes

#### SDK

* [#4273](https://github.com/cosmos/cosmos-sdk/issues/4273) Fix usage of `AppendTags` in x/staking/handler.go

### Improvements

### SDK

* [#2286](https://github.com/cosmos/cosmos-sdk/issues/2286) Improve performance of `CacheKVStore` iterator.
* [#3655](https://github.com/cosmos/cosmos-sdk/issues/3655) Improve signature verification failure error message.
* [#4384](https://github.com/cosmos/cosmos-sdk/issues/4384) Allow splitting withdrawal transaction in several chunks.

#### Gaia CLI

* [#4227](https://github.com/cosmos/cosmos-sdk/issues/4227) Support for Ledger App v1.5.
* [#4345](https://github.com/cosmos/cosmos-sdk/pull/4345) Update `ledger-cosmos-go`
  to v0.10.3.

## 0.34.4

### Bug Fixes

#### SDK

* [#4234](https://github.com/cosmos/cosmos-sdk/pull/4234) Allow `tx send --generate-only` to
  actually work offline.

#### Gaia

* [#4219](https://github.com/cosmos/cosmos-sdk/issues/4219) Return an error when an empty mnemonic is provided during key recovery.

### Improvements

#### Gaia

* [#2007](https://github.com/cosmos/cosmos-sdk/issues/2007) Return 200 status code on empty results

### New features

#### SDK

* [#3850](https://github.com/cosmos/cosmos-sdk/issues/3850) Add `rewards` and `commission` to distribution tx tags.

## 0.34.3

### Bug Fixes

#### Gaia

* [#4196](https://github.com/cosmos/cosmos-sdk/pull/4196) Set default invariant
  check period to zero.

## 0.34.2

### Improvements

#### SDK

* [#4135](https://github.com/cosmos/cosmos-sdk/pull/4135) Add further clarification
  to generate only usage.

### Bug Fixes

#### SDK

* [#4135](https://github.com/cosmos/cosmos-sdk/pull/4135) Fix `NewResponseFormatBroadcastTxCommit`
* [#4053](https://github.com/cosmos/cosmos-sdk/issues/4053) Add `--inv-check-period`
  flag to gaiad to set period at which invariants checks will run.
* [#4099](https://github.com/cosmos/cosmos-sdk/issues/4099) Update the /staking/validators endpoint to support
  status and pagination query flags.

## 0.34.1

### Bug Fixes

#### Gaia

* [#4163](https://github.com/cosmos/cosmos-sdk/pull/4163) Fix v0.33.x export script to port gov data correctly.

## 0.34.0

### Breaking Changes

#### Gaia

* [#3463](https://github.com/cosmos/cosmos-sdk/issues/3463) Revert bank module handler fork (re-enables transfers)
* [#3875](https://github.com/cosmos/cosmos-sdk/issues/3875) Replace `async` flag with `--broadcast-mode` flag where the default
  value is `sync`. The `block` mode should not be used. The REST client now
  uses `mode` parameter instead of the `return` parameter.

#### Gaia CLI

* [#3938](https://github.com/cosmos/cosmos-sdk/issues/3938) Remove REST server's SSL support altogether.

#### SDK

* [#3245](https://github.com/cosmos/cosmos-sdk/issues/3245) Rename validator.GetJailed() to validator.IsJailed()
* [#3516](https://github.com/cosmos/cosmos-sdk/issues/3516) Remove concept of shares from staking unbonding and redelegation UX;
  replaced by direct coin amount.

#### Tendermint

* [#4029](https://github.com/cosmos/cosmos-sdk/issues/4029) Upgrade Tendermint to v0.31.3

### New features

#### SDK

* [#2935](https://github.com/cosmos/cosmos-sdk/issues/2935) New module Crisis which can test broken invariant with messages
* [#3813](https://github.com/cosmos/cosmos-sdk/issues/3813) New sdk.NewCoins safe constructor to replace bare sdk.Coins{} declarations.
* [#3858](https://github.com/cosmos/cosmos-sdk/issues/3858) add website, details and identity to gentx cli command
* Implement coin conversion and denomination registration utilities

#### Gaia

* [#2935](https://github.com/cosmos/cosmos-sdk/issues/2935) Optionally assert invariants on a blockly basis using `gaiad --assert-invariants-blockly`
* [#3886](https://github.com/cosmos/cosmos-sdk/issues/3886) Implement minting module querier and CLI/REST clients.

#### Gaia CLI

* [#3937](https://github.com/cosmos/cosmos-sdk/issues/3937) Add command to query community-pool

#### Gaia REST API

* [#3937](https://github.com/cosmos/cosmos-sdk/issues/3937) Add route to fetch community-pool
* [#3949](https://github.com/cosmos/cosmos-sdk/issues/3949) added /slashing/signing_infos to get signing_info for all validators

### Improvements

#### Gaia

* [#3808](https://github.com/cosmos/cosmos-sdk/issues/3808) `gaiad` and `gaiacli` integration tests use ./build/ binaries.
* [#3819](https://github.com/cosmos/cosmos-sdk/issues/3819) Simulation refactor, log output now stored in ~/.gaiad/simulation/
    * Simulation moved to its own module (not a part of mock)
    * Logger type instead of passing function variables everywhere
    * Logger json output (for reloadable simulation running)
    * Cleanup bank simulation messages / remove dup code in bank simulation
    * Simulations saved in `~/.gaiad/simulations/`
    * "Lean" simulation output option to exclude No-ops and !ok functions (`--SimulationLean` flag)
* [#3893](https://github.com/cosmos/cosmos-sdk/issues/3893) Improve `gaiacli tx sign` command
    * Add shorthand flags -a and -s for the account and sequence numbers respectively
    * Mark the account and sequence numbers required during "offline" mode
    * Always do an RPC query for account and sequence number during "online" mode
* [#4018](https://github.com/cosmos/cosmos-sdk/issues/4018) create genesis port script for release v.0.34.0

#### Gaia CLI

* [#3833](https://github.com/cosmos/cosmos-sdk/issues/3833) Modify stake to atom in gaia's doc.
* [#3841](https://github.com/cosmos/cosmos-sdk/issues/3841) Add indent to JSON of `gaiacli keys [add|show|list]`
* [#3859](https://github.com/cosmos/cosmos-sdk/issues/3859) Add newline to echo of `gaiacli keys ...`
* [#3959](https://github.com/cosmos/cosmos-sdk/issues/3959) Improving error messages when signing with ledger devices fails

#### SDK

* [#3238](https://github.com/cosmos/cosmos-sdk/issues/3238) Add block time to tx responses when querying for
  txs by tags or hash.
* [#3752](https://github.com/cosmos/cosmos-sdk/issues/3752) Explanatory docs for minting mechanism (`docs/spec/mint/01_concepts.md`)
* [#3801](https://github.com/cosmos/cosmos-sdk/issues/3801) `baseapp` safety improvements
* [#3820](https://github.com/cosmos/cosmos-sdk/issues/3820) Make Coins.IsAllGT() more robust and consistent.
* [#3828](https://github.com/cosmos/cosmos-sdk/issues/3828) New sdkch tool to maintain changelogs
* [#3864](https://github.com/cosmos/cosmos-sdk/issues/3864) Make Coins.IsAllGTE() more consistent.
* [#3907](https://github.com/cosmos/cosmos-sdk/issues/3907): dep -> go mod migration
    * Drop dep in favor of go modules.
    * Upgrade to Go 1.12.1.
* [#3917](https://github.com/cosmos/cosmos-sdk/issues/3917) Allow arbitrary decreases to validator commission rates.
* [#3937](https://github.com/cosmos/cosmos-sdk/issues/3937) Implement community pool querier.
* [#3940](https://github.com/cosmos/cosmos-sdk/issues/3940) Codespace should be lowercase.
* [#3986](https://github.com/cosmos/cosmos-sdk/issues/3986) Update the Stringer implementation of the Proposal type.
* [#926](https://github.com/cosmos/cosmos-sdk/issues/926) circuit breaker high level explanation
* [#3896](https://github.com/cosmos/cosmos-sdk/issues/3896) Fixed various linters warnings in the context of the gometalinter -> golangci-lint migration
* [#3916](https://github.com/cosmos/cosmos-sdk/issues/3916) Hex encode data in tx responses

### Bug Fixes

#### Gaia

* [#3825](https://github.com/cosmos/cosmos-sdk/issues/3825) Validate genesis before running gentx
* [#3889](https://github.com/cosmos/cosmos-sdk/issues/3889) When `--generate-only` is provided, the Keybase is not used and as a result
  the `--from` value must be a valid Bech32 cosmos address.
* 3974 Fix go env setting in installation.md
* 3996 Change 'make get_tools' to 'make tools' in DOCS_README.md.

#### Gaia CLI

* [#3883](https://github.com/cosmos/cosmos-sdk/issues/3883) Remove Height Flag from CLI Queries
* [#3899](https://github.com/cosmos/cosmos-sdk/issues/3899) Using 'gaiacli config node' breaks ~/config/config.toml

#### SDK

* [#3837](https://github.com/cosmos/cosmos-sdk/issues/3837) Fix `WithdrawValidatorCommission` to properly set the validator's remaining commission.
* [#3870](https://github.com/cosmos/cosmos-sdk/issues/3870) Fix DecCoins#TruncateDecimal to never return zero coins in
  either the truncated coins or the change coins.
* [#3915](https://github.com/cosmos/cosmos-sdk/issues/3915) Remove ';' delimiting support from ParseDecCoins
* [#3977](https://github.com/cosmos/cosmos-sdk/issues/3977) Fix docker image build
* [#4020](https://github.com/cosmos/cosmos-sdk/issues/4020) Fix queryDelegationRewards by returning an error
  when the validator or delegation do not exist.
* [#4050](https://github.com/cosmos/cosmos-sdk/issues/4050) Fix DecCoins APIs
  where rounding or truncation could result in zero decimal coins.
* [#4088](https://github.com/cosmos/cosmos-sdk/issues/4088) Fix `calculateDelegationRewards`
  by accounting for rounding errors when multiplying stake by slashing fractions.

## 0.33.2

### Improvements

#### Tendermint

* Upgrade Tendermint to `v0.31.0-dev0-fix0` which includes critical security fixes.

## 0.33.1

### Bug Fixes

#### Gaia

* [#3999](https://github.com/cosmos/cosmos-sdk/pull/3999) Fix distribution delegation for zero height export bug

## 0.33.0

BREAKING CHANGES

* Gaia REST API

    * [#3641](https://github.com/cosmos/cosmos-sdk/pull/3641) Remove the ability to use a Keybase from the REST API client:
        * `password` and `generate_only` have been removed from the `base_req` object
        * All txs that used to sign or use the Keybase now only generate the tx
        * `keys` routes completely removed
    * [#3692](https://github.com/cosmos/cosmos-sdk/pull/3692) Update tx encoding and broadcasting endpoints:
        * Remove duplicate broadcasting endpoints in favor of POST @ `/txs`
            * The `Tx` field now accepts a `StdTx` and not raw tx bytes
        * Move encoding endpoint to `/txs/encode`

* Gaia

    * [#3787](https://github.com/cosmos/cosmos-sdk/pull/3787) Fork the `x/bank` module into the Gaia application with only a
    modified message handler, where the modified message handler behaves the same as
    the standard `x/bank` message handler except for `MsgMultiSend` that must burn
    exactly 9 atoms and transfer 1 atom, and `MsgSend` is disabled.
    * [#3789](https://github.com/cosmos/cosmos-sdk/pull/3789) Update validator creation flow:
    _ Remove `NewMsgCreateValidatorOnBehalfOf` and corresponding business logic
    _ Ensure the validator address equals the delegator address during
    `MsgCreateValidator#ValidateBasic`

* SDK

    * [#3750](https://github.com/cosmos/cosmos-sdk/issues/3750) Track outstanding rewards per-validator instead of globally,
    and fix the main simulation issue, which was that slashes of
    re-delegations to a validator were not correctly accounted for
    in fee distribution when the redelegation in question had itself
    been slashed (from a fault committed by a different validator)
    in the same BeginBlock. Outstanding rewards are now available
    on a per-validator basis in REST.
    * [#3669](https://github.com/cosmos/cosmos-sdk/pull/3669) Ensure consistency in message naming, codec registration, and JSON
    tags.
    * [#3788](https://github.com/cosmos/cosmos-sdk/pull/3788) Change order of operations for greater accuracy when calculating delegation share token value
    * [#3788](https://github.com/cosmos/cosmos-sdk/pull/3788) DecCoins.Cap -> DecCoins.Intersect
    * [#3666](https://github.com/cosmos/cosmos-sdk/pull/3666) Improve coins denom validation.
    * [#3751](https://github.com/cosmos/cosmos-sdk/pull/3751) Disable (temporarily) support for ED25519 account key pairs.

* Tendermint
    * [#3804] Update to Tendermint `v0.31.0-dev0`

FEATURES

* SDK
    * [#3719](https://github.com/cosmos/cosmos-sdk/issues/3719) DBBackend can now be set at compile time.
    Defaults: goleveldb. Supported: cleveldb.

IMPROVEMENTS

* Gaia REST API

    * Update the `TxResponse` type allowing for the `Logs` result to be JSON decoded automatically.

* Gaia CLI

    * [#3653](https://github.com/cosmos/cosmos-sdk/pull/3653) Prompt user confirmation prior to signing and broadcasting a transaction.
    * [#3670](https://github.com/cosmos/cosmos-sdk/pull/3670) CLI support for showing bech32 addresses in Ledger devices
    * [#3711](https://github.com/cosmos/cosmos-sdk/pull/3711) Update `tx sign` to use `--from` instead of the deprecated `--name`
    CLI flag.
    * [#3738](https://github.com/cosmos/cosmos-sdk/pull/3738) Improve multisig UX:
        * `gaiacli keys show -o json` now includes constituent pubkeys, respective weights and threshold
        * `gaiacli keys show --show-multisig` now displays constituent pubkeys, respective weights and threshold
        * `gaiacli tx sign --validate-signatures` now displays multisig signers with their respective weights
    * [#3730](https://github.com/cosmos/cosmos-sdk/issues/3730) Improve workflow for
    `gaiad gentx` with offline public keys, by outputting stdtx file that needs to be signed.
    * [#3761](https://github.com/cosmos/cosmos-sdk/issues/3761) Querying account related information using custom querier in auth module

* SDK

    * [#3753](https://github.com/cosmos/cosmos-sdk/issues/3753) Remove no-longer-used governance penalty parameter
    * [#3679](https://github.com/cosmos/cosmos-sdk/issues/3679) Consistent operators across Coins, DecCoins, Int, Dec
    replaced: Minus->Sub Plus->Add Div->Quo
    * [#3665](https://github.com/cosmos/cosmos-sdk/pull/3665) Overhaul sdk.Uint type in preparation for Coins Int -> Uint migration.
    * [#3691](https://github.com/cosmos/cosmos-sdk/issues/3691) Cleanup error messages
    * [#3456](https://github.com/cosmos/cosmos-sdk/issues/3456) Integrate in the Int.ToDec() convenience function
    * [#3300](https://github.com/cosmos/cosmos-sdk/pull/3300) Update the spec-spec, spec file reorg, and TOC updates.
    * [#3694](https://github.com/cosmos/cosmos-sdk/pull/3694) Push tagged docker images on docker hub when tag is created.
    * [#3716](https://github.com/cosmos/cosmos-sdk/pull/3716) Update file permissions the client keys directory and contents to `0700`.
    * [#3681](https://github.com/cosmos/cosmos-sdk/issues/3681) Migrate ledger-cosmos-go from ZondaX to Cosmos organization

* Tendermint
    * [#3699](https://github.com/cosmos/cosmos-sdk/pull/3699) Upgrade to Tendermint 0.30.1

BUG FIXES

* Gaia CLI

    * [#3731](https://github.com/cosmos/cosmos-sdk/pull/3731) `keys add --interactive` bip32 passphrase regression fix
    * [#3714](https://github.com/cosmos/cosmos-sdk/issues/3714) Fix USB raw access issues with gaiacli when installed via snap

* Gaia

    * [#3777](https://github.com/cosmso/cosmos-sdk/pull/3777) `gaiad export` no longer panics when the database is empty
    * [#3806](https://github.com/cosmos/cosmos-sdk/pull/3806) Properly return errors from a couple of struct Unmarshal functions

* SDK
    * [#3728](https://github.com/cosmos/cosmos-sdk/issues/3728) Truncate decimal multiplication & division in distribution to ensure
    no more than the collected fees / inflation are distributed
    * [#3727](https://github.com/cosmos/cosmos-sdk/issues/3727) Return on zero-length (including []byte{}) PrefixEndBytes() calls
    * [#3559](https://github.com/cosmos/cosmos-sdk/issues/3559) fix occasional failing due to non-determinism in lcd test TestBonding
    where validator is unexpectedly slashed throwing off test calculations
    * [#3411](https://github.com/cosmos/cosmos-sdk/pull/3411) Include the `RequestInitChain.Time` in the block header init during
    `InitChain`.
    * [#3717](https://github.com/cosmos/cosmos-sdk/pull/3717) Update the vesting specification and implementation to cap deduction from
    `DelegatedVesting` by at most `DelegatedVesting`. This accounts for the case where
    the undelegation amount may exceed the original delegation amount due to
    truncation of undelegation tokens.
    * [#3717](https://github.com/cosmos/cosmos-sdk/pull/3717) Ignore unknown proposers in allocating rewards for proposers, in case
    unbonding period was just 1 block and proposer was already deleted.
    * [#3726](https://github.com/cosmos/cosmos-sdk/pull/3724) Cap(clip) reward to remaining coins in AllocateTokens.

## 0.32.0

BREAKING CHANGES

* Gaia REST API

    * [#3642](https://github.com/cosmos/cosmos-sdk/pull/3642) `GET /tx/{hash}` now returns `404` instead of `500` if the transaction is not found

* SDK
* [#3580](https://github.com/cosmos/cosmos-sdk/issues/3580) Migrate HTTP request/response types and utilities to types/rest.
* [#3592](https://github.com/cosmos/cosmos-sdk/issues/3592) Drop deprecated keybase implementation's New() constructor in
  favor of a new crypto/keys.New(string, string) implementation that
  returns a lazy keybase instance. Remove client.MockKeyBase,
  superseded by crypto/keys.NewInMemory()
* [#3621](https://github.com/cosmos/cosmos-sdk/issues/3621) staking.GenesisState.Bonds -> Delegations

IMPROVEMENTS

* SDK

    * [#3311](https://github.com/cosmos/cosmos-sdk/pull/3311) Reconcile the `DecCoin/s` API with the `Coin/s` API.
    * [#3614](https://github.com/cosmos/cosmos-sdk/pull/3614) Add coin denom length checks to the coins constructors.
    * [#3621](https://github.com/cosmos/cosmos-sdk/issues/3621) remove many inter-module dependancies
    * [#3601](https://github.com/cosmos/cosmos-sdk/pull/3601) JSON-stringify the ABCI log response which includes the log and message
    index.
    * [#3604](https://github.com/cosmos/cosmos-sdk/pull/3604) Improve SDK funds related error messages and allow for unicode in
    JSON ABCI log.
    * [#3620](https://github.com/cosmos/cosmos-sdk/pull/3620) Version command shows build tags
    * [#3638](https://github.com/cosmos/cosmos-sdk/pull/3638) Add Bcrypt benchmarks & justification of security parameter choice
    * [#3648](https://github.com/cosmos/cosmos-sdk/pull/3648) Add JSON struct tags to vesting accounts.

* Tendermint
    * [#3618](https://github.com/cosmos/cosmos-sdk/pull/3618) Upgrade to Tendermint 0.30.03

BUG FIXES

* SDK
    * [#3646](https://github.com/cosmos/cosmos-sdk/issues/3646) `x/mint` now uses total token supply instead of total bonded tokens to calculate inflation

## 0.31.2

BREAKING CHANGES

* SDK
* [#3592](https://github.com/cosmos/cosmos-sdk/issues/3592) Drop deprecated keybase implementation's
  New constructor in favor of a new
  crypto/keys.New(string, string) implementation that
  returns a lazy keybase instance. Remove client.MockKeyBase,
  superseded by crypto/keys.NewInMemory()

IMPROVEMENTS

* SDK

    * [#3604](https://github.com/cosmos/cosmos-sdk/pulls/3604) Improve SDK funds related error messages and allow for unicode in
    JSON ABCI log.

* Tendermint
    * [#3563](https://github.com/cosmos/cosmos-sdk/3563) Update to Tendermint version `0.30.0-rc0`

BUG FIXES

* Gaia

    * [#3585] Fix setting the tx hash in `NewResponseFormatBroadcastTxCommit`.
    * [#3585] Return an empty `TxResponse` when Tendermint returns an empty
    `ResultBroadcastTx`.

* SDK
    * [#3582](https://github.com/cosmos/cosmos-sdk/pull/3582) Running `make test_unit` was failing due to a missing tag
    * [#3617](https://github.com/cosmos/cosmos-sdk/pull/3582) Fix fee comparison when the required fees does not contain any denom
    present in the tx fees.

## 0.31.0

BREAKING CHANGES

* Gaia REST API (`gaiacli advanced rest-server`)

    * [#3284](https://github.com/cosmos/cosmos-sdk/issues/3284) Rename the `name`
    field to `from` in the `base_req` body.
    * [#3485](https://github.com/cosmos/cosmos-sdk/pull/3485) Error responses are now JSON objects.
    * [#3477][distribution] endpoint changed "all_delegation_rewards" -> "delegator_total_rewards"

* Gaia CLI (`gaiacli`)

    * [#3399](https://github.com/cosmos/cosmos-sdk/pull/3399) Add `gaiad validate-genesis` command to facilitate checking of genesis files
    * [#1894](https://github.com/cosmos/cosmos-sdk/issues/1894) `version` prints out short info by default. Add `--long` flag. Proper handling of `--format` flag introduced.
    * [#3465](https://github.com/cosmos/cosmos-sdk/issues/3465) `gaiacli rest-server` switched back to insecure mode by default:
        * `--insecure` flag is removed.
        * `--tls` is now used to enable secure layer.
    * [#3451](https://github.com/cosmos/cosmos-sdk/pull/3451) `gaiacli` now returns transactions in plain text including tags.
    * [#3497](https://github.com/cosmos/cosmos-sdk/issues/3497) `gaiad init` now takes moniker as required arguments, not as parameter.
    * [#3501](https://github.com/cosmos/cosmos-sdk/issues/3501) Change validator
    address Bech32 encoding to consensus address in `tendermint-validator-set`.

* Gaia

    * [#3457](https://github.com/cosmos/cosmos-sdk/issues/3457) Changed governance tally validatorGovInfo to use sdk.Int power instead of sdk.Dec
    * [#3495](https://github.com/cosmos/cosmos-sdk/issues/3495) Added Validator Minimum Self Delegation
    * Reintroduce OR semantics for tx fees

* SDK
    * [#2513](https://github.com/cosmos/cosmos-sdk/issues/2513) Tendermint updates are adjusted by 10^-6 relative to staking tokens,
    * [#3487](https://github.com/cosmos/cosmos-sdk/pull/3487) Move HTTP/REST utilities out of client/utils into a new dedicated client/rest package.
    * [#3490](https://github.com/cosmos/cosmos-sdk/issues/3490) ReadRESTReq() returns bool to avoid callers to write error responses twice.
    * [#3502](https://github.com/cosmos/cosmos-sdk/pull/3502) Fixes issue when comparing genesis states
    * [#3514](https://github.com/cosmos/cosmos-sdk/pull/3514) Various clean ups:
        * Replace all GetKeyBase\* functions family in favor of NewKeyBaseFromDir and NewKeyBaseFromHomeFlag.
        * Remove Get prefix from all TxBuilder's getters.
    * [#3522](https://github.com/cosmos/cosmos-sdk/pull/3522) Get rid of double negatives: Coins.IsNotNegative() -> Coins.IsAnyNegative().
    * [#3561](https://github.com/cosmos/cosmos-sdk/issues/3561) Don't unnecessarily store denominations in staking

FEATURES

* Gaia REST API

* [#2358](https://github.com/cosmos/cosmos-sdk/issues/2358) Add distribution module REST interface

* Gaia CLI (`gaiacli`)

    * [#3429](https://github.com/cosmos/cosmos-sdk/issues/3429) Support querying
    for all delegator distribution rewards.
    * [#3449](https://github.com/cosmos/cosmos-sdk/issues/3449) Proof verification now works with absence proofs
    * [#3484](https://github.com/cosmos/cosmos-sdk/issues/3484) Add support
    vesting accounts to the add-genesis-account command.

* Gaia

    * [#3397](https://github.com/cosmos/cosmos-sdk/pull/3397) Implement genesis file sanitization to avoid failures at chain init.
    * [#3428](https://github.com/cosmos/cosmos-sdk/issues/3428) Run the simulation from a particular genesis state loaded from a file

* SDK
    * [#3270](https://github.com/cosmos/cosmos-sdk/issues/3270) [x/staking] limit number of ongoing unbonding delegations /redelegations per pair/trio
    * [#3477][distribution] new query endpoint "delegator_validators"
    * [#3514](https://github.com/cosmos/cosmos-sdk/pull/3514) Provided a lazy loading implementation of Keybase that locks the underlying
    storage only for the time needed to perform the required operation. Also added Keybase reference to TxBuilder struct.
    * [types] [#2580](https://github.com/cosmos/cosmos-sdk/issues/2580) Addresses now Bech32 empty addresses to an empty string

IMPROVEMENTS

* Gaia REST API

    * [#3284](https://github.com/cosmos/cosmos-sdk/issues/3284) Update Gaia Lite
    REST service to support the following:
    _ Automatic account number and sequence population when fields are omitted
    _ Generate only functionality no longer requires access to a local Keybase \* `from` field in the `base_req` body can be a Keybase name or account address
    * [#3423](https://github.com/cosmos/cosmos-sdk/issues/3423) Allow simulation
    (auto gas) to work with generate only.
    * [#3514](https://github.com/cosmos/cosmos-sdk/pull/3514) REST server calls to keybase does not lock the underlying storage anymore.
    * [#3523](https://github.com/cosmos/cosmos-sdk/pull/3523) Added `/tx/encode` endpoint to serialize a JSON tx to base64-encoded Amino.

* Gaia CLI (`gaiacli`)

    * [#3476](https://github.com/cosmos/cosmos-sdk/issues/3476) New `withdraw-all-rewards` command to withdraw all delegations rewards for delegators.
    * [#3497](https://github.com/cosmos/cosmos-sdk/issues/3497) `gaiad gentx` supports `--ip` and `--node-id` flags to override defaults.
    * [#3518](https://github.com/cosmos/cosmos-sdk/issues/3518) Fix flow in
    `keys add` to show the mnemonic by default.
    * [#3517](https://github.com/cosmos/cosmos-sdk/pull/3517) Increased test coverage
    * [#3523](https://github.com/cosmos/cosmos-sdk/pull/3523) Added `tx encode` command to serialize a JSON tx to base64-encoded Amino.

* Gaia

    * [#3418](https://github.com/cosmos/cosmos-sdk/issues/3418) Add vesting account
    genesis validation checks to `GaiaValidateGenesisState`.
    * [#3420](https://github.com/cosmos/cosmos-sdk/issues/3420) Added maximum length to governance proposal descriptions and titles
    * [#3256](https://github.com/cosmos/cosmos-sdk/issues/3256) Add gas consumption
    for tx size in the ante handler.
    * [#3454](https://github.com/cosmos/cosmos-sdk/pull/3454) Add `--jail-whitelist` to `gaiad export` to enable testing of complex exports
    * [#3424](https://github.com/cosmos/cosmos-sdk/issues/3424) Allow generation of gentxs with empty memo field.
    * [#3507](https://github.com/cosmos/cosmos-sdk/issues/3507) General cleanup, removal of unnecessary struct fields, undelegation bugfix, and comment clarification in x/staking and x/slashing

* SDK
    * [#2605] x/params add subkey accessing
    * [#2986](https://github.com/cosmos/cosmos-sdk/pull/2986) Store Refactor
    * [#3435](https://github.com/cosmos/cosmos-sdk/issues/3435) Test that store implementations do not allow nil values
    * [#2509](https://github.com/cosmos/cosmos-sdk/issues/2509) Sanitize all usage of Dec.RoundInt64()
    * [#556](https://github.com/cosmos/cosmos-sdk/issues/556) Increase `BaseApp`
    test coverage.
    * [#3357](https://github.com/cosmos/cosmos-sdk/issues/3357) develop state-transitions.md for staking spec, missing states added to `state.md`
    * [#3552](https://github.com/cosmos/cosmos-sdk/pull/3552) Validate bit length when
    deserializing `Int` types.

BUG FIXES

* Gaia CLI (`gaiacli`)

    * [#3417](https://github.com/cosmos/cosmos-sdk/pull/3417) Fix `q slashing signing-info` panic by ensuring safety of user input and properly returning not found error
    * [#3345](https://github.com/cosmos/cosmos-sdk/issues/3345) Upgrade ledger-cosmos-go dependency to v0.9.3 to pull
    https://github.com/ZondaX/ledger-cosmos-go/commit/ed9aa39ce8df31bad1448c72d3d226bf2cb1a8d1 in order to fix a derivation path issue that causes `gaiacli keys add --recover`
    to malfunction.
    * [#3419](https://github.com/cosmos/cosmos-sdk/pull/3419) Fix `q distr slashes` panic
    * [#3453](https://github.com/cosmos/cosmos-sdk/pull/3453) The `rest-server` command didn't respect persistent flags such as `--chain-id` and `--trust-node` if they were
    passed on the command line.
    * [#3441](https://github.com/cosmos/cosmos-sdk/pull/3431) Improved resource management and connection handling (ledger devices). Fixes issue with DER vs BER signatures.

* Gaia
    * [#3486](https://github.com/cosmos/cosmos-sdk/pull/3486) Use AmountOf in
    vesting accounts instead of zipping/aligning denominations.

## 0.30.0

BREAKING CHANGES

* Gaia REST API (`gaiacli advanced rest-server`)

    * [gaia-lite] [#2182] Renamed and merged all redelegations endpoints into `/staking/redelegations`
    * [#3176](https://github.com/cosmos/cosmos-sdk/issues/3176) `tx/sign` endpoint now expects `BaseReq` fields as nested object.
    * [#2222] all endpoints renamed from `/stake` -> `/staking`
    * [#1268] `LooseTokens` -> `NotBondedTokens`
    * [#3289] misc renames:
        * `Validator.UnbondingMinTime` -> `Validator.UnbondingCompletionTime`
        * `Delegation` -> `Value` in `MsgCreateValidator` and `MsgDelegate`
        * `MsgBeginUnbonding` -> `MsgUndelegate`

* Gaia CLI (`gaiacli`)

    * [#810](https://github.com/cosmos/cosmos-sdk/issues/810) Don't fallback to any default values for chain ID.
        * Users need to supply chain ID either via config file or the `--chain-id` flag.
        * Change `chain_id` and `trust_node` in `gaiacli` configuration to `chain-id` and `trust-node` respectively.
    * [#3069](https://github.com/cosmos/cosmos-sdk/pull/3069) `--fee` flag renamed to `--fees` to support multiple coins
    * [#3156](https://github.com/cosmos/cosmos-sdk/pull/3156) Remove unimplemented `gaiacli init` command
    * [#2222] `gaiacli tx stake` -> `gaiacli tx staking`, `gaiacli query stake` -> `gaiacli query staking`
    * [#1894](https://github.com/cosmos/cosmos-sdk/issues/1894) `version` command now shows latest commit, vendor dir hash, and build machine info.
    * [#3320](https://github.com/cosmos/cosmos-sdk/pull/3320) Ensure all `gaiacli query` commands respect the `--output` and `--indent` flags

* Gaia

    * https://github.com/cosmos/cosmos-sdk/issues/2838 - Move store keys to constants
    * [#3162](https://github.com/cosmos/cosmos-sdk/issues/3162) The `--gas` flag now takes `auto` instead of `simulate`
    in order to trigger a simulation of the tx before the actual execution.
    * [#3285](https://github.com/cosmos/cosmos-sdk/pull/3285) New `gaiad tendermint version` to print libs versions
    * [#1894](https://github.com/cosmos/cosmos-sdk/pull/1894) `version` command now shows latest commit, vendor dir hash, and build machine info.
    * [#3249](https://github.com/cosmos/cosmos-sdk/issues/3249) `tendermint`'s `show-validator` and `show-address` `--json` flags removed in favor of `--output-format=json`.

* SDK

    * [distribution] [#3359](https://github.com/cosmos/cosmos-sdk/issues/3359) Always round down when calculating rewards-to-be-withdrawn in F1 fee distribution
    * [#3336](https://github.com/cosmos/cosmos-sdk/issues/3336) Ensure all SDK
    messages have their signature bytes contain canonical fields `value` and `type`.
    * [#3333](https://github.com/cosmos/cosmos-sdk/issues/3333) - F1 storage efficiency improvements - automatic withdrawals when unbonded, historical reward reference counting
    * [staking] [#2513](https://github.com/cosmos/cosmos-sdk/issues/2513) Validator power type from Dec -> Int
    * [staking] [#3233](https://github.com/cosmos/cosmos-sdk/issues/3233) key and value now contain duplicate fields to simplify code
    * [#3064](https://github.com/cosmos/cosmos-sdk/issues/3064) Sanitize `sdk.Coin` denom. Coins denoms are now case insensitive, i.e. 100fooToken equals to 100FOOTOKEN.
    * [#3195](https://github.com/cosmos/cosmos-sdk/issues/3195) Allows custom configuration for syncable strategy
    * [#3242](https://github.com/cosmos/cosmos-sdk/issues/3242) Fix infinite gas
    meter utilization during aborted ante handler executions.
    * [x/distribution] [#3292](https://github.com/cosmos/cosmos-sdk/issues/3292) Enable or disable withdraw addresses with a parameter in the param store
    * [staking] [#2222](https://github.com/cosmos/cosmos-sdk/issues/2222) `/stake` -> `/staking` module rename
    * [staking] [#1268](https://github.com/cosmos/cosmos-sdk/issues/1268) `LooseTokens` -> `NotBondedTokens`
    * [staking] [#1402](https://github.com/cosmos/cosmos-sdk/issues/1402) Redelegation and unbonding-delegation structs changed to include multiple an array of entries
    * [staking] [#3289](https://github.com/cosmos/cosmos-sdk/issues/3289) misc renames:
        * `Validator.UnbondingMinTime` -> `Validator.UnbondingCompletionTime`
        * `Delegation` -> `Value` in `MsgCreateValidator` and `MsgDelegate`
        * `MsgBeginUnbonding` -> `MsgUndelegate`
    * [#3315] Increase decimal precision to 18
    * [#3323](https://github.com/cosmos/cosmos-sdk/issues/3323) Update to Tendermint 0.29.0
    * [#3328](https://github.com/cosmos/cosmos-sdk/issues/3328) [x/gov] Remove redundant action tag

* Tendermint
    * [#3298](https://github.com/cosmos/cosmos-sdk/issues/3298) Upgrade to Tendermint 0.28.0

FEATURES

* Gaia REST API (`gaiacli advanced rest-server`)

    * [#3067](https://github.com/cosmos/cosmos-sdk/issues/3067) Add support for fees on transactions
    * [#3069](https://github.com/cosmos/cosmos-sdk/pull/3069) Add a custom memo on transactions
    * [#3027](https://github.com/cosmos/cosmos-sdk/issues/3027) Implement
    `/gov/proposals/{proposalID}/proposer` to query for a proposal's proposer.

* Gaia CLI (`gaiacli`)

    * [#2399](https://github.com/cosmos/cosmos-sdk/issues/2399) Implement `params` command to query slashing parameters.
    * [#2730](https://github.com/cosmos/cosmos-sdk/issues/2730) Add tx search pagination parameter
    * [#3027](https://github.com/cosmos/cosmos-sdk/issues/3027) Implement
    `query gov proposer [proposal-id]` to query for a proposal's proposer.
    * [#3198](https://github.com/cosmos/cosmos-sdk/issues/3198) New `keys add --multisig` flag to store multisig keys locally.
    * [#3198](https://github.com/cosmos/cosmos-sdk/issues/3198) New `multisign` command to generate multisig signatures.
    * [#3198](https://github.com/cosmos/cosmos-sdk/issues/3198) New `sign --multisig` flag to enable multisig mode.
    * [#2715](https://github.com/cosmos/cosmos-sdk/issues/2715) Reintroduce gaia server's insecure mode.
    * [#3334](https://github.com/cosmos/cosmos-sdk/pull/3334) New `gaiad completion` and `gaiacli completion` to generate Bash/Zsh completion scripts.
    * [#2607](https://github.com/cosmos/cosmos-sdk/issues/2607) Make `gaiacli config` handle the boolean `indent` flag to beautify commands JSON output.

* Gaia

    * [#2182] [x/staking] Added querier for querying a single redelegation
    * [#3305](https://github.com/cosmos/cosmos-sdk/issues/3305) Add support for
    vesting accounts at genesis.
    * [#3198](https://github.com/cosmos/cosmos-sdk/issues/3198) [x/auth] Add multisig transactions support
    * [#3198](https://github.com/cosmos/cosmos-sdk/issues/3198) `add-genesis-account` can take both account addresses and key names

* SDK
    * [#3099](https://github.com/cosmos/cosmos-sdk/issues/3099) Implement F1 fee distribution
    * [#2926](https://github.com/cosmos/cosmos-sdk/issues/2926) Add TxEncoder to client TxBuilder.
    * [#2694](https://github.com/cosmos/cosmos-sdk/issues/2694) Vesting account implementation.
    * [#2996](https://github.com/cosmos/cosmos-sdk/issues/2996) Update the `AccountKeeper` to contain params used in the context of
    the ante handler.
    * [#3179](https://github.com/cosmos/cosmos-sdk/pull/3179) New CodeNoSignatures error code.
    * [#3319](https://github.com/cosmos/cosmos-sdk/issues/3319) [x/distribution] Queriers for all distribution state worth querying; distribution query commands
    * [#3356](https://github.com/cosmos/cosmos-sdk/issues/3356) [x/auth] bech32-ify accounts address in error message.

IMPROVEMENTS

* Gaia REST API

    * [#3176](https://github.com/cosmos/cosmos-sdk/issues/3176) Validate tx/sign endpoint POST body.
    * [#2948](https://github.com/cosmos/cosmos-sdk/issues/2948) Swagger UI now makes requests to light client node

* Gaia CLI (`gaiacli`)

    * [#3224](https://github.com/cosmos/cosmos-sdk/pull/3224) Support adding offline public keys to the keystore

* Gaia

    * [#2186](https://github.com/cosmos/cosmos-sdk/issues/2186) Add Address Interface
    * [#3158](https://github.com/cosmos/cosmos-sdk/pull/3158) Validate slashing genesis
    * [#3172](https://github.com/cosmos/cosmos-sdk/pull/3172) Support minimum fees in a local testnet.
    * [#3250](https://github.com/cosmos/cosmos-sdk/pull/3250) Refactor integration tests and increase coverage
    * [#3248](https://github.com/cosmos/cosmos-sdk/issues/3248) Refactor tx fee
    model:
    _ Validators specify minimum gas prices instead of minimum fees
    _ Clients may provide either fees or gas prices directly
    _ The gas prices of a tx must meet a validator's minimum
    _ `gaiad start` and `gaia.toml` take --minimum-gas-prices flag and minimum-gas-price config key respectively.
    * [#2859](https://github.com/cosmos/cosmos-sdk/issues/2859) Rename `TallyResult` in gov proposals to `FinalTallyResult`
    * [#3286](https://github.com/cosmos/cosmos-sdk/pull/3286) Fix `gaiad gentx` printout of account's addresses, i.e. user bech32 instead of hex.
    * [#3249](https://github.com/cosmos/cosmos-sdk/issues/3249) `--json` flag removed, users should use `--output=json` instead.

* SDK

    * [#3137](https://github.com/cosmos/cosmos-sdk/pull/3137) Add tag documentation
    for each module along with cleaning up a few existing tags in the governance,
    slashing, and staking modules.
    * [#3093](https://github.com/cosmos/cosmos-sdk/issues/3093) Ante handler does no longer read all accounts in one go when processing signatures as signature
    verification may fail before last signature is checked.
    * [staking] [#1402](https://github.com/cosmos/cosmos-sdk/issues/1402) Add for multiple simultaneous redelegations or unbonding-delegations within an unbonding period
    * [staking] [#1268](https://github.com/cosmos/cosmos-sdk/issues/1268) staking spec rewrite

* CI
    * [#2498](https://github.com/cosmos/cosmos-sdk/issues/2498) Added macos CI job to CircleCI
    * [#142](https://github.com/tendermint/devops/issues/142) Increased the number of blocks to be tested during multi-sim
    * [#147](https://github.com/tendermint/devops/issues/142) Added docker image build to CI

BUG FIXES

* Gaia CLI (`gaiacli`)

    * [#3141](https://github.com/cosmos/cosmos-sdk/issues/3141) Fix the bug in GetAccount when `len(res) == 0` and `err == nil`
    * [#810](https://github.com/cosmos/cosmos-sdk/pull/3316) Fix regression in gaiacli config file handling

* Gaia
    * [#3148](https://github.com/cosmos/cosmos-sdk/issues/3148) Fix `gaiad export` by adding a boolean to `NewGaiaApp` determining whether or not to load the latest version
    * [#3181](https://github.com/cosmos/cosmos-sdk/issues/3181) Correctly reset total accum update height and jailed-validator bond height / unbonding height on export-for-zero-height
    * [#3172](https://github.com/cosmos/cosmos-sdk/pull/3172) Fix parsing `gaiad.toml`
    when it already exists.
    * [#3223](https://github.com/cosmos/cosmos-sdk/issues/3223) Fix unset governance proposal queues when importing state from old chain
    * [#3187](https://github.com/cosmos/cosmos-sdk/issues/3187) Fix `gaiad export`
    by resetting each validator's slashing period.

## 0.29.1

BUG FIXES

* SDK
    * [#3207](https://github.com/cosmos/cosmos-sdk/issues/3207) - Fix token printing bug

## 0.29.0

BREAKING CHANGES

* Gaia

    * [#3148](https://github.com/cosmos/cosmos-sdk/issues/3148) Fix `gaiad export` by adding a boolean to `NewGaiaApp` determining whether or not to load the latest version

* SDK
    * [#3163](https://github.com/cosmos/cosmos-sdk/issues/3163) Withdraw commission on self bond removal

## 0.28.1

BREAKING CHANGES

* Gaia REST API (`gaiacli advanced rest-server`)
    * [lcd] [#3045](https://github.com/cosmos/cosmos-sdk/pull/3045) Fix quoted json return on GET /keys (keys list)
    * [gaia-lite] [#2191](https://github.com/cosmos/cosmos-sdk/issues/2191) Split `POST /stake/delegators/{delegatorAddr}/delegations` into `POST /stake/delegators/{delegatorAddr}/delegations`, `POST /stake/delegators/{delegatorAddr}/unbonding_delegations` and `POST /stake/delegators/{delegatorAddr}/redelegations`
    * [gaia-lite] [#3056](https://github.com/cosmos/cosmos-sdk/pull/3056) `generate_only` and `simulate` have moved from query arguments to POST requests body.
* Tendermint
    * [tendermint] Now using Tendermint 0.27.3

FEATURES

* Gaia REST API (`gaiacli advanced rest-server`)
    * [slashing] [#2399](https://github.com/cosmos/cosmos-sdk/issues/2399) Implement `/slashing/parameters` endpoint to query slashing parameters.
* Gaia CLI (`gaiacli`)
    * [gaiacli] [#2399](https://github.com/cosmos/cosmos-sdk/issues/2399) Implement `params` command to query slashing parameters.
* SDK
    * [client] [#2926](https://github.com/cosmos/cosmos-sdk/issues/2926) Add TxEncoder to client TxBuilder.
* Other
    * Introduced the logjack tool for saving logs w/ rotation

IMPROVEMENTS

* Gaia REST API (`gaiacli advanced rest-server`)
    * [#2879](https://github.com/cosmos/cosmos-sdk/issues/2879), [#2880](https://github.com/cosmos/cosmos-sdk/issues/2880) Update deposit and vote endpoints to perform a direct txs query
    when a given proposal is inactive and thus having votes and deposits removed
    from state.
* Gaia CLI (`gaiacli`)
    * [#2879](https://github.com/cosmos/cosmos-sdk/issues/2879), [#2880](https://github.com/cosmos/cosmos-sdk/issues/2880) Update deposit and vote CLI commands to perform a direct txs query
    when a given proposal is inactive and thus having votes and deposits removed
    from state.
* Gaia
    * [#3021](https://github.com/cosmos/cosmos-sdk/pull/3021) Add `--gentx-dir` to `gaiad collect-gentxs` to specify a directory from which collect and load gentxs. Add `--output-document` to `gaiad init` to allow one to redirect output to file.

## 0.28.0

BREAKING CHANGES

* Gaia CLI (`gaiacli`)

    * [cli] [#2595](https://github.com/cosmos/cosmos-sdk/issues/2595) Remove `keys new` in favor of `keys add` incorporating existing functionality with addition of key recovery functionality.
    * [cli] [#2987](https://github.com/cosmos/cosmos-sdk/pull/2987) Add shorthand `-a` to `gaiacli keys show` and update docs
    * [cli] [#2971](https://github.com/cosmos/cosmos-sdk/pull/2971) Additional verification when running `gaiad gentx`
    * [cli] [#2734](https://github.com/cosmos/cosmos-sdk/issues/2734) Rewrite `gaiacli config`. It is now a non-interactive config utility.

* Gaia

    * [#128](https://github.com/tendermint/devops/issues/128) Updated CircleCI job to trigger website build on every push to master/develop.
    * [#2994](https://github.com/cosmos/cosmos-sdk/pull/2994) Change wrong-password error message.
    * [#3009](https://github.com/cosmos/cosmos-sdk/issues/3009) Added missing Gaia genesis verification
    * [#128](https://github.com/tendermint/devops/issues/128) Updated CircleCI job to trigger website build on every push to master/develop.
    * [#2994](https://github.com/cosmos/cosmos-sdk/pull/2994) Change wrong-password error message.
    * [#3009](https://github.com/cosmos/cosmos-sdk/issues/3009) Added missing Gaia genesis verification
    * [gas] [#3052](https://github.com/cosmos/cosmos-sdk/issues/3052) Updated gas costs to more reasonable numbers

* SDK
    * [auth] [#2952](https://github.com/cosmos/cosmos-sdk/issues/2952) Signatures are no longer serialized on chain with the account number and sequence number
    * [auth] [#2952](https://github.com/cosmos/cosmos-sdk/issues/2952) Signatures are no longer serialized on chain with the account number and sequence number
    * [stake] [#3055](https://github.com/cosmos/cosmos-sdk/issues/3055) Use address instead of bond height / intratxcounter for deduplication

FEATURES

* Gaia CLI (`gaiacli`)
    * [#2961](https://github.com/cosmos/cosmos-sdk/issues/2961) Add --force flag to gaiacli keys delete command to skip passphrase check and force key deletion unconditionally.

IMPROVEMENTS

* Gaia CLI (`gaiacli`)

    * [#2991](https://github.com/cosmos/cosmos-sdk/issues/2991) Fully validate transaction signatures during `gaiacli tx sign --validate-signatures`

* SDK
    * [#1277](https://github.com/cosmos/cosmos-sdk/issues/1277) Complete bank module specification
    * [#2963](https://github.com/cosmos/cosmos-sdk/issues/2963) Complete auth module specification
    * [#2914](https://github.com/cosmos/cosmos-sdk/issues/2914) No longer withdraw validator rewards on bond/unbond, but rather move
    the rewards to the respective validator's pools.

BUG FIXES

* Gaia CLI (`gaiacli`)

    * [#2921](https://github.com/cosmos/cosmos-sdk/issues/2921) Fix `keys delete` inability to delete offline and ledger keys.

* Gaia

    * [#3003](https://github.com/cosmos/cosmos-sdk/issues/3003) CollectStdTxs() must validate DelegatorAddr against genesis accounts.

* SDK
    * [#2967](https://github.com/cosmos/cosmos-sdk/issues/2967) Change ordering of `mint.BeginBlocker` and `distr.BeginBlocker`, recalculate inflation each block
    * [#3068](https://github.com/cosmos/cosmos-sdk/issues/3068) check for uint64 gas overflow during `Std#ValidateBasic`.
    * [#3071](https://github.com/cosmos/cosmos-sdk/issues/3071) Catch overflow on block gas meter

## 0.27.0

BREAKING CHANGES

* Gaia REST API (`gaiacli advanced rest-server`)

    * [gaia-lite] [#2819](https://github.com/cosmos/cosmos-sdk/pull/2819) Txs query param format is now: `/txs?tag=value` (removed '' wrapping the query parameter `value`)

* Gaia CLI (`gaiacli`)

    * [cli] [#2728](https://github.com/cosmos/cosmos-sdk/pull/2728) Seperate `tx` and `query` subcommands by module
    * [cli] [#2727](https://github.com/cosmos/cosmos-sdk/pull/2727) Fix unbonding command flow
    * [cli] [#2786](https://github.com/cosmos/cosmos-sdk/pull/2786) Fix redelegation command flow
    * [cli] [#2829](https://github.com/cosmos/cosmos-sdk/pull/2829) add-genesis-account command now validates state when adding accounts
    * [cli] [#2804](https://github.com/cosmos/cosmos-sdk/issues/2804) Check whether key exists before passing it on to `tx create-validator`.
    * [cli] [#2874](https://github.com/cosmos/cosmos-sdk/pull/2874) `gaiacli tx sign` takes an optional `--output-document` flag to support output redirection.
    * [cli] [#2875](https://github.com/cosmos/cosmos-sdk/pull/2875) Refactor `gaiad gentx` and avoid redirection to `gaiacli tx sign` for tx signing.

* Gaia

    * [mint] [#2825] minting now occurs every block, inflation parameter updates still hourly

* SDK

    * [#2752](https://github.com/cosmos/cosmos-sdk/pull/2752) Don't hardcode bondable denom.
    * [#2701](https://github.com/cosmos/cosmos-sdk/issues/2701) Account numbers and sequence numbers in `auth` are now `uint64` instead of `int64`
    * [#2019](https://github.com/cosmos/cosmos-sdk/issues/2019) Cap total number of signatures. Current per-transaction limit is 7, and if that is exceeded transaction is rejected.
    * [#2801](https://github.com/cosmos/cosmos-sdk/pull/2801) Remove AppInit structure.
    * [#2798](https://github.com/cosmos/cosmos-sdk/issues/2798) Governance API has miss-spelled English word in JSON response ('depositer' -> 'depositor')
    * [#2943](https://github.com/cosmos/cosmos-sdk/pull/2943) Transaction action tags equal the message type. Staking EndBlocker tags are included.

* Tendermint
    * Update to Tendermint 0.27.0

FEATURES

* Gaia REST API (`gaiacli advanced rest-server`)

    * [gov] [#2479](https://github.com/cosmos/cosmos-sdk/issues/2479) Added governance parameter
    query REST endpoints.

* Gaia CLI (`gaiacli`)

    * [gov][cli] [#2479](https://github.com/cosmos/cosmos-sdk/issues/2479) Added governance
    parameter query commands.
    * [stake][cli] [#2027] Add CLI query command for getting all delegations to a specific validator.
    * [#2840](https://github.com/cosmos/cosmos-sdk/pull/2840) Standardize CLI exports from modules

* Gaia

    * [app] [#2791](https://github.com/cosmos/cosmos-sdk/issues/2791) Support export at a specific height, with `gaiad export --height=HEIGHT`.
    * [x/gov] [#2479](https://github.com/cosmos/cosmos-sdk/issues/2479) Implemented querier
    for getting governance parameters.
    * [app] [#2663](https://github.com/cosmos/cosmos-sdk/issues/2663) - Runtime-assertable invariants
    * [app] [#2791](https://github.com/cosmos/cosmos-sdk/issues/2791) Support export at a specific height, with `gaiad export --height=HEIGHT`.
    * [app] [#2812](https://github.com/cosmos/cosmos-sdk/issues/2812) Support export alterations to prepare for restarting at zero-height

* SDK
    * [simulator] [#2682](https://github.com/cosmos/cosmos-sdk/issues/2682) MsgEditValidator now looks at the validator's max rate, thus it now succeeds a significant portion of the time
    * [core] [#2775](https://github.com/cosmos/cosmos-sdk/issues/2775) Add deliverTx maximum block gas limit

IMPROVEMENTS

* Gaia REST API (`gaiacli advanced rest-server`)

    * [gaia-lite] [#2819](https://github.com/cosmos/cosmos-sdk/pull/2819) Tx search now supports multiple tags as query parameters
    * [#2836](https://github.com/cosmos/cosmos-sdk/pull/2836) Expose LCD router to allow users to register routes there.

* Gaia CLI (`gaiacli`)

    * [#2749](https://github.com/cosmos/cosmos-sdk/pull/2749) Add --chain-id flag to gaiad testnet
    * [#2819](https://github.com/cosmos/cosmos-sdk/pull/2819) Tx search now supports multiple tags as query parameters

* Gaia

    * [#2772](https://github.com/cosmos/cosmos-sdk/issues/2772) Update BaseApp to not persist state when the ante handler fails on DeliverTx.
    * [#2773](https://github.com/cosmos/cosmos-sdk/issues/2773) Require moniker to be provided on `gaiad init`.
    * [#2672](https://github.com/cosmos/cosmos-sdk/issues/2672) [Makefile] Updated for better Windows compatibility and ledger support logic, get_tools was rewritten as a cross-compatible Makefile.
    * [#2766](https://github.com/cosmos/cosmos-sdk/issues/2766) [Makefile] Added goimports tool to get_tools. Get_tools now only builds new versions if binaries are missing.
    * [#110](https://github.com/tendermint/devops/issues/110) Updated CircleCI job to trigger website build when cosmos docs are updated.

* SDK
  & [x/mock/simulation] [#2720] major cleanup, introduction of helper objects, reorganization
* [#2821](https://github.com/cosmos/cosmos-sdk/issues/2821) Codespaces are now strings
* [types] [#2776](https://github.com/cosmos/cosmos-sdk/issues/2776) Improve safety of `Coin` and `Coins` types. Various functions
  and methods will panic when a negative amount is discovered.
* [#2815](https://github.com/cosmos/cosmos-sdk/issues/2815) Gas unit fields changed from `int64` to `uint64`.
* [#2821](https://github.com/cosmos/cosmos-sdk/issues/2821) Codespaces are now strings
* [#2779](https://github.com/cosmos/cosmos-sdk/issues/2779) Introduce `ValidateBasic` to the `Tx` interface and call it in the ante
  handler.
* [#2825](https://github.com/cosmos/cosmos-sdk/issues/2825) More staking and distribution invariants
* [#2912](https://github.com/cosmos/cosmos-sdk/issues/2912) Print commit ID in hex when commit is synced.

* Tendermint
* [#2796](https://github.com/cosmos/cosmos-sdk/issues/2796) Update to go-amino 0.14.1

BUG FIXES

* Gaia REST API (`gaiacli advanced rest-server`)

    * [gaia-lite] [#2868](https://github.com/cosmos/cosmos-sdk/issues/2868) Added handler for governance tally endpoint
    * [#2907](https://github.com/cosmos/cosmos-sdk/issues/2907) Refactor and fix the way Gaia Lite is started.

* Gaia

    * [#2723] Use `cosmosvalcons` Bech32 prefix in `tendermint show-address`
    * [#2742](https://github.com/cosmos/cosmos-sdk/issues/2742) Fix time format of TimeoutCommit override
    * [#2898](https://github.com/cosmos/cosmos-sdk/issues/2898) Remove redundant '$' in docker-compose.yml

* SDK

    * [#2733](https://github.com/cosmos/cosmos-sdk/issues/2733) [x/gov, x/mock/simulation] Fix governance simulation, update x/gov import/export
    * [#2854](https://github.com/cosmos/cosmos-sdk/issues/2854) [x/bank] Remove unused bank.MsgIssue, prevent possible panic
    * [#2884](https://github.com/cosmos/cosmos-sdk/issues/2884) [docs/examples] Fix `basecli version` panic

* Tendermint
    * [#2797](https://github.com/tendermint/tendermint/pull/2797) AddressBook requires addresses to have IDs; Do not crap out immediately after sending pex addrs in seed mode

## 0.26.0

BREAKING CHANGES

* Gaia

    * [gaiad init] [#2602](https://github.com/cosmos/cosmos-sdk/issues/2602) New genesis workflow

* SDK

    * [simulation] [#2665](https://github.com/cosmos/cosmos-sdk/issues/2665) only argument to sdk.Invariant is now app

* Tendermint
    * Upgrade to version 0.26.0

FEATURES

* Gaia CLI (`gaiacli`)

    * [cli] [#2569](https://github.com/cosmos/cosmos-sdk/pull/2569) Add commands to query validator unbondings and redelegations
    * [cli] [#2569](https://github.com/cosmos/cosmos-sdk/pull/2569) Add commands to query validator unbondings and redelegations
    * [cli] [#2524](https://github.com/cosmos/cosmos-sdk/issues/2524) Add support offline mode to `gaiacli tx sign`. Lookups are not performed if the flag `--offline` is on.
    * [cli] [#2558](https://github.com/cosmos/cosmos-sdk/issues/2558) Rename --print-sigs to --validate-signatures. It now performs a complete set of sanity checks and reports to the user. Also added --print-signature-only to print the signature only, not the whole transaction.
    * [cli] [#2704](https://github.com/cosmos/cosmos-sdk/pull/2704) New add-genesis-account convenience command to populate genesis.json with genesis accounts.

* SDK
    * [#1336](https://github.com/cosmos/cosmos-sdk/issues/1336) Mechanism for SDK Users to configure their own Bech32 prefixes instead of using the default cosmos prefixes.

IMPROVEMENTS

* Gaia
* [#2637](https://github.com/cosmos/cosmos-sdk/issues/2637) [x/gov] Switched inactive and active proposal queues to an iterator based queue

* SDK
* [#2573](https://github.com/cosmos/cosmos-sdk/issues/2573) [x/distribution] add accum invariance
* [#2556](https://github.com/cosmos/cosmos-sdk/issues/2556) [x/mock/simulation] Fix debugging output
* [#2396](https://github.com/cosmos/cosmos-sdk/issues/2396) [x/mock/simulation] Change parameters to get more slashes
* [#2617](https://github.com/cosmos/cosmos-sdk/issues/2617) [x/mock/simulation] Randomize all genesis parameters
* [#2669](https://github.com/cosmos/cosmos-sdk/issues/2669) [x/stake] Added invarant check to make sure validator's power aligns with its spot in the power store.
* [#1924](https://github.com/cosmos/cosmos-sdk/issues/1924) [x/mock/simulation] Use a transition matrix for block size
* [#2660](https://github.com/cosmos/cosmos-sdk/issues/2660) [x/mock/simulation] Staking transactions get tested far more frequently
* [#2610](https://github.com/cosmos/cosmos-sdk/issues/2610) [x/stake] Block redelegation to and from the same validator
* [#2652](https://github.com/cosmos/cosmos-sdk/issues/2652) [x/auth] Add benchmark for get and set account
* [#2685](https://github.com/cosmos/cosmos-sdk/issues/2685) [store] Add general merkle absence proof (also for empty substores)
* [#2708](https://github.com/cosmos/cosmos-sdk/issues/2708) [store] Disallow setting nil values

BUG FIXES

* Gaia
* [#2670](https://github.com/cosmos/cosmos-sdk/issues/2670) [x/stake] fixed incorrect `IterateBondedValidators` and split into two functions: `IterateBondedValidators` and `IterateLastBlockConsValidators`
* [#2691](https://github.com/cosmos/cosmos-sdk/issues/2691) Fix local testnet creation by using a single canonical genesis time
* [#2648](https://github.com/cosmos/cosmos-sdk/issues/2648) [gaiad] Fix `gaiad export` / `gaiad import` consistency, test in CI

* SDK
* [#2625](https://github.com/cosmos/cosmos-sdk/issues/2625) [x/gov] fix AppendTag function usage error
* [#2677](https://github.com/cosmos/cosmos-sdk/issues/2677) [x/stake, x/distribution] various staking/distribution fixes as found by the simulator
* [#2674](https://github.com/cosmos/cosmos-sdk/issues/2674) [types] Fix coin.IsLT() impl, coins.IsLT() impl, and renamed coins.Is\* to coins.IsAll\* (see [#2686](https://github.com/cosmos/cosmos-sdk/issues/2686))
* [#2711](https://github.com/cosmos/cosmos-sdk/issues/2711) [x/stake] Add commission data to `MsgCreateValidator` signature bytes.
* Temporarily disable insecure mode for Gaia Lite

## 0.25.0

_October 24th, 2018_.

BREAKING CHANGES

* Gaia REST API (`gaiacli advanced rest-server`)

    * [x/stake] Validator.Owner renamed to Validator.Operator
    * [#595](https://github.com/cosmos/cosmos-sdk/issues/595) Connections to the REST server are now secured using Transport Layer Security by default. The --insecure flag is provided to switch back to insecure HTTP.
    * [gaia-lite] [#2258](https://github.com/cosmos/cosmos-sdk/issues/2258) Split `GET stake/delegators/{delegatorAddr}` into `GET stake/delegators/{delegatorAddr}/delegations`, `GET stake/delegators/{delegatorAddr}/unbonding_delegations` and `GET stake/delegators/{delegatorAddr}/redelegations`

* Gaia CLI (`gaiacli`)

    * [x/stake] Validator.Owner renamed to Validator.Operator
    * [cli] unsafe_reset_all, show_validator, and show_node_id have been renamed to unsafe-reset-all, show-validator, and show-node-id
    * [cli] [#1983](https://github.com/cosmos/cosmos-sdk/issues/1983) --print-response now defaults to true in commands that create and send a transaction
    * [cli] [#1983](https://github.com/cosmos/cosmos-sdk/issues/1983) you can now pass --pubkey or --address to gaiacli keys show to return a plaintext representation of the key's address or public key for use with other commands
    * [cli] [#2061](https://github.com/cosmos/cosmos-sdk/issues/2061) changed proposalID in governance REST endpoints to proposal-id
    * [cli] [#2014](https://github.com/cosmos/cosmos-sdk/issues/2014) `gaiacli advanced` no longer exists - to access `ibc`, `rest-server`, and `validator-set` commands use `gaiacli ibc`, `gaiacli rest-server`, and `gaiacli tendermint`, respectively
    * [makefile] `get_vendor_deps` no longer updates lock file it just updates vendor directory. Use `update_vendor_deps` to update the lock file. [#2152](https://github.com/cosmos/cosmos-sdk/pull/2152)
    * [cli] [#2221](https://github.com/cosmos/cosmos-sdk/issues/2221) All commands that
    utilize a validator's operator address must now use the new Bech32 prefix,
    `cosmosvaloper`.
    * [cli] [#2190](https://github.com/cosmos/cosmos-sdk/issues/2190) `gaiacli init --gen-txs` is now `gaiacli init --with-txs` to reduce confusion
    * [cli] [#2073](https://github.com/cosmos/cosmos-sdk/issues/2073) --from can now be either an address or a key name
    * [cli] [#1184](https://github.com/cosmos/cosmos-sdk/issues/1184) Subcommands reorganisation, see [#2390](https://github.com/cosmos/cosmos-sdk/pull/2390) for a comprehensive list of changes.
    * [cli] [#2524](https://github.com/cosmos/cosmos-sdk/issues/2524) Add support offline mode to `gaiacli tx sign`. Lookups are not performed if the flag `--offline` is on.
    * [cli] [#2570](https://github.com/cosmos/cosmos-sdk/pull/2570) Add commands to query deposits on proposals

* Gaia

    * Make the transient store key use a distinct store key. [#2013](https://github.com/cosmos/cosmos-sdk/pull/2013)
    * [x/stake] [#1901](https://github.com/cosmos/cosmos-sdk/issues/1901) Validator type's Owner field renamed to Operator; Validator's GetOwner() renamed accordingly to comply with the SDK's Validator interface.
    * [docs] [#2001](https://github.com/cosmos/cosmos-sdk/pull/2001) Update slashing spec for slashing period
    * [x/stake, x/slashing] [#1305](https://github.com/cosmos/cosmos-sdk/issues/1305) - Rename "revoked" to "jailed"
    * [x/stake] [#1676] Revoked and jailed validators put into the unbonding state
    * [x/stake] [#1877] Redelegations/unbonding-delegation from unbonding validator have reduced time
    * [x/slashing] [#1789](https://github.com/cosmos/cosmos-sdk/issues/1789) Slashing changes for Tendermint validator set offset (NextValSet)
    * [x/stake] [#2040](https://github.com/cosmos/cosmos-sdk/issues/2040) Validator
    operator type has now changed to `sdk.ValAddress`
    * [x/stake] [#2221](https://github.com/cosmos/cosmos-sdk/issues/2221) New
    Bech32 prefixes have been introduced for a validator's consensus address and
    public key: `cosmosvalcons` and `cosmosvalconspub` respectively. Also, existing Bech32 prefixes have been
    renamed for accounts and validator operators:
    _ `cosmosaccaddr` / `cosmosaccpub` => `cosmos` / `cosmospub`
    _ `cosmosvaladdr` / `cosmosvalpub` => `cosmosvaloper` / `cosmosvaloperpub`
    * [x/stake] [#1013] TendermintUpdates now uses transient store
    * [x/stake] [#2435](https://github.com/cosmos/cosmos-sdk/issues/2435) Remove empty bytes from the ValidatorPowerRank store key
    * [x/gov] [#2195](https://github.com/cosmos/cosmos-sdk/issues/2195) Governance uses BFT Time
    * [x/gov] [#2256](https://github.com/cosmos/cosmos-sdk/issues/2256) Removed slashing for governance non-voting validators
    * [simulation] [#2162](https://github.com/cosmos/cosmos-sdk/issues/2162) Added back correct supply invariants
    * [x/slashing] [#2430](https://github.com/cosmos/cosmos-sdk/issues/2430) Simulate more slashes, check if validator is jailed before jailing
    * [x/stake] [#2393](https://github.com/cosmos/cosmos-sdk/issues/2393) Removed `CompleteUnbonding` and `CompleteRedelegation` Msg types, and instead added unbonding/redelegation queues to endblocker
    * [x/mock/simulation] [#2501](https://github.com/cosmos/cosmos-sdk/issues/2501) Simulate transactions & invariants for fee distribution, and fix bugs discovered in the process
        * [x/auth] Simulate random fee payments
        * [cmd/gaia/app] Simulate non-zero inflation
        * [x/stake] Call hooks correctly in several cases related to delegation/validator updates
        * [x/stake] Check full supply invariants, including yet-to-be-withdrawn fees
        * [x/stake] Remove no-longer-in-use store key
        * [x/slashing] Call hooks correctly when a validator is slashed
        * [x/slashing] Truncate withdrawals (unbonding, redelegation) and burn change
        * [x/mock/simulation] Ensure the simulation cannot set a proposer address of nil
        * [x/mock/simulation] Add more event logs on begin block / end block for clarity
        * [x/mock/simulation] Correctly set validator power in abci.RequestBeginBlock
        * [x/minting] Correctly call stake keeper to track inflated supply
        * [x/distribution] Sanity check for nonexistent rewards
        * [x/distribution] Truncate withdrawals and return change to the community pool
        * [x/distribution] Add sanity checks for incorrect accum / total accum relations
        * [x/distribution] Correctly calculate total power using Tendermint updates
        * [x/distribution] Simulate withdrawal transactions
        * [x/distribution] Fix a bug where the fee pool was not correctly tracked on WithdrawDelegatorRewardsAll
    * [x/stake] [#1673](https://github.com/cosmos/cosmos-sdk/issues/1673) Validators are no longer deleted until they can no longer possibly be slashed
    * [#1890](https://github.com/cosmos/cosmos-sdk/issues/1890) Start chain with initial state + sequence of transactions
        * [cli] Rename `gaiad init gentx` to `gaiad gentx`.
        * [cli] Add `--skip-genesis` flag to `gaiad init` to prevent `genesis.json` generation.
        * Drop `GenesisTx` in favor of a signed `StdTx` with only one `MsgCreateValidator` message.
        * [cli] Port `gaiad init` and `gaiad testnet` to work with `StdTx` genesis transactions.
        * [cli] Add `--moniker` flag to `gaiad init` to override moniker when generating `genesis.json` - i.e. it takes effect when running with the `--with-txs` flag, it is ignored otherwise.

* SDK

    * [core] [#2219](https://github.com/cosmos/cosmos-sdk/issues/2219) Update to Tendermint 0.24.0
        * Validator set updates delayed by one block
        * BFT timestamp that can safely be used by applications
        * Fixed maximum block size enforcement
    * [core] [#1807](https://github.com/cosmos/cosmos-sdk/issues/1807) Switch from use of rational to decimal
    * [types] [#1901](https://github.com/cosmos/cosmos-sdk/issues/1901) Validator interface's GetOwner() renamed to GetOperator()
    * [x/slashing] [#2122](https://github.com/cosmos/cosmos-sdk/pull/2122) - Implement slashing period
    * [types] [#2119](https://github.com/cosmos/cosmos-sdk/issues/2119) Parsed error messages and ABCI log errors to make them more human readable.
    * [types] [#2407](https://github.com/cosmos/cosmos-sdk/issues/2407) MulInt method added to big decimal in order to improve efficiency of slashing
    * [simulation] Rename TestAndRunTx to Operation [#2153](https://github.com/cosmos/cosmos-sdk/pull/2153)
    * [simulation] Remove log and testing.TB from Operation and Invariants, in favor of using errors [#2282](https://github.com/cosmos/cosmos-sdk/issues/2282)
    * [simulation] Remove usage of keys and addrs in the types, in favor of simulation.Account [#2384](https://github.com/cosmos/cosmos-sdk/issues/2384)
    * [tools] Removed gocyclo [#2211](https://github.com/cosmos/cosmos-sdk/issues/2211)
    * [baseapp] Remove `SetTxDecoder` in favor of requiring the decoder be set in baseapp initialization. [#1441](https://github.com/cosmos/cosmos-sdk/issues/1441)
    * [baseapp] [#1921](https://github.com/cosmos/cosmos-sdk/issues/1921) Add minimumFees field to BaseApp.
    * [store] Change storeInfo within the root multistore to use tmhash instead of ripemd160 [#2308](https://github.com/cosmos/cosmos-sdk/issues/2308)
    * [codec] [#2324](https://github.com/cosmos/cosmos-sdk/issues/2324) All referrences to wire have been renamed to codec. Additionally, wire.NewCodec is now codec.New().
    * [types] [#2343](https://github.com/cosmos/cosmos-sdk/issues/2343) Make sdk.Msg have a names field, to facilitate automatic tagging.
    * [baseapp] [#2366](https://github.com/cosmos/cosmos-sdk/issues/2366) Automatically add action tags to all messages
    * [x/auth] [#2377](https://github.com/cosmos/cosmos-sdk/issues/2377) auth.StdSignMsg -> txbuilder.StdSignMsg
    * [x/staking] [#2244](https://github.com/cosmos/cosmos-sdk/issues/2244) staking now holds a consensus-address-index instead of a consensus-pubkey-index
    * [x/staking] [#2236](https://github.com/cosmos/cosmos-sdk/issues/2236) more distribution hooks for distribution
    * [x/stake] [#2394](https://github.com/cosmos/cosmos-sdk/issues/2394) Split up UpdateValidator into distinct state transitions applied only in EndBlock
    * [x/slashing] [#2480](https://github.com/cosmos/cosmos-sdk/issues/2480) Fix signing info handling bugs & faulty slashing
    * [x/stake] [#2412](https://github.com/cosmos/cosmos-sdk/issues/2412) Added an unbonding validator queue to EndBlock to automatically update validator.Status when finished Unbonding
    * [x/stake] [#2500](https://github.com/cosmos/cosmos-sdk/issues/2500) Block conflicting redelegations until we add an index
    * [x/params] Global Paramstore refactored
    * [types] [#2506](https://github.com/cosmos/cosmos-sdk/issues/2506) sdk.Dec MarshalJSON now marshals as a normal Decimal, with 10 digits of decimal precision
    * [x/stake] [#2508](https://github.com/cosmos/cosmos-sdk/issues/2508) Utilize Tendermint power for validator power key
    * [x/stake] [#2531](https://github.com/cosmos/cosmos-sdk/issues/2531) Remove all inflation logic
    * [x/mint] [#2531](https://github.com/cosmos/cosmos-sdk/issues/2531) Add minting module and inflation logic
    * [x/auth] [#2540](https://github.com/cosmos/cosmos-sdk/issues/2540) Rename `AccountMapper` to `AccountKeeper`.
    * [types] [#2456](https://github.com/cosmos/cosmos-sdk/issues/2456) Renamed msg.Name() and msg.Type() to msg.Type() and msg.Route() respectively

* Tendermint
    * Update tendermint version from v0.23.0 to v0.25.0, notable changes
        * Mempool now won't build too large blocks, or too computationally expensive blocks
        * Maximum tx sizes and gas are now removed, and are implicitly the blocks maximums
        * ABCI validators no longer send the pubkey. The pubkey is only sent in validator updates
        * Validator set changes are now delayed by one block
        * Block header now includes the next validator sets hash
        * BFT time is implemented
        * Secp256k1 signature format has changed
        * There is now a threshold multisig format
        * See the [tendermint changelog](https://github.com/tendermint/tendermint/blob/master/CHANGELOG.md) for other changes.

FEATURES

* Gaia REST API (`gaiacli advanced rest-server`)

    * [gaia-lite] Endpoints to query staking pool and params
    * [gaia-lite] [#2110](https://github.com/cosmos/cosmos-sdk/issues/2110) Add support for `simulate=true` requests query argument to endpoints that send txs to run simulations of transactions
    * [gaia-lite] [#966](https://github.com/cosmos/cosmos-sdk/issues/966) Add support for `generate_only=true` query argument to generate offline unsigned transactions
    * [gaia-lite] [#1953](https://github.com/cosmos/cosmos-sdk/issues/1953) Add /sign endpoint to sign transactions generated with `generate_only=true`.
    * [gaia-lite] [#1954](https://github.com/cosmos/cosmos-sdk/issues/1954) Add /broadcast endpoint to broadcast transactions signed by the /sign endpoint.
    * [gaia-lite] [#2113](https://github.com/cosmos/cosmos-sdk/issues/2113) Rename `/accounts/{address}/send` to `/bank/accounts/{address}/transfers`, rename `/accounts/{address}` to `/auth/accounts/{address}`, replace `proposal-id` with `proposalId` in all gov endpoints
    * [gaia-lite] [#2478](https://github.com/cosmos/cosmos-sdk/issues/2478) Add query gov proposal's deposits endpoint
    * [gaia-lite] [#2477](https://github.com/cosmos/cosmos-sdk/issues/2477) Add query validator's outgoing redelegations and unbonding delegations endpoints

* Gaia CLI (`gaiacli`)

    * [cli] Cmds to query staking pool and params
    * [gov][cli] [#2062](https://github.com/cosmos/cosmos-sdk/issues/2062) added `--proposal` flag to `submit-proposal` that allows a JSON file containing a proposal to be passed in
    * [#2040](https://github.com/cosmos/cosmos-sdk/issues/2040) Add `--bech` to `gaiacli keys show` and respective REST endpoint to
    provide desired Bech32 prefix encoding
    * [cli] [#2047](https://github.com/cosmos/cosmos-sdk/issues/2047) [#2306](https://github.com/cosmos/cosmos-sdk/pull/2306) Passing --gas=simulate triggers a simulation of the tx before the actual execution.
    The gas estimate obtained via the simulation will be used as gas limit in the actual execution.
    * [cli] [#2047](https://github.com/cosmos/cosmos-sdk/issues/2047) The --gas-adjustment flag can be used to adjust the estimate obtained via the simulation triggered by --gas=simulate.
    * [cli] [#2110](https://github.com/cosmos/cosmos-sdk/issues/2110) Add --dry-run flag to perform a simulation of a transaction without broadcasting it. The --gas flag is ignored as gas would be automatically estimated.
    * [cli] [#2204](https://github.com/cosmos/cosmos-sdk/issues/2204) Support generating and broadcasting messages with multiple signatures via command line:
        * [#966](https://github.com/cosmos/cosmos-sdk/issues/966) Add --generate-only flag to build an unsigned transaction and write it to STDOUT.
        * [#1953](https://github.com/cosmos/cosmos-sdk/issues/1953) New `sign` command to sign transactions generated with the --generate-only flag.
        * [#1954](https://github.com/cosmos/cosmos-sdk/issues/1954) New `broadcast` command to broadcast transactions generated offline and signed with the `sign` command.
    * [cli] [#2220](https://github.com/cosmos/cosmos-sdk/issues/2220) Add `gaiacli config` feature to interactively create CLI config files to reduce the number of required flags
    * [stake][cli] [#1672](https://github.com/cosmos/cosmos-sdk/issues/1672) Introduced
    new commission flags for validator commands `create-validator` and `edit-validator`.
    * [stake][cli] [#1890](https://github.com/cosmos/cosmos-sdk/issues/1890) Add `--genesis-format` flag to `gaiacli tx create-validator` to produce transactions in genesis-friendly format.
    * [cli][#2554](https://github.com/cosmos/cosmos-sdk/issues/2554) Make `gaiacli keys show` multisig ready.

* Gaia

    * [cli] [#2170](https://github.com/cosmos/cosmos-sdk/issues/2170) added ability to show the node's address via `gaiad tendermint show-address`
    * [simulation] [#2313](https://github.com/cosmos/cosmos-sdk/issues/2313) Reworked `make test_sim_gaia_slow` to `make test_sim_gaia_full`, now simulates from multiple starting seeds in parallel
    * [cli] [#1921](https://github.com/cosmos/cosmos-sdk/issues/1921)
        * New configuration file `gaiad.toml` is now created to host Gaia-specific configuration.
        * New --minimum_fees/minimum_fees flag/config option to set a minimum fee.

* SDK
    * [querier] added custom querier functionality, so ABCI query requests can be handled by keepers
    * [simulation] [#1924](https://github.com/cosmos/cosmos-sdk/issues/1924) allow operations to specify future operations
    * [simulation] [#1924](https://github.com/cosmos/cosmos-sdk/issues/1924) Add benchmarking capabilities, with makefile commands "test_sim_gaia_benchmark, test_sim_gaia_profile"
    * [simulation] [#2349](https://github.com/cosmos/cosmos-sdk/issues/2349) Add time-based future scheduled operations to simulator
    * [x/auth] [#2376](https://github.com/cosmos/cosmos-sdk/issues/2376) Remove FeePayer() from StdTx
    * [x/stake] [#1672](https://github.com/cosmos/cosmos-sdk/issues/1672) Implement
    basis for the validator commission model.
    * [x/auth] Support account removal in the account mapper.

IMPROVEMENTS

* [tools] Improved terraform and ansible scripts for infrastructure deployment
* [tools] Added ansible script to enable process core dumps

* Gaia REST API (`gaiacli advanced rest-server`)

    * [x/stake] [#2000](https://github.com/cosmos/cosmos-sdk/issues/2000) Added tests for new staking endpoints
    * [gaia-lite] [#2445](https://github.com/cosmos/cosmos-sdk/issues/2445) Standarized REST error responses
    * [gaia-lite] Added example to Swagger specification for /keys/seed.
    * [x/stake] Refactor REST utils

* Gaia CLI (`gaiacli`)

    * [cli] [#2060](https://github.com/cosmos/cosmos-sdk/issues/2060) removed `--select` from `block` command
    * [cli] [#2128](https://github.com/cosmos/cosmos-sdk/issues/2128) fixed segfault when exporting directly after `gaiad init`
    * [cli] [#1255](https://github.com/cosmos/cosmos-sdk/issues/1255) open KeyBase in read-only mode
    for query-purpose CLI commands
    * [docs] Added commands for querying governance deposits, votes and tally

* Gaia

    * [x/stake] [#2023](https://github.com/cosmos/cosmos-sdk/pull/2023) Terminate iteration loop in `UpdateBondedValidators` and `UpdateBondedValidatorsFull` when the first revoked validator is encountered and perform a sanity check.
    * [x/auth] Signature verification's gas cost now accounts for pubkey type. [#2046](https://github.com/tendermint/tendermint/pull/2046)
    * [x/stake] [x/slashing] Ensure delegation invariants to jailed validators [#1883](https://github.com/cosmos/cosmos-sdk/issues/1883).
    * [x/stake] Improve speed of GetValidator, which was shown to be a performance bottleneck. [#2046](https://github.com/tendermint/tendermint/pull/2200)
    * [x/stake] [#2435](https://github.com/cosmos/cosmos-sdk/issues/2435) Improve memory efficiency of getting the various store keys
    * [genesis] [#2229](https://github.com/cosmos/cosmos-sdk/issues/2229) Ensure that there are no duplicate accounts or validators in the genesis state.
    * [genesis] [#2450](https://github.com/cosmos/cosmos-sdk/issues/2450) Validate staking genesis parameters.
    * Add SDK validation to `config.toml` (namely disabling `create_empty_blocks`) [#1571](https://github.com/cosmos/cosmos-sdk/issues/1571)
    * [#1941](https://github.com/cosmos/cosmos-sdk/issues/1941) Version is now inferred via `git describe --tags`.
    * [x/distribution] [#1671](https://github.com/cosmos/cosmos-sdk/issues/1671) add distribution types and tests

* SDK
    * [tools] Make get_vendor_deps deletes `.vendor-new` directories, in case scratch files are present.
    * [spec] Added simple piggy bank distribution spec
    * [cli] [#1632](https://github.com/cosmos/cosmos-sdk/issues/1632) Add integration tests to ensure `basecoind init && basecoind` start sequences run successfully for both `democoin` and `basecoin` examples.
    * [store] Speedup IAVL iteration, and consequently everything that requires IAVL iteration. [#2143](https://github.com/cosmos/cosmos-sdk/issues/2143)
    * [store] [#1952](https://github.com/cosmos/cosmos-sdk/issues/1952), [#2281](https://github.com/cosmos/cosmos-sdk/issues/2281) Update IAVL dependency to v0.11.0
    * [simulation] Make timestamps randomized [#2153](https://github.com/cosmos/cosmos-sdk/pull/2153)
    * [simulation] Make logs not just pure strings, speeding it up by a large factor at greater block heights [#2282](https://github.com/cosmos/cosmos-sdk/issues/2282)
    * [simulation] Add a concept of weighting the operations [#2303](https://github.com/cosmos/cosmos-sdk/issues/2303)
    * [simulation] Logs get written to file if large, and also get printed on panics [#2285](https://github.com/cosmos/cosmos-sdk/issues/2285)
    * [simulation] Bank simulations now makes testing auth configurable [#2425](https://github.com/cosmos/cosmos-sdk/issues/2425)
    * [gaiad] [#1992](https://github.com/cosmos/cosmos-sdk/issues/1992) Add optional flag to `gaiad testnet` to make config directory of daemon (default `gaiad`) and cli (default `gaiacli`) configurable
    * [x/stake] Add stake `Queriers` for Gaia-lite endpoints. This increases the staking endpoints performance by reusing the staking `keeper` logic for queries. [#2249](https://github.com/cosmos/cosmos-sdk/pull/2149)
    * [store] [#2017](https://github.com/cosmos/cosmos-sdk/issues/2017) Refactor
    gas iterator gas consumption to only consume gas for iterator creation and `Next`
    calls which includes dynamic consumption of value length.
    * [types/decimal] [#2378](https://github.com/cosmos/cosmos-sdk/issues/2378) - Added truncate functionality to decimal
    * [client] [#1184](https://github.com/cosmos/cosmos-sdk/issues/1184) Remove unused `client/tx/sign.go`.
    * [tools] [#2464](https://github.com/cosmos/cosmos-sdk/issues/2464) Lock binary dependencies to a specific version
    * #2573 [x/distribution] add accum invariance

BUG FIXES

* Gaia CLI (`gaiacli`)

    * [cli] [#1997](https://github.com/cosmos/cosmos-sdk/issues/1997) Handle panics gracefully when `gaiacli stake {delegation,unbond}` fail to unmarshal delegation.
    * [cli] [#2265](https://github.com/cosmos/cosmos-sdk/issues/2265) Fix JSON formatting of the `gaiacli send` command.
    * [cli] [#2547](https://github.com/cosmos/cosmos-sdk/issues/2547) Mark --to and --amount as required flags for `gaiacli tx send`.

* Gaia

    * [x/stake] Return correct Tendermint validator update set on `EndBlocker` by not
    including non previously bonded validators that have zero power. [#2189](https://github.com/cosmos/cosmos-sdk/issues/2189)
    * [docs] Fixed light client section links

* SDK
    * [#1988](https://github.com/cosmos/cosmos-sdk/issues/1988) Make us compile on OpenBSD (disable ledger)
    * [#2105](https://github.com/cosmos/cosmos-sdk/issues/2105) Fix DB Iterator leak, which may leak a go routine.
    * [ledger] [#2064](https://github.com/cosmos/cosmos-sdk/issues/2064) Fix inability to sign and send transactions via the LCD by
    loading a Ledger device at runtime.
    * [#2158](https://github.com/cosmos/cosmos-sdk/issues/2158) Fix non-deterministic ordering of validator iteration when slashing in `gov EndBlocker`
    * [simulation] [#1924](https://github.com/cosmos/cosmos-sdk/issues/1924) Make simulation stop on SIGTERM
    * [#2388](https://github.com/cosmos/cosmos-sdk/issues/2388) Remove dependency on deprecated tendermint/tmlibs repository.
    * [#2416](https://github.com/cosmos/cosmos-sdk/issues/2416) Refactored `InitializeTestLCD` to properly include proposing validator in genesis state.
    * #2573 [x/distribution] accum invariance bugfix
    * #2573 [x/slashing] unbonding-delegation slashing invariance bugfix

## 0.24.2

_August 22nd, 2018_.

BUG FIXES

* Tendermint
    * Fix unbounded consensus WAL growth

## 0.24.1

_August 21st, 2018_.

BUG FIXES

* Gaia
    * [x/slashing] Evidence tracking now uses validator address instead of validator pubkey

## 0.24.0

_August 13th, 2018_.

BREAKING CHANGES

* Gaia REST API (`gaiacli advanced rest-server`)

    * [x/stake] [#1880](https://github.com/cosmos/cosmos-sdk/issues/1880) More REST-ful endpoints (large refactor)
    * [x/slashing] [#1866](https://github.com/cosmos/cosmos-sdk/issues/1866) `/slashing/signing_info` takes cosmosvalpub instead of cosmosvaladdr
    * use time.Time instead of int64 for time. See Tendermint v0.23.0
    * Signatures are no longer Amino encoded with prefixes (just encoded as raw
    bytes) - see Tendermint v0.23.0

* Gaia CLI (`gaiacli`)

    * [x/stake] change `--keybase-sig` to `--identity`
    * [x/stake] [#1828](https://github.com/cosmos/cosmos-sdk/issues/1828) Force user to specify amount on create-validator command by removing default
    * [x/gov] Change `--proposalID` to `--proposal-id`
    * [x/stake, x/gov] [#1606](https://github.com/cosmos/cosmos-sdk/issues/1606) Use `--from` instead of adhoc flags like `--address-validator`
    and `--proposer` to indicate the sender address.
    * [#1551](https://github.com/cosmos/cosmos-sdk/issues/1551) Remove `--name` completely
    * Genesis/key creation (`gaiad init`) now supports user-provided key passwords

* Gaia

    * [x/stake] Inflation doesn't use rationals in calculation (performance boost)
    * [x/stake] Persist a map from `addr->pubkey` in the state since BeginBlock
    doesn't provide pubkeys.
    * [x/gov] [#1781](https://github.com/cosmos/cosmos-sdk/issues/1781) Added tags sub-package, changed tags to use dash-case
    * [x/gov] [#1688](https://github.com/cosmos/cosmos-sdk/issues/1688) Governance parameters are now stored in globalparams store
    * [x/gov] [#1859](https://github.com/cosmos/cosmos-sdk/issues/1859) Slash validators who do not vote on a proposal
    * [x/gov] [#1914](https://github.com/cosmos/cosmos-sdk/issues/1914) added TallyResult type that gets stored in Proposal after tallying is finished

* SDK

    * [baseapp] Msgs are no longer run on CheckTx, removed `ctx.IsCheckTx()`
    * [baseapp] NewBaseApp constructor takes sdk.TxDecoder as argument instead of wire.Codec
    * [types] sdk.NewCoin takes sdk.Int, sdk.NewInt64Coin takes int64
    * [x/auth] Default TxDecoder can be found in `x/auth` rather than baseapp
    * [client] [#1551](https://github.com/cosmos/cosmos-sdk/issues/1551): Refactored `CoreContext` to `TxContext` and `QueryContext`
        * Removed all tx related fields and logic (building & signing) to separate
      structure `TxContext` in `x/auth/client/context`

* Tendermint
    * v0.22.5 -> See [Tendermint PR](https://github.com/tendermint/tendermint/pull/1966)
        * change all the cryptography imports.
    * v0.23.0 -> See
    [Changelog](https://github.com/tendermint/tendermint/blob/v0.23.0/CHANGELOG.md#0230)
    and [SDK PR](https://github.com/cosmos/cosmos-sdk/pull/1927)
        * BeginBlock no longer includes crypto.Pubkey
        * use time.Time instead of int64 for time.

FEATURES

* Gaia REST API (`gaiacli advanced rest-server`)

    * [x/gov] Can now query governance proposals by ProposalStatus

* Gaia CLI (`gaiacli`)

    * [x/gov] added `query-proposals` command. Can filter by `depositer`, `voter`, and `status`
    * [x/stake] [#2043](https://github.com/cosmos/cosmos-sdk/issues/2043) Added staking query cli cmds for unbonding-delegations and redelegations

* Gaia

    * [networks] Added ansible scripts to upgrade seed nodes on a network

* SDK
    * [x/mock/simulation] Randomized simulation framework
        * Modules specify invariants and operations, preferably in an x/[module]/simulation package
        * Modules can test random combinations of their own operations
        * Applications can integrate operations and invariants from modules together for an integrated simulation
        * Simulates Tendermint's algorithm for validator set updates
        * Simulates validator signing/downtime with a Markov chain, and occaisional double-signatures
        * Includes simulated operations & invariants for staking, slashing, governance, and bank modules
    * [store] [#1481](https://github.com/cosmos/cosmos-sdk/issues/1481) Add transient store
    * [baseapp] Initialize validator set on ResponseInitChain
    * [baseapp] added BaseApp.Seal - ability to seal baseapp parameters once they've been set
    * [cosmos-sdk-cli] New `cosmos-sdk-cli` tool to quickly initialize a new
    SDK-based project
    * [scripts] added log output monitoring to DataDog using Ansible scripts

IMPROVEMENTS

* Gaia

    * [spec] [#967](https://github.com/cosmos/cosmos-sdk/issues/967) Inflation and distribution specs drastically improved
    * [x/gov] [#1773](https://github.com/cosmos/cosmos-sdk/issues/1773) Votes on a proposal can now be queried
    * [x/gov] Initial governance parameters can now be set in the genesis file
    * [x/stake] [#1815](https://github.com/cosmos/cosmos-sdk/issues/1815) Sped up the processing of `EditValidator` txs.
    * [config] [#1930](https://github.com/cosmos/cosmos-sdk/issues/1930) Transactions indexer indexes all tags by default.
    * [ci] [#2057](https://github.com/cosmos/cosmos-sdk/pull/2057) Run `make localnet-start` on every commit and ensure network reaches at least 10 blocks

* SDK
    * [baseapp] [#1587](https://github.com/cosmos/cosmos-sdk/issues/1587) Allow any alphanumeric character in route
    * [baseapp] Allow any alphanumeric character in route
    * [tools] Remove `rm -rf vendor/` from `make get_vendor_deps`
    * [x/auth] Recover ErrorOutOfGas panic in order to set sdk.Result attributes correctly
    * [x/auth] [#2376](https://github.com/cosmos/cosmos-sdk/issues/2376) No longer runs any signature in a multi-msg, if any account/sequence number is wrong.
    * [x/auth] [#2376](https://github.com/cosmos/cosmos-sdk/issues/2376) No longer charge gas for subtracting fees
    * [x/bank] Unit tests are now table-driven
    * [tests] Add tests to example apps in docs
    * [tests] Fixes ansible scripts to work with AWS too
    * [tests] [#1806](https://github.com/cosmos/cosmos-sdk/issues/1806) CLI tests are now behind the build flag 'cli_test', so go test works on a new repo

BUG FIXES

* Gaia CLI (`gaiacli`)

    * [#1766](https://github.com/cosmos/cosmos-sdk/issues/1766) Fixes bad example for keybase identity
    * [x/stake] [#2021](https://github.com/cosmos/cosmos-sdk/issues/2021) Fixed repeated CLI commands in staking

* Gaia
    * [x/stake] [#2077](https://github.com/cosmos/cosmos-sdk/pull/2077) Fixed invalid cliff power comparison
    * [#1804](https://github.com/cosmos/cosmos-sdk/issues/1804) Fixes gen-tx genesis generation logic temporarily until upstream updates
    * [#1799](https://github.com/cosmos/cosmos-sdk/issues/1799) Fix `gaiad export`
    * [#1839](https://github.com/cosmos/cosmos-sdk/issues/1839) Fixed bug where intra-tx counter wasn't set correctly for genesis validators
    * [x/stake] [#1858](https://github.com/cosmos/cosmos-sdk/issues/1858) Fixed bug where the cliff validator was not updated correctly
    * [tests] [#1675](https://github.com/cosmos/cosmos-sdk/issues/1675) Fix non-deterministic `test_cover`
    * [tests] [#1551](https://github.com/cosmos/cosmos-sdk/issues/1551) Fixed invalid LCD test JSON payload in `doIBCTransfer`
    * [basecoin] Fixes coin transaction failure and account query [discussion](https://forum.cosmos.network/t/unmarshalbinarybare-expected-to-read-prefix-bytes-75fbfab8-since-it-is-registered-concrete-but-got-0a141dfa/664/6)
    * [x/gov] [#1757](https://github.com/cosmos/cosmos-sdk/issues/1757) Fix VoteOption conversion to String
    * [x/stake] [#2083] Fix broken invariant of bonded validator power decrease

## 0.23.1

_July 27th, 2018_.

BUG FIXES

* [tendermint] Update to v0.22.8
    * [consensus, blockchain] Register the Evidence interface so it can be
    marshalled/unmarshalled by the blockchain and consensus reactors

## 0.23.0

_July 25th, 2018_.

BREAKING CHANGES

* [x/stake] Fixed the period check for the inflation calculation

IMPROVEMENTS

* [cli] Improve error messages for all txs when the account doesn't exist
* [tendermint] Update to v0.22.6
    * Updates the crypto imports/API (#1966)
* [x/stake] Add revoked to human-readable validator

BUG FIXES

* [tendermint] Update to v0.22.6
    * Fixes some security vulnerabilities reported in the [Bug Bounty](https://hackerone.com/tendermint)
* [#1797](https://github.com/cosmos/cosmos-sdk/issues/1797) Fix off-by-one error in slashing for downtime
* [#1787](https://github.com/cosmos/cosmos-sdk/issues/1787) Fixed bug where Tally fails due to revoked/unbonding validator
* [#1666](https://github.com/cosmos/cosmos-sdk/issues/1666) Add intra-tx counter to the genesis validators

## 0.22.0

_July 16th, 2018_.

BREAKING CHANGES

* [x/gov] Increase VotingPeriod, DepositPeriod, and MinDeposit

IMPROVEMENTS

* [gaiad] Default config updates:
    * `timeout_commit=5000` so blocks only made every 5s
    * `prof_listen_addr=localhost:6060` so profile server is on by default
    * `p2p.send_rate` and `p2p.recv_rate` increases 10x (~5MB/s)

BUG FIXES

* [server] Fix to actually overwrite default tendermint config

## 0.21.1

_July 14th, 2018_.

BUG FIXES

* [build] Added Ledger build support via `LEDGER_ENABLED=true|false`
    * True by default except when cross-compiling

## 0.21.0

_July 13th, 2018_.

BREAKING CHANGES

* [x/stake] Specify DelegatorAddress in MsgCreateValidator
* [x/stake] Remove the use of global shares in the pool
    * Remove the use of `PoolShares` type in `x/stake/validator` type - replace with `Status` `Tokens` fields
* [x/auth] NewAccountMapper takes a constructor instead of a prototype
* [keys] Keybase.Update function now takes in a function to get the newpass, rather than the password itself

FEATURES

* [baseapp] NewBaseApp now takes option functions as parameters

IMPROVEMENTS

* Updated docs folder to accommodate cosmos.network docs project
* [store] Added support for tracing multi-store operations via `--trace-store`
* [store] Pruning strategy configurable with pruning flag on gaiad start

BUG FIXES

* [#1630](https://github.com/cosmos/cosmos-sdk/issues/1630) - redelegation nolonger removes tokens from the delegator liquid account
* [keys] [#1629](https://github.com/cosmos/cosmos-sdk/issues/1629) - updating password no longer asks for a new password when the first entered password was incorrect
* [lcd] importing an account would create a random account
* [server] 'gaiad init' command family now writes provided name as the moniker in `config.toml`
* [build] Added Ledger build support via `LEDGER_ENABLED=true|false`
    * True by default except when cross-compiling

## 0.20.0

_July 10th, 2018_.

BREAKING CHANGES

* msg.GetSignBytes() returns sorted JSON (by key)
* msg.GetSignBytes() field changes
    * `msg_bytes` -> `msgs`
    * `fee_bytes` -> `fee`
* Update Tendermint to v0.22.2
    * Default ports changed from 466xx to 266xx
    * Amino JSON uses type names instead of prefix bytes
    * ED25519 addresses are the first 20-bytes of the SHA256 of the raw 32-byte
    pubkey (Instead of RIPEMD160)
    * go-crypto, abci, tmlibs have been merged into Tendermint
        * The keys sub-module is now in the SDK
    * Various other fixes
* [auth] Signers of a transaction now only sign over their own account and sequence number
* [auth] Removed MsgChangePubKey
* [auth] Removed SetPubKey from account mapper
* [auth] AltBytes renamed to Memo, now a string, max 100 characters, costs a bit of gas
* [types] `GetMsg()` -> `GetMsgs()` as txs wrap many messages
* [types] Removed GetMemo from Tx (it is still on StdTx)
* [types] renamed rational.Evaluate to rational.Round{Int64, Int}
* [types] Renamed `sdk.Address` to `sdk.AccAddress`/`sdk.ValAddress`
* [types] `sdk.AccAddress`/`sdk.ValAddress` natively marshals to Bech32 in String, Sprintf (when used with `%s`), and MarshalJSON
* [keys] Keybase and Ledger support from go-crypto merged into the SDK in the `crypto` folder
* [cli] Rearranged commands under subcommands
* [x/slashing] Update slashing for unbonding period
    * Slash according to power at time of infraction instead of power at
    time of discovery
    * Iterate through unbonding delegations & redelegations which contributed
    to an infraction, slash them proportional to their stake at the time
    * Add REST endpoint to unrevoke a validator previously revoked for downtime
    * Add REST endpoint to retrieve liveness signing information for a validator
* [x/stake] Remove Tick and add EndBlocker
* [x/stake] most index keys nolonger hold a value - inputs are rearranged to form the desired key
* [x/stake] store-value for delegation, validator, ubd, and red do not hold duplicate information contained store-key
* [x/stake] Introduce concept of unbonding for delegations and validators
    * `gaiacli stake unbond` replaced with `gaiacli stake begin-unbonding`
    * Introduced:
        * `gaiacli stake complete-unbonding`
        * `gaiacli stake begin-redelegation`
        * `gaiacli stake complete-redelegation`
* [lcd] Switch key creation output to return bech32
* [lcd] Removed shorthand CLI flags (`a`, `c`, `n`, `o`)
* [gaiad] genesis transactions now use bech32 addresses / pubkeys
* [gov] VoteStatus renamed to ProposalStatus
* [gov] VoteOption, ProposalType, and ProposalStatus all marshal to string form in JSON

DEPRECATED

* [cli] Deprecated `--name` flag in commands that send txs, in favor of `--from`

FEATURES

* [x/gov] Implemented MVP
    * Supported proposal types: just binary (pass/fail) TextProposals for now
    * Proposals need deposits to be votable; deposits are burned if proposal fails
    * Delegators delegate votes to validator by default but can override (for their stake)
* [gaiacli] Ledger support added
    * You can now use a Ledger with `gaiacli --ledger` for all key-related commands
    * Ledger keys can be named and tracked locally in the key DB
* [gaiacli] You can now attach a simple text-only memo to any transaction, with the `--memo` flag
* [gaiacli] added the following flags for commands that post transactions to the chain:
    * async -- send the tx without waiting for a tendermint response
    * json -- return the output in json format for increased readability
    * print-response -- return the tx response. (includes fields like gas cost)
* [lcd] Queried TXs now include the tx hash to identify each tx
* [mockapp] CompleteSetup() no longer takes a testing parameter
* [x/bank] Add benchmarks for signing and delivering a block with a single bank transaction
    * Run with `cd x/bank && go test --bench=.`
* [tools] make get_tools installs tendermint's linter, and gometalinter
* [tools] Switch gometalinter to the stable version
* [tools] Add the following linters
    * misspell
    * gofmt
    * go vet -composites=false
    * unconvert
    * ineffassign
    * errcheck
    * unparam
    * gocyclo
* [tools] Added `make format` command to automate fixing misspell and gofmt errors.
* [server] Default config now creates a profiler at port 6060, and increase p2p send/recv rates
* [types] Switches internal representation of Int/Uint/Rat to use pointers
* [types] Added MinInt and MinUint functions
* [gaiad] `unsafe_reset_all` now resets addrbook.json
* [democoin] add x/oracle, x/assoc
* [tests] created a randomized testing framework.
    * Currently bank has limited functionality in the framework
    * Auth has its invariants checked within the framework
* [tests] Add WaitForNextNBlocksTM helper method
* [keys] New keys now have 24 word recovery keys, for heightened security

* [keys] Add a temporary method for exporting the private key

IMPROVEMENTS

* [x/bank] Now uses go-wire codec instead of 'encoding/json'
* [x/auth] Now uses go-wire codec instead of 'encoding/json'
* revised use of endblock and beginblock
* [stake] module reorganized to include `types` and `keeper` package
* [stake] keeper always loads the store (instead passing around which doesn't really boost efficiency)
* [stake] edit-validator changes now can use the keyword [do-not-modify] to not modify unspecified `--flag` (aka won't set them to `""` value)
* [stake] offload more generic functionality from the handler into the keeper
* [stake] clearer staking logic
* [types] added common tag constants
* [keys] improve error message when deleting non-existent key
* [gaiacli] improve error messages on `send` and `account` commands
* added contributing guidelines
* [docs] Added commands for governance CLI on testnet README

BUG FIXES

* [x/slashing] [#1510](https://github.com/cosmos/cosmos-sdk/issues/1510) Unrevoked validators cannot un-revoke themselves
* [x/stake] [#1513](https://github.com/cosmos/cosmos-sdk/issues/1513) Validators slashed to zero power are unbonded and removed from the store
* [x/stake] [#1567](https://github.com/cosmos/cosmos-sdk/issues/1567) Validators decreased in power but not unbonded are now updated in Tendermint
* [x/stake] error strings lower case
* [x/stake] pool loose tokens now accounts for unbonding and unbonding tokens not associated with any validator
* [x/stake] fix revoke bytes ordering (was putting revoked candidates at the top of the list)
* [x/stake] bond count was counting revoked validators as bonded, fixed
* [gaia] Added self delegation for validators in the genesis creation
* [lcd] tests now don't depend on raw json text
* Retry on HTTP request failure in CLI tests, add option to retry tests in Makefile
* Fixed bug where chain ID wasn't passed properly in x/bank REST handler, removed Viper hack from ante handler
* Fixed bug where `democli account` didn't decode the account data correctly
* [#872](https://github.com/cosmos/cosmos-sdk/issues/872) - recovery phrases no longer all end in `abandon`
* [#887](https://github.com/cosmos/cosmos-sdk/issues/887) - limit the size of rationals that can be passed in from user input
* [#1052](https://github.com/cosmos/cosmos-sdk/issues/1052) - Make all now works
* [#1258](https://github.com/cosmos/cosmos-sdk/issues/1258) - printing big.rat's can no longer overflow int64
* [#1259](https://github.com/cosmos/cosmos-sdk/issues/1259) - fix bug where certain tests that could have a nil pointer in defer
* [#1343](https://github.com/cosmos/cosmos-sdk/issues/1343) - fixed unnecessary parallelism in CI
* [#1353](https://github.com/cosmos/cosmos-sdk/issues/1353) - CLI: Show pool shares fractions in human-readable format
* [#1367](https://github.com/cosmos/cosmos-sdk/issues/1367) - set ChainID in InitChain
* [#1461](https://github.com/cosmos/cosmos-sdk/issues/1461) - CLI tests now no longer reset your local environment data
* [#1505](https://github.com/cosmos/cosmos-sdk/issues/1505) - `gaiacli stake validator` no longer panics if validator doesn't exist
* [#1565](https://github.com/cosmos/cosmos-sdk/issues/1565) - fix cliff validator persisting when validator set shrinks from max
* [#1287](https://github.com/cosmos/cosmos-sdk/issues/1287) - prevent zero power validators at genesis
* [x/stake] fix bug when unbonding/redelegating using `--shares-percent`
* [#1010](https://github.com/cosmos/cosmos-sdk/issues/1010) - two validators can't bond with the same pubkey anymore

## 0.19.0

_June 13, 2018_.

BREAKING CHANGES

* msg.GetSignBytes() now returns bech32-encoded addresses in all cases
* [lcd] REST end-points now include gas
* sdk.Coin now uses sdk.Int, a big.Int wrapper with 256bit range cap

FEATURES

* [x/auth] Added AccountNumbers to BaseAccount and StdTxs to allow for replay protection with account pruning
* [lcd] added an endpoint to query for the SDK version of the connected node

IMPROVEMENTS

* export command now writes current validator set for Tendermint
* [tests] Application module tests now use a mock application
* [gaiacli] Fix error message when account isn't found when running gaiacli account
* [lcd] refactored to eliminate use of global variables, and interdependent tests
* [tests] Added testnet command to gaiad
* [tests] Added localnet targets to Makefile
* [x/stake] More stake tests added to test ByPower index

FIXES

* Fixes consensus fault on testnet - see postmortem [here](https://github.com/cosmos/cosmos-sdk/issues/1197#issuecomment-396823021)
* [x/stake] bonded inflation removed, non-bonded inflation partially implemented
* [lcd] Switch to bech32 for addresses on all human readable inputs and outputs
* [lcd] fixed tx indexing/querying
* [cli] Added `--gas` flag to specify transaction gas limit
* [gaia] Registered slashing message handler
* [x/slashing] Set signInfo.StartHeight correctly for newly bonded validators

FEATURES

* [docs] Reorganize documentation
* [docs] Update staking spec, create WIP spec for slashing, and fees

## 0.18.0

_June 9, 2018_.

BREAKING CHANGES

* [stake] candidate -> validator throughout (details in refactor comment)
* [stake] delegate-bond -> delegation throughout
* [stake] `gaiacli query validator` takes and argument instead of using the `--address-candidate` flag
* [stake] introduce `gaiacli query delegations`
* [stake] staking refactor
    * ValidatorsBonded store now take sorted pubKey-address instead of validator owner-address,
    is sorted like Tendermint by pk's address
    * store names more understandable
    * removed temporary ToKick store, just needs a local map!
    * removed distinction between candidates and validators
        * everything is now a validator
        * only validators with a status == bonded are actively validating/receiving rewards
    * Introduction of Unbonding fields, lowlevel logic throughout (not fully implemented with queue)
    * Introduction of PoolShares type within validators,
    replaces three rational fields (BondedShares, UnbondingShares, UnbondedShares
* [x/auth] move stuff specific to auth anteHandler to the auth module rather than the types folder. This includes:
    * StdTx (and its related stuff i.e. StdSignDoc, etc)
    * StdFee
    * StdSignature
    * Account interface
    * Related to this organization, I also:
* [x/auth] got rid of AccountMapper interface (in favor of the struct already in auth module)
* [x/auth] removed the FeeHandler function from the AnteHandler, Replaced with FeeKeeper
* [x/auth] Removed GetSignatures() from Tx interface (as different Tx styles might use something different than StdSignature)
* [store] Removed SubspaceIterator and ReverseSubspaceIterator from KVStore interface and replaced them with helper functions in /types
* [cli] rearranged commands under subcommands
* [stake] remove Tick and add EndBlocker
* Switch to bech32cosmos on all human readable inputs and outputs

FEATURES

* [x/auth] Added ability to change pubkey to auth module
* [baseapp] baseapp now has settable functions for filtering peers by address/port & public key
* [sdk] Gas consumption is now measured as transactions are executed
    * Transactions which run out of gas stop execution and revert state changes
    * A "simulate" query has been added to determine how much gas a transaction will need
    * Modules can include their own gas costs for execution of particular message types
* [stake] Seperation of fee distribution to a new module
* [stake] Creation of a validator/delegation generics in `/types`
* [stake] Helper Description of the store in x/stake/store.md
* [stake] removed use of caches in the stake keeper
* [stake] Added REST API
* [Makefile] Added terraform/ansible playbooks to easily create remote testnets on Digital Ocean

BUG FIXES

* [stake] staking delegator shares exchange rate now relative to equivalent-bonded-tokens the validator has instead of bonded tokens
  ^ this is important for unbonded validators in the power store!
* [cli] fixed cli-bash tests
* [ci] added cli-bash tests
* [basecoin] updated basecoin for stake and slashing
* [docs] fixed references to old cli commands
* [docs] Downgraded Swagger to v2 for downstream compatibility
* auto-sequencing transactions correctly
* query sequence via account store
* fixed duplicate pub_key in stake.Validator
* Auto-sequencing now works correctly
* [gaiacli] Fix error message when account isn't found when running gaiacli account

## 0.17.5

_June 5, 2018_.

Update to Tendermint v0.19.9 (Fix evidence reactor, mempool deadlock, WAL panic,
memory leak)

## 0.17.4

_May 31, 2018_.

Update to Tendermint v0.19.7 (WAL fixes and more)

## 0.17.3

_May 29, 2018_.

Update to Tendermint v0.19.6 (fix fast-sync halt)

## 0.17.2

_May 20, 2018_.

Update to Tendermint v0.19.5 (reduce WAL use, bound the mempool and some rpcs, improve logging)

## 0.17.1 (May 17, 2018)

Update to Tendermint v0.19.4 (fixes a consensus bug and improves logging)

## 0.17.0 (May 15, 2018)

BREAKING CHANGES

* [stake] MarshalJSON -> MarshalBinaryLengthPrefixed
* Queries against the store must be prefixed with the path "/store"

FEATURES

* [gaiacli] Support queries for candidates, delegator-bonds
* [gaiad] Added `gaiad export` command to export current state to JSON
* [x/bank] Tx tags with sender/recipient for indexing & later retrieval
* [x/stake] Tx tags with delegator/candidate for delegation & unbonding, and candidate info for declare candidate / edit validator

IMPROVEMENTS

* [gaiad] Update for Tendermint v0.19.3 (improve `/dump_consensus_state` and add
  `/consensus_state`)
* [spec/ibc] Added spec!
* [spec/stake] Cleanup structure, include details about slashing and
  auto-unbonding
* [spec/governance] Fixup some names and pseudocode
* NOTE: specs are still a work-in-progress ...

BUG FIXES

* Auto-sequencing now works correctly

## 0.16.0 (May 14th, 2018)

BREAKING CHANGES

* Move module REST/CLI packages to x/[module]/client/rest and x/[module]/client/cli
* Gaia simple-staking bond and unbond functions replaced
* [stake] Delegator bonds now store the height at which they were updated
* All module keepers now require a codespace, see basecoin or democoin for usage
* Many changes to names throughout
    * Type as a prefix naming convention applied (ex. BondMsg -> MsgBond)
    * Removed redundancy in names (ex. stake.StakingKeeper -> stake.Keeper)
* Removed SealedAccountMapper
* gaiad init now requires use of `--name` flag
* Removed Get from Msg interface
* types/rational now extends big.Rat

FEATURES:

* Gaia stake commands include, CreateValidator, EditValidator, Delegate, Unbond
* MountStoreWithDB without providing a custom store works.
* Repo is now lint compliant / GoMetaLinter with tendermint-lint integrated into CI
* Better key output, pubkey go-amino hex bytes now output by default
* gaiad init overhaul
    * Create genesis transactions with `gaiad init gen-tx`
    * New genesis account keys are automatically added to the client keybase (introduce `--client-home` flag)
    * Initialize with genesis txs using `--gen-txs` flag
* Context now has access to the application-configured logger
* Add (non-proof) subspace query helper functions
* Add more staking query functions: candidates, delegator-bonds

BUG FIXES

* Gaia now uses stake, ported from github.com/cosmos/gaia

## 0.15.1 (April 29, 2018)

IMPROVEMENTS:

* Update Tendermint to v0.19.1 (includes many rpc fixes)

## 0.15.0 (April 29, 2018)

NOTE: v0.15.0 is a large breaking change that updates the encoding scheme to use
[Amino](github.com/tendermint/go-amino).

For details on how this changes encoding for public keys and addresses,
see the [docs](https://github.com/tendermint/tendermint/blob/v0.19.1/docs/specification/new-spec/encoding.md#public-key-cryptography).

BREAKING CHANGES

* Remove go-wire, use go-amino
* [store] Add `SubspaceIterator` and `ReverseSubspaceIterator` to `KVStore` interface
* [basecoin] NewBasecoinApp takes a `dbm.DB` and uses namespaced DBs for substores

FEATURES:

* Add CacheContext
* Add auto sequencing to client
* Add FeeHandler to ante handler

BUG FIXES

* MountStoreWithDB without providing a custom store works.

## 0.14.1 (April 9, 2018)

BUG FIXES

* [gaiacli] Fix all commands (just a duplicate of basecli for now)

## 0.14.0 (April 9, 2018)

BREAKING CHANGES:

* [client/builder] Renamed to `client/core` and refactored to use a CoreContext
  struct
* [server] Refactor to improve useability and de-duplicate code
* [types] `Result.ToQuery -> Error.QueryResult`
* [makefile] `make build` and `make install` only build/install `gaiacli` and
  `gaiad`. Use `make build_examples` and `make install_examples` for
  `basecoind/basecli` and `democoind/democli`
* [staking] Various fixes/improvements

FEATURES:

* [democoin] Added Proof-of-Work module

BUG FIXES

* [client] Reuse Tendermint RPC client to avoid excessive open files
* [client] Fix setting log level
* [basecoin] Sort coins in genesis

## 0.13.1 (April 3, 2018)

BUG FIXES

* [x/ibc] Fix CLI and relay for IBC txs
* [x/stake] Various fixes/improvements

## 0.13.0 (April 2, 2018)

BREAKING CHANGES

* [basecoin] Remove cool/sketchy modules -> moved to new `democoin`
* [basecoin] NewBasecoinApp takes a `map[string]dbm.DB` as temporary measure
  to allow mounting multiple stores with their own DB until they can share one
* [x/staking] Renamed to `simplestake`
* [builder] Functions don't take `passphrase` as argument
* [server] GenAppParams returns generated seed and address
* [basecoind] `init` command outputs JSON of everything necessary for testnet
* [basecoind] `basecoin.db -> data/basecoin.db`
* [basecli] `data/keys.db -> keys/keys.db`

FEATURES

* [types] `Coin` supports direct arithmetic operations
* [basecoind] Add `show_validator` and `show_node_id` commands
* [x/stake] Initial merge of full staking module!
* [democoin] New example application to demo custom modules

IMPROVEMENTS

* [makefile] `make install`
* [testing] Use `/tmp` for directories so they don't get left in the repo

BUG FIXES

* [basecoin] Allow app to be restarted
* [makefile] Fix build on Windows
* [basecli] Get confirmation before overriding key with same name

## 0.12.0 (March 27 2018)

BREAKING CHANGES

* Revert to old go-wire for now
* glide -> godep
* [types] ErrBadNonce -> ErrInvalidSequence
* [types] Replace tx.GetFeePayer with FeePayer(tx) - returns the first signer
* [types] NewStdTx takes the Fee
* [types] ParseAccount -> AccountDecoder; ErrTxParse -> ErrTxDecoder
* [x/auth] AnteHandler deducts fees
* [x/bank] Move some errors to `types`
* [x/bank] Remove sequence and signature from Input

FEATURES

* [examples/basecoin] New cool module to demonstrate use of state and custom transactions
* [basecoind] `show_node_id` command
* [lcd] Implement the Light Client Daemon and endpoints
* [types/stdlib] Queue functionality
* [store] Subspace iterator on IAVLTree
* [types] StdSignDoc is the document that gets signed (chainid, msg, sequence, fee)
* [types] CodeInvalidPubKey
* [types] StdFee, and StdTx takes the StdFee
* [specs] Progression of MVPs for IBC
* [x/ibc] Initial shell of IBC functionality (no proofs)
* [x/simplestake] Simple staking module with bonding/unbonding

IMPROVEMENTS

* Lots more tests!
* [client/builder] Helpers for forming and signing transactions
* [types] sdk.Address
* [specs] Staking

BUG FIXES

* [x/auth] Fix setting pubkey on new account
* [x/auth] Require signatures to include the sequences
* [baseapp] Dont panic on nil handler
* [basecoin] Check for empty bytes in account and tx

## 0.11.0 (March 1, 2017)

BREAKING CHANGES

* [examples] dummy -> kvstore
* [examples] Remove gaia
* [examples/basecoin] MakeTxCodec -> MakeCodec
* [types] CommitMultiStore interface has new `GetCommitKVStore(key StoreKey) CommitKVStore` method

FEATURES

* [examples/basecoin] CLI for `basecli` and `basecoind` (!)
* [baseapp] router.AddRoute returns Router

IMPROVEMENTS

* [baseapp] Run msg handlers on CheckTx
* [docs] Add spec for REST API
* [all] More tests!

BUG FIXES

* [baseapp] Fix panic on app restart
* [baseapp] InitChain does not call Commit
* [basecoin] Remove IBCStore because mounting multiple stores is currently broken

## 0.10.0 (February 20, 2017)

BREAKING CHANGES

* [baseapp] NewBaseApp(logger, db)
* [baseapp] NewContext(isCheckTx, header)
* [x/bank] CoinMapper -> CoinKeeper

FEATURES

* [examples/gaia] Mock CLI !
* [baseapp] InitChainer, BeginBlocker, EndBlocker
* [baseapp] MountStoresIAVL

IMPROVEMENTS

* [docs] Various improvements.
* [basecoin] Much simpler :)

BUG FIXES

* [baseapp] initialize and reset msCheck and msDeliver properly

## 0.9.0 (February 13, 2017)

BREAKING CHANGES

* Massive refactor. Basecoin works. Still needs <3

## 0.8.1

* Updates for dependencies

## 0.8.0 (December 18, 2017)

* Updates for dependencies

## 0.7.1 (October 11, 2017)

IMPROVEMENTS:

* server/commands: GetInitCmd takes list of options

## 0.7.0 (October 11, 2017)

BREAKING CHANGES:

* Everything has changed, and it's all about to change again, so don't bother using it yet!

## 0.6.2 (July 27, 2017)

IMPROVEMENTS:

* auto-test all tutorials to detect breaking changes
* move deployment scripts from `/scripts` to `/publish` for clarity

BUG FIXES:

* `basecoin init` ensures the address in genesis.json is valid
* fix bug that certain addresses couldn't receive ibc packets

## 0.6.1 (June 28, 2017)

Make lots of small cli fixes that arose when people were using the tools for
the testnet.

IMPROVEMENTS:

* basecoin
    * `basecoin start` supports all flags that `tendermint node` does, such as
    `--rpc.laddr`, `--p2p.seeds`, and `--p2p.skip_upnp`
    * fully supports `--log_level` and `--trace` for logger configuration
    * merkleeyes no longers spams the logs... unless you want it
        * Example: `basecoin start --log_level="merkleeyes:info,state:info,*:error"`
        * Example: `basecoin start --log_level="merkleeyes:debug,state:info,*:error"`
* basecli
    * `basecli init` is more intelligent and only complains if there really was
    a connected chain, not just random files
    * support `localhost:46657` or `http://localhost:46657` format for nodes,
    not just `tcp://localhost:46657`
    * Add `--genesis` to init to specify chain-id and validator hash
        * Example: `basecli init --node=localhost:46657 --genesis=$HOME/.basecoin/genesis.json`
    * `basecli rpc` has a number of methods to easily accept tendermint rpc, and verifies what it can

BUG FIXES:

* basecli
    * `basecli query account` accepts hex account address with or without `0x`
    prefix
    * gives error message when running commands on an unitialized chain, rather
    than some unintelligable panic

## 0.6.0 (June 22, 2017)

Make the basecli command the only way to use client-side, to enforce best
security practices. Lots of enhancements to get it up to production quality.

BREAKING CHANGES:

* ./cmd/commands -> ./cmd/basecoin/commands
* basecli
    * `basecli proof state get` -> `basecli query key`
    * `basecli proof tx get` -> `basecli query tx`
    * `basecli proof state get --app=account` -> `basecli query account`
    * use `--chain-id` not `--chainid` for consistency
    * update to use `--trace` not `--debug` for stack traces on errors
    * complete overhaul on how tx and query subcommands are added. (see counter or trackomatron for examples)
    * no longer supports counter app (see new countercli)
* basecoin
    * `basecoin init` takes an argument, an address to allocate funds to in the genesis
    * removed key2.json
    * removed all client side functionality from it (use basecli now for proofs)
        * no tx subcommand
        * no query subcommand
        * no account (query) subcommand
        * a few other random ones...
    * enhanced relay subcommand
        * relay start did what relay used to do
        * relay init registers both chains on one another (to set it up so relay start just works)
* docs
    * removed `example-plugin`, put `counter` inside `docs/guide`
* app
    * Implements ABCI handshake by proxying merkleeyes.Info()

IMPROVEMENTS:

* `basecoin init` support `--chain-id`
* intergrates tendermint 0.10.0 (not the rc-2, but the real thing)
* commands return error code (1) on failure for easier script testing
* add `reset_all` to basecli, and never delete keys on `init`
* new shutil based unit tests, with better coverage of the cli actions
* just `make fresh` when things are getting stale ;)

BUG FIXES:

* app: no longer panics on missing app_options in genesis (thanks, anton)
* docs: updated all docs... again
* ibc: fix panic on getting BlockID from commit without 100% precommits (still a TODO)

## 0.5.2 (June 2, 2017)

BUG FIXES:

* fix parsing of the log level from Tendermint config (#97)

## 0.5.1 (May 30, 2017)

BUG FIXES:

* fix ibc demo app to use proper tendermint flags, 0.10.0-rc2 compatibility
* Make sure all cli uses new json.Marshal not wire.JSONBytes

## 0.5.0 (May 27, 2017)

BREAKING CHANGES:

* only those related to the tendermint 0.9 -> 0.10 upgrade

IMPROVEMENTS:

* basecoin cli
    * integrates tendermint 0.10.0 and unifies cli (init, unsafe_reset_all, ...)
    * integrate viper, all command line flags can also be defined in environmental variables or config.toml
* genesis file
    * you can define accounts with either address or pub_key
    * sorts coins for you, so no silent errors if not in alphabetical order
* [light-client](https://github.com/tendermint/light-client) integration
    * no longer must you trust the node you connect to, prove everything!
    * new [basecli command](./cmd/basecli/README.md)
    * integrated [key management](https://github.com/tendermint/go-crypto/blob/master/cmd/README.md), stored encrypted locally
    * tracks validator set changes and proves everything from one initial validator seed
    * `basecli proof state` gets complete proofs for any abci state
    * `basecli proof tx` gets complete proof where a tx was stored in the chain
    * `basecli proxy` exposes tendermint rpc, but only passes through results after doing complete verification

BUG FIXES:

* no more silently ignored error with invalid coin names (eg. "17.22foo coin" used to parse as "17 foo", not warning/error)

## 0.4.1 (April 26, 2017)

BUG FIXES:

* Fix bug in `basecoin unsafe_reset_X` where the `priv_validator.json` was not being reset

## 0.4.0 (April 21, 2017)

BREAKING CHANGES:

* CLI now uses Cobra, which forced changes to some of the flag names and orderings

IMPROVEMENTS:

* `basecoin init` doesn't generate error if already initialized
* Much more testing

## 0.3.1 (March 23, 2017)

IMPROVEMENTS:

* CLI returns exit code 1 and logs error before exiting

## 0.3.0 (March 23, 2017)

BREAKING CHANGES:

* Remove `--data` flag and use `BCHOME` to set the home directory (defaults to `~/.basecoin`)
* Remove `--in-proc` flag and start Tendermint in-process by default (expect Tendermint files in $BCHOME/tendermint).
  To start just the ABCI app/server, use `basecoin start --without-tendermint`.
* Consolidate genesis files so the Basecoin genesis is an object under `app_options` in Tendermint genesis. For instance:

```json
{
  "app_hash": "",
  "chain_id": "foo_bar_chain",
  "genesis_time": "0001-01-01T00:00:00.000Z",
  "validators": [
    {
      "amount": 10,
      "name": "",
      "pub_key": [
        1,
        "7B90EA87E7DC0C7145C8C48C08992BE271C7234134343E8A8E8008E617DE7B30"
      ]
    }
  ],
  "app_options": {
    "accounts": [
      {
        "pub_key": {
          "type": "ed25519",
          "data": "6880db93598e283a67c4d88fc67a8858aa2de70f713fe94a5109e29c137100c2"
        },
        "coins": [
          {
            "denom": "blank",
            "amount": 12345
          },
          {
            "denom": "ETH",
            "amount": 654321
          }
        ]
      }
    ],
    "plugin_options": ["plugin1/key1", "value1", "plugin1/key2", "value2"]
  }
}
```

Note the array of key-value pairs is now under `app_options.plugin_options` while the `app_options` themselves are well formed.
We also changed `chainID` to `chain_id` and consolidated to have just one of them.

FEATURES:

* Introduce `basecoin init` and `basecoin unsafe_reset_all`

## 0.2.0 (March 6, 2017)

BREAKING CHANGES:

* Update to ABCI v0.4.0 and Tendermint v0.9.0
* Coins are specified on the CLI as `Xcoin`, eg. `5gold`
* `Cost` is now `Fee`

FEATURES:

* CLI for sending transactions and querying the state,
  designed to be easily extensible as plugins are implemented
* Run Basecoin in-process with Tendermint
* Add `/account` path in Query
* IBC plugin for InterBlockchain Communication
* Demo script of IBC between two chains

IMPROVEMENTS:

* Use new Tendermint `/commit` endpoint for crafting IBC transactions
* More unit tests
* Use go-crypto S structs and go-data for more standard JSON
* Demo uses fewer sleeps

BUG FIXES:

* Various little fixes in coin arithmetic
* More commit validation in IBC
* Return results from transactions

## PreHistory

### January 14-18, 2017

* Update to Tendermint v0.8.0
* Cleanup a bit and release blog post

### September 22, 2016

* Basecoin compiles again

<!-- Release links -->

[unreleased]: https://github.com/cosmos/cosmos-sdk/compare/v0.38.2...HEAD
[v0.38.2]: https://github.com/cosmos/cosmos-sdk/releases/tag/v0.38.2
[v0.38.1]: https://github.com/cosmos/cosmos-sdk/releases/tag/v0.38.1
[v0.38.0]: https://github.com/cosmos/cosmos-sdk/releases/tag/v0.38.0
[v0.37.9]: https://github.com/cosmos/cosmos-sdk/releases/tag/v0.37.9
[v0.37.8]: https://github.com/cosmos/cosmos-sdk/releases/tag/v0.37.8
[v0.37.7]: https://github.com/cosmos/cosmos-sdk/releases/tag/v0.37.7
[v0.37.6]: https://github.com/cosmos/cosmos-sdk/releases/tag/v0.37.6
[v0.37.5]: https://github.com/cosmos/cosmos-sdk/releases/tag/v0.37.5
[v0.37.4]: https://github.com/cosmos/cosmos-sdk/releases/tag/v0.37.4
[v0.37.3]: https://github.com/cosmos/cosmos-sdk/releases/tag/v0.37.3
[v0.37.1]: https://github.com/cosmos/cosmos-sdk/releases/tag/v0.37.1
[v0.37.0]: https://github.com/cosmos/cosmos-sdk/releases/tag/v0.37.0
[v0.36.0]: https://github.com/cosmos/cosmos-sdk/releases/tag/v0.36.0<|MERGE_RESOLUTION|>--- conflicted
+++ resolved
@@ -46,12 +46,8 @@
 * (x/authz) [#13047](https://github.com/cosmos/cosmos-sdk/pull/13047) Add a GetAuthorization function to the keeper.
 * (cli) [#13064](https://github.com/cosmos/cosmos-sdk/pull/13064) Add `debug prefixes` to list supported HRP prefixes via .
 * (cli) [#12742](https://github.com/cosmos/cosmos-sdk/pull/12742) Add the `prune` CLI cmd to manually prune app store history versions based on the pruning options.
-<<<<<<< HEAD
+* (ledger) [#12935](https://github.com/cosmos/cosmos-sdk/pull/12935) Generalize Ledger integration to allow for different apps or keytypes that use SECP256k1.
 * (cli) [#13147](https://github.com/cosmos/cosmos-sdk/pull/13147) Add the `multi-msg-sign` CLI cmd to combine the messages and sign those txs which are created with `--generate-only`.
-=======
-* (ledger) [#12935](https://github.com/cosmos/cosmos-sdk/pull/12935) Generalize Ledger integration to allow for different apps or keytypes that use SECP256k1.
-
->>>>>>> 76dbb564
 ### Improvements
 
 * [#12981](https://github.com/cosmos/cosmos-sdk/pull/12981) Return proper error when parsing telemetry configuration.
