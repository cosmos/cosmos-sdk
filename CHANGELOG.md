<!--
Guiding Principles:

Changelogs are for humans, not machines.
There should be an entry for every single version.
The same types of changes should be grouped.
Versions and sections should be linkable.
The latest version comes first.
The release date of each version is displayed.
Mention whether you follow Semantic Versioning.

Usage:

Change log entries are to be added to the Unreleased section under the
appropriate stanza (see below). Each entry should ideally include a tag and
the Github issue reference in the following format:

* (<tag>) \#<issue-number> message

The issue numbers will later be link-ified during the release process so you do
not have to worry about including a link manually, but you can if you wish.

Types of changes (Stanzas):

"Features" for new features.
"Improvements" for changes in existing functionality.
"Deprecated" for soon-to-be removed features.
"Bug Fixes" for any bug fixes.
"Client Breaking" for breaking CLI commands and REST routes used by end-users.
"API Breaking" for breaking exported APIs used by developers building on SDK.
"State Machine Breaking" for any changes that result in a different AppState given same genesisState and txList.
Ref: https://keepachangelog.com/en/1.0.0/
-->

# Changelog

## [Unreleased]

<<<<<<< HEAD
### Client Breaking

* [\#7477](https://github.com/cosmos/cosmos-sdk/pull/7477) Changed Bech32 Public Key serialization in the client facing functionality (CLI, MsgServer, QueryServer):
  * updated the keyring display structure (it uses protobuf JSON serialization) - the output is more verbose.
  * Renamed `MarshalAny` and `UnmarshalAny` to `MarshalInterface` and `UnmarshalInterface` respectively. These functions must take interface as a parameter (not a concrete type nor `Any` object). Underneeth they use `Any` wrapping for correct protobuf serialization.

### API Breaking

* (x/staking/types) [\#7447](https://github.com/cosmos/cosmos-sdk/issues/7447) Remove bech32 PubKey support:
  * `ValidatorI` interface update: `GetConsPubKey` renamed to `TmConsPubKey` (this is to clarify the return type: consensus public key must be a tendermint key); `TmConsPubKey`, `GetConsAddr` methods return error.
  * `Validator` updated according to the `ValidatorI` changes described above.
  * `ToTmValidator` function: added `error` to return values.
  * `Validator.ConsensusPubkey` type changed from `string` to `codectypes.Any`.
  * `MsgCreateValidator.Pubkey` type changed from `string` to `codectypes.Any`.

=======
### Improvements

* (tendermint) [\#8316](https://github.com/cosmos/cosmos-sdk/pull/8316) Bump Tendermint version to [v0.34.2](https://github.com/tendermint/tendermint/releases/tag/v0.34.2)

### Bug Fixes

  * (x/auth) [\#8287](https://github.com/cosmos/cosmos-sdk/pull/8287) Fix `tx sign --signature-only` to return correct sequence value in signature.
>>>>>>> eafd1bc9

## [v0.40.0](https://github.com/cosmos/cosmos-sdk/releases/tag/v0.40.0) - 2021-01-08

v0.40.0, known as the Stargate release of the Cosmos SDK, is one of the largest releases
of the Cosmos SDK since launch. Please read through this changelog and [release notes](https://github.com/cosmos/cosmos-sdk/blob/v0.40.0/RELEASE_NOTES.md) to make
sure you are aware of any relevant breaking changes.

### Client Breaking Changes

* __CLI__
  * (client/keys) [\#5889](https://github.com/cosmos/cosmos-sdk/pull/5889) remove `keys update` command.
  * (x/auth) [\#5844](https://github.com/cosmos/cosmos-sdk/pull/5844) `tx sign` command now returns an error when signing is attempted with offline/multisig keys.
  * (x/auth) [\#6108](https://github.com/cosmos/cosmos-sdk/pull/6108) `tx sign` command's `--validate-signatures` flag is migrated into a `tx validate-signatures` standalone command.
  * (x/auth) [#7788](https://github.com/cosmos/cosmos-sdk/pull/7788) Remove `tx auth` subcommands, all auth subcommands exist as `tx <subcommand>`
  * (x/genutil) [\#6651](https://github.com/cosmos/cosmos-sdk/pull/6651) The `gentx` command has been improved. No longer are `--from` and `--name` flags required. Instead, a single argument, `name`, is required which refers to the key pair in the Keyring. In addition, an optional
  `--moniker` flag can be provided to override the moniker found in `config.toml`.
  * (x/upgrade) [#7697](https://github.com/cosmos/cosmos-sdk/pull/7697) Rename flag name "--time" to "--upgrade-time", "--info" to "--upgrade-info", to keep it consistent with help message.
* __REST / Queriers__
  * (api) [\#6426](https://github.com/cosmos/cosmos-sdk/pull/6426) The ability to start an out-of-process API REST server has now been removed. Instead, the API server is now started in-process along with the application and Tendermint. Configuration options have been added to `app.toml` to enable/disable the API server along with additional HTTP server options.
  * (client) [\#7246](https://github.com/cosmos/cosmos-sdk/pull/7246) The rest server endpoint `/swagger-ui/` is replaced by `/swagger/`, and contains swagger documentation for gRPC Gateway routes in addition to legacy REST routes. Swagger API is exposed only if set in `app.toml`.
  * (x/auth) [\#5702](https://github.com/cosmos/cosmos-sdk/pull/5702) The `x/auth` querier route has changed from `"acc"` to `"auth"`.
  * (x/bank) [\#5572](https://github.com/cosmos/cosmos-sdk/pull/5572) The `/bank/balances/{address}` endpoint now returns all account balances or a single balance by denom when the `denom` query parameter is present.
  * (x/evidence) [\#5952](https://github.com/cosmos/cosmos-sdk/pull/5952) Remove CLI and REST handlers for querying `x/evidence` parameters.
  * (x/gov) [#6295](https://github.com/cosmos/cosmos-sdk/pull/6295) Fix typo in querying governance params.
* __General__
  * (baseapp) [\#6384](https://github.com/cosmos/cosmos-sdk/pull/6384) The `Result.Data` is now a Protocol Buffer encoded binary blob of type `TxData`. The `TxData` contains `Data` which contains a list of Protocol Buffer encoded message data and the corresponding message type.
  * (client) [\#5783](https://github.com/cosmos/cosmos-sdk/issues/5783) Unify all coins representations on JSON client requests for governance proposals.
  * (crypto) [\#7419](https://github.com/cosmos/cosmos-sdk/pull/7419) The SDK doesn't use Tendermint's `crypto.PubKey`
      interface anymore, and uses instead it's own `PubKey` interface, defined in `crypto/types`. Replace all instances of
      `crypto.PubKey` by `cryptotypes.Pubkey`.
  * (store/rootmulti) [\#6390](https://github.com/cosmos/cosmos-sdk/pull/6390) Proofs of empty stores are no longer supported.
  * (store/types) [\#5730](https://github.com/cosmos/cosmos-sdk/pull/5730) store.types.Cp() is removed in favour of types.CopyBytes().
  * (x/auth) [\#6054](https://github.com/cosmos/cosmos-sdk/pull/6054) Remove custom JSON marshaling for base accounts as multsigs cannot be bech32 decoded.
  * (x/auth/vesting) [\#6859](https://github.com/cosmos/cosmos-sdk/pull/6859) Custom JSON marshaling of vesting accounts was removed. Vesting accounts are now marshaled using their default proto or amino JSON representation.
  * (x/bank) [\#5785](https://github.com/cosmos/cosmos-sdk/issues/5785) In x/bank errors, JSON strings coerced to valid UTF-8 bytes at JSON marshalling time
  are now replaced by human-readable expressions. This change can potentially break compatibility with all those client side tools
  that parse log messages.
  * (x/evidence) [\#7538](https://github.com/cosmos/cosmos-sdk/pull/7538) The ABCI's `Result.Data` field for
    `MsgSubmitEvidence` responses does not contain the raw evidence's hash, but the protobuf encoded
    `MsgSubmitEvidenceResponse` struct.
  * (x/gov) [\#7533](https://github.com/cosmos/cosmos-sdk/pull/7533) The ABCI's `Result.Data` field for
    `MsgSubmitProposal` responses does not contain a raw binary encoding of the `proposalID`, but the protobuf encoded
    `MsgSubmitSubmitProposalResponse` struct.
  * (x/gov) [\#6859](https://github.com/cosmos/cosmos-sdk/pull/6859) `ProposalStatus` and `VoteOption` are now JSON serialized using its protobuf name, so expect names like `PROPOSAL_STATUS_DEPOSIT_PERIOD` as opposed to `DepositPeriod`.
  * (x/staking) [\#7499](https://github.com/cosmos/cosmos-sdk/pull/7499) `BondStatus` is now a protobuf `enum` instead
    of an `int32`, and JSON serialized using its protobuf name, so expect names like `BOND_STATUS_UNBONDING` as opposed
    to `Unbonding`.
  * (x/staking) [\#7556](https://github.com/cosmos/cosmos-sdk/pull/7556) The ABCI's `Result.Data` field for
    `MsgBeginRedelegate` and `MsgUndelegate` responses does not contain custom binary marshaled `completionTime`, but the
    protobuf encoded `MsgBeginRedelegateResponse` and `MsgUndelegateResponse` structs respectively

### API Breaking Changes

* __Baseapp / Client__
  * (AppModule) [\#7518](https://github.com/cosmos/cosmos-sdk/pull/7518) [\#7584](https://github.com/cosmos/cosmos-sdk/pull/7584) Rename `AppModule.RegisterQueryServices` to `AppModule.RegisterServices`, as this method now registers multiple services (the gRPC query service and the protobuf Msg service). A `Configurator` struct is used to hold the different services.
  * (baseapp) [\#5865](https://github.com/cosmos/cosmos-sdk/pull/5865) The `SimulationResponse` returned from tx simulation is now JSON encoded instead of Amino binary.
  * (client) [\#6290](https://github.com/cosmos/cosmos-sdk/pull/6290) `CLIContext` is renamed to `Context`. `Context` and all related methods have been moved from package context to client.
  * (client) [\#6525](https://github.com/cosmos/cosmos-sdk/pull/6525) Removed support for `indent` in JSON responses. Clients should consider piping to an external tool such as `jq`.
  * (client) [\#8107](https://github.com/cosmos/cosmos-sdk/pull/8107) Renamed `PrintOutput` and `PrintOutputLegacy`
      methods of the `context.Client` object to `PrintProto` and `PrintObjectLegacy`.
  * (client/flags) [\#6632](https://github.com/cosmos/cosmos-sdk/pull/6632) Remove NewCompletionCmd(), the function is now available in tendermint.
  * (client/input) [\#5904](https://github.com/cosmos/cosmos-sdk/pull/5904) Removal of unnecessary `GetCheckPassword`, `PrintPrefixed` functions.
  * (client/keys) [\#5889](https://github.com/cosmos/cosmos-sdk/pull/5889) Rename `NewKeyBaseFromDir()` -> `NewLegacyKeyBaseFromDir()`.
  * (client/keys) [\#5820](https://github.com/cosmos/cosmos-sdk/pull/5820/) Removed method CloseDB from Keybase interface.
  * (client/rpc) [\#6290](https://github.com/cosmos/cosmos-sdk/pull/6290) `client` package and subdirs reorganization.
  * (client/lcd) [\#6290](https://github.com/cosmos/cosmos-sdk/pull/6290) `CliCtx` of struct `RestServer` in package client/lcd has been renamed to `ClientCtx`.
  * (codec) [\#6330](https://github.com/cosmos/cosmos-sdk/pull/6330) `codec.RegisterCrypto` has been moved to the `crypto/codec` package and the global `codec.Cdc` Amino instance has been deprecated and moved to the `codec/legacy_global` package.
  * (codec) [\#8080](https://github.com/cosmos/cosmos-sdk/pull/8080) Updated the `codec.Marshaler` interface
    * Moved `MarshalAny` and `UnmarshalAny` helper functions to `codec.Marshaler` and renamed to `MarshalInterface` and
      `UnmarshalInterface` respectively. These functions must take interface as a parameter (not a concrete type nor `Any`
      object). Underneath they use `Any` wrapping for correct protobuf serialization.
  * (crypto) [\#6780](https://github.com/cosmos/cosmos-sdk/issues/6780) Move ledger code to its own package.
  * (crypto/types/multisig) [\#6373](https://github.com/cosmos/cosmos-sdk/pull/6373) `multisig.Multisignature` has been renamed  to `AminoMultisignature`
  * (codec) `*codec.LegacyAmino` is now a wrapper around Amino which provides backwards compatibility with protobuf `Any`. ALL legacy code should use `*codec.LegacyAmino` instead of `*amino.Codec` directly
  * (crypto) [\#5880](https://github.com/cosmos/cosmos-sdk/pull/5880) Merge `crypto/keys/mintkey` into `crypto`.
  * (crypto/hd) [\#5904](https://github.com/cosmos/cosmos-sdk/pull/5904) `crypto/keys/hd` moved to `crypto/hd`.
  * (crypto/keyring):
    * [\#5866](https://github.com/cosmos/cosmos-sdk/pull/5866) Rename `crypto/keys/` to `crypto/keyring/`.
    * [\#5904](https://github.com/cosmos/cosmos-sdk/pull/5904) `Keybase` -> `Keyring` interfaces migration. `LegacyKeybase` interface is added in order
  to guarantee limited backward compatibility with the old Keybase interface for the sole purpose of migrating keys across the new keyring backends. `NewLegacy`
  constructor is provided [\#5889](https://github.com/cosmos/cosmos-sdk/pull/5889) to allow for smooth migration of keys from the legacy LevelDB based implementation
  to new keyring backends. Plus, the package and the new keyring no longer depends on the sdk.Config singleton. Please consult the [package documentation](https://github.com/cosmos/cosmos-sdk/tree/master/crypto/keyring/doc.go) for more
  information on how to implement the new `Keyring` interface.
    * [\#5858](https://github.com/cosmos/cosmos-sdk/pull/5858) Make Keyring store keys by name and address's hexbytes representation.
  * (export) [\#5952](https://github.com/cosmos/cosmos-sdk/pull/5952) `AppExporter` now returns ABCI consensus parameters to be included in marshaled exported state. These parameters must be returned from the application via the `BaseApp`.
  * (simapp) Deprecating and renaming `MakeEncodingConfig` to `MakeTestEncodingConfig` (both in `simapp` and `simapp/params` packages).
  * (store) [\#5803](https://github.com/cosmos/cosmos-sdk/pull/5803) The `store.CommitMultiStore` interface now includes the new `snapshots.Snapshotter` interface as well.
  * (types) [\#5579](https://github.com/cosmos/cosmos-sdk/pull/5579) The `keepRecent` field has been removed from the `PruningOptions` type.
  The `PruningOptions` type now only includes fields `KeepEvery` and `SnapshotEvery`, where `KeepEvery`
  determines which committed heights are flushed to disk and `SnapshotEvery` determines which of these
  heights are kept after pruning. The `IsValid` method should be called whenever using these options. Methods
  `SnapshotVersion` and `FlushVersion` accept a version arugment and determine if the version should be
  flushed to disk or kept as a snapshot. Note, `KeepRecent` is automatically inferred from the options
  and provided directly the IAVL store.
  * (types) [\#5533](https://github.com/cosmos/cosmos-sdk/pull/5533) Refactored `AppModuleBasic` and `AppModuleGenesis`
  to now accept a `codec.JSONMarshaler` for modular serialization of genesis state.
  * (types/rest) [\#5779](https://github.com/cosmos/cosmos-sdk/pull/5779) Drop unused Parse{Int64OrReturnBadRequest,QueryParamBool}() functions.
* __Modules__
  * (modules) [\#7243](https://github.com/cosmos/cosmos-sdk/pull/7243) Rename `RegisterCodec` to `RegisterLegacyAminoCodec` and `codec.New()` is now renamed to `codec.NewLegacyAmino()`
  * (modules) [\#6564](https://github.com/cosmos/cosmos-sdk/pull/6564) Constant `DefaultParamspace` is removed from all modules, use ModuleName instead.
  * (modules) [\#5989](https://github.com/cosmos/cosmos-sdk/pull/5989) `AppModuleBasic.GetTxCmd` now takes a single `CLIContext` parameter.
  * (modules) [\#5664](https://github.com/cosmos/cosmos-sdk/pull/5664) Remove amino `Codec` from simulation `StoreDecoder`, which now returns a function closure in order to unmarshal the key-value pairs.
  * (modules) [\#5555](https://github.com/cosmos/cosmos-sdk/pull/5555) Move `x/auth/client/utils/` types and functions to `x/auth/client/`.
  * (modules) [\#5572](https://github.com/cosmos/cosmos-sdk/pull/5572) Move account balance logic and APIs from `x/auth` to `x/bank`.
  * (modules) [\#6326](https://github.com/cosmos/cosmos-sdk/pull/6326) `AppModuleBasic.GetQueryCmd` now takes a single `client.Context` parameter.
  * (modules) [\#6336](https://github.com/cosmos/cosmos-sdk/pull/6336) `AppModuleBasic.RegisterQueryService` method was added to support gRPC queries, and `QuerierRoute` and `NewQuerierHandler` were deprecated.
  * (modules) [\#6311](https://github.com/cosmos/cosmos-sdk/issues/6311) Remove `alias.go` usage
  * (modules) [\#6447](https://github.com/cosmos/cosmos-sdk/issues/6447) Rename `blacklistedAddrs` to `blockedAddrs`.
  * (modules) [\#6834](https://github.com/cosmos/cosmos-sdk/issues/6834) Add `RegisterInterfaces` method to `AppModuleBasic` to support registration of protobuf interface types.
  * (modules) [\#6734](https://github.com/cosmos/cosmos-sdk/issues/6834) Add `TxEncodingConfig` parameter to `AppModuleBasic.ValidateGenesis` command to support JSON tx decoding in `genutil`.
  * (modules) [#7764](https://github.com/cosmos/cosmos-sdk/pull/7764) Added module initialization options:
    * `server/types.AppExporter` requires extra argument: `AppOptions`.
    * `server.AddCommands` requires extra argument: `addStartFlags types.ModuleInitFlags`
    * `x/crisis.NewAppModule` has a new attribute: `skipGenesisInvariants`. [PR](https://github.com/cosmos/cosmos-sdk/pull/7764)
  * (types) [\#6327](https://github.com/cosmos/cosmos-sdk/pull/6327) `sdk.Msg` now inherits `proto.Message`, as a result all `sdk.Msg` types now use pointer semantics.
  * (types) [\#7032](https://github.com/cosmos/cosmos-sdk/pull/7032) All types ending with `ID` (e.g. `ProposalID`) now end with `Id` (e.g. `ProposalId`), to match default Protobuf generated format. Also see [\#7033](https://github.com/cosmos/cosmos-sdk/pull/7033) for more details.
  * (x/auth) [\#6029](https://github.com/cosmos/cosmos-sdk/pull/6029) Module accounts have been moved from `x/supply` to `x/auth`.
  * (x/auth) [\#6443](https://github.com/cosmos/cosmos-sdk/issues/6443) Move `FeeTx` and `TxWithMemo` interfaces from `x/auth/ante` to `types`.
  * (x/auth) [\#7006](https://github.com/cosmos/cosmos-sdk/pull/7006) All `AccountRetriever` methods now take `client.Context` as a parameter instead of as a struct member.
  * (x/auth) [\#6270](https://github.com/cosmos/cosmos-sdk/pull/6270) The passphrase argument has been removed from the signature of the following functions and methods: `BuildAndSign`, ` MakeSignature`, ` SignStdTx`, `TxBuilder.BuildAndSign`, `TxBuilder.Sign`, `TxBuilder.SignStdTx`
  * (x/auth) [\#6428](https://github.com/cosmos/cosmos-sdk/issues/6428):
    * `NewAnteHandler` and `NewSigVerificationDecorator` both now take a `SignModeHandler` parameter.
    * `SignatureVerificationGasConsumer` now has the signature: `func(meter sdk.GasMeter, sig signing.SignatureV2, params types.Params) error`.
    * The `SigVerifiableTx` interface now has a `GetSignaturesV2() ([]signing.SignatureV2, error)` method and no longer has the `GetSignBytes` method.
  * (x/auth/tx) [\#8106](https://github.com/cosmos/cosmos-sdk/pull/8106) change related to missing append functionality in
      client transaction signing
    + added `overwriteSig` argument to `x/auth/client.SignTx` and `client/tx.Sign` functions.
    + removed `x/auth/tx.go:wrapper.GetSignatures`. The `wrapper` provides `TxBuilder` functionality, and it's a private
      structure. That function was not used at all and it's not exposed through the `TxBuilder` interface.
  * (x/bank) [\#7327](https://github.com/cosmos/cosmos-sdk/pull/7327) AddCoins and SubtractCoins no longer return a resultingValue and will only return an error.
  * (x/capability) [#7918](https://github.com/cosmos/cosmos-sdk/pull/7918) Add x/capability safety checks:
    * All outward facing APIs will now check that capability is not nil and name is not empty before performing any state-machine changes
    * `SetIndex` has been renamed to `InitializeIndex`
  * (x/evidence) [\#7251](https://github.com/cosmos/cosmos-sdk/pull/7251) New evidence types and light client evidence handling. The module function names changed.
  * (x/evidence) [\#5952](https://github.com/cosmos/cosmos-sdk/pull/5952) Remove APIs for getting and setting `x/evidence` parameters. `BaseApp` now uses a `ParamStore` to manage Tendermint consensus parameters which is managed via the `x/params` `Substore` type.
  * (x/gov) [\#6147](https://github.com/cosmos/cosmos-sdk/pull/6147) The `Content` field on `Proposal` and `MsgSubmitProposal`
    is now `Any` in concordance with [ADR 019](docs/architecture/adr-019-protobuf-state-encoding.md) and `GetContent` should now
    be used to retrieve the actual proposal `Content`. Also the `NewMsgSubmitProposal` constructor now may return an `error`
  * (x/ibc) [\#6374](https://github.com/cosmos/cosmos-sdk/pull/6374) `VerifyMembership` and `VerifyNonMembership` now take a `specs []string` argument to specify the proof format used for verification. Most SDK chains can simply use `commitmenttypes.GetSDKSpecs()` for this argument.
  * (x/params) [\#5619](https://github.com/cosmos/cosmos-sdk/pull/5619) The `x/params` keeper now accepts a `codec.Marshaller` instead of
  a reference to an amino codec. Amino is still used for JSON serialization.
  * (x/staking) [\#6451](https://github.com/cosmos/cosmos-sdk/pull/6451) `DefaultParamspace` and `ParamKeyTable` in staking module are moved from keeper to types to enforce consistency.
  * (x/staking) [\#7419](https://github.com/cosmos/cosmos-sdk/pull/7419) The `TmConsPubKey` method on ValidatorI has been
      removed and replaced instead by `ConsPubKey` (which returns a SDK `cryptotypes.PubKey`) and `TmConsPublicKey` (which
      returns a Tendermint proto PublicKey).
  * (x/staking/types) [\#7447](https://github.com/cosmos/cosmos-sdk/issues/7447) Remove bech32 PubKey support:
    * `ValidatorI` interface update. `GetConsPubKey` renamed to `TmConsPubKey` (consensus public key must be a tendermint key). `TmConsPubKey`, `GetConsAddr` methods return error.
    * `Validator` update. Methods changed in `ValidatorI` (as described above) and `ToTmValidator` return error.
    * `Validator.ConsensusPubkey` type changed from `string` to `codectypes.Any`.
    * `MsgCreateValidator.Pubkey` type changed from `string` to `codectypes.Any`.
  * (x/supply) [\#6010](https://github.com/cosmos/cosmos-sdk/pull/6010) All `x/supply` types and APIs have been moved to `x/bank`.
  * [\#6409](https://github.com/cosmos/cosmos-sdk/pull/6409) Rename all IsEmpty methods to Empty across the codebase and enforce consistency.
  * [\#6231](https://github.com/cosmos/cosmos-sdk/pull/6231) Simplify `AppModule` interface, `Route` and `NewHandler` methods become only `Route`
  and returns a new `Route` type.
  * (x/slashing) [\#6212](https://github.com/cosmos/cosmos-sdk/pull/6212) Remove `Get*` prefixes from key construction functions
  * (server) [\#6079](https://github.com/cosmos/cosmos-sdk/pull/6079) Remove `UpgradeOldPrivValFile` (deprecated in Tendermint Core v0.28).
  * [\#5719](https://github.com/cosmos/cosmos-sdk/pull/5719) Bump Go requirement to 1.14+


### State Machine Breaking

* __General__
  * (client) [\#7268](https://github.com/cosmos/cosmos-sdk/pull/7268) / [\#7147](https://github.com/cosmos/cosmos-sdk/pull/7147) Introduce new protobuf based PubKeys, and migrate PubKey in BaseAccount to use this new protobuf based PubKey format

* __Modules__
  * (modules) [\#5572](https://github.com/cosmos/cosmos-sdk/pull/5572) Separate balance from accounts per ADR 004.
    * Account balances are now persisted and retrieved via the `x/bank` module.
    * Vesting account interface has been modified to account for changes.
    * Callers to `NewBaseVestingAccount` are responsible for verifying account balance in relation to
    the original vesting amount.
    * The `SendKeeper` and `ViewKeeper` interfaces in `x/bank` have been modified to account for changes.
  * (x/auth) [\#5533](https://github.com/cosmos/cosmos-sdk/pull/5533) Migrate the `x/auth` module to use Protocol Buffers for state
  serialization instead of Amino.
    * The `BaseAccount.PubKey` field is now represented as a Bech32 string instead of a `crypto.Pubkey`.
    * `NewBaseAccountWithAddress` now returns a reference to a `BaseAccount`.
    * The `x/auth` module now accepts a `Codec` interface which extends the `codec.Marshaler` interface by
    requiring a concrete codec to know how to serialize accounts.
    * The `AccountRetriever` type now accepts a `Codec` in its constructor in order to know how to
    serialize accounts.
  * (x/bank) [\#6518](https://github.com/cosmos/cosmos-sdk/pull/6518) Support for global and per-denomination send enabled flags.
    * Existing send_enabled global flag has been moved into a Params structure as `default_send_enabled`.
    * An array of: `{denom: string, enabled: bool}` is added to bank Params to support per-denomination override of global default value.
  * (x/distribution) [\#5610](https://github.com/cosmos/cosmos-sdk/pull/5610) Migrate the `x/distribution` module to use Protocol Buffers for state
  serialization instead of Amino. The exact codec used is `codec.HybridCodec` which utilizes Protobuf for binary encoding and Amino
  for JSON encoding.
    * `ValidatorHistoricalRewards.ReferenceCount` is now of types `uint32` instead of `uint16`.
    * `ValidatorSlashEvents` is now a struct with `slashevents`.
    * `ValidatorOutstandingRewards` is now a struct with `rewards`.
    * `ValidatorAccumulatedCommission` is now a struct with `commission`.
    * The `Keeper` constructor now takes a `codec.Marshaler` instead of a concrete Amino codec. This exact type
    provided is specified by `ModuleCdc`.
  * (x/evidence) [\#5634](https://github.com/cosmos/cosmos-sdk/pull/5634) Migrate the `x/evidence` module to use Protocol Buffers for state
  serialization instead of Amino.
    * The `internal` sub-package has been removed in order to expose the types proto file.
    * The module now accepts a `Codec` interface which extends the `codec.Marshaler` interface by
    requiring a concrete codec to know how to serialize `Evidence` types.
    * The `MsgSubmitEvidence` message has been removed in favor of `MsgSubmitEvidenceBase`. The application-level
    codec must now define the concrete `MsgSubmitEvidence` type which must implement the module's `MsgSubmitEvidence`
    interface.
  * (x/evidence) [\#5952](https://github.com/cosmos/cosmos-sdk/pull/5952) Remove parameters from `x/evidence` genesis and module state. The `x/evidence` module now solely uses Tendermint consensus parameters to determine of evidence is valid or not.
  * (x/gov) [\#5737](https://github.com/cosmos/cosmos-sdk/pull/5737) Migrate the `x/gov` module to use Protocol
  Buffers for state serialization instead of Amino.
    * `MsgSubmitProposal` will be removed in favor of the application-level proto-defined `MsgSubmitProposal` which
    implements the `MsgSubmitProposalI` interface. Applications should extend the `NewMsgSubmitProposalBase` type
    to define their own concrete `MsgSubmitProposal` types.
    * The module now accepts a `Codec` interface which extends the `codec.Marshaler` interface by
    requiring a concrete codec to know how to serialize `Proposal` types.
  * (x/mint) [\#5634](https://github.com/cosmos/cosmos-sdk/pull/5634) Migrate the `x/mint` module to use Protocol Buffers for state
  serialization instead of Amino.
    * The `internal` sub-package has been removed in order to expose the types proto file.
  * (x/slashing) [\#5627](https://github.com/cosmos/cosmos-sdk/pull/5627) Migrate the `x/slashing` module to use Protocol Buffers for state
  serialization instead of Amino. The exact codec used is `codec.HybridCodec` which utilizes Protobuf for binary encoding and Amino
  for JSON encoding.
    * The `Keeper` constructor now takes a `codec.Marshaler` instead of a concrete Amino codec. This exact type
    provided is specified by `ModuleCdc`.
  * (x/staking) [\#6844](https://github.com/cosmos/cosmos-sdk/pull/6844) Validators are now inserted into the unbonding queue based on their unbonding time and height. The relevant keeper APIs are modified to reflect these changes by now also requiring a height.
  * (x/staking) [\#6061](https://github.com/cosmos/cosmos-sdk/pull/6061) Allow a validator to immediately unjail when no signing info is present due to
  falling below their minimum self-delegation and never having been bonded. The validator may immediately unjail once they've met their minimum self-delegation.
  * (x/staking) [\#5600](https://github.com/cosmos/cosmos-sdk/pull/5600) Migrate the `x/staking` module to use Protocol Buffers for state
  serialization instead of Amino. The exact codec used is `codec.HybridCodec` which utilizes Protobuf for binary encoding and Amino
  for JSON encoding.
    * `BondStatus` is now of type `int32` instead of `byte`.
    * Types of `int16` in the `Params` type are now of type `int32`.
    * Every reference of `crypto.Pubkey` in context of a `Validator` is now of type string. `GetPubKeyFromBech32` must be used to get the `crypto.Pubkey`.
    * The `Keeper` constructor now takes a `codec.Marshaler` instead of a concrete Amino codec. This exact type
    provided is specified by `ModuleCdc`.
  * (x/staking) [\#7979](https://github.com/cosmos/cosmos-sdk/pull/7979) keeper pubkey storage serialization migration
      from bech32 to protobuf.
  * (x/supply) [\#6010](https://github.com/cosmos/cosmos-sdk/pull/6010) Removed the `x/supply` module by merging the existing types and APIs into the `x/bank` module.
  * (x/supply) [\#5533](https://github.com/cosmos/cosmos-sdk/pull/5533) Migrate the `x/supply` module to use Protocol Buffers for state
  serialization instead of Amino.
    * The `internal` sub-package has been removed in order to expose the types proto file.
    * The `x/supply` module now accepts a `Codec` interface which extends the `codec.Marshaler` interface by
    requiring a concrete codec to know how to serialize `SupplyI` types.
    * The `SupplyI` interface has been modified to no longer return `SupplyI` on methods. Instead the
    concrete type's receiver should modify the type.
  * (x/upgrade) [\#5659](https://github.com/cosmos/cosmos-sdk/pull/5659) Migrate the `x/upgrade` module to use Protocol
  Buffers for state serialization instead of Amino.
    * The `internal` sub-package has been removed in order to expose the types proto file.
    * The `x/upgrade` module now accepts a `codec.Marshaler` interface.

### Features

* __Baseapp / Client / REST__
  * (x/auth) [\#6213](https://github.com/cosmos/cosmos-sdk/issues/6213) Introduce new protobuf based path for transaction signing, see [ADR020](https://github.com/cosmos/cosmos-sdk/blob/master/docs/architecture/adr-020-protobuf-transaction-encoding.md) for more details
  * (x/auth) [\#6350](https://github.com/cosmos/cosmos-sdk/pull/6350) New sign-batch command to sign StdTx batch files.
  * (baseapp) [\#5803](https://github.com/cosmos/cosmos-sdk/pull/5803) Added support for taking state snapshots at regular height intervals, via options `snapshot-interval` and `snapshot-keep-recent`.
  * (baseapp) [\#7519](https://github.com/cosmos/cosmos-sdk/pull/7519) Add `ServiceMsgRouter` to BaseApp to handle routing of protobuf service `Msg`s. The two new types defined in ADR 031, `sdk.ServiceMsg` and `sdk.MsgRequest` are introduced with this router.
  * (client) [\#5921](https://github.com/cosmos/cosmos-sdk/issues/5921) Introduce new gRPC and gRPC Gateway based APIs for querying app & module data. See [ADR021](https://github.com/cosmos/cosmos-sdk/blob/master/docs/architecture/adr-021-protobuf-query-encoding.md) for more details
  * (cli) [\#7485](https://github.com/cosmos/cosmos-sdk/pull/7485) Introduce a new optional `--keyring-dir` flag that allows clients to specify a Keyring directory if it does not reside in the directory specified by `--home`.
  * (cli) [\#7221](https://github.com/cosmos/cosmos-sdk/pull/7221) Add the option of emitting amino encoded json from the CLI
  * (codec) [\#7519](https://github.com/cosmos/cosmos-sdk/pull/7519) `InterfaceRegistry` now inherits `jsonpb.AnyResolver`, and has a `RegisterCustomTypeURL` method to support ADR 031 packing of `Any`s. `AnyResolver` is now a required parameter to `RejectUnknownFields`.
  * (coin) [\#6755](https://github.com/cosmos/cosmos-sdk/pull/6755) Add custom regex validation for `Coin` denom by overwriting `CoinDenomRegex` when using `/types/coin.go`.
  * (config) [\#7265](https://github.com/cosmos/cosmos-sdk/pull/7265) Support Tendermint block pruning through a new `min-retain-blocks` configuration that can be set in either `app.toml` or via the CLI. This parameter is used in conjunction with other criteria to determine the height at which Tendermint should prune blocks.
  * (events) [\#7121](https://github.com/cosmos/cosmos-sdk/pull/7121) The application now derives what events are indexed by Tendermint via the `index-events` configuration in `app.toml`, which is a list of events taking the form `{eventType}.{attributeKey}`.
  * (tx) [\#6089](https://github.com/cosmos/cosmos-sdk/pull/6089) Transactions can now have a `TimeoutHeight` set which allows the transaction to be rejected if it's committed at a height greater than the timeout.
  * (rest) [\#6167](https://github.com/cosmos/cosmos-sdk/pull/6167) Support `max-body-bytes` CLI flag for the REST service.
  * (genesis) [\#7089](https://github.com/cosmos/cosmos-sdk/pull/7089) The `export` command now adds a `initial_height` field in the exported JSON. Baseapp's `CommitMultiStore` now also has a `SetInitialVersion` setter, so it can set the initial store version inside `InitChain` and start a new chain from a given height.
* __General__
  * (crypto/multisig) [\#6241](https://github.com/cosmos/cosmos-sdk/pull/6241) Add Multisig type directly to the repo. Previously this was in tendermint.
  * (codec/types) [\#8106](https://github.com/cosmos/cosmos-sdk/pull/8106) Adding `NewAnyWithCustomTypeURL` to correctly
     marshal Messages in TxBuilder.
  * (tests) [\#6489](https://github.com/cosmos/cosmos-sdk/pull/6489) Introduce package `testutil`, new in-process testing network framework for use in integration and unit tests.
  * (tx) Add new auth/tx gRPC & gRPC-Gateway endpoints for basic querying & broadcasting support
    * [\#7842](https://github.com/cosmos/cosmos-sdk/pull/7842) Add TxsByEvent gRPC endpoint
    * [\#7852](https://github.com/cosmos/cosmos-sdk/pull/7852) Add tx broadcast gRPC endpoint
  * (tx) [\#7688](https://github.com/cosmos/cosmos-sdk/pull/7688) Add a new Tx gRPC service with methods `Simulate` and `GetTx` (by hash).
  * (store) [\#5803](https://github.com/cosmos/cosmos-sdk/pull/5803) Added `rootmulti.Store` methods for taking and restoring snapshots, based on `iavl.Store` export/import.
  * (store) [\#6324](https://github.com/cosmos/cosmos-sdk/pull/6324) IAVL store query proofs now return CommitmentOp which wraps an ics23 CommitmentProof
  * (store) [\#6390](https://github.com/cosmos/cosmos-sdk/pull/6390) `RootMulti` store query proofs now return `CommitmentOp` which wraps `CommitmentProofs`
    * `store.Query` now only returns chained `ics23.CommitmentProof` wrapped in `merkle.Proof`
    * `ProofRuntime` only decodes and verifies `ics23.CommitmentProof`
* __Modules__
  * (modules) [\#5921](https://github.com/cosmos/cosmos-sdk/issues/5921) Introduction of Query gRPC service definitions along with REST annotations for gRPC Gateway for each module
  * (modules) [\#7540](https://github.com/cosmos/cosmos-sdk/issues/7540) Protobuf service definitions can now be used for
    packing `Msg`s in transactions as defined in [ADR 031](./docs/architecture/adr-031-msg-service.md). All modules now
    define a `Msg` protobuf service.
  * (x/auth/vesting) [\#7209](https://github.com/cosmos/cosmos-sdk/pull/7209) Create new `MsgCreateVestingAccount` message type along with CLI handler that allows for the creation of delayed and continuous vesting types.
  * (x/capability) [\#5828](https://github.com/cosmos/cosmos-sdk/pull/5828) Capability module integration as outlined in [ADR 3 - Dynamic Capability Store](https://github.com/cosmos/tree/master/docs/architecture/adr-003-dynamic-capability-store.md).
  * (x/crisis) `x/crisis` has a new function: `AddModuleInitFlags`, which will register optional crisis module flags for the start command.
  * (x/ibc) [\#5277](https://github.com/cosmos/cosmos-sdk/pull/5277) `x/ibc` changes from IBC alpha. For more details check the the [`x/ibc/core/spec`](https://github.com/cosmos/cosmos-sdk/tree/master/x/ibc/core/spec) directory, or the ICS specs below:
    * [ICS 002 - Client Semantics](https://github.com/cosmos/ics/tree/master/spec/ics-002-client-semantics) subpackage
    * [ICS 003 - Connection Semantics](https://github.com/cosmos/ics/blob/master/spec/ics-003-connection-semantics) subpackage
    * [ICS 004 - Channel and Packet Semantics](https://github.com/cosmos/ics/blob/master/spec/ics-004-channel-and-packet-semantics) subpackage
    * [ICS 005 - Port Allocation](https://github.com/cosmos/ics/blob/master/spec/ics-005-port-allocation) subpackage
    * [ICS 006 - Solo Machine Client](https://github.com/cosmos/ics/tree/master/spec/ics-006-solo-machine-client) subpackage
    * [ICS 007 - Tendermint Client](https://github.com/cosmos/ics/blob/master/spec/ics-007-tendermint-client) subpackage
    * [ICS 009 - Loopback Client](https://github.com/cosmos/ics/tree/master/spec/ics-009-loopback-client) subpackage
    * [ICS 020 - Fungible Token Transfer](https://github.com/cosmos/ics/tree/master/spec/ics-020-fungible-token-transfer) subpackage
    * [ICS 023 - Vector Commitments](https://github.com/cosmos/ics/tree/master/spec/ics-023-vector-commitments) subpackage
    * [ICS 024 - Host State Machine Requirements](https://github.com/cosmos/ics/tree/master/spec/ics-024-host-requirements) subpackage
  * (x/ibc) [\#6374](https://github.com/cosmos/cosmos-sdk/pull/6374) ICS-23 Verify functions will now accept and verify ics23 CommitmentProofs exclusively
  * (x/params) [\#6005](https://github.com/cosmos/cosmos-sdk/pull/6005) Add new CLI command for querying raw x/params parameters by subspace and key.

### Bug Fixes

* __Baseapp / Client / REST__
  * (client) [\#5964](https://github.com/cosmos/cosmos-sdk/issues/5964) `--trust-node` is now false by default - for real. Users must ensure it is set to true if they don't want to enable the verifier.
  * (client) [\#6402](https://github.com/cosmos/cosmos-sdk/issues/6402) Fix `keys add` `--algo` flag which only worked for Tendermint's `secp256k1` default key signing algorithm.
  * (client) [\#7699](https://github.com/cosmos/cosmos-sdk/pull/7699) Fix panic in context when setting invalid nodeURI. `WithNodeURI` does not set the `Client` in the context.
  * (export) [\#6510](https://github.com/cosmos/cosmos-sdk/pull/6510/) Field TimeIotaMs now is included in genesis file while exporting.
  * (rest) [\#5906](https://github.com/cosmos/cosmos-sdk/pull/5906) Fix an issue that make some REST calls panic when sending invalid or incomplete requests.
  * (crypto) [\#7966](https://github.com/cosmos/cosmos-sdk/issues/7966) `Bip44Params` `String()` function now correctly
      returns the absolute HD path by adding the `m/` prefix.
  * (crypto/keyring) [\#5844](https://github.com/cosmos/cosmos-sdk/pull/5844) `Keyring.Sign()` methods no longer decode amino signatures when method receivers
  are offline/multisig keys.
  * (store) [\#7415](https://github.com/cosmos/cosmos-sdk/pull/7415) Allow new stores to be registered during on-chain upgrades.
* __Modules__
  * (modules) [\#5569](https://github.com/cosmos/cosmos-sdk/issues/5569) `InitGenesis`, for the relevant modules, now ensures module accounts exist.
  * (x/auth) [\#5892](https://github.com/cosmos/cosmos-sdk/pull/5892) Add `RegisterKeyTypeCodec` to register new
  types (eg. keys) to the `auth` module internal amino codec.
  * (x/bank) [\#6536](https://github.com/cosmos/cosmos-sdk/pull/6536) Fix bug in `WriteGeneratedTxResponse` function used by multiple
  REST endpoints. Now it writes a Tx in StdTx format.
  * (x/genutil) [\#5938](https://github.com/cosmos/cosmos-sdk/pull/5938) Fix `InitializeNodeValidatorFiles` error handling.
  * (x/gentx) [\#8183](https://github.com/cosmos/cosmos-sdk/pull/8183) change gentx cmd amount to arg from flag
  * (x/gov) [#7641](https://github.com/cosmos/cosmos-sdk/pull/7641) Fix tally calculation precision error.
  * (x/staking) [\#6529](https://github.com/cosmos/cosmos-sdk/pull/6529) Export validator addresses (previously was empty).
  * (x/staking) [\#5949](https://github.com/cosmos/cosmos-sdk/pull/5949) Skip staking `HistoricalInfoKey` in simulations as headers are not exported.
  * (x/staking) [\#6061](https://github.com/cosmos/cosmos-sdk/pull/6061) Allow a validator to immediately unjail when no signing info is present due to
falling below their minimum self-delegation and never having been bonded. The validator may immediately unjail once they've met their minimum self-delegation.
* __General__
  * (types) [\#7038](https://github.com/cosmos/cosmos-sdk/issues/7038) Fix infinite looping of `ApproxRoot` by including a hard-coded maximum iterations limit of 100.
  * (types) [\#7084](https://github.com/cosmos/cosmos-sdk/pull/7084) Fix panic when calling `BigInt()` on an uninitialized `Int`.
  * (simulation) [\#7129](https://github.com/cosmos/cosmos-sdk/issues/7129) Fix support for custom `Account` and key types on auth's simulation.


### Improvements
* __Baseapp / Client / REST__
  * (baseapp) [\#6186](https://github.com/cosmos/cosmos-sdk/issues/6186) Support emitting events during `AnteHandler` execution.
  * (baseapp) [\#6053](https://github.com/cosmos/cosmos-sdk/pull/6053) Customizable panic recovery handling added for `app.runTx()` method (as proposed in the [ADR 22](https://github.com/cosmos/cosmos-sdk/blob/master/docs/architecture/adr-022-custom-panic-handling.md)). Adds ability for developers to register custom panic handlers extending standard ones.
  * (client) [\#5810](https://github.com/cosmos/cosmos-sdk/pull/5810) Added a new `--offline` flag that allows commands to be executed without an
  internet connection. Previously, `--generate-only` served this purpose in addition to only allowing txs to be generated. Now, `--generate-only` solely
  allows txs to be generated without being broadcasted and disallows Keybase use and `--offline` allows the use of Keybase but does not allow any
  functionality that requires an online connection.
  * (cli) [#7764](https://github.com/cosmos/cosmos-sdk/pull/7764) Update x/banking and x/crisis InitChain to improve node startup time
  * (client) [\#5856](https://github.com/cosmos/cosmos-sdk/pull/5856) Added the possibility to set `--offline` flag with config command.
  * (client) [\#5895](https://github.com/cosmos/cosmos-sdk/issues/5895) show config options in the config command's help screen.
  * (client/keys) [\#8043](https://github.com/cosmos/cosmos-sdk/pull/8043) Add support for export of unarmored private key
  * (client/tx) [\#7801](https://github.com/cosmos/cosmos-sdk/pull/7801) Update sign-batch multisig to work online
  * (x/genutil) [\#8099](https://github.com/cosmos/cosmos-sdk/pull/8099) `init` now supports a `--recover` flag to recover
      the private validator key from a given mnemonic
* __Modules__
  * (x/auth) [\#5702](https://github.com/cosmos/cosmos-sdk/pull/5702) Add parameter querying support for `x/auth`.
  * (x/auth/ante) [\#6040](https://github.com/cosmos/cosmos-sdk/pull/6040) `AccountKeeper` interface used for `NewAnteHandler` and handler's decorators to add support of using custom `AccountKeeper` implementations.
  * (x/evidence) [\#5952](https://github.com/cosmos/cosmos-sdk/pull/5952) Tendermint Consensus parameters can now be changed via parameter change proposals through `x/gov`.
  * (x/evidence) [\#5961](https://github.com/cosmos/cosmos-sdk/issues/5961) Add `StoreDecoder` simulation for evidence module.
  * (x/ibc) [\#5948](https://github.com/cosmos/cosmos-sdk/issues/5948) Add `InitGenesis` and `ExportGenesis` functions for `ibc` module.
  * (x/ibc-transfer) [\#6871](https://github.com/cosmos/cosmos-sdk/pull/6871) Implement [ADR 001 - Coin Source Tracing](./docs/architecture/adr-001-coin-source-tracing.md).
  * (x/staking) [\#6059](https://github.com/cosmos/cosmos-sdk/pull/6059) Updated `HistoricalEntries` parameter default to 100.
  * (x/staking) [\#5584](https://github.com/cosmos/cosmos-sdk/pull/5584) Add util function `ToTmValidator` that converts a `staking.Validator` type to `*tmtypes.Validator`.
  * (x/staking) [\#6163](https://github.com/cosmos/cosmos-sdk/pull/6163) CLI and REST call to unbonding delegations and delegations now accept
  pagination.
  * (x/staking) [\#8178](https://github.com/cosmos/cosmos-sdk/pull/8178) Update default historical header number for stargate
* __General__
  * (crypto) [\#7987](https://github.com/cosmos/cosmos-sdk/pull/7987) Fix the inconsistency of CryptoCdc, only use
      `codec/legacy.Cdc`.
  * (logging) [\#8072](https://github.com/cosmos/cosmos-sdk/pull/8072) Refactor logging:
    * Use [zerolog](https://github.com/rs/zerolog) over Tendermint's go-kit logging wrapper.
    * Introduce Tendermint's `--log_format=plain|json` flag. Using format `json` allows for emitting structured JSON
    logs which can be consumed by an external logging facility (e.g. Loggly). Both formats log to STDERR.
    * The existing `--log_level` flag and it's default value now solely relates to the global logging
    level (e.g. `info`, `debug`, etc...) instead of `<module>:<level>`.
  * (rest) [#7649](https://github.com/cosmos/cosmos-sdk/pull/7649) Return an unsigned tx in legacy GET /tx endpoint when signature conversion fails
  * (simulation) [\#6002](https://github.com/cosmos/cosmos-sdk/pull/6002) Add randomized consensus params into simulation.
  * (store) [\#6481](https://github.com/cosmos/cosmos-sdk/pull/6481) Move `SimpleProofsFromMap` from Tendermint into the SDK.
  * (store) [\#6719](https://github.com/cosmos/cosmos-sdk/6754) Add validity checks to stores for nil and empty keys.
  * (SDK) Updated dependencies
    * Updated iavl dependency to v0.15.3
    * Update tendermint to v0.34.1
  * (types) [\#7027](https://github.com/cosmos/cosmos-sdk/pull/7027) `Coin(s)` and `DecCoin(s)` updates:
    * Bump denomination max length to 128
    * Allow uppercase letters and numbers in denominations to support [ADR 001](./docs/architecture/adr-001-coin-source-tracing.md)
    * Added `Validate` function that returns a descriptive error
  * (types) [\#5581](https://github.com/cosmos/cosmos-sdk/pull/5581) Add convenience functions {,Must}Bech32ifyAddressBytes.
  * (types/module) [\#5724](https://github.com/cosmos/cosmos-sdk/issues/5724) The `types/module` package does no longer depend on `x/simulation`.
  * (types) [\#5585](https://github.com/cosmos/cosmos-sdk/pull/5585) IBC additions:
    * `Coin` denomination max lenght has been increased to 32.
    * Added `CapabilityKey` alias for `StoreKey` to match IBC spec.
  * (types/rest) [\#5900](https://github.com/cosmos/cosmos-sdk/pull/5900) Add Check*Error function family to spare developers from replicating tons of boilerplate code.
  * (types) [\#6128](https://github.com/cosmos/cosmos-sdk/pull/6137) Add `String()` method to `GasMeter`.
  * (types) [\#6195](https://github.com/cosmos/cosmos-sdk/pull/6195) Add codespace to broadcast(sync/async) response.
  * (types) \#6897 Add KV type from tendermint to `types` directory.
  * (version) [\#7848](https://github.com/cosmos/cosmos-sdk/pull/7848) [\#7941](https://github.com/cosmos/cosmos-sdk/pull/7941)
    `version --long` output now shows the list of build dependencies and replaced build dependencies.

## [v0.39.1](https://github.com/cosmos/cosmos-sdk/releases/tag/v0.39.1) - 2020-08-11

### Client Breaking

* (x/auth) [\#6861](https://github.com/cosmos/cosmos-sdk/pull/6861) Remove public key Bech32 encoding for all account types for JSON serialization, instead relying on direct Amino encoding. In addition, JSON serialization utilizes Amino instead of the Go stdlib, so integers are treated as strings.

### Improvements

* (client) [\#6853](https://github.com/cosmos/cosmos-sdk/pull/6853) Add --unsafe-cors flag.

## [v0.39.0](https://github.com/cosmos/cosmos-sdk/releases/tag/v0.39.0) - 2020-07-20

### Improvements

* (deps) Bump IAVL version to [v0.14.0](https://github.com/cosmos/iavl/releases/tag/v0.14.0)
* (client) [\#5585](https://github.com/cosmos/cosmos-sdk/pull/5585) `CLIContext` additions:
  * Introduce `QueryABCI` that returns the full `abci.ResponseQuery` with inclusion Merkle proofs.
  * Added `prove` flag for Merkle proof verification.
* (x/staking) [\#6791)](https://github.com/cosmos/cosmos-sdk/pull/6791) Close {UBDQueue,RedelegationQueu}Iterator once used.

### API Breaking Changes

* (baseapp) [\#5837](https://github.com/cosmos/cosmos-sdk/issues/5837) Transaction simulation now returns a `SimulationResponse` which contains the `GasInfo` and `Result` from the execution.

### Client Breaking Changes

* (x/auth) [\#6745](https://github.com/cosmos/cosmos-sdk/issues/6745) Remove BaseAccount's custom JSON {,un}marshalling.

### Bug Fixes

* (store) [\#6475](https://github.com/cosmos/cosmos-sdk/pull/6475) Revert IAVL pruning functionality introduced in
[v0.13.0](https://github.com/cosmos/iavl/releases/tag/v0.13.0),
where the IAVL no longer keeps states in-memory in which it flushes periodically. IAVL now commits and
flushes every state to disk as it did pre-v0.13.0. The SDK's multi-store will track and ensure the proper
heights are pruned. The operator can set the pruning options via a `pruning` config via the CLI or
through `app.toml`. The `pruning` flag exposes `default|everything|nothing|custom` as options --
see docs for further details. If the operator chooses `custom`, they may provide granular pruning
options `pruning-keep-recent`, `pruning-keep-every`, and `pruning-interval`. The former two options
dictate how many recent versions are kept on disk and the offset of what versions are kept after that
respectively, and the latter defines the height interval in which versions are deleted in a batch.
**Note, there are some client-facing API breaking changes with regard to IAVL, stores, and pruning settings.**
* (x/distribution) [\#6210](https://github.com/cosmos/cosmos-sdk/pull/6210) Register `MsgFundCommunityPool` in distribution amino codec.
* (types) [\#5741](https://github.com/cosmos/cosmos-sdk/issues/5741) Prevent `ChainAnteDecorators()` from panicking when empty `AnteDecorator` slice is supplied.
* (baseapp) [\#6306](https://github.com/cosmos/cosmos-sdk/issues/6306) Prevent events emitted by the antehandler from being persisted between transactions.
* (client/keys) [\#5091](https://github.com/cosmos/cosmos-sdk/issues/5091) `keys parse` does not honor client app's configuration.
* (x/bank) [\#6674](https://github.com/cosmos/cosmos-sdk/pull/6674) Create account if recipient does not exist on handing `MsgMultiSend`.
* (x/auth) [\#6287](https://github.com/cosmos/cosmos-sdk/pull/6287) Fix nonce stuck when sending multiple transactions from an account in a same block.

## [v0.38.5] - 2020-07-02

### Improvements

* (tendermint) Bump Tendermint version to [v0.33.6](https://github.com/tendermint/tendermint/releases/tag/v0.33.6).

## [v0.38.4] - 2020-05-21

### Bug Fixes

* (x/auth) [\#5950](https://github.com/cosmos/cosmos-sdk/pull/5950) Fix `IncrementSequenceDecorator` to use is `IsReCheckTx` instead of `IsCheckTx` to allow account sequence incrementing.

## [v0.38.3] - 2020-04-09

### Improvements

* (tendermint) Bump Tendermint version to [v0.33.3](https://github.com/tendermint/tendermint/releases/tag/v0.33.3).

## [v0.38.2] - 2020-03-25

### Bug Fixes

* (baseapp) [\#5718](https://github.com/cosmos/cosmos-sdk/pull/5718) Remove call to `ctx.BlockGasMeter` during failed message validation which resulted in a panic when the tx execution mode was `CheckTx`.
* (x/genutil) [\#5775](https://github.com/cosmos/cosmos-sdk/pull/5775) Fix `ExportGenesis` in `x/genutil` to export default genesis state (`[]`) instead of `null`.
* (client) [\#5618](https://github.com/cosmos/cosmos-sdk/pull/5618) Fix crash on the client when the verifier is not set.
* (crypto/keys/mintkey) [\#5823](https://github.com/cosmos/cosmos-sdk/pull/5823) fix errors handling in `UnarmorPubKeyBytes` (underlying armoring function's return error was not being checked).
* (x/distribution) [\#5620](https://github.com/cosmos/cosmos-sdk/pull/5620) Fix nil pointer deref in distribution tax/reward validation helpers.

### Improvements

* (rest) [\#5648](https://github.com/cosmos/cosmos-sdk/pull/5648) Enhance /txs usability:
  * Add `tx.minheight` key to filter transaction with an inclusive minimum block height
  * Add `tx.maxheight` key to filter transaction with an inclusive maximum block height
* (crypto/keys) [\#5739](https://github.com/cosmos/cosmos-sdk/pull/5739) Print an error message if the password input failed.

## [v0.38.1] - 2020-02-11

### Improvements

* (modules) [\#5597](https://github.com/cosmos/cosmos-sdk/pull/5597) Add `amount` event attribute to the `complete_unbonding`
and `complete_redelegation` events that reflect the total balances of the completed unbondings and redelegations
respectively.

### Bug Fixes

* (types) [\#5579](https://github.com/cosmos/cosmos-sdk/pull/5579) The IAVL `Store#Commit` method has been refactored to
delete a flushed version if it is not a snapshot version. The root multi-store now keeps track of `commitInfo` instead
of `types.CommitID`. During `Commit` of the root multi-store, `lastCommitInfo` is updated from the saved state
and is only flushed to disk if it is a snapshot version. During `Query` of the root multi-store, if the request height
is the latest height, we'll use the store's `lastCommitInfo`. Otherwise, we fetch `commitInfo` from disk.
* (x/bank) [\#5531](https://github.com/cosmos/cosmos-sdk/issues/5531) Added missing amount event to MsgMultiSend, emitted for each output.
* (x/gov) [\#5622](https://github.com/cosmos/cosmos-sdk/pull/5622) Track any events emitted from a proposal's handler upon successful execution.

## [v0.38.0] - 2020-01-23

### State Machine Breaking

* (genesis) [\#5506](https://github.com/cosmos/cosmos-sdk/pull/5506) The `x/distribution` genesis state
  now includes `params` instead of individual parameters.
* (genesis) [\#5017](https://github.com/cosmos/cosmos-sdk/pull/5017) The `x/genaccounts` module has been
deprecated and all components removed except the `legacy/` package. This requires changes to the
genesis state. Namely, `accounts` now exist under `app_state.auth.accounts`. The corresponding migration
logic has been implemented for v0.38 target version. Applications can migrate via:
`$ {appd} migrate v0.38 genesis.json`.
* (modules) [\#5299](https://github.com/cosmos/cosmos-sdk/pull/5299) Handling of `ABCIEvidenceTypeDuplicateVote`
  during `BeginBlock` along with the corresponding parameters (`MaxEvidenceAge`) have moved from the
  `x/slashing` module to the `x/evidence` module.

### API Breaking Changes

* (modules) [\#5506](https://github.com/cosmos/cosmos-sdk/pull/5506) Remove individual setters of `x/distribution` parameters. Instead, follow the module spec in getting parameters, setting new value(s) and finally calling `SetParams`.
* (types) [\#5495](https://github.com/cosmos/cosmos-sdk/pull/5495) Remove redundant `(Must)Bech32ify*` and `(Must)Get*KeyBech32` functions in favor of `(Must)Bech32ifyPubKey` and `(Must)GetPubKeyFromBech32` respectively, both of which take a `Bech32PubKeyType` (string).
* (types) [\#5430](https://github.com/cosmos/cosmos-sdk/pull/5430) `DecCoins#Add` parameter changed from `DecCoins`
to `...DecCoin`, `Coins#Add` parameter changed from `Coins` to `...Coin`.
* (baseapp/types) [\#5421](https://github.com/cosmos/cosmos-sdk/pull/5421) The `Error` interface (`types/errors.go`)
has been removed in favor of the concrete type defined in `types/errors/` which implements the standard `error` interface.
  * As a result, the `Handler` and `Querier` implementations now return a standard `error`.
  Within `BaseApp`, `runTx` now returns a `(GasInfo, *Result, error)` tuple and `runMsgs` returns a
  `(*Result, error)` tuple. A reference to a `Result` is now used to indicate success whereas an error
  signals an invalid message or failed message execution. As a result, the fields `Code`, `Codespace`,
  `GasWanted`, and `GasUsed` have been removed the `Result` type. The latter two fields are now found
  in the `GasInfo` type which is always returned regardless of execution outcome.
  * Note to developers: Since all handlers and queriers must now return a standard `error`, the `types/errors/`
  package contains all the relevant and pre-registered errors that you typically work with. A typical
  error returned will look like `sdkerrors.Wrap(sdkerrors.ErrUnknownRequest, "...")`. You can retrieve
  relevant ABCI information from the error via `ABCIInfo`.
* (client) [\#5442](https://github.com/cosmos/cosmos-sdk/pull/5442) Remove client/alias.go as it's not necessary and
components can be imported directly from the packages.
* (store) [\#4748](https://github.com/cosmos/cosmos-sdk/pull/4748) The `CommitMultiStore` interface
now requires a `SetInterBlockCache` method. Applications that do not wish to support this can simply
have this method perform a no-op.
* (modules) [\#4665](https://github.com/cosmos/cosmos-sdk/issues/4665) Refactored `x/gov` module structure and dev-UX:
  * Prepare for module spec integration
  * Update gov keys to use big endian encoding instead of little endian
* (modules) [\#5017](https://github.com/cosmos/cosmos-sdk/pull/5017) The `x/genaccounts` module has been deprecated and all components removed except the `legacy/` package.
* [\#4486](https://github.com/cosmos/cosmos-sdk/issues/4486) Vesting account types decoupled from the `x/auth` module and now live under `x/auth/vesting`. Applications wishing to use vesting account types must be sure to register types via `RegisterCodec` under the new vesting package.
* [\#4486](https://github.com/cosmos/cosmos-sdk/issues/4486) The `NewBaseVestingAccount` constructor returns an error
if the provided arguments are invalid.
* (x/auth) [\#5006](https://github.com/cosmos/cosmos-sdk/pull/5006) Modular `AnteHandler` via composable decorators:
  * The `AnteHandler` interface now returns `(newCtx Context, err error)` instead of `(newCtx Context, result sdk.Result, abort bool)`
  * The `NewAnteHandler` function returns an `AnteHandler` function that returns the new `AnteHandler`
  interface and has been moved into the `auth/ante` directory.
  * `ValidateSigCount`, `ValidateMemo`, `ProcessPubKey`, `EnsureSufficientMempoolFee`, and `GetSignBytes`
  have all been removed as public functions.
  * Invalid Signatures may return `InvalidPubKey` instead of `Unauthorized` error, since the transaction
  will first hit `SetPubKeyDecorator` before the `SigVerificationDecorator` runs.
  * `StdTx#GetSignatures` will return an array of just signature byte slices `[][]byte` instead of
  returning an array of `StdSignature` structs. To replicate the old behavior, use the public field
  `StdTx.Signatures` to get back the array of StdSignatures `[]StdSignature`.
* (modules) [\#5299](https://github.com/cosmos/cosmos-sdk/pull/5299) `HandleDoubleSign` along with params `MaxEvidenceAge` and `DoubleSignJailEndTime` have moved from the `x/slashing` module to the `x/evidence` module.
* (keys) [\#4941](https://github.com/cosmos/cosmos-sdk/issues/4941) Keybase concrete types constructors such as `NewKeyBaseFromDir` and `NewInMemory` now accept optional parameters of type `KeybaseOption`. These
optional parameters are also added on the keys sub-commands functions, which are now public, and allows
these options to be set on the commands or ignored to default to previous behavior.
* [\#5547](https://github.com/cosmos/cosmos-sdk/pull/5547) `NewKeyBaseFromHomeFlag` constructor has been removed.
* [\#5439](https://github.com/cosmos/cosmos-sdk/pull/5439) Further modularization was done to the `keybase`
package to make it more suitable for use with different key formats and algorithms:
  * The `WithKeygenFunc` function added as a `KeybaseOption` which allows a custom bytes to key
    implementation to be defined when keys are created.
  * The `WithDeriveFunc` function added as a `KeybaseOption` allows custom logic for deriving a key
    from a mnemonic, bip39 password, and HD Path.
  * BIP44 is no longer build into `keybase.CreateAccount()`. It is however the default when using
    the `client/keys` add command.
  * `SupportedAlgos` and `SupportedAlgosLedger` functions return a slice of `SigningAlgo`s that are
    supported by the keybase and the ledger integration respectively.
* (simapp) [\#5419](https://github.com/cosmos/cosmos-sdk/pull/5419) The `helpers.GenTx()` now accepts a gas argument.
* (baseapp) [\#5455](https://github.com/cosmos/cosmos-sdk/issues/5455) A `sdk.Context` is now passed into the `router.Route()` function.

### Client Breaking Changes

* (rest) [\#5270](https://github.com/cosmos/cosmos-sdk/issues/5270) All account types now implement custom JSON serialization.
* (rest) [\#4783](https://github.com/cosmos/cosmos-sdk/issues/4783) The balance field in the DelegationResponse type is now sdk.Coin instead of sdk.Int
* (x/auth) [\#5006](https://github.com/cosmos/cosmos-sdk/pull/5006) The gas required to pass the `AnteHandler` has
increased significantly due to modular `AnteHandler` support. Increase GasLimit accordingly.
* (rest) [\#5336](https://github.com/cosmos/cosmos-sdk/issues/5336) `MsgEditValidator` uses `description` instead of `Description` as a JSON key.
* (keys) [\#5097](https://github.com/cosmos/cosmos-sdk/pull/5097) Due to the keybase -> keyring transition, keys need to be migrated. See `keys migrate` command for more info.
* (x/auth) [\#5424](https://github.com/cosmos/cosmos-sdk/issues/5424) Drop `decode-tx` command from x/auth/client/cli, duplicate of the `decode` command.

### Features

* (store) [\#5435](https://github.com/cosmos/cosmos-sdk/pull/5435) New iterator for paginated requests. Iterator limits DB reads to the range of the requested page.
* (x/evidence) [\#5240](https://github.com/cosmos/cosmos-sdk/pull/5240) Initial implementation of the `x/evidence` module.
* (cli) [\#5212](https://github.com/cosmos/cosmos-sdk/issues/5212) The `q gov proposals` command now supports pagination.
* (store) [\#4724](https://github.com/cosmos/cosmos-sdk/issues/4724) Multistore supports substore migrations upon load. New `rootmulti.Store.LoadLatestVersionAndUpgrade` method in
`Baseapp` supports `StoreLoader` to enable various upgrade strategies. It no
longer panics if the store to load contains substores that we didn't explicitly mount.
* [\#4972](https://github.com/cosmos/cosmos-sdk/issues/4972) A `TxResponse` with a corresponding code
and tx hash will be returned for specific Tendermint errors:
  * `CodeTxInMempoolCache`
  * `CodeMempoolIsFull`
  * `CodeTxTooLarge`
* [\#3872](https://github.com/cosmos/cosmos-sdk/issues/3872) Implement a RESTful endpoint and cli command to decode transactions.
* (keys) [\#4754](https://github.com/cosmos/cosmos-sdk/pull/4754) Introduce new Keybase implementation that can
leverage operating systems' built-in functionalities to securely store secrets. MacOS users may encounter
the following [issue](https://github.com/keybase/go-keychain/issues/47) with the `go-keychain` library. If
you encounter this issue, you must upgrade your xcode command line tools to version >= `10.2`. You can
upgrade via: `sudo rm -rf /Library/Developer/CommandLineTools; xcode-select --install`. Verify the
correct version via: `pkgutil --pkg-info=com.apple.pkg.CLTools_Executables`.
* [\#5355](https://github.com/cosmos/cosmos-sdk/pull/5355) Client commands accept a new `--keyring-backend` option through which users can specify which backend should be used
by the new key store:
  * `os`: use OS default credentials storage (default).
  * `file`: use encrypted file-based store.
  * `kwallet`: use [KDE Wallet](https://utils.kde.org/projects/kwalletmanager/) service.
  * `pass`: use the [pass](https://www.passwordstore.org/) command line password manager.
  * `test`: use password-less key store. *For testing purposes only. Use it at your own risk.*
* (keys) [\#5097](https://github.com/cosmos/cosmos-sdk/pull/5097) New `keys migrate` command to assist users migrate their keys
to the new keyring.
* (keys) [\#5366](https://github.com/cosmos/cosmos-sdk/pull/5366) `keys list` now accepts a `--list-names` option to list key names only, whilst the `keys delete`
command can delete multiple keys by passing their names as arguments. The aforementioned commands can then be piped together, e.g.
`appcli keys list -n | xargs appcli keys delete`
* (modules) [\#4233](https://github.com/cosmos/cosmos-sdk/pull/4233) Add upgrade module that coordinates software upgrades of live chains.
* [\#4486](https://github.com/cosmos/cosmos-sdk/issues/4486) Introduce new `PeriodicVestingAccount` vesting account type
that allows for arbitrary vesting periods.
* (baseapp) [\#5196](https://github.com/cosmos/cosmos-sdk/pull/5196) Baseapp has a new `runTxModeReCheck` to allow applications to skip expensive and unnecessary re-checking of transactions.
* (types) [\#5196](https://github.com/cosmos/cosmos-sdk/pull/5196) Context has new `IsRecheckTx() bool` and `WithIsReCheckTx(bool) Context` methods to to be used in the `AnteHandler`.
* (x/auth/ante) [\#5196](https://github.com/cosmos/cosmos-sdk/pull/5196) AnteDecorators have been updated to avoid unnecessary checks when `ctx.IsReCheckTx() == true`
* (x/auth) [\#5006](https://github.com/cosmos/cosmos-sdk/pull/5006) Modular `AnteHandler` via composable decorators:
  * The `AnteDecorator` interface has been introduced to allow users to implement modular `AnteHandler`
  functionality that can be composed together to create a single `AnteHandler` rather than implementing
  a custom `AnteHandler` completely from scratch, where each `AnteDecorator` allows for custom behavior in
  tightly defined and logically isolated manner. These custom `AnteDecorator` can then be chained together
  with default `AnteDecorator` or third-party `AnteDecorator` to create a modularized `AnteHandler`
  which will run each `AnteDecorator` in the order specified in `ChainAnteDecorators`. For details
  on the new architecture, refer to the [ADR](docs/architecture/adr-010-modular-antehandler.md).
  * `ChainAnteDecorators` function has been introduced to take in a list of `AnteDecorators` and chain
  them in sequence and return a single `AnteHandler`:
    * `SetUpContextDecorator`: Sets `GasMeter` in context and creates defer clause to recover from any
    `OutOfGas` panics in future AnteDecorators and return `OutOfGas` error to `BaseApp`. It MUST be the
    first `AnteDecorator` in the chain for any application that uses gas (or another one that sets the gas meter).
    * `ValidateBasicDecorator`: Calls tx.ValidateBasic and returns any non-nil error.
    * `ValidateMemoDecorator`: Validates tx memo with application parameters and returns any non-nil error.
    * `ConsumeGasTxSizeDecorator`: Consumes gas proportional to the tx size based on application parameters.
    * `MempoolFeeDecorator`: Checks if fee is above local mempool `minFee` parameter during `CheckTx`.
    * `DeductFeeDecorator`: Deducts the `FeeAmount` from first signer of the transaction.
    * `SetPubKeyDecorator`: Sets pubkey of account in any account that does not already have pubkey saved in state machine.
    * `SigGasConsumeDecorator`: Consume parameter-defined amount of gas for each signature.
    * `SigVerificationDecorator`: Verify each signature is valid, return if there is an error.
    * `ValidateSigCountDecorator`: Validate the number of signatures in tx based on app-parameters.
    * `IncrementSequenceDecorator`: Increments the account sequence for each signer to prevent replay attacks.
* (cli) [\#5223](https://github.com/cosmos/cosmos-sdk/issues/5223) Cosmos Ledger App v2.0.0 is now supported. The changes are backwards compatible and App v1.5.x is still supported.
* (x/staking) [\#5380](https://github.com/cosmos/cosmos-sdk/pull/5380) Introduced ability to store historical info entries in staking keeper, allows applications to introspect specified number of past headers and validator sets
  * Introduces new parameter `HistoricalEntries` which allows applications to determine how many recent historical info entries they want to persist in store. Default value is 0.
  * Introduces cli commands and rest routes to query historical information at a given height
* (modules) [\#5249](https://github.com/cosmos/cosmos-sdk/pull/5249) Funds are now allowed to be directly sent to the community pool (via the distribution module account).
* (keys) [\#4941](https://github.com/cosmos/cosmos-sdk/issues/4941) Introduce keybase option to allow overriding the default private key implementation of a key generated through the `keys add` cli command.
* (keys) [\#5439](https://github.com/cosmos/cosmos-sdk/pull/5439) Flags `--algo` and `--hd-path` are added to
  `keys add` command in order to make use of keybase modularized. By default, it uses (0, 0) bip44
  HD path and secp256k1 keys, so is non-breaking.
* (types) [\#5447](https://github.com/cosmos/cosmos-sdk/pull/5447) Added `ApproxRoot` function to sdk.Decimal type in order to get the nth root for a decimal number, where n is a positive integer.
  * An `ApproxSqrt` function was also added for convenience around the common case of n=2.

### Improvements

* (iavl) [\#5538](https://github.com/cosmos/cosmos-sdk/pull/5538) Remove manual IAVL pruning in favor of IAVL's internal pruning strategy.
* (server) [\#4215](https://github.com/cosmos/cosmos-sdk/issues/4215) The `--pruning` flag
has been moved to the configuration file, to allow easier node configuration.
* (cli) [\#5116](https://github.com/cosmos/cosmos-sdk/issues/5116) The `CLIContext` now supports multiple verifiers
when connecting to multiple chains. The connecting chain's `CLIContext` will have to have the correct
chain ID and node URI or client set. To use a `CLIContext` with a verifier for another chain:
  ```go
  // main or parent chain (chain as if you're running without IBC)
  mainCtx := context.NewCLIContext()

  // connecting IBC chain
  sideCtx := context.NewCLIContext().
    WithChainID(sideChainID).
    WithNodeURI(sideChainNodeURI) // or .WithClient(...)

  sideCtx = sideCtx.WithVerifier(
    context.CreateVerifier(sideCtx, context.DefaultVerifierCacheSize),
  )
  ```
* (modules) [\#5017](https://github.com/cosmos/cosmos-sdk/pull/5017) The `x/auth` package now supports
generalized genesis accounts through the `GenesisAccount` interface.
* (modules) [\#4762](https://github.com/cosmos/cosmos-sdk/issues/4762) Deprecate remove and add permissions in ModuleAccount.
* (modules) [\#4760](https://github.com/cosmos/cosmos-sdk/issues/4760) update `x/auth` to match module spec.
* (modules) [\#4814](https://github.com/cosmos/cosmos-sdk/issues/4814) Add security contact to Validator description.
* (modules) [\#4875](https://github.com/cosmos/cosmos-sdk/issues/4875) refactor integration tests to use SimApp and separate test package
* (sdk) [\#4566](https://github.com/cosmos/cosmos-sdk/issues/4566) Export simulation's parameters and app state to JSON in order to reproduce bugs and invariants.
* (sdk) [\#4640](https://github.com/cosmos/cosmos-sdk/issues/4640) improve import/export simulation errors by extending `DiffKVStores` to return an array of `KVPairs` that are then compared to check for inconsistencies.
* (sdk) [\#4717](https://github.com/cosmos/cosmos-sdk/issues/4717) refactor `x/slashing` to match the new module spec
* (sdk) [\#4758](https://github.com/cosmos/cosmos-sdk/issues/4758) update `x/genaccounts` to match module spec
* (simulation) [\#4824](https://github.com/cosmos/cosmos-sdk/issues/4824) `PrintAllInvariants` flag will print all failed invariants
* (simulation) [\#4490](https://github.com/cosmos/cosmos-sdk/issues/4490) add `InitialBlockHeight` flag to resume a simulation from a given block

  * Support exporting the simulation stats to a given JSON file
* (simulation) [\#4847](https://github.com/cosmos/cosmos-sdk/issues/4847), [\#4838](https://github.com/cosmos/cosmos-sdk/pull/4838) and [\#4869](https://github.com/cosmos/cosmos-sdk/pull/4869) `SimApp` and simulation refactors:
  * Implement `SimulationManager` for executing modules' simulation functionalities in a modularized way
  * Add `RegisterStoreDecoders` to the `SimulationManager` for decoding each module's types
  * Add `GenerateGenesisStates` to the `SimulationManager` to generate a randomized `GenState` for each module
  * Add `RandomizedParams` to the `SimulationManager` that registers each modules' parameters in order to
  simulate `ParamChangeProposal`s' `Content`s
  * Add `WeightedOperations` to the `SimulationManager` that define simulation operations (modules' `Msg`s) with their
  respective weights (i.e chance of being simulated).
  * Add `ProposalContents` to the `SimulationManager` to register each module's governance proposal `Content`s.
* (simulation) [\#4893](https://github.com/cosmos/cosmos-sdk/issues/4893) Change `SimApp` keepers to be public and add getter functions for keys and codec
* (simulation) [\#4906](https://github.com/cosmos/cosmos-sdk/issues/4906) Add simulation `Config` struct that wraps simulation flags
* (simulation) [\#4935](https://github.com/cosmos/cosmos-sdk/issues/4935) Update simulation to reflect a proper `ABCI` application without bypassing `BaseApp` semantics
* (simulation) [\#5378](https://github.com/cosmos/cosmos-sdk/pull/5378) Simulation tests refactor:
  * Add `App` interface for general SDK-based app's methods.
  * Refactor and cleanup simulation tests into util functions to simplify their implementation for other SDK apps.
* (store) [\#4792](https://github.com/cosmos/cosmos-sdk/issues/4792) panic on non-registered store
* (types) [\#4821](https://github.com/cosmos/cosmos-sdk/issues/4821) types/errors package added with support for stacktraces. It is meant as a more feature-rich replacement for sdk.Errors in the mid-term.
* (store) [\#1947](https://github.com/cosmos/cosmos-sdk/issues/1947) Implement inter-block (persistent)
caching through `CommitKVStoreCacheManager`. Any application wishing to utilize an inter-block cache
must set it in their app via a `BaseApp` option. The `BaseApp` docs have been drastically improved
to detail this new feature and how state transitions occur.
* (docs/spec) All module specs moved into their respective module dir in x/ (i.e. docs/spec/staking -->> x/staking/spec)
* (docs/) [\#5379](https://github.com/cosmos/cosmos-sdk/pull/5379) Major documentation refactor, including:
  * (docs/intro/) Add and improve introduction material for newcomers.
  * (docs/basics/) Add documentation about basic concepts of the cosmos sdk such as the anatomy of an SDK application, the transaction lifecycle or accounts.
  * (docs/core/) Add documentation about core conepts of the cosmos sdk such as `baseapp`, `server`, `store`s, `context` and more.
  * (docs/building-modules/) Add reference documentation on concepts relevant for module developers (`keeper`, `handler`, `messages`, `queries`,...).
  * (docs/interfaces/) Add documentation on building interfaces for the Cosmos SDK.
  * Redesigned user interface that features new dynamically generated sidebar, build-time code embedding from GitHub, new homepage as well as many other improvements.
* (types) [\#5428](https://github.com/cosmos/cosmos-sdk/pull/5428) Add `Mod` (modulo) method and `RelativePow` (exponentation) function for `Uint`.
* (modules) [\#5506](https://github.com/cosmos/cosmos-sdk/pull/5506) Remove redundancy in `x/distribution`s use of parameters. There
  now exists a single `Params` type with a getter and setter along with a getter for each individual parameter.

### Bug Fixes

* (client) [\#5303](https://github.com/cosmos/cosmos-sdk/issues/5303) Fix ignored error in tx generate only mode.
* (cli) [\#4763](https://github.com/cosmos/cosmos-sdk/issues/4763) Fix flag `--min-self-delegation` for staking `EditValidator`
* (keys) Fix ledger custom coin type support bug.
* (x/gov) [\#5107](https://github.com/cosmos/cosmos-sdk/pull/5107) Sum validator operator's all voting power when tally votes
* (rest) [\#5212](https://github.com/cosmos/cosmos-sdk/issues/5212) Fix pagination in the `/gov/proposals` handler.

## [v0.37.14] - 2020-08-12

### Improvements

* (tendermint) Bump Tendermint version to [v0.32.13](https://github.com/tendermint/tendermint/releases/tag/v0.32.13).


## [v0.37.13] - 2020-06-03

### Improvements

* (tendermint) Bump Tendermint version to [v0.32.12](https://github.com/tendermint/tendermint/releases/tag/v0.32.12).
* (cosmos-ledger-go) Bump Cosmos Ledger Wallet library version to [v0.11.1](https://github.com/cosmos/ledger-cosmos-go/releases/tag/v0.11.1).

## [v0.37.12] - 2020-05-05

### Improvements

* (tendermint) Bump Tendermint version to [v0.32.11](https://github.com/tendermint/tendermint/releases/tag/v0.32.11).

## [v0.37.11] - 2020-04-22

### Bug Fixes

* (x/staking) [\#6021](https://github.com/cosmos/cosmos-sdk/pull/6021) --trust-node's false default value prevents creation of the genesis transaction.

## [v0.37.10] - 2020-04-22

### Bug Fixes

* (client/context) [\#5964](https://github.com/cosmos/cosmos-sdk/issues/5964) Fix incorrect instantiation of tmlite verifier when --trust-node is off.

## [v0.37.9] - 2020-04-09

### Improvements

* (tendermint) Bump Tendermint version to [v0.32.10](https://github.com/tendermint/tendermint/releases/tag/v0.32.10).

## [v0.37.8] - 2020-03-11

### Bug Fixes

* (rest) [\#5508](https://github.com/cosmos/cosmos-sdk/pull/5508) Fix `x/distribution` endpoints to properly return height in the response.
* (x/genutil) [\#5499](https://github.com/cosmos/cosmos-sdk/pull/) Ensure `DefaultGenesis` returns valid and non-nil default genesis state.
* (x/genutil) [\#5775](https://github.com/cosmos/cosmos-sdk/pull/5775) Fix `ExportGenesis` in `x/genutil` to export default genesis state (`[]`) instead of `null`.
* (genesis) [\#5086](https://github.com/cosmos/cosmos-sdk/issues/5086) Ensure `gentxs` are always an empty array instead of `nil`.

### Improvements

* (rest) [\#5648](https://github.com/cosmos/cosmos-sdk/pull/5648) Enhance /txs usability:
  * Add `tx.minheight` key to filter transaction with an inclusive minimum block height
  * Add `tx.maxheight` key to filter transaction with an inclusive maximum block height

## [v0.37.7] - 2020-02-10

### Improvements

* (modules) [\#5597](https://github.com/cosmos/cosmos-sdk/pull/5597) Add `amount` event attribute to the `complete_unbonding`
and `complete_redelegation` events that reflect the total balances of the completed unbondings and redelegations
respectively.

### Bug Fixes

* (x/gov) [\#5622](https://github.com/cosmos/cosmos-sdk/pull/5622) Track any events emitted from a proposal's handler upon successful execution.
* (x/bank) [\#5531](https://github.com/cosmos/cosmos-sdk/issues/5531) Added missing amount event to MsgMultiSend, emitted for each output.

## [v0.37.6] - 2020-01-21

### Improvements

* (tendermint) Bump Tendermint version to [v0.32.9](https://github.com/tendermint/tendermint/releases/tag/v0.32.9)

## [v0.37.5] - 2020-01-07

### Features

* (types) [\#5360](https://github.com/cosmos/cosmos-sdk/pull/5360) Implement `SortableDecBytes` which
  allows the `Dec` type be sortable.

### Improvements

* (tendermint) Bump Tendermint version to [v0.32.8](https://github.com/tendermint/tendermint/releases/tag/v0.32.8)
* (cli) [\#5482](https://github.com/cosmos/cosmos-sdk/pull/5482) Remove old "tags" nomenclature from the `q txs` command in
  favor of the new events system. Functionality remains unchanged except that `=` is used instead of `:` to be
  consistent with the API's use of event queries.

### Bug Fixes

* (iavl) [\#5276](https://github.com/cosmos/cosmos-sdk/issues/5276) Fix potential race condition in `iavlIterator#Close`.
* (baseapp) [\#5350](https://github.com/cosmos/cosmos-sdk/issues/5350) Allow a node to restart successfully
  after a `halt-height` or `halt-time` has been triggered.
* (types) [\#5395](https://github.com/cosmos/cosmos-sdk/issues/5395) Fix `Uint#LTE`.
* (types) [\#5408](https://github.com/cosmos/cosmos-sdk/issues/5408) `NewDecCoins` constructor now sorts the coins.

## [v0.37.4] - 2019-11-04

### Improvements

* (tendermint) Bump Tendermint version to [v0.32.7](https://github.com/tendermint/tendermint/releases/tag/v0.32.7)
* (ledger) [\#4716](https://github.com/cosmos/cosmos-sdk/pull/4716) Fix ledger custom coin type support bug.

### Bug Fixes

* (baseapp) [\#5200](https://github.com/cosmos/cosmos-sdk/issues/5200) Remove duplicate events from previous messages.

## [v0.37.3] - 2019-10-10

### Bug Fixes

* (genesis) [\#5095](https://github.com/cosmos/cosmos-sdk/issues/5095) Fix genesis file migration from v0.34 to
v0.36/v0.37 not converting validator consensus pubkey to bech32 format.

### Improvements

* (tendermint) Bump Tendermint version to [v0.32.6](https://github.com/tendermint/tendermint/releases/tag/v0.32.6)

## [v0.37.1] - 2019-09-19

### Features

* (cli) [\#4973](https://github.com/cosmos/cosmos-sdk/pull/4973) Enable application CPU profiling
via the `--cpu-profile` flag.
* [\#4979](https://github.com/cosmos/cosmos-sdk/issues/4979) Introduce a new `halt-time` config and
CLI option to the `start` command. When provided, an application will halt during `Commit` when the
block time is >= the `halt-time`.

### Improvements

* [\#4990](https://github.com/cosmos/cosmos-sdk/issues/4990) Add `Events` to the `ABCIMessageLog` to
provide context and grouping of events based on the messages they correspond to. The `Events` field
in `TxResponse` is deprecated and will be removed in the next major release.

### Bug Fixes

* [\#4979](https://github.com/cosmos/cosmos-sdk/issues/4979) Use `Signal(os.Interrupt)` over
`os.Exit(0)` during configured halting to allow any `defer` calls to be executed.
* [\#5034](https://github.com/cosmos/cosmos-sdk/issues/5034) Binary search in NFT Module wasn't working on larger sets.

## [v0.37.0] - 2019-08-21

### Bug Fixes

* (baseapp) [\#4903](https://github.com/cosmos/cosmos-sdk/issues/4903) Various height query fixes:
  * Move height with proof check from `CLIContext` to `BaseApp` as the height
  can automatically be injected there.
  * Update `handleQueryStore` to resemble `handleQueryCustom`
* (simulation) [\#4912](https://github.com/cosmos/cosmos-sdk/issues/4912) Fix SimApp ModuleAccountAddrs
to properly return black listed addresses for bank keeper initialization.
* (cli) [\#4919](https://github.com/cosmos/cosmos-sdk/pull/4919) Don't crash CLI
if user doesn't answer y/n confirmation request.
* (cli) [\#4927](https://github.com/cosmos/cosmos-sdk/issues/4927) Fix the `q gov vote`
command to handle empty (pruned) votes correctly.

### Improvements

* (rest) [\#4924](https://github.com/cosmos/cosmos-sdk/pull/4924) Return response
height even upon error as it may be useful for the downstream caller and have
`/auth/accounts/{address}` return a 200 with an empty account upon error when
that error is that the account doesn't exist.

## [v0.36.0] - 2019-08-13

### Breaking Changes

* (rest) [\#4837](https://github.com/cosmos/cosmos-sdk/pull/4837) Remove /version and /node_version
  endpoints in favor of refactoring /node_info to also include application version info.
* All REST responses now wrap the original resource/result. The response
  will contain two fields: height and result.
* [\#3565](https://github.com/cosmos/cosmos-sdk/issues/3565) Updates to the governance module:
  * Rename JSON field from `proposal_content` to `content`
  * Rename JSON field from `proposal_id` to `id`
  * Disable `ProposalTypeSoftwareUpgrade` temporarily
* [\#3775](https://github.com/cosmos/cosmos-sdk/issues/3775) unify sender transaction tag for ease of querying
* [\#4255](https://github.com/cosmos/cosmos-sdk/issues/4255) Add supply module that passively tracks the supplies of a chain
  - Renamed `x/distribution` `ModuleName`
  - Genesis JSON and CLI now use `distribution` instead of `distr`
  - Introduce `ModuleAccount` type, which tracks the flow of coins held within a module
  - Replaced `FeeCollectorKeeper` for a `ModuleAccount`
  - Replaced the staking `Pool`, which coins are now held by the `BondedPool` and `NotBonded` module accounts
  - The `NotBonded` module account now only keeps track of the not bonded tokens within staking, instead of the whole chain
  - [\#3628](https://github.com/cosmos/cosmos-sdk/issues/3628) Replaced governance's burn and deposit accounts for a `ModuleAccount`
  - Added a `ModuleAccount` for the distribution module
  - Added a `ModuleAccount` for the mint module
  [\#4472](https://github.com/cosmos/cosmos-sdk/issues/4472) validation for crisis genesis
* [\#3985](https://github.com/cosmos/cosmos-sdk/issues/3985) `ValidatorPowerRank` uses potential consensus power instead of tendermint power
* [\#4104](https://github.com/cosmos/cosmos-sdk/issues/4104) Gaia has been moved to its own repository: https://github.com/cosmos/gaia
* [\#4104](https://github.com/cosmos/cosmos-sdk/issues/4104) Rename gaiad.toml to app.toml. The internal contents of the application
  config remain unchanged.
* [\#4159](https://github.com/cosmos/cosmos-sdk/issues/4159) create the default module patterns and module manager
* [\#4230](https://github.com/cosmos/cosmos-sdk/issues/4230) Change the type of ABCIMessageLog#MsgIndex to uint16 for proper serialization.
* [\#4250](https://github.com/cosmos/cosmos-sdk/issues/4250) BaseApp.Query() returns app's version string set via BaseApp.SetAppVersion()
  when handling /app/version queries instead of the version string passed as build
  flag at compile time.
* [\#4262](https://github.com/cosmos/cosmos-sdk/issues/4262) GoSumHash is no longer returned by the version command.
* [\#4263](https://github.com/cosmos/cosmos-sdk/issues/4263) RestServer#Start now takes read and write timeout arguments.
* [\#4305](https://github.com/cosmos/cosmos-sdk/issues/4305) `GenerateOrBroadcastMsgs` no longer takes an `offline` parameter.
* [\#4342](https://github.com/cosmos/cosmos-sdk/pull/4342) Upgrade go-amino to v0.15.0
* [\#4351](https://github.com/cosmos/cosmos-sdk/issues/4351) InitCmd, AddGenesisAccountCmd, and CollectGenTxsCmd take node's and client's default home directories as arguments.
* [\#4387](https://github.com/cosmos/cosmos-sdk/issues/4387) Refactor the usage of tags (now called events) to reflect the
  new ABCI events semantics:
  - Move `x/{module}/tags/tags.go` => `x/{module}/types/events.go`
  - Update `docs/specs`
  - Refactor tags in favor of new `Event(s)` type(s)
  - Update `Context` to use new `EventManager`
  - (Begin|End)Blocker no longer return tags, but rather uses new `EventManager`
  - Message handlers no longer return tags, but rather uses new `EventManager`
  Any component (e.g. BeginBlocker, message handler, etc...) wishing to emit an event must do so
  through `ctx.EventManger().EmitEvent(s)`.
  To reset or wipe emitted events: `ctx = ctx.WithEventManager(sdk.NewEventManager())`
  To get all emitted events: `events := ctx.EventManager().Events()`
* [\#4437](https://github.com/cosmos/cosmos-sdk/issues/4437) Replace governance module store keys to use `[]byte` instead of `string`.
* [\#4451](https://github.com/cosmos/cosmos-sdk/issues/4451) Improve modularization of clients and modules:
  * Module directory structure improved and standardized
  * Aliases autogenerated
  * Auth and bank related commands are now mounted under the respective moduels
  * Client initialization and mounting standardized
* [\#4479](https://github.com/cosmos/cosmos-sdk/issues/4479) Remove codec argument redundency in client usage where
  the CLIContext's codec should be used instead.
* [\#4488](https://github.com/cosmos/cosmos-sdk/issues/4488) Decouple client tx, REST, and ultil packages from auth. These packages have
  been restructured and retrofitted into the `x/auth` module.
* [\#4521](https://github.com/cosmos/cosmos-sdk/issues/4521) Flatten x/bank structure by hiding module internals.
* [\#4525](https://github.com/cosmos/cosmos-sdk/issues/4525) Remove --cors flag, the feature is long gone.
* [\#4536](https://github.com/cosmos/cosmos-sdk/issues/4536) The `/auth/accounts/{address}` now returns a `height` in the response.
  The account is now nested under `account`.
* [\#4543](https://github.com/cosmos/cosmos-sdk/issues/4543) Account getters are no longer part of client.CLIContext() and have now moved
  to reside in the auth-specific AccountRetriever.
* [\#4588](https://github.com/cosmos/cosmos-sdk/issues/4588) Context does not depend on x/auth anymore. client/context is stripped out of the following features:
  - GetAccountDecoder()
  - CLIContext.WithAccountDecoder()
  - CLIContext.WithAccountStore()
  x/auth.AccountDecoder is unnecessary and consequently removed.
* [\#4602](https://github.com/cosmos/cosmos-sdk/issues/4602) client/input.{Buffer,Override}Stdin() functions are removed. Thanks to cobra's new release they are now redundant.
* [\#4633](https://github.com/cosmos/cosmos-sdk/issues/4633) Update old Tx search by tags APIs to use new Events
  nomenclature.
* [\#4649](https://github.com/cosmos/cosmos-sdk/issues/4649) Refactor x/crisis as per modules new specs.
* [\#3685](https://github.com/cosmos/cosmos-sdk/issues/3685) The default signature verification gas logic (`DefaultSigVerificationGasConsumer`) now specifies explicit key types rather than string pattern matching. This means that zones that depended on string matching to allow other keys will need to write a custom `SignatureVerificationGasConsumer` function.
* [\#4663](https://github.com/cosmos/cosmos-sdk/issues/4663) Refactor bank keeper by removing private functions
  - `InputOutputCoins`, `SetCoins`, `SubtractCoins` and `AddCoins` are now part of the `SendKeeper` instead of the `Keeper` interface
* (tendermint) [\#4721](https://github.com/cosmos/cosmos-sdk/pull/4721) Upgrade Tendermint to v0.32.1

### Features

* [\#4843](https://github.com/cosmos/cosmos-sdk/issues/4843) Add RegisterEvidences function in the codec package to register
  Tendermint evidence types with a given codec.
* (rest) [\#3867](https://github.com/cosmos/cosmos-sdk/issues/3867) Allow querying for genesis transaction when height query param is set to zero.
* [\#2020](https://github.com/cosmos/cosmos-sdk/issues/2020) New keys export/import command line utilities to export/import private keys in ASCII format
  that rely on Keybase's new underlying ExportPrivKey()/ImportPrivKey() API calls.
* [\#3565](https://github.com/cosmos/cosmos-sdk/issues/3565) Implement parameter change proposal support.
  Parameter change proposals can be submitted through the CLI
  or a REST endpoint. See docs for further usage.
* [\#3850](https://github.com/cosmos/cosmos-sdk/issues/3850) Add `rewards` and `commission` to distribution tx tags.
* [\#3981](https://github.com/cosmos/cosmos-sdk/issues/3981) Add support to gracefully halt a node at a given height
  via the node's `halt-height` config or CLI value.
* [\#4144](https://github.com/cosmos/cosmos-sdk/issues/4144) Allow for configurable BIP44 HD path and coin type.
* [\#4250](https://github.com/cosmos/cosmos-sdk/issues/4250) New BaseApp.{,Set}AppVersion() methods to get/set app's version string.
* [\#4263](https://github.com/cosmos/cosmos-sdk/issues/4263) Add `--read-timeout` and `--write-timeout` args to the `rest-server` command
  to support custom RPC R/W timeouts.
* [\#4271](https://github.com/cosmos/cosmos-sdk/issues/4271) Implement Coins#IsAnyGT
* [\#4318](https://github.com/cosmos/cosmos-sdk/issues/4318) Support height queries. Queries against nodes that have the queried
  height pruned will return an error.
* [\#4409](https://github.com/cosmos/cosmos-sdk/issues/4409) Implement a command that migrates exported state from one version to the next.
  The `migrate` command currently supports migrating from v0.34 to v0.36 by implementing
  necessary types for both versions.
* [\#4570](https://github.com/cosmos/cosmos-sdk/issues/4570) Move /bank/balances/{address} REST handler to x/bank/client/rest. The exposed interface is unchanged.
* Community pool spend proposal per Cosmos Hub governance proposal [\#7](https://github.com/cosmos/cosmos-sdk/issues/7) "Activate the Community Pool"

### Improvements

* (simulation) PrintAllInvariants flag will print all failed invariants
* (simulation) Add `InitialBlockHeight` flag to resume a simulation from a given block
* (simulation) [\#4670](https://github.com/cosmos/cosmos-sdk/issues/4670) Update simulation statistics to JSON format

  - Support exporting the simulation stats to a given JSON file
* [\#4775](https://github.com/cosmos/cosmos-sdk/issues/4775) Refactor CI config
* Upgrade IAVL to v0.12.4
* (tendermint) Upgrade Tendermint to v0.32.2
* (modules) [\#4751](https://github.com/cosmos/cosmos-sdk/issues/4751) update `x/genutils` to match module spec
* (keys) [\#4611](https://github.com/cosmos/cosmos-sdk/issues/4611) store keys in simapp now use a map instead of using individual literal keys
* [\#2286](https://github.com/cosmos/cosmos-sdk/issues/2286) Improve performance of CacheKVStore iterator.
* [\#3512](https://github.com/cosmos/cosmos-sdk/issues/3512) Implement Logger method on each module's keeper.
* [\#3655](https://github.com/cosmos/cosmos-sdk/issues/3655) Improve signature verification failure error message.
* [\#3774](https://github.com/cosmos/cosmos-sdk/issues/3774) add category tag to transactions for ease of filtering
* [\#3914](https://github.com/cosmos/cosmos-sdk/issues/3914) Implement invariant benchmarks and add target to makefile.
* [\#3928](https://github.com/cosmos/cosmos-sdk/issues/3928) remove staking references from types package
* [\#3978](https://github.com/cosmos/cosmos-sdk/issues/3978) Return ErrUnknownRequest in message handlers for unknown
  or invalid routed messages.
* [\#4190](https://github.com/cosmos/cosmos-sdk/issues/4190) Client responses that return (re)delegation(s) now return balances
  instead of shares.
* [\#4194](https://github.com/cosmos/cosmos-sdk/issues/4194) ValidatorSigningInfo now includes the validator's consensus address.
* [\#4235](https://github.com/cosmos/cosmos-sdk/issues/4235) Add parameter change proposal messages to simulation.
* [\#4235](https://github.com/cosmos/cosmos-sdk/issues/4235) Update the minting module params to implement params.ParamSet so
  individual keys can be set via proposals instead of passing a struct.
* [\#4259](https://github.com/cosmos/cosmos-sdk/issues/4259) `Coins` that are `nil` are now JSON encoded as an empty array `[]`.
  Decoding remains unchanged and behavior is left intact.
* [\#4305](https://github.com/cosmos/cosmos-sdk/issues/4305) The `--generate-only` CLI flag fully respects offline tx processing.
* [\#4379](https://github.com/cosmos/cosmos-sdk/issues/4379) close db write batch.
* [\#4384](https://github.com/cosmos/cosmos-sdk/issues/4384)- Allow splitting withdrawal transaction in several chunks
* [\#4403](https://github.com/cosmos/cosmos-sdk/issues/4403) Allow for parameter change proposals to supply only desired fields to be updated
  in objects instead of the entire object (only applies to values that are objects).
* [\#4415](https://github.com/cosmos/cosmos-sdk/issues/4415) /client refactor, reduce genutil dependancy on staking
* [\#4439](https://github.com/cosmos/cosmos-sdk/issues/4439) Implement governance module iterators.
* [\#4465](https://github.com/cosmos/cosmos-sdk/issues/4465) Unknown subcommands print relevant error message
* [\#4466](https://github.com/cosmos/cosmos-sdk/issues/4466) Commission validation added to validate basic of MsgCreateValidator by changing CommissionMsg to CommissionRates
* [\#4501](https://github.com/cosmos/cosmos-sdk/issues/4501) Support height queriers in rest client
* [\#4535](https://github.com/cosmos/cosmos-sdk/issues/4535) Improve import-export simulation errors by decoding the `KVPair.Value` into its
  respective type
* [\#4536](https://github.com/cosmos/cosmos-sdk/issues/4536) cli context queries return query height and accounts are returned with query height
* [\#4553](https://github.com/cosmos/cosmos-sdk/issues/4553) undelegate max entries check first
* [\#4556](https://github.com/cosmos/cosmos-sdk/issues/4556) Added IsValid function to Coin
* [\#4564](https://github.com/cosmos/cosmos-sdk/issues/4564) client/input.GetConfirmation()'s default is changed to No.
* [\#4573](https://github.com/cosmos/cosmos-sdk/issues/4573) Returns height in response for query endpoints.
* [\#4580](https://github.com/cosmos/cosmos-sdk/issues/4580) Update `Context#BlockHeight` to properly set the block height via `WithBlockHeader`.
* [\#4584](https://github.com/cosmos/cosmos-sdk/issues/4584) Update bank Keeper to use expected keeper interface of the AccountKeeper.
* [\#4584](https://github.com/cosmos/cosmos-sdk/issues/4584) Move `Account` and `VestingAccount` interface types to `x/auth/exported`.
* [\#4082](https://github.com/cosmos/cosmos-sdk/issues/4082) supply module queriers for CLI and REST endpoints
* [\#4601](https://github.com/cosmos/cosmos-sdk/issues/4601) Implement generic pangination helper function to be used in
  REST handlers and queriers.
* [\#4629](https://github.com/cosmos/cosmos-sdk/issues/4629) Added warning event that gets emitted if validator misses a block.
* [\#4674](https://github.com/cosmos/cosmos-sdk/issues/4674) Export `Simapp` genState generators and util functions by making them public
* [\#4706](https://github.com/cosmos/cosmos-sdk/issues/4706) Simplify context
  Replace complex Context construct with a simpler immutible struct.
  Only breaking change is not to support `Value` and `GetValue` as first class calls.
  We do embed ctx.Context() as a raw context.Context instead to be used as you see fit.

  Migration guide:

  ```go
  ctx = ctx.WithValue(contextKeyBadProposal, false)
  ```

  Now becomes:

  ```go
  ctx = ctx.WithContext(context.WithValue(ctx.Context(), contextKeyBadProposal, false))
  ```

  A bit more verbose, but also allows `context.WithTimeout()`, etc and only used
  in one function in this repo, in test code.
* [\#3685](https://github.com/cosmos/cosmos-sdk/issues/3685)  Add `SetAddressVerifier` and `GetAddressVerifier` to `sdk.Config` to allow SDK users to configure custom address format verification logic (to override the default limitation of 20-byte addresses).
* [\#3685](https://github.com/cosmos/cosmos-sdk/issues/3685)  Add an additional parameter to NewAnteHandler for a custom `SignatureVerificationGasConsumer` (the default logic is now in `DefaultSigVerificationGasConsumer). This allows SDK users to configure their own logic for which key types are accepted and how those key types consume gas.
* Remove `--print-response` flag as it is no longer used.
* Revert [\#2284](https://github.com/cosmos/cosmos-sdk/pull/2284) to allow create_empty_blocks in the config
* (tendermint) [\#4718](https://github.com/cosmos/cosmos-sdk/issues/4718) Upgrade tendermint/iavl to v0.12.3

### Bug Fixes

* [\#4891](https://github.com/cosmos/cosmos-sdk/issues/4891) Disable querying with proofs enabled when the query height <= 1.
* (rest) [\#4858](https://github.com/cosmos/cosmos-sdk/issues/4858) Do not return an error in BroadcastTxCommit when the tx broadcasting
  was successful. This allows the proper REST response to be returned for a
  failed tx during `block` broadcasting mode.
* (store) [\#4880](https://github.com/cosmos/cosmos-sdk/pull/4880) Fix error check in
  IAVL `Store#DeleteVersion`.
* (tendermint) [\#4879](https://github.com/cosmos/cosmos-sdk/issues/4879) Don't terminate the process immediately after startup when run in standalone mode.
* (simulation) [\#4861](https://github.com/cosmos/cosmos-sdk/pull/4861) Fix non-determinism simulation
  by using CLI flags as input and updating Makefile target.
* [\#4868](https://github.com/cosmos/cosmos-sdk/issues/4868) Context#CacheContext now sets a new EventManager. This prevents unwanted events
  from being emitted.
* (cli) [\#4870](https://github.com/cosmos/cosmos-sdk/issues/4870) Disable the `withdraw-all-rewards` command when `--generate-only` is supplied
* (modules) [\#4831](https://github.com/cosmos/cosmos-sdk/issues/4831) Prevent community spend proposal from transferring funds to a module account
* (keys) [\#4338](https://github.com/cosmos/cosmos-sdk/issues/4338) fix multisig key output for CLI
* (modules) [\#4795](https://github.com/cosmos/cosmos-sdk/issues/4795) restrict module accounts from receiving transactions.
  Allowing this would cause an invariant on the module account coins.
* (modules) [\#4823](https://github.com/cosmos/cosmos-sdk/issues/4823) Update the `DefaultUnbondingTime` from 3 days to 3 weeks to be inline with documentation.
* (abci) [\#4639](https://github.com/cosmos/cosmos-sdk/issues/4639) Fix `CheckTx` by verifying the message route
* Return height in responses when querying against BaseApp
* [\#1351](https://github.com/cosmos/cosmos-sdk/issues/1351) Stable AppHash allows no_empty_blocks
* [\#3705](https://github.com/cosmos/cosmos-sdk/issues/3705) Return `[]` instead of `null` when querying delegator rewards.
* [\#3966](https://github.com/cosmos/cosmos-sdk/issues/3966) fixed multiple assigns to action tags
  [\#3793](https://github.com/cosmos/cosmos-sdk/issues/3793) add delegator tag for MsgCreateValidator and deleted unused moniker and identity tags
* [\#4194](https://github.com/cosmos/cosmos-sdk/issues/4194) Fix pagination and results returned from /slashing/signing_infos
* [\#4230](https://github.com/cosmos/cosmos-sdk/issues/4230) Properly set and display the message index through the TxResponse.
* [\#4234](https://github.com/cosmos/cosmos-sdk/pull/4234) Allow `tx send --generate-only` to
  actually work offline.
* [\#4271](https://github.com/cosmos/cosmos-sdk/issues/4271) Fix addGenesisAccount by using Coins#IsAnyGT for vesting amount validation.
* [\#4273](https://github.com/cosmos/cosmos-sdk/issues/4273) Fix usage of AppendTags in x/staking/handler.go
* [\#4303](https://github.com/cosmos/cosmos-sdk/issues/4303) Fix NewCoins() underlying function for duplicate coins detection.
* [\#4307](https://github.com/cosmos/cosmos-sdk/pull/4307) Don't pass height to RPC calls as
  Tendermint will automatically use the latest height.
* [\#4362](https://github.com/cosmos/cosmos-sdk/issues/4362) simulation setup bugfix for multisim 7601778
* [\#4383](https://github.com/cosmos/cosmos-sdk/issues/4383) - currentStakeRoundUp is now always atleast currentStake + smallest-decimal-precision
* [\#4394](https://github.com/cosmos/cosmos-sdk/issues/4394) Fix signature count check to use the TxSigLimit param instead of
  a default.
* [\#4455](https://github.com/cosmos/cosmos-sdk/issues/4455) Use `QueryWithData()` to query unbonding delegations.
* [\#4493](https://github.com/cosmos/cosmos-sdk/issues/4493) Fix validator-outstanding-rewards command. It now takes as an argument
  a validator address.
* [\#4598](https://github.com/cosmos/cosmos-sdk/issues/4598) Fix redelegation and undelegation txs that were not checking for the correct bond denomination.
* [\#4619](https://github.com/cosmos/cosmos-sdk/issues/4619) Close iterators in `GetAllMatureValidatorQueue` and `UnbondAllMatureValidatorQueue`
  methods.
* [\#4654](https://github.com/cosmos/cosmos-sdk/issues/4654) validator slash event stored by period and height
* [\#4681](https://github.com/cosmos/cosmos-sdk/issues/4681) panic on invalid amount on `MintCoins` and `BurnCoins`
  * skip minting if inflation is set to zero
* Sort state JSON during export and initialization

## 0.35.0

### Bug Fixes

* Fix gas consumption bug in `Undelegate` preventing the ability to sync from
genesis.

## 0.34.10

### Bug Fixes

* Bump Tendermint version to [v0.31.11](https://github.com/tendermint/tendermint/releases/tag/v0.31.11) to address the vulnerability found in the `consensus` package.

## 0.34.9

### Bug Fixes

* Bump Tendermint version to [v0.31.10](https://github.com/tendermint/tendermint/releases/tag/v0.31.10) to address p2p panic errors.

## 0.34.8

### Bug Fixes

* Bump Tendermint version to v0.31.9 to fix the p2p panic error.
* Update gaiareplay's use of an internal Tendermint API

## 0.34.7

### Bug Fixes

#### SDK

* Fix gas consumption bug in `Undelegate` preventing the ability to sync from
genesis.

## 0.34.6

### Bug Fixes

#### SDK

* Unbonding from a validator is now only considered "complete" after the full
unbonding period has elapsed regardless of the validator's status.

## 0.34.5

### Bug Fixes

#### SDK

* [\#4273](https://github.com/cosmos/cosmos-sdk/issues/4273) Fix usage of `AppendTags` in x/staking/handler.go

### Improvements

### SDK

* [\#2286](https://github.com/cosmos/cosmos-sdk/issues/2286) Improve performance of `CacheKVStore` iterator.
* [\#3655](https://github.com/cosmos/cosmos-sdk/issues/3655) Improve signature verification failure error message.
* [\#4384](https://github.com/cosmos/cosmos-sdk/issues/4384) Allow splitting withdrawal transaction in several chunks.

#### Gaia CLI

* [\#4227](https://github.com/cosmos/cosmos-sdk/issues/4227) Support for Ledger App v1.5.
* [#4345](https://github.com/cosmos/cosmos-sdk/pull/4345) Update `ledger-cosmos-go`
to v0.10.3.

## 0.34.4

### Bug Fixes

#### SDK

* [#4234](https://github.com/cosmos/cosmos-sdk/pull/4234) Allow `tx send --generate-only` to
actually work offline.

#### Gaia

* [\#4219](https://github.com/cosmos/cosmos-sdk/issues/4219) Return an error when an empty mnemonic is provided during key recovery.

### Improvements

#### Gaia

* [\#2007](https://github.com/cosmos/cosmos-sdk/issues/2007) Return 200 status code on empty results

### New features

#### SDK

* [\#3850](https://github.com/cosmos/cosmos-sdk/issues/3850) Add `rewards` and `commission` to distribution tx tags.

## 0.34.3

### Bug Fixes

#### Gaia

* [\#4196](https://github.com/cosmos/cosmos-sdk/pull/4196) Set default invariant
check period to zero.

## 0.34.2

### Improvements

#### SDK

* [\#4135](https://github.com/cosmos/cosmos-sdk/pull/4135) Add further clarification
to generate only usage.

### Bug Fixes

#### SDK

* [\#4135](https://github.com/cosmos/cosmos-sdk/pull/4135) Fix `NewResponseFormatBroadcastTxCommit`
* [\#4053](https://github.com/cosmos/cosmos-sdk/issues/4053) Add `--inv-check-period`
flag to gaiad to set period at which invariants checks will run.
* [\#4099](https://github.com/cosmos/cosmos-sdk/issues/4099) Update the /staking/validators endpoint to support
status and pagination query flags.

## 0.34.1

### Bug Fixes

#### Gaia

* [#4163](https://github.com/cosmos/cosmos-sdk/pull/4163) Fix v0.33.x export script to port gov data correctly.

## 0.34.0

### Breaking Changes

#### Gaia

* [\#3463](https://github.com/cosmos/cosmos-sdk/issues/3463) Revert bank module handler fork (re-enables transfers)
* [\#3875](https://github.com/cosmos/cosmos-sdk/issues/3875) Replace `async` flag with `--broadcast-mode` flag where the default
  value is `sync`. The `block` mode should not be used. The REST client now
  uses `mode` parameter instead of the `return` parameter.

#### Gaia CLI

* [\#3938](https://github.com/cosmos/cosmos-sdk/issues/3938) Remove REST server's SSL support altogether.

#### SDK

* [\#3245](https://github.com/cosmos/cosmos-sdk/issues/3245) Rename validator.GetJailed() to validator.IsJailed()
* [\#3516](https://github.com/cosmos/cosmos-sdk/issues/3516) Remove concept of shares from staking unbonding and redelegation UX;
  replaced by direct coin amount.

#### Tendermint

* [\#4029](https://github.com/cosmos/cosmos-sdk/issues/4029) Upgrade Tendermint to v0.31.3

### New features

#### SDK

* [\#2935](https://github.com/cosmos/cosmos-sdk/issues/2935) New module Crisis which can test broken invariant with messages
* [\#3813](https://github.com/cosmos/cosmos-sdk/issues/3813) New sdk.NewCoins safe constructor to replace bare sdk.Coins{} declarations.
* [\#3858](https://github.com/cosmos/cosmos-sdk/issues/3858) add website, details and identity to gentx cli command
* Implement coin conversion and denomination registration utilities

#### Gaia

* [\#2935](https://github.com/cosmos/cosmos-sdk/issues/2935) Optionally assert invariants on a blockly basis using `gaiad --assert-invariants-blockly`
* [\#3886](https://github.com/cosmos/cosmos-sdk/issues/3886) Implement minting module querier and CLI/REST clients.

#### Gaia CLI

* [\#3937](https://github.com/cosmos/cosmos-sdk/issues/3937) Add command to query community-pool

#### Gaia REST API

* [\#3937](https://github.com/cosmos/cosmos-sdk/issues/3937) Add route to fetch community-pool
* [\#3949](https://github.com/cosmos/cosmos-sdk/issues/3949) added /slashing/signing_infos to get signing_info for all validators

### Improvements

#### Gaia

* [\#3808](https://github.com/cosmos/cosmos-sdk/issues/3808) `gaiad` and `gaiacli` integration tests use ./build/ binaries.
* \[\#3819](https://github.com/cosmos/cosmos-sdk/issues/3819) Simulation refactor, log output now stored in ~/.gaiad/simulation/
  * Simulation moved to its own module (not a part of mock)
  * Logger type instead of passing function variables everywhere
  * Logger json output (for reloadable simulation running)
  * Cleanup bank simulation messages / remove dup code in bank simulation
  * Simulations saved in `~/.gaiad/simulations/`
  * "Lean" simulation output option to exclude No-ops and !ok functions (`--SimulationLean` flag)
* [\#3893](https://github.com/cosmos/cosmos-sdk/issues/3893) Improve `gaiacli tx sign` command
  * Add shorthand flags -a and -s for the account and sequence numbers respectively
  * Mark the account and sequence numbers required during "offline" mode
  * Always do an RPC query for account and sequence number during "online" mode
* [\#4018](https://github.com/cosmos/cosmos-sdk/issues/4018) create genesis port script for release v.0.34.0

#### Gaia CLI

* [\#3833](https://github.com/cosmos/cosmos-sdk/issues/3833) Modify stake to atom in gaia's doc.
* [\#3841](https://github.com/cosmos/cosmos-sdk/issues/3841) Add indent to JSON of `gaiacli keys [add|show|list]`
* [\#3859](https://github.com/cosmos/cosmos-sdk/issues/3859) Add newline to echo of `gaiacli keys ...`
* [\#3959](https://github.com/cosmos/cosmos-sdk/issues/3959) Improving error messages when signing with ledger devices fails

#### SDK

* [\#3238](https://github.com/cosmos/cosmos-sdk/issues/3238) Add block time to tx responses when querying for
  txs by tags or hash.
* \[\#3752](https://github.com/cosmos/cosmos-sdk/issues/3752) Explanatory docs for minting mechanism (`docs/spec/mint/01_concepts.md`)
* [\#3801](https://github.com/cosmos/cosmos-sdk/issues/3801) `baseapp` safety improvements
* [\#3820](https://github.com/cosmos/cosmos-sdk/issues/3820) Make Coins.IsAllGT() more robust and consistent.
* [\#3828](https://github.com/cosmos/cosmos-sdk/issues/3828) New sdkch tool to maintain changelogs
* [\#3864](https://github.com/cosmos/cosmos-sdk/issues/3864) Make Coins.IsAllGTE() more consistent.
* [\#3907](https://github.com/cosmos/cosmos-sdk/issues/3907): dep -> go mod migration
  * Drop dep in favor of go modules.
  * Upgrade to Go 1.12.1.
* [\#3917](https://github.com/cosmos/cosmos-sdk/issues/3917) Allow arbitrary decreases to validator commission rates.
* [\#3937](https://github.com/cosmos/cosmos-sdk/issues/3937) Implement community pool querier.
* [\#3940](https://github.com/cosmos/cosmos-sdk/issues/3940) Codespace should be lowercase.
* [\#3986](https://github.com/cosmos/cosmos-sdk/issues/3986) Update the Stringer implementation of the Proposal type.
* [\#926](https://github.com/cosmos/cosmos-sdk/issues/926) circuit breaker high level explanation
* [\#3896](https://github.com/cosmos/cosmos-sdk/issues/3896) Fixed various linters warnings in the context of the gometalinter -> golangci-lint migration
* [\#3916](https://github.com/cosmos/cosmos-sdk/issues/3916) Hex encode data in tx responses

### Bug Fixes

#### Gaia

* [\#3825](https://github.com/cosmos/cosmos-sdk/issues/3825) Validate genesis before running gentx
* [\#3889](https://github.com/cosmos/cosmos-sdk/issues/3889) When `--generate-only` is provided, the Keybase is not used and as a result
  the `--from` value must be a valid Bech32 cosmos address.
* 3974 Fix go env setting in installation.md
* 3996 Change 'make get_tools' to 'make tools' in DOCS_README.md.

#### Gaia CLI

* [\#3883](https://github.com/cosmos/cosmos-sdk/issues/3883) Remove Height Flag from CLI Queries
* [\#3899](https://github.com/cosmos/cosmos-sdk/issues/3899) Using 'gaiacli config node' breaks ~/config/config.toml

#### SDK

* [\#3837](https://github.com/cosmos/cosmos-sdk/issues/3837) Fix `WithdrawValidatorCommission` to properly set the validator's remaining commission.
* [\#3870](https://github.com/cosmos/cosmos-sdk/issues/3870) Fix DecCoins#TruncateDecimal to never return zero coins in
  either the truncated coins or the change coins.
* [\#3915](https://github.com/cosmos/cosmos-sdk/issues/3915) Remove ';' delimiting support from ParseDecCoins
* [\#3977](https://github.com/cosmos/cosmos-sdk/issues/3977) Fix docker image build
* [\#4020](https://github.com/cosmos/cosmos-sdk/issues/4020) Fix queryDelegationRewards by returning an error
when the validator or delegation do not exist.
* [\#4050](https://github.com/cosmos/cosmos-sdk/issues/4050) Fix DecCoins APIs
where rounding or truncation could result in zero decimal coins.
* [\#4088](https://github.com/cosmos/cosmos-sdk/issues/4088) Fix `calculateDelegationRewards`
by accounting for rounding errors when multiplying stake by slashing fractions.

## 0.33.2

### Improvements

#### Tendermint

* Upgrade Tendermint to `v0.31.0-dev0-fix0` which includes critical security fixes.

## 0.33.1

### Bug Fixes

#### Gaia

* [\#3999](https://github.com/cosmos/cosmos-sdk/pull/3999) Fix distribution delegation for zero height export bug

## 0.33.0

BREAKING CHANGES

* Gaia REST API
  * [\#3641](https://github.com/cosmos/cosmos-sdk/pull/3641) Remove the ability to use a Keybase from the REST API client:
    * `password` and `generate_only` have been removed from the `base_req` object
    * All txs that used to sign or use the Keybase now only generate the tx
    * `keys` routes completely removed
  * [\#3692](https://github.com/cosmos/cosmos-sdk/pull/3692) Update tx encoding and broadcasting endpoints:
    * Remove duplicate broadcasting endpoints in favor of POST @ `/txs`
      * The `Tx` field now accepts a `StdTx` and not raw tx bytes
    * Move encoding endpoint to `/txs/encode`

* Gaia
  * [\#3787](https://github.com/cosmos/cosmos-sdk/pull/3787) Fork the `x/bank` module into the Gaia application with only a
  modified message handler, where the modified message handler behaves the same as
  the standard `x/bank` message handler except for `MsgMultiSend` that must burn
  exactly 9 atoms and transfer 1 atom, and `MsgSend` is disabled.
  * [\#3789](https://github.com/cosmos/cosmos-sdk/pull/3789) Update validator creation flow:
    * Remove `NewMsgCreateValidatorOnBehalfOf` and corresponding business logic
    * Ensure the validator address equals the delegator address during
    `MsgCreateValidator#ValidateBasic`

* SDK
  * [\#3750](https://github.com/cosmos/cosmos-sdk/issues/3750) Track outstanding rewards per-validator instead of globally,
           and fix the main simulation issue, which was that slashes of
           re-delegations to a validator were not correctly accounted for
           in fee distribution when the redelegation in question had itself
            been slashed (from a fault committed by a different validator)
           in the same BeginBlock. Outstanding rewards are now available
           on a per-validator basis in REST.
  * [\#3669](https://github.com/cosmos/cosmos-sdk/pull/3669) Ensure consistency in message naming, codec registration, and JSON
  tags.
  * [\#3788](https://github.com/cosmos/cosmos-sdk/pull/3788) Change order of operations for greater accuracy when calculating delegation share token value
  * [\#3788](https://github.com/cosmos/cosmos-sdk/pull/3788) DecCoins.Cap -> DecCoins.Intersect
  * [\#3666](https://github.com/cosmos/cosmos-sdk/pull/3666) Improve coins denom validation.
  * [\#3751](https://github.com/cosmos/cosmos-sdk/pull/3751) Disable (temporarily) support for ED25519 account key pairs.

* Tendermint
  * [\#3804] Update to Tendermint `v0.31.0-dev0`

FEATURES

* SDK
  * [\#3719](https://github.com/cosmos/cosmos-sdk/issues/3719) DBBackend can now be set at compile time.
    Defaults: goleveldb. Supported: cleveldb.

IMPROVEMENTS

* Gaia REST API
  * Update the `TxResponse` type allowing for the `Logs` result to be JSON decoded automatically.

* Gaia CLI
  * [\#3653](https://github.com/cosmos/cosmos-sdk/pull/3653) Prompt user confirmation prior to signing and broadcasting a transaction.
  * [\#3670](https://github.com/cosmos/cosmos-sdk/pull/3670) CLI support for showing bech32 addresses in Ledger devices
  * [\#3711](https://github.com/cosmos/cosmos-sdk/pull/3711) Update `tx sign` to use `--from` instead of the deprecated `--name`
  CLI flag.
  * [\#3738](https://github.com/cosmos/cosmos-sdk/pull/3738) Improve multisig UX:
    * `gaiacli keys show -o json` now includes constituent pubkeys, respective weights and threshold
    * `gaiacli keys show --show-multisig` now displays constituent pubkeys, respective weights and threshold
    * `gaiacli tx sign --validate-signatures` now displays multisig signers with their respective weights
  * [\#3730](https://github.com/cosmos/cosmos-sdk/issues/3730) Improve workflow for
  `gaiad gentx` with offline public keys, by outputting stdtx file that needs to be signed.
  * [\#3761](https://github.com/cosmos/cosmos-sdk/issues/3761) Querying account related information using custom querier in auth module

* SDK
  * [\#3753](https://github.com/cosmos/cosmos-sdk/issues/3753) Remove no-longer-used governance penalty parameter
  * [\#3679](https://github.com/cosmos/cosmos-sdk/issues/3679) Consistent operators across Coins, DecCoins, Int, Dec
            replaced: Minus->Sub Plus->Add Div->Quo
  * [\#3665](https://github.com/cosmos/cosmos-sdk/pull/3665) Overhaul sdk.Uint type in preparation for Coins Int -> Uint migration.
  * [\#3691](https://github.com/cosmos/cosmos-sdk/issues/3691) Cleanup error messages
  * [\#3456](https://github.com/cosmos/cosmos-sdk/issues/3456) Integrate in the Int.ToDec() convenience function
  * [\#3300](https://github.com/cosmos/cosmos-sdk/pull/3300) Update the spec-spec, spec file reorg, and TOC updates.
  * [\#3694](https://github.com/cosmos/cosmos-sdk/pull/3694) Push tagged docker images on docker hub when tag is created.
  * [\#3716](https://github.com/cosmos/cosmos-sdk/pull/3716) Update file permissions the client keys directory and contents to `0700`.
  * [\#3681](https://github.com/cosmos/cosmos-sdk/issues/3681) Migrate ledger-cosmos-go from ZondaX to Cosmos organization

* Tendermint
  * [\#3699](https://github.com/cosmos/cosmos-sdk/pull/3699) Upgrade to Tendermint 0.30.1

BUG FIXES

* Gaia CLI
  * [\#3731](https://github.com/cosmos/cosmos-sdk/pull/3731) `keys add --interactive` bip32 passphrase regression fix
  * [\#3714](https://github.com/cosmos/cosmos-sdk/issues/3714) Fix USB raw access issues with gaiacli when installed via snap

* Gaia
  * [\#3777](https://github.com/cosmso/cosmos-sdk/pull/3777) `gaiad export` no longer panics when the database is empty
  * [\#3806](https://github.com/cosmos/cosmos-sdk/pull/3806) Properly return errors from a couple of struct Unmarshal functions

* SDK
  * [\#3728](https://github.com/cosmos/cosmos-sdk/issues/3728) Truncate decimal multiplication & division in distribution to ensure
           no more than the collected fees / inflation are distributed
  * [\#3727](https://github.com/cosmos/cosmos-sdk/issues/3727) Return on zero-length (including []byte{}) PrefixEndBytes() calls
  * [\#3559](https://github.com/cosmos/cosmos-sdk/issues/3559) fix occasional failing due to non-determinism in lcd test TestBonding
    where validator is unexpectedly slashed throwing off test calculations
  * [\#3411](https://github.com/cosmos/cosmos-sdk/pull/3411) Include the `RequestInitChain.Time` in the block header init during
  `InitChain`.
  * [\#3717](https://github.com/cosmos/cosmos-sdk/pull/3717) Update the vesting specification and implementation to cap deduction from
  `DelegatedVesting` by at most `DelegatedVesting`. This accounts for the case where
  the undelegation amount may exceed the original delegation amount due to
  truncation of undelegation tokens.
  * [\#3717](https://github.com/cosmos/cosmos-sdk/pull/3717) Ignore unknown proposers in allocating rewards for proposers, in case
    unbonding period was just 1 block and proposer was already deleted.
  * [\#3726](https://github.com/cosmos/cosmos-sdk/pull/3724) Cap(clip) reward to remaining coins in AllocateTokens.

## 0.32.0

BREAKING CHANGES

* Gaia REST API
  * [\#3642](https://github.com/cosmos/cosmos-sdk/pull/3642) `GET /tx/{hash}` now returns `404` instead of `500` if the transaction is not found

* SDK
 * [\#3580](https://github.com/cosmos/cosmos-sdk/issues/3580) Migrate HTTP request/response types and utilities to types/rest.
 * [\#3592](https://github.com/cosmos/cosmos-sdk/issues/3592) Drop deprecated keybase implementation's New() constructor in
   favor of a new crypto/keys.New(string, string) implementation that
   returns a lazy keybase instance. Remove client.MockKeyBase,
   superseded by crypto/keys.NewInMemory()
 * [\#3621](https://github.com/cosmos/cosmos-sdk/issues/3621) staking.GenesisState.Bonds -> Delegations

IMPROVEMENTS

* SDK
  * [\#3311](https://github.com/cosmos/cosmos-sdk/pull/3311) Reconcile the `DecCoin/s` API with the `Coin/s` API.
  * [\#3614](https://github.com/cosmos/cosmos-sdk/pull/3614) Add coin denom length checks to the coins constructors.
  * [\#3621](https://github.com/cosmos/cosmos-sdk/issues/3621) remove many inter-module dependancies
  * [\#3601](https://github.com/cosmos/cosmos-sdk/pull/3601) JSON-stringify the ABCI log response which includes the log and message
  index.
  * [\#3604](https://github.com/cosmos/cosmos-sdk/pull/3604) Improve SDK funds related error messages and allow for unicode in
  JSON ABCI log.
  * [\#3620](https://github.com/cosmos/cosmos-sdk/pull/3620) Version command shows build tags
  * [\#3638](https://github.com/cosmos/cosmos-sdk/pull/3638) Add Bcrypt benchmarks & justification of security parameter choice
  * [\#3648](https://github.com/cosmos/cosmos-sdk/pull/3648) Add JSON struct tags to vesting accounts.

* Tendermint
  * [\#3618](https://github.com/cosmos/cosmos-sdk/pull/3618) Upgrade to Tendermint 0.30.03

BUG FIXES

* SDK
  * [\#3646](https://github.com/cosmos/cosmos-sdk/issues/3646) `x/mint` now uses total token supply instead of total bonded tokens to calculate inflation


## 0.31.2

BREAKING CHANGES

* SDK
 * [\#3592](https://github.com/cosmos/cosmos-sdk/issues/3592) Drop deprecated keybase implementation's
   New constructor in favor of a new
   crypto/keys.New(string, string) implementation that
   returns a lazy keybase instance. Remove client.MockKeyBase,
   superseded by crypto/keys.NewInMemory()

IMPROVEMENTS

* SDK
  * [\#3604](https://github.com/cosmos/cosmos-sdk/pulls/3604) Improve SDK funds related error messages and allow for unicode in
  JSON ABCI log.

* Tendermint
  * [\#3563](https://github.com/cosmos/cosmos-sdk/3563) Update to Tendermint version `0.30.0-rc0`


BUG FIXES

* Gaia
  * [\#3585] Fix setting the tx hash in `NewResponseFormatBroadcastTxCommit`.
  * [\#3585] Return an empty `TxResponse` when Tendermint returns an empty
  `ResultBroadcastTx`.

* SDK
  * [\#3582](https://github.com/cosmos/cosmos-sdk/pull/3582) Running `make test_unit` was failing due to a missing tag
  * [\#3617](https://github.com/cosmos/cosmos-sdk/pull/3582) Fix fee comparison when the required fees does not contain any denom
  present in the tx fees.

## 0.31.0

BREAKING CHANGES

* Gaia REST API (`gaiacli advanced rest-server`)
  * [\#3284](https://github.com/cosmos/cosmos-sdk/issues/3284) Rename the `name`
  field to `from` in the `base_req` body.
  * [\#3485](https://github.com/cosmos/cosmos-sdk/pull/3485) Error responses are now JSON objects.
  * [\#3477][distribution] endpoint changed "all_delegation_rewards" -> "delegator_total_rewards"

* Gaia CLI  (`gaiacli`)
  - [#3399](https://github.com/cosmos/cosmos-sdk/pull/3399) Add `gaiad validate-genesis` command to facilitate checking of genesis files
  - [\#1894](https://github.com/cosmos/cosmos-sdk/issues/1894) `version` prints out short info by default. Add `--long` flag. Proper handling of `--format` flag introduced.
  - [\#3465](https://github.com/cosmos/cosmos-sdk/issues/3465) `gaiacli rest-server` switched back to insecure mode by default:
    - `--insecure` flag is removed.
    - `--tls` is now used to enable secure layer.
  - [\#3451](https://github.com/cosmos/cosmos-sdk/pull/3451) `gaiacli` now returns transactions in plain text including tags.
  - [\#3497](https://github.com/cosmos/cosmos-sdk/issues/3497) `gaiad init` now takes moniker as required arguments, not as parameter.
  * [\#3501](https://github.com/cosmos/cosmos-sdk/issues/3501) Change validator
  address Bech32 encoding to consensus address in `tendermint-validator-set`.

* Gaia
  *  [\#3457](https://github.com/cosmos/cosmos-sdk/issues/3457) Changed governance tally validatorGovInfo to use sdk.Int power instead of sdk.Dec
  *  [\#3495](https://github.com/cosmos/cosmos-sdk/issues/3495) Added Validator Minimum Self Delegation
  *  Reintroduce OR semantics for tx fees

* SDK
  * [\#2513](https://github.com/cosmos/cosmos-sdk/issues/2513) Tendermint updates are adjusted by 10^-6 relative to staking tokens,
  * [\#3487](https://github.com/cosmos/cosmos-sdk/pull/3487) Move HTTP/REST utilities out of client/utils into a new dedicated client/rest package.
  * [\#3490](https://github.com/cosmos/cosmos-sdk/issues/3490) ReadRESTReq() returns bool to avoid callers to write error responses twice.
  * [\#3502](https://github.com/cosmos/cosmos-sdk/pull/3502) Fixes issue when comparing genesis states
  * [\#3514](https://github.com/cosmos/cosmos-sdk/pull/3514) Various clean ups:
    - Replace all GetKeyBase\* functions family in favor of NewKeyBaseFromDir and NewKeyBaseFromHomeFlag.
    - Remove Get prefix from all TxBuilder's getters.
  * [\#3522](https://github.com/cosmos/cosmos-sdk/pull/3522) Get rid of double negatives: Coins.IsNotNegative() -> Coins.IsAnyNegative().
  * [\#3561](https://github.com/cosmos/cosmos-sdk/issues/3561) Don't unnecessarily store denominations in staking


FEATURES

* Gaia REST API

* [\#2358](https://github.com/cosmos/cosmos-sdk/issues/2358) Add distribution module REST interface

* Gaia CLI  (`gaiacli`)
  * [\#3429](https://github.com/cosmos/cosmos-sdk/issues/3429) Support querying
  for all delegator distribution rewards.
  * [\#3449](https://github.com/cosmos/cosmos-sdk/issues/3449) Proof verification now works with absence proofs
  * [\#3484](https://github.com/cosmos/cosmos-sdk/issues/3484) Add support
  vesting accounts to the add-genesis-account command.

* Gaia
  - [\#3397](https://github.com/cosmos/cosmos-sdk/pull/3397) Implement genesis file sanitization to avoid failures at chain init.
  * [\#3428](https://github.com/cosmos/cosmos-sdk/issues/3428) Run the simulation from a particular genesis state loaded from a file

* SDK
  * [\#3270](https://github.com/cosmos/cosmos-sdk/issues/3270) [x/staking] limit number of ongoing unbonding delegations /redelegations per pair/trio
  * [\#3477][distribution] new query endpoint "delegator_validators"
  * [\#3514](https://github.com/cosmos/cosmos-sdk/pull/3514) Provided a lazy loading implementation of Keybase that locks the underlying
    storage only for the time needed to perform the required operation. Also added Keybase reference to TxBuilder struct.
  * [types] [\#2580](https://github.com/cosmos/cosmos-sdk/issues/2580) Addresses now Bech32 empty addresses to an empty string


IMPROVEMENTS

* Gaia REST API
  * [\#3284](https://github.com/cosmos/cosmos-sdk/issues/3284) Update Gaia Lite
  REST service to support the following:
    * Automatic account number and sequence population when fields are omitted
    * Generate only functionality no longer requires access to a local Keybase
    * `from` field in the `base_req` body can be a Keybase name or account address
  * [\#3423](https://github.com/cosmos/cosmos-sdk/issues/3423) Allow simulation
  (auto gas) to work with generate only.
  * [\#3514](https://github.com/cosmos/cosmos-sdk/pull/3514) REST server calls to keybase does not lock the underlying storage anymore.
  * [\#3523](https://github.com/cosmos/cosmos-sdk/pull/3523) Added `/tx/encode` endpoint to serialize a JSON tx to base64-encoded Amino.

* Gaia CLI  (`gaiacli`)
  * [\#3476](https://github.com/cosmos/cosmos-sdk/issues/3476) New `withdraw-all-rewards` command to withdraw all delegations rewards for delegators.
  * [\#3497](https://github.com/cosmos/cosmos-sdk/issues/3497) `gaiad gentx` supports `--ip` and `--node-id` flags to override defaults.
  * [\#3518](https://github.com/cosmos/cosmos-sdk/issues/3518) Fix flow in
  `keys add` to show the mnemonic by default.
  * [\#3517](https://github.com/cosmos/cosmos-sdk/pull/3517) Increased test coverage
  * [\#3523](https://github.com/cosmos/cosmos-sdk/pull/3523) Added `tx encode` command to serialize a JSON tx to base64-encoded Amino.

* Gaia
  * [\#3418](https://github.com/cosmos/cosmos-sdk/issues/3418) Add vesting account
  genesis validation checks to `GaiaValidateGenesisState`.
  * [\#3420](https://github.com/cosmos/cosmos-sdk/issues/3420) Added maximum length to governance proposal descriptions and titles
  * [\#3256](https://github.com/cosmos/cosmos-sdk/issues/3256) Add gas consumption
  for tx size in the ante handler.
  * [\#3454](https://github.com/cosmos/cosmos-sdk/pull/3454) Add `--jail-whitelist` to `gaiad export` to enable testing of complex exports
  * [\#3424](https://github.com/cosmos/cosmos-sdk/issues/3424) Allow generation of gentxs with empty memo field.
  * [\#3507](https://github.com/cosmos/cosmos-sdk/issues/3507) General cleanup, removal of unnecessary struct fields, undelegation bugfix, and comment clarification in x/staking and x/slashing

* SDK
  * [\#2605] x/params add subkey accessing
  * [\#2986](https://github.com/cosmos/cosmos-sdk/pull/2986) Store Refactor
  * [\#3435](https://github.com/cosmos/cosmos-sdk/issues/3435) Test that store implementations do not allow nil values
  * [\#2509](https://github.com/cosmos/cosmos-sdk/issues/2509) Sanitize all usage of Dec.RoundInt64()
  * [\#556](https://github.com/cosmos/cosmos-sdk/issues/556) Increase `BaseApp`
  test coverage.
  * [\#3357](https://github.com/cosmos/cosmos-sdk/issues/3357) develop state-transitions.md for staking spec, missing states added to `state.md`
  * [\#3552](https://github.com/cosmos/cosmos-sdk/pull/3552) Validate bit length when
  deserializing `Int` types.


BUG FIXES

* Gaia CLI  (`gaiacli`)
  - [\#3417](https://github.com/cosmos/cosmos-sdk/pull/3417) Fix `q slashing signing-info` panic by ensuring safety of user input and properly returning not found error
  - [\#3345](https://github.com/cosmos/cosmos-sdk/issues/3345) Upgrade ledger-cosmos-go dependency to v0.9.3 to pull
    https://github.com/ZondaX/ledger-cosmos-go/commit/ed9aa39ce8df31bad1448c72d3d226bf2cb1a8d1 in order to fix a derivation path issue that causes `gaiacli keys add --recover`
    to malfunction.
  - [\#3419](https://github.com/cosmos/cosmos-sdk/pull/3419) Fix `q distr slashes` panic
  - [\#3453](https://github.com/cosmos/cosmos-sdk/pull/3453) The `rest-server` command didn't respect persistent flags such as `--chain-id` and `--trust-node` if they were
    passed on the command line.
  - [\#3441](https://github.com/cosmos/cosmos-sdk/pull/3431) Improved resource management and connection handling (ledger devices). Fixes issue with DER vs BER signatures.

* Gaia
  * [\#3486](https://github.com/cosmos/cosmos-sdk/pull/3486) Use AmountOf in
    vesting accounts instead of zipping/aligning denominations.


## 0.30.0

BREAKING CHANGES

* Gaia REST API (`gaiacli advanced rest-server`)
  * [gaia-lite] [\#2182] Renamed and merged all redelegations endpoints into `/staking/redelegations`
  * [\#3176](https://github.com/cosmos/cosmos-sdk/issues/3176) `tx/sign` endpoint now expects `BaseReq` fields as nested object.
  * [\#2222] all endpoints renamed from `/stake` -> `/staking`
  * [\#1268] `LooseTokens` -> `NotBondedTokens`
  * [\#3289] misc renames:
    * `Validator.UnbondingMinTime` -> `Validator.UnbondingCompletionTime`
    * `Delegation` -> `Value` in `MsgCreateValidator` and `MsgDelegate`
    * `MsgBeginUnbonding` -> `MsgUndelegate`

* Gaia CLI  (`gaiacli`)
  * [\#810](https://github.com/cosmos/cosmos-sdk/issues/810) Don't fallback to any default values for chain ID.
    * Users need to supply chain ID either via config file or the `--chain-id` flag.
    * Change `chain_id` and `trust_node` in `gaiacli` configuration to `chain-id` and `trust-node` respectively.
  * [\#3069](https://github.com/cosmos/cosmos-sdk/pull/3069) `--fee` flag renamed to `--fees` to support multiple coins
  * [\#3156](https://github.com/cosmos/cosmos-sdk/pull/3156) Remove unimplemented `gaiacli init` command
  * [\#2222] `gaiacli tx stake` -> `gaiacli tx staking`, `gaiacli query stake` -> `gaiacli query staking`
  * [\#1894](https://github.com/cosmos/cosmos-sdk/issues/1894) `version` command now shows latest commit, vendor dir hash, and build machine info.
  * [\#3320](https://github.com/cosmos/cosmos-sdk/pull/3320) Ensure all `gaiacli query` commands respect the `--output` and `--indent` flags

* Gaia
  * https://github.com/cosmos/cosmos-sdk/issues/2838 - Move store keys to constants
  * [\#3162](https://github.com/cosmos/cosmos-sdk/issues/3162) The `--gas` flag now takes `auto` instead of `simulate`
    in order to trigger a simulation of the tx before the actual execution.
  * [\#3285](https://github.com/cosmos/cosmos-sdk/pull/3285) New `gaiad tendermint version` to print libs versions
  * [\#1894](https://github.com/cosmos/cosmos-sdk/pull/1894) `version` command now shows latest commit, vendor dir hash, and build machine info.
  * [\#3249\(https://github.com/cosmos/cosmos-sdk/issues/3249) `tendermint`'s `show-validator` and `show-address` `--json` flags removed in favor of `--output-format=json`.

* SDK
  * [distribution] [\#3359](https://github.com/cosmos/cosmos-sdk/issues/3359) Always round down when calculating rewards-to-be-withdrawn in F1 fee distribution
  * [#3336](https://github.com/cosmos/cosmos-sdk/issues/3336) Ensure all SDK
  messages have their signature bytes contain canonical fields `value` and `type`.
  * [\#3333](https://github.com/cosmos/cosmos-sdk/issues/3333) - F1 storage efficiency improvements - automatic withdrawals when unbonded, historical reward reference counting
  * [staking] [\#2513](https://github.com/cosmos/cosmos-sdk/issues/2513) Validator power type from Dec -> Int
  * [staking] [\#3233](https://github.com/cosmos/cosmos-sdk/issues/3233) key and value now contain duplicate fields to simplify code
  * [\#3064](https://github.com/cosmos/cosmos-sdk/issues/3064) Sanitize `sdk.Coin` denom. Coins denoms are now case insensitive, i.e. 100fooToken equals to 100FOOTOKEN.
  * [\#3195](https://github.com/cosmos/cosmos-sdk/issues/3195) Allows custom configuration for syncable strategy
  * [\#3242](https://github.com/cosmos/cosmos-sdk/issues/3242) Fix infinite gas
    meter utilization during aborted ante handler executions.
  * [x/distribution] [\#3292](https://github.com/cosmos/cosmos-sdk/issues/3292) Enable or disable withdraw addresses with a parameter in the param store
  * [staking] [\#2222](https://github.com/cosmos/cosmos-sdk/issues/2222) `/stake` -> `/staking` module rename
  * [staking] [\#1268](https://github.com/cosmos/cosmos-sdk/issues/1268) `LooseTokens` -> `NotBondedTokens`
  * [staking] [\#1402](https://github.com/cosmos/cosmos-sdk/issues/1402) Redelegation and unbonding-delegation structs changed to include multiple an array of entries
  * [staking] [\#3289](https://github.com/cosmos/cosmos-sdk/issues/3289) misc renames:
    * `Validator.UnbondingMinTime` -> `Validator.UnbondingCompletionTime`
    * `Delegation` -> `Value` in `MsgCreateValidator` and `MsgDelegate`
    * `MsgBeginUnbonding` -> `MsgUndelegate`
  * [\#3315] Increase decimal precision to 18
  * [\#3323](https://github.com/cosmos/cosmos-sdk/issues/3323) Update to Tendermint 0.29.0
  * [\#3328](https://github.com/cosmos/cosmos-sdk/issues/3328) [x/gov] Remove redundant action tag

* Tendermint
  * [\#3298](https://github.com/cosmos/cosmos-sdk/issues/3298) Upgrade to Tendermint 0.28.0

FEATURES

* Gaia REST API (`gaiacli advanced rest-server`)
  * [\#3067](https://github.com/cosmos/cosmos-sdk/issues/3067) Add support for fees on transactions
  * [\#3069](https://github.com/cosmos/cosmos-sdk/pull/3069) Add a custom memo on transactions
  * [\#3027](https://github.com/cosmos/cosmos-sdk/issues/3027) Implement
  `/gov/proposals/{proposalID}/proposer` to query for a proposal's proposer.

* Gaia CLI  (`gaiacli`)
  * [\#2399](https://github.com/cosmos/cosmos-sdk/issues/2399) Implement `params` command to query slashing parameters.
  * [\#2730](https://github.com/cosmos/cosmos-sdk/issues/2730) Add tx search pagination parameter
  * [\#3027](https://github.com/cosmos/cosmos-sdk/issues/3027) Implement
  `query gov proposer [proposal-id]` to query for a proposal's proposer.
  * [\#3198](https://github.com/cosmos/cosmos-sdk/issues/3198) New `keys add --multisig` flag to store multisig keys locally.
  * [\#3198](https://github.com/cosmos/cosmos-sdk/issues/3198) New `multisign` command to generate multisig signatures.
  * [\#3198](https://github.com/cosmos/cosmos-sdk/issues/3198) New `sign --multisig` flag to enable multisig mode.
  * [\#2715](https://github.com/cosmos/cosmos-sdk/issues/2715) Reintroduce gaia server's insecure mode.
  * [\#3334](https://github.com/cosmos/cosmos-sdk/pull/3334) New `gaiad completion` and `gaiacli completion` to generate Bash/Zsh completion scripts.
  * [\#2607](https://github.com/cosmos/cosmos-sdk/issues/2607) Make `gaiacli config` handle the boolean `indent` flag to beautify commands JSON output.

* Gaia
  * [\#2182] [x/staking] Added querier for querying a single redelegation
  * [\#3305](https://github.com/cosmos/cosmos-sdk/issues/3305) Add support for
    vesting accounts at genesis.
  * [\#3198](https://github.com/cosmos/cosmos-sdk/issues/3198) [x/auth] Add multisig transactions support
  * [\#3198](https://github.com/cosmos/cosmos-sdk/issues/3198) `add-genesis-account` can take both account addresses and key names

* SDK
  - [\#3099](https://github.com/cosmos/cosmos-sdk/issues/3099) Implement F1 fee distribution
  - [\#2926](https://github.com/cosmos/cosmos-sdk/issues/2926) Add TxEncoder to client TxBuilder.
  * [\#2694](https://github.com/cosmos/cosmos-sdk/issues/2694) Vesting account implementation.
  * [\#2996](https://github.com/cosmos/cosmos-sdk/issues/2996) Update the `AccountKeeper` to contain params used in the context of
  the ante handler.
  * [\#3179](https://github.com/cosmos/cosmos-sdk/pull/3179) New CodeNoSignatures error code.
  * [\#3319](https://github.com/cosmos/cosmos-sdk/issues/3319) [x/distribution] Queriers for all distribution state worth querying; distribution query commands
  * [\#3356](https://github.com/cosmos/cosmos-sdk/issues/3356) [x/auth] bech32-ify accounts address in error message.

IMPROVEMENTS

* Gaia REST API
  * [\#3176](https://github.com/cosmos/cosmos-sdk/issues/3176) Validate tx/sign endpoint POST body.
  * [\#2948](https://github.com/cosmos/cosmos-sdk/issues/2948) Swagger UI now makes requests to light client node

* Gaia CLI  (`gaiacli`)
  * [\#3224](https://github.com/cosmos/cosmos-sdk/pull/3224) Support adding offline public keys to the keystore

* Gaia
  * [\#2186](https://github.com/cosmos/cosmos-sdk/issues/2186) Add Address Interface
  * [\#3158](https://github.com/cosmos/cosmos-sdk/pull/3158) Validate slashing genesis
  * [\#3172](https://github.com/cosmos/cosmos-sdk/pull/3172) Support minimum fees in a local testnet.
  * [\#3250](https://github.com/cosmos/cosmos-sdk/pull/3250) Refactor integration tests and increase coverage
  * [\#3248](https://github.com/cosmos/cosmos-sdk/issues/3248) Refactor tx fee
  model:
    * Validators specify minimum gas prices instead of minimum fees
    * Clients may provide either fees or gas prices directly
    * The gas prices of a tx must meet a validator's minimum
    * `gaiad start` and `gaia.toml` take --minimum-gas-prices flag and minimum-gas-price config key respectively.
  * [\#2859](https://github.com/cosmos/cosmos-sdk/issues/2859) Rename `TallyResult` in gov proposals to `FinalTallyResult`
  * [\#3286](https://github.com/cosmos/cosmos-sdk/pull/3286) Fix `gaiad gentx` printout of account's addresses, i.e. user bech32 instead of hex.
  * [\#3249\(https://github.com/cosmos/cosmos-sdk/issues/3249) `--json` flag removed, users should use `--output=json` instead.

* SDK
  * [\#3137](https://github.com/cosmos/cosmos-sdk/pull/3137) Add tag documentation
    for each module along with cleaning up a few existing tags in the governance,
    slashing, and staking modules.
  * [\#3093](https://github.com/cosmos/cosmos-sdk/issues/3093) Ante handler does no longer read all accounts in one go when processing signatures as signature
    verification may fail before last signature is checked.
  * [staking] [\#1402](https://github.com/cosmos/cosmos-sdk/issues/1402) Add for multiple simultaneous redelegations or unbonding-delegations within an unbonding period
  * [staking] [\#1268](https://github.com/cosmos/cosmos-sdk/issues/1268) staking spec rewrite

* CI
  * [\#2498](https://github.com/cosmos/cosmos-sdk/issues/2498) Added macos CI job to CircleCI
  * [#142](https://github.com/tendermint/devops/issues/142) Increased the number of blocks to be tested during multi-sim
  * [#147](https://github.com/tendermint/devops/issues/142) Added docker image build to CI

BUG FIXES

* Gaia CLI  (`gaiacli`)
  * [\#3141](https://github.com/cosmos/cosmos-sdk/issues/3141) Fix the bug in GetAccount when `len(res) == 0` and `err == nil`
  * [\#810](https://github.com/cosmos/cosmos-sdk/pull/3316) Fix regression in gaiacli config file handling

* Gaia
  * [\#3148](https://github.com/cosmos/cosmos-sdk/issues/3148) Fix `gaiad export` by adding a boolean to `NewGaiaApp` determining whether or not to load the latest version
  * [\#3181](https://github.com/cosmos/cosmos-sdk/issues/3181) Correctly reset total accum update height and jailed-validator bond height / unbonding height on export-for-zero-height
  * [\#3172](https://github.com/cosmos/cosmos-sdk/pull/3172) Fix parsing `gaiad.toml`
  when it already exists.
  * [\#3223](https://github.com/cosmos/cosmos-sdk/issues/3223) Fix unset governance proposal queues when importing state from old chain
  * [#3187](https://github.com/cosmos/cosmos-sdk/issues/3187) Fix `gaiad export`
  by resetting each validator's slashing period.

## 0.29.1

BUG FIXES

* SDK
  * [\#3207](https://github.com/cosmos/cosmos-sdk/issues/3207) - Fix token printing bug

## 0.29.0

BREAKING CHANGES

* Gaia
  * [\#3148](https://github.com/cosmos/cosmos-sdk/issues/3148) Fix `gaiad export` by adding a boolean to `NewGaiaApp` determining whether or not to load the latest version

* SDK
  * [\#3163](https://github.com/cosmos/cosmos-sdk/issues/3163) Withdraw commission on self bond removal


## 0.28.1

BREAKING CHANGES

* Gaia REST API (`gaiacli advanced rest-server`)
  * [lcd] [\#3045](https://github.com/cosmos/cosmos-sdk/pull/3045) Fix quoted json return on GET /keys (keys list)
  * [gaia-lite] [\#2191](https://github.com/cosmos/cosmos-sdk/issues/2191) Split `POST /stake/delegators/{delegatorAddr}/delegations` into `POST /stake/delegators/{delegatorAddr}/delegations`, `POST /stake/delegators/{delegatorAddr}/unbonding_delegations` and `POST /stake/delegators/{delegatorAddr}/redelegations`
  * [gaia-lite] [\#3056](https://github.com/cosmos/cosmos-sdk/pull/3056) `generate_only` and `simulate` have moved from query arguments to POST requests body.
* Tendermint
  * [tendermint] Now using Tendermint 0.27.3

FEATURES

* Gaia REST API (`gaiacli advanced rest-server`)
  * [slashing] [\#2399](https://github.com/cosmos/cosmos-sdk/issues/2399)  Implement `/slashing/parameters` endpoint to query slashing parameters.
* Gaia CLI  (`gaiacli`)
  * [gaiacli] [\#2399](https://github.com/cosmos/cosmos-sdk/issues/2399) Implement `params` command to query slashing parameters.
* SDK
  - [client] [\#2926](https://github.com/cosmos/cosmos-sdk/issues/2926) Add TxEncoder to client TxBuilder.
* Other
  - Introduced the logjack tool for saving logs w/ rotation

IMPROVEMENTS

* Gaia REST API (`gaiacli advanced rest-server`)
  * [\#2879](https://github.com/cosmos/cosmos-sdk/issues/2879), [\#2880](https://github.com/cosmos/cosmos-sdk/issues/2880) Update deposit and vote endpoints to perform a direct txs query
    when a given proposal is inactive and thus having votes and deposits removed
    from state.
* Gaia CLI  (`gaiacli`)
  * [\#2879](https://github.com/cosmos/cosmos-sdk/issues/2879), [\#2880](https://github.com/cosmos/cosmos-sdk/issues/2880) Update deposit and vote CLI commands to perform a direct txs query
    when a given proposal is inactive and thus having votes and deposits removed
    from state.
* Gaia
  * [\#3021](https://github.com/cosmos/cosmos-sdk/pull/3021) Add `--gentx-dir` to `gaiad collect-gentxs` to specify a directory from which collect and load gentxs. Add `--output-document` to `gaiad init` to allow one to redirect output to file.


## 0.28.0

BREAKING CHANGES

* Gaia CLI  (`gaiacli`)
  * [cli] [\#2595](https://github.com/cosmos/cosmos-sdk/issues/2595) Remove `keys new` in favor of `keys add` incorporating existing functionality with addition of key recovery functionality.
  * [cli] [\#2987](https://github.com/cosmos/cosmos-sdk/pull/2987) Add shorthand `-a` to `gaiacli keys show` and update docs
  * [cli] [\#2971](https://github.com/cosmos/cosmos-sdk/pull/2971) Additional verification when running `gaiad gentx`
  * [cli] [\#2734](https://github.com/cosmos/cosmos-sdk/issues/2734) Rewrite `gaiacli config`. It is now a non-interactive config utility.

* Gaia
  * [#128](https://github.com/tendermint/devops/issues/128) Updated CircleCI job to trigger website build on every push to master/develop.
  * [\#2994](https://github.com/cosmos/cosmos-sdk/pull/2994) Change wrong-password error message.
  * [\#3009](https://github.com/cosmos/cosmos-sdk/issues/3009) Added missing Gaia genesis verification
  * [#128](https://github.com/tendermint/devops/issues/128) Updated CircleCI job to trigger website build on every push to master/develop.
  * [\#2994](https://github.com/cosmos/cosmos-sdk/pull/2994) Change wrong-password error message.
  * [\#3009](https://github.com/cosmos/cosmos-sdk/issues/3009) Added missing Gaia genesis verification
  * [gas] [\#3052](https://github.com/cosmos/cosmos-sdk/issues/3052) Updated gas costs to more reasonable numbers

* SDK
  * [auth] [\#2952](https://github.com/cosmos/cosmos-sdk/issues/2952) Signatures are no longer serialized on chain with the account number and sequence number
  * [auth] [\#2952](https://github.com/cosmos/cosmos-sdk/issues/2952) Signatures are no longer serialized on chain with the account number and sequence number
  * [stake] [\#3055](https://github.com/cosmos/cosmos-sdk/issues/3055) Use address instead of bond height / intratxcounter for deduplication

FEATURES

* Gaia CLI  (`gaiacli`)
  * [\#2961](https://github.com/cosmos/cosmos-sdk/issues/2961) Add --force flag to gaiacli keys delete command to skip passphrase check and force key deletion unconditionally.

IMPROVEMENTS

* Gaia CLI  (`gaiacli`)
  * [\#2991](https://github.com/cosmos/cosmos-sdk/issues/2991) Fully validate transaction signatures during `gaiacli tx sign --validate-signatures`

* SDK
  * [\#1277](https://github.com/cosmos/cosmos-sdk/issues/1277) Complete bank module specification
  * [\#2963](https://github.com/cosmos/cosmos-sdk/issues/2963) Complete auth module specification
  * [\#2914](https://github.com/cosmos/cosmos-sdk/issues/2914) No longer withdraw validator rewards on bond/unbond, but rather move
  the rewards to the respective validator's pools.


BUG FIXES

* Gaia CLI  (`gaiacli`)
  * [\#2921](https://github.com/cosmos/cosmos-sdk/issues/2921) Fix `keys delete` inability to delete offline and ledger keys.

* Gaia
  * [\#3003](https://github.com/cosmos/cosmos-sdk/issues/3003) CollectStdTxs() must validate DelegatorAddr against genesis accounts.

* SDK
  * [\#2967](https://github.com/cosmos/cosmos-sdk/issues/2967) Change ordering of `mint.BeginBlocker` and `distr.BeginBlocker`, recalculate inflation each block
  * [\#3068](https://github.com/cosmos/cosmos-sdk/issues/3068) check for uint64 gas overflow during `Std#ValidateBasic`.
  * [\#3071](https://github.com/cosmos/cosmos-sdk/issues/3071) Catch overflow on block gas meter


## 0.27.0

BREAKING CHANGES

* Gaia REST API (`gaiacli advanced rest-server`)
  * [gaia-lite] [\#2819](https://github.com/cosmos/cosmos-sdk/pull/2819) Txs query param format is now: `/txs?tag=value` (removed '' wrapping the query parameter `value`)

* Gaia CLI  (`gaiacli`)
  * [cli] [\#2728](https://github.com/cosmos/cosmos-sdk/pull/2728) Seperate `tx` and `query` subcommands by module
  * [cli] [\#2727](https://github.com/cosmos/cosmos-sdk/pull/2727) Fix unbonding command flow
  * [cli] [\#2786](https://github.com/cosmos/cosmos-sdk/pull/2786) Fix redelegation command flow
  * [cli] [\#2829](https://github.com/cosmos/cosmos-sdk/pull/2829) add-genesis-account command now validates state when adding accounts
  * [cli] [\#2804](https://github.com/cosmos/cosmos-sdk/issues/2804) Check whether key exists before passing it on to `tx create-validator`.
  * [cli] [\#2874](https://github.com/cosmos/cosmos-sdk/pull/2874) `gaiacli tx sign` takes an optional `--output-document` flag to support output redirection.
  * [cli] [\#2875](https://github.com/cosmos/cosmos-sdk/pull/2875) Refactor `gaiad gentx` and avoid redirection to `gaiacli tx sign` for tx signing.

* Gaia
  * [mint] [\#2825] minting now occurs every block, inflation parameter updates still hourly

* SDK
  * [\#2752](https://github.com/cosmos/cosmos-sdk/pull/2752) Don't hardcode bondable denom.
  * [\#2701](https://github.com/cosmos/cosmos-sdk/issues/2701) Account numbers and sequence numbers in `auth` are now `uint64` instead of `int64`
  * [\#2019](https://github.com/cosmos/cosmos-sdk/issues/2019) Cap total number of signatures. Current per-transaction limit is 7, and if that is exceeded transaction is rejected.
  * [\#2801](https://github.com/cosmos/cosmos-sdk/pull/2801) Remove AppInit structure.
  * [\#2798](https://github.com/cosmos/cosmos-sdk/issues/2798) Governance API has miss-spelled English word in JSON response ('depositer' -> 'depositor')
  * [\#2943](https://github.com/cosmos/cosmos-sdk/pull/2943) Transaction action tags equal the message type. Staking EndBlocker tags are included.

* Tendermint
  * Update to Tendermint 0.27.0

FEATURES

* Gaia REST API (`gaiacli advanced rest-server`)
  * [gov] [\#2479](https://github.com/cosmos/cosmos-sdk/issues/2479) Added governance parameter
    query REST endpoints.

* Gaia CLI  (`gaiacli`)
  * [gov][cli] [\#2479](https://github.com/cosmos/cosmos-sdk/issues/2479) Added governance
    parameter query commands.
  * [stake][cli] [\#2027] Add CLI query command for getting all delegations to a specific validator.
  * [\#2840](https://github.com/cosmos/cosmos-sdk/pull/2840) Standardize CLI exports from modules

* Gaia
  * [app] [\#2791](https://github.com/cosmos/cosmos-sdk/issues/2791) Support export at a specific height, with `gaiad export --height=HEIGHT`.
  * [x/gov] [#2479](https://github.com/cosmos/cosmos-sdk/issues/2479) Implemented querier
  for getting governance parameters.
  * [app] [\#2663](https://github.com/cosmos/cosmos-sdk/issues/2663) - Runtime-assertable invariants
  * [app] [\#2791](https://github.com/cosmos/cosmos-sdk/issues/2791) Support export at a specific height, with `gaiad export --height=HEIGHT`.
  * [app] [\#2812](https://github.com/cosmos/cosmos-sdk/issues/2812) Support export alterations to prepare for restarting at zero-height

* SDK
  * [simulator] [\#2682](https://github.com/cosmos/cosmos-sdk/issues/2682) MsgEditValidator now looks at the validator's max rate, thus it now succeeds a significant portion of the time
  * [core] [\#2775](https://github.com/cosmos/cosmos-sdk/issues/2775) Add deliverTx maximum block gas limit


IMPROVEMENTS

* Gaia REST API (`gaiacli advanced rest-server`)
  * [gaia-lite] [\#2819](https://github.com/cosmos/cosmos-sdk/pull/2819) Tx search now supports multiple tags as query parameters
  * [\#2836](https://github.com/cosmos/cosmos-sdk/pull/2836) Expose LCD router to allow users to register routes there.

* Gaia CLI  (`gaiacli`)
  * [\#2749](https://github.com/cosmos/cosmos-sdk/pull/2749) Add --chain-id flag to gaiad testnet
  * [\#2819](https://github.com/cosmos/cosmos-sdk/pull/2819) Tx search now supports multiple tags as query parameters

* Gaia
  * [\#2772](https://github.com/cosmos/cosmos-sdk/issues/2772) Update BaseApp to not persist state when the ante handler fails on DeliverTx.
  * [\#2773](https://github.com/cosmos/cosmos-sdk/issues/2773) Require moniker to be provided on `gaiad init`.
  * [\#2672](https://github.com/cosmos/cosmos-sdk/issues/2672) [Makefile] Updated for better Windows compatibility and ledger support logic, get_tools was rewritten as a cross-compatible Makefile.
  * [\#2766](https://github.com/cosmos/cosmos-sdk/issues/2766) [Makefile] Added goimports tool to get_tools. Get_tools now only builds new versions if binaries are missing.
  * [#110](https://github.com/tendermint/devops/issues/110) Updated CircleCI job to trigger website build when cosmos docs are updated.

* SDK
 & [x/mock/simulation] [\#2720] major cleanup, introduction of helper objects, reorganization
 * [\#2821](https://github.com/cosmos/cosmos-sdk/issues/2821) Codespaces are now strings
 * [types] [\#2776](https://github.com/cosmos/cosmos-sdk/issues/2776) Improve safety of `Coin` and `Coins` types. Various functions
 and methods will panic when a negative amount is discovered.
 * [\#2815](https://github.com/cosmos/cosmos-sdk/issues/2815) Gas unit fields changed from `int64` to `uint64`.
 * [\#2821](https://github.com/cosmos/cosmos-sdk/issues/2821) Codespaces are now strings
 * [\#2779](https://github.com/cosmos/cosmos-sdk/issues/2779) Introduce `ValidateBasic` to the `Tx` interface and call it in the ante
 handler.
 * [\#2825](https://github.com/cosmos/cosmos-sdk/issues/2825) More staking and distribution invariants
 * [\#2912](https://github.com/cosmos/cosmos-sdk/issues/2912) Print commit ID in hex when commit is synced.

* Tendermint
 * [\#2796](https://github.com/cosmos/cosmos-sdk/issues/2796) Update to go-amino 0.14.1


BUG FIXES

* Gaia REST API (`gaiacli advanced rest-server`)
  * [gaia-lite] [\#2868](https://github.com/cosmos/cosmos-sdk/issues/2868) Added handler for governance tally endpoint
  * [\#2907](https://github.com/cosmos/cosmos-sdk/issues/2907) Refactor and fix the way Gaia Lite is started.

* Gaia
  * [\#2723] Use `cosmosvalcons` Bech32 prefix in `tendermint show-address`
  * [\#2742](https://github.com/cosmos/cosmos-sdk/issues/2742) Fix time format of TimeoutCommit override
  * [\#2898](https://github.com/cosmos/cosmos-sdk/issues/2898) Remove redundant '$' in docker-compose.yml

* SDK
  * [\#2733](https://github.com/cosmos/cosmos-sdk/issues/2733) [x/gov, x/mock/simulation] Fix governance simulation, update x/gov import/export
  * [\#2854](https://github.com/cosmos/cosmos-sdk/issues/2854) [x/bank] Remove unused bank.MsgIssue, prevent possible panic
  * [\#2884](https://github.com/cosmos/cosmos-sdk/issues/2884) [docs/examples] Fix `basecli version` panic

* Tendermint
  * [\#2797](https://github.com/tendermint/tendermint/pull/2797) AddressBook requires addresses to have IDs; Do not crap out immediately after sending pex addrs in seed mode

## 0.26.0

BREAKING CHANGES

* Gaia
  * [gaiad init] [\#2602](https://github.com/cosmos/cosmos-sdk/issues/2602) New genesis workflow

* SDK
  * [simulation] [\#2665](https://github.com/cosmos/cosmos-sdk/issues/2665) only argument to sdk.Invariant is now app

* Tendermint
  * Upgrade to version 0.26.0

FEATURES

* Gaia CLI  (`gaiacli`)
  * [cli] [\#2569](https://github.com/cosmos/cosmos-sdk/pull/2569) Add commands to query validator unbondings and redelegations
  * [cli] [\#2569](https://github.com/cosmos/cosmos-sdk/pull/2569) Add commands to query validator unbondings and redelegations
  * [cli] [\#2524](https://github.com/cosmos/cosmos-sdk/issues/2524) Add support offline mode to `gaiacli tx sign`. Lookups are not performed if the flag `--offline` is on.
  * [cli] [\#2558](https://github.com/cosmos/cosmos-sdk/issues/2558) Rename --print-sigs to --validate-signatures. It now performs a complete set of sanity checks and reports to the user. Also added --print-signature-only to print the signature only, not the whole transaction.
  * [cli] [\#2704](https://github.com/cosmos/cosmos-sdk/pull/2704) New add-genesis-account convenience command to populate genesis.json with genesis accounts.

* SDK
  * [\#1336](https://github.com/cosmos/cosmos-sdk/issues/1336) Mechanism for SDK Users to configure their own Bech32 prefixes instead of using the default cosmos prefixes.

IMPROVEMENTS

* Gaia
 * [\#2637](https://github.com/cosmos/cosmos-sdk/issues/2637) [x/gov] Switched inactive and active proposal queues to an iterator based queue

* SDK
 * [\#2573](https://github.com/cosmos/cosmos-sdk/issues/2573) [x/distribution] add accum invariance
 * [\#2556](https://github.com/cosmos/cosmos-sdk/issues/2556) [x/mock/simulation] Fix debugging output
 * [\#2396](https://github.com/cosmos/cosmos-sdk/issues/2396) [x/mock/simulation] Change parameters to get more slashes
 * [\#2617](https://github.com/cosmos/cosmos-sdk/issues/2617) [x/mock/simulation] Randomize all genesis parameters
 * [\#2669](https://github.com/cosmos/cosmos-sdk/issues/2669) [x/stake] Added invarant check to make sure validator's power aligns with its spot in the power store.
 * [\#1924](https://github.com/cosmos/cosmos-sdk/issues/1924) [x/mock/simulation] Use a transition matrix for block size
 * [\#2660](https://github.com/cosmos/cosmos-sdk/issues/2660) [x/mock/simulation] Staking transactions get tested far more frequently
 * [\#2610](https://github.com/cosmos/cosmos-sdk/issues/2610) [x/stake] Block redelegation to and from the same validator
 * [\#2652](https://github.com/cosmos/cosmos-sdk/issues/2652) [x/auth] Add benchmark for get and set account
 * [\#2685](https://github.com/cosmos/cosmos-sdk/issues/2685) [store] Add general merkle absence proof (also for empty substores)
 * [\#2708](https://github.com/cosmos/cosmos-sdk/issues/2708) [store] Disallow setting nil values

BUG FIXES

* Gaia
 * [\#2670](https://github.com/cosmos/cosmos-sdk/issues/2670) [x/stake] fixed incorrect `IterateBondedValidators` and split into two functions: `IterateBondedValidators` and `IterateLastBlockConsValidators`
 * [\#2691](https://github.com/cosmos/cosmos-sdk/issues/2691) Fix local testnet creation by using a single canonical genesis time
 * [\#2648](https://github.com/cosmos/cosmos-sdk/issues/2648) [gaiad] Fix `gaiad export` / `gaiad import` consistency, test in CI

* SDK
 * [\#2625](https://github.com/cosmos/cosmos-sdk/issues/2625) [x/gov] fix AppendTag function usage error
 * [\#2677](https://github.com/cosmos/cosmos-sdk/issues/2677) [x/stake, x/distribution] various staking/distribution fixes as found by the simulator
 * [\#2674](https://github.com/cosmos/cosmos-sdk/issues/2674) [types] Fix coin.IsLT() impl, coins.IsLT() impl, and renamed coins.Is\* to coins.IsAll\* (see [\#2686](https://github.com/cosmos/cosmos-sdk/issues/2686))
 * [\#2711](https://github.com/cosmos/cosmos-sdk/issues/2711) [x/stake] Add commission data to `MsgCreateValidator` signature bytes.
 * Temporarily disable insecure mode for Gaia Lite

## 0.25.0

*October 24th, 2018*

BREAKING CHANGES

* Gaia REST API (`gaiacli advanced rest-server`)
    * [x/stake] Validator.Owner renamed to Validator.Operator
    * [\#595](https://github.com/cosmos/cosmos-sdk/issues/595) Connections to the REST server are now secured using Transport Layer Security by default. The --insecure flag is provided to switch back to insecure HTTP.
    * [gaia-lite] [\#2258](https://github.com/cosmos/cosmos-sdk/issues/2258) Split `GET stake/delegators/{delegatorAddr}` into `GET stake/delegators/{delegatorAddr}/delegations`, `GET stake/delegators/{delegatorAddr}/unbonding_delegations` and `GET stake/delegators/{delegatorAddr}/redelegations`

* Gaia CLI  (`gaiacli`)
    * [x/stake] Validator.Owner renamed to Validator.Operator
    * [cli] unsafe_reset_all, show_validator, and show_node_id have been renamed to unsafe-reset-all, show-validator, and show-node-id
    * [cli] [\#1983](https://github.com/cosmos/cosmos-sdk/issues/1983) --print-response now defaults to true in commands that create and send a transaction
    * [cli] [\#1983](https://github.com/cosmos/cosmos-sdk/issues/1983) you can now pass --pubkey or --address to gaiacli keys show to return a plaintext representation of the key's address or public key for use with other commands
    * [cli] [\#2061](https://github.com/cosmos/cosmos-sdk/issues/2061) changed proposalID in governance REST endpoints to proposal-id
    * [cli] [\#2014](https://github.com/cosmos/cosmos-sdk/issues/2014) `gaiacli advanced` no longer exists - to access `ibc`, `rest-server`, and `validator-set` commands use `gaiacli ibc`, `gaiacli rest-server`, and `gaiacli tendermint`, respectively
    * [makefile] `get_vendor_deps` no longer updates lock file it just updates vendor directory. Use `update_vendor_deps` to update the lock file. [#2152](https://github.com/cosmos/cosmos-sdk/pull/2152)
    * [cli] [\#2221](https://github.com/cosmos/cosmos-sdk/issues/2221) All commands that
    utilize a validator's operator address must now use the new Bech32 prefix,
    `cosmosvaloper`.
    * [cli] [\#2190](https://github.com/cosmos/cosmos-sdk/issues/2190) `gaiacli init --gen-txs` is now `gaiacli init --with-txs` to reduce confusion
    * [cli] [\#2073](https://github.com/cosmos/cosmos-sdk/issues/2073) --from can now be either an address or a key name
    * [cli] [\#1184](https://github.com/cosmos/cosmos-sdk/issues/1184) Subcommands reorganisation, see [\#2390](https://github.com/cosmos/cosmos-sdk/pull/2390) for a comprehensive list of changes.
    * [cli] [\#2524](https://github.com/cosmos/cosmos-sdk/issues/2524) Add support offline mode to `gaiacli tx sign`. Lookups are not performed if the flag `--offline` is on.
    * [cli] [\#2570](https://github.com/cosmos/cosmos-sdk/pull/2570) Add commands to query deposits on proposals

* Gaia
    * Make the transient store key use a distinct store key. [#2013](https://github.com/cosmos/cosmos-sdk/pull/2013)
    * [x/stake] [\#1901](https://github.com/cosmos/cosmos-sdk/issues/1901) Validator type's Owner field renamed to Operator; Validator's GetOwner() renamed accordingly to comply with the SDK's Validator interface.
    * [docs] [#2001](https://github.com/cosmos/cosmos-sdk/pull/2001) Update slashing spec for slashing period
    * [x/stake, x/slashing] [#1305](https://github.com/cosmos/cosmos-sdk/issues/1305) - Rename "revoked" to "jailed"
    * [x/stake] [#1676] Revoked and jailed validators put into the unbonding state
    * [x/stake] [#1877] Redelegations/unbonding-delegation from unbonding validator have reduced time
    * [x/slashing] [\#1789](https://github.com/cosmos/cosmos-sdk/issues/1789) Slashing changes for Tendermint validator set offset (NextValSet)
    * [x/stake] [\#2040](https://github.com/cosmos/cosmos-sdk/issues/2040) Validator
    operator type has now changed to `sdk.ValAddress`
    * [x/stake] [\#2221](https://github.com/cosmos/cosmos-sdk/issues/2221) New
    Bech32 prefixes have been introduced for a validator's consensus address and
    public key: `cosmosvalcons` and `cosmosvalconspub` respectively. Also, existing Bech32 prefixes have been
    renamed for accounts and validator operators:
      * `cosmosaccaddr` / `cosmosaccpub` => `cosmos` / `cosmospub`
      * `cosmosvaladdr` / `cosmosvalpub` => `cosmosvaloper` / `cosmosvaloperpub`
    * [x/stake] [#1013] TendermintUpdates now uses transient store
    * [x/stake] [\#2435](https://github.com/cosmos/cosmos-sdk/issues/2435) Remove empty bytes from the ValidatorPowerRank store key
    * [x/gov] [\#2195](https://github.com/cosmos/cosmos-sdk/issues/2195) Governance uses BFT Time
    * [x/gov] [\#2256](https://github.com/cosmos/cosmos-sdk/issues/2256) Removed slashing for governance non-voting validators
    * [simulation] [\#2162](https://github.com/cosmos/cosmos-sdk/issues/2162) Added back correct supply invariants
    * [x/slashing] [\#2430](https://github.com/cosmos/cosmos-sdk/issues/2430) Simulate more slashes, check if validator is jailed before jailing
    * [x/stake] [\#2393](https://github.com/cosmos/cosmos-sdk/issues/2393) Removed `CompleteUnbonding` and `CompleteRedelegation` Msg types, and instead added unbonding/redelegation queues to endblocker
    * [x/mock/simulation] [\#2501](https://github.com/cosmos/cosmos-sdk/issues/2501) Simulate transactions & invariants for fee distribution, and fix bugs discovered in the process
      * [x/auth] Simulate random fee payments
      * [cmd/gaia/app] Simulate non-zero inflation
      * [x/stake] Call hooks correctly in several cases related to delegation/validator updates
      * [x/stake] Check full supply invariants, including yet-to-be-withdrawn fees
      * [x/stake] Remove no-longer-in-use store key
      * [x/slashing] Call hooks correctly when a validator is slashed
      * [x/slashing] Truncate withdrawals (unbonding, redelegation) and burn change
      * [x/mock/simulation] Ensure the simulation cannot set a proposer address of nil
      * [x/mock/simulation] Add more event logs on begin block / end block for clarity
      * [x/mock/simulation] Correctly set validator power in abci.RequestBeginBlock
      * [x/minting] Correctly call stake keeper to track inflated supply
      * [x/distribution] Sanity check for nonexistent rewards
      * [x/distribution] Truncate withdrawals and return change to the community pool
      * [x/distribution] Add sanity checks for incorrect accum / total accum relations
      * [x/distribution] Correctly calculate total power using Tendermint updates
      * [x/distribution] Simulate withdrawal transactions
      * [x/distribution] Fix a bug where the fee pool was not correctly tracked on WithdrawDelegatorRewardsAll
    * [x/stake] [\#1673](https://github.com/cosmos/cosmos-sdk/issues/1673) Validators are no longer deleted until they can no longer possibly be slashed
    * [\#1890](https://github.com/cosmos/cosmos-sdk/issues/1890) Start chain with initial state + sequence of transactions
      * [cli] Rename `gaiad init gentx` to `gaiad gentx`.
      * [cli] Add `--skip-genesis` flag to `gaiad init` to prevent `genesis.json` generation.
      * Drop `GenesisTx` in favor of a signed `StdTx` with only one `MsgCreateValidator` message.
      * [cli] Port `gaiad init` and `gaiad testnet` to work with `StdTx` genesis transactions.
      * [cli] Add `--moniker` flag to `gaiad init` to override moniker when generating `genesis.json` - i.e. it takes effect when running with the `--with-txs` flag, it is ignored otherwise.

* SDK
    * [core] [\#2219](https://github.com/cosmos/cosmos-sdk/issues/2219) Update to Tendermint 0.24.0
      * Validator set updates delayed by one block
      * BFT timestamp that can safely be used by applications
      * Fixed maximum block size enforcement
    * [core] [\#1807](https://github.com/cosmos/cosmos-sdk/issues/1807) Switch from use of rational to decimal
    * [types] [\#1901](https://github.com/cosmos/cosmos-sdk/issues/1901) Validator interface's GetOwner() renamed to GetOperator()
    * [x/slashing] [#2122](https://github.com/cosmos/cosmos-sdk/pull/2122) - Implement slashing period
    * [types] [\#2119](https://github.com/cosmos/cosmos-sdk/issues/2119) Parsed error messages and ABCI log errors to make     them more human readable.
    * [types] [\#2407](https://github.com/cosmos/cosmos-sdk/issues/2407) MulInt method added to big decimal in order to improve efficiency of slashing
    * [simulation] Rename TestAndRunTx to Operation [#2153](https://github.com/cosmos/cosmos-sdk/pull/2153)
    * [simulation] Remove log and testing.TB from Operation and Invariants, in favor of using errors [\#2282](https://github.com/cosmos/cosmos-sdk/issues/2282)
    * [simulation] Remove usage of keys and addrs in the types, in favor of simulation.Account [\#2384](https://github.com/cosmos/cosmos-sdk/issues/2384)
    * [tools] Removed gocyclo [#2211](https://github.com/cosmos/cosmos-sdk/issues/2211)
    * [baseapp] Remove `SetTxDecoder` in favor of requiring the decoder be set in baseapp initialization. [#1441](https://github.com/cosmos/cosmos-sdk/issues/1441)
    * [baseapp] [\#1921](https://github.com/cosmos/cosmos-sdk/issues/1921) Add minimumFees field to BaseApp.
    * [store] Change storeInfo within the root multistore to use tmhash instead of ripemd160 [\#2308](https://github.com/cosmos/cosmos-sdk/issues/2308)
    * [codec] [\#2324](https://github.com/cosmos/cosmos-sdk/issues/2324) All referrences to wire have been renamed to codec. Additionally, wire.NewCodec is now codec.New().
    * [types] [\#2343](https://github.com/cosmos/cosmos-sdk/issues/2343) Make sdk.Msg have a names field, to facilitate automatic tagging.
    * [baseapp] [\#2366](https://github.com/cosmos/cosmos-sdk/issues/2366) Automatically add action tags to all messages
    * [x/auth] [\#2377](https://github.com/cosmos/cosmos-sdk/issues/2377) auth.StdSignMsg -> txbuilder.StdSignMsg
    * [x/staking] [\#2244](https://github.com/cosmos/cosmos-sdk/issues/2244) staking now holds a consensus-address-index instead of a consensus-pubkey-index
    * [x/staking] [\#2236](https://github.com/cosmos/cosmos-sdk/issues/2236) more distribution hooks for distribution
    * [x/stake] [\#2394](https://github.com/cosmos/cosmos-sdk/issues/2394) Split up UpdateValidator into distinct state transitions applied only in EndBlock
    * [x/slashing] [\#2480](https://github.com/cosmos/cosmos-sdk/issues/2480) Fix signing info handling bugs & faulty slashing
    * [x/stake] [\#2412](https://github.com/cosmos/cosmos-sdk/issues/2412) Added an unbonding validator queue to EndBlock to automatically update validator.Status when finished Unbonding
    * [x/stake] [\#2500](https://github.com/cosmos/cosmos-sdk/issues/2500) Block conflicting redelegations until we add an index
    * [x/params] Global Paramstore refactored
    * [types] [\#2506](https://github.com/cosmos/cosmos-sdk/issues/2506) sdk.Dec MarshalJSON now marshals as a normal Decimal, with 10 digits of decimal precision
    * [x/stake] [\#2508](https://github.com/cosmos/cosmos-sdk/issues/2508) Utilize Tendermint power for validator power key
    * [x/stake] [\#2531](https://github.com/cosmos/cosmos-sdk/issues/2531) Remove all inflation logic
    * [x/mint] [\#2531](https://github.com/cosmos/cosmos-sdk/issues/2531) Add minting module and inflation logic
    * [x/auth] [\#2540](https://github.com/cosmos/cosmos-sdk/issues/2540) Rename `AccountMapper` to `AccountKeeper`.
    * [types] [\#2456](https://github.com/cosmos/cosmos-sdk/issues/2456) Renamed msg.Name() and msg.Type() to msg.Type() and msg.Route() respectively

* Tendermint
  * Update tendermint version from v0.23.0 to v0.25.0, notable changes
    * Mempool now won't build too large blocks, or too computationally expensive blocks
    * Maximum tx sizes and gas are now removed, and are implicitly the blocks maximums
    * ABCI validators no longer send the pubkey. The pubkey is only sent in validator updates
    * Validator set changes are now delayed by one block
    * Block header now includes the next validator sets hash
    * BFT time is implemented
    * Secp256k1 signature format has changed
    * There is now a threshold multisig format
    * See the [tendermint changelog](https://github.com/tendermint/tendermint/blob/master/CHANGELOG.md) for other changes.

FEATURES

* Gaia REST API (`gaiacli advanced rest-server`)
  * [gaia-lite] Endpoints to query staking pool and params
  * [gaia-lite] [\#2110](https://github.com/cosmos/cosmos-sdk/issues/2110) Add support for `simulate=true` requests query argument to endpoints that send txs to run simulations of transactions
  * [gaia-lite] [\#966](https://github.com/cosmos/cosmos-sdk/issues/966) Add support for `generate_only=true` query argument to generate offline unsigned transactions
  * [gaia-lite] [\#1953](https://github.com/cosmos/cosmos-sdk/issues/1953) Add /sign endpoint to sign transactions generated with `generate_only=true`.
  * [gaia-lite] [\#1954](https://github.com/cosmos/cosmos-sdk/issues/1954) Add /broadcast endpoint to broadcast transactions signed by the /sign endpoint.
  * [gaia-lite] [\#2113](https://github.com/cosmos/cosmos-sdk/issues/2113) Rename `/accounts/{address}/send` to `/bank/accounts/{address}/transfers`, rename `/accounts/{address}` to `/auth/accounts/{address}`, replace `proposal-id` with `proposalId` in all gov endpoints
  * [gaia-lite] [\#2478](https://github.com/cosmos/cosmos-sdk/issues/2478) Add query gov proposal's deposits endpoint
  * [gaia-lite] [\#2477](https://github.com/cosmos/cosmos-sdk/issues/2477) Add query validator's outgoing redelegations and unbonding delegations endpoints

* Gaia CLI  (`gaiacli`)
  * [cli] Cmds to query staking pool and params
  * [gov][cli] [\#2062](https://github.com/cosmos/cosmos-sdk/issues/2062) added `--proposal` flag to `submit-proposal` that allows a JSON file containing a proposal to be passed in
  * [\#2040](https://github.com/cosmos/cosmos-sdk/issues/2040) Add `--bech` to `gaiacli keys show` and respective REST endpoint to
  provide desired Bech32 prefix encoding
  * [cli] [\#2047](https://github.com/cosmos/cosmos-sdk/issues/2047) [\#2306](https://github.com/cosmos/cosmos-sdk/pull/2306) Passing --gas=simulate triggers a simulation of the tx before the actual execution.
  The gas estimate obtained via the simulation will be used as gas limit in the actual execution.
  * [cli] [\#2047](https://github.com/cosmos/cosmos-sdk/issues/2047) The --gas-adjustment flag can be used to adjust the estimate obtained via the simulation triggered by --gas=simulate.
  * [cli] [\#2110](https://github.com/cosmos/cosmos-sdk/issues/2110) Add --dry-run flag to perform a simulation of a transaction without broadcasting it. The --gas flag is ignored as gas would be automatically estimated.
  * [cli] [\#2204](https://github.com/cosmos/cosmos-sdk/issues/2204) Support generating and broadcasting messages with multiple signatures via command line:
    * [\#966](https://github.com/cosmos/cosmos-sdk/issues/966) Add --generate-only flag to build an unsigned transaction and write it to STDOUT.
    * [\#1953](https://github.com/cosmos/cosmos-sdk/issues/1953) New `sign` command to sign transactions generated with the --generate-only flag.
    * [\#1954](https://github.com/cosmos/cosmos-sdk/issues/1954) New `broadcast` command to broadcast transactions generated offline and signed with the `sign` command.
  * [cli] [\#2220](https://github.com/cosmos/cosmos-sdk/issues/2220) Add `gaiacli config` feature to interactively create CLI config files to reduce the number of required flags
  * [stake][cli] [\#1672](https://github.com/cosmos/cosmos-sdk/issues/1672) Introduced
  new commission flags for validator commands `create-validator` and `edit-validator`.
  * [stake][cli] [\#1890](https://github.com/cosmos/cosmos-sdk/issues/1890) Add `--genesis-format` flag to `gaiacli tx create-validator` to produce transactions in genesis-friendly format.
  * [cli][\#2554](https://github.com/cosmos/cosmos-sdk/issues/2554) Make `gaiacli keys show` multisig ready.

* Gaia
  * [cli] [\#2170](https://github.com/cosmos/cosmos-sdk/issues/2170) added ability to show the node's address via `gaiad tendermint show-address`
  * [simulation] [\#2313](https://github.com/cosmos/cosmos-sdk/issues/2313) Reworked `make test_sim_gaia_slow` to `make test_sim_gaia_full`, now simulates from multiple starting seeds in parallel
  * [cli] [\#1921] (https://github.com/cosmos/cosmos-sdk/issues/1921)
    * New configuration file `gaiad.toml` is now created to host Gaia-specific configuration.
    * New --minimum_fees/minimum_fees flag/config option to set a minimum fee.

* SDK
  * [querier] added custom querier functionality, so ABCI query requests can be handled by keepers
  * [simulation] [\#1924](https://github.com/cosmos/cosmos-sdk/issues/1924) allow operations to specify future operations
  * [simulation] [\#1924](https://github.com/cosmos/cosmos-sdk/issues/1924) Add benchmarking capabilities, with makefile commands "test_sim_gaia_benchmark, test_sim_gaia_profile"
  * [simulation] [\#2349](https://github.com/cosmos/cosmos-sdk/issues/2349) Add time-based future scheduled operations to simulator
  * [x/auth] [\#2376](https://github.com/cosmos/cosmos-sdk/issues/2376) Remove FeePayer() from StdTx
  * [x/stake] [\#1672](https://github.com/cosmos/cosmos-sdk/issues/1672) Implement
  basis for the validator commission model.
  * [x/auth] Support account removal in the account mapper.


IMPROVEMENTS
* [tools] Improved terraform and ansible scripts for infrastructure deployment
* [tools] Added ansible script to enable process core dumps

* Gaia REST API (`gaiacli advanced rest-server`)
    * [x/stake] [\#2000](https://github.com/cosmos/cosmos-sdk/issues/2000) Added tests for new staking endpoints
    * [gaia-lite] [\#2445](https://github.com/cosmos/cosmos-sdk/issues/2445) Standarized REST error responses
    * [gaia-lite] Added example to Swagger specification for /keys/seed.
    * [x/stake] Refactor REST utils

* Gaia CLI  (`gaiacli`)
    * [cli] [\#2060](https://github.com/cosmos/cosmos-sdk/issues/2060) removed `--select` from `block` command
    * [cli] [\#2128](https://github.com/cosmos/cosmos-sdk/issues/2128) fixed segfault when exporting directly after `gaiad init`
    * [cli] [\#1255](https://github.com/cosmos/cosmos-sdk/issues/1255) open KeyBase in read-only mode
     for query-purpose CLI commands
    * [docs] Added commands for querying governance deposits, votes and tally

* Gaia
    * [x/stake] [#2023](https://github.com/cosmos/cosmos-sdk/pull/2023) Terminate iteration loop in `UpdateBondedValidators` and `UpdateBondedValidatorsFull` when the first revoked validator is encountered and perform a sanity check.
    * [x/auth] Signature verification's gas cost now accounts for pubkey type. [#2046](https://github.com/tendermint/tendermint/pull/2046)
    * [x/stake] [x/slashing] Ensure delegation invariants to jailed validators [#1883](https://github.com/cosmos/cosmos-sdk/issues/1883).
    * [x/stake] Improve speed of GetValidator, which was shown to be a performance bottleneck. [#2046](https://github.com/tendermint/tendermint/pull/2200)
    * [x/stake] [\#2435](https://github.com/cosmos/cosmos-sdk/issues/2435) Improve memory efficiency of getting the various store keys
    * [genesis] [\#2229](https://github.com/cosmos/cosmos-sdk/issues/2229) Ensure that there are no duplicate accounts or validators in the genesis state.
    * [genesis] [\#2450](https://github.com/cosmos/cosmos-sdk/issues/2450) Validate staking genesis parameters.
    * Add SDK validation to `config.toml` (namely disabling `create_empty_blocks`) [\#1571](https://github.com/cosmos/cosmos-sdk/issues/1571)
    * [\#1941](https://github.com/cosmos/cosmos-sdk/issues/1941)(https://github.com/cosmos/cosmos-sdk/issues/1941) Version is now inferred via `git describe --tags`.
    * [x/distribution] [\#1671](https://github.com/cosmos/cosmos-sdk/issues/1671) add distribution types and tests

* SDK
    * [tools] Make get_vendor_deps deletes `.vendor-new` directories, in case scratch files are present.
    * [spec] Added simple piggy bank distribution spec
    * [cli] [\#1632](https://github.com/cosmos/cosmos-sdk/issues/1632) Add integration tests to ensure `basecoind init && basecoind` start sequences run successfully for both `democoin` and `basecoin` examples.
    * [store] Speedup IAVL iteration, and consequently everything that requires IAVL iteration. [#2143](https://github.com/cosmos/cosmos-sdk/issues/2143)
    * [store] [\#1952](https://github.com/cosmos/cosmos-sdk/issues/1952), [\#2281](https://github.com/cosmos/cosmos-sdk/issues/2281) Update IAVL dependency to v0.11.0
    * [simulation] Make timestamps randomized [#2153](https://github.com/cosmos/cosmos-sdk/pull/2153)
    * [simulation] Make logs not just pure strings, speeding it up by a large factor at greater block heights [\#2282](https://github.com/cosmos/cosmos-sdk/issues/2282)
    * [simulation] Add a concept of weighting the operations [\#2303](https://github.com/cosmos/cosmos-sdk/issues/2303)
    * [simulation] Logs get written to file if large, and also get printed on panics [\#2285](https://github.com/cosmos/cosmos-sdk/issues/2285)
    * [simulation] Bank simulations now makes testing auth configurable [\#2425](https://github.com/cosmos/cosmos-sdk/issues/2425)
    * [gaiad] [\#1992](https://github.com/cosmos/cosmos-sdk/issues/1992) Add optional flag to `gaiad testnet` to make config directory of daemon (default `gaiad`) and cli (default `gaiacli`) configurable
    * [x/stake] Add stake `Queriers` for Gaia-lite endpoints. This increases the staking endpoints performance by reusing the staking `keeper` logic for queries. [#2249](https://github.com/cosmos/cosmos-sdk/pull/2149)
    * [store] [\#2017](https://github.com/cosmos/cosmos-sdk/issues/2017) Refactor
    gas iterator gas consumption to only consume gas for iterator creation and `Next`
    calls which includes dynamic consumption of value length.
    * [types/decimal] [\#2378](https://github.com/cosmos/cosmos-sdk/issues/2378) - Added truncate functionality to decimal
    * [client] [\#1184](https://github.com/cosmos/cosmos-sdk/issues/1184) Remove unused `client/tx/sign.go`.
    * [tools] [\#2464](https://github.com/cosmos/cosmos-sdk/issues/2464) Lock binary dependencies to a specific version
    * #2573 [x/distribution] add accum invariance

BUG FIXES

* Gaia CLI  (`gaiacli`)
    * [cli] [\#1997](https://github.com/cosmos/cosmos-sdk/issues/1997) Handle panics gracefully when `gaiacli stake {delegation,unbond}` fail to unmarshal delegation.
    * [cli] [\#2265](https://github.com/cosmos/cosmos-sdk/issues/2265) Fix JSON formatting of the `gaiacli send` command.
    * [cli] [\#2547](https://github.com/cosmos/cosmos-sdk/issues/2547) Mark --to and --amount as required flags for `gaiacli tx send`.

* Gaia
  * [x/stake] Return correct Tendermint validator update set on `EndBlocker` by not
  including non previously bonded validators that have zero power. [#2189](https://github.com/cosmos/cosmos-sdk/issues/2189)
  * [docs] Fixed light client section links

* SDK
    * [\#1988](https://github.com/cosmos/cosmos-sdk/issues/1988) Make us compile on OpenBSD (disable ledger) [#1988] (https://github.com/cosmos/cosmos-sdk/issues/1988)
    * [\#2105](https://github.com/cosmos/cosmos-sdk/issues/2105) Fix DB Iterator leak, which may leak a go routine.
    * [ledger] [\#2064](https://github.com/cosmos/cosmos-sdk/issues/2064) Fix inability to sign and send transactions via the LCD by
    loading a Ledger device at runtime.
    * [\#2158](https://github.com/cosmos/cosmos-sdk/issues/2158) Fix non-deterministic ordering of validator iteration when slashing in `gov EndBlocker`
    * [simulation] [\#1924](https://github.com/cosmos/cosmos-sdk/issues/1924) Make simulation stop on SIGTERM
    * [\#2388](https://github.com/cosmos/cosmos-sdk/issues/2388) Remove dependency on deprecated tendermint/tmlibs repository.
    * [\#2416](https://github.com/cosmos/cosmos-sdk/issues/2416) Refactored `InitializeTestLCD` to properly include proposing validator in genesis state.
    * #2573 [x/distribution] accum invariance bugfix
    * #2573 [x/slashing] unbonding-delegation slashing invariance bugfix

## 0.24.2

*August 22nd, 2018*

BUG FIXES

* Tendermint
  - Fix unbounded consensus WAL growth

## 0.24.1

*August 21st, 2018*

BUG FIXES

* Gaia
  - [x/slashing] Evidence tracking now uses validator address instead of validator pubkey

## 0.24.0

*August 13th, 2018*

BREAKING CHANGES

* Gaia REST API (`gaiacli advanced rest-server`)
  - [x/stake] [\#1880](https://github.com/cosmos/cosmos-sdk/issues/1880) More REST-ful endpoints (large refactor)
  - [x/slashing] [\#1866](https://github.com/cosmos/cosmos-sdk/issues/1866) `/slashing/signing_info` takes cosmosvalpub instead of cosmosvaladdr
  - use time.Time instead of int64 for time. See Tendermint v0.23.0
  - Signatures are no longer Amino encoded with prefixes (just encoded as raw
    bytes) - see Tendermint v0.23.0

* Gaia CLI  (`gaiacli`)
  -  [x/stake] change `--keybase-sig` to `--identity`
  -  [x/stake] [\#1828](https://github.com/cosmos/cosmos-sdk/issues/1828) Force user to specify amount on create-validator command by removing default
  -  [x/gov] Change `--proposalID` to `--proposal-id`
  -  [x/stake, x/gov] [\#1606](https://github.com/cosmos/cosmos-sdk/issues/1606) Use `--from` instead of adhoc flags like `--address-validator`
        and `--proposer` to indicate the sender address.
  -  [\#1551](https://github.com/cosmos/cosmos-sdk/issues/1551) Remove `--name` completely
  -  Genesis/key creation (`gaiad init`) now supports user-provided key passwords

* Gaia
  - [x/stake] Inflation doesn't use rationals in calculation (performance boost)
  - [x/stake] Persist a map from `addr->pubkey` in the state since BeginBlock
    doesn't provide pubkeys.
  - [x/gov] [\#1781](https://github.com/cosmos/cosmos-sdk/issues/1781) Added tags sub-package, changed tags to use dash-case
  - [x/gov] [\#1688](https://github.com/cosmos/cosmos-sdk/issues/1688) Governance parameters are now stored in globalparams store
  - [x/gov] [\#1859](https://github.com/cosmos/cosmos-sdk/issues/1859) Slash validators who do not vote on a proposal
  - [x/gov] [\#1914](https://github.com/cosmos/cosmos-sdk/issues/1914) added TallyResult type that gets stored in Proposal after tallying is finished

* SDK
  - [baseapp] Msgs are no longer run on CheckTx, removed `ctx.IsCheckTx()`
  - [baseapp] NewBaseApp constructor takes sdk.TxDecoder as argument instead of wire.Codec
  - [types] sdk.NewCoin takes sdk.Int, sdk.NewInt64Coin takes int64
  - [x/auth] Default TxDecoder can be found in `x/auth` rather than baseapp
  - [client] [\#1551](https://github.com/cosmos/cosmos-sdk/issues/1551): Refactored `CoreContext` to `TxContext` and `QueryContext`
      - Removed all tx related fields and logic (building & signing) to separate
        structure `TxContext` in `x/auth/client/context`

* Tendermint
    - v0.22.5 -> See [Tendermint PR](https://github.com/tendermint/tendermint/pull/1966)
        - change all the cryptography imports.
    - v0.23.0 -> See
      [Changelog](https://github.com/tendermint/tendermint/blob/v0.23.0/CHANGELOG.md#0230)
      and [SDK PR](https://github.com/cosmos/cosmos-sdk/pull/1927)
        - BeginBlock no longer includes crypto.Pubkey
        - use time.Time instead of int64 for time.

FEATURES

* Gaia REST API (`gaiacli advanced rest-server`)
    - [x/gov] Can now query governance proposals by ProposalStatus

* Gaia CLI  (`gaiacli`)
    - [x/gov] added `query-proposals` command. Can filter by `depositer`, `voter`, and `status`
    - [x/stake] [\#2043](https://github.com/cosmos/cosmos-sdk/issues/2043) Added staking query cli cmds for unbonding-delegations and redelegations

* Gaia
  - [networks] Added ansible scripts to upgrade seed nodes on a network

* SDK
  - [x/mock/simulation] Randomized simulation framework
     - Modules specify invariants and operations, preferably in an x/[module]/simulation package
     - Modules can test random combinations of their own operations
     - Applications can integrate operations and invariants from modules together for an integrated simulation
     - Simulates Tendermint's algorithm for validator set updates
     - Simulates validator signing/downtime with a Markov chain, and occaisional double-signatures
     - Includes simulated operations & invariants for staking, slashing, governance, and bank modules
  - [store] [\#1481](https://github.com/cosmos/cosmos-sdk/issues/1481) Add transient store
  - [baseapp] Initialize validator set on ResponseInitChain
  - [baseapp] added BaseApp.Seal - ability to seal baseapp parameters once they've been set
  - [cosmos-sdk-cli] New `cosmos-sdk-cli` tool to quickly initialize a new
    SDK-based project
  - [scripts] added log output monitoring to DataDog using Ansible scripts

IMPROVEMENTS

* Gaia
  - [spec] [\#967](https://github.com/cosmos/cosmos-sdk/issues/967) Inflation and distribution specs drastically improved
  - [x/gov] [\#1773](https://github.com/cosmos/cosmos-sdk/issues/1773) Votes on a proposal can now be queried
  - [x/gov] Initial governance parameters can now be set in the genesis file
  - [x/stake] [\#1815](https://github.com/cosmos/cosmos-sdk/issues/1815) Sped up the processing of `EditValidator` txs.
  - [config] [\#1930](https://github.com/cosmos/cosmos-sdk/issues/1930) Transactions indexer indexes all tags by default.
  - [ci] [#2057](https://github.com/cosmos/cosmos-sdk/pull/2057) Run `make localnet-start` on every commit and ensure network reaches at least 10 blocks

* SDK
  - [baseapp] [\#1587](https://github.com/cosmos/cosmos-sdk/issues/1587) Allow any alphanumeric character in route
  - [baseapp] Allow any alphanumeric character in route
  - [tools] Remove `rm -rf vendor/` from `make get_vendor_deps`
  - [x/auth] Recover ErrorOutOfGas panic in order to set sdk.Result attributes correctly
  - [x/auth] [\#2376](https://github.com/cosmos/cosmos-sdk/issues/2376) No longer runs any signature in a multi-msg, if any account/sequence number is wrong.
  - [x/auth] [\#2376](https://github.com/cosmos/cosmos-sdk/issues/2376) No longer charge gas for subtracting fees
  - [x/bank] Unit tests are now table-driven
  - [tests] Add tests to example apps in docs
  - [tests] Fixes ansible scripts to work with AWS too
  - [tests] [\#1806](https://github.com/cosmos/cosmos-sdk/issues/1806) CLI tests are now behind the build flag 'cli_test', so go test works on a new repo

BUG FIXES

* Gaia CLI  (`gaiacli`)
  -  [\#1766](https://github.com/cosmos/cosmos-sdk/issues/1766) Fixes bad example for keybase identity
  -  [x/stake] [\#2021](https://github.com/cosmos/cosmos-sdk/issues/2021) Fixed repeated CLI commands in staking

* Gaia
  - [x/stake] [#2077](https://github.com/cosmos/cosmos-sdk/pull/2077) Fixed invalid cliff power comparison
  - [\#1804](https://github.com/cosmos/cosmos-sdk/issues/1804) Fixes gen-tx genesis generation logic temporarily until upstream updates
  - [\#1799](https://github.com/cosmos/cosmos-sdk/issues/1799) Fix `gaiad export`
  - [\#1839](https://github.com/cosmos/cosmos-sdk/issues/1839) Fixed bug where intra-tx counter wasn't set correctly for genesis validators
  - [x/stake] [\#1858](https://github.com/cosmos/cosmos-sdk/issues/1858) Fixed bug where the cliff validator was not updated correctly
  - [tests] [\#1675](https://github.com/cosmos/cosmos-sdk/issues/1675) Fix non-deterministic `test_cover`
  - [tests] [\#1551](https://github.com/cosmos/cosmos-sdk/issues/1551) Fixed invalid LCD test JSON payload in `doIBCTransfer`
  - [basecoin] Fixes coin transaction failure and account query [discussion](https://forum.cosmos.network/t/unmarshalbinarybare-expected-to-read-prefix-bytes-75fbfab8-since-it-is-registered-concrete-but-got-0a141dfa/664/6)
  - [x/gov] [\#1757](https://github.com/cosmos/cosmos-sdk/issues/1757) Fix VoteOption conversion to String
  * [x/stake] [#2083] Fix broken invariant of bonded validator power decrease

## 0.23.1

*July 27th, 2018*

BUG FIXES
  * [tendermint] Update to v0.22.8
    - [consensus, blockchain] Register the Evidence interface so it can be
      marshalled/unmarshalled by the blockchain and consensus reactors

## 0.23.0

*July 25th, 2018*

BREAKING CHANGES
* [x/stake] Fixed the period check for the inflation calculation

IMPROVEMENTS
* [cli] Improve error messages for all txs when the account doesn't exist
* [tendermint] Update to v0.22.6
    - Updates the crypto imports/API (#1966)
* [x/stake] Add revoked to human-readable validator

BUG FIXES
* [tendermint] Update to v0.22.6
    - Fixes some security vulnerabilities reported in the [Bug Bounty](https://hackerone.com/tendermint)
*  [\#1797](https://github.com/cosmos/cosmos-sdk/issues/1797) Fix off-by-one error in slashing for downtime
*  [\#1787](https://github.com/cosmos/cosmos-sdk/issues/1787) Fixed bug where Tally fails due to revoked/unbonding validator
*  [\#1666](https://github.com/cosmos/cosmos-sdk/issues/1666) Add intra-tx counter to the genesis validators

## 0.22.0

*July 16th, 2018*

BREAKING CHANGES
* [x/gov] Increase VotingPeriod, DepositPeriod, and MinDeposit

IMPROVEMENTS
* [gaiad] Default config updates:
    - `timeout_commit=5000` so blocks only made every 5s
    - `prof_listen_addr=localhost:6060` so profile server is on by default
    - `p2p.send_rate` and `p2p.recv_rate` increases 10x (~5MB/s)

BUG FIXES
* [server] Fix to actually overwrite default tendermint config

## 0.21.1

*July 14th, 2018*

BUG FIXES
* [build] Added Ledger build support via `LEDGER_ENABLED=true|false`
  * True by default except when cross-compiling

## 0.21.0

*July 13th, 2018*

BREAKING CHANGES
* [x/stake] Specify DelegatorAddress in MsgCreateValidator
* [x/stake] Remove the use of global shares in the pool
   * Remove the use of `PoolShares` type in `x/stake/validator` type - replace with `Status` `Tokens` fields
* [x/auth] NewAccountMapper takes a constructor instead of a prototype
* [keys] Keybase.Update function now takes in a function to get the newpass, rather than the password itself

FEATURES
* [baseapp] NewBaseApp now takes option functions as parameters

IMPROVEMENTS
* Updated docs folder to accommodate cosmos.network docs project
* [store] Added support for tracing multi-store operations via `--trace-store`
* [store] Pruning strategy configurable with pruning flag on gaiad start

BUG FIXES
* [\#1630](https://github.com/cosmos/cosmos-sdk/issues/1630) - redelegation nolonger removes tokens from the delegator liquid account
* [keys] [\#1629](https://github.com/cosmos/cosmos-sdk/issues/1629) - updating password no longer asks for a new password when the first entered password was incorrect
* [lcd] importing an account would create a random account
* [server] 'gaiad init' command family now writes provided name as the moniker in `config.toml`
* [build] Added Ledger build support via `LEDGER_ENABLED=true|false`
  * True by default except when cross-compiling

## 0.20.0

*July 10th, 2018*

BREAKING CHANGES
* msg.GetSignBytes() returns sorted JSON (by key)
* msg.GetSignBytes() field changes
    * `msg_bytes` -> `msgs`
    * `fee_bytes` -> `fee`
* Update Tendermint to v0.22.2
    * Default ports changed from 466xx to 266xx
    * Amino JSON uses type names instead of prefix bytes
    * ED25519 addresses are the first 20-bytes of the SHA256 of the raw 32-byte
      pubkey (Instead of RIPEMD160)
    * go-crypto, abci, tmlibs have been merged into Tendermint
      * The keys sub-module is now in the SDK
    * Various other fixes
* [auth] Signers of a transaction now only sign over their own account and sequence number
* [auth] Removed MsgChangePubKey
* [auth] Removed SetPubKey from account mapper
* [auth] AltBytes renamed to Memo, now a string, max 100 characters, costs a bit of gas
* [types] `GetMsg()` -> `GetMsgs()` as txs wrap many messages
* [types] Removed GetMemo from Tx (it is still on StdTx)
* [types] renamed rational.Evaluate to rational.Round{Int64, Int}
* [types] Renamed `sdk.Address` to `sdk.AccAddress`/`sdk.ValAddress`
* [types] `sdk.AccAddress`/`sdk.ValAddress` natively marshals to Bech32 in String, Sprintf (when used with `%s`), and MarshalJSON
* [keys] Keybase and Ledger support from go-crypto merged into the SDK in the `crypto` folder
* [cli] Rearranged commands under subcommands
* [x/slashing] Update slashing for unbonding period
  * Slash according to power at time of infraction instead of power at
    time of discovery
  * Iterate through unbonding delegations & redelegations which contributed
    to an infraction, slash them proportional to their stake at the time
  * Add REST endpoint to unrevoke a validator previously revoked for downtime
  * Add REST endpoint to retrieve liveness signing information for a validator
* [x/stake] Remove Tick and add EndBlocker
* [x/stake] most index keys nolonger hold a value - inputs are rearranged to form the desired key
* [x/stake] store-value for delegation, validator, ubd, and red do not hold duplicate information contained store-key
* [x/stake] Introduce concept of unbonding for delegations and validators
  * `gaiacli stake unbond` replaced with `gaiacli stake begin-unbonding`
  * Introduced:
    * `gaiacli stake complete-unbonding`
    * `gaiacli stake begin-redelegation`
    * `gaiacli stake complete-redelegation`
* [lcd] Switch key creation output to return bech32
* [lcd] Removed shorthand CLI flags (`a`, `c`, `n`, `o`)
* [gaiad] genesis transactions now use bech32 addresses / pubkeys
* [gov] VoteStatus renamed to ProposalStatus
* [gov] VoteOption, ProposalType, and ProposalStatus all marshal to string form in JSON

DEPRECATED
* [cli] Deprecated `--name` flag in commands that send txs, in favor of `--from`

FEATURES
* [x/gov] Implemented MVP
  * Supported proposal types: just binary (pass/fail) TextProposals for now
  * Proposals need deposits to be votable; deposits are burned if proposal fails
  * Delegators delegate votes to validator by default but can override (for their stake)
* [gaiacli] Ledger support added
  - You can now use a Ledger with `gaiacli --ledger` for all key-related commands
  - Ledger keys can be named and tracked locally in the key DB
* [gaiacli] You can now attach a simple text-only memo to any transaction, with the `--memo` flag
* [gaiacli] added the following flags for commands that post transactions to the chain:
  * async -- send the tx without waiting for a tendermint response
  * json  -- return the output in json format for increased readability
  * print-response -- return the tx response. (includes fields like gas cost)
* [lcd] Queried TXs now include the tx hash to identify each tx
* [mockapp] CompleteSetup() no longer takes a testing parameter
* [x/bank] Add benchmarks for signing and delivering a block with a single bank transaction
  * Run with `cd x/bank && go test --bench=.`
* [tools] make get_tools installs tendermint's linter, and gometalinter
* [tools] Switch gometalinter to the stable version
* [tools] Add the following linters
  * misspell
  * gofmt
  * go vet -composites=false
  * unconvert
  * ineffassign
  * errcheck
  * unparam
  * gocyclo
* [tools] Added `make format` command to automate fixing misspell and gofmt errors.
* [server] Default config now creates a profiler at port 6060, and increase p2p send/recv rates
* [types] Switches internal representation of Int/Uint/Rat to use pointers
* [types] Added MinInt and MinUint functions
* [gaiad] `unsafe_reset_all` now resets addrbook.json
* [democoin] add x/oracle, x/assoc
* [tests] created a randomized testing framework.
  - Currently bank has limited functionality in the framework
  - Auth has its invariants checked within the framework
* [tests] Add WaitForNextNBlocksTM helper method
* [keys] New keys now have 24 word recovery keys, for heightened security
- [keys] Add a temporary method for exporting the private key

IMPROVEMENTS
* [x/bank] Now uses go-wire codec instead of 'encoding/json'
* [x/auth] Now uses go-wire codec instead of 'encoding/json'
* revised use of endblock and beginblock
* [stake] module reorganized to include `types` and `keeper` package
* [stake] keeper always loads the store (instead passing around which doesn't really boost efficiency)
* [stake] edit-validator changes now can use the keyword [do-not-modify] to not modify unspecified `--flag` (aka won't set them to `""` value)
* [stake] offload more generic functionality from the handler into the keeper
* [stake] clearer staking logic
* [types] added common tag constants
* [keys] improve error message when deleting non-existent key
* [gaiacli] improve error messages on `send` and `account` commands
* added contributing guidelines
* [docs] Added commands for governance CLI on testnet README

BUG FIXES
* [x/slashing] [\#1510](https://github.com/cosmos/cosmos-sdk/issues/1510) Unrevoked validators cannot un-revoke themselves
* [x/stake] [\#1513](https://github.com/cosmos/cosmos-sdk/issues/1513) Validators slashed to zero power are unbonded and removed from the store
* [x/stake] [\#1567](https://github.com/cosmos/cosmos-sdk/issues/1567) Validators decreased in power but not unbonded are now updated in Tendermint
* [x/stake] error strings lower case
* [x/stake] pool loose tokens now accounts for unbonding and unbonding tokens not associated with any validator
* [x/stake] fix revoke bytes ordering (was putting revoked candidates at the top of the list)
* [x/stake] bond count was counting revoked validators as bonded, fixed
* [gaia] Added self delegation for validators in the genesis creation
* [lcd] tests now don't depend on raw json text
* Retry on HTTP request failure in CLI tests, add option to retry tests in Makefile
* Fixed bug where chain ID wasn't passed properly in x/bank REST handler, removed Viper hack from ante handler
* Fixed bug where `democli account` didn't decode the account data correctly
* [\#872](https://github.com/cosmos/cosmos-sdk/issues/872)  - recovery phrases no longer all end in `abandon`
* [\#887](https://github.com/cosmos/cosmos-sdk/issues/887)  - limit the size of rationals that can be passed in from user input
* [\#1052](https://github.com/cosmos/cosmos-sdk/issues/1052) - Make all now works
* [\#1258](https://github.com/cosmos/cosmos-sdk/issues/1258) - printing big.rat's can no longer overflow int64
* [\#1259](https://github.com/cosmos/cosmos-sdk/issues/1259) - fix bug where certain tests that could have a nil pointer in defer
* [\#1343](https://github.com/cosmos/cosmos-sdk/issues/1343) - fixed unnecessary parallelism in CI
* [\#1353](https://github.com/cosmos/cosmos-sdk/issues/1353) - CLI: Show pool shares fractions in human-readable format
* [\#1367](https://github.com/cosmos/cosmos-sdk/issues/1367) - set ChainID in InitChain
* [\#1461](https://github.com/cosmos/cosmos-sdk/issues/1461) - CLI tests now no longer reset your local environment data
* [\#1505](https://github.com/cosmos/cosmos-sdk/issues/1505) - `gaiacli stake validator` no longer panics if validator doesn't exist
* [\#1565](https://github.com/cosmos/cosmos-sdk/issues/1565) - fix cliff validator persisting when validator set shrinks from max
* [\#1287](https://github.com/cosmos/cosmos-sdk/issues/1287) - prevent zero power validators at genesis
* [x/stake] fix bug when unbonding/redelegating using `--shares-percent`
* [\#1010](https://github.com/cosmos/cosmos-sdk/issues/1010) - two validators can't bond with the same pubkey anymore


## 0.19.0

*June 13, 2018*

BREAKING CHANGES
* msg.GetSignBytes() now returns bech32-encoded addresses in all cases
* [lcd] REST end-points now include gas
* sdk.Coin now uses sdk.Int, a big.Int wrapper with 256bit range cap

FEATURES
* [x/auth] Added AccountNumbers to BaseAccount and StdTxs to allow for replay protection with account pruning
* [lcd] added an endpoint to query for the SDK version of the connected node

IMPROVEMENTS
* export command now writes current validator set for Tendermint
* [tests] Application module tests now use a mock application
* [gaiacli] Fix error message when account isn't found when running gaiacli account
* [lcd] refactored to eliminate use of global variables, and interdependent tests
* [tests] Added testnet command to gaiad
* [tests] Added localnet targets to Makefile
* [x/stake] More stake tests added to test ByPower index

FIXES
* Fixes consensus fault on testnet - see postmortem [here](https://github.com/cosmos/cosmos-sdk/issues/1197#issuecomment-396823021)
* [x/stake] bonded inflation removed, non-bonded inflation partially implemented
* [lcd] Switch to bech32 for addresses on all human readable inputs and outputs
* [lcd] fixed tx indexing/querying
* [cli] Added `--gas` flag to specify transaction gas limit
* [gaia] Registered slashing message handler
* [x/slashing] Set signInfo.StartHeight correctly for newly bonded validators

FEATURES
* [docs] Reorganize documentation
* [docs] Update staking spec, create WIP spec for slashing, and fees

## 0.18.0

*June 9, 2018*

BREAKING CHANGES

* [stake] candidate -> validator throughout (details in refactor comment)
* [stake] delegate-bond -> delegation throughout
* [stake] `gaiacli query validator` takes and argument instead of using the `--address-candidate` flag
* [stake] introduce `gaiacli query delegations`
* [stake] staking refactor
  * ValidatorsBonded store now take sorted pubKey-address instead of validator owner-address,
    is sorted like Tendermint by pk's address
  * store names more understandable
  * removed temporary ToKick store, just needs a local map!
  * removed distinction between candidates and validators
    * everything is now a validator
    * only validators with a status == bonded are actively validating/receiving rewards
  * Introduction of Unbonding fields, lowlevel logic throughout (not fully implemented with queue)
  * Introduction of PoolShares type within validators,
    replaces three rational fields (BondedShares, UnbondingShares, UnbondedShares
* [x/auth] move stuff specific to auth anteHandler to the auth module rather than the types folder. This includes:
  * StdTx (and its related stuff i.e. StdSignDoc, etc)
  * StdFee
  * StdSignature
  * Account interface
  * Related to this organization, I also:
* [x/auth] got rid of AccountMapper interface (in favor of the struct already in auth module)
* [x/auth] removed the FeeHandler function from the AnteHandler, Replaced with FeeKeeper
* [x/auth] Removed GetSignatures() from Tx interface (as different Tx styles might use something different than StdSignature)
* [store] Removed SubspaceIterator and ReverseSubspaceIterator from KVStore interface and replaced them with helper functions in /types
* [cli] rearranged commands under subcommands
* [stake] remove Tick and add EndBlocker
* Switch to bech32cosmos on all human readable inputs and outputs


FEATURES

* [x/auth] Added ability to change pubkey to auth module
* [baseapp] baseapp now has settable functions for filtering peers by address/port & public key
* [sdk] Gas consumption is now measured as transactions are executed
  * Transactions which run out of gas stop execution and revert state changes
  * A "simulate" query has been added to determine how much gas a transaction will need
  * Modules can include their own gas costs for execution of particular message types
* [stake] Seperation of fee distribution to a new module
* [stake] Creation of a validator/delegation generics in `/types`
* [stake] Helper Description of the store in x/stake/store.md
* [stake] removed use of caches in the stake keeper
* [stake] Added REST API
* [Makefile] Added terraform/ansible playbooks to easily create remote testnets on Digital Ocean


BUG FIXES

* [stake] staking delegator shares exchange rate now relative to equivalent-bonded-tokens the validator has instead of bonded tokens
  ^ this is important for unbonded validators in the power store!
* [cli] fixed cli-bash tests
* [ci] added cli-bash tests
* [basecoin] updated basecoin for stake and slashing
* [docs] fixed references to old cli commands
* [docs] Downgraded Swagger to v2 for downstream compatibility
* auto-sequencing transactions correctly
* query sequence via account store
* fixed duplicate pub_key in stake.Validator
* Auto-sequencing now works correctly
* [gaiacli] Fix error message when account isn't found when running gaiacli account


## 0.17.5

*June 5, 2018*

Update to Tendermint v0.19.9 (Fix evidence reactor, mempool deadlock, WAL panic,
memory leak)

## 0.17.4

*May 31, 2018*

Update to Tendermint v0.19.7 (WAL fixes and more)

## 0.17.3

*May 29, 2018*

Update to Tendermint v0.19.6 (fix fast-sync halt)

## 0.17.5

*June 5, 2018*

Update to Tendermint v0.19.9 (Fix evidence reactor, mempool deadlock, WAL panic,
memory leak)

## 0.17.4

*May 31, 2018*

Update to Tendermint v0.19.7 (WAL fixes and more)

## 0.17.3

*May 29, 2018*

Update to Tendermint v0.19.6 (fix fast-sync halt)

## 0.17.2

_May 20, 2018_

Update to Tendermint v0.19.5 (reduce WAL use, bound the mempool and some rpcs, improve logging)

## 0.17.1 (May 17, 2018)

Update to Tendermint v0.19.4 (fixes a consensus bug and improves logging)

## 0.17.0 (May 15, 2018)

BREAKING CHANGES

* [stake] MarshalJSON -> MarshalBinaryLengthPrefixed
* Queries against the store must be prefixed with the path "/store"

FEATURES

* [gaiacli] Support queries for candidates, delegator-bonds
* [gaiad] Added `gaiad export` command to export current state to JSON
* [x/bank] Tx tags with sender/recipient for indexing & later retrieval
* [x/stake] Tx tags with delegator/candidate for delegation & unbonding, and candidate info for declare candidate / edit validator

IMPROVEMENTS

* [gaiad] Update for Tendermint v0.19.3 (improve `/dump_consensus_state` and add
  `/consensus_state`)
* [spec/ibc] Added spec!
* [spec/stake] Cleanup structure, include details about slashing and
  auto-unbonding
* [spec/governance] Fixup some names and pseudocode
* NOTE: specs are still a work-in-progress ...

BUG FIXES

* Auto-sequencing now works correctly


## 0.16.0 (May 14th, 2018)

BREAKING CHANGES

* Move module REST/CLI packages to x/[module]/client/rest and x/[module]/client/cli
* Gaia simple-staking bond and unbond functions replaced
* [stake] Delegator bonds now store the height at which they were updated
* All module keepers now require a codespace, see basecoin or democoin for usage
* Many changes to names throughout
  * Type as a prefix naming convention applied (ex. BondMsg -> MsgBond)
  * Removed redundancy in names (ex. stake.StakingKeeper -> stake.Keeper)
* Removed SealedAccountMapper
* gaiad init now requires use of `--name` flag
* Removed Get from Msg interface
* types/rational now extends big.Rat

FEATURES:

* Gaia stake commands include, CreateValidator, EditValidator, Delegate, Unbond
* MountStoreWithDB without providing a custom store works.
* Repo is now lint compliant / GoMetaLinter with tendermint-lint integrated into CI
* Better key output, pubkey go-amino hex bytes now output by default
* gaiad init overhaul
  * Create genesis transactions with `gaiad init gen-tx`
  * New genesis account keys are automatically added to the client keybase (introduce `--client-home` flag)
  * Initialize with genesis txs using `--gen-txs` flag
* Context now has access to the application-configured logger
* Add (non-proof) subspace query helper functions
* Add more staking query functions: candidates, delegator-bonds

BUG FIXES

* Gaia now uses stake, ported from github.com/cosmos/gaia


## 0.15.1 (April 29, 2018)

IMPROVEMENTS:

* Update Tendermint to v0.19.1 (includes many rpc fixes)


## 0.15.0 (April 29, 2018)

NOTE: v0.15.0 is a large breaking change that updates the encoding scheme to use
[Amino](github.com/tendermint/go-amino).

For details on how this changes encoding for public keys and addresses,
see the [docs](https://github.com/tendermint/tendermint/blob/v0.19.1/docs/specification/new-spec/encoding.md#public-key-cryptography).

BREAKING CHANGES

* Remove go-wire, use go-amino
* [store] Add `SubspaceIterator` and `ReverseSubspaceIterator` to `KVStore` interface
* [basecoin] NewBasecoinApp takes a `dbm.DB` and uses namespaced DBs for substores

FEATURES:

* Add CacheContext
* Add auto sequencing to client
* Add FeeHandler to ante handler

BUG FIXES

* MountStoreWithDB without providing a custom store works.

## 0.14.1 (April 9, 2018)

BUG FIXES

* [gaiacli] Fix all commands (just a duplicate of basecli for now)

## 0.14.0 (April 9, 2018)

BREAKING CHANGES:

* [client/builder] Renamed to `client/core` and refactored to use a CoreContext
  struct
* [server] Refactor to improve useability and de-duplicate code
* [types] `Result.ToQuery -> Error.QueryResult`
* [makefile] `make build` and `make install` only build/install `gaiacli` and
  `gaiad`. Use `make build_examples` and `make install_examples` for
  `basecoind/basecli` and `democoind/democli`
* [staking] Various fixes/improvements

FEATURES:

* [democoin] Added Proof-of-Work module

BUG FIXES

* [client] Reuse Tendermint RPC client to avoid excessive open files
* [client] Fix setting log level
* [basecoin] Sort coins in genesis

## 0.13.1 (April 3, 2018)

BUG FIXES

* [x/ibc] Fix CLI and relay for IBC txs
* [x/stake] Various fixes/improvements

## 0.13.0 (April 2, 2018)

BREAKING CHANGES

* [basecoin] Remove cool/sketchy modules -> moved to new `democoin`
* [basecoin] NewBasecoinApp takes a `map[string]dbm.DB` as temporary measure
  to allow mounting multiple stores with their own DB until they can share one
* [x/staking] Renamed to `simplestake`
* [builder] Functions don't take `passphrase` as argument
* [server] GenAppParams returns generated seed and address
* [basecoind] `init` command outputs JSON of everything necessary for testnet
* [basecoind] `basecoin.db -> data/basecoin.db`
* [basecli] `data/keys.db -> keys/keys.db`

FEATURES

* [types] `Coin` supports direct arithmetic operations
* [basecoind] Add `show_validator` and `show_node_id` commands
* [x/stake] Initial merge of full staking module!
* [democoin] New example application to demo custom modules

IMPROVEMENTS

* [makefile] `make install`
* [testing] Use `/tmp` for directories so they don't get left in the repo

BUG FIXES

* [basecoin] Allow app to be restarted
* [makefile] Fix build on Windows
* [basecli] Get confirmation before overriding key with same name

## 0.12.0 (March 27 2018)

BREAKING CHANGES

* Revert to old go-wire for now
* glide -> godep
* [types] ErrBadNonce -> ErrInvalidSequence
* [types] Replace tx.GetFeePayer with FeePayer(tx) - returns the first signer
* [types] NewStdTx takes the Fee
* [types] ParseAccount -> AccountDecoder; ErrTxParse -> ErrTxDecoder
* [x/auth] AnteHandler deducts fees
* [x/bank] Move some errors to `types`
* [x/bank] Remove sequence and signature from Input

FEATURES

* [examples/basecoin] New cool module to demonstrate use of state and custom transactions
* [basecoind] `show_node_id` command
* [lcd] Implement the Light Client Daemon and endpoints
* [types/stdlib] Queue functionality
* [store] Subspace iterator on IAVLTree
* [types] StdSignDoc is the document that gets signed (chainid, msg, sequence, fee)
* [types] CodeInvalidPubKey
* [types] StdFee, and StdTx takes the StdFee
* [specs] Progression of MVPs for IBC
* [x/ibc] Initial shell of IBC functionality (no proofs)
* [x/simplestake] Simple staking module with bonding/unbonding

IMPROVEMENTS

* Lots more tests!
* [client/builder] Helpers for forming and signing transactions
* [types] sdk.Address
* [specs] Staking

BUG FIXES

* [x/auth] Fix setting pubkey on new account
* [x/auth] Require signatures to include the sequences
* [baseapp] Dont panic on nil handler
* [basecoin] Check for empty bytes in account and tx

## 0.11.0 (March 1, 2017)

BREAKING CHANGES

* [examples] dummy -> kvstore
* [examples] Remove gaia
* [examples/basecoin] MakeTxCodec -> MakeCodec
* [types] CommitMultiStore interface has new `GetCommitKVStore(key StoreKey) CommitKVStore` method

FEATURES

* [examples/basecoin] CLI for `basecli` and `basecoind` (!)
* [baseapp] router.AddRoute returns Router

IMPROVEMENTS

* [baseapp] Run msg handlers on CheckTx
* [docs] Add spec for REST API
* [all] More tests!

BUG FIXES

* [baseapp] Fix panic on app restart
* [baseapp] InitChain does not call Commit
* [basecoin] Remove IBCStore because mounting multiple stores is currently broken

## 0.10.0 (February 20, 2017)

BREAKING CHANGES

* [baseapp] NewBaseApp(logger, db)
* [baseapp] NewContext(isCheckTx, header)
* [x/bank] CoinMapper -> CoinKeeper

FEATURES

* [examples/gaia] Mock CLI !
* [baseapp] InitChainer, BeginBlocker, EndBlocker
* [baseapp] MountStoresIAVL

IMPROVEMENTS

* [docs] Various improvements.
* [basecoin] Much simpler :)

BUG FIXES

* [baseapp] initialize and reset msCheck and msDeliver properly

## 0.9.0 (February 13, 2017)

BREAKING CHANGES

* Massive refactor. Basecoin works. Still needs <3

## 0.8.1

* Updates for dependencies

## 0.8.0 (December 18, 2017)

* Updates for dependencies

## 0.7.1 (October 11, 2017)

IMPROVEMENTS:

* server/commands: GetInitCmd takes list of options

## 0.7.0 (October 11, 2017)

BREAKING CHANGES:

* Everything has changed, and it's all about to change again, so don't bother using it yet!

## 0.6.2 (July 27, 2017)

IMPROVEMENTS:

* auto-test all tutorials to detect breaking changes
* move deployment scripts from `/scripts` to `/publish` for clarity

BUG FIXES:

* `basecoin init` ensures the address in genesis.json is valid
* fix bug that certain addresses couldn't receive ibc packets

## 0.6.1 (June 28, 2017)

Make lots of small cli fixes that arose when people were using the tools for
the testnet.

IMPROVEMENTS:

* basecoin
  * `basecoin start` supports all flags that `tendermint node` does, such as
    `--rpc.laddr`, `--p2p.seeds`, and `--p2p.skip_upnp`
  * fully supports `--log_level` and `--trace` for logger configuration
  * merkleeyes no longers spams the logs... unless you want it
    * Example: `basecoin start --log_level="merkleeyes:info,state:info,*:error"`
    * Example: `basecoin start --log_level="merkleeyes:debug,state:info,*:error"`
* basecli
  * `basecli init` is more intelligent and only complains if there really was
    a connected chain, not just random files
  * support `localhost:46657` or `http://localhost:46657` format for nodes,
    not just `tcp://localhost:46657`
  * Add `--genesis` to init to specify chain-id and validator hash
    * Example: `basecli init --node=localhost:46657 --genesis=$HOME/.basecoin/genesis.json`
  * `basecli rpc` has a number of methods to easily accept tendermint rpc, and verifies what it can

BUG FIXES:

* basecli
  * `basecli query account` accepts hex account address with or without `0x`
    prefix
  * gives error message when running commands on an unitialized chain, rather
    than some unintelligable panic

## 0.6.0 (June 22, 2017)

Make the basecli command the only way to use client-side, to enforce best
security practices. Lots of enhancements to get it up to production quality.

BREAKING CHANGES:

* ./cmd/commands -> ./cmd/basecoin/commands
* basecli
  * `basecli proof state get` -> `basecli query key`
  * `basecli proof tx get` -> `basecli query tx`
  * `basecli proof state get --app=account` -> `basecli query account`
  * use `--chain-id` not `--chainid` for consistency
  * update to use `--trace` not `--debug` for stack traces on errors
  * complete overhaul on how tx and query subcommands are added. (see counter or trackomatron for examples)
  * no longer supports counter app (see new countercli)
* basecoin
  * `basecoin init` takes an argument, an address to allocate funds to in the genesis
  * removed key2.json
  * removed all client side functionality from it (use basecli now for proofs)
    * no tx subcommand
    * no query subcommand
    * no account (query) subcommand
    * a few other random ones...
  * enhanced relay subcommand
    * relay start did what relay used to do
    * relay init registers both chains on one another (to set it up so relay start just works)
* docs
  * removed `example-plugin`, put `counter` inside `docs/guide`
* app
  * Implements ABCI handshake by proxying merkleeyes.Info()

IMPROVEMENTS:

* `basecoin init` support `--chain-id`
* intergrates tendermint 0.10.0 (not the rc-2, but the real thing)
* commands return error code (1) on failure for easier script testing
* add `reset_all` to basecli, and never delete keys on `init`
* new shutil based unit tests, with better coverage of the cli actions
* just `make fresh` when things are getting stale ;)

BUG FIXES:

* app: no longer panics on missing app_options in genesis (thanks, anton)
* docs: updated all docs... again
* ibc: fix panic on getting BlockID from commit without 100% precommits (still a TODO)

## 0.5.2 (June 2, 2017)

BUG FIXES:

* fix parsing of the log level from Tendermint config (#97)

## 0.5.1 (May 30, 2017)

BUG FIXES:

* fix ibc demo app to use proper tendermint flags, 0.10.0-rc2 compatibility
* Make sure all cli uses new json.Marshal not wire.JSONBytes

## 0.5.0 (May 27, 2017)

BREAKING CHANGES:

* only those related to the tendermint 0.9 -> 0.10 upgrade

IMPROVEMENTS:

* basecoin cli
  * integrates tendermint 0.10.0 and unifies cli (init, unsafe_reset_all, ...)
  * integrate viper, all command line flags can also be defined in environmental variables or config.toml
* genesis file
  * you can define accounts with either address or pub_key
  * sorts coins for you, so no silent errors if not in alphabetical order
* [light-client](https://github.com/tendermint/light-client) integration
  * no longer must you trust the node you connect to, prove everything!
  * new [basecli command](./cmd/basecli/README.md)
  * integrated [key management](https://github.com/tendermint/go-crypto/blob/master/cmd/README.md), stored encrypted locally
  * tracks validator set changes and proves everything from one initial validator seed
  * `basecli proof state` gets complete proofs for any abci state
  * `basecli proof tx` gets complete proof where a tx was stored in the chain
  * `basecli proxy` exposes tendermint rpc, but only passes through results after doing complete verification

BUG FIXES:

* no more silently ignored error with invalid coin names (eg. "17.22foo coin" used to parse as "17 foo", not warning/error)

## 0.4.1 (April 26, 2017)

BUG FIXES:

* Fix bug in `basecoin unsafe_reset_X` where the `priv_validator.json` was not being reset

## 0.4.0 (April 21, 2017)

BREAKING CHANGES:

* CLI now uses Cobra, which forced changes to some of the flag names and orderings

IMPROVEMENTS:

* `basecoin init` doesn't generate error if already initialized
* Much more testing

## 0.3.1 (March 23, 2017)

IMPROVEMENTS:

* CLI returns exit code 1 and logs error before exiting

## 0.3.0 (March 23, 2017)

BREAKING CHANGES:

* Remove `--data` flag and use `BCHOME` to set the home directory (defaults to `~/.basecoin`)
* Remove `--in-proc` flag and start Tendermint in-process by default (expect Tendermint files in $BCHOME/tendermint).
  To start just the ABCI app/server, use `basecoin start --without-tendermint`.
* Consolidate genesis files so the Basecoin genesis is an object under `app_options` in Tendermint genesis. For instance:

```
{
  "app_hash": "",
  "chain_id": "foo_bar_chain",
  "genesis_time": "0001-01-01T00:00:00.000Z",
  "validators": [
    {
      "amount": 10,
      "name": "",
      "pub_key": [
	1,
	"7B90EA87E7DC0C7145C8C48C08992BE271C7234134343E8A8E8008E617DE7B30"
      ]
    }
  ],
  "app_options": {
    "accounts": [{
      "pub_key": {
        "type": "ed25519",
        "data": "6880db93598e283a67c4d88fc67a8858aa2de70f713fe94a5109e29c137100c2"
      },
      "coins": [
        {
          "denom": "blank",
          "amount": 12345
        },
        {
          "denom": "ETH",
          "amount": 654321
        }
      ]
    }],
    "plugin_options": ["plugin1/key1", "value1", "plugin1/key2", "value2"]
  }
}
```

Note the array of key-value pairs is now under `app_options.plugin_options` while the `app_options` themselves are well formed.
We also changed `chainID` to `chain_id` and consolidated to have just one of them.

FEATURES:

* Introduce `basecoin init` and `basecoin unsafe_reset_all`

## 0.2.0 (March 6, 2017)

BREAKING CHANGES:

* Update to ABCI v0.4.0 and Tendermint v0.9.0
* Coins are specified on the CLI as `Xcoin`, eg. `5gold`
* `Cost` is now `Fee`

FEATURES:

* CLI for sending transactions and querying the state,
  designed to be easily extensible as plugins are implemented
* Run Basecoin in-process with Tendermint
* Add `/account` path in Query
* IBC plugin for InterBlockchain Communication
* Demo script of IBC between two chains

IMPROVEMENTS:

* Use new Tendermint `/commit` endpoint for crafting IBC transactions
* More unit tests
* Use go-crypto S structs and go-data for more standard JSON
* Demo uses fewer sleeps

BUG FIXES:

* Various little fixes in coin arithmetic
* More commit validation in IBC
* Return results from transactions

## PreHistory

##### January 14-18, 2017

* Update to Tendermint v0.8.0
* Cleanup a bit and release blog post

##### September 22, 2016

* Basecoin compiles again

<!-- Release links -->

[Unreleased]: https://github.com/cosmos/cosmos-sdk/compare/v0.38.2...HEAD
[v0.38.2]: https://github.com/cosmos/cosmos-sdk/releases/tag/v0.38.2
[v0.38.1]: https://github.com/cosmos/cosmos-sdk/releases/tag/v0.38.1
[v0.38.0]: https://github.com/cosmos/cosmos-sdk/releases/tag/v0.38.0
[v0.37.9]: https://github.com/cosmos/cosmos-sdk/releases/tag/v0.37.9
[v0.37.8]: https://github.com/cosmos/cosmos-sdk/releases/tag/v0.37.8
[v0.37.7]: https://github.com/cosmos/cosmos-sdk/releases/tag/v0.37.7
[v0.37.6]: https://github.com/cosmos/cosmos-sdk/releases/tag/v0.37.6
[v0.37.5]: https://github.com/cosmos/cosmos-sdk/releases/tag/v0.37.5
[v0.37.4]: https://github.com/cosmos/cosmos-sdk/releases/tag/v0.37.4
[v0.37.3]: https://github.com/cosmos/cosmos-sdk/releases/tag/v0.37.3
[v0.37.1]: https://github.com/cosmos/cosmos-sdk/releases/tag/v0.37.1
[v0.37.0]: https://github.com/cosmos/cosmos-sdk/releases/tag/v0.37.0
[v0.36.0]: https://github.com/cosmos/cosmos-sdk/releases/tag/v0.36.0<|MERGE_RESOLUTION|>--- conflicted
+++ resolved
@@ -36,12 +36,22 @@
 
 ## [Unreleased]
 
-<<<<<<< HEAD
+### Improvements
+
+* (tendermint) [\#8316](https://github.com/cosmos/cosmos-sdk/pull/8316) Bump Tendermint version to [v0.34.2](https://github.com/tendermint/tendermint/releases/tag/v0.34.2)
+
+
+### Bug Fixes
+
+  * (x/auth) [\#8287](https://github.com/cosmos/cosmos-sdk/pull/8287) Fix `tx sign --signature-only` to return correct sequence value in signature.
+
+
 ### Client Breaking
 
 * [\#7477](https://github.com/cosmos/cosmos-sdk/pull/7477) Changed Bech32 Public Key serialization in the client facing functionality (CLI, MsgServer, QueryServer):
   * updated the keyring display structure (it uses protobuf JSON serialization) - the output is more verbose.
   * Renamed `MarshalAny` and `UnmarshalAny` to `MarshalInterface` and `UnmarshalInterface` respectively. These functions must take interface as a parameter (not a concrete type nor `Any` object). Underneeth they use `Any` wrapping for correct protobuf serialization.
+
 
 ### API Breaking
 
@@ -52,15 +62,6 @@
   * `Validator.ConsensusPubkey` type changed from `string` to `codectypes.Any`.
   * `MsgCreateValidator.Pubkey` type changed from `string` to `codectypes.Any`.
 
-=======
-### Improvements
-
-* (tendermint) [\#8316](https://github.com/cosmos/cosmos-sdk/pull/8316) Bump Tendermint version to [v0.34.2](https://github.com/tendermint/tendermint/releases/tag/v0.34.2)
-
-### Bug Fixes
-
-  * (x/auth) [\#8287](https://github.com/cosmos/cosmos-sdk/pull/8287) Fix `tx sign --signature-only` to return correct sequence value in signature.
->>>>>>> eafd1bc9
 
 ## [v0.40.0](https://github.com/cosmos/cosmos-sdk/releases/tag/v0.40.0) - 2021-01-08
 
