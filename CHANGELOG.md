<!--
Guiding Principles:

Changelogs are for humans, not machines.
There should be an entry for every single version.
The same types of changes should be grouped.
Versions and sections should be linkable.
The latest version comes first.
The release date of each version is displayed.
Mention whether you follow Semantic Versioning.

Usage:

Change log entries are to be added to the Unreleased section under the
appropriate stanza (see below). Each entry is required to include a tag and
the Github issue reference in the following format:

* (<tag>) \#<issue-number> message

The tag should consist of where the change is being made ex. (x/staking), (store)
The issue numbers will later be link-ified during the release process so you do
not have to worry about including a link manually, but you can if you wish.

Types of changes (Stanzas):

"Features" for new features.
"Improvements" for changes in existing functionality.
"Deprecated" for soon-to-be removed features.
"Bug Fixes" for any bug fixes.
"Client Breaking" for breaking Protobuf, gRPC and REST routes used by end-users.
"CLI Breaking" for breaking CLI commands.
"API Breaking" for breaking exported APIs used by developers building on SDK.
"State Machine Breaking" for any changes that result in a different AppState given same genesisState and txList.
Ref: https://keepachangelog.com/en/1.0.0/
-->

# Changelog

## [Unreleased]

### Features

* (types) [#15958](https://github.com/cosmos/cosmos-sdk/pull/15958) Add `module.NewBasicManagerFromManager` for creating a basic module manager from a module manager.
* (runtime) [#15818](https://github.com/cosmos/cosmos-sdk/pull/15818) Provide logger through `depinject` instead of appBuilder.
* (client) [#15597](https://github.com/cosmos/cosmos-sdk/pull/15597) Add status endpoint for clients.
* (testutil/integration) [#15556](https://github.com/cosmos/cosmos-sdk/pull/15556) Introduce `testutil/integration` package for module integration testing.
* (types) [#15735](https://github.com/cosmos/cosmos-sdk/pull/15735) Make `ValidateBasic() error` method of `Msg` interface optional. Modules should validate messages directly in their message handlers ([RFC 001](https://docs.cosmos.network/main/rfc/rfc-001-tx-validation)).
* (x/genutil) [#15679](https://github.com/cosmos/cosmos-sdk/pull/15679) Allow applications to specify a custom genesis migration function for the `genesis migrate` command.
* (client) [#15458](https://github.com/cosmos/cosmos-sdk/pull/15458) Add a `CmdContext` field to client.Context initialized to cobra command's context.
* (core) [#15133](https://github.com/cosmos/cosmos-sdk/pull/15133) Implement RegisterServices in the module manager.
* (x/gov) [#14373](https://github.com/cosmos/cosmos-sdk/pull/14373) Add new proto field `constitution` of type `string` to gov module genesis state, which allows chain builders to lay a strong foundation by specifying purpose.
* (x/genutil) [#15301](https://github.com/cosmos/cosmos-sdk/pull/15031) Add application genesis. The genesis is now entirely managed by the application and passed to CometBFT at note instantiation. Functions that were taking a `cmttypes.GenesisDoc{}` now takes a `genutiltypes.AppGenesis{}`.
* (cli) [#14659](https://github.com/cosmos/cosmos-sdk/pull/14659) Added ability to query blocks by events with queries directly passed to Tendermint, which will allow for full query operator support, e.g. `>`.
* (x/gov) [#14720](https://github.com/cosmos/cosmos-sdk/pull/14720) Upstream expedited proposals from Osmosis.
* (x/auth) [#14650](https://github.com/cosmos/cosmos-sdk/pull/14650) Add Textual SignModeHandler. It is however **NOT** enabled by default, and should only be used for **TESTING** purposes until `SIGN_MODE_TEXTUAL` is fully released.
* (x/crisis) [#14588](https://github.com/cosmos/cosmos-sdk/pull/14588) Use CacheContext() in AssertInvariants()
* (client) [#14342](https://github.com/cosmos/cosmos-sdk/pull/14342) Add `<app> config` command is now a sub-command, for setting, getting and migrating Cosmos SDK configuration files.
* (query) [#14468](https://github.com/cosmos/cosmos-sdk/pull/14468) Implement pagination for collections.
* (x/distribution) [#14322](https://github.com/cosmos/cosmos-sdk/pull/14322) Introduce a new gRPC message handler, `DepositValidatorRewardsPool`, that allows explicit funding of a validator's reward pool.
* [#13473](https://github.com/cosmos/cosmos-sdk/pull/13473) ADR-038: Go plugin system proposal
* (mempool) [#14484](https://github.com/cosmos/cosmos-sdk/pull/14484) Add priority nonce mempool option for transaction replacement.
* (x/bank) [#14894](https://github.com/cosmos/cosmos-sdk/pull/14894) Return a human readable denomination for IBC vouchers when querying bank balances. Added a `ResolveDenom` parameter to `types.QueryAllBalancesRequest` and `--resolve-denom` flag to `GetBalancesCmd()`.
* (x/gov) [#15151](https://github.com/cosmos/cosmos-sdk/pull/15151) Add `burn_vote_quorum`, `burn_proposal_deposit_prevote` and `burn_vote_veto` params to allow applications to decide if they would like to burn deposits
* (runtime) [#15547](https://github.com/cosmos/cosmos-sdk/pull/15547) Allow runtime to pass event core api service to modules
* (telemetry) [#15657](https://github.com/cosmos/cosmos-sdk/pull/15657) Emit more data (go version, sdk version, upgrade height) in prom metrics
* (modulemanager) [#15829](https://github.com/cosmos/cosmos-sdk/pull/15829) add new endblocker interface to handle valset updates
* (core) [#14860](https://github.com/cosmos/cosmos-sdk/pull/14860) Add `Precommit` and `PrepareCheckState` AppModule callbacks.
* (tx) [#15992](https://github.com/cosmos/cosmos-sdk/pull/15992) Add `WithExtensionOptions` in tx Factory to allow `SetExtensionOptions` with given extension options.
* (types/simulation) [#16074](https://github.com/cosmos/cosmos-sdk/pull/16074) Add generic SimulationStoreDecoder for modules using collections.
* (cli) [#16209](https://github.com/cosmos/cosmos-sdk/pull/16209) Make `StartCmd` more customizable.
* (types) [#16257](https://github.com/cosmos/cosmos-sdk/pull/16257) Allow setting the base denom in the denom registry.

### Improvements

* (types) [#16076](https://github.com/cosmos/cosmos-sdk/pull/16076) Optimize `ChainAnteDecorators`/`ChainPostDecorators` to instantiate the functions once instead of on every invocation of the returned `AnteHandler`/`PostHandler`.
* (client) [#16075](https://github.com/cosmos/cosmos-sdk/pull/16075) Partly revert [#15953](https://github.com/cosmos/cosmos-sdk/issues/15953) and `factory.Prepare` does nothing in offline mode.
* (server) [#16071](https://github.com/cosmos/cosmos-sdk/pull/16071) When `mempool.max-txs` is set to a negative value, use a no-op mempool (effectively disable the app mempool).
* (simapp) [#15958](https://github.com/cosmos/cosmos-sdk/pull/15958) Refactor SimApp for removing the global basic manager.
* (gov) [#15979](https://github.com/cosmos/cosmos-sdk/pull/15979) Improve gov error message when failing to convert v1 proposal to v1beta1.
* (crypto) [#3129](https://github.com/cosmos/cosmos-sdk/pull/3129) New armor and keyring key derivation uses aead and encryption uses chacha20poly
* (x/slashing) [#15580](https://github.com/cosmos/cosmos-sdk/pull/15580) Refactor the validator's missed block signing window to be a chunked bitmap instead of a "logical" bitmap, significantly reducing the storage footprint.
* (x/gov) [#15554](https://github.com/cosmos/cosmos-sdk/pull/15554) Add proposal result log in `active_proposal` event. When a proposal passes but fails to execute, the proposal result is logged in the `active_proposal` event.
* (mempool) [#15328](https://github.com/cosmos/cosmos-sdk/pull/15328) Improve the `PriorityNonceMempool`
    * Support generic transaction prioritization, instead of `ctx.Priority()`
    * Improve construction through the use of a single `PriorityNonceMempoolConfig` instead of option functions
* (x/authz) [#15164](https://github.com/cosmos/cosmos-sdk/pull/15164) Add `MsgCancelUnbondingDelegation` to staking authorization
* (server) [#15358](https://github.com/cosmos/cosmos-sdk/pull/15358) Add `server.InterceptConfigsAndCreateContext` as alternative to `server.InterceptConfigsPreRunHandler` which does not set the server context and the default SDK logger.
* [#15011](https://github.com/cosmos/cosmos-sdk/pull/15011) Introduce `cosmossdk.io/log` package to provide a consistent logging interface through the SDK. CometBFT logger is now replaced by `cosmossdk.io/log.Logger`.
* (x/auth) [#14758](https://github.com/cosmos/cosmos-sdk/pull/14758) Allow transaction event queries to directly passed to Tendermint, which will allow for full query operator support, e.g. `>`.
* (server) [#15041](https://github.com/cosmos/cosmos-sdk/pull/15041) Remove unnecessary sleeps from gRPC and API server initiation. The servers will start and accept requests as soon as they're ready.
* (x/staking) [#14864](https://github.com/cosmos/cosmos-sdk/pull/14864) `create-validator` CLI command now takes a json file as an arg instead of having a bunch of required flags to it.
* (cli) [#14659](https://github.com/cosmos/cosmos-sdk/pull/14659)  Added ability to query blocks by either height/hash `<app> q block --type=height|hash <height|hash>`.
* (store) [#14410](https://github.com/cosmos/cosmos-sdk/pull/14410) `rootmulti.Store.loadVersion` has validation to check if all the module stores' height is correct, it will error if any module store has incorrect height.
* (x/evidence) [#14757](https://github.com/cosmos/cosmos-sdk/pull/14757) Evidence messages do not need to implement a `.Type()` anymore.
* (x/auth/tx) [#14751](https://github.com/cosmos/cosmos-sdk/pull/14751) Remove `.Type()` and `Route()` methods from all msgs and `legacytx.LegacyMsg` interface.
* [#14529](https://github.com/cosmos/cosmos-sdk/pull/14529) Add new property `BondDenom` to `SimulationState` struct.
* (module) [#14415](https://github.com/cosmos/cosmos-sdk/pull/14415) Loosen assertions in SetOrderBeginBlockers() and SetOrderEndBlockers()
* (context)[#14384](https://github.com/cosmos/cosmos-sdk/pull/14384) refactor(context): Pass EventManager to the context as an interface.
* (types) [#14354](https://github.com/cosmos/cosmos-sdk/pull/14354) improve performance on Context.KVStore and Context.TransientStore by 40%
* (crypto/keyring) [#14151](https://github.com/cosmos/cosmos-sdk/pull/14151) Move keys presentation from `crypto/keyring` to `client/keys`
* (signing) [#14087](https://github.com/cosmos/cosmos-sdk/pull/14087) Add SignModeHandlerWithContext interface with a new `GetSignBytesWithContext` to get the sign bytes using `context.Context` as an argument to access state.
* (server) [#14062](https://github.com/cosmos/cosmos-sdk/pull/14062) Remove rosetta from server start.
* (baseapp) [#14417](https://github.com/cosmos/cosmos-sdk/pull/14417) `SetStreamingService` accepts appOptions, AppCodec and Storekeys needed to set streamers.  
    * Store pacakge no longer has a dependency on baseapp. 
* (store) [#14438](https://github.com/cosmos/cosmos-sdk/pull/14438)  Pass logger from baseapp to store. 
* (store) [#14439](https://github.com/cosmos/cosmos-sdk/pull/14439) Remove global metric gatherer from store. 
    * By default store has a no op metric gatherer, the application developer must set another metric gatherer or us the provided one in `store/metrics`.
* [#14406](https://github.com/cosmos/cosmos-sdk/issues/14406) Migrate usage of types/store.go to store/types/..
* (x/staking) [#14590](https://github.com/cosmos/cosmos-sdk/pull/14590) Return undelegate amount in MsgUndelegateResponse.
* (baseapp) [#15023](https://github.com/cosmos/cosmos-sdk/pull/15023) & [#15213](https://github.com/cosmos/cosmos-sdk/pull/15213) Add `MessageRouter` interface to baseapp and pass it to authz, gov and groups instead of concrete type. 
* (simtestutil) [#15305](https://github.com/cosmos/cosmos-sdk/pull/15305) Add `AppStateFnWithExtendedCb` with callback function to extend rawState.
* (x/consensus) [#15553](https://github.com/cosmos/cosmos-sdk/pull/15553) Migrate consensus module to use collections
* (store/cachekv) [#15767](https://github.com/cosmos/cosmos-sdk/pull/15767) Reduce peak RAM usage during and after InitGenesis
* (x/bank) [#15764](https://github.com/cosmos/cosmos-sdk/pull/15764) Speedup x/bank InitGenesis
* (x/auth) [#15867](https://github.com/cosmos/cosmos-sdk/pull/15867) Support better logging for signature verification failure.
* (types/query) [#16041](https://github.com/cosmos/cosmos-sdk/pull/16041) change pagination max limit to a variable in order to be modifed by application devs
* (server) [#16061](https://github.com/cosmos/cosmos-sdk/pull/16061) add comet bootstrap command
* (x/staking) [#16068](https://github.com/cosmos/cosmos-sdk/pull/16068) Update simulation to allow non-EOA accounts to stake
* (store) [#16067](https://github.com/cosmos/cosmos-sdk/pull/16067) Add local snapshots management commands.
* (server) [#16142](https://github.com/cosmos/cosmos-sdk/pull/16142) Remove JSON Indentation from the GRPC to REST gateway's responses. (Saving bandwidth)
* (baseapp) [#16193](https://github.com/cosmos/cosmos-sdk/pull/16193) Add `Close` method to `BaseApp` for custom app to cleanup resource in graceful shutdown.
* (server) [#16238](https://github.com/cosmos/cosmos-sdk/pull/16238) Don't setup p2p node keys if starting a node in GRPC only mode.

### State Machine Breaking

* (x/group,x/gov) [#16235](https://github.com/cosmos/cosmos-sdk/pull/16235) A group and gov proposal is rejected if the proposal metadata title and summary do not match the proposal title and summary.
* (x/staking) [#15701](https://github.com/cosmos/cosmos-sdk/pull/15701) The `HistoricalInfoKey` has been updated to use a binary format.
* (x/slashing) [#15580](https://github.com/cosmos/cosmos-sdk/pull/15580) The validator slashing window now stores "chunked" bitmap entries for each validator's signing window instead of a single boolean entry per signing window index.
* (x/feegrant) [#14294](https://github.com/cosmos/cosmos-sdk/pull/14294) Moved the logic of rejecting duplicate grant from `msg_server` to `keeper` method.
* (x/staking) [#14590](https://github.com/cosmos/cosmos-sdk/pull/14590) `MsgUndelegateResponse` now includes undelegated amount. `x/staking` module's `keeper.Undelegate` now returns 3 values (completionTime,undelegateAmount,error)  instead of 2.
* (x/staking) (#15731) (https://github.com/cosmos/cosmos-sdk/pull/15731) Introducing a new index to retrieve the delegations by validator efficiently.
* (baseapp) [#15930](https://github.com/cosmos/cosmos-sdk/pull/15930) change vote info provided by prepare and process proposal to the one in the block 

### API Breaking Changes

<<<<<<< HEAD
* (module) [#16227](https://github.com/cosmos/cosmos-sdk/issues/16227) `manager.RunMigrations()` now take a `context.Context` instead of a `sdk.Context`.
=======
* (x/mint) [#16179](https://github.com/cosmos/cosmos-sdk/issues/16179) `NewKeeper` now takes a `KVStoreService` instead of a `StoreKey`, and methods in the `Keeper` now take a `context.Context` instead of a `sdk.Context` and return an `error`.
>>>>>>> 533ee7a5
* (x/crisis) [#16216](https://github.com/cosmos/cosmos-sdk/issues/16216) `NewKeeper` now takes a `KVStoreService` instead of a `StoreKey`, methods in the `Keeper` now take a `context.Context` instead of a `sdk.Context` and return an `error` instead of panicking.
* (x/gov) [#15988](https://github.com/cosmos/cosmos-sdk/issues/15988) `NewKeeper` now takes a `KVStoreService` instead of a `StoreKey`, methods in the `Keeper` now take a `context.Context` instead of a `sdk.Context` and return an `error` (instead of panicking or returning a `found bool`). Iterators callback functions now return an error instead of a `bool`.
* (x/auth) [#15985](https://github.com/cosmos/cosmos-sdk/pull/15985) The `AccountKeeper` does not expose the `QueryServer` and `MsgServer` APIs anymore.
* (x/authz) [#15962](https://github.com/cosmos/cosmos-sdk/issues/15962) `NewKeeper` now takes a `KVStoreService` instead of a `StoreKey`, methods in the `Keeper` now take a `context.Context` instead of a `sdk.Context`. The `Authorization` interface's `Accept` method now takes a `context.Context` instead of a `sdk.Context`.
* (x/distribution) [#15948](https://github.com/cosmos/cosmos-sdk/issues/15948) `NewKeeper` now takes a `KVStoreService` instead of a `StoreKey` and methods in the `Keeper` now take a `context.Context` instead of a `sdk.Context`. Keeper methods also now return an `error`.
* (x/bank) [#15891](https://github.com/cosmos/cosmos-sdk/issues/15891) `NewKeeper` now takes a `KVStoreService` instead of a `StoreKey` and methods in the `Keeper` now take a `context.Context` instead of a `sdk.Context`. Also `FundAccount` and `FundModuleAccount` from the `testutil` package accept a `context.Context` instead of a `sdk.Context`, and it's position was moved to the first place.
* (x/bank) [#15818](https://github.com/cosmos/cosmos-sdk/issues/15818) `BaseViewKeeper`'s `Logger` method now doesn't require a context. `NewBaseKeeper`, `NewBaseSendKeeper` and `NewBaseViewKeeper` now also require a `log.Logger` to be passed in.
* (client) [#15597](https://github.com/cosmos/cosmos-sdk/pull/15597) `RegisterNodeService` now requires a config parameter.
* (x/*all*) [#15648](https://github.com/cosmos/cosmos-sdk/issues/15648) Make `SetParams` consistent across all modules and validate the params at the message handling instead of `SetParams` method.
* (x/genutil) [#15679](https://github.com/cosmos/cosmos-sdk/pull/15679) `MigrateGenesisCmd` now takes a `MigrationMap` instead of having the SDK genesis migration hardcoded.
* (client) [#15673](https://github.com/cosmos/cosmos-sdk/pull/15673) Move `client/keys.OutputFormatJSON` and `client/keys.OutputFormatText` to `client/flags` package.
* (x/nft) [#15588](https://github.com/cosmos/cosmos-sdk/pull/15588) `NewKeeper` now takes a `KVStoreService` instead of a `StoreKey` and methods in the `Keeper` now take a `context.Context` instead of a `sdk.Context`. 
* (x/auth) [#15520](https://github.com/cosmos/cosmos-sdk/pull/15520) `NewAccountKeeper` now takes a `KVStoreService` instead of a `StoreKey` and methods in the `Keeper` now take a `context.Context` instead of a `sdk.Context`. 
* (x/consensus) [#15517](https://github.com/cosmos/cosmos-sdk/pull/15517) `NewKeeper` now takes a `KVStoreService` instead of a `StoreKey`.
* (x/bank) [#15477](https://github.com/cosmos/cosmos-sdk/pull/15477) `banktypes.NewMsgMultiSend` and `keeper.InputOutputCoins` only accept one input.
* (mempool) [#15328](https://github.com/cosmos/cosmos-sdk/pull/15328) The `PriorityNonceMempool` is now generic over type `C comparable` and takes a single `PriorityNonceMempoolConfig[C]` argument. See `DefaultPriorityNonceMempoolConfig` for how to construct the configuration and a `TxPriority` type.
* (server) [#15358](https://github.com/cosmos/cosmos-sdk/pull/15358) Remove `server.ErrorCode` that was not used anywhere.
* [#15211](https://github.com/cosmos/cosmos-sdk/pull/15211) Remove usage of `github.com/cometbft/cometbft/libs/bytes.HexBytes` in favor of `[]byte` thorough the SDK.
* [#15011](https://github.com/cosmos/cosmos-sdk/pull/15011) All functions that were taking a CometBFT logger, now take `cosmossdk.io/log.Logger` instead.
* (x/auth) [#14758](https://github.com/cosmos/cosmos-sdk/pull/14758) Refactor transaction searching:
    * Refactor `QueryTxsByEvents` to accept a `query` of type `string` instead of `events` of type `[]string`
    * Pass `prove=false` to Tendermint's `TxSearch` RPC method
    * Refactor CLI methods to accept `--query` flag instead of `--events`
* (server) [#15041](https://github.com/cosmos/cosmos-sdk/pull/15041) Refactor how gRPC and API servers are started to remove unnecessary sleeps:
    * Remove `ServerStartTime` constant.
    * Rename `WaitForQuitSignals` to `ListenForQuitSignals`. Note, this function is no longer blocking. Thus the caller is expected to provide a `context.CancelFunc` which indicates that when a signal is caught, that any spawned processes can gracefully exit.
    * `api.Server#Start` now accepts a `context.Context`. The caller is responsible for ensuring that the context is canceled such that the API server can gracefully exit. The caller does not need to stop the server.
    * To start the gRPC server you must first create the server via `NewGRPCServer`, after which you can start the gRPC server via `StartGRPCServer` which accepts a `context.Context`. The caller is responsible for ensuring that the context is canceled such that the gRPC server can gracefully exit. The caller does not need to stop the server.
* (types) [#15067](https://github.com/cosmos/cosmos-sdk/pull/15067) Remove deprecated alias from `types/errors`. Use `cosmossdk.io/errors` instead.
* (testutil) [#14991](https://github.com/cosmos/cosmos-sdk/pull/14991) The `testutil/testdata_pulsar` package has moved to `testutil/testdata/testpb`.
* (simapp) [#14977](https://github.com/cosmos/cosmos-sdk/pull/14977) Move simulation helpers functions (`AppStateFn` and `AppStateRandomizedFn`) to `testutil/sims`. These takes an extra genesisState argument which is the default state of the app.
* (x/gov) [#14720](https://github.com/cosmos/cosmos-sdk/pull/14720) Add an expedited field in the gov v1 proposal and `MsgNewMsgProposal`.
* [#14847](https://github.com/cosmos/cosmos-sdk/pull/14847) App and ModuleManager methods `InitGenesis`, `ExportGenesis`, `BeginBlock` and `EndBlock` now also return an error.
* (x/upgrade) [#14764](https://github.com/cosmos/cosmos-sdk/pull/14764) The `x/upgrade` module is extracted to have a separate go.mod file which allows it to be a standalone module. 
* (store) [#14746](https://github.com/cosmos/cosmos-sdk/pull/14746) Extract Store in its own go.mod and rename the package to `cosmossdk.io/store`.
* (simulation) [#14751](https://github.com/cosmos/cosmos-sdk/pull/14751) Remove the `MsgType` field from `simulation.OperationInput` struct.
* (crypto/keyring) [#13734](https://github.com/cosmos/cosmos-sdk/pull/13834) The keyring's `Sign` method now takes a new `signMode` argument. It is only used if the signing key is a Ledger hardware device. You can set it to 0 in all other cases.
* (x/evidence) [14724](https://github.com/cosmos/cosmos-sdk/pull/14724) Extract Evidence in its own go.mod and rename the package to `cosmossdk.io/x/evidence`.
* (x/nft) [#14725](https://github.com/cosmos/cosmos-sdk/pull/14725) Extract NFT in its own go.mod and rename the package to `cosmossdk.io/x/nft`.
* (tx) [#14634](https://github.com/cosmos/cosmos-sdk/pull/14634) Move the `tx` go module to `x/tx`.
* (snapshots) [#14597](https://github.com/cosmos/cosmos-sdk/pull/14597) Move `snapshots` to `store/snapshots`, rename and bump proto package to v1.
* (crypto/keyring) [#14151](https://github.com/cosmos/cosmos-sdk/pull/14151) Move keys presentation from `crypto/keyring` to `client/keys`
* (modules) [#13850](https://github.com/cosmos/cosmos-sdk/pull/13850) and [#14046](https://github.com/cosmos/cosmos-sdk/pull/14046) Remove gogoproto stringer annotations. This removes the custom `String()` methods on all types that were using the annotations.
* (x/auth) [#13850](https://github.com/cosmos/cosmos-sdk/pull/13850/) Remove `MarshalYAML` methods from module (`x/...`) types.
* (store) [#11825](https://github.com/cosmos/cosmos-sdk/pull/11825) Make extension snapshotter interface safer to use, renamed the util function `WriteExtensionItem` to `WriteExtensionPayload`.
* (signing) [#13701](https://github.com/cosmos/cosmos-sdk/pull/) Add `context.Context` as an argument `x/auth/signing.VerifySignature`.
* (snapshots) [14048](https://github.com/cosmos/cosmos-sdk/pull/14048) Move the Snapshot package to the store package. This is done in an effort group all storage related logic under one package.
* (baseapp) [#14050](https://github.com/cosmos/cosmos-sdk/pull/14050) refactor `ABCIListener` interface to accept go contexts
* (store/streaming)[#14603](https://github.com/cosmos/cosmos-sdk/pull/14603) `StoreDecoderRegistry` moved from store to `types/simulations` this breaks the `AppModuleSimulation` interface. 
* (x/staking) [#14590](https://github.com/cosmos/cosmos-sdk/pull/14590) `MsgUndelegateResponse` now includes undelegated amount. `x/staking` module's `keeper.Undelegate` now returns 3 values (completionTime,undelegateAmount,error)  instead of 2.
* (x/feegrant) [#14649](https://github.com/cosmos/cosmos-sdk/pull/14649) Extract Feegrant in its own go.mod and rename the package to `cosmossdk.io/x/feegrant`.
* (x/bank) [#14894](https://github.com/cosmos/cosmos-sdk/pull/14894) Allow a human readable denomination for coins when querying bank balances. Added a `ResolveDenom` parameter to `types.QueryAllBalancesRequest`.
* (crypto) [#15070](https://github.com/cosmos/cosmos-sdk/pull/15070) `GenerateFromPassword` and `Cost` from `bcrypt.go` now take a `uint32` instead of a `int` type.  
* (x/capability) [#15344](https://github.com/cosmos/cosmos-sdk/pull/15344) Capability module was removed and is now housed in [IBC-GO](https://github.com/cosmos/ibc-go). 
* [#15299](https://github.com/cosmos/cosmos-sdk/pull/15299) remove `StdTx` transaction and signing APIs. No SDK version has actually supported `StdTx` since before Stargate.
* (codec) [#15600](https://github.com/cosmos/cosmos-sdk/pull/15600) [#15873](https://github.com/cosmos/cosmos-sdk/pull/15873) add support for getting signers to `codec.Codec` and `InterfaceRegistry`:
    * `Codec` has new methods `InterfaceRegistry`, `GetMsgAnySigners`, `GetMsgV1Signers`, and `GetMsgV2Signers` as well as unexported methods. All implementations of `Codec` by other users must now embed an official implementation from the `codec` package.
    * `InterfaceRegistry` is has unexported methods and implements `protodesc.Resolver` plus the `RangeFiles` and `SigningContext` methods. All implementations of `InterfaceRegistry` by other users must now embed the official implementation.
    * `AminoCodec` is marked as deprecated and no longer implements `Codec.
* (x/crisis) [#15852](https://github.com/cosmos/cosmos-sdk/pull/15852) Crisis keeper now takes a instance of the address codec to be able to decode user addresses
* (x/slashing) [#15875](https://github.com/cosmos/cosmos-sdk/pull/15875) `x/slashing.NewAppModule` now requires an `InterfaceRegistry` parameter.
* (client) [#15822](https://github.com/cosmos/cosmos-sdk/pull/15822) The return type of the interface method `TxConfig.SignModeHandler` has been changed to `x/tx/signing.HandlerMap`.
* (x/auth) [#15822](https://github.com/cosmos/cosmos-sdk/pull/15822) The type of struct field `ante.HandlerOptions.SignModeHandler` has been changed to `x/tx/signing.HandlerMap`.
    * The signature of `NewSigVerificationDecorator` has been changed to accept a `x/tx/signing.HandlerMap`.
    * The signature of `VerifySignature` has been changed to accept a `x/tx/signing.HandlerMap` and other structs from `x/tx` as arguments.
    * The signature of `NewTxConfigWithTextual` has been deprecated and its signature changed to accept a `SignModeOptions`.
* (x/bank) [#15567](https://github.com/cosmos/cosmos-sdk/pull/15567) `GenesisBalance.GetAddress` now returns a string instead of `sdk.AccAddress`
    * `MsgSendExec` test helper function now takes a address.Codec 
* (x/genutil) [#15567](https://github.com/cosmos/cosmos-sdk/pull/15567) `CollectGenTxsCmd` & `GenTxCmd` takes a address.Codec to be able to decode addresses
* (x/genutil) [#15999](https://github.com/cosmos/cosmos-sdk/pull/15999) Genutil now takes the `GenesisTxHanlder` interface instead of deliverTx. The interface is implemented on baseapp
* (types/math) [#16040](https://github.com/cosmos/cosmos-sdk/pull/16040) Remove unused aliases in math.go
* (x/gov) [#16106](https://github.com/cosmos/cosmos-sdk/pull/16106) Remove gRPC query methods from Keeper
* (x/gov) [#16118](https://github.com/cosmos/cosmos-sdk/pull/16118/) Use collections for constituion and params state management.
* (x/gov) [#16127](https://github.com/cosmos/cosmos-sdk/pull/16127) Use collections for deposit state management:
    * The following methods are removed from the gov keeper: `GetDeposit`, `GetAllDeposits`, `IterateAllDeposits`.
    * The following functions are removed from the gov types: `DepositKey`, `DepositsKey`.
* (x/gov) [#16164](https://github.com/cosmos/cosmos-sdk/pull/16164) Use collections for vote state management:
    * Removed: types `VoteKey`, `VoteKeys`
    * Removed: keeper `IterateVotes`, `IterateAllVotes`, `GetVotes`, `GetVote`, `SetVote`
* (x/gov) [#16171](https://github.com/cosmos/cosmos-sdk/pull/16171) Use collections for proposal state management (part 1):
    * Removed: keeper: `GetProposal`, `UnmarshalProposal`, `MarshalProposal`, `IterateProposal`, `GetProposal`, `GetProposalFiltered`, `GetProposals`, `GetProposalID`, `SetProposalID`
    * Remove: errors unused errors
* (sims) [#16155](https://github.com/cosmos/cosmos-sdk/pull/16155) 
    * `simulation.NewOperationMsg` now marshals the operation msg as proto bytes instead of legacy amino JSON bytes.
    * `simulation.NewOperationMsg` is now 2-arity instead of 3-arity with the obsolete argument `codec.ProtoCodec` removed.
    * The field `OperationMsg.Msg` is now of type `[]byte` instead of `json.RawMessage`.
* (cli) [#16209](https://github.com/cosmos/cosmos-sdk/pull/16209) Add API `StartCmdWithOptions` to create customized start command.
* (x/distribution) [#16211](https://github.com/cosmos/cosmos-sdk/pull/16211) Use collections for params state management.

### Client Breaking Changes

* (x/staking) [#15701](https://github.com/cosmos/cosmos-sdk/pull/15701) `HistoricalInfoKey` now has a binary format.
* (grpc-web) [#14652](https://github.com/cosmos/cosmos-sdk/pull/14652) Use same port for gRPC-Web and the API server.
* (abci) [#15845](https://github.com/cosmos/cosmos-sdk/pull/15845) Add `msg_index` to all event attributes to associate events and messages
* (abci) [#15845](https://github.com/cosmos/cosmos-sdk/pull/15845) Remove duplicating events in `logs`

### CLI Breaking Changes

* (cli) [#15826](https://github.com/cosmos/cosmos-sdk/pull/15826) Remove `<appd> q account` command. Use `<appd> q auth account` instead.
* (x/staking) [#14864](https://github.com/cosmos/cosmos-sdk/pull/14864) `create-validator` CLI command now takes a json file as an arg instead of having a bunch of required flags to it.
* (cli) [#14659](https://github.com/cosmos/cosmos-sdk/pull/14659) `<app> q block <height>` is removed as it just output json. The new command allows either height/hash and is `<app> q block --type=height|hash <height|hash>`. 
* (x/gov) [#14880](https://github.com/cosmos/cosmos-sdk/pull/14880) Remove `<app> tx gov submit-legacy-proposal cancel-software-upgrade` and `software-upgrade` commands. These commands are now in the `x/upgrade` module and using gov v1. Use `tx upgrade software-upgrade` instead.
* (grpc-web) [#14652](https://github.com/cosmos/cosmos-sdk/pull/14652) Remove `grpc-web.address` flag.
* (client) [#14342](https://github.com/cosmos/cosmos-sdk/pull/14342) `<app> config` command is now a sub-command. Use `<app> config --help` to learn more.
* (cli) [#15299](https://github.com/cosmos/cosmos-sdk/pull/15299) remove `--amino` flag from `sign` and `multi-sign` commands. Amino `StdTx` has been deprecated for a while. Amino JSON signing still works as expected. 

### Bug Fixes

* (baseapp) [#16259](https://github.com/cosmos/cosmos-sdk/pull/16259) Ensure the `Context` block height is correct after `InitChain` and prior to the second block.
* (x/staking) [#16043](https://github.com/cosmos/cosmos-sdk/pull/16043) Call `AfterUnbondingInitiated` hook for new unbonding entries only and fix `UnbondingDelegation` entries handling
* (types) [#16010](https://github.com/cosmos/cosmos-sdk/pull/16010) Let `module.CoreAppModuleBasicAdaptor` fallback to legacy genesis handling.
* (x/group) [#16017](https://github.com/cosmos/cosmos-sdk/pull/16017) Correctly apply account number in group v2 migration.
* (types) [#15691](https://github.com/cosmos/cosmos-sdk/pull/15691) Make `Coin.Validate()` check that `.Amount` is not nil.
* (x/auth) [#15059](https://github.com/cosmos/cosmos-sdk/pull/15059) `ante.CountSubKeys` returns 0 when passing a nil `Pubkey`.
* (x/capability) [#15030](https://github.com/cosmos/cosmos-sdk/pull/15030) Prevent `x/capability` from consuming `GasMeter` gas during `InitMemStore`
* (types/coin) [#14739](https://github.com/cosmos/cosmos-sdk/pull/14739) Deprecate the method `Coin.IsEqual` in favour of  `Coin.Equal`. The difference between the two methods is that the first one results in a panic when denoms are not equal. This panic lead to unexpected behavior
* (x/crypto) [#15258](https://github.com/cosmos/cosmos-sdk/pull/15258) Write keyhash file with permissions 0600 instead of 0555.
* (cli) [#16138](https://github.com/cosmos/cosmos-sdk/pull/16138) Fix snapshot commands panic if snapshot don't exists.
* (types) [#16145](https://github.com/cosmos/cosmos-sdk/pull/16145) Rename interface `ExtensionOptionI` back to `TxExtensionOptionI` to avoid breaking change.
* (x/gov) [#16230](https://github.com/cosmos/cosmos-sdk/pull/16231) Fix: rawlog JSON formatting of proposal_vote option field

### Deprecated

* (x/staking) [#14567](https://github.com/cosmos/cosmos-sdk/pull/14567) The `delegator_address` field of `MsgCreateValidator` has been deprecated.
   The validator address bytes and delegator address bytes refer to the same account while creating validator (defer only in bech32 notation).

## [v0.47.2](https://github.com/cosmos/cosmos-sdk/releases/tag/v0.47.2) - 2023-04-27

### Improvements

* (x/evidence) [#15908](https://github.com/cosmos/cosmos-sdk/pull/15908) Update the equivocation handler to work with ICS by removing a pubkey check that was performing a no-op for consumer chains.
* (x/slashing) [#15908](https://github.com/cosmos/cosmos-sdk/pull/15908) Remove the validators' pubkey check in the signature handler in order to work with ICS.
* (deps) [#15957](https://github.com/cosmos/cosmos-sdk/pull/15957) Bump CometBFT to [v0.37.1](https://github.com/cometbft/cometbft/blob/v0.37.1/CHANGELOG.md#v0371).
* (store) [#15683](https://github.com/cosmos/cosmos-sdk/pull/15683) `rootmulti.Store.CacheMultiStoreWithVersion` now can handle loading archival states that don't persist any of the module stores the current state has.
* [#15448](https://github.com/cosmos/cosmos-sdk/pull/15448) Automatically populate the block timestamp for historical queries. In contexts where the block timestamp is needed for previous states, the timestamp will now be set. Note, when querying against a node it must be re-synced in order to be able to automatically populate the block timestamp. Otherwise, the block timestamp will be populated for heights going forward once upgraded.
* [#14019](https://github.com/cosmos/cosmos-sdk/issues/14019) Remove the interface casting to allow other implementations of a `CommitMultiStore`.
* (simtestutil) [#15903](https://github.com/cosmos/cosmos-sdk/pull/15903) Add `AppStateFnWithExtendedCbs` with moduleStateCb callback function to allow access moduleState.

### Bug Fixes

* (baseapp) [#15789](https://github.com/cosmos/cosmos-sdk/pull/15789) Ensure `PrepareProposal` and `ProcessProposal` respect `InitialHeight` set by CometBFT when set to a value greater than 1.
* (types) [#15433](https://github.com/cosmos/cosmos-sdk/pull/15433) Allow disabling of account address caches (for printing bech32 account addresses).
* (client/keys) [#15876](https://github.com/cosmos/cosmos-sdk/pull/15876) Fix the JSON output `<appd> keys list --output json` when there are no keys.

## [v0.47.1](https://github.com/cosmos/cosmos-sdk/releases/tag/v0.47.1) - 2023-03-23

### Features

* (x/bank) [#15265](https://github.com/cosmos/cosmos-sdk/pull/15265) Update keeper interface to include `GetAllDenomMetaData`.
* (x/groups) [#14879](https://github.com/cosmos/cosmos-sdk/pull/14879) Add `Query/Groups` query to get all the groups.
* (x/gov,cli) [#14718](https://github.com/cosmos/cosmos-sdk/pull/14718) Added `AddGovPropFlagsToCmd` and `ReadGovPropFlags` functions.
* (cli) [#14655](https://github.com/cosmos/cosmos-sdk/pull/14655) Add a new command to list supported algos.
* (x/genutil,cli) [#15147](https://github.com/cosmos/cosmos-sdk/pull/15147) Add `--initial-height` flag to cli init cmd to provide `genesis.json` with user-defined initial block height.

### Improvements

* (x/distribution) [#15462](https://github.com/cosmos/cosmos-sdk/pull/15462) Add delegator address to the event for withdrawing delegation rewards.
* [#14609](https://github.com/cosmos/cosmos-sdk/pull/14609) Add `RetryForBlocks` method to use in tests that require waiting for a transaction to be included in a block.

### Bug Fixes

* (baseapp) [#15487](https://github.com/cosmos/cosmos-sdk/pull/15487) Reset state before calling PrepareProposal and ProcessProposal.
* (cli) [#15123](https://github.com/cosmos/cosmos-sdk/pull/15123) Fix the CLI `offline` mode behavior to be really offline. The API of `clienttx.NewFactoryCLI` is updated to return an error. 

### Deprecated

* (x/genutil) [#15316](https://github.com/cosmos/cosmos-sdk/pull/15316) Remove requirement on node & IP being included in a gentx.

## [v0.47.0](https://github.com/cosmos/cosmos-sdk/releases/tag/v0.47.0) - 2023-03-14

### Features

* (x/gov) [#15151](https://github.com/cosmos/cosmos-sdk/pull/15151) Add `burn_vote_quorum`, `burn_proposal_deposit_prevote` and `burn_vote_veto` params to allow applications to decide if they would like to burn deposits
* (client) [#14509](https://github.com/cosmos/cosmos-sdk/pull/#14509) Added `AddKeyringFlags` function.
* (x/bank) [#14045](https://github.com/cosmos/cosmos-sdk/pull/14045) Add CLI command `spendable-balances`, which also accepts the flag `--denom`.
* (x/slashing, x/staking) [#14363](https://github.com/cosmos/cosmos-sdk/pull/14363) Add the infraction a validator commited type as an argument to a `SlashWithInfractionReason` keeper method.
* (client) [#14051](https://github.com/cosmos/cosmos-sdk/pull/14051) Add `--grpc` client option.
* (x/genutil) [#14149](https://github.com/cosmos/cosmos-sdk/pull/14149) Add `genutilcli.GenesisCoreCommand` command, which contains all genesis-related sub-commands.
* (x/evidence) [#13740](https://github.com/cosmos/cosmos-sdk/pull/13740) Add new proto field `hash` of type `string` to `QueryEvidenceRequest` which helps to decode the hash properly while using query API.
* (core) [#13306](https://github.com/cosmos/cosmos-sdk/pull/13306) Add a `FormatCoins` function to in `core/coins` to format sdk Coins following the Value Renderers spec.
* (math) [#13306](https://github.com/cosmos/cosmos-sdk/pull/13306) Add `FormatInt` and `FormatDec` functiosn in `math` to format integers and decimals following the Value Renderers spec.
* (x/staking) [#13122](https://github.com/cosmos/cosmos-sdk/pull/13122) Add `UnbondingCanComplete` and `PutUnbondingOnHold` to `x/staking` module.
* [#13437](https://github.com/cosmos/cosmos-sdk/pull/13437) Add new flag `--modules-to-export` in `simd export` command to export only selected modules.
* [#13298](https://github.com/cosmos/cosmos-sdk/pull/13298) Add `AddGenesisAccount` helper func in x/auth module which helps adding accounts to genesis state.
* (x/authz) [#12648](https://github.com/cosmos/cosmos-sdk/pull/12648) Add an allow list, an optional list of addresses allowed to receive bank assets via authz MsgSend grant.
* (sdk.Coins) [#12627](https://github.com/cosmos/cosmos-sdk/pull/12627) Make a Denoms method on sdk.Coins.
* (testutil) [#12973](https://github.com/cosmos/cosmos-sdk/pull/12973) Add generic `testutil.RandSliceElem` function which selects a random element from the list.
* (client) [#12936](https://github.com/cosmos/cosmos-sdk/pull/12936) Add capability to preprocess transactions before broadcasting from a higher level chain.
* (cli) [#13064](https://github.com/cosmos/cosmos-sdk/pull/13064) Add `debug prefixes` to list supported HRP prefixes via .
* (ledger) [#12935](https://github.com/cosmos/cosmos-sdk/pull/12935) Generalize Ledger integration to allow for different apps or keytypes that use SECP256k1.
* (x/bank) [#11981](https://github.com/cosmos/cosmos-sdk/pull/11981) Create the `SetSendEnabled` endpoint for managing the bank's SendEnabled settings.
* (x/auth) [#13210](https://github.com/cosmos/cosmos-sdk/pull/13210) Add `Query/AccountInfo` endpoint for simplified access to basic account info.
* (x/consensus) [#12905](https://github.com/cosmos/cosmos-sdk/pull/12905) Create a new `x/consensus` module that is now responsible for maintaining Tendermint consensus parameters instead of `x/param`. Legacy types remain in order to facilitate parameter migration from the deprecated `x/params`. App developers should ensure that they execute `baseapp.MigrateParams` during their chain upgrade. These legacy types will be removed in a future release.
* (client/tx) [#13670](https://github.com/cosmos/cosmos-sdk/pull/13670) Add validation in `BuildUnsignedTx` to prevent simple inclusion of valid mnemonics

### Improvements

* [#14995](https://github.com/cosmos/cosmos-sdk/pull/14995) Allow unknown fields in `ParseTypedEvent`.
* (store) [#14931](https://github.com/cosmos/cosmos-sdk/pull/14931) Exclude in-memory KVStores, i.e. `StoreTypeMemory`, from CommitInfo commitments.
* (cli) [#14919](https://github.com/cosmos/cosmos-sdk/pull/14919) Fix never assigned error when write validators.
* (x/group) [#14923](https://github.com/cosmos/cosmos-sdk/pull/14923) Fix error while using pagination in `x/group` from CLI.
* (types/coin) [#14715](https://github.com/cosmos/cosmos-sdk/pull/14715) `sdk.Coins.Add` now returns an empty set of coins `sdk.Coins{}` if both coins set are empty.
    * This is a behavior change, as previously `sdk.Coins.Add` would return `nil` in this case.
* (reflection) [#14838](https://github.com/cosmos/cosmos-sdk/pull/14838) We now require that all proto files' import path (i.e. the OS path) matches their fully-qualified package name. For example, proto files with package name `cosmos.my.pkg.v1` should live in the folder `cosmos/my/pkg/v1/*.proto` relatively to the protoc import root folder (usually the root `proto/` folder).
* (baseapp) [#14505](https://github.com/cosmos/cosmos-sdk/pull/14505) PrepareProposal and ProcessProposal now use deliverState for the first block in order to access changes made in InitChain.
* (x/group) [#14527](https://github.com/cosmos/cosmos-sdk/pull/14527) Fix wrong address set in `EventUpdateGroupPolicy`.
* (cli) [#14509](https://github.com/cosmos/cosmos-sdk/pull/14509) Added missing options to keyring-backend flag usage.
* (server) [#14441](https://github.com/cosmos/cosmos-sdk/pull/14441) Fix `--log_format` flag not working.
* (ante) [#14448](https://github.com/cosmos/cosmos-sdk/pull/14448) Return anteEvents when postHandler fail.
* (baseapp) [#13983](https://github.com/cosmos/cosmos-sdk/pull/13983) Don't emit duplicate ante-handler events when a post-handler is defined.
* (x/staking) [#14064](https://github.com/cosmos/cosmos-sdk/pull/14064) Set all fields in `redelegation.String()`.
* (x/upgrade) [#13936](https://github.com/cosmos/cosmos-sdk/pull/13936) Make downgrade verification work again.
* (x/group) [#13742](https://github.com/cosmos/cosmos-sdk/pull/13742) Fix `validate-genesis` when group policy accounts exist.
* (store) [#13516](https://github.com/cosmos/cosmos-sdk/pull/13516) Fix state listener that was observing writes at wrong time.
* (simstestutil) [#15305](https://github.com/cosmos/cosmos-sdk/pull/15305) Add `AppStateFnWithExtendedCb` with callback function to extend rawState.
* (simapp) [#14977](https://github.com/cosmos/cosmos-sdk/pull/14977) Move simulation helpers functions (`AppStateFn` and `AppStateRandomizedFn`) to `testutil/sims`. These takes an extra genesisState argument which is the default state of the app.
* (cli) [#14953](https://github.com/cosmos/cosmos-sdk/pull/14953) Enable profiling block replay during abci handshake with `--cpu-profile`.
* (store) [#14410](https://github.com/cosmos/cosmos-sdk/pull/14410) `rootmulti.Store.loadVersion` has validation to check if all the module stores' height is correct, it will error if any module store has incorrect height.
* (store) [#14189](https://github.com/cosmos/cosmos-sdk/pull/14189) Add config `iavl-lazy-loading` to enable lazy loading of iavl store, to improve start up time of archive nodes, add method `SetLazyLoading` to `CommitMultiStore` interface.
* (deps) [#14830](https://github.com/cosmos/cosmos-sdk/pull/14830) Bump to IAVL `v0.19.5-rc.1`.
* (tools) [#14793](https://github.com/cosmos/cosmos-sdk/pull/14793) Dockerfile optimization.
* (x/gov) [#13010](https://github.com/cosmos/cosmos-sdk/pull/13010) Partial cherry-pick of this issue for adding proposer migration.
* [#14691](https://github.com/cosmos/cosmos-sdk/pull/14691) Change behavior of `sdk.StringifyEvents` to not flatten events attributes by events type.
    * This change only affects ABCI message logs, and not the events field.
* [#14692](https://github.com/cosmos/cosmos-sdk/pull/14692) Improve RPC queries error message when app is at height 0.
* [#14017](https://github.com/cosmos/cosmos-sdk/pull/14017) Simplify ADR-028 and `address.Module`.
    * This updates the [ADR-028](https://docs.cosmos.network/main/architecture/adr-028-public-key-addresses) and enhance the `address.Module` API to support module addresses and sub-module addresses in a backward compatible way.
* (snapshots) [#14608](https://github.com/cosmos/cosmos-sdk/pull/14608/) Deprecate unused structs `SnapshotKVItem` and `SnapshotSchema`.
* [#15243](https://github.com/cosmos/cosmos-sdk/pull/15243) `LatestBlockResponse` & `BlockByHeightResponse` types' field `sdk_block` was incorrectly cast `proposer_address` bytes to validator operator address, now to consensus address
* (x/group, x/gov) [#14483](https://github.com/cosmos/cosmos-sdk/pull/14483) Add support for `[]string` and `[]int` in `draft-proposal` prompt.
* (protobuf) [#14476](https://github.com/cosmos/cosmos-sdk/pull/14476) Clean up protobuf annotations `{accepts,implements}_interface`.
* (x/gov, x/group) [#14472](https://github.com/cosmos/cosmos-sdk/pull/14472) The recommended metadata format for x/gov and x/group proposals now uses an array of strings (instead of a single string) for the `authors` field.
* (crypto) [#14460](https://github.com/cosmos/cosmos-sdk/pull/14460) Check the signature returned by a ledger device against the public key in the keyring.
* [#14356](https://github.com/cosmos/cosmos-sdk/pull/14356) Add `events.GetAttributes` and `event.GetAttribute` methods to simplify the retrieval of an attribute from event(s).
* (types) [#14332](https://github.com/cosmos/cosmos-sdk/issues/14332) Reduce state export time by 50%.
* (types) [#14163](https://github.com/cosmos/cosmos-sdk/pull/14163) Refactor `(coins Coins) Validate()` to avoid unnecessary map.
* [#13881](https://github.com/cosmos/cosmos-sdk/pull/13881) Optimize iteration on nested cached KV stores and other operations in general.
* (x/gov) [#14347](https://github.com/cosmos/cosmos-sdk/pull/14347) Support `v1.Proposal` message in `v1beta1.Proposal.Content`.
* [#13882](https://github.com/cosmos/cosmos-sdk/pull/13882) Add tx `encode` and `decode` endpoints to amino tx service.
  > Note: These endpoints encodes and decodes only amino txs.
* (config) [#13894](https://github.com/cosmos/cosmos-sdk/pull/13894) Support state streaming configuration in `app.toml` template and default configuration.
* (x/nft) [#13836](https://github.com/cosmos/cosmos-sdk/pull/13836) Remove the validation for `classID` and `nftID` from the NFT module.
* [#13789](https://github.com/cosmos/cosmos-sdk/pull/13789) Add tx `encode` and `decode` endpoints to tx service.
  > Note: These endpoints will only encode and decode proto messages, Amino encoding and decoding is not supported.
* [#13619](https://github.com/cosmos/cosmos-sdk/pull/13619) Add new function called LogDeferred to report errors in defers. Use the function in x/bank files.
* (deps) [#13397](https://github.com/cosmos/cosmos-sdk/pull/13397) Bump Go version minimum requirement to `1.19`.
* [#13070](https://github.com/cosmos/cosmos-sdk/pull/13070) Migrate from `gogo/protobuf` to `cosmos/gogoproto`.
* [#12995](https://github.com/cosmos/cosmos-sdk/pull/12995) Add `FormatTime` and `ParseTimeString` methods.
* [#12952](https://github.com/cosmos/cosmos-sdk/pull/12952) Replace keyring module to Cosmos fork.
* [#12352](https://github.com/cosmos/cosmos-sdk/pull/12352) Move the `RegisterSwaggerAPI` logic into a separate helper function in the server package.
* [#12876](https://github.com/cosmos/cosmos-sdk/pull/12876) Remove proposer-based rewards.
* [#12846](https://github.com/cosmos/cosmos-sdk/pull/12846) Remove `RandomizedParams` from the `AppModuleSimulation` interface which is no longer needed.
* (ci) [#12854](https://github.com/cosmos/cosmos-sdk/pull/12854) Use ghcr.io to host the proto builder image. Update proto builder image to go 1.19
* (x/bank) [#12706](https://github.com/cosmos/cosmos-sdk/pull/12706) Added the `chain-id` flag to the `AddTxFlagsToCmd` API. There is no longer a need to explicitly register this flag on commands whens `AddTxFlagsToCmd` is already called.
* [#12717](https://github.com/cosmos/cosmos-sdk/pull/12717) Use injected encoding params in simapp.
* [#12634](https://github.com/cosmos/cosmos-sdk/pull/12634) Move `sdk.Dec` to math package.
* [#12187](https://github.com/cosmos/cosmos-sdk/pull/12187) Add batch operation for x/nft module.
* [#12455](https://github.com/cosmos/cosmos-sdk/pull/12455) Show attempts count in error for signing.
* [#13101](https://github.com/cosmos/cosmos-sdk/pull/13101) Remove weights from `simapp/params` and `testutil/sims`. They are now in their respective modules.
* [#12398](https://github.com/cosmos/cosmos-sdk/issues/12398) Refactor all `x` modules to unit-test via mocks and decouple `simapp`.
* [#13144](https://github.com/cosmos/cosmos-sdk/pull/13144) Add validator distribution info grpc gateway get endpoint.
* [#13168](https://github.com/cosmos/cosmos-sdk/pull/13168) Migrate tendermintdev/proto-builder to ghcr.io. New image `ghcr.io/cosmos/proto-builder:0.8`
* [#13178](https://github.com/cosmos/cosmos-sdk/pull/13178) Add `cosmos.msg.v1.service` protobuf annotation to allow tooling to distinguish between Msg and Query services via reflection.
* [#13236](https://github.com/cosmos/cosmos-sdk/pull/13236) Integrate Filter Logging
* [#13528](https://github.com/cosmos/cosmos-sdk/pull/13528) Update `ValidateMemoDecorator` to only check memo against `MaxMemoCharacters` param when a memo is present.
* [#13651](https://github.com/cosmos/cosmos-sdk/pull/13651) Update `server/config/config.GetConfig` function.
* [#13781](https://github.com/cosmos/cosmos-sdk/pull/13781) Remove `client/keys.KeysCdc`.
* [#13802](https://github.com/cosmos/cosmos-sdk/pull/13802) Add --output-document flag to the export CLI command to allow writing genesis state to a file.
* [#13794](https://github.com/cosmos/cosmos-sdk/pull/13794) `types/module.Manager` now supports the
`cosmossdk.io/core/appmodule.AppModule` API via the new `NewManagerFromMap` constructor.
* [#14175](https://github.com/cosmos/cosmos-sdk/pull/14175) Add `server.DefaultBaseappOptions(appopts)` function to reduce boiler plate in root.go. 

### State Machine Breaking

* (baseapp, x/auth/posthandler) [#13940](https://github.com/cosmos/cosmos-sdk/pull/13940) Update `PostHandler` to receive the `runTx` success boolean.
* (store) [#14378](https://github.com/cosmos/cosmos-sdk/pull/14378) The `CacheKV` store is thread-safe again, which includes improved iteration and deletion logic. Iteration is on a strictly isolated view now, which is breaking from previous behavior.
* (x/bank) [#14538](https://github.com/cosmos/cosmos-sdk/pull/14538) Validate denom in bank balances GRPC queries.
* (x/group) [#14465](https://github.com/cosmos/cosmos-sdk/pull/14465) Add title and summary to proposal struct.
* (x/gov) [#14390](https://github.com/cosmos/cosmos-sdk/pull/14390) Add title, proposer and summary to proposal struct.
* (x/group) [#14071](https://github.com/cosmos/cosmos-sdk/pull/14071) Don't re-tally proposal after voting period end if they have been marked as ACCEPTED or REJECTED.
* (x/group) [#13742](https://github.com/cosmos/cosmos-sdk/pull/13742) Migrate group policy account from module accounts to base account.
* (x/auth)[#13780](https://github.com/cosmos/cosmos-sdk/pull/13780) `id` (type of int64) in `AccountAddressByID` grpc query is now deprecated, update to account-id(type of uint64) to use `AccountAddressByID`.
* (codec) [#13307](https://github.com/cosmos/cosmos-sdk/pull/13307) Register all modules' `Msg`s with group's ModuleCdc so that Amino sign bytes are correctly generated.* (x/gov) 
* (codec) [#13196](https://github.com/cosmos/cosmos-sdk/pull/13196) Register all modules' `Msg`s with gov's ModuleCdc so that Amino sign bytes are correctly generated.
* (group) [#13592](https://github.com/cosmos/cosmos-sdk/pull/13592) Fix group types registration with Amino.
* (x/distribution) [#12852](https://github.com/cosmos/cosmos-sdk/pull/12852) Deprecate `CommunityPoolSpendProposal`. Please execute a `MsgCommunityPoolSpend` message via the new v1 `x/gov` module instead. This message can be used to directly fund the `x/gov` module account.
* (x/bank) [#12610](https://github.com/cosmos/cosmos-sdk/pull/12610) `MsgMultiSend` now allows only a single input.
* (x/bank) [#12630](https://github.com/cosmos/cosmos-sdk/pull/12630) Migrate `x/bank` to self-managed parameters and deprecate its usage of `x/params`.
* (x/auth) [#12475](https://github.com/cosmos/cosmos-sdk/pull/12475) Migrate `x/auth` to self-managed parameters and deprecate its usage of `x/params`.
* (x/slashing) [#12399](https://github.com/cosmos/cosmos-sdk/pull/12399) Migrate `x/slashing` to self-managed parameters and deprecate its usage of `x/params`.
* (x/mint) [#12363](https://github.com/cosmos/cosmos-sdk/pull/12363) Migrate `x/mint` to self-managed parameters and deprecate it's usage of `x/params`.
* (x/distribution) [#12434](https://github.com/cosmos/cosmos-sdk/pull/12434) Migrate `x/distribution` to self-managed parameters and deprecate it's usage of `x/params`.
* (x/crisis) [#12445](https://github.com/cosmos/cosmos-sdk/pull/12445) Migrate `x/crisis` to self-managed parameters and deprecate it's usage of `x/params`.
* (x/gov) [#12631](https://github.com/cosmos/cosmos-sdk/pull/12631) Migrate `x/gov` to self-managed parameters and deprecate it's usage of `x/params`.
* (x/staking) [#12409](https://github.com/cosmos/cosmos-sdk/pull/12409) Migrate `x/staking` to self-managed parameters and deprecate it's usage of `x/params`.
* (x/bank) [#11859](https://github.com/cosmos/cosmos-sdk/pull/11859) Move the SendEnabled information out of the Params and into the state store directly.
* (x/gov) [#12771](https://github.com/cosmos/cosmos-sdk/pull/12771) Initial deposit requirement for proposals at submission time.
* (x/staking) [#12967](https://github.com/cosmos/cosmos-sdk/pull/12967) `unbond` now creates only one unbonding delegation entry when multiple unbondings exist at a single height (e.g. through multiple messages in a transaction).
* (x/auth/vesting) [#13502](https://github.com/cosmos/cosmos-sdk/pull/13502) Add Amino Msg registration for `MsgCreatePeriodicVestingAccount`.

### API Breaking Changes

* Migrate to CometBFT. Follow the migration instructions in the [upgrade guide](./UPGRADING.md#migration-to-cometbft-part-1).
* (simulation) [#14728](https://github.com/cosmos/cosmos-sdk/pull/14728) Rename the `ParamChanges` field to `LegacyParamChange` and `Contents` to `LegacyProposalContents` in `simulation.SimulationState`. Additionally it adds a `ProposalMsgs` field to `simulation.SimulationState`.
* (x/gov) [#14782](https://github.com/cosmos/cosmos-sdk/pull/14782) Move the `metadata` argument in `govv1.NewProposal` alongside `title` and `summary`.
* (x/upgrade) [#14216](https://github.com/cosmos/cosmos-sdk/pull/14216) Change upgrade keeper receiver to upgrade keeper pointers.
* (x/auth) [#13780](https://github.com/cosmos/cosmos-sdk/pull/13780) Querying with `id` (type of int64) in `AccountAddressByID` grpc query now throws error, use account-id(type of uint64) instead.
* (store) [#13516](https://github.com/cosmos/cosmos-sdk/pull/13516) Update State Streaming APIs:
    * Add method `ListenCommit` to `ABCIListener`
    * Move `ListeningEnabled` and  `AddListener` methods to `CommitMultiStore`
    * Remove `CacheWrapWithListeners` from `CacheWrap` and `CacheWrapper` interfaces
    * Remove listening APIs from the caching layer (it should only listen to the `rootmulti.Store`)
    * Add three new options to file streaming service constructor.
    * Modify `ABCIListener` such that any error from any method will always halt the app via `panic`
* (x/auth) [#13877](https://github.com/cosmos/cosmos-sdk/pull/13877) Rename `AccountKeeper`'s `GetNextAccountNumber` to `NextAccountNumber`.
* (x/evidence) [#13740](https://github.com/cosmos/cosmos-sdk/pull/13740) The `NewQueryEvidenceRequest` function now takes `hash` as a HEX encoded `string`.
* (server) [#13485](https://github.com/cosmos/cosmos-sdk/pull/13485) The `Application` service now requires the `RegisterNodeService` method to be implemented.
* [#13437](https://github.com/cosmos/cosmos-sdk/pull/13437) Add a list of modules to export argument in `ExportAppStateAndValidators`.
* (simapp) [#13402](https://github.com/cosmos/cosmos-sdk/pull/13402) Move simulation flags to `x/simulation/client/cli`.
* (simapp) [#13402](https://github.com/cosmos/cosmos-sdk/pull/13402) Move simulation helpers functions (`SetupSimulation`, `SimulationOperations`, `CheckExportSimulation`, `PrintStats`, `GetSimulationLog`) to `testutil/sims`.
* (simapp) [#13402](https://github.com/cosmos/cosmos-sdk/pull/13402) Move `testutil/rest` package to `testutil`.
* (types) [#13380](https://github.com/cosmos/cosmos-sdk/pull/13380) Remove deprecated `sdk.NewLevelDB`.
* (simapp) [#13378](https://github.com/cosmos/cosmos-sdk/pull/13378) Move `simapp.App` to `runtime.AppI`.
* (tx) [#12659](https://github.com/cosmos/cosmos-sdk/pull/12659) Remove broadcast mode `block`.
* (simapp) [#12747](https://github.com/cosmos/cosmos-sdk/pull/12747) Remove `simapp.MakeTestEncodingConfig`. Please use `moduletestutil.MakeTestEncodingConfig` (`types/module/testutil`) in tests instead.
* (x/bank) [#12648](https://github.com/cosmos/cosmos-sdk/pull/12648) `NewSendAuthorization` takes a new argument of an optional list of addresses allowed to receive bank assests via authz MsgSend grant. You can pass `nil` for the same behavior as before, i.e. any recipient is allowed.
* (x/bank) [#12593](https://github.com/cosmos/cosmos-sdk/pull/12593) Add `SpendableCoin` method to `BaseViewKeeper`
* (x/slashing) [#12581](https://github.com/cosmos/cosmos-sdk/pull/12581) Remove `x/slashing` legacy querier.
* (types) [#12355](https://github.com/cosmos/cosmos-sdk/pull/12355) Remove the compile-time `types.DBbackend` variable. Removes usage of the same in server/util.go
* (x/gov) [#12368](https://github.com/cosmos/cosmos-sdk/pull/12369) Gov keeper is now passed by reference instead of copy to make post-construction mutation of Hooks and Proposal Handlers possible at a framework level.
* (simapp) [#12270](https://github.com/cosmos/cosmos-sdk/pull/12270) Remove `invCheckPeriod uint` attribute from `SimApp` struct as per migration of `x/crisis` to app wiring
* (simapp) [#12334](https://github.com/cosmos/cosmos-sdk/pull/12334) Move `simapp.ConvertAddrsToValAddrs` and `simapp.CreateTestPubKeys ` to respectively `simtestutil.ConvertAddrsToValAddrs` and `simtestutil.CreateTestPubKeys` (`testutil/sims`)
* (simapp) [#12312](https://github.com/cosmos/cosmos-sdk/pull/12312) Move `simapp.EmptyAppOptions` to `simtestutil.EmptyAppOptions` (`testutil/sims`)
* (simapp) [#12312](https://github.com/cosmos/cosmos-sdk/pull/12312) Remove `skipUpgradeHeights map[int64]bool` and `homePath string` from `NewSimApp` constructor as per migration of `x/upgrade` to app-wiring.
* (testutil) [#12278](https://github.com/cosmos/cosmos-sdk/pull/12278) Move all functions from `simapp/helpers` to `testutil/sims`
* (testutil) [#12233](https://github.com/cosmos/cosmos-sdk/pull/12233) Move `simapp.TestAddr` to `simtestutil.TestAddr` (`testutil/sims`)
* (x/staking) [#12102](https://github.com/cosmos/cosmos-sdk/pull/12102) Staking keeper now is passed by reference instead of copy. Keeper's SetHooks no longer returns keeper. It updates the keeper in place instead.
* (linting) [#12141](https://github.com/cosmos/cosmos-sdk/pull/12141) Fix usability related linting for database. This means removing the infix Prefix from `prefix.NewPrefixWriter` and such so that it is `prefix.NewWriter` and making `db.DBConnection` and such into `db.Connection`
* (x/distribution) [#12434](https://github.com/cosmos/cosmos-sdk/pull/12434) `x/distribution` module `SetParams` keeper method definition is now updated to return `error`.
* (x/staking) [#12409](https://github.com/cosmos/cosmos-sdk/pull/12409) `x/staking` module `SetParams` keeper method definition is now updated to return `error`.
* (x/crisis) [#12445](https://github.com/cosmos/cosmos-sdk/pull/12445) `x/crisis` module `SetConstantFee` keeper method definition is now updated to return `error`.
* (x/gov) [#12631](https://github.com/cosmos/cosmos-sdk/pull/12631) `x/gov` module refactored to use `Params` as single struct instead of `DepositParams`, `TallyParams` & `VotingParams`.
* (x/gov) [#12631](https://github.com/cosmos/cosmos-sdk/pull/12631) Migrate `x/gov` to self-managed parameters and deprecate it's usage of `x/params`.
* (x/bank) [#12630](https://github.com/cosmos/cosmos-sdk/pull/12630) `x/bank` module `SetParams` keeper method definition is now updated to return `error`.
* (x/bank) [#11859](https://github.com/cosmos/cosmos-sdk/pull/11859) Move the SendEnabled information out of the Params and into the state store directly.
  The information can now be accessed using the BankKeeper.
  Setting can be done using MsgSetSendEnabled as a governance proposal.
  A SendEnabled query has been added to both GRPC and CLI.
* (appModule) Remove `Route`, `QuerierRoute` and `LegacyQuerierHandler` from AppModule Interface.
* (x/modules) Remove all LegacyQueries and related code from modules
* (store) [#11825](https://github.com/cosmos/cosmos-sdk/pull/11825) Make extension snapshotter interface safer to use, renamed the util function `WriteExtensionItem` to `WriteExtensionPayload`.
* (x/genutil)[#12956](https://github.com/cosmos/cosmos-sdk/pull/12956) `genutil.AppModuleBasic` has a new attribute: genesis transaction validation function. The existing validation logic is implemented in `genutiltypes.DefaultMessageValidator`. Use `genutil.NewAppModuleBasic` to create a new genutil Module Basic.
* (codec) [#12964](https://github.com/cosmos/cosmos-sdk/pull/12964) `ProtoCodec.MarshalInterface` now returns an error when serializing unregistered types and a subsequent `ProtoCodec.UnmarshalInterface` would fail.
* (x/staking) [#12973](https://github.com/cosmos/cosmos-sdk/pull/12973) Removed `stakingkeeper.RandomValidator`. Use `testutil.RandSliceElem(r, sk.GetAllValidators(ctx))` instead.
* (x/gov) [#13160](https://github.com/cosmos/cosmos-sdk/pull/13160) Remove custom marshaling of proposl and voteoption.
* (types) [#13430](https://github.com/cosmos/cosmos-sdk/pull/13430) Remove unused code `ResponseCheckTx` and `ResponseDeliverTx`
* (store) [#13529](https://github.com/cosmos/cosmos-sdk/pull/13529) Add method `LatestVersion` to `MultiStore` interface, add method `SetQueryMultiStore` to baesapp to support alternative `MultiStore` implementation for query service.
* (pruning) [#13609](https://github.com/cosmos/cosmos-sdk/pull/13609) Move pruning package to be under store package
* [#13794](https://github.com/cosmos/cosmos-sdk/pull/13794) Most methods on `types/module.AppModule` have been moved to 
extension interfaces. `module.Manager.Modules` is now of type `map[string]interface{}` to support in parallel the new 
`cosmossdk.io/core/appmodule.AppModule` API.

### CLI Breaking Changes

* (genesis) [#14149](https://github.com/cosmos/cosmos-sdk/pull/14149) Add `simd genesis` command, which contains all genesis-related sub-commands.
* (x/genutil) [#13535](https://github.com/cosmos/cosmos-sdk/pull/13535) Replace in `simd init`, the `--staking-bond-denom` flag with `--default-denom` which is used for all default denomination in the genesis, instead of only staking.

### Bug Fixes

* (x/auth/vesting) [#15373](https://github.com/cosmos/cosmos-sdk/pull/15373) Add extra checks when creating a periodic vesting account.
* (x/auth) [#13838](https://github.com/cosmos/cosmos-sdk/pull/13838) Fix calling `String()` and `MarshalYAML` panics when pubkey is set on a `BaseAccount``. 
* (x/evidence) [#13740](https://github.com/cosmos/cosmos-sdk/pull/13740) Fix evidence query API to decode the hash properly.
* (bank) [#13691](https://github.com/cosmos/cosmos-sdk/issues/13691) Fix unhandled error for vesting account transfers, when total vesting amount exceeds total balance.
* [#13553](https://github.com/cosmos/cosmos-sdk/pull/13553) Ensure all parameter validation for decimal types handles nil decimal values.
* [#13145](https://github.com/cosmos/cosmos-sdk/pull/13145) Fix panic when calling `String()` to a Record struct type.
* [#13116](https://github.com/cosmos/cosmos-sdk/pull/13116) Fix a dead-lock in the `Group-TotalWeight` `x/group` invariant.
* (types) [#12154](https://github.com/cosmos/cosmos-sdk/pull/12154) Add `baseAccountGetter` to avoid invalid account error when create vesting account.
* (x/staking) [#12303](https://github.com/cosmos/cosmos-sdk/pull/12303) Use bytes instead of string comparison in delete validator queue
* (store/rootmulti) [#12487](https://github.com/cosmos/cosmos-sdk/pull/12487) Fix non-deterministic map iteration.
* (sdk/dec_coins) [#12903](https://github.com/cosmos/cosmos-sdk/pull/12903) Fix nil `DecCoin` creation when converting `Coins` to `DecCoins`
* (store) [#12945](https://github.com/cosmos/cosmos-sdk/pull/12945) Fix nil end semantics in store/cachekv/iterator when iterating a dirty cache.
* (x/gov) [#13051](https://github.com/cosmos/cosmos-sdk/pull/13051) In SubmitPropsal, when a legacy msg fails it's handler call, wrap the error as ErrInvalidProposalContent (instead of ErrNoProposalHandlerExists).
* (snapshot) [#13400](https://github.com/cosmos/cosmos-sdk/pull/13400) Fix snapshot checksum issue in golang 1.19. 
* (server) [#13778](https://github.com/cosmos/cosmos-sdk/pull/13778) Set Cosmos SDK default endpoints to localhost to avoid unknown exposure of endpoints.
* (x/auth) [#13877](https://github.com/cosmos/cosmos-sdk/pull/13877) Handle missing account numbers during `InitGenesis`.
* (x/gov) [#13918](https://github.com/cosmos/cosmos-sdk/pull/13918) Propagate message errors when executing a proposal.

### Deprecated

* (x/evidence) [#13740](https://github.com/cosmos/cosmos-sdk/pull/13740) The `evidence_hash` field of `QueryEvidenceRequest` has been deprecated and now contains a new field `hash` with type `string`.
* (x/bank) [#11859](https://github.com/cosmos/cosmos-sdk/pull/11859) The Params.SendEnabled field is deprecated and unusable.
  The information can now be accessed using the BankKeeper.
  Setting can be done using MsgSetSendEnabled as a governance proposal.
  A SendEnabled query has been added to both GRPC and CLI.

## [v0.46.11](https://github.com/cosmos/cosmos-sdk/releases/tag/v0.46.11) - 2022-03-03

### Improvements

* (deps) Migrate to [CometBFT](https://github.com/cometbft/cometbft). Follow the instructions in the [release notes](./RELEASE_NOTES.md).
* (store) [#15152](https://github.com/cosmos/cosmos-sdk/pull/15152) Remove unmaintained and experimental `store/v2alpha1`.
* (store) [#14410](https://github.com/cosmos/cosmos-sdk/pull/14410) `rootmulti.Store.loadVersion` has validation to check if all the module stores' height is correct, it will error if any module store has incorrect height.

### Bug Fixes

* [#15243](https://github.com/cosmos/cosmos-sdk/pull/15243) `LatestBlockResponse` & `BlockByHeightResponse` types' field `sdk_block` was incorrectly cast `proposer_address` bytes to validator operator address, now to consensus address.

## [v0.46.10](https://github.com/cosmos/cosmos-sdk/releases/tag/v0.46.10) - 2022-02-16

### Improvements

* (cli) [#14953](https://github.com/cosmos/cosmos-sdk/pull/14953) Enable profiling block replay during abci handshake with `--cpu-profile`.

## [v0.46.9](https://github.com/cosmos/cosmos-sdk/releases/tag/v0.46.9) - 2022-02-07

### Improvements

* (store/cache) [#13881](https://github.com/cosmos/cosmos-sdk/pull/13881) Optimize iteration on nested cached KV stores and other operations in general.
* (deps) [#14846](https://github.com/cosmos/cosmos-sdk/pull/14846) Bump btcd.
* (deps) Bump Tendermint version to [v0.34.26](https://github.com/informalsystems/tendermint/releases/tag/v0.34.26).
* (store/cache) [#14189](https://github.com/cosmos/cosmos-sdk/pull/14189) Add config `iavl-lazy-loading` to enable lazy loading of iavl store, to improve start up time of archive nodes, add method `SetLazyLoading` to `CommitMultiStore` interface.
    * A new field has been added to the app.toml. This alllows nodes with larger databases to startup quicker 

    ```toml
    # IAVLLazyLoading enable/disable the lazy loading of iavl store.
    # Default is false.
    iavl-lazy-loading = ""  
  ```

### Bug Fixes

* (cli) [#14919](https://github.com/cosmos/cosmos-sdk/pull/#14919) Fix never assigned error when write validators.
* (store) [#14798](https://github.com/cosmos/cosmos-sdk/pull/14798) Copy btree to avoid the problem of modify while iteration.
* (cli) [#14799](https://github.com/cosmos/cosmos-sdk/pull/14799) Fix Evidence CLI query flag parsing (backport #13458)

## [v0.46.8](https://github.com/cosmos/cosmos-sdk/releases/tag/v0.46.8) - 2022-01-23

### Improvements

* (store/cache) [#13881](https://github.com/cosmos/cosmos-sdk/pull/13881) Optimize iteration on nested cached KV stores and other operations in general.
* (x/gov) [#14347](https://github.com/cosmos/cosmos-sdk/pull/14347) Support `v1.Proposal` message in `v1beta1.Proposal.Content`.
* (deps) Use Informal System fork of Tendermint version to [v0.34.24](https://github.com/informalsystems/tendermint/releases/tag/v0.34.24).

### Bug Fixes

* (x/group) [#14526](https://github.com/cosmos/cosmos-sdk/pull/14526) Fix wrong address set in `EventUpdateGroupPolicy`.
* (ante) [#14448](https://github.com/cosmos/cosmos-sdk/pull/14448) Return anteEvents when postHandler fail.

### API Breaking

* (x/gov) [#14422](https://github.com/cosmos/cosmos-sdk/pull/14422) Remove `Migrate_V046_6_To_V046_7` function which shouldn't be used for chains which already migrated to 0.46.

## [v0.46.7](https://github.com/cosmos/cosmos-sdk/releases/tag/v0.46.7) - 2022-12-13

### Features

* (client) [#14051](https://github.com/cosmos/cosmos-sdk/pull/14051) Add `--grpc` client option.

### Improvements

* (deps) Bump Tendermint version to [v0.34.24](https://github.com/tendermint/tendermint/releases/tag/v0.34.24).
* [#13651](https://github.com/cosmos/cosmos-sdk/pull/13651) Update `server/config/config.GetConfig` function.
* [#14175](https://github.com/cosmos/cosmos-sdk/pull/14175) Add `server.DefaultBaseappOptions(appopts)` function to reduce boiler plate in root.go.

### State Machine Breaking

* (x/gov) [#14214](https://github.com/cosmos/cosmos-sdk/pull/14214) Fix gov v0.46 migration to v1 votes.
    * Also provide a helper function `govv046.Migrate_V0466_To_V0467` for migrating a chain already on v0.46 with versions <=v0.46.6 to the latest v0.46.7 correct state.
* (x/group) [#14071](https://github.com/cosmos/cosmos-sdk/pull/14071) Don't re-tally proposal after voting period end if they have been marked as ACCEPTED or REJECTED.

### API Breaking Changes

* (store) [#13516](https://github.com/cosmos/cosmos-sdk/pull/13516) Update State Streaming APIs:
    * Add method `ListenCommit` to `ABCIListener`
    * Move `ListeningEnabled` and  `AddListener` methods to `CommitMultiStore`
    * Remove `CacheWrapWithListeners` from `CacheWrap` and `CacheWrapper` interfaces
    * Remove listening APIs from the caching layer (it should only listen to the `rootmulti.Store`)
    * Add three new options to file streaming service constructor.
    * Modify `ABCIListener` such that any error from any method will always halt the app via `panic`
* (store) [#13529](https://github.com/cosmos/cosmos-sdk/pull/13529) Add method `LatestVersion` to `MultiStore` interface, add method `SetQueryMultiStore` to baesapp to support alternative `MultiStore` implementation for query service.

### Bug Fixes

* (baseapp) [#13983](https://github.com/cosmos/cosmos-sdk/pull/13983) Don't emit duplicate ante-handler events when a post-handler is defined.
* (baseapp) [#14049](https://github.com/cosmos/cosmos-sdk/pull/14049) Fix state sync when interval is zero.
* (store) [#13516](https://github.com/cosmos/cosmos-sdk/pull/13516) Fix state listener that was observing writes at wrong time.

## [v0.46.6](https://github.com/cosmos/cosmos-sdk/releases/tag/v0.46.6) - 2022-11-18

### Improvements

* (config) [#13894](https://github.com/cosmos/cosmos-sdk/pull/13894) Support state streaming configuration in `app.toml` template and default configuration.

### Bug Fixes

* (x/gov) [#13918](https://github.com/cosmos/cosmos-sdk/pull/13918) Fix propagation of message errors when executing a proposal.

## [v0.46.5](https://github.com/cosmos/cosmos-sdk/releases/tag/v0.46.5) - 2022-11-17

### Features

* (x/bank) [#13891](https://github.com/cosmos/cosmos-sdk/pull/13891) Provide a helper function `Migrate_V0464_To_V0465` for migrating a chain **already on v0.46 with versions <=v0.46.4** to the latest v0.46.5 correct state.

### Improvements

* [#13826](https://github.com/cosmos/cosmos-sdk/pull/13826) Support custom `GasConfig` configuration for applications.
* (deps) Bump Tendermint version to [v0.34.23](https://github.com/tendermint/tendermint/releases/tag/v0.34.23).

### State Machine Breaking

* (x/group) [#13876](https://github.com/cosmos/cosmos-sdk/pull/13876) Fix group MinExecutionPeriod that is checked on execution now, instead of voting period end.

### API Breaking Changes

* (x/group) [#13876](https://github.com/cosmos/cosmos-sdk/pull/13876) Add `GetMinExecutionPeriod` method on DecisionPolicy interface.

### Bug Fixes

* (x/group) [#13869](https://github.com/cosmos/cosmos-sdk/pull/13869) Group members weight must be positive and a finite number.
* (x/bank) [#13821](https://github.com/cosmos/cosmos-sdk/pull/13821) Fix bank store migration of coin metadata.
* (x/group) [#13808](https://github.com/cosmos/cosmos-sdk/pull/13808) Fix propagation of message events to the current context in `EndBlocker`.
* (x/gov) [#13728](https://github.com/cosmos/cosmos-sdk/pull/13728) Fix propagation of message events to the current context in `EndBlocker`.
* (store) [#13803](https://github.com/cosmos/cosmos-sdk/pull/13803) Add an error log if IAVL set operation failed.
* [#13861](https://github.com/cosmos/cosmos-sdk/pull/13861) Allow `_` characters in tx event queries, i.e. `GetTxsEvent`.

## [v0.46.4](https://github.com/cosmos/cosmos-sdk/releases/tag/v0.46.4) - 2022-11-01

### Features

* (x/auth) [#13612](https://github.com/cosmos/cosmos-sdk/pull/13612) Add `Query/ModuleAccountByName` endpoint for accessing the module account info by module name.

### Improvements

* (deps) Bump IAVL version to [v0.19.4](https://github.com/cosmos/iavl/releases/tag/v0.19.4).

### Bug Fixes

* (x/auth/tx) [#12474](https://github.com/cosmos/cosmos-sdk/pull/12474) Remove condition in GetTxsEvent that disallowed multiple equal signs, which would break event queries with base64 strings (i.e. query by signature).
* (store) [#13530](https://github.com/cosmos/cosmos-sdk/pull/13530) Fix app-hash mismatch if upgrade migration commit is interrupted.

### CLI Breaking Changes

* [#13656](https://github.com/cosmos/cosmos-sdk/pull/13659) Rename `server.FlagIAVLFastNode` to `server.FlagDisableIAVLFastNode` for clarity.

### API Breaking Changes

* (context) [#13063](https://github.com/cosmos/cosmos-sdk/pull/13063) Update `Context#CacheContext` to automatically emit all events on the parent context's `EventManager`.

## [v0.46.3](https://github.com/cosmos/cosmos-sdk/releases/tag/v0.46.3) - 2022-10-20

ATTENTION:

This is a security release for the [Dragonberry security advisory](https://forum.cosmos.network/t/ibc-security-advisory-dragonberry/7702).

All users should upgrade immediately.

Users *must* add a replace directive in their go.mod for the new `ics23` package in the SDK:

```go
replace github.com/confio/ics23/go => github.com/cosmos/cosmos-sdk/ics23/go v0.8.0
```

### Features

* [#13435](https://github.com/cosmos/cosmos-sdk/pull/13435) Extend error context when a simulation fails.
* (grpc) [#13485](https://github.com/cosmos/cosmos-sdk/pull/13485) Implement a new gRPC query, `/cosmos/base/node/v1beta1/config`, which provides operator configuration.
* (cli) [#13147](https://github.com/cosmos/cosmos-sdk/pull/13147) Add the `--append` flag to the `sign-batch` CLI cmd to combine the messages and sign those txs which are created with `--generate-only`.
* (cli) [#13454](https://github.com/cosmos/cosmos-sdk/pull/13454) `sign-batch` CLI can now read multiple transaction files.

### Improvements

* [#13586](https://github.com/cosmos/cosmos-sdk/pull/13586) Bump Tendermint to `v0.34.22`.
* (auth) [#13460](https://github.com/cosmos/cosmos-sdk/pull/13460) The `q auth address-by-id` CLI command has been renamed to `q auth address-by-acc-num` to be more explicit. However, the old `address-by-id` version is still kept as an alias, for backwards compatibility.
* [#13433](https://github.com/cosmos/cosmos-sdk/pull/13433) Remove dead code in cacheMergeIterator `Domain()`.

### Bug Fixes

* Implement dragonberry security patch.
    * For applying the patch please refer to the [RELEASE NOTES](./RELEASE_NOTES.md)
* (store) [#13459](https://github.com/cosmos/cosmos-sdk/pull/13459) Don't let state listener observe the uncommitted writes.
* [#12548](https://github.com/cosmos/cosmos-sdk/pull/12548) Prevent signing from wrong key while using multisig.

### API Breaking Changes

* (server) [#13485](https://github.com/cosmos/cosmos-sdk/pull/13485) The `Application` service now requires the `RegisterNodeService` method to be implemented.

## [v0.46.2](https://github.com/cosmos/cosmos-sdk/releases/tag/v0.46.2) - 2022-10-03

### API Breaking Changes

* (cli) [#13089](https://github.com/cosmos/cosmos-sdk/pull/13089) Fix rollback command don't actually delete multistore versions, added method `RollbackToVersion` to interface `CommitMultiStore` and added method `CommitMultiStore` to `Application` interface.
* (cli) [#13089](https://github.com/cosmos/cosmos-sdk/pull/13089) `NewRollbackCmd` now takes an `appCreator types.AppCreator`.

### Features

* (cli) [#13207](https://github.com/cosmos/cosmos-sdk/pull/13207) Reduce user's password prompts when calling keyring `List()` function.
* (cli) [#13353](https://github.com/cosmos/cosmos-sdk/pull/13353) Add `tx group draft-proposal` command for generating group proposal JSONs (skeleton).
* (cli) [#13304](https://github.com/cosmos/cosmos-sdk/pull/13304) Add `tx gov draft-proposal` command for generating proposal JSONs (skeleton).
* (x/authz) [#13047](https://github.com/cosmos/cosmos-sdk/pull/13047) Add a GetAuthorization function to the keeper.
* (cli) [#12742](https://github.com/cosmos/cosmos-sdk/pull/12742) Add the `prune` CLI cmd to manually prune app store history versions based on the pruning options.

### Improvements

* [#13323](https://github.com/cosmos/cosmos-sdk/pull/13323) Ensure `withdraw_rewards` rewards are emitted from all actions that result in rewards being withdrawn.
* [#13233](https://github.com/cosmos/cosmos-sdk/pull/13233) Add `--append` to `add-genesis-account` sub-command to append new tokens after an account is already created.
* (x/group) [#13214](https://github.com/cosmos/cosmos-sdk/pull/13214) Add `withdraw-proposal` command to group module's CLI transaction commands.
* (x/auth) [#13048](https://github.com/cosmos/cosmos-sdk/pull/13048) Add handling of AccountNumberStoreKeyPrefix to the simulation decoder.
* (simapp) [#13107](https://github.com/cosmos/cosmos-sdk/pull/13107) Call `SetIAVLCacheSize` with the configured value in simapp.
* [#13301](https://github.com/cosmos/cosmos-sdk/pull/13301) Keep the balance query endpoint compatible with legacy blocks
* [#13321](https://github.com/cosmos/cosmos-sdk/pull/13321) Add flag to disable fast node migration and usage.

### Bug Fixes

* (types) [#13265](https://github.com/cosmos/cosmos-sdk/pull/13265) Correctly coalesce coins even with repeated denominations & simplify logic.
* (x/auth) [#13200](https://github.com/cosmos/cosmos-sdk/pull/13200) Fix wrong sequences in `sign-batch`.
* (export) [#13029](https://github.com/cosmos/cosmos-sdk/pull/13029) Fix exporting the blockParams regression.
* [#13046](https://github.com/cosmos/cosmos-sdk/pull/13046) Fix missing return statement in BaseApp.Query.
* (store) [#13336](https://github.com/cosmos/cosmos-sdk/pull/13334) Call streaming listeners for deliver tx event, it was removed accidentally.
* (grpc) [#13417](https://github.com/cosmos/cosmos-sdk/pull/13417) fix grpc query panic that could crash the node (backport #13352).
* (grpc) [#13418](https://github.com/cosmos/cosmos-sdk/pull/13418) Add close for grpc only mode.

## [v0.46.1](https://github.com/cosmos/cosmos-sdk/releases/tag/v0.46.1) - 2022-08-24

### Improvements

* [#12953](https://github.com/cosmos/cosmos-sdk/pull/12953) Change the default priority mechanism to be based on gas price.
* [#12981](https://github.com/cosmos/cosmos-sdk/pull/12981) Return proper error when parsing telemetry configuration.
* [#12969](https://github.com/cosmos/cosmos-sdk/pull/12969) Bump Tendermint to `v0.34.21` and IAVL to `v0.19.1`.
* [#12885](https://github.com/cosmos/cosmos-sdk/pull/12885) Amortize cost of processing cache KV store.
* (events) [#12850](https://github.com/cosmos/cosmos-sdk/pull/12850) Add a new `fee_payer` attribute to the `tx` event that is emitted from the `DeductFeeDecorator` AnteHandler decorator.
* (x/params) [#12615](https://github.com/cosmos/cosmos-sdk/pull/12615) Add `GetParamSetIfExists` function to params `Subspace` to prevent panics on breaking changes.
* (x/bank) [#12674](https://github.com/cosmos/cosmos-sdk/pull/12674) Add convenience function `CreatePrefixedAccountStoreKey()` to construct key to access account's balance for a given denom.
* [#12877](https://github.com/cosmos/cosmos-sdk/pull/12877) Bumped cosmossdk.io/math to v1.0.0-beta.3
* [#12693](https://github.com/cosmos/cosmos-sdk/pull/12693) Make sure the order of each node is consistent when emitting proto events.

### Bug Fixes

* (x/group) [#12888](https://github.com/cosmos/cosmos-sdk/pull/12888) Fix event propagation to the current context of `x/group` message execution `[]sdk.Result`.
* (x/upgrade) [#12906](https://github.com/cosmos/cosmos-sdk/pull/12906) Fix upgrade failure by moving downgrade verification logic after store migration.

## [v0.46.0](https://github.com/cosmos/cosmos-sdk/releases/tag/v0.46.0) - 2022-07-26

### Features

* (types) [#11985](https://github.com/cosmos/cosmos-sdk/pull/11985) Add a `Priority` field on `sdk.Context`, which represents the CheckTx priority field. It is only used during CheckTx.
* (gRPC) [#11889](https://github.com/cosmos/cosmos-sdk/pull/11889) Support custom read and write gRPC options in `app.toml`. See `max-recv-msg-size` and `max-send-msg-size` respectively.
* (cli) [#11738](https://github.com/cosmos/cosmos-sdk/pull/11738) Add `tx auth multi-sign` as alias of `tx auth multisign` for consistency with `multi-send`.
* (cli) [#11738](https://github.com/cosmos/cosmos-sdk/pull/11738) Add `tx bank multi-send` command for bulk send of coins to multiple accounts.
* (grpc) [#11642](https://github.com/cosmos/cosmos-sdk/pull/11642) Implement `ABCIQuery` in the Tendermint gRPC service, which proxies ABCI `Query` requests directly to the application.
* (x/upgrade) [#11551](https://github.com/cosmos/cosmos-sdk/pull/11551) Update `ScheduleUpgrade` for chains to schedule an automated upgrade on `BeginBlock` without having to go though governance.
* (tx) [#11533](https://github.com/cosmos/cosmos-sdk/pull/11533) Register [`EIP191`](https://eips.ethereum.org/EIPS/eip-191) as an available `SignMode` for chains to use.
* (x/genutil) [#11500](https://github.com/cosmos/cosmos-sdk/pull/11500) Fix GenTx validation and adjust error messages
* [#11430](https://github.com/cosmos/cosmos-sdk/pull/11430) Introduce a new `grpc-only` flag, such that when enabled, will start the node in a query-only mode. Note, gRPC MUST be enabled with this flag.
* (x/bank) [#11417](https://github.com/cosmos/cosmos-sdk/pull/11417) Introduce a new `SpendableBalances` gRPC query that retrieves an account's total (paginated) spendable balances.
* [#11441](https://github.com/cosmos/cosmos-sdk/pull/11441) Added a new method, `IsLTE`, for `types.Coin`. This method is used to check if a `types.Coin` is less than or equal to another `types.Coin`.
* (x/upgrade) [#11116](https://github.com/cosmos/cosmos-sdk/pull/11116) `MsgSoftwareUpgrade` and `MsgCancelUpgrade` have been added to support v1beta2 msgs-based gov proposals.
* [#10977](https://github.com/cosmos/cosmos-sdk/pull/10977) Now every cosmos message protobuf definition must be extended with a `cosmos.msg.v1.signer` option to signal the signer fields in a language agnostic way.
* [#10710](https://github.com/cosmos/cosmos-sdk/pull/10710) Chain-id shouldn't be required for creating a transaction with both --generate-only and --offline flags.
* [#10703](https://github.com/cosmos/cosmos-sdk/pull/10703) Create a new grantee account, if the grantee of an authorization does not exist.
* [#10592](https://github.com/cosmos/cosmos-sdk/pull/10592) Add a `DecApproxEq` function that checks to see if `|d1 - d2| < tol` for some Dec `d1, d2, tol`.
* [#9933](https://github.com/cosmos/cosmos-sdk/pull/9933) Introduces the notion of a Cosmos "Scalar" type, which would just be simple aliases that give human-understandable meaning to the underlying type, both in Go code and in Proto definitions.
* [#9884](https://github.com/cosmos/cosmos-sdk/pull/9884) Provide a new gRPC query handler, `/cosmos/params/v1beta1/subspaces`, that allows the ability to query for all registered subspaces and their respective keys.
* [#9776](https://github.com/cosmos/cosmos-sdk/pull/9776) Add flag `staking-bond-denom` to specify the staking bond denomination value when initializing a new chain.
* [#9533](https://github.com/cosmos/cosmos-sdk/pull/9533) Added a new gRPC method, `DenomOwners`, in `x/bank` to query for all account holders of a specific denomination.
* (bank) [#9618](https://github.com/cosmos/cosmos-sdk/pull/9618) Update bank.Metadata: add URI and URIHash attributes.
* (store) [#8664](https://github.com/cosmos/cosmos-sdk/pull/8664) Implementation of ADR-038 file StreamingService
* [#9837](https://github.com/cosmos/cosmos-sdk/issues/9837) `--generate-only` flag can be used with a keyname from the keyring.
* [#10326](https://github.com/cosmos/cosmos-sdk/pull/10326) `x/authz` add all grants by granter query.
* [#10944](https://github.com/cosmos/cosmos-sdk/pull/10944) `x/authz` add all grants by grantee query
* [#10348](https://github.com/cosmos/cosmos-sdk/pull/10348) Add `fee.{payer,granter}` and `tip` fields to StdSignDoc for signing tipped transactions.
* [#10208](https://github.com/cosmos/cosmos-sdk/pull/10208) Add `TipsTxMiddleware` for transferring tips.
* [#10379](https://github.com/cosmos/cosmos-sdk/pull/10379) Add validation to `x/upgrade` CLI `software-upgrade` command `--plan-info` value.
* [#10507](https://github.com/cosmos/cosmos-sdk/pull/10507) Add antehandler for tx priority.
* [#10311](https://github.com/cosmos/cosmos-sdk/pull/10311) Adds cli to use tips transactions. It adds an `--aux` flag to all CLI tx commands to generate the aux signer data (with optional tip), and a new `tx aux-to-fee` subcommand to let the fee payer gather aux signer data and broadcast the tx
* [#11019](https://github.com/cosmos/cosmos-sdk/pull/11019) Add `MsgCreatePermanentLockedAccount` and CLI method for creating permanent locked account
* [#10947](https://github.com/cosmos/cosmos-sdk/pull/10947) Add `AllowancesByGranter` query to the feegrant module
* [#10407](https://github.com/cosmos/cosmos-sdk/pull/10407) Add validation to `x/upgrade` module's `BeginBlock` to check accidental binary downgrades
* (gov) [#11036](https://github.com/cosmos/cosmos-sdk/pull/11036) Add in-place migrations for 0.43->0.46. Add a `migrate v0.46` CLI command for v0.43->0.46 JSON genesis migration.
* [#11006](https://github.com/cosmos/cosmos-sdk/pull/11006) Add `debug pubkey-raw` command to allow inspecting of pubkeys in legacy bech32 format
* (x/authz) [#10714](https://github.com/cosmos/cosmos-sdk/pull/10714) Add support for pruning expired authorizations
* [#11179](https://github.com/cosmos/cosmos-sdk/pull/11179) Add state rollback command.
* [#11234](https://github.com/cosmos/cosmos-sdk/pull/11234) Add `GRPCClient` field to Client Context. If `GRPCClient` field is set to nil, the `Invoke` method would use ABCI query, otherwise use gprc.
* (authz)[#11060](https://github.com/cosmos/cosmos-sdk/pull/11060) Support grant with no expire time.
* (rosetta) [#11590](https://github.com/cosmos/cosmos-sdk/pull/11590) Add fee suggestion for rosetta and enable offline mode. Also force set events about Fees to Success to pass reconciliation test.
* (types) [#11959](https://github.com/cosmos/cosmos-sdk/pull/11959) Added `sdk.Coins.Find` helper method to find a coin by denom.
* (upgrade) [#12603](https://github.com/cosmos/cosmos-sdk/pull/12603) feat: Move AppModule.BeginBlock and AppModule.EndBlock to extension interfaces
* (telemetry) [#12405](https://github.com/cosmos/cosmos-sdk/pull/12405) Add *query* calls metric to telemetry.
* (query) [#12253](https://github.com/cosmos/cosmos-sdk/pull/12253) Add `GenericFilteredPaginate` to the `query` package to improve UX.

### API Breaking Changes

* (x/auth/ante) [#11985](https://github.com/cosmos/cosmos-sdk/pull/11985) The `MempoolFeeDecorator` has been removed. Instead, the `DeductFeeDecorator` takes a new argument of type `TxFeeChecker`, to define custom fee models. If `nil` is passed to this `TxFeeChecker` argument, then it will default to `checkTxFeeWithValidatorMinGasPrices`, which is the exact same behavior as the old `MempoolFeeDecorator` (i.e. checking fees against validator's own min gas price).
* (x/auth/ante) [#11985](https://github.com/cosmos/cosmos-sdk/pull/11985) The `ExtensionOptionsDecorator` takes an argument of type `ExtensionOptionChecker`. For backwards-compatibility, you can pass `nil`, which defaults to the old behavior of rejecting all tx extensions.
* (crypto/keyring) [#11932](https://github.com/cosmos/cosmos-sdk/pull/11932) Remove `Unsafe*` interfaces from keyring package. Please use interface casting if you wish to access those unsafe functions.
* (types) [#11881](https://github.com/cosmos/cosmos-sdk/issues/11881) Rename `AccAddressFromHex` to `AccAddressFromHexUnsafe`.
* (types) [#11788](https://github.com/cosmos/cosmos-sdk/pull/11788) The `Int` and `Uint` types have been moved to their own dedicated module, `math`. Aliases are kept in the SDK's root `types` package, however, it is encouraged to utilize the new `math` module. As a result, the `Int#ToDec` API has been removed.
* (grpc) [#11642](https://github.com/cosmos/cosmos-sdk/pull/11642) The `RegisterTendermintService` method in the `tmservice` package now requires a `abciQueryFn` query function parameter.
* [#11496](https://github.com/cosmos/cosmos-sdk/pull/11496) Refactor abstractions for snapshot and pruning; snapshot intervals eventually pruned; unit tests.
* (types) [#11689](https://github.com/cosmos/cosmos-sdk/pull/11689) Make `Coins#Sub` and `Coins#SafeSub` consistent with `Coins#Add`.
* (store)[#11152](https://github.com/cosmos/cosmos-sdk/pull/11152) Remove `keep-every` from pruning options.
* [#10950](https://github.com/cosmos/cosmos-sdk/pull/10950) Add `envPrefix` parameter to `cmd.Execute`.
* (x/mint) [#10441](https://github.com/cosmos/cosmos-sdk/pull/10441) The `NewAppModule` function now accepts an inflation calculation function as an argument.
* [#9695](https://github.com/cosmos/cosmos-sdk/pull/9695) Migrate keys from `Info` (serialized as amino) -> `Record` (serialized as proto)
    * Add new `codec.Codec` argument in:
        * `keyring.NewInMemory`
        * `keyring.New`
    * Rename:
        * `SavePubKey` to `SaveOfflineKey`.
        * `NewMultiInfo`, `NewLedgerInfo` to `NewLegacyMultiInfo`, `newLegacyLedgerInfo` respectively. Move them into `legacy_info.go`.
        * `NewOfflineInfo` to `newLegacyOfflineInfo` and move it to `migration_test.go`.
    * Return:
    _`keyring.Record, error` in `SaveOfflineKey`, `SaveLedgerKey`, `SaveMultiSig`, `Key` and `KeyByAddress`.
    _`keyring.Record` instead of `Info` in `NewMnemonic` and `List`.
    * Remove `algo` argument from :
        * `SaveOfflineKey`
    * Take `keyring.Record` instead of `Info` as first argument in:
        * `MkConsKeyOutput`
        * `MkValKeyOutput`
        * `MkAccKeyOutput`
* [#10022](https://github.com/cosmos/cosmos-sdk/pull/10022) `AuthKeeper` interface in `x/auth` now includes a function `HasAccount`.
* [#9759](https://github.com/cosmos/cosmos-sdk/pull/9759) `NewAccountKeeeper` in `x/auth` now takes an additional `bech32Prefix` argument that represents `sdk.Bech32MainPrefix`.
* [#9628](https://github.com/cosmos/cosmos-sdk/pull/9628) Rename `x/{mod}/legacy` to `x/{mod}/migrations`.
* [#9571](https://github.com/cosmos/cosmos-sdk/pull/9571) Implemented error handling for staking hooks, which now return an error on failure.
* [#9427](https://github.com/cosmos/cosmos-sdk/pull/9427) Move simapp `FundAccount` and `FundModuleAccount` to `x/bank/testutil`
* (client/tx) [#9421](https://github.com/cosmos/cosmos-sdk/pull/9421/) `BuildUnsignedTx`, `BuildSimTx`, `PrintUnsignedStdTx` functions are moved to
  the Tx Factory as methods.
* (client/keys) [#9601](https://github.com/cosmos/cosmos-sdk/pull/9601) Added `keys rename` CLI command and `Keyring.Rename` interface method to rename a key in the keyring.
* (x/slashing) [#9458](https://github.com/cosmos/cosmos-sdk/pull/9458) Coins burned from slashing is now returned from Slash function and included in Slash event.
* [#9246](https://github.com/cosmos/cosmos-sdk/pull/9246) The `New` method for the network package now returns an error.
* [#9519](https://github.com/cosmos/cosmos-sdk/pull/9519) `DeleteDeposits` renamed to `DeleteAndBurnDeposits`, `RefundDeposits` renamed to `RefundAndDeleteDeposits`
* (codec) [#9521](https://github.com/cosmos/cosmos-sdk/pull/9521) Removed deprecated `clientCtx.JSONCodec` from `client.Context`.
* (codec) [#9521](https://github.com/cosmos/cosmos-sdk/pull/9521) Rename `EncodingConfig.Marshaler` to `Codec`.
* [#9594](https://github.com/cosmos/cosmos-sdk/pull/9594) `RESTHandlerFn` argument is removed from the `gov/NewProposalHandler`.
* [#9594](https://github.com/cosmos/cosmos-sdk/pull/9594) `types/rest` package moved to `testutil/rest`.
* [#9432](https://github.com/cosmos/cosmos-sdk/pull/9432) `ConsensusParamsKeyTable` moved from `params/keeper` to `params/types`
* [#9576](https://github.com/cosmos/cosmos-sdk/pull/9576) Add debug error message to `sdkerrors.QueryResult` when enabled
* [#9650](https://github.com/cosmos/cosmos-sdk/pull/9650) Removed deprecated message handler implementation from the SDK modules.
* [#10248](https://github.com/cosmos/cosmos-sdk/pull/10248) Remove unused `KeyPowerReduction` variable from x/staking types.
* (x/bank) [#9832](https://github.com/cosmos/cosmos-sdk/pull/9832) `AddressFromBalancesStore` renamed to `AddressAndDenomFromBalancesStore`.
* (tests) [#9938](https://github.com/cosmos/cosmos-sdk/pull/9938) `simapp.Setup` accepts additional `testing.T` argument.
* (baseapp) [#11979](https://github.com/cosmos/cosmos-sdk/pull/11979) Rename baseapp simulation helper methods `baseapp.{Check,Deliver}` to `baseapp.Sim{Check,Deliver}`.
* (x/gov) [#10373](https://github.com/cosmos/cosmos-sdk/pull/10373) Removed gov `keeper.{MustMarshal, MustUnmarshal}`.
* [#10348](https://github.com/cosmos/cosmos-sdk/pull/10348) StdSignBytes takes a new argument of type `*tx.Tip` for signing over tips using LEGACY_AMINO_JSON.
* [#10208](https://github.com/cosmos/cosmos-sdk/pull/10208) The `x/auth/signing.Tx` interface now also includes a new `GetTip() *tx.Tip` method for verifying tipped transactions. The `x/auth/types` expected BankKeeper interface now expects the `SendCoins` method too.
* [#10612](https://github.com/cosmos/cosmos-sdk/pull/10612) `baseapp.NewBaseApp` constructor function doesn't take the `sdk.TxDecoder` anymore. This logic has been moved into the TxDecoderMiddleware.
* [#10692](https://github.com/cosmos/cosmos-sdk/pull/10612) `SignerData` takes 2 new fields, `Address` and `PubKey`, which need to get populated when using SIGN_MODE_DIRECT_AUX.
* [#10748](https://github.com/cosmos/cosmos-sdk/pull/10748) Move legacy `x/gov` api to `v1beta1` directory.
* [#10816](https://github.com/cosmos/cosmos-sdk/pull/10816) Reuse blocked addresses from the bank module. No need to pass them to distribution.
* [#10852](https://github.com/cosmos/cosmos-sdk/pull/10852) Move `x/gov/types` to `x/gov/types/v1beta2`.
* [#10922](https://github.com/cosmos/cosmos-sdk/pull/10922), [/#10957](https://github.com/cosmos/cosmos-sdk/pull/10957) Move key `server.Generate*` functions to testutil and support custom mnemonics in in-process testing network. Moved `TestMnemonic` from `testutil` package to `testdata`.
* (x/bank) [#10771](https://github.com/cosmos/cosmos-sdk/pull/10771) Add safety check on bank module perms to allow module-specific mint restrictions (e.g. only minting a certain denom).
* (x/bank) [#10771](https://github.com/cosmos/cosmos-sdk/pull/10771) Add `bank.BaseKeeper.WithMintCoinsRestriction` function to restrict use of bank `MintCoins` usage.
* [#10868](https://github.com/cosmos/cosmos-sdk/pull/10868), [#10989](https://github.com/cosmos/cosmos-sdk/pull/10989) The Gov keeper accepts now 2 more mandatory arguments, the ServiceMsgRouter and a maximum proposal metadata length.
* [#10868](https://github.com/cosmos/cosmos-sdk/pull/10868), [#10989](https://github.com/cosmos/cosmos-sdk/pull/10989), [#11093](https://github.com/cosmos/cosmos-sdk/pull/11093) The Gov keeper accepts now 2 more mandatory arguments, the ServiceMsgRouter and a gov Config including the max metadata length.
* [#11124](https://github.com/cosmos/cosmos-sdk/pull/11124) Add `GetAllVersions` to application store
* (x/authz) [#10447](https://github.com/cosmos/cosmos-sdk/pull/10447) authz `NewGrant` takes a new argument: block time, to correctly validate expire time.
* [#10961](https://github.com/cosmos/cosmos-sdk/pull/10961) Support third-party modules to add extension snapshots to state-sync.
* [#11274](https://github.com/cosmos/cosmos-sdk/pull/11274) `types/errors.New` now is an alias for `types/errors.Register` and should only be used in initialization code.
* (authz)[#11060](https://github.com/cosmos/cosmos-sdk/pull/11060) `authz.NewMsgGrant` `expiration` is now a pointer. When `nil` is used then no expiration will be set (grant won't expire).
* (x/distribution)[#11457](https://github.com/cosmos/cosmos-sdk/pull/11457) Add amount field to `distr.MsgWithdrawDelegatorRewardResponse` and `distr.MsgWithdrawValidatorCommissionResponse`.
* [#11334](https://github.com/cosmos/cosmos-sdk/pull/11334) Move `x/gov/types/v1beta2` to `x/gov/types/v1`.
* (x/auth/middleware) [#11413](https://github.com/cosmos/cosmos-sdk/pull/11413) Refactor tx middleware to be extensible on tx fee logic. Merged `MempoolFeeMiddleware` and `TxPriorityMiddleware` functionalities into `DeductFeeMiddleware`, make the logic extensible using the `TxFeeChecker` option, the current fee logic is preserved by the default `checkTxFeeWithValidatorMinGasPrices` implementation. Change `RejectExtensionOptionsMiddleware` to `NewExtensionOptionsMiddleware` which is extensible with the `ExtensionOptionChecker` option. Unpack the tx extension options `Any`s to interface `TxExtensionOptionI`.
* (migrations) [#11556](https://github.com/cosmos/cosmos-sdk/pull/11556#issuecomment-1091385011) Remove migration code from 0.42 and below. To use previous migrations, checkout previous versions of the cosmos-sdk.

### Client Breaking Changes

* [#11797](https://github.com/cosmos/cosmos-sdk/pull/11797) Remove all RegisterRESTRoutes (previously deprecated)
* [#11089](https://github.com/cosmos/cosmos-sdk/pull/11089) interacting with the node through `grpc.Dial` requires clients to pass a codec refer to [doc](docs/docs/run-node/02-interact-node.md).
* [#9594](https://github.com/cosmos/cosmos-sdk/pull/9594) Remove legacy REST API. Please see the [REST Endpoints Migration guide](https://docs.cosmos.network/v0.45/migrations/rest.html) to migrate to the new REST endpoints.
* [#9995](https://github.com/cosmos/cosmos-sdk/pull/9995) Increased gas cost for creating proposals.
* [#11029](https://github.com/cosmos/cosmos-sdk/pull/11029) The deprecated Vote Option field is removed in gov v1beta2 and nil in v1beta1. Use Options instead.
* [#11013](https://github.com/cosmos/cosmos-sdk/pull/11013) The `tx gov submit-proposal` command has changed syntax to support the new Msg-based gov proposals. To access the old CLI command, please use `tx gov submit-legacy-proposal`.
* [#11170](https://github.com/cosmos/cosmos-sdk/issues/11170) Fixes issue related to grpc-gateway of supply by ibc-denom.

### CLI Breaking Changes

* (cli) [#11818](https://github.com/cosmos/cosmos-sdk/pull/11818) CLI transactions preview now respect the chosen `--output` flag format (json or text).
* [#9695](https://github.com/cosmos/cosmos-sdk/pull/9695) `<app> keys migrate` CLI command now takes no arguments.
* [#9246](https://github.com/cosmos/cosmos-sdk/pull/9246) Removed the CLI flag `--setup-config-only` from the `testnet` command and added the subcommand `init-files`.
* [#9780](https://github.com/cosmos/cosmos-sdk/pull/9780) Use sigs.k8s.io for yaml, which might lead to minor YAML output changes
* [#10625](https://github.com/cosmos/cosmos-sdk/pull/10625) Rename `--fee-account` CLI flag to `--fee-granter`
* [#10684](https://github.com/cosmos/cosmos-sdk/pull/10684) Rename `edit-validator` command's `--moniker` flag to `--new-moniker`
* (authz)[#11060](https://github.com/cosmos/cosmos-sdk/pull/11060) Changed the default value of the `--expiration` `tx grant` CLI Flag: was now + 1year, update: null (no expire date).

### Improvements

* (types) [#12201](https://github.com/cosmos/cosmos-sdk/pull/12201) Add `MustAccAddressFromBech32` util function
* [#11696](https://github.com/cosmos/cosmos-sdk/pull/11696) Rename `helpers.GenTx` to `GenSignedMockTx` to avoid confusion with genutil's `GenTxCmd`.
* (x/auth/vesting) [#11652](https://github.com/cosmos/cosmos-sdk/pull/11652) Add util functions for `Period(s)`
* [#11630](https://github.com/cosmos/cosmos-sdk/pull/11630) Add SafeSub method to sdk.Coin.
* [#11511](https://github.com/cosmos/cosmos-sdk/pull/11511) Add api server flags to start command.
* [#11484](https://github.com/cosmos/cosmos-sdk/pull/11484) Implement getter for keyring backend option.
* [#11449](https://github.com/cosmos/cosmos-sdk/pull/11449) Improved error messages when node isn't synced.
* [#11349](https://github.com/cosmos/cosmos-sdk/pull/11349) Add `RegisterAminoMsg` function that checks that a msg name is <40 chars (else this would break ledger nano signing) then registers the concrete msg type with amino, it should be used for registering `sdk.Msg`s with amino instead of `cdc.RegisterConcrete`.
* [#11089](https://github.com/cosmos/cosmos-sdk/pull/11089]) Now cosmos-sdk consumers can upgrade gRPC to its newest versions.
* [#10439](https://github.com/cosmos/cosmos-sdk/pull/10439) Check error for `RegisterQueryHandlerClient` in all modules `RegisterGRPCGatewayRoutes`.
* [#9780](https://github.com/cosmos/cosmos-sdk/pull/9780) Remove gogoproto `moretags` YAML annotations and add `sigs.k8s.io/yaml` for YAML marshalling.
* (x/bank) [#10134](https://github.com/cosmos/cosmos-sdk/pull/10134) Add `HasDenomMetadata` function to bank `Keeper` to check if a client coin denom metadata exists in state.
* (x/bank) [#10022](https://github.com/cosmos/cosmos-sdk/pull/10022) `BankKeeper.SendCoins` now takes less execution time.
* (deps) [#9987](https://github.com/cosmos/cosmos-sdk/pull/9987) Bump Go version minimum requirement to `1.17`
* (cli) [#9856](https://github.com/cosmos/cosmos-sdk/pull/9856) Overwrite `--sequence` and `--account-number` flags with default flag values when used with `offline=false` in `sign-batch` command.
* (rosetta) [#10001](https://github.com/cosmos/cosmos-sdk/issues/10001) Add documentation for rosetta-cli dockerfile and rename folder for the rosetta-ci dockerfile
* [#9699](https://github.com/cosmos/cosmos-sdk/pull/9699) Add `:`, `.`, `-`, and `_` as allowed characters in the default denom regular expression.
* (genesis) [#9697](https://github.com/cosmos/cosmos-sdk/pull/9697) Ensure `InitGenesis` returns with non-empty validator set.
* [#10468](https://github.com/cosmos/cosmos-sdk/pull/10468) Allow futureOps to queue additional operations in simulations
* [#10625](https://github.com/cosmos/cosmos-sdk/pull/10625) Add `--fee-payer` CLI flag
* (cli) [#10683](https://github.com/cosmos/cosmos-sdk/pull/10683) In CLI, allow 1 SIGN_MODE_DIRECT signer in transactions with multiple signers.
* (deps) [#10706](https://github.com/cosmos/cosmos-sdk/issues/10706) Bump rosetta-sdk-go to v0.7.2 and rosetta-cli to v0.7.3
* (types/errors) [#10779](https://github.com/cosmos/cosmos-sdk/pull/10779) Move most functionality in `types/errors` to a standalone `errors` go module, except the `RootCodespace` errors and ABCI response helpers. All functions and types that used to live in `types/errors` are now aliased so this is not a breaking change.
* (gov) [#10854](https://github.com/cosmos/cosmos-sdk/pull/10854) v1beta2's vote doesn't include the deprecate `option VoteOption` anymore. Instead, it only uses `WeightedVoteOption`.
* (types) [#11004](https://github.com/cosmos/cosmos-sdk/pull/11004) Added mutable versions of many of the sdk.Dec types operations. This improves performance when used by avoiding reallocating a new bigint for each operation.
* (x/auth) [#10880](https://github.com/cosmos/cosmos-sdk/pull/10880) Added a new query to the tx query service that returns a block with transactions fully decoded.
* (types) [#11200](https://github.com/cosmos/cosmos-sdk/pull/11200) Added `Min()` and `Max()` operations on sdk.Coins.
* (gov) [#11287](https://github.com/cosmos/cosmos-sdk/pull/11287) Fix error message when no flags are provided while executing `submit-legacy-proposal` transaction.
* (x/auth) [#11482](https://github.com/cosmos/cosmos-sdk/pull/11482) Improve panic message when attempting to register a method handler for a message that does not implement sdk.Msg
* (x/staking) [#11596](https://github.com/cosmos/cosmos-sdk/pull/11596) Add (re)delegation getters
* (errors) [#11960](https://github.com/cosmos/cosmos-sdk/pull/11960) Removed 'redacted' error message from defaultErrEncoder
* (ante) [#12013](https://github.com/cosmos/cosmos-sdk/pull/12013) Index ante events for failed tx.
* [#12668](https://github.com/cosmos/cosmos-sdk/pull/12668) Add `authz_msg_index` event attribute to message events emitted when executing via `MsgExec` through `x/authz`.
* [#12626](https://github.com/cosmos/cosmos-sdk/pull/12626) Upgrade IAVL to v0.19.0 with fast index and error propagation. NOTE: first start will take a while to propagate into new model.
* [#12576](https://github.com/cosmos/cosmos-sdk/pull/12576) Remove dependency on cosmos/keyring and upgrade to 99designs/keyring v1.2.1
* [#12590](https://github.com/cosmos/cosmos-sdk/pull/12590) Allow zero gas in simulation mode.
* [#12453](https://github.com/cosmos/cosmos-sdk/pull/12453) Add `NewInMemoryWithKeyring` function which allows the creation of in memory `keystore` instances with a specified set of existing items.
* [#11390](https://github.com/cosmos/cosmos-sdk/pull/11390) `LatestBlockResponse` & `BlockByHeightResponse` types' `Block` filed has been deprecated and they now contains new field `sdk_block` with `proposer_address` as `string`
* [#12089](https://github.com/cosmos/cosmos-sdk/pull/12089) Mark the `TipDecorator` as beta, don't include it in simapp by default.
* [#12153](https://github.com/cosmos/cosmos-sdk/pull/12153) Add a new `NewSimulationManagerFromAppModules` constructor, to simplify simulation wiring.

### Bug Fixes

* [#11969](https://github.com/cosmos/cosmos-sdk/pull/11969) Fix the panic error in `x/upgrade` when `AppVersion` is not set.
* (tests) [#11940](https://github.com/cosmos/cosmos-sdk/pull/11940) Fix some client tests in the `x/gov` module
* [#11772](https://github.com/cosmos/cosmos-sdk/pull/11772) Limit types.Dec length to avoid overflow.
* [#11724](https://github.com/cosmos/cosmos-sdk/pull/11724) Fix data race issues with api.Server
* [#11693](https://github.com/cosmos/cosmos-sdk/pull/11693) Add validation for gentx cmd.
* [#11645](https://github.com/cosmos/cosmos-sdk/pull/11645) Fix `--home` flag ignored when running help.
* [#11558](https://github.com/cosmos/cosmos-sdk/pull/11558) Fix `--dry-run` not working when using tx command.
* [#11354](https://github.com/cosmos/cosmos-sdk/pull/11355) Added missing pagination flag for `bank q total` query.
* [#11197](https://github.com/cosmos/cosmos-sdk/pull/11197) Signing with multisig now works with multisig address which is not in the keyring.
* (makefile) [#11285](https://github.com/cosmos/cosmos-sdk/pull/11285) Fix lint-fix make target.
* (client) [#11283](https://github.com/cosmos/cosmos-sdk/issues/11283) Support multiple keys for tx simulation and setting automatic gas for txs.
* (store) [#11177](https://github.com/cosmos/cosmos-sdk/pull/11177) Update the prune `everything` strategy to store the last two heights.
* [#10844](https://github.com/cosmos/cosmos-sdk/pull/10844) Automatic recovering non-consistent keyring storage during public key import.
* (store) [#11117](https://github.com/cosmos/cosmos-sdk/pull/11117) Fix data race in store trace component
* (cli) [#11065](https://github.com/cosmos/cosmos-sdk/pull/11065) Ensure the `tendermint-validator-set` query command respects the `-o` output flag.
* (grpc) [#10985](https://github.com/cosmos/cosmos-sdk/pull/10992) The `/cosmos/tx/v1beta1/txs/{hash}` endpoint returns a 404 when a tx does not exist.
* (rosetta) [#10340](https://github.com/cosmos/cosmos-sdk/pull/10340) Use `GenesisChunked(ctx)` instead `Genesis(ctx)` to get genesis block height
* [#9651](https://github.com/cosmos/cosmos-sdk/pull/9651) Change inconsistent limit of `0` to `MaxUint64` on InfiniteGasMeter and add GasRemaining func to GasMeter.
* [#9639](https://github.com/cosmos/cosmos-sdk/pull/9639) Check store keys length before accessing them by making sure that `key` is of length `m+1` (for `key[n:m]`)
* (types) [#9627](https://github.com/cosmos/cosmos-sdk/pull/9627) Fix nil pointer panic on `NewBigIntFromInt`
* (x/genutil) [#9574](https://github.com/cosmos/cosmos-sdk/pull/9575) Actually use the `gentx` client tx flags (like `--keyring-dir`)
* (x/distribution) [#9599](https://github.com/cosmos/cosmos-sdk/pull/9599) Withdraw rewards event now includes a value attribute even if there are 0 rewards (due to situations like 100% commission).
* (x/genutil) [#9638](https://github.com/cosmos/cosmos-sdk/pull/9638) Added missing validator key save when recovering from mnemonic
* [#9762](https://github.com/cosmos/cosmos-sdk/pull/9762) The init command uses the chain-id from the client config if --chain-id is not provided
* [#9980](https://github.com/cosmos/cosmos-sdk/pull/9980) Returning the error when the invalid argument is passed to bank query total supply cli.
* (server) [#10016](https://github.com/cosmos/cosmos-sdk/issues/10016) Fix marshaling of index-events into server config file.
* [#10184](https://github.com/cosmos/cosmos-sdk/pull/10184) Fixed CLI tx commands to no longer explicitly require the chain-id flag as this value can come from a user config.
* (x/upgrade) [#10189](https://github.com/cosmos/cosmos-sdk/issues/10189) Removed potential sources of non-determinism in upgrades
* [#10258](https://github.com/cosmos/cosmos-sdk/issues/10258) Fixes issue related to segmentation fault on mac m1 arm64
* [#10466](https://github.com/cosmos/cosmos-sdk/issues/10466) Fixes error with simulation tests when genesis start time is randomly created after the year 2262
* [#10394](https://github.com/cosmos/cosmos-sdk/issues/10394) Fixes issue related to grpc-gateway of account balance by
  ibc-denom.
* [#10842](https://github.com/cosmos/cosmos-sdk/pull/10842) Fix error when `--generate-only`, `--max-msgs` fags set while executing `WithdrawAllRewards` command.
* [#10897](https://github.com/cosmos/cosmos-sdk/pull/10897) Fix: set a non-zero value on gas overflow.
* [#9790](https://github.com/cosmos/cosmos-sdk/pull/10687) Fix behavior of `DecCoins.MulDecTruncate`.
* [#10990](https://github.com/cosmos/cosmos-sdk/pull/10990) Fixes missing `iavl-cache-size` config parsing in `GetConfig` method.
* (x/authz) [#10447](https://github.com/cosmos/cosmos-sdk/pull/10447) Fix authz `NewGrant` expiration check.
* (x/authz) [#10633](https://github.com/cosmos/cosmos-sdk/pull/10633) Fixed authorization not found error when executing message.
* [#11222](https://github.com/cosmos/cosmos-sdk/pull/11222) reject query with block height in the future
* [#11229](https://github.com/cosmos/cosmos-sdk/pull/11229) Handled the error message of `transaction encountered error` from tendermint.
* (x/authz) [#11252](https://github.com/cosmos/cosmos-sdk/pull/11252) Allow insufficient funds error for authz simulation
* (cli) [#11313](https://github.com/cosmos/cosmos-sdk/pull/11313) Fixes `--gas auto` when executing CLI transactions in `--generate-only` mode
* (cli) [#11337](https://github.com/cosmos/cosmos-sdk/pull/11337) Fixes `show-adress` cli cmd
* (crypto) [#11298](https://github.com/cosmos/cosmos-sdk/pull/11298) Fix cgo secp signature verification and update libscep256k1 library.
* (x/authz) [#11512](https://github.com/cosmos/cosmos-sdk/pull/11512) Fix response of a panic to error, when subtracting balances.
* (rosetta) [#11590](https://github.com/cosmos/cosmos-sdk/pull/11590) `/block` returns an error with nil pointer when a request has both of index and hash and increase timeout for huge genesis.
* (x/feegrant) [#11813](https://github.com/cosmos/cosmos-sdk/pull/11813) Fix pagination total count in `AllowancesByGranter` query.
* (simapp) [#11855](https://github.com/cosmos/cosmos-sdk/pull/11855) Use `sdkmath.Int` instead of `int64` for `SimulationState.InitialStake`.
* (x/capability) [#11737](https://github.com/cosmos/cosmos-sdk/pull/11737) Use a fixed length encoding of `Capability` pointer for `FwdCapabilityKey`
* [#11983](https://github.com/cosmos/cosmos-sdk/pull/11983) (x/feegrant, x/authz) rename grants query commands to `grants-by-grantee`, `grants-by-granter` cmds.
* (testutil/sims) [#12374](https://github.com/cosmos/cosmos-sdk/pull/12374) fix the non-determinstic behavior in simulations caused by `GenSignedMockTx` and check empty coins slice before it is used to create `banktype.MsgSend`.
* [#12448](https://github.com/cosmos/cosmos-sdk/pull/12448) Start telemetry independently from the API server.
* [#12509](https://github.com/cosmos/cosmos-sdk/pull/12509) Fix `Register{Tx,Tendermint}Service` not being called, resulting in some endpoints like the Simulate endpoint not working.
* [#12416](https://github.com/cosmos/cosmos-sdk/pull/12416) Prevent zero gas transactions in the `DeductFeeDecorator` AnteHandler decorator.
* (x/mint) [#12384](https://github.com/cosmos/cosmos-sdk/pull/12384) Ensure `GoalBonded` must be positive when performing `x/mint` parameter validation.
* (x/auth) [#12261](https://github.com/cosmos/cosmos-sdk/pull/12261) Deprecate pagination in GetTxsEventRequest/Response in favor of page and limit to align with tendermint `SignClient.TxSearch`
* (vesting) [#12190](https://github.com/cosmos/cosmos-sdk/pull/12190) Replace https://github.com/cosmos/cosmos-sdk/pull/12190 to use `NewBaseAccountWithAddress` in all vesting account message handlers.
* (linting) [#12132](https://github.com/cosmos/cosmos-sdk/pull/12132) Change sdk.Int to math.Int
* (cli) [#12127](https://github.com/cosmos/cosmos-sdk/pull/12127) Fix the CLI not always taking into account `--fee-payer` and `--fee-granter` flags.
* (migrations) [#12028](https://github.com/cosmos/cosmos-sdk/pull/12028) Fix v0.45->v0.46 in-place store migrations.
* (baseapp) [#12089](https://github.com/cosmos/cosmos-sdk/pull/12089) Include antehandler and runMsgs events in SimulateTx.
* (cli) [#12095](https://github.com/cosmos/cosmos-sdk/pull/12095) Fix running a tx with --dry-run returns an error
* (x/auth) [#12108](https://github.com/cosmos/cosmos-sdk/pull/12108) Fix GetBlockWithTxs error when querying block with 0 tx
* (genutil) [#12140](https://github.com/cosmos/cosmos-sdk/pull/12140) Fix staking's genesis JSON migrate in the `simd migrate v0.46` CLI command.
* (types) [#12154](https://github.com/cosmos/cosmos-sdk/pull/12154) Add `baseAccountGetter` to avoid invalid account error when create vesting account.
* (x/crisis) [#12208](https://github.com/cosmos/cosmos-sdk/pull/12208) Fix progress index of crisis invariant assertion logs.
* (types) [#12229](https://github.com/cosmos/cosmos-sdk/pull/12229) Increase sdk.Dec maxApproxRootIterations to 300

### State Machine Breaking

* (x/gov) [#13576](https://github.com/cosmos/cosmos-sdk/pull/13576) Proposals in voting period are tracked in a separate store.
* (baseapp) [#11985](https://github.com/cosmos/cosmos-sdk/pull/11985) Add a `postHandler` to baseapp. This `postHandler` is like antehandler, but is run *after* the `runMsgs` execution. It is in the same store branch that `runMsgs`, meaning that both `runMsgs` and `postHandler`
* (x/gov) [#11998](https://github.com/cosmos/cosmos-sdk/pull/11998) Tweak the `x/gov` `ModuleAccountInvariant` invariant to ensure deposits are `<=` total module account balance instead of strictly equal.
* (x/upgrade) [#11800](https://github.com/cosmos/cosmos-sdk/pull/11800) Fix `GetLastCompleteUpgrade` to properly return the latest upgrade.
* [#10564](https://github.com/cosmos/cosmos-sdk/pull/10564) Fix bug when updating allowance inside AllowedMsgAllowance
* (x/auth)[#9596](https://github.com/cosmos/cosmos-sdk/pull/9596) Enable creating periodic vesting accounts with a transactions instead of requiring them to be created in genesis.
* (x/bank) [#9611](https://github.com/cosmos/cosmos-sdk/pull/9611) Introduce a new index to act as a reverse index between a denomination and address allowing to query for token holders of a specific denomination. `DenomOwners` is updated to use the new reverse index.
* (x/bank) [#9832](https://github.com/cosmos/cosmos-sdk/pull/9832) Account balance is stored as `sdk.Int` rather than `sdk.Coin`.
* (x/bank) [#9890](https://github.com/cosmos/cosmos-sdk/pull/9890) Remove duplicate denom from denom metadata key.
* (x/upgrade) [#10189](https://github.com/cosmos/cosmos-sdk/issues/10189) Removed potential sources of non-determinism in upgrades
* [#10422](https://github.com/cosmos/cosmos-sdk/pull/10422) and [#10529](https://github.com/cosmos/cosmos-sdk/pull/10529) Add `MinCommissionRate` param to `x/staking` module.
* (x/gov) [#10763](https://github.com/cosmos/cosmos-sdk/pull/10763) modify the fields in `TallyParams` to use `string` instead of `bytes`
* [#10770](https://github.com/cosmos/cosmos-sdk/pull/10770) revert tx when block gas limit exceeded
* (x/gov) [#10868](https://github.com/cosmos/cosmos-sdk/pull/10868) Bump gov to v1. Both v1beta1 and v1beta2 queries and Msgs are accepted.
* [#11011](https://github.com/cosmos/cosmos-sdk/pull/11011) Remove burning of deposits when qourum is not reached on a governance proposal and when the deposit is not fully met.
* [#11019](https://github.com/cosmos/cosmos-sdk/pull/11019) Add `MsgCreatePermanentLockedAccount` and CLI method for creating permanent locked account
* (x/staking) [#10885] (https://github.com/cosmos/cosmos-sdk/pull/10885) Add new `CancelUnbondingDelegation`
  transaction to `x/staking` module. Delegators can now cancel unbonding delegation entry and delegate back to validator.
* (x/feegrant) [#10830](https://github.com/cosmos/cosmos-sdk/pull/10830) Expired allowances will be pruned from state.
* (x/authz,x/feegrant) [#11214](https://github.com/cosmos/cosmos-sdk/pull/11214) Fix Amino JSON encoding of authz and feegrant Msgs to be consistent with other modules.
* (authz)[#11060](https://github.com/cosmos/cosmos-sdk/pull/11060) Support grant with no expire time.

### Deprecated

* (x/upgrade) [#9906](https://github.com/cosmos/cosmos-sdk/pull/9906) Deprecate `UpgradeConsensusState` gRPC query since this functionality is only used for IBC, which now has its own [IBC replacement](https://github.com/cosmos/ibc-go/blob/2c880a22e9f9cc75f62b527ca94aa75ce1106001/proto/ibc/core/client/v1/query.proto#L54)
* (types) [#10948](https://github.com/cosmos/cosmos-sdk/issues/10948) Deprecate the types.DBBackend variable and types.NewLevelDB function. They are replaced by a new entry in `app.toml`: `app-db-backend` and `tendermint/tm-db`s `NewDB` function. If `app-db-backend` is defined, then it is used. Otherwise, if `types.DBBackend` is defined, it is used (until removed: [#11241](https://github.com/cosmos/cosmos-sdk/issues/11241)). Otherwise, Tendermint config's `db-backend` is used.

## [v0.45.16](https://github.com/cosmos/cosmos-sdk/releases/tag/v0.45.16) - 2023-05-11

### Security Bug Fixes

* (x/feegrant) [#16097](https://github.com/cosmos/cosmos-sdk/pull/16097) Fix infinite feegrant allowance bug.

## [v0.45.15](https://github.com/cosmos/cosmos-sdk/releases/tag/v0.45.15) - 2023-03-22

### Improvements

* (deps) Migrate to [CometBFT](https://github.com/cometbft/cometbft). Follow the instructions in the [release notes](./RELEASE_NOTES.md).
* (deps) [#15127](https://github.com/cosmos/cosmos-sdk/pull/15127) Bump btcd.
* (store) [#14410](https://github.com/cosmos/cosmos-sdk/pull/14410) `rootmulti.Store.loadVersion` has validation to check if all the module stores' height is correct, it will error if any module store has incorrect height.

## [v0.45.14](https://github.com/cosmos/cosmos-sdk/releases/tag/v0.45.14) - 2023-02-16

### Features

* [#14583](https://github.com/cosmos/cosmos-sdk/pull/14583) Add support for Core API.

## v0.45.13 - 2023-02-08

### Improvements

* (deps) Bump Tendermint version to [v0.34.26](https://github.com/informalsystems/tendermint/releases/tag/v0.34.26).

### Bug Fixes

* (store) [#14798](https://github.com/cosmos/cosmos-sdk/pull/14798) Copy btree to avoid the problem of modify while iteration.

## v0.45.12 - 2023-01-23

### Improvements

* [#13881](https://github.com/cosmos/cosmos-sdk/pull/13881) Optimize iteration on nested cached KV stores and other operations in general.
* (store) [#11646](https://github.com/cosmos/cosmos-sdk/pull/11646) Add store name in tracekv-emitted store traces
* (deps) Bump Tendermint version to [v0.34.24](https://github.com/tendermint/tendermint/releases/tag/v0.34.24) and use Informal Systems fork.

### API Breaking Changes

* (store) [#13516](https://github.com/cosmos/cosmos-sdk/pull/13516) Update State Streaming APIs:
    * Add method `ListenCommit` to `ABCIListener`
    * Move `ListeningEnabled` and  `AddListener` methods to `CommitMultiStore`
    * Remove `CacheWrapWithListeners` from `CacheWrap` and `CacheWrapper` interfaces
    * Remove listening APIs from the caching layer (it should only listen to the `rootmulti.Store`)
    * Add three new options to file streaming service constructor.
    * Modify `ABCIListener` such that any error from any method will always halt the app via `panic`

### Bug Fixes

* (store) [#12945](https://github.com/cosmos/cosmos-sdk/pull/12945) Fix nil end semantics in store/cachekv/iterator when iterating a dirty cache.
* (store) [#13516](https://github.com/cosmos/cosmos-sdk/pull/13516) Fix state listener that was observing writes at wrong time.

## v0.45.11 - 2022-11-09

### Improvements

* [#13896](https://github.com/cosmos/cosmos-sdk/pull/13896) Queries on pruned height returns error instead of empty values.
* (deps) Bump Tendermint version to [v0.34.23](https://github.com/tendermint/tendermint/releases/tag/v0.34.23).
* (deps) Bump IAVL version to [v0.19.4](https://github.com/cosmos/iavl/releases/tag/v0.19.4).

### Bug Fixes

* [#13673](https://github.com/cosmos/cosmos-sdk/pull/13673) Fix `--dry-run` flag not working when using tx command.

### CLI Breaking Changes

* [#13656](https://github.com/cosmos/cosmos-sdk/pull/13660) Rename `server.FlagIAVLFastNode` to `server.FlagDisableIAVLFastNode` for clarity.

### API Breaking Changes

* [#13673](https://github.com/cosmos/cosmos-sdk/pull/13673) The `GetFromFields` function now takes `Context` as an argument and removes `genOnly`.

## [v0.45.10](https://github.com/cosmos/cosmos-sdk/releases/tag/v0.45.10) - 2022-10-24

### Features

* (grpc) [#13485](https://github.com/cosmos/cosmos-sdk/pull/13485) Implement a new gRPC query, `/cosmos/base/node/v1beta1/config`, which provides operator configuration. Applications that wish to expose operator minimum gas prices via gRPC should have their application implement the `ApplicationQueryService` interface (see `SimApp#RegisterNodeService` as an example).
* [#13557](https://github.com/cosmos/cosmos-sdk/pull/#13557) - Add `GenSignedMockTx`. This can be used as workaround for #12437 revertion. `v0.46+` contains as well a `GenSignedMockTx` that behaves the same way.
* (x/auth) [#13612](https://github.com/cosmos/cosmos-sdk/pull/13612) Add `Query/ModuleAccountByName` endpoint for accessing the module account info by module name.

### Improvements

* [#13585](https://github.com/cosmos/cosmos-sdk/pull/13585) Bump Tendermint to `v0.34.22`.

### Bug Fixes

* [#13588](https://github.com/cosmos/cosmos-sdk/pull/13588) Fix regression in distrubtion.WithdrawDelegationRewards when rewards are zero.
* [#13564](https://github.com/cosmos/cosmos-sdk/pull/13564) - Fix `make proto-gen`.
* (server) [#13610](https://github.com/cosmos/cosmos-sdk/pull/13610) Read the pruning-keep-every field again.

## [v0.45.9](https://github.com/cosmos/cosmos-sdk/releases/tag/v0.45.9) - 2022-10-14

ATTENTION:

This is a security release for the [Dragonberry security advisory](https://forum.cosmos.network/t/ibc-security-advisory-dragonberry/7702).

All users should upgrade immediately.

Users *must* add a replace directive in their go.mod for the new `ics23` package in the SDK:

```go
replace github.com/confio/ics23/go => github.com/cosmos/cosmos-sdk/ics23/go v0.8.0
```

### Features

* [#13435](https://github.com/cosmos/cosmos-sdk/pull/13435) Extend error context when a simulation fails.

### Improvements

* [#13369](https://github.com/cosmos/cosmos-sdk/pull/13369) Improve UX for `keyring.List` by returning all retrieved keys.
* [#13323](https://github.com/cosmos/cosmos-sdk/pull/13323) Ensure `withdraw_rewards` rewards are emitted from all actions that result in rewards being withdrawn.
* [#13321](https://github.com/cosmos/cosmos-sdk/pull/13321) Add flag to disable fast node migration and usage.
* (store) [#13326](https://github.com/cosmos/cosmos-sdk/pull/13326) Implementation of ADR-038 file StreamingService, backport #8664.
* (store) [#13540](https://github.com/cosmos/cosmos-sdk/pull/13540) Default fastnode migration to false to prevent suprises. Operators must enable it, unless they have it enabled already.

### API Breaking Changes

* (cli) [#13089](https://github.com/cosmos/cosmos-sdk/pull/13089) Fix rollback command don't actually delete multistore versions, added method `RollbackToVersion` to interface `CommitMultiStore` and added method `CommitMultiStore` to `Application` interface.

### Bug Fixes

* Implement dragonberry security patch.
    * For applying the patch please refer to the [RELEASE NOTES](./RELEASE_NOTES.md)
* (store) [#13459](https://github.com/cosmos/cosmos-sdk/pull/13459) Don't let state listener observe the uncommitted writes.

### Notes

Reverted #12437 due to API breaking changes.

## [v0.45.8](https://github.com/cosmos/cosmos-sdk/releases/tag/v0.45.8) - 2022-08-25

### Improvements

* [#12981](https://github.com/cosmos/cosmos-sdk/pull/12981) Return proper error when parsing telemetry configuration.
* [#12885](https://github.com/cosmos/cosmos-sdk/pull/12885) Amortize cost of processing cache KV store.
* [#12970](https://github.com/cosmos/cosmos-sdk/pull/12970) Bump Tendermint to `v0.34.21` and IAVL to `v0.19.1`.
* [#12693](https://github.com/cosmos/cosmos-sdk/pull/12693) Make sure the order of each node is consistent when emitting proto events.

### Bug Fixes

* [#13046](https://github.com/cosmos/cosmos-sdk/pull/13046) Fix missing return statement in BaseApp.Query.

## [v0.45.7](https://github.com/cosmos/cosmos-sdk/releases/tag/v0.45.7) - 2022-08-04

### Features

* (upgrade) [#12603](https://github.com/cosmos/cosmos-sdk/pull/12603) feat: Move AppModule.BeginBlock and AppModule.EndBlock to extension interfaces

### Improvements

* (events) [#12850](https://github.com/cosmos/cosmos-sdk/pull/12850) Add a new `fee_payer` attribute to the `tx` event that is emitted from the `DeductFeeDecorator` AnteHandler decorator.
* (x/params) [#12724](https://github.com/cosmos/cosmos-sdk/pull/12724) Add `GetParamSetIfExists` function to params `Subspace` to prevent panics on breaking changes.
* [#12668](https://github.com/cosmos/cosmos-sdk/pull/12668) Add `authz_msg_index` event attribute to message events emitted when executing via `MsgExec` through `x/authz`.
* [#12697](https://github.com/cosmos/cosmos-sdk/pull/12697) Upgrade IAVL to v0.19.0 with fast index and error propagation. NOTE: first start will take a while to propagate into new model.
    * Note: after upgrading to this version it may take up to 15 minutes to migrate from 0.17 to 0.19. This time is used to create the fast cache introduced into IAVL for performance
* [#12784](https://github.com/cosmos/cosmos-sdk/pull/12784) Upgrade Tendermint to 0.34.20.
* (x/bank) [#12674](https://github.com/cosmos/cosmos-sdk/pull/12674) Add convenience function `CreatePrefixedAccountStoreKey()` to construct key to access account's balance for a given denom.

### Bug Fixes

* (x/mint) [#12384](https://github.com/cosmos/cosmos-sdk/pull/12384) Ensure `GoalBonded` must be positive when performing `x/mint` parameter validation.
* (simapp) [#12437](https://github.com/cosmos/cosmos-sdk/pull/12437) fix the non-determinstic behavior in simulations caused by `GenTx` and check
empty coins slice before it is used to create `banktype.MsgSend`.
* (x/capability) [12818](https://github.com/cosmos/cosmos-sdk/pull/12818) Use fixed length hex for pointer at FwdCapabilityKey.

## [v0.45.6](https://github.com/cosmos/cosmos-sdk/releases/tag/v0.45.6) - 2022-06-28

### Improvements

* (simapp) [#12314](https://github.com/cosmos/cosmos-sdk/pull/12314) Increase `DefaultGenTxGas` from `1000000` to `10000000`
* [#12371](https://github.com/cosmos/cosmos-sdk/pull/12371) Update min required Golang version to 1.18.

### Bug Fixes

* [#12317](https://github.com/cosmos/cosmos-sdk/pull/12317) Rename `edit-validator` command's `--moniker` flag to `--new-moniker`
* (x/upgrade) [#12264](https://github.com/cosmos/cosmos-sdk/pull/12264) Fix `GetLastCompleteUpgrade` to properly return the latest upgrade.
* (x/crisis) [#12208](https://github.com/cosmos/cosmos-sdk/pull/12208) Fix progress index of crisis invariant assertion logs.

### Features

* (query) [#12253](https://github.com/cosmos/cosmos-sdk/pull/12253) Add `GenericFilteredPaginate` to the `query` package to improve UX.

## [v0.45.5](https://github.com/cosmos/cosmos-sdk/releases/tag/v0.45.5) - 2022-06-09

### Improvements

* (x/feegrant) [#11813](https://github.com/cosmos/cosmos-sdk/pull/11813) Fix pagination total count in `AllowancesByGranter` query.
* (errors) [#12002](https://github.com/cosmos/cosmos-sdk/pull/12002) Removed 'redacted' error message from defaultErrEncoder.
* (ante) [#12017](https://github.com/cosmos/cosmos-sdk/pull/12017) Index ante events for failed tx (backport #12013).
* [#12153](https://github.com/cosmos/cosmos-sdk/pull/12153) Add a new `NewSimulationManagerFromAppModules` constructor, to simplify simulation wiring.

### Bug Fixes

* [#11796](https://github.com/cosmos/cosmos-sdk/pull/11796) Handle EOF error case in `readLineFromBuf`, which allows successful reading of passphrases from STDIN.
* [#11772](https://github.com/cosmos/cosmos-sdk/pull/11772) Limit types.Dec length to avoid overflow.
* [#10947](https://github.com/cosmos/cosmos-sdk/pull/10947) Add `AllowancesByGranter` query to the feegrant module
* [#9639](https://github.com/cosmos/cosmos-sdk/pull/9639) Check store keys length before accessing them by making sure that `key` is of length `m+1` (for `key[n:m]`)
* [#11983](https://github.com/cosmos/cosmos-sdk/pull/11983) (x/feegrant, x/authz) rename grants query commands to `grants-by-grantee`, `grants-by-granter` cmds.

## Improvements

* [#11886](https://github.com/cosmos/cosmos-sdk/pull/11886) Improve error messages

## [v0.45.4](https://github.com/cosmos/cosmos-sdk/releases/tag/v0.45.4) - 2022-04-25

### Bug Fixes

* [#11624](https://github.com/cosmos/cosmos-sdk/pull/11624) Handle the error returned from `NewNode` in the `server` package.
* [#11724](https://github.com/cosmos/cosmos-sdk/pull/11724) Fix data race issues with `api.Server`.

### Improvements

* (types) [#12201](https://github.com/cosmos/cosmos-sdk/pull/12201) Add `MustAccAddressFromBech32` util function
* [#11693](https://github.com/cosmos/cosmos-sdk/pull/11693) Add validation for gentx cmd.
* [#11686](https://github.com/cosmos/cosmos-sdk/pull/11686) Update the min required Golang version to `1.17`.
* (x/auth/vesting) [#11652](https://github.com/cosmos/cosmos-sdk/pull/11652) Add util functions for `Period(s)`

## [v0.45.3](https://github.com/cosmos/cosmos-sdk/releases/tag/v0.45.3) - 2022-04-12

### Improvements

* [#11562](https://github.com/cosmos/cosmos-sdk/pull/11562) Updated Tendermint to v0.34.19; `unsafe-reset-all` command has been moved to the `tendermint` sub-command.

### Features

* (x/upgrade) [#11551](https://github.com/cosmos/cosmos-sdk/pull/11551) Update `ScheduleUpgrade` for chains to schedule an automated upgrade on `BeginBlock` without having to go though governance.

## [v0.45.2](https://github.com/cosmos/cosmos-sdk/releases/tag/v0.45.2) - 2022-04-05

### Features

* (tx) [#11533](https://github.com/cosmos/cosmos-sdk/pull/11533) Register [`EIP191`](https://eips.ethereum.org/EIPS/eip-191) as an available `SignMode` for chains to use.
* [#11430](https://github.com/cosmos/cosmos-sdk/pull/11430) Introduce a new `grpc-only` flag, such that when enabled, will start the node in a query-only mode. Note, gRPC MUST be enabled with this flag.
* (x/bank) [#11417](https://github.com/cosmos/cosmos-sdk/pull/11417) Introduce a new `SpendableBalances` gRPC query that retrieves an account's total (paginated) spendable balances.
* (x/bank) [#10771](https://github.com/cosmos/cosmos-sdk/pull/10771) Add safety check on bank module perms to allow module-specific mint restrictions (e.g. only minting a certain denom).
* (x/bank) [#10771](https://github.com/cosmos/cosmos-sdk/pull/10771) Add `bank.BankKeeper.WithMintCoinsRestriction` function to restrict use of bank `MintCoins` usage. This function is not on the bank `Keeper` interface, so it's not API-breaking, but only additive on the keeper implementation.
* [#10944](https://github.com/cosmos/cosmos-sdk/pull/10944) `x/authz` add all grants by grantee query
* [#11124](https://github.com/cosmos/cosmos-sdk/pull/11124) Add `GetAllVersions` to application store
* (x/auth) [#10880](https://github.com/cosmos/cosmos-sdk/pull/10880) Added a new query to the tx query service that returns a block with transactions fully decoded.
* [#11314](https://github.com/cosmos/cosmos-sdk/pull/11314) Add state rollback command.

### Bug Fixes

* [#11354](https://github.com/cosmos/cosmos-sdk/pull/11355) Added missing pagination flag for `bank q total` query.
* [#11197](https://github.com/cosmos/cosmos-sdk/pull/11197) Signing with multisig now works with multisig address which is not in the keyring.
* (client) [#11283](https://github.com/cosmos/cosmos-sdk/issues/11283) Support multiple keys for tx simulation and setting automatic gas for txs.
* (store) [#11177](https://github.com/cosmos/cosmos-sdk/pull/11177) Update the prune `everything` strategy to store the last two heights.
* (store) [#11117](https://github.com/cosmos/cosmos-sdk/pull/11117) Fix data race in store trace component
* (x/authz) [#11252](https://github.com/cosmos/cosmos-sdk/pull/11252) Allow insufficient funds error for authz simulation
* (crypto) [#11298](https://github.com/cosmos/cosmos-sdk/pull/11298) Fix cgo secp signature verification and update libscep256k1 library.
* (crypto) [#12122](https://github.com/cosmos/cosmos-sdk/pull/12122) Fix keyring migration issue.

### Improvements

* [#9576](https://github.com/cosmos/cosmos-sdk/pull/9576) Add debug error message to query result when enabled
* (types) [#11200](https://github.com/cosmos/cosmos-sdk/pull/11200) Added `Min()` and `Max()` operations on sdk.Coins.
* [#11267](https://github.com/cosmos/cosmos-sdk/pull/11267) Add hooks to allow app modules to add things to state-sync (backport #10961).

## [v0.45.1](https://github.com/cosmos/cosmos-sdk/releases/tag/v0.45.1) - 2022-02-03

### Bug Fixes

* (grpc) [#10985](https://github.com/cosmos/cosmos-sdk/pull/10992) The `/cosmos/tx/v1beta1/txs/{hash}` endpoint returns a 404 when a tx does not exist.
* [#10990](https://github.com/cosmos/cosmos-sdk/pull/10990) Fixes missing `iavl-cache-size` config parsing in `GetConfig` method.
* [#11222](https://github.com/cosmos/cosmos-sdk/pull/11222) reject query with block height in the future

### Improvements

* [#10407](https://github.com/cosmos/cosmos-sdk/pull/10407) Added validation to `x/upgrade` module's `BeginBlock` to check accidental binary downgrades
* [#10768](https://github.com/cosmos/cosmos-sdk/pull/10768) Extra logging in in-place store migrations.

## [v0.45.0](https://github.com/cosmos/cosmos-sdk/releases/tag/v0.45.0) - 2022-01-18

### State Machine Breaking

* [#10833](https://github.com/cosmos/cosmos-sdk/pull/10833) fix reported tx gas used when block gas limit exceeded.
* (auth) [#10536](https://github.com/cosmos/cosmos-sdk/pull/10536]) Enable `SetSequence` for `ModuleAccount`.
* (store) [#10218](https://github.com/cosmos/cosmos-sdk/pull/10218) Charge gas even when there are no entries while seeking.
* (store) [#10247](https://github.com/cosmos/cosmos-sdk/pull/10247) Charge gas for the key length in gas meter.
* (x/gov) [#10740](https://github.com/cosmos/cosmos-sdk/pull/10740) Increase maximum proposal description size from 5k characters to 10k characters.
* [#10814](https://github.com/cosmos/cosmos-sdk/pull/10814) revert tx when block gas limit exceeded.

### API Breaking Changes

* [#10561](https://github.com/cosmos/cosmos-sdk/pull/10561) The `CommitMultiStore` interface contains a new `SetIAVLCacheSize` method
* [#10922](https://github.com/cosmos/cosmos-sdk/pull/10922), [/#10956](https://github.com/cosmos/cosmos-sdk/pull/10956) Deprecate key `server.Generate*` functions and move them to `testutil` and support custom mnemonics in in-process testing network. Moved `TestMnemonic` from `testutil` package to `testdata`.
* [#11049](https://github.com/cosmos/cosmos-sdk/pull/11049) Add custom tendermint config variables into root command. Allows App developers to set config.toml variables.

### Features

* [#10614](https://github.com/cosmos/cosmos-sdk/pull/10614) Support in-place migration ordering

### Improvements

* [#10486](https://github.com/cosmos/cosmos-sdk/pull/10486) store/cachekv's `Store.Write` conservatively
  looks up keys, but also uses the [map clearing idiom](https://bencher.orijtech.com/perfclinic/mapclearing/)
  to reduce the RAM usage, CPU time usage, and garbage collection pressure from clearing maps,
  instead of allocating new maps.
* (module) [#10711](https://github.com/cosmos/cosmos-sdk/pull/10711) Panic at startup if the app developer forgot to add modules in the `SetOrder{BeginBlocker, EndBlocker, InitGenesis, ExportGenesis}` functions. This means that all modules, even those who have empty implementations for those methods, need to be added to `SetOrder*`.
* (types) [#10076](https://github.com/cosmos/cosmos-sdk/pull/10076) Significantly speedup and lower allocations for `Coins.String()`.
* (auth) [#10022](https://github.com/cosmos/cosmos-sdk/pull/10022) `AuthKeeper` interface in `x/auth` now includes a function `HasAccount`.
* [#10393](https://github.com/cosmos/cosmos-sdk/pull/10393) Add `HasSupply` method to bank keeper to ensure that input denom actually exists on chain.

### Bug Fixes

* (std/codec) [/#10595](https://github.com/cosmos/cosmos-sdk/pull/10595) Add evidence to std/codec to be able to decode evidence in client interactions.
* (types) [#9627](https://github.com/cosmos/cosmos-sdk/pull/9627) Fix nil pointer panic on `NewBigIntFromInt`.
* [#10725](https://github.com/cosmos/cosmos-sdk/pull/10725) populate `ctx.ConsensusParams` for begin/end blockers.
* [#9829](https://github.com/cosmos/cosmos-sdk/pull/9829) Fixed Coin denom sorting not being checked during `Balance.Validate` check. Refactored the Validation logic to use `Coins.Validate` for `Balance.Coins`
* [#10061](https://github.com/cosmos/cosmos-sdk/pull/10061) and [#10515](https://github.com/cosmos/cosmos-sdk/pull/10515) Ensure that `LegacyAminoPubKey` struct correctly unmarshals from JSON

## [v0.44.8](https://github.com/cosmos/cosmos-sdk/releases/tag/v0.44.8) - 2022-04-12

### Improvements

* [#11563](https://github.com/cosmos/cosmos-sdk/pull/11563) Updated Tendermint to v0.34.19; `unsafe-reset-all` command has been moved to the `tendermint` sub-command.

## [v0.44.7](https://github.com/cosmos/cosmos-sdk/releases/tag/v0.44.7) - 2022-04-04

### Features

* (x/bank) [#10771](https://github.com/cosmos/cosmos-sdk/pull/10771) Add safety check on bank module perms to allow module-specific mint restrictions (e.g. only minting a certain denom).
* (x/bank) [#10771](https://github.com/cosmos/cosmos-sdk/pull/10771) Add `bank.BankKeeper.WithMintCoinsRestriction` function to restrict use of bank `MintCoins` usage. This function is not on the bank `Keeper` interface, so it's not API-breaking, but only additive on the keeper implementation.

### Bug Fixes

* [#11354](https://github.com/cosmos/cosmos-sdk/pull/11355) Added missing pagination flag for `bank q total` query.
* (store) [#11177](https://github.com/cosmos/cosmos-sdk/pull/11177) Update the prune `everything` strategy to store the last two heights.
* (store) [#11117](https://github.com/cosmos/cosmos-sdk/pull/11117) Fix data race in store trace component
* (x/authz) [#11252](https://github.com/cosmos/cosmos-sdk/pull/11252) Allow insufficient funds error for authz simulation

### Improvements

* [#9576](https://github.com/cosmos/cosmos-sdk/pull/9576) Add debug error message to query result when enabled

## [v0.44.6](https://github.com/cosmos/cosmos-sdk/releases/tag/v0.44.6) - 2022-02-02

### Features

* [#11124](https://github.com/cosmos/cosmos-sdk/pull/11124) Add `GetAllVersions` to application store

### Bug Fixes

* (grpc) [#10985](https://github.com/cosmos/cosmos-sdk/pull/10992) The `/cosmos/tx/v1beta1/txs/{hash}` endpoint returns a 404 when a tx does not exist.
* (std/codec) [/#10595](https://github.com/cosmos/cosmos-sdk/pull/10595) Add evidence to std/codec to be able to decode evidence in client interactions.
* [#10725](https://github.com/cosmos/cosmos-sdk/pull/10725) populate `ctx.ConsensusParams` for begin/end blockers.
* [#10061](https://github.com/cosmos/cosmos-sdk/pull/10061) and [#10515](https://github.com/cosmos/cosmos-sdk/pull/10515) Ensure that `LegacyAminoPubKey` struct correctly unmarshals from JSON

### Improvements

* [#10823](https://github.com/cosmos/cosmos-sdk/pull/10823) updated ambiguous cli description for creating feegrant.

## [v0.44.5-patch](https://github.com/cosmos/cosmos-sdk/releases/tag/v0.44.5-patch) - 2021-10-14

ATTENTION:

This is a security release for the [Dragonberry security advisory](https://forum.cosmos.network/t/ibc-security-advisory-dragonberry/7702).

All users should upgrade immediately.

Users *must* add a replace directive in their go.mod for the new `ics23` package in the SDK:

```go
replace github.com/confio/ics23/go => github.com/cosmos/cosmos-sdk/ics23/go v0.8.0
```

## [v0.44.5](https://github.com/cosmos/cosmos-sdk/releases/tag/v0.44.5) - 2021-12-02

### Improvements

* (baseapp) [#10631](https://github.com/cosmos/cosmos-sdk/pull/10631) Emit ante events even for the failed txs.
* (store) [#10741](https://github.com/cosmos/cosmos-sdk/pull/10741) Significantly speedup iterator creation after delete heavy workloads. Significantly improves IBC migration times.

### Bug Fixes

* [#10648](https://github.com/cosmos/cosmos-sdk/pull/10648) Upgrade IAVL to 0.17.3 to solve race condition bug in IAVL.

## [v0.44.4](https://github.com/cosmos/cosmos-sdk/releases/tag/v0.44.4) - 2021-11-25

### Improvements

* (types) [#10630](https://github.com/cosmos/cosmos-sdk/pull/10630) Add an `Events` field to the `TxResponse` type that captures *all* events emitted by a transaction, unlike `Logs` which only contains events emitted during message execution.
* (x/upgrade) [#10532](https://github.com/cosmos/cosmos-sdk/pull/10532) Add `keeper.DumpUpgradeInfoWithInfoToDisk` to include `Plan.Info` in the upgrade-info file.
* (store) [#10544](https://github.com/cosmos/cosmos-sdk/pull/10544) Use the new IAVL iterator structure which significantly improves iterator performance.

### Bug Fixes

* [#10827](https://github.com/cosmos/cosmos-sdk/pull/10827) Create query `Context` with requested block height
* [#10414](https://github.com/cosmos/cosmos-sdk/pull/10414) Use `sdk.GetConfig().GetFullBIP44Path()` instead `sdk.FullFundraiserPath` to generate key
* (bank) [#10394](https://github.com/cosmos/cosmos-sdk/pull/10394) Fix: query account balance by ibc denom.
* [\10608](https://github.com/cosmos/cosmos-sdk/pull/10608) Change the order of module migration by pushing x/auth to the end. Auth module depends on other modules and should be run last. We have updated the documentation to provide more details how to change module migration order. This is technically a breaking change, but only impacts updates between the upgrades with version change, hence migrating from the previous patch release doesn't cause new migration and doesn't break the state.
* [#10674](https://github.com/cosmos/cosmos-sdk/pull/10674) Fix issue with `Error.Wrap` and `Error.Wrapf` usage with `errors.Is`.

## [v0.44.3](https://github.com/cosmos/cosmos-sdk/releases/tag/v0.44.3) - 2021-10-21

### Improvements

* [#10768](https://github.com/cosmos/cosmos-sdk/pull/10768) Added extra logging for tracking in-place store migrations
* [#10262](https://github.com/cosmos/cosmos-sdk/pull/10262) Remove unnecessary logging in `x/feegrant` simulation.
* [#10327](https://github.com/cosmos/cosmos-sdk/pull/10327) Add null guard for possible nil `Amount` in tx fee `Coins`
* [#10339](https://github.com/cosmos/cosmos-sdk/pull/10339) Improve performance of `removeZeroCoins` by only allocating memory when necessary
* [#10045](https://github.com/cosmos/cosmos-sdk/pull/10045) Revert [#8549](https://github.com/cosmos/cosmos-sdk/pull/8549). Do not route grpc queries through Tendermint.
* (deps) [#10375](https://github.com/cosmos/cosmos-sdk/pull/10375) Bump Tendermint to [v0.34.14](https://github.com/tendermint/tendermint/releases/tag/v0.34.14).
* [#10024](https://github.com/cosmos/cosmos-sdk/pull/10024) `store/cachekv` performance improvement by reduced growth factor for iterator ranging by using binary searches to find dirty items when unsorted key count >= 1024.

### Bug Fixes

* (client) [#10226](https://github.com/cosmos/cosmos-sdk/pull/10226) Fix --home flag parsing.
* (rosetta) [#10340](https://github.com/cosmos/cosmos-sdk/pull/10340) Use `GenesisChunked(ctx)` instead `Genesis(ctx)` to get genesis block height

## [v0.44.2](https://github.com/cosmos/cosmos-sdk/releases/tag/v0.44.2) - 2021-10-12

Security Release. No breaking changes related to 0.44.x.

## [v0.44.1](https://github.com/cosmos/cosmos-sdk/releases/tag/v0.44.1) - 2021-09-29

### Improvements

* (store) [#10040](https://github.com/cosmos/cosmos-sdk/pull/10040) Bump IAVL to v0.17.1 which includes performance improvements on a batch load.
* (types) [#10021](https://github.com/cosmos/cosmos-sdk/pull/10021) Speedup coins.AmountOf(), by removing many intermittent regex calls.
* [#10077](https://github.com/cosmos/cosmos-sdk/pull/10077) Remove telemetry on `GasKV` and `CacheKV` store Get/Set operations, significantly improving their performance.
* (store) [#10026](https://github.com/cosmos/cosmos-sdk/pull/10026) Improve CacheKVStore datastructures / algorithms, to no longer take O(N^2) time when interleaving iterators and insertions.

### Bug Fixes

* [#9969](https://github.com/cosmos/cosmos-sdk/pull/9969) fix: use keyring in config for add-genesis-account cmd.
* (x/genutil) [#10104](https://github.com/cosmos/cosmos-sdk/pull/10104) Ensure the `init` command reads the `--home` flag value correctly.
* (x/feegrant) [#10049](https://github.com/cosmos/cosmos-sdk/issues/10049) Fixed the error message when `period` or `period-limit` flag is not set on a feegrant grant transaction.

### Client Breaking Changes

* [#9879](https://github.com/cosmos/cosmos-sdk/pull/9879) Modify ABCI Queries to use `abci.QueryRequest` Height field if it is non-zero, otherwise continue using context height.

## [v0.44.0](https://github.com/cosmos/cosmos-sdk/releases/tag/v0.44.0) - 2021-09-01

### Features

* [#9860](https://github.com/cosmos/cosmos-sdk/pull/9860) Emit transaction fee in ante handler fee decorator. The event type is `tx` and the attribute is `fee`.

### Improvements

* (deps) [#9956](https://github.com/cosmos/cosmos-sdk/pull/9956) Bump Tendermint to [v0.34.12](https://github.com/tendermint/tendermint/releases/tag/v0.34.12).

### Deprecated

* (x/upgrade) [#9906](https://github.com/cosmos/cosmos-sdk/pull/9906) Deprecate `UpgradeConsensusState` gRPC query since this functionality is only used for IBC, which now has its own [IBC replacement](https://github.com/cosmos/ibc-go/blob/2c880a22e9f9cc75f62b527ca94aa75ce1106001/proto/ibc/core/client/v1/query.proto#L54)

### Bug Fixes

* [#9965](https://github.com/cosmos/cosmos-sdk/pull/9965) Fixed `simd version` command output to report the right release tag.
* (x/upgrade) [#10189](https://github.com/cosmos/cosmos-sdk/issues/10189) Removed potential sources of non-determinism in upgrades.

### Client Breaking Changes

* [#10041](https://github.com/cosmos/cosmos-sdk/pull/10041) Remove broadcast & encode legacy REST endpoints. Please see the [REST Endpoints Migration guide](https://docs.cosmos.network/v0.45/migrations/rest.html) to migrate to the new REST endpoints.

## [v0.43.0](https://github.com/cosmos/cosmos-sdk/releases/tag/v0.43.0) - 2021-08-10

### Features

* [#6711](https://github.com/cosmos/cosmos-sdk/pull/6711) Make integration test suites reusable by apps, tests are exported in each module's `client/testutil` package.
* [#8077](https://github.com/cosmos/cosmos-sdk/pull/8077) Added support for grpc-web, enabling browsers to communicate with a chain's gRPC server
* [#8965](https://github.com/cosmos/cosmos-sdk/pull/8965) cosmos reflection now provides more information on the application such as: deliverable msgs, sdk.Config info etc (still in alpha stage).
* [#8520](https://github.com/cosmos/cosmos-sdk/pull/8520) Add support for permanently locked vesting accounts.
* [#8559](https://github.com/cosmos/cosmos-sdk/pull/8559) Added Protobuf compatible secp256r1 ECDSA signatures.
* [#8786](https://github.com/cosmos/cosmos-sdk/pull/8786) Enabled secp256r1 in x/auth.
* (rosetta) [#8729](https://github.com/cosmos/cosmos-sdk/pull/8729) Data API fully supports balance tracking. Construction API can now construct any message supported by the application.
* [#8754](https://github.com/cosmos/cosmos-sdk/pull/8875) Added support for reverse iteration to pagination.
* (types) [#9079](https://github.com/cosmos/cosmos-sdk/issues/9079) Add `AddAmount`/`SubAmount` methods to `sdk.Coin`.
* [#9088](https://github.com/cosmos/cosmos-sdk/pull/9088) Added implementation to ADR-28 Derived Addresses.
* [#9133](https://github.com/cosmos/cosmos-sdk/pull/9133) Added hooks for governance actions.
* (x/staking) [#9214](https://github.com/cosmos/cosmos-sdk/pull/9214) Added `new_shares` attribute inside `EventTypeDelegate` event.
* [#9382](https://github.com/cosmos/cosmos-sdk/pull/9382) feat: add Dec.Float64() function.
* [#9457](https://github.com/cosmos/cosmos-sdk/pull/9457) Add amino support for x/authz and x/feegrant Msgs.
* [#9498](https://github.com/cosmos/cosmos-sdk/pull/9498) Added `Codec: codec.Codec` attribute to `client/Context` structure.
* [#9540](https://github.com/cosmos/cosmos-sdk/pull/9540) Add output flag for query txs command.
* (errors) [#8845](https://github.com/cosmos/cosmos-sdk/pull/8845) Add `Error.Wrap` handy method
* [#8518](https://github.com/cosmos/cosmos-sdk/pull/8518) Help users of multisig wallets debug signature issues.
* [#9573](https://github.com/cosmos/cosmos-sdk/pull/9573) ADR 040 implementation: New DB interface
* [#9952](https://github.com/cosmos/cosmos-sdk/pull/9952) ADR 040: Implement in-memory DB backend
* [#9848](https://github.com/cosmos/cosmos-sdk/pull/9848) ADR-040: Implement BadgerDB backend
* [#9851](https://github.com/cosmos/cosmos-sdk/pull/9851) ADR-040: Implement RocksDB backend
* [#10308](https://github.com/cosmos/cosmos-sdk/pull/10308) ADR-040: Implement DBConnection.Revert
* [#9892](https://github.com/cosmos/cosmos-sdk/pull/9892) ADR-040: KV Store with decoupled storage and state commitment

### Client Breaking Changes

* [#8363](https://github.com/cosmos/cosmos-sdk/pull/8363) Addresses no longer have a fixed 20-byte length. From the SDK modules' point of view, any 1-255 bytes-long byte array is a valid address.
* (crypto/ed25519) [#8690] Adopt zip1215 ed2559 verification rules.
* [#8849](https://github.com/cosmos/cosmos-sdk/pull/8849) Upgrade module no longer supports time based upgrades.
* [#7477](https://github.com/cosmos/cosmos-sdk/pull/7477) Changed Bech32 Public Key serialization in the client facing functionality (CLI, MsgServer, QueryServer):
    * updated the keyring display structure (it uses protobuf JSON serialization) - the output is more verbose.
    * Renamed `MarshalAny` and `UnmarshalAny` to `MarshalInterface` and `UnmarshalInterface` respectively. These functions must take an interface as parameter (not a concrete type nor `Any` object). Underneath they use `Any` wrapping for correct protobuf serialization.
    * CLI: removed `--text` flag from `show-node-id` command; the text format for public keys is not used any more - instead we use ProtoJSON.
* (store) [#8790](https://github.com/cosmos/cosmos-sdk/pull/8790) Reduce gas costs by 10x for transient store operations.
* [#9139](https://github.com/cosmos/cosmos-sdk/pull/9139) Querying events:
    * via `ServiceMsg` TypeURLs (e.g. `message.action='/cosmos.bank.v1beta1.Msg/Send'`) does not work anymore,
    * via legacy `msg.Type()` (e.g. `message.action='send'`) is being deprecated, new `Msg`s won't emit these events.
    * Please use concrete `Msg` TypeURLs instead (e.g. `message.action='/cosmos.bank.v1beta1.MsgSend'`).
* [#9859](https://github.com/cosmos/cosmos-sdk/pull/9859) The `default` pruning strategy now keeps the last 362880 blocks instead of 100. 362880 equates to roughly enough blocks to cover the entire unbonding period assuming a 21 day unbonding period and 5s block time.
* [#9785](https://github.com/cosmos/cosmos-sdk/issues/9785) Missing coin denomination in logs

### API Breaking Changes

* (keyring) [#8662](https://github.com/cosmos/cosmos-sdk/pull/8662) `NewMnemonic` now receives an additional `passphrase` argument to secure the key generated by the bip39 mnemonic.
* (x/bank) [#8473](https://github.com/cosmos/cosmos-sdk/pull/8473) Bank keeper does not expose unsafe balance changing methods such as `SetBalance`, `SetSupply` etc.
* (x/staking) [#8473](https://github.com/cosmos/cosmos-sdk/pull/8473) On genesis init, if non bonded pool and bonded pool balance, coming from the bank module, does not match what is saved in the staking state, the initialization will panic.
* (x/gov) [#8473](https://github.com/cosmos/cosmos-sdk/pull/8473) On genesis init, if the gov module account balance, coming from bank module state, does not match the one in gov module state, the initialization will panic.
* (x/distribution) [#8473](https://github.com/cosmos/cosmos-sdk/pull/8473) On genesis init, if the distribution module account balance, coming from bank module state, does not match the one in distribution module state, the initialization will panic.
* (client/keys) [#8500](https://github.com/cosmos/cosmos-sdk/pull/8500) `InfoImporter` interface is removed from legacy keybase.
* (x/staking) [#8505](https://github.com/cosmos/cosmos-sdk/pull/8505) `sdk.PowerReduction` has been renamed to `sdk.DefaultPowerReduction`, and most staking functions relying on power reduction take a new function argument, instead of relying on that global variable.
* [#8629](https://github.com/cosmos/cosmos-sdk/pull/8629) Deprecated `SetFullFundraiserPath` from `Config` in favor of `SetPurpose` and `SetCoinType`.
* (x/upgrade) [#8673](https://github.com/cosmos/cosmos-sdk/pull/8673) Remove IBC logic from x/upgrade. Deprecates IBC fields in an Upgrade Plan, an error will be thrown if they are set. IBC upgrade logic moved to 02-client and an IBC UpgradeProposal is added.
* (x/bank) [#8517](https://github.com/cosmos/cosmos-sdk/pull/8517) `SupplyI` interface and `Supply` are removed and uses `sdk.Coins` for supply tracking
* (x/upgrade) [#8743](https://github.com/cosmos/cosmos-sdk/pull/8743) `UpgradeHandler` includes a new argument `VersionMap` which helps facilitate in-place migrations.
* (x/auth) [#8129](https://github.com/cosmos/cosmos-sdk/pull/8828) Updated `SigVerifiableTx.GetPubKeys` method signature to return error.
* (x/upgrade) [\7487](https://github.com/cosmos/cosmos-sdk/pull/8897) Upgrade `Keeper` takes new argument `ProtocolVersionSetter` which implements setting a protocol version on baseapp.
* (baseapp) [\7487](https://github.com/cosmos/cosmos-sdk/pull/8897) BaseApp's fields appVersion and version were swapped to match Tendermint's fields.
* [#8682](https://github.com/cosmos/cosmos-sdk/pull/8682) `ante.NewAnteHandler` updated to receive all positional params as `ante.HandlerOptions` struct. If required fields aren't set, throws error accordingly.
* (x/staking/types) [#7447](https://github.com/cosmos/cosmos-sdk/issues/7447) Remove bech32 PubKey support:
    * `ValidatorI` interface update: `GetConsPubKey` renamed to `TmConsPubKey` (this is to clarify the return type: consensus public key must be a tendermint key); `TmConsPubKey`, `GetConsAddr` methods return error.
    * `Validator` updated according to the `ValidatorI` changes described above.
    * `ToTmValidator` function: added `error` to return values.
    * `Validator.ConsensusPubkey` type changed from `string` to `codectypes.Any`.
    * `MsgCreateValidator.Pubkey` type changed from `string` to `codectypes.Any`.
* (client) [#8926](https://github.com/cosmos/cosmos-sdk/pull/8926) `client/tx.PrepareFactory` has been converted to a private function, as it's only used internally.
* (auth/tx) [#8926](https://github.com/cosmos/cosmos-sdk/pull/8926) The `ProtoTxProvider` interface used as a workaround for transaction simulation has been removed.
* (x/bank) [#8798](https://github.com/cosmos/cosmos-sdk/pull/8798) `GetTotalSupply` is removed in favour of `GetPaginatedTotalSupply`
* (keyring) [#8739](https://github.com/cosmos/cosmos-sdk/pull/8739) Rename InfoImporter -> LegacyInfoImporter.
* (x/bank/types) [#9061](https://github.com/cosmos/cosmos-sdk/pull/9061) `AddressFromBalancesStore` now returns an error for invalid key instead of panic.
* (x/auth) [#9144](https://github.com/cosmos/cosmos-sdk/pull/9144) The `NewTxTimeoutHeightDecorator` antehandler has been converted from a struct to a function.
* (codec) [#9226](https://github.com/cosmos/cosmos-sdk/pull/9226) Rename codec interfaces and methods, to follow a general Go interfaces:
    * `codec.Marshaler` → `codec.Codec` (this defines objects which serialize other objects)
    * `codec.BinaryMarshaler` → `codec.BinaryCodec`
    * `codec.JSONMarshaler` → `codec.JSONCodec`
    * Removed `BinaryBare` suffix from `BinaryCodec` methods (`MarshalBinaryBare`, `UnmarshalBinaryBare`, ...)
    * Removed `Binary` infix from `BinaryCodec` methods (`MarshalBinaryLengthPrefixed`, `UnmarshalBinaryLengthPrefixed`, ...)
* [#9139](https://github.com/cosmos/cosmos-sdk/pull/9139) `ServiceMsg` TypeURLs (e.g. `/cosmos.bank.v1beta1.Msg/Send`) have been removed, as they don't comply to the Probobuf `Any` spec. Please use `Msg` type TypeURLs (e.g. `/cosmos.bank.v1beta1.MsgSend`). This has multiple consequences:
    * The `sdk.ServiceMsg` struct has been removed.
    * `sdk.Msg` now only contains `ValidateBasic` and `GetSigners` methods. The remaining methods `GetSignBytes`, `Route` and `Type` are moved to `legacytx.LegacyMsg`.
    * The `RegisterCustomTypeURL` function and the `cosmos.base.v1beta1.ServiceMsg` interface have been removed from the interface registry.
* (codec) [#9251](https://github.com/cosmos/cosmos-sdk/pull/9251) Rename `clientCtx.JSONMarshaler` to `clientCtx.JSONCodec` as per #9226.
* (x/bank) [#9271](https://github.com/cosmos/cosmos-sdk/pull/9271) SendEnabledCoin(s) renamed to IsSendEnabledCoin(s) to better reflect its functionality.
* (x/bank) [#9550](https://github.com/cosmos/cosmos-sdk/pull/9550) `server.InterceptConfigsPreRunHandler` now takes 2 additional arguments: customAppConfigTemplate and customAppConfig. If you don't need to customize these, simply put `""` and `nil`.
* [#8245](https://github.com/cosmos/cosmos-sdk/pull/8245) Removed `simapp.MakeCodecs` and use `simapp.MakeTestEncodingConfig` instead.
* (x/capability) [#9836](https://github.com/cosmos/cosmos-sdk/pull/9836) Removed `InitializeAndSeal(ctx sdk.Context)` and replaced with `Seal()`. App must add x/capability module to the begin blockers which will assure that the x/capability keeper is properly initialized. The x/capability begin blocker must be run before any other module which uses x/capability.

### State Machine Breaking

* (x/{bank,distrib,gov,slashing,staking}) [#8363](https://github.com/cosmos/cosmos-sdk/issues/8363) Store keys have been modified to allow for variable-length addresses.
* (x/evidence) [#8502](https://github.com/cosmos/cosmos-sdk/pull/8502) `HandleEquivocationEvidence` persists the evidence to state.
* (x/gov) [#7733](https://github.com/cosmos/cosmos-sdk/pull/7733) ADR 037 Implementation: Governance Split Votes, use `MsgWeightedVote` to send a split vote. Sending a regular `MsgVote` will convert the underlying vote option into a weighted vote with weight 1.
* (x/bank) [#8656](https://github.com/cosmos/cosmos-sdk/pull/8656) balance and supply are now correctly tracked via `coin_spent`, `coin_received`, `coinbase` and `burn` events.
* (x/bank) [#8517](https://github.com/cosmos/cosmos-sdk/pull/8517) Supply is now stored and tracked as `sdk.Coins`
* (x/bank) [#9051](https://github.com/cosmos/cosmos-sdk/pull/9051) Supply value is stored as `sdk.Int` rather than `string`.

### CLI Breaking Changes

* [#8880](https://github.com/cosmos/cosmos-sdk/pull/8880) The CLI `simd migrate v0.40 ...` command has been renamed to `simd migrate v0.42`.
* [#8628](https://github.com/cosmos/cosmos-sdk/issues/8628) Commands no longer print outputs using `stderr` by default
* [#9134](https://github.com/cosmos/cosmos-sdk/pull/9134) Renamed the CLI flag `--memo` to `--note`.
* [#9291](https://github.com/cosmos/cosmos-sdk/pull/9291) Migration scripts prior to v0.38 have been removed from the CLI `migrate` command. The oldest supported migration is v0.39->v0.42.
* [#9371](https://github.com/cosmos/cosmos-sdk/pull/9371) Non-zero default fees/Server will error if there's an empty value for min-gas-price in app.toml
* [#9827](https://github.com/cosmos/cosmos-sdk/pull/9827) Ensure input parity of validator public key input between `tx staking create-validator` and `gentx`.
* [#9621](https://github.com/cosmos/cosmos-sdk/pull/9621) Rollback [#9371](https://github.com/cosmos/cosmos-sdk/pull/9371) and log warning if there's an empty value for min-gas-price in app.toml

### Improvements

* (store) [#8012](https://github.com/cosmos/cosmos-sdk/pull/8012) Implementation of ADR-038 WriteListener and listen.KVStore
* (x/bank) [#8614](https://github.com/cosmos/cosmos-sdk/issues/8614) Add `Name` and `Symbol` fields to denom metadata
* (x/auth) [#8522](https://github.com/cosmos/cosmos-sdk/pull/8522) Allow to query all stored accounts
* (crypto/types) [#8600](https://github.com/cosmos/cosmos-sdk/pull/8600) `CompactBitArray`: optimize the `NumTrueBitsBefore` method and add an `Equal` method.
* (x/upgrade) [#8743](https://github.com/cosmos/cosmos-sdk/pull/8743) Add tracking module versions as per ADR-041
* (types) [#8962](https://github.com/cosmos/cosmos-sdk/issues/8962) Add `Abs()` method to `sdk.Int`.
* (x/bank) [#8950](https://github.com/cosmos/cosmos-sdk/pull/8950) Improve efficiency on supply updates.
* (store) [#8811](https://github.com/cosmos/cosmos-sdk/pull/8811) store/cachekv: use typed `types/kv.List` instead of `container/list.List`. The change brings time spent on the time assertion cummulatively to 580ms down from 6.88s.
* (keyring) [#8826](https://github.com/cosmos/cosmos-sdk/pull/8826) add trust to macOS Keychain for calling apps by default, avoiding repeating keychain popups that appears when dealing with keyring (key add, list, ...) operations.
* (makefile) [#7933](https://github.com/cosmos/cosmos-sdk/issues/7933) Use Docker to generate swagger files.
* (crypto/types) [#9196](https://github.com/cosmos/cosmos-sdk/pull/9196) Fix negative index accesses in CompactUnmarshal,GetIndex,SetIndex
* (makefile) [#9192](https://github.com/cosmos/cosmos-sdk/pull/9192) Reuse proto containers in proto related jobs.
* [#9205](https://github.com/cosmos/cosmos-sdk/pull/9205) Improve readability in `abci` handleQueryP2P
* [#9231](https://github.com/cosmos/cosmos-sdk/pull/9231) Remove redundant staking errors.
* [#9314](https://github.com/cosmos/cosmos-sdk/pull/9314) Update Rosetta SDK to upstream's latest release.
* (gRPC-Web) [#9493](https://github.com/cosmos/cosmos-sdk/pull/9493) Add `EnableUnsafeCORS` flag to grpc-web config.
* (x/params) [#9481](https://github.com/cosmos/cosmos-sdk/issues/9481) Speedup simulator for parameter change proposals.
* (x/staking) [#9423](https://github.com/cosmos/cosmos-sdk/pull/9423) Staking delegations now returns empty list instead of rpc error when no records found.
* (x/auth) [#9553](https://github.com/cosmos/cosmos-sdk/pull/9553) The `--multisig` flag now accepts both a name and address.
* [#8549](https://github.com/cosmos/cosmos-sdk/pull/8549) Make gRPC requests go through tendermint Query
* [#8093](https://github.com/cosmos/cosmos-sdk/pull/8093) Limit usage of context.background.
* [#8460](https://github.com/cosmos/cosmos-sdk/pull/8460) Ensure b.ReportAllocs() in all the benchmarks
* [#8461](https://github.com/cosmos/cosmos-sdk/pull/8461) Fix upgrade tx commands not showing up in CLI

### Bug Fixes

* (gRPC) [#8945](https://github.com/cosmos/cosmos-sdk/pull/8945) gRPC reflection now works correctly.
* (keyring) [#8635](https://github.com/cosmos/cosmos-sdk/issues/8635) Remove hardcoded default passphrase value on `NewMnemonic`
* (x/bank) [#8434](https://github.com/cosmos/cosmos-sdk/pull/8434) Fix legacy REST API `GET /bank/total` and `GET /bank/total/{denom}` in swagger
* (x/slashing) [#8427](https://github.com/cosmos/cosmos-sdk/pull/8427) Fix query signing infos command
* (x/bank/types) [#9112](https://github.com/cosmos/cosmos-sdk/pull/9112) fix AddressFromBalancesStore address length overflow
* (x/bank) [#9229](https://github.com/cosmos/cosmos-sdk/pull/9229) Now zero coin balances cannot be added to balances & supply stores. If any denom becomes zero corresponding key gets deleted from store. State migration: [#9664](https://github.com/cosmos/cosmos-sdk/pull/9664).
* [#9363](https://github.com/cosmos/cosmos-sdk/pull/9363) Check store key uniqueness in app wiring.
* [#9460](https://github.com/cosmos/cosmos-sdk/pull/9460) Fix lint error in `MigratePrefixAddress`.
* [#9480](https://github.com/cosmos/cosmos-sdk/pull/9480) Fix added keys when using `--dry-run`.
* (types) [#9511](https://github.com/cosmos/cosmos-sdk/pull/9511) Change `maxBitLen` of `sdk.Int` and `sdk.Dec` to handle max ERC20 value.
* [#9454](https://github.com/cosmos/cosmos-sdk/pull/9454) Fix testnet command with --node-dir-prefix accepts `-` and change `node-dir-prefix token` to `testtoken`.
* (keyring) [#9562](https://github.com/cosmos/cosmos-sdk/pull/9563) fix keyring kwallet backend when using with empty wallet.
* (keyring) [#9583](https://github.com/cosmos/cosmos-sdk/pull/9583) Fix correct population of legacy `Vote.Option` field for votes with 1 VoteOption of weight 1.
* (x/distinction) [#8918](https://github.com/cosmos/cosmos-sdk/pull/8918) Fix module's parameters validation.
* (x/gov/types) [#8586](https://github.com/cosmos/cosmos-sdk/pull/8586) Fix bug caused by NewProposal that unnecessarily creates a Proposal object that’s discarded on any error.
* [#8580](https://github.com/cosmos/cosmos-sdk/pull/8580) Use more cheaper method from the math/big package that provides a way to trivially check if a value is zero with .BitLen() == 0
* [#8567](https://github.com/cosmos/cosmos-sdk/pull/8567) Fix bug by introducing pagination to GetValidatorSetByHeight response
* (x/bank) [#8531](https://github.com/cosmos/cosmos-sdk/pull/8531) Fix bug caused by ignoring errors returned by Balance.GetAddress()
* (server) [#8399](https://github.com/cosmos/cosmos-sdk/pull/8399) fix gRPC-web flag default value
* [#8282](https://github.com/cosmos/cosmos-sdk/pull/8282) fix zero time checks
* (cli) [#9593](https://github.com/cosmos/cosmos-sdk/pull/9593) Check if chain-id is blank before verifying signatures in multisign and error.
* [#9720](https://github.com/cosmos/cosmos-sdk/pull/9720) Feegrant grant cli granter now accepts key name as well as address in general and accepts only address in --generate-only mode
* [#9793](https://github.com/cosmos/cosmos-sdk/pull/9793) Fixed ECDSA/secp256r1 transaction malleability.
* (server) [#9704](https://github.com/cosmos/cosmos-sdk/pull/9704) Start GRPCWebServer in goroutine, avoid blocking other services from starting.
* (bank) [#9687](https://github.com/cosmos/cosmos-sdk/issues/9687) fixes [#9159](https://github.com/cosmos/cosmos-sdk/issues/9159). Added migration to prune balances with zero coins.

### Deprecated

* (grpc) [#8926](https://github.com/cosmos/cosmos-sdk/pull/8926) The `tx` field in `SimulateRequest` has been deprecated, prefer to pass `tx_bytes` instead.
* (sdk types) [#9498](https://github.com/cosmos/cosmos-sdk/pull/9498) `clientContext.JSONCodec` will be removed in the next version. use `clientContext.Codec` instead.

## [v0.42.10](https://github.com/cosmos/cosmos-sdk/releases/tag/v0.42.10) - 2021-09-28

### Improvements

* (store) [#10026](https://github.com/cosmos/cosmos-sdk/pull/10026) Improve CacheKVStore datastructures / algorithms, to no longer take O(N^2) time when interleaving iterators and insertions.
* (store) [#10040](https://github.com/cosmos/cosmos-sdk/pull/10040) Bump IAVL to v0.17.1 which includes performance improvements on a batch load.
* [#10211](https://github.com/cosmos/cosmos-sdk/pull/10211) Backport of the mechanism to reject redundant IBC transactions from [ibc-go \#235](https://github.com/cosmos/ibc-go/pull/235).

### Bug Fixes

* [#9969](https://github.com/cosmos/cosmos-sdk/pull/9969) fix: use keyring in config for add-genesis-account cmd.

### Client Breaking Changes

* [#9879](https://github.com/cosmos/cosmos-sdk/pull/9879) Modify ABCI Queries to use `abci.QueryRequest` Height field if it is non-zero, otherwise continue using context height.

### API Breaking Changes

* [#10077](https://github.com/cosmos/cosmos-sdk/pull/10077) Remove telemetry on `GasKV` and `CacheKV` store Get/Set operations, significantly improving their performance.

## [v0.42.9](https://github.com/cosmos/cosmos-sdk/releases/tag/v0.42.9) - 2021-08-04

### Bug Fixes

* [#9835](https://github.com/cosmos/cosmos-sdk/pull/9835) Moved capability initialization logic to BeginBlocker to fix nondeterminsim issue mentioned in [#9800](https://github.com/cosmos/cosmos-sdk/issues/9800). Applications must now include the capability module in their BeginBlocker order before any module that uses capabilities gets run.
* [#9201](https://github.com/cosmos/cosmos-sdk/pull/9201) Fixed `<app> init --recover` flag.

### API Breaking Changes

* [#9835](https://github.com/cosmos/cosmos-sdk/pull/9835) The `InitializeAndSeal` API has not changed, however it no longer initializes the in-memory state. `InitMemStore` has been introduced to serve this function, which will be called either in `InitChain` or `BeginBlock` (whichever is first after app start). Nodes may run this version on a network running 0.42.x, however, they must update their app.go files to include the capability module in their begin blockers.

### Client Breaking Changes

* [#9781](https://github.com/cosmos/cosmos-sdk/pull/9781) Improve`withdraw-all-rewards` UX when broadcast mode `async` or `async` is used.

## [v0.42.8](https://github.com/cosmos/cosmos-sdk/releases/tag/v0.42.8) - 2021-07-30

### Features

* [#9750](https://github.com/cosmos/cosmos-sdk/pull/9750) Emit events for tx signature and sequence, so clients can now query txs by signature (`tx.signature='<base64_sig>'`) or by address and sequence combo (`tx.acc_seq='<addr>/<seq>'`).

### Improvements

* (cli) [#9717](https://github.com/cosmos/cosmos-sdk/pull/9717) Added CLI flag `--output json/text` to `tx` cli commands.

### Bug Fixes

* [#9766](https://github.com/cosmos/cosmos-sdk/pull/9766) Fix hardcoded ledger signing algorithm on `keys add` command.

## [v0.42.7](https://github.com/cosmos/cosmos-sdk/releases/tag/v0.42.7) - 2021-07-09

### Improvements

* (baseapp) [#9578](https://github.com/cosmos/cosmos-sdk/pull/9578) Return `Baseapp`'s `trace` value for logging error stack traces.

### Bug Fixes

* (x/ibc) [#9640](https://github.com/cosmos/cosmos-sdk/pull/9640) Fix IBC Transfer Ack Success event as it was initially emitting opposite value.
* [#9645](https://github.com/cosmos/cosmos-sdk/pull/9645) Use correct Prometheus format for metric labels.
* [#9299](https://github.com/cosmos/cosmos-sdk/pull/9299) Fix `[appd] keys parse cosmos1...` freezing.
* (keyring) [#9563](https://github.com/cosmos/cosmos-sdk/pull/9563) fix keyring kwallet backend when using with empty wallet.
* (x/capability) [#9392](https://github.com/cosmos/cosmos-sdk/pull/9392) initialization fix, which fixes the consensus error when using statesync.

## [v0.42.6](https://github.com/cosmos/cosmos-sdk/releases/tag/v0.42.6) - 2021-06-18

### Improvements

* [#9428](https://github.com/cosmos/cosmos-sdk/pull/9428) Optimize bank InitGenesis. Added `k.initBalances`.
* [#9429](https://github.com/cosmos/cosmos-sdk/pull/9429) Add `cosmos_sdk_version` to node_info
* [#9541](https://github.com/cosmos/cosmos-sdk/pull/9541) Bump tendermint dependency to v0.34.11.

### Bug Fixes

* [#9385](https://github.com/cosmos/cosmos-sdk/pull/9385) Fix IBC `query ibc client header` cli command. Support historical queries for query header/node-state commands.
* [#9401](https://github.com/cosmos/cosmos-sdk/pull/9401) Fixes incorrect export of IBC identifier sequences. Previously, the next identifier sequence for clients/connections/channels was not set during genesis export. This resulted in the next identifiers being generated on the new chain to reuse old identifiers (the sequences began again from 0).
* [#9408](https://github.com/cosmos/cosmos-sdk/pull/9408) Update simapp to use correct default broadcast mode.
* [#9513](https://github.com/cosmos/cosmos-sdk/pull/9513) Fixes testnet CLI command. Testnet now updates the supply in genesis. Previously, when using add-genesis-account and testnet together, inconsistent genesis files would be produced, as only add-genesis-account was updating the supply.
* (x/gov) [#8813](https://github.com/cosmos/cosmos-sdk/pull/8813) fix `GET /cosmos/gov/v1beta1/proposals/{proposal_id}/deposits` to include initial deposit

### Features

* [#9383](https://github.com/cosmos/cosmos-sdk/pull/9383) New CLI command `query ibc-transfer escrow-address <port> <channel id>` to get the escrow address for a channel; can be used to then query balance of escrowed tokens
* (baseapp, types) [#9390](https://github.com/cosmos/cosmos-sdk/pull/9390) Add current block header hash to `Context`
* (store) [#9403](https://github.com/cosmos/cosmos-sdk/pull/9403) Add `RefundGas` function to `GasMeter` interface

## [v0.42.5](https://github.com/cosmos/cosmos-sdk/releases/tag/v0.42.5) - 2021-05-18

### Bug Fixes

* [#9514](https://github.com/cosmos/cosmos-sdk/issues/9514) Fix panic when retrieving the `BlockGasMeter` on `(Re)CheckTx` mode.
* [#9235](https://github.com/cosmos/cosmos-sdk/pull/9235) CreateMembershipProof/CreateNonMembershipProof now returns an error
  if input key is empty, or input data contains empty key.
* [#9108](https://github.com/cosmos/cosmos-sdk/pull/9108) Fixed the bug with querying multisig account, which is not showing threshold and public_keys.
* [#9345](https://github.com/cosmos/cosmos-sdk/pull/9345) Fix ARM support.
* [#9040](https://github.com/cosmos/cosmos-sdk/pull/9040) Fix ENV variables binding to CLI flags for client config.

### Features

* [#8953](https://github.com/cosmos/cosmos-sdk/pull/8953) Add the `config` CLI subcommand back to the SDK, which saves client-side configuration in a `client.toml` file.

## [v0.42.4](https://github.com/cosmos/cosmos-sdk/releases/tag/v0.42.4) - 2021-04-08

### Client Breaking Changes

* [#9026](https://github.com/cosmos/cosmos-sdk/pull/9026) By default, the `tx sign` and `tx sign-batch` CLI commands use SIGN_MODE_DIRECT to sign transactions for local pubkeys. For multisigs and ledger keys, the default LEGACY_AMINO_JSON is used.

### Bug Fixes

* (gRPC) [#9015](https://github.com/cosmos/cosmos-sdk/pull/9015) Fix invalid status code when accessing gRPC endpoints.
* [#9026](https://github.com/cosmos/cosmos-sdk/pull/9026) Fixed the bug that caused the `gentx` command to fail for Ledger keys.

### Improvements

* [#9081](https://github.com/cosmos/cosmos-sdk/pull/9081) Upgrade Tendermint to v0.34.9 that includes a security issue fix for Tendermint light clients.

## [v0.42.3](https://github.com/cosmos/cosmos-sdk/releases/tag/v0.42.3) - 2021-03-24

This release fixes a security vulnerability identified in x/bank.

## [v0.42.2](https://github.com/cosmos/cosmos-sdk/releases/tag/v0.42.2) - 2021-03-19

### Improvements

* (grpc) [#8815](https://github.com/cosmos/cosmos-sdk/pull/8815) Add orderBy parameter to `TxsByEvents` endpoint.
* (cli) [#8826](https://github.com/cosmos/cosmos-sdk/pull/8826) Add trust to macOS Keychain for caller app by default.
* (store) [#8811](https://github.com/cosmos/cosmos-sdk/pull/8811) store/cachekv: use typed types/kv.List instead of container/list.List

### Bug Fixes

* (crypto) [#8841](https://github.com/cosmos/cosmos-sdk/pull/8841) Fix legacy multisig amino marshaling, allowing migrations to work between v0.39 and v0.40+.
* (cli tx) [\8873](https://github.com/cosmos/cosmos-sdk/pull/8873) add missing `--output-document` option to `app tx multisign-batch`.

## [v0.42.1](https://github.com/cosmos/cosmos-sdk/releases/tag/v0.42.1) - 2021-03-10

This release fixes security vulnerability identified in the simapp.

## [v0.42.0](https://github.com/cosmos/cosmos-sdk/releases/tag/v0.42.0) - 2021-03-08

**IMPORTANT**: This release contains an important security fix for all non Cosmos Hub chains running Stargate version of the Cosmos SDK (>0.40). Non-hub chains should not be using any version of the SDK in the v0.40.x or v0.41.x release series. See [#8461](https://github.com/cosmos/cosmos-sdk/pull/8461) for more details.

### Improvements

* (x/ibc) [#8624](https://github.com/cosmos/cosmos-sdk/pull/8624) Emit full header in IBC UpdateClient message.
* (x/crisis) [#8621](https://github.com/cosmos/cosmos-sdk/issues/8621) crisis invariants names now print to loggers.

### Bug fixes

* (x/evidence) [#8461](https://github.com/cosmos/cosmos-sdk/pull/8461) Fix bech32 prefix in evidence validator address conversion
* (x/gov) [#8806](https://github.com/cosmos/cosmos-sdk/issues/8806) Fix q gov proposals command's mishandling of the --status parameter's values.

## [v0.41.4](https://github.com/cosmos/cosmos-sdk/releases/tag/v0.41.3) - 2021-03-02

**IMPORTANT**: Due to a bug in the v0.41.x series with how evidence handles validator consensus addresses #8461, SDK based chains that are not using the default bech32 prefix (cosmos, aka all chains except for t
he Cosmos Hub) should not use this release or any release in the v0.41.x series. Please see #8668 for tracking & timeline for the v0.42.0 release, which will include a fix for this issue.

### Features

* [#7787](https://github.com/cosmos/cosmos-sdk/pull/7787) Add multisign-batch command.

### Bug fixes

* [#8730](https://github.com/cosmos/cosmos-sdk/pull/8730) Allow REST endpoint to query txs with multisig addresses.
* [#8680](https://github.com/cosmos/cosmos-sdk/issues/8680) Fix missing timestamp in GetTxsEvent response [#8732](https://github.com/cosmos/cosmos-sdk/pull/8732).
* [#8681](https://github.com/cosmos/cosmos-sdk/issues/8681) Fix missing error message when calling GetTxsEvent [#8732](https://github.com/cosmos/cosmos-sdk/pull/8732)
* (server) [#8641](https://github.com/cosmos/cosmos-sdk/pull/8641) Fix Tendermint and application configuration reading from file
* (client/keys) [#8639](https://github.com/cosmos/cosmos-sdk/pull/8639) Fix keys migrate for mulitisig, offline, and ledger keys. The migrate command now takes a positional old_home_dir argument.

### Improvements

* (store/cachekv), (x/bank/types) [#8719](https://github.com/cosmos/cosmos-sdk/pull/8719) algorithmically fix pathologically slow code
* [#8701](https://github.com/cosmos/cosmos-sdk/pull/8701) Upgrade tendermint v0.34.8.
* [#8714](https://github.com/cosmos/cosmos-sdk/pull/8714) Allow accounts to have a balance of 0 at genesis.

## [v0.41.3](https://github.com/cosmos/cosmos-sdk/releases/tag/v0.41.3) - 2021-02-18

### Bug Fixes

* [#8617](https://github.com/cosmos/cosmos-sdk/pull/8617) Fix build failures caused by a small API breakage introduced in tendermint v0.34.7.

## [v0.41.2](https://github.com/cosmos/cosmos-sdk/releases/tag/v0.41.2) - 2021-02-18

### Improvements

* Bump tendermint dependency to v0.34.7.

## [v0.41.1](https://github.com/cosmos/cosmos-sdk/releases/tag/v0.41.1) - 2021-02-17

### Bug Fixes

* (grpc) [#8549](https://github.com/cosmos/cosmos-sdk/pull/8549) Make gRPC requests go through ABCI and disallow concurrency.
* (x/staking) [#8546](https://github.com/cosmos/cosmos-sdk/pull/8546) Fix caching bug where concurrent calls to GetValidator could cause a node to crash
* (server) [#8481](https://github.com/cosmos/cosmos-sdk/pull/8481) Don't create files when running `{appd} tendermint show-*` subcommands.
* (client/keys) [#8436](https://github.com/cosmos/cosmos-sdk/pull/8436) Fix keybase->keyring keys migration.
* (crypto/hd) [#8607](https://github.com/cosmos/cosmos-sdk/pull/8607) Make DerivePrivateKeyForPath error and not panic on trailing slashes.

### Improvements

* (x/ibc) [#8458](https://github.com/cosmos/cosmos-sdk/pull/8458) Add `packet_connection` attribute to ibc events to enable relayer filtering
* [#8396](https://github.com/cosmos/cosmos-sdk/pull/8396) Add support for ARM platform
* (x/bank) [#8479](https://github.com/cosmos/cosmos-sdk/pull/8479) Aditional client denom metadata validation for `base` and `display` denoms.
* (codec/types) [#8605](https://github.com/cosmos/cosmos-sdk/pull/8605) Avoid unnecessary allocations for NewAnyWithCustomTypeURL on error.

## [v0.41.0](https://github.com/cosmos/cosmos-sdk/releases/tag/v0.41.0) - 2021-01-26

### State Machine Breaking

* (x/ibc) [#8266](https://github.com/cosmos/cosmos-sdk/issues/8266) Add amino JSON support for IBC MsgTransfer in order to support Ledger text signing transfer transactions.
* (x/ibc) [#8404](https://github.com/cosmos/cosmos-sdk/pull/8404) Reorder IBC `ChanOpenAck` and `ChanOpenConfirm` handler execution to perform core handler first, followed by application callbacks.

### Bug Fixes

* (simapp) [#8418](https://github.com/cosmos/cosmos-sdk/pull/8418) Add balance coin to supply when adding a new genesis account
* (x/bank) [#8417](https://github.com/cosmos/cosmos-sdk/pull/8417) Validate balances and coin denom metadata on genesis

## [v0.40.1](https://github.com/cosmos/cosmos-sdk/releases/tag/v0.40.1) - 2021-01-19

### Improvements

* (x/bank) [#8302](https://github.com/cosmos/cosmos-sdk/issues/8302) Add gRPC and CLI queries for client denomination metadata.
* (tendermint) Bump Tendermint version to [v0.34.3](https://github.com/tendermint/tendermint/releases/tag/v0.34.3).

### Bug Fixes

* [#8085](https://github.com/cosmos/cosmos-sdk/pull/8058) fix zero time checks
* [#8280](https://github.com/cosmos/cosmos-sdk/pull/8280) fix GET /upgrade/current query
* (x/auth) [#8287](https://github.com/cosmos/cosmos-sdk/pull/8287) Fix `tx sign --signature-only` to return correct sequence value in signature.
* (build) [\8300](https://github.com/cosmos/cosmos-sdk/pull/8300), [\8301](https://github.com/cosmos/cosmos-sdk/pull/8301) Fix reproducible builds
* (types/errors) [#8355](https://github.com/cosmos/cosmos-sdk/pull/8355) Fix errorWrap `Is` method.
* (x/ibc) [#8341](https://github.com/cosmos/cosmos-sdk/pull/8341) Fix query latest consensus state.
* (proto) [#8350](https://github.com/cosmos/cosmos-sdk/pull/8350), [#8361](https://github.com/cosmos/cosmos-sdk/pull/8361) Update gogo proto deps with v1.3.2 security fixes
* (x/ibc) [#8359](https://github.com/cosmos/cosmos-sdk/pull/8359) Add missing UnpackInterfaces functions to IBC Query Responses. Fixes 'cannot unpack Any' error for IBC types.
* (x/bank) [#8317](https://github.com/cosmos/cosmos-sdk/pull/8317) Fix panic when querying for a not found client denomination metadata.

## [v0.40.0](https://github.com/cosmos/cosmos-sdk/releases/tag/v0.40.0) - 2021-01-08

v0.40.0, known as the Stargate release of the Cosmos SDK, is one of the largest releases
of the Cosmos SDK since launch. Please read through this changelog and [release notes](https://github.com/cosmos/cosmos-sdk/blob/v0.40.0/RELEASE_NOTES.md) to make
sure you are aware of any relevant breaking changes.

### Client Breaking Changes

* **CLI**
    * (client/keys) [#5889](https://github.com/cosmos/cosmos-sdk/pull/5889) remove `keys update` command.
    * (x/auth) [#5844](https://github.com/cosmos/cosmos-sdk/pull/5844) `tx sign` command now returns an error when signing is attempted with offline/multisig keys.
    * (x/auth) [#6108](https://github.com/cosmos/cosmos-sdk/pull/6108) `tx sign` command's `--validate-signatures` flag is migrated into a `tx validate-signatures` standalone command.
    * (x/auth) [#7788](https://github.com/cosmos/cosmos-sdk/pull/7788) Remove `tx auth` subcommands, all auth subcommands exist as `tx <subcommand>`
    * (x/genutil) [#6651](https://github.com/cosmos/cosmos-sdk/pull/6651) The `gentx` command has been improved. No longer are `--from` and `--name` flags required. Instead, a single argument, `name`, is required which refers to the key pair in the Keyring. In addition, an optional
    `--moniker` flag can be provided to override the moniker found in `config.toml`.
    * (x/upgrade) [#7697](https://github.com/cosmos/cosmos-sdk/pull/7697) Rename flag name "--time" to "--upgrade-time", "--info" to "--upgrade-info", to keep it consistent with help message.
* **REST / Queriers**
    * (api) [#6426](https://github.com/cosmos/cosmos-sdk/pull/6426) The ability to start an out-of-process API REST server has now been removed. Instead, the API server is now started in-process along with the application and Tendermint. Configuration options have been added to `app.toml` to enable/disable the API server along with additional HTTP server options.
    * (client) [#7246](https://github.com/cosmos/cosmos-sdk/pull/7246) The rest server endpoint `/swagger-ui/` is replaced by `/swagger/`, and contains swagger documentation for gRPC Gateway routes in addition to legacy REST routes. Swagger API is exposed only if set in `app.toml`.
    * (x/auth) [#5702](https://github.com/cosmos/cosmos-sdk/pull/5702) The `x/auth` querier route has changed from `"acc"` to `"auth"`.
    * (x/bank) [#5572](https://github.com/cosmos/cosmos-sdk/pull/5572) The `/bank/balances/{address}` endpoint now returns all account balances or a single balance by denom when the `denom` query parameter is present.
    * (x/evidence) [#5952](https://github.com/cosmos/cosmos-sdk/pull/5952) Remove CLI and REST handlers for querying `x/evidence` parameters.
    * (x/gov) [#6295](https://github.com/cosmos/cosmos-sdk/pull/6295) Fix typo in querying governance params.
* **General**
    * (baseapp) [#6384](https://github.com/cosmos/cosmos-sdk/pull/6384) The `Result.Data` is now a Protocol Buffer encoded binary blob of type `TxData`. The `TxData` contains `Data` which contains a list of Protocol Buffer encoded message data and the corresponding message type.
    * (client) [#5783](https://github.com/cosmos/cosmos-sdk/issues/5783) Unify all coins representations on JSON client requests for governance proposals.
    * (crypto) [#7419](https://github.com/cosmos/cosmos-sdk/pull/7419) The SDK doesn't use Tendermint's `crypto.PubKey`
    interface anymore, and uses instead it's own `PubKey` interface, defined in `crypto/types`. Replace all instances of
    `crypto.PubKey` by `cryptotypes.Pubkey`.
    * (store/rootmulti) [#6390](https://github.com/cosmos/cosmos-sdk/pull/6390) Proofs of empty stores are no longer supported.
    * (store/types) [#5730](https://github.com/cosmos/cosmos-sdk/pull/5730) store.types.Cp() is removed in favour of types.CopyBytes().
    * (x/auth) [#6054](https://github.com/cosmos/cosmos-sdk/pull/6054) Remove custom JSON marshaling for base accounts as multsigs cannot be bech32 decoded.
    * (x/auth/vesting) [#6859](https://github.com/cosmos/cosmos-sdk/pull/6859) Custom JSON marshaling of vesting accounts was removed. Vesting accounts are now marshaled using their default proto or amino JSON representation.
    * (x/bank) [#5785](https://github.com/cosmos/cosmos-sdk/issues/5785) In x/bank errors, JSON strings coerced to valid UTF-8 bytes at JSON marshalling time
    are now replaced by human-readable expressions. This change can potentially break compatibility with all those client side tools
    that parse log messages.
    * (x/evidence) [#7538](https://github.com/cosmos/cosmos-sdk/pull/7538) The ABCI's `Result.Data` field for
    `MsgSubmitEvidence` responses does not contain the raw evidence's hash, but the protobuf encoded
    `MsgSubmitEvidenceResponse` struct.
    * (x/gov) [#7533](https://github.com/cosmos/cosmos-sdk/pull/7533) The ABCI's `Result.Data` field for
    `MsgSubmitProposal` responses does not contain a raw binary encoding of the `proposalID`, but the protobuf encoded
    `MsgSubmitSubmitProposalResponse` struct.
    * (x/gov) [#6859](https://github.com/cosmos/cosmos-sdk/pull/6859) `ProposalStatus` and `VoteOption` are now JSON serialized using its protobuf name, so expect names like `PROPOSAL_STATUS_DEPOSIT_PERIOD` as opposed to `DepositPeriod`.
    * (x/staking) [#7499](https://github.com/cosmos/cosmos-sdk/pull/7499) `BondStatus` is now a protobuf `enum` instead
    of an `int32`, and JSON serialized using its protobuf name, so expect names like `BOND_STATUS_UNBONDING` as opposed
    to `Unbonding`.
    * (x/staking) [#7556](https://github.com/cosmos/cosmos-sdk/pull/7556) The ABCI's `Result.Data` field for
    `MsgBeginRedelegate` and `MsgUndelegate` responses does not contain custom binary marshaled `completionTime`, but the
    protobuf encoded `MsgBeginRedelegateResponse` and `MsgUndelegateResponse` structs respectively

### API Breaking Changes

* **Baseapp / Client**
    * (AppModule) [#7518](https://github.com/cosmos/cosmos-sdk/pull/7518) [#7584](https://github.com/cosmos/cosmos-sdk/pull/7584) Rename `AppModule.RegisterQueryServices` to `AppModule.RegisterServices`, as this method now registers multiple services (the gRPC query service and the protobuf Msg service). A `Configurator` struct is used to hold the different services.
    * (baseapp) [#5865](https://github.com/cosmos/cosmos-sdk/pull/5865) The `SimulationResponse` returned from tx simulation is now JSON encoded instead of Amino binary.
    * (client) [#6290](https://github.com/cosmos/cosmos-sdk/pull/6290) `CLIContext` is renamed to `Context`. `Context` and all related methods have been moved from package context to client.
    * (client) [#6525](https://github.com/cosmos/cosmos-sdk/pull/6525) Removed support for `indent` in JSON responses. Clients should consider piping to an external tool such as `jq`.
    * (client) [#8107](https://github.com/cosmos/cosmos-sdk/pull/8107) Renamed `PrintOutput` and `PrintOutputLegacy`
    methods of the `context.Client` object to `PrintProto` and `PrintObjectLegacy`.
    * (client/flags) [#6632](https://github.com/cosmos/cosmos-sdk/pull/6632) Remove NewCompletionCmd(), the function is now available in tendermint.
    * (client/input) [#5904](https://github.com/cosmos/cosmos-sdk/pull/5904) Removal of unnecessary `GetCheckPassword`, `PrintPrefixed` functions.
    * (client/keys) [#5889](https://github.com/cosmos/cosmos-sdk/pull/5889) Rename `NewKeyBaseFromDir()` -> `NewLegacyKeyBaseFromDir()`.
    * (client/keys) [#5820](https://github.com/cosmos/cosmos-sdk/pull/5820/) Removed method CloseDB from Keybase interface.
    * (client/rpc) [#6290](https://github.com/cosmos/cosmos-sdk/pull/6290) `client` package and subdirs reorganization.
    * (client/lcd) [#6290](https://github.com/cosmos/cosmos-sdk/pull/6290) `CliCtx` of struct `RestServer` in package client/lcd has been renamed to `ClientCtx`.
    * (codec) [#6330](https://github.com/cosmos/cosmos-sdk/pull/6330) `codec.RegisterCrypto` has been moved to the `crypto/codec` package and the global `codec.Cdc` Amino instance has been deprecated and moved to the `codec/legacy_global` package.
    * (codec) [#8080](https://github.com/cosmos/cosmos-sdk/pull/8080) Updated the `codec.Marshaler` interface
        * Moved `MarshalAny` and `UnmarshalAny` helper functions to `codec.Marshaler` and renamed to `MarshalInterface` and
      `UnmarshalInterface` respectively. These functions must take interface as a parameter (not a concrete type nor `Any`
      object). Underneath they use `Any` wrapping for correct protobuf serialization.
    * (crypto) [#6780](https://github.com/cosmos/cosmos-sdk/issues/6780) Move ledger code to its own package.
    * (crypto/types/multisig) [#6373](https://github.com/cosmos/cosmos-sdk/pull/6373) `multisig.Multisignature` has been renamed to `AminoMultisignature`
    * (codec) `*codec.LegacyAmino` is now a wrapper around Amino which provides backwards compatibility with protobuf `Any`. ALL legacy code should use `*codec.LegacyAmino` instead of `*amino.Codec` directly
    * (crypto) [#5880](https://github.com/cosmos/cosmos-sdk/pull/5880) Merge `crypto/keys/mintkey` into `crypto`.
    * (crypto/hd) [#5904](https://github.com/cosmos/cosmos-sdk/pull/5904) `crypto/keys/hd` moved to `crypto/hd`.
    * (crypto/keyring):
    _ [#5866](https://github.com/cosmos/cosmos-sdk/pull/5866) Rename `crypto/keys/` to `crypto/keyring/`.
    _ [#5904](https://github.com/cosmos/cosmos-sdk/pull/5904) `Keybase` -> `Keyring` interfaces migration. `LegacyKeybase` interface is added in order
    to guarantee limited backward compatibility with the old Keybase interface for the sole purpose of migrating keys across the new keyring backends. `NewLegacy`
    constructor is provided [#5889](https://github.com/cosmos/cosmos-sdk/pull/5889) to allow for smooth migration of keys from the legacy LevelDB based implementation
    to new keyring backends. Plus, the package and the new keyring no longer depends on the sdk.Config singleton. Please consult the [package documentation](https://github.com/cosmos/cosmos-sdk/tree/master/crypto/keyring/doc.go) for more
    information on how to implement the new `Keyring` interface. \* [#5858](https://github.com/cosmos/cosmos-sdk/pull/5858) Make Keyring store keys by name and address's hexbytes representation.
    * (export) [#5952](https://github.com/cosmos/cosmos-sdk/pull/5952) `AppExporter` now returns ABCI consensus parameters to be included in marshaled exported state. These parameters must be returned from the application via the `BaseApp`.
    * (simapp) Deprecating and renaming `MakeEncodingConfig` to `MakeTestEncodingConfig` (both in `simapp` and `simapp/params` packages).
    * (store) [#5803](https://github.com/cosmos/cosmos-sdk/pull/5803) The `store.CommitMultiStore` interface now includes the new `snapshots.Snapshotter` interface as well.
    * (types) [#5579](https://github.com/cosmos/cosmos-sdk/pull/5579) The `keepRecent` field has been removed from the `PruningOptions` type.
    The `PruningOptions` type now only includes fields `KeepEvery` and `SnapshotEvery`, where `KeepEvery`
    determines which committed heights are flushed to disk and `SnapshotEvery` determines which of these
    heights are kept after pruning. The `IsValid` method should be called whenever using these options. Methods
    `SnapshotVersion` and `FlushVersion` accept a version arugment and determine if the version should be
    flushed to disk or kept as a snapshot. Note, `KeepRecent` is automatically inferred from the options
    and provided directly the IAVL store.
    * (types) [#5533](https://github.com/cosmos/cosmos-sdk/pull/5533) Refactored `AppModuleBasic` and `AppModuleGenesis`
    to now accept a `codec.JSONMarshaler` for modular serialization of genesis state.
    * (types/rest) [#5779](https://github.com/cosmos/cosmos-sdk/pull/5779) Drop unused Parse{Int64OrReturnBadRequest,QueryParamBool}() functions.
* **Modules**
    * (modules) [#7243](https://github.com/cosmos/cosmos-sdk/pull/7243) Rename `RegisterCodec` to `RegisterLegacyAminoCodec` and `codec.New()` is now renamed to `codec.NewLegacyAmino()`
    * (modules) [#6564](https://github.com/cosmos/cosmos-sdk/pull/6564) Constant `DefaultParamspace` is removed from all modules, use ModuleName instead.
    * (modules) [#5989](https://github.com/cosmos/cosmos-sdk/pull/5989) `AppModuleBasic.GetTxCmd` now takes a single `CLIContext` parameter.
    * (modules) [#5664](https://github.com/cosmos/cosmos-sdk/pull/5664) Remove amino `Codec` from simulation `StoreDecoder`, which now returns a function closure in order to unmarshal the key-value pairs.
    * (modules) [#5555](https://github.com/cosmos/cosmos-sdk/pull/5555) Move `x/auth/client/utils/` types and functions to `x/auth/client/`.
    * (modules) [#5572](https://github.com/cosmos/cosmos-sdk/pull/5572) Move account balance logic and APIs from `x/auth` to `x/bank`.
    * (modules) [#6326](https://github.com/cosmos/cosmos-sdk/pull/6326) `AppModuleBasic.GetQueryCmd` now takes a single `client.Context` parameter.
    * (modules) [#6336](https://github.com/cosmos/cosmos-sdk/pull/6336) `AppModuleBasic.RegisterQueryService` method was added to support gRPC queries, and `QuerierRoute` and `NewQuerierHandler` were deprecated.
    * (modules) [#6311](https://github.com/cosmos/cosmos-sdk/issues/6311) Remove `alias.go` usage
    * (modules) [#6447](https://github.com/cosmos/cosmos-sdk/issues/6447) Rename `blacklistedAddrs` to `blockedAddrs`.
    * (modules) [#6834](https://github.com/cosmos/cosmos-sdk/issues/6834) Add `RegisterInterfaces` method to `AppModuleBasic` to support registration of protobuf interface types.
    * (modules) [#6734](https://github.com/cosmos/cosmos-sdk/issues/6834) Add `TxEncodingConfig` parameter to `AppModuleBasic.ValidateGenesis` command to support JSON tx decoding in `genutil`.
    * (modules) [#7764](https://github.com/cosmos/cosmos-sdk/pull/7764) Added module initialization options:
        * `server/types.AppExporter` requires extra argument: `AppOptions`.
        * `server.AddCommands` requires extra argument: `addStartFlags types.ModuleInitFlags`
        * `x/crisis.NewAppModule` has a new attribute: `skipGenesisInvariants`. [PR](https://github.com/cosmos/cosmos-sdk/pull/7764)
    * (types) [#6327](https://github.com/cosmos/cosmos-sdk/pull/6327) `sdk.Msg` now inherits `proto.Message`, as a result all `sdk.Msg` types now use pointer semantics.
    * (types) [#7032](https://github.com/cosmos/cosmos-sdk/pull/7032) All types ending with `ID` (e.g. `ProposalID`) now end with `Id` (e.g. `ProposalId`), to match default Protobuf generated format. Also see [#7033](https://github.com/cosmos/cosmos-sdk/pull/7033) for more details.
    * (x/auth) [#6029](https://github.com/cosmos/cosmos-sdk/pull/6029) Module accounts have been moved from `x/supply` to `x/auth`.
    * (x/auth) [#6443](https://github.com/cosmos/cosmos-sdk/issues/6443) Move `FeeTx` and `TxWithMemo` interfaces from `x/auth/ante` to `types`.
    * (x/auth) [#7006](https://github.com/cosmos/cosmos-sdk/pull/7006) All `AccountRetriever` methods now take `client.Context` as a parameter instead of as a struct member.
    * (x/auth) [#6270](https://github.com/cosmos/cosmos-sdk/pull/6270) The passphrase argument has been removed from the signature of the following functions and methods: `BuildAndSign`, ` MakeSignature`, ` SignStdTx`, `TxBuilder.BuildAndSign`, `TxBuilder.Sign`, `TxBuilder.SignStdTx`
    * (x/auth) [#6428](https://github.com/cosmos/cosmos-sdk/issues/6428):
        * `NewAnteHandler` and `NewSigVerificationDecorator` both now take a `SignModeHandler` parameter.
        * `SignatureVerificationGasConsumer` now has the signature: `func(meter sdk.GasMeter, sig signing.SignatureV2, params types.Params) error`.
        * The `SigVerifiableTx` interface now has a `GetSignaturesV2() ([]signing.SignatureV2, error)` method and no longer has the `GetSignBytes` method.
    * (x/auth/tx) [#8106](https://github.com/cosmos/cosmos-sdk/pull/8106) change related to missing append functionality in
    client transaction signing
        * added `overwriteSig` argument to `x/auth/client.SignTx` and `client/tx.Sign` functions.
        * removed `x/auth/tx.go:wrapper.GetSignatures`. The `wrapper` provides `TxBuilder` functionality, and it's a private
      structure. That function was not used at all and it's not exposed through the `TxBuilder` interface.
    * (x/bank) [#7327](https://github.com/cosmos/cosmos-sdk/pull/7327) AddCoins and SubtractCoins no longer return a resultingValue and will only return an error.
    * (x/capability) [#7918](https://github.com/cosmos/cosmos-sdk/pull/7918) Add x/capability safety checks:
        * All outward facing APIs will now check that capability is not nil and name is not empty before performing any state-machine changes
        * `SetIndex` has been renamed to `InitializeIndex`
    * (x/evidence) [#7251](https://github.com/cosmos/cosmos-sdk/pull/7251) New evidence types and light client evidence handling. The module function names changed.
    * (x/evidence) [#5952](https://github.com/cosmos/cosmos-sdk/pull/5952) Remove APIs for getting and setting `x/evidence` parameters. `BaseApp` now uses a `ParamStore` to manage Tendermint consensus parameters which is managed via the `x/params` `Substore` type.
    * (x/gov) [#6147](https://github.com/cosmos/cosmos-sdk/pull/6147) The `Content` field on `Proposal` and `MsgSubmitProposal`
    is now `Any` in concordance with [ADR 019](docs/architecture/adr-019-protobuf-state-encoding.md) and `GetContent` should now
    be used to retrieve the actual proposal `Content`. Also the `NewMsgSubmitProposal` constructor now may return an `error`
    * (x/ibc) [#6374](https://github.com/cosmos/cosmos-sdk/pull/6374) `VerifyMembership` and `VerifyNonMembership` now take a `specs []string` argument to specify the proof format used for verification. Most SDK chains can simply use `commitmenttypes.GetSDKSpecs()` for this argument.
    * (x/params) [#5619](https://github.com/cosmos/cosmos-sdk/pull/5619) The `x/params` keeper now accepts a `codec.Marshaller` instead of
    a reference to an amino codec. Amino is still used for JSON serialization.
    * (x/staking) [#6451](https://github.com/cosmos/cosmos-sdk/pull/6451) `DefaultParamspace` and `ParamKeyTable` in staking module are moved from keeper to types to enforce consistency.
    * (x/staking) [#7419](https://github.com/cosmos/cosmos-sdk/pull/7419) The `TmConsPubKey` method on ValidatorI has been
    removed and replaced instead by `ConsPubKey` (which returns a SDK `cryptotypes.PubKey`) and `TmConsPublicKey` (which
    returns a Tendermint proto PublicKey).
    * (x/staking/types) [#7447](https://github.com/cosmos/cosmos-sdk/issues/7447) Remove bech32 PubKey support:
        * `ValidatorI` interface update. `GetConsPubKey` renamed to `TmConsPubKey` (consensus public key must be a tendermint key). `TmConsPubKey`, `GetConsAddr` methods return error.
        * `Validator` update. Methods changed in `ValidatorI` (as described above) and `ToTmValidator` return error.
        * `Validator.ConsensusPubkey` type changed from `string` to `codectypes.Any`.
        * `MsgCreateValidator.Pubkey` type changed from `string` to `codectypes.Any`.
    * (x/supply) [#6010](https://github.com/cosmos/cosmos-sdk/pull/6010) All `x/supply` types and APIs have been moved to `x/bank`.
    * [#6409](https://github.com/cosmos/cosmos-sdk/pull/6409) Rename all IsEmpty methods to Empty across the codebase and enforce consistency.
    * [#6231](https://github.com/cosmos/cosmos-sdk/pull/6231) Simplify `AppModule` interface, `Route` and `NewHandler` methods become only `Route`
    and returns a new `Route` type.
    * (x/slashing) [#6212](https://github.com/cosmos/cosmos-sdk/pull/6212) Remove `Get*` prefixes from key construction functions
    * (server) [#6079](https://github.com/cosmos/cosmos-sdk/pull/6079) Remove `UpgradeOldPrivValFile` (deprecated in Tendermint Core v0.28).
    * [#5719](https://github.com/cosmos/cosmos-sdk/pull/5719) Bump Go requirement to 1.14+

### State Machine Breaking

* **General**

    * (client) [#7268](https://github.com/cosmos/cosmos-sdk/pull/7268) / [#7147](https://github.com/cosmos/cosmos-sdk/pull/7147) Introduce new protobuf based PubKeys, and migrate PubKey in BaseAccount to use this new protobuf based PubKey format

* **Modules**
    * (modules) [#5572](https://github.com/cosmos/cosmos-sdk/pull/5572) Separate balance from accounts per ADR 004.
    _ Account balances are now persisted and retrieved via the `x/bank` module.
    _ Vesting account interface has been modified to account for changes.
    _ Callers to `NewBaseVestingAccount` are responsible for verifying account balance in relation to
    the original vesting amount.
    _ The `SendKeeper` and `ViewKeeper` interfaces in `x/bank` have been modified to account for changes.
    * (x/auth) [#5533](https://github.com/cosmos/cosmos-sdk/pull/5533) Migrate the `x/auth` module to use Protocol Buffers for state
    serialization instead of Amino.
    _ The `BaseAccount.PubKey` field is now represented as a Bech32 string instead of a `crypto.Pubkey`.
    _ `NewBaseAccountWithAddress` now returns a reference to a `BaseAccount`.
    _ The `x/auth` module now accepts a `Codec` interface which extends the `codec.Marshaler` interface by
    requiring a concrete codec to know how to serialize accounts.
    _ The `AccountRetriever` type now accepts a `Codec` in its constructor in order to know how to
    serialize accounts.
    * (x/bank) [#6518](https://github.com/cosmos/cosmos-sdk/pull/6518) Support for global and per-denomination send enabled flags.
        * Existing send_enabled global flag has been moved into a Params structure as `default_send_enabled`.
        * An array of: `{denom: string, enabled: bool}` is added to bank Params to support per-denomination override of global default value.
    * (x/distribution) [#5610](https://github.com/cosmos/cosmos-sdk/pull/5610) Migrate the `x/distribution` module to use Protocol Buffers for state
    serialization instead of Amino. The exact codec used is `codec.HybridCodec` which utilizes Protobuf for binary encoding and Amino
    for JSON encoding.
    _ `ValidatorHistoricalRewards.ReferenceCount` is now of types `uint32` instead of `uint16`.
    _ `ValidatorSlashEvents` is now a struct with `slashevents`.
    _ `ValidatorOutstandingRewards` is now a struct with `rewards`.
    _ `ValidatorAccumulatedCommission` is now a struct with `commission`. \* The `Keeper` constructor now takes a `codec.Marshaler` instead of a concrete Amino codec. This exact type
    provided is specified by `ModuleCdc`.
    * (x/evidence) [#5634](https://github.com/cosmos/cosmos-sdk/pull/5634) Migrate the `x/evidence` module to use Protocol Buffers for state
    serialization instead of Amino.
    _ The `internal` sub-package has been removed in order to expose the types proto file.
    _ The module now accepts a `Codec` interface which extends the `codec.Marshaler` interface by
    requiring a concrete codec to know how to serialize `Evidence` types. \* The `MsgSubmitEvidence` message has been removed in favor of `MsgSubmitEvidenceBase`. The application-level
    codec must now define the concrete `MsgSubmitEvidence` type which must implement the module's `MsgSubmitEvidence`
    interface.
    * (x/evidence) [#5952](https://github.com/cosmos/cosmos-sdk/pull/5952) Remove parameters from `x/evidence` genesis and module state. The `x/evidence` module now solely uses Tendermint consensus parameters to determine of evidence is valid or not.
    * (x/gov) [#5737](https://github.com/cosmos/cosmos-sdk/pull/5737) Migrate the `x/gov` module to use Protocol
    Buffers for state serialization instead of Amino.
    _ `MsgSubmitProposal` will be removed in favor of the application-level proto-defined `MsgSubmitProposal` which
    implements the `MsgSubmitProposalI` interface. Applications should extend the `NewMsgSubmitProposalBase` type
    to define their own concrete `MsgSubmitProposal` types.
    _ The module now accepts a `Codec` interface which extends the `codec.Marshaler` interface by
    requiring a concrete codec to know how to serialize `Proposal` types.
    * (x/mint) [#5634](https://github.com/cosmos/cosmos-sdk/pull/5634) Migrate the `x/mint` module to use Protocol Buffers for state
    serialization instead of Amino. \* The `internal` sub-package has been removed in order to expose the types proto file.
    * (x/slashing) [#5627](https://github.com/cosmos/cosmos-sdk/pull/5627) Migrate the `x/slashing` module to use Protocol Buffers for state
    serialization instead of Amino. The exact codec used is `codec.HybridCodec` which utilizes Protobuf for binary encoding and Amino
    for JSON encoding. \* The `Keeper` constructor now takes a `codec.Marshaler` instead of a concrete Amino codec. This exact type
    provided is specified by `ModuleCdc`.
    * (x/staking) [#6844](https://github.com/cosmos/cosmos-sdk/pull/6844) Validators are now inserted into the unbonding queue based on their unbonding time and height. The relevant keeper APIs are modified to reflect these changes by now also requiring a height.
    * (x/staking) [#6061](https://github.com/cosmos/cosmos-sdk/pull/6061) Allow a validator to immediately unjail when no signing info is present due to
    falling below their minimum self-delegation and never having been bonded. The validator may immediately unjail once they've met their minimum self-delegation.
    * (x/staking) [#5600](https://github.com/cosmos/cosmos-sdk/pull/5600) Migrate the `x/staking` module to use Protocol Buffers for state
    serialization instead of Amino. The exact codec used is `codec.HybridCodec` which utilizes Protobuf for binary encoding and Amino
    for JSON encoding.
    _ `BondStatus` is now of type `int32` instead of `byte`.
    _ Types of `int16` in the `Params` type are now of type `int32`.
    _ Every reference of `crypto.Pubkey` in context of a `Validator` is now of type string. `GetPubKeyFromBech32` must be used to get the `crypto.Pubkey`.
    _ The `Keeper` constructor now takes a `codec.Marshaler` instead of a concrete Amino codec. This exact type
    provided is specified by `ModuleCdc`.
    * (x/staking) [#7979](https://github.com/cosmos/cosmos-sdk/pull/7979) keeper pubkey storage serialization migration
    from bech32 to protobuf.
    * (x/supply) [#6010](https://github.com/cosmos/cosmos-sdk/pull/6010) Removed the `x/supply` module by merging the existing types and APIs into the `x/bank` module.
    * (x/supply) [#5533](https://github.com/cosmos/cosmos-sdk/pull/5533) Migrate the `x/supply` module to use Protocol Buffers for state
    serialization instead of Amino.
    _ The `internal` sub-package has been removed in order to expose the types proto file.
    _ The `x/supply` module now accepts a `Codec` interface which extends the `codec.Marshaler` interface by
    requiring a concrete codec to know how to serialize `SupplyI` types. \* The `SupplyI` interface has been modified to no longer return `SupplyI` on methods. Instead the
    concrete type's receiver should modify the type.
    * (x/upgrade) [#5659](https://github.com/cosmos/cosmos-sdk/pull/5659) Migrate the `x/upgrade` module to use Protocol
    Buffers for state serialization instead of Amino.
    _ The `internal` sub-package has been removed in order to expose the types proto file.
    _ The `x/upgrade` module now accepts a `codec.Marshaler` interface.

### Features

* **Baseapp / Client / REST**
    * (x/auth) [#6213](https://github.com/cosmos/cosmos-sdk/issues/6213) Introduce new protobuf based path for transaction signing, see [ADR020](https://github.com/cosmos/cosmos-sdk/blob/master/docs/architecture/adr-020-protobuf-transaction-encoding.md) for more details
    * (x/auth) [#6350](https://github.com/cosmos/cosmos-sdk/pull/6350) New sign-batch command to sign StdTx batch files.
    * (baseapp) [#5803](https://github.com/cosmos/cosmos-sdk/pull/5803) Added support for taking state snapshots at regular height intervals, via options `snapshot-interval` and `snapshot-keep-recent`.
    * (baseapp) [#7519](https://github.com/cosmos/cosmos-sdk/pull/7519) Add `ServiceMsgRouter` to BaseApp to handle routing of protobuf service `Msg`s. The two new types defined in ADR 031, `sdk.ServiceMsg` and `sdk.MsgRequest` are introduced with this router.
    * (client) [#5921](https://github.com/cosmos/cosmos-sdk/issues/5921) Introduce new gRPC and gRPC Gateway based APIs for querying app & module data. See [ADR021](https://github.com/cosmos/cosmos-sdk/blob/master/docs/architecture/adr-021-protobuf-query-encoding.md) for more details
    * (cli) [#7485](https://github.com/cosmos/cosmos-sdk/pull/7485) Introduce a new optional `--keyring-dir` flag that allows clients to specify a Keyring directory if it does not reside in the directory specified by `--home`.
    * (cli) [#7221](https://github.com/cosmos/cosmos-sdk/pull/7221) Add the option of emitting amino encoded json from the CLI
    * (codec) [#7519](https://github.com/cosmos/cosmos-sdk/pull/7519) `InterfaceRegistry` now inherits `jsonpb.AnyResolver`, and has a `RegisterCustomTypeURL` method to support ADR 031 packing of `Any`s. `AnyResolver` is now a required parameter to `RejectUnknownFields`.
    * (coin) [#6755](https://github.com/cosmos/cosmos-sdk/pull/6755) Add custom regex validation for `Coin` denom by overwriting `CoinDenomRegex` when using `/types/coin.go`.
    * (config) [#7265](https://github.com/cosmos/cosmos-sdk/pull/7265) Support Tendermint block pruning through a new `min-retain-blocks` configuration that can be set in either `app.toml` or via the CLI. This parameter is used in conjunction with other criteria to determine the height at which Tendermint should prune blocks.
    * (events) [#7121](https://github.com/cosmos/cosmos-sdk/pull/7121) The application now derives what events are indexed by Tendermint via the `index-events` configuration in `app.toml`, which is a list of events taking the form `{eventType}.{attributeKey}`.
    * (tx) [#6089](https://github.com/cosmos/cosmos-sdk/pull/6089) Transactions can now have a `TimeoutHeight` set which allows the transaction to be rejected if it's committed at a height greater than the timeout.
    * (rest) [#6167](https://github.com/cosmos/cosmos-sdk/pull/6167) Support `max-body-bytes` CLI flag for the REST service.
    * (genesis) [#7089](https://github.com/cosmos/cosmos-sdk/pull/7089) The `export` command now adds a `initial_height` field in the exported JSON. Baseapp's `CommitMultiStore` now also has a `SetInitialVersion` setter, so it can set the initial store version inside `InitChain` and start a new chain from a given height.
* **General**
    * (crypto/multisig) [#6241](https://github.com/cosmos/cosmos-sdk/pull/6241) Add Multisig type directly to the repo. Previously this was in tendermint.
    * (codec/types) [#8106](https://github.com/cosmos/cosmos-sdk/pull/8106) Adding `NewAnyWithCustomTypeURL` to correctly
    marshal Messages in TxBuilder.
    * (tests) [#6489](https://github.com/cosmos/cosmos-sdk/pull/6489) Introduce package `testutil`, new in-process testing network framework for use in integration and unit tests.
    * (tx) Add new auth/tx gRPC & gRPC-Gateway endpoints for basic querying & broadcasting support
        * [#7842](https://github.com/cosmos/cosmos-sdk/pull/7842) Add TxsByEvent gRPC endpoint
        * [#7852](https://github.com/cosmos/cosmos-sdk/pull/7852) Add tx broadcast gRPC endpoint
    * (tx) [#7688](https://github.com/cosmos/cosmos-sdk/pull/7688) Add a new Tx gRPC service with methods `Simulate` and `GetTx` (by hash).
    * (store) [#5803](https://github.com/cosmos/cosmos-sdk/pull/5803) Added `rootmulti.Store` methods for taking and restoring snapshots, based on `iavl.Store` export/import.
    * (store) [#6324](https://github.com/cosmos/cosmos-sdk/pull/6324) IAVL store query proofs now return CommitmentOp which wraps an ics23 CommitmentProof
    * (store) [#6390](https://github.com/cosmos/cosmos-sdk/pull/6390) `RootMulti` store query proofs now return `CommitmentOp` which wraps `CommitmentProofs`
        * `store.Query` now only returns chained `ics23.CommitmentProof` wrapped in `merkle.Proof`
        * `ProofRuntime` only decodes and verifies `ics23.CommitmentProof`
* **Modules**
    * (modules) [#5921](https://github.com/cosmos/cosmos-sdk/issues/5921) Introduction of Query gRPC service definitions along with REST annotations for gRPC Gateway for each module
    * (modules) [#7540](https://github.com/cosmos/cosmos-sdk/issues/7540) Protobuf service definitions can now be used for
    packing `Msg`s in transactions as defined in [ADR 031](./docs/architecture/adr-031-msg-service.md). All modules now
    define a `Msg` protobuf service.
    * (x/auth/vesting) [#7209](https://github.com/cosmos/cosmos-sdk/pull/7209) Create new `MsgCreateVestingAccount` message type along with CLI handler that allows for the creation of delayed and continuous vesting types.
    * (x/capability) [#5828](https://github.com/cosmos/cosmos-sdk/pull/5828) Capability module integration as outlined in [ADR 3 - Dynamic Capability Store](https://github.com/cosmos/tree/master/docs/architecture/adr-003-dynamic-capability-store.md).
    * (x/crisis) `x/crisis` has a new function: `AddModuleInitFlags`, which will register optional crisis module flags for the start command.
    * (x/ibc) [#5277](https://github.com/cosmos/cosmos-sdk/pull/5277) `x/ibc` changes from IBC alpha. For more details check the [`x/ibc/core/spec`](https://github.com/cosmos/cosmos-sdk/tree/master/x/ibc/core/spec) directory, or the ICS specs below:
        * [ICS 002 - Client Semantics](https://github.com/cosmos/ics/tree/master/spec/ics-002-client-semantics) subpackage
        * [ICS 003 - Connection Semantics](https://github.com/cosmos/ics/blob/master/spec/ics-003-connection-semantics) subpackage
        * [ICS 004 - Channel and Packet Semantics](https://github.com/cosmos/ics/blob/master/spec/ics-004-channel-and-packet-semantics) subpackage
        * [ICS 005 - Port Allocation](https://github.com/cosmos/ics/blob/master/spec/ics-005-port-allocation) subpackage
        * [ICS 006 - Solo Machine Client](https://github.com/cosmos/ics/tree/master/spec/ics-006-solo-machine-client) subpackage
        * [ICS 007 - Tendermint Client](https://github.com/cosmos/ics/blob/master/spec/ics-007-tendermint-client) subpackage
        * [ICS 009 - Loopback Client](https://github.com/cosmos/ics/tree/master/spec/ics-009-loopback-client) subpackage
        * [ICS 020 - Fungible Token Transfer](https://github.com/cosmos/ics/tree/master/spec/ics-020-fungible-token-transfer) subpackage
        * [ICS 023 - Vector Commitments](https://github.com/cosmos/ics/tree/master/spec/ics-023-vector-commitments) subpackage
        * [ICS 024 - Host State Machine Requirements](https://github.com/cosmos/ics/tree/master/spec/ics-024-host-requirements) subpackage
    * (x/ibc) [#6374](https://github.com/cosmos/cosmos-sdk/pull/6374) ICS-23 Verify functions will now accept and verify ics23 CommitmentProofs exclusively
    * (x/params) [#6005](https://github.com/cosmos/cosmos-sdk/pull/6005) Add new CLI command for querying raw x/params parameters by subspace and key.

### Bug Fixes

* **Baseapp / Client / REST**
    * (client) [#5964](https://github.com/cosmos/cosmos-sdk/issues/5964) `--trust-node` is now false by default - for real. Users must ensure it is set to true if they don't want to enable the verifier.
    * (client) [#6402](https://github.com/cosmos/cosmos-sdk/issues/6402) Fix `keys add` `--algo` flag which only worked for Tendermint's `secp256k1` default key signing algorithm.
    * (client) [#7699](https://github.com/cosmos/cosmos-sdk/pull/7699) Fix panic in context when setting invalid nodeURI. `WithNodeURI` does not set the `Client` in the context.
    * (export) [#6510](https://github.com/cosmos/cosmos-sdk/pull/6510/) Field TimeIotaMs now is included in genesis file while exporting.
    * (rest) [#5906](https://github.com/cosmos/cosmos-sdk/pull/5906) Fix an issue that make some REST calls panic when sending invalid or incomplete requests.
    * (crypto) [#7966](https://github.com/cosmos/cosmos-sdk/issues/7966) `Bip44Params` `String()` function now correctly
    returns the absolute HD path by adding the `m/` prefix.
    * (crypto/keyring) [#5844](https://github.com/cosmos/cosmos-sdk/pull/5844) `Keyring.Sign()` methods no longer decode amino signatures when method receivers
    are offline/multisig keys.
    * (store) [#7415](https://github.com/cosmos/cosmos-sdk/pull/7415) Allow new stores to be registered during on-chain upgrades.
* **Modules**
  _ (modules) [#5569](https://github.com/cosmos/cosmos-sdk/issues/5569) `InitGenesis`, for the relevant modules, now ensures module accounts exist.
  _ (x/auth) [#5892](https://github.com/cosmos/cosmos-sdk/pull/5892) Add `RegisterKeyTypeCodec` to register new
  types (eg. keys) to the `auth` module internal amino codec.
  _ (x/bank) [#6536](https://github.com/cosmos/cosmos-sdk/pull/6536) Fix bug in `WriteGeneratedTxResponse` function used by multiple
  REST endpoints. Now it writes a Tx in StdTx format.
  _ (x/genutil) [#5938](https://github.com/cosmos/cosmos-sdk/pull/5938) Fix `InitializeNodeValidatorFiles` error handling.
  _ (x/gentx) [#8183](https://github.com/cosmos/cosmos-sdk/pull/8183) change gentx cmd amount to arg from flag
  _ (x/gov) [#7641](https://github.com/cosmos/cosmos-sdk/pull/7641) Fix tally calculation precision error.
  _ (x/staking) [#6529](https://github.com/cosmos/cosmos-sdk/pull/6529) Export validator addresses (previously was empty).
  _ (x/staking) [#5949](https://github.com/cosmos/cosmos-sdk/pull/5949) Skip staking `HistoricalInfoKey` in simulations as headers are not exported. \* (x/staking) [#6061](https://github.com/cosmos/cosmos-sdk/pull/6061) Allow a validator to immediately unjail when no signing info is present due to
  falling below their minimum self-delegation and never having been bonded. The validator may immediately unjail once they've met their minimum self-delegation.
* **General**
    * (types) [#7038](https://github.com/cosmos/cosmos-sdk/issues/7038) Fix infinite looping of `ApproxRoot` by including a hard-coded maximum iterations limit of 100.
    * (types) [#7084](https://github.com/cosmos/cosmos-sdk/pull/7084) Fix panic when calling `BigInt()` on an uninitialized `Int`.
    * (simulation) [#7129](https://github.com/cosmos/cosmos-sdk/issues/7129) Fix support for custom `Account` and key types on auth's simulation.

### Improvements

* **Baseapp / Client / REST**
    * (baseapp) [#6186](https://github.com/cosmos/cosmos-sdk/issues/6186) Support emitting events during `AnteHandler` execution.
    * (baseapp) [#6053](https://github.com/cosmos/cosmos-sdk/pull/6053) Customizable panic recovery handling added for `app.runTx()` method (as proposed in the [ADR 22](https://github.com/cosmos/cosmos-sdk/blob/master/docs/architecture/adr-022-custom-panic-handling.md)). Adds ability for developers to register custom panic handlers extending standard ones.
    * (client) [#5810](https://github.com/cosmos/cosmos-sdk/pull/5810) Added a new `--offline` flag that allows commands to be executed without an
    internet connection. Previously, `--generate-only` served this purpose in addition to only allowing txs to be generated. Now, `--generate-only` solely
    allows txs to be generated without being broadcasted and disallows Keybase use and `--offline` allows the use of Keybase but does not allow any
    functionality that requires an online connection.
    * (cli) [#7764](https://github.com/cosmos/cosmos-sdk/pull/7764) Update x/banking and x/crisis InitChain to improve node startup time
    * (client) [#5856](https://github.com/cosmos/cosmos-sdk/pull/5856) Added the possibility to set `--offline` flag with config command.
    * (client) [#5895](https://github.com/cosmos/cosmos-sdk/issues/5895) show config options in the config command's help screen.
    * (client/keys) [#8043](https://github.com/cosmos/cosmos-sdk/pull/8043) Add support for export of unarmored private key
    * (client/tx) [#7801](https://github.com/cosmos/cosmos-sdk/pull/7801) Update sign-batch multisig to work online
    * (x/genutil) [#8099](https://github.com/cosmos/cosmos-sdk/pull/8099) `init` now supports a `--recover` flag to recover
    the private validator key from a given mnemonic
* **Modules**
    * (x/auth) [#5702](https://github.com/cosmos/cosmos-sdk/pull/5702) Add parameter querying support for `x/auth`.
    * (x/auth/ante) [#6040](https://github.com/cosmos/cosmos-sdk/pull/6040) `AccountKeeper` interface used for `NewAnteHandler` and handler's decorators to add support of using custom `AccountKeeper` implementations.
    * (x/evidence) [#5952](https://github.com/cosmos/cosmos-sdk/pull/5952) Tendermint Consensus parameters can now be changed via parameter change proposals through `x/gov`.
    * (x/evidence) [#5961](https://github.com/cosmos/cosmos-sdk/issues/5961) Add `StoreDecoder` simulation for evidence module.
    * (x/ibc) [#5948](https://github.com/cosmos/cosmos-sdk/issues/5948) Add `InitGenesis` and `ExportGenesis` functions for `ibc` module.
    * (x/ibc-transfer) [#6871](https://github.com/cosmos/cosmos-sdk/pull/6871) Implement [ADR 001 - Coin Source Tracing](./docs/architecture/adr-001-coin-source-tracing.md).
    * (x/staking) [#6059](https://github.com/cosmos/cosmos-sdk/pull/6059) Updated `HistoricalEntries` parameter default to 100.
    * (x/staking) [#5584](https://github.com/cosmos/cosmos-sdk/pull/5584) Add util function `ToTmValidator` that converts a `staking.Validator` type to `*tmtypes.Validator`.
    * (x/staking) [#6163](https://github.com/cosmos/cosmos-sdk/pull/6163) CLI and REST call to unbonding delegations and delegations now accept
    pagination.
    * (x/staking) [#8178](https://github.com/cosmos/cosmos-sdk/pull/8178) Update default historical header number for stargate
* **General**
    * (crypto) [#7987](https://github.com/cosmos/cosmos-sdk/pull/7987) Fix the inconsistency of CryptoCdc, only use
    `codec/legacy.Cdc`.
    * (logging) [#8072](https://github.com/cosmos/cosmos-sdk/pull/8072) Refactor logging:
    _ Use [zerolog](https://github.com/rs/zerolog) over Tendermint's go-kit logging wrapper.
    _ Introduce Tendermint's `--log_format=plain|json` flag. Using format `json` allows for emitting structured JSON
    logs which can be consumed by an external logging facility (e.g. Loggly). Both formats log to STDERR. \* The existing `--log_level` flag and it's default value now solely relates to the global logging
    level (e.g. `info`, `debug`, etc...) instead of `<module>:<level>`.
    * (rest) [#7649](https://github.com/cosmos/cosmos-sdk/pull/7649) Return an unsigned tx in legacy GET /tx endpoint when signature conversion fails
    * (simulation) [#6002](https://github.com/cosmos/cosmos-sdk/pull/6002) Add randomized consensus params into simulation.
    * (store) [#6481](https://github.com/cosmos/cosmos-sdk/pull/6481) Move `SimpleProofsFromMap` from Tendermint into the SDK.
    * (store) [#6719](https://github.com/cosmos/cosmos-sdk/6754) Add validity checks to stores for nil and empty keys.
    * (SDK) Updated dependencies
        * Updated iavl dependency to v0.15.3
        * Update tendermint to v0.34.1
    * (types) [#7027](https://github.com/cosmos/cosmos-sdk/pull/7027) `Coin(s)` and `DecCoin(s)` updates:
        * Bump denomination max length to 128
        * Allow uppercase letters and numbers in denominations to support [ADR 001](./docs/architecture/adr-001-coin-source-tracing.md)
        * Added `Validate` function that returns a descriptive error
    * (types) [#5581](https://github.com/cosmos/cosmos-sdk/pull/5581) Add convenience functions {,Must}Bech32ifyAddressBytes.
    * (types/module) [#5724](https://github.com/cosmos/cosmos-sdk/issues/5724) The `types/module` package does no longer depend on `x/simulation`.
    * (types) [#5585](https://github.com/cosmos/cosmos-sdk/pull/5585) IBC additions:
        * `Coin` denomination max lenght has been increased to 32.
        * Added `CapabilityKey` alias for `StoreKey` to match IBC spec.
    * (types/rest) [#5900](https://github.com/cosmos/cosmos-sdk/pull/5900) Add Check\*Error function family to spare developers from replicating tons of boilerplate code.
    * (types) [#6128](https://github.com/cosmos/cosmos-sdk/pull/6137) Add `String()` method to `GasMeter`.
    * (types) [#6195](https://github.com/cosmos/cosmos-sdk/pull/6195) Add codespace to broadcast(sync/async) response.
    * (types) [#6897](https://github.com/cosmos/cosmos-sdk/issues/6897) Add KV type from tendermint to `types` directory.
    * (version) [#7848](https://github.com/cosmos/cosmos-sdk/pull/7848) [#7941](https://github.com/cosmos/cosmos-sdk/pull/7941)
    `version --long` output now shows the list of build dependencies and replaced build dependencies.

## Previous Releases

[CHANGELOG of previous versions](https://github.com/cosmos/cosmos-sdk/blob/c17c3caab86a1426a1eef4541e8203f5f54a1a54/CHANGELOG.md#v0391---2020-08-11) (pre Stargate).<|MERGE_RESOLUTION|>--- conflicted
+++ resolved
@@ -133,11 +133,8 @@
 
 ### API Breaking Changes
 
-<<<<<<< HEAD
 * (module) [#16227](https://github.com/cosmos/cosmos-sdk/issues/16227) `manager.RunMigrations()` now take a `context.Context` instead of a `sdk.Context`.
-=======
 * (x/mint) [#16179](https://github.com/cosmos/cosmos-sdk/issues/16179) `NewKeeper` now takes a `KVStoreService` instead of a `StoreKey`, and methods in the `Keeper` now take a `context.Context` instead of a `sdk.Context` and return an `error`.
->>>>>>> 533ee7a5
 * (x/crisis) [#16216](https://github.com/cosmos/cosmos-sdk/issues/16216) `NewKeeper` now takes a `KVStoreService` instead of a `StoreKey`, methods in the `Keeper` now take a `context.Context` instead of a `sdk.Context` and return an `error` instead of panicking.
 * (x/gov) [#15988](https://github.com/cosmos/cosmos-sdk/issues/15988) `NewKeeper` now takes a `KVStoreService` instead of a `StoreKey`, methods in the `Keeper` now take a `context.Context` instead of a `sdk.Context` and return an `error` (instead of panicking or returning a `found bool`). Iterators callback functions now return an error instead of a `bool`.
 * (x/auth) [#15985](https://github.com/cosmos/cosmos-sdk/pull/15985) The `AccountKeeper` does not expose the `QueryServer` and `MsgServer` APIs anymore.
