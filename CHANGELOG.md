--- conflicted
+++ resolved
@@ -43,45 +43,15 @@
 ### Features
 
 * (baseapp) [#20291](https://github.com/cosmos/cosmos-sdk/pull/20291) Simulate nested messages.
-<<<<<<< HEAD
-* (cli) [#21372](https://github.com/cosmos/cosmos-sdk/pull/21372) Add a `bulk-add-genesis-account` genesis command to add many genesis accounts at once.
-* (x/staking/types) [#21315](https://github.com/cosmos/cosmos-sdk/pull/21315) Create metadata type and add metadata field in validator details proto
-* (x/staking/cli) [#21315](https://github.com/cosmos/cosmos-sdk/pull/21315) Add parsing of `metadata-profile-pic-uri` in `create-validator` JSON.
-    * Add cli flag: `metadata-profile-pic-uri` to `edit-validator` cmd.
-* (types) [#21315](https://github.com/cosmos/cosmos-sdk/pull/21315) New function `RandURIOfLength` to generate random valid URIs for sims.
-
-### Improvements
-
-* (client) [#21436](https://github.com/cosmos/cosmos-sdk/pull/21436) Use `address.Codec` from client.Context in `tx.Sign`.
-* (internal) [#21412](https://github.com/cosmos/cosmos-sdk/pull/21412) Using unsafe.String and unsafe.SliceData.
-* (x/staking/types) [#21315](https://github.com/cosmos/cosmos-sdk/pull/21315) Add a `Validate` method to the `Description` type that validates the metadata as well as other description details.
-
-
-=======
-
-### Improvements
-
->>>>>>> 0064ccbc
+
+### Improvements
+
 ### Bug Fixes
 
 * (baseapp) [#21256](https://github.com/cosmos/cosmos-sdk/pull/21256) Halt height will not commit the block indicated, meaning that if halt-height is set to 10, only blocks until 9 (included) will be committed. This is to go back to the original behavior before a change was introduced in v0.50.0.
 
-### Client Breaking
-
-* (x/staking/types) [#21315](https://github.com/cosmos/cosmos-sdk/pull/21315) `Description` now has a new field `Metadata`.
-
-
 ### API Breaking Changes
 
-<<<<<<< HEAD
-* (baseapp) [#21413](https://github.com/cosmos/cosmos-sdk/pull/21413) Add `SelectBy` method to `Mempool` interface, which is thread-safe to use.
-* (types) [#21315](https://github.com/cosmos/cosmos-sdk/pull/21315) New struct `Metadata` to store extra validator information.
-    * The signature of `NewDescription` has changed to accept an extra argument of type `Metadata`.
-    * `Description` now has a new field , `Metadata` of type `Metadata`.
-
-
-=======
->>>>>>> 0064ccbc
 ### Deprecated
 
 ## [v0.52.0](https://github.com/cosmos/cosmos-sdk/releases/tag/v0.52.0) - 2024-XX-XX
