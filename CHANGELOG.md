--- conflicted
+++ resolved
@@ -47,14 +47,12 @@
 
 ### API Breaking Changes
 
-<<<<<<< HEAD
+* (x/staking) [#12102](https://github.com/cosmos/cosmos-sdk/pull/12102) Staking keeper now is passed by reference instead of copy. Keeper's SetHooks no longer returns keeper. It updates the keeper in place instead.
+
+### Bug Fixes
+
 * (genutil) [#12140](https://github.com/cosmos/cosmos-sdk/pull/12140) Fix staking's genesis JSON migrate in the `simd migrate v0.46` CLI command.
-=======
-* (x/staking) [#12102](https://github.com/cosmos/cosmos-sdk/pull/12102) Staking keeper now is passed by reference instead of copy. Keeper's SetHooks no longer returns keeper. It updates the keeper in place instead.
-
-### Bug Fixes
 * (linting) [#12132](https://github.com/cosmos/cosmos-sdk/pull/12132) Change sdk.Int to math.Int, run `gofumpt -w -l .`, and `golangci-lint run ./... --fix`
->>>>>>> 78e2e35f
 * (cli) [#12127](https://github.com/cosmos/cosmos-sdk/pull/12127) Fix the CLI not always taking into account `--fee-payer` and `--fee-granter` flags.
 * (migrations) [#12028](https://github.com/cosmos/cosmos-sdk/pull/12028) Fix v0.45->v0.46 in-place store migrations.
 * (baseapp) [#12089](https://github.com/cosmos/cosmos-sdk/pull/12089) Include antehandler and runMsgs events in SimulateTx.
