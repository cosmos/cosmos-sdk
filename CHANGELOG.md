--- conflicted
+++ resolved
@@ -247,13 +247,10 @@
 * [\#10868](https://github.com/cosmos/cosmos-sdk/pull/10868) Bump gov to v1beta2. Both v1beta1 and v1beta2 queries and Msgs are accepted.
 * [\#11011](https://github.com/cosmos/cosmos-sdk/pull/11011) Remove burning of deposits when qourum is not reached on a governance proposal and when the deposit is not fully met. 
 * [\#11019](https://github.com/cosmos/cosmos-sdk/pull/11019) Add `MsgCreatePermanentLockedAccount` and CLI method for creating permanent locked account
-<<<<<<< HEAD
 * (x/staking) [\#10885] (https://github.com/cosmos/cosmos-sdk/pull/10885) Add new `CancelUnbondingDelegation`
   transaction to `x/staking` module. Delegators now cancel unbonding delegation entry and re-delegate back to validator.
-=======
 * (x/feegrant) [\#10830](https://github.com/cosmos/cosmos-sdk/pull/10830) Expired allowances will be pruned from state.
 * (x/authz,x/feegrant) [\#11214](https://github.com/cosmos/cosmos-sdk/pull/11214) Fix Amino JSON encoding of authz and feegrant Msgs to be consistent with other modules.
->>>>>>> 20735e79
 
 ### Deprecated
 
