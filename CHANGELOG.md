--- conflicted
+++ resolved
@@ -61,11 +61,8 @@
 * (deps) [\#10210](https://github.com/cosmos/cosmos-sdk/pull/10210) Bump Tendermint to [v0.35.0](https://github.com/tendermint/tendermint/releases/tag/v0.35.0).
 * [\#10486](https://github.com/cosmos/cosmos-sdk/pull/10486) store/cachekv's `Store.Write` conservatively looks up keys, but also uses the [map clearing idiom](https://bencher.orijtech.com/perfclinic/mapclearing/) to reduce the RAM usage, CPU time usage, and garbage collection pressure from clearing maps, instead of allocating new maps.
 * (types) [\#10630](https://github.com/cosmos/cosmos-sdk/pull/10630) Add an `Events` field to the `TxResponse` type that captures _all_ events emitted by a transaction, unlike `Logs` which only contains events emitted during message execution.
-<<<<<<< HEAD
+* (deps) [\#10706](https://github.com/cosmos/cosmos-sdk/issues/10706) Bump rosetta-sdk-go to v0.7.2 and rosetta-cli to v0.7.3
 * (module) [\#10711](https://github.com/cosmos/cosmos-sdk/pull/10711) Panic at startup if the app developer forgot to add modules in the `SetOrder{BeginBlocker, EndBlocker, InitGenesis, ExportGenesis}` functions. This means that all modules, even those who have empty implementations for those methods, need to be added to `SetOrder*`.
-=======
-* (deps) [\#10706](https://github.com/cosmos/cosmos-sdk/issues/10706) Bump rosetta-sdk-go to v0.7.2 and rosetta-cli to v0.7.3
->>>>>>> 94def699
 
 ### API Breaking Changes
 
