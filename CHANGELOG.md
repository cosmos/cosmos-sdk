--- conflicted
+++ resolved
@@ -38,15 +38,10 @@
 
 ## [Unreleased]
 
-<<<<<<< HEAD
-### Features
-
-* [#23815](https://github.com/cosmos/cosmos-sdk/pull/23815) Upstream `x/epochs` from Osmosis
-=======
-### Features 
-
+### Features
+
+* (x/epochs) [#23815](https://github.com/cosmos/cosmos-sdk/pull/23815) Upstream `x/epochs` from Osmosis
 * (client) [#21074](https://github.com/cosmos/cosmos-sdk/pull/21074) Add auto cli for node service
->>>>>>> 9b83b2f7
 
 ### Bug Fixes
 
