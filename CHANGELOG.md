<!--
Guiding Principles:

Changelogs are for humans, not machines.
There should be an entry for every single version.
The same types of changes should be grouped.
Versions and sections should be linkable.
The latest version comes first.
The release date of each version is displayed.
Mention whether you follow Semantic Versioning.

Usage:

Change log entries are to be added to the Unreleased section under the
appropriate stanza (see below). Each entry should ideally include a tag and
the Github issue reference in the following format:

* (<tag>) \#<issue-number> message

The issue numbers will later be link-ified during the release process so you do
not have to worry about including a link manually, but you can if you wish.

Types of changes (Stanzas):

"Features" for new features.
"Improvements" for changes in existing functionality.
"Deprecated" for soon-to-be removed features.
"Bug Fixes" for any bug fixes.
"Client Breaking" for breaking Protobuf, gRPC and REST routes used by end-users.
"CLI Breaking" for breaking CLI commands.
"API Breaking" for breaking exported APIs used by developers building on SDK.
"State Machine Breaking" for any changes that result in a different AppState given same genesisState and txList.
Ref: https://keepachangelog.com/en/1.0.0/
-->

# Changelog

## [Unreleased]

### Features

* (x/upgrade) [\#11116](https://github.com/cosmos/cosmos-sdk/pull/11116) `MsgSoftwareUpgrade` and  has been added to support v1beta2 msgs-based gov proposals.
* [\#11308](https://github.com/cosmos/cosmos-sdk/pull/11308) Added a mandatory metadata field to Vote in x/gov v1beta2.
* [\#10977](https://github.com/cosmos/cosmos-sdk/pull/10977) Now every cosmos message protobuf definition must be extended with a ``cosmos.msg.v1.signer`` option to signal the signer fields in a language agnostic way.
* [\#10710](https://github.com/cosmos/cosmos-sdk/pull/10710) Chain-id shouldn't be required for creating a transaction with both --generate-only and --offline flags.
* [\#10703](https://github.com/cosmos/cosmos-sdk/pull/10703) Create a new grantee account, if the grantee of an authorization does not exist.
* [\#10592](https://github.com/cosmos/cosmos-sdk/pull/10592) Add a `DecApproxEq` function that checks to see if `|d1 - d2| < tol` for some Dec `d1, d2, tol`.
* [\#9933](https://github.com/cosmos/cosmos-sdk/pull/9933) Introduces the notion of a Cosmos "Scalar" type, which would just be simple aliases that give human-understandable meaning to the underlying type, both in Go code and in Proto definitions.
* [\#9884](https://github.com/cosmos/cosmos-sdk/pull/9884) Provide a new gRPC query handler, `/cosmos/params/v1beta1/subspaces`, that allows the ability to query for all registered subspaces and their respective keys.
* [\#9776](https://github.com/cosmos/cosmos-sdk/pull/9776) Add flag `staking-bond-denom` to specify the staking bond denomination value when initializing a new chain.
* [\#9533](https://github.com/cosmos/cosmos-sdk/pull/9533) Added a new gRPC method, `DenomOwners`, in `x/bank` to query for all account holders of a specific denomination.
* (bank) [\#9618](https://github.com/cosmos/cosmos-sdk/pull/9618) Update bank.Metadata: add URI and URIHash attributes.
* (store) [\#8664](https://github.com/cosmos/cosmos-sdk/pull/8664) Implementation of ADR-038 file StreamingService
* [\#9837](https://github.com/cosmos/cosmos-sdk/issues/9837) `--generate-only` flag will accept the keyname now.
* [\#10326](https://github.com/cosmos/cosmos-sdk/pull/10326) `x/authz` add all grants by granter query.
* [\#10944](https://github.com/cosmos/cosmos-sdk/pull/10944) `x/authz` add all grants by grantee query
* [\#10348](https://github.com/cosmos/cosmos-sdk/pull/10348) Add `fee.{payer,granter}` and `tip` fields to StdSignDoc for signing tipped transactions.
* [\#10208](https://github.com/cosmos/cosmos-sdk/pull/10208) Add `TipsTxMiddleware` for transferring tips.
* [\#10379](https://github.com/cosmos/cosmos-sdk/pull/10379) Add validation to `x/upgrade` CLI `software-upgrade` command `--plan-info` value.
* [\#10507](https://github.com/cosmos/cosmos-sdk/pull/10507) Add middleware for tx priority.
* [\#10311](https://github.com/cosmos/cosmos-sdk/pull/10311) Adds cli to use tips transactions. It adds an `--aux` flag to all CLI tx commands to generate the aux signer data (with optional tip), and a new `tx aux-to-fee` subcommand to let the fee payer gather aux signer data and broadcast the tx
* [\#10430](https://github.com/cosmos/cosmos-sdk/pull/10430) ADR-040: Add store/v2 `MultiStore` implementation
* [\#11019](https://github.com/cosmos/cosmos-sdk/pull/11019) Add `MsgCreatePermanentLockedAccount` and CLI method for creating permanent locked account
* [\#10947](https://github.com/cosmos/cosmos-sdk/pull/10947) Add `AllowancesByGranter` query to the feegrant module
* [\#10407](https://github.com/cosmos/cosmos-sdk/pull/10407) Add validation to `x/upgrade` module's `BeginBlock` to check accidental binary downgrades
* (gov) [\#11036](https://github.com/cosmos/cosmos-sdk/pull/11036) Add in-place migrations for 0.43->0.46. Add a `migrate v0.46` CLI command for v0.43->0.46 JSON genesis migration.
* [\#11006](https://github.com/cosmos/cosmos-sdk/pull/11006) Add `debug pubkey-raw` command to allow inspecting of pubkeys in legacy bech32 format
* (x/authz) [\#10714](https://github.com/cosmos/cosmos-sdk/pull/10714) Add support for pruning expired authorizations
<<<<<<< HEAD
* [\#11234](https://github.com/cosmos/cosmos-sdk/pull/11234) Add `GRPCClient` field to Client Context. If `GRPCClient` field is set to nil, the `Invoke` method would use ABCI query, otherwise use gprc.
=======
* [\#10015](https://github.com/cosmos/cosmos-sdk/pull/10015) ADR-040: ICS-23 proofs for SMT store
* [\#11240](https://github.com/cosmos/cosmos-sdk/pull/11240) Replace various modules `ModuleCdc` with the global `legacy.Cdc`
* [#11179](https://github.com/cosmos/cosmos-sdk/pull/11179) Add state rollback command.
* [\#10794](https://github.com/cosmos/cosmos-sdk/pull/10794) ADR-040: Add State Sync to V2 Store
>>>>>>> dc092707

### API Breaking Changes

* (store)[\#11152](https://github.com/cosmos/cosmos-sdk/pull/11152) Remove `keep-every` from pruning options.
* [\#10950](https://github.com/cosmos/cosmos-sdk/pull/10950) Add `envPrefix` parameter to `cmd.Execute`.
* (x/mint) [\#10441](https://github.com/cosmos/cosmos-sdk/pull/10441) The `NewAppModule` function now accepts an inflation calculation function as an argument.
* [\#10295](https://github.com/cosmos/cosmos-sdk/pull/10295) Remove store type aliases from /types
* [\#9695](https://github.com/cosmos/cosmos-sdk/pull/9695) Migrate keys from `Info` -> `Record`
    * Add new `codec.Codec` argument in:
        * `keyring.NewInMemory`
        * `keyring.New`
    * Rename:
        * `SavePubKey` to `SaveOfflineKey`.
        * `NewMultiInfo`, `NewLedgerInfo`  to `NewLegacyMultiInfo`, `newLegacyLedgerInfo`  respectively.  Move them into `legacy_info.go`.
        * `NewOfflineInfo` to `newLegacyOfflineInfo` and move it to `migration_test.go`.
    * Return:
    *`keyring.Record, error` in `SaveOfflineKey`, `SaveLedgerKey`, `SaveMultiSig`, `Key` and `KeyByAddress`.
    *`keyring.Record` instead of `Info` in `NewMnemonic` and `List`.
    * Remove `algo` argument from :
        * `SaveOfflineKey`
    * Take `keyring.Record` instead of `Info` as first argument in:
        * `MkConsKeyOutput`
        * `MkValKeyOutput`
        * `MkAccKeyOutput`
* [\#10022](https://github.com/cosmos/cosmos-sdk/pull/10022) `AuthKeeper` interface in `x/auth` now includes a function `HasAccount`.
* [\#9759](https://github.com/cosmos/cosmos-sdk/pull/9759) `NewAccountKeeeper` in `x/auth` now takes an additional `bech32Prefix` argument that represents `sdk.Bech32MainPrefix`.
* [\#9628](https://github.com/cosmos/cosmos-sdk/pull/9628) Rename `x/{mod}/legacy` to `x/{mod}/migrations`.
* [\#9571](https://github.com/cosmos/cosmos-sdk/pull/9571) Implemented error handling for staking hooks, which now return an error on failure.
* [\#9427](https://github.com/cosmos/cosmos-sdk/pull/9427) Move simapp `FundAccount` and `FundModuleAccount` to `x/bank/testutil`
* (client/tx) [\#9421](https://github.com/cosmos/cosmos-sdk/pull/9421/) `BuildUnsignedTx`, `BuildSimTx`, `PrintUnsignedStdTx` functions are moved to
  the Tx Factory as methods.
* (client/keys) [\#9407](https://github.com/cosmos/cosmos-sdk/pull/9601) Added `keys rename` CLI command and `Keyring.Rename` interface method to rename a key in the keyring.
* (x/slashing) [\#9458](https://github.com/cosmos/cosmos-sdk/pull/9458) Coins burned from slashing is now returned from Slash function and included in Slash event.
* [\#9246](https://github.com/cosmos/cosmos-sdk/pull/9246) The `New` method for the network package now returns an error.
* [\#9519](https://github.com/cosmos/cosmos-sdk/pull/9519) `DeleteDeposits` renamed to `DeleteAndBurnDeposits`, `RefundDeposits` renamed to `RefundAndDeleteDeposits`
* (codec) [\#9521](https://github.com/cosmos/cosmos-sdk/pull/9521) Removed deprecated `clientCtx.JSONCodec` from `client.Context`.
* (codec) [\#9521](https://github.com/cosmos/cosmos-sdk/pull/9521) Rename `EncodingConfig.Marshaler` to `Codec`.
* [\#9594](https://github.com/cosmos/cosmos-sdk/pull/9594) `RESTHandlerFn` argument is removed from the `gov/NewProposalHandler`.
* [\#9594](https://github.com/cosmos/cosmos-sdk/pull/9594) `types/rest` package moved to `testutil/rest`.
* [\#9432](https://github.com/cosmos/cosmos-sdk/pull/9432) `ConsensusParamsKeyTable` moved from `params/keeper` to `params/types`
* [\#9576](https://github.com/cosmos/cosmos-sdk/pull/9576) Add debug error message to `sdkerrors.QueryResult` when enabled
* [\#9650](https://github.com/cosmos/cosmos-sdk/pull/9650) Removed deprecated message handler implementation from the SDK modules.
* [\#10248](https://github.com/cosmos/cosmos-sdk/pull/10248) Remove unused `KeyPowerReduction` variable from x/staking types.
* (x/bank) [\#9832](https://github.com/cosmos/cosmos-sdk/pull/9832) `AddressFromBalancesStore` renamed to `AddressAndDenomFromBalancesStore`.
* (tests) [\#9938](https://github.com/cosmos/cosmos-sdk/pull/9938) `simapp.Setup` accepts additional `testing.T` argument.
* (baseapp) [\#9920](https://github.com/cosmos/cosmos-sdk/pull/9920) BaseApp `{Check,Deliver,Simulate}Tx` methods are now replaced by a middleware stack.
    * Replace the Antehandler interface with the `tx.Handler` and `tx.Middleware` interfaces.
    * Replace `baseapp.SetAnteHandler` with `baseapp.SetTxHandler`.
    * Move Msg routers from BaseApp to middlewares.
    * Move Baseapp panic recovery into a middleware.
    * Rename simulation helper methods `baseapp.{Check,Deliver}` to `baseapp.Sim{Check,Deliver}**`.
* (x/gov) [\#10373](https://github.com/cosmos/cosmos-sdk/pull/10373) Removed gov `keeper.{MustMarshal, MustUnmarshal}`.
* [\#10348](https://github.com/cosmos/cosmos-sdk/pull/10348) StdSignBytes takes a new argument of type `*tx.Tip` for signing over tips using LEGACY_AMINO_JSON.
* [\#10208](https://github.com/cosmos/cosmos-sdk/pull/10208) The `x/auth/signing.Tx` interface now also includes a new `GetTip() *tx.Tip` method for verifying tipped transactions. The `x/auth/types` expected BankKeeper interface now expects the `SendCoins` method too.
* [\#10612](https://github.com/cosmos/cosmos-sdk/pull/10612) `baseapp.NewBaseApp` constructor function doesn't take the `sdk.TxDecoder` anymore. This logic has been moved into the TxDecoderMiddleware.
* [\#10692](https://github.com/cosmos/cosmos-sdk/pull/10612) `SignerData` takes 2 new fields, `Address` and `PubKey`, which need to get populated when using SIGN_MODE_DIRECT_AUX.
* [\#10748](https://github.com/cosmos/cosmos-sdk/pull/10748) Move legacy `x/gov` api to `v1beta1` directory.
* [\#10816](https://github.com/cosmos/cosmos-sdk/pull/10816) Reuse blocked addresses from the bank module. No need to pass them to distribution. 
* [\#10852](https://github.com/cosmos/cosmos-sdk/pull/10852) Move `x/gov/types` to `x/gov/types/v1beta2`.
* [\#10922](https://github.com/cosmos/cosmos-sdk/pull/10922), [/#10957](https://github.com/cosmos/cosmos-sdk/pull/10957) Move key `server.Generate*` functions to testutil and support custom mnemonics in in-process testing network. Moved `TestMnemonic` from `testutil` package to `testdata`.
* (x/bank) [\#10771](https://github.com/cosmos/cosmos-sdk/pull/10771) Add safety check on bank module perms to allow module-specific mint restrictions (e.g. only minting a certain denom).* (x/bank) [\#10771](https://github.com/cosmos/cosmos-sdk/pull/10771) Add `bank.BaseKeeper.WithMintCoinsRestriction` function to restrict use of bank `MintCoins` usage.
* [\#10868](https://github.com/cosmos/cosmos-sdk/pull/10868), [\#10989](https://github.com/cosmos/cosmos-sdk/pull/10989) The Gov keeper accepts now 2 more mandatory arguments, the ServiceMsgRouter and a maximum proposal metadata length.
* [\#10868](https://github.com/cosmos/cosmos-sdk/pull/10868), [\#10989](https://github.com/cosmos/cosmos-sdk/pull/10989), [\#11093](https://github.com/cosmos/cosmos-sdk/pull/11093) The Gov keeper accepts now 2 more mandatory arguments, the ServiceMsgRouter and a gov Config including the max metadata length.
* [\#11124](https://github.com/cosmos/cosmos-sdk/pull/11124) Add `GetAllVersions` to application store
* (x/authz) [\#10447](https://github.com/cosmos/cosmos-sdk/pull/10447) authz `NewGrant` takes a new argument: block time, to correctly validate expire time.
* [\#10961](https://github.com/cosmos/cosmos-sdk/pull/10961) Support third-party modules to add extension snapshots to state-sync.

### Client Breaking Changes

* [\#11089](https://github.com/cosmos/cosmos-sdk/pull/11089]) interacting with the node through `grpc.Dial` requires clients to pass a codec refer to [doc](docs/run-node/interact-node.md).
* [\#9594](https://github.com/cosmos/cosmos-sdk/pull/9594) Remove legacy REST API. Please see the [REST Endpoints Migration guide](https://docs.cosmos.network/master/migrations/rest.html) to migrate to the new REST endpoints.
* [\#9995](https://github.com/cosmos/cosmos-sdk/pull/9995) Increased gas cost for creating proposals.
* [\#11029](https://github.com/cosmos/cosmos-sdk/pull/11029) The deprecated Vote Option field is removed in gov v1beta2 and nil in v1beta1. Use Options instead.
* [\#11013](https://github.com/cosmos/cosmos-sdk/pull/) The `tx gov submit-proposal` command has changed syntax to support the new Msg-based gov proposals. To access the old CLI command, please use `tx gov submit-legacy-proposal`.
* [\#11170](https://github.com/cosmos/cosmos-sdk/issues/11170) Fixes issue related to grpc-gateway of supply by ibc-denom.

### CLI Breaking Changes

* [\#9695](https://github.com/cosmos/cosmos-sdk/pull/9695) `<app> keys migrate` CLI command now takes no arguments
* [\#9246](https://github.com/cosmos/cosmos-sdk/pull/9246) Removed the CLI flag `--setup-config-only` from the `testnet` command and added the subcommand `init-files`.
* [\#9780](https://github.com/cosmos/cosmos-sdk/pull/9780) Use sigs.k8s.io for yaml, which might lead to minor YAML output changes
* [\#10625](https://github.com/cosmos/cosmos-sdk/pull/10625) Rename `--fee-account` CLI flag to `--fee-granter`
* [\#10684](https://github.com/cosmos/cosmos-sdk/pull/10684) Rename `edit-validator` command's `--moniker` flag to `--new-moniker`
* [\#11116](https://github.com/cosmos/cosmos-sdk/pull/11116) `software-upgrade` and `cancel-software-upgrade` gov proposal commands have changed to `legacy-software-upgrade` and `legacy-cancel-software-upgrade`.

### Improvements

* [\#11089](https://github.com/cosmos/cosmos-sdk/pull/11089]) Now cosmos-sdk consumers can upgrade gRPC to its newest versions.
* [\#10439](https://github.com/cosmos/cosmos-sdk/pull/10439) Check error for `RegisterQueryHandlerClient` in all modules `RegisterGRPCGatewayRoutes`.
* [\#9780](https://github.com/cosmos/cosmos-sdk/pull/9780) Remove gogoproto `moretags` YAML annotations and add `sigs.k8s.io/yaml` for YAML marshalling.
* (x/bank) [\#10134](https://github.com/cosmos/cosmos-sdk/pull/10134) Add `HasDenomMetadata` function to bank `Keeper` to check if a client coin denom metadata exists in state.
* (x/bank) [\#10022](https://github.com/cosmos/cosmos-sdk/pull/10022) `BankKeeper.SendCoins` now takes less execution time.
* (deps) [\#9987](https://github.com/cosmos/cosmos-sdk/pull/9987) Bump Go version minimum requirement to `1.17`
* (cli) [\#9856](https://github.com/cosmos/cosmos-sdk/pull/9856) Overwrite `--sequence` and `--account-number` flags with default flag values when used with `offline=false` in `sign-batch` command.
* (rosetta) [\#10001](https://github.com/cosmos/cosmos-sdk/issues/10001) Add documentation for rosetta-cli dockerfile and rename folder for the rosetta-ci dockerfile
* [\#9699](https://github.com/cosmos/cosmos-sdk/pull/9699) Add `:`, `.`, `-`, and `_` as allowed characters in the default denom regular expression.
* (genesis) [\#9697](https://github.com/cosmos/cosmos-sdk/pull/9697) Ensure `InitGenesis` returns with non-empty validator set.
* [\#10341](https://github.com/cosmos/cosmos-sdk/pull/10341) Move from `io/ioutil` to `io` and `os` packages.
* [\#10468](https://github.com/cosmos/cosmos-sdk/pull/10468) Allow futureOps to queue additional operations in simulations
* [\#10625](https://github.com/cosmos/cosmos-sdk/pull/10625) Add `--fee-payer` CLI flag
* (cli) [\#10683](https://github.com/cosmos/cosmos-sdk/pull/10683) In CLI, allow 1 SIGN_MODE_DIRECT signer in transactions with multiple signers.
* (deps) [\#10210](https://github.com/cosmos/cosmos-sdk/pull/10210) Bump Tendermint to [v0.35.0](https://github.com/tendermint/tendermint/releases/tag/v0.35.0).
* (deps) [\#10706](https://github.com/cosmos/cosmos-sdk/issues/10706) Bump rosetta-sdk-go to v0.7.2 and rosetta-cli to v0.7.3
* (types/errors) [\#10779](https://github.com/cosmos/cosmos-sdk/pull/10779) Move most functionality in `types/errors` to a standalone `errors` go module, except the `RootCodespace` errors and ABCI response helpers. All functions and types that used to live in `types/errors` are now aliased so this is not a breaking change.
* (gov) [\#10854](https://github.com/cosmos/cosmos-sdk/pull/10854) v1beta2's vote doesn't include the deprecate `option VoteOption` anymore. Instead, it only uses `WeightedVoteOption`.
* (types) [\#11004](https://github.com/cosmos/cosmos-sdk/pull/11004) Added mutable versions of many of the sdk.Dec types operations.  This improves performance when used by avoiding reallocating a new bigint for each operation.
* (x/auth) [\#10880](https://github.com/cosmos/cosmos-sdk/pull/10880) Added a new query to the tx query service that returns a block with transactions fully decoded.
* (types) [\#11200](https://github.com/cosmos/cosmos-sdk/pull/11200) Added `Min()` and `Max()` operations on sdk.Coins.
* (gov) [\#11287](https://github.com/cosmos/cosmos-sdk/pull/11287) Fix error message when no flags are provided while executing `submit-legacy-proposal` transaction.

### Bug Fixes

* (makefile) [\#11285](https://github.com/cosmos/cosmos-sdk/pull/11285) Fix lint-fix make target.
* (client) [\#11283](https://github.com/cosmos/cosmos-sdk/issues/11283) Support multiple keys for tx simulation and setting automatic gas for txs.
* (store) [\#11177](https://github.com/cosmos/cosmos-sdk/pull/11177) Update the prune `everything` strategy to store the last two heights.
* [\#10844](https://github.com/cosmos/cosmos-sdk/pull/10844) Automatic recovering non-consistent keyring storage during public key import.
* (store) [\#11117](https://github.com/cosmos/cosmos-sdk/pull/11117) Fix data race in store trace component
* (cli) [\#11065](https://github.com/cosmos/cosmos-sdk/pull/11065) Ensure the `tendermint-validator-set` query command respects the `-o` output flag.
* (grpc) [\#10985](https://github.com/cosmos/cosmos-sdk/pull/10992) The `/cosmos/tx/v1beta1/txs/{hash}` endpoint returns a 404 when a tx does not exist.
* (rosetta) [\#10340](https://github.com/cosmos/cosmos-sdk/pull/10340) Use `GenesisChunked(ctx)` instead `Genesis(ctx)` to get genesis block height
* [#10180](https://github.com/cosmos/cosmos-sdk/issues/10180) Documentation: make references to Cosmos SDK consistent
* [\#9651](https://github.com/cosmos/cosmos-sdk/pull/9651) Change inconsistent limit of `0` to `MaxUint64` on InfiniteGasMeter and add GasRemaining func to GasMeter.
* [\#9639](https://github.com/cosmos/cosmos-sdk/pull/9639) Check store keys length before accessing them by making sure that `key` is of length `m+1` (for `key[n:m]`)
* (types) [\#9627](https://github.com/cosmos/cosmos-sdk/pull/9627) Fix nil pointer panic on `NewBigIntFromInt`
* (x/genutil) [\#9574](https://github.com/cosmos/cosmos-sdk/pull/9575) Actually use the `gentx` client tx flags (like `--keyring-dir`)
* (x/distribution) [\#9599](https://github.com/cosmos/cosmos-sdk/pull/9599) Withdraw rewards event now includes a value attribute even if there are 0 rewards (due to situations like 100% commission).
* (x/genutil) [\#9638](https://github.com/cosmos/cosmos-sdk/pull/9638) Added missing validator key save when recovering from mnemonic
* [\#9762](https://github.com/cosmos/cosmos-sdk/pull/9762) The init command uses the chain-id from the client config if --chain-id is not provided
* [\#9854](https://github.com/cosmos/cosmos-sdk/pull/9854) Fixed the `make proto-gen` to get dynamic container name based on project name for the cosmos based sdks.
* [\#9980](https://github.com/cosmos/cosmos-sdk/pull/9980) Returning the error when the invalid argument is passed to bank query total supply cli.
* (server) [#10016](https://github.com/cosmos/cosmos-sdk/issues/10016) Fix marshaling of index-events into server config file.
* [\#10184](https://github.com/cosmos/cosmos-sdk/pull/10184) Fixed CLI tx commands to no longer explicitly require the chain-id flag as this value can come from a user config.
* [\#10239](https://github.com/cosmos/cosmos-sdk/pull/10239) Fixed x/bank/044 migrateDenomMetadata.
* (x/upgrade) [\#10189](https://github.com/cosmos/cosmos-sdk/issues/10189) Removed potential sources of non-determinism in upgrades
* [\#10258](https://github.com/cosmos/cosmos-sdk/issues/10258) Fixes issue related to segmentation fault on mac m1 arm64
* [\#10466](https://github.com/cosmos/cosmos-sdk/issues/10466) Fixes error with simulation tests when genesis start time is randomly created after the year 2262
* [\#10394](https://github.com/cosmos/cosmos-sdk/issues/10394) Fixes issue related to grpc-gateway of account balance by
  ibc-denom.
* [\#10593](https://github.com/cosmos/cosmos-sdk/pull/10593) Update swagger-ui to v4.1.0 to fix xss vulnerability.
* [\#10842](https://github.com/cosmos/cosmos-sdk/pull/10842) Fix error when `--generate-only`, `--max-msgs` fags set while executing `WithdrawAllRewards` command.
* [\#10897](https://github.com/cosmos/cosmos-sdk/pull/10897) Fix: set a non-zero value on gas overflow.
* [#9790](https://github.com/cosmos/cosmos-sdk/pull/10687) Fix behavior of `DecCoins.MulDecTruncate`.
* [\#10990](https://github.com/cosmos/cosmos-sdk/pull/10990) Fixes missing `iavl-cache-size` config parsing in `GetConfig` method.
* (crypto) [#11027] Remove dependency on Tendermint core for xsalsa20symmetric.
* (x/authz) [\#10447](https://github.com/cosmos/cosmos-sdk/pull/10447) Fix authz `NewGrant` expiration check.
* (x/authz) [\#10633](https://github.com/cosmos/cosmos-sdk/pull/10633) Fixed authorization not found error when executing message.
* [#11222](https://github.com/cosmos/cosmos-sdk/pull/11222) reject query with block height in the future
* [#11229](https://github.com/cosmos/cosmos-sdk/pull/11229) Handled the error message of `transaction encountered error` from tendermint.
* (x/authz) [\#11252](https://github.com/cosmos/cosmos-sdk/pull/11252) Allow insufficient funds error for authz simulation
* (cli) [\#11313](https://github.com/cosmos/cosmos-sdk/pull/11313) Fixes `--gas auto` when executing CLI transactions in `--generate-only` mode
* (cli) [\#11337](https://github.com/cosmos/cosmos-sdk/pull/11337) Fixes `show-adress` cli cmd

### State Machine Breaking

* [\#10564](https://github.com/cosmos/cosmos-sdk/pull/10564) Fix bug when updating allowance inside AllowedMsgAllowance
* (x/auth)[\#9596](https://github.com/cosmos/cosmos-sdk/pull/9596) Enable creating periodic vesting accounts with a transactions instead of requiring them to be created in genesis.
* (x/bank) [\#9611](https://github.com/cosmos/cosmos-sdk/pull/9611) Introduce a new index to act as a reverse index between a denomination and address allowing to query for
  token holders of a specific denomination. `DenomOwners` is updated to use the new reverse index.
* (x/bank) [\#9832](https://github.com/cosmos/cosmos-sdk/pull/9832) Account balance is stored as `sdk.Int` rather than `sdk.Coin`.
* (x/bank) [\#9890](https://github.com/cosmos/cosmos-sdk/pull/9890) Remove duplicate denom from denom metadata key.
* (x/upgrade) [\#10189](https://github.com/cosmos/cosmos-sdk/issues/10189) Removed potential sources of non-determinism in upgrades
* [\#10422](https://github.com/cosmos/cosmos-sdk/pull/10422) and [\#10529](https://github.com/cosmos/cosmos-sdk/pull/10529) Add `MinCommissionRate` param to `x/staking` module.
* [#10763](https://github.com/cosmos/cosmos-sdk/pull/10763) modify the fields in `TallyParams` to use `string` instead of `bytes`
* [#10770](https://github.com/cosmos/cosmos-sdk/pull/10770) revert tx when block gas limit exceeded
* [\#10868](https://github.com/cosmos/cosmos-sdk/pull/10868) Bump gov to v1beta2. Both v1beta1 and v1beta2 queries and Msgs are accepted.
* [\#11011](https://github.com/cosmos/cosmos-sdk/pull/11011) Remove burning of deposits when qourum is not reached on a governance proposal and when the deposit is not fully met. 
* [\#11019](https://github.com/cosmos/cosmos-sdk/pull/11019) Add `MsgCreatePermanentLockedAccount` and CLI method for creating permanent locked account
* (x/feegrant) [\#10830](https://github.com/cosmos/cosmos-sdk/pull/10830) Expired allowances will be pruned from state.
* (x/authz,x/feegrant) [\#11214](https://github.com/cosmos/cosmos-sdk/pull/11214) Fix Amino JSON encoding of authz and feegrant Msgs to be consistent with other modules.

### Deprecated

* (x/upgrade) [\#9906](https://github.com/cosmos/cosmos-sdk/pull/9906) Deprecate `UpgradeConsensusState` gRPC query since this functionality is only used for IBC, which now has its own [IBC replacement](https://github.com/cosmos/ibc-go/blob/2c880a22e9f9cc75f62b527ca94aa75ce1106001/proto/ibc/core/client/v1/query.proto#L54)

## [v0.45.0](https://github.com/cosmos/cosmos-sdk/releases/tag/v0.45.0) - 2022-01-18

### State Machine Breaking

* [#10833](https://github.com/cosmos/cosmos-sdk/pull/10833) fix reported tx gas used when block gas limit exceeded.
* (auth) [\#10536](https://github.com/cosmos/cosmos-sdk/pull/10536]) Enable `SetSequence` for `ModuleAccount`.
* (store) [#10218](https://github.com/cosmos/cosmos-sdk/pull/10218) Charge gas even when there are no entries while seeking.
* (store) [#10247](https://github.com/cosmos/cosmos-sdk/pull/10247) Charge gas for the key length in gas meter.
* (x/gov) [\#10740](https://github.com/cosmos/cosmos-sdk/pull/10740) Increase maximum proposal description size from 5k characters to 10k characters.
* [#10814](https://github.com/cosmos/cosmos-sdk/pull/10814) revert tx when block gas limit exceeded.

### API Breaking Changes

* [\#10561](https://github.com/cosmos/cosmos-sdk/pull/10561) The `CommitMultiStore` interface contains a new `SetIAVLCacheSize` method
* [\#10922](https://github.com/cosmos/cosmos-sdk/pull/10922), [/#10956](https://github.com/cosmos/cosmos-sdk/pull/10956) Deprecate key `server.Generate*` functions and move them to `testutil` and support custom mnemonics in in-process testing network. Moved `TestMnemonic` from `testutil` package to `testdata`.
* [\#11049](https://github.com/cosmos/cosmos-sdk/pull/11049) Add custom tendermint config variables into root command. Allows App developers to set config.toml variables. 

### Features

* [\#10614](https://github.com/cosmos/cosmos-sdk/pull/10614) Support in-place migration ordering

### Improvements

* [\#10486](https://github.com/cosmos/cosmos-sdk/pull/10486) store/cachekv's `Store.Write` conservatively
  looks up keys, but also uses the [map clearing idiom](https://bencher.orijtech.com/perfclinic/mapclearing/)
  to reduce the RAM usage, CPU time usage, and garbage collection pressure from clearing maps,
  instead of allocating new maps.
* (module) [\#10711](https://github.com/cosmos/cosmos-sdk/pull/10711) Panic at startup if the app developer forgot to add modules in the `SetOrder{BeginBlocker, EndBlocker, InitGenesis, ExportGenesis}` functions. This means that all modules, even those who have empty implementations for those methods, need to be added to `SetOrder*`.
* (types) [\#10076](https://github.com/cosmos/cosmos-sdk/pull/10076) Significantly speedup and lower allocations for `Coins.String()`.
* (auth) [\#10022](https://github.com/cosmos/cosmos-sdk/pull/10022) `AuthKeeper` interface in `x/auth` now includes a function `HasAccount`.
* [\#10393](https://github.com/cosmos/cosmos-sdk/pull/10393) Add `HasSupply` method to bank keeper to ensure that input denom actually exists on chain.

### Bug Fixes

* (std/codec) [/#10595](https://github.com/cosmos/cosmos-sdk/pull/10595) Add evidence to std/codec to be able to decode evidence in client interactions. 
* (types) [\#9627](https://github.com/cosmos/cosmos-sdk/pull/9627) Fix nil pointer panic on `NewBigIntFromInt`.
* [#10725](https://github.com/cosmos/cosmos-sdk/pull/10725) populate `ctx.ConsensusParams` for begin/end blockers.
* [\#9829](https://github.com/cosmos/cosmos-sdk/pull/9829) Fixed Coin denom sorting not being checked during `Balance.Validate` check. Refactored the Validation logic to use `Coins.Validate` for `Balance.Coins`
* [\#10061](https://github.com/cosmos/cosmos-sdk/pull/10061) and [\#10515](https://github.com/cosmos/cosmos-sdk/pull/10515) Ensure that `LegacyAminoPubKey` struct correctly unmarshals from JSON

## [v0.44.5](https://github.com/cosmos/cosmos-sdk/releases/tag/v0.44.5) - 2021-12-02

### Improvements

* (baseapp) [\#10631](https://github.com/cosmos/cosmos-sdk/pull/10631)  Emit ante events even for the failed txs. 
* (store) [\#10741](https://github.com/cosmos/cosmos-sdk/pull/10741) Significantly speedup iterator creation after delete heavy workloads. Significantly improves IBC migration times.

### Bug Fixes

* [\#10648](https://github.com/cosmos/cosmos-sdk/pull/10648) Upgrade IAVL to 0.17.3 to solve race condition bug in IAVL.

## [v0.44.4](https://github.com/cosmos/cosmos-sdk/releases/tag/v0.44.4) - 2021-11-25

### Improvements

* (types) [\#10630](https://github.com/cosmos/cosmos-sdk/pull/10630) Add an `Events` field to the `TxResponse` type that captures _all_ events emitted by a transaction, unlike `Logs` which only contains events emitted during message execution.
* (x/upgrade) [\#10532](https://github.com/cosmos/cosmos-sdk/pull/10532)  Add `keeper.DumpUpgradeInfoWithInfoToDisk` to include `Plan.Info` in the upgrade-info file.
* (store) [\#10544](https://github.com/cosmos/cosmos-sdk/pull/10544) Use the new IAVL iterator structure which significantly improves iterator performance.

### Bug Fixes

* [\#10827](https://github.com/cosmos/cosmos-sdk/pull/10827) Create query `Context` with requested block height
* [\#10414](https://github.com/cosmos/cosmos-sdk/pull/10414) Use `sdk.GetConfig().GetFullBIP44Path()` instead `sdk.FullFundraiserPath` to generate key
* (bank) [\#10394](https://github.com/cosmos/cosmos-sdk/pull/10394) Fix: query account balance by ibc denom.
* [\10608](https://github.com/cosmos/cosmos-sdk/pull/10608) Change the order of module migration by pushing x/auth to the end. Auth module depends on other modules and should be run last. We have updated the documentation to provide more details how to change module migration order. This is technically a breaking change, but only impacts updates between the upgrades with version change, hence migrating from the previous patch release doesn't cause new migration and doesn't break the state.
* [\#10674](https://github.com/cosmos/cosmos-sdk/pull/10674) Fix issue with `Error.Wrap` and `Error.Wrapf` usage with `errors.Is`.

## [v0.44.3](https://github.com/cosmos/cosmos-sdk/releases/tag/v0.44.3) - 2021-10-21

### Improvements

* [\#10768](https://github.com/cosmos/cosmos-sdk/pull/10768) Added extra logging for tracking in-place store migrations
* [\#10262](https://github.com/cosmos/cosmos-sdk/pull/10262) Remove unnecessary logging in `x/feegrant` simulation.
* [\#10327](https://github.com/cosmos/cosmos-sdk/pull/10327) Add null guard for possible nil `Amount` in tx fee `Coins`
* [\#10339](https://github.com/cosmos/cosmos-sdk/pull/10339) Improve performance of `removeZeroCoins` by only allocating memory when necessary
* [\#10045](https://github.com/cosmos/cosmos-sdk/pull/10045) Revert [#8549](https://github.com/cosmos/cosmos-sdk/pull/8549). Do not route grpc queries through Tendermint.
* (deps) [\#10375](https://github.com/cosmos/cosmos-sdk/pull/10375) Bump Tendermint to [v0.34.14](https://github.com/tendermint/tendermint/releases/tag/v0.34.14).
* [\#10024](https://github.com/cosmos/cosmos-sdk/pull/10024) `store/cachekv` performance improvement by reduced growth factor for iterator ranging by using binary searches to find dirty items when unsorted key count >= 1024.

### Bug Fixes

* (client) [#10226](https://github.com/cosmos/cosmos-sdk/pull/10226) Fix --home flag parsing.
* (rosetta) [\#10340](https://github.com/cosmos/cosmos-sdk/pull/10340) Use `GenesisChunked(ctx)` instead `Genesis(ctx)` to get genesis block height

## [v0.44.2](https://github.com/cosmos/cosmos-sdk/releases/tag/v0.44.2) - 2021-10-12

Security Release. No breaking changes related to 0.44.x.

## [v0.44.1](https://github.com/cosmos/cosmos-sdk/releases/tag/v0.44.1) - 2021-09-29

### Improvements

* (store) [\#10040](https://github.com/cosmos/cosmos-sdk/pull/10040) Bump IAVL to v0.17.1 which includes performance improvements on a batch load.
* (types) [\#10021](https://github.com/cosmos/cosmos-sdk/pull/10021) Speedup coins.AmountOf(), by removing many intermittent regex calls.
* [\#10077](https://github.com/cosmos/cosmos-sdk/pull/10077) Remove telemetry on `GasKV` and `CacheKV` store Get/Set operations, significantly improving their performance.
* (store) [\#10026](https://github.com/cosmos/cosmos-sdk/pull/10026) Improve CacheKVStore datastructures / algorithms, to no longer take O(N^2) time when interleaving iterators and insertions.

### Bug Fixes

* [\#9969](https://github.com/cosmos/cosmos-sdk/pull/9969) fix: use keyring in config for add-genesis-account cmd.
* (x/genutil) [#10104](https://github.com/cosmos/cosmos-sdk/pull/10104) Ensure the `init` command reads the `--home` flag value correctly.
* (x/feegrant) [\#10049](https://github.com/cosmos/cosmos-sdk/issues/10049) Fixed the error message when `period` or `period-limit` flag is not set on a feegrant grant transaction.

### Client Breaking Changes

* [\#9879](https://github.com/cosmos/cosmos-sdk/pull/9879) Modify ABCI Queries to use `abci.QueryRequest` Height field if it is non-zero, otherwise continue using context height.

## [v0.44.0](https://github.com/cosmos/cosmos-sdk/releases/tag/v0.44.0) - 2021-09-01

### Features

* [\#9860](https://github.com/cosmos/cosmos-sdk/pull/9860) Emit transaction fee in ante handler fee decorator. The event type is `tx` and the attribute is `fee`.

### Improvements

* (deps) [\#9956](https://github.com/cosmos/cosmos-sdk/pull/9956) Bump Tendermint to [v0.34.12](https://github.com/tendermint/tendermint/releases/tag/v0.34.12).

### Deprecated

* (x/upgrade) [\#9906](https://github.com/cosmos/cosmos-sdk/pull/9906) Deprecate `UpgradeConsensusState` gRPC query since this functionality is only used for IBC, which now has its own [IBC replacement](https://github.com/cosmos/ibc-go/blob/2c880a22e9f9cc75f62b527ca94aa75ce1106001/proto/ibc/core/client/v1/query.proto#L54)

### Bug Fixes

* [\#9965](https://github.com/cosmos/cosmos-sdk/pull/9965) Fixed `simd version` command output to report the right release tag.
* (x/upgrade) [\#10189](https://github.com/cosmos/cosmos-sdk/issues/10189) Removed potential sources of non-determinism in upgrades.

### Client Breaking Changes

* [\#10041](https://github.com/cosmos/cosmos-sdk/pull/10041) Remove broadcast & encode legacy REST endpoints. Please see the [REST Endpoints Migration guide](https://docs.cosmos.network/master/migrations/rest.html) to migrate to the new REST endpoints.

## [v0.43.0](https://github.com/cosmos/cosmos-sdk/releases/tag/v0.43.0) - 2021-08-10

### Features

* [\#6711](https://github.com/cosmos/cosmos-sdk/pull/6711) Make integration test suites reusable by apps, tests are exported in each module's `client/testutil` package.
* [\#8077](https://github.com/cosmos/cosmos-sdk/pull/8077) Added support for grpc-web, enabling browsers to communicate with a chain's gRPC server
* [\#8965](https://github.com/cosmos/cosmos-sdk/pull/8965) cosmos reflection now provides more information on the application such as: deliverable msgs, sdk.Config info etc (still in alpha stage).
* [\#8520](https://github.com/cosmos/cosmos-sdk/pull/8520) Add support for permanently locked vesting accounts.
* [\#8559](https://github.com/cosmos/cosmos-sdk/pull/8559) Added Protobuf compatible secp256r1 ECDSA signatures.
* [\#8786](https://github.com/cosmos/cosmos-sdk/pull/8786) Enabled secp256r1 in x/auth.
* (rosetta) [\#8729](https://github.com/cosmos/cosmos-sdk/pull/8729) Data API fully supports balance tracking. Construction API can now construct any message supported by the application.
* [\#8754](https://github.com/cosmos/cosmos-sdk/pull/8875) Added support for reverse iteration to pagination.
* (types) [\#9079](https://github.com/cosmos/cosmos-sdk/issues/9079) Add `AddAmount`/`SubAmount` methods to `sdk.Coin`.
* [#9088](https://github.com/cosmos/cosmos-sdk/pull/9088) Added implementation to ADR-28 Derived Addresses.
* [\#9133](https://github.com/cosmos/cosmos-sdk/pull/9133) Added hooks for governance actions.
* (x/staking) [\#9214](https://github.com/cosmos/cosmos-sdk/pull/9214) Added `new_shares` attribute inside `EventTypeDelegate` event.
* [\#9382](https://github.com/cosmos/cosmos-sdk/pull/9382) feat: add Dec.Float64() function.
* [\#9457](https://github.com/cosmos/cosmos-sdk/pull/9457) Add amino support for x/authz and x/feegrant Msgs.
* [\#9498](https://github.com/cosmos/cosmos-sdk/pull/9498) Added `Codec: codec.Codec` attribute to `client/Context` structure.
* [\#9540](https://github.com/cosmos/cosmos-sdk/pull/9540) Add output flag for query txs command.
* (errors) [\#8845](https://github.com/cosmos/cosmos-sdk/pull/8845) Add `Error.Wrap` handy method
* [\#8518](https://github.com/cosmos/cosmos-sdk/pull/8518) Help users of multisig wallets debug signature issues.
* [\#9573](https://github.com/cosmos/cosmos-sdk/pull/9573) ADR 040 implementation: New DB interface
* [\#9952](https://github.com/cosmos/cosmos-sdk/pull/9952) ADR 040: Implement in-memory DB backend
* [\#9848](https://github.com/cosmos/cosmos-sdk/pull/9848) ADR-040: Implement BadgerDB backend
* [\#9851](https://github.com/cosmos/cosmos-sdk/pull/9851) ADR-040: Implement RocksDB backend
* [\#10308](https://github.com/cosmos/cosmos-sdk/pull/10308) ADR-040: Implement DBConnection.Revert
* [\#9892](https://github.com/cosmos/cosmos-sdk/pull/9892) ADR-040: KV Store with decoupled storage and state commitment


### Client Breaking Changes

* [\#8363](https://github.com/cosmos/cosmos-sdk/pull/8363) Addresses no longer have a fixed 20-byte length. From the SDK modules' point of view, any 1-255 bytes-long byte array is a valid address.
* (crypto/ed25519) [\#8690] Adopt zip1215 ed2559 verification rules.
* [\#8849](https://github.com/cosmos/cosmos-sdk/pull/8849) Upgrade module no longer supports time based upgrades.
* [\#7477](https://github.com/cosmos/cosmos-sdk/pull/7477) Changed Bech32 Public Key serialization in the client facing functionality (CLI, MsgServer, QueryServer):
    * updated the keyring display structure (it uses protobuf JSON serialization) - the output is more verbose.
    * Renamed `MarshalAny` and `UnmarshalAny` to `MarshalInterface` and `UnmarshalInterface` respectively. These functions must take an interface as parameter (not a concrete type nor `Any` object). Underneath they use `Any` wrapping for correct protobuf serialization.
    * CLI: removed `--text` flag from `show-node-id` command; the text format for public keys is not used any more - instead we use ProtoJSON.
* (store) [\#8790](https://github.com/cosmos/cosmos-sdk/pull/8790) Reduce gas costs by 10x for transient store operations.
* [\#9139](https://github.com/cosmos/cosmos-sdk/pull/9139) Querying events:
    * via `ServiceMsg` TypeURLs (e.g. `message.action='/cosmos.bank.v1beta1.Msg/Send'`) does not work anymore,
    * via legacy `msg.Type()` (e.g. `message.action='send'`) is being deprecated, new `Msg`s won't emit these events.
    * Please use concrete `Msg` TypeURLs instead (e.g. `message.action='/cosmos.bank.v1beta1.MsgSend'`).
* [\#9859](https://github.com/cosmos/cosmos-sdk/pull/9859) The `default` pruning strategy now keeps the last 362880 blocks instead of 100. 362880 equates to roughly enough blocks to cover the entire unbonding period assuming a 21 day unbonding period and 5s block time.
* [\#9785](https://github.com/cosmos/cosmos-sdk/issues/9785) Missing coin denomination in logs


### API Breaking Changes

* (keyring) [#\8662](https://github.com/cosmos/cosmos-sdk/pull/8662) `NewMnemonic` now receives an additional `passphrase` argument to secure the key generated by the bip39 mnemonic.
* (x/bank) [\#8473](https://github.com/cosmos/cosmos-sdk/pull/8473) Bank keeper does not expose unsafe balance changing methods such as `SetBalance`, `SetSupply` etc.
* (x/staking) [\#8473](https://github.com/cosmos/cosmos-sdk/pull/8473) On genesis init, if non bonded pool and bonded pool balance, coming from the bank module, does not match what is saved in the staking state, the initialization will panic.
* (x/gov) [\#8473](https://github.com/cosmos/cosmos-sdk/pull/8473) On genesis init, if the gov module account balance, coming from bank module state, does not match the one in gov module state, the initialization will panic.
* (x/distribution) [\#8473](https://github.com/cosmos/cosmos-sdk/pull/8473) On genesis init, if the distribution module account balance, coming from bank module state, does not match the one in distribution module state, the initialization will panic.
* (client/keys) [\#8500](https://github.com/cosmos/cosmos-sdk/pull/8500) `InfoImporter` interface is removed from legacy keybase.
* (x/staking) [\#8505](https://github.com/cosmos/cosmos-sdk/pull/8505) `sdk.PowerReduction` has been renamed to `sdk.DefaultPowerReduction`, and most staking functions relying on power reduction take a new function argument, instead of relying on that global variable.
* [\#8629](https://github.com/cosmos/cosmos-sdk/pull/8629) Deprecated `SetFullFundraiserPath` from `Config` in favor of `SetPurpose` and `SetCoinType`.
* (x/upgrade) [\#8673](https://github.com/cosmos/cosmos-sdk/pull/8673) Remove IBC logic from x/upgrade. Deprecates IBC fields in an Upgrade Plan, an error will be thrown if they are set. IBC upgrade logic moved to 02-client and an IBC UpgradeProposal is added.
* (x/bank) [\#8517](https://github.com/cosmos/cosmos-sdk/pull/8517) `SupplyI` interface and `Supply` are removed and uses `sdk.Coins` for supply tracking
* (x/upgrade) [\#8743](https://github.com/cosmos/cosmos-sdk/pull/8743) `UpgradeHandler` includes a new argument `VersionMap` which helps facilitate in-place migrations.
* (x/auth) [\#8129](https://github.com/cosmos/cosmos-sdk/pull/8828) Updated `SigVerifiableTx.GetPubKeys` method signature to return error.
* (x/upgrade) [\7487](https://github.com/cosmos/cosmos-sdk/pull/8897) Upgrade `Keeper` takes new argument `ProtocolVersionSetter` which implements setting a protocol version on baseapp.
* (baseapp) [\7487](https://github.com/cosmos/cosmos-sdk/pull/8897) BaseApp's fields appVersion and version were swapped to match Tendermint's fields.
* [\#8682](https://github.com/cosmos/cosmos-sdk/pull/8682) `ante.NewAnteHandler` updated to receive all positional params as `ante.HandlerOptions` struct. If required fields aren't set, throws error accordingly.
* (x/staking/types) [\#7447](https://github.com/cosmos/cosmos-sdk/issues/7447) Remove bech32 PubKey support:
    * `ValidatorI` interface update: `GetConsPubKey` renamed to `TmConsPubKey` (this is to clarify the return type: consensus public key must be a tendermint key); `TmConsPubKey`, `GetConsAddr` methods return error.
    * `Validator` updated according to the `ValidatorI` changes described above.
    * `ToTmValidator` function: added `error` to return values.
    * `Validator.ConsensusPubkey` type changed from `string` to `codectypes.Any`.
    * `MsgCreateValidator.Pubkey` type changed from `string` to `codectypes.Any`.
* (client) [\#8926](https://github.com/cosmos/cosmos-sdk/pull/8926) `client/tx.PrepareFactory` has been converted to a private function, as it's only used internally.
* (auth/tx) [\#8926](https://github.com/cosmos/cosmos-sdk/pull/8926) The `ProtoTxProvider` interface used as a workaround for transaction simulation has been removed.
* (x/bank) [\#8798](https://github.com/cosmos/cosmos-sdk/pull/8798) `GetTotalSupply` is removed in favour of `GetPaginatedTotalSupply`
* (keyring) [\#8739](https://github.com/cosmos/cosmos-sdk/pull/8739) Rename InfoImporter -> LegacyInfoImporter.
* (x/bank/types) [\#9061](https://github.com/cosmos/cosmos-sdk/pull/9061) `AddressFromBalancesStore` now returns an error for invalid key instead of panic.
* (x/auth) [\#9144](https://github.com/cosmos/cosmos-sdk/pull/9144) The `NewTxTimeoutHeightDecorator` antehandler has been converted from a struct to a function.
* (codec) [\#9226](https://github.com/cosmos/cosmos-sdk/pull/9226) Rename codec interfaces and methods, to follow a general Go interfaces:
    * `codec.Marshaler` → `codec.Codec` (this defines objects which serialize other objects)
    * `codec.BinaryMarshaler` → `codec.BinaryCodec`
    * `codec.JSONMarshaler` → `codec.JSONCodec`
    * Removed `BinaryBare` suffix from `BinaryCodec` methods (`MarshalBinaryBare`, `UnmarshalBinaryBare`, ...)
    * Removed `Binary` infix from `BinaryCodec` methods (`MarshalBinaryLengthPrefixed`, `UnmarshalBinaryLengthPrefixed`, ...)
* [\#9139](https://github.com/cosmos/cosmos-sdk/pull/9139) `ServiceMsg` TypeURLs (e.g. `/cosmos.bank.v1beta1.Msg/Send`) have been removed, as they don't comply to the Probobuf `Any` spec. Please use `Msg` type TypeURLs (e.g. `/cosmos.bank.v1beta1.MsgSend`). This has multiple consequences:
    * The `sdk.ServiceMsg` struct has been removed.
    * `sdk.Msg` now only contains `ValidateBasic` and `GetSigners` methods. The remaining methods `GetSignBytes`, `Route` and `Type` are moved to `legacytx.LegacyMsg`.
    * The `RegisterCustomTypeURL` function and the `cosmos.base.v1beta1.ServiceMsg` interface have been removed from the interface registry.
* (codec) [\#9251](https://github.com/cosmos/cosmos-sdk/pull/9251) Rename `clientCtx.JSONMarshaler` to `clientCtx.JSONCodec` as per #9226.
* (x/bank) [\#9271](https://github.com/cosmos/cosmos-sdk/pull/9271) SendEnabledCoin(s) renamed to IsSendEnabledCoin(s) to better reflect its functionality.
* (x/bank) [\#9550](https://github.com/cosmos/cosmos-sdk/pull/9550) `server.InterceptConfigsPreRunHandler` now takes 2 additional arguments: customAppConfigTemplate and customAppConfig. If you don't need to customize these, simply put `""` and `nil`.
* [\#8245](https://github.com/cosmos/cosmos-sdk/pull/8245) Removed `simapp.MakeCodecs` and use `simapp.MakeTestEncodingConfig` instead.
* (x/capability) [\#9836](https://github.com/cosmos/cosmos-sdk/pull/9836) Removed `InitializeAndSeal(ctx sdk.Context)` and replaced with `Seal()`. App must add x/capability module to the begin blockers which will assure that the x/capability keeper is properly initialized. The x/capability begin blocker must be run before any other module which uses x/capability.

### State Machine Breaking

* (x/{bank,distrib,gov,slashing,staking}) [\#8363](https://github.com/cosmos/cosmos-sdk/issues/8363) Store keys have been modified to allow for variable-length addresses.
* (x/evidence) [\#8502](https://github.com/cosmos/cosmos-sdk/pull/8502) `HandleEquivocationEvidence` persists the evidence to state.
* (x/gov) [\#7733](https://github.com/cosmos/cosmos-sdk/pull/7733) ADR 037 Implementation: Governance Split Votes, use `MsgWeightedVote` to send a split vote. Sending a regular `MsgVote` will convert the underlying vote option into a weighted vote with weight 1.
* (x/bank) [\#8656](https://github.com/cosmos/cosmos-sdk/pull/8656) balance and supply are now correctly tracked via `coin_spent`, `coin_received`, `coinbase` and `burn` events.
* (x/bank) [\#8517](https://github.com/cosmos/cosmos-sdk/pull/8517) Supply is now stored and tracked as `sdk.Coins`
* (x/bank) [\#9051](https://github.com/cosmos/cosmos-sdk/pull/9051) Supply value is stored as `sdk.Int` rather than `string`.


### CLI Breaking Changes

* [\#8880](https://github.com/cosmos/cosmos-sdk/pull/8880) The CLI `simd migrate v0.40 ...` command has been renamed to `simd migrate v0.42`.
* [\#8628](https://github.com/cosmos/cosmos-sdk/issues/8628) Commands no longer print outputs using `stderr` by default
* [\#9134](https://github.com/cosmos/cosmos-sdk/pull/9134) Renamed the CLI flag `--memo` to `--note`.
* [\#9291](https://github.com/cosmos/cosmos-sdk/pull/9291) Migration scripts prior to v0.38 have been removed from the CLI `migrate` command. The oldest supported migration is v0.39->v0.42.
* [\#9371](https://github.com/cosmos/cosmos-sdk/pull/9371) Non-zero default fees/Server will error if there's an empty value for min-gas-price in app.toml
* [\#9827](https://github.com/cosmos/cosmos-sdk/pull/9827) Ensure input parity of validator public key input between `tx staking create-validator` and `gentx`.
* [\#9621](https://github.com/cosmos/cosmos-sdk/pull/9621) Rollback [\#9371](https://github.com/cosmos/cosmos-sdk/pull/9371) and log warning if there's an empty value for min-gas-price in app.toml

### Improvements

* (store) [\#8012](https://github.com/cosmos/cosmos-sdk/pull/8012) Implementation of ADR-038 WriteListener and listen.KVStore
* (x/bank) [\#8614](https://github.com/cosmos/cosmos-sdk/issues/8614) Add `Name` and `Symbol` fields to denom metadata
* (x/auth) [\#8522](https://github.com/cosmos/cosmos-sdk/pull/8522) Allow to query all stored accounts
* (crypto/types) [\#8600](https://github.com/cosmos/cosmos-sdk/pull/8600) `CompactBitArray`: optimize the `NumTrueBitsBefore` method and add an `Equal` method.
* (x/upgrade) [\#8743](https://github.com/cosmos/cosmos-sdk/pull/8743) Add tracking module versions as per ADR-041
* (types) [\#8962](https://github.com/cosmos/cosmos-sdk/issues/8962) Add `Abs()` method to `sdk.Int`.
* (x/bank) [\#8950](https://github.com/cosmos/cosmos-sdk/pull/8950) Improve efficiency on supply updates.
* (store) [\#8811](https://github.com/cosmos/cosmos-sdk/pull/8811) store/cachekv: use typed `types/kv.List` instead of `container/list.List`. The change brings time spent on the time assertion cummulatively to 580ms down from 6.88s.
* (keyring) [\#8826](https://github.com/cosmos/cosmos-sdk/pull/8826) add trust to macOS Keychain for calling apps by default, avoiding repeating keychain popups that appears when dealing with keyring (key add, list, ...) operations.
* (makefile) [\#7933](https://github.com/cosmos/cosmos-sdk/issues/7933) Use Docker to generate swagger files.
* (crypto/types) [\#9196](https://github.com/cosmos/cosmos-sdk/pull/9196) Fix negative index accesses in CompactUnmarshal,GetIndex,SetIndex
* (makefile) [\#9192](https://github.com/cosmos/cosmos-sdk/pull/9192) Reuse proto containers in proto related jobs.
* [\#9205](https://github.com/cosmos/cosmos-sdk/pull/9205) Improve readability in `abci` handleQueryP2P
* [\#9231](https://github.com/cosmos/cosmos-sdk/pull/9231) Remove redundant staking errors.
* [\#9314](https://github.com/cosmos/cosmos-sdk/pull/9314) Update Rosetta SDK to upstream's latest release.
* (gRPC-Web) [\#9493](https://github.com/cosmos/cosmos-sdk/pull/9493) Add `EnableUnsafeCORS` flag to grpc-web config.
* (x/params) [\#9481](https://github.com/cosmos/cosmos-sdk/issues/9481) Speedup simulator for parameter change proposals.
* (x/staking) [\#9423](https://github.com/cosmos/cosmos-sdk/pull/9423) Staking delegations now returns empty list instead of rpc error when no records found.
* (x/auth) [\#9553](https://github.com/cosmos/cosmos-sdk/pull/9553) The `--multisig` flag now accepts both a name and address.
* [\#8549](https://github.com/cosmos/cosmos-sdk/pull/8549) Make gRPC requests go through tendermint Query
* [\#8093](https://github.com/cosmos/cosmos-sdk/pull/8093) Limit usage of context.background.
* [\#8460](https://github.com/cosmos/cosmos-sdk/pull/8460) Ensure b.ReportAllocs() in all the benchmarks
* [\#8461](https://github.com/cosmos/cosmos-sdk/pull/8461) Fix upgrade tx commands not showing up in CLI


### Bug Fixes

* (gRPC) [\#8945](https://github.com/cosmos/cosmos-sdk/pull/8945) gRPC reflection now works correctly.
* (keyring) [#\8635](https://github.com/cosmos/cosmos-sdk/issues/8635) Remove hardcoded default passphrase value on `NewMnemonic`
* (x/bank) [\#8434](https://github.com/cosmos/cosmos-sdk/pull/8434) Fix legacy REST API `GET /bank/total` and `GET /bank/total/{denom}` in swagger
* (x/slashing) [\#8427](https://github.com/cosmos/cosmos-sdk/pull/8427) Fix query signing infos command
* (x/bank/types) [\#9112](https://github.com/cosmos/cosmos-sdk/pull/9112) fix AddressFromBalancesStore address length overflow
* (x/bank) [\#9229](https://github.com/cosmos/cosmos-sdk/pull/9229) Now zero coin balances cannot be added to balances & supply stores. If any denom becomes zero corresponding key gets deleted from store. State migration: [\#9664](https://github.com/cosmos/cosmos-sdk/pull/9664).
* [\#9363](https://github.com/cosmos/cosmos-sdk/pull/9363) Check store key uniqueness in app wiring.
* [\#9460](https://github.com/cosmos/cosmos-sdk/pull/9460) Fix lint error in `MigratePrefixAddress`.
* [\#9480](https://github.com/cosmos/cosmos-sdk/pull/9480) Fix added keys when using `--dry-run`.
* (types) [\#9511](https://github.com/cosmos/cosmos-sdk/pull/9511) Change `maxBitLen` of `sdk.Int` and `sdk.Dec`  to handle max ERC20 value.
* [\#9454](https://github.com/cosmos/cosmos-sdk/pull/9454) Fix testnet command with --node-dir-prefix accepts `-` and change `node-dir-prefix token` to `testtoken`.
* (keyring) [\#9562](https://github.com/cosmos/cosmos-sdk/pull/9563) fix keyring kwallet backend when using with empty wallet.
* (keyring) [\#9583](https://github.com/cosmos/cosmos-sdk/pull/9583) Fix correct population of legacy `Vote.Option` field for votes with 1 VoteOption of weight 1.
* (x/distinction) [\#8918](https://github.com/cosmos/cosmos-sdk/pull/8918) Fix module's parameters validation.
* (x/gov/types) [\#8586](https://github.com/cosmos/cosmos-sdk/pull/8586) Fix bug caused by NewProposal that unnecessarily creates a Proposal object that’s discarded on any error.
* [\#8580](https://github.com/cosmos/cosmos-sdk/pull/8580) Use more cheaper method from the math/big package that provides a way to trivially check if a value is zero with .BitLen() == 0
* [\#8567](https://github.com/cosmos/cosmos-sdk/pull/8567) Fix bug by introducing pagination to GetValidatorSetByHeight response
* (x/bank) [\#8531](https://github.com/cosmos/cosmos-sdk/pull/8531) Fix bug caused by ignoring errors returned by Balance.GetAddress()
* (server) [\#8399](https://github.com/cosmos/cosmos-sdk/pull/8399) fix gRPC-web flag default value
* [\#8282](https://github.com/cosmos/cosmos-sdk/pull/8282) fix zero time checks
* (cli) [\#9593](https://github.com/cosmos/cosmos-sdk/pull/9593) Check if chain-id is blank before verifying signatures in multisign and error.
* [\#9720](https://github.com/cosmos/cosmos-sdk/pull/9720) Feegrant grant cli granter now accepts key name as well as address in general and accepts only address in --generate-only mode
* [\#9793](https://github.com/cosmos/cosmos-sdk/pull/9793) Fixed ECDSA/secp256r1 transaction malleability.
* (server) [#9704](https://github.com/cosmos/cosmos-sdk/pull/9704) Start GRPCWebServer in goroutine, avoid blocking other services from starting.
* (bank) [\#9687](https://github.com/cosmos/cosmos-sdk/issues/9687) fixes [\#9159](https://github.com/cosmos/cosmos-sdk/issues/9159). Added migration to prune balances with zero coins.


### Deprecated

* (grpc) [\#8926](https://github.com/cosmos/cosmos-sdk/pull/8926) The `tx` field in `SimulateRequest` has been deprecated, prefer to pass `tx_bytes` instead.
* (sdk types) [\#9498](https://github.com/cosmos/cosmos-sdk/pull/9498) `clientContext.JSONCodec` will be removed in the next version. use `clientContext.Codec` instead.

## [v0.42.10](https://github.com/cosmos/cosmos-sdk/releases/tag/v0.42.10) - 2021-09-28

### Improvements

* (store) [\#10026](https://github.com/cosmos/cosmos-sdk/pull/10026) Improve CacheKVStore datastructures / algorithms, to no longer take O(N^2) time when interleaving iterators and insertions.
* (store) [\#10040](https://github.com/cosmos/cosmos-sdk/pull/10040) Bump IAVL to v0.17.1 which includes performance improvements on a batch load.
* [\#10211](https://github.com/cosmos/cosmos-sdk/pull/10211) Backport of the mechanism to reject redundant IBC transactions from [ibc-go \#235](https://github.com/cosmos/ibc-go/pull/235).

### Bug Fixes

* [\#9969](https://github.com/cosmos/cosmos-sdk/pull/9969) fix: use keyring in config for add-genesis-account cmd.

### Client Breaking Changes

* [\#9879](https://github.com/cosmos/cosmos-sdk/pull/9879) Modify ABCI Queries to use `abci.QueryRequest` Height field if it is non-zero, otherwise continue using context height.

### API Breaking Changes

* [\#10077](https://github.com/cosmos/cosmos-sdk/pull/10077) Remove telemetry on `GasKV` and `CacheKV` store Get/Set operations, significantly improving their performance.

## [v0.42.9](https://github.com/cosmos/cosmos-sdk/releases/tag/v0.42.9) - 2021-08-04

### Bug Fixes

* [\#9835](https://github.com/cosmos/cosmos-sdk/pull/9835) Moved capability initialization logic to BeginBlocker to fix nondeterminsim issue mentioned in [\#9800](https://github.com/cosmos/cosmos-sdk/issues/9800). Applications must now include the capability module in their BeginBlocker order before any module that uses capabilities gets run.
* [\#9201](https://github.com/cosmos/cosmos-sdk/pull/9201) Fixed `<app> init --recover` flag.


### API Breaking Changes

* [\#9835](https://github.com/cosmos/cosmos-sdk/pull/9835) The `InitializeAndSeal` API has not changed, however it no longer initializes the in-memory state. `InitMemStore` has been introduced to serve this function, which will be called either in `InitChain` or `BeginBlock` (whichever is first after app start). Nodes may run this version on a network running 0.42.x, however, they must update their app.go files to include the capability module in their begin blockers.

### Client Breaking Changes

* [\#9781](https://github.com/cosmos/cosmos-sdk/pull/9781) Improve`withdraw-all-rewards` UX when broadcast mode `async` or `async` is used.

## [v0.42.8](https://github.com/cosmos/cosmos-sdk/releases/tag/v0.42.8) - 2021-07-30

### Features

* [\#9750](https://github.com/cosmos/cosmos-sdk/pull/9750) Emit events for tx signature and sequence, so clients can now query txs by signature (`tx.signature='<base64_sig>'`) or by address and sequence combo (`tx.acc_seq='<addr>/<seq>'`).

### Improvements

* (cli) [\#9717](https://github.com/cosmos/cosmos-sdk/pull/9717) Added CLI flag `--output json/text` to `tx` cli commands.

### Bug Fixes

* [\#9766](https://github.com/cosmos/cosmos-sdk/pull/9766) Fix hardcoded ledger signing algorithm on `keys add` command.

## [v0.42.7](https://github.com/cosmos/cosmos-sdk/releases/tag/v0.42.7) - 2021-07-09

### Improvements

* (baseapp) [\#9578](https://github.com/cosmos/cosmos-sdk/pull/9578) Return `Baseapp`'s `trace` value for logging error stack traces.

### Bug Fixes

* (x/ibc) [\#9640](https://github.com/cosmos/cosmos-sdk/pull/9640) Fix IBC Transfer Ack Success event as it was initially emitting opposite value.
* [\#9645](https://github.com/cosmos/cosmos-sdk/pull/9645) Use correct Prometheus format for metric labels.
* [\#9299](https://github.com/cosmos/cosmos-sdk/pull/9299) Fix `[appd] keys parse cosmos1...` freezing.
* (keyring) [\#9563](https://github.com/cosmos/cosmos-sdk/pull/9563) fix keyring kwallet backend when using with empty wallet.
* (x/capability) [\#9392](https://github.com/cosmos/cosmos-sdk/pull/9392) initialization fix, which fixes the consensus error when using statesync.

## [v0.42.6](https://github.com/cosmos/cosmos-sdk/releases/tag/v0.42.6) - 2021-06-18

### Improvements

* [\#9428](https://github.com/cosmos/cosmos-sdk/pull/9428) Optimize bank InitGenesis. Added `k.initBalances`.
* [\#9429](https://github.com/cosmos/cosmos-sdk/pull/9429) Add `cosmos_sdk_version` to node_info
* [\#9541](https://github.com/cosmos/cosmos-sdk/pull/9541) Bump tendermint dependency to v0.34.11.

### Bug Fixes

* [\#9385](https://github.com/cosmos/cosmos-sdk/pull/9385) Fix IBC `query ibc client header` cli command. Support historical queries for query header/node-state commands.
* [\#9401](https://github.com/cosmos/cosmos-sdk/pull/9401) Fixes incorrect export of IBC identifier sequences. Previously, the next identifier sequence for clients/connections/channels was not set during genesis export. This resulted in the next identifiers being generated on the new chain to reuse old identifiers (the sequences began again from 0).
* [\#9408](https://github.com/cosmos/cosmos-sdk/pull/9408) Update simapp to use correct default broadcast mode.
* [\#9513](https://github.com/cosmos/cosmos-sdk/pull/9513) Fixes testnet CLI command. Testnet now updates the supply in genesis. Previously, when using add-genesis-account and testnet together, inconsistent genesis files would be produced, as only add-genesis-account was updating the supply.
* (x/gov) [\#8813](https://github.com/cosmos/cosmos-sdk/pull/8813) fix `GET /cosmos/gov/v1beta1/proposals/{proposal_id}/deposits` to include initial deposit

### Features

* [\#9383](https://github.com/cosmos/cosmos-sdk/pull/9383) New CLI command `query ibc-transfer escrow-address <port> <channel id>` to get the escrow address for a channel; can be used to then query balance of escrowed tokens
* (baseapp, types) [#\9390](https://github.com/cosmos/cosmos-sdk/pull/9390) Add current block header hash to `Context`
* (store) [\#9403](https://github.com/cosmos/cosmos-sdk/pull/9403) Add `RefundGas` function to `GasMeter` interface

## [v0.42.5](https://github.com/cosmos/cosmos-sdk/releases/tag/v0.42.5) - 2021-05-18

### Bug Fixes

* [\#9514](https://github.com/cosmos/cosmos-sdk/issues/9514) Fix panic when retrieving the `BlockGasMeter` on `(Re)CheckTx` mode.
* [\#9235](https://github.com/cosmos/cosmos-sdk/pull/9235) CreateMembershipProof/CreateNonMembershipProof now returns an error
if input key is empty, or input data contains empty key.
* [\#9108](https://github.com/cosmos/cosmos-sdk/pull/9108) Fixed the bug with querying multisig account, which is not showing threshold and public_keys.
* [\#9345](https://github.com/cosmos/cosmos-sdk/pull/9345) Fix ARM support.
* [\#9040](https://github.com/cosmos/cosmos-sdk/pull/9040) Fix ENV variables binding to CLI flags for client config.

### Features

* [\#8953](https://github.com/cosmos/cosmos-sdk/pull/8953) Add the `config` CLI subcommand back to the SDK, which saves client-side configuration in a `client.toml` file.

## [v0.42.4](https://github.com/cosmos/cosmos-sdk/releases/tag/v0.42.4) - 2021-04-08

### Client Breaking Changes

* [\#9026](https://github.com/cosmos/cosmos-sdk/pull/9026) By default, the `tx sign` and `tx sign-batch` CLI commands use SIGN_MODE_DIRECT to sign transactions for local pubkeys. For multisigs and ledger keys, the default LEGACY_AMINO_JSON is used.

### Bug Fixes

* (gRPC) [\#9015](https://github.com/cosmos/cosmos-sdk/pull/9015) Fix invalid status code when accessing gRPC endpoints.
* [\#9026](https://github.com/cosmos/cosmos-sdk/pull/9026) Fixed the bug that caused the `gentx` command to fail for Ledger keys.

### Improvements

* [\#9081](https://github.com/cosmos/cosmos-sdk/pull/9081) Upgrade Tendermint to v0.34.9 that includes a security issue fix for Tendermint light clients.

## [v0.42.3](https://github.com/cosmos/cosmos-sdk/releases/tag/v0.42.3) - 2021-03-24

This release fixes a security vulnerability identified in x/bank.

## [v0.42.2](https://github.com/cosmos/cosmos-sdk/releases/tag/v0.42.2) - 2021-03-19

### Improvements

* (grpc) [\#8815](https://github.com/cosmos/cosmos-sdk/pull/8815) Add orderBy parameter to `TxsByEvents` endpoint.
* (cli) [\#8826](https://github.com/cosmos/cosmos-sdk/pull/8826) Add trust to macOS Keychain for caller app by default.
* (store) [\#8811](https://github.com/cosmos/cosmos-sdk/pull/8811) store/cachekv: use typed types/kv.List instead of container/list.List

### Bug Fixes

* (crypto) [\#8841](https://github.com/cosmos/cosmos-sdk/pull/8841) Fix legacy multisig amino marshaling, allowing migrations to work between v0.39 and v0.40+.
* (cli tx) [\8873](https://github.com/cosmos/cosmos-sdk/pull/8873) add missing `--output-document` option to `app tx multisign-batch`.

## [v0.42.1](https://github.com/cosmos/cosmos-sdk/releases/tag/v0.42.1) - 2021-03-10

This release fixes security vulnerability identified in the simapp.

## [v0.42.0](https://github.com/cosmos/cosmos-sdk/releases/tag/v0.42.0) - 2021-03-08

**IMPORTANT**: This release contains an important security fix for all non Cosmos Hub chains running Stargate version of the Cosmos SDK (>0.40). Non-hub chains should not be using any version of the SDK in the v0.40.x or v0.41.x release series. See [#8461](https://github.com/cosmos/cosmos-sdk/pull/8461) for more details.

### Improvements

* (x/ibc) [\#8624](https://github.com/cosmos/cosmos-sdk/pull/8624) Emit full header in IBC UpdateClient message.
* (x/crisis) [\#8621](https://github.com/cosmos/cosmos-sdk/issues/8621) crisis invariants names now print to loggers.

### Bug fixes

* (x/evidence) [\#8461](https://github.com/cosmos/cosmos-sdk/pull/8461) Fix bech32 prefix in evidence validator address conversion
* (x/gov) [\#8806](https://github.com/cosmos/cosmos-sdk/issues/8806) Fix q gov proposals command's mishandling of the --status parameter's values.

## [v0.41.4](https://github.com/cosmos/cosmos-sdk/releases/tag/v0.41.3) - 2021-03-02

**IMPORTANT**: Due to a bug in the v0.41.x series with how evidence handles validator consensus addresses #8461, SDK based chains that are not using the default bech32 prefix (cosmos, aka all chains except for t
he Cosmos Hub) should not use this release or any release in the v0.41.x series. Please see #8668 for tracking & timeline for the v0.42.0 release, which will include a fix for this issue.

### Features

* [\#7787](https://github.com/cosmos/cosmos-sdk/pull/7787) Add multisign-batch command.

### Bug fixes

* [\#8730](https://github.com/cosmos/cosmos-sdk/pull/8730) Allow REST endpoint to query txs with multisig addresses.
* [\#8680](https://github.com/cosmos/cosmos-sdk/issues/8680) Fix missing timestamp in GetTxsEvent response [\#8732](https://github.com/cosmos/cosmos-sdk/pull/8732).
* [\#8681](https://github.com/cosmos/cosmos-sdk/issues/8681) Fix missing error message when calling GetTxsEvent [\#8732](https://github.com/cosmos/cosmos-sdk/pull/8732)
* (server) [\#8641](https://github.com/cosmos/cosmos-sdk/pull/8641) Fix Tendermint and application configuration reading from file
* (client/keys) [\#8639](https://github.com/cosmos/cosmos-sdk/pull/8639) Fix keys migrate for mulitisig, offline, and ledger keys. The migrate command now takes a positional old_home_dir argument.

### Improvements

* (store/cachekv), (x/bank/types) [\#8719](https://github.com/cosmos/cosmos-sdk/pull/8719) algorithmically fix pathologically slow code
* [\#8701](https://github.com/cosmos/cosmos-sdk/pull/8701) Upgrade tendermint v0.34.8.
* [\#8714](https://github.com/cosmos/cosmos-sdk/pull/8714) Allow accounts to have a balance of 0 at genesis.

## [v0.41.3](https://github.com/cosmos/cosmos-sdk/releases/tag/v0.41.3) - 2021-02-18

### Bug Fixes

* [\#8617](https://github.com/cosmos/cosmos-sdk/pull/8617) Fix build failures caused by a small API breakage introduced in tendermint v0.34.7.

## [v0.41.2](https://github.com/cosmos/cosmos-sdk/releases/tag/v0.41.2) - 2021-02-18

### Improvements

* Bump tendermint dependency to v0.34.7.

## [v0.41.1](https://github.com/cosmos/cosmos-sdk/releases/tag/v0.41.1) - 2021-02-17

### Bug Fixes

* (grpc) [\#8549](https://github.com/cosmos/cosmos-sdk/pull/8549) Make gRPC requests go through ABCI and disallow concurrency.
* (x/staking) [\#8546](https://github.com/cosmos/cosmos-sdk/pull/8546) Fix caching bug where concurrent calls to GetValidator could cause a node to crash
* (server) [\#8481](https://github.com/cosmos/cosmos-sdk/pull/8481) Don't create files when running `{appd} tendermint show-*` subcommands.
* (client/keys) [\#8436](https://github.com/cosmos/cosmos-sdk/pull/8436) Fix keybase->keyring keys migration.
* (crypto/hd) [\#8607](https://github.com/cosmos/cosmos-sdk/pull/8607) Make DerivePrivateKeyForPath error and not panic on trailing slashes.

### Improvements

* (x/ibc) [\#8458](https://github.com/cosmos/cosmos-sdk/pull/8458) Add `packet_connection` attribute to ibc events to enable relayer filtering
* [\#8396](https://github.com/cosmos/cosmos-sdk/pull/8396) Add support for ARM platform
* (x/bank) [\#8479](https://github.com/cosmos/cosmos-sdk/pull/8479) Aditional client denom metadata validation for `base` and `display` denoms.
* (codec/types) [\#8605](https://github.com/cosmos/cosmos-sdk/pull/8605) Avoid unnecessary allocations for NewAnyWithCustomTypeURL on error.

## [v0.41.0](https://github.com/cosmos/cosmos-sdk/releases/tag/v0.41.0) - 2021-01-26

### State Machine Breaking

* (x/ibc) [\#8266](https://github.com/cosmos/cosmos-sdk/issues/8266) Add amino JSON support for IBC MsgTransfer in order to support Ledger text signing transfer transactions.
* (x/ibc) [\#8404](https://github.com/cosmos/cosmos-sdk/pull/8404) Reorder IBC `ChanOpenAck` and `ChanOpenConfirm` handler execution to perform core handler first, followed by application callbacks.



### Bug Fixes

* (simapp) [\#8418](https://github.com/cosmos/cosmos-sdk/pull/8418) Add balance coin to supply when adding a new genesis account
* (x/bank) [\#8417](https://github.com/cosmos/cosmos-sdk/pull/8417) Validate balances and coin denom metadata on genesis

## [v0.40.1](https://github.com/cosmos/cosmos-sdk/releases/tag/v0.40.1) - 2021-01-19

### Improvements

* (x/bank) [\#8302](https://github.com/cosmos/cosmos-sdk/issues/8302) Add gRPC and CLI queries for client denomination metadata.
* (tendermint) Bump Tendermint version to [v0.34.3](https://github.com/tendermint/tendermint/releases/tag/v0.34.3).

### Bug Fixes

* [\#8085](https://github.com/cosmos/cosmos-sdk/pull/8058) fix zero time checks
* [\#8280](https://github.com/cosmos/cosmos-sdk/pull/8280) fix GET /upgrade/current query
* (x/auth) [\#8287](https://github.com/cosmos/cosmos-sdk/pull/8287) Fix `tx sign --signature-only` to return correct sequence value in signature.
* (build) [\8300](https://github.com/cosmos/cosmos-sdk/pull/8300), [\8301](https://github.com/cosmos/cosmos-sdk/pull/8301) Fix reproducible builds
* (types/errors) [\#8355](https://github.com/cosmos/cosmos-sdk/pull/8355) Fix errorWrap `Is` method.
* (x/ibc) [\#8341](https://github.com/cosmos/cosmos-sdk/pull/8341) Fix query latest consensus state.
* (proto) [\#8350](https://github.com/cosmos/cosmos-sdk/pull/8350), [\#8361](https://github.com/cosmos/cosmos-sdk/pull/8361) Update gogo proto deps with v1.3.2 security fixes
* (x/ibc) [\#8359](https://github.com/cosmos/cosmos-sdk/pull/8359) Add missing UnpackInterfaces functions to IBC Query Responses. Fixes 'cannot unpack Any' error for IBC types.
* (x/bank) [\#8317](https://github.com/cosmos/cosmos-sdk/pull/8317) Fix panic when querying for a not found client denomination metadata.


## [v0.40.0](https://github.com/cosmos/cosmos-sdk/releases/tag/v0.40.0) - 2021-01-08

v0.40.0, known as the Stargate release of the Cosmos SDK, is one of the largest releases
of the Cosmos SDK since launch. Please read through this changelog and [release notes](https://github.com/cosmos/cosmos-sdk/blob/v0.40.0/RELEASE_NOTES.md) to make
sure you are aware of any relevant breaking changes.

### Client Breaking Changes

* **CLI**
    * (client/keys) [\#5889](https://github.com/cosmos/cosmos-sdk/pull/5889) remove `keys update` command.
    * (x/auth) [\#5844](https://github.com/cosmos/cosmos-sdk/pull/5844) `tx sign` command now returns an error when signing is attempted with offline/multisig keys.
    * (x/auth) [\#6108](https://github.com/cosmos/cosmos-sdk/pull/6108) `tx sign` command's `--validate-signatures` flag is migrated into a `tx validate-signatures` standalone command.
    * (x/auth) [#7788](https://github.com/cosmos/cosmos-sdk/pull/7788) Remove `tx auth` subcommands, all auth subcommands exist as `tx <subcommand>`
    * (x/genutil) [\#6651](https://github.com/cosmos/cosmos-sdk/pull/6651) The `gentx` command has been improved. No longer are `--from` and `--name` flags required. Instead, a single argument, `name`, is required which refers to the key pair in the Keyring. In addition, an optional
  `--moniker` flag can be provided to override the moniker found in `config.toml`.
    * (x/upgrade) [#7697](https://github.com/cosmos/cosmos-sdk/pull/7697) Rename flag name "--time" to "--upgrade-time", "--info" to "--upgrade-info", to keep it consistent with help message.
* **REST / Queriers**
    * (api) [\#6426](https://github.com/cosmos/cosmos-sdk/pull/6426) The ability to start an out-of-process API REST server has now been removed. Instead, the API server is now started in-process along with the application and Tendermint. Configuration options have been added to `app.toml` to enable/disable the API server along with additional HTTP server options.
    * (client) [\#7246](https://github.com/cosmos/cosmos-sdk/pull/7246) The rest server endpoint `/swagger-ui/` is replaced by `/swagger/`, and contains swagger documentation for gRPC Gateway routes in addition to legacy REST routes. Swagger API is exposed only if set in `app.toml`.
    * (x/auth) [\#5702](https://github.com/cosmos/cosmos-sdk/pull/5702) The `x/auth` querier route has changed from `"acc"` to `"auth"`.
    * (x/bank) [\#5572](https://github.com/cosmos/cosmos-sdk/pull/5572) The `/bank/balances/{address}` endpoint now returns all account balances or a single balance by denom when the `denom` query parameter is present.
    * (x/evidence) [\#5952](https://github.com/cosmos/cosmos-sdk/pull/5952) Remove CLI and REST handlers for querying `x/evidence` parameters.
    * (x/gov) [#6295](https://github.com/cosmos/cosmos-sdk/pull/6295) Fix typo in querying governance params.
* **General**
    * (baseapp) [\#6384](https://github.com/cosmos/cosmos-sdk/pull/6384) The `Result.Data` is now a Protocol Buffer encoded binary blob of type `TxData`. The `TxData` contains `Data` which contains a list of Protocol Buffer encoded message data and the corresponding message type.
    * (client) [\#5783](https://github.com/cosmos/cosmos-sdk/issues/5783) Unify all coins representations on JSON client requests for governance proposals.
    * (crypto) [\#7419](https://github.com/cosmos/cosmos-sdk/pull/7419) The SDK doesn't use Tendermint's `crypto.PubKey`
      interface anymore, and uses instead it's own `PubKey` interface, defined in `crypto/types`. Replace all instances of
      `crypto.PubKey` by `cryptotypes.Pubkey`.
    * (store/rootmulti) [\#6390](https://github.com/cosmos/cosmos-sdk/pull/6390) Proofs of empty stores are no longer supported.
    * (store/types) [\#5730](https://github.com/cosmos/cosmos-sdk/pull/5730) store.types.Cp() is removed in favour of types.CopyBytes().
    * (x/auth) [\#6054](https://github.com/cosmos/cosmos-sdk/pull/6054) Remove custom JSON marshaling for base accounts as multsigs cannot be bech32 decoded.
    * (x/auth/vesting) [\#6859](https://github.com/cosmos/cosmos-sdk/pull/6859) Custom JSON marshaling of vesting accounts was removed. Vesting accounts are now marshaled using their default proto or amino JSON representation.
    * (x/bank) [\#5785](https://github.com/cosmos/cosmos-sdk/issues/5785) In x/bank errors, JSON strings coerced to valid UTF-8 bytes at JSON marshalling time
  are now replaced by human-readable expressions. This change can potentially break compatibility with all those client side tools
  that parse log messages.
    * (x/evidence) [\#7538](https://github.com/cosmos/cosmos-sdk/pull/7538) The ABCI's `Result.Data` field for
    `MsgSubmitEvidence` responses does not contain the raw evidence's hash, but the protobuf encoded
    `MsgSubmitEvidenceResponse` struct.
    * (x/gov) [\#7533](https://github.com/cosmos/cosmos-sdk/pull/7533) The ABCI's `Result.Data` field for
    `MsgSubmitProposal` responses does not contain a raw binary encoding of the `proposalID`, but the protobuf encoded
    `MsgSubmitSubmitProposalResponse` struct.
    * (x/gov) [\#6859](https://github.com/cosmos/cosmos-sdk/pull/6859) `ProposalStatus` and `VoteOption` are now JSON serialized using its protobuf name, so expect names like `PROPOSAL_STATUS_DEPOSIT_PERIOD` as opposed to `DepositPeriod`.
    * (x/staking) [\#7499](https://github.com/cosmos/cosmos-sdk/pull/7499) `BondStatus` is now a protobuf `enum` instead
    of an `int32`, and JSON serialized using its protobuf name, so expect names like `BOND_STATUS_UNBONDING` as opposed
    to `Unbonding`.
    * (x/staking) [\#7556](https://github.com/cosmos/cosmos-sdk/pull/7556) The ABCI's `Result.Data` field for
    `MsgBeginRedelegate` and `MsgUndelegate` responses does not contain custom binary marshaled `completionTime`, but the
    protobuf encoded `MsgBeginRedelegateResponse` and `MsgUndelegateResponse` structs respectively

### API Breaking Changes

* **Baseapp / Client**
    * (AppModule) [\#7518](https://github.com/cosmos/cosmos-sdk/pull/7518) [\#7584](https://github.com/cosmos/cosmos-sdk/pull/7584) Rename `AppModule.RegisterQueryServices` to `AppModule.RegisterServices`, as this method now registers multiple services (the gRPC query service and the protobuf Msg service). A `Configurator` struct is used to hold the different services.
    * (baseapp) [\#5865](https://github.com/cosmos/cosmos-sdk/pull/5865) The `SimulationResponse` returned from tx simulation is now JSON encoded instead of Amino binary.
    * (client) [\#6290](https://github.com/cosmos/cosmos-sdk/pull/6290) `CLIContext` is renamed to `Context`. `Context` and all related methods have been moved from package context to client.
    * (client) [\#6525](https://github.com/cosmos/cosmos-sdk/pull/6525) Removed support for `indent` in JSON responses. Clients should consider piping to an external tool such as `jq`.
    * (client) [\#8107](https://github.com/cosmos/cosmos-sdk/pull/8107) Renamed `PrintOutput` and `PrintOutputLegacy`
      methods of the `context.Client` object to `PrintProto` and `PrintObjectLegacy`.
    * (client/flags) [\#6632](https://github.com/cosmos/cosmos-sdk/pull/6632) Remove NewCompletionCmd(), the function is now available in tendermint.
    * (client/input) [\#5904](https://github.com/cosmos/cosmos-sdk/pull/5904) Removal of unnecessary `GetCheckPassword`, `PrintPrefixed` functions.
    * (client/keys) [\#5889](https://github.com/cosmos/cosmos-sdk/pull/5889) Rename `NewKeyBaseFromDir()` -> `NewLegacyKeyBaseFromDir()`.
    * (client/keys) [\#5820](https://github.com/cosmos/cosmos-sdk/pull/5820/) Removed method CloseDB from Keybase interface.
    * (client/rpc) [\#6290](https://github.com/cosmos/cosmos-sdk/pull/6290) `client` package and subdirs reorganization.
    * (client/lcd) [\#6290](https://github.com/cosmos/cosmos-sdk/pull/6290) `CliCtx` of struct `RestServer` in package client/lcd has been renamed to `ClientCtx`.
    * (codec) [\#6330](https://github.com/cosmos/cosmos-sdk/pull/6330) `codec.RegisterCrypto` has been moved to the `crypto/codec` package and the global `codec.Cdc` Amino instance has been deprecated and moved to the `codec/legacy_global` package.
    * (codec) [\#8080](https://github.com/cosmos/cosmos-sdk/pull/8080) Updated the `codec.Marshaler` interface
        * Moved `MarshalAny` and `UnmarshalAny` helper functions to `codec.Marshaler` and renamed to `MarshalInterface` and
      `UnmarshalInterface` respectively. These functions must take interface as a parameter (not a concrete type nor `Any`
      object). Underneath they use `Any` wrapping for correct protobuf serialization.
    * (crypto) [\#6780](https://github.com/cosmos/cosmos-sdk/issues/6780) Move ledger code to its own package.
    * (crypto/types/multisig) [\#6373](https://github.com/cosmos/cosmos-sdk/pull/6373) `multisig.Multisignature` has been renamed  to `AminoMultisignature`
    * (codec) `*codec.LegacyAmino` is now a wrapper around Amino which provides backwards compatibility with protobuf `Any`. ALL legacy code should use `*codec.LegacyAmino` instead of `*amino.Codec` directly
    * (crypto) [\#5880](https://github.com/cosmos/cosmos-sdk/pull/5880) Merge `crypto/keys/mintkey` into `crypto`.
    * (crypto/hd) [\#5904](https://github.com/cosmos/cosmos-sdk/pull/5904) `crypto/keys/hd` moved to `crypto/hd`.
    * (crypto/keyring):
        * [\#5866](https://github.com/cosmos/cosmos-sdk/pull/5866) Rename `crypto/keys/` to `crypto/keyring/`.
        * [\#5904](https://github.com/cosmos/cosmos-sdk/pull/5904) `Keybase` -> `Keyring` interfaces migration. `LegacyKeybase` interface is added in order
  to guarantee limited backward compatibility with the old Keybase interface for the sole purpose of migrating keys across the new keyring backends. `NewLegacy`
  constructor is provided [\#5889](https://github.com/cosmos/cosmos-sdk/pull/5889) to allow for smooth migration of keys from the legacy LevelDB based implementation
  to new keyring backends. Plus, the package and the new keyring no longer depends on the sdk.Config singleton. Please consult the [package documentation](https://github.com/cosmos/cosmos-sdk/tree/master/crypto/keyring/doc.go) for more
  information on how to implement the new `Keyring` interface.
        * [\#5858](https://github.com/cosmos/cosmos-sdk/pull/5858) Make Keyring store keys by name and address's hexbytes representation.
    * (export) [\#5952](https://github.com/cosmos/cosmos-sdk/pull/5952) `AppExporter` now returns ABCI consensus parameters to be included in marshaled exported state. These parameters must be returned from the application via the `BaseApp`.
    * (simapp) Deprecating and renaming `MakeEncodingConfig` to `MakeTestEncodingConfig` (both in `simapp` and `simapp/params` packages).
    * (store) [\#5803](https://github.com/cosmos/cosmos-sdk/pull/5803) The `store.CommitMultiStore` interface now includes the new `snapshots.Snapshotter` interface as well.
    * (types) [\#5579](https://github.com/cosmos/cosmos-sdk/pull/5579) The `keepRecent` field has been removed from the `PruningOptions` type.
  The `PruningOptions` type now only includes fields `KeepEvery` and `SnapshotEvery`, where `KeepEvery`
  determines which committed heights are flushed to disk and `SnapshotEvery` determines which of these
  heights are kept after pruning. The `IsValid` method should be called whenever using these options. Methods
  `SnapshotVersion` and `FlushVersion` accept a version arugment and determine if the version should be
  flushed to disk or kept as a snapshot. Note, `KeepRecent` is automatically inferred from the options
  and provided directly the IAVL store.
    * (types) [\#5533](https://github.com/cosmos/cosmos-sdk/pull/5533) Refactored `AppModuleBasic` and `AppModuleGenesis`
  to now accept a `codec.JSONMarshaler` for modular serialization of genesis state.
    * (types/rest) [\#5779](https://github.com/cosmos/cosmos-sdk/pull/5779) Drop unused Parse{Int64OrReturnBadRequest,QueryParamBool}() functions.
* **Modules**
    * (modules) [\#7243](https://github.com/cosmos/cosmos-sdk/pull/7243) Rename `RegisterCodec` to `RegisterLegacyAminoCodec` and `codec.New()` is now renamed to `codec.NewLegacyAmino()`
    * (modules) [\#6564](https://github.com/cosmos/cosmos-sdk/pull/6564) Constant `DefaultParamspace` is removed from all modules, use ModuleName instead.
    * (modules) [\#5989](https://github.com/cosmos/cosmos-sdk/pull/5989) `AppModuleBasic.GetTxCmd` now takes a single `CLIContext` parameter.
    * (modules) [\#5664](https://github.com/cosmos/cosmos-sdk/pull/5664) Remove amino `Codec` from simulation `StoreDecoder`, which now returns a function closure in order to unmarshal the key-value pairs.
    * (modules) [\#5555](https://github.com/cosmos/cosmos-sdk/pull/5555) Move `x/auth/client/utils/` types and functions to `x/auth/client/`.
    * (modules) [\#5572](https://github.com/cosmos/cosmos-sdk/pull/5572) Move account balance logic and APIs from `x/auth` to `x/bank`.
    * (modules) [\#6326](https://github.com/cosmos/cosmos-sdk/pull/6326) `AppModuleBasic.GetQueryCmd` now takes a single `client.Context` parameter.
    * (modules) [\#6336](https://github.com/cosmos/cosmos-sdk/pull/6336) `AppModuleBasic.RegisterQueryService` method was added to support gRPC queries, and `QuerierRoute` and `NewQuerierHandler` were deprecated.
    * (modules) [\#6311](https://github.com/cosmos/cosmos-sdk/issues/6311) Remove `alias.go` usage
    * (modules) [\#6447](https://github.com/cosmos/cosmos-sdk/issues/6447) Rename `blacklistedAddrs` to `blockedAddrs`.
    * (modules) [\#6834](https://github.com/cosmos/cosmos-sdk/issues/6834) Add `RegisterInterfaces` method to `AppModuleBasic` to support registration of protobuf interface types.
    * (modules) [\#6734](https://github.com/cosmos/cosmos-sdk/issues/6834) Add `TxEncodingConfig` parameter to `AppModuleBasic.ValidateGenesis` command to support JSON tx decoding in `genutil`.
    * (modules) [#7764](https://github.com/cosmos/cosmos-sdk/pull/7764) Added module initialization options:
        * `server/types.AppExporter` requires extra argument: `AppOptions`.
        * `server.AddCommands` requires extra argument: `addStartFlags types.ModuleInitFlags`
        * `x/crisis.NewAppModule` has a new attribute: `skipGenesisInvariants`. [PR](https://github.com/cosmos/cosmos-sdk/pull/7764)
    * (types) [\#6327](https://github.com/cosmos/cosmos-sdk/pull/6327) `sdk.Msg` now inherits `proto.Message`, as a result all `sdk.Msg` types now use pointer semantics.
    * (types) [\#7032](https://github.com/cosmos/cosmos-sdk/pull/7032) All types ending with `ID` (e.g. `ProposalID`) now end with `Id` (e.g. `ProposalId`), to match default Protobuf generated format. Also see [\#7033](https://github.com/cosmos/cosmos-sdk/pull/7033) for more details.
    * (x/auth) [\#6029](https://github.com/cosmos/cosmos-sdk/pull/6029) Module accounts have been moved from `x/supply` to `x/auth`.
    * (x/auth) [\#6443](https://github.com/cosmos/cosmos-sdk/issues/6443) Move `FeeTx` and `TxWithMemo` interfaces from `x/auth/ante` to `types`.
    * (x/auth) [\#7006](https://github.com/cosmos/cosmos-sdk/pull/7006) All `AccountRetriever` methods now take `client.Context` as a parameter instead of as a struct member.
    * (x/auth) [\#6270](https://github.com/cosmos/cosmos-sdk/pull/6270) The passphrase argument has been removed from the signature of the following functions and methods: `BuildAndSign`, ` MakeSignature`, ` SignStdTx`, `TxBuilder.BuildAndSign`, `TxBuilder.Sign`, `TxBuilder.SignStdTx`
    * (x/auth) [\#6428](https://github.com/cosmos/cosmos-sdk/issues/6428):
        * `NewAnteHandler` and `NewSigVerificationDecorator` both now take a `SignModeHandler` parameter.
        * `SignatureVerificationGasConsumer` now has the signature: `func(meter sdk.GasMeter, sig signing.SignatureV2, params types.Params) error`.
        * The `SigVerifiableTx` interface now has a `GetSignaturesV2() ([]signing.SignatureV2, error)` method and no longer has the `GetSignBytes` method.
    * (x/auth/tx) [\#8106](https://github.com/cosmos/cosmos-sdk/pull/8106) change related to missing append functionality in
      client transaction signing
        * added `overwriteSig` argument to `x/auth/client.SignTx` and `client/tx.Sign` functions.
        * removed `x/auth/tx.go:wrapper.GetSignatures`. The `wrapper` provides `TxBuilder` functionality, and it's a private
      structure. That function was not used at all and it's not exposed through the `TxBuilder` interface.
    * (x/bank) [\#7327](https://github.com/cosmos/cosmos-sdk/pull/7327) AddCoins and SubtractCoins no longer return a resultingValue and will only return an error.
    * (x/capability) [#7918](https://github.com/cosmos/cosmos-sdk/pull/7918) Add x/capability safety checks:
        * All outward facing APIs will now check that capability is not nil and name is not empty before performing any state-machine changes
        * `SetIndex` has been renamed to `InitializeIndex`
    * (x/evidence) [\#7251](https://github.com/cosmos/cosmos-sdk/pull/7251) New evidence types and light client evidence handling. The module function names changed.
    * (x/evidence) [\#5952](https://github.com/cosmos/cosmos-sdk/pull/5952) Remove APIs for getting and setting `x/evidence` parameters. `BaseApp` now uses a `ParamStore` to manage Tendermint consensus parameters which is managed via the `x/params` `Substore` type.
    * (x/gov) [\#6147](https://github.com/cosmos/cosmos-sdk/pull/6147) The `Content` field on `Proposal` and `MsgSubmitProposal`
    is now `Any` in concordance with [ADR 019](docs/architecture/adr-019-protobuf-state-encoding.md) and `GetContent` should now
    be used to retrieve the actual proposal `Content`. Also the `NewMsgSubmitProposal` constructor now may return an `error`
    * (x/ibc) [\#6374](https://github.com/cosmos/cosmos-sdk/pull/6374) `VerifyMembership` and `VerifyNonMembership` now take a `specs []string` argument to specify the proof format used for verification. Most SDK chains can simply use `commitmenttypes.GetSDKSpecs()` for this argument.
    * (x/params) [\#5619](https://github.com/cosmos/cosmos-sdk/pull/5619) The `x/params` keeper now accepts a `codec.Marshaller` instead of
  a reference to an amino codec. Amino is still used for JSON serialization.
    * (x/staking) [\#6451](https://github.com/cosmos/cosmos-sdk/pull/6451) `DefaultParamspace` and `ParamKeyTable` in staking module are moved from keeper to types to enforce consistency.
    * (x/staking) [\#7419](https://github.com/cosmos/cosmos-sdk/pull/7419) The `TmConsPubKey` method on ValidatorI has been
      removed and replaced instead by `ConsPubKey` (which returns a SDK `cryptotypes.PubKey`) and `TmConsPublicKey` (which
      returns a Tendermint proto PublicKey).
    * (x/staking/types) [\#7447](https://github.com/cosmos/cosmos-sdk/issues/7447) Remove bech32 PubKey support:
        * `ValidatorI` interface update. `GetConsPubKey` renamed to `TmConsPubKey` (consensus public key must be a tendermint key). `TmConsPubKey`, `GetConsAddr` methods return error.
        * `Validator` update. Methods changed in `ValidatorI` (as described above) and `ToTmValidator` return error.
        * `Validator.ConsensusPubkey` type changed from `string` to `codectypes.Any`.
        * `MsgCreateValidator.Pubkey` type changed from `string` to `codectypes.Any`.
    * (x/supply) [\#6010](https://github.com/cosmos/cosmos-sdk/pull/6010) All `x/supply` types and APIs have been moved to `x/bank`.
    * [\#6409](https://github.com/cosmos/cosmos-sdk/pull/6409) Rename all IsEmpty methods to Empty across the codebase and enforce consistency.
    * [\#6231](https://github.com/cosmos/cosmos-sdk/pull/6231) Simplify `AppModule` interface, `Route` and `NewHandler` methods become only `Route`
  and returns a new `Route` type.
    * (x/slashing) [\#6212](https://github.com/cosmos/cosmos-sdk/pull/6212) Remove `Get*` prefixes from key construction functions
    * (server) [\#6079](https://github.com/cosmos/cosmos-sdk/pull/6079) Remove `UpgradeOldPrivValFile` (deprecated in Tendermint Core v0.28).
    * [\#5719](https://github.com/cosmos/cosmos-sdk/pull/5719) Bump Go requirement to 1.14+


### State Machine Breaking

* **General**
    * (client) [\#7268](https://github.com/cosmos/cosmos-sdk/pull/7268) / [\#7147](https://github.com/cosmos/cosmos-sdk/pull/7147) Introduce new protobuf based PubKeys, and migrate PubKey in BaseAccount to use this new protobuf based PubKey format

* **Modules**
    * (modules) [\#5572](https://github.com/cosmos/cosmos-sdk/pull/5572) Separate balance from accounts per ADR 004.
        * Account balances are now persisted and retrieved via the `x/bank` module.
        * Vesting account interface has been modified to account for changes.
        * Callers to `NewBaseVestingAccount` are responsible for verifying account balance in relation to
    the original vesting amount.
        * The `SendKeeper` and `ViewKeeper` interfaces in `x/bank` have been modified to account for changes.
    * (x/auth) [\#5533](https://github.com/cosmos/cosmos-sdk/pull/5533) Migrate the `x/auth` module to use Protocol Buffers for state
  serialization instead of Amino.
        * The `BaseAccount.PubKey` field is now represented as a Bech32 string instead of a `crypto.Pubkey`.
        * `NewBaseAccountWithAddress` now returns a reference to a `BaseAccount`.
        * The `x/auth` module now accepts a `Codec` interface which extends the `codec.Marshaler` interface by
    requiring a concrete codec to know how to serialize accounts.
        * The `AccountRetriever` type now accepts a `Codec` in its constructor in order to know how to
    serialize accounts.
    * (x/bank) [\#6518](https://github.com/cosmos/cosmos-sdk/pull/6518) Support for global and per-denomination send enabled flags.
        * Existing send_enabled global flag has been moved into a Params structure as `default_send_enabled`.
        * An array of: `{denom: string, enabled: bool}` is added to bank Params to support per-denomination override of global default value.
    * (x/distribution) [\#5610](https://github.com/cosmos/cosmos-sdk/pull/5610) Migrate the `x/distribution` module to use Protocol Buffers for state
  serialization instead of Amino. The exact codec used is `codec.HybridCodec` which utilizes Protobuf for binary encoding and Amino
  for JSON encoding.
        * `ValidatorHistoricalRewards.ReferenceCount` is now of types `uint32` instead of `uint16`.
        * `ValidatorSlashEvents` is now a struct with `slashevents`.
        * `ValidatorOutstandingRewards` is now a struct with `rewards`.
        * `ValidatorAccumulatedCommission` is now a struct with `commission`.
        * The `Keeper` constructor now takes a `codec.Marshaler` instead of a concrete Amino codec. This exact type
    provided is specified by `ModuleCdc`.
    * (x/evidence) [\#5634](https://github.com/cosmos/cosmos-sdk/pull/5634) Migrate the `x/evidence` module to use Protocol Buffers for state
  serialization instead of Amino.
        * The `internal` sub-package has been removed in order to expose the types proto file.
        * The module now accepts a `Codec` interface which extends the `codec.Marshaler` interface by
    requiring a concrete codec to know how to serialize `Evidence` types.
        * The `MsgSubmitEvidence` message has been removed in favor of `MsgSubmitEvidenceBase`. The application-level
    codec must now define the concrete `MsgSubmitEvidence` type which must implement the module's `MsgSubmitEvidence`
    interface.
    * (x/evidence) [\#5952](https://github.com/cosmos/cosmos-sdk/pull/5952) Remove parameters from `x/evidence` genesis and module state. The `x/evidence` module now solely uses Tendermint consensus parameters to determine of evidence is valid or not.
    * (x/gov) [\#5737](https://github.com/cosmos/cosmos-sdk/pull/5737) Migrate the `x/gov` module to use Protocol
  Buffers for state serialization instead of Amino.
        * `MsgSubmitProposal` will be removed in favor of the application-level proto-defined `MsgSubmitProposal` which
    implements the `MsgSubmitProposalI` interface. Applications should extend the `NewMsgSubmitProposalBase` type
    to define their own concrete `MsgSubmitProposal` types.
        * The module now accepts a `Codec` interface which extends the `codec.Marshaler` interface by
    requiring a concrete codec to know how to serialize `Proposal` types.
    * (x/mint) [\#5634](https://github.com/cosmos/cosmos-sdk/pull/5634) Migrate the `x/mint` module to use Protocol Buffers for state
  serialization instead of Amino.
        * The `internal` sub-package has been removed in order to expose the types proto file.
    * (x/slashing) [\#5627](https://github.com/cosmos/cosmos-sdk/pull/5627) Migrate the `x/slashing` module to use Protocol Buffers for state
  serialization instead of Amino. The exact codec used is `codec.HybridCodec` which utilizes Protobuf for binary encoding and Amino
  for JSON encoding.
        * The `Keeper` constructor now takes a `codec.Marshaler` instead of a concrete Amino codec. This exact type
    provided is specified by `ModuleCdc`.
    * (x/staking) [\#6844](https://github.com/cosmos/cosmos-sdk/pull/6844) Validators are now inserted into the unbonding queue based on their unbonding time and height. The relevant keeper APIs are modified to reflect these changes by now also requiring a height.
    * (x/staking) [\#6061](https://github.com/cosmos/cosmos-sdk/pull/6061) Allow a validator to immediately unjail when no signing info is present due to
  falling below their minimum self-delegation and never having been bonded. The validator may immediately unjail once they've met their minimum self-delegation.
    * (x/staking) [\#5600](https://github.com/cosmos/cosmos-sdk/pull/5600) Migrate the `x/staking` module to use Protocol Buffers for state
  serialization instead of Amino. The exact codec used is `codec.HybridCodec` which utilizes Protobuf for binary encoding and Amino
  for JSON encoding.
        * `BondStatus` is now of type `int32` instead of `byte`.
        * Types of `int16` in the `Params` type are now of type `int32`.
        * Every reference of `crypto.Pubkey` in context of a `Validator` is now of type string. `GetPubKeyFromBech32` must be used to get the `crypto.Pubkey`.
        * The `Keeper` constructor now takes a `codec.Marshaler` instead of a concrete Amino codec. This exact type
    provided is specified by `ModuleCdc`.
    * (x/staking) [\#7979](https://github.com/cosmos/cosmos-sdk/pull/7979) keeper pubkey storage serialization migration
      from bech32 to protobuf.
    * (x/supply) [\#6010](https://github.com/cosmos/cosmos-sdk/pull/6010) Removed the `x/supply` module by merging the existing types and APIs into the `x/bank` module.
    * (x/supply) [\#5533](https://github.com/cosmos/cosmos-sdk/pull/5533) Migrate the `x/supply` module to use Protocol Buffers for state
  serialization instead of Amino.
        * The `internal` sub-package has been removed in order to expose the types proto file.
        * The `x/supply` module now accepts a `Codec` interface which extends the `codec.Marshaler` interface by
    requiring a concrete codec to know how to serialize `SupplyI` types.
        * The `SupplyI` interface has been modified to no longer return `SupplyI` on methods. Instead the
    concrete type's receiver should modify the type.
    * (x/upgrade) [\#5659](https://github.com/cosmos/cosmos-sdk/pull/5659) Migrate the `x/upgrade` module to use Protocol
  Buffers for state serialization instead of Amino.
        * The `internal` sub-package has been removed in order to expose the types proto file.
        * The `x/upgrade` module now accepts a `codec.Marshaler` interface.

### Features

* **Baseapp / Client / REST**
    * (x/auth) [\#6213](https://github.com/cosmos/cosmos-sdk/issues/6213) Introduce new protobuf based path for transaction signing, see [ADR020](https://github.com/cosmos/cosmos-sdk/blob/master/docs/architecture/adr-020-protobuf-transaction-encoding.md) for more details
    * (x/auth) [\#6350](https://github.com/cosmos/cosmos-sdk/pull/6350) New sign-batch command to sign StdTx batch files.
    * (baseapp) [\#5803](https://github.com/cosmos/cosmos-sdk/pull/5803) Added support for taking state snapshots at regular height intervals, via options `snapshot-interval` and `snapshot-keep-recent`.
    * (baseapp) [\#7519](https://github.com/cosmos/cosmos-sdk/pull/7519) Add `ServiceMsgRouter` to BaseApp to handle routing of protobuf service `Msg`s. The two new types defined in ADR 031, `sdk.ServiceMsg` and `sdk.MsgRequest` are introduced with this router.
    * (client) [\#5921](https://github.com/cosmos/cosmos-sdk/issues/5921) Introduce new gRPC and gRPC Gateway based APIs for querying app & module data. See [ADR021](https://github.com/cosmos/cosmos-sdk/blob/master/docs/architecture/adr-021-protobuf-query-encoding.md) for more details
    * (cli) [\#7485](https://github.com/cosmos/cosmos-sdk/pull/7485) Introduce a new optional `--keyring-dir` flag that allows clients to specify a Keyring directory if it does not reside in the directory specified by `--home`.
    * (cli) [\#7221](https://github.com/cosmos/cosmos-sdk/pull/7221) Add the option of emitting amino encoded json from the CLI
    * (codec) [\#7519](https://github.com/cosmos/cosmos-sdk/pull/7519) `InterfaceRegistry` now inherits `jsonpb.AnyResolver`, and has a `RegisterCustomTypeURL` method to support ADR 031 packing of `Any`s. `AnyResolver` is now a required parameter to `RejectUnknownFields`.
    * (coin) [\#6755](https://github.com/cosmos/cosmos-sdk/pull/6755) Add custom regex validation for `Coin` denom by overwriting `CoinDenomRegex` when using `/types/coin.go`.
    * (config) [\#7265](https://github.com/cosmos/cosmos-sdk/pull/7265) Support Tendermint block pruning through a new `min-retain-blocks` configuration that can be set in either `app.toml` or via the CLI. This parameter is used in conjunction with other criteria to determine the height at which Tendermint should prune blocks.
    * (events) [\#7121](https://github.com/cosmos/cosmos-sdk/pull/7121) The application now derives what events are indexed by Tendermint via the `index-events` configuration in `app.toml`, which is a list of events taking the form `{eventType}.{attributeKey}`.
    * (tx) [\#6089](https://github.com/cosmos/cosmos-sdk/pull/6089) Transactions can now have a `TimeoutHeight` set which allows the transaction to be rejected if it's committed at a height greater than the timeout.
    * (rest) [\#6167](https://github.com/cosmos/cosmos-sdk/pull/6167) Support `max-body-bytes` CLI flag for the REST service.
    * (genesis) [\#7089](https://github.com/cosmos/cosmos-sdk/pull/7089) The `export` command now adds a `initial_height` field in the exported JSON. Baseapp's `CommitMultiStore` now also has a `SetInitialVersion` setter, so it can set the initial store version inside `InitChain` and start a new chain from a given height.
* **General**
    * (crypto/multisig) [\#6241](https://github.com/cosmos/cosmos-sdk/pull/6241) Add Multisig type directly to the repo. Previously this was in tendermint.
    * (codec/types) [\#8106](https://github.com/cosmos/cosmos-sdk/pull/8106) Adding `NewAnyWithCustomTypeURL` to correctly
     marshal Messages in TxBuilder.
    * (tests) [\#6489](https://github.com/cosmos/cosmos-sdk/pull/6489) Introduce package `testutil`, new in-process testing network framework for use in integration and unit tests.
    * (tx) Add new auth/tx gRPC & gRPC-Gateway endpoints for basic querying & broadcasting support
        * [\#7842](https://github.com/cosmos/cosmos-sdk/pull/7842) Add TxsByEvent gRPC endpoint
        * [\#7852](https://github.com/cosmos/cosmos-sdk/pull/7852) Add tx broadcast gRPC endpoint
    * (tx) [\#7688](https://github.com/cosmos/cosmos-sdk/pull/7688) Add a new Tx gRPC service with methods `Simulate` and `GetTx` (by hash).
    * (store) [\#5803](https://github.com/cosmos/cosmos-sdk/pull/5803) Added `rootmulti.Store` methods for taking and restoring snapshots, based on `iavl.Store` export/import.
    * (store) [\#6324](https://github.com/cosmos/cosmos-sdk/pull/6324) IAVL store query proofs now return CommitmentOp which wraps an ics23 CommitmentProof
    * (store) [\#6390](https://github.com/cosmos/cosmos-sdk/pull/6390) `RootMulti` store query proofs now return `CommitmentOp` which wraps `CommitmentProofs`
        * `store.Query` now only returns chained `ics23.CommitmentProof` wrapped in `merkle.Proof`
        * `ProofRuntime` only decodes and verifies `ics23.CommitmentProof`
* **Modules**
    * (modules) [\#5921](https://github.com/cosmos/cosmos-sdk/issues/5921) Introduction of Query gRPC service definitions along with REST annotations for gRPC Gateway for each module
    * (modules) [\#7540](https://github.com/cosmos/cosmos-sdk/issues/7540) Protobuf service definitions can now be used for
    packing `Msg`s in transactions as defined in [ADR 031](./docs/architecture/adr-031-msg-service.md). All modules now
    define a `Msg` protobuf service.
    * (x/auth/vesting) [\#7209](https://github.com/cosmos/cosmos-sdk/pull/7209) Create new `MsgCreateVestingAccount` message type along with CLI handler that allows for the creation of delayed and continuous vesting types.
    * (x/capability) [\#5828](https://github.com/cosmos/cosmos-sdk/pull/5828) Capability module integration as outlined in [ADR 3 - Dynamic Capability Store](https://github.com/cosmos/tree/master/docs/architecture/adr-003-dynamic-capability-store.md).
    * (x/crisis) `x/crisis` has a new function: `AddModuleInitFlags`, which will register optional crisis module flags for the start command.
    * (x/ibc) [\#5277](https://github.com/cosmos/cosmos-sdk/pull/5277) `x/ibc` changes from IBC alpha. For more details check the the [`x/ibc/core/spec`](https://github.com/cosmos/cosmos-sdk/tree/master/x/ibc/core/spec) directory, or the ICS specs below:
        * [ICS 002 - Client Semantics](https://github.com/cosmos/ics/tree/master/spec/ics-002-client-semantics) subpackage
        * [ICS 003 - Connection Semantics](https://github.com/cosmos/ics/blob/master/spec/ics-003-connection-semantics) subpackage
        * [ICS 004 - Channel and Packet Semantics](https://github.com/cosmos/ics/blob/master/spec/ics-004-channel-and-packet-semantics) subpackage
        * [ICS 005 - Port Allocation](https://github.com/cosmos/ics/blob/master/spec/ics-005-port-allocation) subpackage
        * [ICS 006 - Solo Machine Client](https://github.com/cosmos/ics/tree/master/spec/ics-006-solo-machine-client) subpackage
        * [ICS 007 - Tendermint Client](https://github.com/cosmos/ics/blob/master/spec/ics-007-tendermint-client) subpackage
        * [ICS 009 - Loopback Client](https://github.com/cosmos/ics/tree/master/spec/ics-009-loopback-client) subpackage
        * [ICS 020 - Fungible Token Transfer](https://github.com/cosmos/ics/tree/master/spec/ics-020-fungible-token-transfer) subpackage
        * [ICS 023 - Vector Commitments](https://github.com/cosmos/ics/tree/master/spec/ics-023-vector-commitments) subpackage
        * [ICS 024 - Host State Machine Requirements](https://github.com/cosmos/ics/tree/master/spec/ics-024-host-requirements) subpackage
    * (x/ibc) [\#6374](https://github.com/cosmos/cosmos-sdk/pull/6374) ICS-23 Verify functions will now accept and verify ics23 CommitmentProofs exclusively
    * (x/params) [\#6005](https://github.com/cosmos/cosmos-sdk/pull/6005) Add new CLI command for querying raw x/params parameters by subspace and key.

### Bug Fixes

* **Baseapp / Client / REST**
    * (client) [\#5964](https://github.com/cosmos/cosmos-sdk/issues/5964) `--trust-node` is now false by default - for real. Users must ensure it is set to true if they don't want to enable the verifier.
    * (client) [\#6402](https://github.com/cosmos/cosmos-sdk/issues/6402) Fix `keys add` `--algo` flag which only worked for Tendermint's `secp256k1` default key signing algorithm.
    * (client) [\#7699](https://github.com/cosmos/cosmos-sdk/pull/7699) Fix panic in context when setting invalid nodeURI. `WithNodeURI` does not set the `Client` in the context.
    * (export) [\#6510](https://github.com/cosmos/cosmos-sdk/pull/6510/) Field TimeIotaMs now is included in genesis file while exporting.
    * (rest) [\#5906](https://github.com/cosmos/cosmos-sdk/pull/5906) Fix an issue that make some REST calls panic when sending invalid or incomplete requests.
    * (crypto) [\#7966](https://github.com/cosmos/cosmos-sdk/issues/7966) `Bip44Params` `String()` function now correctly
      returns the absolute HD path by adding the `m/` prefix.
    * (crypto/keyring) [\#5844](https://github.com/cosmos/cosmos-sdk/pull/5844) `Keyring.Sign()` methods no longer decode amino signatures when method receivers
  are offline/multisig keys.
    * (store) [\#7415](https://github.com/cosmos/cosmos-sdk/pull/7415) Allow new stores to be registered during on-chain upgrades.
* **Modules**
    * (modules) [\#5569](https://github.com/cosmos/cosmos-sdk/issues/5569) `InitGenesis`, for the relevant modules, now ensures module accounts exist.
    * (x/auth) [\#5892](https://github.com/cosmos/cosmos-sdk/pull/5892) Add `RegisterKeyTypeCodec` to register new
  types (eg. keys) to the `auth` module internal amino codec.
    * (x/bank) [\#6536](https://github.com/cosmos/cosmos-sdk/pull/6536) Fix bug in `WriteGeneratedTxResponse` function used by multiple
  REST endpoints. Now it writes a Tx in StdTx format.
    * (x/genutil) [\#5938](https://github.com/cosmos/cosmos-sdk/pull/5938) Fix `InitializeNodeValidatorFiles` error handling.
    * (x/gentx) [\#8183](https://github.com/cosmos/cosmos-sdk/pull/8183) change gentx cmd amount to arg from flag
    * (x/gov) [#7641](https://github.com/cosmos/cosmos-sdk/pull/7641) Fix tally calculation precision error.
    * (x/staking) [\#6529](https://github.com/cosmos/cosmos-sdk/pull/6529) Export validator addresses (previously was empty).
    * (x/staking) [\#5949](https://github.com/cosmos/cosmos-sdk/pull/5949) Skip staking `HistoricalInfoKey` in simulations as headers are not exported.
    * (x/staking) [\#6061](https://github.com/cosmos/cosmos-sdk/pull/6061) Allow a validator to immediately unjail when no signing info is present due to
falling below their minimum self-delegation and never having been bonded. The validator may immediately unjail once they've met their minimum self-delegation.
* **General**
    * (types) [\#7038](https://github.com/cosmos/cosmos-sdk/issues/7038) Fix infinite looping of `ApproxRoot` by including a hard-coded maximum iterations limit of 100.
    * (types) [\#7084](https://github.com/cosmos/cosmos-sdk/pull/7084) Fix panic when calling `BigInt()` on an uninitialized `Int`.
    * (simulation) [\#7129](https://github.com/cosmos/cosmos-sdk/issues/7129) Fix support for custom `Account` and key types on auth's simulation.


### Improvements

* **Baseapp / Client / REST**
    * (baseapp) [\#6186](https://github.com/cosmos/cosmos-sdk/issues/6186) Support emitting events during `AnteHandler` execution.
    * (baseapp) [\#6053](https://github.com/cosmos/cosmos-sdk/pull/6053) Customizable panic recovery handling added for `app.runTx()` method (as proposed in the [ADR 22](https://github.com/cosmos/cosmos-sdk/blob/master/docs/architecture/adr-022-custom-panic-handling.md)). Adds ability for developers to register custom panic handlers extending standard ones.
    * (client) [\#5810](https://github.com/cosmos/cosmos-sdk/pull/5810) Added a new `--offline` flag that allows commands to be executed without an
  internet connection. Previously, `--generate-only` served this purpose in addition to only allowing txs to be generated. Now, `--generate-only` solely
  allows txs to be generated without being broadcasted and disallows Keybase use and `--offline` allows the use of Keybase but does not allow any
  functionality that requires an online connection.
    * (cli) [#7764](https://github.com/cosmos/cosmos-sdk/pull/7764) Update x/banking and x/crisis InitChain to improve node startup time
    * (client) [\#5856](https://github.com/cosmos/cosmos-sdk/pull/5856) Added the possibility to set `--offline` flag with config command.
    * (client) [\#5895](https://github.com/cosmos/cosmos-sdk/issues/5895) show config options in the config command's help screen.
    * (client/keys) [\#8043](https://github.com/cosmos/cosmos-sdk/pull/8043) Add support for export of unarmored private key
    * (client/tx) [\#7801](https://github.com/cosmos/cosmos-sdk/pull/7801) Update sign-batch multisig to work online
    * (x/genutil) [\#8099](https://github.com/cosmos/cosmos-sdk/pull/8099) `init` now supports a `--recover` flag to recover
      the private validator key from a given mnemonic
* **Modules**
    * (x/auth) [\#5702](https://github.com/cosmos/cosmos-sdk/pull/5702) Add parameter querying support for `x/auth`.
    * (x/auth/ante) [\#6040](https://github.com/cosmos/cosmos-sdk/pull/6040) `AccountKeeper` interface used for `NewAnteHandler` and handler's decorators to add support of using custom `AccountKeeper` implementations.
    * (x/evidence) [\#5952](https://github.com/cosmos/cosmos-sdk/pull/5952) Tendermint Consensus parameters can now be changed via parameter change proposals through `x/gov`.
    * (x/evidence) [\#5961](https://github.com/cosmos/cosmos-sdk/issues/5961) Add `StoreDecoder` simulation for evidence module.
    * (x/ibc) [\#5948](https://github.com/cosmos/cosmos-sdk/issues/5948) Add `InitGenesis` and `ExportGenesis` functions for `ibc` module.
    * (x/ibc-transfer) [\#6871](https://github.com/cosmos/cosmos-sdk/pull/6871) Implement [ADR 001 - Coin Source Tracing](./docs/architecture/adr-001-coin-source-tracing.md).
    * (x/staking) [\#6059](https://github.com/cosmos/cosmos-sdk/pull/6059) Updated `HistoricalEntries` parameter default to 100.
    * (x/staking) [\#5584](https://github.com/cosmos/cosmos-sdk/pull/5584) Add util function `ToTmValidator` that converts a `staking.Validator` type to `*tmtypes.Validator`.
    * (x/staking) [\#6163](https://github.com/cosmos/cosmos-sdk/pull/6163) CLI and REST call to unbonding delegations and delegations now accept
  pagination.
    * (x/staking) [\#8178](https://github.com/cosmos/cosmos-sdk/pull/8178) Update default historical header number for stargate
* **General**
    * (crypto) [\#7987](https://github.com/cosmos/cosmos-sdk/pull/7987) Fix the inconsistency of CryptoCdc, only use
      `codec/legacy.Cdc`.
    * (logging) [\#8072](https://github.com/cosmos/cosmos-sdk/pull/8072) Refactor logging:
        * Use [zerolog](https://github.com/rs/zerolog) over Tendermint's go-kit logging wrapper.
        * Introduce Tendermint's `--log_format=plain|json` flag. Using format `json` allows for emitting structured JSON
    logs which can be consumed by an external logging facility (e.g. Loggly). Both formats log to STDERR.
        * The existing `--log_level` flag and it's default value now solely relates to the global logging
    level (e.g. `info`, `debug`, etc...) instead of `<module>:<level>`.
    * (rest) [#7649](https://github.com/cosmos/cosmos-sdk/pull/7649) Return an unsigned tx in legacy GET /tx endpoint when signature conversion fails
    * (simulation) [\#6002](https://github.com/cosmos/cosmos-sdk/pull/6002) Add randomized consensus params into simulation.
    * (store) [\#6481](https://github.com/cosmos/cosmos-sdk/pull/6481) Move `SimpleProofsFromMap` from Tendermint into the SDK.
    * (store) [\#6719](https://github.com/cosmos/cosmos-sdk/6754) Add validity checks to stores for nil and empty keys.
    * (SDK) Updated dependencies
        * Updated iavl dependency to v0.15.3
        * Update tendermint to v0.34.1
    * (types) [\#7027](https://github.com/cosmos/cosmos-sdk/pull/7027) `Coin(s)` and `DecCoin(s)` updates:
        * Bump denomination max length to 128
        * Allow uppercase letters and numbers in denominations to support [ADR 001](./docs/architecture/adr-001-coin-source-tracing.md)
        * Added `Validate` function that returns a descriptive error
    * (types) [\#5581](https://github.com/cosmos/cosmos-sdk/pull/5581) Add convenience functions {,Must}Bech32ifyAddressBytes.
    * (types/module) [\#5724](https://github.com/cosmos/cosmos-sdk/issues/5724) The `types/module` package does no longer depend on `x/simulation`.
    * (types) [\#5585](https://github.com/cosmos/cosmos-sdk/pull/5585) IBC additions:
        * `Coin` denomination max lenght has been increased to 32.
        * Added `CapabilityKey` alias for `StoreKey` to match IBC spec.
    * (types/rest) [\#5900](https://github.com/cosmos/cosmos-sdk/pull/5900) Add Check*Error function family to spare developers from replicating tons of boilerplate code.
    * (types) [\#6128](https://github.com/cosmos/cosmos-sdk/pull/6137) Add `String()` method to `GasMeter`.
    * (types) [\#6195](https://github.com/cosmos/cosmos-sdk/pull/6195) Add codespace to broadcast(sync/async) response.
    * (types) \#6897 Add KV type from tendermint to `types` directory.
    * (version) [\#7848](https://github.com/cosmos/cosmos-sdk/pull/7848) [\#7941](https://github.com/cosmos/cosmos-sdk/pull/7941)
    `version --long` output now shows the list of build dependencies and replaced build dependencies.

## [v0.39.1](https://github.com/cosmos/cosmos-sdk/releases/tag/v0.39.1) - 2020-08-11

### Client Breaking

* (x/auth) [\#6861](https://github.com/cosmos/cosmos-sdk/pull/6861) Remove public key Bech32 encoding for all account types for JSON serialization, instead relying on direct Amino encoding. In addition, JSON serialization utilizes Amino instead of the Go stdlib, so integers are treated as strings.

### Improvements

* (client) [\#6853](https://github.com/cosmos/cosmos-sdk/pull/6853) Add --unsafe-cors flag.

## [v0.39.0](https://github.com/cosmos/cosmos-sdk/releases/tag/v0.39.0) - 2020-07-20

### Improvements

* (deps) Bump IAVL version to [v0.14.0](https://github.com/cosmos/iavl/releases/tag/v0.14.0)
* (client) [\#5585](https://github.com/cosmos/cosmos-sdk/pull/5585) `CLIContext` additions:
    * Introduce `QueryABCI` that returns the full `abci.ResponseQuery` with inclusion Merkle proofs.
    * Added `prove` flag for Merkle proof verification.
* (x/staking) [\#6791)](https://github.com/cosmos/cosmos-sdk/pull/6791) Close {UBDQueue,RedelegationQueu}Iterator once used.

### API Breaking Changes

* (baseapp) [\#5837](https://github.com/cosmos/cosmos-sdk/issues/5837) Transaction simulation now returns a `SimulationResponse` which contains the `GasInfo` and `Result` from the execution.

### Client Breaking Changes

* (x/auth) [\#6745](https://github.com/cosmos/cosmos-sdk/issues/6745) Remove BaseAccount's custom JSON {,un}marshalling.

### Bug Fixes

* (store) [\#6475](https://github.com/cosmos/cosmos-sdk/pull/6475) Revert IAVL pruning functionality introduced in
[v0.13.0](https://github.com/cosmos/iavl/releases/tag/v0.13.0),
where the IAVL no longer keeps states in-memory in which it flushes periodically. IAVL now commits and
flushes every state to disk as it did pre-v0.13.0. The SDK's multi-store will track and ensure the proper
heights are pruned. The operator can set the pruning options via a `pruning` config via the CLI or
through `app.toml`. The `pruning` flag exposes `default|everything|nothing|custom` as options --
see docs for further details. If the operator chooses `custom`, they may provide granular pruning
options `pruning-keep-recent`, `pruning-keep-every`, and `pruning-interval`. The former two options
dictate how many recent versions are kept on disk and the offset of what versions are kept after that
respectively, and the latter defines the height interval in which versions are deleted in a batch.
**Note, there are some client-facing API breaking changes with regard to IAVL, stores, and pruning settings.**
* (x/distribution) [\#6210](https://github.com/cosmos/cosmos-sdk/pull/6210) Register `MsgFundCommunityPool` in distribution amino codec.
* (types) [\#5741](https://github.com/cosmos/cosmos-sdk/issues/5741) Prevent `ChainAnteDecorators()` from panicking when empty `AnteDecorator` slice is supplied.
* (baseapp) [\#6306](https://github.com/cosmos/cosmos-sdk/issues/6306) Prevent events emitted by the antehandler from being persisted between transactions.
* (client/keys) [\#5091](https://github.com/cosmos/cosmos-sdk/issues/5091) `keys parse` does not honor client app's configuration.
* (x/bank) [\#6674](https://github.com/cosmos/cosmos-sdk/pull/6674) Create account if recipient does not exist on handing `MsgMultiSend`.
* (x/auth) [\#6287](https://github.com/cosmos/cosmos-sdk/pull/6287) Fix nonce stuck when sending multiple transactions from an account in a same block.

## [v0.38.5] - 2020-07-02

### Improvements

* (tendermint) Bump Tendermint version to [v0.33.6](https://github.com/tendermint/tendermint/releases/tag/v0.33.6).

## [v0.38.4] - 2020-05-21

### Bug Fixes

* (x/auth) [\#5950](https://github.com/cosmos/cosmos-sdk/pull/5950) Fix `IncrementSequenceDecorator` to use is `IsReCheckTx` instead of `IsCheckTx` to allow account sequence incrementing.

## [v0.38.3] - 2020-04-09

### Improvements

* (tendermint) Bump Tendermint version to [v0.33.3](https://github.com/tendermint/tendermint/releases/tag/v0.33.3).

## [v0.38.2] - 2020-03-25

### Bug Fixes

* (baseapp) [\#5718](https://github.com/cosmos/cosmos-sdk/pull/5718) Remove call to `ctx.BlockGasMeter` during failed message validation which resulted in a panic when the tx execution mode was `CheckTx`.
* (x/genutil) [\#5775](https://github.com/cosmos/cosmos-sdk/pull/5775) Fix `ExportGenesis` in `x/genutil` to export default genesis state (`[]`) instead of `null`.
* (client) [\#5618](https://github.com/cosmos/cosmos-sdk/pull/5618) Fix crash on the client when the verifier is not set.
* (crypto/keys/mintkey) [\#5823](https://github.com/cosmos/cosmos-sdk/pull/5823) fix errors handling in `UnarmorPubKeyBytes` (underlying armoring function's return error was not being checked).
* (x/distribution) [\#5620](https://github.com/cosmos/cosmos-sdk/pull/5620) Fix nil pointer deref in distribution tax/reward validation helpers.

### Improvements

* (rest) [\#5648](https://github.com/cosmos/cosmos-sdk/pull/5648) Enhance /txs usability:
    * Add `tx.minheight` key to filter transaction with an inclusive minimum block height
    * Add `tx.maxheight` key to filter transaction with an inclusive maximum block height
* (crypto/keys) [\#5739](https://github.com/cosmos/cosmos-sdk/pull/5739) Print an error message if the password input failed.

## [v0.38.1] - 2020-02-11

### Improvements

* (modules) [\#5597](https://github.com/cosmos/cosmos-sdk/pull/5597) Add `amount` event attribute to the `complete_unbonding`
and `complete_redelegation` events that reflect the total balances of the completed unbondings and redelegations
respectively.

### Bug Fixes

* (types) [\#5579](https://github.com/cosmos/cosmos-sdk/pull/5579) The IAVL `Store#Commit` method has been refactored to
delete a flushed version if it is not a snapshot version. The root multi-store now keeps track of `commitInfo` instead
of `types.CommitID`. During `Commit` of the root multi-store, `lastCommitInfo` is updated from the saved state
and is only flushed to disk if it is a snapshot version. During `Query` of the root multi-store, if the request height
is the latest height, we'll use the store's `lastCommitInfo`. Otherwise, we fetch `commitInfo` from disk.
* (x/bank) [\#5531](https://github.com/cosmos/cosmos-sdk/issues/5531) Added missing amount event to MsgMultiSend, emitted for each output.
* (x/gov) [\#5622](https://github.com/cosmos/cosmos-sdk/pull/5622) Track any events emitted from a proposal's handler upon successful execution.

## [v0.38.0] - 2020-01-23

### State Machine Breaking

* (genesis) [\#5506](https://github.com/cosmos/cosmos-sdk/pull/5506) The `x/distribution` genesis state
  now includes `params` instead of individual parameters.
* (genesis) [\#5017](https://github.com/cosmos/cosmos-sdk/pull/5017) The `x/genaccounts` module has been
deprecated and all components removed except the `legacy/` package. This requires changes to the
genesis state. Namely, `accounts` now exist under `app_state.auth.accounts`. The corresponding migration
logic has been implemented for v0.38 target version. Applications can migrate via:
`$ {appd} migrate v0.38 genesis.json`.
* (modules) [\#5299](https://github.com/cosmos/cosmos-sdk/pull/5299) Handling of `ABCIEvidenceTypeDuplicateVote`
  during `BeginBlock` along with the corresponding parameters (`MaxEvidenceAge`) have moved from the
  `x/slashing` module to the `x/evidence` module.

### API Breaking Changes

* (modules) [\#5506](https://github.com/cosmos/cosmos-sdk/pull/5506) Remove individual setters of `x/distribution` parameters. Instead, follow the module spec in getting parameters, setting new value(s) and finally calling `SetParams`.
* (types) [\#5495](https://github.com/cosmos/cosmos-sdk/pull/5495) Remove redundant `(Must)Bech32ify*` and `(Must)Get*KeyBech32` functions in favor of `(Must)Bech32ifyPubKey` and `(Must)GetPubKeyFromBech32` respectively, both of which take a `Bech32PubKeyType` (string).
* (types) [\#5430](https://github.com/cosmos/cosmos-sdk/pull/5430) `DecCoins#Add` parameter changed from `DecCoins`
to `...DecCoin`, `Coins#Add` parameter changed from `Coins` to `...Coin`.
* (baseapp/types) [\#5421](https://github.com/cosmos/cosmos-sdk/pull/5421) The `Error` interface (`types/errors.go`)
has been removed in favor of the concrete type defined in `types/errors/` which implements the standard `error` interface.
    * As a result, the `Handler` and `Querier` implementations now return a standard `error`.
  Within `BaseApp`, `runTx` now returns a `(GasInfo, *Result, error)` tuple and `runMsgs` returns a
  `(*Result, error)` tuple. A reference to a `Result` is now used to indicate success whereas an error
  signals an invalid message or failed message execution. As a result, the fields `Code`, `Codespace`,
  `GasWanted`, and `GasUsed` have been removed the `Result` type. The latter two fields are now found
  in the `GasInfo` type which is always returned regardless of execution outcome.
    * Note to developers: Since all handlers and queriers must now return a standard `error`, the `types/errors/`
  package contains all the relevant and pre-registered errors that you typically work with. A typical
  error returned will look like `sdkerrors.Wrap(sdkerrors.ErrUnknownRequest, "...")`. You can retrieve
  relevant ABCI information from the error via `ABCIInfo`.
* (client) [\#5442](https://github.com/cosmos/cosmos-sdk/pull/5442) Remove client/alias.go as it's not necessary and
components can be imported directly from the packages.
* (store) [\#4748](https://github.com/cosmos/cosmos-sdk/pull/4748) The `CommitMultiStore` interface
now requires a `SetInterBlockCache` method. Applications that do not wish to support this can simply
have this method perform a no-op.
* (modules) [\#4665](https://github.com/cosmos/cosmos-sdk/issues/4665) Refactored `x/gov` module structure and dev-UX:
    * Prepare for module spec integration
    * Update gov keys to use big endian encoding instead of little endian
* (modules) [\#5017](https://github.com/cosmos/cosmos-sdk/pull/5017) The `x/genaccounts` module has been deprecated and all components removed except the `legacy/` package.
* [\#4486](https://github.com/cosmos/cosmos-sdk/issues/4486) Vesting account types decoupled from the `x/auth` module and now live under `x/auth/vesting`. Applications wishing to use vesting account types must be sure to register types via `RegisterCodec` under the new vesting package.
* [\#4486](https://github.com/cosmos/cosmos-sdk/issues/4486) The `NewBaseVestingAccount` constructor returns an error
if the provided arguments are invalid.
* (x/auth) [\#5006](https://github.com/cosmos/cosmos-sdk/pull/5006) Modular `AnteHandler` via composable decorators:
    * The `AnteHandler` interface now returns `(newCtx Context, err error)` instead of `(newCtx Context, result sdk.Result, abort bool)`
    * The `NewAnteHandler` function returns an `AnteHandler` function that returns the new `AnteHandler`
  interface and has been moved into the `auth/ante` directory.
    * `ValidateSigCount`, `ValidateMemo`, `ProcessPubKey`, `EnsureSufficientMempoolFee`, and `GetSignBytes`
  have all been removed as public functions.
    * Invalid Signatures may return `InvalidPubKey` instead of `Unauthorized` error, since the transaction
  will first hit `SetPubKeyDecorator` before the `SigVerificationDecorator` runs.
    * `StdTx#GetSignatures` will return an array of just signature byte slices `[][]byte` instead of
  returning an array of `StdSignature` structs. To replicate the old behavior, use the public field
  `StdTx.Signatures` to get back the array of StdSignatures `[]StdSignature`.
* (modules) [\#5299](https://github.com/cosmos/cosmos-sdk/pull/5299) `HandleDoubleSign` along with params `MaxEvidenceAge` and `DoubleSignJailEndTime` have moved from the `x/slashing` module to the `x/evidence` module.
* (keys) [\#4941](https://github.com/cosmos/cosmos-sdk/issues/4941) Keybase concrete types constructors such as `NewKeyBaseFromDir` and `NewInMemory` now accept optional parameters of type `KeybaseOption`. These
optional parameters are also added on the keys sub-commands functions, which are now public, and allows
these options to be set on the commands or ignored to default to previous behavior.
* [\#5547](https://github.com/cosmos/cosmos-sdk/pull/5547) `NewKeyBaseFromHomeFlag` constructor has been removed.
* [\#5439](https://github.com/cosmos/cosmos-sdk/pull/5439) Further modularization was done to the `keybase`
package to make it more suitable for use with different key formats and algorithms:
    * The `WithKeygenFunc` function added as a `KeybaseOption` which allows a custom bytes to key
    implementation to be defined when keys are created.
    * The `WithDeriveFunc` function added as a `KeybaseOption` allows custom logic for deriving a key
    from a mnemonic, bip39 password, and HD Path.
    * BIP44 is no longer build into `keybase.CreateAccount()`. It is however the default when using
    the `client/keys` add command.
    * `SupportedAlgos` and `SupportedAlgosLedger` functions return a slice of `SigningAlgo`s that are
    supported by the keybase and the ledger integration respectively.
* (simapp) [\#5419](https://github.com/cosmos/cosmos-sdk/pull/5419) The `helpers.GenTx()` now accepts a gas argument.
* (baseapp) [\#5455](https://github.com/cosmos/cosmos-sdk/issues/5455) A `sdk.Context` is now passed into the `router.Route()` function.

### Client Breaking Changes

* (rest) [\#5270](https://github.com/cosmos/cosmos-sdk/issues/5270) All account types now implement custom JSON serialization.
* (rest) [\#4783](https://github.com/cosmos/cosmos-sdk/issues/4783) The balance field in the DelegationResponse type is now sdk.Coin instead of sdk.Int
* (x/auth) [\#5006](https://github.com/cosmos/cosmos-sdk/pull/5006) The gas required to pass the `AnteHandler` has
increased significantly due to modular `AnteHandler` support. Increase GasLimit accordingly.
* (rest) [\#5336](https://github.com/cosmos/cosmos-sdk/issues/5336) `MsgEditValidator` uses `description` instead of `Description` as a JSON key.
* (keys) [\#5097](https://github.com/cosmos/cosmos-sdk/pull/5097) Due to the keybase -> keyring transition, keys need to be migrated. See `keys migrate` command for more info.
* (x/auth) [\#5424](https://github.com/cosmos/cosmos-sdk/issues/5424) Drop `decode-tx` command from x/auth/client/cli, duplicate of the `decode` command.

### Features

* (store) [\#5435](https://github.com/cosmos/cosmos-sdk/pull/5435) New iterator for paginated requests. Iterator limits DB reads to the range of the requested page.
* (x/evidence) [\#5240](https://github.com/cosmos/cosmos-sdk/pull/5240) Initial implementation of the `x/evidence` module.
* (cli) [\#5212](https://github.com/cosmos/cosmos-sdk/issues/5212) The `q gov proposals` command now supports pagination.
* (store) [\#4724](https://github.com/cosmos/cosmos-sdk/issues/4724) Multistore supports substore migrations upon load. New `rootmulti.Store.LoadLatestVersionAndUpgrade` method in
`Baseapp` supports `StoreLoader` to enable various upgrade strategies. It no
longer panics if the store to load contains substores that we didn't explicitly mount.
* [\#4972](https://github.com/cosmos/cosmos-sdk/issues/4972) A `TxResponse` with a corresponding code
and tx hash will be returned for specific Tendermint errors:
    * `CodeTxInMempoolCache`
    * `CodeMempoolIsFull`
    * `CodeTxTooLarge`
* [\#3872](https://github.com/cosmos/cosmos-sdk/issues/3872) Implement a RESTful endpoint and cli command to decode transactions.
* (keys) [\#4754](https://github.com/cosmos/cosmos-sdk/pull/4754) Introduce new Keybase implementation that can
leverage operating systems' built-in functionalities to securely store secrets. MacOS users may encounter
the following [issue](https://github.com/keybase/go-keychain/issues/47) with the `go-keychain` library. If
you encounter this issue, you must upgrade your xcode command line tools to version >= `10.2`. You can
upgrade via: `sudo rm -rf /Library/Developer/CommandLineTools; xcode-select --install`. Verify the
correct version via: `pkgutil --pkg-info=com.apple.pkg.CLTools_Executables`.
* [\#5355](https://github.com/cosmos/cosmos-sdk/pull/5355) Client commands accept a new `--keyring-backend` option through which users can specify which backend should be used
by the new key store:
    * `os`: use OS default credentials storage (default).
    * `file`: use encrypted file-based store.
    * `kwallet`: use [KDE Wallet](https://utils.kde.org/projects/kwalletmanager/) service.
    * `pass`: use the [pass](https://www.passwordstore.org/) command line password manager.
    * `test`: use password-less key store. _For testing purposes only. Use it at your own risk._
* (keys) [\#5097](https://github.com/cosmos/cosmos-sdk/pull/5097) New `keys migrate` command to assist users migrate their keys
to the new keyring.
* (keys) [\#5366](https://github.com/cosmos/cosmos-sdk/pull/5366) `keys list` now accepts a `--list-names` option to list key names only, whilst the `keys delete`
command can delete multiple keys by passing their names as arguments. The aforementioned commands can then be piped together, e.g.
`appcli keys list -n | xargs appcli keys delete`
* (modules) [\#4233](https://github.com/cosmos/cosmos-sdk/pull/4233) Add upgrade module that coordinates software upgrades of live chains.
* [\#4486](https://github.com/cosmos/cosmos-sdk/issues/4486) Introduce new `PeriodicVestingAccount` vesting account type
that allows for arbitrary vesting periods.
* (baseapp) [\#5196](https://github.com/cosmos/cosmos-sdk/pull/5196) Baseapp has a new `runTxModeReCheck` to allow applications to skip expensive and unnecessary re-checking of transactions.
* (types) [\#5196](https://github.com/cosmos/cosmos-sdk/pull/5196) Context has new `IsRecheckTx() bool` and `WithIsReCheckTx(bool) Context` methods to to be used in the `AnteHandler`.
* (x/auth/ante) [\#5196](https://github.com/cosmos/cosmos-sdk/pull/5196) AnteDecorators have been updated to avoid unnecessary checks when `ctx.IsReCheckTx() == true`
* (x/auth) [\#5006](https://github.com/cosmos/cosmos-sdk/pull/5006) Modular `AnteHandler` via composable decorators:
    * The `AnteDecorator` interface has been introduced to allow users to implement modular `AnteHandler`
  functionality that can be composed together to create a single `AnteHandler` rather than implementing
  a custom `AnteHandler` completely from scratch, where each `AnteDecorator` allows for custom behavior in
  tightly defined and logically isolated manner. These custom `AnteDecorator` can then be chained together
  with default `AnteDecorator` or third-party `AnteDecorator` to create a modularized `AnteHandler`
  which will run each `AnteDecorator` in the order specified in `ChainAnteDecorators`. For details
  on the new architecture, refer to the [ADR](docs/architecture/adr-010-modular-antehandler.md).
    * `ChainAnteDecorators` function has been introduced to take in a list of `AnteDecorators` and chain
  them in sequence and return a single `AnteHandler`:
        * `SetUpContextDecorator`: Sets `GasMeter` in context and creates defer clause to recover from any
    `OutOfGas` panics in future AnteDecorators and return `OutOfGas` error to `BaseApp`. It MUST be the
    first `AnteDecorator` in the chain for any application that uses gas (or another one that sets the gas meter).
        * `ValidateBasicDecorator`: Calls tx.ValidateBasic and returns any non-nil error.
        * `ValidateMemoDecorator`: Validates tx memo with application parameters and returns any non-nil error.
        * `ConsumeGasTxSizeDecorator`: Consumes gas proportional to the tx size based on application parameters.
        * `MempoolFeeDecorator`: Checks if fee is above local mempool `minFee` parameter during `CheckTx`.
        * `DeductFeeDecorator`: Deducts the `FeeAmount` from first signer of the transaction.
        * `SetPubKeyDecorator`: Sets pubkey of account in any account that does not already have pubkey saved in state machine.
        * `SigGasConsumeDecorator`: Consume parameter-defined amount of gas for each signature.
        * `SigVerificationDecorator`: Verify each signature is valid, return if there is an error.
        * `ValidateSigCountDecorator`: Validate the number of signatures in tx based on app-parameters.
        * `IncrementSequenceDecorator`: Increments the account sequence for each signer to prevent replay attacks.
* (cli) [\#5223](https://github.com/cosmos/cosmos-sdk/issues/5223) Cosmos Ledger App v2.0.0 is now supported. The changes are backwards compatible and App v1.5.x is still supported.
* (x/staking) [\#5380](https://github.com/cosmos/cosmos-sdk/pull/5380) Introduced ability to store historical info entries in staking keeper, allows applications to introspect specified number of past headers and validator sets
    * Introduces new parameter `HistoricalEntries` which allows applications to determine how many recent historical info entries they want to persist in store. Default value is 0.
    * Introduces cli commands and rest routes to query historical information at a given height
* (modules) [\#5249](https://github.com/cosmos/cosmos-sdk/pull/5249) Funds are now allowed to be directly sent to the community pool (via the distribution module account).
* (keys) [\#4941](https://github.com/cosmos/cosmos-sdk/issues/4941) Introduce keybase option to allow overriding the default private key implementation of a key generated through the `keys add` cli command.
* (keys) [\#5439](https://github.com/cosmos/cosmos-sdk/pull/5439) Flags `--algo` and `--hd-path` are added to
  `keys add` command in order to make use of keybase modularized. By default, it uses (0, 0) bip44
  HD path and secp256k1 keys, so is non-breaking.
* (types) [\#5447](https://github.com/cosmos/cosmos-sdk/pull/5447) Added `ApproxRoot` function to sdk.Decimal type in order to get the nth root for a decimal number, where n is a positive integer.
    * An `ApproxSqrt` function was also added for convenience around the common case of n=2.

### Improvements

* (iavl) [\#5538](https://github.com/cosmos/cosmos-sdk/pull/5538) Remove manual IAVL pruning in favor of IAVL's internal pruning strategy.
* (server) [\#4215](https://github.com/cosmos/cosmos-sdk/issues/4215) The `--pruning` flag
has been moved to the configuration file, to allow easier node configuration.
* (cli) [\#5116](https://github.com/cosmos/cosmos-sdk/issues/5116) The `CLIContext` now supports multiple verifiers
when connecting to multiple chains. The connecting chain's `CLIContext` will have to have the correct
chain ID and node URI or client set. To use a `CLIContext` with a verifier for another chain:

  ```go
  // main or parent chain (chain as if you're running without IBC)
  mainCtx := context.NewCLIContext()

  // connecting IBC chain
  sideCtx := context.NewCLIContext().
    WithChainID(sideChainID).
    WithNodeURI(sideChainNodeURI) // or .WithClient(...)

  sideCtx = sideCtx.WithVerifier(
    context.CreateVerifier(sideCtx, context.DefaultVerifierCacheSize),
  )
  ```

* (modules) [\#5017](https://github.com/cosmos/cosmos-sdk/pull/5017) The `x/auth` package now supports
generalized genesis accounts through the `GenesisAccount` interface.
* (modules) [\#4762](https://github.com/cosmos/cosmos-sdk/issues/4762) Deprecate remove and add permissions in ModuleAccount.
* (modules) [\#4760](https://github.com/cosmos/cosmos-sdk/issues/4760) update `x/auth` to match module spec.
* (modules) [\#4814](https://github.com/cosmos/cosmos-sdk/issues/4814) Add security contact to Validator description.
* (modules) [\#4875](https://github.com/cosmos/cosmos-sdk/issues/4875) refactor integration tests to use SimApp and separate test package
* (sdk) [\#4566](https://github.com/cosmos/cosmos-sdk/issues/4566) Export simulation's parameters and app state to JSON in order to reproduce bugs and invariants.
* (sdk) [\#4640](https://github.com/cosmos/cosmos-sdk/issues/4640) improve import/export simulation errors by extending `DiffKVStores` to return an array of `KVPairs` that are then compared to check for inconsistencies.
* (sdk) [\#4717](https://github.com/cosmos/cosmos-sdk/issues/4717) refactor `x/slashing` to match the new module spec
* (sdk) [\#4758](https://github.com/cosmos/cosmos-sdk/issues/4758) update `x/genaccounts` to match module spec
* (simulation) [\#4824](https://github.com/cosmos/cosmos-sdk/issues/4824) `PrintAllInvariants` flag will print all failed invariants
* (simulation) [\#4490](https://github.com/cosmos/cosmos-sdk/issues/4490) add `InitialBlockHeight` flag to resume a simulation from a given block

    * Support exporting the simulation stats to a given JSON file
* (simulation) [\#4847](https://github.com/cosmos/cosmos-sdk/issues/4847), [\#4838](https://github.com/cosmos/cosmos-sdk/pull/4838) and [\#4869](https://github.com/cosmos/cosmos-sdk/pull/4869) `SimApp` and simulation refactors:
    * Implement `SimulationManager` for executing modules' simulation functionalities in a modularized way
    * Add `RegisterStoreDecoders` to the `SimulationManager` for decoding each module's types
    * Add `GenerateGenesisStates` to the `SimulationManager` to generate a randomized `GenState` for each module
    * Add `RandomizedParams` to the `SimulationManager` that registers each modules' parameters in order to
  simulate `ParamChangeProposal`s' `Content`s
    * Add `WeightedOperations` to the `SimulationManager` that define simulation operations (modules' `Msg`s) with their
  respective weights (i.e chance of being simulated).
    * Add `ProposalContents` to the `SimulationManager` to register each module's governance proposal `Content`s.
* (simulation) [\#4893](https://github.com/cosmos/cosmos-sdk/issues/4893) Change `SimApp` keepers to be public and add getter functions for keys and codec
* (simulation) [\#4906](https://github.com/cosmos/cosmos-sdk/issues/4906) Add simulation `Config` struct that wraps simulation flags
* (simulation) [\#4935](https://github.com/cosmos/cosmos-sdk/issues/4935) Update simulation to reflect a proper `ABCI` application without bypassing `BaseApp` semantics
* (simulation) [\#5378](https://github.com/cosmos/cosmos-sdk/pull/5378) Simulation tests refactor:
    * Add `App` interface for general SDK-based app's methods.
    * Refactor and cleanup simulation tests into util functions to simplify their implementation for other SDK apps.
* (store) [\#4792](https://github.com/cosmos/cosmos-sdk/issues/4792) panic on non-registered store
* (types) [\#4821](https://github.com/cosmos/cosmos-sdk/issues/4821) types/errors package added with support for stacktraces. It is meant as a more feature-rich replacement for sdk.Errors in the mid-term.
* (store) [\#1947](https://github.com/cosmos/cosmos-sdk/issues/1947) Implement inter-block (persistent)
caching through `CommitKVStoreCacheManager`. Any application wishing to utilize an inter-block cache
must set it in their app via a `BaseApp` option. The `BaseApp` docs have been drastically improved
to detail this new feature and how state transitions occur.
* (docs/spec) All module specs moved into their respective module dir in x/ (i.e. docs/spec/staking -->> x/staking/spec)
* (docs/) [\#5379](https://github.com/cosmos/cosmos-sdk/pull/5379) Major documentation refactor, including:
    * (docs/intro/) Add and improve introduction material for newcomers.
    * (docs/basics/) Add documentation about basic concepts of the cosmos sdk such as the anatomy of an SDK application, the transaction lifecycle or accounts.
    * (docs/core/) Add documentation about core conepts of the cosmos sdk such as `baseapp`, `server`, `store`s, `context` and more.
    * (docs/building-modules/) Add reference documentation on concepts relevant for module developers (`keeper`, `handler`, `messages`, `queries`,...).
    * (docs/interfaces/) Add documentation on building interfaces for the Cosmos SDK.
    * Redesigned user interface that features new dynamically generated sidebar, build-time code embedding from GitHub, new homepage as well as many other improvements.
* (types) [\#5428](https://github.com/cosmos/cosmos-sdk/pull/5428) Add `Mod` (modulo) method and `RelativePow` (exponentation) function for `Uint`.
* (modules) [\#5506](https://github.com/cosmos/cosmos-sdk/pull/5506) Remove redundancy in `x/distribution`s use of parameters. There
  now exists a single `Params` type with a getter and setter along with a getter for each individual parameter.

### Bug Fixes

* (client) [\#5303](https://github.com/cosmos/cosmos-sdk/issues/5303) Fix ignored error in tx generate only mode.
* (cli) [\#4763](https://github.com/cosmos/cosmos-sdk/issues/4763) Fix flag `--min-self-delegation` for staking `EditValidator`
* (keys) Fix ledger custom coin type support bug.
* (x/gov) [\#5107](https://github.com/cosmos/cosmos-sdk/pull/5107) Sum validator operator's all voting power when tally votes
* (rest) [\#5212](https://github.com/cosmos/cosmos-sdk/issues/5212) Fix pagination in the `/gov/proposals` handler.

## [v0.37.14] - 2020-08-12

### Improvements

* (tendermint) Bump Tendermint version to [v0.32.13](https://github.com/tendermint/tendermint/releases/tag/v0.32.13).


## [v0.37.13] - 2020-06-03

### Improvements

* (tendermint) Bump Tendermint version to [v0.32.12](https://github.com/tendermint/tendermint/releases/tag/v0.32.12).
* (cosmos-ledger-go) Bump Cosmos Ledger Wallet library version to [v0.11.1](https://github.com/cosmos/ledger-cosmos-go/releases/tag/v0.11.1).

## [v0.37.12] - 2020-05-05

### Improvements

* (tendermint) Bump Tendermint version to [v0.32.11](https://github.com/tendermint/tendermint/releases/tag/v0.32.11).

## [v0.37.11] - 2020-04-22

### Bug Fixes

* (x/staking) [\#6021](https://github.com/cosmos/cosmos-sdk/pull/6021) --trust-node's false default value prevents creation of the genesis transaction.

## [v0.37.10] - 2020-04-22

### Bug Fixes

* (client/context) [\#5964](https://github.com/cosmos/cosmos-sdk/issues/5964) Fix incorrect instantiation of tmlite verifier when --trust-node is off.

## [v0.37.9] - 2020-04-09

### Improvements

* (tendermint) Bump Tendermint version to [v0.32.10](https://github.com/tendermint/tendermint/releases/tag/v0.32.10).

## [v0.37.8] - 2020-03-11

### Bug Fixes

* (rest) [\#5508](https://github.com/cosmos/cosmos-sdk/pull/5508) Fix `x/distribution` endpoints to properly return height in the response.
* (x/genutil) [\#5499](https://github.com/cosmos/cosmos-sdk/pull/) Ensure `DefaultGenesis` returns valid and non-nil default genesis state.
* (x/genutil) [\#5775](https://github.com/cosmos/cosmos-sdk/pull/5775) Fix `ExportGenesis` in `x/genutil` to export default genesis state (`[]`) instead of `null`.
* (genesis) [\#5086](https://github.com/cosmos/cosmos-sdk/issues/5086) Ensure `gentxs` are always an empty array instead of `nil`.

### Improvements

* (rest) [\#5648](https://github.com/cosmos/cosmos-sdk/pull/5648) Enhance /txs usability:
    * Add `tx.minheight` key to filter transaction with an inclusive minimum block height
    * Add `tx.maxheight` key to filter transaction with an inclusive maximum block height

## [v0.37.7] - 2020-02-10

### Improvements

* (modules) [\#5597](https://github.com/cosmos/cosmos-sdk/pull/5597) Add `amount` event attribute to the `complete_unbonding`
and `complete_redelegation` events that reflect the total balances of the completed unbondings and redelegations
respectively.

### Bug Fixes

* (x/gov) [\#5622](https://github.com/cosmos/cosmos-sdk/pull/5622) Track any events emitted from a proposal's handler upon successful execution.
* (x/bank) [\#5531](https://github.com/cosmos/cosmos-sdk/issues/5531) Added missing amount event to MsgMultiSend, emitted for each output.

## [v0.37.6] - 2020-01-21

### Improvements

* (tendermint) Bump Tendermint version to [v0.32.9](https://github.com/tendermint/tendermint/releases/tag/v0.32.9)

## [v0.37.5] - 2020-01-07

### Features

* (types) [\#5360](https://github.com/cosmos/cosmos-sdk/pull/5360) Implement `SortableDecBytes` which
  allows the `Dec` type be sortable.

### Improvements

* (tendermint) Bump Tendermint version to [v0.32.8](https://github.com/tendermint/tendermint/releases/tag/v0.32.8)
* (cli) [\#5482](https://github.com/cosmos/cosmos-sdk/pull/5482) Remove old "tags" nomenclature from the `q txs` command in
  favor of the new events system. Functionality remains unchanged except that `=` is used instead of `:` to be
  consistent with the API's use of event queries.

### Bug Fixes

* (iavl) [\#5276](https://github.com/cosmos/cosmos-sdk/issues/5276) Fix potential race condition in `iavlIterator#Close`.
* (baseapp) [\#5350](https://github.com/cosmos/cosmos-sdk/issues/5350) Allow a node to restart successfully
  after a `halt-height` or `halt-time` has been triggered.
* (types) [\#5395](https://github.com/cosmos/cosmos-sdk/issues/5395) Fix `Uint#LTE`.
* (types) [\#5408](https://github.com/cosmos/cosmos-sdk/issues/5408) `NewDecCoins` constructor now sorts the coins.

## [v0.37.4] - 2019-11-04

### Improvements

* (tendermint) Bump Tendermint version to [v0.32.7](https://github.com/tendermint/tendermint/releases/tag/v0.32.7)
* (ledger) [\#4716](https://github.com/cosmos/cosmos-sdk/pull/4716) Fix ledger custom coin type support bug.

### Bug Fixes

* (baseapp) [\#5200](https://github.com/cosmos/cosmos-sdk/issues/5200) Remove duplicate events from previous messages.

## [v0.37.3] - 2019-10-10

### Bug Fixes

* (genesis) [\#5095](https://github.com/cosmos/cosmos-sdk/issues/5095) Fix genesis file migration from v0.34 to
v0.36/v0.37 not converting validator consensus pubkey to bech32 format.

### Improvements

* (tendermint) Bump Tendermint version to [v0.32.6](https://github.com/tendermint/tendermint/releases/tag/v0.32.6)

## [v0.37.1] - 2019-09-19

### Features

* (cli) [\#4973](https://github.com/cosmos/cosmos-sdk/pull/4973) Enable application CPU profiling
via the `--cpu-profile` flag.
* [\#4979](https://github.com/cosmos/cosmos-sdk/issues/4979) Introduce a new `halt-time` config and
CLI option to the `start` command. When provided, an application will halt during `Commit` when the
block time is >= the `halt-time`.

### Improvements

* [\#4990](https://github.com/cosmos/cosmos-sdk/issues/4990) Add `Events` to the `ABCIMessageLog` to
provide context and grouping of events based on the messages they correspond to. The `Events` field
in `TxResponse` is deprecated and will be removed in the next major release.

### Bug Fixes

* [\#4979](https://github.com/cosmos/cosmos-sdk/issues/4979) Use `Signal(os.Interrupt)` over
`os.Exit(0)` during configured halting to allow any `defer` calls to be executed.
* [\#5034](https://github.com/cosmos/cosmos-sdk/issues/5034) Binary search in NFT Module wasn't working on larger sets.

## [v0.37.0] - 2019-08-21

### Bug Fixes

* (baseapp) [\#4903](https://github.com/cosmos/cosmos-sdk/issues/4903) Various height query fixes:
    * Move height with proof check from `CLIContext` to `BaseApp` as the height
  can automatically be injected there.
    * Update `handleQueryStore` to resemble `handleQueryCustom`
* (simulation) [\#4912](https://github.com/cosmos/cosmos-sdk/issues/4912) Fix SimApp ModuleAccountAddrs
to properly return black listed addresses for bank keeper initialization.
* (cli) [\#4919](https://github.com/cosmos/cosmos-sdk/pull/4919) Don't crash CLI
if user doesn't answer y/n confirmation request.
* (cli) [\#4927](https://github.com/cosmos/cosmos-sdk/issues/4927) Fix the `q gov vote`
command to handle empty (pruned) votes correctly.

### Improvements

* (rest) [\#4924](https://github.com/cosmos/cosmos-sdk/pull/4924) Return response
height even upon error as it may be useful for the downstream caller and have
`/auth/accounts/{address}` return a 200 with an empty account upon error when
that error is that the account doesn't exist.

## [v0.36.0] - 2019-08-13

### Breaking Changes

* (rest) [\#4837](https://github.com/cosmos/cosmos-sdk/pull/4837) Remove /version and /node_version
  endpoints in favor of refactoring /node_info to also include application version info.
* All REST responses now wrap the original resource/result. The response
  will contain two fields: height and result.
* [\#3565](https://github.com/cosmos/cosmos-sdk/issues/3565) Updates to the governance module:
    * Rename JSON field from `proposal_content` to `content`
    * Rename JSON field from `proposal_id` to `id`
    * Disable `ProposalTypeSoftwareUpgrade` temporarily
* [\#3775](https://github.com/cosmos/cosmos-sdk/issues/3775) unify sender transaction tag for ease of querying
* [\#4255](https://github.com/cosmos/cosmos-sdk/issues/4255) Add supply module that passively tracks the supplies of a chain
    * Renamed `x/distribution` `ModuleName`
    * Genesis JSON and CLI now use `distribution` instead of `distr`
    * Introduce `ModuleAccount` type, which tracks the flow of coins held within a module
    * Replaced `FeeCollectorKeeper` for a `ModuleAccount`
    * Replaced the staking `Pool`, which coins are now held by the `BondedPool` and `NotBonded` module accounts
    * The `NotBonded` module account now only keeps track of the not bonded tokens within staking, instead of the whole chain
    * [\#3628](https://github.com/cosmos/cosmos-sdk/issues/3628) Replaced governance's burn and deposit accounts for a `ModuleAccount`
    * Added a `ModuleAccount` for the distribution module
    * Added a `ModuleAccount` for the mint module
  [\#4472](https://github.com/cosmos/cosmos-sdk/issues/4472) validation for crisis genesis
* [\#3985](https://github.com/cosmos/cosmos-sdk/issues/3985) `ValidatorPowerRank` uses potential consensus power instead of tendermint power
* [\#4104](https://github.com/cosmos/cosmos-sdk/issues/4104) Gaia has been moved to its own repository: https://github.com/cosmos/gaia
* [\#4104](https://github.com/cosmos/cosmos-sdk/issues/4104) Rename gaiad.toml to app.toml. The internal contents of the application
  config remain unchanged.
* [\#4159](https://github.com/cosmos/cosmos-sdk/issues/4159) create the default module patterns and module manager
* [\#4230](https://github.com/cosmos/cosmos-sdk/issues/4230) Change the type of ABCIMessageLog#MsgIndex to uint16 for proper serialization.
* [\#4250](https://github.com/cosmos/cosmos-sdk/issues/4250) BaseApp.Query() returns app's version string set via BaseApp.SetAppVersion()
  when handling /app/version queries instead of the version string passed as build
  flag at compile time.
* [\#4262](https://github.com/cosmos/cosmos-sdk/issues/4262) GoSumHash is no longer returned by the version command.
* [\#4263](https://github.com/cosmos/cosmos-sdk/issues/4263) RestServer#Start now takes read and write timeout arguments.
* [\#4305](https://github.com/cosmos/cosmos-sdk/issues/4305) `GenerateOrBroadcastMsgs` no longer takes an `offline` parameter.
* [\#4342](https://github.com/cosmos/cosmos-sdk/pull/4342) Upgrade go-amino to v0.15.0
* [\#4351](https://github.com/cosmos/cosmos-sdk/issues/4351) InitCmd, AddGenesisAccountCmd, and CollectGenTxsCmd take node's and client's default home directories as arguments.
* [\#4387](https://github.com/cosmos/cosmos-sdk/issues/4387) Refactor the usage of tags (now called events) to reflect the
  new ABCI events semantics:
    * Move `x/{module}/tags/tags.go` => `x/{module}/types/events.go`
    * Update `docs/specs`
    * Refactor tags in favor of new `Event(s)` type(s)
    * Update `Context` to use new `EventManager`
    * (Begin|End)Blocker no longer return tags, but rather uses new `EventManager`
    * Message handlers no longer return tags, but rather uses new `EventManager`
  Any component (e.g. BeginBlocker, message handler, etc...) wishing to emit an event must do so
  through `ctx.EventManger().EmitEvent(s)`.
  To reset or wipe emitted events: `ctx = ctx.WithEventManager(sdk.NewEventManager())`
  To get all emitted events: `events := ctx.EventManager().Events()`
* [\#4437](https://github.com/cosmos/cosmos-sdk/issues/4437) Replace governance module store keys to use `[]byte` instead of `string`.
* [\#4451](https://github.com/cosmos/cosmos-sdk/issues/4451) Improve modularization of clients and modules:
    * Module directory structure improved and standardized
    * Aliases autogenerated
    * Auth and bank related commands are now mounted under the respective moduels
    * Client initialization and mounting standardized
* [\#4479](https://github.com/cosmos/cosmos-sdk/issues/4479) Remove codec argument redundency in client usage where
  the CLIContext's codec should be used instead.
* [\#4488](https://github.com/cosmos/cosmos-sdk/issues/4488) Decouple client tx, REST, and ultil packages from auth. These packages have
  been restructured and retrofitted into the `x/auth` module.
* [\#4521](https://github.com/cosmos/cosmos-sdk/issues/4521) Flatten x/bank structure by hiding module internals.
* [\#4525](https://github.com/cosmos/cosmos-sdk/issues/4525) Remove --cors flag, the feature is long gone.
* [\#4536](https://github.com/cosmos/cosmos-sdk/issues/4536) The `/auth/accounts/{address}` now returns a `height` in the response.
  The account is now nested under `account`.
* [\#4543](https://github.com/cosmos/cosmos-sdk/issues/4543) Account getters are no longer part of client.CLIContext() and have now moved
  to reside in the auth-specific AccountRetriever.
* [\#4588](https://github.com/cosmos/cosmos-sdk/issues/4588) Context does not depend on x/auth anymore. client/context is stripped out of the following features:
    * GetAccountDecoder()
    * CLIContext.WithAccountDecoder()
    * CLIContext.WithAccountStore()
  x/auth.AccountDecoder is unnecessary and consequently removed.
* [\#4602](https://github.com/cosmos/cosmos-sdk/issues/4602) client/input.{Buffer,Override}Stdin() functions are removed. Thanks to cobra's new release they are now redundant.
* [\#4633](https://github.com/cosmos/cosmos-sdk/issues/4633) Update old Tx search by tags APIs to use new Events
  nomenclature.
* [\#4649](https://github.com/cosmos/cosmos-sdk/issues/4649) Refactor x/crisis as per modules new specs.
* [\#3685](https://github.com/cosmos/cosmos-sdk/issues/3685) The default signature verification gas logic (`DefaultSigVerificationGasConsumer`) now specifies explicit key types rather than string pattern matching. This means that zones that depended on string matching to allow other keys will need to write a custom `SignatureVerificationGasConsumer` function.
* [\#4663](https://github.com/cosmos/cosmos-sdk/issues/4663) Refactor bank keeper by removing private functions
    * `InputOutputCoins`, `SetCoins`, `SubtractCoins` and `AddCoins` are now part of the `SendKeeper` instead of the `Keeper` interface
* (tendermint) [\#4721](https://github.com/cosmos/cosmos-sdk/pull/4721) Upgrade Tendermint to v0.32.1

### Features

* [\#4843](https://github.com/cosmos/cosmos-sdk/issues/4843) Add RegisterEvidences function in the codec package to register
  Tendermint evidence types with a given codec.
* (rest) [\#3867](https://github.com/cosmos/cosmos-sdk/issues/3867) Allow querying for genesis transaction when height query param is set to zero.
* [\#2020](https://github.com/cosmos/cosmos-sdk/issues/2020) New keys export/import command line utilities to export/import private keys in ASCII format
  that rely on Keybase's new underlying ExportPrivKey()/ImportPrivKey() API calls.
* [\#3565](https://github.com/cosmos/cosmos-sdk/issues/3565) Implement parameter change proposal support.
  Parameter change proposals can be submitted through the CLI
  or a REST endpoint. See docs for further usage.
* [\#3850](https://github.com/cosmos/cosmos-sdk/issues/3850) Add `rewards` and `commission` to distribution tx tags.
* [\#3981](https://github.com/cosmos/cosmos-sdk/issues/3981) Add support to gracefully halt a node at a given height
  via the node's `halt-height` config or CLI value.
* [\#4144](https://github.com/cosmos/cosmos-sdk/issues/4144) Allow for configurable BIP44 HD path and coin type.
* [\#4250](https://github.com/cosmos/cosmos-sdk/issues/4250) New BaseApp.{,Set}AppVersion() methods to get/set app's version string.
* [\#4263](https://github.com/cosmos/cosmos-sdk/issues/4263) Add `--read-timeout` and `--write-timeout` args to the `rest-server` command
  to support custom RPC R/W timeouts.
* [\#4271](https://github.com/cosmos/cosmos-sdk/issues/4271) Implement Coins#IsAnyGT
* [\#4318](https://github.com/cosmos/cosmos-sdk/issues/4318) Support height queries. Queries against nodes that have the queried
  height pruned will return an error.
* [\#4409](https://github.com/cosmos/cosmos-sdk/issues/4409) Implement a command that migrates exported state from one version to the next.
  The `migrate` command currently supports migrating from v0.34 to v0.36 by implementing
  necessary types for both versions.
* [\#4570](https://github.com/cosmos/cosmos-sdk/issues/4570) Move /bank/balances/{address} REST handler to x/bank/client/rest. The exposed interface is unchanged.
* Community pool spend proposal per Cosmos Hub governance proposal [\#7](https://github.com/cosmos/cosmos-sdk/issues/7) "Activate the Community Pool"

### Improvements

* (simulation) PrintAllInvariants flag will print all failed invariants
* (simulation) Add `InitialBlockHeight` flag to resume a simulation from a given block
* (simulation) [\#4670](https://github.com/cosmos/cosmos-sdk/issues/4670) Update simulation statistics to JSON format

    * Support exporting the simulation stats to a given JSON file
* [\#4775](https://github.com/cosmos/cosmos-sdk/issues/4775) Refactor CI config
* Upgrade IAVL to v0.12.4
* (tendermint) Upgrade Tendermint to v0.32.2
* (modules) [\#4751](https://github.com/cosmos/cosmos-sdk/issues/4751) update `x/genutils` to match module spec
* (keys) [\#4611](https://github.com/cosmos/cosmos-sdk/issues/4611) store keys in simapp now use a map instead of using individual literal keys
* [\#2286](https://github.com/cosmos/cosmos-sdk/issues/2286) Improve performance of CacheKVStore iterator.
* [\#3512](https://github.com/cosmos/cosmos-sdk/issues/3512) Implement Logger method on each module's keeper.
* [\#3655](https://github.com/cosmos/cosmos-sdk/issues/3655) Improve signature verification failure error message.
* [\#3774](https://github.com/cosmos/cosmos-sdk/issues/3774) add category tag to transactions for ease of filtering
* [\#3914](https://github.com/cosmos/cosmos-sdk/issues/3914) Implement invariant benchmarks and add target to makefile.
* [\#3928](https://github.com/cosmos/cosmos-sdk/issues/3928) remove staking references from types package
* [\#3978](https://github.com/cosmos/cosmos-sdk/issues/3978) Return ErrUnknownRequest in message handlers for unknown
  or invalid routed messages.
* [\#4190](https://github.com/cosmos/cosmos-sdk/issues/4190) Client responses that return (re)delegation(s) now return balances
  instead of shares.
* [\#4194](https://github.com/cosmos/cosmos-sdk/issues/4194) ValidatorSigningInfo now includes the validator's consensus address.
* [\#4235](https://github.com/cosmos/cosmos-sdk/issues/4235) Add parameter change proposal messages to simulation.
* [\#4235](https://github.com/cosmos/cosmos-sdk/issues/4235) Update the minting module params to implement params.ParamSet so
  individual keys can be set via proposals instead of passing a struct.
* [\#4259](https://github.com/cosmos/cosmos-sdk/issues/4259) `Coins` that are `nil` are now JSON encoded as an empty array `[]`.
  Decoding remains unchanged and behavior is left intact.
* [\#4305](https://github.com/cosmos/cosmos-sdk/issues/4305) The `--generate-only` CLI flag fully respects offline tx processing.
* [\#4379](https://github.com/cosmos/cosmos-sdk/issues/4379) close db write batch.
* [\#4384](https://github.com/cosmos/cosmos-sdk/issues/4384)- Allow splitting withdrawal transaction in several chunks
* [\#4403](https://github.com/cosmos/cosmos-sdk/issues/4403) Allow for parameter change proposals to supply only desired fields to be updated
  in objects instead of the entire object (only applies to values that are objects).
* [\#4415](https://github.com/cosmos/cosmos-sdk/issues/4415) /client refactor, reduce genutil dependancy on staking
* [\#4439](https://github.com/cosmos/cosmos-sdk/issues/4439) Implement governance module iterators.
* [\#4465](https://github.com/cosmos/cosmos-sdk/issues/4465) Unknown subcommands print relevant error message
* [\#4466](https://github.com/cosmos/cosmos-sdk/issues/4466) Commission validation added to validate basic of MsgCreateValidator by changing CommissionMsg to CommissionRates
* [\#4501](https://github.com/cosmos/cosmos-sdk/issues/4501) Support height queriers in rest client
* [\#4535](https://github.com/cosmos/cosmos-sdk/issues/4535) Improve import-export simulation errors by decoding the `KVPair.Value` into its
  respective type
* [\#4536](https://github.com/cosmos/cosmos-sdk/issues/4536) cli context queries return query height and accounts are returned with query height
* [\#4553](https://github.com/cosmos/cosmos-sdk/issues/4553) undelegate max entries check first
* [\#4556](https://github.com/cosmos/cosmos-sdk/issues/4556) Added IsValid function to Coin
* [\#4564](https://github.com/cosmos/cosmos-sdk/issues/4564) client/input.GetConfirmation()'s default is changed to No.
* [\#4573](https://github.com/cosmos/cosmos-sdk/issues/4573) Returns height in response for query endpoints.
* [\#4580](https://github.com/cosmos/cosmos-sdk/issues/4580) Update `Context#BlockHeight` to properly set the block height via `WithBlockHeader`.
* [\#4584](https://github.com/cosmos/cosmos-sdk/issues/4584) Update bank Keeper to use expected keeper interface of the AccountKeeper.
* [\#4584](https://github.com/cosmos/cosmos-sdk/issues/4584) Move `Account` and `VestingAccount` interface types to `x/auth/exported`.
* [\#4082](https://github.com/cosmos/cosmos-sdk/issues/4082) supply module queriers for CLI and REST endpoints
* [\#4601](https://github.com/cosmos/cosmos-sdk/issues/4601) Implement generic pangination helper function to be used in
  REST handlers and queriers.
* [\#4629](https://github.com/cosmos/cosmos-sdk/issues/4629) Added warning event that gets emitted if validator misses a block.
* [\#4674](https://github.com/cosmos/cosmos-sdk/issues/4674) Export `Simapp` genState generators and util functions by making them public
* [\#4706](https://github.com/cosmos/cosmos-sdk/issues/4706) Simplify context
  Replace complex Context construct with a simpler immutible struct.
  Only breaking change is not to support `Value` and `GetValue` as first class calls.
  We do embed ctx.Context() as a raw context.Context instead to be used as you see fit.

  Migration guide:

  ```go
  ctx = ctx.WithValue(contextKeyBadProposal, false)
  ```

  Now becomes:

  ```go
  ctx = ctx.WithContext(context.WithValue(ctx.Context(), contextKeyBadProposal, false))
  ```

  A bit more verbose, but also allows `context.WithTimeout()`, etc and only used
  in one function in this repo, in test code.
* [\#3685](https://github.com/cosmos/cosmos-sdk/issues/3685)  Add `SetAddressVerifier` and `GetAddressVerifier` to `sdk.Config` to allow SDK users to configure custom address format verification logic (to override the default limitation of 20-byte addresses).
* [\#3685](https://github.com/cosmos/cosmos-sdk/issues/3685)  Add an additional parameter to NewAnteHandler for a custom `SignatureVerificationGasConsumer` (the default logic is now in `DefaultSigVerificationGasConsumer). This allows SDK users to configure their own logic for which key types are accepted and how those key types consume gas.
* Remove `--print-response` flag as it is no longer used.
* Revert [\#2284](https://github.com/cosmos/cosmos-sdk/pull/2284) to allow create_empty_blocks in the config
* (tendermint) [\#4718](https://github.com/cosmos/cosmos-sdk/issues/4718) Upgrade tendermint/iavl to v0.12.3

### Bug Fixes

* [\#4891](https://github.com/cosmos/cosmos-sdk/issues/4891) Disable querying with proofs enabled when the query height <= 1.
* (rest) [\#4858](https://github.com/cosmos/cosmos-sdk/issues/4858) Do not return an error in BroadcastTxCommit when the tx broadcasting
  was successful. This allows the proper REST response to be returned for a
  failed tx during `block` broadcasting mode.
* (store) [\#4880](https://github.com/cosmos/cosmos-sdk/pull/4880) Fix error check in
  IAVL `Store#DeleteVersion`.
* (tendermint) [\#4879](https://github.com/cosmos/cosmos-sdk/issues/4879) Don't terminate the process immediately after startup when run in standalone mode.
* (simulation) [\#4861](https://github.com/cosmos/cosmos-sdk/pull/4861) Fix non-determinism simulation
  by using CLI flags as input and updating Makefile target.
* [\#4868](https://github.com/cosmos/cosmos-sdk/issues/4868) Context#CacheContext now sets a new EventManager. This prevents unwanted events
  from being emitted.
* (cli) [\#4870](https://github.com/cosmos/cosmos-sdk/issues/4870) Disable the `withdraw-all-rewards` command when `--generate-only` is supplied
* (modules) [\#4831](https://github.com/cosmos/cosmos-sdk/issues/4831) Prevent community spend proposal from transferring funds to a module account
* (keys) [\#4338](https://github.com/cosmos/cosmos-sdk/issues/4338) fix multisig key output for CLI
* (modules) [\#4795](https://github.com/cosmos/cosmos-sdk/issues/4795) restrict module accounts from receiving transactions.
  Allowing this would cause an invariant on the module account coins.
* (modules) [\#4823](https://github.com/cosmos/cosmos-sdk/issues/4823) Update the `DefaultUnbondingTime` from 3 days to 3 weeks to be inline with documentation.
* (abci) [\#4639](https://github.com/cosmos/cosmos-sdk/issues/4639) Fix `CheckTx` by verifying the message route
* Return height in responses when querying against BaseApp
* [\#1351](https://github.com/cosmos/cosmos-sdk/issues/1351) Stable AppHash allows no_empty_blocks
* [\#3705](https://github.com/cosmos/cosmos-sdk/issues/3705) Return `[]` instead of `null` when querying delegator rewards.
* [\#3966](https://github.com/cosmos/cosmos-sdk/issues/3966) fixed multiple assigns to action tags
  [\#3793](https://github.com/cosmos/cosmos-sdk/issues/3793) add delegator tag for MsgCreateValidator and deleted unused moniker and identity tags
* [\#4194](https://github.com/cosmos/cosmos-sdk/issues/4194) Fix pagination and results returned from /slashing/signing_infos
* [\#4230](https://github.com/cosmos/cosmos-sdk/issues/4230) Properly set and display the message index through the TxResponse.
* [\#4234](https://github.com/cosmos/cosmos-sdk/pull/4234) Allow `tx send --generate-only` to
  actually work offline.
* [\#4271](https://github.com/cosmos/cosmos-sdk/issues/4271) Fix addGenesisAccount by using Coins#IsAnyGT for vesting amount validation.
* [\#4273](https://github.com/cosmos/cosmos-sdk/issues/4273) Fix usage of AppendTags in x/staking/handler.go
* [\#4303](https://github.com/cosmos/cosmos-sdk/issues/4303) Fix NewCoins() underlying function for duplicate coins detection.
* [\#4307](https://github.com/cosmos/cosmos-sdk/pull/4307) Don't pass height to RPC calls as
  Tendermint will automatically use the latest height.
* [\#4362](https://github.com/cosmos/cosmos-sdk/issues/4362) simulation setup bugfix for multisim 7601778
* [\#4383](https://github.com/cosmos/cosmos-sdk/issues/4383) - currentStakeRoundUp is now always atleast currentStake + smallest-decimal-precision
* [\#4394](https://github.com/cosmos/cosmos-sdk/issues/4394) Fix signature count check to use the TxSigLimit param instead of
  a default.
* [\#4455](https://github.com/cosmos/cosmos-sdk/issues/4455) Use `QueryWithData()` to query unbonding delegations.
* [\#4493](https://github.com/cosmos/cosmos-sdk/issues/4493) Fix validator-outstanding-rewards command. It now takes as an argument
  a validator address.
* [\#4598](https://github.com/cosmos/cosmos-sdk/issues/4598) Fix redelegation and undelegation txs that were not checking for the correct bond denomination.
* [\#4619](https://github.com/cosmos/cosmos-sdk/issues/4619) Close iterators in `GetAllMatureValidatorQueue` and `UnbondAllMatureValidatorQueue`
  methods.
* [\#4654](https://github.com/cosmos/cosmos-sdk/issues/4654) validator slash event stored by period and height
* [\#4681](https://github.com/cosmos/cosmos-sdk/issues/4681) panic on invalid amount on `MintCoins` and `BurnCoins`
    * skip minting if inflation is set to zero
* Sort state JSON during export and initialization

## 0.35.0

### Bug Fixes

* Fix gas consumption bug in `Undelegate` preventing the ability to sync from
genesis.

## 0.34.10

### Bug Fixes

* Bump Tendermint version to [v0.31.11](https://github.com/tendermint/tendermint/releases/tag/v0.31.11) to address the vulnerability found in the `consensus` package.

## 0.34.9

### Bug Fixes

* Bump Tendermint version to [v0.31.10](https://github.com/tendermint/tendermint/releases/tag/v0.31.10) to address p2p panic errors.

## 0.34.8

### Bug Fixes

* Bump Tendermint version to v0.31.9 to fix the p2p panic error.
* Update gaiareplay's use of an internal Tendermint API

## 0.34.7

### Bug Fixes

#### SDK

* Fix gas consumption bug in `Undelegate` preventing the ability to sync from
genesis.

## 0.34.6

### Bug Fixes

#### SDK

* Unbonding from a validator is now only considered "complete" after the full
unbonding period has elapsed regardless of the validator's status.

## 0.34.5

### Bug Fixes

#### SDK

* [\#4273](https://github.com/cosmos/cosmos-sdk/issues/4273) Fix usage of `AppendTags` in x/staking/handler.go

### Improvements

### SDK

* [\#2286](https://github.com/cosmos/cosmos-sdk/issues/2286) Improve performance of `CacheKVStore` iterator.
* [\#3655](https://github.com/cosmos/cosmos-sdk/issues/3655) Improve signature verification failure error message.
* [\#4384](https://github.com/cosmos/cosmos-sdk/issues/4384) Allow splitting withdrawal transaction in several chunks.

#### Gaia CLI

* [\#4227](https://github.com/cosmos/cosmos-sdk/issues/4227) Support for Ledger App v1.5.
* [#4345](https://github.com/cosmos/cosmos-sdk/pull/4345) Update `ledger-cosmos-go`
to v0.10.3.

## 0.34.4

### Bug Fixes

#### SDK

* [#4234](https://github.com/cosmos/cosmos-sdk/pull/4234) Allow `tx send --generate-only` to
actually work offline.

#### Gaia

* [\#4219](https://github.com/cosmos/cosmos-sdk/issues/4219) Return an error when an empty mnemonic is provided during key recovery.

### Improvements

#### Gaia

* [\#2007](https://github.com/cosmos/cosmos-sdk/issues/2007) Return 200 status code on empty results

### New features

#### SDK

* [\#3850](https://github.com/cosmos/cosmos-sdk/issues/3850) Add `rewards` and `commission` to distribution tx tags.

## 0.34.3

### Bug Fixes

#### Gaia

* [\#4196](https://github.com/cosmos/cosmos-sdk/pull/4196) Set default invariant
check period to zero.

## 0.34.2

### Improvements

#### SDK

* [\#4135](https://github.com/cosmos/cosmos-sdk/pull/4135) Add further clarification
to generate only usage.

### Bug Fixes

#### SDK

* [\#4135](https://github.com/cosmos/cosmos-sdk/pull/4135) Fix `NewResponseFormatBroadcastTxCommit`
* [\#4053](https://github.com/cosmos/cosmos-sdk/issues/4053) Add `--inv-check-period`
flag to gaiad to set period at which invariants checks will run.
* [\#4099](https://github.com/cosmos/cosmos-sdk/issues/4099) Update the /staking/validators endpoint to support
status and pagination query flags.

## 0.34.1

### Bug Fixes

#### Gaia

* [#4163](https://github.com/cosmos/cosmos-sdk/pull/4163) Fix v0.33.x export script to port gov data correctly.

## 0.34.0

### Breaking Changes

#### Gaia

* [\#3463](https://github.com/cosmos/cosmos-sdk/issues/3463) Revert bank module handler fork (re-enables transfers)
* [\#3875](https://github.com/cosmos/cosmos-sdk/issues/3875) Replace `async` flag with `--broadcast-mode` flag where the default
  value is `sync`. The `block` mode should not be used. The REST client now
  uses `mode` parameter instead of the `return` parameter.

#### Gaia CLI

* [\#3938](https://github.com/cosmos/cosmos-sdk/issues/3938) Remove REST server's SSL support altogether.

#### SDK

* [\#3245](https://github.com/cosmos/cosmos-sdk/issues/3245) Rename validator.GetJailed() to validator.IsJailed()
* [\#3516](https://github.com/cosmos/cosmos-sdk/issues/3516) Remove concept of shares from staking unbonding and redelegation UX;
  replaced by direct coin amount.

#### Tendermint

* [\#4029](https://github.com/cosmos/cosmos-sdk/issues/4029) Upgrade Tendermint to v0.31.3

### New features

#### SDK

* [\#2935](https://github.com/cosmos/cosmos-sdk/issues/2935) New module Crisis which can test broken invariant with messages
* [\#3813](https://github.com/cosmos/cosmos-sdk/issues/3813) New sdk.NewCoins safe constructor to replace bare sdk.Coins{} declarations.
* [\#3858](https://github.com/cosmos/cosmos-sdk/issues/3858) add website, details and identity to gentx cli command
* Implement coin conversion and denomination registration utilities

#### Gaia

* [\#2935](https://github.com/cosmos/cosmos-sdk/issues/2935) Optionally assert invariants on a blockly basis using `gaiad --assert-invariants-blockly`
* [\#3886](https://github.com/cosmos/cosmos-sdk/issues/3886) Implement minting module querier and CLI/REST clients.

#### Gaia CLI

* [\#3937](https://github.com/cosmos/cosmos-sdk/issues/3937) Add command to query community-pool

#### Gaia REST API

* [\#3937](https://github.com/cosmos/cosmos-sdk/issues/3937) Add route to fetch community-pool
* [\#3949](https://github.com/cosmos/cosmos-sdk/issues/3949) added /slashing/signing_infos to get signing_info for all validators

### Improvements

#### Gaia

* [\#3808](https://github.com/cosmos/cosmos-sdk/issues/3808) `gaiad` and `gaiacli` integration tests use ./build/ binaries.
* [\#3819](https://github.com/cosmos/cosmos-sdk/issues/3819) Simulation refactor, log output now stored in ~/.gaiad/simulation/
    * Simulation moved to its own module (not a part of mock)
    * Logger type instead of passing function variables everywhere
    * Logger json output (for reloadable simulation running)
    * Cleanup bank simulation messages / remove dup code in bank simulation
    * Simulations saved in `~/.gaiad/simulations/`
    * "Lean" simulation output option to exclude No-ops and !ok functions (`--SimulationLean` flag)
* [\#3893](https://github.com/cosmos/cosmos-sdk/issues/3893) Improve `gaiacli tx sign` command
    * Add shorthand flags -a and -s for the account and sequence numbers respectively
    * Mark the account and sequence numbers required during "offline" mode
    * Always do an RPC query for account and sequence number during "online" mode
* [\#4018](https://github.com/cosmos/cosmos-sdk/issues/4018) create genesis port script for release v.0.34.0

#### Gaia CLI

* [\#3833](https://github.com/cosmos/cosmos-sdk/issues/3833) Modify stake to atom in gaia's doc.
* [\#3841](https://github.com/cosmos/cosmos-sdk/issues/3841) Add indent to JSON of `gaiacli keys [add|show|list]`
* [\#3859](https://github.com/cosmos/cosmos-sdk/issues/3859) Add newline to echo of `gaiacli keys ...`
* [\#3959](https://github.com/cosmos/cosmos-sdk/issues/3959) Improving error messages when signing with ledger devices fails

#### SDK

* [\#3238](https://github.com/cosmos/cosmos-sdk/issues/3238) Add block time to tx responses when querying for
  txs by tags or hash.
* [\#3752](https://github.com/cosmos/cosmos-sdk/issues/3752) Explanatory docs for minting mechanism (`docs/spec/mint/01_concepts.md`)
* [\#3801](https://github.com/cosmos/cosmos-sdk/issues/3801) `baseapp` safety improvements
* [\#3820](https://github.com/cosmos/cosmos-sdk/issues/3820) Make Coins.IsAllGT() more robust and consistent.
* [\#3828](https://github.com/cosmos/cosmos-sdk/issues/3828) New sdkch tool to maintain changelogs
* [\#3864](https://github.com/cosmos/cosmos-sdk/issues/3864) Make Coins.IsAllGTE() more consistent.
* [\#3907](https://github.com/cosmos/cosmos-sdk/issues/3907): dep -> go mod migration
    * Drop dep in favor of go modules.
    * Upgrade to Go 1.12.1.
* [\#3917](https://github.com/cosmos/cosmos-sdk/issues/3917) Allow arbitrary decreases to validator commission rates.
* [\#3937](https://github.com/cosmos/cosmos-sdk/issues/3937) Implement community pool querier.
* [\#3940](https://github.com/cosmos/cosmos-sdk/issues/3940) Codespace should be lowercase.
* [\#3986](https://github.com/cosmos/cosmos-sdk/issues/3986) Update the Stringer implementation of the Proposal type.
* [\#926](https://github.com/cosmos/cosmos-sdk/issues/926) circuit breaker high level explanation
* [\#3896](https://github.com/cosmos/cosmos-sdk/issues/3896) Fixed various linters warnings in the context of the gometalinter -> golangci-lint migration
* [\#3916](https://github.com/cosmos/cosmos-sdk/issues/3916) Hex encode data in tx responses

### Bug Fixes

#### Gaia

* [\#3825](https://github.com/cosmos/cosmos-sdk/issues/3825) Validate genesis before running gentx
* [\#3889](https://github.com/cosmos/cosmos-sdk/issues/3889) When `--generate-only` is provided, the Keybase is not used and as a result
  the `--from` value must be a valid Bech32 cosmos address.
* 3974 Fix go env setting in installation.md
* 3996 Change 'make get_tools' to 'make tools' in DOCS_README.md.

#### Gaia CLI

* [\#3883](https://github.com/cosmos/cosmos-sdk/issues/3883) Remove Height Flag from CLI Queries
* [\#3899](https://github.com/cosmos/cosmos-sdk/issues/3899) Using 'gaiacli config node' breaks ~/config/config.toml

#### SDK

* [\#3837](https://github.com/cosmos/cosmos-sdk/issues/3837) Fix `WithdrawValidatorCommission` to properly set the validator's remaining commission.
* [\#3870](https://github.com/cosmos/cosmos-sdk/issues/3870) Fix DecCoins#TruncateDecimal to never return zero coins in
  either the truncated coins or the change coins.
* [\#3915](https://github.com/cosmos/cosmos-sdk/issues/3915) Remove ';' delimiting support from ParseDecCoins
* [\#3977](https://github.com/cosmos/cosmos-sdk/issues/3977) Fix docker image build
* [\#4020](https://github.com/cosmos/cosmos-sdk/issues/4020) Fix queryDelegationRewards by returning an error
when the validator or delegation do not exist.
* [\#4050](https://github.com/cosmos/cosmos-sdk/issues/4050) Fix DecCoins APIs
where rounding or truncation could result in zero decimal coins.
* [\#4088](https://github.com/cosmos/cosmos-sdk/issues/4088) Fix `calculateDelegationRewards`
by accounting for rounding errors when multiplying stake by slashing fractions.

## 0.33.2

### Improvements

#### Tendermint

* Upgrade Tendermint to `v0.31.0-dev0-fix0` which includes critical security fixes.

## 0.33.1

### Bug Fixes

#### Gaia

* [\#3999](https://github.com/cosmos/cosmos-sdk/pull/3999) Fix distribution delegation for zero height export bug

## 0.33.0

BREAKING CHANGES

* Gaia REST API
    * [\#3641](https://github.com/cosmos/cosmos-sdk/pull/3641) Remove the ability to use a Keybase from the REST API client:
        * `password` and `generate_only` have been removed from the `base_req` object
        * All txs that used to sign or use the Keybase now only generate the tx
        * `keys` routes completely removed
    * [\#3692](https://github.com/cosmos/cosmos-sdk/pull/3692) Update tx encoding and broadcasting endpoints:
        * Remove duplicate broadcasting endpoints in favor of POST @ `/txs`
            * The `Tx` field now accepts a `StdTx` and not raw tx bytes
        * Move encoding endpoint to `/txs/encode`

* Gaia
    * [\#3787](https://github.com/cosmos/cosmos-sdk/pull/3787) Fork the `x/bank` module into the Gaia application with only a
  modified message handler, where the modified message handler behaves the same as
  the standard `x/bank` message handler except for `MsgMultiSend` that must burn
  exactly 9 atoms and transfer 1 atom, and `MsgSend` is disabled.
    * [\#3789](https://github.com/cosmos/cosmos-sdk/pull/3789) Update validator creation flow:
        * Remove `NewMsgCreateValidatorOnBehalfOf` and corresponding business logic
        * Ensure the validator address equals the delegator address during
    `MsgCreateValidator#ValidateBasic`

* SDK
    * [\#3750](https://github.com/cosmos/cosmos-sdk/issues/3750) Track outstanding rewards per-validator instead of globally,
           and fix the main simulation issue, which was that slashes of
           re-delegations to a validator were not correctly accounted for
           in fee distribution when the redelegation in question had itself
            been slashed (from a fault committed by a different validator)
           in the same BeginBlock. Outstanding rewards are now available
           on a per-validator basis in REST.
    * [\#3669](https://github.com/cosmos/cosmos-sdk/pull/3669) Ensure consistency in message naming, codec registration, and JSON
  tags.
    * [\#3788](https://github.com/cosmos/cosmos-sdk/pull/3788) Change order of operations for greater accuracy when calculating delegation share token value
    * [\#3788](https://github.com/cosmos/cosmos-sdk/pull/3788) DecCoins.Cap -> DecCoins.Intersect
    * [\#3666](https://github.com/cosmos/cosmos-sdk/pull/3666) Improve coins denom validation.
    * [\#3751](https://github.com/cosmos/cosmos-sdk/pull/3751) Disable (temporarily) support for ED25519 account key pairs.

* Tendermint
    * [\#3804] Update to Tendermint `v0.31.0-dev0`

FEATURES

* SDK
    * [\#3719](https://github.com/cosmos/cosmos-sdk/issues/3719) DBBackend can now be set at compile time.
    Defaults: goleveldb. Supported: cleveldb.

IMPROVEMENTS

* Gaia REST API
    * Update the `TxResponse` type allowing for the `Logs` result to be JSON decoded automatically.

* Gaia CLI
    * [\#3653](https://github.com/cosmos/cosmos-sdk/pull/3653) Prompt user confirmation prior to signing and broadcasting a transaction.
    * [\#3670](https://github.com/cosmos/cosmos-sdk/pull/3670) CLI support for showing bech32 addresses in Ledger devices
    * [\#3711](https://github.com/cosmos/cosmos-sdk/pull/3711) Update `tx sign` to use `--from` instead of the deprecated `--name`
  CLI flag.
    * [\#3738](https://github.com/cosmos/cosmos-sdk/pull/3738) Improve multisig UX:
        * `gaiacli keys show -o json` now includes constituent pubkeys, respective weights and threshold
        * `gaiacli keys show --show-multisig` now displays constituent pubkeys, respective weights and threshold
        * `gaiacli tx sign --validate-signatures` now displays multisig signers with their respective weights
    * [\#3730](https://github.com/cosmos/cosmos-sdk/issues/3730) Improve workflow for
  `gaiad gentx` with offline public keys, by outputting stdtx file that needs to be signed.
    * [\#3761](https://github.com/cosmos/cosmos-sdk/issues/3761) Querying account related information using custom querier in auth module

* SDK
    * [\#3753](https://github.com/cosmos/cosmos-sdk/issues/3753) Remove no-longer-used governance penalty parameter
    * [\#3679](https://github.com/cosmos/cosmos-sdk/issues/3679) Consistent operators across Coins, DecCoins, Int, Dec
            replaced: Minus->Sub Plus->Add Div->Quo
    * [\#3665](https://github.com/cosmos/cosmos-sdk/pull/3665) Overhaul sdk.Uint type in preparation for Coins Int -> Uint migration.
    * [\#3691](https://github.com/cosmos/cosmos-sdk/issues/3691) Cleanup error messages
    * [\#3456](https://github.com/cosmos/cosmos-sdk/issues/3456) Integrate in the Int.ToDec() convenience function
    * [\#3300](https://github.com/cosmos/cosmos-sdk/pull/3300) Update the spec-spec, spec file reorg, and TOC updates.
    * [\#3694](https://github.com/cosmos/cosmos-sdk/pull/3694) Push tagged docker images on docker hub when tag is created.
    * [\#3716](https://github.com/cosmos/cosmos-sdk/pull/3716) Update file permissions the client keys directory and contents to `0700`.
    * [\#3681](https://github.com/cosmos/cosmos-sdk/issues/3681) Migrate ledger-cosmos-go from ZondaX to Cosmos organization

* Tendermint
    * [\#3699](https://github.com/cosmos/cosmos-sdk/pull/3699) Upgrade to Tendermint 0.30.1

BUG FIXES

* Gaia CLI
    * [\#3731](https://github.com/cosmos/cosmos-sdk/pull/3731) `keys add --interactive` bip32 passphrase regression fix
    * [\#3714](https://github.com/cosmos/cosmos-sdk/issues/3714) Fix USB raw access issues with gaiacli when installed via snap

* Gaia
    * [\#3777](https://github.com/cosmso/cosmos-sdk/pull/3777) `gaiad export` no longer panics when the database is empty
    * [\#3806](https://github.com/cosmos/cosmos-sdk/pull/3806) Properly return errors from a couple of struct Unmarshal functions

* SDK
    * [\#3728](https://github.com/cosmos/cosmos-sdk/issues/3728) Truncate decimal multiplication & division in distribution to ensure
           no more than the collected fees / inflation are distributed
    * [\#3727](https://github.com/cosmos/cosmos-sdk/issues/3727) Return on zero-length (including []byte{}) PrefixEndBytes() calls
    * [\#3559](https://github.com/cosmos/cosmos-sdk/issues/3559) fix occasional failing due to non-determinism in lcd test TestBonding
    where validator is unexpectedly slashed throwing off test calculations
    * [\#3411](https://github.com/cosmos/cosmos-sdk/pull/3411) Include the `RequestInitChain.Time` in the block header init during
  `InitChain`.
    * [\#3717](https://github.com/cosmos/cosmos-sdk/pull/3717) Update the vesting specification and implementation to cap deduction from
  `DelegatedVesting` by at most `DelegatedVesting`. This accounts for the case where
  the undelegation amount may exceed the original delegation amount due to
  truncation of undelegation tokens.
    * [\#3717](https://github.com/cosmos/cosmos-sdk/pull/3717) Ignore unknown proposers in allocating rewards for proposers, in case
    unbonding period was just 1 block and proposer was already deleted.
    * [\#3726](https://github.com/cosmos/cosmos-sdk/pull/3724) Cap(clip) reward to remaining coins in AllocateTokens.

## 0.32.0

BREAKING CHANGES

* Gaia REST API
    * [\#3642](https://github.com/cosmos/cosmos-sdk/pull/3642) `GET /tx/{hash}` now returns `404` instead of `500` if the transaction is not found

* SDK
* [\#3580](https://github.com/cosmos/cosmos-sdk/issues/3580) Migrate HTTP request/response types and utilities to types/rest.
* [\#3592](https://github.com/cosmos/cosmos-sdk/issues/3592) Drop deprecated keybase implementation's New() constructor in
   favor of a new crypto/keys.New(string, string) implementation that
   returns a lazy keybase instance. Remove client.MockKeyBase,
   superseded by crypto/keys.NewInMemory()
* [\#3621](https://github.com/cosmos/cosmos-sdk/issues/3621) staking.GenesisState.Bonds -> Delegations

IMPROVEMENTS

* SDK
    * [\#3311](https://github.com/cosmos/cosmos-sdk/pull/3311) Reconcile the `DecCoin/s` API with the `Coin/s` API.
    * [\#3614](https://github.com/cosmos/cosmos-sdk/pull/3614) Add coin denom length checks to the coins constructors.
    * [\#3621](https://github.com/cosmos/cosmos-sdk/issues/3621) remove many inter-module dependancies
    * [\#3601](https://github.com/cosmos/cosmos-sdk/pull/3601) JSON-stringify the ABCI log response which includes the log and message
  index.
    * [\#3604](https://github.com/cosmos/cosmos-sdk/pull/3604) Improve SDK funds related error messages and allow for unicode in
  JSON ABCI log.
    * [\#3620](https://github.com/cosmos/cosmos-sdk/pull/3620) Version command shows build tags
    * [\#3638](https://github.com/cosmos/cosmos-sdk/pull/3638) Add Bcrypt benchmarks & justification of security parameter choice
    * [\#3648](https://github.com/cosmos/cosmos-sdk/pull/3648) Add JSON struct tags to vesting accounts.

* Tendermint
    * [\#3618](https://github.com/cosmos/cosmos-sdk/pull/3618) Upgrade to Tendermint 0.30.03

BUG FIXES

* SDK
    * [\#3646](https://github.com/cosmos/cosmos-sdk/issues/3646) `x/mint` now uses total token supply instead of total bonded tokens to calculate inflation


## 0.31.2

BREAKING CHANGES

* SDK
* [\#3592](https://github.com/cosmos/cosmos-sdk/issues/3592) Drop deprecated keybase implementation's
   New constructor in favor of a new
   crypto/keys.New(string, string) implementation that
   returns a lazy keybase instance. Remove client.MockKeyBase,
   superseded by crypto/keys.NewInMemory()

IMPROVEMENTS

* SDK
    * [\#3604](https://github.com/cosmos/cosmos-sdk/pulls/3604) Improve SDK funds related error messages and allow for unicode in
  JSON ABCI log.

* Tendermint
    * [\#3563](https://github.com/cosmos/cosmos-sdk/3563) Update to Tendermint version `0.30.0-rc0`


BUG FIXES

* Gaia
    * [\#3585] Fix setting the tx hash in `NewResponseFormatBroadcastTxCommit`.
    * [\#3585] Return an empty `TxResponse` when Tendermint returns an empty
  `ResultBroadcastTx`.

* SDK
    * [\#3582](https://github.com/cosmos/cosmos-sdk/pull/3582) Running `make test_unit` was failing due to a missing tag
    * [\#3617](https://github.com/cosmos/cosmos-sdk/pull/3582) Fix fee comparison when the required fees does not contain any denom
  present in the tx fees.

## 0.31.0

BREAKING CHANGES

* Gaia REST API (`gaiacli advanced rest-server`)
    * [\#3284](https://github.com/cosmos/cosmos-sdk/issues/3284) Rename the `name`
  field to `from` in the `base_req` body.
    * [\#3485](https://github.com/cosmos/cosmos-sdk/pull/3485) Error responses are now JSON objects.
    * [\#3477][distribution] endpoint changed "all_delegation_rewards" -> "delegator_total_rewards"

* Gaia CLI  (`gaiacli`)
    * [#3399](https://github.com/cosmos/cosmos-sdk/pull/3399) Add `gaiad validate-genesis` command to facilitate checking of genesis files
    * [\#1894](https://github.com/cosmos/cosmos-sdk/issues/1894) `version` prints out short info by default. Add `--long` flag. Proper handling of `--format` flag introduced.
    * [\#3465](https://github.com/cosmos/cosmos-sdk/issues/3465) `gaiacli rest-server` switched back to insecure mode by default:
        * `--insecure` flag is removed.
        * `--tls` is now used to enable secure layer.
    * [\#3451](https://github.com/cosmos/cosmos-sdk/pull/3451) `gaiacli` now returns transactions in plain text including tags.
    * [\#3497](https://github.com/cosmos/cosmos-sdk/issues/3497) `gaiad init` now takes moniker as required arguments, not as parameter.
    * [\#3501](https://github.com/cosmos/cosmos-sdk/issues/3501) Change validator
  address Bech32 encoding to consensus address in `tendermint-validator-set`.

* Gaia
    *  [\#3457](https://github.com/cosmos/cosmos-sdk/issues/3457) Changed governance tally validatorGovInfo to use sdk.Int power instead of sdk.Dec
    *  [\#3495](https://github.com/cosmos/cosmos-sdk/issues/3495) Added Validator Minimum Self Delegation
    *  Reintroduce OR semantics for tx fees

* SDK
    * [\#2513](https://github.com/cosmos/cosmos-sdk/issues/2513) Tendermint updates are adjusted by 10^-6 relative to staking tokens,
    * [\#3487](https://github.com/cosmos/cosmos-sdk/pull/3487) Move HTTP/REST utilities out of client/utils into a new dedicated client/rest package.
    * [\#3490](https://github.com/cosmos/cosmos-sdk/issues/3490) ReadRESTReq() returns bool to avoid callers to write error responses twice.
    * [\#3502](https://github.com/cosmos/cosmos-sdk/pull/3502) Fixes issue when comparing genesis states
    * [\#3514](https://github.com/cosmos/cosmos-sdk/pull/3514) Various clean ups:
        * Replace all GetKeyBase\* functions family in favor of NewKeyBaseFromDir and NewKeyBaseFromHomeFlag.
        * Remove Get prefix from all TxBuilder's getters.
    * [\#3522](https://github.com/cosmos/cosmos-sdk/pull/3522) Get rid of double negatives: Coins.IsNotNegative() -> Coins.IsAnyNegative().
    * [\#3561](https://github.com/cosmos/cosmos-sdk/issues/3561) Don't unnecessarily store denominations in staking


FEATURES

* Gaia REST API

* [\#2358](https://github.com/cosmos/cosmos-sdk/issues/2358) Add distribution module REST interface

* Gaia CLI  (`gaiacli`)
    * [\#3429](https://github.com/cosmos/cosmos-sdk/issues/3429) Support querying
  for all delegator distribution rewards.
    * [\#3449](https://github.com/cosmos/cosmos-sdk/issues/3449) Proof verification now works with absence proofs
    * [\#3484](https://github.com/cosmos/cosmos-sdk/issues/3484) Add support
  vesting accounts to the add-genesis-account command.

* Gaia
    * [\#3397](https://github.com/cosmos/cosmos-sdk/pull/3397) Implement genesis file sanitization to avoid failures at chain init.
    * [\#3428](https://github.com/cosmos/cosmos-sdk/issues/3428) Run the simulation from a particular genesis state loaded from a file

* SDK
    * [\#3270](https://github.com/cosmos/cosmos-sdk/issues/3270) [x/staking] limit number of ongoing unbonding delegations /redelegations per pair/trio
    * [\#3477][distribution] new query endpoint "delegator_validators"
    * [\#3514](https://github.com/cosmos/cosmos-sdk/pull/3514) Provided a lazy loading implementation of Keybase that locks the underlying
    storage only for the time needed to perform the required operation. Also added Keybase reference to TxBuilder struct.
    * [types] [\#2580](https://github.com/cosmos/cosmos-sdk/issues/2580) Addresses now Bech32 empty addresses to an empty string


IMPROVEMENTS

* Gaia REST API
    * [\#3284](https://github.com/cosmos/cosmos-sdk/issues/3284) Update Gaia Lite
  REST service to support the following:
        * Automatic account number and sequence population when fields are omitted
        * Generate only functionality no longer requires access to a local Keybase
        * `from` field in the `base_req` body can be a Keybase name or account address
    * [\#3423](https://github.com/cosmos/cosmos-sdk/issues/3423) Allow simulation
  (auto gas) to work with generate only.
    * [\#3514](https://github.com/cosmos/cosmos-sdk/pull/3514) REST server calls to keybase does not lock the underlying storage anymore.
    * [\#3523](https://github.com/cosmos/cosmos-sdk/pull/3523) Added `/tx/encode` endpoint to serialize a JSON tx to base64-encoded Amino.

* Gaia CLI  (`gaiacli`)
    * [\#3476](https://github.com/cosmos/cosmos-sdk/issues/3476) New `withdraw-all-rewards` command to withdraw all delegations rewards for delegators.
    * [\#3497](https://github.com/cosmos/cosmos-sdk/issues/3497) `gaiad gentx` supports `--ip` and `--node-id` flags to override defaults.
    * [\#3518](https://github.com/cosmos/cosmos-sdk/issues/3518) Fix flow in
  `keys add` to show the mnemonic by default.
    * [\#3517](https://github.com/cosmos/cosmos-sdk/pull/3517) Increased test coverage
    * [\#3523](https://github.com/cosmos/cosmos-sdk/pull/3523) Added `tx encode` command to serialize a JSON tx to base64-encoded Amino.

* Gaia
    * [\#3418](https://github.com/cosmos/cosmos-sdk/issues/3418) Add vesting account
  genesis validation checks to `GaiaValidateGenesisState`.
    * [\#3420](https://github.com/cosmos/cosmos-sdk/issues/3420) Added maximum length to governance proposal descriptions and titles
    * [\#3256](https://github.com/cosmos/cosmos-sdk/issues/3256) Add gas consumption
  for tx size in the ante handler.
    * [\#3454](https://github.com/cosmos/cosmos-sdk/pull/3454) Add `--jail-whitelist` to `gaiad export` to enable testing of complex exports
    * [\#3424](https://github.com/cosmos/cosmos-sdk/issues/3424) Allow generation of gentxs with empty memo field.
    * [\#3507](https://github.com/cosmos/cosmos-sdk/issues/3507) General cleanup, removal of unnecessary struct fields, undelegation bugfix, and comment clarification in x/staking and x/slashing

* SDK
    * [\#2605] x/params add subkey accessing
    * [\#2986](https://github.com/cosmos/cosmos-sdk/pull/2986) Store Refactor
    * [\#3435](https://github.com/cosmos/cosmos-sdk/issues/3435) Test that store implementations do not allow nil values
    * [\#2509](https://github.com/cosmos/cosmos-sdk/issues/2509) Sanitize all usage of Dec.RoundInt64()
    * [\#556](https://github.com/cosmos/cosmos-sdk/issues/556) Increase `BaseApp`
  test coverage.
    * [\#3357](https://github.com/cosmos/cosmos-sdk/issues/3357) develop state-transitions.md for staking spec, missing states added to `state.md`
    * [\#3552](https://github.com/cosmos/cosmos-sdk/pull/3552) Validate bit length when
  deserializing `Int` types.


BUG FIXES

* Gaia CLI  (`gaiacli`)
    * [\#3417](https://github.com/cosmos/cosmos-sdk/pull/3417) Fix `q slashing signing-info` panic by ensuring safety of user input and properly returning not found error
    * [\#3345](https://github.com/cosmos/cosmos-sdk/issues/3345) Upgrade ledger-cosmos-go dependency to v0.9.3 to pull
    https://github.com/ZondaX/ledger-cosmos-go/commit/ed9aa39ce8df31bad1448c72d3d226bf2cb1a8d1 in order to fix a derivation path issue that causes `gaiacli keys add --recover`
    to malfunction.
    * [\#3419](https://github.com/cosmos/cosmos-sdk/pull/3419) Fix `q distr slashes` panic
    * [\#3453](https://github.com/cosmos/cosmos-sdk/pull/3453) The `rest-server` command didn't respect persistent flags such as `--chain-id` and `--trust-node` if they were
    passed on the command line.
    * [\#3441](https://github.com/cosmos/cosmos-sdk/pull/3431) Improved resource management and connection handling (ledger devices). Fixes issue with DER vs BER signatures.

* Gaia
    * [\#3486](https://github.com/cosmos/cosmos-sdk/pull/3486) Use AmountOf in
    vesting accounts instead of zipping/aligning denominations.


## 0.30.0

BREAKING CHANGES

* Gaia REST API (`gaiacli advanced rest-server`)
    * [gaia-lite] [\#2182] Renamed and merged all redelegations endpoints into `/staking/redelegations`
    * [\#3176](https://github.com/cosmos/cosmos-sdk/issues/3176) `tx/sign` endpoint now expects `BaseReq` fields as nested object.
    * [\#2222] all endpoints renamed from `/stake` -> `/staking`
    * [\#1268] `LooseTokens` -> `NotBondedTokens`
    * [\#3289] misc renames:
        * `Validator.UnbondingMinTime` -> `Validator.UnbondingCompletionTime`
        * `Delegation` -> `Value` in `MsgCreateValidator` and `MsgDelegate`
        * `MsgBeginUnbonding` -> `MsgUndelegate`

* Gaia CLI  (`gaiacli`)
    * [\#810](https://github.com/cosmos/cosmos-sdk/issues/810) Don't fallback to any default values for chain ID.
        * Users need to supply chain ID either via config file or the `--chain-id` flag.
        * Change `chain_id` and `trust_node` in `gaiacli` configuration to `chain-id` and `trust-node` respectively.
    * [\#3069](https://github.com/cosmos/cosmos-sdk/pull/3069) `--fee` flag renamed to `--fees` to support multiple coins
    * [\#3156](https://github.com/cosmos/cosmos-sdk/pull/3156) Remove unimplemented `gaiacli init` command
    * [\#2222] `gaiacli tx stake` -> `gaiacli tx staking`, `gaiacli query stake` -> `gaiacli query staking`
    * [\#1894](https://github.com/cosmos/cosmos-sdk/issues/1894) `version` command now shows latest commit, vendor dir hash, and build machine info.
    * [\#3320](https://github.com/cosmos/cosmos-sdk/pull/3320) Ensure all `gaiacli query` commands respect the `--output` and `--indent` flags

* Gaia
    * https://github.com/cosmos/cosmos-sdk/issues/2838 - Move store keys to constants
    * [\#3162](https://github.com/cosmos/cosmos-sdk/issues/3162) The `--gas` flag now takes `auto` instead of `simulate`
    in order to trigger a simulation of the tx before the actual execution.
    * [\#3285](https://github.com/cosmos/cosmos-sdk/pull/3285) New `gaiad tendermint version` to print libs versions
    * [\#1894](https://github.com/cosmos/cosmos-sdk/pull/1894) `version` command now shows latest commit, vendor dir hash, and build machine info.
    * [\#3249](https://github.com/cosmos/cosmos-sdk/issues/3249) `tendermint`'s `show-validator` and `show-address` `--json` flags removed in favor of `--output-format=json`.

* SDK
    * [distribution] [\#3359](https://github.com/cosmos/cosmos-sdk/issues/3359) Always round down when calculating rewards-to-be-withdrawn in F1 fee distribution
    * [#3336](https://github.com/cosmos/cosmos-sdk/issues/3336) Ensure all SDK
  messages have their signature bytes contain canonical fields `value` and `type`.
    * [\#3333](https://github.com/cosmos/cosmos-sdk/issues/3333) - F1 storage efficiency improvements - automatic withdrawals when unbonded, historical reward reference counting
    * [staking] [\#2513](https://github.com/cosmos/cosmos-sdk/issues/2513) Validator power type from Dec -> Int
    * [staking] [\#3233](https://github.com/cosmos/cosmos-sdk/issues/3233) key and value now contain duplicate fields to simplify code
    * [\#3064](https://github.com/cosmos/cosmos-sdk/issues/3064) Sanitize `sdk.Coin` denom. Coins denoms are now case insensitive, i.e. 100fooToken equals to 100FOOTOKEN.
    * [\#3195](https://github.com/cosmos/cosmos-sdk/issues/3195) Allows custom configuration for syncable strategy
    * [\#3242](https://github.com/cosmos/cosmos-sdk/issues/3242) Fix infinite gas
    meter utilization during aborted ante handler executions.
    * [x/distribution] [\#3292](https://github.com/cosmos/cosmos-sdk/issues/3292) Enable or disable withdraw addresses with a parameter in the param store
    * [staking] [\#2222](https://github.com/cosmos/cosmos-sdk/issues/2222) `/stake` -> `/staking` module rename
    * [staking] [\#1268](https://github.com/cosmos/cosmos-sdk/issues/1268) `LooseTokens` -> `NotBondedTokens`
    * [staking] [\#1402](https://github.com/cosmos/cosmos-sdk/issues/1402) Redelegation and unbonding-delegation structs changed to include multiple an array of entries
    * [staking] [\#3289](https://github.com/cosmos/cosmos-sdk/issues/3289) misc renames:
        * `Validator.UnbondingMinTime` -> `Validator.UnbondingCompletionTime`
        * `Delegation` -> `Value` in `MsgCreateValidator` and `MsgDelegate`
        * `MsgBeginUnbonding` -> `MsgUndelegate`
    * [\#3315] Increase decimal precision to 18
    * [\#3323](https://github.com/cosmos/cosmos-sdk/issues/3323) Update to Tendermint 0.29.0
    * [\#3328](https://github.com/cosmos/cosmos-sdk/issues/3328) [x/gov] Remove redundant action tag

* Tendermint
    * [\#3298](https://github.com/cosmos/cosmos-sdk/issues/3298) Upgrade to Tendermint 0.28.0

FEATURES

* Gaia REST API (`gaiacli advanced rest-server`)
    * [\#3067](https://github.com/cosmos/cosmos-sdk/issues/3067) Add support for fees on transactions
    * [\#3069](https://github.com/cosmos/cosmos-sdk/pull/3069) Add a custom memo on transactions
    * [\#3027](https://github.com/cosmos/cosmos-sdk/issues/3027) Implement
  `/gov/proposals/{proposalID}/proposer` to query for a proposal's proposer.

* Gaia CLI  (`gaiacli`)
    * [\#2399](https://github.com/cosmos/cosmos-sdk/issues/2399) Implement `params` command to query slashing parameters.
    * [\#2730](https://github.com/cosmos/cosmos-sdk/issues/2730) Add tx search pagination parameter
    * [\#3027](https://github.com/cosmos/cosmos-sdk/issues/3027) Implement
  `query gov proposer [proposal-id]` to query for a proposal's proposer.
    * [\#3198](https://github.com/cosmos/cosmos-sdk/issues/3198) New `keys add --multisig` flag to store multisig keys locally.
    * [\#3198](https://github.com/cosmos/cosmos-sdk/issues/3198) New `multisign` command to generate multisig signatures.
    * [\#3198](https://github.com/cosmos/cosmos-sdk/issues/3198) New `sign --multisig` flag to enable multisig mode.
    * [\#2715](https://github.com/cosmos/cosmos-sdk/issues/2715) Reintroduce gaia server's insecure mode.
    * [\#3334](https://github.com/cosmos/cosmos-sdk/pull/3334) New `gaiad completion` and `gaiacli completion` to generate Bash/Zsh completion scripts.
    * [\#2607](https://github.com/cosmos/cosmos-sdk/issues/2607) Make `gaiacli config` handle the boolean `indent` flag to beautify commands JSON output.

* Gaia
    * [\#2182] [x/staking] Added querier for querying a single redelegation
    * [\#3305](https://github.com/cosmos/cosmos-sdk/issues/3305) Add support for
    vesting accounts at genesis.
    * [\#3198](https://github.com/cosmos/cosmos-sdk/issues/3198) [x/auth] Add multisig transactions support
    * [\#3198](https://github.com/cosmos/cosmos-sdk/issues/3198) `add-genesis-account` can take both account addresses and key names

* SDK
    * [\#3099](https://github.com/cosmos/cosmos-sdk/issues/3099) Implement F1 fee distribution
    * [\#2926](https://github.com/cosmos/cosmos-sdk/issues/2926) Add TxEncoder to client TxBuilder.
    * [\#2694](https://github.com/cosmos/cosmos-sdk/issues/2694) Vesting account implementation.
    * [\#2996](https://github.com/cosmos/cosmos-sdk/issues/2996) Update the `AccountKeeper` to contain params used in the context of
  the ante handler.
    * [\#3179](https://github.com/cosmos/cosmos-sdk/pull/3179) New CodeNoSignatures error code.
    * [\#3319](https://github.com/cosmos/cosmos-sdk/issues/3319) [x/distribution] Queriers for all distribution state worth querying; distribution query commands
    * [\#3356](https://github.com/cosmos/cosmos-sdk/issues/3356) [x/auth] bech32-ify accounts address in error message.

IMPROVEMENTS

* Gaia REST API
    * [\#3176](https://github.com/cosmos/cosmos-sdk/issues/3176) Validate tx/sign endpoint POST body.
    * [\#2948](https://github.com/cosmos/cosmos-sdk/issues/2948) Swagger UI now makes requests to light client node

* Gaia CLI  (`gaiacli`)
    * [\#3224](https://github.com/cosmos/cosmos-sdk/pull/3224) Support adding offline public keys to the keystore

* Gaia
    * [\#2186](https://github.com/cosmos/cosmos-sdk/issues/2186) Add Address Interface
    * [\#3158](https://github.com/cosmos/cosmos-sdk/pull/3158) Validate slashing genesis
    * [\#3172](https://github.com/cosmos/cosmos-sdk/pull/3172) Support minimum fees in a local testnet.
    * [\#3250](https://github.com/cosmos/cosmos-sdk/pull/3250) Refactor integration tests and increase coverage
    * [\#3248](https://github.com/cosmos/cosmos-sdk/issues/3248) Refactor tx fee
  model:
        * Validators specify minimum gas prices instead of minimum fees
        * Clients may provide either fees or gas prices directly
        * The gas prices of a tx must meet a validator's minimum
        * `gaiad start` and `gaia.toml` take --minimum-gas-prices flag and minimum-gas-price config key respectively.
    * [\#2859](https://github.com/cosmos/cosmos-sdk/issues/2859) Rename `TallyResult` in gov proposals to `FinalTallyResult`
    * [\#3286](https://github.com/cosmos/cosmos-sdk/pull/3286) Fix `gaiad gentx` printout of account's addresses, i.e. user bech32 instead of hex.
    * [\#3249](https://github.com/cosmos/cosmos-sdk/issues/3249) `--json` flag removed, users should use `--output=json` instead.

* SDK
    * [\#3137](https://github.com/cosmos/cosmos-sdk/pull/3137) Add tag documentation
    for each module along with cleaning up a few existing tags in the governance,
    slashing, and staking modules.
    * [\#3093](https://github.com/cosmos/cosmos-sdk/issues/3093) Ante handler does no longer read all accounts in one go when processing signatures as signature
    verification may fail before last signature is checked.
    * [staking] [\#1402](https://github.com/cosmos/cosmos-sdk/issues/1402) Add for multiple simultaneous redelegations or unbonding-delegations within an unbonding period
    * [staking] [\#1268](https://github.com/cosmos/cosmos-sdk/issues/1268) staking spec rewrite

* CI
    * [\#2498](https://github.com/cosmos/cosmos-sdk/issues/2498) Added macos CI job to CircleCI
    * [#142](https://github.com/tendermint/devops/issues/142) Increased the number of blocks to be tested during multi-sim
    * [#147](https://github.com/tendermint/devops/issues/142) Added docker image build to CI

BUG FIXES

* Gaia CLI  (`gaiacli`)
    * [\#3141](https://github.com/cosmos/cosmos-sdk/issues/3141) Fix the bug in GetAccount when `len(res) == 0` and `err == nil`
    * [\#810](https://github.com/cosmos/cosmos-sdk/pull/3316) Fix regression in gaiacli config file handling

* Gaia
    * [\#3148](https://github.com/cosmos/cosmos-sdk/issues/3148) Fix `gaiad export` by adding a boolean to `NewGaiaApp` determining whether or not to load the latest version
    * [\#3181](https://github.com/cosmos/cosmos-sdk/issues/3181) Correctly reset total accum update height and jailed-validator bond height / unbonding height on export-for-zero-height
    * [\#3172](https://github.com/cosmos/cosmos-sdk/pull/3172) Fix parsing `gaiad.toml`
  when it already exists.
    * [\#3223](https://github.com/cosmos/cosmos-sdk/issues/3223) Fix unset governance proposal queues when importing state from old chain
    * [#3187](https://github.com/cosmos/cosmos-sdk/issues/3187) Fix `gaiad export`
  by resetting each validator's slashing period.

## 0.29.1

BUG FIXES

* SDK
    * [\#3207](https://github.com/cosmos/cosmos-sdk/issues/3207) - Fix token printing bug

## 0.29.0

BREAKING CHANGES

* Gaia
    * [\#3148](https://github.com/cosmos/cosmos-sdk/issues/3148) Fix `gaiad export` by adding a boolean to `NewGaiaApp` determining whether or not to load the latest version

* SDK
    * [\#3163](https://github.com/cosmos/cosmos-sdk/issues/3163) Withdraw commission on self bond removal


## 0.28.1

BREAKING CHANGES

* Gaia REST API (`gaiacli advanced rest-server`)
    * [lcd] [\#3045](https://github.com/cosmos/cosmos-sdk/pull/3045) Fix quoted json return on GET /keys (keys list)
    * [gaia-lite] [\#2191](https://github.com/cosmos/cosmos-sdk/issues/2191) Split `POST /stake/delegators/{delegatorAddr}/delegations` into `POST /stake/delegators/{delegatorAddr}/delegations`, `POST /stake/delegators/{delegatorAddr}/unbonding_delegations` and `POST /stake/delegators/{delegatorAddr}/redelegations`
    * [gaia-lite] [\#3056](https://github.com/cosmos/cosmos-sdk/pull/3056) `generate_only` and `simulate` have moved from query arguments to POST requests body.
* Tendermint
    * [tendermint] Now using Tendermint 0.27.3

FEATURES

* Gaia REST API (`gaiacli advanced rest-server`)
    * [slashing] [\#2399](https://github.com/cosmos/cosmos-sdk/issues/2399)  Implement `/slashing/parameters` endpoint to query slashing parameters.
* Gaia CLI  (`gaiacli`)
    * [gaiacli] [\#2399](https://github.com/cosmos/cosmos-sdk/issues/2399) Implement `params` command to query slashing parameters.
* SDK
    * [client] [\#2926](https://github.com/cosmos/cosmos-sdk/issues/2926) Add TxEncoder to client TxBuilder.
* Other
    * Introduced the logjack tool for saving logs w/ rotation

IMPROVEMENTS

* Gaia REST API (`gaiacli advanced rest-server`)
    * [\#2879](https://github.com/cosmos/cosmos-sdk/issues/2879), [\#2880](https://github.com/cosmos/cosmos-sdk/issues/2880) Update deposit and vote endpoints to perform a direct txs query
    when a given proposal is inactive and thus having votes and deposits removed
    from state.
* Gaia CLI  (`gaiacli`)
    * [\#2879](https://github.com/cosmos/cosmos-sdk/issues/2879), [\#2880](https://github.com/cosmos/cosmos-sdk/issues/2880) Update deposit and vote CLI commands to perform a direct txs query
    when a given proposal is inactive and thus having votes and deposits removed
    from state.
* Gaia
    * [\#3021](https://github.com/cosmos/cosmos-sdk/pull/3021) Add `--gentx-dir` to `gaiad collect-gentxs` to specify a directory from which collect and load gentxs. Add `--output-document` to `gaiad init` to allow one to redirect output to file.


## 0.28.0

BREAKING CHANGES

* Gaia CLI  (`gaiacli`)
    * [cli] [\#2595](https://github.com/cosmos/cosmos-sdk/issues/2595) Remove `keys new` in favor of `keys add` incorporating existing functionality with addition of key recovery functionality.
    * [cli] [\#2987](https://github.com/cosmos/cosmos-sdk/pull/2987) Add shorthand `-a` to `gaiacli keys show` and update docs
    * [cli] [\#2971](https://github.com/cosmos/cosmos-sdk/pull/2971) Additional verification when running `gaiad gentx`
    * [cli] [\#2734](https://github.com/cosmos/cosmos-sdk/issues/2734) Rewrite `gaiacli config`. It is now a non-interactive config utility.

* Gaia
    * [#128](https://github.com/tendermint/devops/issues/128) Updated CircleCI job to trigger website build on every push to master/develop.
    * [\#2994](https://github.com/cosmos/cosmos-sdk/pull/2994) Change wrong-password error message.
    * [\#3009](https://github.com/cosmos/cosmos-sdk/issues/3009) Added missing Gaia genesis verification
    * [#128](https://github.com/tendermint/devops/issues/128) Updated CircleCI job to trigger website build on every push to master/develop.
    * [\#2994](https://github.com/cosmos/cosmos-sdk/pull/2994) Change wrong-password error message.
    * [\#3009](https://github.com/cosmos/cosmos-sdk/issues/3009) Added missing Gaia genesis verification
    * [gas] [\#3052](https://github.com/cosmos/cosmos-sdk/issues/3052) Updated gas costs to more reasonable numbers

* SDK
    * [auth] [\#2952](https://github.com/cosmos/cosmos-sdk/issues/2952) Signatures are no longer serialized on chain with the account number and sequence number
    * [auth] [\#2952](https://github.com/cosmos/cosmos-sdk/issues/2952) Signatures are no longer serialized on chain with the account number and sequence number
    * [stake] [\#3055](https://github.com/cosmos/cosmos-sdk/issues/3055) Use address instead of bond height / intratxcounter for deduplication

FEATURES

* Gaia CLI  (`gaiacli`)
    * [\#2961](https://github.com/cosmos/cosmos-sdk/issues/2961) Add --force flag to gaiacli keys delete command to skip passphrase check and force key deletion unconditionally.

IMPROVEMENTS

* Gaia CLI  (`gaiacli`)
    * [\#2991](https://github.com/cosmos/cosmos-sdk/issues/2991) Fully validate transaction signatures during `gaiacli tx sign --validate-signatures`

* SDK
    * [\#1277](https://github.com/cosmos/cosmos-sdk/issues/1277) Complete bank module specification
    * [\#2963](https://github.com/cosmos/cosmos-sdk/issues/2963) Complete auth module specification
    * [\#2914](https://github.com/cosmos/cosmos-sdk/issues/2914) No longer withdraw validator rewards on bond/unbond, but rather move
  the rewards to the respective validator's pools.


BUG FIXES

* Gaia CLI  (`gaiacli`)
    * [\#2921](https://github.com/cosmos/cosmos-sdk/issues/2921) Fix `keys delete` inability to delete offline and ledger keys.

* Gaia
    * [\#3003](https://github.com/cosmos/cosmos-sdk/issues/3003) CollectStdTxs() must validate DelegatorAddr against genesis accounts.

* SDK
    * [\#2967](https://github.com/cosmos/cosmos-sdk/issues/2967) Change ordering of `mint.BeginBlocker` and `distr.BeginBlocker`, recalculate inflation each block
    * [\#3068](https://github.com/cosmos/cosmos-sdk/issues/3068) check for uint64 gas overflow during `Std#ValidateBasic`.
    * [\#3071](https://github.com/cosmos/cosmos-sdk/issues/3071) Catch overflow on block gas meter


## 0.27.0

BREAKING CHANGES

* Gaia REST API (`gaiacli advanced rest-server`)
    * [gaia-lite] [\#2819](https://github.com/cosmos/cosmos-sdk/pull/2819) Txs query param format is now: `/txs?tag=value` (removed '' wrapping the query parameter `value`)

* Gaia CLI  (`gaiacli`)
    * [cli] [\#2728](https://github.com/cosmos/cosmos-sdk/pull/2728) Seperate `tx` and `query` subcommands by module
    * [cli] [\#2727](https://github.com/cosmos/cosmos-sdk/pull/2727) Fix unbonding command flow
    * [cli] [\#2786](https://github.com/cosmos/cosmos-sdk/pull/2786) Fix redelegation command flow
    * [cli] [\#2829](https://github.com/cosmos/cosmos-sdk/pull/2829) add-genesis-account command now validates state when adding accounts
    * [cli] [\#2804](https://github.com/cosmos/cosmos-sdk/issues/2804) Check whether key exists before passing it on to `tx create-validator`.
    * [cli] [\#2874](https://github.com/cosmos/cosmos-sdk/pull/2874) `gaiacli tx sign` takes an optional `--output-document` flag to support output redirection.
    * [cli] [\#2875](https://github.com/cosmos/cosmos-sdk/pull/2875) Refactor `gaiad gentx` and avoid redirection to `gaiacli tx sign` for tx signing.

* Gaia
    * [mint] [\#2825] minting now occurs every block, inflation parameter updates still hourly

* SDK
    * [\#2752](https://github.com/cosmos/cosmos-sdk/pull/2752) Don't hardcode bondable denom.
    * [\#2701](https://github.com/cosmos/cosmos-sdk/issues/2701) Account numbers and sequence numbers in `auth` are now `uint64` instead of `int64`
    * [\#2019](https://github.com/cosmos/cosmos-sdk/issues/2019) Cap total number of signatures. Current per-transaction limit is 7, and if that is exceeded transaction is rejected.
    * [\#2801](https://github.com/cosmos/cosmos-sdk/pull/2801) Remove AppInit structure.
    * [\#2798](https://github.com/cosmos/cosmos-sdk/issues/2798) Governance API has miss-spelled English word in JSON response ('depositer' -> 'depositor')
    * [\#2943](https://github.com/cosmos/cosmos-sdk/pull/2943) Transaction action tags equal the message type. Staking EndBlocker tags are included.

* Tendermint
    * Update to Tendermint 0.27.0

FEATURES

* Gaia REST API (`gaiacli advanced rest-server`)
    * [gov] [\#2479](https://github.com/cosmos/cosmos-sdk/issues/2479) Added governance parameter
    query REST endpoints.

* Gaia CLI  (`gaiacli`)
    * [gov][cli] [\#2479](https://github.com/cosmos/cosmos-sdk/issues/2479) Added governance
    parameter query commands.
    * [stake][cli] [\#2027] Add CLI query command for getting all delegations to a specific validator.
    * [\#2840](https://github.com/cosmos/cosmos-sdk/pull/2840) Standardize CLI exports from modules

* Gaia
    * [app] [\#2791](https://github.com/cosmos/cosmos-sdk/issues/2791) Support export at a specific height, with `gaiad export --height=HEIGHT`.
    * [x/gov] [#2479](https://github.com/cosmos/cosmos-sdk/issues/2479) Implemented querier
  for getting governance parameters.
    * [app] [\#2663](https://github.com/cosmos/cosmos-sdk/issues/2663) - Runtime-assertable invariants
    * [app] [\#2791](https://github.com/cosmos/cosmos-sdk/issues/2791) Support export at a specific height, with `gaiad export --height=HEIGHT`.
    * [app] [\#2812](https://github.com/cosmos/cosmos-sdk/issues/2812) Support export alterations to prepare for restarting at zero-height

* SDK
    * [simulator] [\#2682](https://github.com/cosmos/cosmos-sdk/issues/2682) MsgEditValidator now looks at the validator's max rate, thus it now succeeds a significant portion of the time
    * [core] [\#2775](https://github.com/cosmos/cosmos-sdk/issues/2775) Add deliverTx maximum block gas limit


IMPROVEMENTS

* Gaia REST API (`gaiacli advanced rest-server`)
    * [gaia-lite] [\#2819](https://github.com/cosmos/cosmos-sdk/pull/2819) Tx search now supports multiple tags as query parameters
    * [\#2836](https://github.com/cosmos/cosmos-sdk/pull/2836) Expose LCD router to allow users to register routes there.

* Gaia CLI  (`gaiacli`)
    * [\#2749](https://github.com/cosmos/cosmos-sdk/pull/2749) Add --chain-id flag to gaiad testnet
    * [\#2819](https://github.com/cosmos/cosmos-sdk/pull/2819) Tx search now supports multiple tags as query parameters

* Gaia
    * [\#2772](https://github.com/cosmos/cosmos-sdk/issues/2772) Update BaseApp to not persist state when the ante handler fails on DeliverTx.
    * [\#2773](https://github.com/cosmos/cosmos-sdk/issues/2773) Require moniker to be provided on `gaiad init`.
    * [\#2672](https://github.com/cosmos/cosmos-sdk/issues/2672) [Makefile] Updated for better Windows compatibility and ledger support logic, get_tools was rewritten as a cross-compatible Makefile.
    * [\#2766](https://github.com/cosmos/cosmos-sdk/issues/2766) [Makefile] Added goimports tool to get_tools. Get_tools now only builds new versions if binaries are missing.
    * [#110](https://github.com/tendermint/devops/issues/110) Updated CircleCI job to trigger website build when cosmos docs are updated.

* SDK
 & [x/mock/simulation] [\#2720] major cleanup, introduction of helper objects, reorganization
* [\#2821](https://github.com/cosmos/cosmos-sdk/issues/2821) Codespaces are now strings
* [types] [\#2776](https://github.com/cosmos/cosmos-sdk/issues/2776) Improve safety of `Coin` and `Coins` types. Various functions
 and methods will panic when a negative amount is discovered.
* [\#2815](https://github.com/cosmos/cosmos-sdk/issues/2815) Gas unit fields changed from `int64` to `uint64`.
* [\#2821](https://github.com/cosmos/cosmos-sdk/issues/2821) Codespaces are now strings
* [\#2779](https://github.com/cosmos/cosmos-sdk/issues/2779) Introduce `ValidateBasic` to the `Tx` interface and call it in the ante
 handler.
* [\#2825](https://github.com/cosmos/cosmos-sdk/issues/2825) More staking and distribution invariants
* [\#2912](https://github.com/cosmos/cosmos-sdk/issues/2912) Print commit ID in hex when commit is synced.

* Tendermint
* [\#2796](https://github.com/cosmos/cosmos-sdk/issues/2796) Update to go-amino 0.14.1


BUG FIXES

* Gaia REST API (`gaiacli advanced rest-server`)
    * [gaia-lite] [\#2868](https://github.com/cosmos/cosmos-sdk/issues/2868) Added handler for governance tally endpoint
    * [\#2907](https://github.com/cosmos/cosmos-sdk/issues/2907) Refactor and fix the way Gaia Lite is started.

* Gaia
    * [\#2723] Use `cosmosvalcons` Bech32 prefix in `tendermint show-address`
    * [\#2742](https://github.com/cosmos/cosmos-sdk/issues/2742) Fix time format of TimeoutCommit override
    * [\#2898](https://github.com/cosmos/cosmos-sdk/issues/2898) Remove redundant '$' in docker-compose.yml

* SDK
    * [\#2733](https://github.com/cosmos/cosmos-sdk/issues/2733) [x/gov, x/mock/simulation] Fix governance simulation, update x/gov import/export
    * [\#2854](https://github.com/cosmos/cosmos-sdk/issues/2854) [x/bank] Remove unused bank.MsgIssue, prevent possible panic
    * [\#2884](https://github.com/cosmos/cosmos-sdk/issues/2884) [docs/examples] Fix `basecli version` panic

* Tendermint
    * [\#2797](https://github.com/tendermint/tendermint/pull/2797) AddressBook requires addresses to have IDs; Do not crap out immediately after sending pex addrs in seed mode

## 0.26.0

BREAKING CHANGES

* Gaia
    * [gaiad init] [\#2602](https://github.com/cosmos/cosmos-sdk/issues/2602) New genesis workflow

* SDK
    * [simulation] [\#2665](https://github.com/cosmos/cosmos-sdk/issues/2665) only argument to sdk.Invariant is now app

* Tendermint
    * Upgrade to version 0.26.0

FEATURES

* Gaia CLI  (`gaiacli`)
    * [cli] [\#2569](https://github.com/cosmos/cosmos-sdk/pull/2569) Add commands to query validator unbondings and redelegations
    * [cli] [\#2569](https://github.com/cosmos/cosmos-sdk/pull/2569) Add commands to query validator unbondings and redelegations
    * [cli] [\#2524](https://github.com/cosmos/cosmos-sdk/issues/2524) Add support offline mode to `gaiacli tx sign`. Lookups are not performed if the flag `--offline` is on.
    * [cli] [\#2558](https://github.com/cosmos/cosmos-sdk/issues/2558) Rename --print-sigs to --validate-signatures. It now performs a complete set of sanity checks and reports to the user. Also added --print-signature-only to print the signature only, not the whole transaction.
    * [cli] [\#2704](https://github.com/cosmos/cosmos-sdk/pull/2704) New add-genesis-account convenience command to populate genesis.json with genesis accounts.

* SDK
    * [\#1336](https://github.com/cosmos/cosmos-sdk/issues/1336) Mechanism for SDK Users to configure their own Bech32 prefixes instead of using the default cosmos prefixes.

IMPROVEMENTS

* Gaia
* [\#2637](https://github.com/cosmos/cosmos-sdk/issues/2637) [x/gov] Switched inactive and active proposal queues to an iterator based queue

* SDK
* [\#2573](https://github.com/cosmos/cosmos-sdk/issues/2573) [x/distribution] add accum invariance
* [\#2556](https://github.com/cosmos/cosmos-sdk/issues/2556) [x/mock/simulation] Fix debugging output
* [\#2396](https://github.com/cosmos/cosmos-sdk/issues/2396) [x/mock/simulation] Change parameters to get more slashes
* [\#2617](https://github.com/cosmos/cosmos-sdk/issues/2617) [x/mock/simulation] Randomize all genesis parameters
* [\#2669](https://github.com/cosmos/cosmos-sdk/issues/2669) [x/stake] Added invarant check to make sure validator's power aligns with its spot in the power store.
* [\#1924](https://github.com/cosmos/cosmos-sdk/issues/1924) [x/mock/simulation] Use a transition matrix for block size
* [\#2660](https://github.com/cosmos/cosmos-sdk/issues/2660) [x/mock/simulation] Staking transactions get tested far more frequently
* [\#2610](https://github.com/cosmos/cosmos-sdk/issues/2610) [x/stake] Block redelegation to and from the same validator
* [\#2652](https://github.com/cosmos/cosmos-sdk/issues/2652) [x/auth] Add benchmark for get and set account
* [\#2685](https://github.com/cosmos/cosmos-sdk/issues/2685) [store] Add general merkle absence proof (also for empty substores)
* [\#2708](https://github.com/cosmos/cosmos-sdk/issues/2708) [store] Disallow setting nil values

BUG FIXES

* Gaia
* [\#2670](https://github.com/cosmos/cosmos-sdk/issues/2670) [x/stake] fixed incorrect `IterateBondedValidators` and split into two functions: `IterateBondedValidators` and `IterateLastBlockConsValidators`
* [\#2691](https://github.com/cosmos/cosmos-sdk/issues/2691) Fix local testnet creation by using a single canonical genesis time
* [\#2648](https://github.com/cosmos/cosmos-sdk/issues/2648) [gaiad] Fix `gaiad export` / `gaiad import` consistency, test in CI

* SDK
* [\#2625](https://github.com/cosmos/cosmos-sdk/issues/2625) [x/gov] fix AppendTag function usage error
* [\#2677](https://github.com/cosmos/cosmos-sdk/issues/2677) [x/stake, x/distribution] various staking/distribution fixes as found by the simulator
* [\#2674](https://github.com/cosmos/cosmos-sdk/issues/2674) [types] Fix coin.IsLT() impl, coins.IsLT() impl, and renamed coins.Is\* to coins.IsAll\* (see [\#2686](https://github.com/cosmos/cosmos-sdk/issues/2686))
* [\#2711](https://github.com/cosmos/cosmos-sdk/issues/2711) [x/stake] Add commission data to `MsgCreateValidator` signature bytes.
* Temporarily disable insecure mode for Gaia Lite

## 0.25.0

_October 24th, 2018_.

BREAKING CHANGES

* Gaia REST API (`gaiacli advanced rest-server`)
    * [x/stake] Validator.Owner renamed to Validator.Operator
    * [\#595](https://github.com/cosmos/cosmos-sdk/issues/595) Connections to the REST server are now secured using Transport Layer Security by default. The --insecure flag is provided to switch back to insecure HTTP.
    * [gaia-lite] [\#2258](https://github.com/cosmos/cosmos-sdk/issues/2258) Split `GET stake/delegators/{delegatorAddr}` into `GET stake/delegators/{delegatorAddr}/delegations`, `GET stake/delegators/{delegatorAddr}/unbonding_delegations` and `GET stake/delegators/{delegatorAddr}/redelegations`

* Gaia CLI  (`gaiacli`)
    * [x/stake] Validator.Owner renamed to Validator.Operator
    * [cli] unsafe_reset_all, show_validator, and show_node_id have been renamed to unsafe-reset-all, show-validator, and show-node-id
    * [cli] [\#1983](https://github.com/cosmos/cosmos-sdk/issues/1983) --print-response now defaults to true in commands that create and send a transaction
    * [cli] [\#1983](https://github.com/cosmos/cosmos-sdk/issues/1983) you can now pass --pubkey or --address to gaiacli keys show to return a plaintext representation of the key's address or public key for use with other commands
    * [cli] [\#2061](https://github.com/cosmos/cosmos-sdk/issues/2061) changed proposalID in governance REST endpoints to proposal-id
    * [cli] [\#2014](https://github.com/cosmos/cosmos-sdk/issues/2014) `gaiacli advanced` no longer exists - to access `ibc`, `rest-server`, and `validator-set` commands use `gaiacli ibc`, `gaiacli rest-server`, and `gaiacli tendermint`, respectively
    * [makefile] `get_vendor_deps` no longer updates lock file it just updates vendor directory. Use `update_vendor_deps` to update the lock file. [#2152](https://github.com/cosmos/cosmos-sdk/pull/2152)
    * [cli] [\#2221](https://github.com/cosmos/cosmos-sdk/issues/2221) All commands that
    utilize a validator's operator address must now use the new Bech32 prefix,
    `cosmosvaloper`.
    * [cli] [\#2190](https://github.com/cosmos/cosmos-sdk/issues/2190) `gaiacli init --gen-txs` is now `gaiacli init --with-txs` to reduce confusion
    * [cli] [\#2073](https://github.com/cosmos/cosmos-sdk/issues/2073) --from can now be either an address or a key name
    * [cli] [\#1184](https://github.com/cosmos/cosmos-sdk/issues/1184) Subcommands reorganisation, see [\#2390](https://github.com/cosmos/cosmos-sdk/pull/2390) for a comprehensive list of changes.
    * [cli] [\#2524](https://github.com/cosmos/cosmos-sdk/issues/2524) Add support offline mode to `gaiacli tx sign`. Lookups are not performed if the flag `--offline` is on.
    * [cli] [\#2570](https://github.com/cosmos/cosmos-sdk/pull/2570) Add commands to query deposits on proposals

* Gaia
    * Make the transient store key use a distinct store key. [#2013](https://github.com/cosmos/cosmos-sdk/pull/2013)
    * [x/stake] [\#1901](https://github.com/cosmos/cosmos-sdk/issues/1901) Validator type's Owner field renamed to Operator; Validator's GetOwner() renamed accordingly to comply with the SDK's Validator interface.
    * [docs] [#2001](https://github.com/cosmos/cosmos-sdk/pull/2001) Update slashing spec for slashing period
    * [x/stake, x/slashing] [#1305](https://github.com/cosmos/cosmos-sdk/issues/1305) - Rename "revoked" to "jailed"
    * [x/stake] [#1676] Revoked and jailed validators put into the unbonding state
    * [x/stake] [#1877] Redelegations/unbonding-delegation from unbonding validator have reduced time
    * [x/slashing] [\#1789](https://github.com/cosmos/cosmos-sdk/issues/1789) Slashing changes for Tendermint validator set offset (NextValSet)
    * [x/stake] [\#2040](https://github.com/cosmos/cosmos-sdk/issues/2040) Validator
    operator type has now changed to `sdk.ValAddress`
    * [x/stake] [\#2221](https://github.com/cosmos/cosmos-sdk/issues/2221) New
    Bech32 prefixes have been introduced for a validator's consensus address and
    public key: `cosmosvalcons` and `cosmosvalconspub` respectively. Also, existing Bech32 prefixes have been
    renamed for accounts and validator operators:
        * `cosmosaccaddr` / `cosmosaccpub` => `cosmos` / `cosmospub`
        * `cosmosvaladdr` / `cosmosvalpub` => `cosmosvaloper` / `cosmosvaloperpub`
    * [x/stake] [#1013] TendermintUpdates now uses transient store
    * [x/stake] [\#2435](https://github.com/cosmos/cosmos-sdk/issues/2435) Remove empty bytes from the ValidatorPowerRank store key
    * [x/gov] [\#2195](https://github.com/cosmos/cosmos-sdk/issues/2195) Governance uses BFT Time
    * [x/gov] [\#2256](https://github.com/cosmos/cosmos-sdk/issues/2256) Removed slashing for governance non-voting validators
    * [simulation] [\#2162](https://github.com/cosmos/cosmos-sdk/issues/2162) Added back correct supply invariants
    * [x/slashing] [\#2430](https://github.com/cosmos/cosmos-sdk/issues/2430) Simulate more slashes, check if validator is jailed before jailing
    * [x/stake] [\#2393](https://github.com/cosmos/cosmos-sdk/issues/2393) Removed `CompleteUnbonding` and `CompleteRedelegation` Msg types, and instead added unbonding/redelegation queues to endblocker
    * [x/mock/simulation] [\#2501](https://github.com/cosmos/cosmos-sdk/issues/2501) Simulate transactions & invariants for fee distribution, and fix bugs discovered in the process
        * [x/auth] Simulate random fee payments
        * [cmd/gaia/app] Simulate non-zero inflation
        * [x/stake] Call hooks correctly in several cases related to delegation/validator updates
        * [x/stake] Check full supply invariants, including yet-to-be-withdrawn fees
        * [x/stake] Remove no-longer-in-use store key
        * [x/slashing] Call hooks correctly when a validator is slashed
        * [x/slashing] Truncate withdrawals (unbonding, redelegation) and burn change
        * [x/mock/simulation] Ensure the simulation cannot set a proposer address of nil
        * [x/mock/simulation] Add more event logs on begin block / end block for clarity
        * [x/mock/simulation] Correctly set validator power in abci.RequestBeginBlock
        * [x/minting] Correctly call stake keeper to track inflated supply
        * [x/distribution] Sanity check for nonexistent rewards
        * [x/distribution] Truncate withdrawals and return change to the community pool
        * [x/distribution] Add sanity checks for incorrect accum / total accum relations
        * [x/distribution] Correctly calculate total power using Tendermint updates
        * [x/distribution] Simulate withdrawal transactions
        * [x/distribution] Fix a bug where the fee pool was not correctly tracked on WithdrawDelegatorRewardsAll
    * [x/stake] [\#1673](https://github.com/cosmos/cosmos-sdk/issues/1673) Validators are no longer deleted until they can no longer possibly be slashed
    * [\#1890](https://github.com/cosmos/cosmos-sdk/issues/1890) Start chain with initial state + sequence of transactions
        * [cli] Rename `gaiad init gentx` to `gaiad gentx`.
        * [cli] Add `--skip-genesis` flag to `gaiad init` to prevent `genesis.json` generation.
        * Drop `GenesisTx` in favor of a signed `StdTx` with only one `MsgCreateValidator` message.
        * [cli] Port `gaiad init` and `gaiad testnet` to work with `StdTx` genesis transactions.
        * [cli] Add `--moniker` flag to `gaiad init` to override moniker when generating `genesis.json` - i.e. it takes effect when running with the `--with-txs` flag, it is ignored otherwise.

* SDK
    * [core] [\#2219](https://github.com/cosmos/cosmos-sdk/issues/2219) Update to Tendermint 0.24.0
        * Validator set updates delayed by one block
        * BFT timestamp that can safely be used by applications
        * Fixed maximum block size enforcement
    * [core] [\#1807](https://github.com/cosmos/cosmos-sdk/issues/1807) Switch from use of rational to decimal
    * [types] [\#1901](https://github.com/cosmos/cosmos-sdk/issues/1901) Validator interface's GetOwner() renamed to GetOperator()
    * [x/slashing] [#2122](https://github.com/cosmos/cosmos-sdk/pull/2122) - Implement slashing period
    * [types] [\#2119](https://github.com/cosmos/cosmos-sdk/issues/2119) Parsed error messages and ABCI log errors to make     them more human readable.
    * [types] [\#2407](https://github.com/cosmos/cosmos-sdk/issues/2407) MulInt method added to big decimal in order to improve efficiency of slashing
    * [simulation] Rename TestAndRunTx to Operation [#2153](https://github.com/cosmos/cosmos-sdk/pull/2153)
    * [simulation] Remove log and testing.TB from Operation and Invariants, in favor of using errors [\#2282](https://github.com/cosmos/cosmos-sdk/issues/2282)
    * [simulation] Remove usage of keys and addrs in the types, in favor of simulation.Account [\#2384](https://github.com/cosmos/cosmos-sdk/issues/2384)
    * [tools] Removed gocyclo [#2211](https://github.com/cosmos/cosmos-sdk/issues/2211)
    * [baseapp] Remove `SetTxDecoder` in favor of requiring the decoder be set in baseapp initialization. [#1441](https://github.com/cosmos/cosmos-sdk/issues/1441)
    * [baseapp] [\#1921](https://github.com/cosmos/cosmos-sdk/issues/1921) Add minimumFees field to BaseApp.
    * [store] Change storeInfo within the root multistore to use tmhash instead of ripemd160 [\#2308](https://github.com/cosmos/cosmos-sdk/issues/2308)
    * [codec] [\#2324](https://github.com/cosmos/cosmos-sdk/issues/2324) All referrences to wire have been renamed to codec. Additionally, wire.NewCodec is now codec.New().
    * [types] [\#2343](https://github.com/cosmos/cosmos-sdk/issues/2343) Make sdk.Msg have a names field, to facilitate automatic tagging.
    * [baseapp] [\#2366](https://github.com/cosmos/cosmos-sdk/issues/2366) Automatically add action tags to all messages
    * [x/auth] [\#2377](https://github.com/cosmos/cosmos-sdk/issues/2377) auth.StdSignMsg -> txbuilder.StdSignMsg
    * [x/staking] [\#2244](https://github.com/cosmos/cosmos-sdk/issues/2244) staking now holds a consensus-address-index instead of a consensus-pubkey-index
    * [x/staking] [\#2236](https://github.com/cosmos/cosmos-sdk/issues/2236) more distribution hooks for distribution
    * [x/stake] [\#2394](https://github.com/cosmos/cosmos-sdk/issues/2394) Split up UpdateValidator into distinct state transitions applied only in EndBlock
    * [x/slashing] [\#2480](https://github.com/cosmos/cosmos-sdk/issues/2480) Fix signing info handling bugs & faulty slashing
    * [x/stake] [\#2412](https://github.com/cosmos/cosmos-sdk/issues/2412) Added an unbonding validator queue to EndBlock to automatically update validator.Status when finished Unbonding
    * [x/stake] [\#2500](https://github.com/cosmos/cosmos-sdk/issues/2500) Block conflicting redelegations until we add an index
    * [x/params] Global Paramstore refactored
    * [types] [\#2506](https://github.com/cosmos/cosmos-sdk/issues/2506) sdk.Dec MarshalJSON now marshals as a normal Decimal, with 10 digits of decimal precision
    * [x/stake] [\#2508](https://github.com/cosmos/cosmos-sdk/issues/2508) Utilize Tendermint power for validator power key
    * [x/stake] [\#2531](https://github.com/cosmos/cosmos-sdk/issues/2531) Remove all inflation logic
    * [x/mint] [\#2531](https://github.com/cosmos/cosmos-sdk/issues/2531) Add minting module and inflation logic
    * [x/auth] [\#2540](https://github.com/cosmos/cosmos-sdk/issues/2540) Rename `AccountMapper` to `AccountKeeper`.
    * [types] [\#2456](https://github.com/cosmos/cosmos-sdk/issues/2456) Renamed msg.Name() and msg.Type() to msg.Type() and msg.Route() respectively

* Tendermint
    * Update tendermint version from v0.23.0 to v0.25.0, notable changes
        * Mempool now won't build too large blocks, or too computationally expensive blocks
        * Maximum tx sizes and gas are now removed, and are implicitly the blocks maximums
        * ABCI validators no longer send the pubkey. The pubkey is only sent in validator updates
        * Validator set changes are now delayed by one block
        * Block header now includes the next validator sets hash
        * BFT time is implemented
        * Secp256k1 signature format has changed
        * There is now a threshold multisig format
        * See the [tendermint changelog](https://github.com/tendermint/tendermint/blob/master/CHANGELOG.md) for other changes.

FEATURES

* Gaia REST API (`gaiacli advanced rest-server`)
    * [gaia-lite] Endpoints to query staking pool and params
    * [gaia-lite] [\#2110](https://github.com/cosmos/cosmos-sdk/issues/2110) Add support for `simulate=true` requests query argument to endpoints that send txs to run simulations of transactions
    * [gaia-lite] [\#966](https://github.com/cosmos/cosmos-sdk/issues/966) Add support for `generate_only=true` query argument to generate offline unsigned transactions
    * [gaia-lite] [\#1953](https://github.com/cosmos/cosmos-sdk/issues/1953) Add /sign endpoint to sign transactions generated with `generate_only=true`.
    * [gaia-lite] [\#1954](https://github.com/cosmos/cosmos-sdk/issues/1954) Add /broadcast endpoint to broadcast transactions signed by the /sign endpoint.
    * [gaia-lite] [\#2113](https://github.com/cosmos/cosmos-sdk/issues/2113) Rename `/accounts/{address}/send` to `/bank/accounts/{address}/transfers`, rename `/accounts/{address}` to `/auth/accounts/{address}`, replace `proposal-id` with `proposalId` in all gov endpoints
    * [gaia-lite] [\#2478](https://github.com/cosmos/cosmos-sdk/issues/2478) Add query gov proposal's deposits endpoint
    * [gaia-lite] [\#2477](https://github.com/cosmos/cosmos-sdk/issues/2477) Add query validator's outgoing redelegations and unbonding delegations endpoints

* Gaia CLI  (`gaiacli`)
    * [cli] Cmds to query staking pool and params
    * [gov][cli] [\#2062](https://github.com/cosmos/cosmos-sdk/issues/2062) added `--proposal` flag to `submit-proposal` that allows a JSON file containing a proposal to be passed in
    * [\#2040](https://github.com/cosmos/cosmos-sdk/issues/2040) Add `--bech` to `gaiacli keys show` and respective REST endpoint to
  provide desired Bech32 prefix encoding
    * [cli] [\#2047](https://github.com/cosmos/cosmos-sdk/issues/2047) [\#2306](https://github.com/cosmos/cosmos-sdk/pull/2306) Passing --gas=simulate triggers a simulation of the tx before the actual execution.
  The gas estimate obtained via the simulation will be used as gas limit in the actual execution.
    * [cli] [\#2047](https://github.com/cosmos/cosmos-sdk/issues/2047) The --gas-adjustment flag can be used to adjust the estimate obtained via the simulation triggered by --gas=simulate.
    * [cli] [\#2110](https://github.com/cosmos/cosmos-sdk/issues/2110) Add --dry-run flag to perform a simulation of a transaction without broadcasting it. The --gas flag is ignored as gas would be automatically estimated.
    * [cli] [\#2204](https://github.com/cosmos/cosmos-sdk/issues/2204) Support generating and broadcasting messages with multiple signatures via command line:
        * [\#966](https://github.com/cosmos/cosmos-sdk/issues/966) Add --generate-only flag to build an unsigned transaction and write it to STDOUT.
        * [\#1953](https://github.com/cosmos/cosmos-sdk/issues/1953) New `sign` command to sign transactions generated with the --generate-only flag.
        * [\#1954](https://github.com/cosmos/cosmos-sdk/issues/1954) New `broadcast` command to broadcast transactions generated offline and signed with the `sign` command.
    * [cli] [\#2220](https://github.com/cosmos/cosmos-sdk/issues/2220) Add `gaiacli config` feature to interactively create CLI config files to reduce the number of required flags
    * [stake][cli] [\#1672](https://github.com/cosmos/cosmos-sdk/issues/1672) Introduced
  new commission flags for validator commands `create-validator` and `edit-validator`.
    * [stake][cli] [\#1890](https://github.com/cosmos/cosmos-sdk/issues/1890) Add `--genesis-format` flag to `gaiacli tx create-validator` to produce transactions in genesis-friendly format.
    * [cli][\#2554](https://github.com/cosmos/cosmos-sdk/issues/2554) Make `gaiacli keys show` multisig ready.

* Gaia
    * [cli] [\#2170](https://github.com/cosmos/cosmos-sdk/issues/2170) added ability to show the node's address via `gaiad tendermint show-address`
    * [simulation] [\#2313](https://github.com/cosmos/cosmos-sdk/issues/2313) Reworked `make test_sim_gaia_slow` to `make test_sim_gaia_full`, now simulates from multiple starting seeds in parallel
    * [cli] [\#1921](https://github.com/cosmos/cosmos-sdk/issues/1921)
        * New configuration file `gaiad.toml` is now created to host Gaia-specific configuration.
        * New --minimum_fees/minimum_fees flag/config option to set a minimum fee.

* SDK
    * [querier] added custom querier functionality, so ABCI query requests can be handled by keepers
    * [simulation] [\#1924](https://github.com/cosmos/cosmos-sdk/issues/1924) allow operations to specify future operations
    * [simulation] [\#1924](https://github.com/cosmos/cosmos-sdk/issues/1924) Add benchmarking capabilities, with makefile commands "test_sim_gaia_benchmark, test_sim_gaia_profile"
    * [simulation] [\#2349](https://github.com/cosmos/cosmos-sdk/issues/2349) Add time-based future scheduled operations to simulator
    * [x/auth] [\#2376](https://github.com/cosmos/cosmos-sdk/issues/2376) Remove FeePayer() from StdTx
    * [x/stake] [\#1672](https://github.com/cosmos/cosmos-sdk/issues/1672) Implement
  basis for the validator commission model.
    * [x/auth] Support account removal in the account mapper.


IMPROVEMENTS

* [tools] Improved terraform and ansible scripts for infrastructure deployment
* [tools] Added ansible script to enable process core dumps

* Gaia REST API (`gaiacli advanced rest-server`)
    * [x/stake] [\#2000](https://github.com/cosmos/cosmos-sdk/issues/2000) Added tests for new staking endpoints
    * [gaia-lite] [\#2445](https://github.com/cosmos/cosmos-sdk/issues/2445) Standarized REST error responses
    * [gaia-lite] Added example to Swagger specification for /keys/seed.
    * [x/stake] Refactor REST utils

* Gaia CLI  (`gaiacli`)
    * [cli] [\#2060](https://github.com/cosmos/cosmos-sdk/issues/2060) removed `--select` from `block` command
    * [cli] [\#2128](https://github.com/cosmos/cosmos-sdk/issues/2128) fixed segfault when exporting directly after `gaiad init`
    * [cli] [\#1255](https://github.com/cosmos/cosmos-sdk/issues/1255) open KeyBase in read-only mode
     for query-purpose CLI commands
    * [docs] Added commands for querying governance deposits, votes and tally

* Gaia
    * [x/stake] [#2023](https://github.com/cosmos/cosmos-sdk/pull/2023) Terminate iteration loop in `UpdateBondedValidators` and `UpdateBondedValidatorsFull` when the first revoked validator is encountered and perform a sanity check.
    * [x/auth] Signature verification's gas cost now accounts for pubkey type. [#2046](https://github.com/tendermint/tendermint/pull/2046)
    * [x/stake] [x/slashing] Ensure delegation invariants to jailed validators [#1883](https://github.com/cosmos/cosmos-sdk/issues/1883).
    * [x/stake] Improve speed of GetValidator, which was shown to be a performance bottleneck. [#2046](https://github.com/tendermint/tendermint/pull/2200)
    * [x/stake] [\#2435](https://github.com/cosmos/cosmos-sdk/issues/2435) Improve memory efficiency of getting the various store keys
    * [genesis] [\#2229](https://github.com/cosmos/cosmos-sdk/issues/2229) Ensure that there are no duplicate accounts or validators in the genesis state.
    * [genesis] [\#2450](https://github.com/cosmos/cosmos-sdk/issues/2450) Validate staking genesis parameters.
    * Add SDK validation to `config.toml` (namely disabling `create_empty_blocks`) [\#1571](https://github.com/cosmos/cosmos-sdk/issues/1571)
    * [\#1941](https://github.com/cosmos/cosmos-sdk/issues/1941) Version is now inferred via `git describe --tags`.
    * [x/distribution] [\#1671](https://github.com/cosmos/cosmos-sdk/issues/1671) add distribution types and tests

* SDK
    * [tools] Make get_vendor_deps deletes `.vendor-new` directories, in case scratch files are present.
    * [spec] Added simple piggy bank distribution spec
    * [cli] [\#1632](https://github.com/cosmos/cosmos-sdk/issues/1632) Add integration tests to ensure `basecoind init && basecoind` start sequences run successfully for both `democoin` and `basecoin` examples.
    * [store] Speedup IAVL iteration, and consequently everything that requires IAVL iteration. [#2143](https://github.com/cosmos/cosmos-sdk/issues/2143)
    * [store] [\#1952](https://github.com/cosmos/cosmos-sdk/issues/1952), [\#2281](https://github.com/cosmos/cosmos-sdk/issues/2281) Update IAVL dependency to v0.11.0
    * [simulation] Make timestamps randomized [#2153](https://github.com/cosmos/cosmos-sdk/pull/2153)
    * [simulation] Make logs not just pure strings, speeding it up by a large factor at greater block heights [\#2282](https://github.com/cosmos/cosmos-sdk/issues/2282)
    * [simulation] Add a concept of weighting the operations [\#2303](https://github.com/cosmos/cosmos-sdk/issues/2303)
    * [simulation] Logs get written to file if large, and also get printed on panics [\#2285](https://github.com/cosmos/cosmos-sdk/issues/2285)
    * [simulation] Bank simulations now makes testing auth configurable [\#2425](https://github.com/cosmos/cosmos-sdk/issues/2425)
    * [gaiad] [\#1992](https://github.com/cosmos/cosmos-sdk/issues/1992) Add optional flag to `gaiad testnet` to make config directory of daemon (default `gaiad`) and cli (default `gaiacli`) configurable
    * [x/stake] Add stake `Queriers` for Gaia-lite endpoints. This increases the staking endpoints performance by reusing the staking `keeper` logic for queries. [#2249](https://github.com/cosmos/cosmos-sdk/pull/2149)
    * [store] [\#2017](https://github.com/cosmos/cosmos-sdk/issues/2017) Refactor
    gas iterator gas consumption to only consume gas for iterator creation and `Next`
    calls which includes dynamic consumption of value length.
    * [types/decimal] [\#2378](https://github.com/cosmos/cosmos-sdk/issues/2378) - Added truncate functionality to decimal
    * [client] [\#1184](https://github.com/cosmos/cosmos-sdk/issues/1184) Remove unused `client/tx/sign.go`.
    * [tools] [\#2464](https://github.com/cosmos/cosmos-sdk/issues/2464) Lock binary dependencies to a specific version
    * #2573 [x/distribution] add accum invariance

BUG FIXES

* Gaia CLI  (`gaiacli`)
    * [cli] [\#1997](https://github.com/cosmos/cosmos-sdk/issues/1997) Handle panics gracefully when `gaiacli stake {delegation,unbond}` fail to unmarshal delegation.
    * [cli] [\#2265](https://github.com/cosmos/cosmos-sdk/issues/2265) Fix JSON formatting of the `gaiacli send` command.
    * [cli] [\#2547](https://github.com/cosmos/cosmos-sdk/issues/2547) Mark --to and --amount as required flags for `gaiacli tx send`.

* Gaia
    * [x/stake] Return correct Tendermint validator update set on `EndBlocker` by not
  including non previously bonded validators that have zero power. [#2189](https://github.com/cosmos/cosmos-sdk/issues/2189)
    * [docs] Fixed light client section links

* SDK
    * [\#1988](https://github.com/cosmos/cosmos-sdk/issues/1988) Make us compile on OpenBSD (disable ledger)
    * [\#2105](https://github.com/cosmos/cosmos-sdk/issues/2105) Fix DB Iterator leak, which may leak a go routine.
    * [ledger] [\#2064](https://github.com/cosmos/cosmos-sdk/issues/2064) Fix inability to sign and send transactions via the LCD by
    loading a Ledger device at runtime.
    * [\#2158](https://github.com/cosmos/cosmos-sdk/issues/2158) Fix non-deterministic ordering of validator iteration when slashing in `gov EndBlocker`
    * [simulation] [\#1924](https://github.com/cosmos/cosmos-sdk/issues/1924) Make simulation stop on SIGTERM
    * [\#2388](https://github.com/cosmos/cosmos-sdk/issues/2388) Remove dependency on deprecated tendermint/tmlibs repository.
    * [\#2416](https://github.com/cosmos/cosmos-sdk/issues/2416) Refactored `InitializeTestLCD` to properly include proposing validator in genesis state.
    * #2573 [x/distribution] accum invariance bugfix
    * #2573 [x/slashing] unbonding-delegation slashing invariance bugfix

## 0.24.2

_August 22nd, 2018_.

BUG FIXES

* Tendermint
    * Fix unbounded consensus WAL growth

## 0.24.1

_August 21st, 2018_.

BUG FIXES

* Gaia
    * [x/slashing] Evidence tracking now uses validator address instead of validator pubkey

## 0.24.0

_August 13th, 2018_.

BREAKING CHANGES

* Gaia REST API (`gaiacli advanced rest-server`)
    * [x/stake] [\#1880](https://github.com/cosmos/cosmos-sdk/issues/1880) More REST-ful endpoints (large refactor)
    * [x/slashing] [\#1866](https://github.com/cosmos/cosmos-sdk/issues/1866) `/slashing/signing_info` takes cosmosvalpub instead of cosmosvaladdr
    * use time.Time instead of int64 for time. See Tendermint v0.23.0
    * Signatures are no longer Amino encoded with prefixes (just encoded as raw
    bytes) - see Tendermint v0.23.0

* Gaia CLI  (`gaiacli`)
    *  [x/stake] change `--keybase-sig` to `--identity`
    *  [x/stake] [\#1828](https://github.com/cosmos/cosmos-sdk/issues/1828) Force user to specify amount on create-validator command by removing default
    *  [x/gov] Change `--proposalID` to `--proposal-id`
    *  [x/stake, x/gov] [\#1606](https://github.com/cosmos/cosmos-sdk/issues/1606) Use `--from` instead of adhoc flags like `--address-validator`
        and `--proposer` to indicate the sender address.
    *  [\#1551](https://github.com/cosmos/cosmos-sdk/issues/1551) Remove `--name` completely
    *  Genesis/key creation (`gaiad init`) now supports user-provided key passwords

* Gaia
    * [x/stake] Inflation doesn't use rationals in calculation (performance boost)
    * [x/stake] Persist a map from `addr->pubkey` in the state since BeginBlock
    doesn't provide pubkeys.
    * [x/gov] [\#1781](https://github.com/cosmos/cosmos-sdk/issues/1781) Added tags sub-package, changed tags to use dash-case
    * [x/gov] [\#1688](https://github.com/cosmos/cosmos-sdk/issues/1688) Governance parameters are now stored in globalparams store
    * [x/gov] [\#1859](https://github.com/cosmos/cosmos-sdk/issues/1859) Slash validators who do not vote on a proposal
    * [x/gov] [\#1914](https://github.com/cosmos/cosmos-sdk/issues/1914) added TallyResult type that gets stored in Proposal after tallying is finished

* SDK
    * [baseapp] Msgs are no longer run on CheckTx, removed `ctx.IsCheckTx()`
    * [baseapp] NewBaseApp constructor takes sdk.TxDecoder as argument instead of wire.Codec
    * [types] sdk.NewCoin takes sdk.Int, sdk.NewInt64Coin takes int64
    * [x/auth] Default TxDecoder can be found in `x/auth` rather than baseapp
    * [client] [\#1551](https://github.com/cosmos/cosmos-sdk/issues/1551): Refactored `CoreContext` to `TxContext` and `QueryContext`
        * Removed all tx related fields and logic (building & signing) to separate
        structure `TxContext` in `x/auth/client/context`

* Tendermint
    * v0.22.5 -> See [Tendermint PR](https://github.com/tendermint/tendermint/pull/1966)
        * change all the cryptography imports.
    * v0.23.0 -> See
      [Changelog](https://github.com/tendermint/tendermint/blob/v0.23.0/CHANGELOG.md#0230)
      and [SDK PR](https://github.com/cosmos/cosmos-sdk/pull/1927)
        * BeginBlock no longer includes crypto.Pubkey
        * use time.Time instead of int64 for time.

FEATURES

* Gaia REST API (`gaiacli advanced rest-server`)
    * [x/gov] Can now query governance proposals by ProposalStatus

* Gaia CLI  (`gaiacli`)
    * [x/gov] added `query-proposals` command. Can filter by `depositer`, `voter`, and `status`
    * [x/stake] [\#2043](https://github.com/cosmos/cosmos-sdk/issues/2043) Added staking query cli cmds for unbonding-delegations and redelegations

* Gaia
    * [networks] Added ansible scripts to upgrade seed nodes on a network

* SDK
    * [x/mock/simulation] Randomized simulation framework
        * Modules specify invariants and operations, preferably in an x/[module]/simulation package
        * Modules can test random combinations of their own operations
        * Applications can integrate operations and invariants from modules together for an integrated simulation
        * Simulates Tendermint's algorithm for validator set updates
        * Simulates validator signing/downtime with a Markov chain, and occaisional double-signatures
        * Includes simulated operations & invariants for staking, slashing, governance, and bank modules
    * [store] [\#1481](https://github.com/cosmos/cosmos-sdk/issues/1481) Add transient store
    * [baseapp] Initialize validator set on ResponseInitChain
    * [baseapp] added BaseApp.Seal - ability to seal baseapp parameters once they've been set
    * [cosmos-sdk-cli] New `cosmos-sdk-cli` tool to quickly initialize a new
    SDK-based project
    * [scripts] added log output monitoring to DataDog using Ansible scripts

IMPROVEMENTS

* Gaia
    * [spec] [\#967](https://github.com/cosmos/cosmos-sdk/issues/967) Inflation and distribution specs drastically improved
    * [x/gov] [\#1773](https://github.com/cosmos/cosmos-sdk/issues/1773) Votes on a proposal can now be queried
    * [x/gov] Initial governance parameters can now be set in the genesis file
    * [x/stake] [\#1815](https://github.com/cosmos/cosmos-sdk/issues/1815) Sped up the processing of `EditValidator` txs.
    * [config] [\#1930](https://github.com/cosmos/cosmos-sdk/issues/1930) Transactions indexer indexes all tags by default.
    * [ci] [#2057](https://github.com/cosmos/cosmos-sdk/pull/2057) Run `make localnet-start` on every commit and ensure network reaches at least 10 blocks

* SDK
    * [baseapp] [\#1587](https://github.com/cosmos/cosmos-sdk/issues/1587) Allow any alphanumeric character in route
    * [baseapp] Allow any alphanumeric character in route
    * [tools] Remove `rm -rf vendor/` from `make get_vendor_deps`
    * [x/auth] Recover ErrorOutOfGas panic in order to set sdk.Result attributes correctly
    * [x/auth] [\#2376](https://github.com/cosmos/cosmos-sdk/issues/2376) No longer runs any signature in a multi-msg, if any account/sequence number is wrong.
    * [x/auth] [\#2376](https://github.com/cosmos/cosmos-sdk/issues/2376) No longer charge gas for subtracting fees
    * [x/bank] Unit tests are now table-driven
    * [tests] Add tests to example apps in docs
    * [tests] Fixes ansible scripts to work with AWS too
    * [tests] [\#1806](https://github.com/cosmos/cosmos-sdk/issues/1806) CLI tests are now behind the build flag 'cli_test', so go test works on a new repo

BUG FIXES

* Gaia CLI  (`gaiacli`)
    *  [\#1766](https://github.com/cosmos/cosmos-sdk/issues/1766) Fixes bad example for keybase identity
    *  [x/stake] [\#2021](https://github.com/cosmos/cosmos-sdk/issues/2021) Fixed repeated CLI commands in staking

* Gaia
    * [x/stake] [#2077](https://github.com/cosmos/cosmos-sdk/pull/2077) Fixed invalid cliff power comparison
    * [\#1804](https://github.com/cosmos/cosmos-sdk/issues/1804) Fixes gen-tx genesis generation logic temporarily until upstream updates
    * [\#1799](https://github.com/cosmos/cosmos-sdk/issues/1799) Fix `gaiad export`
    * [\#1839](https://github.com/cosmos/cosmos-sdk/issues/1839) Fixed bug where intra-tx counter wasn't set correctly for genesis validators
    * [x/stake] [\#1858](https://github.com/cosmos/cosmos-sdk/issues/1858) Fixed bug where the cliff validator was not updated correctly
    * [tests] [\#1675](https://github.com/cosmos/cosmos-sdk/issues/1675) Fix non-deterministic `test_cover`
    * [tests] [\#1551](https://github.com/cosmos/cosmos-sdk/issues/1551) Fixed invalid LCD test JSON payload in `doIBCTransfer`
    * [basecoin] Fixes coin transaction failure and account query [discussion](https://forum.cosmos.network/t/unmarshalbinarybare-expected-to-read-prefix-bytes-75fbfab8-since-it-is-registered-concrete-but-got-0a141dfa/664/6)
    * [x/gov] [\#1757](https://github.com/cosmos/cosmos-sdk/issues/1757) Fix VoteOption conversion to String
    * [x/stake] [#2083] Fix broken invariant of bonded validator power decrease

## 0.23.1

_July 27th, 2018_.

BUG FIXES

* [tendermint] Update to v0.22.8
    * [consensus, blockchain] Register the Evidence interface so it can be
      marshalled/unmarshalled by the blockchain and consensus reactors

## 0.23.0

_July 25th, 2018_.

BREAKING CHANGES

* [x/stake] Fixed the period check for the inflation calculation

IMPROVEMENTS

* [cli] Improve error messages for all txs when the account doesn't exist
* [tendermint] Update to v0.22.6
    * Updates the crypto imports/API (#1966)
* [x/stake] Add revoked to human-readable validator

BUG FIXES

* [tendermint] Update to v0.22.6
    * Fixes some security vulnerabilities reported in the [Bug Bounty](https://hackerone.com/tendermint)
*  [\#1797](https://github.com/cosmos/cosmos-sdk/issues/1797) Fix off-by-one error in slashing for downtime
*  [\#1787](https://github.com/cosmos/cosmos-sdk/issues/1787) Fixed bug where Tally fails due to revoked/unbonding validator
*  [\#1666](https://github.com/cosmos/cosmos-sdk/issues/1666) Add intra-tx counter to the genesis validators

## 0.22.0

_July 16th, 2018_.

BREAKING CHANGES

* [x/gov] Increase VotingPeriod, DepositPeriod, and MinDeposit

IMPROVEMENTS

* [gaiad] Default config updates:
    * `timeout_commit=5000` so blocks only made every 5s
    * `prof_listen_addr=localhost:6060` so profile server is on by default
    * `p2p.send_rate` and `p2p.recv_rate` increases 10x (~5MB/s)

BUG FIXES

* [server] Fix to actually overwrite default tendermint config

## 0.21.1

_July 14th, 2018_.

BUG FIXES

* [build] Added Ledger build support via `LEDGER_ENABLED=true|false`
    * True by default except when cross-compiling

## 0.21.0

_July 13th, 2018_.

BREAKING CHANGES

* [x/stake] Specify DelegatorAddress in MsgCreateValidator
* [x/stake] Remove the use of global shares in the pool
    * Remove the use of `PoolShares` type in `x/stake/validator` type - replace with `Status` `Tokens` fields
* [x/auth] NewAccountMapper takes a constructor instead of a prototype
* [keys] Keybase.Update function now takes in a function to get the newpass, rather than the password itself

FEATURES

* [baseapp] NewBaseApp now takes option functions as parameters

IMPROVEMENTS

* Updated docs folder to accommodate cosmos.network docs project
* [store] Added support for tracing multi-store operations via `--trace-store`
* [store] Pruning strategy configurable with pruning flag on gaiad start

BUG FIXES

* [\#1630](https://github.com/cosmos/cosmos-sdk/issues/1630) - redelegation nolonger removes tokens from the delegator liquid account
* [keys] [\#1629](https://github.com/cosmos/cosmos-sdk/issues/1629) - updating password no longer asks for a new password when the first entered password was incorrect
* [lcd] importing an account would create a random account
* [server] 'gaiad init' command family now writes provided name as the moniker in `config.toml`
* [build] Added Ledger build support via `LEDGER_ENABLED=true|false`
    * True by default except when cross-compiling

## 0.20.0

_July 10th, 2018_.

BREAKING CHANGES

* msg.GetSignBytes() returns sorted JSON (by key)
* msg.GetSignBytes() field changes
    * `msg_bytes` -> `msgs`
    * `fee_bytes` -> `fee`
* Update Tendermint to v0.22.2
    * Default ports changed from 466xx to 266xx
    * Amino JSON uses type names instead of prefix bytes
    * ED25519 addresses are the first 20-bytes of the SHA256 of the raw 32-byte
      pubkey (Instead of RIPEMD160)
    * go-crypto, abci, tmlibs have been merged into Tendermint
        * The keys sub-module is now in the SDK
    * Various other fixes
* [auth] Signers of a transaction now only sign over their own account and sequence number
* [auth] Removed MsgChangePubKey
* [auth] Removed SetPubKey from account mapper
* [auth] AltBytes renamed to Memo, now a string, max 100 characters, costs a bit of gas
* [types] `GetMsg()` -> `GetMsgs()` as txs wrap many messages
* [types] Removed GetMemo from Tx (it is still on StdTx)
* [types] renamed rational.Evaluate to rational.Round{Int64, Int}
* [types] Renamed `sdk.Address` to `sdk.AccAddress`/`sdk.ValAddress`
* [types] `sdk.AccAddress`/`sdk.ValAddress` natively marshals to Bech32 in String, Sprintf (when used with `%s`), and MarshalJSON
* [keys] Keybase and Ledger support from go-crypto merged into the SDK in the `crypto` folder
* [cli] Rearranged commands under subcommands
* [x/slashing] Update slashing for unbonding period
    * Slash according to power at time of infraction instead of power at
    time of discovery
    * Iterate through unbonding delegations & redelegations which contributed
    to an infraction, slash them proportional to their stake at the time
    * Add REST endpoint to unrevoke a validator previously revoked for downtime
    * Add REST endpoint to retrieve liveness signing information for a validator
* [x/stake] Remove Tick and add EndBlocker
* [x/stake] most index keys nolonger hold a value - inputs are rearranged to form the desired key
* [x/stake] store-value for delegation, validator, ubd, and red do not hold duplicate information contained store-key
* [x/stake] Introduce concept of unbonding for delegations and validators
    * `gaiacli stake unbond` replaced with `gaiacli stake begin-unbonding`
    * Introduced:
        * `gaiacli stake complete-unbonding`
        * `gaiacli stake begin-redelegation`
        * `gaiacli stake complete-redelegation`
* [lcd] Switch key creation output to return bech32
* [lcd] Removed shorthand CLI flags (`a`, `c`, `n`, `o`)
* [gaiad] genesis transactions now use bech32 addresses / pubkeys
* [gov] VoteStatus renamed to ProposalStatus
* [gov] VoteOption, ProposalType, and ProposalStatus all marshal to string form in JSON

DEPRECATED

* [cli] Deprecated `--name` flag in commands that send txs, in favor of `--from`

FEATURES

* [x/gov] Implemented MVP
    * Supported proposal types: just binary (pass/fail) TextProposals for now
    * Proposals need deposits to be votable; deposits are burned if proposal fails
    * Delegators delegate votes to validator by default but can override (for their stake)
* [gaiacli] Ledger support added
    * You can now use a Ledger with `gaiacli --ledger` for all key-related commands
    * Ledger keys can be named and tracked locally in the key DB
* [gaiacli] You can now attach a simple text-only memo to any transaction, with the `--memo` flag
* [gaiacli] added the following flags for commands that post transactions to the chain:
    * async -- send the tx without waiting for a tendermint response
    * json  -- return the output in json format for increased readability
    * print-response -- return the tx response. (includes fields like gas cost)
* [lcd] Queried TXs now include the tx hash to identify each tx
* [mockapp] CompleteSetup() no longer takes a testing parameter
* [x/bank] Add benchmarks for signing and delivering a block with a single bank transaction
    * Run with `cd x/bank && go test --bench=.`
* [tools] make get_tools installs tendermint's linter, and gometalinter
* [tools] Switch gometalinter to the stable version
* [tools] Add the following linters
    * misspell
    * gofmt
    * go vet -composites=false
    * unconvert
    * ineffassign
    * errcheck
    * unparam
    * gocyclo
* [tools] Added `make format` command to automate fixing misspell and gofmt errors.
* [server] Default config now creates a profiler at port 6060, and increase p2p send/recv rates
* [types] Switches internal representation of Int/Uint/Rat to use pointers
* [types] Added MinInt and MinUint functions
* [gaiad] `unsafe_reset_all` now resets addrbook.json
* [democoin] add x/oracle, x/assoc
* [tests] created a randomized testing framework.
    * Currently bank has limited functionality in the framework
    * Auth has its invariants checked within the framework
* [tests] Add WaitForNextNBlocksTM helper method
* [keys] New keys now have 24 word recovery keys, for heightened security

* [keys] Add a temporary method for exporting the private key

IMPROVEMENTS

* [x/bank] Now uses go-wire codec instead of 'encoding/json'
* [x/auth] Now uses go-wire codec instead of 'encoding/json'
* revised use of endblock and beginblock
* [stake] module reorganized to include `types` and `keeper` package
* [stake] keeper always loads the store (instead passing around which doesn't really boost efficiency)
* [stake] edit-validator changes now can use the keyword [do-not-modify] to not modify unspecified `--flag` (aka won't set them to `""` value)
* [stake] offload more generic functionality from the handler into the keeper
* [stake] clearer staking logic
* [types] added common tag constants
* [keys] improve error message when deleting non-existent key
* [gaiacli] improve error messages on `send` and `account` commands
* added contributing guidelines
* [docs] Added commands for governance CLI on testnet README

BUG FIXES

* [x/slashing] [\#1510](https://github.com/cosmos/cosmos-sdk/issues/1510) Unrevoked validators cannot un-revoke themselves
* [x/stake] [\#1513](https://github.com/cosmos/cosmos-sdk/issues/1513) Validators slashed to zero power are unbonded and removed from the store
* [x/stake] [\#1567](https://github.com/cosmos/cosmos-sdk/issues/1567) Validators decreased in power but not unbonded are now updated in Tendermint
* [x/stake] error strings lower case
* [x/stake] pool loose tokens now accounts for unbonding and unbonding tokens not associated with any validator
* [x/stake] fix revoke bytes ordering (was putting revoked candidates at the top of the list)
* [x/stake] bond count was counting revoked validators as bonded, fixed
* [gaia] Added self delegation for validators in the genesis creation
* [lcd] tests now don't depend on raw json text
* Retry on HTTP request failure in CLI tests, add option to retry tests in Makefile
* Fixed bug where chain ID wasn't passed properly in x/bank REST handler, removed Viper hack from ante handler
* Fixed bug where `democli account` didn't decode the account data correctly
* [\#872](https://github.com/cosmos/cosmos-sdk/issues/872)  - recovery phrases no longer all end in `abandon`
* [\#887](https://github.com/cosmos/cosmos-sdk/issues/887)  - limit the size of rationals that can be passed in from user input
* [\#1052](https://github.com/cosmos/cosmos-sdk/issues/1052) - Make all now works
* [\#1258](https://github.com/cosmos/cosmos-sdk/issues/1258) - printing big.rat's can no longer overflow int64
* [\#1259](https://github.com/cosmos/cosmos-sdk/issues/1259) - fix bug where certain tests that could have a nil pointer in defer
* [\#1343](https://github.com/cosmos/cosmos-sdk/issues/1343) - fixed unnecessary parallelism in CI
* [\#1353](https://github.com/cosmos/cosmos-sdk/issues/1353) - CLI: Show pool shares fractions in human-readable format
* [\#1367](https://github.com/cosmos/cosmos-sdk/issues/1367) - set ChainID in InitChain
* [\#1461](https://github.com/cosmos/cosmos-sdk/issues/1461) - CLI tests now no longer reset your local environment data
* [\#1505](https://github.com/cosmos/cosmos-sdk/issues/1505) - `gaiacli stake validator` no longer panics if validator doesn't exist
* [\#1565](https://github.com/cosmos/cosmos-sdk/issues/1565) - fix cliff validator persisting when validator set shrinks from max
* [\#1287](https://github.com/cosmos/cosmos-sdk/issues/1287) - prevent zero power validators at genesis
* [x/stake] fix bug when unbonding/redelegating using `--shares-percent`
* [\#1010](https://github.com/cosmos/cosmos-sdk/issues/1010) - two validators can't bond with the same pubkey anymore


## 0.19.0

_June 13, 2018_.

BREAKING CHANGES

* msg.GetSignBytes() now returns bech32-encoded addresses in all cases
* [lcd] REST end-points now include gas
* sdk.Coin now uses sdk.Int, a big.Int wrapper with 256bit range cap

FEATURES

* [x/auth] Added AccountNumbers to BaseAccount and StdTxs to allow for replay protection with account pruning
* [lcd] added an endpoint to query for the SDK version of the connected node

IMPROVEMENTS

* export command now writes current validator set for Tendermint
* [tests] Application module tests now use a mock application
* [gaiacli] Fix error message when account isn't found when running gaiacli account
* [lcd] refactored to eliminate use of global variables, and interdependent tests
* [tests] Added testnet command to gaiad
* [tests] Added localnet targets to Makefile
* [x/stake] More stake tests added to test ByPower index

FIXES

* Fixes consensus fault on testnet - see postmortem [here](https://github.com/cosmos/cosmos-sdk/issues/1197#issuecomment-396823021)
* [x/stake] bonded inflation removed, non-bonded inflation partially implemented
* [lcd] Switch to bech32 for addresses on all human readable inputs and outputs
* [lcd] fixed tx indexing/querying
* [cli] Added `--gas` flag to specify transaction gas limit
* [gaia] Registered slashing message handler
* [x/slashing] Set signInfo.StartHeight correctly for newly bonded validators

FEATURES

* [docs] Reorganize documentation
* [docs] Update staking spec, create WIP spec for slashing, and fees

## 0.18.0

_June 9, 2018_.

BREAKING CHANGES

* [stake] candidate -> validator throughout (details in refactor comment)
* [stake] delegate-bond -> delegation throughout
* [stake] `gaiacli query validator` takes and argument instead of using the `--address-candidate` flag
* [stake] introduce `gaiacli query delegations`
* [stake] staking refactor
    * ValidatorsBonded store now take sorted pubKey-address instead of validator owner-address,
    is sorted like Tendermint by pk's address
    * store names more understandable
    * removed temporary ToKick store, just needs a local map!
    * removed distinction between candidates and validators
        * everything is now a validator
        * only validators with a status == bonded are actively validating/receiving rewards
    * Introduction of Unbonding fields, lowlevel logic throughout (not fully implemented with queue)
    * Introduction of PoolShares type within validators,
    replaces three rational fields (BondedShares, UnbondingShares, UnbondedShares
* [x/auth] move stuff specific to auth anteHandler to the auth module rather than the types folder. This includes:
    * StdTx (and its related stuff i.e. StdSignDoc, etc)
    * StdFee
    * StdSignature
    * Account interface
    * Related to this organization, I also:
* [x/auth] got rid of AccountMapper interface (in favor of the struct already in auth module)
* [x/auth] removed the FeeHandler function from the AnteHandler, Replaced with FeeKeeper
* [x/auth] Removed GetSignatures() from Tx interface (as different Tx styles might use something different than StdSignature)
* [store] Removed SubspaceIterator and ReverseSubspaceIterator from KVStore interface and replaced them with helper functions in /types
* [cli] rearranged commands under subcommands
* [stake] remove Tick and add EndBlocker
* Switch to bech32cosmos on all human readable inputs and outputs


FEATURES

* [x/auth] Added ability to change pubkey to auth module
* [baseapp] baseapp now has settable functions for filtering peers by address/port & public key
* [sdk] Gas consumption is now measured as transactions are executed
    * Transactions which run out of gas stop execution and revert state changes
    * A "simulate" query has been added to determine how much gas a transaction will need
    * Modules can include their own gas costs for execution of particular message types
* [stake] Seperation of fee distribution to a new module
* [stake] Creation of a validator/delegation generics in `/types`
* [stake] Helper Description of the store in x/stake/store.md
* [stake] removed use of caches in the stake keeper
* [stake] Added REST API
* [Makefile] Added terraform/ansible playbooks to easily create remote testnets on Digital Ocean


BUG FIXES

* [stake] staking delegator shares exchange rate now relative to equivalent-bonded-tokens the validator has instead of bonded tokens
  ^ this is important for unbonded validators in the power store!
* [cli] fixed cli-bash tests
* [ci] added cli-bash tests
* [basecoin] updated basecoin for stake and slashing
* [docs] fixed references to old cli commands
* [docs] Downgraded Swagger to v2 for downstream compatibility
* auto-sequencing transactions correctly
* query sequence via account store
* fixed duplicate pub_key in stake.Validator
* Auto-sequencing now works correctly
* [gaiacli] Fix error message when account isn't found when running gaiacli account

## 0.17.5

_June 5, 2018_.

Update to Tendermint v0.19.9 (Fix evidence reactor, mempool deadlock, WAL panic,
memory leak)

## 0.17.4

_May 31, 2018_.

Update to Tendermint v0.19.7 (WAL fixes and more)

## 0.17.3

_May 29, 2018_.

Update to Tendermint v0.19.6 (fix fast-sync halt)

## 0.17.2

_May 20, 2018_.

Update to Tendermint v0.19.5 (reduce WAL use, bound the mempool and some rpcs, improve logging)

## 0.17.1 (May 17, 2018)

Update to Tendermint v0.19.4 (fixes a consensus bug and improves logging)

## 0.17.0 (May 15, 2018)

BREAKING CHANGES

* [stake] MarshalJSON -> MarshalBinaryLengthPrefixed
* Queries against the store must be prefixed with the path "/store"

FEATURES

* [gaiacli] Support queries for candidates, delegator-bonds
* [gaiad] Added `gaiad export` command to export current state to JSON
* [x/bank] Tx tags with sender/recipient for indexing & later retrieval
* [x/stake] Tx tags with delegator/candidate for delegation & unbonding, and candidate info for declare candidate / edit validator

IMPROVEMENTS

* [gaiad] Update for Tendermint v0.19.3 (improve `/dump_consensus_state` and add
  `/consensus_state`)
* [spec/ibc] Added spec!
* [spec/stake] Cleanup structure, include details about slashing and
  auto-unbonding
* [spec/governance] Fixup some names and pseudocode
* NOTE: specs are still a work-in-progress ...

BUG FIXES

* Auto-sequencing now works correctly


## 0.16.0 (May 14th, 2018)

BREAKING CHANGES

* Move module REST/CLI packages to x/[module]/client/rest and x/[module]/client/cli
* Gaia simple-staking bond and unbond functions replaced
* [stake] Delegator bonds now store the height at which they were updated
* All module keepers now require a codespace, see basecoin or democoin for usage
* Many changes to names throughout
    * Type as a prefix naming convention applied (ex. BondMsg -> MsgBond)
    * Removed redundancy in names (ex. stake.StakingKeeper -> stake.Keeper)
* Removed SealedAccountMapper
* gaiad init now requires use of `--name` flag
* Removed Get from Msg interface
* types/rational now extends big.Rat

FEATURES:

* Gaia stake commands include, CreateValidator, EditValidator, Delegate, Unbond
* MountStoreWithDB without providing a custom store works.
* Repo is now lint compliant / GoMetaLinter with tendermint-lint integrated into CI
* Better key output, pubkey go-amino hex bytes now output by default
* gaiad init overhaul
    * Create genesis transactions with `gaiad init gen-tx`
    * New genesis account keys are automatically added to the client keybase (introduce `--client-home` flag)
    * Initialize with genesis txs using `--gen-txs` flag
* Context now has access to the application-configured logger
* Add (non-proof) subspace query helper functions
* Add more staking query functions: candidates, delegator-bonds

BUG FIXES

* Gaia now uses stake, ported from github.com/cosmos/gaia


## 0.15.1 (April 29, 2018)

IMPROVEMENTS:

* Update Tendermint to v0.19.1 (includes many rpc fixes)


## 0.15.0 (April 29, 2018)

NOTE: v0.15.0 is a large breaking change that updates the encoding scheme to use
[Amino](github.com/tendermint/go-amino).

For details on how this changes encoding for public keys and addresses,
see the [docs](https://github.com/tendermint/tendermint/blob/v0.19.1/docs/specification/new-spec/encoding.md#public-key-cryptography).

BREAKING CHANGES

* Remove go-wire, use go-amino
* [store] Add `SubspaceIterator` and `ReverseSubspaceIterator` to `KVStore` interface
* [basecoin] NewBasecoinApp takes a `dbm.DB` and uses namespaced DBs for substores

FEATURES:

* Add CacheContext
* Add auto sequencing to client
* Add FeeHandler to ante handler

BUG FIXES

* MountStoreWithDB without providing a custom store works.

## 0.14.1 (April 9, 2018)

BUG FIXES

* [gaiacli] Fix all commands (just a duplicate of basecli for now)

## 0.14.0 (April 9, 2018)

BREAKING CHANGES:

* [client/builder] Renamed to `client/core` and refactored to use a CoreContext
  struct
* [server] Refactor to improve useability and de-duplicate code
* [types] `Result.ToQuery -> Error.QueryResult`
* [makefile] `make build` and `make install` only build/install `gaiacli` and
  `gaiad`. Use `make build_examples` and `make install_examples` for
  `basecoind/basecli` and `democoind/democli`
* [staking] Various fixes/improvements

FEATURES:

* [democoin] Added Proof-of-Work module

BUG FIXES

* [client] Reuse Tendermint RPC client to avoid excessive open files
* [client] Fix setting log level
* [basecoin] Sort coins in genesis

## 0.13.1 (April 3, 2018)

BUG FIXES

* [x/ibc] Fix CLI and relay for IBC txs
* [x/stake] Various fixes/improvements

## 0.13.0 (April 2, 2018)

BREAKING CHANGES

* [basecoin] Remove cool/sketchy modules -> moved to new `democoin`
* [basecoin] NewBasecoinApp takes a `map[string]dbm.DB` as temporary measure
  to allow mounting multiple stores with their own DB until they can share one
* [x/staking] Renamed to `simplestake`
* [builder] Functions don't take `passphrase` as argument
* [server] GenAppParams returns generated seed and address
* [basecoind] `init` command outputs JSON of everything necessary for testnet
* [basecoind] `basecoin.db -> data/basecoin.db`
* [basecli] `data/keys.db -> keys/keys.db`

FEATURES

* [types] `Coin` supports direct arithmetic operations
* [basecoind] Add `show_validator` and `show_node_id` commands
* [x/stake] Initial merge of full staking module!
* [democoin] New example application to demo custom modules

IMPROVEMENTS

* [makefile] `make install`
* [testing] Use `/tmp` for directories so they don't get left in the repo

BUG FIXES

* [basecoin] Allow app to be restarted
* [makefile] Fix build on Windows
* [basecli] Get confirmation before overriding key with same name

## 0.12.0 (March 27 2018)

BREAKING CHANGES

* Revert to old go-wire for now
* glide -> godep
* [types] ErrBadNonce -> ErrInvalidSequence
* [types] Replace tx.GetFeePayer with FeePayer(tx) - returns the first signer
* [types] NewStdTx takes the Fee
* [types] ParseAccount -> AccountDecoder; ErrTxParse -> ErrTxDecoder
* [x/auth] AnteHandler deducts fees
* [x/bank] Move some errors to `types`
* [x/bank] Remove sequence and signature from Input

FEATURES

* [examples/basecoin] New cool module to demonstrate use of state and custom transactions
* [basecoind] `show_node_id` command
* [lcd] Implement the Light Client Daemon and endpoints
* [types/stdlib] Queue functionality
* [store] Subspace iterator on IAVLTree
* [types] StdSignDoc is the document that gets signed (chainid, msg, sequence, fee)
* [types] CodeInvalidPubKey
* [types] StdFee, and StdTx takes the StdFee
* [specs] Progression of MVPs for IBC
* [x/ibc] Initial shell of IBC functionality (no proofs)
* [x/simplestake] Simple staking module with bonding/unbonding

IMPROVEMENTS

* Lots more tests!
* [client/builder] Helpers for forming and signing transactions
* [types] sdk.Address
* [specs] Staking

BUG FIXES

* [x/auth] Fix setting pubkey on new account
* [x/auth] Require signatures to include the sequences
* [baseapp] Dont panic on nil handler
* [basecoin] Check for empty bytes in account and tx

## 0.11.0 (March 1, 2017)

BREAKING CHANGES

* [examples] dummy -> kvstore
* [examples] Remove gaia
* [examples/basecoin] MakeTxCodec -> MakeCodec
* [types] CommitMultiStore interface has new `GetCommitKVStore(key StoreKey) CommitKVStore` method

FEATURES

* [examples/basecoin] CLI for `basecli` and `basecoind` (!)
* [baseapp] router.AddRoute returns Router

IMPROVEMENTS

* [baseapp] Run msg handlers on CheckTx
* [docs] Add spec for REST API
* [all] More tests!

BUG FIXES

* [baseapp] Fix panic on app restart
* [baseapp] InitChain does not call Commit
* [basecoin] Remove IBCStore because mounting multiple stores is currently broken

## 0.10.0 (February 20, 2017)

BREAKING CHANGES

* [baseapp] NewBaseApp(logger, db)
* [baseapp] NewContext(isCheckTx, header)
* [x/bank] CoinMapper -> CoinKeeper

FEATURES

* [examples/gaia] Mock CLI !
* [baseapp] InitChainer, BeginBlocker, EndBlocker
* [baseapp] MountStoresIAVL

IMPROVEMENTS

* [docs] Various improvements.
* [basecoin] Much simpler :)

BUG FIXES

* [baseapp] initialize and reset msCheck and msDeliver properly

## 0.9.0 (February 13, 2017)

BREAKING CHANGES

* Massive refactor. Basecoin works. Still needs <3

## 0.8.1

* Updates for dependencies

## 0.8.0 (December 18, 2017)

* Updates for dependencies

## 0.7.1 (October 11, 2017)

IMPROVEMENTS:

* server/commands: GetInitCmd takes list of options

## 0.7.0 (October 11, 2017)

BREAKING CHANGES:

* Everything has changed, and it's all about to change again, so don't bother using it yet!

## 0.6.2 (July 27, 2017)

IMPROVEMENTS:

* auto-test all tutorials to detect breaking changes
* move deployment scripts from `/scripts` to `/publish` for clarity

BUG FIXES:

* `basecoin init` ensures the address in genesis.json is valid
* fix bug that certain addresses couldn't receive ibc packets

## 0.6.1 (June 28, 2017)

Make lots of small cli fixes that arose when people were using the tools for
the testnet.

IMPROVEMENTS:

* basecoin
    * `basecoin start` supports all flags that `tendermint node` does, such as
    `--rpc.laddr`, `--p2p.seeds`, and `--p2p.skip_upnp`
    * fully supports `--log_level` and `--trace` for logger configuration
    * merkleeyes no longers spams the logs... unless you want it
        * Example: `basecoin start --log_level="merkleeyes:info,state:info,*:error"`
        * Example: `basecoin start --log_level="merkleeyes:debug,state:info,*:error"`
* basecli
    * `basecli init` is more intelligent and only complains if there really was
    a connected chain, not just random files
    * support `localhost:46657` or `http://localhost:46657` format for nodes,
    not just `tcp://localhost:46657`
    * Add `--genesis` to init to specify chain-id and validator hash
        * Example: `basecli init --node=localhost:46657 --genesis=$HOME/.basecoin/genesis.json`
    * `basecli rpc` has a number of methods to easily accept tendermint rpc, and verifies what it can

BUG FIXES:

* basecli
    * `basecli query account` accepts hex account address with or without `0x`
    prefix
    * gives error message when running commands on an unitialized chain, rather
    than some unintelligable panic

## 0.6.0 (June 22, 2017)

Make the basecli command the only way to use client-side, to enforce best
security practices. Lots of enhancements to get it up to production quality.

BREAKING CHANGES:

* ./cmd/commands -> ./cmd/basecoin/commands
* basecli
    * `basecli proof state get` -> `basecli query key`
    * `basecli proof tx get` -> `basecli query tx`
    * `basecli proof state get --app=account` -> `basecli query account`
    * use `--chain-id` not `--chainid` for consistency
    * update to use `--trace` not `--debug` for stack traces on errors
    * complete overhaul on how tx and query subcommands are added. (see counter or trackomatron for examples)
    * no longer supports counter app (see new countercli)
* basecoin
    * `basecoin init` takes an argument, an address to allocate funds to in the genesis
    * removed key2.json
    * removed all client side functionality from it (use basecli now for proofs)
        * no tx subcommand
        * no query subcommand
        * no account (query) subcommand
        * a few other random ones...
    * enhanced relay subcommand
        * relay start did what relay used to do
        * relay init registers both chains on one another (to set it up so relay start just works)
* docs
    * removed `example-plugin`, put `counter` inside `docs/guide`
* app
    * Implements ABCI handshake by proxying merkleeyes.Info()

IMPROVEMENTS:

* `basecoin init` support `--chain-id`
* intergrates tendermint 0.10.0 (not the rc-2, but the real thing)
* commands return error code (1) on failure for easier script testing
* add `reset_all` to basecli, and never delete keys on `init`
* new shutil based unit tests, with better coverage of the cli actions
* just `make fresh` when things are getting stale ;)

BUG FIXES:

* app: no longer panics on missing app_options in genesis (thanks, anton)
* docs: updated all docs... again
* ibc: fix panic on getting BlockID from commit without 100% precommits (still a TODO)

## 0.5.2 (June 2, 2017)

BUG FIXES:

* fix parsing of the log level from Tendermint config (#97)

## 0.5.1 (May 30, 2017)

BUG FIXES:

* fix ibc demo app to use proper tendermint flags, 0.10.0-rc2 compatibility
* Make sure all cli uses new json.Marshal not wire.JSONBytes

## 0.5.0 (May 27, 2017)

BREAKING CHANGES:

* only those related to the tendermint 0.9 -> 0.10 upgrade

IMPROVEMENTS:

* basecoin cli
    * integrates tendermint 0.10.0 and unifies cli (init, unsafe_reset_all, ...)
    * integrate viper, all command line flags can also be defined in environmental variables or config.toml
* genesis file
    * you can define accounts with either address or pub_key
    * sorts coins for you, so no silent errors if not in alphabetical order
* [light-client](https://github.com/tendermint/light-client) integration
    * no longer must you trust the node you connect to, prove everything!
    * new [basecli command](./cmd/basecli/README.md)
    * integrated [key management](https://github.com/tendermint/go-crypto/blob/master/cmd/README.md), stored encrypted locally
    * tracks validator set changes and proves everything from one initial validator seed
    * `basecli proof state` gets complete proofs for any abci state
    * `basecli proof tx` gets complete proof where a tx was stored in the chain
    * `basecli proxy` exposes tendermint rpc, but only passes through results after doing complete verification

BUG FIXES:

* no more silently ignored error with invalid coin names (eg. "17.22foo coin" used to parse as "17 foo", not warning/error)

## 0.4.1 (April 26, 2017)

BUG FIXES:

* Fix bug in `basecoin unsafe_reset_X` where the `priv_validator.json` was not being reset

## 0.4.0 (April 21, 2017)

BREAKING CHANGES:

* CLI now uses Cobra, which forced changes to some of the flag names and orderings

IMPROVEMENTS:

* `basecoin init` doesn't generate error if already initialized
* Much more testing

## 0.3.1 (March 23, 2017)

IMPROVEMENTS:

* CLI returns exit code 1 and logs error before exiting

## 0.3.0 (March 23, 2017)

BREAKING CHANGES:

* Remove `--data` flag and use `BCHOME` to set the home directory (defaults to `~/.basecoin`)
* Remove `--in-proc` flag and start Tendermint in-process by default (expect Tendermint files in $BCHOME/tendermint).
  To start just the ABCI app/server, use `basecoin start --without-tendermint`.
* Consolidate genesis files so the Basecoin genesis is an object under `app_options` in Tendermint genesis. For instance:

```json
{
  "app_hash": "",
  "chain_id": "foo_bar_chain",
  "genesis_time": "0001-01-01T00:00:00.000Z",
  "validators": [
    {
      "amount": 10,
      "name": "",
      "pub_key": [
	1,
	"7B90EA87E7DC0C7145C8C48C08992BE271C7234134343E8A8E8008E617DE7B30"
      ]
    }
  ],
  "app_options": {
    "accounts": [{
      "pub_key": {
        "type": "ed25519",
        "data": "6880db93598e283a67c4d88fc67a8858aa2de70f713fe94a5109e29c137100c2"
      },
      "coins": [
        {
          "denom": "blank",
          "amount": 12345
        },
        {
          "denom": "ETH",
          "amount": 654321
        }
      ]
    }],
    "plugin_options": ["plugin1/key1", "value1", "plugin1/key2", "value2"]
  }
}
```

Note the array of key-value pairs is now under `app_options.plugin_options` while the `app_options` themselves are well formed.
We also changed `chainID` to `chain_id` and consolidated to have just one of them.

FEATURES:

* Introduce `basecoin init` and `basecoin unsafe_reset_all`

## 0.2.0 (March 6, 2017)

BREAKING CHANGES:

* Update to ABCI v0.4.0 and Tendermint v0.9.0
* Coins are specified on the CLI as `Xcoin`, eg. `5gold`
* `Cost` is now `Fee`

FEATURES:

* CLI for sending transactions and querying the state,
  designed to be easily extensible as plugins are implemented
* Run Basecoin in-process with Tendermint
* Add `/account` path in Query
* IBC plugin for InterBlockchain Communication
* Demo script of IBC between two chains

IMPROVEMENTS:

* Use new Tendermint `/commit` endpoint for crafting IBC transactions
* More unit tests
* Use go-crypto S structs and go-data for more standard JSON
* Demo uses fewer sleeps

BUG FIXES:

* Various little fixes in coin arithmetic
* More commit validation in IBC
* Return results from transactions

## PreHistory

### January 14-18, 2017

* Update to Tendermint v0.8.0
* Cleanup a bit and release blog post

### September 22, 2016

* Basecoin compiles again

<!-- Release links -->

[Unreleased]: https://github.com/cosmos/cosmos-sdk/compare/v0.38.2...HEAD
[v0.38.2]: https://github.com/cosmos/cosmos-sdk/releases/tag/v0.38.2
[v0.38.1]: https://github.com/cosmos/cosmos-sdk/releases/tag/v0.38.1
[v0.38.0]: https://github.com/cosmos/cosmos-sdk/releases/tag/v0.38.0
[v0.37.9]: https://github.com/cosmos/cosmos-sdk/releases/tag/v0.37.9
[v0.37.8]: https://github.com/cosmos/cosmos-sdk/releases/tag/v0.37.8
[v0.37.7]: https://github.com/cosmos/cosmos-sdk/releases/tag/v0.37.7
[v0.37.6]: https://github.com/cosmos/cosmos-sdk/releases/tag/v0.37.6
[v0.37.5]: https://github.com/cosmos/cosmos-sdk/releases/tag/v0.37.5
[v0.37.4]: https://github.com/cosmos/cosmos-sdk/releases/tag/v0.37.4
[v0.37.3]: https://github.com/cosmos/cosmos-sdk/releases/tag/v0.37.3
[v0.37.1]: https://github.com/cosmos/cosmos-sdk/releases/tag/v0.37.1
[v0.37.0]: https://github.com/cosmos/cosmos-sdk/releases/tag/v0.37.0
[v0.36.0]: https://github.com/cosmos/cosmos-sdk/releases/tag/v0.36.0<|MERGE_RESOLUTION|>--- conflicted
+++ resolved
@@ -66,14 +66,11 @@
 * (gov) [\#11036](https://github.com/cosmos/cosmos-sdk/pull/11036) Add in-place migrations for 0.43->0.46. Add a `migrate v0.46` CLI command for v0.43->0.46 JSON genesis migration.
 * [\#11006](https://github.com/cosmos/cosmos-sdk/pull/11006) Add `debug pubkey-raw` command to allow inspecting of pubkeys in legacy bech32 format
 * (x/authz) [\#10714](https://github.com/cosmos/cosmos-sdk/pull/10714) Add support for pruning expired authorizations
-<<<<<<< HEAD
-* [\#11234](https://github.com/cosmos/cosmos-sdk/pull/11234) Add `GRPCClient` field to Client Context. If `GRPCClient` field is set to nil, the `Invoke` method would use ABCI query, otherwise use gprc.
-=======
 * [\#10015](https://github.com/cosmos/cosmos-sdk/pull/10015) ADR-040: ICS-23 proofs for SMT store
 * [\#11240](https://github.com/cosmos/cosmos-sdk/pull/11240) Replace various modules `ModuleCdc` with the global `legacy.Cdc`
 * [#11179](https://github.com/cosmos/cosmos-sdk/pull/11179) Add state rollback command.
 * [\#10794](https://github.com/cosmos/cosmos-sdk/pull/10794) ADR-040: Add State Sync to V2 Store
->>>>>>> dc092707
+* [\#11234](https://github.com/cosmos/cosmos-sdk/pull/11234) Add `GRPCClient` field to Client Context. If `GRPCClient` field is set to nil, the `Invoke` method would use ABCI query, otherwise use gprc.
 
 ### API Breaking Changes
 
