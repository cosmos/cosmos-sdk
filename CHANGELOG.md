<!--
Guiding Principles:

Changelogs are for humans, not machines.
There should be an entry for every single version.
The same types of changes should be grouped.
Versions and sections should be linkable.
The latest version comes first.
The release date of each version is displayed.
Mention whether you follow Semantic Versioning.

Usage:

Change log entries are to be added to the Unreleased section under the
appropriate stanza (see below). Each entry should ideally include a tag and
the Github issue reference in the following format:

* (<tag>) \#<issue-number> message

The issue numbers will later be link-ified during the release process so you do
not have to worry about including a link manually, but you can if you wish.

Types of changes (Stanzas):

"Features" for new features.
"Improvements" for changes in existing functionality.
"Deprecated" for soon-to-be removed features.
"Bug Fixes" for any bug fixes.
"Client Breaking" for breaking Protobuf, gRPC and REST routes used by end-users.
"CLI Breaking" for breaking CLI commands.
"API Breaking" for breaking exported APIs used by developers building on SDK.
"State Machine Breaking" for any changes that result in a different AppState given same genesisState and txList.
Ref: https://keepachangelog.com/en/1.0.0/
-->

# Changelog

## [Unreleased]

### Features

<<<<<<< HEAD
* (x/groups) [#14879](https://github.com/cosmos/cosmos-sdk/pull/14879) Add `Query/Groups` query to get all the groups.
=======
* (x/gov,cli) [#14718](https://github.com/cosmos/cosmos-sdk/pull/14718) Added `AddGovPropFlagsToCmd` and `ReadGovPropFlags` functions.
>>>>>>> 979adcff
* (cli) [#14655](https://github.com/cosmos/cosmos-sdk/pull/14655) Add a new command to list supported algos.
* (x/genutil,cli) [#15147](https://github.com/cosmos/cosmos-sdk/pull/15147) Add `--initial-height` flag to cli init cmd to provide `genesis.json` with user-defined initial block height.

### Improvements

* (x/distribution) [#15462](https://github.com/cosmos/cosmos-sdk/pull/15462) Add delegator address to the event for withdrawing delegation rewards.
* [#14609](https://github.com/cosmos/cosmos-sdk/pull/14609) Add RetryForBlocks method to use in tests that require waiting for a transaction to be included in a block.

### Deprecated

* (x/genutil) [#15316](https://github.com/cosmos/cosmos-sdk/pull/15316) Remove requirement on node & IP being included in a gentx.

## [v0.47.0](https://github.com/cosmos/cosmos-sdk/releases/tag/v0.47.0) - 2023-03-14

### Features

* (x/gov) [#15151](https://github.com/cosmos/cosmos-sdk/pull/15151) Add `burn_vote_quorum`, `burn_proposal_deposit_prevote` and `burn_vote_veto` params to allow applications to decide if they would like to burn deposits
* (client) [#14509](https://github.com/cosmos/cosmos-sdk/pull/#14509) Added `AddKeyringFlags` function.
* (x/bank) [#14045](https://github.com/cosmos/cosmos-sdk/pull/14045) Add CLI command `spendable-balances`, which also accepts the flag `--denom`.
* (x/slashing, x/staking) [#14363](https://github.com/cosmos/cosmos-sdk/pull/14363) Add the infraction a validator commited type as an argument to a `SlashWithInfractionReason` keeper method.
* (client) [#14051](https://github.com/cosmos/cosmos-sdk/pull/14051) Add `--grpc` client option.
* (x/genutil) [#14149](https://github.com/cosmos/cosmos-sdk/pull/14149) Add `genutilcli.GenesisCoreCommand` command, which contains all genesis-related sub-commands.
* (x/evidence) [#13740](https://github.com/cosmos/cosmos-sdk/pull/13740) Add new proto field `hash` of type `string` to `QueryEvidenceRequest` which helps to decode the hash properly while using query API.
* (core) [#13306](https://github.com/cosmos/cosmos-sdk/pull/13306) Add a `FormatCoins` function to in `core/coins` to format sdk Coins following the Value Renderers spec.
* (math) [#13306](https://github.com/cosmos/cosmos-sdk/pull/13306) Add `FormatInt` and `FormatDec` functiosn in `math` to format integers and decimals following the Value Renderers spec.
* (x/staking) [#13122](https://github.com/cosmos/cosmos-sdk/pull/13122) Add `UnbondingCanComplete` and `PutUnbondingOnHold` to `x/staking` module.
* [#13437](https://github.com/cosmos/cosmos-sdk/pull/13437) Add new flag `--modules-to-export` in `simd export` command to export only selected modules.
* [#13298](https://github.com/cosmos/cosmos-sdk/pull/13298) Add `AddGenesisAccount` helper func in x/auth module which helps adding accounts to genesis state.
* (x/authz) [#12648](https://github.com/cosmos/cosmos-sdk/pull/12648) Add an allow list, an optional list of addresses allowed to receive bank assets via authz MsgSend grant.
* (sdk.Coins) [#12627](https://github.com/cosmos/cosmos-sdk/pull/12627) Make a Denoms method on sdk.Coins.
* (testutil) [#12973](https://github.com/cosmos/cosmos-sdk/pull/12973) Add generic `testutil.RandSliceElem` function which selects a random element from the list.
* (client) [#12936](https://github.com/cosmos/cosmos-sdk/pull/12936) Add capability to preprocess transactions before broadcasting from a higher level chain.
* (cli) [#13064](https://github.com/cosmos/cosmos-sdk/pull/13064) Add `debug prefixes` to list supported HRP prefixes via .
* (ledger) [#12935](https://github.com/cosmos/cosmos-sdk/pull/12935) Generalize Ledger integration to allow for different apps or keytypes that use SECP256k1.
* (x/bank) [#11981](https://github.com/cosmos/cosmos-sdk/pull/11981) Create the `SetSendEnabled` endpoint for managing the bank's SendEnabled settings.
* (x/auth) [#13210](https://github.com/cosmos/cosmos-sdk/pull/13210) Add `Query/AccountInfo` endpoint for simplified access to basic account info.
* (x/consensus) [#12905](https://github.com/cosmos/cosmos-sdk/pull/12905) Create a new `x/consensus` module that is now responsible for maintaining Tendermint consensus parameters instead of `x/param`. Legacy types remain in order to facilitate parameter migration from the deprecated `x/params`. App developers should ensure that they execute `baseapp.MigrateParams` during their chain upgrade. These legacy types will be removed in a future release.
* (client/tx) [#13670](https://github.com/cosmos/cosmos-sdk/pull/13670) Add validation in `BuildUnsignedTx` to prevent simple inclusion of valid mnemonics

### Improvements

* [#14995](https://github.com/cosmos/cosmos-sdk/pull/14995) Allow unknown fields in `ParseTypedEvent`.
* (store) [#14931](https://github.com/cosmos/cosmos-sdk/pull/14931) Exclude in-memory KVStores, i.e. `StoreTypeMemory`, from CommitInfo commitments.
* (cli) [#14919](https://github.com/cosmos/cosmos-sdk/pull/14919) Fix never assigned error when write validators.
* (x/group) [#14923](https://github.com/cosmos/cosmos-sdk/pull/14923) Fix error while using pagination in `x/group` from CLI.
* (types/coin) [#14715](https://github.com/cosmos/cosmos-sdk/pull/14715) `sdk.Coins.Add` now returns an empty set of coins `sdk.Coins{}` if both coins set are empty.
    * This is a behavior change, as previously `sdk.Coins.Add` would return `nil` in this case.
* (reflection) [#14838](https://github.com/cosmos/cosmos-sdk/pull/14838) We now require that all proto files' import path (i.e. the OS path) matches their fully-qualified package name. For example, proto files with package name `cosmos.my.pkg.v1` should live in the folder `cosmos/my/pkg/v1/*.proto` relatively to the protoc import root folder (usually the root `proto/` folder).
* (baseapp) [#14505](https://github.com/cosmos/cosmos-sdk/pull/14505) PrepareProposal and ProcessProposal now use deliverState for the first block in order to access changes made in InitChain.
* (x/group) [#14527](https://github.com/cosmos/cosmos-sdk/pull/14527) Fix wrong address set in `EventUpdateGroupPolicy`.
* (cli) [#14509](https://github.com/cosmos/cosmos-sdk/pull/14509) Added missing options to keyring-backend flag usage.
* (server) [#14441](https://github.com/cosmos/cosmos-sdk/pull/14441) Fix `--log_format` flag not working.
* (ante) [#14448](https://github.com/cosmos/cosmos-sdk/pull/14448) Return anteEvents when postHandler fail.
* (baseapp) [#13983](https://github.com/cosmos/cosmos-sdk/pull/13983) Don't emit duplicate ante-handler events when a post-handler is defined.
* (x/staking) [#14064](https://github.com/cosmos/cosmos-sdk/pull/14064) Set all fields in `redelegation.String()`.
* (x/upgrade) [#13936](https://github.com/cosmos/cosmos-sdk/pull/13936) Make downgrade verification work again.
* (x/group) [#13742](https://github.com/cosmos/cosmos-sdk/pull/13742) Fix `validate-genesis` when group policy accounts exist.
* (store) [#13516](https://github.com/cosmos/cosmos-sdk/pull/13516) Fix state listener that was observing writes at wrong time.
* (simstestutil) [#15305](https://github.com/cosmos/cosmos-sdk/pull/15305) Add `AppStateFnWithExtendedCb` with callback function to extend rawState.
* (simapp) [#14977](https://github.com/cosmos/cosmos-sdk/pull/14977) Move simulation helpers functions (`AppStateFn` and `AppStateRandomizedFn`) to `testutil/sims`. These takes an extra genesisState argument which is the default state of the app.
* (cli) [#14953](https://github.com/cosmos/cosmos-sdk/pull/14953) Enable profiling block replay during abci handshake with `--cpu-profile`.
* (store) [#14410](https://github.com/cosmos/cosmos-sdk/pull/14410) `rootmulti.Store.loadVersion` has validation to check if all the module stores' height is correct, it will error if any module store has incorrect height.
* (store) [#14189](https://github.com/cosmos/cosmos-sdk/pull/14189) Add config `iavl-lazy-loading` to enable lazy loading of iavl store, to improve start up time of archive nodes, add method `SetLazyLoading` to `CommitMultiStore` interface.
* (deps) [#14830](https://github.com/cosmos/cosmos-sdk/pull/14830) Bump to IAVL `v0.19.5-rc.1`.
* (tools) [#14793](https://github.com/cosmos/cosmos-sdk/pull/14793) Dockerfile optimization.
* (x/gov) [#13010](https://github.com/cosmos/cosmos-sdk/pull/13010) Partial cherry-pick of this issue for adding proposer migration.
* [#14691](https://github.com/cosmos/cosmos-sdk/pull/14691) Change behavior of `sdk.StringifyEvents` to not flatten events attributes by events type.
    * This change only affects ABCI message logs, and not the events field.
* [#14692](https://github.com/cosmos/cosmos-sdk/pull/14692) Improve RPC queries error message when app is at height 0.
* [#14017](https://github.com/cosmos/cosmos-sdk/pull/14017) Simplify ADR-028 and `address.Module`.
    * This updates the [ADR-028](https://docs.cosmos.network/main/architecture/adr-028-public-key-addresses) and enhance the `address.Module` API to support module addresses and sub-module addresses in a backward compatible way.
* (snapshots) [#14608](https://github.com/cosmos/cosmos-sdk/pull/14608/) Deprecate unused structs `SnapshotKVItem` and `SnapshotSchema`.
* [#15243](https://github.com/cosmos/cosmos-sdk/pull/15243) `LatestBlockResponse` & `BlockByHeightResponse` types' field `sdk_block` was incorrectly cast `proposer_address` bytes to validator operator address, now to consensus address
* (x/group, x/gov) [#14483](https://github.com/cosmos/cosmos-sdk/pull/14483) Add support for `[]string` and `[]int` in `draft-proposal` prompt.
* (protobuf) [#14476](https://github.com/cosmos/cosmos-sdk/pull/14476) Clean up protobuf annotations `{accepts,implements}_interface`.
* (x/gov, x/group) [#14472](https://github.com/cosmos/cosmos-sdk/pull/14472) The recommended metadata format for x/gov and x/group proposals now uses an array of strings (instead of a single string) for the `authors` field.
* (crypto) [#14460](https://github.com/cosmos/cosmos-sdk/pull/14460) Check the signature returned by a ledger device against the public key in the keyring.
* [#14356](https://github.com/cosmos/cosmos-sdk/pull/14356) Add `events.GetAttributes` and `event.GetAttribute` methods to simplify the retrieval of an attribute from event(s).
* (types) [#14332](https://github.com/cosmos/cosmos-sdk/issues/14332) Reduce state export time by 50%.
* (types) [#14163](https://github.com/cosmos/cosmos-sdk/pull/14163) Refactor `(coins Coins) Validate()` to avoid unnecessary map.
* [#13881](https://github.com/cosmos/cosmos-sdk/pull/13881) Optimize iteration on nested cached KV stores and other operations in general.
* (x/gov) [#14347](https://github.com/cosmos/cosmos-sdk/pull/14347) Support `v1.Proposal` message in `v1beta1.Proposal.Content`.
* [#13882](https://github.com/cosmos/cosmos-sdk/pull/13882) Add tx `encode` and `decode` endpoints to amino tx service.
  > Note: These endpoints encodes and decodes only amino txs.
* (config) [#13894](https://github.com/cosmos/cosmos-sdk/pull/13894) Support state streaming configuration in `app.toml` template and default configuration.
* (x/nft) [#13836](https://github.com/cosmos/cosmos-sdk/pull/13836) Remove the validation for `classID` and `nftID` from the NFT module.
* [#13789](https://github.com/cosmos/cosmos-sdk/pull/13789) Add tx `encode` and `decode` endpoints to tx service.
  > Note: These endpoints will only encode and decode proto messages, Amino encoding and decoding is not supported.
* [#13619](https://github.com/cosmos/cosmos-sdk/pull/13619) Add new function called LogDeferred to report errors in defers. Use the function in x/bank files.
* (deps) [#13397](https://github.com/cosmos/cosmos-sdk/pull/13397) Bump Go version minimum requirement to `1.19`.
* [#13070](https://github.com/cosmos/cosmos-sdk/pull/13070) Migrate from `gogo/protobuf` to `cosmos/gogoproto`.
* [#12995](https://github.com/cosmos/cosmos-sdk/pull/12995) Add `FormatTime` and `ParseTimeString` methods.
* [#12952](https://github.com/cosmos/cosmos-sdk/pull/12952) Replace keyring module to Cosmos fork.
* [#12352](https://github.com/cosmos/cosmos-sdk/pull/12352) Move the `RegisterSwaggerAPI` logic into a separate helper function in the server package.
* [#12876](https://github.com/cosmos/cosmos-sdk/pull/12876) Remove proposer-based rewards.
* [#12846](https://github.com/cosmos/cosmos-sdk/pull/12846) Remove `RandomizedParams` from the `AppModuleSimulation` interface which is no longer needed.
* (ci) [#12854](https://github.com/cosmos/cosmos-sdk/pull/12854) Use ghcr.io to host the proto builder image. Update proto builder image to go 1.19
* (x/bank) [#12706](https://github.com/cosmos/cosmos-sdk/pull/12706) Added the `chain-id` flag to the `AddTxFlagsToCmd` API. There is no longer a need to explicitly register this flag on commands whens `AddTxFlagsToCmd` is already called.
* [#12717](https://github.com/cosmos/cosmos-sdk/pull/12717) Use injected encoding params in simapp.
* [#12634](https://github.com/cosmos/cosmos-sdk/pull/12634) Move `sdk.Dec` to math package.
* [#12187](https://github.com/cosmos/cosmos-sdk/pull/12187) Add batch operation for x/nft module.
* [#12455](https://github.com/cosmos/cosmos-sdk/pull/12455) Show attempts count in error for signing.
* [#13101](https://github.com/cosmos/cosmos-sdk/pull/13101) Remove weights from `simapp/params` and `testutil/sims`. They are now in their respective modules.
* [#12398](https://github.com/cosmos/cosmos-sdk/issues/12398) Refactor all `x` modules to unit-test via mocks and decouple `simapp`.
* [#13144](https://github.com/cosmos/cosmos-sdk/pull/13144) Add validator distribution info grpc gateway get endpoint.
* [#13168](https://github.com/cosmos/cosmos-sdk/pull/13168) Migrate tendermintdev/proto-builder to ghcr.io. New image `ghcr.io/cosmos/proto-builder:0.8`
* [#13178](https://github.com/cosmos/cosmos-sdk/pull/13178) Add `cosmos.msg.v1.service` protobuf annotation to allow tooling to distinguish between Msg and Query services via reflection.
* [#13236](https://github.com/cosmos/cosmos-sdk/pull/13236) Integrate Filter Logging
* [#13528](https://github.com/cosmos/cosmos-sdk/pull/13528) Update `ValidateMemoDecorator` to only check memo against `MaxMemoCharacters` param when a memo is present.
* [#13651](https://github.com/cosmos/cosmos-sdk/pull/13651) Update `server/config/config.GetConfig` function.
* [#13781](https://github.com/cosmos/cosmos-sdk/pull/13781) Remove `client/keys.KeysCdc`.
* [#13802](https://github.com/cosmos/cosmos-sdk/pull/13802) Add --output-document flag to the export CLI command to allow writing genesis state to a file.
* [#13794](https://github.com/cosmos/cosmos-sdk/pull/13794) `types/module.Manager` now supports the
`cosmossdk.io/core/appmodule.AppModule` API via the new `NewManagerFromMap` constructor.
* [#14019](https://github.com/cosmos/cosmos-sdk/issues/14019) Remove the interface casting to allow other implementations of a `CommitMultiStore`.
* [#14175](https://github.com/cosmos/cosmos-sdk/pull/14175) Add `server.DefaultBaseappOptions(appopts)` function to reduce boiler plate in root.go. 

### State Machine Breaking

* (baseapp, x/auth/posthandler) [#13940](https://github.com/cosmos/cosmos-sdk/pull/13940) Update `PostHandler` to receive the `runTx` success boolean.
* (store) [#14378](https://github.com/cosmos/cosmos-sdk/pull/14378) The `CacheKV` store is thread-safe again, which includes improved iteration and deletion logic. Iteration is on a strictly isolated view now, which is breaking from previous behavior.
* (x/bank) [#14538](https://github.com/cosmos/cosmos-sdk/pull/14538) Validate denom in bank balances GRPC queries.
* (x/group) [#14465](https://github.com/cosmos/cosmos-sdk/pull/14465) Add title and summary to proposal struct.
* (x/gov) [#14390](https://github.com/cosmos/cosmos-sdk/pull/14390) Add title, proposer and summary to proposal struct.
* (x/group) [#14071](https://github.com/cosmos/cosmos-sdk/pull/14071) Don't re-tally proposal after voting period end if they have been marked as ACCEPTED or REJECTED.
* (x/group) [#13742](https://github.com/cosmos/cosmos-sdk/pull/13742) Migrate group policy account from module accounts to base account.
* (x/auth)[#13780](https://github.com/cosmos/cosmos-sdk/pull/13780) `id` (type of int64) in `AccountAddressByID` grpc query is now deprecated, update to account-id(type of uint64) to use `AccountAddressByID`.
* (codec) [#13307](https://github.com/cosmos/cosmos-sdk/pull/13307) Register all modules' `Msg`s with group's ModuleCdc so that Amino sign bytes are correctly generated.* (x/gov) 
* (codec) [#13196](https://github.com/cosmos/cosmos-sdk/pull/13196) Register all modules' `Msg`s with gov's ModuleCdc so that Amino sign bytes are correctly generated.
* (group) [#13592](https://github.com/cosmos/cosmos-sdk/pull/13592) Fix group types registration with Amino.
* (x/distribution) [#12852](https://github.com/cosmos/cosmos-sdk/pull/12852) Deprecate `CommunityPoolSpendProposal`. Please execute a `MsgCommunityPoolSpend` message via the new v1 `x/gov` module instead. This message can be used to directly fund the `x/gov` module account.
* (x/bank) [#12610](https://github.com/cosmos/cosmos-sdk/pull/12610) `MsgMultiSend` now allows only a single input.
* (x/bank) [#12630](https://github.com/cosmos/cosmos-sdk/pull/12630) Migrate `x/bank` to self-managed parameters and deprecate its usage of `x/params`.
* (x/auth) [#12475](https://github.com/cosmos/cosmos-sdk/pull/12475) Migrate `x/auth` to self-managed parameters and deprecate its usage of `x/params`.
* (x/slashing) [#12399](https://github.com/cosmos/cosmos-sdk/pull/12399) Migrate `x/slashing` to self-managed parameters and deprecate its usage of `x/params`.
* (x/mint) [#12363](https://github.com/cosmos/cosmos-sdk/pull/12363) Migrate `x/mint` to self-managed parameters and deprecate it's usage of `x/params`.
* (x/distribution) [#12434](https://github.com/cosmos/cosmos-sdk/pull/12434) Migrate `x/distribution` to self-managed parameters and deprecate it's usage of `x/params`.
* (x/crisis) [#12445](https://github.com/cosmos/cosmos-sdk/pull/12445) Migrate `x/crisis` to self-managed parameters and deprecate it's usage of `x/params`.
* (x/gov) [#12631](https://github.com/cosmos/cosmos-sdk/pull/12631) Migrate `x/gov` to self-managed parameters and deprecate it's usage of `x/params`.
* (x/staking) [#12409](https://github.com/cosmos/cosmos-sdk/pull/12409) Migrate `x/staking` to self-managed parameters and deprecate it's usage of `x/params`.
* (x/bank) [#11859](https://github.com/cosmos/cosmos-sdk/pull/11859) Move the SendEnabled information out of the Params and into the state store directly.
* (x/gov) [#12771](https://github.com/cosmos/cosmos-sdk/pull/12771) Initial deposit requirement for proposals at submission time.
* (x/staking) [#12967](https://github.com/cosmos/cosmos-sdk/pull/12967) `unbond` now creates only one unbonding delegation entry when multiple unbondings exist at a single height (e.g. through multiple messages in a transaction).
* (x/auth/vesting) [#13502](https://github.com/cosmos/cosmos-sdk/pull/13502) Add Amino Msg registration for `MsgCreatePeriodicVestingAccount`.

### API Breaking Changes

* Migrate to CometBFT. Follow the migration instructions in the [upgrade guide](./UPGRADING.md#migration-to-cometbft-part-1).
* (simulation) [#14728](https://github.com/cosmos/cosmos-sdk/pull/14728) Rename the `ParamChanges` field to `LegacyParamChange` and `Contents` to `LegacyProposalContents` in `simulation.SimulationState`. Additionally it adds a `ProposalMsgs` field to `simulation.SimulationState`.
* (x/gov) [#14782](https://github.com/cosmos/cosmos-sdk/pull/14782) Move the `metadata` argument in `govv1.NewProposal` alongside `title` and `summary`.
* (x/upgrade) [#14216](https://github.com/cosmos/cosmos-sdk/pull/14216) Change upgrade keeper receiver to upgrade keeper pointers.
* (x/auth) [#13780](https://github.com/cosmos/cosmos-sdk/pull/13780) Querying with `id` (type of int64) in `AccountAddressByID` grpc query now throws error, use account-id(type of uint64) instead.
* (store) [#13516](https://github.com/cosmos/cosmos-sdk/pull/13516) Update State Streaming APIs:
    * Add method `ListenCommit` to `ABCIListener`
    * Move `ListeningEnabled` and  `AddListener` methods to `CommitMultiStore`
    * Remove `CacheWrapWithListeners` from `CacheWrap` and `CacheWrapper` interfaces
    * Remove listening APIs from the caching layer (it should only listen to the `rootmulti.Store`)
    * Add three new options to file streaming service constructor.
    * Modify `ABCIListener` such that any error from any method will always halt the app via `panic`
* (x/auth) [#13877](https://github.com/cosmos/cosmos-sdk/pull/13877) Rename `AccountKeeper`'s `GetNextAccountNumber` to `NextAccountNumber`.
* (x/evidence) [#13740](https://github.com/cosmos/cosmos-sdk/pull/13740) The `NewQueryEvidenceRequest` function now takes `hash` as a HEX encoded `string`.
* (server) [#13485](https://github.com/cosmos/cosmos-sdk/pull/13485) The `Application` service now requires the `RegisterNodeService` method to be implemented.
* [#13437](https://github.com/cosmos/cosmos-sdk/pull/13437) Add a list of modules to export argument in `ExportAppStateAndValidators`.
* (simapp) [#13402](https://github.com/cosmos/cosmos-sdk/pull/13402) Move simulation flags to `x/simulation/client/cli`.
* (simapp) [#13402](https://github.com/cosmos/cosmos-sdk/pull/13402) Move simulation helpers functions (`SetupSimulation`, `SimulationOperations`, `CheckExportSimulation`, `PrintStats`, `GetSimulationLog`) to `testutil/sims`.
* (simapp) [#13402](https://github.com/cosmos/cosmos-sdk/pull/13402) Move `testutil/rest` package to `testutil`.
* (types) [#13380](https://github.com/cosmos/cosmos-sdk/pull/13380) Remove deprecated `sdk.NewLevelDB`.
* (simapp) [#13378](https://github.com/cosmos/cosmos-sdk/pull/13378) Move `simapp.App` to `runtime.AppI`.
* (tx) [#12659](https://github.com/cosmos/cosmos-sdk/pull/12659) Remove broadcast mode `block`.
* (simapp) [#12747](https://github.com/cosmos/cosmos-sdk/pull/12747) Remove `simapp.MakeTestEncodingConfig`. Please use `moduletestutil.MakeTestEncodingConfig` (`types/module/testutil`) in tests instead.
* (x/bank) [#12648](https://github.com/cosmos/cosmos-sdk/pull/12648) `NewSendAuthorization` takes a new argument of an optional list of addresses allowed to receive bank assests via authz MsgSend grant. You can pass `nil` for the same behavior as before, i.e. any recipient is allowed.
* (x/bank) [#12593](https://github.com/cosmos/cosmos-sdk/pull/12593) Add `SpendableCoin` method to `BaseViewKeeper`
* (x/slashing) [#12581](https://github.com/cosmos/cosmos-sdk/pull/12581) Remove `x/slashing` legacy querier.
* (types) [#12355](https://github.com/cosmos/cosmos-sdk/pull/12355) Remove the compile-time `types.DBbackend` variable. Removes usage of the same in server/util.go
* (x/gov) [#12368](https://github.com/cosmos/cosmos-sdk/pull/12369) Gov keeper is now passed by reference instead of copy to make post-construction mutation of Hooks and Proposal Handlers possible at a framework level.
* (simapp) [#12270](https://github.com/cosmos/cosmos-sdk/pull/12270) Remove `invCheckPeriod uint` attribute from `SimApp` struct as per migration of `x/crisis` to app wiring
* (simapp) [#12334](https://github.com/cosmos/cosmos-sdk/pull/12334) Move `simapp.ConvertAddrsToValAddrs` and `simapp.CreateTestPubKeys ` to respectively `simtestutil.ConvertAddrsToValAddrs` and `simtestutil.CreateTestPubKeys` (`testutil/sims`)
* (simapp) [#12312](https://github.com/cosmos/cosmos-sdk/pull/12312) Move `simapp.EmptyAppOptions` to `simtestutil.EmptyAppOptions` (`testutil/sims`)
* (simapp) [#12312](https://github.com/cosmos/cosmos-sdk/pull/12312) Remove `skipUpgradeHeights map[int64]bool` and `homePath string` from `NewSimApp` constructor as per migration of `x/upgrade` to app-wiring.
* (testutil) [#12278](https://github.com/cosmos/cosmos-sdk/pull/12278) Move all functions from `simapp/helpers` to `testutil/sims`
* (testutil) [#12233](https://github.com/cosmos/cosmos-sdk/pull/12233) Move `simapp.TestAddr` to `simtestutil.TestAddr` (`testutil/sims`)
* (x/staking) [#12102](https://github.com/cosmos/cosmos-sdk/pull/12102) Staking keeper now is passed by reference instead of copy. Keeper's SetHooks no longer returns keeper. It updates the keeper in place instead.
* (linting) [#12141](https://github.com/cosmos/cosmos-sdk/pull/12141) Fix usability related linting for database. This means removing the infix Prefix from `prefix.NewPrefixWriter` and such so that it is `prefix.NewWriter` and making `db.DBConnection` and such into `db.Connection`
* (x/distribution) [#12434](https://github.com/cosmos/cosmos-sdk/pull/12434) `x/distribution` module `SetParams` keeper method definition is now updated to return `error`.
* (x/staking) [#12409](https://github.com/cosmos/cosmos-sdk/pull/12409) `x/staking` module `SetParams` keeper method definition is now updated to return `error`.
* (x/crisis) [#12445](https://github.com/cosmos/cosmos-sdk/pull/12445) `x/crisis` module `SetConstantFee` keeper method definition is now updated to return `error`.
* (x/gov) [#12631](https://github.com/cosmos/cosmos-sdk/pull/12631) `x/gov` module refactored to use `Params` as single struct instead of `DepositParams`, `TallyParams` & `VotingParams`.
* (x/gov) [#12631](https://github.com/cosmos/cosmos-sdk/pull/12631) Migrate `x/gov` to self-managed parameters and deprecate it's usage of `x/params`.
* (x/bank) [#12630](https://github.com/cosmos/cosmos-sdk/pull/12630) `x/bank` module `SetParams` keeper method definition is now updated to return `error`.
* (x/bank) [#11859](https://github.com/cosmos/cosmos-sdk/pull/11859) Move the SendEnabled information out of the Params and into the state store directly.
  The information can now be accessed using the BankKeeper.
  Setting can be done using MsgSetSendEnabled as a governance proposal.
  A SendEnabled query has been added to both GRPC and CLI.
* (appModule) Remove `Route`, `QuerierRoute` and `LegacyQuerierHandler` from AppModule Interface.
* (x/modules) Remove all LegacyQueries and related code from modules
* (store) [#11825](https://github.com/cosmos/cosmos-sdk/pull/11825) Make extension snapshotter interface safer to use, renamed the util function `WriteExtensionItem` to `WriteExtensionPayload`.
* (x/genutil)[#12956](https://github.com/cosmos/cosmos-sdk/pull/12956) `genutil.AppModuleBasic` has a new attribute: genesis transaction validation function. The existing validation logic is implemented in `genutiltypes.DefaultMessageValidator`. Use `genutil.NewAppModuleBasic` to create a new genutil Module Basic.
* (codec) [#12964](https://github.com/cosmos/cosmos-sdk/pull/12964) `ProtoCodec.MarshalInterface` now returns an error when serializing unregistered types and a subsequent `ProtoCodec.UnmarshalInterface` would fail.
* (x/staking) [#12973](https://github.com/cosmos/cosmos-sdk/pull/12973) Removed `stakingkeeper.RandomValidator`. Use `testutil.RandSliceElem(r, sk.GetAllValidators(ctx))` instead.
* (x/gov) [#13160](https://github.com/cosmos/cosmos-sdk/pull/13160) Remove custom marshaling of proposl and voteoption.
* (types) [#13430](https://github.com/cosmos/cosmos-sdk/pull/13430) Remove unused code `ResponseCheckTx` and `ResponseDeliverTx`
* (store) [#13529](https://github.com/cosmos/cosmos-sdk/pull/13529) Add method `LatestVersion` to `MultiStore` interface, add method `SetQueryMultiStore` to baesapp to support alternative `MultiStore` implementation for query service.
* (pruning) [#13609](https://github.com/cosmos/cosmos-sdk/pull/13609) Move pruning package to be under store package
* [#13794](https://github.com/cosmos/cosmos-sdk/pull/13794) Most methods on `types/module.AppModule` have been moved to 
extension interfaces. `module.Manager.Modules` is now of type `map[string]interface{}` to support in parallel the new 
`cosmossdk.io/core/appmodule.AppModule` API.

### CLI Breaking Changes

* (genesis) [#14149](https://github.com/cosmos/cosmos-sdk/pull/14149) Add `simd genesis` command, which contains all genesis-related sub-commands.
* (x/genutil) [#13535](https://github.com/cosmos/cosmos-sdk/pull/13535) Replace in `simd init`, the `--staking-bond-denom` flag with `--default-denom` which is used for all default denomination in the genesis, instead of only staking.

### Bug Fixes

* (x/auth/vesting) [#15373](https://github.com/cosmos/cosmos-sdk/pull/15373) Add extra checks when creating a periodic vesting account.
* (x/auth) [#13838](https://github.com/cosmos/cosmos-sdk/pull/13838) Fix calling `String()` and `MarshalYAML` panics when pubkey is set on a `BaseAccount``. 
* (x/evidence) [#13740](https://github.com/cosmos/cosmos-sdk/pull/13740) Fix evidence query API to decode the hash properly.
* (bank) [#13691](https://github.com/cosmos/cosmos-sdk/issues/13691) Fix unhandled error for vesting account transfers, when total vesting amount exceeds total balance.
* [#13553](https://github.com/cosmos/cosmos-sdk/pull/13553) Ensure all parameter validation for decimal types handles nil decimal values.
* [#13145](https://github.com/cosmos/cosmos-sdk/pull/13145) Fix panic when calling `String()` to a Record struct type.
* [#13116](https://github.com/cosmos/cosmos-sdk/pull/13116) Fix a dead-lock in the `Group-TotalWeight` `x/group` invariant.
* (types) [#12154](https://github.com/cosmos/cosmos-sdk/pull/12154) Add `baseAccountGetter` to avoid invalid account error when create vesting account.
* (x/staking) [#12303](https://github.com/cosmos/cosmos-sdk/pull/12303) Use bytes instead of string comparison in delete validator queue
* (store/rootmulti) [#12487](https://github.com/cosmos/cosmos-sdk/pull/12487) Fix non-deterministic map iteration.
* (sdk/dec_coins) [#12903](https://github.com/cosmos/cosmos-sdk/pull/12903) Fix nil `DecCoin` creation when converting `Coins` to `DecCoins`
* (store) [#12945](https://github.com/cosmos/cosmos-sdk/pull/12945) Fix nil end semantics in store/cachekv/iterator when iterating a dirty cache.
* (x/gov) [#13051](https://github.com/cosmos/cosmos-sdk/pull/13051) In SubmitPropsal, when a legacy msg fails it's handler call, wrap the error as ErrInvalidProposalContent (instead of ErrNoProposalHandlerExists).
* (snapshot) [#13400](https://github.com/cosmos/cosmos-sdk/pull/13400) Fix snapshot checksum issue in golang 1.19. 
* (server) [#13778](https://github.com/cosmos/cosmos-sdk/pull/13778) Set Cosmos SDK default endpoints to localhost to avoid unknown exposure of endpoints.
* (x/auth) [#13877](https://github.com/cosmos/cosmos-sdk/pull/13877) Handle missing account numbers during `InitGenesis`.
* (x/gov) [#13918](https://github.com/cosmos/cosmos-sdk/pull/13918) Propagate message errors when executing a proposal.

### Deprecated

* (x/evidence) [#13740](https://github.com/cosmos/cosmos-sdk/pull/13740) The `evidence_hash` field of `QueryEvidenceRequest` has been deprecated and now contains a new field `hash` with type `string`.
* (x/bank) [#11859](https://github.com/cosmos/cosmos-sdk/pull/11859) The Params.SendEnabled field is deprecated and unusable.
  The information can now be accessed using the BankKeeper.
  Setting can be done using MsgSetSendEnabled as a governance proposal.
  A SendEnabled query has been added to both GRPC and CLI.

## Previous Versions

[CHANGELOG of previous versions](https://github.com/cosmos/cosmos-sdk/blob/main/CHANGELOG.md#v0460---2022-07-26).<|MERGE_RESOLUTION|>--- conflicted
+++ resolved
@@ -39,18 +39,15 @@
 
 ### Features
 
-<<<<<<< HEAD
 * (x/groups) [#14879](https://github.com/cosmos/cosmos-sdk/pull/14879) Add `Query/Groups` query to get all the groups.
-=======
 * (x/gov,cli) [#14718](https://github.com/cosmos/cosmos-sdk/pull/14718) Added `AddGovPropFlagsToCmd` and `ReadGovPropFlags` functions.
->>>>>>> 979adcff
 * (cli) [#14655](https://github.com/cosmos/cosmos-sdk/pull/14655) Add a new command to list supported algos.
 * (x/genutil,cli) [#15147](https://github.com/cosmos/cosmos-sdk/pull/15147) Add `--initial-height` flag to cli init cmd to provide `genesis.json` with user-defined initial block height.
 
 ### Improvements
 
 * (x/distribution) [#15462](https://github.com/cosmos/cosmos-sdk/pull/15462) Add delegator address to the event for withdrawing delegation rewards.
-* [#14609](https://github.com/cosmos/cosmos-sdk/pull/14609) Add RetryForBlocks method to use in tests that require waiting for a transaction to be included in a block.
+* [#14609](https://github.com/cosmos/cosmos-sdk/pull/14609) Add `RetryForBlocks` method to use in tests that require waiting for a transaction to be included in a block.
 
 ### Deprecated
 
