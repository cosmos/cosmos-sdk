--- conflicted
+++ resolved
@@ -55,11 +55,8 @@
 * (mempool) [#14484](https://github.com/cosmos/cosmos-sdk/pull/14484) Add priority nonce mempool option for transaction replacement.
 * (x/bank) [#14894](https://github.com/cosmos/cosmos-sdk/pull/14894) Return a human readable denomination for IBC vouchers when querying bank balances. Added a `ResolveDenom` parameter to `types.QueryAllBalancesRequest` and `--resolve-denom` flag to `GetBalancesCmd()`.
 * (x/gov) [#15151](https://github.com/cosmos/cosmos-sdk/pull/15151) Add `burn_vote_quorum`, `burn_proposal_deposit_prevote` and `burn_vote_veto` params to allow applications to decide if they would like to burn deposits
-<<<<<<< HEAD
+* (runtime) [#15547](https://github.com/cosmos/cosmos-sdk/pull/15547) Allow runtime to pass event core api service to modules
 * (x/bank) [#14224](https://github.com/cosmos/cosmos-sdk/pull/14224) Allow injection of restrictions on transfers using `AppendSendRestriction` or `PrependSendRestriction`.
-=======
-* (runtime) [#15547](https://github.com/cosmos/cosmos-sdk/pull/15547) Allow runtime to pass event core api service to modules
->>>>>>> aeaa3015
 
 ### Improvements
 
@@ -147,16 +144,13 @@
 * (crypto) [#15070](https://github.com/cosmos/cosmos-sdk/pull/15070) `GenerateFromPassword` and `Cost` from `bcrypt.go` now take a `uint32` instead of a `int` type.  
 * (x/capability) [#15344](https://github.com/cosmos/cosmos-sdk/pull/15344) Capability module was removed and is now housed in [IBC-GO](https://github.com/cosmos/ibc-go). 
 * [#15299](https://github.com/cosmos/cosmos-sdk/pull/15299) remove `StdTx` transaction and signing APIs. No SDK version has actually supported `StdTx` since before Stargate.
-<<<<<<< HEAD
-* (x/bank) [#14224](https://github.com/cosmos/cosmos-sdk/pull/14224) `InputOutputCoins` now only allows for a single `Input`.
-=======
 * [#15600](https://github.com/cosmos/cosmos-sdk/pull/15600) add support for getting signers to `codec.Codec` and protoregistry support to `InterfaceRegistry`:
   * `Codec` is now a private interface and has the methods `InterfaceRegistry`, `GetMsgAnySigners`, `GetMsgV1Signers`, and `GetMsgV2Signers` which will fail when using `AminoCodec`.
      All implementations of `Codec` by other users must now embed an official implementation from the `codec` package.
   * `InterfaceRegistry` is now a private interface and implements `protodesc.Resolver` plus the `RangeFiles` method
      All implementations of `InterfaceRegistry` by other users must now embed the official implementation.
   * `AminoCodec` is marked as deprecated.
->>>>>>> aeaa3015
+* (x/bank) [#14224](https://github.com/cosmos/cosmos-sdk/pull/14224) `InputOutputCoins` now only allows for a single `Input`.
 
 ### Client Breaking Changes
 
