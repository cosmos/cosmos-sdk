--- conflicted
+++ resolved
@@ -112,12 +112,12 @@
 * (baseapp) [#14417](https://github.com/cosmos/cosmos-sdk/pull/14417) `SetStreamingService` accepts appOptions, AppCodec and Storekeys needed to set streamers.  
     * Store pacakge no longer has a dependency on baseapp. 
 * (store) [#14438](https://github.com/cosmos/cosmos-sdk/pull/14438)  Pass logger from baseapp to store. 
-<<<<<<< HEAD
+
 * [#14406](https://github.com/cosmos/cosmos-sdk/issues/14406) Migrate usage of types/store.go to store/types/..
-=======
+
 * (store) [#14439](https://github.com/cosmos/cosmos-sdk/pull/14439) Remove global metric gatherer from store. 
   * By default store has a no op metric gatherer, the application developer must set another metric gatherer or us the provided one in `store/metrics`.
->>>>>>> e048402e
+
 
 ### State Machine Breaking
 
