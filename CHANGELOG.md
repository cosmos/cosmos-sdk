<!--
Guiding Principles:

Changelogs are for humans, not machines.
There should be an entry for every single version.
The same types of changes should be grouped.
Versions and sections should be linkable.
The latest version comes first.
The release date of each version is displayed.
Mention whether you follow Semantic Versioning.

Usage:

Change log entries are to be added to the Unreleased section under the
appropriate stanza (see below). Each entry is required to include a tag and
the Github issue reference in the following format:

* (<tag>) \#<issue-number> message

The tag should consist of where the change is being made ex. (x/staking), (store)
The issue numbers will later be link-ified during the release process so you do
not have to worry about including a link manually, but you can if you wish.

Types of changes (Stanzas):

"Features" for new features.
"Improvements" for changes in existing functionality.
"Deprecated" for soon-to-be removed features.
"Bug Fixes" for any bug fixes.
"Client Breaking" for breaking Protobuf, gRPC and REST routes used by end-users.
"CLI Breaking" for breaking CLI commands.
"API Breaking" for breaking exported APIs used by developers building on SDK.
"State Machine Breaking" for any changes that result in a different AppState given same genesisState and txList.
Ref: https://keepachangelog.com/en/1.0.0/
-->

# Changelog

### Deprecated

* (x/nft) [#24575](https://github.com/cosmos/cosmos-sdk/pull/24575) Deprecate the `x/nft` module in the Cosmos SDK repository.  This module will not be maintained to the extent that our core modules will and will be kept in a [legacy repo](https://github.com/cosmos/cosmos-legacy).

## [Unreleased]

### Deprecated

* (x/group) [#24571](https://github.com/cosmos/cosmos-sdk/pull/24571) Deprecate the `x/group` module in the Cosmos SDK repository.  This module will not be maintained to the extent that our core modules will and will be kept in a [legacy repo](https://github.com/cosmos/cosmos-legacy).

### Features

* (simsx) [#24062](https://github.com/cosmos/cosmos-sdk/pull/24062) [#24145](https://github.com/cosmos/cosmos-sdk/pull/24145) Add new simsx framework on top of simulations for better module dev experience.
* (baseapp) [#24069](https://github.com/cosmos/cosmos-sdk/pull/24069) Create CheckTxHandler to allow extending the logic of CheckTx.
* (types) [#24093](https://github.com/cosmos/cosmos-sdk/pull/24093) Added a new method, `IsGT`, for `types.Coin`. This method is used to check if a `types.Coin` is greater than another `types.Coin`.
* (client/keys) [#24071](https://github.com/cosmos/cosmos-sdk/pull/24071) Add support for importing hex key using standard input.
* (types) [#23780](https://github.com/cosmos/cosmos-sdk/pull/23780) Add a ValueCodec for the math.Uint type that can be used in collections maps.
* (perf)[#24045](https://github.com/cosmos/cosmos-sdk/pull/24045) Sims: Replace runsim command with Go stdlib testing. CLI: `Commit` default true, `Lean`, `SimulateEveryOperation`, `PrintAllInvariants`, `DBBackend` params removed
* (crypto/keyring) [#24040](https://github.com/cosmos/cosmos-sdk/pull/24040) Expose the db keyring used in the keystore.
* (types) [#23919](https://github.com/cosmos/cosmos-sdk/pull/23919) Add MustValAddressFromBech32 function.
* (all) [#23708](https://github.com/cosmos/cosmos-sdk/pull/23708) Add unordered transaction support.
    * Adds a `--timeout-timestamp` flag that allows users to specify a block time at which the unordered transactions should expire from the mempool.
* (x/epochs) [#23815](https://github.com/cosmos/cosmos-sdk/pull/23815) Upstream `x/epochs` from Osmosis
* (client) [#23811](https://github.com/cosmos/cosmos-sdk/pull/23811) Add auto cli for node service.
* (genutil) [#24018](https://github.com/cosmos/cosmos-sdk/pull/24018) Allow manually setting the consensus key type in genesis
* (client) [#18557](https://github.com/cosmos/cosmos-sdk/pull/18557) Add `--qrcode` flag to `keys show` command to support displaying keys address QR code.
* (x/auth) [#24030](https://github.com/cosmos/cosmos-sdk/pull/24030) Allow usage of ed25519 keys for transaction signing.
* (baseapp) [#24163](https://github.com/cosmos/cosmos-sdk/pull/24163) Add `StreamingManager` to baseapp to extend the abci listeners.
* (x/protocolpool) [#23933](https://github.com/cosmos/cosmos-sdk/pull/23933) Add x/protocolpool module.
    * x/distribution can now utilize an externally managed community pool. NOTE: this will make the message handlers for FundCommunityPool and CommunityPoolSpend error, as well as the query handler for CommunityPool.
* (client) [#18101](https://github.com/cosmos/cosmos-sdk/pull/18101) Add a `keyring-default-keyname` in `client.toml` for specifying a default key name, and skip the need to use the `--from` flag when signing transactions.
* (x/gov) [#24355](https://github.com/cosmos/cosmos-sdk/pull/24355) Allow users to set a custom CalculateVoteResultsAndVotingPower function to be used in govkeeper.Tally.
* (x/mint) [#24436](https://github.com/cosmos/cosmos-sdk/pull/24436) Allow users to set a custom minting function used in the `x/mint` begin blocker.
  * The `InflationCalculationFn` argument to `mint.NewAppModule()` is now ignored and must be nil.  To set a custom `InflationCalculationFn` on the default minter, use `mintkeeper.WithMintFn(mintkeeper.DefaultMintFn(customInflationFn))`.
* (api) [#24428](https://github.com/cosmos/cosmos-sdk/pull/24428) Add block height to response headers

### Improvements

* (client) [#24561](https://github.com/cosmos/cosmos-sdk/pull/24561) TimeoutTimestamp flag has been changed to TimeoutDuration, which now sets the timeout timestamp of unordered transactions to the current time + duration passed.
* (telemetry) [#24541](https://github.com/cosmos/cosmos-sdk/pull/24541) Telemetry now includes a pre_blocker metric key. x/upgrade should migrate to this key in v0.54.0.
* (x/auth) [#24541](https://github.com/cosmos/cosmos-sdk/pull/24541) x/auth's PreBlocker now emits telemetry under the pre_blocker metric key.
* (x/bank) [#24431](https://github.com/cosmos/cosmos-sdk/pull/24431) Reduce the number of `ValidateDenom` calls in `bank.SendCoins` and `Coin`.
  * The `AmountOf()` method on`sdk.Coins` no longer will `panic` if given an invalid denom and will instead return a zero value.
* (x/staking) [#24391](https://github.com/cosmos/cosmos-sdk/pull/24391) Replace panics with error results; more verbose error messages
* (x/staking) [#24354](https://github.com/cosmos/cosmos-sdk/pull/24354) Optimize validator endblock by reducing bech32 conversions, resulting in significant performance improvement
* (client/keys) [#18950](https://github.com/cosmos/cosmos-sdk/pull/18950) Improve `<appd> keys add`, `<appd> keys import` and `<appd> keys rename` by checking name validation.
* (client/keys) [#18703](https://github.com/cosmos/cosmos-sdk/pull/18703) Improve `<appd> keys add` and `<appd> keys show` by checking whether there are duplicate keys in the multisig case.
* (client/keys) [#18745](https://github.com/cosmos/cosmos-sdk/pull/18745) Improve `<appd> keys export` and `<appd> keys mnemonic` by adding --yes option to skip interactive confirmation.
* (x/bank) [#24106](https://github.com/cosmos/cosmos-sdk/pull/24106) `SendCoins` now checks for `SendRestrictions` before instead of after deducting coins using `subUnlockedCoins`.
* (crypto/ledger) [#24036](https://github.com/cosmos/cosmos-sdk/pull/24036) Improve error message when deriving paths using index > 100
* (gRPC) [#23844](https://github.com/cosmos/cosmos-sdk/pull/23844) Add debug log prints for each gRPC request.
* (gRPC) [#24073](https://github.com/cosmos/cosmos-sdk/pull/24073) Adds error handling for out-of-gas panics in grpc query handlers.
* (server) [#24072](https://github.com/cosmos/cosmos-sdk/pull/24072) Return BlockHeader by shallow copy in server Context.
* (x/bank) [#24053](https://github.com/cosmos/cosmos-sdk/pull/24053) Resolve a foot-gun by swapping send restrictions check in `InputOutputCoins` before coin deduction.
* (codec/types) [#24336](https://github.com/cosmos/cosmos-sdk/pull/24336) Most types definitions were moved to `github.com/cosmos/gogoproto/types/any` with aliases to these left in `codec/types` so that there should be no breakage to existing code. This allows protobuf generated code to optionally reference the SDK's custom `Any` type without a direct dependency on the SDK. This can be done by changing the `protoc` `M` parameter for `any.proto` to `Mgoogle/protobuf/any.proto=github.com/cosmos/gogoproto/types/any`.

### Bug Fixes

* (x/gov)[#24460](https://github.com/cosmos/cosmos-sdk/pull/24460) Do not call Remove during Walk in defaultCalculateVoteResultsAndVotingPower.
* (baseapp) [24261](https://github.com/cosmos/cosmos-sdk/pull/24261) Fix post handler error always results in code 1
* (server) [#24068](https://github.com/cosmos/cosmos-sdk/pull/24068) Allow align block header with skip check header in grpc server.
* (x/gov) [#24044](https://github.com/cosmos/cosmos-sdk/pull/24044) Fix some places in which we call Remove inside a Walk (x/gov).
* (baseapp) [#24042](https://github.com/cosmos/cosmos-sdk/pull/24042) Fixed a data race inside BaseApp.getContext, found by end-to-end (e2e) tests.
* (client/server) [#24059](https://github.com/cosmos/cosmos-sdk/pull/24059) Consistently set viper prefix in client and server. It defaults for the binary name for both client and server.
* (client/keys) [#24041](https://github.com/cosmos/cosmos-sdk/pull/24041) `keys delete` won't terminate when a key is not found, but will log the error.
* (baseapp) [#24027](https://github.com/cosmos/cosmos-sdk/pull/24027) Ensure that `BaseApp.Init` checks that the commit multistore is set to protect against nil dereferences.
* (x/group) [GHSA-47ww-ff84-4jrg](https://github.com/cosmos/cosmos-sdk/security/advisories/GHSA-47ww-ff84-4jrg) Fix x/group can halt when erroring in EndBlocker
* (x/distribution) [#23934](https://github.com/cosmos/cosmos-sdk/pull/23934) Fix vulnerability in `incrementReferenceCount` in distribution.
* (baseapp) [#23879](https://github.com/cosmos/cosmos-sdk/pull/23879) Ensure finalize block response is not empty in the defer check of FinalizeBlock to avoid panic by nil pointer.
* (query) [#23883](https://github.com/cosmos/cosmos-sdk/pull/23883) Fix NPE in query pagination.
* (client) [#23860](https://github.com/cosmos/cosmos-sdk/pull/23860) Add missing `unordered` field for legacy amino signing of tx body.
* (x/bank) [#23836](https://github.com/cosmos/cosmos-sdk/pull/23836) Fix `DenomMetadata` rpc allow value with slashes.
* (query) [87d3a43](https://github.com/cosmos/cosmos-sdk/commit/87d3a432af95f4cf96aa02351ed5fcc51cca6e7b) Fix collection filtered pagination.
* (sims) [#23952](https://github.com/cosmos/cosmos-sdk/pull/23952) Use liveness matrix for validator sign status in sims
* (baseapp) [#24055](https://github.com/cosmos/cosmos-sdk/pull/24055) Align block header when query with latest height.
* (baseapp) [#24074](https://github.com/cosmos/cosmos-sdk/pull/24074) Use CometBFT's ComputeProtoSizeForTxs in defaultTxSelector.SelectTxForProposal for consistency.
* (cli) [#24090](https://github.com/cosmos/cosmos-sdk/pull/24090) Prune cmd should disable async pruning.
* (x/auth) [#19239](https://github.com/cosmos/cosmos-sdk/pull/19239) Sets from flag in multi-sign command to avoid no key name provided error.
* (x/auth) [#23741](https://github.com/cosmos/cosmos-sdk/pull/23741) Support legacy global AccountNumber for legacy compatibility.
* (baseapp) [#24526](https://github.com/cosmos/cosmos-sdk/pull/24526) Fix incorrect retention height when `commitHeight` equals `minRetainBlocks`.
<<<<<<< HEAD
* (client, client/rpc, x/auth/tx) [#24551](https://github.com/cosmos/cosmos-sdk/pull/24551) Handle context cancellation
=======
* (x/protocolpool) [#24594](https://github.com/cosmos/cosmos-sdk/pull/24594) Fix NPE when initializing module via depinject.
>>>>>>> 62cd8541

## [v0.50.12](https://github.com/cosmos/cosmos-sdk/releases/tag/v0.50.12) - 2025-02-20

### Bug Fixes

* [GHSA-x5vx-95h7-rv4p](https://github.com/cosmos/cosmos-sdk/security/advisories/GHSA-x5vx-95h7-rv4p) Fix Group module can halt chain when handling a malicious proposal.

## [v0.50.11](https://github.com/cosmos/cosmos-sdk/releases/tag/v0.50.11) - 2024-12-16

### Features

* (crypto/keyring) [#21653](https://github.com/cosmos/cosmos-sdk/pull/21653) New Linux-only backend that adds Linux kernel's `keyctl` support.

### Improvements

* (server) [#21941](https://github.com/cosmos/cosmos-sdk/pull/21941) Regenerate addrbook.json for in place testnet.

### Bug Fixes

* Fix [ABS-0043/ABS-0044](https://github.com/cosmos/cosmos-sdk/security/advisories/GHSA-8wcc-m6j2-qxvm) Limit recursion depth for unknown field detection and unpack any
* (server) [#22564](https://github.com/cosmos/cosmos-sdk/pull/22564) Fix fallback genesis path in server
* (x/group) [#22425](https://github.com/cosmos/cosmos-sdk/pull/22425) Proper address rendering in error
* (sims) [#21906](https://github.com/cosmos/cosmos-sdk/pull/21906) Skip sims test when running dry on validators
* (cli) [#21919](https://github.com/cosmos/cosmos-sdk/pull/21919) Query address-by-acc-num by account_id instead of id.
* (x/group) [#22229](https://github.com/cosmos/cosmos-sdk/pull/22229) Accept `1` and `try` in CLI for group proposal exec.

## [v0.50.10](https://github.com/cosmos/cosmos-sdk/releases/tag/v0.50.10) - 2024-09-20

### Features

* (cli) [#20779](https://github.com/cosmos/cosmos-sdk/pull/20779) Added `module-hash-by-height` command to query and retrieve module hashes at a specified blockchain height, enhancing debugging capabilities.
* (cli) [#21372](https://github.com/cosmos/cosmos-sdk/pull/21372) Added a `bulk-add-genesis-account` genesis command to add many genesis accounts at once.
* (types/collections) [#21724](https://github.com/cosmos/cosmos-sdk/pull/21724) Added `LegacyDec` collection value.

### Improvements

* (x/bank) [#21460](https://github.com/cosmos/cosmos-sdk/pull/21460) Added `Sender` attribute in `MsgMultiSend` event.
* (genutil) [#21701](https://github.com/cosmos/cosmos-sdk/pull/21701) Improved error messages for genesis validation.
* (testutil/integration) [#21816](https://github.com/cosmos/cosmos-sdk/pull/21816) Allow to pass baseapp options in `NewIntegrationApp`.

### Bug Fixes

* (runtime) [#21769](https://github.com/cosmos/cosmos-sdk/pull/21769) Fix baseapp options ordering to avoid overwriting options set by modules.
* (x/consensus) [#21493](https://github.com/cosmos/cosmos-sdk/pull/21493) Fix regression that prevented to upgrade to > v0.50.7 without consensus version params.
* (baseapp) [#21256](https://github.com/cosmos/cosmos-sdk/pull/21256) Halt height will not commit the block indicated, meaning that if halt-height is set to 10, only blocks until 9 (included) will be committed. This is to go back to the original behavior before a change was introduced in v0.50.0.
* (baseapp) [#21444](https://github.com/cosmos/cosmos-sdk/pull/21444) Follow-up, Return PreBlocker events in FinalizeBlockResponse.
* (baseapp) [#21413](https://github.com/cosmos/cosmos-sdk/pull/21413) Fix data race in sdk mempool.

## [v0.50.9](https://github.com/cosmos/cosmos-sdk/releases/tag/v0.50.9) - 2024-08-07

## Bug Fixes

* (baseapp) [#21159](https://github.com/cosmos/cosmos-sdk/pull/21159) Return PreBlocker events in FinalizeBlockResponse.
* [#20939](https://github.com/cosmos/cosmos-sdk/pull/20939) Fix collection reverse iterator to include `pagination.key` in the result.
* (client/grpc) [#20969](https://github.com/cosmos/cosmos-sdk/pull/20969) Fix `node.NewQueryServer` method not setting `cfg`.
* (testutil/integration) [#21006](https://github.com/cosmos/cosmos-sdk/pull/21006) Fix `NewIntegrationApp` method not writing default genesis to state.
* (runtime) [#21080](https://github.com/cosmos/cosmos-sdk/pull/21080) Fix `app.yaml` / `app.json` incompatibility with `depinject v1.0.0`.

## [v0.50.8](https://github.com/cosmos/cosmos-sdk/releases/tag/v0.50.8) - 2024-07-15

## Features

* (client) [#20690](https://github.com/cosmos/cosmos-sdk/pull/20690) Import mnemonic from file

## Improvements

* (x/authz,x/feegrant) [#20590](https://github.com/cosmos/cosmos-sdk/pull/20590) Provide updated keeper in depinject for authz and feegrant modules.
* [#20631](https://github.com/cosmos/cosmos-sdk/pull/20631) Fix json parsing in the wait-tx command.
* (x/auth) [#20438](https://github.com/cosmos/cosmos-sdk/pull/20438) Add `--skip-signature-verification` flag to multisign command to allow nested multisigs.

## Bug Fixes

* (simulation) [#17911](https://github.com/cosmos/cosmos-sdk/pull/17911) Fix all problems with executing command `make test-sim-custom-genesis-fast` for simulation test.
* (simulation) [#18196](https://github.com/cosmos/cosmos-sdk/pull/18196) Fix the problem of `validator set is empty after InitGenesis` in simulation test.

## [v0.50.7](https://github.com/cosmos/cosmos-sdk/releases/tag/v0.50.7) - 2024-06-04

### Improvements

* (debug) [#20328](https://github.com/cosmos/cosmos-sdk/pull/20328) Add consensus address for debug cmd.
* (runtime) [#20264](https://github.com/cosmos/cosmos-sdk/pull/20264) Expose grpc query router via depinject.
* (x/consensus) [#20381](https://github.com/cosmos/cosmos-sdk/pull/20381) Use Comet utility for consensus module consensus param updates.
* (client) [#20356](https://github.com/cosmos/cosmos-sdk/pull/20356) Overwrite client context when available in `SetCmdClientContext`.

### Bug Fixes

* (baseapp) [#20346](https://github.com/cosmos/cosmos-sdk/pull/20346) Correctly assign `execModeSimulate` to context for `simulateTx`.
* (baseapp) [#20144](https://github.com/cosmos/cosmos-sdk/pull/20144) Remove txs from mempool when AnteHandler fails in recheck.
* (baseapp) [#20107](https://github.com/cosmos/cosmos-sdk/pull/20107) Avoid header height overwrite block height.
* (cli) [#20020](https://github.com/cosmos/cosmos-sdk/pull/20020) Make bootstrap-state command support both new and legacy genesis format.
* (testutil/sims) [#20151](https://github.com/cosmos/cosmos-sdk/pull/20151) Set all signatures and don't overwrite the previous one in `GenSignedMockTx`.

## [v0.50.6](https://github.com/cosmos/cosmos-sdk/releases/tag/v0.50.6) - 2024-04-22

### Features

* (types) [#19759](https://github.com/cosmos/cosmos-sdk/pull/19759) Align SignerExtractionAdapter in PriorityNonceMempool Remove.
* (client) [#19870](https://github.com/cosmos/cosmos-sdk/pull/19870) Add new query command `wait-tx`. Alias `event-query-tx-for` to `wait-tx` for backward compatibility.

### Improvements

* (telemetry) [#19903](https://github.com/cosmos/cosmos-sdk/pull/19903) Conditionally emit metrics based on enablement.
    * **Introduction of `Now` Function**: Added a new function called `Now` to the telemetry package. It returns the current system time if telemetry is enabled, or a zero time if telemetry is not enabled.
    * **Atomic Global Variable**: Implemented an atomic global variable to manage the state of telemetry's enablement. This ensures thread safety for the telemetry state.
    * **Conditional Telemetry Emission**: All telemetry functions have been updated to emit metrics only when telemetry is enabled. They perform a check with `isTelemetryEnabled()` and return early if telemetry is disabled, minimizing unnecessary operations and overhead.
* (deps) [#19810](https://github.com/cosmos/cosmos-sdk/pull/19810) Upgrade prometheus version and fix API breaking change due to prometheus bump.
* (deps) [#19810](https://github.com/cosmos/cosmos-sdk/pull/19810) Bump `cosmossdk.io/store` to v1.1.0.
* (server) [#19884](https://github.com/cosmos/cosmos-sdk/pull/19884) Add start customizability to start command options.
* (x/gov) [#19853](https://github.com/cosmos/cosmos-sdk/pull/19853) Emit `depositor` in `EventTypeProposalDeposit`.
* (x/gov) [#19844](https://github.com/cosmos/cosmos-sdk/pull/19844) Emit the proposer of governance proposals.
* (baseapp) [#19616](https://github.com/cosmos/cosmos-sdk/pull/19616) Don't share gas meter in tx execution.

## Bug Fixes

* (x/authz) [#20114](https://github.com/cosmos/cosmos-sdk/pull/20114) Follow up of [GHSA-4j93-fm92-rp4m](https://github.com/cosmos/cosmos-sdk/security/advisories/GHSA-4j93-fm92-rp4m) for `x/authz`.
* (crypto) [#19691](https://github.com/cosmos/cosmos-sdk/pull/19745) Fix tx sign doesn't throw an error when incorrect Ledger is used.
* (baseapp) [#19970](https://github.com/cosmos/cosmos-sdk/pull/19970) Fix default config values to use no-op mempool as default.
* (crypto) [#20027](https://github.com/cosmos/cosmos-sdk/pull/20027) secp256r1 keys now implement gogoproto's customtype interface.
* (x/bank) [#20028](https://github.com/cosmos/cosmos-sdk/pull/20028) Align query with multi denoms for send-enabled.

## [v0.50.5](https://github.com/cosmos/cosmos-sdk/releases/tag/v0.50.5) - 2024-03-12

### Features

* (baseapp) [#19626](https://github.com/cosmos/cosmos-sdk/pull/19626) Add `DisableBlockGasMeter` option to `BaseApp`, which removes the block gas meter during transaction execution.

### Improvements

* (x/distribution) [#19707](https://github.com/cosmos/cosmos-sdk/pull/19707) Add autocli config for `DelegationTotalRewards` for CLI consistency with `q rewards` commands in previous versions.
* (x/auth) [#19651](https://github.com/cosmos/cosmos-sdk/pull/19651) Allow empty public keys in `GetSignBytesAdapter`.

### Bug Fixes

* (x/gov) [#19725](https://github.com/cosmos/cosmos-sdk/pull/19725) Fetch a failed proposal tally from proposal.FinalTallyResult in the gprc query.
* (types) [#19709](https://github.com/cosmos/cosmos-sdk/pull/19709) Fix skip staking genesis export when using `CoreAppModuleAdaptor` / `CoreAppModuleBasicAdaptor` for it.
* (x/auth) [#19549](https://github.com/cosmos/cosmos-sdk/pull/19549) Accept custom get signers when injecting `x/auth/tx`.
* (x/staking) Fix a possible bypass of delegator slashing: [GHSA-86h5-xcpx-cfqc](https://github.com/cosmos/cosmos-sdk/security/advisories/GHSA-86h5-xcpx-cfqc)
* (baseapp) Fix a bug in `baseapp.ValidateVoteExtensions` helper ([GHSA-95rx-m9m5-m94v](https://github.com/cosmos/cosmos-sdk/security/advisories/GHSA-95rx-m9m5-m94v)). The helper has been fixed and for avoiding API breaking changes `currentHeight` and `chainID` arguments are ignored. Those arguments are removed from the helper in v0.51+.

## [v0.50.4](https://github.com/cosmos/cosmos-sdk/releases/tag/v0.50.4) - 2024-02-19

### Features

* (server) [#19280](https://github.com/cosmos/cosmos-sdk/pull/19280) Adds in-place testnet CLI command.

### Improvements

* (client) [#19393](https://github.com/cosmos/cosmos-sdk/pull/19393/) Add `ReadDefaultValuesFromDefaultClientConfig` to populate the default values from the default client config in client.Context without creating a app folder.

### Bug Fixes

* (x/auth/vesting) [GHSA-4j93-fm92-rp4m](#bug-fixes) Add `BlockedAddr` check in `CreatePeriodicVestingAccount`.
* (baseapp) [#19338](https://github.com/cosmos/cosmos-sdk/pull/19338) Set HeaderInfo in context when calling `setState`.
* (baseapp): [#19200](https://github.com/cosmos/cosmos-sdk/pull/19200) Ensure that sdk side ve math matches cometbft.
* [#19106](https://github.com/cosmos/cosmos-sdk/pull/19106) Allow empty public keys when setting signatures. Public keys aren't needed for every transaction.
* (baseapp) [#19198](https://github.com/cosmos/cosmos-sdk/pull/19198) Remove usage of pointers in logs in all optimistic execution goroutines.
* (baseapp) [#19177](https://github.com/cosmos/cosmos-sdk/pull/19177) Fix baseapp `DefaultProposalHandler` same-sender non-sequential sequence.
* (crypto) [#19371](https://github.com/cosmos/cosmos-sdk/pull/19371) Avoid CLI redundant log in stdout, log to stderr instead.

## [v0.50.3](https://github.com/cosmos/cosmos-sdk/releases/tag/v0.50.3) - 2024-01-15

### Features

* (types) [#18991](https://github.com/cosmos/cosmos-sdk/pull/18991) Add SignerExtractionAdapter to PriorityNonceMempool/Config and provide Default implementation matching existing behavior.
* (gRPC) [#19043](https://github.com/cosmos/cosmos-sdk/pull/19043) Add `halt_height` to the gRPC `/cosmos/base/node/v1beta1/config` request.

### Improvements

* (x/bank) [#18956](https://github.com/cosmos/cosmos-sdk/pull/18956) Introduced a new `DenomOwnersByQuery` query method for `DenomOwners`, which accepts the denom value as a query string parameter, resolving issues with denoms containing slashes.
* (x/gov) [#18707](https://github.com/cosmos/cosmos-sdk/pull/18707) Improve genesis validation.
* (x/auth/tx) [#18772](https://github.com/cosmos/cosmos-sdk/pull/18772) Remove misleading gas wanted from tx simulation failure log.
* (client/tx) [#18852](https://github.com/cosmos/cosmos-sdk/pull/18852) Add `WithFromName` to tx factory.
* (types) [#18888](https://github.com/cosmos/cosmos-sdk/pull/18888) Speedup DecCoin.Sort() if len(coins) <= 1
* (types) [#18875](https://github.com/cosmos/cosmos-sdk/pull/18875) Speedup coins.Sort() if len(coins) <= 1
* (baseapp) [#18915](https://github.com/cosmos/cosmos-sdk/pull/18915) Add a new `ExecModeVerifyVoteExtension` exec mode and ensure it's populated in the `Context` during `VerifyVoteExtension` execution.
* (testutil) [#18930](https://github.com/cosmos/cosmos-sdk/pull/18930) Add NodeURI for clientCtx.

### Bug Fixes

* (baseapp) [#19058](https://github.com/cosmos/cosmos-sdk/pull/19058) Fix baseapp posthandler branch would fail if the `runMsgs` had returned an error.
* (baseapp) [#18609](https://github.com/cosmos/cosmos-sdk/issues/18609) Fixed accounting in the block gas meter after module's beginBlock and before DeliverTx, ensuring transaction processing always starts with the expected zeroed out block gas meter.
* (baseapp) [#18895](https://github.com/cosmos/cosmos-sdk/pull/18895) Fix de-duplicating vote extensions during validation in ValidateVoteExtensions.

## [v0.50.2](https://github.com/cosmos/cosmos-sdk/releases/tag/v0.50.2) - 2023-12-11

### Features

* (debug) [#18219](https://github.com/cosmos/cosmos-sdk/pull/18219) Add debug commands for application codec types.
* (client/keys) [#17639](https://github.com/cosmos/cosmos-sdk/pull/17639) Allows using and saving public keys encoded as base64.
* (server) [#17094](https://github.com/cosmos/cosmos-sdk/pull/17094) Add a `shutdown-grace` flag for waiting a given time before exit.

### Improvements

* (telemetry) [#18646] (https://github.com/cosmos/cosmos-sdk/pull/18646) Enable statsd and dogstatsd telemetry sinks.
* (server) [#18478](https://github.com/cosmos/cosmos-sdk/pull/18478) Add command flag to disable colored logs.
* (x/gov) [#18025](https://github.com/cosmos/cosmos-sdk/pull/18025) Improve `<appd> q gov proposer` by querying directly a proposal instead of tx events. It is an alias of `q gov proposal` as the proposer is a field of the proposal.
* (version) [#18063](https://github.com/cosmos/cosmos-sdk/pull/18063) Allow to define extra info to be displayed in `<appd> version --long` command.
* (codec/unknownproto)[#18541](https://github.com/cosmos/cosmos-sdk/pull/18541) Remove the use of "protoc-gen-gogo/descriptor" in favour of using the official protobuf descriptorpb types inside unknownproto.

### Bug Fixes

* (x/auth) [#18564](https://github.com/cosmos/cosmos-sdk/pull/18564) Fix total fees calculation when batch signing.
* (server) [#18537](https://github.com/cosmos/cosmos-sdk/pull/18537) Fix panic when defining minimum gas config as `100stake;100uatom`. Use a `,` delimiter instead of `;`. Fixes the server config getter to use the correct delimiter.
* [#18531](https://github.com/cosmos/cosmos-sdk/pull/18531) Baseapp's `GetConsensusParams` returns an empty struct instead of panicking if no params are found.
* (client/tx) [#18472](https://github.com/cosmos/cosmos-sdk/pull/18472) Utilizes the correct Pubkey when simulating a transaction.
* (baseapp) [#18486](https://github.com/cosmos/cosmos-sdk/pull/18486) Fixed FinalizeBlock calls not being passed to ABCIListeners.
* (baseapp) [#18627](https://github.com/cosmos/cosmos-sdk/pull/18627) Post handlers are run on non successful transaction executions too.
* (baseapp) [#18654](https://github.com/cosmos/cosmos-sdk/pull/18654) Fixes an issue in which `gogoproto.Merge` does not work with gogoproto messages with custom types.

## [v0.50.1](https://github.com/cosmos/cosmos-sdk/releases/tag/v0.50.1) - 2023-11-07

> v0.50.0 has been retracted due to a mistake in tagging the release. Please use v0.50.1 instead.

### Features

* (baseapp) [#18071](https://github.com/cosmos/cosmos-sdk/pull/18071) Add hybrid handlers to `MsgServiceRouter`.
* (server) [#18162](https://github.com/cosmos/cosmos-sdk/pull/18162) Start gRPC & API server in standalone mode.
* (baseapp & types) [#17712](https://github.com/cosmos/cosmos-sdk/pull/17712) Introduce `PreBlock`, which runs before begin blocker other modules, and allows to modify consensus parameters, and the changes are visible to the following state machine logics. Additionally it can be used for vote extensions.
* (genutil) [#17571](https://github.com/cosmos/cosmos-sdk/pull/17571) Allow creation of `AppGenesis` without a file lookup.
* (codec) [#17042](https://github.com/cosmos/cosmos-sdk/pull/17042) Add `CollValueV2` which supports encoding of protov2 messages in collections.
* (x/gov) [#16976](https://github.com/cosmos/cosmos-sdk/pull/16976) Add `failed_reason` field to `Proposal` under `x/gov` to indicate the reason for a failed proposal. Referenced from [#238](https://github.com/bnb-chain/greenfield-cosmos-sdk/pull/238) under `bnb-chain/greenfield-cosmos-sdk`.
* (baseapp) [#16898](https://github.com/cosmos/cosmos-sdk/pull/16898) Add `preFinalizeBlockHook` to allow vote extensions persistence.
* (cli) [#16887](https://github.com/cosmos/cosmos-sdk/pull/16887) Add two new CLI commands: `<appd> tx simulate` for simulating a transaction; `<appd> query block-results` for querying CometBFT RPC for block results.
* (x/bank) [#16852](https://github.com/cosmos/cosmos-sdk/pull/16852) Add `DenomMetadataByQueryString` query in bank module to support metadata query by query string.
* (baseapp) [#16581](https://github.com/cosmos/cosmos-sdk/pull/16581) Implement Optimistic Execution as an experimental feature (not enabled by default).
* (types) [#16257](https://github.com/cosmos/cosmos-sdk/pull/16257) Allow setting the base denom in the denom registry.
* (baseapp) [#16239](https://github.com/cosmos/cosmos-sdk/pull/16239) Add Gas Limits to allow node operators to resource bound queries.
* (cli) [#16209](https://github.com/cosmos/cosmos-sdk/pull/16209) Make `StartCmd` more customizable.
* (types/simulation) [#16074](https://github.com/cosmos/cosmos-sdk/pull/16074) Add generic SimulationStoreDecoder for modules using collections.
* (genutil) [#16046](https://github.com/cosmos/cosmos-sdk/pull/16046) Add "module-name" flag to genutil `add-genesis-account` to enable intializing module accounts at genesis.* [#15970](https://github.com/cosmos/cosmos-sdk/pull/15970) Enable SIGN_MODE_TEXTUAL.
* (types) [#15958](https://github.com/cosmos/cosmos-sdk/pull/15958) Add `module.NewBasicManagerFromManager` for creating a basic module manager from a module manager.
* (types/module) [#15829](https://github.com/cosmos/cosmos-sdk/pull/15829) Add new endblocker interface to handle valset updates.
* (runtime) [#15818](https://github.com/cosmos/cosmos-sdk/pull/15818) Provide logger through `depinject` instead of appBuilder.
* (types) [#15735](https://github.com/cosmos/cosmos-sdk/pull/15735) Make `ValidateBasic() error` method of `Msg` interface optional. Modules should validate messages directly in their message handlers ([RFC 001](https://docs.cosmos.network/main/rfc/rfc-001-tx-validation)).
* (x/genutil) [#15679](https://github.com/cosmos/cosmos-sdk/pull/15679) Allow applications to specify a custom genesis migration function for the `genesis migrate` command.
* (telemetry) [#15657](https://github.com/cosmos/cosmos-sdk/pull/15657) Emit more data (go version, sdk version, upgrade height) in prom metrics.
* (client) [#15597](https://github.com/cosmos/cosmos-sdk/pull/15597) Add status endpoint for clients.
* (testutil/integration) [#15556](https://github.com/cosmos/cosmos-sdk/pull/15556) Introduce `testutil/integration` package for module integration testing.
* (runtime) [#15547](https://github.com/cosmos/cosmos-sdk/pull/15547) Allow runtime to pass event core api service to modules.
* (client) [#15458](https://github.com/cosmos/cosmos-sdk/pull/15458) Add a `CmdContext` field to client.Context initialized to cobra command's context.
* (x/genutil) [#15301](https://github.com/cosmos/cosmos-sdk/pull/15031) Add application genesis. The genesis is now entirely managed by the application and passed to CometBFT at note instantiation. Functions that were taking a `cmttypes.GenesisDoc{}` now takes a `genutiltypes.AppGenesis{}`.
* (core) [#15133](https://github.com/cosmos/cosmos-sdk/pull/15133) Implement RegisterServices in the module manager.
* (x/bank) [#14894](https://github.com/cosmos/cosmos-sdk/pull/14894) Return a human readable denomination for IBC vouchers when querying bank balances. Added a `ResolveDenom` parameter to `types.QueryAllBalancesRequest` and `--resolve-denom` flag to `GetBalancesCmd()`.
* (core) [#14860](https://github.com/cosmos/cosmos-sdk/pull/14860) Add `Precommit` and `PrepareCheckState` AppModule callbacks.
* (x/gov) [#14720](https://github.com/cosmos/cosmos-sdk/pull/14720) Upstream expedited proposals from Osmosis.
* (cli) [#14659](https://github.com/cosmos/cosmos-sdk/pull/14659) Added ability to query blocks by events with queries directly passed to Tendermint, which will allow for full query operator support, e.g. `>`.
* (x/auth) [#14650](https://github.com/cosmos/cosmos-sdk/pull/14650) Add Textual SignModeHandler. Enable `SIGN_MODE_TEXTUAL` by following the [UPGRADING.md](./UPGRADING.md) instructions.
* (x/crisis) [#14588](https://github.com/cosmos/cosmos-sdk/pull/14588) Use CacheContext() in AssertInvariants().
* (mempool) [#14484](https://github.com/cosmos/cosmos-sdk/pull/14484) Add priority nonce mempool option for transaction replacement.
* (query) [#14468](https://github.com/cosmos/cosmos-sdk/pull/14468) Implement pagination for collections.
* (x/gov) [#14373](https://github.com/cosmos/cosmos-sdk/pull/14373) Add new proto field `constitution` of type `string` to gov module genesis state, which allows chain builders to lay a strong foundation by specifying purpose.
* (client) [#14342](https://github.com/cosmos/cosmos-sdk/pull/14342) Add `<app> config` command is now a sub-command, for setting, getting and migrating Cosmos SDK configuration files.
* (x/distribution) [#14322](https://github.com/cosmos/cosmos-sdk/pull/14322) Introduce a new gRPC message handler, `DepositValidatorRewardsPool`, that allows explicit funding of a validator's reward pool.
* (x/bank) [#14224](https://github.com/cosmos/cosmos-sdk/pull/14224) Allow injection of restrictions on transfers using `AppendSendRestriction` or `PrependSendRestriction`.

### Improvements

* (x/gov) [#18189](https://github.com/cosmos/cosmos-sdk/pull/18189) Limit the accepted deposit coins for a proposal to the minimum proposal deposit denoms.
* (x/staking) [#18049](https://github.com/cosmos/cosmos-sdk/pull/18049) Return early if Slash encounters zero tokens to burn.
* (x/staking) [#18035](https://github.com/cosmos/cosmos-sdk/pull/18035) Hoisted out of the redelegation loop, the non-changing validator and delegator addresses parsing.
* (keyring) [#17913](https://github.com/cosmos/cosmos-sdk/pull/17913) Add `NewAutoCLIKeyring` for creating an AutoCLI keyring from a SDK keyring.
* (x/consensus) [#18041](https://github.com/cosmos/cosmos-sdk/pull/18041) Let `ToProtoConsensusParams()` return an error.
* (x/gov) [#17780](https://github.com/cosmos/cosmos-sdk/pull/17780) Recover panics and turn them into errors when executing x/gov proposals.
* (baseapp) [#17667](https://github.com/cosmos/cosmos-sdk/pull/17667) Close databases opened by SDK in `baseApp.Close()`.
* (types/module) [#17554](https://github.com/cosmos/cosmos-sdk/pull/17554) Introduce `HasABCIGenesis` which is implemented by a module only when a validatorset update needs to be returned.
* (cli) [#17389](https://github.com/cosmos/cosmos-sdk/pull/17389) gRPC CometBFT commands have been added under `<aapd> q consensus comet`. CometBFT commands placement in the SDK has been simplified. See the exhaustive list below.
    * `client/rpc.StatusCommand()` is now at `server.StatusCommand()`
* (testutil) [#17216](https://github.com/cosmos/cosmos-sdk/issues/17216) Add `DefaultContextWithKeys` to `testutil` package.
* (cli) [#17187](https://github.com/cosmos/cosmos-sdk/pull/17187) Do not use `ctx.PrintObjectLegacy` in commands anymore.
    * `<appd> q gov proposer [proposal-id]` now returns a proposal id as int instead of string.
* (x/staking) [#17164](https://github.com/cosmos/cosmos-sdk/pull/17164) Add `BondedTokensAndPubKeyByConsAddr` to the keeper to enable vote extension verification.
* (x/group, x/gov) [#17109](https://github.com/cosmos/cosmos-sdk/pull/17109) Let proposal summary be 40x longer than metadata limit.
* (version) [#17096](https://github.com/cosmos/cosmos-sdk/pull/17096) Improve `getSDKVersion()` to handle module replacements.
* (types) [#16890](https://github.com/cosmos/cosmos-sdk/pull/16890) Remove `GetTxCmd() *cobra.Command` and `GetQueryCmd() *cobra.Command` from `module.AppModuleBasic` interface.
* (x/authz) [#16869](https://github.com/cosmos/cosmos-sdk/pull/16869) Improve error message when grant not found.
* (all) [#16497](https://github.com/cosmos/cosmos-sdk/pull/16497) Removed all exported vestiges of `sdk.MustSortJSON` and `sdk.SortJSON`.
* (server) [#16238](https://github.com/cosmos/cosmos-sdk/pull/16238) Don't setup p2p node keys if starting a node in GRPC only mode.
* (cli) [#16206](https://github.com/cosmos/cosmos-sdk/pull/16206) Make ABCI handshake profileable.
* (types) [#16076](https://github.com/cosmos/cosmos-sdk/pull/16076) Optimize `ChainAnteDecorators`/`ChainPostDecorators` to instantiate the functions once instead of on every invocation of the returned `AnteHandler`/`PostHandler`.
* (server) [#16071](https://github.com/cosmos/cosmos-sdk/pull/16071) When `mempool.max-txs` is set to a negative value, use a no-op mempool (effectively disable the app mempool).
* (types/query) [#16041](https://github.com/cosmos/cosmos-sdk/pull/16041) Change pagination max limit to a variable in order to be modifed by application devs.
* (simapp) [#15958](https://github.com/cosmos/cosmos-sdk/pull/15958) Refactor SimApp for removing the global basic manager.
* (all modules) [#15901](https://github.com/cosmos/cosmos-sdk/issues/15901) All core Cosmos SDK modules query commands have migrated to [AutoCLI](https://docs.cosmos.network/main/core/autocli), ensuring parity between gRPC and CLI queries.
* (x/auth) [#15867](https://github.com/cosmos/cosmos-sdk/pull/15867) Support better logging for signature verification failure.
* (store/cachekv) [#15767](https://github.com/cosmos/cosmos-sdk/pull/15767) Reduce peak RAM usage during and after `InitGenesis`.
* (x/bank) [#15764](https://github.com/cosmos/cosmos-sdk/pull/15764) Speedup x/bank `InitGenesis`.
* (x/slashing) [#15580](https://github.com/cosmos/cosmos-sdk/pull/15580) Refactor the validator's missed block signing window to be a chunked bitmap instead of a "logical" bitmap, significantly reducing the storage footprint.
* (x/gov) [#15554](https://github.com/cosmos/cosmos-sdk/pull/15554) Add proposal result log in `active_proposal` event. When a proposal passes but fails to execute, the proposal result is logged in the `active_proposal` event.
* (x/consensus) [#15553](https://github.com/cosmos/cosmos-sdk/pull/15553) Migrate consensus module to use collections.
* (server) [#15358](https://github.com/cosmos/cosmos-sdk/pull/15358) Add `server.InterceptConfigsAndCreateContext` as alternative to `server.InterceptConfigsPreRunHandler` which does not set the server context and the default SDK logger.
* (mempool) [#15328](https://github.com/cosmos/cosmos-sdk/pull/15328) Improve the `PriorityNonceMempool`:
    * Support generic transaction prioritization, instead of `ctx.Priority()`
    * Improve construction through the use of a single `PriorityNonceMempoolConfig` instead of option functions
* (x/authz) [#15164](https://github.com/cosmos/cosmos-sdk/pull/15164) Add `MsgCancelUnbondingDelegation` to staking authorization.
* (server) [#15041](https://github.com/cosmos/cosmos-sdk/pull/15041) Remove unnecessary sleeps from gRPC and API server initiation. The servers will start and accept requests as soon as they're ready.
* (baseapp) [#15023](https://github.com/cosmos/cosmos-sdk/pull/15023) & [#15213](https://github.com/cosmos/cosmos-sdk/pull/15213) Add `MessageRouter` interface to baseapp and pass it to authz, gov and groups instead of concrete type.
* [#15011](https://github.com/cosmos/cosmos-sdk/pull/15011) Introduce `cosmossdk.io/log` package to provide a consistent logging interface through the SDK. CometBFT logger is now replaced by `cosmossdk.io/log.Logger`.
* (x/staking) [#14864](https://github.com/cosmos/cosmos-sdk/pull/14864) `<appd> tx staking create-validator` CLI command now takes a json file as an arg instead of using required flags.
* (x/auth) [#14758](https://github.com/cosmos/cosmos-sdk/pull/14758) Allow transaction event queries to directly passed to Tendermint, which will allow for full query operator support, e.g. `>`.
* (x/evidence) [#14757](https://github.com/cosmos/cosmos-sdk/pull/14757) Evidence messages do not need to implement a `.Type()` anymore.
* (x/auth/tx) [#14751](https://github.com/cosmos/cosmos-sdk/pull/14751) Remove `.Type()` and `Route()` methods from all msgs and `legacytx.LegacyMsg` interface.
* (cli) [#14659](https://github.com/cosmos/cosmos-sdk/pull/14659) Added ability to query blocks by either height/hash `<app> q block --type=height|hash <height|hash>`.
* (x/staking) [#14590](https://github.com/cosmos/cosmos-sdk/pull/14590) Return undelegate amount in MsgUndelegateResponse.
* [#14529](https://github.com/cosmos/cosmos-sdk/pull/14529) Add new property `BondDenom` to `SimulationState` struct.
* (store) [#14439](https://github.com/cosmos/cosmos-sdk/pull/14439) Remove global metric gatherer from store.
    * By default store has a no op metric gatherer, the application developer must set another metric gatherer or us the provided one in `store/metrics`.
* (store) [#14438](https://github.com/cosmos/cosmos-sdk/pull/14438) Pass logger from baseapp to store.
* (baseapp) [#14417](https://github.com/cosmos/cosmos-sdk/pull/14417) The store package no longer has a dependency on baseapp.
* (module) [#14415](https://github.com/cosmos/cosmos-sdk/pull/14415) Loosen assertions in SetOrderBeginBlockers() and SetOrderEndBlockers().
* (store) [#14410](https://github.com/cosmos/cosmos-sdk/pull/14410) `rootmulti.Store.loadVersion` has validation to check if all the module stores' height is correct, it will error if any module store has incorrect height.
* [#14406](https://github.com/cosmos/cosmos-sdk/issues/14406) Migrate usage of `types/store.go` to `store/types/..`.
* (context)[#14384](https://github.com/cosmos/cosmos-sdk/pull/14384) Refactor(context): Pass EventManager to the context as an interface.
* (types) [#14354](https://github.com/cosmos/cosmos-sdk/pull/14354) Improve performance on Context.KVStore and Context.TransientStore by 40%.
* (crypto/keyring) [#14151](https://github.com/cosmos/cosmos-sdk/pull/14151) Move keys presentation from `crypto/keyring` to `client/keys`
* (signing) [#14087](https://github.com/cosmos/cosmos-sdk/pull/14087) Add SignModeHandlerWithContext interface with a new `GetSignBytesWithContext` to get the sign bytes using `context.Context` as an argument to access state.
* (server) [#14062](https://github.com/cosmos/cosmos-sdk/pull/14062) Remove rosetta from server start.
* (crypto) [#3129](https://github.com/cosmos/cosmos-sdk/pull/3129) New armor and keyring key derivation uses aead and encryption uses chacha20poly.

### State Machine Breaking

* (x/gov) [#18146](https://github.com/cosmos/cosmos-sdk/pull/18146) Add denom check to reject denoms outside of those listed in `MinDeposit`. A new `MinDepositRatio` param is added (with a default value of `0.001`) and now deposits are required to be at least `MinDepositRatio*MinDeposit` to be accepted.
* (x/group,x/gov) [#16235](https://github.com/cosmos/cosmos-sdk/pull/16235) A group and gov proposal is rejected if the proposal metadata title and summary do not match the proposal title and summary.
* (baseapp) [#15930](https://github.com/cosmos/cosmos-sdk/pull/15930) change vote info provided by prepare and process proposal to the one in the block.
* (x/staking) [#15731](https://github.com/cosmos/cosmos-sdk/pull/15731) Introducing a new index to retrieve the delegations by validator efficiently.
* (x/staking) [#15701](https://github.com/cosmos/cosmos-sdk/pull/15701) The `HistoricalInfoKey` has been updated to use a binary format.
* (x/slashing) [#15580](https://github.com/cosmos/cosmos-sdk/pull/15580) The validator slashing window now stores "chunked" bitmap entries for each validator's signing window instead of a single boolean entry per signing window index.
* (x/staking) [#14590](https://github.com/cosmos/cosmos-sdk/pull/14590) `MsgUndelegateResponse` now includes undelegated amount. `x/staking` module's `keeper.Undelegate` now returns 3 values (completionTime,undelegateAmount,error) instead of 2.
* (x/feegrant) [#14294](https://github.com/cosmos/cosmos-sdk/pull/14294) Moved the logic of rejecting duplicate grant from `msg_server` to `keeper` method.

### API Breaking Changes

* (x/auth) [#17787](https://github.com/cosmos/cosmos-sdk/pull/17787) Remove Tip functionality.
* (types) `module.EndBlockAppModule` has been replaced by Core API `appmodule.HasEndBlocker` or `module.HasABCIEndBlock` when needing validator updates.
* (types) `module.BeginBlockAppModule` has been replaced by Core API `appmodule.HasBeginBlocker`.
* (types) [#17358](https://github.com/cosmos/cosmos-sdk/pull/17358) Remove deprecated `sdk.Handler`, use `baseapp.MsgServiceHandler` instead.
* (client) [#17197](https://github.com/cosmos/cosmos-sdk/pull/17197) `keys.Commands` does not take a home directory anymore. It is inferred from the root command.
* (x/staking) [#17157](https://github.com/cosmos/cosmos-sdk/pull/17157) `GetValidatorsByPowerIndexKey` and `ValidateBasic` for historical info takes a validator address codec in order to be able to decode/encode addresses.
    * `GetOperator()` now returns the address as it is represented in state, by default this is an encoded address
    * `GetConsAddr() ([]byte, error)` returns `[]byte` instead of sdk.ConsAddres.
    * `FromABCIEvidence` & `GetConsensusAddress(consAc address.Codec)` now take a consensus address codec to be able to decode the incoming address.
    * (x/distribution) `Delegate` & `SlashValidator` helper function added the mock staking keeper as a parameter passed to the function
* (x/staking) [#17098](https://github.com/cosmos/cosmos-sdk/pull/17098) `NewMsgCreateValidator`, `NewValidator`, `NewMsgCancelUnbondingDelegation`, `NewMsgUndelegate`, `NewMsgBeginRedelegate`, `NewMsgDelegate` and `NewMsgEditValidator`  takes a string instead of `sdk.ValAddress` or `sdk.AccAddress`:
    * `NewRedelegation` and `NewUnbondingDelegation` takes a validatorAddressCodec and a delegatorAddressCodec in order to decode the addresses.
    * `NewRedelegationResponse` takes a string instead of `sdk.ValAddress` or `sdk.AccAddress`.
    * `NewMsgCreateValidator.Validate()` takes an address codec in order to decode the address.
    * `BuildCreateValidatorMsg` takes a ValidatorAddressCodec in order to decode addresses.
* (x/slashing) [#17098](https://github.com/cosmos/cosmos-sdk/pull/17098) `NewMsgUnjail` takes a string instead of `sdk.ValAddress`
* (x/genutil) [#17098](https://github.com/cosmos/cosmos-sdk/pull/17098) `GenAppStateFromConfig`, AddGenesisAccountCmd and `GenTxCmd` takes an addresscodec to decode addresses.
* (x/distribution) [#17098](https://github.com/cosmos/cosmos-sdk/pull/17098) `NewMsgDepositValidatorRewardsPool`, `NewMsgFundCommunityPool`, `NewMsgWithdrawValidatorCommission` and `NewMsgWithdrawDelegatorReward` takes a string instead of `sdk.ValAddress` or `sdk.AccAddress`.
* (x/staking) [#16959](https://github.com/cosmos/cosmos-sdk/pull/16959) Add validator and consensus address codec as staking keeper arguments.
* (x/staking) [#16958](https://github.com/cosmos/cosmos-sdk/pull/16958) DelegationI interface `GetDelegatorAddr` & `GetValidatorAddr` have been migrated to return string instead of sdk.AccAddress and sdk.ValAddress respectively. stakingtypes.NewDelegation takes a string instead of sdk.AccAddress and sdk.ValAddress.
* (testutil) [#16899](https://github.com/cosmos/cosmos-sdk/pull/16899) The *cli testutil* `QueryBalancesExec` has been removed. Use the gRPC or REST query instead.
* (x/staking) [#16795](https://github.com/cosmos/cosmos-sdk/pull/16795) `DelegationToDelegationResponse`, `DelegationsToDelegationResponses`, `RedelegationsToRedelegationResponses` are no longer exported.
* (x/auth/vesting) [#16741](https://github.com/cosmos/cosmos-sdk/pull/16741) Vesting account constructor now return an error with the result of their validate function.
* (x/auth) [#16650](https://github.com/cosmos/cosmos-sdk/pull/16650) The *cli testutil* `QueryAccountExec` has been removed. Use the gRPC or REST query instead.
* (x/auth) [#16621](https://github.com/cosmos/cosmos-sdk/pull/16621) Pass address codec to auth new keeper constructor.
* (x/auth) [#16423](https://github.com/cosmos/cosmos-sdk/pull/16423) `helpers.AddGenesisAccount` has been moved to `x/genutil` to remove the cyclic dependency between `x/auth` and `x/genutil`.
* (baseapp) [#16342](https://github.com/cosmos/cosmos-sdk/pull/16342) NewContext was renamed to NewContextLegacy. The replacement (NewContext) now does not take a header, instead you should set the header via `WithHeaderInfo` or `WithBlockHeight`. Note that `WithBlockHeight` will soon be depreacted and its recommneded to use `WithHeaderInfo`.
* (x/mint) [#16329](https://github.com/cosmos/cosmos-sdk/pull/16329) Use collections for state management:
    * Removed: keeper `GetParams`, `SetParams`, `GetMinter`, `SetMinter`.
* (x/crisis) [#16328](https://github.com/cosmos/cosmos-sdk/pull/16328) Use collections for state management:
    * Removed: keeper `GetConstantFee`, `SetConstantFee`
* (x/staking) [#16324](https://github.com/cosmos/cosmos-sdk/pull/16324) `NewKeeper` now takes a `KVStoreService` instead of a `StoreKey`, and methods in the `Keeper` now take a `context.Context` instead of a `sdk.Context` and return an `error`. Notable changes:
    * `Validator` method now returns `types.ErrNoValidatorFound` instead of `nil` when not found.
* (x/distribution) [#16302](https://github.com/cosmos/cosmos-sdk/pull/16302) Use collections for FeePool state management.
    * Removed: keeper `GetFeePool`, `SetFeePool`, `GetFeePoolCommunityCoins`
* (types) [#16272](https://github.com/cosmos/cosmos-sdk/pull/16272) `FeeGranter` in the `FeeTx` interface returns `[]byte` instead of `string`.
* (x/gov) [#16268](https://github.com/cosmos/cosmos-sdk/pull/16268) Use collections for proposal state management (part 2):
    * this finalizes the gov collections migration
    * Removed: types all the key related functions
    * Removed: keeper `InsertActiveProposalsQueue`, `RemoveActiveProposalsQueue`, `InsertInactiveProposalsQueue`, `RemoveInactiveProposalsQueue`, `IterateInactiveProposalsQueue`, `IterateActiveProposalsQueue`, `ActiveProposalsQueueIterator`, `InactiveProposalsQueueIterator`
* (x/slashing) [#16246](https://github.com/cosmos/cosmos-sdk/issues/16246) `NewKeeper` now takes a `KVStoreService` instead of a `StoreKey`, and methods in the `Keeper` now take a `context.Context` instead of a `sdk.Context` and return an `error`. `GetValidatorSigningInfo` now returns an error instead of a `found bool`, the error can be `nil` (found), `ErrNoSigningInfoFound` (not found) and any other error.
* (module) [#16227](https://github.com/cosmos/cosmos-sdk/issues/16227) `manager.RunMigrations()` now take a `context.Context` instead of a `sdk.Context`.
* (x/crisis) [#16216](https://github.com/cosmos/cosmos-sdk/issues/16216) `NewKeeper` now takes a `KVStoreService` instead of a `StoreKey`, methods in the `Keeper` now take a `context.Context` instead of a `sdk.Context` and return an `error` instead of panicking.
* (x/distribution) [#16211](https://github.com/cosmos/cosmos-sdk/pull/16211) Use collections for params state management.
* (cli) [#16209](https://github.com/cosmos/cosmos-sdk/pull/16209) Add API `StartCmdWithOptions` to create customized start command.
* (x/mint) [#16179](https://github.com/cosmos/cosmos-sdk/issues/16179) `NewKeeper` now takes a `KVStoreService` instead of a `StoreKey`, and methods in the `Keeper` now take a `context.Context` instead of a `sdk.Context` and return an `error`.
* (x/gov) [#16171](https://github.com/cosmos/cosmos-sdk/pull/16171) Use collections for proposal state management (part 1):
    * Removed: keeper: `GetProposal`, `UnmarshalProposal`, `MarshalProposal`, `IterateProposal`, `GetProposal`, `GetProposalFiltered`, `GetProposals`, `GetProposalID`, `SetProposalID`
    * Removed: errors unused errors
* (x/gov) [#16164](https://github.com/cosmos/cosmos-sdk/pull/16164) Use collections for vote state management:
    * Removed: types `VoteKey`, `VoteKeys`
    * Removed: keeper `IterateVotes`, `IterateAllVotes`, `GetVotes`, `GetVote`, `SetVote`
* (sims) [#16155](https://github.com/cosmos/cosmos-sdk/pull/16155)
    * `simulation.NewOperationMsg` now marshals the operation msg as proto bytes instead of legacy amino JSON bytes.
    * `simulation.NewOperationMsg` is now 2-arity instead of 3-arity with the obsolete argument `codec.ProtoCodec` removed.
    * The field `OperationMsg.Msg` is now of type `[]byte` instead of `json.RawMessage`.
* (x/gov) [#16127](https://github.com/cosmos/cosmos-sdk/pull/16127) Use collections for deposit state management:
    * The following methods are removed from the gov keeper: `GetDeposit`, `GetAllDeposits`, `IterateAllDeposits`.
    * The following functions are removed from the gov types: `DepositKey`, `DepositsKey`.
* (x/gov) [#16118](https://github.com/cosmos/cosmos-sdk/pull/16118/) Use collections for constituion and params state management.
* (x/gov) [#16106](https://github.com/cosmos/cosmos-sdk/pull/16106) Remove gRPC query methods from gov keeper.
* (x/*all*) [#16052](https://github.com/cosmos/cosmos-sdk/pull/16062) `GetSignBytes` implementations on messages and global legacy amino codec definitions have been removed from all modules.
* (sims) [#16052](https://github.com/cosmos/cosmos-sdk/pull/16062) `GetOrGenerate` no longer requires a codec argument is now 4-arity instead of 5-arity.
* (types/math) [#16040](https://github.com/cosmos/cosmos-sdk/pull/16798) Remove aliases in `types/math.go` (part 2).
* (types/math) [#16040](https://github.com/cosmos/cosmos-sdk/pull/16040) Remove aliases in `types/math.go` (part 1).
* (x/auth) [#16016](https://github.com/cosmos/cosmos-sdk/pull/16016) Use collections for accounts state management:
    * removed: keeper `HasAccountByID`, `AccountAddressByID`, `SetParams
* (x/genutil) [#15999](https://github.com/cosmos/cosmos-sdk/pull/15999) Genutil now takes the `GenesisTxHanlder` interface instead of deliverTx. The interface is implemented on baseapp
* (x/gov) [#15988](https://github.com/cosmos/cosmos-sdk/issues/15988) `NewKeeper` now takes a `KVStoreService` instead of a `StoreKey`, methods in the `Keeper` now take a `context.Context` instead of a `sdk.Context` and return an `error` (instead of panicking or returning a `found bool`). Iterators callback functions now return an error instead of a `bool`.
* (x/auth) [#15985](https://github.com/cosmos/cosmos-sdk/pull/15985) The `AccountKeeper` does not expose the `QueryServer` and `MsgServer` APIs anymore.
* (x/authz) [#15962](https://github.com/cosmos/cosmos-sdk/issues/15962) `NewKeeper` now takes a `KVStoreService` instead of a `StoreKey`, methods in the `Keeper` now take a `context.Context` instead of a `sdk.Context`. The `Authorization` interface's `Accept` method now takes a `context.Context` instead of a `sdk.Context`.
* (x/distribution) [#15948](https://github.com/cosmos/cosmos-sdk/issues/15948) `NewKeeper` now takes a `KVStoreService` instead of a `StoreKey` and methods in the `Keeper` now take a `context.Context` instead of a `sdk.Context`. Keeper methods also now return an `error`.
* (x/bank) [#15891](https://github.com/cosmos/cosmos-sdk/issues/15891) `NewKeeper` now takes a `KVStoreService` instead of a `StoreKey` and methods in the `Keeper` now take a `context.Context` instead of a `sdk.Context`. Also `FundAccount` and `FundModuleAccount` from the `testutil` package accept a `context.Context` instead of a `sdk.Context`, and it's position was moved to the first place.
* (x/slashing) [#15875](https://github.com/cosmos/cosmos-sdk/pull/15875) `x/slashing.NewAppModule` now requires an `InterfaceRegistry` parameter.
* (x/crisis) [#15852](https://github.com/cosmos/cosmos-sdk/pull/15852) Crisis keeper now takes a instance of the address codec to be able to decode user addresses
* (x/auth) [#15822](https://github.com/cosmos/cosmos-sdk/pull/15822) The type of struct field `ante.HandlerOptions.SignModeHandler` has been changed to `x/tx/signing.HandlerMap`.
* (client) [#15822](https://github.com/cosmos/cosmos-sdk/pull/15822) The return type of the interface method `TxConfig.SignModeHandler` has been changed to `x/tx/signing.HandlerMap`.
    * The signature of `VerifySignature` has been changed to accept a `x/tx/signing.HandlerMap` and other structs from `x/tx` as arguments.
    * The signature of `NewTxConfigWithTextual` has been deprecated and its signature changed to accept a `SignModeOptions`.
    * The signature of `NewSigVerificationDecorator` has been changed to accept a `x/tx/signing.HandlerMap`.
* (x/bank) [#15818](https://github.com/cosmos/cosmos-sdk/issues/15818) `BaseViewKeeper`'s `Logger` method now doesn't require a context. `NewBaseKeeper`, `NewBaseSendKeeper` and `NewBaseViewKeeper` now also require a `log.Logger` to be passed in.
* (x/genutil) [#15679](https://github.com/cosmos/cosmos-sdk/pull/15679) `MigrateGenesisCmd` now takes a `MigrationMap` instead of having the SDK genesis migration hardcoded.
* (client) [#15673](https://github.com/cosmos/cosmos-sdk/pull/15673) Move `client/keys.OutputFormatJSON` and `client/keys.OutputFormatText` to `client/flags` package.
* (x/*all*) [#15648](https://github.com/cosmos/cosmos-sdk/issues/15648) Make `SetParams` consistent across all modules and validate the params at the message handling instead of `SetParams` method.
* (codec) [#15600](https://github.com/cosmos/cosmos-sdk/pull/15600) [#15873](https://github.com/cosmos/cosmos-sdk/pull/15873) add support for getting signers to `codec.Codec` and `InterfaceRegistry`:
    * `InterfaceRegistry` is has unexported methods and implements `protodesc.Resolver` plus the `RangeFiles` and `SigningContext` methods. All implementations of `InterfaceRegistry` by other users must now embed the official implementation.
    * `Codec` has new methods `InterfaceRegistry`, `GetMsgAnySigners`, `GetMsgV1Signers`, and `GetMsgV2Signers` as well as unexported methods. All implementations of `Codec` by other users must now embed an official implementation from the `codec` package.
    * `AminoCodec` is marked as deprecated and no longer implements `Codec.
* (client) [#15597](https://github.com/cosmos/cosmos-sdk/pull/15597) `RegisterNodeService` now requires a config parameter.
* (x/nft) [#15588](https://github.com/cosmos/cosmos-sdk/pull/15588) `NewKeeper` now takes a `KVStoreService` instead of a `StoreKey` and methods in the `Keeper` now take a `context.Context` instead of a `sdk.Context`.
* (baseapp) [#15568](https://github.com/cosmos/cosmos-sdk/pull/15568) `SetIAVLLazyLoading` is removed from baseapp.
* (x/genutil) [#15567](https://github.com/cosmos/cosmos-sdk/pull/15567) `CollectGenTxsCmd` & `GenTxCmd` takes a address.Codec to be able to decode addresses.
* (x/bank) [#15567](https://github.com/cosmos/cosmos-sdk/pull/15567) `GenesisBalance.GetAddress` now returns a string instead of `sdk.AccAddress`
    * `MsgSendExec` test helper function now takes a address.Codec
* (x/auth) [#15520](https://github.com/cosmos/cosmos-sdk/pull/15520) `NewAccountKeeper` now takes a `KVStoreService` instead of a `StoreKey` and methods in the `Keeper` now take a `context.Context` instead of a `sdk.Context`.
* (baseapp) [#15519](https://github.com/cosmos/cosmos-sdk/pull/15519/files) `runTxMode`s were renamed to `execMode`. `ModeDeliver` as changed to `ModeFinalize` and a new `ModeVoteExtension` was added for vote extensions.
* (baseapp) [#15519](https://github.com/cosmos/cosmos-sdk/pull/15519/files) Writing of state to the multistore was moved to `FinalizeBlock`. `Commit` still handles the committing values to disk.
* (baseapp) [#15519](https://github.com/cosmos/cosmos-sdk/pull/15519/files) Calls to BeginBlock and EndBlock have been replaced with core api beginblock & endblock.
* (baseapp) [#15519](https://github.com/cosmos/cosmos-sdk/pull/15519/files) BeginBlock and EndBlock are now internal to baseapp. For testing, user must call `FinalizeBlock`. BeginBlock and EndBlock calls are internal to Baseapp.
* (baseapp) [#15519](https://github.com/cosmos/cosmos-sdk/pull/15519/files) All calls to ABCI methods now accept a pointer of the abci request and response types
* (x/consensus) [#15517](https://github.com/cosmos/cosmos-sdk/pull/15517) `NewKeeper` now takes a `KVStoreService` instead of a `StoreKey`.
* (x/bank) [#15477](https://github.com/cosmos/cosmos-sdk/pull/15477) `banktypes.NewMsgMultiSend` and `keeper.InputOutputCoins` only accept one input.
* (server) [#15358](https://github.com/cosmos/cosmos-sdk/pull/15358) Remove `server.ErrorCode` that was not used anywhere.
* (x/capability) [#15344](https://github.com/cosmos/cosmos-sdk/pull/15344) Capability module was removed and is now housed in [IBC-GO](https://github.com/cosmos/ibc-go).
* (mempool) [#15328](https://github.com/cosmos/cosmos-sdk/pull/15328) The `PriorityNonceMempool` is now generic over type `C comparable` and takes a single `PriorityNonceMempoolConfig[C]` argument. See `DefaultPriorityNonceMempoolConfig` for how to construct the configuration and a `TxPriority` type.
* [#15299](https://github.com/cosmos/cosmos-sdk/pull/15299) Remove `StdTx` transaction and signing APIs. No SDK version has actually supported `StdTx` since before Stargate.
* [#15284](https://github.com/cosmos/cosmos-sdk/pull/15284)
* (x/gov) [#15284](https://github.com/cosmos/cosmos-sdk/pull/15284) `NewKeeper` now requires `codec.Codec`.
* (x/authx) [#15284](https://github.com/cosmos/cosmos-sdk/pull/15284) `NewKeeper` now requires `codec.Codec`.
    * `types/tx.Tx` no longer implements `sdk.Tx`.
    * `sdk.Tx` now requires a new method `GetMsgsV2()`.
    * `sdk.Msg.GetSigners` was deprecated and is no longer supported. Use the `cosmos.msg.v1.signer` protobuf annotation instead.
    * `TxConfig` has a new method `SigningContext() *signing.Context`.
    * `SigVerifiableTx.GetSigners()` now returns `([][]byte, error)` instead of `[]sdk.AccAddress`.
    * `AccountKeeper` now has an `AddressCodec() address.Codec` method and the expected `AccountKeeper` for `x/auth/ante` expects this method.
* [#15211](https://github.com/cosmos/cosmos-sdk/pull/15211) Remove usage of `github.com/cometbft/cometbft/libs/bytes.HexBytes` in favor of `[]byte` thorough the SDK.
* (crypto) [#15070](https://github.com/cosmos/cosmos-sdk/pull/15070) `GenerateFromPassword` and `Cost` from `bcrypt.go` now take a `uint32` instead of a `int` type.
* (types) [#15067](https://github.com/cosmos/cosmos-sdk/pull/15067) Remove deprecated alias from `types/errors`. Use `cosmossdk.io/errors` instead.
* (server) [#15041](https://github.com/cosmos/cosmos-sdk/pull/15041) Refactor how gRPC and API servers are started to remove unnecessary sleeps:
    * `api.Server#Start` now accepts a `context.Context`. The caller is responsible for ensuring that the context is canceled such that the API server can gracefully exit. The caller does not need to stop the server.
    * To start the gRPC server you must first create the server via `NewGRPCServer`, after which you can start the gRPC server via `StartGRPCServer` which accepts a `context.Context`. The caller is responsible for ensuring that the context is canceled such that the gRPC server can gracefully exit. The caller does not need to stop the server.
    * Rename `WaitForQuitSignals` to `ListenForQuitSignals`. Note, this function is no longer blocking. Thus the caller is expected to provide a `context.CancelFunc` which indicates that when a signal is caught, that any spawned processes can gracefully exit.
    * Remove `ServerStartTime` constant.
* [#15011](https://github.com/cosmos/cosmos-sdk/pull/15011) All functions that were taking a CometBFT logger, now take `cosmossdk.io/log.Logger` instead.
* (simapp) [#14977](https://github.com/cosmos/cosmos-sdk/pull/14977) Move simulation helpers functions (`AppStateFn` and `AppStateRandomizedFn`) to `testutil/sims`. These takes an extra genesisState argument which is the default state of the app.
* (x/bank) [#14894](https://github.com/cosmos/cosmos-sdk/pull/14894) Allow a human readable denomination for coins when querying bank balances. Added a `ResolveDenom` parameter to `types.QueryAllBalancesRequest`.
* [#14847](https://github.com/cosmos/cosmos-sdk/pull/14847) App and ModuleManager methods `InitGenesis`, `ExportGenesis`, `BeginBlock` and `EndBlock` now also return an error.
* (x/upgrade) [#14764](https://github.com/cosmos/cosmos-sdk/pull/14764) The `x/upgrade` module is extracted to have a separate go.mod file which allows it to be a standalone module.
* (x/auth) [#14758](https://github.com/cosmos/cosmos-sdk/pull/14758) Refactor transaction searching:
    * Refactor `QueryTxsByEvents` to accept a `query` of type `string` instead of `events` of type `[]string`
    * Refactor CLI methods to accept `--query` flag instead of `--events`
    * Pass `prove=false` to Tendermint's `TxSearch` RPC method
* (simulation) [#14751](https://github.com/cosmos/cosmos-sdk/pull/14751) Remove the `MsgType` field from `simulation.OperationInput` struct.
* (store) [#14746](https://github.com/cosmos/cosmos-sdk/pull/14746) Extract Store in its own go.mod and rename the package to `cosmossdk.io/store`.
* (x/nft) [#14725](https://github.com/cosmos/cosmos-sdk/pull/14725) Extract NFT in its own go.mod and rename the package to `cosmossdk.io/x/nft`.
* (x/gov) [#14720](https://github.com/cosmos/cosmos-sdk/pull/14720) Add an expedited field in the gov v1 proposal and `MsgNewMsgProposal`.
* (x/feegrant) [#14649](https://github.com/cosmos/cosmos-sdk/pull/14649) Extract Feegrant in its own go.mod and rename the package to `cosmossdk.io/x/feegrant`.
* (tx) [#14634](https://github.com/cosmos/cosmos-sdk/pull/14634) Move the `tx` go module to `x/tx`.
* (store/streaming)[#14603](https://github.com/cosmos/cosmos-sdk/pull/14603) `StoreDecoderRegistry` moved from store to `types/simulations` this breaks the `AppModuleSimulation` interface.
* (snapshots) [#14597](https://github.com/cosmos/cosmos-sdk/pull/14597) Move `snapshots` to `store/snapshots`, rename and bump proto package to v1.
* (x/staking) [#14590](https://github.com/cosmos/cosmos-sdk/pull/14590) `MsgUndelegateResponse` now includes undelegated amount. `x/staking` module's `keeper.Undelegate` now returns 3 values (completionTime,undelegateAmount,error)  instead of 2.
* (crypto/keyring) [#14151](https://github.com/cosmos/cosmos-sdk/pull/14151) Move keys presentation from `crypto/keyring` to `client/keys`
* (baseapp) [#14050](https://github.com/cosmos/cosmos-sdk/pull/14050) Refactor `ABCIListener` interface to accept Go contexts.
* (x/auth) [#13850](https://github.com/cosmos/cosmos-sdk/pull/13850/) Remove `MarshalYAML` methods from module (`x/...`) types.
* (modules) [#13850](https://github.com/cosmos/cosmos-sdk/pull/13850) and [#14046](https://github.com/cosmos/cosmos-sdk/pull/14046) Remove gogoproto stringer annotations. This removes the custom `String()` methods on all types that were using the annotations.
* (x/evidence) [14724](https://github.com/cosmos/cosmos-sdk/pull/14724) Extract Evidence in its own go.mod and rename the package to `cosmossdk.io/x/evidence`.
* (crypto/keyring) [#13734](https://github.com/cosmos/cosmos-sdk/pull/13834) The keyring's `Sign` method now takes a new `signMode` argument. It is only used if the signing key is a Ledger hardware device. You can set it to 0 in all other cases.
* (snapshots) [14048](https://github.com/cosmos/cosmos-sdk/pull/14048) Move the Snapshot package to the store package. This is done in an effort group all storage related logic under one package.
* (signing) [#13701](https://github.com/cosmos/cosmos-sdk/pull/) Add `context.Context` as an argument `x/auth/signing.VerifySignature`.
* (store) [#11825](https://github.com/cosmos/cosmos-sdk/pull/11825) Make extension snapshotter interface safer to use, renamed the util function `WriteExtensionItem` to `WriteExtensionPayload`.

### Client Breaking Changes

* (x/gov) [#17910](https://github.com/cosmos/cosmos-sdk/pull/17910) Remove telemetry for counting votes and proposals. It was incorrectly counting votes. Use alternatives, such as state streaming.
* (abci) [#15845](https://github.com/cosmos/cosmos-sdk/pull/15845) Remove duplicating events in `logs`.
* (abci) [#15845](https://github.com/cosmos/cosmos-sdk/pull/15845) Add `msg_index` to all event attributes to associate events and messages.
* (x/staking) [#15701](https://github.com/cosmos/cosmos-sdk/pull/15701) `HistoricalInfoKey` now has a binary format.
* (store/streaming) [#15519](https://github.com/cosmos/cosmos-sdk/pull/15519/files) State Streaming removed emitting of beginblock, endblock and delivertx in favour of emitting FinalizeBlock.
* (baseapp) [#15519](https://github.com/cosmos/cosmos-sdk/pull/15519/files) BeginBlock & EndBlock events have begin or endblock in the events in order to identify which stage they are emitted from since they are returned to comet as FinalizeBlock events.
* (grpc-web) [#14652](https://github.com/cosmos/cosmos-sdk/pull/14652) Use same port for gRPC-Web and the API server.

### CLI Breaking Changes

* (all) The migration of modules to [AutoCLI](https://docs.cosmos.network/main/core/autocli) led to no changes in UX but a [small change in CLI outputs](https://github.com/cosmos/cosmos-sdk/issues/16651) where results can be nested.
* (all) Query pagination flags have been renamed with the migration to AutoCLI:
    * `--reverse` -> `--page-reverse`
    * `--offset` -> `--page-offset`
    * `--limit` -> `--page-limit`
    * `--count-total` -> `--page-count-total`
* (cli) [#17184](https://github.com/cosmos/cosmos-sdk/pull/17184) All json keys returned by the `status` command are now snake case instead of pascal case.
* (server) [#17177](https://github.com/cosmos/cosmos-sdk/pull/17177) Remove `iavl-lazy-loading` configuration.
* (x/gov) [#16987](https://github.com/cosmos/cosmos-sdk/pull/16987) In `<appd> query gov proposals` the proposal status flag have renamed from `--status` to `--proposal-status`. Additionally, that flags now uses the ENUM values: `PROPOSAL_STATUS_DEPOSIT_PERIOD`, `PROPOSAL_STATUS_VOTING_PERIOD`, `PROPOSAL_STATUS_PASSED`, `PROPOSAL_STATUS_REJECTED`, `PROPOSAL_STATUS_FAILED`.
* (x/bank) [#16899](https://github.com/cosmos/cosmos-sdk/pull/16899) With the migration to AutoCLI some bank commands have been split in two:
    * Use `total-supply` (or `total`) for querying the total supply and `total-supply-of` for querying the supply of a specific denom.
    * Use `denoms-metadata` for querying all denom metadata and `denom-metadata` for querying a specific denom metadata.
* (rosetta) [#16276](https://github.com/cosmos/cosmos-sdk/issues/16276) Rosetta migration to standalone repo.
* (cli) [#15826](https://github.com/cosmos/cosmos-sdk/pull/15826) Remove `<appd> q account` command. Use `<appd> q auth account` instead.
* (cli) [#15299](https://github.com/cosmos/cosmos-sdk/pull/15299) Remove `--amino` flag from `sign` and `multi-sign` commands. Amino `StdTx` has been deprecated for a while. Amino JSON signing still works as expected.
* (x/gov) [#14880](https://github.com/cosmos/cosmos-sdk/pull/14880) Remove `<app> tx gov submit-legacy-proposal cancel-software-upgrade` and `software-upgrade` commands. These commands are now in the `x/upgrade` module and using gov v1. Use `tx upgrade software-upgrade` instead.
* (x/staking) [#14864](https://github.com/cosmos/cosmos-sdk/pull/14864) `<appd> tx staking create-validator` CLI command now takes a json file as an arg instead of using required flags.
* (cli) [#14659](https://github.com/cosmos/cosmos-sdk/pull/14659) `<app> q block <height>` is removed as it just output json. The new command allows either height/hash and is `<app> q block --type=height|hash <height|hash>`.
* (grpc-web) [#14652](https://github.com/cosmos/cosmos-sdk/pull/14652) Remove `grpc-web.address` flag.
* (client) [#14342](https://github.com/cosmos/cosmos-sdk/pull/14342) `<app> config` command is now a sub-command using Confix. Use `<app> config --help` to learn more.

### Bug Fixes

* (server) [#18254](https://github.com/cosmos/cosmos-sdk/pull/18254) Don't hardcode gRPC address to localhost.
* (x/gov) [#18173](https://github.com/cosmos/cosmos-sdk/pull/18173) Gov hooks now return an error and are *blocking* when they fail. Expect for `AfterProposalFailedMinDeposit` and `AfterProposalVotingPeriodEnded` which log the error and continue.
* (x/gov) [#17873](https://github.com/cosmos/cosmos-sdk/pull/17873) Fail any inactive and active proposals that cannot be decoded.
* (x/slashing) [#18016](https://github.com/cosmos/cosmos-sdk/pull/18016) Fixed builder function for missed blocks key (`validatorMissedBlockBitArrayPrefixKey`) in slashing/migration/v4.
* (x/bank) [#18107](https://github.com/cosmos/cosmos-sdk/pull/18107) Add missing keypair of SendEnabled to restore legacy param set before migration.
* (baseapp) [#17769](https://github.com/cosmos/cosmos-sdk/pull/17769) Ensure we respect block size constraints in the `DefaultProposalHandler`'s `PrepareProposal` handler when a nil or no-op mempool is used. We provide a `TxSelector` type to assist in making transaction selection generalized. We also fix a comparison bug in tx selection when `req.maxTxBytes` is reached.
* (mempool) [#17668](https://github.com/cosmos/cosmos-sdk/pull/17668) Fix `PriorityNonceIterator.Next()` nil pointer ref for min priority at the end of iteration.
* (config) [#17649](https://github.com/cosmos/cosmos-sdk/pull/17649) Fix `mempool.max-txs` configuration is invalid in `app.config`.
* (baseapp) [#17518](https://github.com/cosmos/cosmos-sdk/pull/17518) Utilizing voting power from vote extensions (CometBFT) instead of the current bonded tokens (x/staking) to determine if a set of vote extensions are valid.
* (baseapp) [#17251](https://github.com/cosmos/cosmos-sdk/pull/17251) VerifyVoteExtensions and ExtendVote initialize their own contexts/states, allowing VerifyVoteExtensions being called without ExtendVote.
* (x/distribution) [#17236](https://github.com/cosmos/cosmos-sdk/pull/17236) Using "validateCommunityTax" in "Params.ValidateBasic", preventing panic when field "CommunityTax" is nil.
* (x/bank) [#17170](https://github.com/cosmos/cosmos-sdk/pull/17170) Avoid empty spendable error message on send coins.
* (x/group) [#17146](https://github.com/cosmos/cosmos-sdk/pull/17146) Rename x/group legacy ORM package's error codespace from "orm" to "legacy_orm", preventing collisions with ORM's error codespace "orm".
* (types/query) [#16905](https://github.com/cosmos/cosmos-sdk/pull/16905) Collections Pagination now applies proper count when filtering results.
* (x/bank) [#16841](https://github.com/cosmos/cosmos-sdk/pull/16841) Correctly process legacy `DenomAddressIndex` values.
* (x/auth/vesting) [#16733](https://github.com/cosmos/cosmos-sdk/pull/16733) Panic on overflowing and negative EndTimes when creating a PeriodicVestingAccount.
* (x/consensus) [#16713](https://github.com/cosmos/cosmos-sdk/pull/16713) Add missing ABCI param in `MsgUpdateParams`.
* (baseapp) [#16700](https://github.com/cosmos/cosmos-sdk/pull/16700) Fix consensus failure in returning no response to malformed transactions.
* [#16639](https://github.com/cosmos/cosmos-sdk/pull/16639) Make sure we don't execute blocks beyond the halt height.
* (baseapp) [#16613](https://github.com/cosmos/cosmos-sdk/pull/16613) Ensure each message in a transaction has a registered handler, otherwise `CheckTx` will fail.
* (baseapp) [#16596](https://github.com/cosmos/cosmos-sdk/pull/16596) Return error during `ExtendVote` and `VerifyVoteExtension` if the request height is earlier than `VoteExtensionsEnableHeight`.
* (baseapp) [#16259](https://github.com/cosmos/cosmos-sdk/pull/16259) Ensure the `Context` block height is correct after `InitChain` and prior to the second block.
* (x/gov) [#16231](https://github.com/cosmos/cosmos-sdk/pull/16231) Fix Rawlog JSON formatting of proposal_vote option field.* (cli) [#16138](https://github.com/cosmos/cosmos-sdk/pull/16138) Fix snapshot commands panic if snapshot don't exists.
* (x/staking) [#16043](https://github.com/cosmos/cosmos-sdk/pull/16043) Call `AfterUnbondingInitiated` hook for new unbonding entries only and fix `UnbondingDelegation` entries handling. This is a behavior change compared to Cosmos SDK v0.47.x, now the hook is called only for new unbonding entries.
* (types) [#16010](https://github.com/cosmos/cosmos-sdk/pull/16010) Let `module.CoreAppModuleBasicAdaptor` fallback to legacy genesis handling.
* (types) [#15691](https://github.com/cosmos/cosmos-sdk/pull/15691) Make `Coin.Validate()` check that `.Amount` is not nil.
* (x/crypto) [#15258](https://github.com/cosmos/cosmos-sdk/pull/15258) Write keyhash file with permissions 0600 instead of 0555.
* (x/auth) [#15059](https://github.com/cosmos/cosmos-sdk/pull/15059) `ante.CountSubKeys` returns 0 when passing a nil `Pubkey`.
* (x/capability) [#15030](https://github.com/cosmos/cosmos-sdk/pull/15030) Prevent `x/capability` from consuming `GasMeter` gas during `InitMemStore`
* (types/coin) [#14739](https://github.com/cosmos/cosmos-sdk/pull/14739) Deprecate the method `Coin.IsEqual` in favour of  `Coin.Equal`. The difference between the two methods is that the first one results in a panic when denoms are not equal. This panic lead to unexpected behavior.

### Deprecated

* (types) [#16980](https://github.com/cosmos/cosmos-sdk/pull/16980) Deprecate `IntProto` and `DecProto`. Instead, `math.Int` and `math.LegacyDec` should be used respectively. Both types support `Marshal` and `Unmarshal` for binary serialization.
* (x/staking) [#14567](https://github.com/cosmos/cosmos-sdk/pull/14567) The `delegator_address` field of `MsgCreateValidator` has been deprecated.
  The validator address bytes and delegator address bytes refer to the same account while creating validator (defer only in bech32 notation).

## Previous Versions

[CHANGELOG of previous versions](https://github.com/cosmos/cosmos-sdk/blob/main/CHANGELOG.md#v0470---2023-03-14).<|MERGE_RESOLUTION|>--- conflicted
+++ resolved
@@ -36,15 +36,16 @@
 
 # Changelog
 
+## [Unreleased]
+
 ### Deprecated
 
 * (x/nft) [#24575](https://github.com/cosmos/cosmos-sdk/pull/24575) Deprecate the `x/nft` module in the Cosmos SDK repository.  This module will not be maintained to the extent that our core modules will and will be kept in a [legacy repo](https://github.com/cosmos/cosmos-legacy).
-
-## [Unreleased]
-
-### Deprecated
-
 * (x/group) [#24571](https://github.com/cosmos/cosmos-sdk/pull/24571) Deprecate the `x/group` module in the Cosmos SDK repository.  This module will not be maintained to the extent that our core modules will and will be kept in a [legacy repo](https://github.com/cosmos/cosmos-legacy).
+
+### Bug Fixes
+
+* (client, client/rpc, x/auth/tx) [#24551](https://github.com/cosmos/cosmos-sdk/pull/24551) Handle context cancellation
 
 ### Features
 
@@ -116,11 +117,7 @@
 * (x/auth) [#19239](https://github.com/cosmos/cosmos-sdk/pull/19239) Sets from flag in multi-sign command to avoid no key name provided error.
 * (x/auth) [#23741](https://github.com/cosmos/cosmos-sdk/pull/23741) Support legacy global AccountNumber for legacy compatibility.
 * (baseapp) [#24526](https://github.com/cosmos/cosmos-sdk/pull/24526) Fix incorrect retention height when `commitHeight` equals `minRetainBlocks`.
-<<<<<<< HEAD
-* (client, client/rpc, x/auth/tx) [#24551](https://github.com/cosmos/cosmos-sdk/pull/24551) Handle context cancellation
-=======
 * (x/protocolpool) [#24594](https://github.com/cosmos/cosmos-sdk/pull/24594) Fix NPE when initializing module via depinject.
->>>>>>> 62cd8541
 
 ## [v0.50.12](https://github.com/cosmos/cosmos-sdk/releases/tag/v0.50.12) - 2025-02-20
 
