<!--
Guiding Principles:

Changelogs are for humans, not machines.
There should be an entry for every single version.
The same types of changes should be grouped.
Versions and sections should be linkable.
The latest version comes first.
The release date of each version is displayed.
Mention whether you follow Semantic Versioning.

Usage:

Change log entries are to be added to the Unreleased section under the
appropriate stanza (see below). Each entry should ideally include a tag and
the Github issue reference in the following format:

* (<tag>) \#<issue-number> message

The issue numbers will later be link-ified during the release process so you do
not have to worry about including a link manually, but you can if you wish.

Types of changes (Stanzas):

"Features" for new features.
"Improvements" for changes in existing functionality.
"Deprecated" for soon-to-be removed features.
"Bug Fixes" for any bug fixes.
"Client Breaking" for breaking Protobuf, gRPC and REST routes used by end-users.
"CLI Breaking" for breaking CLI commands.
"API Breaking" for breaking exported APIs used by developers building on SDK.
"State Machine Breaking" for any changes that result in a different AppState given same genesisState and txList.
Ref: https://keepachangelog.com/en/1.0.0/
-->

# Changelog

## [Unreleased]

### Features

* [\#9884](https://github.com/cosmos/cosmos-sdk/pull/9884) Provide a new gRPC query handler, `/cosmos/params/v1beta1/subspaces`, that allows the ability to query for all registered subspaces and their respective keys.
* [\#9860](https://github.com/cosmos/cosmos-sdk/pull/9860) Emit transaction fee in ante handler fee decorator. The event type is `tx` and the attribute is `fee`.
* [\#9776](https://github.com/cosmos/cosmos-sdk/pull/9776) Add flag `staking-bond-denom` to specify the staking bond denomination value when initializing a new chain.
* [\#9533](https://github.com/cosmos/cosmos-sdk/pull/9533) Added a new gRPC method, `DenomOwners`, in `x/bank` to query for all account holders of a specific denomination.
* (bank) [\#9618](https://github.com/cosmos/cosmos-sdk/pull/9618) Update bank.Metadata: add URI and URIHash attributes.
* [\#9837](https://github.com/cosmos/cosmos-sdk/issues/9837) `--generate-only` flag will accept the keyname now.

### API Breaking Changes

<<<<<<< HEAD
* [\#9695](https://github.com/cosmos/cosmos-sdk/pull/9695) Migrate keys from `Info` -> `Record`
  * Add new `codec.Codec` argument in:
    * `keyring.NewInMemory`
    * `keyring.New`
  * Rename:
    * `SavePubKey` to `SaveOfflineKey`.
    * `NewMultiInfo`, `NewLedgerInfo`  to `NewLegacyMultiInfo`, `newLegacyLedgerInfo`  respectively.  Move them into `legacy_info.go`.
    * `NewOfflineInfo` to `newLegacyOfflineInfo` and move it to `migration_test.go`.
  * Return:
    *`keyring.Record, error` in `SaveOfflineKey`, `SaveLedgerKey`, `SaveMultiSig`, `Key` and `KeyByAddress`.
    *`keyring.Record` instead of `Info` in `NewMnemonic` and `List`.
  * Remove `algo` argument from :
    * `SaveOfflineKey`
  * Take `keyring.Record` instead of `Info` as first argument in:
    * `MkConsKeyOutput`
    * `MkValKeyOutput` 
    * `MkAccKeyOutput`
=======
* [\#9759](https://github.com/cosmos/cosmos-sdk/pull/9759) `NewAccountKeeeper` in `x/auth` now takes an additional `bech32Prefix` argument that represents `sdk.Bech32MainPrefix`.
>>>>>>> e9adb9e0
* [\#9628](https://github.com/cosmos/cosmos-sdk/pull/9628) Rename `x/{mod}/legacy` to `x/{mod}/migrations`.
* [\#9571](https://github.com/cosmos/cosmos-sdk/pull/9571) Implemented error handling for staking hooks, which now return an error on failure.
* [\#9427](https://github.com/cosmos/cosmos-sdk/pull/9427) Move simapp `FundAccount` and `FundModuleAccount` to `x/bank/testutil`
* (client/tx) [\#9421](https://github.com/cosmos/cosmos-sdk/pull/9421/) `BuildUnsignedTx`, `BuildSimTx`, `PrintUnsignedStdTx` functions are moved to
  the Tx Factory as methods.
* (client/keys) [\#9407](https://github.com/cosmos/cosmos-sdk/pull/9601) Added `keys rename` CLI command and `Keyring.Rename` interface method to rename a key in the keyring.
* (x/slashing) [\#9458](https://github.com/cosmos/cosmos-sdk/pull/9458) Coins burned from slashing is now returned from Slash function and included in Slash event.
* [\#9246](https://github.com/cosmos/cosmos-sdk/pull/9246) The `New` method for the network package now returns an error.
* [\#9519](https://github.com/cosmos/cosmos-sdk/pull/9519) `DeleteDeposits` renamed to `DeleteAndBurnDeposits`, `RefundDeposits` renamed to `RefundAndDeleteDeposits`
* (codec) [\#9521](https://github.com/cosmos/cosmos-sdk/pull/9521) Removed deprecated `clientCtx.JSONCodec` from `client.Context`.
* (codec) [\#9521](https://github.com/cosmos/cosmos-sdk/pull/9521) Rename `EncodingConfig.Marshaler` to `Codec`.
* [\#9594](https://github.com/cosmos/cosmos-sdk/pull/9594) `RESTHandlerFn` argument is removed from the `gov/NewProposalHandler`.
* [\#9594](https://github.com/cosmos/cosmos-sdk/pull/9594) `types/rest` package moved to `testutil/rest`.
* [\#9432](https://github.com/cosmos/cosmos-sdk/pull/9432) `ConsensusParamsKeyTable` moved from `params/keeper` to `params/types`
* [\#9576](https://github.com/cosmos/cosmos-sdk/pull/9576) Add debug error message to `sdkerrors.QueryResult` when enabled
* [\#9650](https://github.com/cosmos/cosmos-sdk/pull/9650) Removed deprecated message handler implementation from the SDK modules.
* (x/bank) [\#9832] (https://github.com/cosmos/cosmos-sdk/pull/9832) `AddressFromBalancesStore` renamed to `AddressAndDenomFromBalancesStore`.
* (tests) [\#9938](https://github.com/cosmos/cosmos-sdk/pull/9938) `simapp.Setup` accepts additional `testing.T` argument.
* (baseapp) [\#9920](https://github.com/cosmos/cosmos-sdk/pull/9920) BaseApp `{Check,Deliver,Simulate}Tx` methods are now replaced by a middleware stack.
  * Replace the Antehandler interface with the `tx.Handler` and `tx.Middleware` interfaces.
  * Replace `baseapp.SetAnteHandler` with `baseapp.SetTxHandler`.
  * Move Msg routers from BaseApp to middlewares.
  * Move Baseapp panic recovery into a middleware.
  * Rename simulation helper methods `baseapp.{Check,Deliver}` to `baseapp.Sim{Check,Deliver}`.

### Client Breaking Changes

* [\#9879](https://github.com/cosmos/cosmos-sdk/pull/9879) Modify ABCI Queries to use `abci.QueryRequest` Height field if it is non-zero, otherwise continue using context height.
* [\#9594](https://github.com/cosmos/cosmos-sdk/pull/9594) Remove legacy REST API. Please see the [REST Endpoints Migration guide](https://docs.cosmos.network/master/migrations/rest.html) to migrate to the new REST endpoints.

### CLI Breaking Changes

* [\#9695](https://github.com/cosmos/cosmos-sdk/pull/9695) `<app> keys migrate` CLI command now takes no arguments
* [\#9246](https://github.com/cosmos/cosmos-sdk/pull/9246) Removed the CLI flag `--setup-config-only` from the `testnet` command and added the subcommand `init-files`.

### Improvements

* (deps) [\#9956](https://github.com/cosmos/cosmos-sdk/pull/9956) Bump Tendermint to [v0.34.12](https://github.com/tendermint/tendermint/releases/tag/v0.34.12).
* (cli) [\#9856](https://github.com/cosmos/cosmos-sdk/pull/9856) Overwrite `--sequence` and `--account-number` flags with default flag values when used with `offline=false` in `sign-batch` command.

### Bug Fixes

* [\#9651](https://github.com/cosmos/cosmos-sdk/pull/9651) Change inconsistent limit of `0` to `MaxUint64` on InfiniteGasMeter and add GasRemaining func to GasMeter.
* [\#9639](https://github.com/cosmos/cosmos-sdk/pull/9639) Check store keys length before accessing them by making sure that `key` is of length `m+1` (for `key[n:m]`)
* (types) [\#9627](https://github.com/cosmos/cosmos-sdk/pull/9627) Fix nil pointer panic on `NewBigIntFromInt`
* (x/genutil) [\#9574](https://github.com/cosmos/cosmos-sdk/pull/9575) Actually use the `gentx` client tx flags (like `--keyring-dir`)
* (x/distribution) [\#9599](https://github.com/cosmos/cosmos-sdk/pull/9599) Withdraw rewards event now includes a value attribute even if there are 0 rewards (due to situations like 100% commission).
* (x/genutil) [\#9638](https://github.com/cosmos/cosmos-sdk/pull/9638) Added missing validator key save when recovering from mnemonic
* [\#9762](https://github.com/cosmos/cosmos-sdk/pull/9762) The init command uses the chain-id from the client config if --chain-id is not provided
* [\#9854](https://github.com/cosmos/cosmos-sdk/pull/9854) Fixed the `make proto-gen` to get dynamic container name based on project name for the cosmos based sdks.
* [\#9829](https://github.com/cosmos/cosmos-sdk/pull/9829) Fixed Coin denom sorting not being checked during `Balance.Validate` check. Refactored the Validation logic to use `Coins.Validate` for `Balance.Coins`.
+ [\#9965](https://github.com/cosmos/cosmos-sdk/pull/9965) Fixed `simd version` command output to report the right release tag.
+ [\#9980](https://github.com/cosmos/cosmos-sdk/pull/9980) Returning the error when the invalid argument is passed to bank query total supply cli.

### State Machine Breaking

* (x/auth)[\#9596](https://github.com/cosmos/cosmos-sdk/pull/9596) Enable creating periodic vesting accounts with a transactions instead of requiring them to be created in genesis.
* (x/bank) [\#9611](https://github.com/cosmos/cosmos-sdk/pull/9611) Introduce a new index to act as a reverse index between a denomination and address allowing to query for
  token holders of a specific denomination. `DenomOwners` is updated to use the new reverse index.
* (x/bank) [\#9832] (https://github.com/cosmos/cosmos-sdk/pull/9832) Account balance is stored as `sdk.Int` rather than `sdk.Coin`.
* (x/bank) [\#9890] (https://github.com/cosmos/cosmos-sdk/pull/9890) Remove duplicate denom from denom metadata key.

 ### Deprecated

* (x/upgrade) [\#9906](https://github.com/cosmos/cosmos-sdk/pull/9906) Deprecate `UpgradeConsensusState` gRPC query since this functionality is only used for IBC, which now has its own [IBC replacement](https://github.com/cosmos/ibc-go/blob/2c880a22e9f9cc75f62b527ca94aa75ce1106001/proto/ibc/core/client/v1/query.proto#L54)

## [v0.43.0](https://github.com/cosmos/cosmos-sdk/releases/tag/v0.43.0) - 2021-08-10

### Features

* [\#6711](https://github.com/cosmos/cosmos-sdk/pull/6711) Make integration test suites reusable by apps, tests are exported in each module's `client/testutil` package.
* [\#8077](https://github.com/cosmos/cosmos-sdk/pull/8077) Added support for grpc-web, enabling browsers to communicate with a chain's gRPC server
* [\#8965](https://github.com/cosmos/cosmos-sdk/pull/8965) cosmos reflection now provides more information on the application such as: deliverable msgs, sdk.Config info etc (still in alpha stage).
* [\#8520](https://github.com/cosmos/cosmos-sdk/pull/8520) Add support for permanently locked vesting accounts.
* [\#8559](https://github.com/cosmos/cosmos-sdk/pull/8559) Added Protobuf compatible secp256r1 ECDSA signatures.
* [\#8786](https://github.com/cosmos/cosmos-sdk/pull/8786) Enabled secp256r1 in x/auth.
* (rosetta) [\#8729](https://github.com/cosmos/cosmos-sdk/pull/8729) Data API fully supports balance tracking. Construction API can now construct any message supported by the application.
* [\#8754](https://github.com/cosmos/cosmos-sdk/pull/8875) Added support for reverse iteration to pagination.
* (types) [\#9079](https://github.com/cosmos/cosmos-sdk/issues/9079) Add `AddAmount`/`SubAmount` methods to `sdk.Coin`.
* [#9088](https://github.com/cosmos/cosmos-sdk/pull/9088) Added implementation to ADR-28 Derived Addresses.
* [\#9133](https://github.com/cosmos/cosmos-sdk/pull/9133) Added hooks for governance actions.
* (x/staking) [\#9214](https://github.com/cosmos/cosmos-sdk/pull/9214) Added `new_shares` attribute inside `EventTypeDelegate` event.
* [\#9382](https://github.com/cosmos/cosmos-sdk/pull/9382) feat: add Dec.Float64() function.
* [\#9457](https://github.com/cosmos/cosmos-sdk/pull/9457) Add amino support for x/authz and x/feegrant Msgs.
* [\#9498](https://github.com/cosmos/cosmos-sdk/pull/9498) Added `Codec: codec.Codec` attribute to `client/Context` structure.
* [\#9540](https://github.com/cosmos/cosmos-sdk/pull/9540) Add output flag for query txs command.
* (errors) [\#8845](https://github.com/cosmos/cosmos-sdk/pull/8845) Add `Error.Wrap` handy method
* [\#8518](https://github.com/cosmos/cosmos-sdk/pull/8518) Help users of multisig wallets debug signature issues.
* [\#9573](https://github.com/cosmos/cosmos-sdk/pull/9573) ADR 040 implementation: New DB interface


### Client Breaking Changes

* [\#8363](https://github.com/cosmos/cosmos-sdk/pull/8363) Addresses no longer have a fixed 20-byte length. From the SDK modules' point of view, any 1-255 bytes-long byte array is a valid address.
* (crypto/ed25519) [\#8690] Adopt zip1215 ed2559 verification rules.
* [\#8849](https://github.com/cosmos/cosmos-sdk/pull/8849) Upgrade module no longer supports time based upgrades.
* [\#7477](https://github.com/cosmos/cosmos-sdk/pull/7477) Changed Bech32 Public Key serialization in the client facing functionality (CLI, MsgServer, QueryServer):
  * updated the keyring display structure (it uses protobuf JSON serialization) - the output is more verbose.
  * Renamed `MarshalAny` and `UnmarshalAny` to `MarshalInterface` and `UnmarshalInterface` respectively. These functions must take an interface as parameter (not a concrete type nor `Any` object). Underneath they use `Any` wrapping for correct protobuf serialization.
  * CLI: removed `--text` flag from `show-node-id` command; the text format for public keys is not used any more - instead we use ProtoJSON.
* (store) [\#8790](https://github.com/cosmos/cosmos-sdk/pull/8790) Reduce gas costs by 10x for transient store operations.
* [\#9139](https://github.com/cosmos/cosmos-sdk/pull/9139) Querying events:
  * via `ServiceMsg` TypeURLs (e.g. `message.action='/cosmos.bank.v1beta1.Msg/Send'`) does not work anymore,
  * via legacy `msg.Type()` (e.g. `message.action='send'`) is being deprecated, new `Msg`s won't emit these events.
  * Please use concrete `Msg` TypeURLs instead (e.g. `message.action='/cosmos.bank.v1beta1.MsgSend'`).
* [\#9859](https://github.com/cosmos/cosmos-sdk/pull/9859) The `default` pruning strategy now keeps the last 362880 blocks instead of 100. 362880 equates to roughly enough blocks to cover the entire unbonding period assuming a 21 day unbonding period and 5s block time.
* [\#9785](https://github.com/cosmos/cosmos-sdk/issues/9785) Missing coin denomination in logs


### API Breaking Changes

* (keyring) [#\8662](https://github.com/cosmos/cosmos-sdk/pull/8662) `NewMnemonic` now receives an additional `passphrase` argument to secure the key generated by the bip39 mnemonic.
* (x/bank) [\#8473](https://github.com/cosmos/cosmos-sdk/pull/8473) Bank keeper does not expose unsafe balance changing methods such as `SetBalance`, `SetSupply` etc.
* (x/staking) [\#8473](https://github.com/cosmos/cosmos-sdk/pull/8473) On genesis init, if non bonded pool and bonded pool balance, coming from the bank module, does not match what is saved in the staking state, the initialization will panic.
* (x/gov) [\#8473](https://github.com/cosmos/cosmos-sdk/pull/8473) On genesis init, if the gov module account balance, coming from bank module state, does not match the one in gov module state, the initialization will panic.
* (x/distribution) [\#8473](https://github.com/cosmos/cosmos-sdk/pull/8473) On genesis init, if the distribution module account balance, coming from bank module state, does not match the one in distribution module state, the initialization will panic.
* (client/keys) [\#8500](https://github.com/cosmos/cosmos-sdk/pull/8500) `InfoImporter` interface is removed from legacy keybase.
* (x/staking) [\#8505](https://github.com/cosmos/cosmos-sdk/pull/8505) `sdk.PowerReduction` has been renamed to `sdk.DefaultPowerReduction`, and most staking functions relying on power reduction take a new function argument, instead of relying on that global variable.
* [\#8629](https://github.com/cosmos/cosmos-sdk/pull/8629) Deprecated `SetFullFundraiserPath` from `Config` in favor of `SetPurpose` and `SetCoinType`.
* (x/upgrade) [\#8673](https://github.com/cosmos/cosmos-sdk/pull/8673) Remove IBC logic from x/upgrade. Deprecates IBC fields in an Upgrade Plan, an error will be thrown if they are set. IBC upgrade logic moved to 02-client and an IBC UpgradeProposal is added.
* (x/bank) [\#8517](https://github.com/cosmos/cosmos-sdk/pull/8517) `SupplyI` interface and `Supply` are removed and uses `sdk.Coins` for supply tracking
* (x/upgrade) [\#8743](https://github.com/cosmos/cosmos-sdk/pull/8743) `UpgradeHandler` includes a new argument `VersionMap` which helps facilitate in-place migrations.
* (x/auth) [\#8129](https://github.com/cosmos/cosmos-sdk/pull/8828) Updated `SigVerifiableTx.GetPubKeys` method signature to return error.
* (x/upgrade) [\7487](https://github.com/cosmos/cosmos-sdk/pull/8897) Upgrade `Keeper` takes new argument `ProtocolVersionSetter` which implements setting a protocol version on baseapp.
* (baseapp) [\7487](https://github.com/cosmos/cosmos-sdk/pull/8897) BaseApp's fields appVersion and version were swapped to match Tendermint's fields.
* [\#8682](https://github.com/cosmos/cosmos-sdk/pull/8682) `ante.NewAnteHandler` updated to receive all positional params as `ante.HandlerOptions` struct. If required fields aren't set, throws error accordingly.
* (x/staking/types) [\#7447](https://github.com/cosmos/cosmos-sdk/issues/7447) Remove bech32 PubKey support:
  * `ValidatorI` interface update: `GetConsPubKey` renamed to `TmConsPubKey` (this is to clarify the return type: consensus public key must be a tendermint key); `TmConsPubKey`, `GetConsAddr` methods return error.
  * `Validator` updated according to the `ValidatorI` changes described above.
  * `ToTmValidator` function: added `error` to return values.
  * `Validator.ConsensusPubkey` type changed from `string` to `codectypes.Any`.
  * `MsgCreateValidator.Pubkey` type changed from `string` to `codectypes.Any`.
* (client) [\#8926](https://github.com/cosmos/cosmos-sdk/pull/8926) `client/tx.PrepareFactory` has been converted to a private function, as it's only used internally.
* (auth/tx) [\#8926](https://github.com/cosmos/cosmos-sdk/pull/8926) The `ProtoTxProvider` interface used as a workaround for transaction simulation has been removed.
* (x/bank) [\#8798](https://github.com/cosmos/cosmos-sdk/pull/8798) `GetTotalSupply` is removed in favour of `GetPaginatedTotalSupply`
* (keyring) [\#8739](https://github.com/cosmos/cosmos-sdk/pull/8739) Rename InfoImporter -> LegacyInfoImporter.
* (x/bank/types) [\#9061](https://github.com/cosmos/cosmos-sdk/pull/9061) `AddressFromBalancesStore` now returns an error for invalid key instead of panic.
* (x/auth) [\#9144](https://github.com/cosmos/cosmos-sdk/pull/9144) The `NewTxTimeoutHeightDecorator` antehandler has been converted from a struct to a function.
* (codec) [\#9226](https://github.com/cosmos/cosmos-sdk/pull/9226) Rename codec interfaces and methods, to follow a general Go interfaces:
  * `codec.Marshaler` → `codec.Codec` (this defines objects which serialize other objects)
  * `codec.BinaryMarshaler` → `codec.BinaryCodec`
  * `codec.JSONMarshaler` → `codec.JSONCodec`
  * Removed `BinaryBare` suffix from `BinaryCodec` methods (`MarshalBinaryBare`, `UnmarshalBinaryBare`, ...)
  * Removed `Binary` infix from `BinaryCodec` methods (`MarshalBinaryLengthPrefixed`, `UnmarshalBinaryLengthPrefixed`, ...)
* [\#9139](https://github.com/cosmos/cosmos-sdk/pull/9139) `ServiceMsg` TypeURLs (e.g. `/cosmos.bank.v1beta1.Msg/Send`) have been removed, as they don't comply to the Probobuf `Any` spec. Please use `Msg` type TypeURLs (e.g. `/cosmos.bank.v1beta1.MsgSend`). This has multiple consequences:
  * The `sdk.ServiceMsg` struct has been removed.
  * `sdk.Msg` now only contains `ValidateBasic` and `GetSigners` methods. The remaining methods `GetSignBytes`, `Route` and `Type` are moved to `legacytx.LegacyMsg`.
  * The `RegisterCustomTypeURL` function and the `cosmos.base.v1beta1.ServiceMsg` interface have been removed from the interface registry.
* (codec) [\#9251](https://github.com/cosmos/cosmos-sdk/pull/9251) Rename `clientCtx.JSONMarshaler` to `clientCtx.JSONCodec` as per #9226.
* (x/bank) [\#9271](https://github.com/cosmos/cosmos-sdk/pull/9271) SendEnabledCoin(s) renamed to IsSendEnabledCoin(s) to better reflect its functionality.
* (x/bank) [\#9550](https://github.com/cosmos/cosmos-sdk/pull/9550) `server.InterceptConfigsPreRunHandler` now takes 2 additional arguments: customAppConfigTemplate and customAppConfig. If you don't need to customize these, simply put `""` and `nil`.
* [\#8245](https://github.com/cosmos/cosmos-sdk/pull/8245) Removed `simapp.MakeCodecs` and use `simapp.MakeTestEncodingConfig` instead.
* (x/capability) [\#9836](https://github.com/cosmos/cosmos-sdk/pull/9836) Removed `InitializeAndSeal(ctx sdk.Context)` and replaced with `Seal()`. App must add x/capability module to the begin blockers which will assure that the x/capability keeper is properly initialized. The x/capability begin blocker must be run before any other module which uses x/capability.

### State Machine Breaking

* (x/{bank,distrib,gov,slashing,staking}) [\#8363](https://github.com/cosmos/cosmos-sdk/issues/8363) Store keys have been modified to allow for variable-length addresses.
* (x/evidence) [\#8502](https://github.com/cosmos/cosmos-sdk/pull/8502) `HandleEquivocationEvidence` persists the evidence to state.
* (x/gov) [\#7733](https://github.com/cosmos/cosmos-sdk/pull/7733) ADR 037 Implementation: Governance Split Votes, use `MsgWeightedVote` to send a split vote. Sending a regular `MsgVote` will convert the underlying vote option into a weighted vote with weight 1.
* (x/bank) [\#8656](https://github.com/cosmos/cosmos-sdk/pull/8656) balance and supply are now correctly tracked via `coin_spent`, `coin_received`, `coinbase` and `burn` events.
* (x/bank) [\#8517](https://github.com/cosmos/cosmos-sdk/pull/8517) Supply is now stored and tracked as `sdk.Coins`
* (x/bank) [\#9051](https://github.com/cosmos/cosmos-sdk/pull/9051) Supply value is stored as `sdk.Int` rather than `string`.


### CLI Breaking Changes

* [\#8880](https://github.com/cosmos/cosmos-sdk/pull/8880) The CLI `simd migrate v0.40 ...` command has been renamed to `simd migrate v0.42`.
* [\#8628](https://github.com/cosmos/cosmos-sdk/issues/8628) Commands no longer print outputs using `stderr` by default
* [\#9134](https://github.com/cosmos/cosmos-sdk/pull/9134) Renamed the CLI flag `--memo` to `--note`.
* [\#9291](https://github.com/cosmos/cosmos-sdk/pull/9291) Migration scripts prior to v0.38 have been removed from the CLI `migrate` command. The oldest supported migration is v0.39->v0.42.
* [\#9371](https://github.com/cosmos/cosmos-sdk/pull/9371) Non-zero default fees/Server will error if there's an empty value for min-gas-price in app.toml
* [\#9827](https://github.com/cosmos/cosmos-sdk/pull/9827) Ensure input parity of validator public key input between `tx staking create-validator` and `gentx`.
* [\#9621](https://github.com/cosmos/cosmos-sdk/pull/9621) Rollback [\#9371](https://github.com/cosmos/cosmos-sdk/pull/9371) and log warning if there's an empty value for min-gas-price in app.toml

### Improvements

* (store) [\#8012](https://github.com/cosmos/cosmos-sdk/pull/8012) Implementation of ADR-038 WriteListener and listen.KVStore
* (x/bank) [\#8614](https://github.com/cosmos/cosmos-sdk/issues/8614) Add `Name` and `Symbol` fields to denom metadata
* (x/auth) [\#8522](https://github.com/cosmos/cosmos-sdk/pull/8522) Allow to query all stored accounts
* (crypto/types) [\#8600](https://github.com/cosmos/cosmos-sdk/pull/8600) `CompactBitArray`: optimize the `NumTrueBitsBefore` method and add an `Equal` method.
* (x/upgrade) [\#8743](https://github.com/cosmos/cosmos-sdk/pull/8743) Add tracking module versions as per ADR-041
* (types) [\#8962](https://github.com/cosmos/cosmos-sdk/issues/8962) Add `Abs()` method to `sdk.Int`.
* (x/bank) [\#8950](https://github.com/cosmos/cosmos-sdk/pull/8950) Improve efficiency on supply updates.
* (store) [\#8811](https://github.com/cosmos/cosmos-sdk/pull/8811) store/cachekv: use typed `types/kv.List` instead of `container/list.List`. The change brings time spent on the time assertion cummulatively to 580ms down from 6.88s.
* (keyring) [\#8826](https://github.com/cosmos/cosmos-sdk/pull/8826) add trust to macOS Keychain for calling apps by default, avoiding repeating keychain popups that appears when dealing with keyring (key add, list, ...) operations.
* (makefile) [\#7933](https://github.com/cosmos/cosmos-sdk/issues/7933) Use Docker to generate swagger files.
* (crypto/types) [\#9196](https://github.com/cosmos/cosmos-sdk/pull/9196) Fix negative index accesses in CompactUnmarshal,GetIndex,SetIndex
* (makefile) [\#9192](https://github.com/cosmos/cosmos-sdk/pull/9192) Reuse proto containers in proto related jobs.
* [\#9205](https://github.com/cosmos/cosmos-sdk/pull/9205) Improve readability in `abci` handleQueryP2P
* [\#9231](https://github.com/cosmos/cosmos-sdk/pull/9231) Remove redundant staking errors.
* [\#9314](https://github.com/cosmos/cosmos-sdk/pull/9314) Update Rosetta SDK to upstream's latest release.
* (gRPC-Web) [\#9493](https://github.com/cosmos/cosmos-sdk/pull/9493) Add `EnableUnsafeCORS` flag to grpc-web config.
* (x/params) [\#9481](https://github.com/cosmos/cosmos-sdk/issues/9481) Speedup simulator for parameter change proposals.
* (x/staking) [\#9423](https://github.com/cosmos/cosmos-sdk/pull/9423) Staking delegations now returns empty list instead of rpc error when no records found.
* (x/auth) [\#9553](https://github.com/cosmos/cosmos-sdk/pull/9553) The `--multisig` flag now accepts both a name and address.
* [\#8549](https://github.com/cosmos/cosmos-sdk/pull/8549) Make gRPC requests go through tendermint Query
* [\#8093](https://github.com/cosmos/cosmos-sdk/pull/8093) Limit usage of context.background.
* [\#8460](https://github.com/cosmos/cosmos-sdk/pull/8460) Ensure b.ReportAllocs() in all the benchmarks
* [\#8461](https://github.com/cosmos/cosmos-sdk/pull/8461) Fix upgrade tx commands not showing up in CLI


### Bug Fixes

* (gRPC) [\#8945](https://github.com/cosmos/cosmos-sdk/pull/8945) gRPC reflection now works correctly.
* (keyring) [#\8635](https://github.com/cosmos/cosmos-sdk/issues/8635) Remove hardcoded default passphrase value on `NewMnemonic`
* (x/bank) [\#8434](https://github.com/cosmos/cosmos-sdk/pull/8434) Fix legacy REST API `GET /bank/total` and `GET /bank/total/{denom}` in swagger
* (x/slashing) [\#8427](https://github.com/cosmos/cosmos-sdk/pull/8427) Fix query signing infos command
* (x/bank/types) [\#9112](https://github.com/cosmos/cosmos-sdk/pull/9112) fix AddressFromBalancesStore address length overflow
* (x/bank) [\#9229](https://github.com/cosmos/cosmos-sdk/pull/9229) Now zero coin balances cannot be added to balances & supply stores. If any denom becomes zero corresponding key gets deleted from store. State migration: [\#9664](https://github.com/cosmos/cosmos-sdk/pull/9664).
* [\#9363](https://github.com/cosmos/cosmos-sdk/pull/9363) Check store key uniqueness in app wiring.
* [\#9460](https://github.com/cosmos/cosmos-sdk/pull/9460) Fix lint error in `MigratePrefixAddress`.
* [\#9480](https://github.com/cosmos/cosmos-sdk/pull/9480) Fix added keys when using `--dry-run`.
* (types) [\#9511](https://github.com/cosmos/cosmos-sdk/pull/9511) Change `maxBitLen` of `sdk.Int` and `sdk.Dec`  to handle max ERC20 value.
* [\#9454](https://github.com/cosmos/cosmos-sdk/pull/9454) Fix testnet command with --node-dir-prefix accepts `-` and change `node-dir-prefix token` to `testtoken`.
* (keyring) [\#9562](https://github.com/cosmos/cosmos-sdk/pull/9563) fix keyring kwallet backend when using with empty wallet.
* (keyring) [\#9583](https://github.com/cosmos/cosmos-sdk/pull/9583) Fix correct population of legacy `Vote.Option` field for votes with 1 VoteOption of weight 1.
* (x/distinction) [\#8918](https://github.com/cosmos/cosmos-sdk/pull/8918) Fix module's parameters validation.
* (x/gov/types) [\#8586](https://github.com/cosmos/cosmos-sdk/pull/8586) Fix bug caused by NewProposal that unnecessarily creates a Proposal object that’s discarded on any error.
* [\#8580](https://github.com/cosmos/cosmos-sdk/pull/8580) Use more cheaper method from the math/big package that provides a way to trivially check if a value is zero with .BitLen() == 0
* [\#8567](https://github.com/cosmos/cosmos-sdk/pull/8567) Fix bug by introducing pagination to GetValidatorSetByHeight response
* (x/bank) [\#8531](https://github.com/cosmos/cosmos-sdk/pull/8531) Fix bug caused by ignoring errors returned by Balance.GetAddress()
* (server) [\#8399](https://github.com/cosmos/cosmos-sdk/pull/8399) fix gRPC-web flag default value
* [\#8282](https://github.com/cosmos/cosmos-sdk/pull/8282) fix zero time checks
* (cli) [\#9593](https://github.com/cosmos/cosmos-sdk/pull/9593) Check if chain-id is blank before verifying signatures in multisign and error.
* [\#9720](https://github.com/cosmos/cosmos-sdk/pull/9720) Feegrant grant cli granter now accepts key name as well as address in general and accepts only address in --generate-only mode
* [\#9793](https://github.com/cosmos/cosmos-sdk/pull/9793) Fixed ECDSA/secp256r1 transaction malleability.
* (server) [#9704](https://github.com/cosmos/cosmos-sdk/pull/9704) Start GRPCWebServer in goroutine, avoid blocking other services from starting.
* (bank) [\#9687](https://github.com/cosmos/cosmos-sdk/issues/9687) fixes [\#9159](https://github.com/cosmos/cosmos-sdk/issues/9159). Added migration to prune balances with zero coins.


### Deprecated

* (grpc) [\#8926](https://github.com/cosmos/cosmos-sdk/pull/8926) The `tx` field in `SimulateRequest` has been deprecated, prefer to pass `tx_bytes` instead.
* (sdk types) [\#9498](https://github.com/cosmos/cosmos-sdk/pull/9498) `clientContext.JSONCodec` will be removed in the next version. use `clientContext.Codec` instead.

## [v0.42.9](https://github.com/cosmos/cosmos-sdk/releases/tag/v0.42.9) - 2021-08-04

### Bug Fixes

* [\#9835](https://github.com/cosmos/cosmos-sdk/pull/9835) Moved capability initialization logic to BeginBlocker to fix nondeterminsim issue mentioned in [\#9800](https://github.com/cosmos/cosmos-sdk/issues/9800). Applications must now include the capability module in their BeginBlocker order before any module that uses capabilities gets run.
* [\#9201](https://github.com/cosmos/cosmos-sdk/pull/9201) Fixed `<app> init --recover` flag.


### API Breaking Changes

* [\#9835](https://github.com/cosmos/cosmos-sdk/pull/9835) The `InitializeAndSeal` API has not changed, however it no longer initializes the in-memory state. `InitMemStore` has been introduced to serve this function, which will be called either in `InitChain` or `BeginBlock` (whichever is first after app start). Nodes may run this version on a network running 0.42.x, however, they must update their app.go files to include the capability module in their begin blockers.

### Client Breaking Changes

* [\#9781](https://github.com/cosmos/cosmos-sdk/pull/9781) Improve`withdraw-all-rewards` UX when broadcast mode `async` or `async` is used.

## [v0.42.8](https://github.com/cosmos/cosmos-sdk/releases/tag/v0.42.8) - 2021-07-30

### Features

* [\#9750](https://github.com/cosmos/cosmos-sdk/pull/9750) Emit events for tx signature and sequence, so clients can now query txs by signature (`tx.signature='<base64_sig>'`) or by address and sequence combo (`tx.acc_seq='<addr>/<seq>'`).

### Improvements

* (cli) [\#9717](https://github.com/cosmos/cosmos-sdk/pull/9717) Added CLI flag `--output json/text` to `tx` cli commands.

### Bug Fixes

* [\#9766](https://github.com/cosmos/cosmos-sdk/pull/9766) Fix hardcoded ledger signing algorithm on `keys add` command.

## [v0.42.7](https://github.com/cosmos/cosmos-sdk/releases/tag/v0.42.7) - 2021-07-09

### Improvements

* (baseapp) [\#9578](https://github.com/cosmos/cosmos-sdk/pull/9578) Return `Baseapp`'s `trace` value for logging error stack traces.

### Bug Fixes

* (x/ibc) [\#9640](https://github.com/cosmos/cosmos-sdk/pull/9640) Fix IBC Transfer Ack Success event as it was initially emitting opposite value.
* [\#9645](https://github.com/cosmos/cosmos-sdk/pull/9645) Use correct Prometheus format for metric labels.
* [\#9299](https://github.com/cosmos/cosmos-sdk/pull/9299) Fix `[appd] keys parse cosmos1...` freezing.
* (keyring) [\#9563](https://github.com/cosmos/cosmos-sdk/pull/9563) fix keyring kwallet backend when using with empty wallet.
* (x/capability) [\#9392](https://github.com/cosmos/cosmos-sdk/pull/9392) initialization fix, which fixes the consensus error when using statesync.

## [v0.42.6](https://github.com/cosmos/cosmos-sdk/releases/tag/v0.42.6) - 2021-06-18

### Improvements

* [\#9428](https://github.com/cosmos/cosmos-sdk/pull/9428) Optimize bank InitGenesis. Added `k.initBalances`.
* [\#9429](https://github.com/cosmos/cosmos-sdk/pull/9429) Add `cosmos_sdk_version` to node_info
* [\#9541](https://github.com/cosmos/cosmos-sdk/pull/9541) Bump tendermint dependency to v0.34.11.

### Bug Fixes

* [\#9385](https://github.com/cosmos/cosmos-sdk/pull/9385) Fix IBC `query ibc client header` cli command. Support historical queries for query header/node-state commands.
* [\#9401](https://github.com/cosmos/cosmos-sdk/pull/9401) Fixes incorrect export of IBC identifier sequences. Previously, the next identifier sequence for clients/connections/channels was not set during genesis export. This resulted in the next identifiers being generated on the new chain to reuse old identifiers (the sequences began again from 0).
* [\#9408](https://github.com/cosmos/cosmos-sdk/pull/9408) Update simapp to use correct default broadcast mode.
* [\#9513](https://github.com/cosmos/cosmos-sdk/pull/9513) Fixes testnet CLI command. Testnet now updates the supply in genesis. Previously, when using add-genesis-account and testnet together, inconsistent genesis files would be produced, as only add-genesis-account was updating the supply.
* (x/gov) [\#8813](https://github.com/cosmos/cosmos-sdk/pull/8813) fix `GET /cosmos/gov/v1beta1/proposals/{proposal_id}/deposits` to include initial deposit

### Features

* [\#9383](https://github.com/cosmos/cosmos-sdk/pull/9383) New CLI command `query ibc-transfer escrow-address <port> <channel id>` to get the escrow address for a channel; can be used to then query balance of escrowed tokens
* (baseapp, types) [#\9390](https://github.com/cosmos/cosmos-sdk/pull/9390) Add current block header hash to `Context`
* (store) [\#9403](https://github.com/cosmos/cosmos-sdk/pull/9403) Add `RefundGas` function to `GasMeter` interface

## [v0.42.5](https://github.com/cosmos/cosmos-sdk/releases/tag/v0.42.5) - 2021-05-18

### Bug Fixes

* [\#9514](https://github.com/cosmos/cosmos-sdk/issues/9514) Fix panic when retrieving the `BlockGasMeter` on `(Re)CheckTx` mode.
* [\#9235](https://github.com/cosmos/cosmos-sdk/pull/9235) CreateMembershipProof/CreateNonMembershipProof now returns an error
if input key is empty, or input data contains empty key.
* [\#9108](https://github.com/cosmos/cosmos-sdk/pull/9108) Fixed the bug with querying multisig account, which is not showing threshold and public_keys.
* [\#9345](https://github.com/cosmos/cosmos-sdk/pull/9345) Fix ARM support.
* [\#9040](https://github.com/cosmos/cosmos-sdk/pull/9040) Fix ENV variables binding to CLI flags for client config.

### Features

* [\#8953](https://github.com/cosmos/cosmos-sdk/pull/8953) Add the `config` CLI subcommand back to the SDK, which saves client-side configuration in a `client.toml` file.

## [v0.42.4](https://github.com/cosmos/cosmos-sdk/releases/tag/v0.42.4) - 2021-04-08

### Client Breaking Changes

* [\#9026](https://github.com/cosmos/cosmos-sdk/pull/9026) By default, the `tx sign` and `tx sign-batch` CLI commands use SIGN_MODE_DIRECT to sign transactions for local pubkeys. For multisigs and ledger keys, the default LEGACY_AMINO_JSON is used.

### Bug Fixes

* (gRPC) [\#9015](https://github.com/cosmos/cosmos-sdk/pull/9015) Fix invalid status code when accessing gRPC endpoints.
* [\#9026](https://github.com/cosmos/cosmos-sdk/pull/9026) Fixed the bug that caused the `gentx` command to fail for Ledger keys.

### Improvements

* [\#9081](https://github.com/cosmos/cosmos-sdk/pull/9081) Upgrade Tendermint to v0.34.9 that includes a security issue fix for Tendermint light clients.

## [v0.42.3](https://github.com/cosmos/cosmos-sdk/releases/tag/v0.42.3) - 2021-03-24

This release fixes a security vulnerability identified in x/bank.

## [v0.42.2](https://github.com/cosmos/cosmos-sdk/releases/tag/v0.42.2) - 2021-03-19

### Improvements

* (grpc) [\#8815](https://github.com/cosmos/cosmos-sdk/pull/8815) Add orderBy parameter to `TxsByEvents` endpoint.
* (cli) [\#8826](https://github.com/cosmos/cosmos-sdk/pull/8826) Add trust to macOS Keychain for caller app by default.
* (store) [\#8811](https://github.com/cosmos/cosmos-sdk/pull/8811) store/cachekv: use typed types/kv.List instead of container/list.List

### Bug Fixes

* (crypto) [\#8841](https://github.com/cosmos/cosmos-sdk/pull/8841) Fix legacy multisig amino marshaling, allowing migrations to work between v0.39 and v0.40+.
* (cli tx) [\8873](https://github.com/cosmos/cosmos-sdk/pull/8873) add missing `--output-document` option to `app tx multisign-batch`.

## [v0.42.1](https://github.com/cosmos/cosmos-sdk/releases/tag/v0.42.1) - 2021-03-10

This release fixes security vulnerability identified in the simapp.

## [v0.42.0](https://github.com/cosmos/cosmos-sdk/releases/tag/v0.42.0) - 2021-03-08

**IMPORTANT**: This release contains an important security fix for all non Cosmos Hub chains running Stargate version of the Cosmos SDK (>0.40). Non-hub chains should not be using any version of the SDK in the v0.40.x or v0.41.x release series. See [#8461](https://github.com/cosmos/cosmos-sdk/pull/8461) for more details.

### Improvements

* (x/ibc) [\#8624](https://github.com/cosmos/cosmos-sdk/pull/8624) Emit full header in IBC UpdateClient message.
* (x/crisis) [\#8621](https://github.com/cosmos/cosmos-sdk/issues/8621) crisis invariants names now print to loggers.

### Bug fixes

* (x/evidence) [\#8461](https://github.com/cosmos/cosmos-sdk/pull/8461) Fix bech32 prefix in evidence validator address conversion
* (x/gov) [\#8806](https://github.com/cosmos/cosmos-sdk/issues/8806) Fix q gov proposals command's mishandling of the --status parameter's values.

## [v0.41.4](https://github.com/cosmos/cosmos-sdk/releases/tag/v0.41.3) - 2021-03-02

**IMPORTANT**: Due to a bug in the v0.41.x series with how evidence handles validator consensus addresses #8461, SDK based chains that are not using the default bech32 prefix (cosmos, aka all chains except for t
he Cosmos Hub) should not use this release or any release in the v0.41.x series. Please see #8668 for tracking & timeline for the v0.42.0 release, which will include a fix for this issue.

### Features

* [\#7787](https://github.com/cosmos/cosmos-sdk/pull/7787) Add multisign-batch command.

### Bug fixes

* [\#8730](https://github.com/cosmos/cosmos-sdk/pull/8730) Allow REST endpoint to query txs with multisig addresses.
* [\#8680](https://github.com/cosmos/cosmos-sdk/issues/8680) Fix missing timestamp in GetTxsEvent response [\#8732](https://github.com/cosmos/cosmos-sdk/pull/8732).
* [\#8681](https://github.com/cosmos/cosmos-sdk/issues/8681) Fix missing error message when calling GetTxsEvent [\#8732](https://github.com/cosmos/cosmos-sdk/pull/8732)
* (server) [\#8641](https://github.com/cosmos/cosmos-sdk/pull/8641) Fix Tendermint and application configuration reading from file
* (client/keys) [\#8639] (https://github.com/cosmos/cosmos-sdk/pull/8639) Fix keys migrate for mulitisig, offline, and ledger keys. The migrate command now takes a positional old_home_dir argument.

### Improvements

* (store/cachekv), (x/bank/types) [\#8719](https://github.com/cosmos/cosmos-sdk/pull/8719) algorithmically fix pathologically slow code
* [\#8701](https://github.com/cosmos/cosmos-sdk/pull/8701) Upgrade tendermint v0.34.8.
* [\#8714](https://github.com/cosmos/cosmos-sdk/pull/8714) Allow accounts to have a balance of 0 at genesis.

## [v0.41.3](https://github.com/cosmos/cosmos-sdk/releases/tag/v0.41.3) - 2021-02-18

### Bug Fixes

* [\#8617](https://github.com/cosmos/cosmos-sdk/pull/8617) Fix build failures caused by a small API breakage introduced in tendermint v0.34.7.

## [v0.41.2](https://github.com/cosmos/cosmos-sdk/releases/tag/v0.41.2) - 2021-02-18

### Improvements

* Bump tendermint dependency to v0.34.7.

## [v0.41.1](https://github.com/cosmos/cosmos-sdk/releases/tag/v0.41.1) - 2021-02-17

### Bug Fixes

* (grpc) [\#8549](https://github.com/cosmos/cosmos-sdk/pull/8549) Make gRPC requests go through ABCI and disallow concurrency.
* (x/staking) [\#8546](https://github.com/cosmos/cosmos-sdk/pull/8546) Fix caching bug where concurrent calls to GetValidator could cause a node to crash
* (server) [\#8481](https://github.com/cosmos/cosmos-sdk/pull/8481) Don't create files when running `{appd} tendermint show-*` subcommands.
* (client/keys) [\#8436](https://github.com/cosmos/cosmos-sdk/pull/8436) Fix keybase->keyring keys migration.
* (crypto/hd) [\#8607](https://github.com/cosmos/cosmos-sdk/pull/8607) Make DerivePrivateKeyForPath error and not panic on trailing slashes.

### Improvements

* (x/ibc) [\#8458](https://github.com/cosmos/cosmos-sdk/pull/8458) Add `packet_connection` attribute to ibc events to enable relayer filtering
* [\#8396](https://github.com/cosmos/cosmos-sdk/pull/8396) Add support for ARM platform
* (x/bank) [\#8479](https://github.com/cosmos/cosmos-sdk/pull/8479) Aditional client denom metadata validation for `base` and `display` denoms.
* (codec/types) [\#8605](https://github.com/cosmos/cosmos-sdk/pull/8605) Avoid unnecessary allocations for NewAnyWithCustomTypeURL on error.

## [v0.41.0](https://github.com/cosmos/cosmos-sdk/releases/tag/v0.41.0) - 2021-01-26

### State Machine Breaking

* (x/ibc) [\#8266](https://github.com/cosmos/cosmos-sdk/issues/8266) Add amino JSON support for IBC MsgTransfer in order to support Ledger text signing transfer transactions.
* (x/ibc) [\#8404](https://github.com/cosmos/cosmos-sdk/pull/8404) Reorder IBC `ChanOpenAck` and `ChanOpenConfirm` handler execution to perform core handler first, followed by application callbacks.



### Bug Fixes

* (simapp) [\#8418](https://github.com/cosmos/cosmos-sdk/pull/8418) Add balance coin to supply when adding a new genesis account
* (x/bank) [\#8417](https://github.com/cosmos/cosmos-sdk/pull/8417) Validate balances and coin denom metadata on genesis

## [v0.40.1](https://github.com/cosmos/cosmos-sdk/releases/tag/v0.40.1) - 2021-01-19

### Improvements

* (x/bank) [\#8302](https://github.com/cosmos/cosmos-sdk/issues/8302) Add gRPC and CLI queries for client denomination metadata.
* (tendermint) Bump Tendermint version to [v0.34.3](https://github.com/tendermint/tendermint/releases/tag/v0.34.3).

### Bug Fixes

* [\#8085](https://github.com/cosmos/cosmos-sdk/pull/8058) fix zero time checks
* [\#8280](https://github.com/cosmos/cosmos-sdk/pull/8280) fix GET /upgrade/current query
* (x/auth) [\#8287](https://github.com/cosmos/cosmos-sdk/pull/8287) Fix `tx sign --signature-only` to return correct sequence value in signature.
* (build) [\8300](https://github.com/cosmos/cosmos-sdk/pull/8300), [\8301](https://github.com/cosmos/cosmos-sdk/pull/8301) Fix reproducible builds
* (types/errors) [\#8355][https://github.com/cosmos/cosmos-sdk/pull/8355] Fix errorWrap `Is` method.
* (x/ibc) [\#8341](https://github.com/cosmos/cosmos-sdk/pull/8341) Fix query latest consensus state.
* (proto) [\#8350][https://github.com/cosmos/cosmos-sdk/pull/8350], [\#8361](https://github.com/cosmos/cosmos-sdk/pull/8361) Update gogo proto deps with v1.3.2 security fixes
* (x/ibc) [\#8359](https://github.com/cosmos/cosmos-sdk/pull/8359) Add missing UnpackInterfaces functions to IBC Query Responses. Fixes 'cannot unpack Any' error for IBC types.
* (x/bank) [\#8317](https://github.com/cosmos/cosmos-sdk/pull/8317) Fix panic when querying for a not found client denomination metadata.


## [v0.40.0](https://github.com/cosmos/cosmos-sdk/releases/tag/v0.40.0) - 2021-01-08

v0.40.0, known as the Stargate release of the Cosmos SDK, is one of the largest releases
of the Cosmos SDK since launch. Please read through this changelog and [release notes](https://github.com/cosmos/cosmos-sdk/blob/v0.40.0/RELEASE_NOTES.md) to make
sure you are aware of any relevant breaking changes.

### Client Breaking Changes

* __CLI__
  * (client/keys) [\#5889](https://github.com/cosmos/cosmos-sdk/pull/5889) remove `keys update` command.
  * (x/auth) [\#5844](https://github.com/cosmos/cosmos-sdk/pull/5844) `tx sign` command now returns an error when signing is attempted with offline/multisig keys.
  * (x/auth) [\#6108](https://github.com/cosmos/cosmos-sdk/pull/6108) `tx sign` command's `--validate-signatures` flag is migrated into a `tx validate-signatures` standalone command.
  * (x/auth) [#7788](https://github.com/cosmos/cosmos-sdk/pull/7788) Remove `tx auth` subcommands, all auth subcommands exist as `tx <subcommand>`
  * (x/genutil) [\#6651](https://github.com/cosmos/cosmos-sdk/pull/6651) The `gentx` command has been improved. No longer are `--from` and `--name` flags required. Instead, a single argument, `name`, is required which refers to the key pair in the Keyring. In addition, an optional
  `--moniker` flag can be provided to override the moniker found in `config.toml`.
  * (x/upgrade) [#7697](https://github.com/cosmos/cosmos-sdk/pull/7697) Rename flag name "--time" to "--upgrade-time", "--info" to "--upgrade-info", to keep it consistent with help message.
* __REST / Queriers__
  * (api) [\#6426](https://github.com/cosmos/cosmos-sdk/pull/6426) The ability to start an out-of-process API REST server has now been removed. Instead, the API server is now started in-process along with the application and Tendermint. Configuration options have been added to `app.toml` to enable/disable the API server along with additional HTTP server options.
  * (client) [\#7246](https://github.com/cosmos/cosmos-sdk/pull/7246) The rest server endpoint `/swagger-ui/` is replaced by `/swagger/`, and contains swagger documentation for gRPC Gateway routes in addition to legacy REST routes. Swagger API is exposed only if set in `app.toml`.
  * (x/auth) [\#5702](https://github.com/cosmos/cosmos-sdk/pull/5702) The `x/auth` querier route has changed from `"acc"` to `"auth"`.
  * (x/bank) [\#5572](https://github.com/cosmos/cosmos-sdk/pull/5572) The `/bank/balances/{address}` endpoint now returns all account balances or a single balance by denom when the `denom` query parameter is present.
  * (x/evidence) [\#5952](https://github.com/cosmos/cosmos-sdk/pull/5952) Remove CLI and REST handlers for querying `x/evidence` parameters.
  * (x/gov) [#6295](https://github.com/cosmos/cosmos-sdk/pull/6295) Fix typo in querying governance params.
* __General__
  * (baseapp) [\#6384](https://github.com/cosmos/cosmos-sdk/pull/6384) The `Result.Data` is now a Protocol Buffer encoded binary blob of type `TxData`. The `TxData` contains `Data` which contains a list of Protocol Buffer encoded message data and the corresponding message type.
  * (client) [\#5783](https://github.com/cosmos/cosmos-sdk/issues/5783) Unify all coins representations on JSON client requests for governance proposals.
  * (crypto) [\#7419](https://github.com/cosmos/cosmos-sdk/pull/7419) The SDK doesn't use Tendermint's `crypto.PubKey`
      interface anymore, and uses instead it's own `PubKey` interface, defined in `crypto/types`. Replace all instances of
      `crypto.PubKey` by `cryptotypes.Pubkey`.
  * (store/rootmulti) [\#6390](https://github.com/cosmos/cosmos-sdk/pull/6390) Proofs of empty stores are no longer supported.
  * (store/types) [\#5730](https://github.com/cosmos/cosmos-sdk/pull/5730) store.types.Cp() is removed in favour of types.CopyBytes().
  * (x/auth) [\#6054](https://github.com/cosmos/cosmos-sdk/pull/6054) Remove custom JSON marshaling for base accounts as multsigs cannot be bech32 decoded.
  * (x/auth/vesting) [\#6859](https://github.com/cosmos/cosmos-sdk/pull/6859) Custom JSON marshaling of vesting accounts was removed. Vesting accounts are now marshaled using their default proto or amino JSON representation.
  * (x/bank) [\#5785](https://github.com/cosmos/cosmos-sdk/issues/5785) In x/bank errors, JSON strings coerced to valid UTF-8 bytes at JSON marshalling time
  are now replaced by human-readable expressions. This change can potentially break compatibility with all those client side tools
  that parse log messages.
  * (x/evidence) [\#7538](https://github.com/cosmos/cosmos-sdk/pull/7538) The ABCI's `Result.Data` field for
    `MsgSubmitEvidence` responses does not contain the raw evidence's hash, but the protobuf encoded
    `MsgSubmitEvidenceResponse` struct.
  * (x/gov) [\#7533](https://github.com/cosmos/cosmos-sdk/pull/7533) The ABCI's `Result.Data` field for
    `MsgSubmitProposal` responses does not contain a raw binary encoding of the `proposalID`, but the protobuf encoded
    `MsgSubmitSubmitProposalResponse` struct.
  * (x/gov) [\#6859](https://github.com/cosmos/cosmos-sdk/pull/6859) `ProposalStatus` and `VoteOption` are now JSON serialized using its protobuf name, so expect names like `PROPOSAL_STATUS_DEPOSIT_PERIOD` as opposed to `DepositPeriod`.
  * (x/staking) [\#7499](https://github.com/cosmos/cosmos-sdk/pull/7499) `BondStatus` is now a protobuf `enum` instead
    of an `int32`, and JSON serialized using its protobuf name, so expect names like `BOND_STATUS_UNBONDING` as opposed
    to `Unbonding`.
  * (x/staking) [\#7556](https://github.com/cosmos/cosmos-sdk/pull/7556) The ABCI's `Result.Data` field for
    `MsgBeginRedelegate` and `MsgUndelegate` responses does not contain custom binary marshaled `completionTime`, but the
    protobuf encoded `MsgBeginRedelegateResponse` and `MsgUndelegateResponse` structs respectively

### API Breaking Changes

* __Baseapp / Client__
  * (AppModule) [\#7518](https://github.com/cosmos/cosmos-sdk/pull/7518) [\#7584](https://github.com/cosmos/cosmos-sdk/pull/7584) Rename `AppModule.RegisterQueryServices` to `AppModule.RegisterServices`, as this method now registers multiple services (the gRPC query service and the protobuf Msg service). A `Configurator` struct is used to hold the different services.
  * (baseapp) [\#5865](https://github.com/cosmos/cosmos-sdk/pull/5865) The `SimulationResponse` returned from tx simulation is now JSON encoded instead of Amino binary.
  * (client) [\#6290](https://github.com/cosmos/cosmos-sdk/pull/6290) `CLIContext` is renamed to `Context`. `Context` and all related methods have been moved from package context to client.
  * (client) [\#6525](https://github.com/cosmos/cosmos-sdk/pull/6525) Removed support for `indent` in JSON responses. Clients should consider piping to an external tool such as `jq`.
  * (client) [\#8107](https://github.com/cosmos/cosmos-sdk/pull/8107) Renamed `PrintOutput` and `PrintOutputLegacy`
      methods of the `context.Client` object to `PrintProto` and `PrintObjectLegacy`.
  * (client/flags) [\#6632](https://github.com/cosmos/cosmos-sdk/pull/6632) Remove NewCompletionCmd(), the function is now available in tendermint.
  * (client/input) [\#5904](https://github.com/cosmos/cosmos-sdk/pull/5904) Removal of unnecessary `GetCheckPassword`, `PrintPrefixed` functions.
  * (client/keys) [\#5889](https://github.com/cosmos/cosmos-sdk/pull/5889) Rename `NewKeyBaseFromDir()` -> `NewLegacyKeyBaseFromDir()`.
  * (client/keys) [\#5820](https://github.com/cosmos/cosmos-sdk/pull/5820/) Removed method CloseDB from Keybase interface.
  * (client/rpc) [\#6290](https://github.com/cosmos/cosmos-sdk/pull/6290) `client` package and subdirs reorganization.
  * (client/lcd) [\#6290](https://github.com/cosmos/cosmos-sdk/pull/6290) `CliCtx` of struct `RestServer` in package client/lcd has been renamed to `ClientCtx`.
  * (codec) [\#6330](https://github.com/cosmos/cosmos-sdk/pull/6330) `codec.RegisterCrypto` has been moved to the `crypto/codec` package and the global `codec.Cdc` Amino instance has been deprecated and moved to the `codec/legacy_global` package.
  * (codec) [\#8080](https://github.com/cosmos/cosmos-sdk/pull/8080) Updated the `codec.Marshaler` interface
    * Moved `MarshalAny` and `UnmarshalAny` helper functions to `codec.Marshaler` and renamed to `MarshalInterface` and
      `UnmarshalInterface` respectively. These functions must take interface as a parameter (not a concrete type nor `Any`
      object). Underneath they use `Any` wrapping for correct protobuf serialization.
  * (crypto) [\#6780](https://github.com/cosmos/cosmos-sdk/issues/6780) Move ledger code to its own package.
  * (crypto/types/multisig) [\#6373](https://github.com/cosmos/cosmos-sdk/pull/6373) `multisig.Multisignature` has been renamed  to `AminoMultisignature`
  * (codec) `*codec.LegacyAmino` is now a wrapper around Amino which provides backwards compatibility with protobuf `Any`. ALL legacy code should use `*codec.LegacyAmino` instead of `*amino.Codec` directly
  * (crypto) [\#5880](https://github.com/cosmos/cosmos-sdk/pull/5880) Merge `crypto/keys/mintkey` into `crypto`.
  * (crypto/hd) [\#5904](https://github.com/cosmos/cosmos-sdk/pull/5904) `crypto/keys/hd` moved to `crypto/hd`.
  * (crypto/keyring):
    * [\#5866](https://github.com/cosmos/cosmos-sdk/pull/5866) Rename `crypto/keys/` to `crypto/keyring/`.
    * [\#5904](https://github.com/cosmos/cosmos-sdk/pull/5904) `Keybase` -> `Keyring` interfaces migration. `LegacyKeybase` interface is added in order
  to guarantee limited backward compatibility with the old Keybase interface for the sole purpose of migrating keys across the new keyring backends. `NewLegacy`
  constructor is provided [\#5889](https://github.com/cosmos/cosmos-sdk/pull/5889) to allow for smooth migration of keys from the legacy LevelDB based implementation
  to new keyring backends. Plus, the package and the new keyring no longer depends on the sdk.Config singleton. Please consult the [package documentation](https://github.com/cosmos/cosmos-sdk/tree/master/crypto/keyring/doc.go) for more
  information on how to implement the new `Keyring` interface.
    * [\#5858](https://github.com/cosmos/cosmos-sdk/pull/5858) Make Keyring store keys by name and address's hexbytes representation.
  * (export) [\#5952](https://github.com/cosmos/cosmos-sdk/pull/5952) `AppExporter` now returns ABCI consensus parameters to be included in marshaled exported state. These parameters must be returned from the application via the `BaseApp`.
  * (simapp) Deprecating and renaming `MakeEncodingConfig` to `MakeTestEncodingConfig` (both in `simapp` and `simapp/params` packages).
  * (store) [\#5803](https://github.com/cosmos/cosmos-sdk/pull/5803) The `store.CommitMultiStore` interface now includes the new `snapshots.Snapshotter` interface as well.
  * (types) [\#5579](https://github.com/cosmos/cosmos-sdk/pull/5579) The `keepRecent` field has been removed from the `PruningOptions` type.
  The `PruningOptions` type now only includes fields `KeepEvery` and `SnapshotEvery`, where `KeepEvery`
  determines which committed heights are flushed to disk and `SnapshotEvery` determines which of these
  heights are kept after pruning. The `IsValid` method should be called whenever using these options. Methods
  `SnapshotVersion` and `FlushVersion` accept a version arugment and determine if the version should be
  flushed to disk or kept as a snapshot. Note, `KeepRecent` is automatically inferred from the options
  and provided directly the IAVL store.
  * (types) [\#5533](https://github.com/cosmos/cosmos-sdk/pull/5533) Refactored `AppModuleBasic` and `AppModuleGenesis`
  to now accept a `codec.JSONMarshaler` for modular serialization of genesis state.
  * (types/rest) [\#5779](https://github.com/cosmos/cosmos-sdk/pull/5779) Drop unused Parse{Int64OrReturnBadRequest,QueryParamBool}() functions.
* __Modules__
  * (modules) [\#7243](https://github.com/cosmos/cosmos-sdk/pull/7243) Rename `RegisterCodec` to `RegisterLegacyAminoCodec` and `codec.New()` is now renamed to `codec.NewLegacyAmino()`
  * (modules) [\#6564](https://github.com/cosmos/cosmos-sdk/pull/6564) Constant `DefaultParamspace` is removed from all modules, use ModuleName instead.
  * (modules) [\#5989](https://github.com/cosmos/cosmos-sdk/pull/5989) `AppModuleBasic.GetTxCmd` now takes a single `CLIContext` parameter.
  * (modules) [\#5664](https://github.com/cosmos/cosmos-sdk/pull/5664) Remove amino `Codec` from simulation `StoreDecoder`, which now returns a function closure in order to unmarshal the key-value pairs.
  * (modules) [\#5555](https://github.com/cosmos/cosmos-sdk/pull/5555) Move `x/auth/client/utils/` types and functions to `x/auth/client/`.
  * (modules) [\#5572](https://github.com/cosmos/cosmos-sdk/pull/5572) Move account balance logic and APIs from `x/auth` to `x/bank`.
  * (modules) [\#6326](https://github.com/cosmos/cosmos-sdk/pull/6326) `AppModuleBasic.GetQueryCmd` now takes a single `client.Context` parameter.
  * (modules) [\#6336](https://github.com/cosmos/cosmos-sdk/pull/6336) `AppModuleBasic.RegisterQueryService` method was added to support gRPC queries, and `QuerierRoute` and `NewQuerierHandler` were deprecated.
  * (modules) [\#6311](https://github.com/cosmos/cosmos-sdk/issues/6311) Remove `alias.go` usage
  * (modules) [\#6447](https://github.com/cosmos/cosmos-sdk/issues/6447) Rename `blacklistedAddrs` to `blockedAddrs`.
  * (modules) [\#6834](https://github.com/cosmos/cosmos-sdk/issues/6834) Add `RegisterInterfaces` method to `AppModuleBasic` to support registration of protobuf interface types.
  * (modules) [\#6734](https://github.com/cosmos/cosmos-sdk/issues/6834) Add `TxEncodingConfig` parameter to `AppModuleBasic.ValidateGenesis` command to support JSON tx decoding in `genutil`.
  * (modules) [#7764](https://github.com/cosmos/cosmos-sdk/pull/7764) Added module initialization options:
    * `server/types.AppExporter` requires extra argument: `AppOptions`.
    * `server.AddCommands` requires extra argument: `addStartFlags types.ModuleInitFlags`
    * `x/crisis.NewAppModule` has a new attribute: `skipGenesisInvariants`. [PR](https://github.com/cosmos/cosmos-sdk/pull/7764)
  * (types) [\#6327](https://github.com/cosmos/cosmos-sdk/pull/6327) `sdk.Msg` now inherits `proto.Message`, as a result all `sdk.Msg` types now use pointer semantics.
  * (types) [\#7032](https://github.com/cosmos/cosmos-sdk/pull/7032) All types ending with `ID` (e.g. `ProposalID`) now end with `Id` (e.g. `ProposalId`), to match default Protobuf generated format. Also see [\#7033](https://github.com/cosmos/cosmos-sdk/pull/7033) for more details.
  * (x/auth) [\#6029](https://github.com/cosmos/cosmos-sdk/pull/6029) Module accounts have been moved from `x/supply` to `x/auth`.
  * (x/auth) [\#6443](https://github.com/cosmos/cosmos-sdk/issues/6443) Move `FeeTx` and `TxWithMemo` interfaces from `x/auth/ante` to `types`.
  * (x/auth) [\#7006](https://github.com/cosmos/cosmos-sdk/pull/7006) All `AccountRetriever` methods now take `client.Context` as a parameter instead of as a struct member.
  * (x/auth) [\#6270](https://github.com/cosmos/cosmos-sdk/pull/6270) The passphrase argument has been removed from the signature of the following functions and methods: `BuildAndSign`, ` MakeSignature`, ` SignStdTx`, `TxBuilder.BuildAndSign`, `TxBuilder.Sign`, `TxBuilder.SignStdTx`
  * (x/auth) [\#6428](https://github.com/cosmos/cosmos-sdk/issues/6428):
    * `NewAnteHandler` and `NewSigVerificationDecorator` both now take a `SignModeHandler` parameter.
    * `SignatureVerificationGasConsumer` now has the signature: `func(meter sdk.GasMeter, sig signing.SignatureV2, params types.Params) error`.
    * The `SigVerifiableTx` interface now has a `GetSignaturesV2() ([]signing.SignatureV2, error)` method and no longer has the `GetSignBytes` method.
  * (x/auth/tx) [\#8106](https://github.com/cosmos/cosmos-sdk/pull/8106) change related to missing append functionality in
      client transaction signing
    + added `overwriteSig` argument to `x/auth/client.SignTx` and `client/tx.Sign` functions.
    + removed `x/auth/tx.go:wrapper.GetSignatures`. The `wrapper` provides `TxBuilder` functionality, and it's a private
      structure. That function was not used at all and it's not exposed through the `TxBuilder` interface.
  * (x/bank) [\#7327](https://github.com/cosmos/cosmos-sdk/pull/7327) AddCoins and SubtractCoins no longer return a resultingValue and will only return an error.
  * (x/capability) [#7918](https://github.com/cosmos/cosmos-sdk/pull/7918) Add x/capability safety checks:
    * All outward facing APIs will now check that capability is not nil and name is not empty before performing any state-machine changes
    * `SetIndex` has been renamed to `InitializeIndex`
  * (x/evidence) [\#7251](https://github.com/cosmos/cosmos-sdk/pull/7251) New evidence types and light client evidence handling. The module function names changed.
  * (x/evidence) [\#5952](https://github.com/cosmos/cosmos-sdk/pull/5952) Remove APIs for getting and setting `x/evidence` parameters. `BaseApp` now uses a `ParamStore` to manage Tendermint consensus parameters which is managed via the `x/params` `Substore` type.
  * (x/gov) [\#6147](https://github.com/cosmos/cosmos-sdk/pull/6147) The `Content` field on `Proposal` and `MsgSubmitProposal`
    is now `Any` in concordance with [ADR 019](docs/architecture/adr-019-protobuf-state-encoding.md) and `GetContent` should now
    be used to retrieve the actual proposal `Content`. Also the `NewMsgSubmitProposal` constructor now may return an `error`
  * (x/ibc) [\#6374](https://github.com/cosmos/cosmos-sdk/pull/6374) `VerifyMembership` and `VerifyNonMembership` now take a `specs []string` argument to specify the proof format used for verification. Most SDK chains can simply use `commitmenttypes.GetSDKSpecs()` for this argument.
  * (x/params) [\#5619](https://github.com/cosmos/cosmos-sdk/pull/5619) The `x/params` keeper now accepts a `codec.Marshaller` instead of
  a reference to an amino codec. Amino is still used for JSON serialization.
  * (x/staking) [\#6451](https://github.com/cosmos/cosmos-sdk/pull/6451) `DefaultParamspace` and `ParamKeyTable` in staking module are moved from keeper to types to enforce consistency.
  * (x/staking) [\#7419](https://github.com/cosmos/cosmos-sdk/pull/7419) The `TmConsPubKey` method on ValidatorI has been
      removed and replaced instead by `ConsPubKey` (which returns a SDK `cryptotypes.PubKey`) and `TmConsPublicKey` (which
      returns a Tendermint proto PublicKey).
  * (x/staking/types) [\#7447](https://github.com/cosmos/cosmos-sdk/issues/7447) Remove bech32 PubKey support:
    * `ValidatorI` interface update. `GetConsPubKey` renamed to `TmConsPubKey` (consensus public key must be a tendermint key). `TmConsPubKey`, `GetConsAddr` methods return error.
    * `Validator` update. Methods changed in `ValidatorI` (as described above) and `ToTmValidator` return error.
    * `Validator.ConsensusPubkey` type changed from `string` to `codectypes.Any`.
    * `MsgCreateValidator.Pubkey` type changed from `string` to `codectypes.Any`.
  * (x/supply) [\#6010](https://github.com/cosmos/cosmos-sdk/pull/6010) All `x/supply` types and APIs have been moved to `x/bank`.
  * [\#6409](https://github.com/cosmos/cosmos-sdk/pull/6409) Rename all IsEmpty methods to Empty across the codebase and enforce consistency.
  * [\#6231](https://github.com/cosmos/cosmos-sdk/pull/6231) Simplify `AppModule` interface, `Route` and `NewHandler` methods become only `Route`
  and returns a new `Route` type.
  * (x/slashing) [\#6212](https://github.com/cosmos/cosmos-sdk/pull/6212) Remove `Get*` prefixes from key construction functions
  * (server) [\#6079](https://github.com/cosmos/cosmos-sdk/pull/6079) Remove `UpgradeOldPrivValFile` (deprecated in Tendermint Core v0.28).
  * [\#5719](https://github.com/cosmos/cosmos-sdk/pull/5719) Bump Go requirement to 1.14+


### State Machine Breaking

* __General__
  * (client) [\#7268](https://github.com/cosmos/cosmos-sdk/pull/7268) / [\#7147](https://github.com/cosmos/cosmos-sdk/pull/7147) Introduce new protobuf based PubKeys, and migrate PubKey in BaseAccount to use this new protobuf based PubKey format

* __Modules__
  * (modules) [\#5572](https://github.com/cosmos/cosmos-sdk/pull/5572) Separate balance from accounts per ADR 004.
    * Account balances are now persisted and retrieved via the `x/bank` module.
    * Vesting account interface has been modified to account for changes.
    * Callers to `NewBaseVestingAccount` are responsible for verifying account balance in relation to
    the original vesting amount.
    * The `SendKeeper` and `ViewKeeper` interfaces in `x/bank` have been modified to account for changes.
  * (x/auth) [\#5533](https://github.com/cosmos/cosmos-sdk/pull/5533) Migrate the `x/auth` module to use Protocol Buffers for state
  serialization instead of Amino.
    * The `BaseAccount.PubKey` field is now represented as a Bech32 string instead of a `crypto.Pubkey`.
    * `NewBaseAccountWithAddress` now returns a reference to a `BaseAccount`.
    * The `x/auth` module now accepts a `Codec` interface which extends the `codec.Marshaler` interface by
    requiring a concrete codec to know how to serialize accounts.
    * The `AccountRetriever` type now accepts a `Codec` in its constructor in order to know how to
    serialize accounts.
  * (x/bank) [\#6518](https://github.com/cosmos/cosmos-sdk/pull/6518) Support for global and per-denomination send enabled flags.
    * Existing send_enabled global flag has been moved into a Params structure as `default_send_enabled`.
    * An array of: `{denom: string, enabled: bool}` is added to bank Params to support per-denomination override of global default value.
  * (x/distribution) [\#5610](https://github.com/cosmos/cosmos-sdk/pull/5610) Migrate the `x/distribution` module to use Protocol Buffers for state
  serialization instead of Amino. The exact codec used is `codec.HybridCodec` which utilizes Protobuf for binary encoding and Amino
  for JSON encoding.
    * `ValidatorHistoricalRewards.ReferenceCount` is now of types `uint32` instead of `uint16`.
    * `ValidatorSlashEvents` is now a struct with `slashevents`.
    * `ValidatorOutstandingRewards` is now a struct with `rewards`.
    * `ValidatorAccumulatedCommission` is now a struct with `commission`.
    * The `Keeper` constructor now takes a `codec.Marshaler` instead of a concrete Amino codec. This exact type
    provided is specified by `ModuleCdc`.
  * (x/evidence) [\#5634](https://github.com/cosmos/cosmos-sdk/pull/5634) Migrate the `x/evidence` module to use Protocol Buffers for state
  serialization instead of Amino.
    * The `internal` sub-package has been removed in order to expose the types proto file.
    * The module now accepts a `Codec` interface which extends the `codec.Marshaler` interface by
    requiring a concrete codec to know how to serialize `Evidence` types.
    * The `MsgSubmitEvidence` message has been removed in favor of `MsgSubmitEvidenceBase`. The application-level
    codec must now define the concrete `MsgSubmitEvidence` type which must implement the module's `MsgSubmitEvidence`
    interface.
  * (x/evidence) [\#5952](https://github.com/cosmos/cosmos-sdk/pull/5952) Remove parameters from `x/evidence` genesis and module state. The `x/evidence` module now solely uses Tendermint consensus parameters to determine of evidence is valid or not.
  * (x/gov) [\#5737](https://github.com/cosmos/cosmos-sdk/pull/5737) Migrate the `x/gov` module to use Protocol
  Buffers for state serialization instead of Amino.
    * `MsgSubmitProposal` will be removed in favor of the application-level proto-defined `MsgSubmitProposal` which
    implements the `MsgSubmitProposalI` interface. Applications should extend the `NewMsgSubmitProposalBase` type
    to define their own concrete `MsgSubmitProposal` types.
    * The module now accepts a `Codec` interface which extends the `codec.Marshaler` interface by
    requiring a concrete codec to know how to serialize `Proposal` types.
  * (x/mint) [\#5634](https://github.com/cosmos/cosmos-sdk/pull/5634) Migrate the `x/mint` module to use Protocol Buffers for state
  serialization instead of Amino.
    * The `internal` sub-package has been removed in order to expose the types proto file.
  * (x/slashing) [\#5627](https://github.com/cosmos/cosmos-sdk/pull/5627) Migrate the `x/slashing` module to use Protocol Buffers for state
  serialization instead of Amino. The exact codec used is `codec.HybridCodec` which utilizes Protobuf for binary encoding and Amino
  for JSON encoding.
    * The `Keeper` constructor now takes a `codec.Marshaler` instead of a concrete Amino codec. This exact type
    provided is specified by `ModuleCdc`.
  * (x/staking) [\#6844](https://github.com/cosmos/cosmos-sdk/pull/6844) Validators are now inserted into the unbonding queue based on their unbonding time and height. The relevant keeper APIs are modified to reflect these changes by now also requiring a height.
  * (x/staking) [\#6061](https://github.com/cosmos/cosmos-sdk/pull/6061) Allow a validator to immediately unjail when no signing info is present due to
  falling below their minimum self-delegation and never having been bonded. The validator may immediately unjail once they've met their minimum self-delegation.
  * (x/staking) [\#5600](https://github.com/cosmos/cosmos-sdk/pull/5600) Migrate the `x/staking` module to use Protocol Buffers for state
  serialization instead of Amino. The exact codec used is `codec.HybridCodec` which utilizes Protobuf for binary encoding and Amino
  for JSON encoding.
    * `BondStatus` is now of type `int32` instead of `byte`.
    * Types of `int16` in the `Params` type are now of type `int32`.
    * Every reference of `crypto.Pubkey` in context of a `Validator` is now of type string. `GetPubKeyFromBech32` must be used to get the `crypto.Pubkey`.
    * The `Keeper` constructor now takes a `codec.Marshaler` instead of a concrete Amino codec. This exact type
    provided is specified by `ModuleCdc`.
  * (x/staking) [\#7979](https://github.com/cosmos/cosmos-sdk/pull/7979) keeper pubkey storage serialization migration
      from bech32 to protobuf.
  * (x/supply) [\#6010](https://github.com/cosmos/cosmos-sdk/pull/6010) Removed the `x/supply` module by merging the existing types and APIs into the `x/bank` module.
  * (x/supply) [\#5533](https://github.com/cosmos/cosmos-sdk/pull/5533) Migrate the `x/supply` module to use Protocol Buffers for state
  serialization instead of Amino.
    * The `internal` sub-package has been removed in order to expose the types proto file.
    * The `x/supply` module now accepts a `Codec` interface which extends the `codec.Marshaler` interface by
    requiring a concrete codec to know how to serialize `SupplyI` types.
    * The `SupplyI` interface has been modified to no longer return `SupplyI` on methods. Instead the
    concrete type's receiver should modify the type.
  * (x/upgrade) [\#5659](https://github.com/cosmos/cosmos-sdk/pull/5659) Migrate the `x/upgrade` module to use Protocol
  Buffers for state serialization instead of Amino.
    * The `internal` sub-package has been removed in order to expose the types proto file.
    * The `x/upgrade` module now accepts a `codec.Marshaler` interface.

### Features

* __Baseapp / Client / REST__
  * (x/auth) [\#6213](https://github.com/cosmos/cosmos-sdk/issues/6213) Introduce new protobuf based path for transaction signing, see [ADR020](https://github.com/cosmos/cosmos-sdk/blob/master/docs/architecture/adr-020-protobuf-transaction-encoding.md) for more details
  * (x/auth) [\#6350](https://github.com/cosmos/cosmos-sdk/pull/6350) New sign-batch command to sign StdTx batch files.
  * (baseapp) [\#5803](https://github.com/cosmos/cosmos-sdk/pull/5803) Added support for taking state snapshots at regular height intervals, via options `snapshot-interval` and `snapshot-keep-recent`.
  * (baseapp) [\#7519](https://github.com/cosmos/cosmos-sdk/pull/7519) Add `ServiceMsgRouter` to BaseApp to handle routing of protobuf service `Msg`s. The two new types defined in ADR 031, `sdk.ServiceMsg` and `sdk.MsgRequest` are introduced with this router.
  * (client) [\#5921](https://github.com/cosmos/cosmos-sdk/issues/5921) Introduce new gRPC and gRPC Gateway based APIs for querying app & module data. See [ADR021](https://github.com/cosmos/cosmos-sdk/blob/master/docs/architecture/adr-021-protobuf-query-encoding.md) for more details
  * (cli) [\#7485](https://github.com/cosmos/cosmos-sdk/pull/7485) Introduce a new optional `--keyring-dir` flag that allows clients to specify a Keyring directory if it does not reside in the directory specified by `--home`.
  * (cli) [\#7221](https://github.com/cosmos/cosmos-sdk/pull/7221) Add the option of emitting amino encoded json from the CLI
  * (codec) [\#7519](https://github.com/cosmos/cosmos-sdk/pull/7519) `InterfaceRegistry` now inherits `jsonpb.AnyResolver`, and has a `RegisterCustomTypeURL` method to support ADR 031 packing of `Any`s. `AnyResolver` is now a required parameter to `RejectUnknownFields`.
  * (coin) [\#6755](https://github.com/cosmos/cosmos-sdk/pull/6755) Add custom regex validation for `Coin` denom by overwriting `CoinDenomRegex` when using `/types/coin.go`.
  * (config) [\#7265](https://github.com/cosmos/cosmos-sdk/pull/7265) Support Tendermint block pruning through a new `min-retain-blocks` configuration that can be set in either `app.toml` or via the CLI. This parameter is used in conjunction with other criteria to determine the height at which Tendermint should prune blocks.
  * (events) [\#7121](https://github.com/cosmos/cosmos-sdk/pull/7121) The application now derives what events are indexed by Tendermint via the `index-events` configuration in `app.toml`, which is a list of events taking the form `{eventType}.{attributeKey}`.
  * (tx) [\#6089](https://github.com/cosmos/cosmos-sdk/pull/6089) Transactions can now have a `TimeoutHeight` set which allows the transaction to be rejected if it's committed at a height greater than the timeout.
  * (rest) [\#6167](https://github.com/cosmos/cosmos-sdk/pull/6167) Support `max-body-bytes` CLI flag for the REST service.
  * (genesis) [\#7089](https://github.com/cosmos/cosmos-sdk/pull/7089) The `export` command now adds a `initial_height` field in the exported JSON. Baseapp's `CommitMultiStore` now also has a `SetInitialVersion` setter, so it can set the initial store version inside `InitChain` and start a new chain from a given height.
* __General__
  * (crypto/multisig) [\#6241](https://github.com/cosmos/cosmos-sdk/pull/6241) Add Multisig type directly to the repo. Previously this was in tendermint.
  * (codec/types) [\#8106](https://github.com/cosmos/cosmos-sdk/pull/8106) Adding `NewAnyWithCustomTypeURL` to correctly
     marshal Messages in TxBuilder.
  * (tests) [\#6489](https://github.com/cosmos/cosmos-sdk/pull/6489) Introduce package `testutil`, new in-process testing network framework for use in integration and unit tests.
  * (tx) Add new auth/tx gRPC & gRPC-Gateway endpoints for basic querying & broadcasting support
    * [\#7842](https://github.com/cosmos/cosmos-sdk/pull/7842) Add TxsByEvent gRPC endpoint
    * [\#7852](https://github.com/cosmos/cosmos-sdk/pull/7852) Add tx broadcast gRPC endpoint
  * (tx) [\#7688](https://github.com/cosmos/cosmos-sdk/pull/7688) Add a new Tx gRPC service with methods `Simulate` and `GetTx` (by hash).
  * (store) [\#5803](https://github.com/cosmos/cosmos-sdk/pull/5803) Added `rootmulti.Store` methods for taking and restoring snapshots, based on `iavl.Store` export/import.
  * (store) [\#6324](https://github.com/cosmos/cosmos-sdk/pull/6324) IAVL store query proofs now return CommitmentOp which wraps an ics23 CommitmentProof
  * (store) [\#6390](https://github.com/cosmos/cosmos-sdk/pull/6390) `RootMulti` store query proofs now return `CommitmentOp` which wraps `CommitmentProofs`
    * `store.Query` now only returns chained `ics23.CommitmentProof` wrapped in `merkle.Proof`
    * `ProofRuntime` only decodes and verifies `ics23.CommitmentProof`
* __Modules__
  * (modules) [\#5921](https://github.com/cosmos/cosmos-sdk/issues/5921) Introduction of Query gRPC service definitions along with REST annotations for gRPC Gateway for each module
  * (modules) [\#7540](https://github.com/cosmos/cosmos-sdk/issues/7540) Protobuf service definitions can now be used for
    packing `Msg`s in transactions as defined in [ADR 031](./docs/architecture/adr-031-msg-service.md). All modules now
    define a `Msg` protobuf service.
  * (x/auth/vesting) [\#7209](https://github.com/cosmos/cosmos-sdk/pull/7209) Create new `MsgCreateVestingAccount` message type along with CLI handler that allows for the creation of delayed and continuous vesting types.
  * (x/capability) [\#5828](https://github.com/cosmos/cosmos-sdk/pull/5828) Capability module integration as outlined in [ADR 3 - Dynamic Capability Store](https://github.com/cosmos/tree/master/docs/architecture/adr-003-dynamic-capability-store.md).
  * (x/crisis) `x/crisis` has a new function: `AddModuleInitFlags`, which will register optional crisis module flags for the start command.
  * (x/ibc) [\#5277](https://github.com/cosmos/cosmos-sdk/pull/5277) `x/ibc` changes from IBC alpha. For more details check the the [`x/ibc/core/spec`](https://github.com/cosmos/cosmos-sdk/tree/master/x/ibc/core/spec) directory, or the ICS specs below:
    * [ICS 002 - Client Semantics](https://github.com/cosmos/ics/tree/master/spec/ics-002-client-semantics) subpackage
    * [ICS 003 - Connection Semantics](https://github.com/cosmos/ics/blob/master/spec/ics-003-connection-semantics) subpackage
    * [ICS 004 - Channel and Packet Semantics](https://github.com/cosmos/ics/blob/master/spec/ics-004-channel-and-packet-semantics) subpackage
    * [ICS 005 - Port Allocation](https://github.com/cosmos/ics/blob/master/spec/ics-005-port-allocation) subpackage
    * [ICS 006 - Solo Machine Client](https://github.com/cosmos/ics/tree/master/spec/ics-006-solo-machine-client) subpackage
    * [ICS 007 - Tendermint Client](https://github.com/cosmos/ics/blob/master/spec/ics-007-tendermint-client) subpackage
    * [ICS 009 - Loopback Client](https://github.com/cosmos/ics/tree/master/spec/ics-009-loopback-client) subpackage
    * [ICS 020 - Fungible Token Transfer](https://github.com/cosmos/ics/tree/master/spec/ics-020-fungible-token-transfer) subpackage
    * [ICS 023 - Vector Commitments](https://github.com/cosmos/ics/tree/master/spec/ics-023-vector-commitments) subpackage
    * [ICS 024 - Host State Machine Requirements](https://github.com/cosmos/ics/tree/master/spec/ics-024-host-requirements) subpackage
  * (x/ibc) [\#6374](https://github.com/cosmos/cosmos-sdk/pull/6374) ICS-23 Verify functions will now accept and verify ics23 CommitmentProofs exclusively
  * (x/params) [\#6005](https://github.com/cosmos/cosmos-sdk/pull/6005) Add new CLI command for querying raw x/params parameters by subspace and key.

### Bug Fixes

* __Baseapp / Client / REST__
  * (client) [\#5964](https://github.com/cosmos/cosmos-sdk/issues/5964) `--trust-node` is now false by default - for real. Users must ensure it is set to true if they don't want to enable the verifier.
  * (client) [\#6402](https://github.com/cosmos/cosmos-sdk/issues/6402) Fix `keys add` `--algo` flag which only worked for Tendermint's `secp256k1` default key signing algorithm.
  * (client) [\#7699](https://github.com/cosmos/cosmos-sdk/pull/7699) Fix panic in context when setting invalid nodeURI. `WithNodeURI` does not set the `Client` in the context.
  * (export) [\#6510](https://github.com/cosmos/cosmos-sdk/pull/6510/) Field TimeIotaMs now is included in genesis file while exporting.
  * (rest) [\#5906](https://github.com/cosmos/cosmos-sdk/pull/5906) Fix an issue that make some REST calls panic when sending invalid or incomplete requests.
  * (crypto) [\#7966](https://github.com/cosmos/cosmos-sdk/issues/7966) `Bip44Params` `String()` function now correctly
      returns the absolute HD path by adding the `m/` prefix.
  * (crypto/keyring) [\#5844](https://github.com/cosmos/cosmos-sdk/pull/5844) `Keyring.Sign()` methods no longer decode amino signatures when method receivers
  are offline/multisig keys.
  * (store) [\#7415](https://github.com/cosmos/cosmos-sdk/pull/7415) Allow new stores to be registered during on-chain upgrades.
* __Modules__
  * (modules) [\#5569](https://github.com/cosmos/cosmos-sdk/issues/5569) `InitGenesis`, for the relevant modules, now ensures module accounts exist.
  * (x/auth) [\#5892](https://github.com/cosmos/cosmos-sdk/pull/5892) Add `RegisterKeyTypeCodec` to register new
  types (eg. keys) to the `auth` module internal amino codec.
  * (x/bank) [\#6536](https://github.com/cosmos/cosmos-sdk/pull/6536) Fix bug in `WriteGeneratedTxResponse` function used by multiple
  REST endpoints. Now it writes a Tx in StdTx format.
  * (x/genutil) [\#5938](https://github.com/cosmos/cosmos-sdk/pull/5938) Fix `InitializeNodeValidatorFiles` error handling.
  * (x/gentx) [\#8183](https://github.com/cosmos/cosmos-sdk/pull/8183) change gentx cmd amount to arg from flag
  * (x/gov) [#7641](https://github.com/cosmos/cosmos-sdk/pull/7641) Fix tally calculation precision error.
  * (x/staking) [\#6529](https://github.com/cosmos/cosmos-sdk/pull/6529) Export validator addresses (previously was empty).
  * (x/staking) [\#5949](https://github.com/cosmos/cosmos-sdk/pull/5949) Skip staking `HistoricalInfoKey` in simulations as headers are not exported.
  * (x/staking) [\#6061](https://github.com/cosmos/cosmos-sdk/pull/6061) Allow a validator to immediately unjail when no signing info is present due to
falling below their minimum self-delegation and never having been bonded. The validator may immediately unjail once they've met their minimum self-delegation.
* __General__
  * (types) [\#7038](https://github.com/cosmos/cosmos-sdk/issues/7038) Fix infinite looping of `ApproxRoot` by including a hard-coded maximum iterations limit of 100.
  * (types) [\#7084](https://github.com/cosmos/cosmos-sdk/pull/7084) Fix panic when calling `BigInt()` on an uninitialized `Int`.
  * (simulation) [\#7129](https://github.com/cosmos/cosmos-sdk/issues/7129) Fix support for custom `Account` and key types on auth's simulation.


### Improvements
* __Baseapp / Client / REST__
  * (baseapp) [\#6186](https://github.com/cosmos/cosmos-sdk/issues/6186) Support emitting events during `AnteHandler` execution.
  * (baseapp) [\#6053](https://github.com/cosmos/cosmos-sdk/pull/6053) Customizable panic recovery handling added for `app.runTx()` method (as proposed in the [ADR 22](https://github.com/cosmos/cosmos-sdk/blob/master/docs/architecture/adr-022-custom-panic-handling.md)). Adds ability for developers to register custom panic handlers extending standard ones.
  * (client) [\#5810](https://github.com/cosmos/cosmos-sdk/pull/5810) Added a new `--offline` flag that allows commands to be executed without an
  internet connection. Previously, `--generate-only` served this purpose in addition to only allowing txs to be generated. Now, `--generate-only` solely
  allows txs to be generated without being broadcasted and disallows Keybase use and `--offline` allows the use of Keybase but does not allow any
  functionality that requires an online connection.
  * (cli) [#7764](https://github.com/cosmos/cosmos-sdk/pull/7764) Update x/banking and x/crisis InitChain to improve node startup time
  * (client) [\#5856](https://github.com/cosmos/cosmos-sdk/pull/5856) Added the possibility to set `--offline` flag with config command.
  * (client) [\#5895](https://github.com/cosmos/cosmos-sdk/issues/5895) show config options in the config command's help screen.
  * (client/keys) [\#8043](https://github.com/cosmos/cosmos-sdk/pull/8043) Add support for export of unarmored private key
  * (client/tx) [\#7801](https://github.com/cosmos/cosmos-sdk/pull/7801) Update sign-batch multisig to work online
  * (x/genutil) [\#8099](https://github.com/cosmos/cosmos-sdk/pull/8099) `init` now supports a `--recover` flag to recover
      the private validator key from a given mnemonic
* __Modules__
  * (x/auth) [\#5702](https://github.com/cosmos/cosmos-sdk/pull/5702) Add parameter querying support for `x/auth`.
  * (x/auth/ante) [\#6040](https://github.com/cosmos/cosmos-sdk/pull/6040) `AccountKeeper` interface used for `NewAnteHandler` and handler's decorators to add support of using custom `AccountKeeper` implementations.
  * (x/evidence) [\#5952](https://github.com/cosmos/cosmos-sdk/pull/5952) Tendermint Consensus parameters can now be changed via parameter change proposals through `x/gov`.
  * (x/evidence) [\#5961](https://github.com/cosmos/cosmos-sdk/issues/5961) Add `StoreDecoder` simulation for evidence module.
  * (x/ibc) [\#5948](https://github.com/cosmos/cosmos-sdk/issues/5948) Add `InitGenesis` and `ExportGenesis` functions for `ibc` module.
  * (x/ibc-transfer) [\#6871](https://github.com/cosmos/cosmos-sdk/pull/6871) Implement [ADR 001 - Coin Source Tracing](./docs/architecture/adr-001-coin-source-tracing.md).
  * (x/staking) [\#6059](https://github.com/cosmos/cosmos-sdk/pull/6059) Updated `HistoricalEntries` parameter default to 100.
  * (x/staking) [\#5584](https://github.com/cosmos/cosmos-sdk/pull/5584) Add util function `ToTmValidator` that converts a `staking.Validator` type to `*tmtypes.Validator`.
  * (x/staking) [\#6163](https://github.com/cosmos/cosmos-sdk/pull/6163) CLI and REST call to unbonding delegations and delegations now accept
  pagination.
  * (x/staking) [\#8178](https://github.com/cosmos/cosmos-sdk/pull/8178) Update default historical header number for stargate
* __General__
  * (crypto) [\#7987](https://github.com/cosmos/cosmos-sdk/pull/7987) Fix the inconsistency of CryptoCdc, only use
      `codec/legacy.Cdc`.
  * (logging) [\#8072](https://github.com/cosmos/cosmos-sdk/pull/8072) Refactor logging:
    * Use [zerolog](https://github.com/rs/zerolog) over Tendermint's go-kit logging wrapper.
    * Introduce Tendermint's `--log_format=plain|json` flag. Using format `json` allows for emitting structured JSON
    logs which can be consumed by an external logging facility (e.g. Loggly). Both formats log to STDERR.
    * The existing `--log_level` flag and it's default value now solely relates to the global logging
    level (e.g. `info`, `debug`, etc...) instead of `<module>:<level>`.
  * (rest) [#7649](https://github.com/cosmos/cosmos-sdk/pull/7649) Return an unsigned tx in legacy GET /tx endpoint when signature conversion fails
  * (simulation) [\#6002](https://github.com/cosmos/cosmos-sdk/pull/6002) Add randomized consensus params into simulation.
  * (store) [\#6481](https://github.com/cosmos/cosmos-sdk/pull/6481) Move `SimpleProofsFromMap` from Tendermint into the SDK.
  * (store) [\#6719](https://github.com/cosmos/cosmos-sdk/6754) Add validity checks to stores for nil and empty keys.
  * (SDK) Updated dependencies
    * Updated iavl dependency to v0.15.3
    * Update tendermint to v0.34.1
  * (types) [\#7027](https://github.com/cosmos/cosmos-sdk/pull/7027) `Coin(s)` and `DecCoin(s)` updates:
    * Bump denomination max length to 128
    * Allow uppercase letters and numbers in denominations to support [ADR 001](./docs/architecture/adr-001-coin-source-tracing.md)
    * Added `Validate` function that returns a descriptive error
  * (types) [\#5581](https://github.com/cosmos/cosmos-sdk/pull/5581) Add convenience functions {,Must}Bech32ifyAddressBytes.
  * (types/module) [\#5724](https://github.com/cosmos/cosmos-sdk/issues/5724) The `types/module` package does no longer depend on `x/simulation`.
  * (types) [\#5585](https://github.com/cosmos/cosmos-sdk/pull/5585) IBC additions:
    * `Coin` denomination max lenght has been increased to 32.
    * Added `CapabilityKey` alias for `StoreKey` to match IBC spec.
  * (types/rest) [\#5900](https://github.com/cosmos/cosmos-sdk/pull/5900) Add Check*Error function family to spare developers from replicating tons of boilerplate code.
  * (types) [\#6128](https://github.com/cosmos/cosmos-sdk/pull/6137) Add `String()` method to `GasMeter`.
  * (types) [\#6195](https://github.com/cosmos/cosmos-sdk/pull/6195) Add codespace to broadcast(sync/async) response.
  * (types) \#6897 Add KV type from tendermint to `types` directory.
  * (version) [\#7848](https://github.com/cosmos/cosmos-sdk/pull/7848) [\#7941](https://github.com/cosmos/cosmos-sdk/pull/7941)
    `version --long` output now shows the list of build dependencies and replaced build dependencies.

## [v0.39.1](https://github.com/cosmos/cosmos-sdk/releases/tag/v0.39.1) - 2020-08-11

### Client Breaking

* (x/auth) [\#6861](https://github.com/cosmos/cosmos-sdk/pull/6861) Remove public key Bech32 encoding for all account types for JSON serialization, instead relying on direct Amino encoding. In addition, JSON serialization utilizes Amino instead of the Go stdlib, so integers are treated as strings.

### Improvements

* (client) [\#6853](https://github.com/cosmos/cosmos-sdk/pull/6853) Add --unsafe-cors flag.

## [v0.39.0](https://github.com/cosmos/cosmos-sdk/releases/tag/v0.39.0) - 2020-07-20

### Improvements

* (deps) Bump IAVL version to [v0.14.0](https://github.com/cosmos/iavl/releases/tag/v0.14.0)
* (client) [\#5585](https://github.com/cosmos/cosmos-sdk/pull/5585) `CLIContext` additions:
  * Introduce `QueryABCI` that returns the full `abci.ResponseQuery` with inclusion Merkle proofs.
  * Added `prove` flag for Merkle proof verification.
* (x/staking) [\#6791)](https://github.com/cosmos/cosmos-sdk/pull/6791) Close {UBDQueue,RedelegationQueu}Iterator once used.

### API Breaking Changes

* (baseapp) [\#5837](https://github.com/cosmos/cosmos-sdk/issues/5837) Transaction simulation now returns a `SimulationResponse` which contains the `GasInfo` and `Result` from the execution.

### Client Breaking Changes

* (x/auth) [\#6745](https://github.com/cosmos/cosmos-sdk/issues/6745) Remove BaseAccount's custom JSON {,un}marshalling.

### Bug Fixes

* (store) [\#6475](https://github.com/cosmos/cosmos-sdk/pull/6475) Revert IAVL pruning functionality introduced in
[v0.13.0](https://github.com/cosmos/iavl/releases/tag/v0.13.0),
where the IAVL no longer keeps states in-memory in which it flushes periodically. IAVL now commits and
flushes every state to disk as it did pre-v0.13.0. The SDK's multi-store will track and ensure the proper
heights are pruned. The operator can set the pruning options via a `pruning` config via the CLI or
through `app.toml`. The `pruning` flag exposes `default|everything|nothing|custom` as options --
see docs for further details. If the operator chooses `custom`, they may provide granular pruning
options `pruning-keep-recent`, `pruning-keep-every`, and `pruning-interval`. The former two options
dictate how many recent versions are kept on disk and the offset of what versions are kept after that
respectively, and the latter defines the height interval in which versions are deleted in a batch.
**Note, there are some client-facing API breaking changes with regard to IAVL, stores, and pruning settings.**
* (x/distribution) [\#6210](https://github.com/cosmos/cosmos-sdk/pull/6210) Register `MsgFundCommunityPool` in distribution amino codec.
* (types) [\#5741](https://github.com/cosmos/cosmos-sdk/issues/5741) Prevent `ChainAnteDecorators()` from panicking when empty `AnteDecorator` slice is supplied.
* (baseapp) [\#6306](https://github.com/cosmos/cosmos-sdk/issues/6306) Prevent events emitted by the antehandler from being persisted between transactions.
* (client/keys) [\#5091](https://github.com/cosmos/cosmos-sdk/issues/5091) `keys parse` does not honor client app's configuration.
* (x/bank) [\#6674](https://github.com/cosmos/cosmos-sdk/pull/6674) Create account if recipient does not exist on handing `MsgMultiSend`.
* (x/auth) [\#6287](https://github.com/cosmos/cosmos-sdk/pull/6287) Fix nonce stuck when sending multiple transactions from an account in a same block.

## [v0.38.5] - 2020-07-02

### Improvements

* (tendermint) Bump Tendermint version to [v0.33.6](https://github.com/tendermint/tendermint/releases/tag/v0.33.6).

## [v0.38.4] - 2020-05-21

### Bug Fixes

* (x/auth) [\#5950](https://github.com/cosmos/cosmos-sdk/pull/5950) Fix `IncrementSequenceDecorator` to use is `IsReCheckTx` instead of `IsCheckTx` to allow account sequence incrementing.

## [v0.38.3] - 2020-04-09

### Improvements

* (tendermint) Bump Tendermint version to [v0.33.3](https://github.com/tendermint/tendermint/releases/tag/v0.33.3).

## [v0.38.2] - 2020-03-25

### Bug Fixes

* (baseapp) [\#5718](https://github.com/cosmos/cosmos-sdk/pull/5718) Remove call to `ctx.BlockGasMeter` during failed message validation which resulted in a panic when the tx execution mode was `CheckTx`.
* (x/genutil) [\#5775](https://github.com/cosmos/cosmos-sdk/pull/5775) Fix `ExportGenesis` in `x/genutil` to export default genesis state (`[]`) instead of `null`.
* (client) [\#5618](https://github.com/cosmos/cosmos-sdk/pull/5618) Fix crash on the client when the verifier is not set.
* (crypto/keys/mintkey) [\#5823](https://github.com/cosmos/cosmos-sdk/pull/5823) fix errors handling in `UnarmorPubKeyBytes` (underlying armoring function's return error was not being checked).
* (x/distribution) [\#5620](https://github.com/cosmos/cosmos-sdk/pull/5620) Fix nil pointer deref in distribution tax/reward validation helpers.

### Improvements

* (rest) [\#5648](https://github.com/cosmos/cosmos-sdk/pull/5648) Enhance /txs usability:
  * Add `tx.minheight` key to filter transaction with an inclusive minimum block height
  * Add `tx.maxheight` key to filter transaction with an inclusive maximum block height
* (crypto/keys) [\#5739](https://github.com/cosmos/cosmos-sdk/pull/5739) Print an error message if the password input failed.

## [v0.38.1] - 2020-02-11

### Improvements

* (modules) [\#5597](https://github.com/cosmos/cosmos-sdk/pull/5597) Add `amount` event attribute to the `complete_unbonding`
and `complete_redelegation` events that reflect the total balances of the completed unbondings and redelegations
respectively.

### Bug Fixes

* (types) [\#5579](https://github.com/cosmos/cosmos-sdk/pull/5579) The IAVL `Store#Commit` method has been refactored to
delete a flushed version if it is not a snapshot version. The root multi-store now keeps track of `commitInfo` instead
of `types.CommitID`. During `Commit` of the root multi-store, `lastCommitInfo` is updated from the saved state
and is only flushed to disk if it is a snapshot version. During `Query` of the root multi-store, if the request height
is the latest height, we'll use the store's `lastCommitInfo`. Otherwise, we fetch `commitInfo` from disk.
* (x/bank) [\#5531](https://github.com/cosmos/cosmos-sdk/issues/5531) Added missing amount event to MsgMultiSend, emitted for each output.
* (x/gov) [\#5622](https://github.com/cosmos/cosmos-sdk/pull/5622) Track any events emitted from a proposal's handler upon successful execution.

## [v0.38.0] - 2020-01-23

### State Machine Breaking

* (genesis) [\#5506](https://github.com/cosmos/cosmos-sdk/pull/5506) The `x/distribution` genesis state
  now includes `params` instead of individual parameters.
* (genesis) [\#5017](https://github.com/cosmos/cosmos-sdk/pull/5017) The `x/genaccounts` module has been
deprecated and all components removed except the `legacy/` package. This requires changes to the
genesis state. Namely, `accounts` now exist under `app_state.auth.accounts`. The corresponding migration
logic has been implemented for v0.38 target version. Applications can migrate via:
`$ {appd} migrate v0.38 genesis.json`.
* (modules) [\#5299](https://github.com/cosmos/cosmos-sdk/pull/5299) Handling of `ABCIEvidenceTypeDuplicateVote`
  during `BeginBlock` along with the corresponding parameters (`MaxEvidenceAge`) have moved from the
  `x/slashing` module to the `x/evidence` module.

### API Breaking Changes

* (modules) [\#5506](https://github.com/cosmos/cosmos-sdk/pull/5506) Remove individual setters of `x/distribution` parameters. Instead, follow the module spec in getting parameters, setting new value(s) and finally calling `SetParams`.
* (types) [\#5495](https://github.com/cosmos/cosmos-sdk/pull/5495) Remove redundant `(Must)Bech32ify*` and `(Must)Get*KeyBech32` functions in favor of `(Must)Bech32ifyPubKey` and `(Must)GetPubKeyFromBech32` respectively, both of which take a `Bech32PubKeyType` (string).
* (types) [\#5430](https://github.com/cosmos/cosmos-sdk/pull/5430) `DecCoins#Add` parameter changed from `DecCoins`
to `...DecCoin`, `Coins#Add` parameter changed from `Coins` to `...Coin`.
* (baseapp/types) [\#5421](https://github.com/cosmos/cosmos-sdk/pull/5421) The `Error` interface (`types/errors.go`)
has been removed in favor of the concrete type defined in `types/errors/` which implements the standard `error` interface.
  * As a result, the `Handler` and `Querier` implementations now return a standard `error`.
  Within `BaseApp`, `runTx` now returns a `(GasInfo, *Result, error)` tuple and `runMsgs` returns a
  `(*Result, error)` tuple. A reference to a `Result` is now used to indicate success whereas an error
  signals an invalid message or failed message execution. As a result, the fields `Code`, `Codespace`,
  `GasWanted`, and `GasUsed` have been removed the `Result` type. The latter two fields are now found
  in the `GasInfo` type which is always returned regardless of execution outcome.
  * Note to developers: Since all handlers and queriers must now return a standard `error`, the `types/errors/`
  package contains all the relevant and pre-registered errors that you typically work with. A typical
  error returned will look like `sdkerrors.Wrap(sdkerrors.ErrUnknownRequest, "...")`. You can retrieve
  relevant ABCI information from the error via `ABCIInfo`.
* (client) [\#5442](https://github.com/cosmos/cosmos-sdk/pull/5442) Remove client/alias.go as it's not necessary and
components can be imported directly from the packages.
* (store) [\#4748](https://github.com/cosmos/cosmos-sdk/pull/4748) The `CommitMultiStore` interface
now requires a `SetInterBlockCache` method. Applications that do not wish to support this can simply
have this method perform a no-op.
* (modules) [\#4665](https://github.com/cosmos/cosmos-sdk/issues/4665) Refactored `x/gov` module structure and dev-UX:
  * Prepare for module spec integration
  * Update gov keys to use big endian encoding instead of little endian
* (modules) [\#5017](https://github.com/cosmos/cosmos-sdk/pull/5017) The `x/genaccounts` module has been deprecated and all components removed except the `legacy/` package.
* [\#4486](https://github.com/cosmos/cosmos-sdk/issues/4486) Vesting account types decoupled from the `x/auth` module and now live under `x/auth/vesting`. Applications wishing to use vesting account types must be sure to register types via `RegisterCodec` under the new vesting package.
* [\#4486](https://github.com/cosmos/cosmos-sdk/issues/4486) The `NewBaseVestingAccount` constructor returns an error
if the provided arguments are invalid.
* (x/auth) [\#5006](https://github.com/cosmos/cosmos-sdk/pull/5006) Modular `AnteHandler` via composable decorators:
  * The `AnteHandler` interface now returns `(newCtx Context, err error)` instead of `(newCtx Context, result sdk.Result, abort bool)`
  * The `NewAnteHandler` function returns an `AnteHandler` function that returns the new `AnteHandler`
  interface and has been moved into the `auth/ante` directory.
  * `ValidateSigCount`, `ValidateMemo`, `ProcessPubKey`, `EnsureSufficientMempoolFee`, and `GetSignBytes`
  have all been removed as public functions.
  * Invalid Signatures may return `InvalidPubKey` instead of `Unauthorized` error, since the transaction
  will first hit `SetPubKeyDecorator` before the `SigVerificationDecorator` runs.
  * `StdTx#GetSignatures` will return an array of just signature byte slices `[][]byte` instead of
  returning an array of `StdSignature` structs. To replicate the old behavior, use the public field
  `StdTx.Signatures` to get back the array of StdSignatures `[]StdSignature`.
* (modules) [\#5299](https://github.com/cosmos/cosmos-sdk/pull/5299) `HandleDoubleSign` along with params `MaxEvidenceAge` and `DoubleSignJailEndTime` have moved from the `x/slashing` module to the `x/evidence` module.
* (keys) [\#4941](https://github.com/cosmos/cosmos-sdk/issues/4941) Keybase concrete types constructors such as `NewKeyBaseFromDir` and `NewInMemory` now accept optional parameters of type `KeybaseOption`. These
optional parameters are also added on the keys sub-commands functions, which are now public, and allows
these options to be set on the commands or ignored to default to previous behavior.
* [\#5547](https://github.com/cosmos/cosmos-sdk/pull/5547) `NewKeyBaseFromHomeFlag` constructor has been removed.
* [\#5439](https://github.com/cosmos/cosmos-sdk/pull/5439) Further modularization was done to the `keybase`
package to make it more suitable for use with different key formats and algorithms:
  * The `WithKeygenFunc` function added as a `KeybaseOption` which allows a custom bytes to key
    implementation to be defined when keys are created.
  * The `WithDeriveFunc` function added as a `KeybaseOption` allows custom logic for deriving a key
    from a mnemonic, bip39 password, and HD Path.
  * BIP44 is no longer build into `keybase.CreateAccount()`. It is however the default when using
    the `client/keys` add command.
  * `SupportedAlgos` and `SupportedAlgosLedger` functions return a slice of `SigningAlgo`s that are
    supported by the keybase and the ledger integration respectively.
* (simapp) [\#5419](https://github.com/cosmos/cosmos-sdk/pull/5419) The `helpers.GenTx()` now accepts a gas argument.
* (baseapp) [\#5455](https://github.com/cosmos/cosmos-sdk/issues/5455) A `sdk.Context` is now passed into the `router.Route()` function.

### Client Breaking Changes

* (rest) [\#5270](https://github.com/cosmos/cosmos-sdk/issues/5270) All account types now implement custom JSON serialization.
* (rest) [\#4783](https://github.com/cosmos/cosmos-sdk/issues/4783) The balance field in the DelegationResponse type is now sdk.Coin instead of sdk.Int
* (x/auth) [\#5006](https://github.com/cosmos/cosmos-sdk/pull/5006) The gas required to pass the `AnteHandler` has
increased significantly due to modular `AnteHandler` support. Increase GasLimit accordingly.
* (rest) [\#5336](https://github.com/cosmos/cosmos-sdk/issues/5336) `MsgEditValidator` uses `description` instead of `Description` as a JSON key.
* (keys) [\#5097](https://github.com/cosmos/cosmos-sdk/pull/5097) Due to the keybase -> keyring transition, keys need to be migrated. See `keys migrate` command for more info.
* (x/auth) [\#5424](https://github.com/cosmos/cosmos-sdk/issues/5424) Drop `decode-tx` command from x/auth/client/cli, duplicate of the `decode` command.

### Features

* (store) [\#5435](https://github.com/cosmos/cosmos-sdk/pull/5435) New iterator for paginated requests. Iterator limits DB reads to the range of the requested page.
* (x/evidence) [\#5240](https://github.com/cosmos/cosmos-sdk/pull/5240) Initial implementation of the `x/evidence` module.
* (cli) [\#5212](https://github.com/cosmos/cosmos-sdk/issues/5212) The `q gov proposals` command now supports pagination.
* (store) [\#4724](https://github.com/cosmos/cosmos-sdk/issues/4724) Multistore supports substore migrations upon load. New `rootmulti.Store.LoadLatestVersionAndUpgrade` method in
`Baseapp` supports `StoreLoader` to enable various upgrade strategies. It no
longer panics if the store to load contains substores that we didn't explicitly mount.
* [\#4972](https://github.com/cosmos/cosmos-sdk/issues/4972) A `TxResponse` with a corresponding code
and tx hash will be returned for specific Tendermint errors:
  * `CodeTxInMempoolCache`
  * `CodeMempoolIsFull`
  * `CodeTxTooLarge`
* [\#3872](https://github.com/cosmos/cosmos-sdk/issues/3872) Implement a RESTful endpoint and cli command to decode transactions.
* (keys) [\#4754](https://github.com/cosmos/cosmos-sdk/pull/4754) Introduce new Keybase implementation that can
leverage operating systems' built-in functionalities to securely store secrets. MacOS users may encounter
the following [issue](https://github.com/keybase/go-keychain/issues/47) with the `go-keychain` library. If
you encounter this issue, you must upgrade your xcode command line tools to version >= `10.2`. You can
upgrade via: `sudo rm -rf /Library/Developer/CommandLineTools; xcode-select --install`. Verify the
correct version via: `pkgutil --pkg-info=com.apple.pkg.CLTools_Executables`.
* [\#5355](https://github.com/cosmos/cosmos-sdk/pull/5355) Client commands accept a new `--keyring-backend` option through which users can specify which backend should be used
by the new key store:
  * `os`: use OS default credentials storage (default).
  * `file`: use encrypted file-based store.
  * `kwallet`: use [KDE Wallet](https://utils.kde.org/projects/kwalletmanager/) service.
  * `pass`: use the [pass](https://www.passwordstore.org/) command line password manager.
  * `test`: use password-less key store. *For testing purposes only. Use it at your own risk.*
* (keys) [\#5097](https://github.com/cosmos/cosmos-sdk/pull/5097) New `keys migrate` command to assist users migrate their keys
to the new keyring.
* (keys) [\#5366](https://github.com/cosmos/cosmos-sdk/pull/5366) `keys list` now accepts a `--list-names` option to list key names only, whilst the `keys delete`
command can delete multiple keys by passing their names as arguments. The aforementioned commands can then be piped together, e.g.
`appcli keys list -n | xargs appcli keys delete`
* (modules) [\#4233](https://github.com/cosmos/cosmos-sdk/pull/4233) Add upgrade module that coordinates software upgrades of live chains.
* [\#4486](https://github.com/cosmos/cosmos-sdk/issues/4486) Introduce new `PeriodicVestingAccount` vesting account type
that allows for arbitrary vesting periods.
* (baseapp) [\#5196](https://github.com/cosmos/cosmos-sdk/pull/5196) Baseapp has a new `runTxModeReCheck` to allow applications to skip expensive and unnecessary re-checking of transactions.
* (types) [\#5196](https://github.com/cosmos/cosmos-sdk/pull/5196) Context has new `IsRecheckTx() bool` and `WithIsReCheckTx(bool) Context` methods to to be used in the `AnteHandler`.
* (x/auth/ante) [\#5196](https://github.com/cosmos/cosmos-sdk/pull/5196) AnteDecorators have been updated to avoid unnecessary checks when `ctx.IsReCheckTx() == true`
* (x/auth) [\#5006](https://github.com/cosmos/cosmos-sdk/pull/5006) Modular `AnteHandler` via composable decorators:
  * The `AnteDecorator` interface has been introduced to allow users to implement modular `AnteHandler`
  functionality that can be composed together to create a single `AnteHandler` rather than implementing
  a custom `AnteHandler` completely from scratch, where each `AnteDecorator` allows for custom behavior in
  tightly defined and logically isolated manner. These custom `AnteDecorator` can then be chained together
  with default `AnteDecorator` or third-party `AnteDecorator` to create a modularized `AnteHandler`
  which will run each `AnteDecorator` in the order specified in `ChainAnteDecorators`. For details
  on the new architecture, refer to the [ADR](docs/architecture/adr-010-modular-antehandler.md).
  * `ChainAnteDecorators` function has been introduced to take in a list of `AnteDecorators` and chain
  them in sequence and return a single `AnteHandler`:
    * `SetUpContextDecorator`: Sets `GasMeter` in context and creates defer clause to recover from any
    `OutOfGas` panics in future AnteDecorators and return `OutOfGas` error to `BaseApp`. It MUST be the
    first `AnteDecorator` in the chain for any application that uses gas (or another one that sets the gas meter).
    * `ValidateBasicDecorator`: Calls tx.ValidateBasic and returns any non-nil error.
    * `ValidateMemoDecorator`: Validates tx memo with application parameters and returns any non-nil error.
    * `ConsumeGasTxSizeDecorator`: Consumes gas proportional to the tx size based on application parameters.
    * `MempoolFeeDecorator`: Checks if fee is above local mempool `minFee` parameter during `CheckTx`.
    * `DeductFeeDecorator`: Deducts the `FeeAmount` from first signer of the transaction.
    * `SetPubKeyDecorator`: Sets pubkey of account in any account that does not already have pubkey saved in state machine.
    * `SigGasConsumeDecorator`: Consume parameter-defined amount of gas for each signature.
    * `SigVerificationDecorator`: Verify each signature is valid, return if there is an error.
    * `ValidateSigCountDecorator`: Validate the number of signatures in tx based on app-parameters.
    * `IncrementSequenceDecorator`: Increments the account sequence for each signer to prevent replay attacks.
* (cli) [\#5223](https://github.com/cosmos/cosmos-sdk/issues/5223) Cosmos Ledger App v2.0.0 is now supported. The changes are backwards compatible and App v1.5.x is still supported.
* (x/staking) [\#5380](https://github.com/cosmos/cosmos-sdk/pull/5380) Introduced ability to store historical info entries in staking keeper, allows applications to introspect specified number of past headers and validator sets
  * Introduces new parameter `HistoricalEntries` which allows applications to determine how many recent historical info entries they want to persist in store. Default value is 0.
  * Introduces cli commands and rest routes to query historical information at a given height
* (modules) [\#5249](https://github.com/cosmos/cosmos-sdk/pull/5249) Funds are now allowed to be directly sent to the community pool (via the distribution module account).
* (keys) [\#4941](https://github.com/cosmos/cosmos-sdk/issues/4941) Introduce keybase option to allow overriding the default private key implementation of a key generated through the `keys add` cli command.
* (keys) [\#5439](https://github.com/cosmos/cosmos-sdk/pull/5439) Flags `--algo` and `--hd-path` are added to
  `keys add` command in order to make use of keybase modularized. By default, it uses (0, 0) bip44
  HD path and secp256k1 keys, so is non-breaking.
* (types) [\#5447](https://github.com/cosmos/cosmos-sdk/pull/5447) Added `ApproxRoot` function to sdk.Decimal type in order to get the nth root for a decimal number, where n is a positive integer.
  * An `ApproxSqrt` function was also added for convenience around the common case of n=2.

### Improvements

* (iavl) [\#5538](https://github.com/cosmos/cosmos-sdk/pull/5538) Remove manual IAVL pruning in favor of IAVL's internal pruning strategy.
* (server) [\#4215](https://github.com/cosmos/cosmos-sdk/issues/4215) The `--pruning` flag
has been moved to the configuration file, to allow easier node configuration.
* (cli) [\#5116](https://github.com/cosmos/cosmos-sdk/issues/5116) The `CLIContext` now supports multiple verifiers
when connecting to multiple chains. The connecting chain's `CLIContext` will have to have the correct
chain ID and node URI or client set. To use a `CLIContext` with a verifier for another chain:
  ```go
  // main or parent chain (chain as if you're running without IBC)
  mainCtx := context.NewCLIContext()

  // connecting IBC chain
  sideCtx := context.NewCLIContext().
    WithChainID(sideChainID).
    WithNodeURI(sideChainNodeURI) // or .WithClient(...)

  sideCtx = sideCtx.WithVerifier(
    context.CreateVerifier(sideCtx, context.DefaultVerifierCacheSize),
  )
  ```
* (modules) [\#5017](https://github.com/cosmos/cosmos-sdk/pull/5017) The `x/auth` package now supports
generalized genesis accounts through the `GenesisAccount` interface.
* (modules) [\#4762](https://github.com/cosmos/cosmos-sdk/issues/4762) Deprecate remove and add permissions in ModuleAccount.
* (modules) [\#4760](https://github.com/cosmos/cosmos-sdk/issues/4760) update `x/auth` to match module spec.
* (modules) [\#4814](https://github.com/cosmos/cosmos-sdk/issues/4814) Add security contact to Validator description.
* (modules) [\#4875](https://github.com/cosmos/cosmos-sdk/issues/4875) refactor integration tests to use SimApp and separate test package
* (sdk) [\#4566](https://github.com/cosmos/cosmos-sdk/issues/4566) Export simulation's parameters and app state to JSON in order to reproduce bugs and invariants.
* (sdk) [\#4640](https://github.com/cosmos/cosmos-sdk/issues/4640) improve import/export simulation errors by extending `DiffKVStores` to return an array of `KVPairs` that are then compared to check for inconsistencies.
* (sdk) [\#4717](https://github.com/cosmos/cosmos-sdk/issues/4717) refactor `x/slashing` to match the new module spec
* (sdk) [\#4758](https://github.com/cosmos/cosmos-sdk/issues/4758) update `x/genaccounts` to match module spec
* (simulation) [\#4824](https://github.com/cosmos/cosmos-sdk/issues/4824) `PrintAllInvariants` flag will print all failed invariants
* (simulation) [\#4490](https://github.com/cosmos/cosmos-sdk/issues/4490) add `InitialBlockHeight` flag to resume a simulation from a given block

  * Support exporting the simulation stats to a given JSON file
* (simulation) [\#4847](https://github.com/cosmos/cosmos-sdk/issues/4847), [\#4838](https://github.com/cosmos/cosmos-sdk/pull/4838) and [\#4869](https://github.com/cosmos/cosmos-sdk/pull/4869) `SimApp` and simulation refactors:
  * Implement `SimulationManager` for executing modules' simulation functionalities in a modularized way
  * Add `RegisterStoreDecoders` to the `SimulationManager` for decoding each module's types
  * Add `GenerateGenesisStates` to the `SimulationManager` to generate a randomized `GenState` for each module
  * Add `RandomizedParams` to the `SimulationManager` that registers each modules' parameters in order to
  simulate `ParamChangeProposal`s' `Content`s
  * Add `WeightedOperations` to the `SimulationManager` that define simulation operations (modules' `Msg`s) with their
  respective weights (i.e chance of being simulated).
  * Add `ProposalContents` to the `SimulationManager` to register each module's governance proposal `Content`s.
* (simulation) [\#4893](https://github.com/cosmos/cosmos-sdk/issues/4893) Change `SimApp` keepers to be public and add getter functions for keys and codec
* (simulation) [\#4906](https://github.com/cosmos/cosmos-sdk/issues/4906) Add simulation `Config` struct that wraps simulation flags
* (simulation) [\#4935](https://github.com/cosmos/cosmos-sdk/issues/4935) Update simulation to reflect a proper `ABCI` application without bypassing `BaseApp` semantics
* (simulation) [\#5378](https://github.com/cosmos/cosmos-sdk/pull/5378) Simulation tests refactor:
  * Add `App` interface for general SDK-based app's methods.
  * Refactor and cleanup simulation tests into util functions to simplify their implementation for other SDK apps.
* (store) [\#4792](https://github.com/cosmos/cosmos-sdk/issues/4792) panic on non-registered store
* (types) [\#4821](https://github.com/cosmos/cosmos-sdk/issues/4821) types/errors package added with support for stacktraces. It is meant as a more feature-rich replacement for sdk.Errors in the mid-term.
* (store) [\#1947](https://github.com/cosmos/cosmos-sdk/issues/1947) Implement inter-block (persistent)
caching through `CommitKVStoreCacheManager`. Any application wishing to utilize an inter-block cache
must set it in their app via a `BaseApp` option. The `BaseApp` docs have been drastically improved
to detail this new feature and how state transitions occur.
* (docs/spec) All module specs moved into their respective module dir in x/ (i.e. docs/spec/staking -->> x/staking/spec)
* (docs/) [\#5379](https://github.com/cosmos/cosmos-sdk/pull/5379) Major documentation refactor, including:
  * (docs/intro/) Add and improve introduction material for newcomers.
  * (docs/basics/) Add documentation about basic concepts of the cosmos sdk such as the anatomy of an SDK application, the transaction lifecycle or accounts.
  * (docs/core/) Add documentation about core conepts of the cosmos sdk such as `baseapp`, `server`, `store`s, `context` and more.
  * (docs/building-modules/) Add reference documentation on concepts relevant for module developers (`keeper`, `handler`, `messages`, `queries`,...).
  * (docs/interfaces/) Add documentation on building interfaces for the Cosmos SDK.
  * Redesigned user interface that features new dynamically generated sidebar, build-time code embedding from GitHub, new homepage as well as many other improvements.
* (types) [\#5428](https://github.com/cosmos/cosmos-sdk/pull/5428) Add `Mod` (modulo) method and `RelativePow` (exponentation) function for `Uint`.
* (modules) [\#5506](https://github.com/cosmos/cosmos-sdk/pull/5506) Remove redundancy in `x/distribution`s use of parameters. There
  now exists a single `Params` type with a getter and setter along with a getter for each individual parameter.

### Bug Fixes

* (client) [\#5303](https://github.com/cosmos/cosmos-sdk/issues/5303) Fix ignored error in tx generate only mode.
* (cli) [\#4763](https://github.com/cosmos/cosmos-sdk/issues/4763) Fix flag `--min-self-delegation` for staking `EditValidator`
* (keys) Fix ledger custom coin type support bug.
* (x/gov) [\#5107](https://github.com/cosmos/cosmos-sdk/pull/5107) Sum validator operator's all voting power when tally votes
* (rest) [\#5212](https://github.com/cosmos/cosmos-sdk/issues/5212) Fix pagination in the `/gov/proposals` handler.

## [v0.37.14] - 2020-08-12

### Improvements

* (tendermint) Bump Tendermint version to [v0.32.13](https://github.com/tendermint/tendermint/releases/tag/v0.32.13).


## [v0.37.13] - 2020-06-03

### Improvements

* (tendermint) Bump Tendermint version to [v0.32.12](https://github.com/tendermint/tendermint/releases/tag/v0.32.12).
* (cosmos-ledger-go) Bump Cosmos Ledger Wallet library version to [v0.11.1](https://github.com/cosmos/ledger-cosmos-go/releases/tag/v0.11.1).

## [v0.37.12] - 2020-05-05

### Improvements

* (tendermint) Bump Tendermint version to [v0.32.11](https://github.com/tendermint/tendermint/releases/tag/v0.32.11).

## [v0.37.11] - 2020-04-22

### Bug Fixes

* (x/staking) [\#6021](https://github.com/cosmos/cosmos-sdk/pull/6021) --trust-node's false default value prevents creation of the genesis transaction.

## [v0.37.10] - 2020-04-22

### Bug Fixes

* (client/context) [\#5964](https://github.com/cosmos/cosmos-sdk/issues/5964) Fix incorrect instantiation of tmlite verifier when --trust-node is off.

## [v0.37.9] - 2020-04-09

### Improvements

* (tendermint) Bump Tendermint version to [v0.32.10](https://github.com/tendermint/tendermint/releases/tag/v0.32.10).

## [v0.37.8] - 2020-03-11

### Bug Fixes

* (rest) [\#5508](https://github.com/cosmos/cosmos-sdk/pull/5508) Fix `x/distribution` endpoints to properly return height in the response.
* (x/genutil) [\#5499](https://github.com/cosmos/cosmos-sdk/pull/) Ensure `DefaultGenesis` returns valid and non-nil default genesis state.
* (x/genutil) [\#5775](https://github.com/cosmos/cosmos-sdk/pull/5775) Fix `ExportGenesis` in `x/genutil` to export default genesis state (`[]`) instead of `null`.
* (genesis) [\#5086](https://github.com/cosmos/cosmos-sdk/issues/5086) Ensure `gentxs` are always an empty array instead of `nil`.

### Improvements

* (rest) [\#5648](https://github.com/cosmos/cosmos-sdk/pull/5648) Enhance /txs usability:
  * Add `tx.minheight` key to filter transaction with an inclusive minimum block height
  * Add `tx.maxheight` key to filter transaction with an inclusive maximum block height

## [v0.37.7] - 2020-02-10

### Improvements

* (modules) [\#5597](https://github.com/cosmos/cosmos-sdk/pull/5597) Add `amount` event attribute to the `complete_unbonding`
and `complete_redelegation` events that reflect the total balances of the completed unbondings and redelegations
respectively.

### Bug Fixes

* (x/gov) [\#5622](https://github.com/cosmos/cosmos-sdk/pull/5622) Track any events emitted from a proposal's handler upon successful execution.
* (x/bank) [\#5531](https://github.com/cosmos/cosmos-sdk/issues/5531) Added missing amount event to MsgMultiSend, emitted for each output.

## [v0.37.6] - 2020-01-21

### Improvements

* (tendermint) Bump Tendermint version to [v0.32.9](https://github.com/tendermint/tendermint/releases/tag/v0.32.9)

## [v0.37.5] - 2020-01-07

### Features

* (types) [\#5360](https://github.com/cosmos/cosmos-sdk/pull/5360) Implement `SortableDecBytes` which
  allows the `Dec` type be sortable.

### Improvements

* (tendermint) Bump Tendermint version to [v0.32.8](https://github.com/tendermint/tendermint/releases/tag/v0.32.8)
* (cli) [\#5482](https://github.com/cosmos/cosmos-sdk/pull/5482) Remove old "tags" nomenclature from the `q txs` command in
  favor of the new events system. Functionality remains unchanged except that `=` is used instead of `:` to be
  consistent with the API's use of event queries.

### Bug Fixes

* (iavl) [\#5276](https://github.com/cosmos/cosmos-sdk/issues/5276) Fix potential race condition in `iavlIterator#Close`.
* (baseapp) [\#5350](https://github.com/cosmos/cosmos-sdk/issues/5350) Allow a node to restart successfully
  after a `halt-height` or `halt-time` has been triggered.
* (types) [\#5395](https://github.com/cosmos/cosmos-sdk/issues/5395) Fix `Uint#LTE`.
* (types) [\#5408](https://github.com/cosmos/cosmos-sdk/issues/5408) `NewDecCoins` constructor now sorts the coins.

## [v0.37.4] - 2019-11-04

### Improvements

* (tendermint) Bump Tendermint version to [v0.32.7](https://github.com/tendermint/tendermint/releases/tag/v0.32.7)
* (ledger) [\#4716](https://github.com/cosmos/cosmos-sdk/pull/4716) Fix ledger custom coin type support bug.

### Bug Fixes

* (baseapp) [\#5200](https://github.com/cosmos/cosmos-sdk/issues/5200) Remove duplicate events from previous messages.

## [v0.37.3] - 2019-10-10

### Bug Fixes

* (genesis) [\#5095](https://github.com/cosmos/cosmos-sdk/issues/5095) Fix genesis file migration from v0.34 to
v0.36/v0.37 not converting validator consensus pubkey to bech32 format.

### Improvements

* (tendermint) Bump Tendermint version to [v0.32.6](https://github.com/tendermint/tendermint/releases/tag/v0.32.6)

## [v0.37.1] - 2019-09-19

### Features

* (cli) [\#4973](https://github.com/cosmos/cosmos-sdk/pull/4973) Enable application CPU profiling
via the `--cpu-profile` flag.
* [\#4979](https://github.com/cosmos/cosmos-sdk/issues/4979) Introduce a new `halt-time` config and
CLI option to the `start` command. When provided, an application will halt during `Commit` when the
block time is >= the `halt-time`.

### Improvements

* [\#4990](https://github.com/cosmos/cosmos-sdk/issues/4990) Add `Events` to the `ABCIMessageLog` to
provide context and grouping of events based on the messages they correspond to. The `Events` field
in `TxResponse` is deprecated and will be removed in the next major release.

### Bug Fixes

* [\#4979](https://github.com/cosmos/cosmos-sdk/issues/4979) Use `Signal(os.Interrupt)` over
`os.Exit(0)` during configured halting to allow any `defer` calls to be executed.
* [\#5034](https://github.com/cosmos/cosmos-sdk/issues/5034) Binary search in NFT Module wasn't working on larger sets.

## [v0.37.0] - 2019-08-21

### Bug Fixes

* (baseapp) [\#4903](https://github.com/cosmos/cosmos-sdk/issues/4903) Various height query fixes:
  * Move height with proof check from `CLIContext` to `BaseApp` as the height
  can automatically be injected there.
  * Update `handleQueryStore` to resemble `handleQueryCustom`
* (simulation) [\#4912](https://github.com/cosmos/cosmos-sdk/issues/4912) Fix SimApp ModuleAccountAddrs
to properly return black listed addresses for bank keeper initialization.
* (cli) [\#4919](https://github.com/cosmos/cosmos-sdk/pull/4919) Don't crash CLI
if user doesn't answer y/n confirmation request.
* (cli) [\#4927](https://github.com/cosmos/cosmos-sdk/issues/4927) Fix the `q gov vote`
command to handle empty (pruned) votes correctly.

### Improvements

* (rest) [\#4924](https://github.com/cosmos/cosmos-sdk/pull/4924) Return response
height even upon error as it may be useful for the downstream caller and have
`/auth/accounts/{address}` return a 200 with an empty account upon error when
that error is that the account doesn't exist.

## [v0.36.0] - 2019-08-13

### Breaking Changes

* (rest) [\#4837](https://github.com/cosmos/cosmos-sdk/pull/4837) Remove /version and /node_version
  endpoints in favor of refactoring /node_info to also include application version info.
* All REST responses now wrap the original resource/result. The response
  will contain two fields: height and result.
* [\#3565](https://github.com/cosmos/cosmos-sdk/issues/3565) Updates to the governance module:
  * Rename JSON field from `proposal_content` to `content`
  * Rename JSON field from `proposal_id` to `id`
  * Disable `ProposalTypeSoftwareUpgrade` temporarily
* [\#3775](https://github.com/cosmos/cosmos-sdk/issues/3775) unify sender transaction tag for ease of querying
* [\#4255](https://github.com/cosmos/cosmos-sdk/issues/4255) Add supply module that passively tracks the supplies of a chain
  - Renamed `x/distribution` `ModuleName`
  - Genesis JSON and CLI now use `distribution` instead of `distr`
  - Introduce `ModuleAccount` type, which tracks the flow of coins held within a module
  - Replaced `FeeCollectorKeeper` for a `ModuleAccount`
  - Replaced the staking `Pool`, which coins are now held by the `BondedPool` and `NotBonded` module accounts
  - The `NotBonded` module account now only keeps track of the not bonded tokens within staking, instead of the whole chain
  - [\#3628](https://github.com/cosmos/cosmos-sdk/issues/3628) Replaced governance's burn and deposit accounts for a `ModuleAccount`
  - Added a `ModuleAccount` for the distribution module
  - Added a `ModuleAccount` for the mint module
  [\#4472](https://github.com/cosmos/cosmos-sdk/issues/4472) validation for crisis genesis
* [\#3985](https://github.com/cosmos/cosmos-sdk/issues/3985) `ValidatorPowerRank` uses potential consensus power instead of tendermint power
* [\#4104](https://github.com/cosmos/cosmos-sdk/issues/4104) Gaia has been moved to its own repository: https://github.com/cosmos/gaia
* [\#4104](https://github.com/cosmos/cosmos-sdk/issues/4104) Rename gaiad.toml to app.toml. The internal contents of the application
  config remain unchanged.
* [\#4159](https://github.com/cosmos/cosmos-sdk/issues/4159) create the default module patterns and module manager
* [\#4230](https://github.com/cosmos/cosmos-sdk/issues/4230) Change the type of ABCIMessageLog#MsgIndex to uint16 for proper serialization.
* [\#4250](https://github.com/cosmos/cosmos-sdk/issues/4250) BaseApp.Query() returns app's version string set via BaseApp.SetAppVersion()
  when handling /app/version queries instead of the version string passed as build
  flag at compile time.
* [\#4262](https://github.com/cosmos/cosmos-sdk/issues/4262) GoSumHash is no longer returned by the version command.
* [\#4263](https://github.com/cosmos/cosmos-sdk/issues/4263) RestServer#Start now takes read and write timeout arguments.
* [\#4305](https://github.com/cosmos/cosmos-sdk/issues/4305) `GenerateOrBroadcastMsgs` no longer takes an `offline` parameter.
* [\#4342](https://github.com/cosmos/cosmos-sdk/pull/4342) Upgrade go-amino to v0.15.0
* [\#4351](https://github.com/cosmos/cosmos-sdk/issues/4351) InitCmd, AddGenesisAccountCmd, and CollectGenTxsCmd take node's and client's default home directories as arguments.
* [\#4387](https://github.com/cosmos/cosmos-sdk/issues/4387) Refactor the usage of tags (now called events) to reflect the
  new ABCI events semantics:
  - Move `x/{module}/tags/tags.go` => `x/{module}/types/events.go`
  - Update `docs/specs`
  - Refactor tags in favor of new `Event(s)` type(s)
  - Update `Context` to use new `EventManager`
  - (Begin|End)Blocker no longer return tags, but rather uses new `EventManager`
  - Message handlers no longer return tags, but rather uses new `EventManager`
  Any component (e.g. BeginBlocker, message handler, etc...) wishing to emit an event must do so
  through `ctx.EventManger().EmitEvent(s)`.
  To reset or wipe emitted events: `ctx = ctx.WithEventManager(sdk.NewEventManager())`
  To get all emitted events: `events := ctx.EventManager().Events()`
* [\#4437](https://github.com/cosmos/cosmos-sdk/issues/4437) Replace governance module store keys to use `[]byte` instead of `string`.
* [\#4451](https://github.com/cosmos/cosmos-sdk/issues/4451) Improve modularization of clients and modules:
  * Module directory structure improved and standardized
  * Aliases autogenerated
  * Auth and bank related commands are now mounted under the respective moduels
  * Client initialization and mounting standardized
* [\#4479](https://github.com/cosmos/cosmos-sdk/issues/4479) Remove codec argument redundency in client usage where
  the CLIContext's codec should be used instead.
* [\#4488](https://github.com/cosmos/cosmos-sdk/issues/4488) Decouple client tx, REST, and ultil packages from auth. These packages have
  been restructured and retrofitted into the `x/auth` module.
* [\#4521](https://github.com/cosmos/cosmos-sdk/issues/4521) Flatten x/bank structure by hiding module internals.
* [\#4525](https://github.com/cosmos/cosmos-sdk/issues/4525) Remove --cors flag, the feature is long gone.
* [\#4536](https://github.com/cosmos/cosmos-sdk/issues/4536) The `/auth/accounts/{address}` now returns a `height` in the response.
  The account is now nested under `account`.
* [\#4543](https://github.com/cosmos/cosmos-sdk/issues/4543) Account getters are no longer part of client.CLIContext() and have now moved
  to reside in the auth-specific AccountRetriever.
* [\#4588](https://github.com/cosmos/cosmos-sdk/issues/4588) Context does not depend on x/auth anymore. client/context is stripped out of the following features:
  - GetAccountDecoder()
  - CLIContext.WithAccountDecoder()
  - CLIContext.WithAccountStore()
  x/auth.AccountDecoder is unnecessary and consequently removed.
* [\#4602](https://github.com/cosmos/cosmos-sdk/issues/4602) client/input.{Buffer,Override}Stdin() functions are removed. Thanks to cobra's new release they are now redundant.
* [\#4633](https://github.com/cosmos/cosmos-sdk/issues/4633) Update old Tx search by tags APIs to use new Events
  nomenclature.
* [\#4649](https://github.com/cosmos/cosmos-sdk/issues/4649) Refactor x/crisis as per modules new specs.
* [\#3685](https://github.com/cosmos/cosmos-sdk/issues/3685) The default signature verification gas logic (`DefaultSigVerificationGasConsumer`) now specifies explicit key types rather than string pattern matching. This means that zones that depended on string matching to allow other keys will need to write a custom `SignatureVerificationGasConsumer` function.
* [\#4663](https://github.com/cosmos/cosmos-sdk/issues/4663) Refactor bank keeper by removing private functions
  - `InputOutputCoins`, `SetCoins`, `SubtractCoins` and `AddCoins` are now part of the `SendKeeper` instead of the `Keeper` interface
* (tendermint) [\#4721](https://github.com/cosmos/cosmos-sdk/pull/4721) Upgrade Tendermint to v0.32.1

### Features

* [\#4843](https://github.com/cosmos/cosmos-sdk/issues/4843) Add RegisterEvidences function in the codec package to register
  Tendermint evidence types with a given codec.
* (rest) [\#3867](https://github.com/cosmos/cosmos-sdk/issues/3867) Allow querying for genesis transaction when height query param is set to zero.
* [\#2020](https://github.com/cosmos/cosmos-sdk/issues/2020) New keys export/import command line utilities to export/import private keys in ASCII format
  that rely on Keybase's new underlying ExportPrivKey()/ImportPrivKey() API calls.
* [\#3565](https://github.com/cosmos/cosmos-sdk/issues/3565) Implement parameter change proposal support.
  Parameter change proposals can be submitted through the CLI
  or a REST endpoint. See docs for further usage.
* [\#3850](https://github.com/cosmos/cosmos-sdk/issues/3850) Add `rewards` and `commission` to distribution tx tags.
* [\#3981](https://github.com/cosmos/cosmos-sdk/issues/3981) Add support to gracefully halt a node at a given height
  via the node's `halt-height` config or CLI value.
* [\#4144](https://github.com/cosmos/cosmos-sdk/issues/4144) Allow for configurable BIP44 HD path and coin type.
* [\#4250](https://github.com/cosmos/cosmos-sdk/issues/4250) New BaseApp.{,Set}AppVersion() methods to get/set app's version string.
* [\#4263](https://github.com/cosmos/cosmos-sdk/issues/4263) Add `--read-timeout` and `--write-timeout` args to the `rest-server` command
  to support custom RPC R/W timeouts.
* [\#4271](https://github.com/cosmos/cosmos-sdk/issues/4271) Implement Coins#IsAnyGT
* [\#4318](https://github.com/cosmos/cosmos-sdk/issues/4318) Support height queries. Queries against nodes that have the queried
  height pruned will return an error.
* [\#4409](https://github.com/cosmos/cosmos-sdk/issues/4409) Implement a command that migrates exported state from one version to the next.
  The `migrate` command currently supports migrating from v0.34 to v0.36 by implementing
  necessary types for both versions.
* [\#4570](https://github.com/cosmos/cosmos-sdk/issues/4570) Move /bank/balances/{address} REST handler to x/bank/client/rest. The exposed interface is unchanged.
* Community pool spend proposal per Cosmos Hub governance proposal [\#7](https://github.com/cosmos/cosmos-sdk/issues/7) "Activate the Community Pool"

### Improvements

* (simulation) PrintAllInvariants flag will print all failed invariants
* (simulation) Add `InitialBlockHeight` flag to resume a simulation from a given block
* (simulation) [\#4670](https://github.com/cosmos/cosmos-sdk/issues/4670) Update simulation statistics to JSON format

  - Support exporting the simulation stats to a given JSON file
* [\#4775](https://github.com/cosmos/cosmos-sdk/issues/4775) Refactor CI config
* Upgrade IAVL to v0.12.4
* (tendermint) Upgrade Tendermint to v0.32.2
* (modules) [\#4751](https://github.com/cosmos/cosmos-sdk/issues/4751) update `x/genutils` to match module spec
* (keys) [\#4611](https://github.com/cosmos/cosmos-sdk/issues/4611) store keys in simapp now use a map instead of using individual literal keys
* [\#2286](https://github.com/cosmos/cosmos-sdk/issues/2286) Improve performance of CacheKVStore iterator.
* [\#3512](https://github.com/cosmos/cosmos-sdk/issues/3512) Implement Logger method on each module's keeper.
* [\#3655](https://github.com/cosmos/cosmos-sdk/issues/3655) Improve signature verification failure error message.
* [\#3774](https://github.com/cosmos/cosmos-sdk/issues/3774) add category tag to transactions for ease of filtering
* [\#3914](https://github.com/cosmos/cosmos-sdk/issues/3914) Implement invariant benchmarks and add target to makefile.
* [\#3928](https://github.com/cosmos/cosmos-sdk/issues/3928) remove staking references from types package
* [\#3978](https://github.com/cosmos/cosmos-sdk/issues/3978) Return ErrUnknownRequest in message handlers for unknown
  or invalid routed messages.
* [\#4190](https://github.com/cosmos/cosmos-sdk/issues/4190) Client responses that return (re)delegation(s) now return balances
  instead of shares.
* [\#4194](https://github.com/cosmos/cosmos-sdk/issues/4194) ValidatorSigningInfo now includes the validator's consensus address.
* [\#4235](https://github.com/cosmos/cosmos-sdk/issues/4235) Add parameter change proposal messages to simulation.
* [\#4235](https://github.com/cosmos/cosmos-sdk/issues/4235) Update the minting module params to implement params.ParamSet so
  individual keys can be set via proposals instead of passing a struct.
* [\#4259](https://github.com/cosmos/cosmos-sdk/issues/4259) `Coins` that are `nil` are now JSON encoded as an empty array `[]`.
  Decoding remains unchanged and behavior is left intact.
* [\#4305](https://github.com/cosmos/cosmos-sdk/issues/4305) The `--generate-only` CLI flag fully respects offline tx processing.
* [\#4379](https://github.com/cosmos/cosmos-sdk/issues/4379) close db write batch.
* [\#4384](https://github.com/cosmos/cosmos-sdk/issues/4384)- Allow splitting withdrawal transaction in several chunks
* [\#4403](https://github.com/cosmos/cosmos-sdk/issues/4403) Allow for parameter change proposals to supply only desired fields to be updated
  in objects instead of the entire object (only applies to values that are objects).
* [\#4415](https://github.com/cosmos/cosmos-sdk/issues/4415) /client refactor, reduce genutil dependancy on staking
* [\#4439](https://github.com/cosmos/cosmos-sdk/issues/4439) Implement governance module iterators.
* [\#4465](https://github.com/cosmos/cosmos-sdk/issues/4465) Unknown subcommands print relevant error message
* [\#4466](https://github.com/cosmos/cosmos-sdk/issues/4466) Commission validation added to validate basic of MsgCreateValidator by changing CommissionMsg to CommissionRates
* [\#4501](https://github.com/cosmos/cosmos-sdk/issues/4501) Support height queriers in rest client
* [\#4535](https://github.com/cosmos/cosmos-sdk/issues/4535) Improve import-export simulation errors by decoding the `KVPair.Value` into its
  respective type
* [\#4536](https://github.com/cosmos/cosmos-sdk/issues/4536) cli context queries return query height and accounts are returned with query height
* [\#4553](https://github.com/cosmos/cosmos-sdk/issues/4553) undelegate max entries check first
* [\#4556](https://github.com/cosmos/cosmos-sdk/issues/4556) Added IsValid function to Coin
* [\#4564](https://github.com/cosmos/cosmos-sdk/issues/4564) client/input.GetConfirmation()'s default is changed to No.
* [\#4573](https://github.com/cosmos/cosmos-sdk/issues/4573) Returns height in response for query endpoints.
* [\#4580](https://github.com/cosmos/cosmos-sdk/issues/4580) Update `Context#BlockHeight` to properly set the block height via `WithBlockHeader`.
* [\#4584](https://github.com/cosmos/cosmos-sdk/issues/4584) Update bank Keeper to use expected keeper interface of the AccountKeeper.
* [\#4584](https://github.com/cosmos/cosmos-sdk/issues/4584) Move `Account` and `VestingAccount` interface types to `x/auth/exported`.
* [\#4082](https://github.com/cosmos/cosmos-sdk/issues/4082) supply module queriers for CLI and REST endpoints
* [\#4601](https://github.com/cosmos/cosmos-sdk/issues/4601) Implement generic pangination helper function to be used in
  REST handlers and queriers.
* [\#4629](https://github.com/cosmos/cosmos-sdk/issues/4629) Added warning event that gets emitted if validator misses a block.
* [\#4674](https://github.com/cosmos/cosmos-sdk/issues/4674) Export `Simapp` genState generators and util functions by making them public
* [\#4706](https://github.com/cosmos/cosmos-sdk/issues/4706) Simplify context
  Replace complex Context construct with a simpler immutible struct.
  Only breaking change is not to support `Value` and `GetValue` as first class calls.
  We do embed ctx.Context() as a raw context.Context instead to be used as you see fit.

  Migration guide:

  ```go
  ctx = ctx.WithValue(contextKeyBadProposal, false)
  ```

  Now becomes:

  ```go
  ctx = ctx.WithContext(context.WithValue(ctx.Context(), contextKeyBadProposal, false))
  ```

  A bit more verbose, but also allows `context.WithTimeout()`, etc and only used
  in one function in this repo, in test code.
* [\#3685](https://github.com/cosmos/cosmos-sdk/issues/3685)  Add `SetAddressVerifier` and `GetAddressVerifier` to `sdk.Config` to allow SDK users to configure custom address format verification logic (to override the default limitation of 20-byte addresses).
* [\#3685](https://github.com/cosmos/cosmos-sdk/issues/3685)  Add an additional parameter to NewAnteHandler for a custom `SignatureVerificationGasConsumer` (the default logic is now in `DefaultSigVerificationGasConsumer). This allows SDK users to configure their own logic for which key types are accepted and how those key types consume gas.
* Remove `--print-response` flag as it is no longer used.
* Revert [\#2284](https://github.com/cosmos/cosmos-sdk/pull/2284) to allow create_empty_blocks in the config
* (tendermint) [\#4718](https://github.com/cosmos/cosmos-sdk/issues/4718) Upgrade tendermint/iavl to v0.12.3

### Bug Fixes

* [\#4891](https://github.com/cosmos/cosmos-sdk/issues/4891) Disable querying with proofs enabled when the query height <= 1.
* (rest) [\#4858](https://github.com/cosmos/cosmos-sdk/issues/4858) Do not return an error in BroadcastTxCommit when the tx broadcasting
  was successful. This allows the proper REST response to be returned for a
  failed tx during `block` broadcasting mode.
* (store) [\#4880](https://github.com/cosmos/cosmos-sdk/pull/4880) Fix error check in
  IAVL `Store#DeleteVersion`.
* (tendermint) [\#4879](https://github.com/cosmos/cosmos-sdk/issues/4879) Don't terminate the process immediately after startup when run in standalone mode.
* (simulation) [\#4861](https://github.com/cosmos/cosmos-sdk/pull/4861) Fix non-determinism simulation
  by using CLI flags as input and updating Makefile target.
* [\#4868](https://github.com/cosmos/cosmos-sdk/issues/4868) Context#CacheContext now sets a new EventManager. This prevents unwanted events
  from being emitted.
* (cli) [\#4870](https://github.com/cosmos/cosmos-sdk/issues/4870) Disable the `withdraw-all-rewards` command when `--generate-only` is supplied
* (modules) [\#4831](https://github.com/cosmos/cosmos-sdk/issues/4831) Prevent community spend proposal from transferring funds to a module account
* (keys) [\#4338](https://github.com/cosmos/cosmos-sdk/issues/4338) fix multisig key output for CLI
* (modules) [\#4795](https://github.com/cosmos/cosmos-sdk/issues/4795) restrict module accounts from receiving transactions.
  Allowing this would cause an invariant on the module account coins.
* (modules) [\#4823](https://github.com/cosmos/cosmos-sdk/issues/4823) Update the `DefaultUnbondingTime` from 3 days to 3 weeks to be inline with documentation.
* (abci) [\#4639](https://github.com/cosmos/cosmos-sdk/issues/4639) Fix `CheckTx` by verifying the message route
* Return height in responses when querying against BaseApp
* [\#1351](https://github.com/cosmos/cosmos-sdk/issues/1351) Stable AppHash allows no_empty_blocks
* [\#3705](https://github.com/cosmos/cosmos-sdk/issues/3705) Return `[]` instead of `null` when querying delegator rewards.
* [\#3966](https://github.com/cosmos/cosmos-sdk/issues/3966) fixed multiple assigns to action tags
  [\#3793](https://github.com/cosmos/cosmos-sdk/issues/3793) add delegator tag for MsgCreateValidator and deleted unused moniker and identity tags
* [\#4194](https://github.com/cosmos/cosmos-sdk/issues/4194) Fix pagination and results returned from /slashing/signing_infos
* [\#4230](https://github.com/cosmos/cosmos-sdk/issues/4230) Properly set and display the message index through the TxResponse.
* [\#4234](https://github.com/cosmos/cosmos-sdk/pull/4234) Allow `tx send --generate-only` to
  actually work offline.
* [\#4271](https://github.com/cosmos/cosmos-sdk/issues/4271) Fix addGenesisAccount by using Coins#IsAnyGT for vesting amount validation.
* [\#4273](https://github.com/cosmos/cosmos-sdk/issues/4273) Fix usage of AppendTags in x/staking/handler.go
* [\#4303](https://github.com/cosmos/cosmos-sdk/issues/4303) Fix NewCoins() underlying function for duplicate coins detection.
* [\#4307](https://github.com/cosmos/cosmos-sdk/pull/4307) Don't pass height to RPC calls as
  Tendermint will automatically use the latest height.
* [\#4362](https://github.com/cosmos/cosmos-sdk/issues/4362) simulation setup bugfix for multisim 7601778
* [\#4383](https://github.com/cosmos/cosmos-sdk/issues/4383) - currentStakeRoundUp is now always atleast currentStake + smallest-decimal-precision
* [\#4394](https://github.com/cosmos/cosmos-sdk/issues/4394) Fix signature count check to use the TxSigLimit param instead of
  a default.
* [\#4455](https://github.com/cosmos/cosmos-sdk/issues/4455) Use `QueryWithData()` to query unbonding delegations.
* [\#4493](https://github.com/cosmos/cosmos-sdk/issues/4493) Fix validator-outstanding-rewards command. It now takes as an argument
  a validator address.
* [\#4598](https://github.com/cosmos/cosmos-sdk/issues/4598) Fix redelegation and undelegation txs that were not checking for the correct bond denomination.
* [\#4619](https://github.com/cosmos/cosmos-sdk/issues/4619) Close iterators in `GetAllMatureValidatorQueue` and `UnbondAllMatureValidatorQueue`
  methods.
* [\#4654](https://github.com/cosmos/cosmos-sdk/issues/4654) validator slash event stored by period and height
* [\#4681](https://github.com/cosmos/cosmos-sdk/issues/4681) panic on invalid amount on `MintCoins` and `BurnCoins`
  * skip minting if inflation is set to zero
* Sort state JSON during export and initialization

## 0.35.0

### Bug Fixes

* Fix gas consumption bug in `Undelegate` preventing the ability to sync from
genesis.

## 0.34.10

### Bug Fixes

* Bump Tendermint version to [v0.31.11](https://github.com/tendermint/tendermint/releases/tag/v0.31.11) to address the vulnerability found in the `consensus` package.

## 0.34.9

### Bug Fixes

* Bump Tendermint version to [v0.31.10](https://github.com/tendermint/tendermint/releases/tag/v0.31.10) to address p2p panic errors.

## 0.34.8

### Bug Fixes

* Bump Tendermint version to v0.31.9 to fix the p2p panic error.
* Update gaiareplay's use of an internal Tendermint API

## 0.34.7

### Bug Fixes

#### SDK

* Fix gas consumption bug in `Undelegate` preventing the ability to sync from
genesis.

## 0.34.6

### Bug Fixes

#### SDK

* Unbonding from a validator is now only considered "complete" after the full
unbonding period has elapsed regardless of the validator's status.

## 0.34.5

### Bug Fixes

#### SDK

* [\#4273](https://github.com/cosmos/cosmos-sdk/issues/4273) Fix usage of `AppendTags` in x/staking/handler.go

### Improvements

### SDK

* [\#2286](https://github.com/cosmos/cosmos-sdk/issues/2286) Improve performance of `CacheKVStore` iterator.
* [\#3655](https://github.com/cosmos/cosmos-sdk/issues/3655) Improve signature verification failure error message.
* [\#4384](https://github.com/cosmos/cosmos-sdk/issues/4384) Allow splitting withdrawal transaction in several chunks.

#### Gaia CLI

* [\#4227](https://github.com/cosmos/cosmos-sdk/issues/4227) Support for Ledger App v1.5.
* [#4345](https://github.com/cosmos/cosmos-sdk/pull/4345) Update `ledger-cosmos-go`
to v0.10.3.

## 0.34.4

### Bug Fixes

#### SDK

* [#4234](https://github.com/cosmos/cosmos-sdk/pull/4234) Allow `tx send --generate-only` to
actually work offline.

#### Gaia

* [\#4219](https://github.com/cosmos/cosmos-sdk/issues/4219) Return an error when an empty mnemonic is provided during key recovery.

### Improvements

#### Gaia

* [\#2007](https://github.com/cosmos/cosmos-sdk/issues/2007) Return 200 status code on empty results

### New features

#### SDK

* [\#3850](https://github.com/cosmos/cosmos-sdk/issues/3850) Add `rewards` and `commission` to distribution tx tags.

## 0.34.3

### Bug Fixes

#### Gaia

* [\#4196](https://github.com/cosmos/cosmos-sdk/pull/4196) Set default invariant
check period to zero.

## 0.34.2

### Improvements

#### SDK

* [\#4135](https://github.com/cosmos/cosmos-sdk/pull/4135) Add further clarification
to generate only usage.

### Bug Fixes

#### SDK

* [\#4135](https://github.com/cosmos/cosmos-sdk/pull/4135) Fix `NewResponseFormatBroadcastTxCommit`
* [\#4053](https://github.com/cosmos/cosmos-sdk/issues/4053) Add `--inv-check-period`
flag to gaiad to set period at which invariants checks will run.
* [\#4099](https://github.com/cosmos/cosmos-sdk/issues/4099) Update the /staking/validators endpoint to support
status and pagination query flags.

## 0.34.1

### Bug Fixes

#### Gaia

* [#4163](https://github.com/cosmos/cosmos-sdk/pull/4163) Fix v0.33.x export script to port gov data correctly.

## 0.34.0

### Breaking Changes

#### Gaia

* [\#3463](https://github.com/cosmos/cosmos-sdk/issues/3463) Revert bank module handler fork (re-enables transfers)
* [\#3875](https://github.com/cosmos/cosmos-sdk/issues/3875) Replace `async` flag with `--broadcast-mode` flag where the default
  value is `sync`. The `block` mode should not be used. The REST client now
  uses `mode` parameter instead of the `return` parameter.

#### Gaia CLI

* [\#3938](https://github.com/cosmos/cosmos-sdk/issues/3938) Remove REST server's SSL support altogether.

#### SDK

* [\#3245](https://github.com/cosmos/cosmos-sdk/issues/3245) Rename validator.GetJailed() to validator.IsJailed()
* [\#3516](https://github.com/cosmos/cosmos-sdk/issues/3516) Remove concept of shares from staking unbonding and redelegation UX;
  replaced by direct coin amount.

#### Tendermint

* [\#4029](https://github.com/cosmos/cosmos-sdk/issues/4029) Upgrade Tendermint to v0.31.3

### New features

#### SDK

* [\#2935](https://github.com/cosmos/cosmos-sdk/issues/2935) New module Crisis which can test broken invariant with messages
* [\#3813](https://github.com/cosmos/cosmos-sdk/issues/3813) New sdk.NewCoins safe constructor to replace bare sdk.Coins{} declarations.
* [\#3858](https://github.com/cosmos/cosmos-sdk/issues/3858) add website, details and identity to gentx cli command
* Implement coin conversion and denomination registration utilities

#### Gaia

* [\#2935](https://github.com/cosmos/cosmos-sdk/issues/2935) Optionally assert invariants on a blockly basis using `gaiad --assert-invariants-blockly`
* [\#3886](https://github.com/cosmos/cosmos-sdk/issues/3886) Implement minting module querier and CLI/REST clients.

#### Gaia CLI

* [\#3937](https://github.com/cosmos/cosmos-sdk/issues/3937) Add command to query community-pool

#### Gaia REST API

* [\#3937](https://github.com/cosmos/cosmos-sdk/issues/3937) Add route to fetch community-pool
* [\#3949](https://github.com/cosmos/cosmos-sdk/issues/3949) added /slashing/signing_infos to get signing_info for all validators

### Improvements

#### Gaia

* [\#3808](https://github.com/cosmos/cosmos-sdk/issues/3808) `gaiad` and `gaiacli` integration tests use ./build/ binaries.
* \[\#3819](https://github.com/cosmos/cosmos-sdk/issues/3819) Simulation refactor, log output now stored in ~/.gaiad/simulation/
  * Simulation moved to its own module (not a part of mock)
  * Logger type instead of passing function variables everywhere
  * Logger json output (for reloadable simulation running)
  * Cleanup bank simulation messages / remove dup code in bank simulation
  * Simulations saved in `~/.gaiad/simulations/`
  * "Lean" simulation output option to exclude No-ops and !ok functions (`--SimulationLean` flag)
* [\#3893](https://github.com/cosmos/cosmos-sdk/issues/3893) Improve `gaiacli tx sign` command
  * Add shorthand flags -a and -s for the account and sequence numbers respectively
  * Mark the account and sequence numbers required during "offline" mode
  * Always do an RPC query for account and sequence number during "online" mode
* [\#4018](https://github.com/cosmos/cosmos-sdk/issues/4018) create genesis port script for release v.0.34.0

#### Gaia CLI

* [\#3833](https://github.com/cosmos/cosmos-sdk/issues/3833) Modify stake to atom in gaia's doc.
* [\#3841](https://github.com/cosmos/cosmos-sdk/issues/3841) Add indent to JSON of `gaiacli keys [add|show|list]`
* [\#3859](https://github.com/cosmos/cosmos-sdk/issues/3859) Add newline to echo of `gaiacli keys ...`
* [\#3959](https://github.com/cosmos/cosmos-sdk/issues/3959) Improving error messages when signing with ledger devices fails

#### SDK

* [\#3238](https://github.com/cosmos/cosmos-sdk/issues/3238) Add block time to tx responses when querying for
  txs by tags or hash.
* \[\#3752](https://github.com/cosmos/cosmos-sdk/issues/3752) Explanatory docs for minting mechanism (`docs/spec/mint/01_concepts.md`)
* [\#3801](https://github.com/cosmos/cosmos-sdk/issues/3801) `baseapp` safety improvements
* [\#3820](https://github.com/cosmos/cosmos-sdk/issues/3820) Make Coins.IsAllGT() more robust and consistent.
* [\#3828](https://github.com/cosmos/cosmos-sdk/issues/3828) New sdkch tool to maintain changelogs
* [\#3864](https://github.com/cosmos/cosmos-sdk/issues/3864) Make Coins.IsAllGTE() more consistent.
* [\#3907](https://github.com/cosmos/cosmos-sdk/issues/3907): dep -> go mod migration
  * Drop dep in favor of go modules.
  * Upgrade to Go 1.12.1.
* [\#3917](https://github.com/cosmos/cosmos-sdk/issues/3917) Allow arbitrary decreases to validator commission rates.
* [\#3937](https://github.com/cosmos/cosmos-sdk/issues/3937) Implement community pool querier.
* [\#3940](https://github.com/cosmos/cosmos-sdk/issues/3940) Codespace should be lowercase.
* [\#3986](https://github.com/cosmos/cosmos-sdk/issues/3986) Update the Stringer implementation of the Proposal type.
* [\#926](https://github.com/cosmos/cosmos-sdk/issues/926) circuit breaker high level explanation
* [\#3896](https://github.com/cosmos/cosmos-sdk/issues/3896) Fixed various linters warnings in the context of the gometalinter -> golangci-lint migration
* [\#3916](https://github.com/cosmos/cosmos-sdk/issues/3916) Hex encode data in tx responses

### Bug Fixes

#### Gaia

* [\#3825](https://github.com/cosmos/cosmos-sdk/issues/3825) Validate genesis before running gentx
* [\#3889](https://github.com/cosmos/cosmos-sdk/issues/3889) When `--generate-only` is provided, the Keybase is not used and as a result
  the `--from` value must be a valid Bech32 cosmos address.
* 3974 Fix go env setting in installation.md
* 3996 Change 'make get_tools' to 'make tools' in DOCS_README.md.

#### Gaia CLI

* [\#3883](https://github.com/cosmos/cosmos-sdk/issues/3883) Remove Height Flag from CLI Queries
* [\#3899](https://github.com/cosmos/cosmos-sdk/issues/3899) Using 'gaiacli config node' breaks ~/config/config.toml

#### SDK

* [\#3837](https://github.com/cosmos/cosmos-sdk/issues/3837) Fix `WithdrawValidatorCommission` to properly set the validator's remaining commission.
* [\#3870](https://github.com/cosmos/cosmos-sdk/issues/3870) Fix DecCoins#TruncateDecimal to never return zero coins in
  either the truncated coins or the change coins.
* [\#3915](https://github.com/cosmos/cosmos-sdk/issues/3915) Remove ';' delimiting support from ParseDecCoins
* [\#3977](https://github.com/cosmos/cosmos-sdk/issues/3977) Fix docker image build
* [\#4020](https://github.com/cosmos/cosmos-sdk/issues/4020) Fix queryDelegationRewards by returning an error
when the validator or delegation do not exist.
* [\#4050](https://github.com/cosmos/cosmos-sdk/issues/4050) Fix DecCoins APIs
where rounding or truncation could result in zero decimal coins.
* [\#4088](https://github.com/cosmos/cosmos-sdk/issues/4088) Fix `calculateDelegationRewards`
by accounting for rounding errors when multiplying stake by slashing fractions.

## 0.33.2

### Improvements

#### Tendermint

* Upgrade Tendermint to `v0.31.0-dev0-fix0` which includes critical security fixes.

## 0.33.1

### Bug Fixes

#### Gaia

* [\#3999](https://github.com/cosmos/cosmos-sdk/pull/3999) Fix distribution delegation for zero height export bug

## 0.33.0

BREAKING CHANGES

* Gaia REST API
  * [\#3641](https://github.com/cosmos/cosmos-sdk/pull/3641) Remove the ability to use a Keybase from the REST API client:
    * `password` and `generate_only` have been removed from the `base_req` object
    * All txs that used to sign or use the Keybase now only generate the tx
    * `keys` routes completely removed
  * [\#3692](https://github.com/cosmos/cosmos-sdk/pull/3692) Update tx encoding and broadcasting endpoints:
    * Remove duplicate broadcasting endpoints in favor of POST @ `/txs`
      * The `Tx` field now accepts a `StdTx` and not raw tx bytes
    * Move encoding endpoint to `/txs/encode`

* Gaia
  * [\#3787](https://github.com/cosmos/cosmos-sdk/pull/3787) Fork the `x/bank` module into the Gaia application with only a
  modified message handler, where the modified message handler behaves the same as
  the standard `x/bank` message handler except for `MsgMultiSend` that must burn
  exactly 9 atoms and transfer 1 atom, and `MsgSend` is disabled.
  * [\#3789](https://github.com/cosmos/cosmos-sdk/pull/3789) Update validator creation flow:
    * Remove `NewMsgCreateValidatorOnBehalfOf` and corresponding business logic
    * Ensure the validator address equals the delegator address during
    `MsgCreateValidator#ValidateBasic`

* SDK
  * [\#3750](https://github.com/cosmos/cosmos-sdk/issues/3750) Track outstanding rewards per-validator instead of globally,
           and fix the main simulation issue, which was that slashes of
           re-delegations to a validator were not correctly accounted for
           in fee distribution when the redelegation in question had itself
            been slashed (from a fault committed by a different validator)
           in the same BeginBlock. Outstanding rewards are now available
           on a per-validator basis in REST.
  * [\#3669](https://github.com/cosmos/cosmos-sdk/pull/3669) Ensure consistency in message naming, codec registration, and JSON
  tags.
  * [\#3788](https://github.com/cosmos/cosmos-sdk/pull/3788) Change order of operations for greater accuracy when calculating delegation share token value
  * [\#3788](https://github.com/cosmos/cosmos-sdk/pull/3788) DecCoins.Cap -> DecCoins.Intersect
  * [\#3666](https://github.com/cosmos/cosmos-sdk/pull/3666) Improve coins denom validation.
  * [\#3751](https://github.com/cosmos/cosmos-sdk/pull/3751) Disable (temporarily) support for ED25519 account key pairs.

* Tendermint
  * [\#3804] Update to Tendermint `v0.31.0-dev0`

FEATURES

* SDK
  * [\#3719](https://github.com/cosmos/cosmos-sdk/issues/3719) DBBackend can now be set at compile time.
    Defaults: goleveldb. Supported: cleveldb.

IMPROVEMENTS

* Gaia REST API
  * Update the `TxResponse` type allowing for the `Logs` result to be JSON decoded automatically.

* Gaia CLI
  * [\#3653](https://github.com/cosmos/cosmos-sdk/pull/3653) Prompt user confirmation prior to signing and broadcasting a transaction.
  * [\#3670](https://github.com/cosmos/cosmos-sdk/pull/3670) CLI support for showing bech32 addresses in Ledger devices
  * [\#3711](https://github.com/cosmos/cosmos-sdk/pull/3711) Update `tx sign` to use `--from` instead of the deprecated `--name`
  CLI flag.
  * [\#3738](https://github.com/cosmos/cosmos-sdk/pull/3738) Improve multisig UX:
    * `gaiacli keys show -o json` now includes constituent pubkeys, respective weights and threshold
    * `gaiacli keys show --show-multisig` now displays constituent pubkeys, respective weights and threshold
    * `gaiacli tx sign --validate-signatures` now displays multisig signers with their respective weights
  * [\#3730](https://github.com/cosmos/cosmos-sdk/issues/3730) Improve workflow for
  `gaiad gentx` with offline public keys, by outputting stdtx file that needs to be signed.
  * [\#3761](https://github.com/cosmos/cosmos-sdk/issues/3761) Querying account related information using custom querier in auth module

* SDK
  * [\#3753](https://github.com/cosmos/cosmos-sdk/issues/3753) Remove no-longer-used governance penalty parameter
  * [\#3679](https://github.com/cosmos/cosmos-sdk/issues/3679) Consistent operators across Coins, DecCoins, Int, Dec
            replaced: Minus->Sub Plus->Add Div->Quo
  * [\#3665](https://github.com/cosmos/cosmos-sdk/pull/3665) Overhaul sdk.Uint type in preparation for Coins Int -> Uint migration.
  * [\#3691](https://github.com/cosmos/cosmos-sdk/issues/3691) Cleanup error messages
  * [\#3456](https://github.com/cosmos/cosmos-sdk/issues/3456) Integrate in the Int.ToDec() convenience function
  * [\#3300](https://github.com/cosmos/cosmos-sdk/pull/3300) Update the spec-spec, spec file reorg, and TOC updates.
  * [\#3694](https://github.com/cosmos/cosmos-sdk/pull/3694) Push tagged docker images on docker hub when tag is created.
  * [\#3716](https://github.com/cosmos/cosmos-sdk/pull/3716) Update file permissions the client keys directory and contents to `0700`.
  * [\#3681](https://github.com/cosmos/cosmos-sdk/issues/3681) Migrate ledger-cosmos-go from ZondaX to Cosmos organization

* Tendermint
  * [\#3699](https://github.com/cosmos/cosmos-sdk/pull/3699) Upgrade to Tendermint 0.30.1

BUG FIXES

* Gaia CLI
  * [\#3731](https://github.com/cosmos/cosmos-sdk/pull/3731) `keys add --interactive` bip32 passphrase regression fix
  * [\#3714](https://github.com/cosmos/cosmos-sdk/issues/3714) Fix USB raw access issues with gaiacli when installed via snap

* Gaia
  * [\#3777](https://github.com/cosmso/cosmos-sdk/pull/3777) `gaiad export` no longer panics when the database is empty
  * [\#3806](https://github.com/cosmos/cosmos-sdk/pull/3806) Properly return errors from a couple of struct Unmarshal functions

* SDK
  * [\#3728](https://github.com/cosmos/cosmos-sdk/issues/3728) Truncate decimal multiplication & division in distribution to ensure
           no more than the collected fees / inflation are distributed
  * [\#3727](https://github.com/cosmos/cosmos-sdk/issues/3727) Return on zero-length (including []byte{}) PrefixEndBytes() calls
  * [\#3559](https://github.com/cosmos/cosmos-sdk/issues/3559) fix occasional failing due to non-determinism in lcd test TestBonding
    where validator is unexpectedly slashed throwing off test calculations
  * [\#3411](https://github.com/cosmos/cosmos-sdk/pull/3411) Include the `RequestInitChain.Time` in the block header init during
  `InitChain`.
  * [\#3717](https://github.com/cosmos/cosmos-sdk/pull/3717) Update the vesting specification and implementation to cap deduction from
  `DelegatedVesting` by at most `DelegatedVesting`. This accounts for the case where
  the undelegation amount may exceed the original delegation amount due to
  truncation of undelegation tokens.
  * [\#3717](https://github.com/cosmos/cosmos-sdk/pull/3717) Ignore unknown proposers in allocating rewards for proposers, in case
    unbonding period was just 1 block and proposer was already deleted.
  * [\#3726](https://github.com/cosmos/cosmos-sdk/pull/3724) Cap(clip) reward to remaining coins in AllocateTokens.

## 0.32.0

BREAKING CHANGES

* Gaia REST API
  * [\#3642](https://github.com/cosmos/cosmos-sdk/pull/3642) `GET /tx/{hash}` now returns `404` instead of `500` if the transaction is not found

* SDK
 * [\#3580](https://github.com/cosmos/cosmos-sdk/issues/3580) Migrate HTTP request/response types and utilities to types/rest.
 * [\#3592](https://github.com/cosmos/cosmos-sdk/issues/3592) Drop deprecated keybase implementation's New() constructor in
   favor of a new crypto/keys.New(string, string) implementation that
   returns a lazy keybase instance. Remove client.MockKeyBase,
   superseded by crypto/keys.NewInMemory()
 * [\#3621](https://github.com/cosmos/cosmos-sdk/issues/3621) staking.GenesisState.Bonds -> Delegations

IMPROVEMENTS

* SDK
  * [\#3311](https://github.com/cosmos/cosmos-sdk/pull/3311) Reconcile the `DecCoin/s` API with the `Coin/s` API.
  * [\#3614](https://github.com/cosmos/cosmos-sdk/pull/3614) Add coin denom length checks to the coins constructors.
  * [\#3621](https://github.com/cosmos/cosmos-sdk/issues/3621) remove many inter-module dependancies
  * [\#3601](https://github.com/cosmos/cosmos-sdk/pull/3601) JSON-stringify the ABCI log response which includes the log and message
  index.
  * [\#3604](https://github.com/cosmos/cosmos-sdk/pull/3604) Improve SDK funds related error messages and allow for unicode in
  JSON ABCI log.
  * [\#3620](https://github.com/cosmos/cosmos-sdk/pull/3620) Version command shows build tags
  * [\#3638](https://github.com/cosmos/cosmos-sdk/pull/3638) Add Bcrypt benchmarks & justification of security parameter choice
  * [\#3648](https://github.com/cosmos/cosmos-sdk/pull/3648) Add JSON struct tags to vesting accounts.

* Tendermint
  * [\#3618](https://github.com/cosmos/cosmos-sdk/pull/3618) Upgrade to Tendermint 0.30.03

BUG FIXES

* SDK
  * [\#3646](https://github.com/cosmos/cosmos-sdk/issues/3646) `x/mint` now uses total token supply instead of total bonded tokens to calculate inflation


## 0.31.2

BREAKING CHANGES

* SDK
 * [\#3592](https://github.com/cosmos/cosmos-sdk/issues/3592) Drop deprecated keybase implementation's
   New constructor in favor of a new
   crypto/keys.New(string, string) implementation that
   returns a lazy keybase instance. Remove client.MockKeyBase,
   superseded by crypto/keys.NewInMemory()

IMPROVEMENTS

* SDK
  * [\#3604](https://github.com/cosmos/cosmos-sdk/pulls/3604) Improve SDK funds related error messages and allow for unicode in
  JSON ABCI log.

* Tendermint
  * [\#3563](https://github.com/cosmos/cosmos-sdk/3563) Update to Tendermint version `0.30.0-rc0`


BUG FIXES

* Gaia
  * [\#3585] Fix setting the tx hash in `NewResponseFormatBroadcastTxCommit`.
  * [\#3585] Return an empty `TxResponse` when Tendermint returns an empty
  `ResultBroadcastTx`.

* SDK
  * [\#3582](https://github.com/cosmos/cosmos-sdk/pull/3582) Running `make test_unit` was failing due to a missing tag
  * [\#3617](https://github.com/cosmos/cosmos-sdk/pull/3582) Fix fee comparison when the required fees does not contain any denom
  present in the tx fees.

## 0.31.0

BREAKING CHANGES

* Gaia REST API (`gaiacli advanced rest-server`)
  * [\#3284](https://github.com/cosmos/cosmos-sdk/issues/3284) Rename the `name`
  field to `from` in the `base_req` body.
  * [\#3485](https://github.com/cosmos/cosmos-sdk/pull/3485) Error responses are now JSON objects.
  * [\#3477][distribution] endpoint changed "all_delegation_rewards" -> "delegator_total_rewards"

* Gaia CLI  (`gaiacli`)
  - [#3399](https://github.com/cosmos/cosmos-sdk/pull/3399) Add `gaiad validate-genesis` command to facilitate checking of genesis files
  - [\#1894](https://github.com/cosmos/cosmos-sdk/issues/1894) `version` prints out short info by default. Add `--long` flag. Proper handling of `--format` flag introduced.
  - [\#3465](https://github.com/cosmos/cosmos-sdk/issues/3465) `gaiacli rest-server` switched back to insecure mode by default:
    - `--insecure` flag is removed.
    - `--tls` is now used to enable secure layer.
  - [\#3451](https://github.com/cosmos/cosmos-sdk/pull/3451) `gaiacli` now returns transactions in plain text including tags.
  - [\#3497](https://github.com/cosmos/cosmos-sdk/issues/3497) `gaiad init` now takes moniker as required arguments, not as parameter.
  * [\#3501](https://github.com/cosmos/cosmos-sdk/issues/3501) Change validator
  address Bech32 encoding to consensus address in `tendermint-validator-set`.

* Gaia
  *  [\#3457](https://github.com/cosmos/cosmos-sdk/issues/3457) Changed governance tally validatorGovInfo to use sdk.Int power instead of sdk.Dec
  *  [\#3495](https://github.com/cosmos/cosmos-sdk/issues/3495) Added Validator Minimum Self Delegation
  *  Reintroduce OR semantics for tx fees

* SDK
  * [\#2513](https://github.com/cosmos/cosmos-sdk/issues/2513) Tendermint updates are adjusted by 10^-6 relative to staking tokens,
  * [\#3487](https://github.com/cosmos/cosmos-sdk/pull/3487) Move HTTP/REST utilities out of client/utils into a new dedicated client/rest package.
  * [\#3490](https://github.com/cosmos/cosmos-sdk/issues/3490) ReadRESTReq() returns bool to avoid callers to write error responses twice.
  * [\#3502](https://github.com/cosmos/cosmos-sdk/pull/3502) Fixes issue when comparing genesis states
  * [\#3514](https://github.com/cosmos/cosmos-sdk/pull/3514) Various clean ups:
    - Replace all GetKeyBase\* functions family in favor of NewKeyBaseFromDir and NewKeyBaseFromHomeFlag.
    - Remove Get prefix from all TxBuilder's getters.
  * [\#3522](https://github.com/cosmos/cosmos-sdk/pull/3522) Get rid of double negatives: Coins.IsNotNegative() -> Coins.IsAnyNegative().
  * [\#3561](https://github.com/cosmos/cosmos-sdk/issues/3561) Don't unnecessarily store denominations in staking


FEATURES

* Gaia REST API

* [\#2358](https://github.com/cosmos/cosmos-sdk/issues/2358) Add distribution module REST interface

* Gaia CLI  (`gaiacli`)
  * [\#3429](https://github.com/cosmos/cosmos-sdk/issues/3429) Support querying
  for all delegator distribution rewards.
  * [\#3449](https://github.com/cosmos/cosmos-sdk/issues/3449) Proof verification now works with absence proofs
  * [\#3484](https://github.com/cosmos/cosmos-sdk/issues/3484) Add support
  vesting accounts to the add-genesis-account command.

* Gaia
  - [\#3397](https://github.com/cosmos/cosmos-sdk/pull/3397) Implement genesis file sanitization to avoid failures at chain init.
  * [\#3428](https://github.com/cosmos/cosmos-sdk/issues/3428) Run the simulation from a particular genesis state loaded from a file

* SDK
  * [\#3270](https://github.com/cosmos/cosmos-sdk/issues/3270) [x/staking] limit number of ongoing unbonding delegations /redelegations per pair/trio
  * [\#3477][distribution] new query endpoint "delegator_validators"
  * [\#3514](https://github.com/cosmos/cosmos-sdk/pull/3514) Provided a lazy loading implementation of Keybase that locks the underlying
    storage only for the time needed to perform the required operation. Also added Keybase reference to TxBuilder struct.
  * [types] [\#2580](https://github.com/cosmos/cosmos-sdk/issues/2580) Addresses now Bech32 empty addresses to an empty string


IMPROVEMENTS

* Gaia REST API
  * [\#3284](https://github.com/cosmos/cosmos-sdk/issues/3284) Update Gaia Lite
  REST service to support the following:
    * Automatic account number and sequence population when fields are omitted
    * Generate only functionality no longer requires access to a local Keybase
    * `from` field in the `base_req` body can be a Keybase name or account address
  * [\#3423](https://github.com/cosmos/cosmos-sdk/issues/3423) Allow simulation
  (auto gas) to work with generate only.
  * [\#3514](https://github.com/cosmos/cosmos-sdk/pull/3514) REST server calls to keybase does not lock the underlying storage anymore.
  * [\#3523](https://github.com/cosmos/cosmos-sdk/pull/3523) Added `/tx/encode` endpoint to serialize a JSON tx to base64-encoded Amino.

* Gaia CLI  (`gaiacli`)
  * [\#3476](https://github.com/cosmos/cosmos-sdk/issues/3476) New `withdraw-all-rewards` command to withdraw all delegations rewards for delegators.
  * [\#3497](https://github.com/cosmos/cosmos-sdk/issues/3497) `gaiad gentx` supports `--ip` and `--node-id` flags to override defaults.
  * [\#3518](https://github.com/cosmos/cosmos-sdk/issues/3518) Fix flow in
  `keys add` to show the mnemonic by default.
  * [\#3517](https://github.com/cosmos/cosmos-sdk/pull/3517) Increased test coverage
  * [\#3523](https://github.com/cosmos/cosmos-sdk/pull/3523) Added `tx encode` command to serialize a JSON tx to base64-encoded Amino.

* Gaia
  * [\#3418](https://github.com/cosmos/cosmos-sdk/issues/3418) Add vesting account
  genesis validation checks to `GaiaValidateGenesisState`.
  * [\#3420](https://github.com/cosmos/cosmos-sdk/issues/3420) Added maximum length to governance proposal descriptions and titles
  * [\#3256](https://github.com/cosmos/cosmos-sdk/issues/3256) Add gas consumption
  for tx size in the ante handler.
  * [\#3454](https://github.com/cosmos/cosmos-sdk/pull/3454) Add `--jail-whitelist` to `gaiad export` to enable testing of complex exports
  * [\#3424](https://github.com/cosmos/cosmos-sdk/issues/3424) Allow generation of gentxs with empty memo field.
  * [\#3507](https://github.com/cosmos/cosmos-sdk/issues/3507) General cleanup, removal of unnecessary struct fields, undelegation bugfix, and comment clarification in x/staking and x/slashing

* SDK
  * [\#2605] x/params add subkey accessing
  * [\#2986](https://github.com/cosmos/cosmos-sdk/pull/2986) Store Refactor
  * [\#3435](https://github.com/cosmos/cosmos-sdk/issues/3435) Test that store implementations do not allow nil values
  * [\#2509](https://github.com/cosmos/cosmos-sdk/issues/2509) Sanitize all usage of Dec.RoundInt64()
  * [\#556](https://github.com/cosmos/cosmos-sdk/issues/556) Increase `BaseApp`
  test coverage.
  * [\#3357](https://github.com/cosmos/cosmos-sdk/issues/3357) develop state-transitions.md for staking spec, missing states added to `state.md`
  * [\#3552](https://github.com/cosmos/cosmos-sdk/pull/3552) Validate bit length when
  deserializing `Int` types.


BUG FIXES

* Gaia CLI  (`gaiacli`)
  - [\#3417](https://github.com/cosmos/cosmos-sdk/pull/3417) Fix `q slashing signing-info` panic by ensuring safety of user input and properly returning not found error
  - [\#3345](https://github.com/cosmos/cosmos-sdk/issues/3345) Upgrade ledger-cosmos-go dependency to v0.9.3 to pull
    https://github.com/ZondaX/ledger-cosmos-go/commit/ed9aa39ce8df31bad1448c72d3d226bf2cb1a8d1 in order to fix a derivation path issue that causes `gaiacli keys add --recover`
    to malfunction.
  - [\#3419](https://github.com/cosmos/cosmos-sdk/pull/3419) Fix `q distr slashes` panic
  - [\#3453](https://github.com/cosmos/cosmos-sdk/pull/3453) The `rest-server` command didn't respect persistent flags such as `--chain-id` and `--trust-node` if they were
    passed on the command line.
  - [\#3441](https://github.com/cosmos/cosmos-sdk/pull/3431) Improved resource management and connection handling (ledger devices). Fixes issue with DER vs BER signatures.

* Gaia
  * [\#3486](https://github.com/cosmos/cosmos-sdk/pull/3486) Use AmountOf in
    vesting accounts instead of zipping/aligning denominations.


## 0.30.0

BREAKING CHANGES

* Gaia REST API (`gaiacli advanced rest-server`)
  * [gaia-lite] [\#2182] Renamed and merged all redelegations endpoints into `/staking/redelegations`
  * [\#3176](https://github.com/cosmos/cosmos-sdk/issues/3176) `tx/sign` endpoint now expects `BaseReq` fields as nested object.
  * [\#2222] all endpoints renamed from `/stake` -> `/staking`
  * [\#1268] `LooseTokens` -> `NotBondedTokens`
  * [\#3289] misc renames:
    * `Validator.UnbondingMinTime` -> `Validator.UnbondingCompletionTime`
    * `Delegation` -> `Value` in `MsgCreateValidator` and `MsgDelegate`
    * `MsgBeginUnbonding` -> `MsgUndelegate`

* Gaia CLI  (`gaiacli`)
  * [\#810](https://github.com/cosmos/cosmos-sdk/issues/810) Don't fallback to any default values for chain ID.
    * Users need to supply chain ID either via config file or the `--chain-id` flag.
    * Change `chain_id` and `trust_node` in `gaiacli` configuration to `chain-id` and `trust-node` respectively.
  * [\#3069](https://github.com/cosmos/cosmos-sdk/pull/3069) `--fee` flag renamed to `--fees` to support multiple coins
  * [\#3156](https://github.com/cosmos/cosmos-sdk/pull/3156) Remove unimplemented `gaiacli init` command
  * [\#2222] `gaiacli tx stake` -> `gaiacli tx staking`, `gaiacli query stake` -> `gaiacli query staking`
  * [\#1894](https://github.com/cosmos/cosmos-sdk/issues/1894) `version` command now shows latest commit, vendor dir hash, and build machine info.
  * [\#3320](https://github.com/cosmos/cosmos-sdk/pull/3320) Ensure all `gaiacli query` commands respect the `--output` and `--indent` flags

* Gaia
  * https://github.com/cosmos/cosmos-sdk/issues/2838 - Move store keys to constants
  * [\#3162](https://github.com/cosmos/cosmos-sdk/issues/3162) The `--gas` flag now takes `auto` instead of `simulate`
    in order to trigger a simulation of the tx before the actual execution.
  * [\#3285](https://github.com/cosmos/cosmos-sdk/pull/3285) New `gaiad tendermint version` to print libs versions
  * [\#1894](https://github.com/cosmos/cosmos-sdk/pull/1894) `version` command now shows latest commit, vendor dir hash, and build machine info.
  * [\#3249\(https://github.com/cosmos/cosmos-sdk/issues/3249) `tendermint`'s `show-validator` and `show-address` `--json` flags removed in favor of `--output-format=json`.

* SDK
  * [distribution] [\#3359](https://github.com/cosmos/cosmos-sdk/issues/3359) Always round down when calculating rewards-to-be-withdrawn in F1 fee distribution
  * [#3336](https://github.com/cosmos/cosmos-sdk/issues/3336) Ensure all SDK
  messages have their signature bytes contain canonical fields `value` and `type`.
  * [\#3333](https://github.com/cosmos/cosmos-sdk/issues/3333) - F1 storage efficiency improvements - automatic withdrawals when unbonded, historical reward reference counting
  * [staking] [\#2513](https://github.com/cosmos/cosmos-sdk/issues/2513) Validator power type from Dec -> Int
  * [staking] [\#3233](https://github.com/cosmos/cosmos-sdk/issues/3233) key and value now contain duplicate fields to simplify code
  * [\#3064](https://github.com/cosmos/cosmos-sdk/issues/3064) Sanitize `sdk.Coin` denom. Coins denoms are now case insensitive, i.e. 100fooToken equals to 100FOOTOKEN.
  * [\#3195](https://github.com/cosmos/cosmos-sdk/issues/3195) Allows custom configuration for syncable strategy
  * [\#3242](https://github.com/cosmos/cosmos-sdk/issues/3242) Fix infinite gas
    meter utilization during aborted ante handler executions.
  * [x/distribution] [\#3292](https://github.com/cosmos/cosmos-sdk/issues/3292) Enable or disable withdraw addresses with a parameter in the param store
  * [staking] [\#2222](https://github.com/cosmos/cosmos-sdk/issues/2222) `/stake` -> `/staking` module rename
  * [staking] [\#1268](https://github.com/cosmos/cosmos-sdk/issues/1268) `LooseTokens` -> `NotBondedTokens`
  * [staking] [\#1402](https://github.com/cosmos/cosmos-sdk/issues/1402) Redelegation and unbonding-delegation structs changed to include multiple an array of entries
  * [staking] [\#3289](https://github.com/cosmos/cosmos-sdk/issues/3289) misc renames:
    * `Validator.UnbondingMinTime` -> `Validator.UnbondingCompletionTime`
    * `Delegation` -> `Value` in `MsgCreateValidator` and `MsgDelegate`
    * `MsgBeginUnbonding` -> `MsgUndelegate`
  * [\#3315] Increase decimal precision to 18
  * [\#3323](https://github.com/cosmos/cosmos-sdk/issues/3323) Update to Tendermint 0.29.0
  * [\#3328](https://github.com/cosmos/cosmos-sdk/issues/3328) [x/gov] Remove redundant action tag

* Tendermint
  * [\#3298](https://github.com/cosmos/cosmos-sdk/issues/3298) Upgrade to Tendermint 0.28.0

FEATURES

* Gaia REST API (`gaiacli advanced rest-server`)
  * [\#3067](https://github.com/cosmos/cosmos-sdk/issues/3067) Add support for fees on transactions
  * [\#3069](https://github.com/cosmos/cosmos-sdk/pull/3069) Add a custom memo on transactions
  * [\#3027](https://github.com/cosmos/cosmos-sdk/issues/3027) Implement
  `/gov/proposals/{proposalID}/proposer` to query for a proposal's proposer.

* Gaia CLI  (`gaiacli`)
  * [\#2399](https://github.com/cosmos/cosmos-sdk/issues/2399) Implement `params` command to query slashing parameters.
  * [\#2730](https://github.com/cosmos/cosmos-sdk/issues/2730) Add tx search pagination parameter
  * [\#3027](https://github.com/cosmos/cosmos-sdk/issues/3027) Implement
  `query gov proposer [proposal-id]` to query for a proposal's proposer.
  * [\#3198](https://github.com/cosmos/cosmos-sdk/issues/3198) New `keys add --multisig` flag to store multisig keys locally.
  * [\#3198](https://github.com/cosmos/cosmos-sdk/issues/3198) New `multisign` command to generate multisig signatures.
  * [\#3198](https://github.com/cosmos/cosmos-sdk/issues/3198) New `sign --multisig` flag to enable multisig mode.
  * [\#2715](https://github.com/cosmos/cosmos-sdk/issues/2715) Reintroduce gaia server's insecure mode.
  * [\#3334](https://github.com/cosmos/cosmos-sdk/pull/3334) New `gaiad completion` and `gaiacli completion` to generate Bash/Zsh completion scripts.
  * [\#2607](https://github.com/cosmos/cosmos-sdk/issues/2607) Make `gaiacli config` handle the boolean `indent` flag to beautify commands JSON output.

* Gaia
  * [\#2182] [x/staking] Added querier for querying a single redelegation
  * [\#3305](https://github.com/cosmos/cosmos-sdk/issues/3305) Add support for
    vesting accounts at genesis.
  * [\#3198](https://github.com/cosmos/cosmos-sdk/issues/3198) [x/auth] Add multisig transactions support
  * [\#3198](https://github.com/cosmos/cosmos-sdk/issues/3198) `add-genesis-account` can take both account addresses and key names

* SDK
  - [\#3099](https://github.com/cosmos/cosmos-sdk/issues/3099) Implement F1 fee distribution
  - [\#2926](https://github.com/cosmos/cosmos-sdk/issues/2926) Add TxEncoder to client TxBuilder.
  * [\#2694](https://github.com/cosmos/cosmos-sdk/issues/2694) Vesting account implementation.
  * [\#2996](https://github.com/cosmos/cosmos-sdk/issues/2996) Update the `AccountKeeper` to contain params used in the context of
  the ante handler.
  * [\#3179](https://github.com/cosmos/cosmos-sdk/pull/3179) New CodeNoSignatures error code.
  * [\#3319](https://github.com/cosmos/cosmos-sdk/issues/3319) [x/distribution] Queriers for all distribution state worth querying; distribution query commands
  * [\#3356](https://github.com/cosmos/cosmos-sdk/issues/3356) [x/auth] bech32-ify accounts address in error message.

IMPROVEMENTS

* Gaia REST API
  * [\#3176](https://github.com/cosmos/cosmos-sdk/issues/3176) Validate tx/sign endpoint POST body.
  * [\#2948](https://github.com/cosmos/cosmos-sdk/issues/2948) Swagger UI now makes requests to light client node

* Gaia CLI  (`gaiacli`)
  * [\#3224](https://github.com/cosmos/cosmos-sdk/pull/3224) Support adding offline public keys to the keystore

* Gaia
  * [\#2186](https://github.com/cosmos/cosmos-sdk/issues/2186) Add Address Interface
  * [\#3158](https://github.com/cosmos/cosmos-sdk/pull/3158) Validate slashing genesis
  * [\#3172](https://github.com/cosmos/cosmos-sdk/pull/3172) Support minimum fees in a local testnet.
  * [\#3250](https://github.com/cosmos/cosmos-sdk/pull/3250) Refactor integration tests and increase coverage
  * [\#3248](https://github.com/cosmos/cosmos-sdk/issues/3248) Refactor tx fee
  model:
    * Validators specify minimum gas prices instead of minimum fees
    * Clients may provide either fees or gas prices directly
    * The gas prices of a tx must meet a validator's minimum
    * `gaiad start` and `gaia.toml` take --minimum-gas-prices flag and minimum-gas-price config key respectively.
  * [\#2859](https://github.com/cosmos/cosmos-sdk/issues/2859) Rename `TallyResult` in gov proposals to `FinalTallyResult`
  * [\#3286](https://github.com/cosmos/cosmos-sdk/pull/3286) Fix `gaiad gentx` printout of account's addresses, i.e. user bech32 instead of hex.
  * [\#3249\(https://github.com/cosmos/cosmos-sdk/issues/3249) `--json` flag removed, users should use `--output=json` instead.

* SDK
  * [\#3137](https://github.com/cosmos/cosmos-sdk/pull/3137) Add tag documentation
    for each module along with cleaning up a few existing tags in the governance,
    slashing, and staking modules.
  * [\#3093](https://github.com/cosmos/cosmos-sdk/issues/3093) Ante handler does no longer read all accounts in one go when processing signatures as signature
    verification may fail before last signature is checked.
  * [staking] [\#1402](https://github.com/cosmos/cosmos-sdk/issues/1402) Add for multiple simultaneous redelegations or unbonding-delegations within an unbonding period
  * [staking] [\#1268](https://github.com/cosmos/cosmos-sdk/issues/1268) staking spec rewrite

* CI
  * [\#2498](https://github.com/cosmos/cosmos-sdk/issues/2498) Added macos CI job to CircleCI
  * [#142](https://github.com/tendermint/devops/issues/142) Increased the number of blocks to be tested during multi-sim
  * [#147](https://github.com/tendermint/devops/issues/142) Added docker image build to CI

BUG FIXES

* Gaia CLI  (`gaiacli`)
  * [\#3141](https://github.com/cosmos/cosmos-sdk/issues/3141) Fix the bug in GetAccount when `len(res) == 0` and `err == nil`
  * [\#810](https://github.com/cosmos/cosmos-sdk/pull/3316) Fix regression in gaiacli config file handling

* Gaia
  * [\#3148](https://github.com/cosmos/cosmos-sdk/issues/3148) Fix `gaiad export` by adding a boolean to `NewGaiaApp` determining whether or not to load the latest version
  * [\#3181](https://github.com/cosmos/cosmos-sdk/issues/3181) Correctly reset total accum update height and jailed-validator bond height / unbonding height on export-for-zero-height
  * [\#3172](https://github.com/cosmos/cosmos-sdk/pull/3172) Fix parsing `gaiad.toml`
  when it already exists.
  * [\#3223](https://github.com/cosmos/cosmos-sdk/issues/3223) Fix unset governance proposal queues when importing state from old chain
  * [#3187](https://github.com/cosmos/cosmos-sdk/issues/3187) Fix `gaiad export`
  by resetting each validator's slashing period.

## 0.29.1

BUG FIXES

* SDK
  * [\#3207](https://github.com/cosmos/cosmos-sdk/issues/3207) - Fix token printing bug

## 0.29.0

BREAKING CHANGES

* Gaia
  * [\#3148](https://github.com/cosmos/cosmos-sdk/issues/3148) Fix `gaiad export` by adding a boolean to `NewGaiaApp` determining whether or not to load the latest version

* SDK
  * [\#3163](https://github.com/cosmos/cosmos-sdk/issues/3163) Withdraw commission on self bond removal


## 0.28.1

BREAKING CHANGES

* Gaia REST API (`gaiacli advanced rest-server`)
  * [lcd] [\#3045](https://github.com/cosmos/cosmos-sdk/pull/3045) Fix quoted json return on GET /keys (keys list)
  * [gaia-lite] [\#2191](https://github.com/cosmos/cosmos-sdk/issues/2191) Split `POST /stake/delegators/{delegatorAddr}/delegations` into `POST /stake/delegators/{delegatorAddr}/delegations`, `POST /stake/delegators/{delegatorAddr}/unbonding_delegations` and `POST /stake/delegators/{delegatorAddr}/redelegations`
  * [gaia-lite] [\#3056](https://github.com/cosmos/cosmos-sdk/pull/3056) `generate_only` and `simulate` have moved from query arguments to POST requests body.
* Tendermint
  * [tendermint] Now using Tendermint 0.27.3

FEATURES

* Gaia REST API (`gaiacli advanced rest-server`)
  * [slashing] [\#2399](https://github.com/cosmos/cosmos-sdk/issues/2399)  Implement `/slashing/parameters` endpoint to query slashing parameters.
* Gaia CLI  (`gaiacli`)
  * [gaiacli] [\#2399](https://github.com/cosmos/cosmos-sdk/issues/2399) Implement `params` command to query slashing parameters.
* SDK
  - [client] [\#2926](https://github.com/cosmos/cosmos-sdk/issues/2926) Add TxEncoder to client TxBuilder.
* Other
  - Introduced the logjack tool for saving logs w/ rotation

IMPROVEMENTS

* Gaia REST API (`gaiacli advanced rest-server`)
  * [\#2879](https://github.com/cosmos/cosmos-sdk/issues/2879), [\#2880](https://github.com/cosmos/cosmos-sdk/issues/2880) Update deposit and vote endpoints to perform a direct txs query
    when a given proposal is inactive and thus having votes and deposits removed
    from state.
* Gaia CLI  (`gaiacli`)
  * [\#2879](https://github.com/cosmos/cosmos-sdk/issues/2879), [\#2880](https://github.com/cosmos/cosmos-sdk/issues/2880) Update deposit and vote CLI commands to perform a direct txs query
    when a given proposal is inactive and thus having votes and deposits removed
    from state.
* Gaia
  * [\#3021](https://github.com/cosmos/cosmos-sdk/pull/3021) Add `--gentx-dir` to `gaiad collect-gentxs` to specify a directory from which collect and load gentxs. Add `--output-document` to `gaiad init` to allow one to redirect output to file.


## 0.28.0

BREAKING CHANGES

* Gaia CLI  (`gaiacli`)
  * [cli] [\#2595](https://github.com/cosmos/cosmos-sdk/issues/2595) Remove `keys new` in favor of `keys add` incorporating existing functionality with addition of key recovery functionality.
  * [cli] [\#2987](https://github.com/cosmos/cosmos-sdk/pull/2987) Add shorthand `-a` to `gaiacli keys show` and update docs
  * [cli] [\#2971](https://github.com/cosmos/cosmos-sdk/pull/2971) Additional verification when running `gaiad gentx`
  * [cli] [\#2734](https://github.com/cosmos/cosmos-sdk/issues/2734) Rewrite `gaiacli config`. It is now a non-interactive config utility.

* Gaia
  * [#128](https://github.com/tendermint/devops/issues/128) Updated CircleCI job to trigger website build on every push to master/develop.
  * [\#2994](https://github.com/cosmos/cosmos-sdk/pull/2994) Change wrong-password error message.
  * [\#3009](https://github.com/cosmos/cosmos-sdk/issues/3009) Added missing Gaia genesis verification
  * [#128](https://github.com/tendermint/devops/issues/128) Updated CircleCI job to trigger website build on every push to master/develop.
  * [\#2994](https://github.com/cosmos/cosmos-sdk/pull/2994) Change wrong-password error message.
  * [\#3009](https://github.com/cosmos/cosmos-sdk/issues/3009) Added missing Gaia genesis verification
  * [gas] [\#3052](https://github.com/cosmos/cosmos-sdk/issues/3052) Updated gas costs to more reasonable numbers

* SDK
  * [auth] [\#2952](https://github.com/cosmos/cosmos-sdk/issues/2952) Signatures are no longer serialized on chain with the account number and sequence number
  * [auth] [\#2952](https://github.com/cosmos/cosmos-sdk/issues/2952) Signatures are no longer serialized on chain with the account number and sequence number
  * [stake] [\#3055](https://github.com/cosmos/cosmos-sdk/issues/3055) Use address instead of bond height / intratxcounter for deduplication

FEATURES

* Gaia CLI  (`gaiacli`)
  * [\#2961](https://github.com/cosmos/cosmos-sdk/issues/2961) Add --force flag to gaiacli keys delete command to skip passphrase check and force key deletion unconditionally.

IMPROVEMENTS

* Gaia CLI  (`gaiacli`)
  * [\#2991](https://github.com/cosmos/cosmos-sdk/issues/2991) Fully validate transaction signatures during `gaiacli tx sign --validate-signatures`

* SDK
  * [\#1277](https://github.com/cosmos/cosmos-sdk/issues/1277) Complete bank module specification
  * [\#2963](https://github.com/cosmos/cosmos-sdk/issues/2963) Complete auth module specification
  * [\#2914](https://github.com/cosmos/cosmos-sdk/issues/2914) No longer withdraw validator rewards on bond/unbond, but rather move
  the rewards to the respective validator's pools.


BUG FIXES

* Gaia CLI  (`gaiacli`)
  * [\#2921](https://github.com/cosmos/cosmos-sdk/issues/2921) Fix `keys delete` inability to delete offline and ledger keys.

* Gaia
  * [\#3003](https://github.com/cosmos/cosmos-sdk/issues/3003) CollectStdTxs() must validate DelegatorAddr against genesis accounts.

* SDK
  * [\#2967](https://github.com/cosmos/cosmos-sdk/issues/2967) Change ordering of `mint.BeginBlocker` and `distr.BeginBlocker`, recalculate inflation each block
  * [\#3068](https://github.com/cosmos/cosmos-sdk/issues/3068) check for uint64 gas overflow during `Std#ValidateBasic`.
  * [\#3071](https://github.com/cosmos/cosmos-sdk/issues/3071) Catch overflow on block gas meter


## 0.27.0

BREAKING CHANGES

* Gaia REST API (`gaiacli advanced rest-server`)
  * [gaia-lite] [\#2819](https://github.com/cosmos/cosmos-sdk/pull/2819) Txs query param format is now: `/txs?tag=value` (removed '' wrapping the query parameter `value`)

* Gaia CLI  (`gaiacli`)
  * [cli] [\#2728](https://github.com/cosmos/cosmos-sdk/pull/2728) Seperate `tx` and `query` subcommands by module
  * [cli] [\#2727](https://github.com/cosmos/cosmos-sdk/pull/2727) Fix unbonding command flow
  * [cli] [\#2786](https://github.com/cosmos/cosmos-sdk/pull/2786) Fix redelegation command flow
  * [cli] [\#2829](https://github.com/cosmos/cosmos-sdk/pull/2829) add-genesis-account command now validates state when adding accounts
  * [cli] [\#2804](https://github.com/cosmos/cosmos-sdk/issues/2804) Check whether key exists before passing it on to `tx create-validator`.
  * [cli] [\#2874](https://github.com/cosmos/cosmos-sdk/pull/2874) `gaiacli tx sign` takes an optional `--output-document` flag to support output redirection.
  * [cli] [\#2875](https://github.com/cosmos/cosmos-sdk/pull/2875) Refactor `gaiad gentx` and avoid redirection to `gaiacli tx sign` for tx signing.

* Gaia
  * [mint] [\#2825] minting now occurs every block, inflation parameter updates still hourly

* SDK
  * [\#2752](https://github.com/cosmos/cosmos-sdk/pull/2752) Don't hardcode bondable denom.
  * [\#2701](https://github.com/cosmos/cosmos-sdk/issues/2701) Account numbers and sequence numbers in `auth` are now `uint64` instead of `int64`
  * [\#2019](https://github.com/cosmos/cosmos-sdk/issues/2019) Cap total number of signatures. Current per-transaction limit is 7, and if that is exceeded transaction is rejected.
  * [\#2801](https://github.com/cosmos/cosmos-sdk/pull/2801) Remove AppInit structure.
  * [\#2798](https://github.com/cosmos/cosmos-sdk/issues/2798) Governance API has miss-spelled English word in JSON response ('depositer' -> 'depositor')
  * [\#2943](https://github.com/cosmos/cosmos-sdk/pull/2943) Transaction action tags equal the message type. Staking EndBlocker tags are included.

* Tendermint
  * Update to Tendermint 0.27.0

FEATURES

* Gaia REST API (`gaiacli advanced rest-server`)
  * [gov] [\#2479](https://github.com/cosmos/cosmos-sdk/issues/2479) Added governance parameter
    query REST endpoints.

* Gaia CLI  (`gaiacli`)
  * [gov][cli] [\#2479](https://github.com/cosmos/cosmos-sdk/issues/2479) Added governance
    parameter query commands.
  * [stake][cli] [\#2027] Add CLI query command for getting all delegations to a specific validator.
  * [\#2840](https://github.com/cosmos/cosmos-sdk/pull/2840) Standardize CLI exports from modules

* Gaia
  * [app] [\#2791](https://github.com/cosmos/cosmos-sdk/issues/2791) Support export at a specific height, with `gaiad export --height=HEIGHT`.
  * [x/gov] [#2479](https://github.com/cosmos/cosmos-sdk/issues/2479) Implemented querier
  for getting governance parameters.
  * [app] [\#2663](https://github.com/cosmos/cosmos-sdk/issues/2663) - Runtime-assertable invariants
  * [app] [\#2791](https://github.com/cosmos/cosmos-sdk/issues/2791) Support export at a specific height, with `gaiad export --height=HEIGHT`.
  * [app] [\#2812](https://github.com/cosmos/cosmos-sdk/issues/2812) Support export alterations to prepare for restarting at zero-height

* SDK
  * [simulator] [\#2682](https://github.com/cosmos/cosmos-sdk/issues/2682) MsgEditValidator now looks at the validator's max rate, thus it now succeeds a significant portion of the time
  * [core] [\#2775](https://github.com/cosmos/cosmos-sdk/issues/2775) Add deliverTx maximum block gas limit


IMPROVEMENTS

* Gaia REST API (`gaiacli advanced rest-server`)
  * [gaia-lite] [\#2819](https://github.com/cosmos/cosmos-sdk/pull/2819) Tx search now supports multiple tags as query parameters
  * [\#2836](https://github.com/cosmos/cosmos-sdk/pull/2836) Expose LCD router to allow users to register routes there.

* Gaia CLI  (`gaiacli`)
  * [\#2749](https://github.com/cosmos/cosmos-sdk/pull/2749) Add --chain-id flag to gaiad testnet
  * [\#2819](https://github.com/cosmos/cosmos-sdk/pull/2819) Tx search now supports multiple tags as query parameters

* Gaia
  * [\#2772](https://github.com/cosmos/cosmos-sdk/issues/2772) Update BaseApp to not persist state when the ante handler fails on DeliverTx.
  * [\#2773](https://github.com/cosmos/cosmos-sdk/issues/2773) Require moniker to be provided on `gaiad init`.
  * [\#2672](https://github.com/cosmos/cosmos-sdk/issues/2672) [Makefile] Updated for better Windows compatibility and ledger support logic, get_tools was rewritten as a cross-compatible Makefile.
  * [\#2766](https://github.com/cosmos/cosmos-sdk/issues/2766) [Makefile] Added goimports tool to get_tools. Get_tools now only builds new versions if binaries are missing.
  * [#110](https://github.com/tendermint/devops/issues/110) Updated CircleCI job to trigger website build when cosmos docs are updated.

* SDK
 & [x/mock/simulation] [\#2720] major cleanup, introduction of helper objects, reorganization
 * [\#2821](https://github.com/cosmos/cosmos-sdk/issues/2821) Codespaces are now strings
 * [types] [\#2776](https://github.com/cosmos/cosmos-sdk/issues/2776) Improve safety of `Coin` and `Coins` types. Various functions
 and methods will panic when a negative amount is discovered.
 * [\#2815](https://github.com/cosmos/cosmos-sdk/issues/2815) Gas unit fields changed from `int64` to `uint64`.
 * [\#2821](https://github.com/cosmos/cosmos-sdk/issues/2821) Codespaces are now strings
 * [\#2779](https://github.com/cosmos/cosmos-sdk/issues/2779) Introduce `ValidateBasic` to the `Tx` interface and call it in the ante
 handler.
 * [\#2825](https://github.com/cosmos/cosmos-sdk/issues/2825) More staking and distribution invariants
 * [\#2912](https://github.com/cosmos/cosmos-sdk/issues/2912) Print commit ID in hex when commit is synced.

* Tendermint
 * [\#2796](https://github.com/cosmos/cosmos-sdk/issues/2796) Update to go-amino 0.14.1


BUG FIXES

* Gaia REST API (`gaiacli advanced rest-server`)
  * [gaia-lite] [\#2868](https://github.com/cosmos/cosmos-sdk/issues/2868) Added handler for governance tally endpoint
  * [\#2907](https://github.com/cosmos/cosmos-sdk/issues/2907) Refactor and fix the way Gaia Lite is started.

* Gaia
  * [\#2723] Use `cosmosvalcons` Bech32 prefix in `tendermint show-address`
  * [\#2742](https://github.com/cosmos/cosmos-sdk/issues/2742) Fix time format of TimeoutCommit override
  * [\#2898](https://github.com/cosmos/cosmos-sdk/issues/2898) Remove redundant '$' in docker-compose.yml

* SDK
  * [\#2733](https://github.com/cosmos/cosmos-sdk/issues/2733) [x/gov, x/mock/simulation] Fix governance simulation, update x/gov import/export
  * [\#2854](https://github.com/cosmos/cosmos-sdk/issues/2854) [x/bank] Remove unused bank.MsgIssue, prevent possible panic
  * [\#2884](https://github.com/cosmos/cosmos-sdk/issues/2884) [docs/examples] Fix `basecli version` panic

* Tendermint
  * [\#2797](https://github.com/tendermint/tendermint/pull/2797) AddressBook requires addresses to have IDs; Do not crap out immediately after sending pex addrs in seed mode

## 0.26.0

BREAKING CHANGES

* Gaia
  * [gaiad init] [\#2602](https://github.com/cosmos/cosmos-sdk/issues/2602) New genesis workflow

* SDK
  * [simulation] [\#2665](https://github.com/cosmos/cosmos-sdk/issues/2665) only argument to sdk.Invariant is now app

* Tendermint
  * Upgrade to version 0.26.0

FEATURES

* Gaia CLI  (`gaiacli`)
  * [cli] [\#2569](https://github.com/cosmos/cosmos-sdk/pull/2569) Add commands to query validator unbondings and redelegations
  * [cli] [\#2569](https://github.com/cosmos/cosmos-sdk/pull/2569) Add commands to query validator unbondings and redelegations
  * [cli] [\#2524](https://github.com/cosmos/cosmos-sdk/issues/2524) Add support offline mode to `gaiacli tx sign`. Lookups are not performed if the flag `--offline` is on.
  * [cli] [\#2558](https://github.com/cosmos/cosmos-sdk/issues/2558) Rename --print-sigs to --validate-signatures. It now performs a complete set of sanity checks and reports to the user. Also added --print-signature-only to print the signature only, not the whole transaction.
  * [cli] [\#2704](https://github.com/cosmos/cosmos-sdk/pull/2704) New add-genesis-account convenience command to populate genesis.json with genesis accounts.

* SDK
  * [\#1336](https://github.com/cosmos/cosmos-sdk/issues/1336) Mechanism for SDK Users to configure their own Bech32 prefixes instead of using the default cosmos prefixes.

IMPROVEMENTS

* Gaia
 * [\#2637](https://github.com/cosmos/cosmos-sdk/issues/2637) [x/gov] Switched inactive and active proposal queues to an iterator based queue

* SDK
 * [\#2573](https://github.com/cosmos/cosmos-sdk/issues/2573) [x/distribution] add accum invariance
 * [\#2556](https://github.com/cosmos/cosmos-sdk/issues/2556) [x/mock/simulation] Fix debugging output
 * [\#2396](https://github.com/cosmos/cosmos-sdk/issues/2396) [x/mock/simulation] Change parameters to get more slashes
 * [\#2617](https://github.com/cosmos/cosmos-sdk/issues/2617) [x/mock/simulation] Randomize all genesis parameters
 * [\#2669](https://github.com/cosmos/cosmos-sdk/issues/2669) [x/stake] Added invarant check to make sure validator's power aligns with its spot in the power store.
 * [\#1924](https://github.com/cosmos/cosmos-sdk/issues/1924) [x/mock/simulation] Use a transition matrix for block size
 * [\#2660](https://github.com/cosmos/cosmos-sdk/issues/2660) [x/mock/simulation] Staking transactions get tested far more frequently
 * [\#2610](https://github.com/cosmos/cosmos-sdk/issues/2610) [x/stake] Block redelegation to and from the same validator
 * [\#2652](https://github.com/cosmos/cosmos-sdk/issues/2652) [x/auth] Add benchmark for get and set account
 * [\#2685](https://github.com/cosmos/cosmos-sdk/issues/2685) [store] Add general merkle absence proof (also for empty substores)
 * [\#2708](https://github.com/cosmos/cosmos-sdk/issues/2708) [store] Disallow setting nil values

BUG FIXES

* Gaia
 * [\#2670](https://github.com/cosmos/cosmos-sdk/issues/2670) [x/stake] fixed incorrect `IterateBondedValidators` and split into two functions: `IterateBondedValidators` and `IterateLastBlockConsValidators`
 * [\#2691](https://github.com/cosmos/cosmos-sdk/issues/2691) Fix local testnet creation by using a single canonical genesis time
 * [\#2648](https://github.com/cosmos/cosmos-sdk/issues/2648) [gaiad] Fix `gaiad export` / `gaiad import` consistency, test in CI

* SDK
 * [\#2625](https://github.com/cosmos/cosmos-sdk/issues/2625) [x/gov] fix AppendTag function usage error
 * [\#2677](https://github.com/cosmos/cosmos-sdk/issues/2677) [x/stake, x/distribution] various staking/distribution fixes as found by the simulator
 * [\#2674](https://github.com/cosmos/cosmos-sdk/issues/2674) [types] Fix coin.IsLT() impl, coins.IsLT() impl, and renamed coins.Is\* to coins.IsAll\* (see [\#2686](https://github.com/cosmos/cosmos-sdk/issues/2686))
 * [\#2711](https://github.com/cosmos/cosmos-sdk/issues/2711) [x/stake] Add commission data to `MsgCreateValidator` signature bytes.
 * Temporarily disable insecure mode for Gaia Lite

## 0.25.0

*October 24th, 2018*

BREAKING CHANGES

* Gaia REST API (`gaiacli advanced rest-server`)
    * [x/stake] Validator.Owner renamed to Validator.Operator
    * [\#595](https://github.com/cosmos/cosmos-sdk/issues/595) Connections to the REST server are now secured using Transport Layer Security by default. The --insecure flag is provided to switch back to insecure HTTP.
    * [gaia-lite] [\#2258](https://github.com/cosmos/cosmos-sdk/issues/2258) Split `GET stake/delegators/{delegatorAddr}` into `GET stake/delegators/{delegatorAddr}/delegations`, `GET stake/delegators/{delegatorAddr}/unbonding_delegations` and `GET stake/delegators/{delegatorAddr}/redelegations`

* Gaia CLI  (`gaiacli`)
    * [x/stake] Validator.Owner renamed to Validator.Operator
    * [cli] unsafe_reset_all, show_validator, and show_node_id have been renamed to unsafe-reset-all, show-validator, and show-node-id
    * [cli] [\#1983](https://github.com/cosmos/cosmos-sdk/issues/1983) --print-response now defaults to true in commands that create and send a transaction
    * [cli] [\#1983](https://github.com/cosmos/cosmos-sdk/issues/1983) you can now pass --pubkey or --address to gaiacli keys show to return a plaintext representation of the key's address or public key for use with other commands
    * [cli] [\#2061](https://github.com/cosmos/cosmos-sdk/issues/2061) changed proposalID in governance REST endpoints to proposal-id
    * [cli] [\#2014](https://github.com/cosmos/cosmos-sdk/issues/2014) `gaiacli advanced` no longer exists - to access `ibc`, `rest-server`, and `validator-set` commands use `gaiacli ibc`, `gaiacli rest-server`, and `gaiacli tendermint`, respectively
    * [makefile] `get_vendor_deps` no longer updates lock file it just updates vendor directory. Use `update_vendor_deps` to update the lock file. [#2152](https://github.com/cosmos/cosmos-sdk/pull/2152)
    * [cli] [\#2221](https://github.com/cosmos/cosmos-sdk/issues/2221) All commands that
    utilize a validator's operator address must now use the new Bech32 prefix,
    `cosmosvaloper`.
    * [cli] [\#2190](https://github.com/cosmos/cosmos-sdk/issues/2190) `gaiacli init --gen-txs` is now `gaiacli init --with-txs` to reduce confusion
    * [cli] [\#2073](https://github.com/cosmos/cosmos-sdk/issues/2073) --from can now be either an address or a key name
    * [cli] [\#1184](https://github.com/cosmos/cosmos-sdk/issues/1184) Subcommands reorganisation, see [\#2390](https://github.com/cosmos/cosmos-sdk/pull/2390) for a comprehensive list of changes.
    * [cli] [\#2524](https://github.com/cosmos/cosmos-sdk/issues/2524) Add support offline mode to `gaiacli tx sign`. Lookups are not performed if the flag `--offline` is on.
    * [cli] [\#2570](https://github.com/cosmos/cosmos-sdk/pull/2570) Add commands to query deposits on proposals

* Gaia
    * Make the transient store key use a distinct store key. [#2013](https://github.com/cosmos/cosmos-sdk/pull/2013)
    * [x/stake] [\#1901](https://github.com/cosmos/cosmos-sdk/issues/1901) Validator type's Owner field renamed to Operator; Validator's GetOwner() renamed accordingly to comply with the SDK's Validator interface.
    * [docs] [#2001](https://github.com/cosmos/cosmos-sdk/pull/2001) Update slashing spec for slashing period
    * [x/stake, x/slashing] [#1305](https://github.com/cosmos/cosmos-sdk/issues/1305) - Rename "revoked" to "jailed"
    * [x/stake] [#1676] Revoked and jailed validators put into the unbonding state
    * [x/stake] [#1877] Redelegations/unbonding-delegation from unbonding validator have reduced time
    * [x/slashing] [\#1789](https://github.com/cosmos/cosmos-sdk/issues/1789) Slashing changes for Tendermint validator set offset (NextValSet)
    * [x/stake] [\#2040](https://github.com/cosmos/cosmos-sdk/issues/2040) Validator
    operator type has now changed to `sdk.ValAddress`
    * [x/stake] [\#2221](https://github.com/cosmos/cosmos-sdk/issues/2221) New
    Bech32 prefixes have been introduced for a validator's consensus address and
    public key: `cosmosvalcons` and `cosmosvalconspub` respectively. Also, existing Bech32 prefixes have been
    renamed for accounts and validator operators:
      * `cosmosaccaddr` / `cosmosaccpub` => `cosmos` / `cosmospub`
      * `cosmosvaladdr` / `cosmosvalpub` => `cosmosvaloper` / `cosmosvaloperpub`
    * [x/stake] [#1013] TendermintUpdates now uses transient store
    * [x/stake] [\#2435](https://github.com/cosmos/cosmos-sdk/issues/2435) Remove empty bytes from the ValidatorPowerRank store key
    * [x/gov] [\#2195](https://github.com/cosmos/cosmos-sdk/issues/2195) Governance uses BFT Time
    * [x/gov] [\#2256](https://github.com/cosmos/cosmos-sdk/issues/2256) Removed slashing for governance non-voting validators
    * [simulation] [\#2162](https://github.com/cosmos/cosmos-sdk/issues/2162) Added back correct supply invariants
    * [x/slashing] [\#2430](https://github.com/cosmos/cosmos-sdk/issues/2430) Simulate more slashes, check if validator is jailed before jailing
    * [x/stake] [\#2393](https://github.com/cosmos/cosmos-sdk/issues/2393) Removed `CompleteUnbonding` and `CompleteRedelegation` Msg types, and instead added unbonding/redelegation queues to endblocker
    * [x/mock/simulation] [\#2501](https://github.com/cosmos/cosmos-sdk/issues/2501) Simulate transactions & invariants for fee distribution, and fix bugs discovered in the process
      * [x/auth] Simulate random fee payments
      * [cmd/gaia/app] Simulate non-zero inflation
      * [x/stake] Call hooks correctly in several cases related to delegation/validator updates
      * [x/stake] Check full supply invariants, including yet-to-be-withdrawn fees
      * [x/stake] Remove no-longer-in-use store key
      * [x/slashing] Call hooks correctly when a validator is slashed
      * [x/slashing] Truncate withdrawals (unbonding, redelegation) and burn change
      * [x/mock/simulation] Ensure the simulation cannot set a proposer address of nil
      * [x/mock/simulation] Add more event logs on begin block / end block for clarity
      * [x/mock/simulation] Correctly set validator power in abci.RequestBeginBlock
      * [x/minting] Correctly call stake keeper to track inflated supply
      * [x/distribution] Sanity check for nonexistent rewards
      * [x/distribution] Truncate withdrawals and return change to the community pool
      * [x/distribution] Add sanity checks for incorrect accum / total accum relations
      * [x/distribution] Correctly calculate total power using Tendermint updates
      * [x/distribution] Simulate withdrawal transactions
      * [x/distribution] Fix a bug where the fee pool was not correctly tracked on WithdrawDelegatorRewardsAll
    * [x/stake] [\#1673](https://github.com/cosmos/cosmos-sdk/issues/1673) Validators are no longer deleted until they can no longer possibly be slashed
    * [\#1890](https://github.com/cosmos/cosmos-sdk/issues/1890) Start chain with initial state + sequence of transactions
      * [cli] Rename `gaiad init gentx` to `gaiad gentx`.
      * [cli] Add `--skip-genesis` flag to `gaiad init` to prevent `genesis.json` generation.
      * Drop `GenesisTx` in favor of a signed `StdTx` with only one `MsgCreateValidator` message.
      * [cli] Port `gaiad init` and `gaiad testnet` to work with `StdTx` genesis transactions.
      * [cli] Add `--moniker` flag to `gaiad init` to override moniker when generating `genesis.json` - i.e. it takes effect when running with the `--with-txs` flag, it is ignored otherwise.

* SDK
    * [core] [\#2219](https://github.com/cosmos/cosmos-sdk/issues/2219) Update to Tendermint 0.24.0
      * Validator set updates delayed by one block
      * BFT timestamp that can safely be used by applications
      * Fixed maximum block size enforcement
    * [core] [\#1807](https://github.com/cosmos/cosmos-sdk/issues/1807) Switch from use of rational to decimal
    * [types] [\#1901](https://github.com/cosmos/cosmos-sdk/issues/1901) Validator interface's GetOwner() renamed to GetOperator()
    * [x/slashing] [#2122](https://github.com/cosmos/cosmos-sdk/pull/2122) - Implement slashing period
    * [types] [\#2119](https://github.com/cosmos/cosmos-sdk/issues/2119) Parsed error messages and ABCI log errors to make     them more human readable.
    * [types] [\#2407](https://github.com/cosmos/cosmos-sdk/issues/2407) MulInt method added to big decimal in order to improve efficiency of slashing
    * [simulation] Rename TestAndRunTx to Operation [#2153](https://github.com/cosmos/cosmos-sdk/pull/2153)
    * [simulation] Remove log and testing.TB from Operation and Invariants, in favor of using errors [\#2282](https://github.com/cosmos/cosmos-sdk/issues/2282)
    * [simulation] Remove usage of keys and addrs in the types, in favor of simulation.Account [\#2384](https://github.com/cosmos/cosmos-sdk/issues/2384)
    * [tools] Removed gocyclo [#2211](https://github.com/cosmos/cosmos-sdk/issues/2211)
    * [baseapp] Remove `SetTxDecoder` in favor of requiring the decoder be set in baseapp initialization. [#1441](https://github.com/cosmos/cosmos-sdk/issues/1441)
    * [baseapp] [\#1921](https://github.com/cosmos/cosmos-sdk/issues/1921) Add minimumFees field to BaseApp.
    * [store] Change storeInfo within the root multistore to use tmhash instead of ripemd160 [\#2308](https://github.com/cosmos/cosmos-sdk/issues/2308)
    * [codec] [\#2324](https://github.com/cosmos/cosmos-sdk/issues/2324) All referrences to wire have been renamed to codec. Additionally, wire.NewCodec is now codec.New().
    * [types] [\#2343](https://github.com/cosmos/cosmos-sdk/issues/2343) Make sdk.Msg have a names field, to facilitate automatic tagging.
    * [baseapp] [\#2366](https://github.com/cosmos/cosmos-sdk/issues/2366) Automatically add action tags to all messages
    * [x/auth] [\#2377](https://github.com/cosmos/cosmos-sdk/issues/2377) auth.StdSignMsg -> txbuilder.StdSignMsg
    * [x/staking] [\#2244](https://github.com/cosmos/cosmos-sdk/issues/2244) staking now holds a consensus-address-index instead of a consensus-pubkey-index
    * [x/staking] [\#2236](https://github.com/cosmos/cosmos-sdk/issues/2236) more distribution hooks for distribution
    * [x/stake] [\#2394](https://github.com/cosmos/cosmos-sdk/issues/2394) Split up UpdateValidator into distinct state transitions applied only in EndBlock
    * [x/slashing] [\#2480](https://github.com/cosmos/cosmos-sdk/issues/2480) Fix signing info handling bugs & faulty slashing
    * [x/stake] [\#2412](https://github.com/cosmos/cosmos-sdk/issues/2412) Added an unbonding validator queue to EndBlock to automatically update validator.Status when finished Unbonding
    * [x/stake] [\#2500](https://github.com/cosmos/cosmos-sdk/issues/2500) Block conflicting redelegations until we add an index
    * [x/params] Global Paramstore refactored
    * [types] [\#2506](https://github.com/cosmos/cosmos-sdk/issues/2506) sdk.Dec MarshalJSON now marshals as a normal Decimal, with 10 digits of decimal precision
    * [x/stake] [\#2508](https://github.com/cosmos/cosmos-sdk/issues/2508) Utilize Tendermint power for validator power key
    * [x/stake] [\#2531](https://github.com/cosmos/cosmos-sdk/issues/2531) Remove all inflation logic
    * [x/mint] [\#2531](https://github.com/cosmos/cosmos-sdk/issues/2531) Add minting module and inflation logic
    * [x/auth] [\#2540](https://github.com/cosmos/cosmos-sdk/issues/2540) Rename `AccountMapper` to `AccountKeeper`.
    * [types] [\#2456](https://github.com/cosmos/cosmos-sdk/issues/2456) Renamed msg.Name() and msg.Type() to msg.Type() and msg.Route() respectively

* Tendermint
  * Update tendermint version from v0.23.0 to v0.25.0, notable changes
    * Mempool now won't build too large blocks, or too computationally expensive blocks
    * Maximum tx sizes and gas are now removed, and are implicitly the blocks maximums
    * ABCI validators no longer send the pubkey. The pubkey is only sent in validator updates
    * Validator set changes are now delayed by one block
    * Block header now includes the next validator sets hash
    * BFT time is implemented
    * Secp256k1 signature format has changed
    * There is now a threshold multisig format
    * See the [tendermint changelog](https://github.com/tendermint/tendermint/blob/master/CHANGELOG.md) for other changes.

FEATURES

* Gaia REST API (`gaiacli advanced rest-server`)
  * [gaia-lite] Endpoints to query staking pool and params
  * [gaia-lite] [\#2110](https://github.com/cosmos/cosmos-sdk/issues/2110) Add support for `simulate=true` requests query argument to endpoints that send txs to run simulations of transactions
  * [gaia-lite] [\#966](https://github.com/cosmos/cosmos-sdk/issues/966) Add support for `generate_only=true` query argument to generate offline unsigned transactions
  * [gaia-lite] [\#1953](https://github.com/cosmos/cosmos-sdk/issues/1953) Add /sign endpoint to sign transactions generated with `generate_only=true`.
  * [gaia-lite] [\#1954](https://github.com/cosmos/cosmos-sdk/issues/1954) Add /broadcast endpoint to broadcast transactions signed by the /sign endpoint.
  * [gaia-lite] [\#2113](https://github.com/cosmos/cosmos-sdk/issues/2113) Rename `/accounts/{address}/send` to `/bank/accounts/{address}/transfers`, rename `/accounts/{address}` to `/auth/accounts/{address}`, replace `proposal-id` with `proposalId` in all gov endpoints
  * [gaia-lite] [\#2478](https://github.com/cosmos/cosmos-sdk/issues/2478) Add query gov proposal's deposits endpoint
  * [gaia-lite] [\#2477](https://github.com/cosmos/cosmos-sdk/issues/2477) Add query validator's outgoing redelegations and unbonding delegations endpoints

* Gaia CLI  (`gaiacli`)
  * [cli] Cmds to query staking pool and params
  * [gov][cli] [\#2062](https://github.com/cosmos/cosmos-sdk/issues/2062) added `--proposal` flag to `submit-proposal` that allows a JSON file containing a proposal to be passed in
  * [\#2040](https://github.com/cosmos/cosmos-sdk/issues/2040) Add `--bech` to `gaiacli keys show` and respective REST endpoint to
  provide desired Bech32 prefix encoding
  * [cli] [\#2047](https://github.com/cosmos/cosmos-sdk/issues/2047) [\#2306](https://github.com/cosmos/cosmos-sdk/pull/2306) Passing --gas=simulate triggers a simulation of the tx before the actual execution.
  The gas estimate obtained via the simulation will be used as gas limit in the actual execution.
  * [cli] [\#2047](https://github.com/cosmos/cosmos-sdk/issues/2047) The --gas-adjustment flag can be used to adjust the estimate obtained via the simulation triggered by --gas=simulate.
  * [cli] [\#2110](https://github.com/cosmos/cosmos-sdk/issues/2110) Add --dry-run flag to perform a simulation of a transaction without broadcasting it. The --gas flag is ignored as gas would be automatically estimated.
  * [cli] [\#2204](https://github.com/cosmos/cosmos-sdk/issues/2204) Support generating and broadcasting messages with multiple signatures via command line:
    * [\#966](https://github.com/cosmos/cosmos-sdk/issues/966) Add --generate-only flag to build an unsigned transaction and write it to STDOUT.
    * [\#1953](https://github.com/cosmos/cosmos-sdk/issues/1953) New `sign` command to sign transactions generated with the --generate-only flag.
    * [\#1954](https://github.com/cosmos/cosmos-sdk/issues/1954) New `broadcast` command to broadcast transactions generated offline and signed with the `sign` command.
  * [cli] [\#2220](https://github.com/cosmos/cosmos-sdk/issues/2220) Add `gaiacli config` feature to interactively create CLI config files to reduce the number of required flags
  * [stake][cli] [\#1672](https://github.com/cosmos/cosmos-sdk/issues/1672) Introduced
  new commission flags for validator commands `create-validator` and `edit-validator`.
  * [stake][cli] [\#1890](https://github.com/cosmos/cosmos-sdk/issues/1890) Add `--genesis-format` flag to `gaiacli tx create-validator` to produce transactions in genesis-friendly format.
  * [cli][\#2554](https://github.com/cosmos/cosmos-sdk/issues/2554) Make `gaiacli keys show` multisig ready.

* Gaia
  * [cli] [\#2170](https://github.com/cosmos/cosmos-sdk/issues/2170) added ability to show the node's address via `gaiad tendermint show-address`
  * [simulation] [\#2313](https://github.com/cosmos/cosmos-sdk/issues/2313) Reworked `make test_sim_gaia_slow` to `make test_sim_gaia_full`, now simulates from multiple starting seeds in parallel
  * [cli] [\#1921] (https://github.com/cosmos/cosmos-sdk/issues/1921)
    * New configuration file `gaiad.toml` is now created to host Gaia-specific configuration.
    * New --minimum_fees/minimum_fees flag/config option to set a minimum fee.

* SDK
  * [querier] added custom querier functionality, so ABCI query requests can be handled by keepers
  * [simulation] [\#1924](https://github.com/cosmos/cosmos-sdk/issues/1924) allow operations to specify future operations
  * [simulation] [\#1924](https://github.com/cosmos/cosmos-sdk/issues/1924) Add benchmarking capabilities, with makefile commands "test_sim_gaia_benchmark, test_sim_gaia_profile"
  * [simulation] [\#2349](https://github.com/cosmos/cosmos-sdk/issues/2349) Add time-based future scheduled operations to simulator
  * [x/auth] [\#2376](https://github.com/cosmos/cosmos-sdk/issues/2376) Remove FeePayer() from StdTx
  * [x/stake] [\#1672](https://github.com/cosmos/cosmos-sdk/issues/1672) Implement
  basis for the validator commission model.
  * [x/auth] Support account removal in the account mapper.


IMPROVEMENTS
* [tools] Improved terraform and ansible scripts for infrastructure deployment
* [tools] Added ansible script to enable process core dumps

* Gaia REST API (`gaiacli advanced rest-server`)
    * [x/stake] [\#2000](https://github.com/cosmos/cosmos-sdk/issues/2000) Added tests for new staking endpoints
    * [gaia-lite] [\#2445](https://github.com/cosmos/cosmos-sdk/issues/2445) Standarized REST error responses
    * [gaia-lite] Added example to Swagger specification for /keys/seed.
    * [x/stake] Refactor REST utils

* Gaia CLI  (`gaiacli`)
    * [cli] [\#2060](https://github.com/cosmos/cosmos-sdk/issues/2060) removed `--select` from `block` command
    * [cli] [\#2128](https://github.com/cosmos/cosmos-sdk/issues/2128) fixed segfault when exporting directly after `gaiad init`
    * [cli] [\#1255](https://github.com/cosmos/cosmos-sdk/issues/1255) open KeyBase in read-only mode
     for query-purpose CLI commands
    * [docs] Added commands for querying governance deposits, votes and tally

* Gaia
    * [x/stake] [#2023](https://github.com/cosmos/cosmos-sdk/pull/2023) Terminate iteration loop in `UpdateBondedValidators` and `UpdateBondedValidatorsFull` when the first revoked validator is encountered and perform a sanity check.
    * [x/auth] Signature verification's gas cost now accounts for pubkey type. [#2046](https://github.com/tendermint/tendermint/pull/2046)
    * [x/stake] [x/slashing] Ensure delegation invariants to jailed validators [#1883](https://github.com/cosmos/cosmos-sdk/issues/1883).
    * [x/stake] Improve speed of GetValidator, which was shown to be a performance bottleneck. [#2046](https://github.com/tendermint/tendermint/pull/2200)
    * [x/stake] [\#2435](https://github.com/cosmos/cosmos-sdk/issues/2435) Improve memory efficiency of getting the various store keys
    * [genesis] [\#2229](https://github.com/cosmos/cosmos-sdk/issues/2229) Ensure that there are no duplicate accounts or validators in the genesis state.
    * [genesis] [\#2450](https://github.com/cosmos/cosmos-sdk/issues/2450) Validate staking genesis parameters.
    * Add SDK validation to `config.toml` (namely disabling `create_empty_blocks`) [\#1571](https://github.com/cosmos/cosmos-sdk/issues/1571)
    * [\#1941](https://github.com/cosmos/cosmos-sdk/issues/1941)(https://github.com/cosmos/cosmos-sdk/issues/1941) Version is now inferred via `git describe --tags`.
    * [x/distribution] [\#1671](https://github.com/cosmos/cosmos-sdk/issues/1671) add distribution types and tests

* SDK
    * [tools] Make get_vendor_deps deletes `.vendor-new` directories, in case scratch files are present.
    * [spec] Added simple piggy bank distribution spec
    * [cli] [\#1632](https://github.com/cosmos/cosmos-sdk/issues/1632) Add integration tests to ensure `basecoind init && basecoind` start sequences run successfully for both `democoin` and `basecoin` examples.
    * [store] Speedup IAVL iteration, and consequently everything that requires IAVL iteration. [#2143](https://github.com/cosmos/cosmos-sdk/issues/2143)
    * [store] [\#1952](https://github.com/cosmos/cosmos-sdk/issues/1952), [\#2281](https://github.com/cosmos/cosmos-sdk/issues/2281) Update IAVL dependency to v0.11.0
    * [simulation] Make timestamps randomized [#2153](https://github.com/cosmos/cosmos-sdk/pull/2153)
    * [simulation] Make logs not just pure strings, speeding it up by a large factor at greater block heights [\#2282](https://github.com/cosmos/cosmos-sdk/issues/2282)
    * [simulation] Add a concept of weighting the operations [\#2303](https://github.com/cosmos/cosmos-sdk/issues/2303)
    * [simulation] Logs get written to file if large, and also get printed on panics [\#2285](https://github.com/cosmos/cosmos-sdk/issues/2285)
    * [simulation] Bank simulations now makes testing auth configurable [\#2425](https://github.com/cosmos/cosmos-sdk/issues/2425)
    * [gaiad] [\#1992](https://github.com/cosmos/cosmos-sdk/issues/1992) Add optional flag to `gaiad testnet` to make config directory of daemon (default `gaiad`) and cli (default `gaiacli`) configurable
    * [x/stake] Add stake `Queriers` for Gaia-lite endpoints. This increases the staking endpoints performance by reusing the staking `keeper` logic for queries. [#2249](https://github.com/cosmos/cosmos-sdk/pull/2149)
    * [store] [\#2017](https://github.com/cosmos/cosmos-sdk/issues/2017) Refactor
    gas iterator gas consumption to only consume gas for iterator creation and `Next`
    calls which includes dynamic consumption of value length.
    * [types/decimal] [\#2378](https://github.com/cosmos/cosmos-sdk/issues/2378) - Added truncate functionality to decimal
    * [client] [\#1184](https://github.com/cosmos/cosmos-sdk/issues/1184) Remove unused `client/tx/sign.go`.
    * [tools] [\#2464](https://github.com/cosmos/cosmos-sdk/issues/2464) Lock binary dependencies to a specific version
    * #2573 [x/distribution] add accum invariance

BUG FIXES

* Gaia CLI  (`gaiacli`)
    * [cli] [\#1997](https://github.com/cosmos/cosmos-sdk/issues/1997) Handle panics gracefully when `gaiacli stake {delegation,unbond}` fail to unmarshal delegation.
    * [cli] [\#2265](https://github.com/cosmos/cosmos-sdk/issues/2265) Fix JSON formatting of the `gaiacli send` command.
    * [cli] [\#2547](https://github.com/cosmos/cosmos-sdk/issues/2547) Mark --to and --amount as required flags for `gaiacli tx send`.

* Gaia
  * [x/stake] Return correct Tendermint validator update set on `EndBlocker` by not
  including non previously bonded validators that have zero power. [#2189](https://github.com/cosmos/cosmos-sdk/issues/2189)
  * [docs] Fixed light client section links

* SDK
    * [\#1988](https://github.com/cosmos/cosmos-sdk/issues/1988) Make us compile on OpenBSD (disable ledger) [#1988] (https://github.com/cosmos/cosmos-sdk/issues/1988)
    * [\#2105](https://github.com/cosmos/cosmos-sdk/issues/2105) Fix DB Iterator leak, which may leak a go routine.
    * [ledger] [\#2064](https://github.com/cosmos/cosmos-sdk/issues/2064) Fix inability to sign and send transactions via the LCD by
    loading a Ledger device at runtime.
    * [\#2158](https://github.com/cosmos/cosmos-sdk/issues/2158) Fix non-deterministic ordering of validator iteration when slashing in `gov EndBlocker`
    * [simulation] [\#1924](https://github.com/cosmos/cosmos-sdk/issues/1924) Make simulation stop on SIGTERM
    * [\#2388](https://github.com/cosmos/cosmos-sdk/issues/2388) Remove dependency on deprecated tendermint/tmlibs repository.
    * [\#2416](https://github.com/cosmos/cosmos-sdk/issues/2416) Refactored `InitializeTestLCD` to properly include proposing validator in genesis state.
    * #2573 [x/distribution] accum invariance bugfix
    * #2573 [x/slashing] unbonding-delegation slashing invariance bugfix

## 0.24.2

*August 22nd, 2018*

BUG FIXES

* Tendermint
  - Fix unbounded consensus WAL growth

## 0.24.1

*August 21st, 2018*

BUG FIXES

* Gaia
  - [x/slashing] Evidence tracking now uses validator address instead of validator pubkey

## 0.24.0

*August 13th, 2018*

BREAKING CHANGES

* Gaia REST API (`gaiacli advanced rest-server`)
  - [x/stake] [\#1880](https://github.com/cosmos/cosmos-sdk/issues/1880) More REST-ful endpoints (large refactor)
  - [x/slashing] [\#1866](https://github.com/cosmos/cosmos-sdk/issues/1866) `/slashing/signing_info` takes cosmosvalpub instead of cosmosvaladdr
  - use time.Time instead of int64 for time. See Tendermint v0.23.0
  - Signatures are no longer Amino encoded with prefixes (just encoded as raw
    bytes) - see Tendermint v0.23.0

* Gaia CLI  (`gaiacli`)
  -  [x/stake] change `--keybase-sig` to `--identity`
  -  [x/stake] [\#1828](https://github.com/cosmos/cosmos-sdk/issues/1828) Force user to specify amount on create-validator command by removing default
  -  [x/gov] Change `--proposalID` to `--proposal-id`
  -  [x/stake, x/gov] [\#1606](https://github.com/cosmos/cosmos-sdk/issues/1606) Use `--from` instead of adhoc flags like `--address-validator`
        and `--proposer` to indicate the sender address.
  -  [\#1551](https://github.com/cosmos/cosmos-sdk/issues/1551) Remove `--name` completely
  -  Genesis/key creation (`gaiad init`) now supports user-provided key passwords

* Gaia
  - [x/stake] Inflation doesn't use rationals in calculation (performance boost)
  - [x/stake] Persist a map from `addr->pubkey` in the state since BeginBlock
    doesn't provide pubkeys.
  - [x/gov] [\#1781](https://github.com/cosmos/cosmos-sdk/issues/1781) Added tags sub-package, changed tags to use dash-case
  - [x/gov] [\#1688](https://github.com/cosmos/cosmos-sdk/issues/1688) Governance parameters are now stored in globalparams store
  - [x/gov] [\#1859](https://github.com/cosmos/cosmos-sdk/issues/1859) Slash validators who do not vote on a proposal
  - [x/gov] [\#1914](https://github.com/cosmos/cosmos-sdk/issues/1914) added TallyResult type that gets stored in Proposal after tallying is finished

* SDK
  - [baseapp] Msgs are no longer run on CheckTx, removed `ctx.IsCheckTx()`
  - [baseapp] NewBaseApp constructor takes sdk.TxDecoder as argument instead of wire.Codec
  - [types] sdk.NewCoin takes sdk.Int, sdk.NewInt64Coin takes int64
  - [x/auth] Default TxDecoder can be found in `x/auth` rather than baseapp
  - [client] [\#1551](https://github.com/cosmos/cosmos-sdk/issues/1551): Refactored `CoreContext` to `TxContext` and `QueryContext`
      - Removed all tx related fields and logic (building & signing) to separate
        structure `TxContext` in `x/auth/client/context`

* Tendermint
    - v0.22.5 -> See [Tendermint PR](https://github.com/tendermint/tendermint/pull/1966)
        - change all the cryptography imports.
    - v0.23.0 -> See
      [Changelog](https://github.com/tendermint/tendermint/blob/v0.23.0/CHANGELOG.md#0230)
      and [SDK PR](https://github.com/cosmos/cosmos-sdk/pull/1927)
        - BeginBlock no longer includes crypto.Pubkey
        - use time.Time instead of int64 for time.

FEATURES

* Gaia REST API (`gaiacli advanced rest-server`)
    - [x/gov] Can now query governance proposals by ProposalStatus

* Gaia CLI  (`gaiacli`)
    - [x/gov] added `query-proposals` command. Can filter by `depositer`, `voter`, and `status`
    - [x/stake] [\#2043](https://github.com/cosmos/cosmos-sdk/issues/2043) Added staking query cli cmds for unbonding-delegations and redelegations

* Gaia
  - [networks] Added ansible scripts to upgrade seed nodes on a network

* SDK
  - [x/mock/simulation] Randomized simulation framework
     - Modules specify invariants and operations, preferably in an x/[module]/simulation package
     - Modules can test random combinations of their own operations
     - Applications can integrate operations and invariants from modules together for an integrated simulation
     - Simulates Tendermint's algorithm for validator set updates
     - Simulates validator signing/downtime with a Markov chain, and occaisional double-signatures
     - Includes simulated operations & invariants for staking, slashing, governance, and bank modules
  - [store] [\#1481](https://github.com/cosmos/cosmos-sdk/issues/1481) Add transient store
  - [baseapp] Initialize validator set on ResponseInitChain
  - [baseapp] added BaseApp.Seal - ability to seal baseapp parameters once they've been set
  - [cosmos-sdk-cli] New `cosmos-sdk-cli` tool to quickly initialize a new
    SDK-based project
  - [scripts] added log output monitoring to DataDog using Ansible scripts

IMPROVEMENTS

* Gaia
  - [spec] [\#967](https://github.com/cosmos/cosmos-sdk/issues/967) Inflation and distribution specs drastically improved
  - [x/gov] [\#1773](https://github.com/cosmos/cosmos-sdk/issues/1773) Votes on a proposal can now be queried
  - [x/gov] Initial governance parameters can now be set in the genesis file
  - [x/stake] [\#1815](https://github.com/cosmos/cosmos-sdk/issues/1815) Sped up the processing of `EditValidator` txs.
  - [config] [\#1930](https://github.com/cosmos/cosmos-sdk/issues/1930) Transactions indexer indexes all tags by default.
  - [ci] [#2057](https://github.com/cosmos/cosmos-sdk/pull/2057) Run `make localnet-start` on every commit and ensure network reaches at least 10 blocks

* SDK
  - [baseapp] [\#1587](https://github.com/cosmos/cosmos-sdk/issues/1587) Allow any alphanumeric character in route
  - [baseapp] Allow any alphanumeric character in route
  - [tools] Remove `rm -rf vendor/` from `make get_vendor_deps`
  - [x/auth] Recover ErrorOutOfGas panic in order to set sdk.Result attributes correctly
  - [x/auth] [\#2376](https://github.com/cosmos/cosmos-sdk/issues/2376) No longer runs any signature in a multi-msg, if any account/sequence number is wrong.
  - [x/auth] [\#2376](https://github.com/cosmos/cosmos-sdk/issues/2376) No longer charge gas for subtracting fees
  - [x/bank] Unit tests are now table-driven
  - [tests] Add tests to example apps in docs
  - [tests] Fixes ansible scripts to work with AWS too
  - [tests] [\#1806](https://github.com/cosmos/cosmos-sdk/issues/1806) CLI tests are now behind the build flag 'cli_test', so go test works on a new repo

BUG FIXES

* Gaia CLI  (`gaiacli`)
  -  [\#1766](https://github.com/cosmos/cosmos-sdk/issues/1766) Fixes bad example for keybase identity
  -  [x/stake] [\#2021](https://github.com/cosmos/cosmos-sdk/issues/2021) Fixed repeated CLI commands in staking

* Gaia
  - [x/stake] [#2077](https://github.com/cosmos/cosmos-sdk/pull/2077) Fixed invalid cliff power comparison
  - [\#1804](https://github.com/cosmos/cosmos-sdk/issues/1804) Fixes gen-tx genesis generation logic temporarily until upstream updates
  - [\#1799](https://github.com/cosmos/cosmos-sdk/issues/1799) Fix `gaiad export`
  - [\#1839](https://github.com/cosmos/cosmos-sdk/issues/1839) Fixed bug where intra-tx counter wasn't set correctly for genesis validators
  - [x/stake] [\#1858](https://github.com/cosmos/cosmos-sdk/issues/1858) Fixed bug where the cliff validator was not updated correctly
  - [tests] [\#1675](https://github.com/cosmos/cosmos-sdk/issues/1675) Fix non-deterministic `test_cover`
  - [tests] [\#1551](https://github.com/cosmos/cosmos-sdk/issues/1551) Fixed invalid LCD test JSON payload in `doIBCTransfer`
  - [basecoin] Fixes coin transaction failure and account query [discussion](https://forum.cosmos.network/t/unmarshalbinarybare-expected-to-read-prefix-bytes-75fbfab8-since-it-is-registered-concrete-but-got-0a141dfa/664/6)
  - [x/gov] [\#1757](https://github.com/cosmos/cosmos-sdk/issues/1757) Fix VoteOption conversion to String
  * [x/stake] [#2083] Fix broken invariant of bonded validator power decrease

## 0.23.1

*July 27th, 2018*

BUG FIXES
  * [tendermint] Update to v0.22.8
    - [consensus, blockchain] Register the Evidence interface so it can be
      marshalled/unmarshalled by the blockchain and consensus reactors

## 0.23.0

*July 25th, 2018*

BREAKING CHANGES
* [x/stake] Fixed the period check for the inflation calculation

IMPROVEMENTS
* [cli] Improve error messages for all txs when the account doesn't exist
* [tendermint] Update to v0.22.6
    - Updates the crypto imports/API (#1966)
* [x/stake] Add revoked to human-readable validator

BUG FIXES
* [tendermint] Update to v0.22.6
    - Fixes some security vulnerabilities reported in the [Bug Bounty](https://hackerone.com/tendermint)
*  [\#1797](https://github.com/cosmos/cosmos-sdk/issues/1797) Fix off-by-one error in slashing for downtime
*  [\#1787](https://github.com/cosmos/cosmos-sdk/issues/1787) Fixed bug where Tally fails due to revoked/unbonding validator
*  [\#1666](https://github.com/cosmos/cosmos-sdk/issues/1666) Add intra-tx counter to the genesis validators

## 0.22.0

*July 16th, 2018*

BREAKING CHANGES
* [x/gov] Increase VotingPeriod, DepositPeriod, and MinDeposit

IMPROVEMENTS
* [gaiad] Default config updates:
    - `timeout_commit=5000` so blocks only made every 5s
    - `prof_listen_addr=localhost:6060` so profile server is on by default
    - `p2p.send_rate` and `p2p.recv_rate` increases 10x (~5MB/s)

BUG FIXES
* [server] Fix to actually overwrite default tendermint config

## 0.21.1

*July 14th, 2018*

BUG FIXES
* [build] Added Ledger build support via `LEDGER_ENABLED=true|false`
  * True by default except when cross-compiling

## 0.21.0

*July 13th, 2018*

BREAKING CHANGES
* [x/stake] Specify DelegatorAddress in MsgCreateValidator
* [x/stake] Remove the use of global shares in the pool
   * Remove the use of `PoolShares` type in `x/stake/validator` type - replace with `Status` `Tokens` fields
* [x/auth] NewAccountMapper takes a constructor instead of a prototype
* [keys] Keybase.Update function now takes in a function to get the newpass, rather than the password itself

FEATURES
* [baseapp] NewBaseApp now takes option functions as parameters

IMPROVEMENTS
* Updated docs folder to accommodate cosmos.network docs project
* [store] Added support for tracing multi-store operations via `--trace-store`
* [store] Pruning strategy configurable with pruning flag on gaiad start

BUG FIXES
* [\#1630](https://github.com/cosmos/cosmos-sdk/issues/1630) - redelegation nolonger removes tokens from the delegator liquid account
* [keys] [\#1629](https://github.com/cosmos/cosmos-sdk/issues/1629) - updating password no longer asks for a new password when the first entered password was incorrect
* [lcd] importing an account would create a random account
* [server] 'gaiad init' command family now writes provided name as the moniker in `config.toml`
* [build] Added Ledger build support via `LEDGER_ENABLED=true|false`
  * True by default except when cross-compiling

## 0.20.0

*July 10th, 2018*

BREAKING CHANGES
* msg.GetSignBytes() returns sorted JSON (by key)
* msg.GetSignBytes() field changes
    * `msg_bytes` -> `msgs`
    * `fee_bytes` -> `fee`
* Update Tendermint to v0.22.2
    * Default ports changed from 466xx to 266xx
    * Amino JSON uses type names instead of prefix bytes
    * ED25519 addresses are the first 20-bytes of the SHA256 of the raw 32-byte
      pubkey (Instead of RIPEMD160)
    * go-crypto, abci, tmlibs have been merged into Tendermint
      * The keys sub-module is now in the SDK
    * Various other fixes
* [auth] Signers of a transaction now only sign over their own account and sequence number
* [auth] Removed MsgChangePubKey
* [auth] Removed SetPubKey from account mapper
* [auth] AltBytes renamed to Memo, now a string, max 100 characters, costs a bit of gas
* [types] `GetMsg()` -> `GetMsgs()` as txs wrap many messages
* [types] Removed GetMemo from Tx (it is still on StdTx)
* [types] renamed rational.Evaluate to rational.Round{Int64, Int}
* [types] Renamed `sdk.Address` to `sdk.AccAddress`/`sdk.ValAddress`
* [types] `sdk.AccAddress`/`sdk.ValAddress` natively marshals to Bech32 in String, Sprintf (when used with `%s`), and MarshalJSON
* [keys] Keybase and Ledger support from go-crypto merged into the SDK in the `crypto` folder
* [cli] Rearranged commands under subcommands
* [x/slashing] Update slashing for unbonding period
  * Slash according to power at time of infraction instead of power at
    time of discovery
  * Iterate through unbonding delegations & redelegations which contributed
    to an infraction, slash them proportional to their stake at the time
  * Add REST endpoint to unrevoke a validator previously revoked for downtime
  * Add REST endpoint to retrieve liveness signing information for a validator
* [x/stake] Remove Tick and add EndBlocker
* [x/stake] most index keys nolonger hold a value - inputs are rearranged to form the desired key
* [x/stake] store-value for delegation, validator, ubd, and red do not hold duplicate information contained store-key
* [x/stake] Introduce concept of unbonding for delegations and validators
  * `gaiacli stake unbond` replaced with `gaiacli stake begin-unbonding`
  * Introduced:
    * `gaiacli stake complete-unbonding`
    * `gaiacli stake begin-redelegation`
    * `gaiacli stake complete-redelegation`
* [lcd] Switch key creation output to return bech32
* [lcd] Removed shorthand CLI flags (`a`, `c`, `n`, `o`)
* [gaiad] genesis transactions now use bech32 addresses / pubkeys
* [gov] VoteStatus renamed to ProposalStatus
* [gov] VoteOption, ProposalType, and ProposalStatus all marshal to string form in JSON

DEPRECATED
* [cli] Deprecated `--name` flag in commands that send txs, in favor of `--from`

FEATURES
* [x/gov] Implemented MVP
  * Supported proposal types: just binary (pass/fail) TextProposals for now
  * Proposals need deposits to be votable; deposits are burned if proposal fails
  * Delegators delegate votes to validator by default but can override (for their stake)
* [gaiacli] Ledger support added
  - You can now use a Ledger with `gaiacli --ledger` for all key-related commands
  - Ledger keys can be named and tracked locally in the key DB
* [gaiacli] You can now attach a simple text-only memo to any transaction, with the `--memo` flag
* [gaiacli] added the following flags for commands that post transactions to the chain:
  * async -- send the tx without waiting for a tendermint response
  * json  -- return the output in json format for increased readability
  * print-response -- return the tx response. (includes fields like gas cost)
* [lcd] Queried TXs now include the tx hash to identify each tx
* [mockapp] CompleteSetup() no longer takes a testing parameter
* [x/bank] Add benchmarks for signing and delivering a block with a single bank transaction
  * Run with `cd x/bank && go test --bench=.`
* [tools] make get_tools installs tendermint's linter, and gometalinter
* [tools] Switch gometalinter to the stable version
* [tools] Add the following linters
  * misspell
  * gofmt
  * go vet -composites=false
  * unconvert
  * ineffassign
  * errcheck
  * unparam
  * gocyclo
* [tools] Added `make format` command to automate fixing misspell and gofmt errors.
* [server] Default config now creates a profiler at port 6060, and increase p2p send/recv rates
* [types] Switches internal representation of Int/Uint/Rat to use pointers
* [types] Added MinInt and MinUint functions
* [gaiad] `unsafe_reset_all` now resets addrbook.json
* [democoin] add x/oracle, x/assoc
* [tests] created a randomized testing framework.
  - Currently bank has limited functionality in the framework
  - Auth has its invariants checked within the framework
* [tests] Add WaitForNextNBlocksTM helper method
* [keys] New keys now have 24 word recovery keys, for heightened security
- [keys] Add a temporary method for exporting the private key

IMPROVEMENTS
* [x/bank] Now uses go-wire codec instead of 'encoding/json'
* [x/auth] Now uses go-wire codec instead of 'encoding/json'
* revised use of endblock and beginblock
* [stake] module reorganized to include `types` and `keeper` package
* [stake] keeper always loads the store (instead passing around which doesn't really boost efficiency)
* [stake] edit-validator changes now can use the keyword [do-not-modify] to not modify unspecified `--flag` (aka won't set them to `""` value)
* [stake] offload more generic functionality from the handler into the keeper
* [stake] clearer staking logic
* [types] added common tag constants
* [keys] improve error message when deleting non-existent key
* [gaiacli] improve error messages on `send` and `account` commands
* added contributing guidelines
* [docs] Added commands for governance CLI on testnet README

BUG FIXES
* [x/slashing] [\#1510](https://github.com/cosmos/cosmos-sdk/issues/1510) Unrevoked validators cannot un-revoke themselves
* [x/stake] [\#1513](https://github.com/cosmos/cosmos-sdk/issues/1513) Validators slashed to zero power are unbonded and removed from the store
* [x/stake] [\#1567](https://github.com/cosmos/cosmos-sdk/issues/1567) Validators decreased in power but not unbonded are now updated in Tendermint
* [x/stake] error strings lower case
* [x/stake] pool loose tokens now accounts for unbonding and unbonding tokens not associated with any validator
* [x/stake] fix revoke bytes ordering (was putting revoked candidates at the top of the list)
* [x/stake] bond count was counting revoked validators as bonded, fixed
* [gaia] Added self delegation for validators in the genesis creation
* [lcd] tests now don't depend on raw json text
* Retry on HTTP request failure in CLI tests, add option to retry tests in Makefile
* Fixed bug where chain ID wasn't passed properly in x/bank REST handler, removed Viper hack from ante handler
* Fixed bug where `democli account` didn't decode the account data correctly
* [\#872](https://github.com/cosmos/cosmos-sdk/issues/872)  - recovery phrases no longer all end in `abandon`
* [\#887](https://github.com/cosmos/cosmos-sdk/issues/887)  - limit the size of rationals that can be passed in from user input
* [\#1052](https://github.com/cosmos/cosmos-sdk/issues/1052) - Make all now works
* [\#1258](https://github.com/cosmos/cosmos-sdk/issues/1258) - printing big.rat's can no longer overflow int64
* [\#1259](https://github.com/cosmos/cosmos-sdk/issues/1259) - fix bug where certain tests that could have a nil pointer in defer
* [\#1343](https://github.com/cosmos/cosmos-sdk/issues/1343) - fixed unnecessary parallelism in CI
* [\#1353](https://github.com/cosmos/cosmos-sdk/issues/1353) - CLI: Show pool shares fractions in human-readable format
* [\#1367](https://github.com/cosmos/cosmos-sdk/issues/1367) - set ChainID in InitChain
* [\#1461](https://github.com/cosmos/cosmos-sdk/issues/1461) - CLI tests now no longer reset your local environment data
* [\#1505](https://github.com/cosmos/cosmos-sdk/issues/1505) - `gaiacli stake validator` no longer panics if validator doesn't exist
* [\#1565](https://github.com/cosmos/cosmos-sdk/issues/1565) - fix cliff validator persisting when validator set shrinks from max
* [\#1287](https://github.com/cosmos/cosmos-sdk/issues/1287) - prevent zero power validators at genesis
* [x/stake] fix bug when unbonding/redelegating using `--shares-percent`
* [\#1010](https://github.com/cosmos/cosmos-sdk/issues/1010) - two validators can't bond with the same pubkey anymore


## 0.19.0

*June 13, 2018*

BREAKING CHANGES
* msg.GetSignBytes() now returns bech32-encoded addresses in all cases
* [lcd] REST end-points now include gas
* sdk.Coin now uses sdk.Int, a big.Int wrapper with 256bit range cap

FEATURES
* [x/auth] Added AccountNumbers to BaseAccount and StdTxs to allow for replay protection with account pruning
* [lcd] added an endpoint to query for the SDK version of the connected node

IMPROVEMENTS
* export command now writes current validator set for Tendermint
* [tests] Application module tests now use a mock application
* [gaiacli] Fix error message when account isn't found when running gaiacli account
* [lcd] refactored to eliminate use of global variables, and interdependent tests
* [tests] Added testnet command to gaiad
* [tests] Added localnet targets to Makefile
* [x/stake] More stake tests added to test ByPower index

FIXES
* Fixes consensus fault on testnet - see postmortem [here](https://github.com/cosmos/cosmos-sdk/issues/1197#issuecomment-396823021)
* [x/stake] bonded inflation removed, non-bonded inflation partially implemented
* [lcd] Switch to bech32 for addresses on all human readable inputs and outputs
* [lcd] fixed tx indexing/querying
* [cli] Added `--gas` flag to specify transaction gas limit
* [gaia] Registered slashing message handler
* [x/slashing] Set signInfo.StartHeight correctly for newly bonded validators

FEATURES
* [docs] Reorganize documentation
* [docs] Update staking spec, create WIP spec for slashing, and fees

## 0.18.0

*June 9, 2018*

BREAKING CHANGES

* [stake] candidate -> validator throughout (details in refactor comment)
* [stake] delegate-bond -> delegation throughout
* [stake] `gaiacli query validator` takes and argument instead of using the `--address-candidate` flag
* [stake] introduce `gaiacli query delegations`
* [stake] staking refactor
  * ValidatorsBonded store now take sorted pubKey-address instead of validator owner-address,
    is sorted like Tendermint by pk's address
  * store names more understandable
  * removed temporary ToKick store, just needs a local map!
  * removed distinction between candidates and validators
    * everything is now a validator
    * only validators with a status == bonded are actively validating/receiving rewards
  * Introduction of Unbonding fields, lowlevel logic throughout (not fully implemented with queue)
  * Introduction of PoolShares type within validators,
    replaces three rational fields (BondedShares, UnbondingShares, UnbondedShares
* [x/auth] move stuff specific to auth anteHandler to the auth module rather than the types folder. This includes:
  * StdTx (and its related stuff i.e. StdSignDoc, etc)
  * StdFee
  * StdSignature
  * Account interface
  * Related to this organization, I also:
* [x/auth] got rid of AccountMapper interface (in favor of the struct already in auth module)
* [x/auth] removed the FeeHandler function from the AnteHandler, Replaced with FeeKeeper
* [x/auth] Removed GetSignatures() from Tx interface (as different Tx styles might use something different than StdSignature)
* [store] Removed SubspaceIterator and ReverseSubspaceIterator from KVStore interface and replaced them with helper functions in /types
* [cli] rearranged commands under subcommands
* [stake] remove Tick and add EndBlocker
* Switch to bech32cosmos on all human readable inputs and outputs


FEATURES

* [x/auth] Added ability to change pubkey to auth module
* [baseapp] baseapp now has settable functions for filtering peers by address/port & public key
* [sdk] Gas consumption is now measured as transactions are executed
  * Transactions which run out of gas stop execution and revert state changes
  * A "simulate" query has been added to determine how much gas a transaction will need
  * Modules can include their own gas costs for execution of particular message types
* [stake] Seperation of fee distribution to a new module
* [stake] Creation of a validator/delegation generics in `/types`
* [stake] Helper Description of the store in x/stake/store.md
* [stake] removed use of caches in the stake keeper
* [stake] Added REST API
* [Makefile] Added terraform/ansible playbooks to easily create remote testnets on Digital Ocean


BUG FIXES

* [stake] staking delegator shares exchange rate now relative to equivalent-bonded-tokens the validator has instead of bonded tokens
  ^ this is important for unbonded validators in the power store!
* [cli] fixed cli-bash tests
* [ci] added cli-bash tests
* [basecoin] updated basecoin for stake and slashing
* [docs] fixed references to old cli commands
* [docs] Downgraded Swagger to v2 for downstream compatibility
* auto-sequencing transactions correctly
* query sequence via account store
* fixed duplicate pub_key in stake.Validator
* Auto-sequencing now works correctly
* [gaiacli] Fix error message when account isn't found when running gaiacli account


## 0.17.5

*June 5, 2018*

Update to Tendermint v0.19.9 (Fix evidence reactor, mempool deadlock, WAL panic,
memory leak)

## 0.17.4

*May 31, 2018*

Update to Tendermint v0.19.7 (WAL fixes and more)

## 0.17.3

*May 29, 2018*

Update to Tendermint v0.19.6 (fix fast-sync halt)

## 0.17.5

*June 5, 2018*

Update to Tendermint v0.19.9 (Fix evidence reactor, mempool deadlock, WAL panic,
memory leak)

## 0.17.4

*May 31, 2018*

Update to Tendermint v0.19.7 (WAL fixes and more)

## 0.17.3

*May 29, 2018*

Update to Tendermint v0.19.6 (fix fast-sync halt)

## 0.17.2

_May 20, 2018_

Update to Tendermint v0.19.5 (reduce WAL use, bound the mempool and some rpcs, improve logging)

## 0.17.1 (May 17, 2018)

Update to Tendermint v0.19.4 (fixes a consensus bug and improves logging)

## 0.17.0 (May 15, 2018)

BREAKING CHANGES

* [stake] MarshalJSON -> MarshalBinaryLengthPrefixed
* Queries against the store must be prefixed with the path "/store"

FEATURES

* [gaiacli] Support queries for candidates, delegator-bonds
* [gaiad] Added `gaiad export` command to export current state to JSON
* [x/bank] Tx tags with sender/recipient for indexing & later retrieval
* [x/stake] Tx tags with delegator/candidate for delegation & unbonding, and candidate info for declare candidate / edit validator

IMPROVEMENTS

* [gaiad] Update for Tendermint v0.19.3 (improve `/dump_consensus_state` and add
  `/consensus_state`)
* [spec/ibc] Added spec!
* [spec/stake] Cleanup structure, include details about slashing and
  auto-unbonding
* [spec/governance] Fixup some names and pseudocode
* NOTE: specs are still a work-in-progress ...

BUG FIXES

* Auto-sequencing now works correctly


## 0.16.0 (May 14th, 2018)

BREAKING CHANGES

* Move module REST/CLI packages to x/[module]/client/rest and x/[module]/client/cli
* Gaia simple-staking bond and unbond functions replaced
* [stake] Delegator bonds now store the height at which they were updated
* All module keepers now require a codespace, see basecoin or democoin for usage
* Many changes to names throughout
  * Type as a prefix naming convention applied (ex. BondMsg -> MsgBond)
  * Removed redundancy in names (ex. stake.StakingKeeper -> stake.Keeper)
* Removed SealedAccountMapper
* gaiad init now requires use of `--name` flag
* Removed Get from Msg interface
* types/rational now extends big.Rat

FEATURES:

* Gaia stake commands include, CreateValidator, EditValidator, Delegate, Unbond
* MountStoreWithDB without providing a custom store works.
* Repo is now lint compliant / GoMetaLinter with tendermint-lint integrated into CI
* Better key output, pubkey go-amino hex bytes now output by default
* gaiad init overhaul
  * Create genesis transactions with `gaiad init gen-tx`
  * New genesis account keys are automatically added to the client keybase (introduce `--client-home` flag)
  * Initialize with genesis txs using `--gen-txs` flag
* Context now has access to the application-configured logger
* Add (non-proof) subspace query helper functions
* Add more staking query functions: candidates, delegator-bonds

BUG FIXES

* Gaia now uses stake, ported from github.com/cosmos/gaia


## 0.15.1 (April 29, 2018)

IMPROVEMENTS:

* Update Tendermint to v0.19.1 (includes many rpc fixes)


## 0.15.0 (April 29, 2018)

NOTE: v0.15.0 is a large breaking change that updates the encoding scheme to use
[Amino](github.com/tendermint/go-amino).

For details on how this changes encoding for public keys and addresses,
see the [docs](https://github.com/tendermint/tendermint/blob/v0.19.1/docs/specification/new-spec/encoding.md#public-key-cryptography).

BREAKING CHANGES

* Remove go-wire, use go-amino
* [store] Add `SubspaceIterator` and `ReverseSubspaceIterator` to `KVStore` interface
* [basecoin] NewBasecoinApp takes a `dbm.DB` and uses namespaced DBs for substores

FEATURES:

* Add CacheContext
* Add auto sequencing to client
* Add FeeHandler to ante handler

BUG FIXES

* MountStoreWithDB without providing a custom store works.

## 0.14.1 (April 9, 2018)

BUG FIXES

* [gaiacli] Fix all commands (just a duplicate of basecli for now)

## 0.14.0 (April 9, 2018)

BREAKING CHANGES:

* [client/builder] Renamed to `client/core` and refactored to use a CoreContext
  struct
* [server] Refactor to improve useability and de-duplicate code
* [types] `Result.ToQuery -> Error.QueryResult`
* [makefile] `make build` and `make install` only build/install `gaiacli` and
  `gaiad`. Use `make build_examples` and `make install_examples` for
  `basecoind/basecli` and `democoind/democli`
* [staking] Various fixes/improvements

FEATURES:

* [democoin] Added Proof-of-Work module

BUG FIXES

* [client] Reuse Tendermint RPC client to avoid excessive open files
* [client] Fix setting log level
* [basecoin] Sort coins in genesis

## 0.13.1 (April 3, 2018)

BUG FIXES

* [x/ibc] Fix CLI and relay for IBC txs
* [x/stake] Various fixes/improvements

## 0.13.0 (April 2, 2018)

BREAKING CHANGES

* [basecoin] Remove cool/sketchy modules -> moved to new `democoin`
* [basecoin] NewBasecoinApp takes a `map[string]dbm.DB` as temporary measure
  to allow mounting multiple stores with their own DB until they can share one
* [x/staking] Renamed to `simplestake`
* [builder] Functions don't take `passphrase` as argument
* [server] GenAppParams returns generated seed and address
* [basecoind] `init` command outputs JSON of everything necessary for testnet
* [basecoind] `basecoin.db -> data/basecoin.db`
* [basecli] `data/keys.db -> keys/keys.db`

FEATURES

* [types] `Coin` supports direct arithmetic operations
* [basecoind] Add `show_validator` and `show_node_id` commands
* [x/stake] Initial merge of full staking module!
* [democoin] New example application to demo custom modules

IMPROVEMENTS

* [makefile] `make install`
* [testing] Use `/tmp` for directories so they don't get left in the repo

BUG FIXES

* [basecoin] Allow app to be restarted
* [makefile] Fix build on Windows
* [basecli] Get confirmation before overriding key with same name

## 0.12.0 (March 27 2018)

BREAKING CHANGES

* Revert to old go-wire for now
* glide -> godep
* [types] ErrBadNonce -> ErrInvalidSequence
* [types] Replace tx.GetFeePayer with FeePayer(tx) - returns the first signer
* [types] NewStdTx takes the Fee
* [types] ParseAccount -> AccountDecoder; ErrTxParse -> ErrTxDecoder
* [x/auth] AnteHandler deducts fees
* [x/bank] Move some errors to `types`
* [x/bank] Remove sequence and signature from Input

FEATURES

* [examples/basecoin] New cool module to demonstrate use of state and custom transactions
* [basecoind] `show_node_id` command
* [lcd] Implement the Light Client Daemon and endpoints
* [types/stdlib] Queue functionality
* [store] Subspace iterator on IAVLTree
* [types] StdSignDoc is the document that gets signed (chainid, msg, sequence, fee)
* [types] CodeInvalidPubKey
* [types] StdFee, and StdTx takes the StdFee
* [specs] Progression of MVPs for IBC
* [x/ibc] Initial shell of IBC functionality (no proofs)
* [x/simplestake] Simple staking module with bonding/unbonding

IMPROVEMENTS

* Lots more tests!
* [client/builder] Helpers for forming and signing transactions
* [types] sdk.Address
* [specs] Staking

BUG FIXES

* [x/auth] Fix setting pubkey on new account
* [x/auth] Require signatures to include the sequences
* [baseapp] Dont panic on nil handler
* [basecoin] Check for empty bytes in account and tx

## 0.11.0 (March 1, 2017)

BREAKING CHANGES

* [examples] dummy -> kvstore
* [examples] Remove gaia
* [examples/basecoin] MakeTxCodec -> MakeCodec
* [types] CommitMultiStore interface has new `GetCommitKVStore(key StoreKey) CommitKVStore` method

FEATURES

* [examples/basecoin] CLI for `basecli` and `basecoind` (!)
* [baseapp] router.AddRoute returns Router

IMPROVEMENTS

* [baseapp] Run msg handlers on CheckTx
* [docs] Add spec for REST API
* [all] More tests!

BUG FIXES

* [baseapp] Fix panic on app restart
* [baseapp] InitChain does not call Commit
* [basecoin] Remove IBCStore because mounting multiple stores is currently broken

## 0.10.0 (February 20, 2017)

BREAKING CHANGES

* [baseapp] NewBaseApp(logger, db)
* [baseapp] NewContext(isCheckTx, header)
* [x/bank] CoinMapper -> CoinKeeper

FEATURES

* [examples/gaia] Mock CLI !
* [baseapp] InitChainer, BeginBlocker, EndBlocker
* [baseapp] MountStoresIAVL

IMPROVEMENTS

* [docs] Various improvements.
* [basecoin] Much simpler :)

BUG FIXES

* [baseapp] initialize and reset msCheck and msDeliver properly

## 0.9.0 (February 13, 2017)

BREAKING CHANGES

* Massive refactor. Basecoin works. Still needs <3

## 0.8.1

* Updates for dependencies

## 0.8.0 (December 18, 2017)

* Updates for dependencies

## 0.7.1 (October 11, 2017)

IMPROVEMENTS:

* server/commands: GetInitCmd takes list of options

## 0.7.0 (October 11, 2017)

BREAKING CHANGES:

* Everything has changed, and it's all about to change again, so don't bother using it yet!

## 0.6.2 (July 27, 2017)

IMPROVEMENTS:

* auto-test all tutorials to detect breaking changes
* move deployment scripts from `/scripts` to `/publish` for clarity

BUG FIXES:

* `basecoin init` ensures the address in genesis.json is valid
* fix bug that certain addresses couldn't receive ibc packets

## 0.6.1 (June 28, 2017)

Make lots of small cli fixes that arose when people were using the tools for
the testnet.

IMPROVEMENTS:

* basecoin
  * `basecoin start` supports all flags that `tendermint node` does, such as
    `--rpc.laddr`, `--p2p.seeds`, and `--p2p.skip_upnp`
  * fully supports `--log_level` and `--trace` for logger configuration
  * merkleeyes no longers spams the logs... unless you want it
    * Example: `basecoin start --log_level="merkleeyes:info,state:info,*:error"`
    * Example: `basecoin start --log_level="merkleeyes:debug,state:info,*:error"`
* basecli
  * `basecli init` is more intelligent and only complains if there really was
    a connected chain, not just random files
  * support `localhost:46657` or `http://localhost:46657` format for nodes,
    not just `tcp://localhost:46657`
  * Add `--genesis` to init to specify chain-id and validator hash
    * Example: `basecli init --node=localhost:46657 --genesis=$HOME/.basecoin/genesis.json`
  * `basecli rpc` has a number of methods to easily accept tendermint rpc, and verifies what it can

BUG FIXES:

* basecli
  * `basecli query account` accepts hex account address with or without `0x`
    prefix
  * gives error message when running commands on an unitialized chain, rather
    than some unintelligable panic

## 0.6.0 (June 22, 2017)

Make the basecli command the only way to use client-side, to enforce best
security practices. Lots of enhancements to get it up to production quality.

BREAKING CHANGES:

* ./cmd/commands -> ./cmd/basecoin/commands
* basecli
  * `basecli proof state get` -> `basecli query key`
  * `basecli proof tx get` -> `basecli query tx`
  * `basecli proof state get --app=account` -> `basecli query account`
  * use `--chain-id` not `--chainid` for consistency
  * update to use `--trace` not `--debug` for stack traces on errors
  * complete overhaul on how tx and query subcommands are added. (see counter or trackomatron for examples)
  * no longer supports counter app (see new countercli)
* basecoin
  * `basecoin init` takes an argument, an address to allocate funds to in the genesis
  * removed key2.json
  * removed all client side functionality from it (use basecli now for proofs)
    * no tx subcommand
    * no query subcommand
    * no account (query) subcommand
    * a few other random ones...
  * enhanced relay subcommand
    * relay start did what relay used to do
    * relay init registers both chains on one another (to set it up so relay start just works)
* docs
  * removed `example-plugin`, put `counter` inside `docs/guide`
* app
  * Implements ABCI handshake by proxying merkleeyes.Info()

IMPROVEMENTS:

* `basecoin init` support `--chain-id`
* intergrates tendermint 0.10.0 (not the rc-2, but the real thing)
* commands return error code (1) on failure for easier script testing
* add `reset_all` to basecli, and never delete keys on `init`
* new shutil based unit tests, with better coverage of the cli actions
* just `make fresh` when things are getting stale ;)

BUG FIXES:

* app: no longer panics on missing app_options in genesis (thanks, anton)
* docs: updated all docs... again
* ibc: fix panic on getting BlockID from commit without 100% precommits (still a TODO)

## 0.5.2 (June 2, 2017)

BUG FIXES:

* fix parsing of the log level from Tendermint config (#97)

## 0.5.1 (May 30, 2017)

BUG FIXES:

* fix ibc demo app to use proper tendermint flags, 0.10.0-rc2 compatibility
* Make sure all cli uses new json.Marshal not wire.JSONBytes

## 0.5.0 (May 27, 2017)

BREAKING CHANGES:

* only those related to the tendermint 0.9 -> 0.10 upgrade

IMPROVEMENTS:

* basecoin cli
  * integrates tendermint 0.10.0 and unifies cli (init, unsafe_reset_all, ...)
  * integrate viper, all command line flags can also be defined in environmental variables or config.toml
* genesis file
  * you can define accounts with either address or pub_key
  * sorts coins for you, so no silent errors if not in alphabetical order
* [light-client](https://github.com/tendermint/light-client) integration
  * no longer must you trust the node you connect to, prove everything!
  * new [basecli command](./cmd/basecli/README.md)
  * integrated [key management](https://github.com/tendermint/go-crypto/blob/master/cmd/README.md), stored encrypted locally
  * tracks validator set changes and proves everything from one initial validator seed
  * `basecli proof state` gets complete proofs for any abci state
  * `basecli proof tx` gets complete proof where a tx was stored in the chain
  * `basecli proxy` exposes tendermint rpc, but only passes through results after doing complete verification

BUG FIXES:

* no more silently ignored error with invalid coin names (eg. "17.22foo coin" used to parse as "17 foo", not warning/error)

## 0.4.1 (April 26, 2017)

BUG FIXES:

* Fix bug in `basecoin unsafe_reset_X` where the `priv_validator.json` was not being reset

## 0.4.0 (April 21, 2017)

BREAKING CHANGES:

* CLI now uses Cobra, which forced changes to some of the flag names and orderings

IMPROVEMENTS:

* `basecoin init` doesn't generate error if already initialized
* Much more testing

## 0.3.1 (March 23, 2017)

IMPROVEMENTS:

* CLI returns exit code 1 and logs error before exiting

## 0.3.0 (March 23, 2017)

BREAKING CHANGES:

* Remove `--data` flag and use `BCHOME` to set the home directory (defaults to `~/.basecoin`)
* Remove `--in-proc` flag and start Tendermint in-process by default (expect Tendermint files in $BCHOME/tendermint).
  To start just the ABCI app/server, use `basecoin start --without-tendermint`.
* Consolidate genesis files so the Basecoin genesis is an object under `app_options` in Tendermint genesis. For instance:

```
{
  "app_hash": "",
  "chain_id": "foo_bar_chain",
  "genesis_time": "0001-01-01T00:00:00.000Z",
  "validators": [
    {
      "amount": 10,
      "name": "",
      "pub_key": [
	1,
	"7B90EA87E7DC0C7145C8C48C08992BE271C7234134343E8A8E8008E617DE7B30"
      ]
    }
  ],
  "app_options": {
    "accounts": [{
      "pub_key": {
        "type": "ed25519",
        "data": "6880db93598e283a67c4d88fc67a8858aa2de70f713fe94a5109e29c137100c2"
      },
      "coins": [
        {
          "denom": "blank",
          "amount": 12345
        },
        {
          "denom": "ETH",
          "amount": 654321
        }
      ]
    }],
    "plugin_options": ["plugin1/key1", "value1", "plugin1/key2", "value2"]
  }
}
```

Note the array of key-value pairs is now under `app_options.plugin_options` while the `app_options` themselves are well formed.
We also changed `chainID` to `chain_id` and consolidated to have just one of them.

FEATURES:

* Introduce `basecoin init` and `basecoin unsafe_reset_all`

## 0.2.0 (March 6, 2017)

BREAKING CHANGES:

* Update to ABCI v0.4.0 and Tendermint v0.9.0
* Coins are specified on the CLI as `Xcoin`, eg. `5gold`
* `Cost` is now `Fee`

FEATURES:

* CLI for sending transactions and querying the state,
  designed to be easily extensible as plugins are implemented
* Run Basecoin in-process with Tendermint
* Add `/account` path in Query
* IBC plugin for InterBlockchain Communication
* Demo script of IBC between two chains

IMPROVEMENTS:

* Use new Tendermint `/commit` endpoint for crafting IBC transactions
* More unit tests
* Use go-crypto S structs and go-data for more standard JSON
* Demo uses fewer sleeps

BUG FIXES:

* Various little fixes in coin arithmetic
* More commit validation in IBC
* Return results from transactions

## PreHistory

##### January 14-18, 2017

* Update to Tendermint v0.8.0
* Cleanup a bit and release blog post

##### September 22, 2016

* Basecoin compiles again

<!-- Release links -->

[Unreleased]: https://github.com/cosmos/cosmos-sdk/compare/v0.38.2...HEAD
[v0.38.2]: https://github.com/cosmos/cosmos-sdk/releases/tag/v0.38.2
[v0.38.1]: https://github.com/cosmos/cosmos-sdk/releases/tag/v0.38.1
[v0.38.0]: https://github.com/cosmos/cosmos-sdk/releases/tag/v0.38.0
[v0.37.9]: https://github.com/cosmos/cosmos-sdk/releases/tag/v0.37.9
[v0.37.8]: https://github.com/cosmos/cosmos-sdk/releases/tag/v0.37.8
[v0.37.7]: https://github.com/cosmos/cosmos-sdk/releases/tag/v0.37.7
[v0.37.6]: https://github.com/cosmos/cosmos-sdk/releases/tag/v0.37.6
[v0.37.5]: https://github.com/cosmos/cosmos-sdk/releases/tag/v0.37.5
[v0.37.4]: https://github.com/cosmos/cosmos-sdk/releases/tag/v0.37.4
[v0.37.3]: https://github.com/cosmos/cosmos-sdk/releases/tag/v0.37.3
[v0.37.1]: https://github.com/cosmos/cosmos-sdk/releases/tag/v0.37.1
[v0.37.0]: https://github.com/cosmos/cosmos-sdk/releases/tag/v0.37.0
[v0.36.0]: https://github.com/cosmos/cosmos-sdk/releases/tag/v0.36.0<|MERGE_RESOLUTION|>--- conflicted
+++ resolved
@@ -48,7 +48,6 @@
 
 ### API Breaking Changes
 
-<<<<<<< HEAD
 * [\#9695](https://github.com/cosmos/cosmos-sdk/pull/9695) Migrate keys from `Info` -> `Record`
   * Add new `codec.Codec` argument in:
     * `keyring.NewInMemory`
@@ -66,9 +65,6 @@
     * `MkConsKeyOutput`
     * `MkValKeyOutput` 
     * `MkAccKeyOutput`
-=======
-* [\#9759](https://github.com/cosmos/cosmos-sdk/pull/9759) `NewAccountKeeeper` in `x/auth` now takes an additional `bech32Prefix` argument that represents `sdk.Bech32MainPrefix`.
->>>>>>> e9adb9e0
 * [\#9628](https://github.com/cosmos/cosmos-sdk/pull/9628) Rename `x/{mod}/legacy` to `x/{mod}/migrations`.
 * [\#9571](https://github.com/cosmos/cosmos-sdk/pull/9571) Implemented error handling for staking hooks, which now return an error on failure.
 * [\#9427](https://github.com/cosmos/cosmos-sdk/pull/9427) Move simapp `FundAccount` and `FundModuleAccount` to `x/bank/testutil`
