<!--
Guiding Principles:

Changelogs are for humans, not machines.
There should be an entry for every single version.
The same types of changes should be grouped.
Versions and sections should be linkable.
The latest version comes first.
The release date of each version is displayed.
Mention whether you follow Semantic Versioning.

Usage:

Change log entries are to be added to the Unreleased section under the
appropriate stanza (see below). Each entry is required to include a tag and
the Github issue reference in the following format:

* (<tag>) \#<issue-number> message

The tag should consist of where the change is being made ex. (x/staking), (store)
The issue numbers will later be link-ified during the release process so you do
not have to worry about including a link manually, but you can if you wish.

Types of changes (Stanzas):

"Features" for new features.
"Improvements" for changes in existing functionality.
"Deprecated" for soon-to-be removed features.
"Bug Fixes" for any bug fixes.
"Client Breaking" for breaking Protobuf, gRPC and REST routes used by end-users.
"CLI Breaking" for breaking CLI commands.
"API Breaking" for breaking exported APIs used by developers building on SDK.
"State Machine Breaking" for any changes that result in a different AppState given same genesisState and txList.
Ref: https://keepachangelog.com/en/1.0.0/
-->

# Changelog

## [v0.53.4](https://github.com/cosmos/cosmos-sdk/releases/tag/v0.53.3) - 2025-07-25

This patch update also includes minor dependency bumps.

### Features

* (abci_utils) [#25008](https://github.com/cosmos/cosmos-sdk/pull/24861) add the ability to assign a custom signer extraction adapter in `DefaultProposalHandler`.

## [v0.53.3](https://github.com/cosmos/cosmos-sdk/releases/tag/v0.53.3) - 2025-07-08

### Bug Fixes

* [GHSA-p22h-3m2v-cmgh](https://github.com/cosmos/cosmos-sdk/security/advisories/GHSA-p22h-3m2v-cmgh) Fix x/distribution can halt when historical rewards overflow.


## [v0.53.2](https://github.com/cosmos/cosmos-sdk/releases/tag/v0.53.2) - 2025-06-02

This patch update also includes minor dependency bumps.

### Bug Fixes

* (x/epochs) [#24770](https://github.com/cosmos/cosmos-sdk/pull/24770) Fix register of epoch hooks in `InvokeSetHooks`.

## [v0.53.0](https://github.com/cosmos/cosmos-sdk/releases/tag/v0.53.0) - 2025-04-29


### Breaking Changes

* [#25090](https://github.com/cosmos/cosmos-sdk/pull/25090) Moved deprecated modules to `./contrib`.  These modules are still available but will no longer be actively maintained or supported in the Cosmos SDK Bug Bounty program.
    * `x/group`
    * `x/nft`
    * `x/circuit`
    * `x/crisis`
* (crypto) [#24414](https://github.com/cosmos/cosmos-sdk/pull/24414) Remove sr25519 support, since it was removed in CometBFT v1.x (see: CometBFT [#3646](https://github.com/cometbft/cometbft/pull/3646)).

### Features

* [#25471](https://github.com/cosmos/cosmos-sdk/pull/25471) Full BLS 12-381 support enabled.
* [#24872](https://github.com/cosmos/cosmos-sdk/pull/24872) Support BLS 12-381 for cli `init`, `gentx`, `collect-gentx`
* (crypto) [#24919](https://github.com/cosmos/cosmos-sdk/pull/24919) add `NewPubKeyFromBytes` function to the `secp256r1` package to create `PubKey` from bytes
* (server) [#24720](https://github.com/cosmos/cosmos-sdk/pull/24720) add `verbose_log_level` flag for configuring the log level when switching to verbose logging mode during sensitive operations (such as chain upgrades).
* (crypto) [#24861](https://github.com/cosmos/cosmos-sdk/pull/24861) add `PubKeyFromCometTypeAndBytes` helper function to convert from `comet/v2` PubKeys to the `cryptotypes.Pubkey` interface.
* (abci_utils) [#25008](https://github.com/cosmos/cosmos-sdk/pull/25008) add the ability to assign a custom signer extraction adapter in `DefaultProposalHandler`.
* (crypto/ledger) [#25435](https://github.com/cosmos/cosmos-sdk/pull/25435) Add SetDERConversion to reset skipDERConversion and App name for ledger.

### Improvements

<<<<<<< HEAD
* [#24207](https://github.com/cosmos/cosmos-sdk/pull/24207) Avoid decoding tx for in PrepareProposal if it's NoOpMempool.
=======
* (types) [#25342](https://github.com/cosmos/cosmos-sdk/pull/25342) Undeprecated `EmitEvent` and `EmitEvents` on the `EventManager`.  These functions will continue to be maintained.
>>>>>>> e3d09fd0
* (types) [#24668](https://github.com/cosmos/cosmos-sdk/pull/24668) Scope the global config to a particular binary so that multiple SDK binaries can be properly run on the same machine.
* (baseapp) [#24655](https://github.com/cosmos/cosmos-sdk/pull/24655) Add mutex locks for `state` and make `lastCommitInfo` atomic to prevent race conditions between `Commit` and `CreateQueryContext`.
* (proto) [#24161](https://github.com/cosmos/cosmos-sdk/pull/24161) Remove unnecessary annotations from `x/staking` authz proto.
* (x/bank) [#24660](https://github.com/cosmos/cosmos-sdk/pull/24660) Improve performance of the `GetAllBalances` and `GetAccountsBalances` keeper methods.
* (collections) [#25464](https://github.com/cosmos/cosmos-sdk/pull/25464) Add `IterateRaw` method to `Multi` index type to satisfty query `Collection` interface.

### Bug Fixes

* (client, client/rpc, x/auth/tx) [#24551](https://github.com/cosmos/cosmos-sdk/pull/24551) Handle cancellation properly when supplying context to client methods.
* (x/authz) [#24638](https://github.com/cosmos/cosmos-sdk/pull/24638) Fixed a minor bug where the grant key was cast as a string and dumped directly into the error message leading to an error string possibly containing invalid UTF-8.
* (client, client/rpc, x/auth/tx) [#24551](https://github.com/cosmos/cosmos-sdk/pull/24551) Handle cancellation properly when supplying context to client methods.
* (x/epochs) [#24770](https://github.com/cosmos/cosmos-sdk/pull/24770) Fix register of epoch hooks in `InvokeSetHooks`.
* (x/epochs) [#25087](https://github.com/cosmos/cosmos-sdk/pull/25087) Remove redundant error check in BeginBlocker.
* [GHSA-p22h-3m2v-cmgh](https://github.com/cosmos/cosmos-sdk/security/advisories/GHSA-p22h-3m2v-cmgh) Fix x/distribution can halt when historical rewards overflow.
* (x/staking) [#25258](https://github.com/cosmos/cosmos-sdk/pull/25258) Add delegator address to redelegate event.
* (cli) [#25485](https://github.com/cosmos/cosmos-sdk/pull/25485) Avoid failed to convert address field in `withdraw-validator-commission` cmd.

### Deprecated

* (x/nft) [#24575](https://github.com/cosmos/cosmos-sdk/pull/24575) Deprecate the `x/nft` module in the Cosmos SDK repository.  This module will not be maintained to the extent that our core modules will and will be kept in a [legacy repo](https://github.com/cosmos/cosmos-legacy).
* (x/group) [#24571](https://github.com/cosmos/cosmos-sdk/pull/24571) Deprecate the `x/group` module in the Cosmos SDK repository.  This module will not be maintained to the extent that our core modules will and will be kept in a [legacy repo](https://github.com/cosmos/cosmos-legacy).
* (types) [#24664](https://github.com/cosmos/cosmos-sdk/pull/24664) Deprecate the `Invariant` type in the Cosmos SDK.

## [v0.53.0](https://github.com/cosmos/cosmos-sdk/releases/tag/v0.53.0) - 2025-04-29

### Features

* (simsx) [#24062](https://github.com/cosmos/cosmos-sdk/pull/24062) [#24145](https://github.com/cosmos/cosmos-sdk/pull/24145) Add new simsx framework on top of simulations for better module dev experience.
* (baseapp) [#24069](https://github.com/cosmos/cosmos-sdk/pull/24069) Create CheckTxHandler to allow extending the logic of CheckTx.
* (types) [#24093](https://github.com/cosmos/cosmos-sdk/pull/24093) Added a new method, `IsGT`, for `types.Coin`. This method is used to check if a `types.Coin` is greater than another `types.Coin`.
* (client/keys) [#24071](https://github.com/cosmos/cosmos-sdk/pull/24071) Add support for importing hex key using standard input.
* (types) [#23780](https://github.com/cosmos/cosmos-sdk/pull/23780) Add a ValueCodec for the math.Uint type that can be used in collections maps.
* (perf)[#24045](https://github.com/cosmos/cosmos-sdk/pull/24045) Sims: Replace runsim command with Go stdlib testing. CLI: `Commit` default true, `Lean`, `SimulateEveryOperation`, `PrintAllInvariants`, `DBBackend` params removed
* (crypto/keyring) [#24040](https://github.com/cosmos/cosmos-sdk/pull/24040) Expose the db keyring used in the keystore.
* (types) [#23919](https://github.com/cosmos/cosmos-sdk/pull/23919) Add MustValAddressFromBech32 function.
* (all) [#23708](https://github.com/cosmos/cosmos-sdk/pull/23708) Add unordered transaction support.
    * Adds a `--timeout-timestamp` flag that allows users to specify a block time at which the unordered transactions should expire from the mempool.
* (x/epochs) [#23815](https://github.com/cosmos/cosmos-sdk/pull/23815) Upstream `x/epochs` from Osmosis
* (client) [#23811](https://github.com/cosmos/cosmos-sdk/pull/23811) Add auto cli for node service.
* (genutil) [#24018](https://github.com/cosmos/cosmos-sdk/pull/24018) Allow manually setting the consensus key type in genesis
* (client) [#18557](https://github.com/cosmos/cosmos-sdk/pull/18557) Add `--qrcode` flag to `keys show` command to support displaying keys address QR code.
* (x/auth) [#24030](https://github.com/cosmos/cosmos-sdk/pull/24030) Allow usage of ed25519 keys for transaction signing.
* (baseapp) [#24163](https://github.com/cosmos/cosmos-sdk/pull/24163) Add `StreamingManager` to baseapp to extend the abci listeners.
* (x/protocolpool) [#23933](https://github.com/cosmos/cosmos-sdk/pull/23933) Add x/protocolpool module.
    * x/distribution can now utilize an externally managed community pool. NOTE: this will make the message handlers for FundCommunityPool and CommunityPoolSpend error, as well as the query handler for CommunityPool.
* (client) [#18101](https://github.com/cosmos/cosmos-sdk/pull/18101) Add a `keyring-default-keyname` in `client.toml` for specifying a default key name, and skip the need to use the `--from` flag when signing transactions.
* (x/gov) [#24355](https://github.com/cosmos/cosmos-sdk/pull/24355) Allow users to set a custom CalculateVoteResultsAndVotingPower function to be used in govkeeper.Tally.
* (x/mint) [#24436](https://github.com/cosmos/cosmos-sdk/pull/24436) Allow users to set a custom minting function used in the `x/mint` begin blocker.
    * The `InflationCalculationFn` argument to `mint.NewAppModule()` is now ignored and must be nil.  To set a custom `InflationCalculationFn` on the default minter, use `mintkeeper.WithMintFn(mintkeeper.DefaultMintFn(customInflationFn))`.
* (api) [#24428](https://github.com/cosmos/cosmos-sdk/pull/24428) Add block height to response headers
* (baseapp) [#25470](https://github.com/cosmos/cosmos-sdk/pull/25470) Support mount object store in baseapp, add `ObjectStore` api in context.
* (baseapp) [#25334](https://github.com/cosmos/cosmos-sdk/pull/25334) Add `Executor` to support custom execution logic and incarnation cache for performance optimisation

### Improvements

* (x/feegrant) [24461](https://github.com/cosmos/cosmos-sdk/pull/24461) Use collections for `FeeAllowance`, `FeeAllowanceQueue`.
* (client) [#24561](https://github.com/cosmos/cosmos-sdk/pull/24561) TimeoutTimestamp flag has been changed to TimeoutDuration, which now sets the timeout timestamp of unordered transactions to the current time + duration passed.
* (telemetry) [#24541](https://github.com/cosmos/cosmos-sdk/pull/24541) Telemetry now includes a pre_blocker metric key. x/upgrade should migrate to this key in v0.54.0.
* (x/auth) [#24541](https://github.com/cosmos/cosmos-sdk/pull/24541) x/auth's PreBlocker now emits telemetry under the pre_blocker metric key.
* (x/bank) [#24431](https://github.com/cosmos/cosmos-sdk/pull/24431) Reduce the number of `ValidateDenom` calls in `bank.SendCoins` and `Coin`.
    * The `AmountOf()` method on`sdk.Coins` no longer will `panic` if given an invalid denom and will instead return a zero value.
* (x/staking) [#24391](https://github.com/cosmos/cosmos-sdk/pull/24391) Replace panics with error results; more verbose error messages
* (x/staking) [#24354](https://github.com/cosmos/cosmos-sdk/pull/24354) Optimize validator endblock by reducing bech32 conversions, resulting in significant performance improvement
* (client/keys) [#18950](https://github.com/cosmos/cosmos-sdk/pull/18950) Improve `<appd> keys add`, `<appd> keys import` and `<appd> keys rename` by checking name validation.
* (client/keys) [#18703](https://github.com/cosmos/cosmos-sdk/pull/18703) Improve `<appd> keys add` and `<appd> keys show` by checking whether there are duplicate keys in the multisig case.
* (client/keys) [#18745](https://github.com/cosmos/cosmos-sdk/pull/18745) Improve `<appd> keys export` and `<appd> keys mnemonic` by adding --yes option to skip interactive confirmation.
* (x/bank) [#24106](https://github.com/cosmos/cosmos-sdk/pull/24106) `SendCoins` now checks for `SendRestrictions` before instead of after deducting coins using `subUnlockedCoins`.
* (crypto/ledger) [#24036](https://github.com/cosmos/cosmos-sdk/pull/24036) Improve error message when deriving paths using index > 100
* (gRPC) [#23844](https://github.com/cosmos/cosmos-sdk/pull/23844) Add debug log prints for each gRPC request.
* (gRPC) [#24073](https://github.com/cosmos/cosmos-sdk/pull/24073) Adds error handling for out-of-gas panics in grpc query handlers.
* (server) [#24072](https://github.com/cosmos/cosmos-sdk/pull/24072) Return BlockHeader by shallow copy in server Context.
* (x/bank) [#24053](https://github.com/cosmos/cosmos-sdk/pull/24053) Resolve a foot-gun by swapping send restrictions check in `InputOutputCoins` before coin deduction.
* (codec/types) [#24336](https://github.com/cosmos/cosmos-sdk/pull/24336) Most types definitions were moved to `github.com/cosmos/gogoproto/types/any` with aliases to these left in `codec/types` so that there should be no breakage to existing code. This allows protobuf generated code to optionally reference the SDK's custom `Any` type without a direct dependency on the SDK. This can be done by changing the `protoc` `M` parameter for `any.proto` to `Mgoogle/protobuf/any.proto=github.com/cosmos/gogoproto/types/any`.

### Bug Fixes

* (server)[#24583](https://github.com/cosmos/cosmos-sdk/pull/24583) Fix height calculation in pruning manager and better restart handling.
* (x/gov)[#24460](https://github.com/cosmos/cosmos-sdk/pull/24460) Do not call Remove during Walk in defaultCalculateVoteResultsAndVotingPower.
* (baseapp) [24261](https://github.com/cosmos/cosmos-sdk/pull/24261) Fix post handler error always results in code 1
* (server) [#24068](https://github.com/cosmos/cosmos-sdk/pull/24068) Allow align block header with skip check header in grpc server.
* (x/gov) [#24044](https://github.com/cosmos/cosmos-sdk/pull/24044) Fix some places in which we call Remove inside a Walk (x/gov).
* (baseapp) [#24042](https://github.com/cosmos/cosmos-sdk/pull/24042) Fixed a data race inside BaseApp.getContext, found by end-to-end (e2e) tests.
* (client/server) [#24059](https://github.com/cosmos/cosmos-sdk/pull/24059) Consistently set viper prefix in client and server. It defaults for the binary name for both client and server.
* (client/keys) [#24041](https://github.com/cosmos/cosmos-sdk/pull/24041) `keys delete` won't terminate when a key is not found, but will log the error.
* (baseapp) [#24027](https://github.com/cosmos/cosmos-sdk/pull/24027) Ensure that `BaseApp.Init` checks that the commit multistore is set to protect against nil dereferences.
* (x/group) [GHSA-47ww-ff84-4jrg](https://github.com/cosmos/cosmos-sdk/security/advisories/GHSA-47ww-ff84-4jrg) Fix x/group can halt when erroring in EndBlocker
* (x/distribution) [#23934](https://github.com/cosmos/cosmos-sdk/pull/23934) Fix vulnerability in `incrementReferenceCount` in distribution.
* (baseapp) [#23879](https://github.com/cosmos/cosmos-sdk/pull/23879) Ensure finalize block response is not empty in the defer check of FinalizeBlock to avoid panic by nil pointer.
* (query) [#23883](https://github.com/cosmos/cosmos-sdk/pull/23883) Fix NPE in query pagination.
* (client) [#23860](https://github.com/cosmos/cosmos-sdk/pull/23860) Add missing `unordered` field for legacy amino signing of tx body.
* (x/bank) [#23836](https://github.com/cosmos/cosmos-sdk/pull/23836) Fix `DenomMetadata` rpc allow value with slashes.
* (query) [87d3a43](https://github.com/cosmos/cosmos-sdk/commit/87d3a432af95f4cf96aa02351ed5fcc51cca6e7b) Fix collection filtered pagination.
* (sims) [#23952](https://github.com/cosmos/cosmos-sdk/pull/23952) Use liveness matrix for validator sign status in sims
* (baseapp) [#24055](https://github.com/cosmos/cosmos-sdk/pull/24055) Align block header when query with latest height.
* (baseapp) [#24074](https://github.com/cosmos/cosmos-sdk/pull/24074) Use CometBFT's ComputeProtoSizeForTxs in defaultTxSelector.SelectTxForProposal for consistency.
* (cli) [#24090](https://github.com/cosmos/cosmos-sdk/pull/24090) Prune cmd should disable async pruning.
* (x/auth) [#19239](https://github.com/cosmos/cosmos-sdk/pull/19239) Sets from flag in multi-sign command to avoid no key name provided error.
* (x/auth) [#23741](https://github.com/cosmos/cosmos-sdk/pull/23741) Support legacy global AccountNumber for legacy compatibility.
* (baseapp) [#24526](https://github.com/cosmos/cosmos-sdk/pull/24526) Fix incorrect retention height when `commitHeight` equals `minRetainBlocks`.
* (x/protocolpool) [#24594](https://github.com/cosmos/cosmos-sdk/pull/24594) Fix NPE when initializing module via depinject.
* (x/epochs) [#24610](https://github.com/cosmos/cosmos-sdk/pull/24610) Fix semantics of `CurrentEpochStartHeight` being set before epoch has started.

## [v0.50.13](https://github.com/cosmos/cosmos-sdk/releases/tag/v0.50.13) - 2025-03-12

### Bug Fixes

* [GHSA-47ww-ff84-4jrg](https://github.com/cosmos/cosmos-sdk/security/advisories/GHSA-47ww-ff84-4jrg) Fix x/group can halt when erroring in EndBlocker

## [v0.50.12](https://github.com/cosmos/cosmos-sdk/releases/tag/v0.50.12) - 2025-02-20

### Bug Fixes

* [GHSA-x5vx-95h7-rv4p](https://github.com/cosmos/cosmos-sdk/security/advisories/GHSA-x5vx-95h7-rv4p) Fix Group module can halt chain when handling a malicious proposal.

## [v0.50.11](https://github.com/cosmos/cosmos-sdk/releases/tag/v0.50.11) - 2024-12-16

### Features

* (crypto/keyring) [#21653](https://github.com/cosmos/cosmos-sdk/pull/21653) New Linux-only backend that adds Linux kernel's `keyctl` support.

### Improvements

* (server) [#21941](https://github.com/cosmos/cosmos-sdk/pull/21941) Regenerate addrbook.json for in place testnet.

### Bug Fixes

* Fix [ABS-0043/ABS-0044](https://github.com/cosmos/cosmos-sdk/security/advisories/GHSA-8wcc-m6j2-qxvm) Limit recursion depth for unknown field detection and unpack any
* (server) [#22564](https://github.com/cosmos/cosmos-sdk/pull/22564) Fix fallback genesis path in server
* (x/group) [#22425](https://github.com/cosmos/cosmos-sdk/pull/22425) Proper address rendering in error
* (sims) [#21906](https://github.com/cosmos/cosmos-sdk/pull/21906) Skip sims test when running dry on validators
* (cli) [#21919](https://github.com/cosmos/cosmos-sdk/pull/21919) Query address-by-acc-num by account_id instead of id.
* (x/group) [#22229](https://github.com/cosmos/cosmos-sdk/pull/22229) Accept `1` and `try` in CLI for group proposal exec.

## [v0.50.10](https://github.com/cosmos/cosmos-sdk/releases/tag/v0.50.10) - 2024-09-20

### Features

* (cli) [#20779](https://github.com/cosmos/cosmos-sdk/pull/20779) Added `module-hash-by-height` command to query and retrieve module hashes at a specified blockchain height, enhancing debugging capabilities.
* (cli) [#21372](https://github.com/cosmos/cosmos-sdk/pull/21372) Added a `bulk-add-genesis-account` genesis command to add many genesis accounts at once.
* (types/collections) [#21724](https://github.com/cosmos/cosmos-sdk/pull/21724) Added `LegacyDec` collection value.

### Improvements

* (x/bank) [#21460](https://github.com/cosmos/cosmos-sdk/pull/21460) Added `Sender` attribute in `MsgMultiSend` event.
* (genutil) [#21701](https://github.com/cosmos/cosmos-sdk/pull/21701) Improved error messages for genesis validation.
* (testutil/integration) [#21816](https://github.com/cosmos/cosmos-sdk/pull/21816) Allow to pass baseapp options in `NewIntegrationApp`.

### Bug Fixes

* (runtime) [#21769](https://github.com/cosmos/cosmos-sdk/pull/21769) Fix baseapp options ordering to avoid overwriting options set by modules.
* (x/consensus) [#21493](https://github.com/cosmos/cosmos-sdk/pull/21493) Fix regression that prevented to upgrade to > v0.50.7 without consensus version params.
* (baseapp) [#21256](https://github.com/cosmos/cosmos-sdk/pull/21256) Halt height will not commit the block indicated, meaning that if halt-height is set to 10, only blocks until 9 (included) will be committed. This is to go back to the original behavior before a change was introduced in v0.50.0.
* (baseapp) [#21444](https://github.com/cosmos/cosmos-sdk/pull/21444) Follow-up, Return PreBlocker events in FinalizeBlockResponse.
* (baseapp) [#21413](https://github.com/cosmos/cosmos-sdk/pull/21413) Fix data race in sdk mempool.

## [v0.50.9](https://github.com/cosmos/cosmos-sdk/releases/tag/v0.50.9) - 2024-08-07

## Bug Fixes

* (baseapp) [#21159](https://github.com/cosmos/cosmos-sdk/pull/21159) Return PreBlocker events in FinalizeBlockResponse.
* [#20939](https://github.com/cosmos/cosmos-sdk/pull/20939) Fix collection reverse iterator to include `pagination.key` in the result.
* (client/grpc) [#20969](https://github.com/cosmos/cosmos-sdk/pull/20969) Fix `node.NewQueryServer` method not setting `cfg`.
* (testutil/integration) [#21006](https://github.com/cosmos/cosmos-sdk/pull/21006) Fix `NewIntegrationApp` method not writing default genesis to state.
* (runtime) [#21080](https://github.com/cosmos/cosmos-sdk/pull/21080) Fix `app.yaml` / `app.json` incompatibility with `depinject v1.0.0`.

## [v0.50.8](https://github.com/cosmos/cosmos-sdk/releases/tag/v0.50.8) - 2024-07-15

## Features

* (client) [#20690](https://github.com/cosmos/cosmos-sdk/pull/20690) Import mnemonic from file

## Improvements

* (x/authz,x/feegrant) [#20590](https://github.com/cosmos/cosmos-sdk/pull/20590) Provide updated keeper in depinject for authz and feegrant modules.
* [#20631](https://github.com/cosmos/cosmos-sdk/pull/20631) Fix json parsing in the wait-tx command.
* (x/auth) [#20438](https://github.com/cosmos/cosmos-sdk/pull/20438) Add `--skip-signature-verification` flag to multisign command to allow nested multisigs.

## [v0.50.7](https://github.com/cosmos/cosmos-sdk/releases/tag/v0.50.7) - 2024-06-04

### Improvements

* (debug) [#20328](https://github.com/cosmos/cosmos-sdk/pull/20328) Add consensus address for debug cmd.
* (runtime) [#20264](https://github.com/cosmos/cosmos-sdk/pull/20264) Expose grpc query router via depinject.
* (x/consensus) [#20381](https://github.com/cosmos/cosmos-sdk/pull/20381) Use Comet utility for consensus module consensus param updates.
* (client) [#20356](https://github.com/cosmos/cosmos-sdk/pull/20356) Overwrite client context when available in `SetCmdClientContext`.

### Bug Fixes

* (simulation) [#17911](https://github.com/cosmos/cosmos-sdk/pull/17911) Fix all problems with executing command `make test-sim-custom-genesis-fast` for simulation test.
* (simulation) [#18196](https://github.com/cosmos/cosmos-sdk/pull/18196) Fix the problem of `validator set is empty after InitGenesis` in simulation test.
* (baseapp) [#20346](https://github.com/cosmos/cosmos-sdk/pull/20346) Correctly assign `execModeSimulate` to context for `simulateTx`.
* (baseapp) [#20144](https://github.com/cosmos/cosmos-sdk/pull/20144) Remove txs from mempool when AnteHandler fails in recheck.
* (baseapp) [#20107](https://github.com/cosmos/cosmos-sdk/pull/20107) Avoid header height overwrite block height.
* (cli) [#20020](https://github.com/cosmos/cosmos-sdk/pull/20020) Make bootstrap-state command support both new and legacy genesis format.
* (testutil/sims) [#20151](https://github.com/cosmos/cosmos-sdk/pull/20151) Set all signatures and don't overwrite the previous one in `GenSignedMockTx`.

## [v0.50.6](https://github.com/cosmos/cosmos-sdk/releases/tag/v0.50.6) - 2024-04-22

### Features

* (types) [#19759](https://github.com/cosmos/cosmos-sdk/pull/19759) Align SignerExtractionAdapter in PriorityNonceMempool Remove.
* (client) [#19870](https://github.com/cosmos/cosmos-sdk/pull/19870) Add new query command `wait-tx`. Alias `event-query-tx-for` to `wait-tx` for backward compatibility.

### Improvements

* (telemetry) [#19903](https://github.com/cosmos/cosmos-sdk/pull/19903) Conditionally emit metrics based on enablement.
    * **Introduction of `Now` Function**: Added a new function called `Now` to the telemetry package. It returns the current system time if telemetry is enabled, or a zero time if telemetry is not enabled.
    * **Atomic Global Variable**: Implemented an atomic global variable to manage the state of telemetry's enablement. This ensures thread safety for the telemetry state.
    * **Conditional Telemetry Emission**: All telemetry functions have been updated to emit metrics only when telemetry is enabled. They perform a check with `isTelemetryEnabled()` and return early if telemetry is disabled, minimizing unnecessary operations and overhead.
* (deps) [#19810](https://github.com/cosmos/cosmos-sdk/pull/19810) Upgrade prometheus version and fix API breaking change due to prometheus bump.
* (deps) [#19810](https://github.com/cosmos/cosmos-sdk/pull/19810) Bump `cosmossdk.io/store` to v1.1.0.
* (server) [#19884](https://github.com/cosmos/cosmos-sdk/pull/19884) Add start customizability to start command options.
* (x/gov) [#19853](https://github.com/cosmos/cosmos-sdk/pull/19853) Emit `depositor` in `EventTypeProposalDeposit`.
* (x/gov) [#19844](https://github.com/cosmos/cosmos-sdk/pull/19844) Emit the proposer of governance proposals.
* (baseapp) [#19616](https://github.com/cosmos/cosmos-sdk/pull/19616) Don't share gas meter in tx execution.

## Bug Fixes

* (x/authz) [#20114](https://github.com/cosmos/cosmos-sdk/pull/20114) Follow up of [GHSA-4j93-fm92-rp4m](https://github.com/cosmos/cosmos-sdk/security/advisories/GHSA-4j93-fm92-rp4m) for `x/authz`.
* (crypto) [#19691](https://github.com/cosmos/cosmos-sdk/pull/19745) Fix tx sign doesn't throw an error when incorrect Ledger is used.
* (baseapp) [#19970](https://github.com/cosmos/cosmos-sdk/pull/19970) Fix default config values to use no-op mempool as default.
* (crypto) [#20027](https://github.com/cosmos/cosmos-sdk/pull/20027) secp256r1 keys now implement gogoproto's customtype interface.
* (x/bank) [#20028](https://github.com/cosmos/cosmos-sdk/pull/20028) Align query with multi denoms for send-enabled.

## [v0.50.5](https://github.com/cosmos/cosmos-sdk/releases/tag/v0.50.5) - 2024-03-12

### Features

* (baseapp) [#19626](https://github.com/cosmos/cosmos-sdk/pull/19626) Add `DisableBlockGasMeter` option to `BaseApp`, which removes the block gas meter during transaction execution.

### Improvements

* (x/distribution) [#19707](https://github.com/cosmos/cosmos-sdk/pull/19707) Add autocli config for `DelegationTotalRewards` for CLI consistency with `q rewards` commands in previous versions.
* (x/auth) [#19651](https://github.com/cosmos/cosmos-sdk/pull/19651) Allow empty public keys in `GetSignBytesAdapter`.

### Bug Fixes

* (x/gov) [#19725](https://github.com/cosmos/cosmos-sdk/pull/19725) Fetch a failed proposal tally from proposal.FinalTallyResult in the gprc query.
* (types) [#19709](https://github.com/cosmos/cosmos-sdk/pull/19709) Fix skip staking genesis export when using `CoreAppModuleAdaptor` / `CoreAppModuleBasicAdaptor` for it.
* (x/auth) [#19549](https://github.com/cosmos/cosmos-sdk/pull/19549) Accept custom get signers when injecting `x/auth/tx`.
* (x/staking) Fix a possible bypass of delegator slashing: [GHSA-86h5-xcpx-cfqc](https://github.com/cosmos/cosmos-sdk/security/advisories/GHSA-86h5-xcpx-cfqc)
* (baseapp) Fix a bug in `baseapp.ValidateVoteExtensions` helper ([GHSA-95rx-m9m5-m94v](https://github.com/cosmos/cosmos-sdk/security/advisories/GHSA-95rx-m9m5-m94v)). The helper has been fixed and for avoiding API breaking changes `currentHeight` and `chainID` arguments are ignored. Those arguments are removed from the helper in v0.51+.

## [v0.50.4](https://github.com/cosmos/cosmos-sdk/releases/tag/v0.50.4) - 2024-02-19

### Features

* (server) [#19280](https://github.com/cosmos/cosmos-sdk/pull/19280) Adds in-place testnet CLI command.

### Improvements

* (client) [#19393](https://github.com/cosmos/cosmos-sdk/pull/19393/) Add `ReadDefaultValuesFromDefaultClientConfig` to populate the default values from the default client config in client.Context without creating a app folder.

### Bug Fixes

* (x/auth/vesting) [GHSA-4j93-fm92-rp4m](#bug-fixes) Add `BlockedAddr` check in `CreatePeriodicVestingAccount`.
* (baseapp) [#19338](https://github.com/cosmos/cosmos-sdk/pull/19338) Set HeaderInfo in context when calling `setState`.
* (baseapp): [#19200](https://github.com/cosmos/cosmos-sdk/pull/19200) Ensure that sdk side ve math matches cometbft.
* [#19106](https://github.com/cosmos/cosmos-sdk/pull/19106) Allow empty public keys when setting signatures. Public keys aren't needed for every transaction.
* (baseapp) [#19198](https://github.com/cosmos/cosmos-sdk/pull/19198) Remove usage of pointers in logs in all optimistic execution goroutines.
* (baseapp) [#19177](https://github.com/cosmos/cosmos-sdk/pull/19177) Fix baseapp `DefaultProposalHandler` same-sender non-sequential sequence.
* (crypto) [#19371](https://github.com/cosmos/cosmos-sdk/pull/19371) Avoid CLI redundant log in stdout, log to stderr instead.

## [v0.50.3](https://github.com/cosmos/cosmos-sdk/releases/tag/v0.50.3) - 2024-01-15

### Features

* (types) [#18991](https://github.com/cosmos/cosmos-sdk/pull/18991) Add SignerExtractionAdapter to PriorityNonceMempool/Config and provide Default implementation matching existing behavior.
* (gRPC) [#19043](https://github.com/cosmos/cosmos-sdk/pull/19043) Add `halt_height` to the gRPC `/cosmos/base/node/v1beta1/config` request.

### Improvements

* (x/bank) [#18956](https://github.com/cosmos/cosmos-sdk/pull/18956) Introduced a new `DenomOwnersByQuery` query method for `DenomOwners`, which accepts the denom value as a query string parameter, resolving issues with denoms containing slashes.
* (x/gov) [#18707](https://github.com/cosmos/cosmos-sdk/pull/18707) Improve genesis validation.
* (x/auth/tx) [#18772](https://github.com/cosmos/cosmos-sdk/pull/18772) Remove misleading gas wanted from tx simulation failure log.
* (client/tx) [#18852](https://github.com/cosmos/cosmos-sdk/pull/18852) Add `WithFromName` to tx factory.
* (types) [#18888](https://github.com/cosmos/cosmos-sdk/pull/18888) Speedup DecCoin.Sort() if len(coins) <= 1
* (types) [#18875](https://github.com/cosmos/cosmos-sdk/pull/18875) Speedup coins.Sort() if len(coins) <= 1
* (baseapp) [#18915](https://github.com/cosmos/cosmos-sdk/pull/18915) Add a new `ExecModeVerifyVoteExtension` exec mode and ensure it's populated in the `Context` during `VerifyVoteExtension` execution.
* (testutil) [#18930](https://github.com/cosmos/cosmos-sdk/pull/18930) Add NodeURI for clientCtx.

### Bug Fixes

* (baseapp) [#19058](https://github.com/cosmos/cosmos-sdk/pull/19058) Fix baseapp posthandler branch would fail if the `runMsgs` had returned an error.
* (baseapp) [#18609](https://github.com/cosmos/cosmos-sdk/issues/18609) Fixed accounting in the block gas meter after module's beginBlock and before DeliverTx, ensuring transaction processing always starts with the expected zeroed out block gas meter.
* (baseapp) [#18895](https://github.com/cosmos/cosmos-sdk/pull/18895) Fix de-duplicating vote extensions during validation in ValidateVoteExtensions.

## [v0.50.2](https://github.com/cosmos/cosmos-sdk/releases/tag/v0.50.2) - 2023-12-11

### Features

* (debug) [#18219](https://github.com/cosmos/cosmos-sdk/pull/18219) Add debug commands for application codec types.
* (client/keys) [#17639](https://github.com/cosmos/cosmos-sdk/pull/17639) Allows using and saving public keys encoded as base64.
* (server) [#17094](https://github.com/cosmos/cosmos-sdk/pull/17094) Add a `shutdown-grace` flag for waiting a given time before exit.

### Improvements

* (telemetry) [#18646] (https://github.com/cosmos/cosmos-sdk/pull/18646) Enable statsd and dogstatsd telemetry sinks.
* (server) [#18478](https://github.com/cosmos/cosmos-sdk/pull/18478) Add command flag to disable colored logs.
* (x/gov) [#18025](https://github.com/cosmos/cosmos-sdk/pull/18025) Improve `<appd> q gov proposer` by querying directly a proposal instead of tx events. It is an alias of `q gov proposal` as the proposer is a field of the proposal.
* (version) [#18063](https://github.com/cosmos/cosmos-sdk/pull/18063) Allow to define extra info to be displayed in `<appd> version --long` command.
* (codec/unknownproto)[#18541](https://github.com/cosmos/cosmos-sdk/pull/18541) Remove the use of "protoc-gen-gogo/descriptor" in favour of using the official protobuf descriptorpb types inside unknownproto.

### Bug Fixes

* (x/auth) [#18564](https://github.com/cosmos/cosmos-sdk/pull/18564) Fix total fees calculation when batch signing.
* (server) [#18537](https://github.com/cosmos/cosmos-sdk/pull/18537) Fix panic when defining minimum gas config as `100stake;100uatom`. Use a `,` delimiter instead of `;`. Fixes the server config getter to use the correct delimiter.
* [#18531](https://github.com/cosmos/cosmos-sdk/pull/18531) Baseapp's `GetConsensusParams` returns an empty struct instead of panicking if no params are found.
* (client/tx) [#18472](https://github.com/cosmos/cosmos-sdk/pull/18472) Utilizes the correct Pubkey when simulating a transaction.
* (baseapp) [#18486](https://github.com/cosmos/cosmos-sdk/pull/18486) Fixed FinalizeBlock calls not being passed to ABCIListeners.
* (baseapp) [#18627](https://github.com/cosmos/cosmos-sdk/pull/18627) Post handlers are run on non successful transaction executions too.
* (baseapp) [#18654](https://github.com/cosmos/cosmos-sdk/pull/18654) Fixes an issue in which `gogoproto.Merge` does not work with gogoproto messages with custom types.

## [v0.50.1](https://github.com/cosmos/cosmos-sdk/releases/tag/v0.50.1) - 2023-11-07

> v0.50.0 has been retracted due to a mistake in tagging the release. Please use v0.50.1 instead.

### Features

* (baseapp) [#18071](https://github.com/cosmos/cosmos-sdk/pull/18071) Add hybrid handlers to `MsgServiceRouter`.
* (server) [#18162](https://github.com/cosmos/cosmos-sdk/pull/18162) Start gRPC & API server in standalone mode.
* (baseapp & types) [#17712](https://github.com/cosmos/cosmos-sdk/pull/17712) Introduce `PreBlock`, which runs before begin blocker other modules, and allows to modify consensus parameters, and the changes are visible to the following state machine logics. Additionally it can be used for vote extensions.
* (genutil) [#17571](https://github.com/cosmos/cosmos-sdk/pull/17571) Allow creation of `AppGenesis` without a file lookup.
* (codec) [#17042](https://github.com/cosmos/cosmos-sdk/pull/17042) Add `CollValueV2` which supports encoding of protov2 messages in collections.
* (x/gov) [#16976](https://github.com/cosmos/cosmos-sdk/pull/16976) Add `failed_reason` field to `Proposal` under `x/gov` to indicate the reason for a failed proposal. Referenced from [#238](https://github.com/bnb-chain/greenfield-cosmos-sdk/pull/238) under `bnb-chain/greenfield-cosmos-sdk`.
* (baseapp) [#16898](https://github.com/cosmos/cosmos-sdk/pull/16898) Add `preFinalizeBlockHook` to allow vote extensions persistence.
* (cli) [#16887](https://github.com/cosmos/cosmos-sdk/pull/16887) Add two new CLI commands: `<appd> tx simulate` for simulating a transaction; `<appd> query block-results` for querying CometBFT RPC for block results.
* (x/bank) [#16852](https://github.com/cosmos/cosmos-sdk/pull/16852) Add `DenomMetadataByQueryString` query in bank module to support metadata query by query string.
* (baseapp) [#16581](https://github.com/cosmos/cosmos-sdk/pull/16581) Implement Optimistic Execution as an experimental feature (not enabled by default).
* (types) [#16257](https://github.com/cosmos/cosmos-sdk/pull/16257) Allow setting the base denom in the denom registry.
* (baseapp) [#16239](https://github.com/cosmos/cosmos-sdk/pull/16239) Add Gas Limits to allow node operators to resource bound queries.
* (cli) [#16209](https://github.com/cosmos/cosmos-sdk/pull/16209) Make `StartCmd` more customizable.
* (types/simulation) [#16074](https://github.com/cosmos/cosmos-sdk/pull/16074) Add generic SimulationStoreDecoder for modules using collections.
* (genutil) [#16046](https://github.com/cosmos/cosmos-sdk/pull/16046) Add "module-name" flag to genutil `add-genesis-account` to enable initializing module accounts at genesis.* [#15970](https://github.com/cosmos/cosmos-sdk/pull/15970) Enable SIGN_MODE_TEXTUAL.
* (types) [#15958](https://github.com/cosmos/cosmos-sdk/pull/15958) Add `module.NewBasicManagerFromManager` for creating a basic module manager from a module manager.
* (types/module) [#15829](https://github.com/cosmos/cosmos-sdk/pull/15829) Add new endblocker interface to handle valset updates.
* (runtime) [#15818](https://github.com/cosmos/cosmos-sdk/pull/15818) Provide logger through `depinject` instead of appBuilder.
* (types) [#15735](https://github.com/cosmos/cosmos-sdk/pull/15735) Make `ValidateBasic() error` method of `Msg` interface optional. Modules should validate messages directly in their message handlers ([RFC 001](https://docs.cosmos.network/main/rfc/rfc-001-tx-validation)).
* (x/genutil) [#15679](https://github.com/cosmos/cosmos-sdk/pull/15679) Allow applications to specify a custom genesis migration function for the `genesis migrate` command.
* (telemetry) [#15657](https://github.com/cosmos/cosmos-sdk/pull/15657) Emit more data (go version, sdk version, upgrade height) in prom metrics.
* (client) [#15597](https://github.com/cosmos/cosmos-sdk/pull/15597) Add status endpoint for clients.
* (testutil/integration) [#15556](https://github.com/cosmos/cosmos-sdk/pull/15556) Introduce `testutil/integration` package for module integration testing.
* (runtime) [#15547](https://github.com/cosmos/cosmos-sdk/pull/15547) Allow runtime to pass event core api service to modules.
* (client) [#15458](https://github.com/cosmos/cosmos-sdk/pull/15458) Add a `CmdContext` field to client.Context initialized to cobra command's context.
* (x/genutil) [#15301](https://github.com/cosmos/cosmos-sdk/pull/15031) Add application genesis. The genesis is now entirely managed by the application and passed to CometBFT at note instantiation. Functions that were taking a `cmttypes.GenesisDoc{}` now takes a `genutiltypes.AppGenesis{}`.
* (core) [#15133](https://github.com/cosmos/cosmos-sdk/pull/15133) Implement RegisterServices in the module manager.
* (x/bank) [#14894](https://github.com/cosmos/cosmos-sdk/pull/14894) Return a human readable denomination for IBC vouchers when querying bank balances. Added a `ResolveDenom` parameter to `types.QueryAllBalancesRequest` and `--resolve-denom` flag to `GetBalancesCmd()`.
* (core) [#14860](https://github.com/cosmos/cosmos-sdk/pull/14860) Add `Precommit` and `PrepareCheckState` AppModule callbacks.
* (x/gov) [#14720](https://github.com/cosmos/cosmos-sdk/pull/14720) Upstream expedited proposals from Osmosis.
* (cli) [#14659](https://github.com/cosmos/cosmos-sdk/pull/14659) Added ability to query blocks by events with queries directly passed to Tendermint, which will allow for full query operator support, e.g. `>`.
* (x/auth) [#14650](https://github.com/cosmos/cosmos-sdk/pull/14650) Add Textual SignModeHandler. Enable `SIGN_MODE_TEXTUAL` by following the [UPGRADING.md](./UPGRADING.md) instructions.
* (x/crisis) [#14588](https://github.com/cosmos/cosmos-sdk/pull/14588) Use CacheContext() in AssertInvariants().
* (mempool) [#14484](https://github.com/cosmos/cosmos-sdk/pull/14484) Add priority nonce mempool option for transaction replacement.
* (query) [#14468](https://github.com/cosmos/cosmos-sdk/pull/14468) Implement pagination for collections.
* (x/gov) [#14373](https://github.com/cosmos/cosmos-sdk/pull/14373) Add new proto field `constitution` of type `string` to gov module genesis state, which allows chain builders to lay a strong foundation by specifying purpose.
* (client) [#14342](https://github.com/cosmos/cosmos-sdk/pull/14342) Add `<app> config` command is now a sub-command, for setting, getting and migrating Cosmos SDK configuration files.
* (x/distribution) [#14322](https://github.com/cosmos/cosmos-sdk/pull/14322) Introduce a new gRPC message handler, `DepositValidatorRewardsPool`, that allows explicit funding of a validator's reward pool.
* (x/bank) [#14224](https://github.com/cosmos/cosmos-sdk/pull/14224) Allow injection of restrictions on transfers using `AppendSendRestriction` or `PrependSendRestriction`.

### Improvements

* (x/gov) [#18189](https://github.com/cosmos/cosmos-sdk/pull/18189) Limit the accepted deposit coins for a proposal to the minimum proposal deposit denoms.
* (x/staking) [#18049](https://github.com/cosmos/cosmos-sdk/pull/18049) Return early if Slash encounters zero tokens to burn.
* (x/staking) [#18035](https://github.com/cosmos/cosmos-sdk/pull/18035) Hoisted out of the redelegation loop, the non-changing validator and delegator addresses parsing.
* (keyring) [#17913](https://github.com/cosmos/cosmos-sdk/pull/17913) Add `NewAutoCLIKeyring` for creating an AutoCLI keyring from a SDK keyring.
* (x/consensus) [#18041](https://github.com/cosmos/cosmos-sdk/pull/18041) Let `ToProtoConsensusParams()` return an error.
* (x/gov) [#17780](https://github.com/cosmos/cosmos-sdk/pull/17780) Recover panics and turn them into errors when executing x/gov proposals.
* (baseapp) [#17667](https://github.com/cosmos/cosmos-sdk/pull/17667) Close databases opened by SDK in `baseApp.Close()`.
* (types/module) [#17554](https://github.com/cosmos/cosmos-sdk/pull/17554) Introduce `HasABCIGenesis` which is implemented by a module only when a validatorset update needs to be returned.
* (cli) [#17389](https://github.com/cosmos/cosmos-sdk/pull/17389) gRPC CometBFT commands have been added under `<aapd> q consensus comet`. CometBFT commands placement in the SDK has been simplified. See the exhaustive list below.
    * `client/rpc.StatusCommand()` is now at `server.StatusCommand()`
* (testutil) [#17216](https://github.com/cosmos/cosmos-sdk/issues/17216) Add `DefaultContextWithKeys` to `testutil` package.
* (cli) [#17187](https://github.com/cosmos/cosmos-sdk/pull/17187) Do not use `ctx.PrintObjectLegacy` in commands anymore.
    * `<appd> q gov proposer [proposal-id]` now returns a proposal id as int instead of string.
* (x/staking) [#17164](https://github.com/cosmos/cosmos-sdk/pull/17164) Add `BondedTokensAndPubKeyByConsAddr` to the keeper to enable vote extension verification.
* (x/group, x/gov) [#17109](https://github.com/cosmos/cosmos-sdk/pull/17109) Let proposal summary be 40x longer than metadata limit.
* (version) [#17096](https://github.com/cosmos/cosmos-sdk/pull/17096) Improve `getSDKVersion()` to handle module replacements.
* (types) [#16890](https://github.com/cosmos/cosmos-sdk/pull/16890) Remove `GetTxCmd() *cobra.Command` and `GetQueryCmd() *cobra.Command` from `module.AppModuleBasic` interface.
* (x/authz) [#16869](https://github.com/cosmos/cosmos-sdk/pull/16869) Improve error message when grant not found.
* (all) [#16497](https://github.com/cosmos/cosmos-sdk/pull/16497) Removed all exported vestiges of `sdk.MustSortJSON` and `sdk.SortJSON`.
* (server) [#16238](https://github.com/cosmos/cosmos-sdk/pull/16238) Don't setup p2p node keys if starting a node in GRPC only mode.
* (cli) [#16206](https://github.com/cosmos/cosmos-sdk/pull/16206) Make ABCI handshake profileable.
* (types) [#16076](https://github.com/cosmos/cosmos-sdk/pull/16076) Optimize `ChainAnteDecorators`/`ChainPostDecorators` to instantiate the functions once instead of on every invocation of the returned `AnteHandler`/`PostHandler`.
* (server) [#16071](https://github.com/cosmos/cosmos-sdk/pull/16071) When `mempool.max-txs` is set to a negative value, use a no-op mempool (effectively disable the app mempool).
* (types/query) [#16041](https://github.com/cosmos/cosmos-sdk/pull/16041) Change pagination max limit to a variable in order to be modified by application devs.
* (simapp) [#15958](https://github.com/cosmos/cosmos-sdk/pull/15958) Refactor SimApp for removing the global basic manager.
* (all modules) [#15901](https://github.com/cosmos/cosmos-sdk/issues/15901) All core Cosmos SDK modules query commands have migrated to [AutoCLI](https://docs.cosmos.network/main/core/autocli), ensuring parity between gRPC and CLI queries.
* (x/auth) [#15867](https://github.com/cosmos/cosmos-sdk/pull/15867) Support better logging for signature verification failure.
* (store/cachekv) [#15767](https://github.com/cosmos/cosmos-sdk/pull/15767) Reduce peak RAM usage during and after `InitGenesis`.
* (x/bank) [#15764](https://github.com/cosmos/cosmos-sdk/pull/15764) Speedup x/bank `InitGenesis`.
* (x/slashing) [#15580](https://github.com/cosmos/cosmos-sdk/pull/15580) Refactor the validator's missed block signing window to be a chunked bitmap instead of a "logical" bitmap, significantly reducing the storage footprint.
* (x/gov) [#15554](https://github.com/cosmos/cosmos-sdk/pull/15554) Add proposal result log in `active_proposal` event. When a proposal passes but fails to execute, the proposal result is logged in the `active_proposal` event.
* (x/consensus) [#15553](https://github.com/cosmos/cosmos-sdk/pull/15553) Migrate consensus module to use collections.
* (server) [#15358](https://github.com/cosmos/cosmos-sdk/pull/15358) Add `server.InterceptConfigsAndCreateContext` as alternative to `server.InterceptConfigsPreRunHandler` which does not set the server context and the default SDK logger.
* (mempool) [#15328](https://github.com/cosmos/cosmos-sdk/pull/15328) Improve the `PriorityNonceMempool`:
    * Support generic transaction prioritization, instead of `ctx.Priority()`
    * Improve construction through the use of a single `PriorityNonceMempoolConfig` instead of option functions
* (x/authz) [#15164](https://github.com/cosmos/cosmos-sdk/pull/15164) Add `MsgCancelUnbondingDelegation` to staking authorization.
* (server) [#15041](https://github.com/cosmos/cosmos-sdk/pull/15041) Remove unnecessary sleeps from gRPC and API server initiation. The servers will start and accept requests as soon as they're ready.
* (baseapp) [#15023](https://github.com/cosmos/cosmos-sdk/pull/15023) & [#15213](https://github.com/cosmos/cosmos-sdk/pull/15213) Add `MessageRouter` interface to baseapp and pass it to authz, gov and groups instead of concrete type.
* [#15011](https://github.com/cosmos/cosmos-sdk/pull/15011) Introduce `cosmossdk.io/log` package to provide a consistent logging interface through the SDK. CometBFT logger is now replaced by `cosmossdk.io/log.Logger`.
* (x/staking) [#14864](https://github.com/cosmos/cosmos-sdk/pull/14864) `<appd> tx staking create-validator` CLI command now takes a json file as an arg instead of using required flags.
* (x/auth) [#14758](https://github.com/cosmos/cosmos-sdk/pull/14758) Allow transaction event queries to directly passed to Tendermint, which will allow for full query operator support, e.g. `>`.
* (x/evidence) [#14757](https://github.com/cosmos/cosmos-sdk/pull/14757) Evidence messages do not need to implement a `.Type()` anymore.
* (x/auth/tx) [#14751](https://github.com/cosmos/cosmos-sdk/pull/14751) Remove `.Type()` and `Route()` methods from all msgs and `legacytx.LegacyMsg` interface.
* (cli) [#14659](https://github.com/cosmos/cosmos-sdk/pull/14659) Added ability to query blocks by either height/hash `<app> q block --type=height|hash <height|hash>`.
* (x/staking) [#14590](https://github.com/cosmos/cosmos-sdk/pull/14590) Return undelegate amount in MsgUndelegateResponse.
* [#14529](https://github.com/cosmos/cosmos-sdk/pull/14529) Add new property `BondDenom` to `SimulationState` struct.
* (store) [#14439](https://github.com/cosmos/cosmos-sdk/pull/14439) Remove global metric gatherer from store.
    * By default store has a no op metric gatherer, the application developer must set another metric gatherer or us the provided one in `store/metrics`.
* (store) [#14438](https://github.com/cosmos/cosmos-sdk/pull/14438) Pass logger from baseapp to store.
* (baseapp) [#14417](https://github.com/cosmos/cosmos-sdk/pull/14417) The store package no longer has a dependency on baseapp.
* (module) [#14415](https://github.com/cosmos/cosmos-sdk/pull/14415) Loosen assertions in SetOrderBeginBlockers() and SetOrderEndBlockers().
* (store) [#14410](https://github.com/cosmos/cosmos-sdk/pull/14410) `rootmulti.Store.loadVersion` has validation to check if all the module stores' height is correct, it will error if any module store has incorrect height.
* [#14406](https://github.com/cosmos/cosmos-sdk/issues/14406) Migrate usage of `types/store.go` to `store/types/..`.
* (context)[#14384](https://github.com/cosmos/cosmos-sdk/pull/14384) Refactor(context): Pass EventManager to the context as an interface.
* (types) [#14354](https://github.com/cosmos/cosmos-sdk/pull/14354) Improve performance on Context.KVStore and Context.TransientStore by 40%.
* (crypto/keyring) [#14151](https://github.com/cosmos/cosmos-sdk/pull/14151) Move keys presentation from `crypto/keyring` to `client/keys`
* (signing) [#14087](https://github.com/cosmos/cosmos-sdk/pull/14087) Add SignModeHandlerWithContext interface with a new `GetSignBytesWithContext` to get the sign bytes using `context.Context` as an argument to access state.
* (server) [#14062](https://github.com/cosmos/cosmos-sdk/pull/14062) Remove rosetta from server start.
* (crypto) [#3129](https://github.com/cosmos/cosmos-sdk/pull/3129) New armor and keyring key derivation uses aead and encryption uses chacha20poly.

### State Machine Breaking

* (x/gov) [#18146](https://github.com/cosmos/cosmos-sdk/pull/18146) Add denom check to reject denoms outside of those listed in `MinDeposit`. A new `MinDepositRatio` param is added (with a default value of `0.001`) and now deposits are required to be at least `MinDepositRatio*MinDeposit` to be accepted.
* (x/group,x/gov) [#16235](https://github.com/cosmos/cosmos-sdk/pull/16235) A group and gov proposal is rejected if the proposal metadata title and summary do not match the proposal title and summary.
* (baseapp) [#15930](https://github.com/cosmos/cosmos-sdk/pull/15930) change vote info provided by prepare and process proposal to the one in the block.
* (x/staking) [#15731](https://github.com/cosmos/cosmos-sdk/pull/15731) Introducing a new index to retrieve the delegations by validator efficiently.
* (x/staking) [#15701](https://github.com/cosmos/cosmos-sdk/pull/15701) The `HistoricalInfoKey` has been updated to use a binary format.
* (x/slashing) [#15580](https://github.com/cosmos/cosmos-sdk/pull/15580) The validator slashing window now stores "chunked" bitmap entries for each validator's signing window instead of a single boolean entry per signing window index.
* (x/staking) [#14590](https://github.com/cosmos/cosmos-sdk/pull/14590) `MsgUndelegateResponse` now includes undelegated amount. `x/staking` module's `keeper.Undelegate` now returns 3 values (completionTime,undelegateAmount,error) instead of 2.
* (x/feegrant) [#14294](https://github.com/cosmos/cosmos-sdk/pull/14294) Moved the logic of rejecting duplicate grant from `msg_server` to `keeper` method.

### API Breaking Changes

* (x/auth) [#17787](https://github.com/cosmos/cosmos-sdk/pull/17787) Remove Tip functionality.
* (types) `module.EndBlockAppModule` has been replaced by Core API `appmodule.HasEndBlocker` or `module.HasABCIEndBlock` when needing validator updates.
* (types) `module.BeginBlockAppModule` has been replaced by Core API `appmodule.HasBeginBlocker`.
* (types) [#17358](https://github.com/cosmos/cosmos-sdk/pull/17358) Remove deprecated `sdk.Handler`, use `baseapp.MsgServiceHandler` instead.
* (client) [#17197](https://github.com/cosmos/cosmos-sdk/pull/17197) `keys.Commands` does not take a home directory anymore. It is inferred from the root command.
* (x/staking) [#17157](https://github.com/cosmos/cosmos-sdk/pull/17157) `GetValidatorsByPowerIndexKey` and `ValidateBasic` for historical info takes a validator address codec in order to be able to decode/encode addresses.
    * `GetOperator()` now returns the address as it is represented in state, by default this is an encoded address
    * `GetConsAddr() ([]byte, error)` returns `[]byte` instead of sdk.ConsAddres.
    * `FromABCIEvidence` & `GetConsensusAddress(consAc address.Codec)` now take a consensus address codec to be able to decode the incoming address.
    * (x/distribution) `Delegate` & `SlashValidator` helper function added the mock staking keeper as a parameter passed to the function
* (x/staking) [#17098](https://github.com/cosmos/cosmos-sdk/pull/17098) `NewMsgCreateValidator`, `NewValidator`, `NewMsgCancelUnbondingDelegation`, `NewMsgUndelegate`, `NewMsgBeginRedelegate`, `NewMsgDelegate` and `NewMsgEditValidator`  takes a string instead of `sdk.ValAddress` or `sdk.AccAddress`:
    * `NewRedelegation` and `NewUnbondingDelegation` takes a validatorAddressCodec and a delegatorAddressCodec in order to decode the addresses.
    * `NewRedelegationResponse` takes a string instead of `sdk.ValAddress` or `sdk.AccAddress`.
    * `NewMsgCreateValidator.Validate()` takes an address codec in order to decode the address.
    * `BuildCreateValidatorMsg` takes a ValidatorAddressCodec in order to decode addresses.
* (x/slashing) [#17098](https://github.com/cosmos/cosmos-sdk/pull/17098) `NewMsgUnjail` takes a string instead of `sdk.ValAddress`
* (x/genutil) [#17098](https://github.com/cosmos/cosmos-sdk/pull/17098) `GenAppStateFromConfig`, AddGenesisAccountCmd and `GenTxCmd` takes an addresscodec to decode addresses.
* (x/distribution) [#17098](https://github.com/cosmos/cosmos-sdk/pull/17098) `NewMsgDepositValidatorRewardsPool`, `NewMsgFundCommunityPool`, `NewMsgWithdrawValidatorCommission` and `NewMsgWithdrawDelegatorReward` takes a string instead of `sdk.ValAddress` or `sdk.AccAddress`.
* (x/staking) [#16959](https://github.com/cosmos/cosmos-sdk/pull/16959) Add validator and consensus address codec as staking keeper arguments.
* (x/staking) [#16958](https://github.com/cosmos/cosmos-sdk/pull/16958) DelegationI interface `GetDelegatorAddr` & `GetValidatorAddr` have been migrated to return string instead of sdk.AccAddress and sdk.ValAddress respectively. stakingtypes.NewDelegation takes a string instead of sdk.AccAddress and sdk.ValAddress.
* (testutil) [#16899](https://github.com/cosmos/cosmos-sdk/pull/16899) The *cli testutil* `QueryBalancesExec` has been removed. Use the gRPC or REST query instead.
* (x/staking) [#16795](https://github.com/cosmos/cosmos-sdk/pull/16795) `DelegationToDelegationResponse`, `DelegationsToDelegationResponses`, `RedelegationsToRedelegationResponses` are no longer exported.
* (x/auth/vesting) [#16741](https://github.com/cosmos/cosmos-sdk/pull/16741) Vesting account constructor now return an error with the result of their validate function.
* (x/auth) [#16650](https://github.com/cosmos/cosmos-sdk/pull/16650) The *cli testutil* `QueryAccountExec` has been removed. Use the gRPC or REST query instead.
* (x/auth) [#16621](https://github.com/cosmos/cosmos-sdk/pull/16621) Pass address codec to auth new keeper constructor.
* (x/auth) [#16423](https://github.com/cosmos/cosmos-sdk/pull/16423) `helpers.AddGenesisAccount` has been moved to `x/genutil` to remove the cyclic dependency between `x/auth` and `x/genutil`.
* (baseapp) [#16342](https://github.com/cosmos/cosmos-sdk/pull/16342) NewContext was renamed to NewContextLegacy. The replacement (NewContext) now does not take a header, instead you should set the header via `WithHeaderInfo` or `WithBlockHeight`. Note that `WithBlockHeight` will soon be deprecated and its recommended to use `WithHeaderInfo`.
* (x/mint) [#16329](https://github.com/cosmos/cosmos-sdk/pull/16329) Use collections for state management:
    * Removed: keeper `GetParams`, `SetParams`, `GetMinter`, `SetMinter`.
* (x/crisis) [#16328](https://github.com/cosmos/cosmos-sdk/pull/16328) Use collections for state management:
    * Removed: keeper `GetConstantFee`, `SetConstantFee`
* (x/staking) [#16324](https://github.com/cosmos/cosmos-sdk/pull/16324) `NewKeeper` now takes a `KVStoreService` instead of a `StoreKey`, and methods in the `Keeper` now take a `context.Context` instead of a `sdk.Context` and return an `error`. Notable changes:
    * `Validator` method now returns `types.ErrNoValidatorFound` instead of `nil` when not found.
* (x/distribution) [#16302](https://github.com/cosmos/cosmos-sdk/pull/16302) Use collections for FeePool state management.
    * Removed: keeper `GetFeePool`, `SetFeePool`, `GetFeePoolCommunityCoins`
* (types) [#16272](https://github.com/cosmos/cosmos-sdk/pull/16272) `FeeGranter` in the `FeeTx` interface returns `[]byte` instead of `string`.
* (x/gov) [#16268](https://github.com/cosmos/cosmos-sdk/pull/16268) Use collections for proposal state management (part 2):
    * this finalizes the gov collections migration
    * Removed: types all the key related functions
    * Removed: keeper `InsertActiveProposalsQueue`, `RemoveActiveProposalsQueue`, `InsertInactiveProposalsQueue`, `RemoveInactiveProposalsQueue`, `IterateInactiveProposalsQueue`, `IterateActiveProposalsQueue`, `ActiveProposalsQueueIterator`, `InactiveProposalsQueueIterator`
* (x/slashing) [#16246](https://github.com/cosmos/cosmos-sdk/issues/16246) `NewKeeper` now takes a `KVStoreService` instead of a `StoreKey`, and methods in the `Keeper` now take a `context.Context` instead of a `sdk.Context` and return an `error`. `GetValidatorSigningInfo` now returns an error instead of a `found bool`, the error can be `nil` (found), `ErrNoSigningInfoFound` (not found) and any other error.
* (module) [#16227](https://github.com/cosmos/cosmos-sdk/issues/16227) `manager.RunMigrations()` now take a `context.Context` instead of a `sdk.Context`.
* (x/crisis) [#16216](https://github.com/cosmos/cosmos-sdk/issues/16216) `NewKeeper` now takes a `KVStoreService` instead of a `StoreKey`, methods in the `Keeper` now take a `context.Context` instead of a `sdk.Context` and return an `error` instead of panicking.
* (x/distribution) [#16211](https://github.com/cosmos/cosmos-sdk/pull/16211) Use collections for params state management.
* (cli) [#16209](https://github.com/cosmos/cosmos-sdk/pull/16209) Add API `StartCmdWithOptions` to create customized start command.
* (x/mint) [#16179](https://github.com/cosmos/cosmos-sdk/issues/16179) `NewKeeper` now takes a `KVStoreService` instead of a `StoreKey`, and methods in the `Keeper` now take a `context.Context` instead of a `sdk.Context` and return an `error`.
* (x/gov) [#16171](https://github.com/cosmos/cosmos-sdk/pull/16171) Use collections for proposal state management (part 1):
    * Removed: keeper: `GetProposal`, `UnmarshalProposal`, `MarshalProposal`, `IterateProposal`, `GetProposal`, `GetProposalFiltered`, `GetProposals`, `GetProposalID`, `SetProposalID`
    * Removed: errors unused errors
* (x/gov) [#16164](https://github.com/cosmos/cosmos-sdk/pull/16164) Use collections for vote state management:
    * Removed: types `VoteKey`, `VoteKeys`
    * Removed: keeper `IterateVotes`, `IterateAllVotes`, `GetVotes`, `GetVote`, `SetVote`
* (sims) [#16155](https://github.com/cosmos/cosmos-sdk/pull/16155)
    * `simulation.NewOperationMsg` now marshals the operation msg as proto bytes instead of legacy amino JSON bytes.
    * `simulation.NewOperationMsg` is now 2-arity instead of 3-arity with the obsolete argument `codec.ProtoCodec` removed.
    * The field `OperationMsg.Msg` is now of type `[]byte` instead of `json.RawMessage`.
* (x/gov) [#16127](https://github.com/cosmos/cosmos-sdk/pull/16127) Use collections for deposit state management:
    * The following methods are removed from the gov keeper: `GetDeposit`, `GetAllDeposits`, `IterateAllDeposits`.
    * The following functions are removed from the gov types: `DepositKey`, `DepositsKey`.
* (x/gov) [#16118](https://github.com/cosmos/cosmos-sdk/pull/16118/) Use collections for constitution and params state management.
* (x/gov) [#16106](https://github.com/cosmos/cosmos-sdk/pull/16106) Remove gRPC query methods from gov keeper.
* (x/*all*) [#16052](https://github.com/cosmos/cosmos-sdk/pull/16062) `GetSignBytes` implementations on messages and global legacy amino codec definitions have been removed from all modules.
* (sims) [#16052](https://github.com/cosmos/cosmos-sdk/pull/16062) `GetOrGenerate` no longer requires a codec argument is now 4-arity instead of 5-arity.
* (types/math) [#16040](https://github.com/cosmos/cosmos-sdk/pull/16798) Remove aliases in `types/math.go` (part 2).
* (types/math) [#16040](https://github.com/cosmos/cosmos-sdk/pull/16040) Remove aliases in `types/math.go` (part 1).
* (x/auth) [#16016](https://github.com/cosmos/cosmos-sdk/pull/16016) Use collections for accounts state management:
    * removed: keeper `HasAccountByID`, `AccountAddressByID`, `SetParams
* (x/genutil) [#15999](https://github.com/cosmos/cosmos-sdk/pull/15999) Genutil now takes the `GenesisTxHanlder` interface instead of deliverTx. The interface is implemented on baseapp
* (x/gov) [#15988](https://github.com/cosmos/cosmos-sdk/issues/15988) `NewKeeper` now takes a `KVStoreService` instead of a `StoreKey`, methods in the `Keeper` now take a `context.Context` instead of a `sdk.Context` and return an `error` (instead of panicking or returning a `found bool`). Iterators callback functions now return an error instead of a `bool`.
* (x/auth) [#15985](https://github.com/cosmos/cosmos-sdk/pull/15985) The `AccountKeeper` does not expose the `QueryServer` and `MsgServer` APIs anymore.
* (x/authz) [#15962](https://github.com/cosmos/cosmos-sdk/issues/15962) `NewKeeper` now takes a `KVStoreService` instead of a `StoreKey`, methods in the `Keeper` now take a `context.Context` instead of a `sdk.Context`. The `Authorization` interface's `Accept` method now takes a `context.Context` instead of a `sdk.Context`.
* (x/distribution) [#15948](https://github.com/cosmos/cosmos-sdk/issues/15948) `NewKeeper` now takes a `KVStoreService` instead of a `StoreKey` and methods in the `Keeper` now take a `context.Context` instead of a `sdk.Context`. Keeper methods also now return an `error`.
* (x/bank) [#15891](https://github.com/cosmos/cosmos-sdk/issues/15891) `NewKeeper` now takes a `KVStoreService` instead of a `StoreKey` and methods in the `Keeper` now take a `context.Context` instead of a `sdk.Context`. Also `FundAccount` and `FundModuleAccount` from the `testutil` package accept a `context.Context` instead of a `sdk.Context`, and it's position was moved to the first place.
* (x/slashing) [#15875](https://github.com/cosmos/cosmos-sdk/pull/15875) `x/slashing.NewAppModule` now requires an `InterfaceRegistry` parameter.
* (x/crisis) [#15852](https://github.com/cosmos/cosmos-sdk/pull/15852) Crisis keeper now takes a instance of the address codec to be able to decode user addresses
* (x/auth) [#15822](https://github.com/cosmos/cosmos-sdk/pull/15822) The type of struct field `ante.HandlerOptions.SignModeHandler` has been changed to `x/tx/signing.HandlerMap`.
* (client) [#15822](https://github.com/cosmos/cosmos-sdk/pull/15822) The return type of the interface method `TxConfig.SignModeHandler` has been changed to `x/tx/signing.HandlerMap`.
    * The signature of `VerifySignature` has been changed to accept a `x/tx/signing.HandlerMap` and other structs from `x/tx` as arguments.
    * The signature of `NewTxConfigWithTextual` has been deprecated and its signature changed to accept a `SignModeOptions`.
    * The signature of `NewSigVerificationDecorator` has been changed to accept a `x/tx/signing.HandlerMap`.
* (x/bank) [#15818](https://github.com/cosmos/cosmos-sdk/issues/15818) `BaseViewKeeper`'s `Logger` method now doesn't require a context. `NewBaseKeeper`, `NewBaseSendKeeper` and `NewBaseViewKeeper` now also require a `log.Logger` to be passed in.
* (x/genutil) [#15679](https://github.com/cosmos/cosmos-sdk/pull/15679) `MigrateGenesisCmd` now takes a `MigrationMap` instead of having the SDK genesis migration hardcoded.
* (client) [#15673](https://github.com/cosmos/cosmos-sdk/pull/15673) Move `client/keys.OutputFormatJSON` and `client/keys.OutputFormatText` to `client/flags` package.
* (x/*all*) [#15648](https://github.com/cosmos/cosmos-sdk/issues/15648) Make `SetParams` consistent across all modules and validate the params at the message handling instead of `SetParams` method.
* (codec) [#15600](https://github.com/cosmos/cosmos-sdk/pull/15600) [#15873](https://github.com/cosmos/cosmos-sdk/pull/15873) add support for getting signers to `codec.Codec` and `InterfaceRegistry`:
    * `InterfaceRegistry` is has unexported methods and implements `protodesc.Resolver` plus the `RangeFiles` and `SigningContext` methods. All implementations of `InterfaceRegistry` by other users must now embed the official implementation.
    * `Codec` has new methods `InterfaceRegistry`, `GetMsgAnySigners`, `GetMsgV1Signers`, and `GetMsgV2Signers` as well as unexported methods. All implementations of `Codec` by other users must now embed an official implementation from the `codec` package.
    * `AminoCodec` is marked as deprecated and no longer implements `Codec.
* (client) [#15597](https://github.com/cosmos/cosmos-sdk/pull/15597) `RegisterNodeService` now requires a config parameter.
* (x/nft) [#15588](https://github.com/cosmos/cosmos-sdk/pull/15588) `NewKeeper` now takes a `KVStoreService` instead of a `StoreKey` and methods in the `Keeper` now take a `context.Context` instead of a `sdk.Context`.
* (baseapp) [#15568](https://github.com/cosmos/cosmos-sdk/pull/15568) `SetIAVLLazyLoading` is removed from baseapp.
* (x/genutil) [#15567](https://github.com/cosmos/cosmos-sdk/pull/15567) `CollectGenTxsCmd` & `GenTxCmd` takes a address.Codec to be able to decode addresses.
* (x/bank) [#15567](https://github.com/cosmos/cosmos-sdk/pull/15567) `GenesisBalance.GetAddress` now returns a string instead of `sdk.AccAddress`
    * `MsgSendExec` test helper function now takes a address.Codec
* (x/auth) [#15520](https://github.com/cosmos/cosmos-sdk/pull/15520) `NewAccountKeeper` now takes a `KVStoreService` instead of a `StoreKey` and methods in the `Keeper` now take a `context.Context` instead of a `sdk.Context`.
* (baseapp) [#15519](https://github.com/cosmos/cosmos-sdk/pull/15519/files) `runTxMode`s were renamed to `execMode`. `ModeDeliver` as changed to `ModeFinalize` and a new `ModeVoteExtension` was added for vote extensions.
* (baseapp) [#15519](https://github.com/cosmos/cosmos-sdk/pull/15519/files) Writing of state to the multistore was moved to `FinalizeBlock`. `Commit` still handles the committing values to disk.
* (baseapp) [#15519](https://github.com/cosmos/cosmos-sdk/pull/15519/files) Calls to BeginBlock and EndBlock have been replaced with core api beginblock & endblock.
* (baseapp) [#15519](https://github.com/cosmos/cosmos-sdk/pull/15519/files) BeginBlock and EndBlock are now internal to baseapp. For testing, user must call `FinalizeBlock`. BeginBlock and EndBlock calls are internal to Baseapp.
* (baseapp) [#15519](https://github.com/cosmos/cosmos-sdk/pull/15519/files) All calls to ABCI methods now accept a pointer of the abci request and response types
* (x/consensus) [#15517](https://github.com/cosmos/cosmos-sdk/pull/15517) `NewKeeper` now takes a `KVStoreService` instead of a `StoreKey`.
* (x/bank) [#15477](https://github.com/cosmos/cosmos-sdk/pull/15477) `banktypes.NewMsgMultiSend` and `keeper.InputOutputCoins` only accept one input.
* (server) [#15358](https://github.com/cosmos/cosmos-sdk/pull/15358) Remove `server.ErrorCode` that was not used anywhere.
* (x/capability) [#15344](https://github.com/cosmos/cosmos-sdk/pull/15344) Capability module was removed and is now housed in [IBC-GO](https://github.com/cosmos/ibc-go).
* (mempool) [#15328](https://github.com/cosmos/cosmos-sdk/pull/15328) The `PriorityNonceMempool` is now generic over type `C comparable` and takes a single `PriorityNonceMempoolConfig[C]` argument. See `DefaultPriorityNonceMempoolConfig` for how to construct the configuration and a `TxPriority` type.
* [#15299](https://github.com/cosmos/cosmos-sdk/pull/15299) Remove `StdTx` transaction and signing APIs. No SDK version has actually supported `StdTx` since before Stargate.
* [#15284](https://github.com/cosmos/cosmos-sdk/pull/15284)
* (x/gov) [#15284](https://github.com/cosmos/cosmos-sdk/pull/15284) `NewKeeper` now requires `codec.Codec`.
* (x/authx) [#15284](https://github.com/cosmos/cosmos-sdk/pull/15284) `NewKeeper` now requires `codec.Codec`.
    * `types/tx.Tx` no longer implements `sdk.Tx`.
    * `sdk.Tx` now requires a new method `GetMsgsV2()`.
    * `sdk.Msg.GetSigners` was deprecated and is no longer supported. Use the `cosmos.msg.v1.signer` protobuf annotation instead.
    * `TxConfig` has a new method `SigningContext() *signing.Context`.
    * `SigVerifiableTx.GetSigners()` now returns `([][]byte, error)` instead of `[]sdk.AccAddress`.
    * `AccountKeeper` now has an `AddressCodec() address.Codec` method and the expected `AccountKeeper` for `x/auth/ante` expects this method.
* [#15211](https://github.com/cosmos/cosmos-sdk/pull/15211) Remove usage of `github.com/cometbft/cometbft/libs/bytes.HexBytes` in favor of `[]byte` thorough the SDK.
* (crypto) [#15070](https://github.com/cosmos/cosmos-sdk/pull/15070) `GenerateFromPassword` and `Cost` from `bcrypt.go` now take a `uint32` instead of a `int` type.
* (types) [#15067](https://github.com/cosmos/cosmos-sdk/pull/15067) Remove deprecated alias from `types/errors`. Use `cosmossdk.io/errors` instead.
* (server) [#15041](https://github.com/cosmos/cosmos-sdk/pull/15041) Refactor how gRPC and API servers are started to remove unnecessary sleeps:
    * `api.Server#Start` now accepts a `context.Context`. The caller is responsible for ensuring that the context is canceled such that the API server can gracefully exit. The caller does not need to stop the server.
    * To start the gRPC server you must first create the server via `NewGRPCServer`, after which you can start the gRPC server via `StartGRPCServer` which accepts a `context.Context`. The caller is responsible for ensuring that the context is canceled such that the gRPC server can gracefully exit. The caller does not need to stop the server.
    * Rename `WaitForQuitSignals` to `ListenForQuitSignals`. Note, this function is no longer blocking. Thus the caller is expected to provide a `context.CancelFunc` which indicates that when a signal is caught, that any spawned processes can gracefully exit.
    * Remove `ServerStartTime` constant.
* [#15011](https://github.com/cosmos/cosmos-sdk/pull/15011) All functions that were taking a CometBFT logger, now take `cosmossdk.io/log.Logger` instead.
* (simapp) [#14977](https://github.com/cosmos/cosmos-sdk/pull/14977) Move simulation helpers functions (`AppStateFn` and `AppStateRandomizedFn`) to `testutil/sims`. These takes an extra genesisState argument which is the default state of the app.
* (x/bank) [#14894](https://github.com/cosmos/cosmos-sdk/pull/14894) Allow a human readable denomination for coins when querying bank balances. Added a `ResolveDenom` parameter to `types.QueryAllBalancesRequest`.
* [#14847](https://github.com/cosmos/cosmos-sdk/pull/14847) App and ModuleManager methods `InitGenesis`, `ExportGenesis`, `BeginBlock` and `EndBlock` now also return an error.
* (x/upgrade) [#14764](https://github.com/cosmos/cosmos-sdk/pull/14764) The `x/upgrade` module is extracted to have a separate go.mod file which allows it to be a standalone module.
* (x/auth) [#14758](https://github.com/cosmos/cosmos-sdk/pull/14758) Refactor transaction searching:
    * Refactor `QueryTxsByEvents` to accept a `query` of type `string` instead of `events` of type `[]string`
    * Refactor CLI methods to accept `--query` flag instead of `--events`
    * Pass `prove=false` to Tendermint's `TxSearch` RPC method
* (simulation) [#14751](https://github.com/cosmos/cosmos-sdk/pull/14751) Remove the `MsgType` field from `simulation.OperationInput` struct.
* (store) [#14746](https://github.com/cosmos/cosmos-sdk/pull/14746) Extract Store in its own go.mod and rename the package to `cosmossdk.io/store`.
* (x/nft) [#14725](https://github.com/cosmos/cosmos-sdk/pull/14725) Extract NFT in its own go.mod and rename the package to `cosmossdk.io/x/nft`.
* (x/gov) [#14720](https://github.com/cosmos/cosmos-sdk/pull/14720) Add an expedited field in the gov v1 proposal and `MsgNewMsgProposal`.
* (x/feegrant) [#14649](https://github.com/cosmos/cosmos-sdk/pull/14649) Extract Feegrant in its own go.mod and rename the package to `cosmossdk.io/x/feegrant`.
* (tx) [#14634](https://github.com/cosmos/cosmos-sdk/pull/14634) Move the `tx` go module to `x/tx`.
* (store/streaming)[#14603](https://github.com/cosmos/cosmos-sdk/pull/14603) `StoreDecoderRegistry` moved from store to `types/simulations` this breaks the `AppModuleSimulation` interface.
* (snapshots) [#14597](https://github.com/cosmos/cosmos-sdk/pull/14597) Move `snapshots` to `store/snapshots`, rename and bump proto package to v1.
* (x/staking) [#14590](https://github.com/cosmos/cosmos-sdk/pull/14590) `MsgUndelegateResponse` now includes undelegated amount. `x/staking` module's `keeper.Undelegate` now returns 3 values (completionTime,undelegateAmount,error)  instead of 2.
* (crypto/keyring) [#14151](https://github.com/cosmos/cosmos-sdk/pull/14151) Move keys presentation from `crypto/keyring` to `client/keys`
* (baseapp) [#14050](https://github.com/cosmos/cosmos-sdk/pull/14050) Refactor `ABCIListener` interface to accept Go contexts.
* (x/auth) [#13850](https://github.com/cosmos/cosmos-sdk/pull/13850/) Remove `MarshalYAML` methods from module (`x/...`) types.
* (modules) [#13850](https://github.com/cosmos/cosmos-sdk/pull/13850) and [#14046](https://github.com/cosmos/cosmos-sdk/pull/14046) Remove gogoproto stringer annotations. This removes the custom `String()` methods on all types that were using the annotations.
* (x/evidence) [14724](https://github.com/cosmos/cosmos-sdk/pull/14724) Extract Evidence in its own go.mod and rename the package to `cosmossdk.io/x/evidence`.
* (crypto/keyring) [#13734](https://github.com/cosmos/cosmos-sdk/pull/13834) The keyring's `Sign` method now takes a new `signMode` argument. It is only used if the signing key is a Ledger hardware device. You can set it to 0 in all other cases.
* (snapshots) [14048](https://github.com/cosmos/cosmos-sdk/pull/14048) Move the Snapshot package to the store package. This is done in an effort group all storage related logic under one package.
* (signing) [#13701](https://github.com/cosmos/cosmos-sdk/pull/) Add `context.Context` as an argument `x/auth/signing.VerifySignature`.
* (store) [#11825](https://github.com/cosmos/cosmos-sdk/pull/11825) Make extension snapshotter interface safer to use, renamed the util function `WriteExtensionItem` to `WriteExtensionPayload`.

### Client Breaking Changes

* (x/gov) [#17910](https://github.com/cosmos/cosmos-sdk/pull/17910) Remove telemetry for counting votes and proposals. It was incorrectly counting votes. Use alternatives, such as state streaming.
* (abci) [#15845](https://github.com/cosmos/cosmos-sdk/pull/15845) Remove duplicating events in `logs`.
* (abci) [#15845](https://github.com/cosmos/cosmos-sdk/pull/15845) Add `msg_index` to all event attributes to associate events and messages.
* (x/staking) [#15701](https://github.com/cosmos/cosmos-sdk/pull/15701) `HistoricalInfoKey` now has a binary format.
* (store/streaming) [#15519](https://github.com/cosmos/cosmos-sdk/pull/15519/files) State Streaming removed emitting of beginblock, endblock and delivertx in favour of emitting FinalizeBlock.
* (baseapp) [#15519](https://github.com/cosmos/cosmos-sdk/pull/15519/files) BeginBlock & EndBlock events have begin or endblock in the events in order to identify which stage they are emitted from since they are returned to comet as FinalizeBlock events.
* (grpc-web) [#14652](https://github.com/cosmos/cosmos-sdk/pull/14652) Use same port for gRPC-Web and the API server.

### CLI Breaking Changes

* (all) The migration of modules to [AutoCLI](https://docs.cosmos.network/main/core/autocli) led to no changes in UX but a [small change in CLI outputs](https://github.com/cosmos/cosmos-sdk/issues/16651) where results can be nested.
* (all) Query pagination flags have been renamed with the migration to AutoCLI:
    * `--reverse` -> `--page-reverse`
    * `--offset` -> `--page-offset`
    * `--limit` -> `--page-limit`
    * `--count-total` -> `--page-count-total`
* (cli) [#17184](https://github.com/cosmos/cosmos-sdk/pull/17184) All json keys returned by the `status` command are now snake case instead of pascal case.
* (server) [#17177](https://github.com/cosmos/cosmos-sdk/pull/17177) Remove `iavl-lazy-loading` configuration.
* (x/gov) [#16987](https://github.com/cosmos/cosmos-sdk/pull/16987) In `<appd> query gov proposals` the proposal status flag have renamed from `--status` to `--proposal-status`. Additionally, that flags now uses the ENUM values: `PROPOSAL_STATUS_DEPOSIT_PERIOD`, `PROPOSAL_STATUS_VOTING_PERIOD`, `PROPOSAL_STATUS_PASSED`, `PROPOSAL_STATUS_REJECTED`, `PROPOSAL_STATUS_FAILED`.
* (x/bank) [#16899](https://github.com/cosmos/cosmos-sdk/pull/16899) With the migration to AutoCLI some bank commands have been split in two:
    * Use `total-supply` (or `total`) for querying the total supply and `total-supply-of` for querying the supply of a specific denom.
    * Use `denoms-metadata` for querying all denom metadata and `denom-metadata` for querying a specific denom metadata.
* (rosetta) [#16276](https://github.com/cosmos/cosmos-sdk/issues/16276) Rosetta migration to standalone repo.
* (cli) [#15826](https://github.com/cosmos/cosmos-sdk/pull/15826) Remove `<appd> q account` command. Use `<appd> q auth account` instead.
* (cli) [#15299](https://github.com/cosmos/cosmos-sdk/pull/15299) Remove `--amino` flag from `sign` and `multi-sign` commands. Amino `StdTx` has been deprecated for a while. Amino JSON signing still works as expected.
* (x/gov) [#14880](https://github.com/cosmos/cosmos-sdk/pull/14880) Remove `<app> tx gov submit-legacy-proposal cancel-software-upgrade` and `software-upgrade` commands. These commands are now in the `x/upgrade` module and using gov v1. Use `tx upgrade software-upgrade` instead.
* (x/staking) [#14864](https://github.com/cosmos/cosmos-sdk/pull/14864) `<appd> tx staking create-validator` CLI command now takes a json file as an arg instead of using required flags.
* (cli) [#14659](https://github.com/cosmos/cosmos-sdk/pull/14659) `<app> q block <height>` is removed as it just output json. The new command allows either height/hash and is `<app> q block --type=height|hash <height|hash>`.
* (grpc-web) [#14652](https://github.com/cosmos/cosmos-sdk/pull/14652) Remove `grpc-web.address` flag.
* (client) [#14342](https://github.com/cosmos/cosmos-sdk/pull/14342) `<app> config` command is now a sub-command using Confix. Use `<app> config --help` to learn more.

### Bug Fixes

* (server) [#18254](https://github.com/cosmos/cosmos-sdk/pull/18254) Don't hardcode gRPC address to localhost.
* (x/gov) [#18173](https://github.com/cosmos/cosmos-sdk/pull/18173) Gov hooks now return an error and are *blocking* when they fail. Expect for `AfterProposalFailedMinDeposit` and `AfterProposalVotingPeriodEnded` which log the error and continue.
* (x/gov) [#17873](https://github.com/cosmos/cosmos-sdk/pull/17873) Fail any inactive and active proposals that cannot be decoded.
* (x/slashing) [#18016](https://github.com/cosmos/cosmos-sdk/pull/18016) Fixed builder function for missed blocks key (`validatorMissedBlockBitArrayPrefixKey`) in slashing/migration/v4.
* (x/bank) [#18107](https://github.com/cosmos/cosmos-sdk/pull/18107) Add missing keypair of SendEnabled to restore legacy param set before migration.
* (baseapp) [#17769](https://github.com/cosmos/cosmos-sdk/pull/17769) Ensure we respect block size constraints in the `DefaultProposalHandler`'s `PrepareProposal` handler when a nil or no-op mempool is used. We provide a `TxSelector` type to assist in making transaction selection generalized. We also fix a comparison bug in tx selection when `req.maxTxBytes` is reached.
* (mempool) [#17668](https://github.com/cosmos/cosmos-sdk/pull/17668) Fix `PriorityNonceIterator.Next()` nil pointer ref for min priority at the end of iteration.
* (config) [#17649](https://github.com/cosmos/cosmos-sdk/pull/17649) Fix `mempool.max-txs` configuration is invalid in `app.config`.
* (baseapp) [#17518](https://github.com/cosmos/cosmos-sdk/pull/17518) Utilizing voting power from vote extensions (CometBFT) instead of the current bonded tokens (x/staking) to determine if a set of vote extensions are valid.
* (baseapp) [#17251](https://github.com/cosmos/cosmos-sdk/pull/17251) VerifyVoteExtensions and ExtendVote initialize their own contexts/states, allowing VerifyVoteExtensions being called without ExtendVote.
* (x/distribution) [#17236](https://github.com/cosmos/cosmos-sdk/pull/17236) Using "validateCommunityTax" in "Params.ValidateBasic", preventing panic when field "CommunityTax" is nil.
* (x/bank) [#17170](https://github.com/cosmos/cosmos-sdk/pull/17170) Avoid empty spendable error message on send coins.
* (x/group) [#17146](https://github.com/cosmos/cosmos-sdk/pull/17146) Rename x/group legacy ORM package's error codespace from "orm" to "legacy_orm", preventing collisions with ORM's error codespace "orm".
* (types/query) [#16905](https://github.com/cosmos/cosmos-sdk/pull/16905) Collections Pagination now applies proper count when filtering results.
* (x/bank) [#16841](https://github.com/cosmos/cosmos-sdk/pull/16841) Correctly process legacy `DenomAddressIndex` values.
* (x/auth/vesting) [#16733](https://github.com/cosmos/cosmos-sdk/pull/16733) Panic on overflowing and negative EndTimes when creating a PeriodicVestingAccount.
* (x/consensus) [#16713](https://github.com/cosmos/cosmos-sdk/pull/16713) Add missing ABCI param in `MsgUpdateParams`.
* (baseapp) [#16700](https://github.com/cosmos/cosmos-sdk/pull/16700) Fix consensus failure in returning no response to malformed transactions.
* [#16639](https://github.com/cosmos/cosmos-sdk/pull/16639) Make sure we don't execute blocks beyond the halt height.
* (baseapp) [#16613](https://github.com/cosmos/cosmos-sdk/pull/16613) Ensure each message in a transaction has a registered handler, otherwise `CheckTx` will fail.
* (baseapp) [#16596](https://github.com/cosmos/cosmos-sdk/pull/16596) Return error during `ExtendVote` and `VerifyVoteExtension` if the request height is earlier than `VoteExtensionsEnableHeight`.
* (baseapp) [#16259](https://github.com/cosmos/cosmos-sdk/pull/16259) Ensure the `Context` block height is correct after `InitChain` and prior to the second block.
* (x/gov) [#16231](https://github.com/cosmos/cosmos-sdk/pull/16231) Fix Rawlog JSON formatting of proposal_vote option field.* (cli) [#16138](https://github.com/cosmos/cosmos-sdk/pull/16138) Fix snapshot commands panic if snapshot don't exists.
* (x/staking) [#16043](https://github.com/cosmos/cosmos-sdk/pull/16043) Call `AfterUnbondingInitiated` hook for new unbonding entries only and fix `UnbondingDelegation` entries handling. This is a behavior change compared to Cosmos SDK v0.47.x, now the hook is called only for new unbonding entries.
* (types) [#16010](https://github.com/cosmos/cosmos-sdk/pull/16010) Let `module.CoreAppModuleBasicAdaptor` fallback to legacy genesis handling.
* (types) [#15691](https://github.com/cosmos/cosmos-sdk/pull/15691) Make `Coin.Validate()` check that `.Amount` is not nil.
* (x/crypto) [#15258](https://github.com/cosmos/cosmos-sdk/pull/15258) Write keyhash file with permissions 0600 instead of 0555.
* (x/auth) [#15059](https://github.com/cosmos/cosmos-sdk/pull/15059) `ante.CountSubKeys` returns 0 when passing a nil `Pubkey`.
* (x/capability) [#15030](https://github.com/cosmos/cosmos-sdk/pull/15030) Prevent `x/capability` from consuming `GasMeter` gas during `InitMemStore`
* (types/coin) [#14739](https://github.com/cosmos/cosmos-sdk/pull/14739) Deprecate the method `Coin.IsEqual` in favour of  `Coin.Equal`. The difference between the two methods is that the first one results in a panic when denoms are not equal. This panic lead to unexpected behavior.

### Deprecated

* (types) [#16980](https://github.com/cosmos/cosmos-sdk/pull/16980) Deprecate `IntProto` and `DecProto`. Instead, `math.Int` and `math.LegacyDec` should be used respectively. Both types support `Marshal` and `Unmarshal` for binary serialization.
* (x/staking) [#14567](https://github.com/cosmos/cosmos-sdk/pull/14567) The `delegator_address` field of `MsgCreateValidator` has been deprecated.
  The validator address bytes and delegator address bytes refer to the same account while creating validator (defer only in bech32 notation).

## Previous Versions

[CHANGELOG of previous versions](https://github.com/cosmos/cosmos-sdk/blob/main/CHANGELOG.md#v0470---2023-03-14).<|MERGE_RESOLUTION|>--- conflicted
+++ resolved
@@ -83,11 +83,8 @@
 
 ### Improvements
 
-<<<<<<< HEAD
 * [#24207](https://github.com/cosmos/cosmos-sdk/pull/24207) Avoid decoding tx for in PrepareProposal if it's NoOpMempool.
-=======
 * (types) [#25342](https://github.com/cosmos/cosmos-sdk/pull/25342) Undeprecated `EmitEvent` and `EmitEvents` on the `EventManager`.  These functions will continue to be maintained.
->>>>>>> e3d09fd0
 * (types) [#24668](https://github.com/cosmos/cosmos-sdk/pull/24668) Scope the global config to a particular binary so that multiple SDK binaries can be properly run on the same machine.
 * (baseapp) [#24655](https://github.com/cosmos/cosmos-sdk/pull/24655) Add mutex locks for `state` and make `lastCommitInfo` atomic to prevent race conditions between `Commit` and `CreateQueryContext`.
 * (proto) [#24161](https://github.com/cosmos/cosmos-sdk/pull/24161) Remove unnecessary annotations from `x/staking` authz proto.
