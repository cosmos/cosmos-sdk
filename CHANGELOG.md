--- conflicted
+++ resolved
@@ -142,11 +142,8 @@
     * `ValidateSigCountDecorator`: Validate the number of signatures in tx based on app-parameters.
     * `IncrementSequenceDecorator`: Increments the account sequence for each signer to prevent replay attacks.
 * (cli) [\#5223](https://github.com/cosmos/cosmos-sdk/issues/5223) Cosmos Ledger App v2.0.0 is now supported. The changes are backwards compatible and App v1.5.x is still supported.
-<<<<<<< HEAD
+* (modules) [\#5249](https://github.com/cosmos/cosmos-sdk/pull/5249) Funds are now allowed to be directly sent to the community pool (via the distribution module account).
 * (keys) [\#4941](https://github.com/cosmos/cosmos-sdk/issues/4941) Introduce keybase option to allow overriding the default private key implementation of a key generated through the `keys add` cli command.
-=======
-* (modules) [\#5249](https://github.com/cosmos/cosmos-sdk/pull/5249) Funds are now allowed to be directly sent to the community pool (via the distribution module account).
->>>>>>> 09bd174a
 
 ### Improvements
 
