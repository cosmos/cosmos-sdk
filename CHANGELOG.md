<!--
Guiding Principles:

Changelogs are for humans, not machines.
There should be an entry for every single version.
The same types of changes should be grouped.
Versions and sections should be linkable.
The latest version comes first.
The release date of each version is displayed.
Mention whether you follow Semantic Versioning.

Usage:

Change log entries are to be added to the Unreleased section under the
appropriate stanza (see below). Each entry should ideally include a tag and
the Github issue reference in the following format:

* (<tag>) \#<issue-number> message

The issue numbers will later be link-ified during the release process so you do
not have to worry about including a link manually, but you can if you wish.

Types of changes (Stanzas):

"Features" for new features.
"Improvements" for changes in existing functionality.
"Deprecated" for soon-to-be removed features.
"Bug Fixes" for any bug fixes.
"Client Breaking" for breaking Protobuf, gRPC and REST routes used by end-users.
"CLI Breaking" for breaking CLI commands.
"API Breaking" for breaking exported APIs used by developers building on SDK.
"State Machine Breaking" for any changes that result in a different AppState given same genesisState and txList.
Ref: https://keepachangelog.com/en/1.0.0/
-->

# Changelog

## [Unreleased]

### Features

* [\#9884](https://github.com/cosmos/cosmos-sdk/pull/9884) Provide a new gRPC query handler, `/cosmos/params/v1beta1/subspaces`, that allows the ability to query for all registered subspaces and their respective keys.
* [\#9860](https://github.com/cosmos/cosmos-sdk/pull/9860) Emit transaction fee in ante handler fee decorator. The event type is `tx` and the attribute is `fee`.
* [\#9776](https://github.com/cosmos/cosmos-sdk/pull/9776) Add flag `staking-bond-denom` to specify the staking bond denomination value when initializing a new chain.
* [\#9533](https://github.com/cosmos/cosmos-sdk/pull/9533) Added a new gRPC method, `DenomOwners`, in `x/bank` to query for all account holders of a specific denomination.
* (bank) [\#9618](https://github.com/cosmos/cosmos-sdk/pull/9618) Update bank.Metadata: add URI and URIHash attributes.
* [\#9837](https://github.com/cosmos/cosmos-sdk/issues/9837) `--generate-only` flag will accept the keyname now.

### API Breaking Changes

* [\#9628](https://github.com/cosmos/cosmos-sdk/pull/9628) Rename `x/{mod}/legacy` to `x/{mod}/migrations`.
* [\#9571](https://github.com/cosmos/cosmos-sdk/pull/9571) Implemented error handling for staking hooks, which now return an error on failure.
* [\#9427](https://github.com/cosmos/cosmos-sdk/pull/9427) Move simapp `FundAccount` and `FundModuleAccount` to `x/bank/testutil`
* (client/tx) [\#9421](https://github.com/cosmos/cosmos-sdk/pull/9421/) `BuildUnsignedTx`, `BuildSimTx`, `PrintUnsignedStdTx` functions are moved to
  the Tx Factory as methods.
* (client/keys) [\#9407](https://github.com/cosmos/cosmos-sdk/pull/9601) Added `keys rename` CLI command and `Keyring.Rename` interface method to rename a key in the keyring.
* (x/slashing) [\#9458](https://github.com/cosmos/cosmos-sdk/pull/9458) Coins burned from slashing is now returned from Slash function and included in Slash event.
* [\#9246](https://github.com/cosmos/cosmos-sdk/pull/9246) The `New` method for the network package now returns an error.
* [\#9519](https://github.com/cosmos/cosmos-sdk/pull/9519) `DeleteDeposits` renamed to `DeleteAndBurnDeposits`, `RefundDeposits` renamed to `RefundAndDeleteDeposits`
* (codec) [\#9521](https://github.com/cosmos/cosmos-sdk/pull/9521) Removed deprecated `clientCtx.JSONCodec` from `client.Context`.
* (codec) [\#9521](https://github.com/cosmos/cosmos-sdk/pull/9521) Rename `EncodingConfig.Marshaler` to `Codec`.
* [\#9594](https://github.com/cosmos/cosmos-sdk/pull/9594) `RESTHandlerFn` argument is removed from the `gov/NewProposalHandler`.
* [\#9594](https://github.com/cosmos/cosmos-sdk/pull/9594) `types/rest` package moved to `testutil/rest`.
* [\#9432](https://github.com/cosmos/cosmos-sdk/pull/9432) `ConsensusParamsKeyTable` moved from `params/keeper` to `params/types`
* [\#9576](https://github.com/cosmos/cosmos-sdk/pull/9576) Add debug error message to `sdkerrors.QueryResult` when enabled
* [\#9650](https://github.com/cosmos/cosmos-sdk/pull/9650) Removed deprecated message handler implementation from the SDK modules.
* (x/bank) [\#9832] (https://github.com/cosmos/cosmos-sdk/pull/9832) `AddressFromBalancesStore` renamed to `AddressAndDenomFromBalancesStore`.
* (tests) [\#9938](https://github.com/cosmos/cosmos-sdk/pull/9938) `simapp.Setup` accepts additional `testing.T` argument.


### Client Breaking Changes

* [\#9879](https://github.com/cosmos/cosmos-sdk/pull/9879) Modify ABCI Queries to use `abci.QueryRequest` Height field if it is non-zero, otherwise continue using context height.
* [\#9594](https://github.com/cosmos/cosmos-sdk/pull/9594) Remove legacy REST API. Please see the [REST Endpoints Migration guide](https://docs.cosmos.network/master/migrations/rest.html) to migrate to the new REST endpoints.

### CLI Breaking Changes

* [\#9246](https://github.com/cosmos/cosmos-sdk/pull/9246) Removed the CLI flag `--setup-config-only` from the `testnet` command and added the subcommand `init-files`.

### Improvements

* (deps) [\#9956](https://github.com/cosmos/cosmos-sdk/pull/9956) Bump Tendermint to [v0.34.12](https://github.com/tendermint/tendermint/releases/tag/v0.34.12).
* (cli) [\#9856](https://github.com/cosmos/cosmos-sdk/pull/9856) Overwrite `--sequence` and `--account-number` flags with default flag values when used with `offline=false` in `sign-batch` command.

### Bug Fixes

<<<<<<< HEAD
### State Machine Breaking Changes
* (x/auth)[\#9596](https://github.com/cosmos/cosmos-sdk/pull/9596) Enable creating periodic vesting accounts with a transactions instead of requiring them to be created in genesis.

## [v0.43.0-rc0](https://github.com/cosmos/cosmos-sdk/releases/tag/v0.43.0-rc0) - 2021-06-25
=======
* [\#9651](https://github.com/cosmos/cosmos-sdk/pull/9651) Change inconsistent limit of `0` to `MaxUint64` on InfiniteGasMeter and add GasRemaining func to GasMeter.
* [\#9639](https://github.com/cosmos/cosmos-sdk/pull/9639) Check store keys length before accessing them by making sure that `key` is of length `m+1` (for `key[n:m]`)
* (types) [\#9627](https://github.com/cosmos/cosmos-sdk/pull/9627) Fix nil pointer panic on `NewBigIntFromInt`
* (x/genutil) [\#9574](https://github.com/cosmos/cosmos-sdk/pull/9575) Actually use the `gentx` client tx flags (like `--keyring-dir`)
* (x/distribution) [\#9599](https://github.com/cosmos/cosmos-sdk/pull/9599) Withdraw rewards event now includes a value attribute even if there are 0 rewards (due to situations like 100% commission).
* (x/genutil) [\#9638](https://github.com/cosmos/cosmos-sdk/pull/9638) Added missing validator key save when recovering from mnemonic
* [\#9762](https://github.com/cosmos/cosmos-sdk/pull/9762) The init command uses the chain-id from the client config if --chain-id is not provided
* [\#9854](https://github.com/cosmos/cosmos-sdk/pull/9854) Fixed the `make proto-gen` to get dynamic container name based on project name for the cosmos based sdks.
* [\#9829](https://github.com/cosmos/cosmos-sdk/pull/9829) Fixed Coin denom sorting not being checked during `Balance.Validate` check. Refactored the Validation logic to use `Coins.Validate` for `Balance.Coins`.
+ [\#9965](https://github.com/cosmos/cosmos-sdk/pull/9965) Fixed `simd version` command output to report the right release tag.
+ [\#9980](https://github.com/cosmos/cosmos-sdk/pull/9980) Returning the error when the invalid argument is passed to bank query total supply cli.

### State Machine Breaking

* (x/bank) [\#9611](https://github.com/cosmos/cosmos-sdk/pull/9611) Introduce a new index to act as a reverse index between a denomination and address allowing to query for
  token holders of a specific denomination. `DenomOwners` is updated to use the new reverse index.
* (x/bank) [\#9832] (https://github.com/cosmos/cosmos-sdk/pull/9832) Account balance is stored as `sdk.Int` rather than `sdk.Coin`.
* (x/bank) [\#9890] (https://github.com/cosmos/cosmos-sdk/pull/9890) Remove duplicate denom from denom metadata key.

 ### Deprecated

* (x/upgrade) [\#9906](https://github.com/cosmos/cosmos-sdk/pull/9906) Deprecate `UpgradeConsensusState` gRPC query since this functionality is only used for IBC, which now has its own [IBC replacement](https://github.com/cosmos/ibc-go/blob/2c880a22e9f9cc75f62b527ca94aa75ce1106001/proto/ibc/core/client/v1/query.proto#L54)

## [v0.43.0](https://github.com/cosmos/cosmos-sdk/releases/tag/v0.43.0) - 2021-08-10
>>>>>>> 00f987ac

### Features

* [\#6711](https://github.com/cosmos/cosmos-sdk/pull/6711) Make integration test suites reusable by apps, tests are exported in each module's `client/testutil` package.
* [\#8077](https://github.com/cosmos/cosmos-sdk/pull/8077) Added support for grpc-web, enabling browsers to communicate with a chain's gRPC server
* [\#8965](https://github.com/cosmos/cosmos-sdk/pull/8965) cosmos reflection now provides more information on the application such as: deliverable msgs, sdk.Config info etc (still in alpha stage).
* [\#8520](https://github.com/cosmos/cosmos-sdk/pull/8520) Add support for permanently locked vesting accounts.
* [\#8559](https://github.com/cosmos/cosmos-sdk/pull/8559) Added Protobuf compatible secp256r1 ECDSA signatures.
* [\#8786](https://github.com/cosmos/cosmos-sdk/pull/8786) Enabled secp256r1 in x/auth.
* (rosetta) [\#8729](https://github.com/cosmos/cosmos-sdk/pull/8729) Data API fully supports balance tracking. Construction API can now construct any message supported by the application.
* [\#8754](https://github.com/cosmos/cosmos-sdk/pull/8875) Added support for reverse iteration to pagination.
* (types) [\#9079](https://github.com/cosmos/cosmos-sdk/issues/9079) Add `AddAmount`/`SubAmount` methods to `sdk.Coin`.
* [#9088](https://github.com/cosmos/cosmos-sdk/pull/9088) Added implementation to ADR-28 Derived Addresses.
* [\#9133](https://github.com/cosmos/cosmos-sdk/pull/9133) Added hooks for governance actions.
* (x/staking) [\#9214](https://github.com/cosmos/cosmos-sdk/pull/9214) Added `new_shares` attribute inside `EventTypeDelegate` event.
* [\#9382](https://github.com/cosmos/cosmos-sdk/pull/9382) feat: add Dec.Float64() function.
* [\#9457](https://github.com/cosmos/cosmos-sdk/pull/9457) Add amino support for x/authz and x/feegrant Msgs.
* [\#9498](https://github.com/cosmos/cosmos-sdk/pull/9498) Added `Codec: codec.Codec` attribute to `client/Context` structure.
* [\#9540](https://github.com/cosmos/cosmos-sdk/pull/9540) Add output flag for query txs command.
* (errors) [\#8845](https://github.com/cosmos/cosmos-sdk/pull/8845) Add `Error.Wrap` handy method
* [\#8518](https://github.com/cosmos/cosmos-sdk/pull/8518) Help users of multisig wallets debug signature issues.
* [\#9573](https://github.com/cosmos/cosmos-sdk/pull/9573) ADR 040 implementation: New DB interface


### Client Breaking Changes

* [\#8363](https://github.com/cosmos/cosmos-sdk/pull/8363) Addresses no longer have a fixed 20-byte length. From the SDK modules' point of view, any 1-255 bytes-long byte array is a valid address.
* (crypto/ed25519) [\#8690] Adopt zip1215 ed2559 verification rules.
* [\#8849](https://github.com/cosmos/cosmos-sdk/pull/8849) Upgrade module no longer supports time based upgrades.
* [\#7477](https://github.com/cosmos/cosmos-sdk/pull/7477) Changed Bech32 Public Key serialization in the client facing functionality (CLI, MsgServer, QueryServer):
  * updated the keyring display structure (it uses protobuf JSON serialization) - the output is more verbose.
  * Renamed `MarshalAny` and `UnmarshalAny` to `MarshalInterface` and `UnmarshalInterface` respectively. These functions must take an interface as parameter (not a concrete type nor `Any` object). Underneath they use `Any` wrapping for correct protobuf serialization.
  * CLI: removed `--text` flag from `show-node-id` command; the text format for public keys is not used any more - instead we use ProtoJSON.
* (store) [\#8790](https://github.com/cosmos/cosmos-sdk/pull/8790) Reduce gas costs by 10x for transient store operations.
* [\#9139](https://github.com/cosmos/cosmos-sdk/pull/9139) Querying events:
  * via `ServiceMsg` TypeURLs (e.g. `message.action='/cosmos.bank.v1beta1.Msg/Send'`) does not work anymore,
  * via legacy `msg.Type()` (e.g. `message.action='send'`) is being deprecated, new `Msg`s won't emit these events.
  * Please use concrete `Msg` TypeURLs instead (e.g. `message.action='/cosmos.bank.v1beta1.MsgSend'`).
* [\#9859](https://github.com/cosmos/cosmos-sdk/pull/9859) The `default` pruning strategy now keeps the last 362880 blocks instead of 100. 362880 equates to roughly enough blocks to cover the entire unbonding period assuming a 21 day unbonding period and 5s block time.
* [\#9785](https://github.com/cosmos/cosmos-sdk/issues/9785) Missing coin denomination in logs


### API Breaking Changes

* (keyring) [#\8662](https://github.com/cosmos/cosmos-sdk/pull/8662) `NewMnemonic` now receives an additional `passphrase` argument to secure the key generated by the bip39 mnemonic.
* (x/bank) [\#8473](https://github.com/cosmos/cosmos-sdk/pull/8473) Bank keeper does not expose unsafe balance changing methods such as `SetBalance`, `SetSupply` etc.
* (x/staking) [\#8473](https://github.com/cosmos/cosmos-sdk/pull/8473) On genesis init, if non bonded pool and bonded pool balance, coming from the bank module, does not match what is saved in the staking state, the initialization will panic.
* (x/gov) [\#8473](https://github.com/cosmos/cosmos-sdk/pull/8473) On genesis init, if the gov module account balance, coming from bank module state, does not match the one in gov module state, the initialization will panic.
* (x/distribution) [\#8473](https://github.com/cosmos/cosmos-sdk/pull/8473) On genesis init, if the distribution module account balance, coming from bank module state, does not match the one in distribution module state, the initialization will panic.
* (client/keys) [\#8500](https://github.com/cosmos/cosmos-sdk/pull/8500) `InfoImporter` interface is removed from legacy keybase.
* (x/staking) [\#8505](https://github.com/cosmos/cosmos-sdk/pull/8505) `sdk.PowerReduction` has been renamed to `sdk.DefaultPowerReduction`, and most staking functions relying on power reduction take a new function argument, instead of relying on that global variable.
* [\#8629](https://github.com/cosmos/cosmos-sdk/pull/8629) Deprecated `SetFullFundraiserPath` from `Config` in favor of `SetPurpose` and `SetCoinType`.
* (x/upgrade) [\#8673](https://github.com/cosmos/cosmos-sdk/pull/8673) Remove IBC logic from x/upgrade. Deprecates IBC fields in an Upgrade Plan, an error will be thrown if they are set. IBC upgrade logic moved to 02-client and an IBC UpgradeProposal is added.
* (x/bank) [\#8517](https://github.com/cosmos/cosmos-sdk/pull/8517) `SupplyI` interface and `Supply` are removed and uses `sdk.Coins` for supply tracking
* (x/upgrade) [\#8743](https://github.com/cosmos/cosmos-sdk/pull/8743) `UpgradeHandler` includes a new argument `VersionMap` which helps facilitate in-place migrations.
* (x/auth) [\#8129](https://github.com/cosmos/cosmos-sdk/pull/8828) Updated `SigVerifiableTx.GetPubKeys` method signature to return error.
* (x/upgrade) [\7487](https://github.com/cosmos/cosmos-sdk/pull/8897) Upgrade `Keeper` takes new argument `ProtocolVersionSetter` which implements setting a protocol version on baseapp.
* (baseapp) [\7487](https://github.com/cosmos/cosmos-sdk/pull/8897) BaseApp's fields appVersion and version were swapped to match Tendermint's fields.
* [\#8682](https://github.com/cosmos/cosmos-sdk/pull/8682) `ante.NewAnteHandler` updated to receive all positional params as `ante.HandlerOptions` struct. If required fields aren't set, throws error accordingly.
* (x/staking/types) [\#7447](https://github.com/cosmos/cosmos-sdk/issues/7447) Remove bech32 PubKey support:
  * `ValidatorI` interface update: `GetConsPubKey` renamed to `TmConsPubKey` (this is to clarify the return type: consensus public key must be a tendermint key); `TmConsPubKey`, `GetConsAddr` methods return error.
  * `Validator` updated according to the `ValidatorI` changes described above.
  * `ToTmValidator` function: added `error` to return values.
  * `Validator.ConsensusPubkey` type changed from `string` to `codectypes.Any`.
  * `MsgCreateValidator.Pubkey` type changed from `string` to `codectypes.Any`.
* (client) [\#8926](https://github.com/cosmos/cosmos-sdk/pull/8926) `client/tx.PrepareFactory` has been converted to a private function, as it's only used internally.
* (auth/tx) [\#8926](https://github.com/cosmos/cosmos-sdk/pull/8926) The `ProtoTxProvider` interface used as a workaround for transaction simulation has been removed.
* (x/bank) [\#8798](https://github.com/cosmos/cosmos-sdk/pull/8798) `GetTotalSupply` is removed in favour of `GetPaginatedTotalSupply`
* (keyring) [\#8739](https://github.com/cosmos/cosmos-sdk/pull/8739) Rename InfoImporter -> LegacyInfoImporter.
* (x/bank/types) [\#9061](https://github.com/cosmos/cosmos-sdk/pull/9061) `AddressFromBalancesStore` now returns an error for invalid key instead of panic.
* (x/auth) [\#9144](https://github.com/cosmos/cosmos-sdk/pull/9144) The `NewTxTimeoutHeightDecorator` antehandler has been converted from a struct to a function.
* (codec) [\#9226](https://github.com/cosmos/cosmos-sdk/pull/9226) Rename codec interfaces and methods, to follow a general Go interfaces:
  * `codec.Marshaler` → `codec.Codec` (this defines objects which serialize other objects)
  * `codec.BinaryMarshaler` → `codec.BinaryCodec`
  * `codec.JSONMarshaler` → `codec.JSONCodec`
  * Removed `BinaryBare` suffix from `BinaryCodec` methods (`MarshalBinaryBare`, `UnmarshalBinaryBare`, ...)
  * Removed `Binary` infix from `BinaryCodec` methods (`MarshalBinaryLengthPrefixed`, `UnmarshalBinaryLengthPrefixed`, ...)
* [\#9139](https://github.com/cosmos/cosmos-sdk/pull/9139) `ServiceMsg` TypeURLs (e.g. `/cosmos.bank.v1beta1.Msg/Send`) have been removed, as they don't comply to the Probobuf `Any` spec. Please use `Msg` type TypeURLs (e.g. `/cosmos.bank.v1beta1.MsgSend`). This has multiple consequences:
  * The `sdk.ServiceMsg` struct has been removed.
  * `sdk.Msg` now only contains `ValidateBasic` and `GetSigners` methods. The remaining methods `GetSignBytes`, `Route` and `Type` are moved to `legacytx.LegacyMsg`.
  * The `RegisterCustomTypeURL` function and the `cosmos.base.v1beta1.ServiceMsg` interface have been removed from the interface registry.
* (codec) [\#9251](https://github.com/cosmos/cosmos-sdk/pull/9251) Rename `clientCtx.JSONMarshaler` to `clientCtx.JSONCodec` as per #9226.
* (x/bank) [\#9271](https://github.com/cosmos/cosmos-sdk/pull/9271) SendEnabledCoin(s) renamed to IsSendEnabledCoin(s) to better reflect its functionality.
* (x/bank) [\#9550](https://github.com/cosmos/cosmos-sdk/pull/9550) `server.InterceptConfigsPreRunHandler` now takes 2 additional arguments: customAppConfigTemplate and customAppConfig. If you don't need to customize these, simply put `""` and `nil`.
* [\#8245](https://github.com/cosmos/cosmos-sdk/pull/8245) Removed `simapp.MakeCodecs` and use `simapp.MakeTestEncodingConfig` instead.
* (x/capability) [\#9836](https://github.com/cosmos/cosmos-sdk/pull/9836) Removed `InitializeAndSeal(ctx sdk.Context)` and replaced with `Seal()`. App must add x/capability module to the begin blockers which will assure that the x/capability keeper is properly initialized. The x/capability begin blocker must be run before any other module which uses x/capability.

### State Machine Breaking

* (x/{bank,distrib,gov,slashing,staking}) [\#8363](https://github.com/cosmos/cosmos-sdk/issues/8363) Store keys have been modified to allow for variable-length addresses.
* (x/evidence) [\#8502](https://github.com/cosmos/cosmos-sdk/pull/8502) `HandleEquivocationEvidence` persists the evidence to state.
* (x/gov) [\#7733](https://github.com/cosmos/cosmos-sdk/pull/7733) ADR 037 Implementation: Governance Split Votes, use `MsgWeightedVote` to send a split vote. Sending a regular `MsgVote` will convert the underlying vote option into a weighted vote with weight 1.
* (x/bank) [\#8656](https://github.com/cosmos/cosmos-sdk/pull/8656) balance and supply are now correctly tracked via `coin_spent`, `coin_received`, `coinbase` and `burn` events.
* (x/bank) [\#8517](https://github.com/cosmos/cosmos-sdk/pull/8517) Supply is now stored and tracked as `sdk.Coins`
* (x/bank) [\#9051](https://github.com/cosmos/cosmos-sdk/pull/9051) Supply value is stored as `sdk.Int` rather than `string`.


### CLI Breaking Changes

* [\#8880](https://github.com/cosmos/cosmos-sdk/pull/8880) The CLI `simd migrate v0.40 ...` command has been renamed to `simd migrate v0.42`.
* [\#8628](https://github.com/cosmos/cosmos-sdk/issues/8628) Commands no longer print outputs using `stderr` by default
* [\#9134](https://github.com/cosmos/cosmos-sdk/pull/9134) Renamed the CLI flag `--memo` to `--note`.
* [\#9291](https://github.com/cosmos/cosmos-sdk/pull/9291) Migration scripts prior to v0.38 have been removed from the CLI `migrate` command. The oldest supported migration is v0.39->v0.42.
* [\#9371](https://github.com/cosmos/cosmos-sdk/pull/9371) Non-zero default fees/Server will error if there's an empty value for min-gas-price in app.toml
* [\#9827](https://github.com/cosmos/cosmos-sdk/pull/9827) Ensure input parity of validator public key input between `tx staking create-validator` and `gentx`.
* [\#9621](https://github.com/cosmos/cosmos-sdk/pull/9621) Rollback [\#9371](https://github.com/cosmos/cosmos-sdk/pull/9371) and log warning if there's an empty value for min-gas-price in app.toml

### Improvements

* (store) [\#8012](https://github.com/cosmos/cosmos-sdk/pull/8012) Implementation of ADR-038 WriteListener and listen.KVStore
* (x/bank) [\#8614](https://github.com/cosmos/cosmos-sdk/issues/8614) Add `Name` and `Symbol` fields to denom metadata
* (x/auth) [\#8522](https://github.com/cosmos/cosmos-sdk/pull/8522) Allow to query all stored accounts
* (crypto/types) [\#8600](https://github.com/cosmos/cosmos-sdk/pull/8600) `CompactBitArray`: optimize the `NumTrueBitsBefore` method and add an `Equal` method.
* (x/upgrade) [\#8743](https://github.com/cosmos/cosmos-sdk/pull/8743) Add tracking module versions as per ADR-041
* (types) [\#8962](https://github.com/cosmos/cosmos-sdk/issues/8962) Add `Abs()` method to `sdk.Int`.
* (x/bank) [\#8950](https://github.com/cosmos/cosmos-sdk/pull/8950) Improve efficiency on supply updates.
* (store) [\#8811](https://github.com/cosmos/cosmos-sdk/pull/8811) store/cachekv: use typed `types/kv.List` instead of `container/list.List`. The change brings time spent on the time assertion cummulatively to 580ms down from 6.88s.
* (keyring) [\#8826](https://github.com/cosmos/cosmos-sdk/pull/8826) add trust to macOS Keychain for calling apps by default, avoiding repeating keychain popups that appears when dealing with keyring (key add, list, ...) operations.
* (makefile) [\#7933](https://github.com/cosmos/cosmos-sdk/issues/7933) Use Docker to generate swagger files.
* (crypto/types) [\#9196](https://github.com/cosmos/cosmos-sdk/pull/9196) Fix negative index accesses in CompactUnmarshal,GetIndex,SetIndex
* (makefile) [\#9192](https://github.com/cosmos/cosmos-sdk/pull/9192) Reuse proto containers in proto related jobs.
* [\#9205](https://github.com/cosmos/cosmos-sdk/pull/9205) Improve readability in `abci` handleQueryP2P
* [\#9231](https://github.com/cosmos/cosmos-sdk/pull/9231) Remove redundant staking errors.
* [\#9314](https://github.com/cosmos/cosmos-sdk/pull/9314) Update Rosetta SDK to upstream's latest release.
* (gRPC-Web) [\#9493](https://github.com/cosmos/cosmos-sdk/pull/9493) Add `EnableUnsafeCORS` flag to grpc-web config.
* (x/params) [\#9481](https://github.com/cosmos/cosmos-sdk/issues/9481) Speedup simulator for parameter change proposals.
* (x/staking) [\#9423](https://github.com/cosmos/cosmos-sdk/pull/9423) Staking delegations now returns empty list instead of rpc error when no records found.
* (x/auth) [\#9553](https://github.com/cosmos/cosmos-sdk/pull/9553) The `--multisig` flag now accepts both a name and address.
* [\#8549](https://github.com/cosmos/cosmos-sdk/pull/8549) Make gRPC requests go through tendermint Query
* [\#8093](https://github.com/cosmos/cosmos-sdk/pull/8093) Limit usage of context.background.
* [\#8460](https://github.com/cosmos/cosmos-sdk/pull/8460) Ensure b.ReportAllocs() in all the benchmarks
* [\#8461](https://github.com/cosmos/cosmos-sdk/pull/8461) Fix upgrade tx commands not showing up in CLI


### Bug Fixes

* (gRPC) [\#8945](https://github.com/cosmos/cosmos-sdk/pull/8945) gRPC reflection now works correctly.
* (keyring) [#\8635](https://github.com/cosmos/cosmos-sdk/issues/8635) Remove hardcoded default passphrase value on `NewMnemonic`
* (x/bank) [\#8434](https://github.com/cosmos/cosmos-sdk/pull/8434) Fix legacy REST API `GET /bank/total` and `GET /bank/total/{denom}` in swagger
* (x/slashing) [\#8427](https://github.com/cosmos/cosmos-sdk/pull/8427) Fix query signing infos command
* (x/bank/types) [\#9112](https://github.com/cosmos/cosmos-sdk/pull/9112) fix AddressFromBalancesStore address length overflow
* (x/bank) [\#9229](https://github.com/cosmos/cosmos-sdk/pull/9229) Now zero coin balances cannot be added to balances & supply stores. If any denom becomes zero corresponding key gets deleted from store. State migration: [\#9664](https://github.com/cosmos/cosmos-sdk/pull/9664).
* [\#9363](https://github.com/cosmos/cosmos-sdk/pull/9363) Check store key uniqueness in app wiring.
* [\#9460](https://github.com/cosmos/cosmos-sdk/pull/9460) Fix lint error in `MigratePrefixAddress`.
* [\#9480](https://github.com/cosmos/cosmos-sdk/pull/9480) Fix added keys when using `--dry-run`.
* (types) [\#9511](https://github.com/cosmos/cosmos-sdk/pull/9511) Change `maxBitLen` of `sdk.Int` and `sdk.Dec`  to handle max ERC20 value.
* [\#9454](https://github.com/cosmos/cosmos-sdk/pull/9454) Fix testnet command with --node-dir-prefix accepts `-` and change `node-dir-prefix token` to `testtoken`.
* (keyring) [\#9562](https://github.com/cosmos/cosmos-sdk/pull/9563) fix keyring kwallet backend when using with empty wallet.
* (keyring) [\#9583](https://github.com/cosmos/cosmos-sdk/pull/9583) Fix correct population of legacy `Vote.Option` field for votes with 1 VoteOption of weight 1.
* (x/distinction) [\#8918](https://github.com/cosmos/cosmos-sdk/pull/8918) Fix module's parameters validation.
* (x/gov/types) [\#8586](https://github.com/cosmos/cosmos-sdk/pull/8586) Fix bug caused by NewProposal that unnecessarily creates a Proposal object that’s discarded on any error.
* [\#8580](https://github.com/cosmos/cosmos-sdk/pull/8580) Use more cheaper method from the math/big package that provides a way to trivially check if a value is zero with .BitLen() == 0
* [\#8567](https://github.com/cosmos/cosmos-sdk/pull/8567) Fix bug by introducing pagination to GetValidatorSetByHeight response
* (x/bank) [\#8531](https://github.com/cosmos/cosmos-sdk/pull/8531) Fix bug caused by ignoring errors returned by Balance.GetAddress()
* (server) [\#8399](https://github.com/cosmos/cosmos-sdk/pull/8399) fix gRPC-web flag default value
* [\#8282](https://github.com/cosmos/cosmos-sdk/pull/8282) fix zero time checks
* (cli) [\#9593](https://github.com/cosmos/cosmos-sdk/pull/9593) Check if chain-id is blank before verifying signatures in multisign and error.
* [\#9720](https://github.com/cosmos/cosmos-sdk/pull/9720) Feegrant grant cli granter now accepts key name as well as address in general and accepts only address in --generate-only mode
* [\#9793](https://github.com/cosmos/cosmos-sdk/pull/9793) Fixed ECDSA/secp256r1 transaction malleability.
* (server) [#9704](https://github.com/cosmos/cosmos-sdk/pull/9704) Start GRPCWebServer in goroutine, avoid blocking other services from starting.
* (bank) [\#9687](https://github.com/cosmos/cosmos-sdk/issues/9687) fixes [\#9159](https://github.com/cosmos/cosmos-sdk/issues/9159). Added migration to prune balances with zero coins.


### Deprecated

* (grpc) [\#8926](https://github.com/cosmos/cosmos-sdk/pull/8926) The `tx` field in `SimulateRequest` has been deprecated, prefer to pass `tx_bytes` instead.
* (sdk types) [\#9498](https://github.com/cosmos/cosmos-sdk/pull/9498) `clientContext.JSONCodec` will be removed in the next version. use `clientContext.Codec` instead.

## [v0.42.9](https://github.com/cosmos/cosmos-sdk/releases/tag/v0.42.9) - 2021-08-04

### Bug Fixes

* [\#9835](https://github.com/cosmos/cosmos-sdk/pull/9835) Moved capability initialization logic to BeginBlocker to fix nondeterminsim issue mentioned in [\#9800](https://github.com/cosmos/cosmos-sdk/issues/9800). Applications must now include the capability module in their BeginBlocker order before any module that uses capabilities gets run.
* [\#9201](https://github.com/cosmos/cosmos-sdk/pull/9201) Fixed `<app> init --recover` flag.


### API Breaking Changes

* [\#9835](https://github.com/cosmos/cosmos-sdk/pull/9835) The `InitializeAndSeal` API has not changed, however it no longer initializes the in-memory state. `InitMemStore` has been introduced to serve this function, which will be called either in `InitChain` or `BeginBlock` (whichever is first after app start). Nodes may run this version on a network running 0.42.x, however, they must update their app.go files to include the capability module in their begin blockers.

### Client Breaking Changes

* [\#9781](https://github.com/cosmos/cosmos-sdk/pull/9781) Improve`withdraw-all-rewards` UX when broadcast mode `async` or `async` is used.

## [v0.42.8](https://github.com/cosmos/cosmos-sdk/releases/tag/v0.42.8) - 2021-07-30

### Features

* [\#9750](https://github.com/cosmos/cosmos-sdk/pull/9750) Emit events for tx signature and sequence, so clients can now query txs by signature (`tx.signature='<base64_sig>'`) or by address and sequence combo (`tx.acc_seq='<addr>/<seq>'`).

### Improvements

* (cli) [\#9717](https://github.com/cosmos/cosmos-sdk/pull/9717) Added CLI flag `--output json/text` to `tx` cli commands.

### Bug Fixes

* [\#9766](https://github.com/cosmos/cosmos-sdk/pull/9766) Fix hardcoded ledger signing algorithm on `keys add` command.

## [v0.42.7](https://github.com/cosmos/cosmos-sdk/releases/tag/v0.42.7) - 2021-07-09

### Improvements

* (baseapp) [\#9578](https://github.com/cosmos/cosmos-sdk/pull/9578) Return `Baseapp`'s `trace` value for logging error stack traces.

### Bug Fixes

* (x/ibc) [\#9640](https://github.com/cosmos/cosmos-sdk/pull/9640) Fix IBC Transfer Ack Success event as it was initially emitting opposite value.
* [\#9645](https://github.com/cosmos/cosmos-sdk/pull/9645) Use correct Prometheus format for metric labels.
* [\#9299](https://github.com/cosmos/cosmos-sdk/pull/9299) Fix `[appd] keys parse cosmos1...` freezing.
* (keyring) [\#9563](https://github.com/cosmos/cosmos-sdk/pull/9563) fix keyring kwallet backend when using with empty wallet.
* (x/capability) [\#9392](https://github.com/cosmos/cosmos-sdk/pull/9392) initialization fix, which fixes the consensus error when using statesync.

## [v0.42.6](https://github.com/cosmos/cosmos-sdk/releases/tag/v0.42.6) - 2021-06-18

### Improvements

* [\#9428](https://github.com/cosmos/cosmos-sdk/pull/9428) Optimize bank InitGenesis. Added `k.initBalances`.
* [\#9429](https://github.com/cosmos/cosmos-sdk/pull/9429) Add `cosmos_sdk_version` to node_info
* [\#9541](https://github.com/cosmos/cosmos-sdk/pull/9541) Bump tendermint dependency to v0.34.11.

### Bug Fixes

* [\#9385](https://github.com/cosmos/cosmos-sdk/pull/9385) Fix IBC `query ibc client header` cli command. Support historical queries for query header/node-state commands.
* [\#9401](https://github.com/cosmos/cosmos-sdk/pull/9401) Fixes incorrect export of IBC identifier sequences. Previously, the next identifier sequence for clients/connections/channels was not set during genesis export. This resulted in the next identifiers being generated on the new chain to reuse old identifiers (the sequences began again from 0).
* [\#9408](https://github.com/cosmos/cosmos-sdk/pull/9408) Update simapp to use correct default broadcast mode.
* [\#9513](https://github.com/cosmos/cosmos-sdk/pull/9513) Fixes testnet CLI command. Testnet now updates the supply in genesis. Previously, when using add-genesis-account and testnet together, inconsistent genesis files would be produced, as only add-genesis-account was updating the supply.
* (x/gov) [\#8813](https://github.com/cosmos/cosmos-sdk/pull/8813) fix `GET /cosmos/gov/v1beta1/proposals/{proposal_id}/deposits` to include initial deposit

### Features

* [\#9383](https://github.com/cosmos/cosmos-sdk/pull/9383) New CLI command `query ibc-transfer escrow-address <port> <channel id>` to get the escrow address for a channel; can be used to then query balance of escrowed tokens
* (baseapp, types) [#\9390](https://github.com/cosmos/cosmos-sdk/pull/9390) Add current block header hash to `Context`
* (store) [\#9403](https://github.com/cosmos/cosmos-sdk/pull/9403) Add `RefundGas` function to `GasMeter` interface

## [v0.42.5](https://github.com/cosmos/cosmos-sdk/releases/tag/v0.42.5) - 2021-05-18

### Bug Fixes

* [\#9514](https://github.com/cosmos/cosmos-sdk/issues/9514) Fix panic when retrieving the `BlockGasMeter` on `(Re)CheckTx` mode.
* [\#9235](https://github.com/cosmos/cosmos-sdk/pull/9235) CreateMembershipProof/CreateNonMembershipProof now returns an error
if input key is empty, or input data contains empty key.
* [\#9108](https://github.com/cosmos/cosmos-sdk/pull/9108) Fixed the bug with querying multisig account, which is not showing threshold and public_keys.
* [\#9345](https://github.com/cosmos/cosmos-sdk/pull/9345) Fix ARM support.
* [\#9040](https://github.com/cosmos/cosmos-sdk/pull/9040) Fix ENV variables binding to CLI flags for client config.

### Features

* [\#8953](https://github.com/cosmos/cosmos-sdk/pull/8953) Add the `config` CLI subcommand back to the SDK, which saves client-side configuration in a `client.toml` file.

## [v0.42.4](https://github.com/cosmos/cosmos-sdk/releases/tag/v0.42.4) - 2021-04-08

### Client Breaking Changes

* [\#9026](https://github.com/cosmos/cosmos-sdk/pull/9026) By default, the `tx sign` and `tx sign-batch` CLI commands use SIGN_MODE_DIRECT to sign transactions for local pubkeys. For multisigs and ledger keys, the default LEGACY_AMINO_JSON is used.

### Bug Fixes

* (gRPC) [\#9015](https://github.com/cosmos/cosmos-sdk/pull/9015) Fix invalid status code when accessing gRPC endpoints.
* [\#9026](https://github.com/cosmos/cosmos-sdk/pull/9026) Fixed the bug that caused the `gentx` command to fail for Ledger keys.

### Improvements

* [\#9081](https://github.com/cosmos/cosmos-sdk/pull/9081) Upgrade Tendermint to v0.34.9 that includes a security issue fix for Tendermint light clients.

## [v0.42.3](https://github.com/cosmos/cosmos-sdk/releases/tag/v0.42.3) - 2021-03-24

This release fixes a security vulnerability identified in x/bank.

## [v0.42.2](https://github.com/cosmos/cosmos-sdk/releases/tag/v0.42.2) - 2021-03-19

### Improvements

* (grpc) [\#8815](https://github.com/cosmos/cosmos-sdk/pull/8815) Add orderBy parameter to `TxsByEvents` endpoint.
* (cli) [\#8826](https://github.com/cosmos/cosmos-sdk/pull/8826) Add trust to macOS Keychain for caller app by default.
* (store) [\#8811](https://github.com/cosmos/cosmos-sdk/pull/8811) store/cachekv: use typed types/kv.List instead of container/list.List

### Bug Fixes

* (crypto) [\#8841](https://github.com/cosmos/cosmos-sdk/pull/8841) Fix legacy multisig amino marshaling, allowing migrations to work between v0.39 and v0.40+.
* (cli tx) [\8873](https://github.com/cosmos/cosmos-sdk/pull/8873) add missing `--output-document` option to `app tx multisign-batch`.

## [v0.42.1](https://github.com/cosmos/cosmos-sdk/releases/tag/v0.42.1) - 2021-03-10

This release fixes security vulnerability identified in the simapp.

## [v0.42.0](https://github.com/cosmos/cosmos-sdk/releases/tag/v0.42.0) - 2021-03-08

**IMPORTANT**: This release contains an important security fix for all non Cosmos Hub chains running Stargate version of the Cosmos SDK (>0.40). Non-hub chains should not be using any version of the SDK in the v0.40.x or v0.41.x release series. See [#8461](https://github.com/cosmos/cosmos-sdk/pull/8461) for more details.

### Improvements

* (x/ibc) [\#8624](https://github.com/cosmos/cosmos-sdk/pull/8624) Emit full header in IBC UpdateClient message.
* (x/crisis) [\#8621](https://github.com/cosmos/cosmos-sdk/issues/8621) crisis invariants names now print to loggers.

### Bug fixes

* (x/evidence) [\#8461](https://github.com/cosmos/cosmos-sdk/pull/8461) Fix bech32 prefix in evidence validator address conversion
* (x/gov) [\#8806](https://github.com/cosmos/cosmos-sdk/issues/8806) Fix q gov proposals command's mishandling of the --status parameter's values.

## [v0.41.4](https://github.com/cosmos/cosmos-sdk/releases/tag/v0.41.3) - 2021-03-02

**IMPORTANT**: Due to a bug in the v0.41.x series with how evidence handles validator consensus addresses #8461, SDK based chains that are not using the default bech32 prefix (cosmos, aka all chains except for t
he Cosmos Hub) should not use this release or any release in the v0.41.x series. Please see #8668 for tracking & timeline for the v0.42.0 release, which will include a fix for this issue.

### Features

* [\#7787](https://github.com/cosmos/cosmos-sdk/pull/7787) Add multisign-batch command.

### Bug fixes

* [\#8730](https://github.com/cosmos/cosmos-sdk/pull/8730) Allow REST endpoint to query txs with multisig addresses.
* [\#8680](https://github.com/cosmos/cosmos-sdk/issues/8680) Fix missing timestamp in GetTxsEvent response [\#8732](https://github.com/cosmos/cosmos-sdk/pull/8732).
* [\#8681](https://github.com/cosmos/cosmos-sdk/issues/8681) Fix missing error message when calling GetTxsEvent [\#8732](https://github.com/cosmos/cosmos-sdk/pull/8732)
* (server) [\#8641](https://github.com/cosmos/cosmos-sdk/pull/8641) Fix Tendermint and application configuration reading from file
* (client/keys) [\#8639] (https://github.com/cosmos/cosmos-sdk/pull/8639) Fix keys migrate for mulitisig, offline, and ledger keys. The migrate command now takes a positional old_home_dir argument.

### Improvements

* (store/cachekv), (x/bank/types) [\#8719](https://github.com/cosmos/cosmos-sdk/pull/8719) algorithmically fix pathologically slow code
* [\#8701](https://github.com/cosmos/cosmos-sdk/pull/8701) Upgrade tendermint v0.34.8.
* [\#8714](https://github.com/cosmos/cosmos-sdk/pull/8714) Allow accounts to have a balance of 0 at genesis.

## [v0.41.3](https://github.com/cosmos/cosmos-sdk/releases/tag/v0.41.3) - 2021-02-18

### Bug Fixes

* [\#8617](https://github.com/cosmos/cosmos-sdk/pull/8617) Fix build failures caused by a small API breakage introduced in tendermint v0.34.7.

## [v0.41.2](https://github.com/cosmos/cosmos-sdk/releases/tag/v0.41.2) - 2021-02-18

### Improvements

* Bump tendermint dependency to v0.34.7.

## [v0.41.1](https://github.com/cosmos/cosmos-sdk/releases/tag/v0.41.1) - 2021-02-17

### Bug Fixes

* (grpc) [\#8549](https://github.com/cosmos/cosmos-sdk/pull/8549) Make gRPC requests go through ABCI and disallow concurrency.
* (x/staking) [\#8546](https://github.com/cosmos/cosmos-sdk/pull/8546) Fix caching bug where concurrent calls to GetValidator could cause a node to crash
* (server) [\#8481](https://github.com/cosmos/cosmos-sdk/pull/8481) Don't create files when running `{appd} tendermint show-*` subcommands.
* (client/keys) [\#8436](https://github.com/cosmos/cosmos-sdk/pull/8436) Fix keybase->keyring keys migration.
* (crypto/hd) [\#8607](https://github.com/cosmos/cosmos-sdk/pull/8607) Make DerivePrivateKeyForPath error and not panic on trailing slashes.

### Improvements

* (x/ibc) [\#8458](https://github.com/cosmos/cosmos-sdk/pull/8458) Add `packet_connection` attribute to ibc events to enable relayer filtering
* [\#8396](https://github.com/cosmos/cosmos-sdk/pull/8396) Add support for ARM platform
* (x/bank) [\#8479](https://github.com/cosmos/cosmos-sdk/pull/8479) Aditional client denom metadata validation for `base` and `display` denoms.
* (codec/types) [\#8605](https://github.com/cosmos/cosmos-sdk/pull/8605) Avoid unnecessary allocations for NewAnyWithCustomTypeURL on error.

## [v0.41.0](https://github.com/cosmos/cosmos-sdk/releases/tag/v0.41.0) - 2021-01-26

### State Machine Breaking

* (x/ibc) [\#8266](https://github.com/cosmos/cosmos-sdk/issues/8266) Add amino JSON support for IBC MsgTransfer in order to support Ledger text signing transfer transactions.
* (x/ibc) [\#8404](https://github.com/cosmos/cosmos-sdk/pull/8404) Reorder IBC `ChanOpenAck` and `ChanOpenConfirm` handler execution to perform core handler first, followed by application callbacks.



### Bug Fixes

* (simapp) [\#8418](https://github.com/cosmos/cosmos-sdk/pull/8418) Add balance coin to supply when adding a new genesis account
* (x/bank) [\#8417](https://github.com/cosmos/cosmos-sdk/pull/8417) Validate balances and coin denom metadata on genesis

## [v0.40.1](https://github.com/cosmos/cosmos-sdk/releases/tag/v0.40.1) - 2021-01-19

### Improvements

* (x/bank) [\#8302](https://github.com/cosmos/cosmos-sdk/issues/8302) Add gRPC and CLI queries for client denomination metadata.
* (tendermint) Bump Tendermint version to [v0.34.3](https://github.com/tendermint/tendermint/releases/tag/v0.34.3).

### Bug Fixes

* [\#8085](https://github.com/cosmos/cosmos-sdk/pull/8058) fix zero time checks
* [\#8280](https://github.com/cosmos/cosmos-sdk/pull/8280) fix GET /upgrade/current query
* (x/auth) [\#8287](https://github.com/cosmos/cosmos-sdk/pull/8287) Fix `tx sign --signature-only` to return correct sequence value in signature.
* (build) [\8300](https://github.com/cosmos/cosmos-sdk/pull/8300), [\8301](https://github.com/cosmos/cosmos-sdk/pull/8301) Fix reproducible builds
* (types/errors) [\#8355][https://github.com/cosmos/cosmos-sdk/pull/8355] Fix errorWrap `Is` method.
* (x/ibc) [\#8341](https://github.com/cosmos/cosmos-sdk/pull/8341) Fix query latest consensus state.
* (proto) [\#8350][https://github.com/cosmos/cosmos-sdk/pull/8350], [\#8361](https://github.com/cosmos/cosmos-sdk/pull/8361) Update gogo proto deps with v1.3.2 security fixes
* (x/ibc) [\#8359](https://github.com/cosmos/cosmos-sdk/pull/8359) Add missing UnpackInterfaces functions to IBC Query Responses. Fixes 'cannot unpack Any' error for IBC types.
* (x/bank) [\#8317](https://github.com/cosmos/cosmos-sdk/pull/8317) Fix panic when querying for a not found client denomination metadata.


## [v0.40.0](https://github.com/cosmos/cosmos-sdk/releases/tag/v0.40.0) - 2021-01-08

v0.40.0, known as the Stargate release of the Cosmos SDK, is one of the largest releases
of the Cosmos SDK since launch. Please read through this changelog and [release notes](https://github.com/cosmos/cosmos-sdk/blob/v0.40.0/RELEASE_NOTES.md) to make
sure you are aware of any relevant breaking changes.

### Client Breaking Changes

* __CLI__
  * (client/keys) [\#5889](https://github.com/cosmos/cosmos-sdk/pull/5889) remove `keys update` command.
  * (x/auth) [\#5844](https://github.com/cosmos/cosmos-sdk/pull/5844) `tx sign` command now returns an error when signing is attempted with offline/multisig keys.
  * (x/auth) [\#6108](https://github.com/cosmos/cosmos-sdk/pull/6108) `tx sign` command's `--validate-signatures` flag is migrated into a `tx validate-signatures` standalone command.
  * (x/auth) [#7788](https://github.com/cosmos/cosmos-sdk/pull/7788) Remove `tx auth` subcommands, all auth subcommands exist as `tx <subcommand>`
  * (x/genutil) [\#6651](https://github.com/cosmos/cosmos-sdk/pull/6651) The `gentx` command has been improved. No longer are `--from` and `--name` flags required. Instead, a single argument, `name`, is required which refers to the key pair in the Keyring. In addition, an optional
  `--moniker` flag can be provided to override the moniker found in `config.toml`.
  * (x/upgrade) [#7697](https://github.com/cosmos/cosmos-sdk/pull/7697) Rename flag name "--time" to "--upgrade-time", "--info" to "--upgrade-info", to keep it consistent with help message.
* __REST / Queriers__
  * (api) [\#6426](https://github.com/cosmos/cosmos-sdk/pull/6426) The ability to start an out-of-process API REST server has now been removed. Instead, the API server is now started in-process along with the application and Tendermint. Configuration options have been added to `app.toml` to enable/disable the API server along with additional HTTP server options.
  * (client) [\#7246](https://github.com/cosmos/cosmos-sdk/pull/7246) The rest server endpoint `/swagger-ui/` is replaced by `/swagger/`, and contains swagger documentation for gRPC Gateway routes in addition to legacy REST routes. Swagger API is exposed only if set in `app.toml`.
  * (x/auth) [\#5702](https://github.com/cosmos/cosmos-sdk/pull/5702) The `x/auth` querier route has changed from `"acc"` to `"auth"`.
  * (x/bank) [\#5572](https://github.com/cosmos/cosmos-sdk/pull/5572) The `/bank/balances/{address}` endpoint now returns all account balances or a single balance by denom when the `denom` query parameter is present.
  * (x/evidence) [\#5952](https://github.com/cosmos/cosmos-sdk/pull/5952) Remove CLI and REST handlers for querying `x/evidence` parameters.
  * (x/gov) [#6295](https://github.com/cosmos/cosmos-sdk/pull/6295) Fix typo in querying governance params.
* __General__
  * (baseapp) [\#6384](https://github.com/cosmos/cosmos-sdk/pull/6384) The `Result.Data` is now a Protocol Buffer encoded binary blob of type `TxData`. The `TxData` contains `Data` which contains a list of Protocol Buffer encoded message data and the corresponding message type.
  * (client) [\#5783](https://github.com/cosmos/cosmos-sdk/issues/5783) Unify all coins representations on JSON client requests for governance proposals.
  * (crypto) [\#7419](https://github.com/cosmos/cosmos-sdk/pull/7419) The SDK doesn't use Tendermint's `crypto.PubKey`
      interface anymore, and uses instead it's own `PubKey` interface, defined in `crypto/types`. Replace all instances of
      `crypto.PubKey` by `cryptotypes.Pubkey`.
  * (store/rootmulti) [\#6390](https://github.com/cosmos/cosmos-sdk/pull/6390) Proofs of empty stores are no longer supported.
  * (store/types) [\#5730](https://github.com/cosmos/cosmos-sdk/pull/5730) store.types.Cp() is removed in favour of types.CopyBytes().
  * (x/auth) [\#6054](https://github.com/cosmos/cosmos-sdk/pull/6054) Remove custom JSON marshaling for base accounts as multsigs cannot be bech32 decoded.
  * (x/auth/vesting) [\#6859](https://github.com/cosmos/cosmos-sdk/pull/6859) Custom JSON marshaling of vesting accounts was removed. Vesting accounts are now marshaled using their default proto or amino JSON representation.
  * (x/bank) [\#5785](https://github.com/cosmos/cosmos-sdk/issues/5785) In x/bank errors, JSON strings coerced to valid UTF-8 bytes at JSON marshalling time
  are now replaced by human-readable expressions. This change can potentially break compatibility with all those client side tools
  that parse log messages.
  * (x/evidence) [\#7538](https://github.com/cosmos/cosmos-sdk/pull/7538) The ABCI's `Result.Data` field for
    `MsgSubmitEvidence` responses does not contain the raw evidence's hash, but the protobuf encoded
    `MsgSubmitEvidenceResponse` struct.
  * (x/gov) [\#7533](https://github.com/cosmos/cosmos-sdk/pull/7533) The ABCI's `Result.Data` field for
    `MsgSubmitProposal` responses does not contain a raw binary encoding of the `proposalID`, but the protobuf encoded
    `MsgSubmitSubmitProposalResponse` struct.
  * (x/gov) [\#6859](https://github.com/cosmos/cosmos-sdk/pull/6859) `ProposalStatus` and `VoteOption` are now JSON serialized using its protobuf name, so expect names like `PROPOSAL_STATUS_DEPOSIT_PERIOD` as opposed to `DepositPeriod`.
  * (x/staking) [\#7499](https://github.com/cosmos/cosmos-sdk/pull/7499) `BondStatus` is now a protobuf `enum` instead
    of an `int32`, and JSON serialized using its protobuf name, so expect names like `BOND_STATUS_UNBONDING` as opposed
    to `Unbonding`.
  * (x/staking) [\#7556](https://github.com/cosmos/cosmos-sdk/pull/7556) The ABCI's `Result.Data` field for
    `MsgBeginRedelegate` and `MsgUndelegate` responses does not contain custom binary marshaled `completionTime`, but the
    protobuf encoded `MsgBeginRedelegateResponse` and `MsgUndelegateResponse` structs respectively

### API Breaking Changes

* __Baseapp / Client__
  * (AppModule) [\#7518](https://github.com/cosmos/cosmos-sdk/pull/7518) [\#7584](https://github.com/cosmos/cosmos-sdk/pull/7584) Rename `AppModule.RegisterQueryServices` to `AppModule.RegisterServices`, as this method now registers multiple services (the gRPC query service and the protobuf Msg service). A `Configurator` struct is used to hold the different services.
  * (baseapp) [\#5865](https://github.com/cosmos/cosmos-sdk/pull/5865) The `SimulationResponse` returned from tx simulation is now JSON encoded instead of Amino binary.
  * (client) [\#6290](https://github.com/cosmos/cosmos-sdk/pull/6290) `CLIContext` is renamed to `Context`. `Context` and all related methods have been moved from package context to client.
  * (client) [\#6525](https://github.com/cosmos/cosmos-sdk/pull/6525) Removed support for `indent` in JSON responses. Clients should consider piping to an external tool such as `jq`.
  * (client) [\#8107](https://github.com/cosmos/cosmos-sdk/pull/8107) Renamed `PrintOutput` and `PrintOutputLegacy`
      methods of the `context.Client` object to `PrintProto` and `PrintObjectLegacy`.
  * (client/flags) [\#6632](https://github.com/cosmos/cosmos-sdk/pull/6632) Remove NewCompletionCmd(), the function is now available in tendermint.
  * (client/input) [\#5904](https://github.com/cosmos/cosmos-sdk/pull/5904) Removal of unnecessary `GetCheckPassword`, `PrintPrefixed` functions.
  * (client/keys) [\#5889](https://github.com/cosmos/cosmos-sdk/pull/5889) Rename `NewKeyBaseFromDir()` -> `NewLegacyKeyBaseFromDir()`.
  * (client/keys) [\#5820](https://github.com/cosmos/cosmos-sdk/pull/5820/) Removed method CloseDB from Keybase interface.
  * (client/rpc) [\#6290](https://github.com/cosmos/cosmos-sdk/pull/6290) `client` package and subdirs reorganization.
  * (client/lcd) [\#6290](https://github.com/cosmos/cosmos-sdk/pull/6290) `CliCtx` of struct `RestServer` in package client/lcd has been renamed to `ClientCtx`.
  * (codec) [\#6330](https://github.com/cosmos/cosmos-sdk/pull/6330) `codec.RegisterCrypto` has been moved to the `crypto/codec` package and the global `codec.Cdc` Amino instance has been deprecated and moved to the `codec/legacy_global` package.
  * (codec) [\#8080](https://github.com/cosmos/cosmos-sdk/pull/8080) Updated the `codec.Marshaler` interface
    * Moved `MarshalAny` and `UnmarshalAny` helper functions to `codec.Marshaler` and renamed to `MarshalInterface` and
      `UnmarshalInterface` respectively. These functions must take interface as a parameter (not a concrete type nor `Any`
      object). Underneath they use `Any` wrapping for correct protobuf serialization.
  * (crypto) [\#6780](https://github.com/cosmos/cosmos-sdk/issues/6780) Move ledger code to its own package.
  * (crypto/types/multisig) [\#6373](https://github.com/cosmos/cosmos-sdk/pull/6373) `multisig.Multisignature` has been renamed  to `AminoMultisignature`
  * (codec) `*codec.LegacyAmino` is now a wrapper around Amino which provides backwards compatibility with protobuf `Any`. ALL legacy code should use `*codec.LegacyAmino` instead of `*amino.Codec` directly
  * (crypto) [\#5880](https://github.com/cosmos/cosmos-sdk/pull/5880) Merge `crypto/keys/mintkey` into `crypto`.
  * (crypto/hd) [\#5904](https://github.com/cosmos/cosmos-sdk/pull/5904) `crypto/keys/hd` moved to `crypto/hd`.
  * (crypto/keyring):
    * [\#5866](https://github.com/cosmos/cosmos-sdk/pull/5866) Rename `crypto/keys/` to `crypto/keyring/`.
    * [\#5904](https://github.com/cosmos/cosmos-sdk/pull/5904) `Keybase` -> `Keyring` interfaces migration. `LegacyKeybase` interface is added in order
  to guarantee limited backward compatibility with the old Keybase interface for the sole purpose of migrating keys across the new keyring backends. `NewLegacy`
  constructor is provided [\#5889](https://github.com/cosmos/cosmos-sdk/pull/5889) to allow for smooth migration of keys from the legacy LevelDB based implementation
  to new keyring backends. Plus, the package and the new keyring no longer depends on the sdk.Config singleton. Please consult the [package documentation](https://github.com/cosmos/cosmos-sdk/tree/master/crypto/keyring/doc.go) for more
  information on how to implement the new `Keyring` interface.
    * [\#5858](https://github.com/cosmos/cosmos-sdk/pull/5858) Make Keyring store keys by name and address's hexbytes representation.
  * (export) [\#5952](https://github.com/cosmos/cosmos-sdk/pull/5952) `AppExporter` now returns ABCI consensus parameters to be included in marshaled exported state. These parameters must be returned from the application via the `BaseApp`.
  * (simapp) Deprecating and renaming `MakeEncodingConfig` to `MakeTestEncodingConfig` (both in `simapp` and `simapp/params` packages).
  * (store) [\#5803](https://github.com/cosmos/cosmos-sdk/pull/5803) The `store.CommitMultiStore` interface now includes the new `snapshots.Snapshotter` interface as well.
  * (types) [\#5579](https://github.com/cosmos/cosmos-sdk/pull/5579) The `keepRecent` field has been removed from the `PruningOptions` type.
  The `PruningOptions` type now only includes fields `KeepEvery` and `SnapshotEvery`, where `KeepEvery`
  determines which committed heights are flushed to disk and `SnapshotEvery` determines which of these
  heights are kept after pruning. The `IsValid` method should be called whenever using these options. Methods
  `SnapshotVersion` and `FlushVersion` accept a version arugment and determine if the version should be
  flushed to disk or kept as a snapshot. Note, `KeepRecent` is automatically inferred from the options
  and provided directly the IAVL store.
  * (types) [\#5533](https://github.com/cosmos/cosmos-sdk/pull/5533) Refactored `AppModuleBasic` and `AppModuleGenesis`
  to now accept a `codec.JSONMarshaler` for modular serialization of genesis state.
  * (types/rest) [\#5779](https://github.com/cosmos/cosmos-sdk/pull/5779) Drop unused Parse{Int64OrReturnBadRequest,QueryParamBool}() functions.
* __Modules__
  * (modules) [\#7243](https://github.com/cosmos/cosmos-sdk/pull/7243) Rename `RegisterCodec` to `RegisterLegacyAminoCodec` and `codec.New()` is now renamed to `codec.NewLegacyAmino()`
  * (modules) [\#6564](https://github.com/cosmos/cosmos-sdk/pull/6564) Constant `DefaultParamspace` is removed from all modules, use ModuleName instead.
  * (modules) [\#5989](https://github.com/cosmos/cosmos-sdk/pull/5989) `AppModuleBasic.GetTxCmd` now takes a single `CLIContext` parameter.
  * (modules) [\#5664](https://github.com/cosmos/cosmos-sdk/pull/5664) Remove amino `Codec` from simulation `StoreDecoder`, which now returns a function closure in order to unmarshal the key-value pairs.
  * (modules) [\#5555](https://github.com/cosmos/cosmos-sdk/pull/5555) Move `x/auth/client/utils/` types and functions to `x/auth/client/`.
  * (modules) [\#5572](https://github.com/cosmos/cosmos-sdk/pull/5572) Move account balance logic and APIs from `x/auth` to `x/bank`.
  * (modules) [\#6326](https://github.com/cosmos/cosmos-sdk/pull/6326) `AppModuleBasic.GetQueryCmd` now takes a single `client.Context` parameter.
  * (modules) [\#6336](https://github.com/cosmos/cosmos-sdk/pull/6336) `AppModuleBasic.RegisterQueryService` method was added to support gRPC queries, and `QuerierRoute` and `NewQuerierHandler` were deprecated.
  * (modules) [\#6311](https://github.com/cosmos/cosmos-sdk/issues/6311) Remove `alias.go` usage
  * (modules) [\#6447](https://github.com/cosmos/cosmos-sdk/issues/6447) Rename `blacklistedAddrs` to `blockedAddrs`.
  * (modules) [\#6834](https://github.com/cosmos/cosmos-sdk/issues/6834) Add `RegisterInterfaces` method to `AppModuleBasic` to support registration of protobuf interface types.
  * (modules) [\#6734](https://github.com/cosmos/cosmos-sdk/issues/6834) Add `TxEncodingConfig` parameter to `AppModuleBasic.ValidateGenesis` command to support JSON tx decoding in `genutil`.
  * (modules) [#7764](https://github.com/cosmos/cosmos-sdk/pull/7764) Added module initialization options:
    * `server/types.AppExporter` requires extra argument: `AppOptions`.
    * `server.AddCommands` requires extra argument: `addStartFlags types.ModuleInitFlags`
    * `x/crisis.NewAppModule` has a new attribute: `skipGenesisInvariants`. [PR](https://github.com/cosmos/cosmos-sdk/pull/7764)
  * (types) [\#6327](https://github.com/cosmos/cosmos-sdk/pull/6327) `sdk.Msg` now inherits `proto.Message`, as a result all `sdk.Msg` types now use pointer semantics.
  * (types) [\#7032](https://github.com/cosmos/cosmos-sdk/pull/7032) All types ending with `ID` (e.g. `ProposalID`) now end with `Id` (e.g. `ProposalId`), to match default Protobuf generated format. Also see [\#7033](https://github.com/cosmos/cosmos-sdk/pull/7033) for more details.
  * (x/auth) [\#6029](https://github.com/cosmos/cosmos-sdk/pull/6029) Module accounts have been moved from `x/supply` to `x/auth`.
  * (x/auth) [\#6443](https://github.com/cosmos/cosmos-sdk/issues/6443) Move `FeeTx` and `TxWithMemo` interfaces from `x/auth/ante` to `types`.
  * (x/auth) [\#7006](https://github.com/cosmos/cosmos-sdk/pull/7006) All `AccountRetriever` methods now take `client.Context` as a parameter instead of as a struct member.
  * (x/auth) [\#6270](https://github.com/cosmos/cosmos-sdk/pull/6270) The passphrase argument has been removed from the signature of the following functions and methods: `BuildAndSign`, ` MakeSignature`, ` SignStdTx`, `TxBuilder.BuildAndSign`, `TxBuilder.Sign`, `TxBuilder.SignStdTx`
  * (x/auth) [\#6428](https://github.com/cosmos/cosmos-sdk/issues/6428):
    * `NewAnteHandler` and `NewSigVerificationDecorator` both now take a `SignModeHandler` parameter.
    * `SignatureVerificationGasConsumer` now has the signature: `func(meter sdk.GasMeter, sig signing.SignatureV2, params types.Params) error`.
    * The `SigVerifiableTx` interface now has a `GetSignaturesV2() ([]signing.SignatureV2, error)` method and no longer has the `GetSignBytes` method.
  * (x/auth/tx) [\#8106](https://github.com/cosmos/cosmos-sdk/pull/8106) change related to missing append functionality in
      client transaction signing
    + added `overwriteSig` argument to `x/auth/client.SignTx` and `client/tx.Sign` functions.
    + removed `x/auth/tx.go:wrapper.GetSignatures`. The `wrapper` provides `TxBuilder` functionality, and it's a private
      structure. That function was not used at all and it's not exposed through the `TxBuilder` interface.
  * (x/bank) [\#7327](https://github.com/cosmos/cosmos-sdk/pull/7327) AddCoins and SubtractCoins no longer return a resultingValue and will only return an error.
  * (x/capability) [#7918](https://github.com/cosmos/cosmos-sdk/pull/7918) Add x/capability safety checks:
    * All outward facing APIs will now check that capability is not nil and name is not empty before performing any state-machine changes
    * `SetIndex` has been renamed to `InitializeIndex`
  * (x/evidence) [\#7251](https://github.com/cosmos/cosmos-sdk/pull/7251) New evidence types and light client evidence handling. The module function names changed.
  * (x/evidence) [\#5952](https://github.com/cosmos/cosmos-sdk/pull/5952) Remove APIs for getting and setting `x/evidence` parameters. `BaseApp` now uses a `ParamStore` to manage Tendermint consensus parameters which is managed via the `x/params` `Substore` type.
  * (x/gov) [\#6147](https://github.com/cosmos/cosmos-sdk/pull/6147) The `Content` field on `Proposal` and `MsgSubmitProposal`
    is now `Any` in concordance with [ADR 019](docs/architecture/adr-019-protobuf-state-encoding.md) and `GetContent` should now
    be used to retrieve the actual proposal `Content`. Also the `NewMsgSubmitProposal` constructor now may return an `error`
  * (x/ibc) [\#6374](https://github.com/cosmos/cosmos-sdk/pull/6374) `VerifyMembership` and `VerifyNonMembership` now take a `specs []string` argument to specify the proof format used for verification. Most SDK chains can simply use `commitmenttypes.GetSDKSpecs()` for this argument.
  * (x/params) [\#5619](https://github.com/cosmos/cosmos-sdk/pull/5619) The `x/params` keeper now accepts a `codec.Marshaller` instead of
  a reference to an amino codec. Amino is still used for JSON serialization.
  * (x/staking) [\#6451](https://github.com/cosmos/cosmos-sdk/pull/6451) `DefaultParamspace` and `ParamKeyTable` in staking module are moved from keeper to types to enforce consistency.
  * (x/staking) [\#7419](https://github.com/cosmos/cosmos-sdk/pull/7419) The `TmConsPubKey` method on ValidatorI has been
      removed and replaced instead by `ConsPubKey` (which returns a SDK `cryptotypes.PubKey`) and `TmConsPublicKey` (which
      returns a Tendermint proto PublicKey).
  * (x/staking/types) [\#7447](https://github.com/cosmos/cosmos-sdk/issues/7447) Remove bech32 PubKey support:
    * `ValidatorI` interface update. `GetConsPubKey` renamed to `TmConsPubKey` (consensus public key must be a tendermint key). `TmConsPubKey`, `GetConsAddr` methods return error.
    * `Validator` update. Methods changed in `ValidatorI` (as described above) and `ToTmValidator` return error.
    * `Validator.ConsensusPubkey` type changed from `string` to `codectypes.Any`.
    * `MsgCreateValidator.Pubkey` type changed from `string` to `codectypes.Any`.
  * (x/supply) [\#6010](https://github.com/cosmos/cosmos-sdk/pull/6010) All `x/supply` types and APIs have been moved to `x/bank`.
  * [\#6409](https://github.com/cosmos/cosmos-sdk/pull/6409) Rename all IsEmpty methods to Empty across the codebase and enforce consistency.
  * [\#6231](https://github.com/cosmos/cosmos-sdk/pull/6231) Simplify `AppModule` interface, `Route` and `NewHandler` methods become only `Route`
  and returns a new `Route` type.
  * (x/slashing) [\#6212](https://github.com/cosmos/cosmos-sdk/pull/6212) Remove `Get*` prefixes from key construction functions
  * (server) [\#6079](https://github.com/cosmos/cosmos-sdk/pull/6079) Remove `UpgradeOldPrivValFile` (deprecated in Tendermint Core v0.28).
  * [\#5719](https://github.com/cosmos/cosmos-sdk/pull/5719) Bump Go requirement to 1.14+


### State Machine Breaking

* __General__
  * (client) [\#7268](https://github.com/cosmos/cosmos-sdk/pull/7268) / [\#7147](https://github.com/cosmos/cosmos-sdk/pull/7147) Introduce new protobuf based PubKeys, and migrate PubKey in BaseAccount to use this new protobuf based PubKey format

* __Modules__
  * (modules) [\#5572](https://github.com/cosmos/cosmos-sdk/pull/5572) Separate balance from accounts per ADR 004.
    * Account balances are now persisted and retrieved via the `x/bank` module.
    * Vesting account interface has been modified to account for changes.
    * Callers to `NewBaseVestingAccount` are responsible for verifying account balance in relation to
    the original vesting amount.
    * The `SendKeeper` and `ViewKeeper` interfaces in `x/bank` have been modified to account for changes.
  * (x/auth) [\#5533](https://github.com/cosmos/cosmos-sdk/pull/5533) Migrate the `x/auth` module to use Protocol Buffers for state
  serialization instead of Amino.
    * The `BaseAccount.PubKey` field is now represented as a Bech32 string instead of a `crypto.Pubkey`.
    * `NewBaseAccountWithAddress` now returns a reference to a `BaseAccount`.
    * The `x/auth` module now accepts a `Codec` interface which extends the `codec.Marshaler` interface by
    requiring a concrete codec to know how to serialize accounts.
    * The `AccountRetriever` type now accepts a `Codec` in its constructor in order to know how to
    serialize accounts.
  * (x/bank) [\#6518](https://github.com/cosmos/cosmos-sdk/pull/6518) Support for global and per-denomination send enabled flags.
    * Existing send_enabled global flag has been moved into a Params structure as `default_send_enabled`.
    * An array of: `{denom: string, enabled: bool}` is added to bank Params to support per-denomination override of global default value.
  * (x/distribution) [\#5610](https://github.com/cosmos/cosmos-sdk/pull/5610) Migrate the `x/distribution` module to use Protocol Buffers for state
  serialization instead of Amino. The exact codec used is `codec.HybridCodec` which utilizes Protobuf for binary encoding and Amino
  for JSON encoding.
    * `ValidatorHistoricalRewards.ReferenceCount` is now of types `uint32` instead of `uint16`.
    * `ValidatorSlashEvents` is now a struct with `slashevents`.
    * `ValidatorOutstandingRewards` is now a struct with `rewards`.
    * `ValidatorAccumulatedCommission` is now a struct with `commission`.
    * The `Keeper` constructor now takes a `codec.Marshaler` instead of a concrete Amino codec. This exact type
    provided is specified by `ModuleCdc`.
  * (x/evidence) [\#5634](https://github.com/cosmos/cosmos-sdk/pull/5634) Migrate the `x/evidence` module to use Protocol Buffers for state
  serialization instead of Amino.
    * The `internal` sub-package has been removed in order to expose the types proto file.
    * The module now accepts a `Codec` interface which extends the `codec.Marshaler` interface by
    requiring a concrete codec to know how to serialize `Evidence` types.
    * The `MsgSubmitEvidence` message has been removed in favor of `MsgSubmitEvidenceBase`. The application-level
    codec must now define the concrete `MsgSubmitEvidence` type which must implement the module's `MsgSubmitEvidence`
    interface.
  * (x/evidence) [\#5952](https://github.com/cosmos/cosmos-sdk/pull/5952) Remove parameters from `x/evidence` genesis and module state. The `x/evidence` module now solely uses Tendermint consensus parameters to determine of evidence is valid or not.
  * (x/gov) [\#5737](https://github.com/cosmos/cosmos-sdk/pull/5737) Migrate the `x/gov` module to use Protocol
  Buffers for state serialization instead of Amino.
    * `MsgSubmitProposal` will be removed in favor of the application-level proto-defined `MsgSubmitProposal` which
    implements the `MsgSubmitProposalI` interface. Applications should extend the `NewMsgSubmitProposalBase` type
    to define their own concrete `MsgSubmitProposal` types.
    * The module now accepts a `Codec` interface which extends the `codec.Marshaler` interface by
    requiring a concrete codec to know how to serialize `Proposal` types.
  * (x/mint) [\#5634](https://github.com/cosmos/cosmos-sdk/pull/5634) Migrate the `x/mint` module to use Protocol Buffers for state
  serialization instead of Amino.
    * The `internal` sub-package has been removed in order to expose the types proto file.
  * (x/slashing) [\#5627](https://github.com/cosmos/cosmos-sdk/pull/5627) Migrate the `x/slashing` module to use Protocol Buffers for state
  serialization instead of Amino. The exact codec used is `codec.HybridCodec` which utilizes Protobuf for binary encoding and Amino
  for JSON encoding.
    * The `Keeper` constructor now takes a `codec.Marshaler` instead of a concrete Amino codec. This exact type
    provided is specified by `ModuleCdc`.
  * (x/staking) [\#6844](https://github.com/cosmos/cosmos-sdk/pull/6844) Validators are now inserted into the unbonding queue based on their unbonding time and height. The relevant keeper APIs are modified to reflect these changes by now also requiring a height.
  * (x/staking) [\#6061](https://github.com/cosmos/cosmos-sdk/pull/6061) Allow a validator to immediately unjail when no signing info is present due to
  falling below their minimum self-delegation and never having been bonded. The validator may immediately unjail once they've met their minimum self-delegation.
  * (x/staking) [\#5600](https://github.com/cosmos/cosmos-sdk/pull/5600) Migrate the `x/staking` module to use Protocol Buffers for state
  serialization instead of Amino. The exact codec used is `codec.HybridCodec` which utilizes Protobuf for binary encoding and Amino
  for JSON encoding.
    * `BondStatus` is now of type `int32` instead of `byte`.
    * Types of `int16` in the `Params` type are now of type `int32`.
    * Every reference of `crypto.Pubkey` in context of a `Validator` is now of type string. `GetPubKeyFromBech32` must be used to get the `crypto.Pubkey`.
    * The `Keeper` constructor now takes a `codec.Marshaler` instead of a concrete Amino codec. This exact type
    provided is specified by `ModuleCdc`.
  * (x/staking) [\#7979](https://github.com/cosmos/cosmos-sdk/pull/7979) keeper pubkey storage serialization migration
      from bech32 to protobuf.
  * (x/supply) [\#6010](https://github.com/cosmos/cosmos-sdk/pull/6010) Removed the `x/supply` module by merging the existing types and APIs into the `x/bank` module.
  * (x/supply) [\#5533](https://github.com/cosmos/cosmos-sdk/pull/5533) Migrate the `x/supply` module to use Protocol Buffers for state
  serialization instead of Amino.
    * The `internal` sub-package has been removed in order to expose the types proto file.
    * The `x/supply` module now accepts a `Codec` interface which extends the `codec.Marshaler` interface by
    requiring a concrete codec to know how to serialize `SupplyI` types.
    * The `SupplyI` interface has been modified to no longer return `SupplyI` on methods. Instead the
    concrete type's receiver should modify the type.
  * (x/upgrade) [\#5659](https://github.com/cosmos/cosmos-sdk/pull/5659) Migrate the `x/upgrade` module to use Protocol
  Buffers for state serialization instead of Amino.
    * The `internal` sub-package has been removed in order to expose the types proto file.
    * The `x/upgrade` module now accepts a `codec.Marshaler` interface.

### Features

* __Baseapp / Client / REST__
  * (x/auth) [\#6213](https://github.com/cosmos/cosmos-sdk/issues/6213) Introduce new protobuf based path for transaction signing, see [ADR020](https://github.com/cosmos/cosmos-sdk/blob/master/docs/architecture/adr-020-protobuf-transaction-encoding.md) for more details
  * (x/auth) [\#6350](https://github.com/cosmos/cosmos-sdk/pull/6350) New sign-batch command to sign StdTx batch files.
  * (baseapp) [\#5803](https://github.com/cosmos/cosmos-sdk/pull/5803) Added support for taking state snapshots at regular height intervals, via options `snapshot-interval` and `snapshot-keep-recent`.
  * (baseapp) [\#7519](https://github.com/cosmos/cosmos-sdk/pull/7519) Add `ServiceMsgRouter` to BaseApp to handle routing of protobuf service `Msg`s. The two new types defined in ADR 031, `sdk.ServiceMsg` and `sdk.MsgRequest` are introduced with this router.
  * (client) [\#5921](https://github.com/cosmos/cosmos-sdk/issues/5921) Introduce new gRPC and gRPC Gateway based APIs for querying app & module data. See [ADR021](https://github.com/cosmos/cosmos-sdk/blob/master/docs/architecture/adr-021-protobuf-query-encoding.md) for more details
  * (cli) [\#7485](https://github.com/cosmos/cosmos-sdk/pull/7485) Introduce a new optional `--keyring-dir` flag that allows clients to specify a Keyring directory if it does not reside in the directory specified by `--home`.
  * (cli) [\#7221](https://github.com/cosmos/cosmos-sdk/pull/7221) Add the option of emitting amino encoded json from the CLI
  * (codec) [\#7519](https://github.com/cosmos/cosmos-sdk/pull/7519) `InterfaceRegistry` now inherits `jsonpb.AnyResolver`, and has a `RegisterCustomTypeURL` method to support ADR 031 packing of `Any`s. `AnyResolver` is now a required parameter to `RejectUnknownFields`.
  * (coin) [\#6755](https://github.com/cosmos/cosmos-sdk/pull/6755) Add custom regex validation for `Coin` denom by overwriting `CoinDenomRegex` when using `/types/coin.go`.
  * (config) [\#7265](https://github.com/cosmos/cosmos-sdk/pull/7265) Support Tendermint block pruning through a new `min-retain-blocks` configuration that can be set in either `app.toml` or via the CLI. This parameter is used in conjunction with other criteria to determine the height at which Tendermint should prune blocks.
  * (events) [\#7121](https://github.com/cosmos/cosmos-sdk/pull/7121) The application now derives what events are indexed by Tendermint via the `index-events` configuration in `app.toml`, which is a list of events taking the form `{eventType}.{attributeKey}`.
  * (tx) [\#6089](https://github.com/cosmos/cosmos-sdk/pull/6089) Transactions can now have a `TimeoutHeight` set which allows the transaction to be rejected if it's committed at a height greater than the timeout.
  * (rest) [\#6167](https://github.com/cosmos/cosmos-sdk/pull/6167) Support `max-body-bytes` CLI flag for the REST service.
  * (genesis) [\#7089](https://github.com/cosmos/cosmos-sdk/pull/7089) The `export` command now adds a `initial_height` field in the exported JSON. Baseapp's `CommitMultiStore` now also has a `SetInitialVersion` setter, so it can set the initial store version inside `InitChain` and start a new chain from a given height.
* __General__
  * (crypto/multisig) [\#6241](https://github.com/cosmos/cosmos-sdk/pull/6241) Add Multisig type directly to the repo. Previously this was in tendermint.
  * (codec/types) [\#8106](https://github.com/cosmos/cosmos-sdk/pull/8106) Adding `NewAnyWithCustomTypeURL` to correctly
     marshal Messages in TxBuilder.
  * (tests) [\#6489](https://github.com/cosmos/cosmos-sdk/pull/6489) Introduce package `testutil`, new in-process testing network framework for use in integration and unit tests.
  * (tx) Add new auth/tx gRPC & gRPC-Gateway endpoints for basic querying & broadcasting support
    * [\#7842](https://github.com/cosmos/cosmos-sdk/pull/7842) Add TxsByEvent gRPC endpoint
    * [\#7852](https://github.com/cosmos/cosmos-sdk/pull/7852) Add tx broadcast gRPC endpoint
  * (tx) [\#7688](https://github.com/cosmos/cosmos-sdk/pull/7688) Add a new Tx gRPC service with methods `Simulate` and `GetTx` (by hash).
  * (store) [\#5803](https://github.com/cosmos/cosmos-sdk/pull/5803) Added `rootmulti.Store` methods for taking and restoring snapshots, based on `iavl.Store` export/import.
  * (store) [\#6324](https://github.com/cosmos/cosmos-sdk/pull/6324) IAVL store query proofs now return CommitmentOp which wraps an ics23 CommitmentProof
  * (store) [\#6390](https://github.com/cosmos/cosmos-sdk/pull/6390) `RootMulti` store query proofs now return `CommitmentOp` which wraps `CommitmentProofs`
    * `store.Query` now only returns chained `ics23.CommitmentProof` wrapped in `merkle.Proof`
    * `ProofRuntime` only decodes and verifies `ics23.CommitmentProof`
* __Modules__
  * (modules) [\#5921](https://github.com/cosmos/cosmos-sdk/issues/5921) Introduction of Query gRPC service definitions along with REST annotations for gRPC Gateway for each module
  * (modules) [\#7540](https://github.com/cosmos/cosmos-sdk/issues/7540) Protobuf service definitions can now be used for
    packing `Msg`s in transactions as defined in [ADR 031](./docs/architecture/adr-031-msg-service.md). All modules now
    define a `Msg` protobuf service.
  * (x/auth/vesting) [\#7209](https://github.com/cosmos/cosmos-sdk/pull/7209) Create new `MsgCreateVestingAccount` message type along with CLI handler that allows for the creation of delayed and continuous vesting types.
  * (x/capability) [\#5828](https://github.com/cosmos/cosmos-sdk/pull/5828) Capability module integration as outlined in [ADR 3 - Dynamic Capability Store](https://github.com/cosmos/tree/master/docs/architecture/adr-003-dynamic-capability-store.md).
  * (x/crisis) `x/crisis` has a new function: `AddModuleInitFlags`, which will register optional crisis module flags for the start command.
  * (x/ibc) [\#5277](https://github.com/cosmos/cosmos-sdk/pull/5277) `x/ibc` changes from IBC alpha. For more details check the the [`x/ibc/core/spec`](https://github.com/cosmos/cosmos-sdk/tree/master/x/ibc/core/spec) directory, or the ICS specs below:
    * [ICS 002 - Client Semantics](https://github.com/cosmos/ics/tree/master/spec/ics-002-client-semantics) subpackage
    * [ICS 003 - Connection Semantics](https://github.com/cosmos/ics/blob/master/spec/ics-003-connection-semantics) subpackage
    * [ICS 004 - Channel and Packet Semantics](https://github.com/cosmos/ics/blob/master/spec/ics-004-channel-and-packet-semantics) subpackage
    * [ICS 005 - Port Allocation](https://github.com/cosmos/ics/blob/master/spec/ics-005-port-allocation) subpackage
    * [ICS 006 - Solo Machine Client](https://github.com/cosmos/ics/tree/master/spec/ics-006-solo-machine-client) subpackage
    * [ICS 007 - Tendermint Client](https://github.com/cosmos/ics/blob/master/spec/ics-007-tendermint-client) subpackage
    * [ICS 009 - Loopback Client](https://github.com/cosmos/ics/tree/master/spec/ics-009-loopback-client) subpackage
    * [ICS 020 - Fungible Token Transfer](https://github.com/cosmos/ics/tree/master/spec/ics-020-fungible-token-transfer) subpackage
    * [ICS 023 - Vector Commitments](https://github.com/cosmos/ics/tree/master/spec/ics-023-vector-commitments) subpackage
    * [ICS 024 - Host State Machine Requirements](https://github.com/cosmos/ics/tree/master/spec/ics-024-host-requirements) subpackage
  * (x/ibc) [\#6374](https://github.com/cosmos/cosmos-sdk/pull/6374) ICS-23 Verify functions will now accept and verify ics23 CommitmentProofs exclusively
  * (x/params) [\#6005](https://github.com/cosmos/cosmos-sdk/pull/6005) Add new CLI command for querying raw x/params parameters by subspace and key.

### Bug Fixes

* __Baseapp / Client / REST__
  * (client) [\#5964](https://github.com/cosmos/cosmos-sdk/issues/5964) `--trust-node` is now false by default - for real. Users must ensure it is set to true if they don't want to enable the verifier.
  * (client) [\#6402](https://github.com/cosmos/cosmos-sdk/issues/6402) Fix `keys add` `--algo` flag which only worked for Tendermint's `secp256k1` default key signing algorithm.
  * (client) [\#7699](https://github.com/cosmos/cosmos-sdk/pull/7699) Fix panic in context when setting invalid nodeURI. `WithNodeURI` does not set the `Client` in the context.
  * (export) [\#6510](https://github.com/cosmos/cosmos-sdk/pull/6510/) Field TimeIotaMs now is included in genesis file while exporting.
  * (rest) [\#5906](https://github.com/cosmos/cosmos-sdk/pull/5906) Fix an issue that make some REST calls panic when sending invalid or incomplete requests.
  * (crypto) [\#7966](https://github.com/cosmos/cosmos-sdk/issues/7966) `Bip44Params` `String()` function now correctly
      returns the absolute HD path by adding the `m/` prefix.
  * (crypto/keyring) [\#5844](https://github.com/cosmos/cosmos-sdk/pull/5844) `Keyring.Sign()` methods no longer decode amino signatures when method receivers
  are offline/multisig keys.
  * (store) [\#7415](https://github.com/cosmos/cosmos-sdk/pull/7415) Allow new stores to be registered during on-chain upgrades.
* __Modules__
  * (modules) [\#5569](https://github.com/cosmos/cosmos-sdk/issues/5569) `InitGenesis`, for the relevant modules, now ensures module accounts exist.
  * (x/auth) [\#5892](https://github.com/cosmos/cosmos-sdk/pull/5892) Add `RegisterKeyTypeCodec` to register new
  types (eg. keys) to the `auth` module internal amino codec.
  * (x/bank) [\#6536](https://github.com/cosmos/cosmos-sdk/pull/6536) Fix bug in `WriteGeneratedTxResponse` function used by multiple
  REST endpoints. Now it writes a Tx in StdTx format.
  * (x/genutil) [\#5938](https://github.com/cosmos/cosmos-sdk/pull/5938) Fix `InitializeNodeValidatorFiles` error handling.
  * (x/gentx) [\#8183](https://github.com/cosmos/cosmos-sdk/pull/8183) change gentx cmd amount to arg from flag
  * (x/gov) [#7641](https://github.com/cosmos/cosmos-sdk/pull/7641) Fix tally calculation precision error.
  * (x/staking) [\#6529](https://github.com/cosmos/cosmos-sdk/pull/6529) Export validator addresses (previously was empty).
  * (x/staking) [\#5949](https://github.com/cosmos/cosmos-sdk/pull/5949) Skip staking `HistoricalInfoKey` in simulations as headers are not exported.
  * (x/staking) [\#6061](https://github.com/cosmos/cosmos-sdk/pull/6061) Allow a validator to immediately unjail when no signing info is present due to
falling below their minimum self-delegation and never having been bonded. The validator may immediately unjail once they've met their minimum self-delegation.
* __General__
  * (types) [\#7038](https://github.com/cosmos/cosmos-sdk/issues/7038) Fix infinite looping of `ApproxRoot` by including a hard-coded maximum iterations limit of 100.
  * (types) [\#7084](https://github.com/cosmos/cosmos-sdk/pull/7084) Fix panic when calling `BigInt()` on an uninitialized `Int`.
  * (simulation) [\#7129](https://github.com/cosmos/cosmos-sdk/issues/7129) Fix support for custom `Account` and key types on auth's simulation.


### Improvements
* __Baseapp / Client / REST__
  * (baseapp) [\#6186](https://github.com/cosmos/cosmos-sdk/issues/6186) Support emitting events during `AnteHandler` execution.
  * (baseapp) [\#6053](https://github.com/cosmos/cosmos-sdk/pull/6053) Customizable panic recovery handling added for `app.runTx()` method (as proposed in the [ADR 22](https://github.com/cosmos/cosmos-sdk/blob/master/docs/architecture/adr-022-custom-panic-handling.md)). Adds ability for developers to register custom panic handlers extending standard ones.
  * (client) [\#5810](https://github.com/cosmos/cosmos-sdk/pull/5810) Added a new `--offline` flag that allows commands to be executed without an
  internet connection. Previously, `--generate-only` served this purpose in addition to only allowing txs to be generated. Now, `--generate-only` solely
  allows txs to be generated without being broadcasted and disallows Keybase use and `--offline` allows the use of Keybase but does not allow any
  functionality that requires an online connection.
  * (cli) [#7764](https://github.com/cosmos/cosmos-sdk/pull/7764) Update x/banking and x/crisis InitChain to improve node startup time
  * (client) [\#5856](https://github.com/cosmos/cosmos-sdk/pull/5856) Added the possibility to set `--offline` flag with config command.
  * (client) [\#5895](https://github.com/cosmos/cosmos-sdk/issues/5895) show config options in the config command's help screen.
  * (client/keys) [\#8043](https://github.com/cosmos/cosmos-sdk/pull/8043) Add support for export of unarmored private key
  * (client/tx) [\#7801](https://github.com/cosmos/cosmos-sdk/pull/7801) Update sign-batch multisig to work online
  * (x/genutil) [\#8099](https://github.com/cosmos/cosmos-sdk/pull/8099) `init` now supports a `--recover` flag to recover
      the private validator key from a given mnemonic
* __Modules__
  * (x/auth) [\#5702](https://github.com/cosmos/cosmos-sdk/pull/5702) Add parameter querying support for `x/auth`.
  * (x/auth/ante) [\#6040](https://github.com/cosmos/cosmos-sdk/pull/6040) `AccountKeeper` interface used for `NewAnteHandler` and handler's decorators to add support of using custom `AccountKeeper` implementations.
  * (x/evidence) [\#5952](https://github.com/cosmos/cosmos-sdk/pull/5952) Tendermint Consensus parameters can now be changed via parameter change proposals through `x/gov`.
  * (x/evidence) [\#5961](https://github.com/cosmos/cosmos-sdk/issues/5961) Add `StoreDecoder` simulation for evidence module.
  * (x/ibc) [\#5948](https://github.com/cosmos/cosmos-sdk/issues/5948) Add `InitGenesis` and `ExportGenesis` functions for `ibc` module.
  * (x/ibc-transfer) [\#6871](https://github.com/cosmos/cosmos-sdk/pull/6871) Implement [ADR 001 - Coin Source Tracing](./docs/architecture/adr-001-coin-source-tracing.md).
  * (x/staking) [\#6059](https://github.com/cosmos/cosmos-sdk/pull/6059) Updated `HistoricalEntries` parameter default to 100.
  * (x/staking) [\#5584](https://github.com/cosmos/cosmos-sdk/pull/5584) Add util function `ToTmValidator` that converts a `staking.Validator` type to `*tmtypes.Validator`.
  * (x/staking) [\#6163](https://github.com/cosmos/cosmos-sdk/pull/6163) CLI and REST call to unbonding delegations and delegations now accept
  pagination.
  * (x/staking) [\#8178](https://github.com/cosmos/cosmos-sdk/pull/8178) Update default historical header number for stargate
* __General__
  * (crypto) [\#7987](https://github.com/cosmos/cosmos-sdk/pull/7987) Fix the inconsistency of CryptoCdc, only use
      `codec/legacy.Cdc`.
  * (logging) [\#8072](https://github.com/cosmos/cosmos-sdk/pull/8072) Refactor logging:
    * Use [zerolog](https://github.com/rs/zerolog) over Tendermint's go-kit logging wrapper.
    * Introduce Tendermint's `--log_format=plain|json` flag. Using format `json` allows for emitting structured JSON
    logs which can be consumed by an external logging facility (e.g. Loggly). Both formats log to STDERR.
    * The existing `--log_level` flag and it's default value now solely relates to the global logging
    level (e.g. `info`, `debug`, etc...) instead of `<module>:<level>`.
  * (rest) [#7649](https://github.com/cosmos/cosmos-sdk/pull/7649) Return an unsigned tx in legacy GET /tx endpoint when signature conversion fails
  * (simulation) [\#6002](https://github.com/cosmos/cosmos-sdk/pull/6002) Add randomized consensus params into simulation.
  * (store) [\#6481](https://github.com/cosmos/cosmos-sdk/pull/6481) Move `SimpleProofsFromMap` from Tendermint into the SDK.
  * (store) [\#6719](https://github.com/cosmos/cosmos-sdk/6754) Add validity checks to stores for nil and empty keys.
  * (SDK) Updated dependencies
    * Updated iavl dependency to v0.15.3
    * Update tendermint to v0.34.1
  * (types) [\#7027](https://github.com/cosmos/cosmos-sdk/pull/7027) `Coin(s)` and `DecCoin(s)` updates:
    * Bump denomination max length to 128
    * Allow uppercase letters and numbers in denominations to support [ADR 001](./docs/architecture/adr-001-coin-source-tracing.md)
    * Added `Validate` function that returns a descriptive error
  * (types) [\#5581](https://github.com/cosmos/cosmos-sdk/pull/5581) Add convenience functions {,Must}Bech32ifyAddressBytes.
  * (types/module) [\#5724](https://github.com/cosmos/cosmos-sdk/issues/5724) The `types/module` package does no longer depend on `x/simulation`.
  * (types) [\#5585](https://github.com/cosmos/cosmos-sdk/pull/5585) IBC additions:
    * `Coin` denomination max lenght has been increased to 32.
    * Added `CapabilityKey` alias for `StoreKey` to match IBC spec.
  * (types/rest) [\#5900](https://github.com/cosmos/cosmos-sdk/pull/5900) Add Check*Error function family to spare developers from replicating tons of boilerplate code.
  * (types) [\#6128](https://github.com/cosmos/cosmos-sdk/pull/6137) Add `String()` method to `GasMeter`.
  * (types) [\#6195](https://github.com/cosmos/cosmos-sdk/pull/6195) Add codespace to broadcast(sync/async) response.
  * (types) \#6897 Add KV type from tendermint to `types` directory.
  * (version) [\#7848](https://github.com/cosmos/cosmos-sdk/pull/7848) [\#7941](https://github.com/cosmos/cosmos-sdk/pull/7941)
    `version --long` output now shows the list of build dependencies and replaced build dependencies.

## [v0.39.1](https://github.com/cosmos/cosmos-sdk/releases/tag/v0.39.1) - 2020-08-11

### Client Breaking

* (x/auth) [\#6861](https://github.com/cosmos/cosmos-sdk/pull/6861) Remove public key Bech32 encoding for all account types for JSON serialization, instead relying on direct Amino encoding. In addition, JSON serialization utilizes Amino instead of the Go stdlib, so integers are treated as strings.

### Improvements

* (client) [\#6853](https://github.com/cosmos/cosmos-sdk/pull/6853) Add --unsafe-cors flag.

## [v0.39.0](https://github.com/cosmos/cosmos-sdk/releases/tag/v0.39.0) - 2020-07-20

### Improvements

* (deps) Bump IAVL version to [v0.14.0](https://github.com/cosmos/iavl/releases/tag/v0.14.0)
* (client) [\#5585](https://github.com/cosmos/cosmos-sdk/pull/5585) `CLIContext` additions:
  * Introduce `QueryABCI` that returns the full `abci.ResponseQuery` with inclusion Merkle proofs.
  * Added `prove` flag for Merkle proof verification.
* (x/staking) [\#6791)](https://github.com/cosmos/cosmos-sdk/pull/6791) Close {UBDQueue,RedelegationQueu}Iterator once used.

### API Breaking Changes

* (baseapp) [\#5837](https://github.com/cosmos/cosmos-sdk/issues/5837) Transaction simulation now returns a `SimulationResponse` which contains the `GasInfo` and `Result` from the execution.

### Client Breaking Changes

* (x/auth) [\#6745](https://github.com/cosmos/cosmos-sdk/issues/6745) Remove BaseAccount's custom JSON {,un}marshalling.

### Bug Fixes

* (store) [\#6475](https://github.com/cosmos/cosmos-sdk/pull/6475) Revert IAVL pruning functionality introduced in
[v0.13.0](https://github.com/cosmos/iavl/releases/tag/v0.13.0),
where the IAVL no longer keeps states in-memory in which it flushes periodically. IAVL now commits and
flushes every state to disk as it did pre-v0.13.0. The SDK's multi-store will track and ensure the proper
heights are pruned. The operator can set the pruning options via a `pruning` config via the CLI or
through `app.toml`. The `pruning` flag exposes `default|everything|nothing|custom` as options --
see docs for further details. If the operator chooses `custom`, they may provide granular pruning
options `pruning-keep-recent`, `pruning-keep-every`, and `pruning-interval`. The former two options
dictate how many recent versions are kept on disk and the offset of what versions are kept after that
respectively, and the latter defines the height interval in which versions are deleted in a batch.
**Note, there are some client-facing API breaking changes with regard to IAVL, stores, and pruning settings.**
* (x/distribution) [\#6210](https://github.com/cosmos/cosmos-sdk/pull/6210) Register `MsgFundCommunityPool` in distribution amino codec.
* (types) [\#5741](https://github.com/cosmos/cosmos-sdk/issues/5741) Prevent `ChainAnteDecorators()` from panicking when empty `AnteDecorator` slice is supplied.
* (baseapp) [\#6306](https://github.com/cosmos/cosmos-sdk/issues/6306) Prevent events emitted by the antehandler from being persisted between transactions.
* (client/keys) [\#5091](https://github.com/cosmos/cosmos-sdk/issues/5091) `keys parse` does not honor client app's configuration.
* (x/bank) [\#6674](https://github.com/cosmos/cosmos-sdk/pull/6674) Create account if recipient does not exist on handing `MsgMultiSend`.
* (x/auth) [\#6287](https://github.com/cosmos/cosmos-sdk/pull/6287) Fix nonce stuck when sending multiple transactions from an account in a same block.

## [v0.38.5] - 2020-07-02

### Improvements

* (tendermint) Bump Tendermint version to [v0.33.6](https://github.com/tendermint/tendermint/releases/tag/v0.33.6).

## [v0.38.4] - 2020-05-21

### Bug Fixes

* (x/auth) [\#5950](https://github.com/cosmos/cosmos-sdk/pull/5950) Fix `IncrementSequenceDecorator` to use is `IsReCheckTx` instead of `IsCheckTx` to allow account sequence incrementing.

## [v0.38.3] - 2020-04-09

### Improvements

* (tendermint) Bump Tendermint version to [v0.33.3](https://github.com/tendermint/tendermint/releases/tag/v0.33.3).

## [v0.38.2] - 2020-03-25

### Bug Fixes

* (baseapp) [\#5718](https://github.com/cosmos/cosmos-sdk/pull/5718) Remove call to `ctx.BlockGasMeter` during failed message validation which resulted in a panic when the tx execution mode was `CheckTx`.
* (x/genutil) [\#5775](https://github.com/cosmos/cosmos-sdk/pull/5775) Fix `ExportGenesis` in `x/genutil` to export default genesis state (`[]`) instead of `null`.
* (client) [\#5618](https://github.com/cosmos/cosmos-sdk/pull/5618) Fix crash on the client when the verifier is not set.
* (crypto/keys/mintkey) [\#5823](https://github.com/cosmos/cosmos-sdk/pull/5823) fix errors handling in `UnarmorPubKeyBytes` (underlying armoring function's return error was not being checked).
* (x/distribution) [\#5620](https://github.com/cosmos/cosmos-sdk/pull/5620) Fix nil pointer deref in distribution tax/reward validation helpers.

### Improvements

* (rest) [\#5648](https://github.com/cosmos/cosmos-sdk/pull/5648) Enhance /txs usability:
  * Add `tx.minheight` key to filter transaction with an inclusive minimum block height
  * Add `tx.maxheight` key to filter transaction with an inclusive maximum block height
* (crypto/keys) [\#5739](https://github.com/cosmos/cosmos-sdk/pull/5739) Print an error message if the password input failed.

## [v0.38.1] - 2020-02-11

### Improvements

* (modules) [\#5597](https://github.com/cosmos/cosmos-sdk/pull/5597) Add `amount` event attribute to the `complete_unbonding`
and `complete_redelegation` events that reflect the total balances of the completed unbondings and redelegations
respectively.

### Bug Fixes

* (types) [\#5579](https://github.com/cosmos/cosmos-sdk/pull/5579) The IAVL `Store#Commit` method has been refactored to
delete a flushed version if it is not a snapshot version. The root multi-store now keeps track of `commitInfo` instead
of `types.CommitID`. During `Commit` of the root multi-store, `lastCommitInfo` is updated from the saved state
and is only flushed to disk if it is a snapshot version. During `Query` of the root multi-store, if the request height
is the latest height, we'll use the store's `lastCommitInfo`. Otherwise, we fetch `commitInfo` from disk.
* (x/bank) [\#5531](https://github.com/cosmos/cosmos-sdk/issues/5531) Added missing amount event to MsgMultiSend, emitted for each output.
* (x/gov) [\#5622](https://github.com/cosmos/cosmos-sdk/pull/5622) Track any events emitted from a proposal's handler upon successful execution.

## [v0.38.0] - 2020-01-23

### State Machine Breaking

* (genesis) [\#5506](https://github.com/cosmos/cosmos-sdk/pull/5506) The `x/distribution` genesis state
  now includes `params` instead of individual parameters.
* (genesis) [\#5017](https://github.com/cosmos/cosmos-sdk/pull/5017) The `x/genaccounts` module has been
deprecated and all components removed except the `legacy/` package. This requires changes to the
genesis state. Namely, `accounts` now exist under `app_state.auth.accounts`. The corresponding migration
logic has been implemented for v0.38 target version. Applications can migrate via:
`$ {appd} migrate v0.38 genesis.json`.
* (modules) [\#5299](https://github.com/cosmos/cosmos-sdk/pull/5299) Handling of `ABCIEvidenceTypeDuplicateVote`
  during `BeginBlock` along with the corresponding parameters (`MaxEvidenceAge`) have moved from the
  `x/slashing` module to the `x/evidence` module.

### API Breaking Changes

* (modules) [\#5506](https://github.com/cosmos/cosmos-sdk/pull/5506) Remove individual setters of `x/distribution` parameters. Instead, follow the module spec in getting parameters, setting new value(s) and finally calling `SetParams`.
* (types) [\#5495](https://github.com/cosmos/cosmos-sdk/pull/5495) Remove redundant `(Must)Bech32ify*` and `(Must)Get*KeyBech32` functions in favor of `(Must)Bech32ifyPubKey` and `(Must)GetPubKeyFromBech32` respectively, both of which take a `Bech32PubKeyType` (string).
* (types) [\#5430](https://github.com/cosmos/cosmos-sdk/pull/5430) `DecCoins#Add` parameter changed from `DecCoins`
to `...DecCoin`, `Coins#Add` parameter changed from `Coins` to `...Coin`.
* (baseapp/types) [\#5421](https://github.com/cosmos/cosmos-sdk/pull/5421) The `Error` interface (`types/errors.go`)
has been removed in favor of the concrete type defined in `types/errors/` which implements the standard `error` interface.
  * As a result, the `Handler` and `Querier` implementations now return a standard `error`.
  Within `BaseApp`, `runTx` now returns a `(GasInfo, *Result, error)` tuple and `runMsgs` returns a
  `(*Result, error)` tuple. A reference to a `Result` is now used to indicate success whereas an error
  signals an invalid message or failed message execution. As a result, the fields `Code`, `Codespace`,
  `GasWanted`, and `GasUsed` have been removed the `Result` type. The latter two fields are now found
  in the `GasInfo` type which is always returned regardless of execution outcome.
  * Note to developers: Since all handlers and queriers must now return a standard `error`, the `types/errors/`
  package contains all the relevant and pre-registered errors that you typically work with. A typical
  error returned will look like `sdkerrors.Wrap(sdkerrors.ErrUnknownRequest, "...")`. You can retrieve
  relevant ABCI information from the error via `ABCIInfo`.
* (client) [\#5442](https://github.com/cosmos/cosmos-sdk/pull/5442) Remove client/alias.go as it's not necessary and
components can be imported directly from the packages.
* (store) [\#4748](https://github.com/cosmos/cosmos-sdk/pull/4748) The `CommitMultiStore` interface
now requires a `SetInterBlockCache` method. Applications that do not wish to support this can simply
have this method perform a no-op.
* (modules) [\#4665](https://github.com/cosmos/cosmos-sdk/issues/4665) Refactored `x/gov` module structure and dev-UX:
  * Prepare for module spec integration
  * Update gov keys to use big endian encoding instead of little endian
* (modules) [\#5017](https://github.com/cosmos/cosmos-sdk/pull/5017) The `x/genaccounts` module has been deprecated and all components removed except the `legacy/` package.
* [\#4486](https://github.com/cosmos/cosmos-sdk/issues/4486) Vesting account types decoupled from the `x/auth` module and now live under `x/auth/vesting`. Applications wishing to use vesting account types must be sure to register types via `RegisterCodec` under the new vesting package.
* [\#4486](https://github.com/cosmos/cosmos-sdk/issues/4486) The `NewBaseVestingAccount` constructor returns an error
if the provided arguments are invalid.
* (x/auth) [\#5006](https://github.com/cosmos/cosmos-sdk/pull/5006) Modular `AnteHandler` via composable decorators:
  * The `AnteHandler` interface now returns `(newCtx Context, err error)` instead of `(newCtx Context, result sdk.Result, abort bool)`
  * The `NewAnteHandler` function returns an `AnteHandler` function that returns the new `AnteHandler`
  interface and has been moved into the `auth/ante` directory.
  * `ValidateSigCount`, `ValidateMemo`, `ProcessPubKey`, `EnsureSufficientMempoolFee`, and `GetSignBytes`
  have all been removed as public functions.
  * Invalid Signatures may return `InvalidPubKey` instead of `Unauthorized` error, since the transaction
  will first hit `SetPubKeyDecorator` before the `SigVerificationDecorator` runs.
  * `StdTx#GetSignatures` will return an array of just signature byte slices `[][]byte` instead of
  returning an array of `StdSignature` structs. To replicate the old behavior, use the public field
  `StdTx.Signatures` to get back the array of StdSignatures `[]StdSignature`.
* (modules) [\#5299](https://github.com/cosmos/cosmos-sdk/pull/5299) `HandleDoubleSign` along with params `MaxEvidenceAge` and `DoubleSignJailEndTime` have moved from the `x/slashing` module to the `x/evidence` module.
* (keys) [\#4941](https://github.com/cosmos/cosmos-sdk/issues/4941) Keybase concrete types constructors such as `NewKeyBaseFromDir` and `NewInMemory` now accept optional parameters of type `KeybaseOption`. These
optional parameters are also added on the keys sub-commands functions, which are now public, and allows
these options to be set on the commands or ignored to default to previous behavior.
* [\#5547](https://github.com/cosmos/cosmos-sdk/pull/5547) `NewKeyBaseFromHomeFlag` constructor has been removed.
* [\#5439](https://github.com/cosmos/cosmos-sdk/pull/5439) Further modularization was done to the `keybase`
package to make it more suitable for use with different key formats and algorithms:
  * The `WithKeygenFunc` function added as a `KeybaseOption` which allows a custom bytes to key
    implementation to be defined when keys are created.
  * The `WithDeriveFunc` function added as a `KeybaseOption` allows custom logic for deriving a key
    from a mnemonic, bip39 password, and HD Path.
  * BIP44 is no longer build into `keybase.CreateAccount()`. It is however the default when using
    the `client/keys` add command.
  * `SupportedAlgos` and `SupportedAlgosLedger` functions return a slice of `SigningAlgo`s that are
    supported by the keybase and the ledger integration respectively.
* (simapp) [\#5419](https://github.com/cosmos/cosmos-sdk/pull/5419) The `helpers.GenTx()` now accepts a gas argument.
* (baseapp) [\#5455](https://github.com/cosmos/cosmos-sdk/issues/5455) A `sdk.Context` is now passed into the `router.Route()` function.

### Client Breaking Changes

* (rest) [\#5270](https://github.com/cosmos/cosmos-sdk/issues/5270) All account types now implement custom JSON serialization.
* (rest) [\#4783](https://github.com/cosmos/cosmos-sdk/issues/4783) The balance field in the DelegationResponse type is now sdk.Coin instead of sdk.Int
* (x/auth) [\#5006](https://github.com/cosmos/cosmos-sdk/pull/5006) The gas required to pass the `AnteHandler` has
increased significantly due to modular `AnteHandler` support. Increase GasLimit accordingly.
* (rest) [\#5336](https://github.com/cosmos/cosmos-sdk/issues/5336) `MsgEditValidator` uses `description` instead of `Description` as a JSON key.
* (keys) [\#5097](https://github.com/cosmos/cosmos-sdk/pull/5097) Due to the keybase -> keyring transition, keys need to be migrated. See `keys migrate` command for more info.
* (x/auth) [\#5424](https://github.com/cosmos/cosmos-sdk/issues/5424) Drop `decode-tx` command from x/auth/client/cli, duplicate of the `decode` command.

### Features

* (store) [\#5435](https://github.com/cosmos/cosmos-sdk/pull/5435) New iterator for paginated requests. Iterator limits DB reads to the range of the requested page.
* (x/evidence) [\#5240](https://github.com/cosmos/cosmos-sdk/pull/5240) Initial implementation of the `x/evidence` module.
* (cli) [\#5212](https://github.com/cosmos/cosmos-sdk/issues/5212) The `q gov proposals` command now supports pagination.
* (store) [\#4724](https://github.com/cosmos/cosmos-sdk/issues/4724) Multistore supports substore migrations upon load. New `rootmulti.Store.LoadLatestVersionAndUpgrade` method in
`Baseapp` supports `StoreLoader` to enable various upgrade strategies. It no
longer panics if the store to load contains substores that we didn't explicitly mount.
* [\#4972](https://github.com/cosmos/cosmos-sdk/issues/4972) A `TxResponse` with a corresponding code
and tx hash will be returned for specific Tendermint errors:
  * `CodeTxInMempoolCache`
  * `CodeMempoolIsFull`
  * `CodeTxTooLarge`
* [\#3872](https://github.com/cosmos/cosmos-sdk/issues/3872) Implement a RESTful endpoint and cli command to decode transactions.
* (keys) [\#4754](https://github.com/cosmos/cosmos-sdk/pull/4754) Introduce new Keybase implementation that can
leverage operating systems' built-in functionalities to securely store secrets. MacOS users may encounter
the following [issue](https://github.com/keybase/go-keychain/issues/47) with the `go-keychain` library. If
you encounter this issue, you must upgrade your xcode command line tools to version >= `10.2`. You can
upgrade via: `sudo rm -rf /Library/Developer/CommandLineTools; xcode-select --install`. Verify the
correct version via: `pkgutil --pkg-info=com.apple.pkg.CLTools_Executables`.
* [\#5355](https://github.com/cosmos/cosmos-sdk/pull/5355) Client commands accept a new `--keyring-backend` option through which users can specify which backend should be used
by the new key store:
  * `os`: use OS default credentials storage (default).
  * `file`: use encrypted file-based store.
  * `kwallet`: use [KDE Wallet](https://utils.kde.org/projects/kwalletmanager/) service.
  * `pass`: use the [pass](https://www.passwordstore.org/) command line password manager.
  * `test`: use password-less key store. *For testing purposes only. Use it at your own risk.*
* (keys) [\#5097](https://github.com/cosmos/cosmos-sdk/pull/5097) New `keys migrate` command to assist users migrate their keys
to the new keyring.
* (keys) [\#5366](https://github.com/cosmos/cosmos-sdk/pull/5366) `keys list` now accepts a `--list-names` option to list key names only, whilst the `keys delete`
command can delete multiple keys by passing their names as arguments. The aforementioned commands can then be piped together, e.g.
`appcli keys list -n | xargs appcli keys delete`
* (modules) [\#4233](https://github.com/cosmos/cosmos-sdk/pull/4233) Add upgrade module that coordinates software upgrades of live chains.
* [\#4486](https://github.com/cosmos/cosmos-sdk/issues/4486) Introduce new `PeriodicVestingAccount` vesting account type
that allows for arbitrary vesting periods.
* (baseapp) [\#5196](https://github.com/cosmos/cosmos-sdk/pull/5196) Baseapp has a new `runTxModeReCheck` to allow applications to skip expensive and unnecessary re-checking of transactions.
* (types) [\#5196](https://github.com/cosmos/cosmos-sdk/pull/5196) Context has new `IsRecheckTx() bool` and `WithIsReCheckTx(bool) Context` methods to to be used in the `AnteHandler`.
* (x/auth/ante) [\#5196](https://github.com/cosmos/cosmos-sdk/pull/5196) AnteDecorators have been updated to avoid unnecessary checks when `ctx.IsReCheckTx() == true`
* (x/auth) [\#5006](https://github.com/cosmos/cosmos-sdk/pull/5006) Modular `AnteHandler` via composable decorators:
  * The `AnteDecorator` interface has been introduced to allow users to implement modular `AnteHandler`
  functionality that can be composed together to create a single `AnteHandler` rather than implementing
  a custom `AnteHandler` completely from scratch, where each `AnteDecorator` allows for custom behavior in
  tightly defined and logically isolated manner. These custom `AnteDecorator` can then be chained together
  with default `AnteDecorator` or third-party `AnteDecorator` to create a modularized `AnteHandler`
  which will run each `AnteDecorator` in the order specified in `ChainAnteDecorators`. For details
  on the new architecture, refer to the [ADR](docs/architecture/adr-010-modular-antehandler.md).
  * `ChainAnteDecorators` function has been introduced to take in a list of `AnteDecorators` and chain
  them in sequence and return a single `AnteHandler`:
    * `SetUpContextDecorator`: Sets `GasMeter` in context and creates defer clause to recover from any
    `OutOfGas` panics in future AnteDecorators and return `OutOfGas` error to `BaseApp`. It MUST be the
    first `AnteDecorator` in the chain for any application that uses gas (or another one that sets the gas meter).
    * `ValidateBasicDecorator`: Calls tx.ValidateBasic and returns any non-nil error.
    * `ValidateMemoDecorator`: Validates tx memo with application parameters and returns any non-nil error.
    * `ConsumeGasTxSizeDecorator`: Consumes gas proportional to the tx size based on application parameters.
    * `MempoolFeeDecorator`: Checks if fee is above local mempool `minFee` parameter during `CheckTx`.
    * `DeductFeeDecorator`: Deducts the `FeeAmount` from first signer of the transaction.
    * `SetPubKeyDecorator`: Sets pubkey of account in any account that does not already have pubkey saved in state machine.
    * `SigGasConsumeDecorator`: Consume parameter-defined amount of gas for each signature.
    * `SigVerificationDecorator`: Verify each signature is valid, return if there is an error.
    * `ValidateSigCountDecorator`: Validate the number of signatures in tx based on app-parameters.
    * `IncrementSequenceDecorator`: Increments the account sequence for each signer to prevent replay attacks.
* (cli) [\#5223](https://github.com/cosmos/cosmos-sdk/issues/5223) Cosmos Ledger App v2.0.0 is now supported. The changes are backwards compatible and App v1.5.x is still supported.
* (x/staking) [\#5380](https://github.com/cosmos/cosmos-sdk/pull/5380) Introduced ability to store historical info entries in staking keeper, allows applications to introspect specified number of past headers and validator sets
  * Introduces new parameter `HistoricalEntries` which allows applications to determine how many recent historical info entries they want to persist in store. Default value is 0.
  * Introduces cli commands and rest routes to query historical information at a given height
* (modules) [\#5249](https://github.com/cosmos/cosmos-sdk/pull/5249) Funds are now allowed to be directly sent to the community pool (via the distribution module account).
* (keys) [\#4941](https://github.com/cosmos/cosmos-sdk/issues/4941) Introduce keybase option to allow overriding the default private key implementation of a key generated through the `keys add` cli command.
* (keys) [\#5439](https://github.com/cosmos/cosmos-sdk/pull/5439) Flags `--algo` and `--hd-path` are added to
  `keys add` command in order to make use of keybase modularized. By default, it uses (0, 0) bip44
  HD path and secp256k1 keys, so is non-breaking.
* (types) [\#5447](https://github.com/cosmos/cosmos-sdk/pull/5447) Added `ApproxRoot` function to sdk.Decimal type in order to get the nth root for a decimal number, where n is a positive integer.
  * An `ApproxSqrt` function was also added for convenience around the common case of n=2.

### Improvements

* (iavl) [\#5538](https://github.com/cosmos/cosmos-sdk/pull/5538) Remove manual IAVL pruning in favor of IAVL's internal pruning strategy.
* (server) [\#4215](https://github.com/cosmos/cosmos-sdk/issues/4215) The `--pruning` flag
has been moved to the configuration file, to allow easier node configuration.
* (cli) [\#5116](https://github.com/cosmos/cosmos-sdk/issues/5116) The `CLIContext` now supports multiple verifiers
when connecting to multiple chains. The connecting chain's `CLIContext` will have to have the correct
chain ID and node URI or client set. To use a `CLIContext` with a verifier for another chain:
  ```go
  // main or parent chain (chain as if you're running without IBC)
  mainCtx := context.NewCLIContext()

  // connecting IBC chain
  sideCtx := context.NewCLIContext().
    WithChainID(sideChainID).
    WithNodeURI(sideChainNodeURI) // or .WithClient(...)

  sideCtx = sideCtx.WithVerifier(
    context.CreateVerifier(sideCtx, context.DefaultVerifierCacheSize),
  )
  ```
* (modules) [\#5017](https://github.com/cosmos/cosmos-sdk/pull/5017) The `x/auth` package now supports
generalized genesis accounts through the `GenesisAccount` interface.
* (modules) [\#4762](https://github.com/cosmos/cosmos-sdk/issues/4762) Deprecate remove and add permissions in ModuleAccount.
* (modules) [\#4760](https://github.com/cosmos/cosmos-sdk/issues/4760) update `x/auth` to match module spec.
* (modules) [\#4814](https://github.com/cosmos/cosmos-sdk/issues/4814) Add security contact to Validator description.
* (modules) [\#4875](https://github.com/cosmos/cosmos-sdk/issues/4875) refactor integration tests to use SimApp and separate test package
* (sdk) [\#4566](https://github.com/cosmos/cosmos-sdk/issues/4566) Export simulation's parameters and app state to JSON in order to reproduce bugs and invariants.
* (sdk) [\#4640](https://github.com/cosmos/cosmos-sdk/issues/4640) improve import/export simulation errors by extending `DiffKVStores` to return an array of `KVPairs` that are then compared to check for inconsistencies.
* (sdk) [\#4717](https://github.com/cosmos/cosmos-sdk/issues/4717) refactor `x/slashing` to match the new module spec
* (sdk) [\#4758](https://github.com/cosmos/cosmos-sdk/issues/4758) update `x/genaccounts` to match module spec
* (simulation) [\#4824](https://github.com/cosmos/cosmos-sdk/issues/4824) `PrintAllInvariants` flag will print all failed invariants
* (simulation) [\#4490](https://github.com/cosmos/cosmos-sdk/issues/4490) add `InitialBlockHeight` flag to resume a simulation from a given block

  * Support exporting the simulation stats to a given JSON file
* (simulation) [\#4847](https://github.com/cosmos/cosmos-sdk/issues/4847), [\#4838](https://github.com/cosmos/cosmos-sdk/pull/4838) and [\#4869](https://github.com/cosmos/cosmos-sdk/pull/4869) `SimApp` and simulation refactors:
  * Implement `SimulationManager` for executing modules' simulation functionalities in a modularized way
  * Add `RegisterStoreDecoders` to the `SimulationManager` for decoding each module's types
  * Add `GenerateGenesisStates` to the `SimulationManager` to generate a randomized `GenState` for each module
  * Add `RandomizedParams` to the `SimulationManager` that registers each modules' parameters in order to
  simulate `ParamChangeProposal`s' `Content`s
  * Add `WeightedOperations` to the `SimulationManager` that define simulation operations (modules' `Msg`s) with their
  respective weights (i.e chance of being simulated).
  * Add `ProposalContents` to the `SimulationManager` to register each module's governance proposal `Content`s.
* (simulation) [\#4893](https://github.com/cosmos/cosmos-sdk/issues/4893) Change `SimApp` keepers to be public and add getter functions for keys and codec
* (simulation) [\#4906](https://github.com/cosmos/cosmos-sdk/issues/4906) Add simulation `Config` struct that wraps simulation flags
* (simulation) [\#4935](https://github.com/cosmos/cosmos-sdk/issues/4935) Update simulation to reflect a proper `ABCI` application without bypassing `BaseApp` semantics
* (simulation) [\#5378](https://github.com/cosmos/cosmos-sdk/pull/5378) Simulation tests refactor:
  * Add `App` interface for general SDK-based app's methods.
  * Refactor and cleanup simulation tests into util functions to simplify their implementation for other SDK apps.
* (store) [\#4792](https://github.com/cosmos/cosmos-sdk/issues/4792) panic on non-registered store
* (types) [\#4821](https://github.com/cosmos/cosmos-sdk/issues/4821) types/errors package added with support for stacktraces. It is meant as a more feature-rich replacement for sdk.Errors in the mid-term.
* (store) [\#1947](https://github.com/cosmos/cosmos-sdk/issues/1947) Implement inter-block (persistent)
caching through `CommitKVStoreCacheManager`. Any application wishing to utilize an inter-block cache
must set it in their app via a `BaseApp` option. The `BaseApp` docs have been drastically improved
to detail this new feature and how state transitions occur.
* (docs/spec) All module specs moved into their respective module dir in x/ (i.e. docs/spec/staking -->> x/staking/spec)
* (docs/) [\#5379](https://github.com/cosmos/cosmos-sdk/pull/5379) Major documentation refactor, including:
  * (docs/intro/) Add and improve introduction material for newcomers.
  * (docs/basics/) Add documentation about basic concepts of the cosmos sdk such as the anatomy of an SDK application, the transaction lifecycle or accounts.
  * (docs/core/) Add documentation about core conepts of the cosmos sdk such as `baseapp`, `server`, `store`s, `context` and more.
  * (docs/building-modules/) Add reference documentation on concepts relevant for module developers (`keeper`, `handler`, `messages`, `queries`,...).
  * (docs/interfaces/) Add documentation on building interfaces for the Cosmos SDK.
  * Redesigned user interface that features new dynamically generated sidebar, build-time code embedding from GitHub, new homepage as well as many other improvements.
* (types) [\#5428](https://github.com/cosmos/cosmos-sdk/pull/5428) Add `Mod` (modulo) method and `RelativePow` (exponentation) function for `Uint`.
* (modules) [\#5506](https://github.com/cosmos/cosmos-sdk/pull/5506) Remove redundancy in `x/distribution`s use of parameters. There
  now exists a single `Params` type with a getter and setter along with a getter for each individual parameter.

### Bug Fixes

* (client) [\#5303](https://github.com/cosmos/cosmos-sdk/issues/5303) Fix ignored error in tx generate only mode.
* (cli) [\#4763](https://github.com/cosmos/cosmos-sdk/issues/4763) Fix flag `--min-self-delegation` for staking `EditValidator`
* (keys) Fix ledger custom coin type support bug.
* (x/gov) [\#5107](https://github.com/cosmos/cosmos-sdk/pull/5107) Sum validator operator's all voting power when tally votes
* (rest) [\#5212](https://github.com/cosmos/cosmos-sdk/issues/5212) Fix pagination in the `/gov/proposals` handler.

## [v0.37.14] - 2020-08-12

### Improvements

* (tendermint) Bump Tendermint version to [v0.32.13](https://github.com/tendermint/tendermint/releases/tag/v0.32.13).


## [v0.37.13] - 2020-06-03

### Improvements

* (tendermint) Bump Tendermint version to [v0.32.12](https://github.com/tendermint/tendermint/releases/tag/v0.32.12).
* (cosmos-ledger-go) Bump Cosmos Ledger Wallet library version to [v0.11.1](https://github.com/cosmos/ledger-cosmos-go/releases/tag/v0.11.1).

## [v0.37.12] - 2020-05-05

### Improvements

* (tendermint) Bump Tendermint version to [v0.32.11](https://github.com/tendermint/tendermint/releases/tag/v0.32.11).

## [v0.37.11] - 2020-04-22

### Bug Fixes

* (x/staking) [\#6021](https://github.com/cosmos/cosmos-sdk/pull/6021) --trust-node's false default value prevents creation of the genesis transaction.

## [v0.37.10] - 2020-04-22

### Bug Fixes

* (client/context) [\#5964](https://github.com/cosmos/cosmos-sdk/issues/5964) Fix incorrect instantiation of tmlite verifier when --trust-node is off.

## [v0.37.9] - 2020-04-09

### Improvements

* (tendermint) Bump Tendermint version to [v0.32.10](https://github.com/tendermint/tendermint/releases/tag/v0.32.10).

## [v0.37.8] - 2020-03-11

### Bug Fixes

* (rest) [\#5508](https://github.com/cosmos/cosmos-sdk/pull/5508) Fix `x/distribution` endpoints to properly return height in the response.
* (x/genutil) [\#5499](https://github.com/cosmos/cosmos-sdk/pull/) Ensure `DefaultGenesis` returns valid and non-nil default genesis state.
* (x/genutil) [\#5775](https://github.com/cosmos/cosmos-sdk/pull/5775) Fix `ExportGenesis` in `x/genutil` to export default genesis state (`[]`) instead of `null`.
* (genesis) [\#5086](https://github.com/cosmos/cosmos-sdk/issues/5086) Ensure `gentxs` are always an empty array instead of `nil`.

### Improvements

* (rest) [\#5648](https://github.com/cosmos/cosmos-sdk/pull/5648) Enhance /txs usability:
  * Add `tx.minheight` key to filter transaction with an inclusive minimum block height
  * Add `tx.maxheight` key to filter transaction with an inclusive maximum block height

## [v0.37.7] - 2020-02-10

### Improvements

* (modules) [\#5597](https://github.com/cosmos/cosmos-sdk/pull/5597) Add `amount` event attribute to the `complete_unbonding`
and `complete_redelegation` events that reflect the total balances of the completed unbondings and redelegations
respectively.

### Bug Fixes

* (x/gov) [\#5622](https://github.com/cosmos/cosmos-sdk/pull/5622) Track any events emitted from a proposal's handler upon successful execution.
* (x/bank) [\#5531](https://github.com/cosmos/cosmos-sdk/issues/5531) Added missing amount event to MsgMultiSend, emitted for each output.

## [v0.37.6] - 2020-01-21

### Improvements

* (tendermint) Bump Tendermint version to [v0.32.9](https://github.com/tendermint/tendermint/releases/tag/v0.32.9)

## [v0.37.5] - 2020-01-07

### Features

* (types) [\#5360](https://github.com/cosmos/cosmos-sdk/pull/5360) Implement `SortableDecBytes` which
  allows the `Dec` type be sortable.

### Improvements

* (tendermint) Bump Tendermint version to [v0.32.8](https://github.com/tendermint/tendermint/releases/tag/v0.32.8)
* (cli) [\#5482](https://github.com/cosmos/cosmos-sdk/pull/5482) Remove old "tags" nomenclature from the `q txs` command in
  favor of the new events system. Functionality remains unchanged except that `=` is used instead of `:` to be
  consistent with the API's use of event queries.

### Bug Fixes

* (iavl) [\#5276](https://github.com/cosmos/cosmos-sdk/issues/5276) Fix potential race condition in `iavlIterator#Close`.
* (baseapp) [\#5350](https://github.com/cosmos/cosmos-sdk/issues/5350) Allow a node to restart successfully
  after a `halt-height` or `halt-time` has been triggered.
* (types) [\#5395](https://github.com/cosmos/cosmos-sdk/issues/5395) Fix `Uint#LTE`.
* (types) [\#5408](https://github.com/cosmos/cosmos-sdk/issues/5408) `NewDecCoins` constructor now sorts the coins.

## [v0.37.4] - 2019-11-04

### Improvements

* (tendermint) Bump Tendermint version to [v0.32.7](https://github.com/tendermint/tendermint/releases/tag/v0.32.7)
* (ledger) [\#4716](https://github.com/cosmos/cosmos-sdk/pull/4716) Fix ledger custom coin type support bug.

### Bug Fixes

* (baseapp) [\#5200](https://github.com/cosmos/cosmos-sdk/issues/5200) Remove duplicate events from previous messages.

## [v0.37.3] - 2019-10-10

### Bug Fixes

* (genesis) [\#5095](https://github.com/cosmos/cosmos-sdk/issues/5095) Fix genesis file migration from v0.34 to
v0.36/v0.37 not converting validator consensus pubkey to bech32 format.

### Improvements

* (tendermint) Bump Tendermint version to [v0.32.6](https://github.com/tendermint/tendermint/releases/tag/v0.32.6)

## [v0.37.1] - 2019-09-19

### Features

* (cli) [\#4973](https://github.com/cosmos/cosmos-sdk/pull/4973) Enable application CPU profiling
via the `--cpu-profile` flag.
* [\#4979](https://github.com/cosmos/cosmos-sdk/issues/4979) Introduce a new `halt-time` config and
CLI option to the `start` command. When provided, an application will halt during `Commit` when the
block time is >= the `halt-time`.

### Improvements

* [\#4990](https://github.com/cosmos/cosmos-sdk/issues/4990) Add `Events` to the `ABCIMessageLog` to
provide context and grouping of events based on the messages they correspond to. The `Events` field
in `TxResponse` is deprecated and will be removed in the next major release.

### Bug Fixes

* [\#4979](https://github.com/cosmos/cosmos-sdk/issues/4979) Use `Signal(os.Interrupt)` over
`os.Exit(0)` during configured halting to allow any `defer` calls to be executed.
* [\#5034](https://github.com/cosmos/cosmos-sdk/issues/5034) Binary search in NFT Module wasn't working on larger sets.

## [v0.37.0] - 2019-08-21

### Bug Fixes

* (baseapp) [\#4903](https://github.com/cosmos/cosmos-sdk/issues/4903) Various height query fixes:
  * Move height with proof check from `CLIContext` to `BaseApp` as the height
  can automatically be injected there.
  * Update `handleQueryStore` to resemble `handleQueryCustom`
* (simulation) [\#4912](https://github.com/cosmos/cosmos-sdk/issues/4912) Fix SimApp ModuleAccountAddrs
to properly return black listed addresses for bank keeper initialization.
* (cli) [\#4919](https://github.com/cosmos/cosmos-sdk/pull/4919) Don't crash CLI
if user doesn't answer y/n confirmation request.
* (cli) [\#4927](https://github.com/cosmos/cosmos-sdk/issues/4927) Fix the `q gov vote`
command to handle empty (pruned) votes correctly.

### Improvements

* (rest) [\#4924](https://github.com/cosmos/cosmos-sdk/pull/4924) Return response
height even upon error as it may be useful for the downstream caller and have
`/auth/accounts/{address}` return a 200 with an empty account upon error when
that error is that the account doesn't exist.

## [v0.36.0] - 2019-08-13

### Breaking Changes

* (rest) [\#4837](https://github.com/cosmos/cosmos-sdk/pull/4837) Remove /version and /node_version
  endpoints in favor of refactoring /node_info to also include application version info.
* All REST responses now wrap the original resource/result. The response
  will contain two fields: height and result.
* [\#3565](https://github.com/cosmos/cosmos-sdk/issues/3565) Updates to the governance module:
  * Rename JSON field from `proposal_content` to `content`
  * Rename JSON field from `proposal_id` to `id`
  * Disable `ProposalTypeSoftwareUpgrade` temporarily
* [\#3775](https://github.com/cosmos/cosmos-sdk/issues/3775) unify sender transaction tag for ease of querying
* [\#4255](https://github.com/cosmos/cosmos-sdk/issues/4255) Add supply module that passively tracks the supplies of a chain
  - Renamed `x/distribution` `ModuleName`
  - Genesis JSON and CLI now use `distribution` instead of `distr`
  - Introduce `ModuleAccount` type, which tracks the flow of coins held within a module
  - Replaced `FeeCollectorKeeper` for a `ModuleAccount`
  - Replaced the staking `Pool`, which coins are now held by the `BondedPool` and `NotBonded` module accounts
  - The `NotBonded` module account now only keeps track of the not bonded tokens within staking, instead of the whole chain
  - [\#3628](https://github.com/cosmos/cosmos-sdk/issues/3628) Replaced governance's burn and deposit accounts for a `ModuleAccount`
  - Added a `ModuleAccount` for the distribution module
  - Added a `ModuleAccount` for the mint module
  [\#4472](https://github.com/cosmos/cosmos-sdk/issues/4472) validation for crisis genesis
* [\#3985](https://github.com/cosmos/cosmos-sdk/issues/3985) `ValidatorPowerRank` uses potential consensus power instead of tendermint power
* [\#4104](https://github.com/cosmos/cosmos-sdk/issues/4104) Gaia has been moved to its own repository: https://github.com/cosmos/gaia
* [\#4104](https://github.com/cosmos/cosmos-sdk/issues/4104) Rename gaiad.toml to app.toml. The internal contents of the application
  config remain unchanged.
* [\#4159](https://github.com/cosmos/cosmos-sdk/issues/4159) create the default module patterns and module manager
* [\#4230](https://github.com/cosmos/cosmos-sdk/issues/4230) Change the type of ABCIMessageLog#MsgIndex to uint16 for proper serialization.
* [\#4250](https://github.com/cosmos/cosmos-sdk/issues/4250) BaseApp.Query() returns app's version string set via BaseApp.SetAppVersion()
  when handling /app/version queries instead of the version string passed as build
  flag at compile time.
* [\#4262](https://github.com/cosmos/cosmos-sdk/issues/4262) GoSumHash is no longer returned by the version command.
* [\#4263](https://github.com/cosmos/cosmos-sdk/issues/4263) RestServer#Start now takes read and write timeout arguments.
* [\#4305](https://github.com/cosmos/cosmos-sdk/issues/4305) `GenerateOrBroadcastMsgs` no longer takes an `offline` parameter.
* [\#4342](https://github.com/cosmos/cosmos-sdk/pull/4342) Upgrade go-amino to v0.15.0
* [\#4351](https://github.com/cosmos/cosmos-sdk/issues/4351) InitCmd, AddGenesisAccountCmd, and CollectGenTxsCmd take node's and client's default home directories as arguments.
* [\#4387](https://github.com/cosmos/cosmos-sdk/issues/4387) Refactor the usage of tags (now called events) to reflect the
  new ABCI events semantics:
  - Move `x/{module}/tags/tags.go` => `x/{module}/types/events.go`
  - Update `docs/specs`
  - Refactor tags in favor of new `Event(s)` type(s)
  - Update `Context` to use new `EventManager`
  - (Begin|End)Blocker no longer return tags, but rather uses new `EventManager`
  - Message handlers no longer return tags, but rather uses new `EventManager`
  Any component (e.g. BeginBlocker, message handler, etc...) wishing to emit an event must do so
  through `ctx.EventManger().EmitEvent(s)`.
  To reset or wipe emitted events: `ctx = ctx.WithEventManager(sdk.NewEventManager())`
  To get all emitted events: `events := ctx.EventManager().Events()`
* [\#4437](https://github.com/cosmos/cosmos-sdk/issues/4437) Replace governance module store keys to use `[]byte` instead of `string`.
* [\#4451](https://github.com/cosmos/cosmos-sdk/issues/4451) Improve modularization of clients and modules:
  * Module directory structure improved and standardized
  * Aliases autogenerated
  * Auth and bank related commands are now mounted under the respective moduels
  * Client initialization and mounting standardized
* [\#4479](https://github.com/cosmos/cosmos-sdk/issues/4479) Remove codec argument redundency in client usage where
  the CLIContext's codec should be used instead.
* [\#4488](https://github.com/cosmos/cosmos-sdk/issues/4488) Decouple client tx, REST, and ultil packages from auth. These packages have
  been restructured and retrofitted into the `x/auth` module.
* [\#4521](https://github.com/cosmos/cosmos-sdk/issues/4521) Flatten x/bank structure by hiding module internals.
* [\#4525](https://github.com/cosmos/cosmos-sdk/issues/4525) Remove --cors flag, the feature is long gone.
* [\#4536](https://github.com/cosmos/cosmos-sdk/issues/4536) The `/auth/accounts/{address}` now returns a `height` in the response.
  The account is now nested under `account`.
* [\#4543](https://github.com/cosmos/cosmos-sdk/issues/4543) Account getters are no longer part of client.CLIContext() and have now moved
  to reside in the auth-specific AccountRetriever.
* [\#4588](https://github.com/cosmos/cosmos-sdk/issues/4588) Context does not depend on x/auth anymore. client/context is stripped out of the following features:
  - GetAccountDecoder()
  - CLIContext.WithAccountDecoder()
  - CLIContext.WithAccountStore()
  x/auth.AccountDecoder is unnecessary and consequently removed.
* [\#4602](https://github.com/cosmos/cosmos-sdk/issues/4602) client/input.{Buffer,Override}Stdin() functions are removed. Thanks to cobra's new release they are now redundant.
* [\#4633](https://github.com/cosmos/cosmos-sdk/issues/4633) Update old Tx search by tags APIs to use new Events
  nomenclature.
* [\#4649](https://github.com/cosmos/cosmos-sdk/issues/4649) Refactor x/crisis as per modules new specs.
* [\#3685](https://github.com/cosmos/cosmos-sdk/issues/3685) The default signature verification gas logic (`DefaultSigVerificationGasConsumer`) now specifies explicit key types rather than string pattern matching. This means that zones that depended on string matching to allow other keys will need to write a custom `SignatureVerificationGasConsumer` function.
* [\#4663](https://github.com/cosmos/cosmos-sdk/issues/4663) Refactor bank keeper by removing private functions
  - `InputOutputCoins`, `SetCoins`, `SubtractCoins` and `AddCoins` are now part of the `SendKeeper` instead of the `Keeper` interface
* (tendermint) [\#4721](https://github.com/cosmos/cosmos-sdk/pull/4721) Upgrade Tendermint to v0.32.1

### Features

* [\#4843](https://github.com/cosmos/cosmos-sdk/issues/4843) Add RegisterEvidences function in the codec package to register
  Tendermint evidence types with a given codec.
* (rest) [\#3867](https://github.com/cosmos/cosmos-sdk/issues/3867) Allow querying for genesis transaction when height query param is set to zero.
* [\#2020](https://github.com/cosmos/cosmos-sdk/issues/2020) New keys export/import command line utilities to export/import private keys in ASCII format
  that rely on Keybase's new underlying ExportPrivKey()/ImportPrivKey() API calls.
* [\#3565](https://github.com/cosmos/cosmos-sdk/issues/3565) Implement parameter change proposal support.
  Parameter change proposals can be submitted through the CLI
  or a REST endpoint. See docs for further usage.
* [\#3850](https://github.com/cosmos/cosmos-sdk/issues/3850) Add `rewards` and `commission` to distribution tx tags.
* [\#3981](https://github.com/cosmos/cosmos-sdk/issues/3981) Add support to gracefully halt a node at a given height
  via the node's `halt-height` config or CLI value.
* [\#4144](https://github.com/cosmos/cosmos-sdk/issues/4144) Allow for configurable BIP44 HD path and coin type.
* [\#4250](https://github.com/cosmos/cosmos-sdk/issues/4250) New BaseApp.{,Set}AppVersion() methods to get/set app's version string.
* [\#4263](https://github.com/cosmos/cosmos-sdk/issues/4263) Add `--read-timeout` and `--write-timeout` args to the `rest-server` command
  to support custom RPC R/W timeouts.
* [\#4271](https://github.com/cosmos/cosmos-sdk/issues/4271) Implement Coins#IsAnyGT
* [\#4318](https://github.com/cosmos/cosmos-sdk/issues/4318) Support height queries. Queries against nodes that have the queried
  height pruned will return an error.
* [\#4409](https://github.com/cosmos/cosmos-sdk/issues/4409) Implement a command that migrates exported state from one version to the next.
  The `migrate` command currently supports migrating from v0.34 to v0.36 by implementing
  necessary types for both versions.
* [\#4570](https://github.com/cosmos/cosmos-sdk/issues/4570) Move /bank/balances/{address} REST handler to x/bank/client/rest. The exposed interface is unchanged.
* Community pool spend proposal per Cosmos Hub governance proposal [\#7](https://github.com/cosmos/cosmos-sdk/issues/7) "Activate the Community Pool"

### Improvements

* (simulation) PrintAllInvariants flag will print all failed invariants
* (simulation) Add `InitialBlockHeight` flag to resume a simulation from a given block
* (simulation) [\#4670](https://github.com/cosmos/cosmos-sdk/issues/4670) Update simulation statistics to JSON format

  - Support exporting the simulation stats to a given JSON file
* [\#4775](https://github.com/cosmos/cosmos-sdk/issues/4775) Refactor CI config
* Upgrade IAVL to v0.12.4
* (tendermint) Upgrade Tendermint to v0.32.2
* (modules) [\#4751](https://github.com/cosmos/cosmos-sdk/issues/4751) update `x/genutils` to match module spec
* (keys) [\#4611](https://github.com/cosmos/cosmos-sdk/issues/4611) store keys in simapp now use a map instead of using individual literal keys
* [\#2286](https://github.com/cosmos/cosmos-sdk/issues/2286) Improve performance of CacheKVStore iterator.
* [\#3512](https://github.com/cosmos/cosmos-sdk/issues/3512) Implement Logger method on each module's keeper.
* [\#3655](https://github.com/cosmos/cosmos-sdk/issues/3655) Improve signature verification failure error message.
* [\#3774](https://github.com/cosmos/cosmos-sdk/issues/3774) add category tag to transactions for ease of filtering
* [\#3914](https://github.com/cosmos/cosmos-sdk/issues/3914) Implement invariant benchmarks and add target to makefile.
* [\#3928](https://github.com/cosmos/cosmos-sdk/issues/3928) remove staking references from types package
* [\#3978](https://github.com/cosmos/cosmos-sdk/issues/3978) Return ErrUnknownRequest in message handlers for unknown
  or invalid routed messages.
* [\#4190](https://github.com/cosmos/cosmos-sdk/issues/4190) Client responses that return (re)delegation(s) now return balances
  instead of shares.
* [\#4194](https://github.com/cosmos/cosmos-sdk/issues/4194) ValidatorSigningInfo now includes the validator's consensus address.
* [\#4235](https://github.com/cosmos/cosmos-sdk/issues/4235) Add parameter change proposal messages to simulation.
* [\#4235](https://github.com/cosmos/cosmos-sdk/issues/4235) Update the minting module params to implement params.ParamSet so
  individual keys can be set via proposals instead of passing a struct.
* [\#4259](https://github.com/cosmos/cosmos-sdk/issues/4259) `Coins` that are `nil` are now JSON encoded as an empty array `[]`.
  Decoding remains unchanged and behavior is left intact.
* [\#4305](https://github.com/cosmos/cosmos-sdk/issues/4305) The `--generate-only` CLI flag fully respects offline tx processing.
* [\#4379](https://github.com/cosmos/cosmos-sdk/issues/4379) close db write batch.
* [\#4384](https://github.com/cosmos/cosmos-sdk/issues/4384)- Allow splitting withdrawal transaction in several chunks
* [\#4403](https://github.com/cosmos/cosmos-sdk/issues/4403) Allow for parameter change proposals to supply only desired fields to be updated
  in objects instead of the entire object (only applies to values that are objects).
* [\#4415](https://github.com/cosmos/cosmos-sdk/issues/4415) /client refactor, reduce genutil dependancy on staking
* [\#4439](https://github.com/cosmos/cosmos-sdk/issues/4439) Implement governance module iterators.
* [\#4465](https://github.com/cosmos/cosmos-sdk/issues/4465) Unknown subcommands print relevant error message
* [\#4466](https://github.com/cosmos/cosmos-sdk/issues/4466) Commission validation added to validate basic of MsgCreateValidator by changing CommissionMsg to CommissionRates
* [\#4501](https://github.com/cosmos/cosmos-sdk/issues/4501) Support height queriers in rest client
* [\#4535](https://github.com/cosmos/cosmos-sdk/issues/4535) Improve import-export simulation errors by decoding the `KVPair.Value` into its
  respective type
* [\#4536](https://github.com/cosmos/cosmos-sdk/issues/4536) cli context queries return query height and accounts are returned with query height
* [\#4553](https://github.com/cosmos/cosmos-sdk/issues/4553) undelegate max entries check first
* [\#4556](https://github.com/cosmos/cosmos-sdk/issues/4556) Added IsValid function to Coin
* [\#4564](https://github.com/cosmos/cosmos-sdk/issues/4564) client/input.GetConfirmation()'s default is changed to No.
* [\#4573](https://github.com/cosmos/cosmos-sdk/issues/4573) Returns height in response for query endpoints.
* [\#4580](https://github.com/cosmos/cosmos-sdk/issues/4580) Update `Context#BlockHeight` to properly set the block height via `WithBlockHeader`.
* [\#4584](https://github.com/cosmos/cosmos-sdk/issues/4584) Update bank Keeper to use expected keeper interface of the AccountKeeper.
* [\#4584](https://github.com/cosmos/cosmos-sdk/issues/4584) Move `Account` and `VestingAccount` interface types to `x/auth/exported`.
* [\#4082](https://github.com/cosmos/cosmos-sdk/issues/4082) supply module queriers for CLI and REST endpoints
* [\#4601](https://github.com/cosmos/cosmos-sdk/issues/4601) Implement generic pangination helper function to be used in
  REST handlers and queriers.
* [\#4629](https://github.com/cosmos/cosmos-sdk/issues/4629) Added warning event that gets emitted if validator misses a block.
* [\#4674](https://github.com/cosmos/cosmos-sdk/issues/4674) Export `Simapp` genState generators and util functions by making them public
* [\#4706](https://github.com/cosmos/cosmos-sdk/issues/4706) Simplify context
  Replace complex Context construct with a simpler immutible struct.
  Only breaking change is not to support `Value` and `GetValue` as first class calls.
  We do embed ctx.Context() as a raw context.Context instead to be used as you see fit.

  Migration guide:

  ```go
  ctx = ctx.WithValue(contextKeyBadProposal, false)
  ```

  Now becomes:

  ```go
  ctx = ctx.WithContext(context.WithValue(ctx.Context(), contextKeyBadProposal, false))
  ```

  A bit more verbose, but also allows `context.WithTimeout()`, etc and only used
  in one function in this repo, in test code.
* [\#3685](https://github.com/cosmos/cosmos-sdk/issues/3685)  Add `SetAddressVerifier` and `GetAddressVerifier` to `sdk.Config` to allow SDK users to configure custom address format verification logic (to override the default limitation of 20-byte addresses).
* [\#3685](https://github.com/cosmos/cosmos-sdk/issues/3685)  Add an additional parameter to NewAnteHandler for a custom `SignatureVerificationGasConsumer` (the default logic is now in `DefaultSigVerificationGasConsumer). This allows SDK users to configure their own logic for which key types are accepted and how those key types consume gas.
* Remove `--print-response` flag as it is no longer used.
* Revert [\#2284](https://github.com/cosmos/cosmos-sdk/pull/2284) to allow create_empty_blocks in the config
* (tendermint) [\#4718](https://github.com/cosmos/cosmos-sdk/issues/4718) Upgrade tendermint/iavl to v0.12.3

### Bug Fixes

* [\#4891](https://github.com/cosmos/cosmos-sdk/issues/4891) Disable querying with proofs enabled when the query height <= 1.
* (rest) [\#4858](https://github.com/cosmos/cosmos-sdk/issues/4858) Do not return an error in BroadcastTxCommit when the tx broadcasting
  was successful. This allows the proper REST response to be returned for a
  failed tx during `block` broadcasting mode.
* (store) [\#4880](https://github.com/cosmos/cosmos-sdk/pull/4880) Fix error check in
  IAVL `Store#DeleteVersion`.
* (tendermint) [\#4879](https://github.com/cosmos/cosmos-sdk/issues/4879) Don't terminate the process immediately after startup when run in standalone mode.
* (simulation) [\#4861](https://github.com/cosmos/cosmos-sdk/pull/4861) Fix non-determinism simulation
  by using CLI flags as input and updating Makefile target.
* [\#4868](https://github.com/cosmos/cosmos-sdk/issues/4868) Context#CacheContext now sets a new EventManager. This prevents unwanted events
  from being emitted.
* (cli) [\#4870](https://github.com/cosmos/cosmos-sdk/issues/4870) Disable the `withdraw-all-rewards` command when `--generate-only` is supplied
* (modules) [\#4831](https://github.com/cosmos/cosmos-sdk/issues/4831) Prevent community spend proposal from transferring funds to a module account
* (keys) [\#4338](https://github.com/cosmos/cosmos-sdk/issues/4338) fix multisig key output for CLI
* (modules) [\#4795](https://github.com/cosmos/cosmos-sdk/issues/4795) restrict module accounts from receiving transactions.
  Allowing this would cause an invariant on the module account coins.
* (modules) [\#4823](https://github.com/cosmos/cosmos-sdk/issues/4823) Update the `DefaultUnbondingTime` from 3 days to 3 weeks to be inline with documentation.
* (abci) [\#4639](https://github.com/cosmos/cosmos-sdk/issues/4639) Fix `CheckTx` by verifying the message route
* Return height in responses when querying against BaseApp
* [\#1351](https://github.com/cosmos/cosmos-sdk/issues/1351) Stable AppHash allows no_empty_blocks
* [\#3705](https://github.com/cosmos/cosmos-sdk/issues/3705) Return `[]` instead of `null` when querying delegator rewards.
* [\#3966](https://github.com/cosmos/cosmos-sdk/issues/3966) fixed multiple assigns to action tags
  [\#3793](https://github.com/cosmos/cosmos-sdk/issues/3793) add delegator tag for MsgCreateValidator and deleted unused moniker and identity tags
* [\#4194](https://github.com/cosmos/cosmos-sdk/issues/4194) Fix pagination and results returned from /slashing/signing_infos
* [\#4230](https://github.com/cosmos/cosmos-sdk/issues/4230) Properly set and display the message index through the TxResponse.
* [\#4234](https://github.com/cosmos/cosmos-sdk/pull/4234) Allow `tx send --generate-only` to
  actually work offline.
* [\#4271](https://github.com/cosmos/cosmos-sdk/issues/4271) Fix addGenesisAccount by using Coins#IsAnyGT for vesting amount validation.
* [\#4273](https://github.com/cosmos/cosmos-sdk/issues/4273) Fix usage of AppendTags in x/staking/handler.go
* [\#4303](https://github.com/cosmos/cosmos-sdk/issues/4303) Fix NewCoins() underlying function for duplicate coins detection.
* [\#4307](https://github.com/cosmos/cosmos-sdk/pull/4307) Don't pass height to RPC calls as
  Tendermint will automatically use the latest height.
* [\#4362](https://github.com/cosmos/cosmos-sdk/issues/4362) simulation setup bugfix for multisim 7601778
* [\#4383](https://github.com/cosmos/cosmos-sdk/issues/4383) - currentStakeRoundUp is now always atleast currentStake + smallest-decimal-precision
* [\#4394](https://github.com/cosmos/cosmos-sdk/issues/4394) Fix signature count check to use the TxSigLimit param instead of
  a default.
* [\#4455](https://github.com/cosmos/cosmos-sdk/issues/4455) Use `QueryWithData()` to query unbonding delegations.
* [\#4493](https://github.com/cosmos/cosmos-sdk/issues/4493) Fix validator-outstanding-rewards command. It now takes as an argument
  a validator address.
* [\#4598](https://github.com/cosmos/cosmos-sdk/issues/4598) Fix redelegation and undelegation txs that were not checking for the correct bond denomination.
* [\#4619](https://github.com/cosmos/cosmos-sdk/issues/4619) Close iterators in `GetAllMatureValidatorQueue` and `UnbondAllMatureValidatorQueue`
  methods.
* [\#4654](https://github.com/cosmos/cosmos-sdk/issues/4654) validator slash event stored by period and height
* [\#4681](https://github.com/cosmos/cosmos-sdk/issues/4681) panic on invalid amount on `MintCoins` and `BurnCoins`
  * skip minting if inflation is set to zero
* Sort state JSON during export and initialization

## 0.35.0

### Bug Fixes

* Fix gas consumption bug in `Undelegate` preventing the ability to sync from
genesis.

## 0.34.10

### Bug Fixes

* Bump Tendermint version to [v0.31.11](https://github.com/tendermint/tendermint/releases/tag/v0.31.11) to address the vulnerability found in the `consensus` package.

## 0.34.9

### Bug Fixes

* Bump Tendermint version to [v0.31.10](https://github.com/tendermint/tendermint/releases/tag/v0.31.10) to address p2p panic errors.

## 0.34.8

### Bug Fixes

* Bump Tendermint version to v0.31.9 to fix the p2p panic error.
* Update gaiareplay's use of an internal Tendermint API

## 0.34.7

### Bug Fixes

#### SDK

* Fix gas consumption bug in `Undelegate` preventing the ability to sync from
genesis.

## 0.34.6

### Bug Fixes

#### SDK

* Unbonding from a validator is now only considered "complete" after the full
unbonding period has elapsed regardless of the validator's status.

## 0.34.5

### Bug Fixes

#### SDK

* [\#4273](https://github.com/cosmos/cosmos-sdk/issues/4273) Fix usage of `AppendTags` in x/staking/handler.go

### Improvements

### SDK

* [\#2286](https://github.com/cosmos/cosmos-sdk/issues/2286) Improve performance of `CacheKVStore` iterator.
* [\#3655](https://github.com/cosmos/cosmos-sdk/issues/3655) Improve signature verification failure error message.
* [\#4384](https://github.com/cosmos/cosmos-sdk/issues/4384) Allow splitting withdrawal transaction in several chunks.

#### Gaia CLI

* [\#4227](https://github.com/cosmos/cosmos-sdk/issues/4227) Support for Ledger App v1.5.
* [#4345](https://github.com/cosmos/cosmos-sdk/pull/4345) Update `ledger-cosmos-go`
to v0.10.3.

## 0.34.4

### Bug Fixes

#### SDK

* [#4234](https://github.com/cosmos/cosmos-sdk/pull/4234) Allow `tx send --generate-only` to
actually work offline.

#### Gaia

* [\#4219](https://github.com/cosmos/cosmos-sdk/issues/4219) Return an error when an empty mnemonic is provided during key recovery.

### Improvements

#### Gaia

* [\#2007](https://github.com/cosmos/cosmos-sdk/issues/2007) Return 200 status code on empty results

### New features

#### SDK

* [\#3850](https://github.com/cosmos/cosmos-sdk/issues/3850) Add `rewards` and `commission` to distribution tx tags.

## 0.34.3

### Bug Fixes

#### Gaia

* [\#4196](https://github.com/cosmos/cosmos-sdk/pull/4196) Set default invariant
check period to zero.

## 0.34.2

### Improvements

#### SDK

* [\#4135](https://github.com/cosmos/cosmos-sdk/pull/4135) Add further clarification
to generate only usage.

### Bug Fixes

#### SDK

* [\#4135](https://github.com/cosmos/cosmos-sdk/pull/4135) Fix `NewResponseFormatBroadcastTxCommit`
* [\#4053](https://github.com/cosmos/cosmos-sdk/issues/4053) Add `--inv-check-period`
flag to gaiad to set period at which invariants checks will run.
* [\#4099](https://github.com/cosmos/cosmos-sdk/issues/4099) Update the /staking/validators endpoint to support
status and pagination query flags.

## 0.34.1

### Bug Fixes

#### Gaia

* [#4163](https://github.com/cosmos/cosmos-sdk/pull/4163) Fix v0.33.x export script to port gov data correctly.

## 0.34.0

### Breaking Changes

#### Gaia

* [\#3463](https://github.com/cosmos/cosmos-sdk/issues/3463) Revert bank module handler fork (re-enables transfers)
* [\#3875](https://github.com/cosmos/cosmos-sdk/issues/3875) Replace `async` flag with `--broadcast-mode` flag where the default
  value is `sync`. The `block` mode should not be used. The REST client now
  uses `mode` parameter instead of the `return` parameter.

#### Gaia CLI

* [\#3938](https://github.com/cosmos/cosmos-sdk/issues/3938) Remove REST server's SSL support altogether.

#### SDK

* [\#3245](https://github.com/cosmos/cosmos-sdk/issues/3245) Rename validator.GetJailed() to validator.IsJailed()
* [\#3516](https://github.com/cosmos/cosmos-sdk/issues/3516) Remove concept of shares from staking unbonding and redelegation UX;
  replaced by direct coin amount.

#### Tendermint

* [\#4029](https://github.com/cosmos/cosmos-sdk/issues/4029) Upgrade Tendermint to v0.31.3

### New features

#### SDK

* [\#2935](https://github.com/cosmos/cosmos-sdk/issues/2935) New module Crisis which can test broken invariant with messages
* [\#3813](https://github.com/cosmos/cosmos-sdk/issues/3813) New sdk.NewCoins safe constructor to replace bare sdk.Coins{} declarations.
* [\#3858](https://github.com/cosmos/cosmos-sdk/issues/3858) add website, details and identity to gentx cli command
* Implement coin conversion and denomination registration utilities

#### Gaia

* [\#2935](https://github.com/cosmos/cosmos-sdk/issues/2935) Optionally assert invariants on a blockly basis using `gaiad --assert-invariants-blockly`
* [\#3886](https://github.com/cosmos/cosmos-sdk/issues/3886) Implement minting module querier and CLI/REST clients.

#### Gaia CLI

* [\#3937](https://github.com/cosmos/cosmos-sdk/issues/3937) Add command to query community-pool

#### Gaia REST API

* [\#3937](https://github.com/cosmos/cosmos-sdk/issues/3937) Add route to fetch community-pool
* [\#3949](https://github.com/cosmos/cosmos-sdk/issues/3949) added /slashing/signing_infos to get signing_info for all validators

### Improvements

#### Gaia

* [\#3808](https://github.com/cosmos/cosmos-sdk/issues/3808) `gaiad` and `gaiacli` integration tests use ./build/ binaries.
* \[\#3819](https://github.com/cosmos/cosmos-sdk/issues/3819) Simulation refactor, log output now stored in ~/.gaiad/simulation/
  * Simulation moved to its own module (not a part of mock)
  * Logger type instead of passing function variables everywhere
  * Logger json output (for reloadable simulation running)
  * Cleanup bank simulation messages / remove dup code in bank simulation
  * Simulations saved in `~/.gaiad/simulations/`
  * "Lean" simulation output option to exclude No-ops and !ok functions (`--SimulationLean` flag)
* [\#3893](https://github.com/cosmos/cosmos-sdk/issues/3893) Improve `gaiacli tx sign` command
  * Add shorthand flags -a and -s for the account and sequence numbers respectively
  * Mark the account and sequence numbers required during "offline" mode
  * Always do an RPC query for account and sequence number during "online" mode
* [\#4018](https://github.com/cosmos/cosmos-sdk/issues/4018) create genesis port script for release v.0.34.0

#### Gaia CLI

* [\#3833](https://github.com/cosmos/cosmos-sdk/issues/3833) Modify stake to atom in gaia's doc.
* [\#3841](https://github.com/cosmos/cosmos-sdk/issues/3841) Add indent to JSON of `gaiacli keys [add|show|list]`
* [\#3859](https://github.com/cosmos/cosmos-sdk/issues/3859) Add newline to echo of `gaiacli keys ...`
* [\#3959](https://github.com/cosmos/cosmos-sdk/issues/3959) Improving error messages when signing with ledger devices fails

#### SDK

* [\#3238](https://github.com/cosmos/cosmos-sdk/issues/3238) Add block time to tx responses when querying for
  txs by tags or hash.
* \[\#3752](https://github.com/cosmos/cosmos-sdk/issues/3752) Explanatory docs for minting mechanism (`docs/spec/mint/01_concepts.md`)
* [\#3801](https://github.com/cosmos/cosmos-sdk/issues/3801) `baseapp` safety improvements
* [\#3820](https://github.com/cosmos/cosmos-sdk/issues/3820) Make Coins.IsAllGT() more robust and consistent.
* [\#3828](https://github.com/cosmos/cosmos-sdk/issues/3828) New sdkch tool to maintain changelogs
* [\#3864](https://github.com/cosmos/cosmos-sdk/issues/3864) Make Coins.IsAllGTE() more consistent.
* [\#3907](https://github.com/cosmos/cosmos-sdk/issues/3907): dep -> go mod migration
  * Drop dep in favor of go modules.
  * Upgrade to Go 1.12.1.
* [\#3917](https://github.com/cosmos/cosmos-sdk/issues/3917) Allow arbitrary decreases to validator commission rates.
* [\#3937](https://github.com/cosmos/cosmos-sdk/issues/3937) Implement community pool querier.
* [\#3940](https://github.com/cosmos/cosmos-sdk/issues/3940) Codespace should be lowercase.
* [\#3986](https://github.com/cosmos/cosmos-sdk/issues/3986) Update the Stringer implementation of the Proposal type.
* [\#926](https://github.com/cosmos/cosmos-sdk/issues/926) circuit breaker high level explanation
* [\#3896](https://github.com/cosmos/cosmos-sdk/issues/3896) Fixed various linters warnings in the context of the gometalinter -> golangci-lint migration
* [\#3916](https://github.com/cosmos/cosmos-sdk/issues/3916) Hex encode data in tx responses

### Bug Fixes

#### Gaia

* [\#3825](https://github.com/cosmos/cosmos-sdk/issues/3825) Validate genesis before running gentx
* [\#3889](https://github.com/cosmos/cosmos-sdk/issues/3889) When `--generate-only` is provided, the Keybase is not used and as a result
  the `--from` value must be a valid Bech32 cosmos address.
* 3974 Fix go env setting in installation.md
* 3996 Change 'make get_tools' to 'make tools' in DOCS_README.md.

#### Gaia CLI

* [\#3883](https://github.com/cosmos/cosmos-sdk/issues/3883) Remove Height Flag from CLI Queries
* [\#3899](https://github.com/cosmos/cosmos-sdk/issues/3899) Using 'gaiacli config node' breaks ~/config/config.toml

#### SDK

* [\#3837](https://github.com/cosmos/cosmos-sdk/issues/3837) Fix `WithdrawValidatorCommission` to properly set the validator's remaining commission.
* [\#3870](https://github.com/cosmos/cosmos-sdk/issues/3870) Fix DecCoins#TruncateDecimal to never return zero coins in
  either the truncated coins or the change coins.
* [\#3915](https://github.com/cosmos/cosmos-sdk/issues/3915) Remove ';' delimiting support from ParseDecCoins
* [\#3977](https://github.com/cosmos/cosmos-sdk/issues/3977) Fix docker image build
* [\#4020](https://github.com/cosmos/cosmos-sdk/issues/4020) Fix queryDelegationRewards by returning an error
when the validator or delegation do not exist.
* [\#4050](https://github.com/cosmos/cosmos-sdk/issues/4050) Fix DecCoins APIs
where rounding or truncation could result in zero decimal coins.
* [\#4088](https://github.com/cosmos/cosmos-sdk/issues/4088) Fix `calculateDelegationRewards`
by accounting for rounding errors when multiplying stake by slashing fractions.

## 0.33.2

### Improvements

#### Tendermint

* Upgrade Tendermint to `v0.31.0-dev0-fix0` which includes critical security fixes.

## 0.33.1

### Bug Fixes

#### Gaia

* [\#3999](https://github.com/cosmos/cosmos-sdk/pull/3999) Fix distribution delegation for zero height export bug

## 0.33.0

BREAKING CHANGES

* Gaia REST API
  * [\#3641](https://github.com/cosmos/cosmos-sdk/pull/3641) Remove the ability to use a Keybase from the REST API client:
    * `password` and `generate_only` have been removed from the `base_req` object
    * All txs that used to sign or use the Keybase now only generate the tx
    * `keys` routes completely removed
  * [\#3692](https://github.com/cosmos/cosmos-sdk/pull/3692) Update tx encoding and broadcasting endpoints:
    * Remove duplicate broadcasting endpoints in favor of POST @ `/txs`
      * The `Tx` field now accepts a `StdTx` and not raw tx bytes
    * Move encoding endpoint to `/txs/encode`

* Gaia
  * [\#3787](https://github.com/cosmos/cosmos-sdk/pull/3787) Fork the `x/bank` module into the Gaia application with only a
  modified message handler, where the modified message handler behaves the same as
  the standard `x/bank` message handler except for `MsgMultiSend` that must burn
  exactly 9 atoms and transfer 1 atom, and `MsgSend` is disabled.
  * [\#3789](https://github.com/cosmos/cosmos-sdk/pull/3789) Update validator creation flow:
    * Remove `NewMsgCreateValidatorOnBehalfOf` and corresponding business logic
    * Ensure the validator address equals the delegator address during
    `MsgCreateValidator#ValidateBasic`

* SDK
  * [\#3750](https://github.com/cosmos/cosmos-sdk/issues/3750) Track outstanding rewards per-validator instead of globally,
           and fix the main simulation issue, which was that slashes of
           re-delegations to a validator were not correctly accounted for
           in fee distribution when the redelegation in question had itself
            been slashed (from a fault committed by a different validator)
           in the same BeginBlock. Outstanding rewards are now available
           on a per-validator basis in REST.
  * [\#3669](https://github.com/cosmos/cosmos-sdk/pull/3669) Ensure consistency in message naming, codec registration, and JSON
  tags.
  * [\#3788](https://github.com/cosmos/cosmos-sdk/pull/3788) Change order of operations for greater accuracy when calculating delegation share token value
  * [\#3788](https://github.com/cosmos/cosmos-sdk/pull/3788) DecCoins.Cap -> DecCoins.Intersect
  * [\#3666](https://github.com/cosmos/cosmos-sdk/pull/3666) Improve coins denom validation.
  * [\#3751](https://github.com/cosmos/cosmos-sdk/pull/3751) Disable (temporarily) support for ED25519 account key pairs.

* Tendermint
  * [\#3804] Update to Tendermint `v0.31.0-dev0`

FEATURES

* SDK
  * [\#3719](https://github.com/cosmos/cosmos-sdk/issues/3719) DBBackend can now be set at compile time.
    Defaults: goleveldb. Supported: cleveldb.

IMPROVEMENTS

* Gaia REST API
  * Update the `TxResponse` type allowing for the `Logs` result to be JSON decoded automatically.

* Gaia CLI
  * [\#3653](https://github.com/cosmos/cosmos-sdk/pull/3653) Prompt user confirmation prior to signing and broadcasting a transaction.
  * [\#3670](https://github.com/cosmos/cosmos-sdk/pull/3670) CLI support for showing bech32 addresses in Ledger devices
  * [\#3711](https://github.com/cosmos/cosmos-sdk/pull/3711) Update `tx sign` to use `--from` instead of the deprecated `--name`
  CLI flag.
  * [\#3738](https://github.com/cosmos/cosmos-sdk/pull/3738) Improve multisig UX:
    * `gaiacli keys show -o json` now includes constituent pubkeys, respective weights and threshold
    * `gaiacli keys show --show-multisig` now displays constituent pubkeys, respective weights and threshold
    * `gaiacli tx sign --validate-signatures` now displays multisig signers with their respective weights
  * [\#3730](https://github.com/cosmos/cosmos-sdk/issues/3730) Improve workflow for
  `gaiad gentx` with offline public keys, by outputting stdtx file that needs to be signed.
  * [\#3761](https://github.com/cosmos/cosmos-sdk/issues/3761) Querying account related information using custom querier in auth module

* SDK
  * [\#3753](https://github.com/cosmos/cosmos-sdk/issues/3753) Remove no-longer-used governance penalty parameter
  * [\#3679](https://github.com/cosmos/cosmos-sdk/issues/3679) Consistent operators across Coins, DecCoins, Int, Dec
            replaced: Minus->Sub Plus->Add Div->Quo
  * [\#3665](https://github.com/cosmos/cosmos-sdk/pull/3665) Overhaul sdk.Uint type in preparation for Coins Int -> Uint migration.
  * [\#3691](https://github.com/cosmos/cosmos-sdk/issues/3691) Cleanup error messages
  * [\#3456](https://github.com/cosmos/cosmos-sdk/issues/3456) Integrate in the Int.ToDec() convenience function
  * [\#3300](https://github.com/cosmos/cosmos-sdk/pull/3300) Update the spec-spec, spec file reorg, and TOC updates.
  * [\#3694](https://github.com/cosmos/cosmos-sdk/pull/3694) Push tagged docker images on docker hub when tag is created.
  * [\#3716](https://github.com/cosmos/cosmos-sdk/pull/3716) Update file permissions the client keys directory and contents to `0700`.
  * [\#3681](https://github.com/cosmos/cosmos-sdk/issues/3681) Migrate ledger-cosmos-go from ZondaX to Cosmos organization

* Tendermint
  * [\#3699](https://github.com/cosmos/cosmos-sdk/pull/3699) Upgrade to Tendermint 0.30.1

BUG FIXES

* Gaia CLI
  * [\#3731](https://github.com/cosmos/cosmos-sdk/pull/3731) `keys add --interactive` bip32 passphrase regression fix
  * [\#3714](https://github.com/cosmos/cosmos-sdk/issues/3714) Fix USB raw access issues with gaiacli when installed via snap

* Gaia
  * [\#3777](https://github.com/cosmso/cosmos-sdk/pull/3777) `gaiad export` no longer panics when the database is empty
  * [\#3806](https://github.com/cosmos/cosmos-sdk/pull/3806) Properly return errors from a couple of struct Unmarshal functions

* SDK
  * [\#3728](https://github.com/cosmos/cosmos-sdk/issues/3728) Truncate decimal multiplication & division in distribution to ensure
           no more than the collected fees / inflation are distributed
  * [\#3727](https://github.com/cosmos/cosmos-sdk/issues/3727) Return on zero-length (including []byte{}) PrefixEndBytes() calls
  * [\#3559](https://github.com/cosmos/cosmos-sdk/issues/3559) fix occasional failing due to non-determinism in lcd test TestBonding
    where validator is unexpectedly slashed throwing off test calculations
  * [\#3411](https://github.com/cosmos/cosmos-sdk/pull/3411) Include the `RequestInitChain.Time` in the block header init during
  `InitChain`.
  * [\#3717](https://github.com/cosmos/cosmos-sdk/pull/3717) Update the vesting specification and implementation to cap deduction from
  `DelegatedVesting` by at most `DelegatedVesting`. This accounts for the case where
  the undelegation amount may exceed the original delegation amount due to
  truncation of undelegation tokens.
  * [\#3717](https://github.com/cosmos/cosmos-sdk/pull/3717) Ignore unknown proposers in allocating rewards for proposers, in case
    unbonding period was just 1 block and proposer was already deleted.
  * [\#3726](https://github.com/cosmos/cosmos-sdk/pull/3724) Cap(clip) reward to remaining coins in AllocateTokens.

## 0.32.0

BREAKING CHANGES

* Gaia REST API
  * [\#3642](https://github.com/cosmos/cosmos-sdk/pull/3642) `GET /tx/{hash}` now returns `404` instead of `500` if the transaction is not found

* SDK
 * [\#3580](https://github.com/cosmos/cosmos-sdk/issues/3580) Migrate HTTP request/response types and utilities to types/rest.
 * [\#3592](https://github.com/cosmos/cosmos-sdk/issues/3592) Drop deprecated keybase implementation's New() constructor in
   favor of a new crypto/keys.New(string, string) implementation that
   returns a lazy keybase instance. Remove client.MockKeyBase,
   superseded by crypto/keys.NewInMemory()
 * [\#3621](https://github.com/cosmos/cosmos-sdk/issues/3621) staking.GenesisState.Bonds -> Delegations

IMPROVEMENTS

* SDK
  * [\#3311](https://github.com/cosmos/cosmos-sdk/pull/3311) Reconcile the `DecCoin/s` API with the `Coin/s` API.
  * [\#3614](https://github.com/cosmos/cosmos-sdk/pull/3614) Add coin denom length checks to the coins constructors.
  * [\#3621](https://github.com/cosmos/cosmos-sdk/issues/3621) remove many inter-module dependancies
  * [\#3601](https://github.com/cosmos/cosmos-sdk/pull/3601) JSON-stringify the ABCI log response which includes the log and message
  index.
  * [\#3604](https://github.com/cosmos/cosmos-sdk/pull/3604) Improve SDK funds related error messages and allow for unicode in
  JSON ABCI log.
  * [\#3620](https://github.com/cosmos/cosmos-sdk/pull/3620) Version command shows build tags
  * [\#3638](https://github.com/cosmos/cosmos-sdk/pull/3638) Add Bcrypt benchmarks & justification of security parameter choice
  * [\#3648](https://github.com/cosmos/cosmos-sdk/pull/3648) Add JSON struct tags to vesting accounts.

* Tendermint
  * [\#3618](https://github.com/cosmos/cosmos-sdk/pull/3618) Upgrade to Tendermint 0.30.03

BUG FIXES

* SDK
  * [\#3646](https://github.com/cosmos/cosmos-sdk/issues/3646) `x/mint` now uses total token supply instead of total bonded tokens to calculate inflation


## 0.31.2

BREAKING CHANGES

* SDK
 * [\#3592](https://github.com/cosmos/cosmos-sdk/issues/3592) Drop deprecated keybase implementation's
   New constructor in favor of a new
   crypto/keys.New(string, string) implementation that
   returns a lazy keybase instance. Remove client.MockKeyBase,
   superseded by crypto/keys.NewInMemory()

IMPROVEMENTS

* SDK
  * [\#3604](https://github.com/cosmos/cosmos-sdk/pulls/3604) Improve SDK funds related error messages and allow for unicode in
  JSON ABCI log.

* Tendermint
  * [\#3563](https://github.com/cosmos/cosmos-sdk/3563) Update to Tendermint version `0.30.0-rc0`


BUG FIXES

* Gaia
  * [\#3585] Fix setting the tx hash in `NewResponseFormatBroadcastTxCommit`.
  * [\#3585] Return an empty `TxResponse` when Tendermint returns an empty
  `ResultBroadcastTx`.

* SDK
  * [\#3582](https://github.com/cosmos/cosmos-sdk/pull/3582) Running `make test_unit` was failing due to a missing tag
  * [\#3617](https://github.com/cosmos/cosmos-sdk/pull/3582) Fix fee comparison when the required fees does not contain any denom
  present in the tx fees.

## 0.31.0

BREAKING CHANGES

* Gaia REST API (`gaiacli advanced rest-server`)
  * [\#3284](https://github.com/cosmos/cosmos-sdk/issues/3284) Rename the `name`
  field to `from` in the `base_req` body.
  * [\#3485](https://github.com/cosmos/cosmos-sdk/pull/3485) Error responses are now JSON objects.
  * [\#3477][distribution] endpoint changed "all_delegation_rewards" -> "delegator_total_rewards"

* Gaia CLI  (`gaiacli`)
  - [#3399](https://github.com/cosmos/cosmos-sdk/pull/3399) Add `gaiad validate-genesis` command to facilitate checking of genesis files
  - [\#1894](https://github.com/cosmos/cosmos-sdk/issues/1894) `version` prints out short info by default. Add `--long` flag. Proper handling of `--format` flag introduced.
  - [\#3465](https://github.com/cosmos/cosmos-sdk/issues/3465) `gaiacli rest-server` switched back to insecure mode by default:
    - `--insecure` flag is removed.
    - `--tls` is now used to enable secure layer.
  - [\#3451](https://github.com/cosmos/cosmos-sdk/pull/3451) `gaiacli` now returns transactions in plain text including tags.
  - [\#3497](https://github.com/cosmos/cosmos-sdk/issues/3497) `gaiad init` now takes moniker as required arguments, not as parameter.
  * [\#3501](https://github.com/cosmos/cosmos-sdk/issues/3501) Change validator
  address Bech32 encoding to consensus address in `tendermint-validator-set`.

* Gaia
  *  [\#3457](https://github.com/cosmos/cosmos-sdk/issues/3457) Changed governance tally validatorGovInfo to use sdk.Int power instead of sdk.Dec
  *  [\#3495](https://github.com/cosmos/cosmos-sdk/issues/3495) Added Validator Minimum Self Delegation
  *  Reintroduce OR semantics for tx fees

* SDK
  * [\#2513](https://github.com/cosmos/cosmos-sdk/issues/2513) Tendermint updates are adjusted by 10^-6 relative to staking tokens,
  * [\#3487](https://github.com/cosmos/cosmos-sdk/pull/3487) Move HTTP/REST utilities out of client/utils into a new dedicated client/rest package.
  * [\#3490](https://github.com/cosmos/cosmos-sdk/issues/3490) ReadRESTReq() returns bool to avoid callers to write error responses twice.
  * [\#3502](https://github.com/cosmos/cosmos-sdk/pull/3502) Fixes issue when comparing genesis states
  * [\#3514](https://github.com/cosmos/cosmos-sdk/pull/3514) Various clean ups:
    - Replace all GetKeyBase\* functions family in favor of NewKeyBaseFromDir and NewKeyBaseFromHomeFlag.
    - Remove Get prefix from all TxBuilder's getters.
  * [\#3522](https://github.com/cosmos/cosmos-sdk/pull/3522) Get rid of double negatives: Coins.IsNotNegative() -> Coins.IsAnyNegative().
  * [\#3561](https://github.com/cosmos/cosmos-sdk/issues/3561) Don't unnecessarily store denominations in staking


FEATURES

* Gaia REST API

* [\#2358](https://github.com/cosmos/cosmos-sdk/issues/2358) Add distribution module REST interface

* Gaia CLI  (`gaiacli`)
  * [\#3429](https://github.com/cosmos/cosmos-sdk/issues/3429) Support querying
  for all delegator distribution rewards.
  * [\#3449](https://github.com/cosmos/cosmos-sdk/issues/3449) Proof verification now works with absence proofs
  * [\#3484](https://github.com/cosmos/cosmos-sdk/issues/3484) Add support
  vesting accounts to the add-genesis-account command.

* Gaia
  - [\#3397](https://github.com/cosmos/cosmos-sdk/pull/3397) Implement genesis file sanitization to avoid failures at chain init.
  * [\#3428](https://github.com/cosmos/cosmos-sdk/issues/3428) Run the simulation from a particular genesis state loaded from a file

* SDK
  * [\#3270](https://github.com/cosmos/cosmos-sdk/issues/3270) [x/staking] limit number of ongoing unbonding delegations /redelegations per pair/trio
  * [\#3477][distribution] new query endpoint "delegator_validators"
  * [\#3514](https://github.com/cosmos/cosmos-sdk/pull/3514) Provided a lazy loading implementation of Keybase that locks the underlying
    storage only for the time needed to perform the required operation. Also added Keybase reference to TxBuilder struct.
  * [types] [\#2580](https://github.com/cosmos/cosmos-sdk/issues/2580) Addresses now Bech32 empty addresses to an empty string


IMPROVEMENTS

* Gaia REST API
  * [\#3284](https://github.com/cosmos/cosmos-sdk/issues/3284) Update Gaia Lite
  REST service to support the following:
    * Automatic account number and sequence population when fields are omitted
    * Generate only functionality no longer requires access to a local Keybase
    * `from` field in the `base_req` body can be a Keybase name or account address
  * [\#3423](https://github.com/cosmos/cosmos-sdk/issues/3423) Allow simulation
  (auto gas) to work with generate only.
  * [\#3514](https://github.com/cosmos/cosmos-sdk/pull/3514) REST server calls to keybase does not lock the underlying storage anymore.
  * [\#3523](https://github.com/cosmos/cosmos-sdk/pull/3523) Added `/tx/encode` endpoint to serialize a JSON tx to base64-encoded Amino.

* Gaia CLI  (`gaiacli`)
  * [\#3476](https://github.com/cosmos/cosmos-sdk/issues/3476) New `withdraw-all-rewards` command to withdraw all delegations rewards for delegators.
  * [\#3497](https://github.com/cosmos/cosmos-sdk/issues/3497) `gaiad gentx` supports `--ip` and `--node-id` flags to override defaults.
  * [\#3518](https://github.com/cosmos/cosmos-sdk/issues/3518) Fix flow in
  `keys add` to show the mnemonic by default.
  * [\#3517](https://github.com/cosmos/cosmos-sdk/pull/3517) Increased test coverage
  * [\#3523](https://github.com/cosmos/cosmos-sdk/pull/3523) Added `tx encode` command to serialize a JSON tx to base64-encoded Amino.

* Gaia
  * [\#3418](https://github.com/cosmos/cosmos-sdk/issues/3418) Add vesting account
  genesis validation checks to `GaiaValidateGenesisState`.
  * [\#3420](https://github.com/cosmos/cosmos-sdk/issues/3420) Added maximum length to governance proposal descriptions and titles
  * [\#3256](https://github.com/cosmos/cosmos-sdk/issues/3256) Add gas consumption
  for tx size in the ante handler.
  * [\#3454](https://github.com/cosmos/cosmos-sdk/pull/3454) Add `--jail-whitelist` to `gaiad export` to enable testing of complex exports
  * [\#3424](https://github.com/cosmos/cosmos-sdk/issues/3424) Allow generation of gentxs with empty memo field.
  * [\#3507](https://github.com/cosmos/cosmos-sdk/issues/3507) General cleanup, removal of unnecessary struct fields, undelegation bugfix, and comment clarification in x/staking and x/slashing

* SDK
  * [\#2605] x/params add subkey accessing
  * [\#2986](https://github.com/cosmos/cosmos-sdk/pull/2986) Store Refactor
  * [\#3435](https://github.com/cosmos/cosmos-sdk/issues/3435) Test that store implementations do not allow nil values
  * [\#2509](https://github.com/cosmos/cosmos-sdk/issues/2509) Sanitize all usage of Dec.RoundInt64()
  * [\#556](https://github.com/cosmos/cosmos-sdk/issues/556) Increase `BaseApp`
  test coverage.
  * [\#3357](https://github.com/cosmos/cosmos-sdk/issues/3357) develop state-transitions.md for staking spec, missing states added to `state.md`
  * [\#3552](https://github.com/cosmos/cosmos-sdk/pull/3552) Validate bit length when
  deserializing `Int` types.


BUG FIXES

* Gaia CLI  (`gaiacli`)
  - [\#3417](https://github.com/cosmos/cosmos-sdk/pull/3417) Fix `q slashing signing-info` panic by ensuring safety of user input and properly returning not found error
  - [\#3345](https://github.com/cosmos/cosmos-sdk/issues/3345) Upgrade ledger-cosmos-go dependency to v0.9.3 to pull
    https://github.com/ZondaX/ledger-cosmos-go/commit/ed9aa39ce8df31bad1448c72d3d226bf2cb1a8d1 in order to fix a derivation path issue that causes `gaiacli keys add --recover`
    to malfunction.
  - [\#3419](https://github.com/cosmos/cosmos-sdk/pull/3419) Fix `q distr slashes` panic
  - [\#3453](https://github.com/cosmos/cosmos-sdk/pull/3453) The `rest-server` command didn't respect persistent flags such as `--chain-id` and `--trust-node` if they were
    passed on the command line.
  - [\#3441](https://github.com/cosmos/cosmos-sdk/pull/3431) Improved resource management and connection handling (ledger devices). Fixes issue with DER vs BER signatures.

* Gaia
  * [\#3486](https://github.com/cosmos/cosmos-sdk/pull/3486) Use AmountOf in
    vesting accounts instead of zipping/aligning denominations.


## 0.30.0

BREAKING CHANGES

* Gaia REST API (`gaiacli advanced rest-server`)
  * [gaia-lite] [\#2182] Renamed and merged all redelegations endpoints into `/staking/redelegations`
  * [\#3176](https://github.com/cosmos/cosmos-sdk/issues/3176) `tx/sign` endpoint now expects `BaseReq` fields as nested object.
  * [\#2222] all endpoints renamed from `/stake` -> `/staking`
  * [\#1268] `LooseTokens` -> `NotBondedTokens`
  * [\#3289] misc renames:
    * `Validator.UnbondingMinTime` -> `Validator.UnbondingCompletionTime`
    * `Delegation` -> `Value` in `MsgCreateValidator` and `MsgDelegate`
    * `MsgBeginUnbonding` -> `MsgUndelegate`

* Gaia CLI  (`gaiacli`)
  * [\#810](https://github.com/cosmos/cosmos-sdk/issues/810) Don't fallback to any default values for chain ID.
    * Users need to supply chain ID either via config file or the `--chain-id` flag.
    * Change `chain_id` and `trust_node` in `gaiacli` configuration to `chain-id` and `trust-node` respectively.
  * [\#3069](https://github.com/cosmos/cosmos-sdk/pull/3069) `--fee` flag renamed to `--fees` to support multiple coins
  * [\#3156](https://github.com/cosmos/cosmos-sdk/pull/3156) Remove unimplemented `gaiacli init` command
  * [\#2222] `gaiacli tx stake` -> `gaiacli tx staking`, `gaiacli query stake` -> `gaiacli query staking`
  * [\#1894](https://github.com/cosmos/cosmos-sdk/issues/1894) `version` command now shows latest commit, vendor dir hash, and build machine info.
  * [\#3320](https://github.com/cosmos/cosmos-sdk/pull/3320) Ensure all `gaiacli query` commands respect the `--output` and `--indent` flags

* Gaia
  * https://github.com/cosmos/cosmos-sdk/issues/2838 - Move store keys to constants
  * [\#3162](https://github.com/cosmos/cosmos-sdk/issues/3162) The `--gas` flag now takes `auto` instead of `simulate`
    in order to trigger a simulation of the tx before the actual execution.
  * [\#3285](https://github.com/cosmos/cosmos-sdk/pull/3285) New `gaiad tendermint version` to print libs versions
  * [\#1894](https://github.com/cosmos/cosmos-sdk/pull/1894) `version` command now shows latest commit, vendor dir hash, and build machine info.
  * [\#3249\(https://github.com/cosmos/cosmos-sdk/issues/3249) `tendermint`'s `show-validator` and `show-address` `--json` flags removed in favor of `--output-format=json`.

* SDK
  * [distribution] [\#3359](https://github.com/cosmos/cosmos-sdk/issues/3359) Always round down when calculating rewards-to-be-withdrawn in F1 fee distribution
  * [#3336](https://github.com/cosmos/cosmos-sdk/issues/3336) Ensure all SDK
  messages have their signature bytes contain canonical fields `value` and `type`.
  * [\#3333](https://github.com/cosmos/cosmos-sdk/issues/3333) - F1 storage efficiency improvements - automatic withdrawals when unbonded, historical reward reference counting
  * [staking] [\#2513](https://github.com/cosmos/cosmos-sdk/issues/2513) Validator power type from Dec -> Int
  * [staking] [\#3233](https://github.com/cosmos/cosmos-sdk/issues/3233) key and value now contain duplicate fields to simplify code
  * [\#3064](https://github.com/cosmos/cosmos-sdk/issues/3064) Sanitize `sdk.Coin` denom. Coins denoms are now case insensitive, i.e. 100fooToken equals to 100FOOTOKEN.
  * [\#3195](https://github.com/cosmos/cosmos-sdk/issues/3195) Allows custom configuration for syncable strategy
  * [\#3242](https://github.com/cosmos/cosmos-sdk/issues/3242) Fix infinite gas
    meter utilization during aborted ante handler executions.
  * [x/distribution] [\#3292](https://github.com/cosmos/cosmos-sdk/issues/3292) Enable or disable withdraw addresses with a parameter in the param store
  * [staking] [\#2222](https://github.com/cosmos/cosmos-sdk/issues/2222) `/stake` -> `/staking` module rename
  * [staking] [\#1268](https://github.com/cosmos/cosmos-sdk/issues/1268) `LooseTokens` -> `NotBondedTokens`
  * [staking] [\#1402](https://github.com/cosmos/cosmos-sdk/issues/1402) Redelegation and unbonding-delegation structs changed to include multiple an array of entries
  * [staking] [\#3289](https://github.com/cosmos/cosmos-sdk/issues/3289) misc renames:
    * `Validator.UnbondingMinTime` -> `Validator.UnbondingCompletionTime`
    * `Delegation` -> `Value` in `MsgCreateValidator` and `MsgDelegate`
    * `MsgBeginUnbonding` -> `MsgUndelegate`
  * [\#3315] Increase decimal precision to 18
  * [\#3323](https://github.com/cosmos/cosmos-sdk/issues/3323) Update to Tendermint 0.29.0
  * [\#3328](https://github.com/cosmos/cosmos-sdk/issues/3328) [x/gov] Remove redundant action tag

* Tendermint
  * [\#3298](https://github.com/cosmos/cosmos-sdk/issues/3298) Upgrade to Tendermint 0.28.0

FEATURES

* Gaia REST API (`gaiacli advanced rest-server`)
  * [\#3067](https://github.com/cosmos/cosmos-sdk/issues/3067) Add support for fees on transactions
  * [\#3069](https://github.com/cosmos/cosmos-sdk/pull/3069) Add a custom memo on transactions
  * [\#3027](https://github.com/cosmos/cosmos-sdk/issues/3027) Implement
  `/gov/proposals/{proposalID}/proposer` to query for a proposal's proposer.

* Gaia CLI  (`gaiacli`)
  * [\#2399](https://github.com/cosmos/cosmos-sdk/issues/2399) Implement `params` command to query slashing parameters.
  * [\#2730](https://github.com/cosmos/cosmos-sdk/issues/2730) Add tx search pagination parameter
  * [\#3027](https://github.com/cosmos/cosmos-sdk/issues/3027) Implement
  `query gov proposer [proposal-id]` to query for a proposal's proposer.
  * [\#3198](https://github.com/cosmos/cosmos-sdk/issues/3198) New `keys add --multisig` flag to store multisig keys locally.
  * [\#3198](https://github.com/cosmos/cosmos-sdk/issues/3198) New `multisign` command to generate multisig signatures.
  * [\#3198](https://github.com/cosmos/cosmos-sdk/issues/3198) New `sign --multisig` flag to enable multisig mode.
  * [\#2715](https://github.com/cosmos/cosmos-sdk/issues/2715) Reintroduce gaia server's insecure mode.
  * [\#3334](https://github.com/cosmos/cosmos-sdk/pull/3334) New `gaiad completion` and `gaiacli completion` to generate Bash/Zsh completion scripts.
  * [\#2607](https://github.com/cosmos/cosmos-sdk/issues/2607) Make `gaiacli config` handle the boolean `indent` flag to beautify commands JSON output.

* Gaia
  * [\#2182] [x/staking] Added querier for querying a single redelegation
  * [\#3305](https://github.com/cosmos/cosmos-sdk/issues/3305) Add support for
    vesting accounts at genesis.
  * [\#3198](https://github.com/cosmos/cosmos-sdk/issues/3198) [x/auth] Add multisig transactions support
  * [\#3198](https://github.com/cosmos/cosmos-sdk/issues/3198) `add-genesis-account` can take both account addresses and key names

* SDK
  - [\#3099](https://github.com/cosmos/cosmos-sdk/issues/3099) Implement F1 fee distribution
  - [\#2926](https://github.com/cosmos/cosmos-sdk/issues/2926) Add TxEncoder to client TxBuilder.
  * [\#2694](https://github.com/cosmos/cosmos-sdk/issues/2694) Vesting account implementation.
  * [\#2996](https://github.com/cosmos/cosmos-sdk/issues/2996) Update the `AccountKeeper` to contain params used in the context of
  the ante handler.
  * [\#3179](https://github.com/cosmos/cosmos-sdk/pull/3179) New CodeNoSignatures error code.
  * [\#3319](https://github.com/cosmos/cosmos-sdk/issues/3319) [x/distribution] Queriers for all distribution state worth querying; distribution query commands
  * [\#3356](https://github.com/cosmos/cosmos-sdk/issues/3356) [x/auth] bech32-ify accounts address in error message.

IMPROVEMENTS

* Gaia REST API
  * [\#3176](https://github.com/cosmos/cosmos-sdk/issues/3176) Validate tx/sign endpoint POST body.
  * [\#2948](https://github.com/cosmos/cosmos-sdk/issues/2948) Swagger UI now makes requests to light client node

* Gaia CLI  (`gaiacli`)
  * [\#3224](https://github.com/cosmos/cosmos-sdk/pull/3224) Support adding offline public keys to the keystore

* Gaia
  * [\#2186](https://github.com/cosmos/cosmos-sdk/issues/2186) Add Address Interface
  * [\#3158](https://github.com/cosmos/cosmos-sdk/pull/3158) Validate slashing genesis
  * [\#3172](https://github.com/cosmos/cosmos-sdk/pull/3172) Support minimum fees in a local testnet.
  * [\#3250](https://github.com/cosmos/cosmos-sdk/pull/3250) Refactor integration tests and increase coverage
  * [\#3248](https://github.com/cosmos/cosmos-sdk/issues/3248) Refactor tx fee
  model:
    * Validators specify minimum gas prices instead of minimum fees
    * Clients may provide either fees or gas prices directly
    * The gas prices of a tx must meet a validator's minimum
    * `gaiad start` and `gaia.toml` take --minimum-gas-prices flag and minimum-gas-price config key respectively.
  * [\#2859](https://github.com/cosmos/cosmos-sdk/issues/2859) Rename `TallyResult` in gov proposals to `FinalTallyResult`
  * [\#3286](https://github.com/cosmos/cosmos-sdk/pull/3286) Fix `gaiad gentx` printout of account's addresses, i.e. user bech32 instead of hex.
  * [\#3249\(https://github.com/cosmos/cosmos-sdk/issues/3249) `--json` flag removed, users should use `--output=json` instead.

* SDK
  * [\#3137](https://github.com/cosmos/cosmos-sdk/pull/3137) Add tag documentation
    for each module along with cleaning up a few existing tags in the governance,
    slashing, and staking modules.
  * [\#3093](https://github.com/cosmos/cosmos-sdk/issues/3093) Ante handler does no longer read all accounts in one go when processing signatures as signature
    verification may fail before last signature is checked.
  * [staking] [\#1402](https://github.com/cosmos/cosmos-sdk/issues/1402) Add for multiple simultaneous redelegations or unbonding-delegations within an unbonding period
  * [staking] [\#1268](https://github.com/cosmos/cosmos-sdk/issues/1268) staking spec rewrite

* CI
  * [\#2498](https://github.com/cosmos/cosmos-sdk/issues/2498) Added macos CI job to CircleCI
  * [#142](https://github.com/tendermint/devops/issues/142) Increased the number of blocks to be tested during multi-sim
  * [#147](https://github.com/tendermint/devops/issues/142) Added docker image build to CI

BUG FIXES

* Gaia CLI  (`gaiacli`)
  * [\#3141](https://github.com/cosmos/cosmos-sdk/issues/3141) Fix the bug in GetAccount when `len(res) == 0` and `err == nil`
  * [\#810](https://github.com/cosmos/cosmos-sdk/pull/3316) Fix regression in gaiacli config file handling

* Gaia
  * [\#3148](https://github.com/cosmos/cosmos-sdk/issues/3148) Fix `gaiad export` by adding a boolean to `NewGaiaApp` determining whether or not to load the latest version
  * [\#3181](https://github.com/cosmos/cosmos-sdk/issues/3181) Correctly reset total accum update height and jailed-validator bond height / unbonding height on export-for-zero-height
  * [\#3172](https://github.com/cosmos/cosmos-sdk/pull/3172) Fix parsing `gaiad.toml`
  when it already exists.
  * [\#3223](https://github.com/cosmos/cosmos-sdk/issues/3223) Fix unset governance proposal queues when importing state from old chain
  * [#3187](https://github.com/cosmos/cosmos-sdk/issues/3187) Fix `gaiad export`
  by resetting each validator's slashing period.

## 0.29.1

BUG FIXES

* SDK
  * [\#3207](https://github.com/cosmos/cosmos-sdk/issues/3207) - Fix token printing bug

## 0.29.0

BREAKING CHANGES

* Gaia
  * [\#3148](https://github.com/cosmos/cosmos-sdk/issues/3148) Fix `gaiad export` by adding a boolean to `NewGaiaApp` determining whether or not to load the latest version

* SDK
  * [\#3163](https://github.com/cosmos/cosmos-sdk/issues/3163) Withdraw commission on self bond removal


## 0.28.1

BREAKING CHANGES

* Gaia REST API (`gaiacli advanced rest-server`)
  * [lcd] [\#3045](https://github.com/cosmos/cosmos-sdk/pull/3045) Fix quoted json return on GET /keys (keys list)
  * [gaia-lite] [\#2191](https://github.com/cosmos/cosmos-sdk/issues/2191) Split `POST /stake/delegators/{delegatorAddr}/delegations` into `POST /stake/delegators/{delegatorAddr}/delegations`, `POST /stake/delegators/{delegatorAddr}/unbonding_delegations` and `POST /stake/delegators/{delegatorAddr}/redelegations`
  * [gaia-lite] [\#3056](https://github.com/cosmos/cosmos-sdk/pull/3056) `generate_only` and `simulate` have moved from query arguments to POST requests body.
* Tendermint
  * [tendermint] Now using Tendermint 0.27.3

FEATURES

* Gaia REST API (`gaiacli advanced rest-server`)
  * [slashing] [\#2399](https://github.com/cosmos/cosmos-sdk/issues/2399)  Implement `/slashing/parameters` endpoint to query slashing parameters.
* Gaia CLI  (`gaiacli`)
  * [gaiacli] [\#2399](https://github.com/cosmos/cosmos-sdk/issues/2399) Implement `params` command to query slashing parameters.
* SDK
  - [client] [\#2926](https://github.com/cosmos/cosmos-sdk/issues/2926) Add TxEncoder to client TxBuilder.
* Other
  - Introduced the logjack tool for saving logs w/ rotation

IMPROVEMENTS

* Gaia REST API (`gaiacli advanced rest-server`)
  * [\#2879](https://github.com/cosmos/cosmos-sdk/issues/2879), [\#2880](https://github.com/cosmos/cosmos-sdk/issues/2880) Update deposit and vote endpoints to perform a direct txs query
    when a given proposal is inactive and thus having votes and deposits removed
    from state.
* Gaia CLI  (`gaiacli`)
  * [\#2879](https://github.com/cosmos/cosmos-sdk/issues/2879), [\#2880](https://github.com/cosmos/cosmos-sdk/issues/2880) Update deposit and vote CLI commands to perform a direct txs query
    when a given proposal is inactive and thus having votes and deposits removed
    from state.
* Gaia
  * [\#3021](https://github.com/cosmos/cosmos-sdk/pull/3021) Add `--gentx-dir` to `gaiad collect-gentxs` to specify a directory from which collect and load gentxs. Add `--output-document` to `gaiad init` to allow one to redirect output to file.


## 0.28.0

BREAKING CHANGES

* Gaia CLI  (`gaiacli`)
  * [cli] [\#2595](https://github.com/cosmos/cosmos-sdk/issues/2595) Remove `keys new` in favor of `keys add` incorporating existing functionality with addition of key recovery functionality.
  * [cli] [\#2987](https://github.com/cosmos/cosmos-sdk/pull/2987) Add shorthand `-a` to `gaiacli keys show` and update docs
  * [cli] [\#2971](https://github.com/cosmos/cosmos-sdk/pull/2971) Additional verification when running `gaiad gentx`
  * [cli] [\#2734](https://github.com/cosmos/cosmos-sdk/issues/2734) Rewrite `gaiacli config`. It is now a non-interactive config utility.

* Gaia
  * [#128](https://github.com/tendermint/devops/issues/128) Updated CircleCI job to trigger website build on every push to master/develop.
  * [\#2994](https://github.com/cosmos/cosmos-sdk/pull/2994) Change wrong-password error message.
  * [\#3009](https://github.com/cosmos/cosmos-sdk/issues/3009) Added missing Gaia genesis verification
  * [#128](https://github.com/tendermint/devops/issues/128) Updated CircleCI job to trigger website build on every push to master/develop.
  * [\#2994](https://github.com/cosmos/cosmos-sdk/pull/2994) Change wrong-password error message.
  * [\#3009](https://github.com/cosmos/cosmos-sdk/issues/3009) Added missing Gaia genesis verification
  * [gas] [\#3052](https://github.com/cosmos/cosmos-sdk/issues/3052) Updated gas costs to more reasonable numbers

* SDK
  * [auth] [\#2952](https://github.com/cosmos/cosmos-sdk/issues/2952) Signatures are no longer serialized on chain with the account number and sequence number
  * [auth] [\#2952](https://github.com/cosmos/cosmos-sdk/issues/2952) Signatures are no longer serialized on chain with the account number and sequence number
  * [stake] [\#3055](https://github.com/cosmos/cosmos-sdk/issues/3055) Use address instead of bond height / intratxcounter for deduplication

FEATURES

* Gaia CLI  (`gaiacli`)
  * [\#2961](https://github.com/cosmos/cosmos-sdk/issues/2961) Add --force flag to gaiacli keys delete command to skip passphrase check and force key deletion unconditionally.

IMPROVEMENTS

* Gaia CLI  (`gaiacli`)
  * [\#2991](https://github.com/cosmos/cosmos-sdk/issues/2991) Fully validate transaction signatures during `gaiacli tx sign --validate-signatures`

* SDK
  * [\#1277](https://github.com/cosmos/cosmos-sdk/issues/1277) Complete bank module specification
  * [\#2963](https://github.com/cosmos/cosmos-sdk/issues/2963) Complete auth module specification
  * [\#2914](https://github.com/cosmos/cosmos-sdk/issues/2914) No longer withdraw validator rewards on bond/unbond, but rather move
  the rewards to the respective validator's pools.


BUG FIXES

* Gaia CLI  (`gaiacli`)
  * [\#2921](https://github.com/cosmos/cosmos-sdk/issues/2921) Fix `keys delete` inability to delete offline and ledger keys.

* Gaia
  * [\#3003](https://github.com/cosmos/cosmos-sdk/issues/3003) CollectStdTxs() must validate DelegatorAddr against genesis accounts.

* SDK
  * [\#2967](https://github.com/cosmos/cosmos-sdk/issues/2967) Change ordering of `mint.BeginBlocker` and `distr.BeginBlocker`, recalculate inflation each block
  * [\#3068](https://github.com/cosmos/cosmos-sdk/issues/3068) check for uint64 gas overflow during `Std#ValidateBasic`.
  * [\#3071](https://github.com/cosmos/cosmos-sdk/issues/3071) Catch overflow on block gas meter


## 0.27.0

BREAKING CHANGES

* Gaia REST API (`gaiacli advanced rest-server`)
  * [gaia-lite] [\#2819](https://github.com/cosmos/cosmos-sdk/pull/2819) Txs query param format is now: `/txs?tag=value` (removed '' wrapping the query parameter `value`)

* Gaia CLI  (`gaiacli`)
  * [cli] [\#2728](https://github.com/cosmos/cosmos-sdk/pull/2728) Seperate `tx` and `query` subcommands by module
  * [cli] [\#2727](https://github.com/cosmos/cosmos-sdk/pull/2727) Fix unbonding command flow
  * [cli] [\#2786](https://github.com/cosmos/cosmos-sdk/pull/2786) Fix redelegation command flow
  * [cli] [\#2829](https://github.com/cosmos/cosmos-sdk/pull/2829) add-genesis-account command now validates state when adding accounts
  * [cli] [\#2804](https://github.com/cosmos/cosmos-sdk/issues/2804) Check whether key exists before passing it on to `tx create-validator`.
  * [cli] [\#2874](https://github.com/cosmos/cosmos-sdk/pull/2874) `gaiacli tx sign` takes an optional `--output-document` flag to support output redirection.
  * [cli] [\#2875](https://github.com/cosmos/cosmos-sdk/pull/2875) Refactor `gaiad gentx` and avoid redirection to `gaiacli tx sign` for tx signing.

* Gaia
  * [mint] [\#2825] minting now occurs every block, inflation parameter updates still hourly

* SDK
  * [\#2752](https://github.com/cosmos/cosmos-sdk/pull/2752) Don't hardcode bondable denom.
  * [\#2701](https://github.com/cosmos/cosmos-sdk/issues/2701) Account numbers and sequence numbers in `auth` are now `uint64` instead of `int64`
  * [\#2019](https://github.com/cosmos/cosmos-sdk/issues/2019) Cap total number of signatures. Current per-transaction limit is 7, and if that is exceeded transaction is rejected.
  * [\#2801](https://github.com/cosmos/cosmos-sdk/pull/2801) Remove AppInit structure.
  * [\#2798](https://github.com/cosmos/cosmos-sdk/issues/2798) Governance API has miss-spelled English word in JSON response ('depositer' -> 'depositor')
  * [\#2943](https://github.com/cosmos/cosmos-sdk/pull/2943) Transaction action tags equal the message type. Staking EndBlocker tags are included.

* Tendermint
  * Update to Tendermint 0.27.0

FEATURES

* Gaia REST API (`gaiacli advanced rest-server`)
  * [gov] [\#2479](https://github.com/cosmos/cosmos-sdk/issues/2479) Added governance parameter
    query REST endpoints.

* Gaia CLI  (`gaiacli`)
  * [gov][cli] [\#2479](https://github.com/cosmos/cosmos-sdk/issues/2479) Added governance
    parameter query commands.
  * [stake][cli] [\#2027] Add CLI query command for getting all delegations to a specific validator.
  * [\#2840](https://github.com/cosmos/cosmos-sdk/pull/2840) Standardize CLI exports from modules

* Gaia
  * [app] [\#2791](https://github.com/cosmos/cosmos-sdk/issues/2791) Support export at a specific height, with `gaiad export --height=HEIGHT`.
  * [x/gov] [#2479](https://github.com/cosmos/cosmos-sdk/issues/2479) Implemented querier
  for getting governance parameters.
  * [app] [\#2663](https://github.com/cosmos/cosmos-sdk/issues/2663) - Runtime-assertable invariants
  * [app] [\#2791](https://github.com/cosmos/cosmos-sdk/issues/2791) Support export at a specific height, with `gaiad export --height=HEIGHT`.
  * [app] [\#2812](https://github.com/cosmos/cosmos-sdk/issues/2812) Support export alterations to prepare for restarting at zero-height

* SDK
  * [simulator] [\#2682](https://github.com/cosmos/cosmos-sdk/issues/2682) MsgEditValidator now looks at the validator's max rate, thus it now succeeds a significant portion of the time
  * [core] [\#2775](https://github.com/cosmos/cosmos-sdk/issues/2775) Add deliverTx maximum block gas limit


IMPROVEMENTS

* Gaia REST API (`gaiacli advanced rest-server`)
  * [gaia-lite] [\#2819](https://github.com/cosmos/cosmos-sdk/pull/2819) Tx search now supports multiple tags as query parameters
  * [\#2836](https://github.com/cosmos/cosmos-sdk/pull/2836) Expose LCD router to allow users to register routes there.

* Gaia CLI  (`gaiacli`)
  * [\#2749](https://github.com/cosmos/cosmos-sdk/pull/2749) Add --chain-id flag to gaiad testnet
  * [\#2819](https://github.com/cosmos/cosmos-sdk/pull/2819) Tx search now supports multiple tags as query parameters

* Gaia
  * [\#2772](https://github.com/cosmos/cosmos-sdk/issues/2772) Update BaseApp to not persist state when the ante handler fails on DeliverTx.
  * [\#2773](https://github.com/cosmos/cosmos-sdk/issues/2773) Require moniker to be provided on `gaiad init`.
  * [\#2672](https://github.com/cosmos/cosmos-sdk/issues/2672) [Makefile] Updated for better Windows compatibility and ledger support logic, get_tools was rewritten as a cross-compatible Makefile.
  * [\#2766](https://github.com/cosmos/cosmos-sdk/issues/2766) [Makefile] Added goimports tool to get_tools. Get_tools now only builds new versions if binaries are missing.
  * [#110](https://github.com/tendermint/devops/issues/110) Updated CircleCI job to trigger website build when cosmos docs are updated.

* SDK
 & [x/mock/simulation] [\#2720] major cleanup, introduction of helper objects, reorganization
 * [\#2821](https://github.com/cosmos/cosmos-sdk/issues/2821) Codespaces are now strings
 * [types] [\#2776](https://github.com/cosmos/cosmos-sdk/issues/2776) Improve safety of `Coin` and `Coins` types. Various functions
 and methods will panic when a negative amount is discovered.
 * [\#2815](https://github.com/cosmos/cosmos-sdk/issues/2815) Gas unit fields changed from `int64` to `uint64`.
 * [\#2821](https://github.com/cosmos/cosmos-sdk/issues/2821) Codespaces are now strings
 * [\#2779](https://github.com/cosmos/cosmos-sdk/issues/2779) Introduce `ValidateBasic` to the `Tx` interface and call it in the ante
 handler.
 * [\#2825](https://github.com/cosmos/cosmos-sdk/issues/2825) More staking and distribution invariants
 * [\#2912](https://github.com/cosmos/cosmos-sdk/issues/2912) Print commit ID in hex when commit is synced.

* Tendermint
 * [\#2796](https://github.com/cosmos/cosmos-sdk/issues/2796) Update to go-amino 0.14.1


BUG FIXES

* Gaia REST API (`gaiacli advanced rest-server`)
  * [gaia-lite] [\#2868](https://github.com/cosmos/cosmos-sdk/issues/2868) Added handler for governance tally endpoint
  * [\#2907](https://github.com/cosmos/cosmos-sdk/issues/2907) Refactor and fix the way Gaia Lite is started.

* Gaia
  * [\#2723] Use `cosmosvalcons` Bech32 prefix in `tendermint show-address`
  * [\#2742](https://github.com/cosmos/cosmos-sdk/issues/2742) Fix time format of TimeoutCommit override
  * [\#2898](https://github.com/cosmos/cosmos-sdk/issues/2898) Remove redundant '$' in docker-compose.yml

* SDK
  * [\#2733](https://github.com/cosmos/cosmos-sdk/issues/2733) [x/gov, x/mock/simulation] Fix governance simulation, update x/gov import/export
  * [\#2854](https://github.com/cosmos/cosmos-sdk/issues/2854) [x/bank] Remove unused bank.MsgIssue, prevent possible panic
  * [\#2884](https://github.com/cosmos/cosmos-sdk/issues/2884) [docs/examples] Fix `basecli version` panic

* Tendermint
  * [\#2797](https://github.com/tendermint/tendermint/pull/2797) AddressBook requires addresses to have IDs; Do not crap out immediately after sending pex addrs in seed mode

## 0.26.0

BREAKING CHANGES

* Gaia
  * [gaiad init] [\#2602](https://github.com/cosmos/cosmos-sdk/issues/2602) New genesis workflow

* SDK
  * [simulation] [\#2665](https://github.com/cosmos/cosmos-sdk/issues/2665) only argument to sdk.Invariant is now app

* Tendermint
  * Upgrade to version 0.26.0

FEATURES

* Gaia CLI  (`gaiacli`)
  * [cli] [\#2569](https://github.com/cosmos/cosmos-sdk/pull/2569) Add commands to query validator unbondings and redelegations
  * [cli] [\#2569](https://github.com/cosmos/cosmos-sdk/pull/2569) Add commands to query validator unbondings and redelegations
  * [cli] [\#2524](https://github.com/cosmos/cosmos-sdk/issues/2524) Add support offline mode to `gaiacli tx sign`. Lookups are not performed if the flag `--offline` is on.
  * [cli] [\#2558](https://github.com/cosmos/cosmos-sdk/issues/2558) Rename --print-sigs to --validate-signatures. It now performs a complete set of sanity checks and reports to the user. Also added --print-signature-only to print the signature only, not the whole transaction.
  * [cli] [\#2704](https://github.com/cosmos/cosmos-sdk/pull/2704) New add-genesis-account convenience command to populate genesis.json with genesis accounts.

* SDK
  * [\#1336](https://github.com/cosmos/cosmos-sdk/issues/1336) Mechanism for SDK Users to configure their own Bech32 prefixes instead of using the default cosmos prefixes.

IMPROVEMENTS

* Gaia
 * [\#2637](https://github.com/cosmos/cosmos-sdk/issues/2637) [x/gov] Switched inactive and active proposal queues to an iterator based queue

* SDK
 * [\#2573](https://github.com/cosmos/cosmos-sdk/issues/2573) [x/distribution] add accum invariance
 * [\#2556](https://github.com/cosmos/cosmos-sdk/issues/2556) [x/mock/simulation] Fix debugging output
 * [\#2396](https://github.com/cosmos/cosmos-sdk/issues/2396) [x/mock/simulation] Change parameters to get more slashes
 * [\#2617](https://github.com/cosmos/cosmos-sdk/issues/2617) [x/mock/simulation] Randomize all genesis parameters
 * [\#2669](https://github.com/cosmos/cosmos-sdk/issues/2669) [x/stake] Added invarant check to make sure validator's power aligns with its spot in the power store.
 * [\#1924](https://github.com/cosmos/cosmos-sdk/issues/1924) [x/mock/simulation] Use a transition matrix for block size
 * [\#2660](https://github.com/cosmos/cosmos-sdk/issues/2660) [x/mock/simulation] Staking transactions get tested far more frequently
 * [\#2610](https://github.com/cosmos/cosmos-sdk/issues/2610) [x/stake] Block redelegation to and from the same validator
 * [\#2652](https://github.com/cosmos/cosmos-sdk/issues/2652) [x/auth] Add benchmark for get and set account
 * [\#2685](https://github.com/cosmos/cosmos-sdk/issues/2685) [store] Add general merkle absence proof (also for empty substores)
 * [\#2708](https://github.com/cosmos/cosmos-sdk/issues/2708) [store] Disallow setting nil values

BUG FIXES

* Gaia
 * [\#2670](https://github.com/cosmos/cosmos-sdk/issues/2670) [x/stake] fixed incorrect `IterateBondedValidators` and split into two functions: `IterateBondedValidators` and `IterateLastBlockConsValidators`
 * [\#2691](https://github.com/cosmos/cosmos-sdk/issues/2691) Fix local testnet creation by using a single canonical genesis time
 * [\#2648](https://github.com/cosmos/cosmos-sdk/issues/2648) [gaiad] Fix `gaiad export` / `gaiad import` consistency, test in CI

* SDK
 * [\#2625](https://github.com/cosmos/cosmos-sdk/issues/2625) [x/gov] fix AppendTag function usage error
 * [\#2677](https://github.com/cosmos/cosmos-sdk/issues/2677) [x/stake, x/distribution] various staking/distribution fixes as found by the simulator
 * [\#2674](https://github.com/cosmos/cosmos-sdk/issues/2674) [types] Fix coin.IsLT() impl, coins.IsLT() impl, and renamed coins.Is\* to coins.IsAll\* (see [\#2686](https://github.com/cosmos/cosmos-sdk/issues/2686))
 * [\#2711](https://github.com/cosmos/cosmos-sdk/issues/2711) [x/stake] Add commission data to `MsgCreateValidator` signature bytes.
 * Temporarily disable insecure mode for Gaia Lite

## 0.25.0

*October 24th, 2018*

BREAKING CHANGES

* Gaia REST API (`gaiacli advanced rest-server`)
    * [x/stake] Validator.Owner renamed to Validator.Operator
    * [\#595](https://github.com/cosmos/cosmos-sdk/issues/595) Connections to the REST server are now secured using Transport Layer Security by default. The --insecure flag is provided to switch back to insecure HTTP.
    * [gaia-lite] [\#2258](https://github.com/cosmos/cosmos-sdk/issues/2258) Split `GET stake/delegators/{delegatorAddr}` into `GET stake/delegators/{delegatorAddr}/delegations`, `GET stake/delegators/{delegatorAddr}/unbonding_delegations` and `GET stake/delegators/{delegatorAddr}/redelegations`

* Gaia CLI  (`gaiacli`)
    * [x/stake] Validator.Owner renamed to Validator.Operator
    * [cli] unsafe_reset_all, show_validator, and show_node_id have been renamed to unsafe-reset-all, show-validator, and show-node-id
    * [cli] [\#1983](https://github.com/cosmos/cosmos-sdk/issues/1983) --print-response now defaults to true in commands that create and send a transaction
    * [cli] [\#1983](https://github.com/cosmos/cosmos-sdk/issues/1983) you can now pass --pubkey or --address to gaiacli keys show to return a plaintext representation of the key's address or public key for use with other commands
    * [cli] [\#2061](https://github.com/cosmos/cosmos-sdk/issues/2061) changed proposalID in governance REST endpoints to proposal-id
    * [cli] [\#2014](https://github.com/cosmos/cosmos-sdk/issues/2014) `gaiacli advanced` no longer exists - to access `ibc`, `rest-server`, and `validator-set` commands use `gaiacli ibc`, `gaiacli rest-server`, and `gaiacli tendermint`, respectively
    * [makefile] `get_vendor_deps` no longer updates lock file it just updates vendor directory. Use `update_vendor_deps` to update the lock file. [#2152](https://github.com/cosmos/cosmos-sdk/pull/2152)
    * [cli] [\#2221](https://github.com/cosmos/cosmos-sdk/issues/2221) All commands that
    utilize a validator's operator address must now use the new Bech32 prefix,
    `cosmosvaloper`.
    * [cli] [\#2190](https://github.com/cosmos/cosmos-sdk/issues/2190) `gaiacli init --gen-txs` is now `gaiacli init --with-txs` to reduce confusion
    * [cli] [\#2073](https://github.com/cosmos/cosmos-sdk/issues/2073) --from can now be either an address or a key name
    * [cli] [\#1184](https://github.com/cosmos/cosmos-sdk/issues/1184) Subcommands reorganisation, see [\#2390](https://github.com/cosmos/cosmos-sdk/pull/2390) for a comprehensive list of changes.
    * [cli] [\#2524](https://github.com/cosmos/cosmos-sdk/issues/2524) Add support offline mode to `gaiacli tx sign`. Lookups are not performed if the flag `--offline` is on.
    * [cli] [\#2570](https://github.com/cosmos/cosmos-sdk/pull/2570) Add commands to query deposits on proposals

* Gaia
    * Make the transient store key use a distinct store key. [#2013](https://github.com/cosmos/cosmos-sdk/pull/2013)
    * [x/stake] [\#1901](https://github.com/cosmos/cosmos-sdk/issues/1901) Validator type's Owner field renamed to Operator; Validator's GetOwner() renamed accordingly to comply with the SDK's Validator interface.
    * [docs] [#2001](https://github.com/cosmos/cosmos-sdk/pull/2001) Update slashing spec for slashing period
    * [x/stake, x/slashing] [#1305](https://github.com/cosmos/cosmos-sdk/issues/1305) - Rename "revoked" to "jailed"
    * [x/stake] [#1676] Revoked and jailed validators put into the unbonding state
    * [x/stake] [#1877] Redelegations/unbonding-delegation from unbonding validator have reduced time
    * [x/slashing] [\#1789](https://github.com/cosmos/cosmos-sdk/issues/1789) Slashing changes for Tendermint validator set offset (NextValSet)
    * [x/stake] [\#2040](https://github.com/cosmos/cosmos-sdk/issues/2040) Validator
    operator type has now changed to `sdk.ValAddress`
    * [x/stake] [\#2221](https://github.com/cosmos/cosmos-sdk/issues/2221) New
    Bech32 prefixes have been introduced for a validator's consensus address and
    public key: `cosmosvalcons` and `cosmosvalconspub` respectively. Also, existing Bech32 prefixes have been
    renamed for accounts and validator operators:
      * `cosmosaccaddr` / `cosmosaccpub` => `cosmos` / `cosmospub`
      * `cosmosvaladdr` / `cosmosvalpub` => `cosmosvaloper` / `cosmosvaloperpub`
    * [x/stake] [#1013] TendermintUpdates now uses transient store
    * [x/stake] [\#2435](https://github.com/cosmos/cosmos-sdk/issues/2435) Remove empty bytes from the ValidatorPowerRank store key
    * [x/gov] [\#2195](https://github.com/cosmos/cosmos-sdk/issues/2195) Governance uses BFT Time
    * [x/gov] [\#2256](https://github.com/cosmos/cosmos-sdk/issues/2256) Removed slashing for governance non-voting validators
    * [simulation] [\#2162](https://github.com/cosmos/cosmos-sdk/issues/2162) Added back correct supply invariants
    * [x/slashing] [\#2430](https://github.com/cosmos/cosmos-sdk/issues/2430) Simulate more slashes, check if validator is jailed before jailing
    * [x/stake] [\#2393](https://github.com/cosmos/cosmos-sdk/issues/2393) Removed `CompleteUnbonding` and `CompleteRedelegation` Msg types, and instead added unbonding/redelegation queues to endblocker
    * [x/mock/simulation] [\#2501](https://github.com/cosmos/cosmos-sdk/issues/2501) Simulate transactions & invariants for fee distribution, and fix bugs discovered in the process
      * [x/auth] Simulate random fee payments
      * [cmd/gaia/app] Simulate non-zero inflation
      * [x/stake] Call hooks correctly in several cases related to delegation/validator updates
      * [x/stake] Check full supply invariants, including yet-to-be-withdrawn fees
      * [x/stake] Remove no-longer-in-use store key
      * [x/slashing] Call hooks correctly when a validator is slashed
      * [x/slashing] Truncate withdrawals (unbonding, redelegation) and burn change
      * [x/mock/simulation] Ensure the simulation cannot set a proposer address of nil
      * [x/mock/simulation] Add more event logs on begin block / end block for clarity
      * [x/mock/simulation] Correctly set validator power in abci.RequestBeginBlock
      * [x/minting] Correctly call stake keeper to track inflated supply
      * [x/distribution] Sanity check for nonexistent rewards
      * [x/distribution] Truncate withdrawals and return change to the community pool
      * [x/distribution] Add sanity checks for incorrect accum / total accum relations
      * [x/distribution] Correctly calculate total power using Tendermint updates
      * [x/distribution] Simulate withdrawal transactions
      * [x/distribution] Fix a bug where the fee pool was not correctly tracked on WithdrawDelegatorRewardsAll
    * [x/stake] [\#1673](https://github.com/cosmos/cosmos-sdk/issues/1673) Validators are no longer deleted until they can no longer possibly be slashed
    * [\#1890](https://github.com/cosmos/cosmos-sdk/issues/1890) Start chain with initial state + sequence of transactions
      * [cli] Rename `gaiad init gentx` to `gaiad gentx`.
      * [cli] Add `--skip-genesis` flag to `gaiad init` to prevent `genesis.json` generation.
      * Drop `GenesisTx` in favor of a signed `StdTx` with only one `MsgCreateValidator` message.
      * [cli] Port `gaiad init` and `gaiad testnet` to work with `StdTx` genesis transactions.
      * [cli] Add `--moniker` flag to `gaiad init` to override moniker when generating `genesis.json` - i.e. it takes effect when running with the `--with-txs` flag, it is ignored otherwise.

* SDK
    * [core] [\#2219](https://github.com/cosmos/cosmos-sdk/issues/2219) Update to Tendermint 0.24.0
      * Validator set updates delayed by one block
      * BFT timestamp that can safely be used by applications
      * Fixed maximum block size enforcement
    * [core] [\#1807](https://github.com/cosmos/cosmos-sdk/issues/1807) Switch from use of rational to decimal
    * [types] [\#1901](https://github.com/cosmos/cosmos-sdk/issues/1901) Validator interface's GetOwner() renamed to GetOperator()
    * [x/slashing] [#2122](https://github.com/cosmos/cosmos-sdk/pull/2122) - Implement slashing period
    * [types] [\#2119](https://github.com/cosmos/cosmos-sdk/issues/2119) Parsed error messages and ABCI log errors to make     them more human readable.
    * [types] [\#2407](https://github.com/cosmos/cosmos-sdk/issues/2407) MulInt method added to big decimal in order to improve efficiency of slashing
    * [simulation] Rename TestAndRunTx to Operation [#2153](https://github.com/cosmos/cosmos-sdk/pull/2153)
    * [simulation] Remove log and testing.TB from Operation and Invariants, in favor of using errors [\#2282](https://github.com/cosmos/cosmos-sdk/issues/2282)
    * [simulation] Remove usage of keys and addrs in the types, in favor of simulation.Account [\#2384](https://github.com/cosmos/cosmos-sdk/issues/2384)
    * [tools] Removed gocyclo [#2211](https://github.com/cosmos/cosmos-sdk/issues/2211)
    * [baseapp] Remove `SetTxDecoder` in favor of requiring the decoder be set in baseapp initialization. [#1441](https://github.com/cosmos/cosmos-sdk/issues/1441)
    * [baseapp] [\#1921](https://github.com/cosmos/cosmos-sdk/issues/1921) Add minimumFees field to BaseApp.
    * [store] Change storeInfo within the root multistore to use tmhash instead of ripemd160 [\#2308](https://github.com/cosmos/cosmos-sdk/issues/2308)
    * [codec] [\#2324](https://github.com/cosmos/cosmos-sdk/issues/2324) All referrences to wire have been renamed to codec. Additionally, wire.NewCodec is now codec.New().
    * [types] [\#2343](https://github.com/cosmos/cosmos-sdk/issues/2343) Make sdk.Msg have a names field, to facilitate automatic tagging.
    * [baseapp] [\#2366](https://github.com/cosmos/cosmos-sdk/issues/2366) Automatically add action tags to all messages
    * [x/auth] [\#2377](https://github.com/cosmos/cosmos-sdk/issues/2377) auth.StdSignMsg -> txbuilder.StdSignMsg
    * [x/staking] [\#2244](https://github.com/cosmos/cosmos-sdk/issues/2244) staking now holds a consensus-address-index instead of a consensus-pubkey-index
    * [x/staking] [\#2236](https://github.com/cosmos/cosmos-sdk/issues/2236) more distribution hooks for distribution
    * [x/stake] [\#2394](https://github.com/cosmos/cosmos-sdk/issues/2394) Split up UpdateValidator into distinct state transitions applied only in EndBlock
    * [x/slashing] [\#2480](https://github.com/cosmos/cosmos-sdk/issues/2480) Fix signing info handling bugs & faulty slashing
    * [x/stake] [\#2412](https://github.com/cosmos/cosmos-sdk/issues/2412) Added an unbonding validator queue to EndBlock to automatically update validator.Status when finished Unbonding
    * [x/stake] [\#2500](https://github.com/cosmos/cosmos-sdk/issues/2500) Block conflicting redelegations until we add an index
    * [x/params] Global Paramstore refactored
    * [types] [\#2506](https://github.com/cosmos/cosmos-sdk/issues/2506) sdk.Dec MarshalJSON now marshals as a normal Decimal, with 10 digits of decimal precision
    * [x/stake] [\#2508](https://github.com/cosmos/cosmos-sdk/issues/2508) Utilize Tendermint power for validator power key
    * [x/stake] [\#2531](https://github.com/cosmos/cosmos-sdk/issues/2531) Remove all inflation logic
    * [x/mint] [\#2531](https://github.com/cosmos/cosmos-sdk/issues/2531) Add minting module and inflation logic
    * [x/auth] [\#2540](https://github.com/cosmos/cosmos-sdk/issues/2540) Rename `AccountMapper` to `AccountKeeper`.
    * [types] [\#2456](https://github.com/cosmos/cosmos-sdk/issues/2456) Renamed msg.Name() and msg.Type() to msg.Type() and msg.Route() respectively

* Tendermint
  * Update tendermint version from v0.23.0 to v0.25.0, notable changes
    * Mempool now won't build too large blocks, or too computationally expensive blocks
    * Maximum tx sizes and gas are now removed, and are implicitly the blocks maximums
    * ABCI validators no longer send the pubkey. The pubkey is only sent in validator updates
    * Validator set changes are now delayed by one block
    * Block header now includes the next validator sets hash
    * BFT time is implemented
    * Secp256k1 signature format has changed
    * There is now a threshold multisig format
    * See the [tendermint changelog](https://github.com/tendermint/tendermint/blob/master/CHANGELOG.md) for other changes.

FEATURES

* Gaia REST API (`gaiacli advanced rest-server`)
  * [gaia-lite] Endpoints to query staking pool and params
  * [gaia-lite] [\#2110](https://github.com/cosmos/cosmos-sdk/issues/2110) Add support for `simulate=true` requests query argument to endpoints that send txs to run simulations of transactions
  * [gaia-lite] [\#966](https://github.com/cosmos/cosmos-sdk/issues/966) Add support for `generate_only=true` query argument to generate offline unsigned transactions
  * [gaia-lite] [\#1953](https://github.com/cosmos/cosmos-sdk/issues/1953) Add /sign endpoint to sign transactions generated with `generate_only=true`.
  * [gaia-lite] [\#1954](https://github.com/cosmos/cosmos-sdk/issues/1954) Add /broadcast endpoint to broadcast transactions signed by the /sign endpoint.
  * [gaia-lite] [\#2113](https://github.com/cosmos/cosmos-sdk/issues/2113) Rename `/accounts/{address}/send` to `/bank/accounts/{address}/transfers`, rename `/accounts/{address}` to `/auth/accounts/{address}`, replace `proposal-id` with `proposalId` in all gov endpoints
  * [gaia-lite] [\#2478](https://github.com/cosmos/cosmos-sdk/issues/2478) Add query gov proposal's deposits endpoint
  * [gaia-lite] [\#2477](https://github.com/cosmos/cosmos-sdk/issues/2477) Add query validator's outgoing redelegations and unbonding delegations endpoints

* Gaia CLI  (`gaiacli`)
  * [cli] Cmds to query staking pool and params
  * [gov][cli] [\#2062](https://github.com/cosmos/cosmos-sdk/issues/2062) added `--proposal` flag to `submit-proposal` that allows a JSON file containing a proposal to be passed in
  * [\#2040](https://github.com/cosmos/cosmos-sdk/issues/2040) Add `--bech` to `gaiacli keys show` and respective REST endpoint to
  provide desired Bech32 prefix encoding
  * [cli] [\#2047](https://github.com/cosmos/cosmos-sdk/issues/2047) [\#2306](https://github.com/cosmos/cosmos-sdk/pull/2306) Passing --gas=simulate triggers a simulation of the tx before the actual execution.
  The gas estimate obtained via the simulation will be used as gas limit in the actual execution.
  * [cli] [\#2047](https://github.com/cosmos/cosmos-sdk/issues/2047) The --gas-adjustment flag can be used to adjust the estimate obtained via the simulation triggered by --gas=simulate.
  * [cli] [\#2110](https://github.com/cosmos/cosmos-sdk/issues/2110) Add --dry-run flag to perform a simulation of a transaction without broadcasting it. The --gas flag is ignored as gas would be automatically estimated.
  * [cli] [\#2204](https://github.com/cosmos/cosmos-sdk/issues/2204) Support generating and broadcasting messages with multiple signatures via command line:
    * [\#966](https://github.com/cosmos/cosmos-sdk/issues/966) Add --generate-only flag to build an unsigned transaction and write it to STDOUT.
    * [\#1953](https://github.com/cosmos/cosmos-sdk/issues/1953) New `sign` command to sign transactions generated with the --generate-only flag.
    * [\#1954](https://github.com/cosmos/cosmos-sdk/issues/1954) New `broadcast` command to broadcast transactions generated offline and signed with the `sign` command.
  * [cli] [\#2220](https://github.com/cosmos/cosmos-sdk/issues/2220) Add `gaiacli config` feature to interactively create CLI config files to reduce the number of required flags
  * [stake][cli] [\#1672](https://github.com/cosmos/cosmos-sdk/issues/1672) Introduced
  new commission flags for validator commands `create-validator` and `edit-validator`.
  * [stake][cli] [\#1890](https://github.com/cosmos/cosmos-sdk/issues/1890) Add `--genesis-format` flag to `gaiacli tx create-validator` to produce transactions in genesis-friendly format.
  * [cli][\#2554](https://github.com/cosmos/cosmos-sdk/issues/2554) Make `gaiacli keys show` multisig ready.

* Gaia
  * [cli] [\#2170](https://github.com/cosmos/cosmos-sdk/issues/2170) added ability to show the node's address via `gaiad tendermint show-address`
  * [simulation] [\#2313](https://github.com/cosmos/cosmos-sdk/issues/2313) Reworked `make test_sim_gaia_slow` to `make test_sim_gaia_full`, now simulates from multiple starting seeds in parallel
  * [cli] [\#1921] (https://github.com/cosmos/cosmos-sdk/issues/1921)
    * New configuration file `gaiad.toml` is now created to host Gaia-specific configuration.
    * New --minimum_fees/minimum_fees flag/config option to set a minimum fee.

* SDK
  * [querier] added custom querier functionality, so ABCI query requests can be handled by keepers
  * [simulation] [\#1924](https://github.com/cosmos/cosmos-sdk/issues/1924) allow operations to specify future operations
  * [simulation] [\#1924](https://github.com/cosmos/cosmos-sdk/issues/1924) Add benchmarking capabilities, with makefile commands "test_sim_gaia_benchmark, test_sim_gaia_profile"
  * [simulation] [\#2349](https://github.com/cosmos/cosmos-sdk/issues/2349) Add time-based future scheduled operations to simulator
  * [x/auth] [\#2376](https://github.com/cosmos/cosmos-sdk/issues/2376) Remove FeePayer() from StdTx
  * [x/stake] [\#1672](https://github.com/cosmos/cosmos-sdk/issues/1672) Implement
  basis for the validator commission model.
  * [x/auth] Support account removal in the account mapper.


IMPROVEMENTS
* [tools] Improved terraform and ansible scripts for infrastructure deployment
* [tools] Added ansible script to enable process core dumps

* Gaia REST API (`gaiacli advanced rest-server`)
    * [x/stake] [\#2000](https://github.com/cosmos/cosmos-sdk/issues/2000) Added tests for new staking endpoints
    * [gaia-lite] [\#2445](https://github.com/cosmos/cosmos-sdk/issues/2445) Standarized REST error responses
    * [gaia-lite] Added example to Swagger specification for /keys/seed.
    * [x/stake] Refactor REST utils

* Gaia CLI  (`gaiacli`)
    * [cli] [\#2060](https://github.com/cosmos/cosmos-sdk/issues/2060) removed `--select` from `block` command
    * [cli] [\#2128](https://github.com/cosmos/cosmos-sdk/issues/2128) fixed segfault when exporting directly after `gaiad init`
    * [cli] [\#1255](https://github.com/cosmos/cosmos-sdk/issues/1255) open KeyBase in read-only mode
     for query-purpose CLI commands
    * [docs] Added commands for querying governance deposits, votes and tally

* Gaia
    * [x/stake] [#2023](https://github.com/cosmos/cosmos-sdk/pull/2023) Terminate iteration loop in `UpdateBondedValidators` and `UpdateBondedValidatorsFull` when the first revoked validator is encountered and perform a sanity check.
    * [x/auth] Signature verification's gas cost now accounts for pubkey type. [#2046](https://github.com/tendermint/tendermint/pull/2046)
    * [x/stake] [x/slashing] Ensure delegation invariants to jailed validators [#1883](https://github.com/cosmos/cosmos-sdk/issues/1883).
    * [x/stake] Improve speed of GetValidator, which was shown to be a performance bottleneck. [#2046](https://github.com/tendermint/tendermint/pull/2200)
    * [x/stake] [\#2435](https://github.com/cosmos/cosmos-sdk/issues/2435) Improve memory efficiency of getting the various store keys
    * [genesis] [\#2229](https://github.com/cosmos/cosmos-sdk/issues/2229) Ensure that there are no duplicate accounts or validators in the genesis state.
    * [genesis] [\#2450](https://github.com/cosmos/cosmos-sdk/issues/2450) Validate staking genesis parameters.
    * Add SDK validation to `config.toml` (namely disabling `create_empty_blocks`) [\#1571](https://github.com/cosmos/cosmos-sdk/issues/1571)
    * [\#1941](https://github.com/cosmos/cosmos-sdk/issues/1941)(https://github.com/cosmos/cosmos-sdk/issues/1941) Version is now inferred via `git describe --tags`.
    * [x/distribution] [\#1671](https://github.com/cosmos/cosmos-sdk/issues/1671) add distribution types and tests

* SDK
    * [tools] Make get_vendor_deps deletes `.vendor-new` directories, in case scratch files are present.
    * [spec] Added simple piggy bank distribution spec
    * [cli] [\#1632](https://github.com/cosmos/cosmos-sdk/issues/1632) Add integration tests to ensure `basecoind init && basecoind` start sequences run successfully for both `democoin` and `basecoin` examples.
    * [store] Speedup IAVL iteration, and consequently everything that requires IAVL iteration. [#2143](https://github.com/cosmos/cosmos-sdk/issues/2143)
    * [store] [\#1952](https://github.com/cosmos/cosmos-sdk/issues/1952), [\#2281](https://github.com/cosmos/cosmos-sdk/issues/2281) Update IAVL dependency to v0.11.0
    * [simulation] Make timestamps randomized [#2153](https://github.com/cosmos/cosmos-sdk/pull/2153)
    * [simulation] Make logs not just pure strings, speeding it up by a large factor at greater block heights [\#2282](https://github.com/cosmos/cosmos-sdk/issues/2282)
    * [simulation] Add a concept of weighting the operations [\#2303](https://github.com/cosmos/cosmos-sdk/issues/2303)
    * [simulation] Logs get written to file if large, and also get printed on panics [\#2285](https://github.com/cosmos/cosmos-sdk/issues/2285)
    * [simulation] Bank simulations now makes testing auth configurable [\#2425](https://github.com/cosmos/cosmos-sdk/issues/2425)
    * [gaiad] [\#1992](https://github.com/cosmos/cosmos-sdk/issues/1992) Add optional flag to `gaiad testnet` to make config directory of daemon (default `gaiad`) and cli (default `gaiacli`) configurable
    * [x/stake] Add stake `Queriers` for Gaia-lite endpoints. This increases the staking endpoints performance by reusing the staking `keeper` logic for queries. [#2249](https://github.com/cosmos/cosmos-sdk/pull/2149)
    * [store] [\#2017](https://github.com/cosmos/cosmos-sdk/issues/2017) Refactor
    gas iterator gas consumption to only consume gas for iterator creation and `Next`
    calls which includes dynamic consumption of value length.
    * [types/decimal] [\#2378](https://github.com/cosmos/cosmos-sdk/issues/2378) - Added truncate functionality to decimal
    * [client] [\#1184](https://github.com/cosmos/cosmos-sdk/issues/1184) Remove unused `client/tx/sign.go`.
    * [tools] [\#2464](https://github.com/cosmos/cosmos-sdk/issues/2464) Lock binary dependencies to a specific version
    * #2573 [x/distribution] add accum invariance

BUG FIXES

* Gaia CLI  (`gaiacli`)
    * [cli] [\#1997](https://github.com/cosmos/cosmos-sdk/issues/1997) Handle panics gracefully when `gaiacli stake {delegation,unbond}` fail to unmarshal delegation.
    * [cli] [\#2265](https://github.com/cosmos/cosmos-sdk/issues/2265) Fix JSON formatting of the `gaiacli send` command.
    * [cli] [\#2547](https://github.com/cosmos/cosmos-sdk/issues/2547) Mark --to and --amount as required flags for `gaiacli tx send`.

* Gaia
  * [x/stake] Return correct Tendermint validator update set on `EndBlocker` by not
  including non previously bonded validators that have zero power. [#2189](https://github.com/cosmos/cosmos-sdk/issues/2189)
  * [docs] Fixed light client section links

* SDK
    * [\#1988](https://github.com/cosmos/cosmos-sdk/issues/1988) Make us compile on OpenBSD (disable ledger) [#1988] (https://github.com/cosmos/cosmos-sdk/issues/1988)
    * [\#2105](https://github.com/cosmos/cosmos-sdk/issues/2105) Fix DB Iterator leak, which may leak a go routine.
    * [ledger] [\#2064](https://github.com/cosmos/cosmos-sdk/issues/2064) Fix inability to sign and send transactions via the LCD by
    loading a Ledger device at runtime.
    * [\#2158](https://github.com/cosmos/cosmos-sdk/issues/2158) Fix non-deterministic ordering of validator iteration when slashing in `gov EndBlocker`
    * [simulation] [\#1924](https://github.com/cosmos/cosmos-sdk/issues/1924) Make simulation stop on SIGTERM
    * [\#2388](https://github.com/cosmos/cosmos-sdk/issues/2388) Remove dependency on deprecated tendermint/tmlibs repository.
    * [\#2416](https://github.com/cosmos/cosmos-sdk/issues/2416) Refactored `InitializeTestLCD` to properly include proposing validator in genesis state.
    * #2573 [x/distribution] accum invariance bugfix
    * #2573 [x/slashing] unbonding-delegation slashing invariance bugfix

## 0.24.2

*August 22nd, 2018*

BUG FIXES

* Tendermint
  - Fix unbounded consensus WAL growth

## 0.24.1

*August 21st, 2018*

BUG FIXES

* Gaia
  - [x/slashing] Evidence tracking now uses validator address instead of validator pubkey

## 0.24.0

*August 13th, 2018*

BREAKING CHANGES

* Gaia REST API (`gaiacli advanced rest-server`)
  - [x/stake] [\#1880](https://github.com/cosmos/cosmos-sdk/issues/1880) More REST-ful endpoints (large refactor)
  - [x/slashing] [\#1866](https://github.com/cosmos/cosmos-sdk/issues/1866) `/slashing/signing_info` takes cosmosvalpub instead of cosmosvaladdr
  - use time.Time instead of int64 for time. See Tendermint v0.23.0
  - Signatures are no longer Amino encoded with prefixes (just encoded as raw
    bytes) - see Tendermint v0.23.0

* Gaia CLI  (`gaiacli`)
  -  [x/stake] change `--keybase-sig` to `--identity`
  -  [x/stake] [\#1828](https://github.com/cosmos/cosmos-sdk/issues/1828) Force user to specify amount on create-validator command by removing default
  -  [x/gov] Change `--proposalID` to `--proposal-id`
  -  [x/stake, x/gov] [\#1606](https://github.com/cosmos/cosmos-sdk/issues/1606) Use `--from` instead of adhoc flags like `--address-validator`
        and `--proposer` to indicate the sender address.
  -  [\#1551](https://github.com/cosmos/cosmos-sdk/issues/1551) Remove `--name` completely
  -  Genesis/key creation (`gaiad init`) now supports user-provided key passwords

* Gaia
  - [x/stake] Inflation doesn't use rationals in calculation (performance boost)
  - [x/stake] Persist a map from `addr->pubkey` in the state since BeginBlock
    doesn't provide pubkeys.
  - [x/gov] [\#1781](https://github.com/cosmos/cosmos-sdk/issues/1781) Added tags sub-package, changed tags to use dash-case
  - [x/gov] [\#1688](https://github.com/cosmos/cosmos-sdk/issues/1688) Governance parameters are now stored in globalparams store
  - [x/gov] [\#1859](https://github.com/cosmos/cosmos-sdk/issues/1859) Slash validators who do not vote on a proposal
  - [x/gov] [\#1914](https://github.com/cosmos/cosmos-sdk/issues/1914) added TallyResult type that gets stored in Proposal after tallying is finished

* SDK
  - [baseapp] Msgs are no longer run on CheckTx, removed `ctx.IsCheckTx()`
  - [baseapp] NewBaseApp constructor takes sdk.TxDecoder as argument instead of wire.Codec
  - [types] sdk.NewCoin takes sdk.Int, sdk.NewInt64Coin takes int64
  - [x/auth] Default TxDecoder can be found in `x/auth` rather than baseapp
  - [client] [\#1551](https://github.com/cosmos/cosmos-sdk/issues/1551): Refactored `CoreContext` to `TxContext` and `QueryContext`
      - Removed all tx related fields and logic (building & signing) to separate
        structure `TxContext` in `x/auth/client/context`

* Tendermint
    - v0.22.5 -> See [Tendermint PR](https://github.com/tendermint/tendermint/pull/1966)
        - change all the cryptography imports.
    - v0.23.0 -> See
      [Changelog](https://github.com/tendermint/tendermint/blob/v0.23.0/CHANGELOG.md#0230)
      and [SDK PR](https://github.com/cosmos/cosmos-sdk/pull/1927)
        - BeginBlock no longer includes crypto.Pubkey
        - use time.Time instead of int64 for time.

FEATURES

* Gaia REST API (`gaiacli advanced rest-server`)
    - [x/gov] Can now query governance proposals by ProposalStatus

* Gaia CLI  (`gaiacli`)
    - [x/gov] added `query-proposals` command. Can filter by `depositer`, `voter`, and `status`
    - [x/stake] [\#2043](https://github.com/cosmos/cosmos-sdk/issues/2043) Added staking query cli cmds for unbonding-delegations and redelegations

* Gaia
  - [networks] Added ansible scripts to upgrade seed nodes on a network

* SDK
  - [x/mock/simulation] Randomized simulation framework
     - Modules specify invariants and operations, preferably in an x/[module]/simulation package
     - Modules can test random combinations of their own operations
     - Applications can integrate operations and invariants from modules together for an integrated simulation
     - Simulates Tendermint's algorithm for validator set updates
     - Simulates validator signing/downtime with a Markov chain, and occaisional double-signatures
     - Includes simulated operations & invariants for staking, slashing, governance, and bank modules
  - [store] [\#1481](https://github.com/cosmos/cosmos-sdk/issues/1481) Add transient store
  - [baseapp] Initialize validator set on ResponseInitChain
  - [baseapp] added BaseApp.Seal - ability to seal baseapp parameters once they've been set
  - [cosmos-sdk-cli] New `cosmos-sdk-cli` tool to quickly initialize a new
    SDK-based project
  - [scripts] added log output monitoring to DataDog using Ansible scripts

IMPROVEMENTS

* Gaia
  - [spec] [\#967](https://github.com/cosmos/cosmos-sdk/issues/967) Inflation and distribution specs drastically improved
  - [x/gov] [\#1773](https://github.com/cosmos/cosmos-sdk/issues/1773) Votes on a proposal can now be queried
  - [x/gov] Initial governance parameters can now be set in the genesis file
  - [x/stake] [\#1815](https://github.com/cosmos/cosmos-sdk/issues/1815) Sped up the processing of `EditValidator` txs.
  - [config] [\#1930](https://github.com/cosmos/cosmos-sdk/issues/1930) Transactions indexer indexes all tags by default.
  - [ci] [#2057](https://github.com/cosmos/cosmos-sdk/pull/2057) Run `make localnet-start` on every commit and ensure network reaches at least 10 blocks

* SDK
  - [baseapp] [\#1587](https://github.com/cosmos/cosmos-sdk/issues/1587) Allow any alphanumeric character in route
  - [baseapp] Allow any alphanumeric character in route
  - [tools] Remove `rm -rf vendor/` from `make get_vendor_deps`
  - [x/auth] Recover ErrorOutOfGas panic in order to set sdk.Result attributes correctly
  - [x/auth] [\#2376](https://github.com/cosmos/cosmos-sdk/issues/2376) No longer runs any signature in a multi-msg, if any account/sequence number is wrong.
  - [x/auth] [\#2376](https://github.com/cosmos/cosmos-sdk/issues/2376) No longer charge gas for subtracting fees
  - [x/bank] Unit tests are now table-driven
  - [tests] Add tests to example apps in docs
  - [tests] Fixes ansible scripts to work with AWS too
  - [tests] [\#1806](https://github.com/cosmos/cosmos-sdk/issues/1806) CLI tests are now behind the build flag 'cli_test', so go test works on a new repo

BUG FIXES

* Gaia CLI  (`gaiacli`)
  -  [\#1766](https://github.com/cosmos/cosmos-sdk/issues/1766) Fixes bad example for keybase identity
  -  [x/stake] [\#2021](https://github.com/cosmos/cosmos-sdk/issues/2021) Fixed repeated CLI commands in staking

* Gaia
  - [x/stake] [#2077](https://github.com/cosmos/cosmos-sdk/pull/2077) Fixed invalid cliff power comparison
  - [\#1804](https://github.com/cosmos/cosmos-sdk/issues/1804) Fixes gen-tx genesis generation logic temporarily until upstream updates
  - [\#1799](https://github.com/cosmos/cosmos-sdk/issues/1799) Fix `gaiad export`
  - [\#1839](https://github.com/cosmos/cosmos-sdk/issues/1839) Fixed bug where intra-tx counter wasn't set correctly for genesis validators
  - [x/stake] [\#1858](https://github.com/cosmos/cosmos-sdk/issues/1858) Fixed bug where the cliff validator was not updated correctly
  - [tests] [\#1675](https://github.com/cosmos/cosmos-sdk/issues/1675) Fix non-deterministic `test_cover`
  - [tests] [\#1551](https://github.com/cosmos/cosmos-sdk/issues/1551) Fixed invalid LCD test JSON payload in `doIBCTransfer`
  - [basecoin] Fixes coin transaction failure and account query [discussion](https://forum.cosmos.network/t/unmarshalbinarybare-expected-to-read-prefix-bytes-75fbfab8-since-it-is-registered-concrete-but-got-0a141dfa/664/6)
  - [x/gov] [\#1757](https://github.com/cosmos/cosmos-sdk/issues/1757) Fix VoteOption conversion to String
  * [x/stake] [#2083] Fix broken invariant of bonded validator power decrease

## 0.23.1

*July 27th, 2018*

BUG FIXES
  * [tendermint] Update to v0.22.8
    - [consensus, blockchain] Register the Evidence interface so it can be
      marshalled/unmarshalled by the blockchain and consensus reactors

## 0.23.0

*July 25th, 2018*

BREAKING CHANGES
* [x/stake] Fixed the period check for the inflation calculation

IMPROVEMENTS
* [cli] Improve error messages for all txs when the account doesn't exist
* [tendermint] Update to v0.22.6
    - Updates the crypto imports/API (#1966)
* [x/stake] Add revoked to human-readable validator

BUG FIXES
* [tendermint] Update to v0.22.6
    - Fixes some security vulnerabilities reported in the [Bug Bounty](https://hackerone.com/tendermint)
*  [\#1797](https://github.com/cosmos/cosmos-sdk/issues/1797) Fix off-by-one error in slashing for downtime
*  [\#1787](https://github.com/cosmos/cosmos-sdk/issues/1787) Fixed bug where Tally fails due to revoked/unbonding validator
*  [\#1666](https://github.com/cosmos/cosmos-sdk/issues/1666) Add intra-tx counter to the genesis validators

## 0.22.0

*July 16th, 2018*

BREAKING CHANGES
* [x/gov] Increase VotingPeriod, DepositPeriod, and MinDeposit

IMPROVEMENTS
* [gaiad] Default config updates:
    - `timeout_commit=5000` so blocks only made every 5s
    - `prof_listen_addr=localhost:6060` so profile server is on by default
    - `p2p.send_rate` and `p2p.recv_rate` increases 10x (~5MB/s)

BUG FIXES
* [server] Fix to actually overwrite default tendermint config

## 0.21.1

*July 14th, 2018*

BUG FIXES
* [build] Added Ledger build support via `LEDGER_ENABLED=true|false`
  * True by default except when cross-compiling

## 0.21.0

*July 13th, 2018*

BREAKING CHANGES
* [x/stake] Specify DelegatorAddress in MsgCreateValidator
* [x/stake] Remove the use of global shares in the pool
   * Remove the use of `PoolShares` type in `x/stake/validator` type - replace with `Status` `Tokens` fields
* [x/auth] NewAccountMapper takes a constructor instead of a prototype
* [keys] Keybase.Update function now takes in a function to get the newpass, rather than the password itself

FEATURES
* [baseapp] NewBaseApp now takes option functions as parameters

IMPROVEMENTS
* Updated docs folder to accommodate cosmos.network docs project
* [store] Added support for tracing multi-store operations via `--trace-store`
* [store] Pruning strategy configurable with pruning flag on gaiad start

BUG FIXES
* [\#1630](https://github.com/cosmos/cosmos-sdk/issues/1630) - redelegation nolonger removes tokens from the delegator liquid account
* [keys] [\#1629](https://github.com/cosmos/cosmos-sdk/issues/1629) - updating password no longer asks for a new password when the first entered password was incorrect
* [lcd] importing an account would create a random account
* [server] 'gaiad init' command family now writes provided name as the moniker in `config.toml`
* [build] Added Ledger build support via `LEDGER_ENABLED=true|false`
  * True by default except when cross-compiling

## 0.20.0

*July 10th, 2018*

BREAKING CHANGES
* msg.GetSignBytes() returns sorted JSON (by key)
* msg.GetSignBytes() field changes
    * `msg_bytes` -> `msgs`
    * `fee_bytes` -> `fee`
* Update Tendermint to v0.22.2
    * Default ports changed from 466xx to 266xx
    * Amino JSON uses type names instead of prefix bytes
    * ED25519 addresses are the first 20-bytes of the SHA256 of the raw 32-byte
      pubkey (Instead of RIPEMD160)
    * go-crypto, abci, tmlibs have been merged into Tendermint
      * The keys sub-module is now in the SDK
    * Various other fixes
* [auth] Signers of a transaction now only sign over their own account and sequence number
* [auth] Removed MsgChangePubKey
* [auth] Removed SetPubKey from account mapper
* [auth] AltBytes renamed to Memo, now a string, max 100 characters, costs a bit of gas
* [types] `GetMsg()` -> `GetMsgs()` as txs wrap many messages
* [types] Removed GetMemo from Tx (it is still on StdTx)
* [types] renamed rational.Evaluate to rational.Round{Int64, Int}
* [types] Renamed `sdk.Address` to `sdk.AccAddress`/`sdk.ValAddress`
* [types] `sdk.AccAddress`/`sdk.ValAddress` natively marshals to Bech32 in String, Sprintf (when used with `%s`), and MarshalJSON
* [keys] Keybase and Ledger support from go-crypto merged into the SDK in the `crypto` folder
* [cli] Rearranged commands under subcommands
* [x/slashing] Update slashing for unbonding period
  * Slash according to power at time of infraction instead of power at
    time of discovery
  * Iterate through unbonding delegations & redelegations which contributed
    to an infraction, slash them proportional to their stake at the time
  * Add REST endpoint to unrevoke a validator previously revoked for downtime
  * Add REST endpoint to retrieve liveness signing information for a validator
* [x/stake] Remove Tick and add EndBlocker
* [x/stake] most index keys nolonger hold a value - inputs are rearranged to form the desired key
* [x/stake] store-value for delegation, validator, ubd, and red do not hold duplicate information contained store-key
* [x/stake] Introduce concept of unbonding for delegations and validators
  * `gaiacli stake unbond` replaced with `gaiacli stake begin-unbonding`
  * Introduced:
    * `gaiacli stake complete-unbonding`
    * `gaiacli stake begin-redelegation`
    * `gaiacli stake complete-redelegation`
* [lcd] Switch key creation output to return bech32
* [lcd] Removed shorthand CLI flags (`a`, `c`, `n`, `o`)
* [gaiad] genesis transactions now use bech32 addresses / pubkeys
* [gov] VoteStatus renamed to ProposalStatus
* [gov] VoteOption, ProposalType, and ProposalStatus all marshal to string form in JSON

DEPRECATED
* [cli] Deprecated `--name` flag in commands that send txs, in favor of `--from`

FEATURES
* [x/gov] Implemented MVP
  * Supported proposal types: just binary (pass/fail) TextProposals for now
  * Proposals need deposits to be votable; deposits are burned if proposal fails
  * Delegators delegate votes to validator by default but can override (for their stake)
* [gaiacli] Ledger support added
  - You can now use a Ledger with `gaiacli --ledger` for all key-related commands
  - Ledger keys can be named and tracked locally in the key DB
* [gaiacli] You can now attach a simple text-only memo to any transaction, with the `--memo` flag
* [gaiacli] added the following flags for commands that post transactions to the chain:
  * async -- send the tx without waiting for a tendermint response
  * json  -- return the output in json format for increased readability
  * print-response -- return the tx response. (includes fields like gas cost)
* [lcd] Queried TXs now include the tx hash to identify each tx
* [mockapp] CompleteSetup() no longer takes a testing parameter
* [x/bank] Add benchmarks for signing and delivering a block with a single bank transaction
  * Run with `cd x/bank && go test --bench=.`
* [tools] make get_tools installs tendermint's linter, and gometalinter
* [tools] Switch gometalinter to the stable version
* [tools] Add the following linters
  * misspell
  * gofmt
  * go vet -composites=false
  * unconvert
  * ineffassign
  * errcheck
  * unparam
  * gocyclo
* [tools] Added `make format` command to automate fixing misspell and gofmt errors.
* [server] Default config now creates a profiler at port 6060, and increase p2p send/recv rates
* [types] Switches internal representation of Int/Uint/Rat to use pointers
* [types] Added MinInt and MinUint functions
* [gaiad] `unsafe_reset_all` now resets addrbook.json
* [democoin] add x/oracle, x/assoc
* [tests] created a randomized testing framework.
  - Currently bank has limited functionality in the framework
  - Auth has its invariants checked within the framework
* [tests] Add WaitForNextNBlocksTM helper method
* [keys] New keys now have 24 word recovery keys, for heightened security
- [keys] Add a temporary method for exporting the private key

IMPROVEMENTS
* [x/bank] Now uses go-wire codec instead of 'encoding/json'
* [x/auth] Now uses go-wire codec instead of 'encoding/json'
* revised use of endblock and beginblock
* [stake] module reorganized to include `types` and `keeper` package
* [stake] keeper always loads the store (instead passing around which doesn't really boost efficiency)
* [stake] edit-validator changes now can use the keyword [do-not-modify] to not modify unspecified `--flag` (aka won't set them to `""` value)
* [stake] offload more generic functionality from the handler into the keeper
* [stake] clearer staking logic
* [types] added common tag constants
* [keys] improve error message when deleting non-existent key
* [gaiacli] improve error messages on `send` and `account` commands
* added contributing guidelines
* [docs] Added commands for governance CLI on testnet README

BUG FIXES
* [x/slashing] [\#1510](https://github.com/cosmos/cosmos-sdk/issues/1510) Unrevoked validators cannot un-revoke themselves
* [x/stake] [\#1513](https://github.com/cosmos/cosmos-sdk/issues/1513) Validators slashed to zero power are unbonded and removed from the store
* [x/stake] [\#1567](https://github.com/cosmos/cosmos-sdk/issues/1567) Validators decreased in power but not unbonded are now updated in Tendermint
* [x/stake] error strings lower case
* [x/stake] pool loose tokens now accounts for unbonding and unbonding tokens not associated with any validator
* [x/stake] fix revoke bytes ordering (was putting revoked candidates at the top of the list)
* [x/stake] bond count was counting revoked validators as bonded, fixed
* [gaia] Added self delegation for validators in the genesis creation
* [lcd] tests now don't depend on raw json text
* Retry on HTTP request failure in CLI tests, add option to retry tests in Makefile
* Fixed bug where chain ID wasn't passed properly in x/bank REST handler, removed Viper hack from ante handler
* Fixed bug where `democli account` didn't decode the account data correctly
* [\#872](https://github.com/cosmos/cosmos-sdk/issues/872)  - recovery phrases no longer all end in `abandon`
* [\#887](https://github.com/cosmos/cosmos-sdk/issues/887)  - limit the size of rationals that can be passed in from user input
* [\#1052](https://github.com/cosmos/cosmos-sdk/issues/1052) - Make all now works
* [\#1258](https://github.com/cosmos/cosmos-sdk/issues/1258) - printing big.rat's can no longer overflow int64
* [\#1259](https://github.com/cosmos/cosmos-sdk/issues/1259) - fix bug where certain tests that could have a nil pointer in defer
* [\#1343](https://github.com/cosmos/cosmos-sdk/issues/1343) - fixed unnecessary parallelism in CI
* [\#1353](https://github.com/cosmos/cosmos-sdk/issues/1353) - CLI: Show pool shares fractions in human-readable format
* [\#1367](https://github.com/cosmos/cosmos-sdk/issues/1367) - set ChainID in InitChain
* [\#1461](https://github.com/cosmos/cosmos-sdk/issues/1461) - CLI tests now no longer reset your local environment data
* [\#1505](https://github.com/cosmos/cosmos-sdk/issues/1505) - `gaiacli stake validator` no longer panics if validator doesn't exist
* [\#1565](https://github.com/cosmos/cosmos-sdk/issues/1565) - fix cliff validator persisting when validator set shrinks from max
* [\#1287](https://github.com/cosmos/cosmos-sdk/issues/1287) - prevent zero power validators at genesis
* [x/stake] fix bug when unbonding/redelegating using `--shares-percent`
* [\#1010](https://github.com/cosmos/cosmos-sdk/issues/1010) - two validators can't bond with the same pubkey anymore


## 0.19.0

*June 13, 2018*

BREAKING CHANGES
* msg.GetSignBytes() now returns bech32-encoded addresses in all cases
* [lcd] REST end-points now include gas
* sdk.Coin now uses sdk.Int, a big.Int wrapper with 256bit range cap

FEATURES
* [x/auth] Added AccountNumbers to BaseAccount and StdTxs to allow for replay protection with account pruning
* [lcd] added an endpoint to query for the SDK version of the connected node

IMPROVEMENTS
* export command now writes current validator set for Tendermint
* [tests] Application module tests now use a mock application
* [gaiacli] Fix error message when account isn't found when running gaiacli account
* [lcd] refactored to eliminate use of global variables, and interdependent tests
* [tests] Added testnet command to gaiad
* [tests] Added localnet targets to Makefile
* [x/stake] More stake tests added to test ByPower index

FIXES
* Fixes consensus fault on testnet - see postmortem [here](https://github.com/cosmos/cosmos-sdk/issues/1197#issuecomment-396823021)
* [x/stake] bonded inflation removed, non-bonded inflation partially implemented
* [lcd] Switch to bech32 for addresses on all human readable inputs and outputs
* [lcd] fixed tx indexing/querying
* [cli] Added `--gas` flag to specify transaction gas limit
* [gaia] Registered slashing message handler
* [x/slashing] Set signInfo.StartHeight correctly for newly bonded validators

FEATURES
* [docs] Reorganize documentation
* [docs] Update staking spec, create WIP spec for slashing, and fees

## 0.18.0

*June 9, 2018*

BREAKING CHANGES

* [stake] candidate -> validator throughout (details in refactor comment)
* [stake] delegate-bond -> delegation throughout
* [stake] `gaiacli query validator` takes and argument instead of using the `--address-candidate` flag
* [stake] introduce `gaiacli query delegations`
* [stake] staking refactor
  * ValidatorsBonded store now take sorted pubKey-address instead of validator owner-address,
    is sorted like Tendermint by pk's address
  * store names more understandable
  * removed temporary ToKick store, just needs a local map!
  * removed distinction between candidates and validators
    * everything is now a validator
    * only validators with a status == bonded are actively validating/receiving rewards
  * Introduction of Unbonding fields, lowlevel logic throughout (not fully implemented with queue)
  * Introduction of PoolShares type within validators,
    replaces three rational fields (BondedShares, UnbondingShares, UnbondedShares
* [x/auth] move stuff specific to auth anteHandler to the auth module rather than the types folder. This includes:
  * StdTx (and its related stuff i.e. StdSignDoc, etc)
  * StdFee
  * StdSignature
  * Account interface
  * Related to this organization, I also:
* [x/auth] got rid of AccountMapper interface (in favor of the struct already in auth module)
* [x/auth] removed the FeeHandler function from the AnteHandler, Replaced with FeeKeeper
* [x/auth] Removed GetSignatures() from Tx interface (as different Tx styles might use something different than StdSignature)
* [store] Removed SubspaceIterator and ReverseSubspaceIterator from KVStore interface and replaced them with helper functions in /types
* [cli] rearranged commands under subcommands
* [stake] remove Tick and add EndBlocker
* Switch to bech32cosmos on all human readable inputs and outputs


FEATURES

* [x/auth] Added ability to change pubkey to auth module
* [baseapp] baseapp now has settable functions for filtering peers by address/port & public key
* [sdk] Gas consumption is now measured as transactions are executed
  * Transactions which run out of gas stop execution and revert state changes
  * A "simulate" query has been added to determine how much gas a transaction will need
  * Modules can include their own gas costs for execution of particular message types
* [stake] Seperation of fee distribution to a new module
* [stake] Creation of a validator/delegation generics in `/types`
* [stake] Helper Description of the store in x/stake/store.md
* [stake] removed use of caches in the stake keeper
* [stake] Added REST API
* [Makefile] Added terraform/ansible playbooks to easily create remote testnets on Digital Ocean


BUG FIXES

* [stake] staking delegator shares exchange rate now relative to equivalent-bonded-tokens the validator has instead of bonded tokens
  ^ this is important for unbonded validators in the power store!
* [cli] fixed cli-bash tests
* [ci] added cli-bash tests
* [basecoin] updated basecoin for stake and slashing
* [docs] fixed references to old cli commands
* [docs] Downgraded Swagger to v2 for downstream compatibility
* auto-sequencing transactions correctly
* query sequence via account store
* fixed duplicate pub_key in stake.Validator
* Auto-sequencing now works correctly
* [gaiacli] Fix error message when account isn't found when running gaiacli account


## 0.17.5

*June 5, 2018*

Update to Tendermint v0.19.9 (Fix evidence reactor, mempool deadlock, WAL panic,
memory leak)

## 0.17.4

*May 31, 2018*

Update to Tendermint v0.19.7 (WAL fixes and more)

## 0.17.3

*May 29, 2018*

Update to Tendermint v0.19.6 (fix fast-sync halt)

## 0.17.5

*June 5, 2018*

Update to Tendermint v0.19.9 (Fix evidence reactor, mempool deadlock, WAL panic,
memory leak)

## 0.17.4

*May 31, 2018*

Update to Tendermint v0.19.7 (WAL fixes and more)

## 0.17.3

*May 29, 2018*

Update to Tendermint v0.19.6 (fix fast-sync halt)

## 0.17.2

_May 20, 2018_

Update to Tendermint v0.19.5 (reduce WAL use, bound the mempool and some rpcs, improve logging)

## 0.17.1 (May 17, 2018)

Update to Tendermint v0.19.4 (fixes a consensus bug and improves logging)

## 0.17.0 (May 15, 2018)

BREAKING CHANGES

* [stake] MarshalJSON -> MarshalBinaryLengthPrefixed
* Queries against the store must be prefixed with the path "/store"

FEATURES

* [gaiacli] Support queries for candidates, delegator-bonds
* [gaiad] Added `gaiad export` command to export current state to JSON
* [x/bank] Tx tags with sender/recipient for indexing & later retrieval
* [x/stake] Tx tags with delegator/candidate for delegation & unbonding, and candidate info for declare candidate / edit validator

IMPROVEMENTS

* [gaiad] Update for Tendermint v0.19.3 (improve `/dump_consensus_state` and add
  `/consensus_state`)
* [spec/ibc] Added spec!
* [spec/stake] Cleanup structure, include details about slashing and
  auto-unbonding
* [spec/governance] Fixup some names and pseudocode
* NOTE: specs are still a work-in-progress ...

BUG FIXES

* Auto-sequencing now works correctly


## 0.16.0 (May 14th, 2018)

BREAKING CHANGES

* Move module REST/CLI packages to x/[module]/client/rest and x/[module]/client/cli
* Gaia simple-staking bond and unbond functions replaced
* [stake] Delegator bonds now store the height at which they were updated
* All module keepers now require a codespace, see basecoin or democoin for usage
* Many changes to names throughout
  * Type as a prefix naming convention applied (ex. BondMsg -> MsgBond)
  * Removed redundancy in names (ex. stake.StakingKeeper -> stake.Keeper)
* Removed SealedAccountMapper
* gaiad init now requires use of `--name` flag
* Removed Get from Msg interface
* types/rational now extends big.Rat

FEATURES:

* Gaia stake commands include, CreateValidator, EditValidator, Delegate, Unbond
* MountStoreWithDB without providing a custom store works.
* Repo is now lint compliant / GoMetaLinter with tendermint-lint integrated into CI
* Better key output, pubkey go-amino hex bytes now output by default
* gaiad init overhaul
  * Create genesis transactions with `gaiad init gen-tx`
  * New genesis account keys are automatically added to the client keybase (introduce `--client-home` flag)
  * Initialize with genesis txs using `--gen-txs` flag
* Context now has access to the application-configured logger
* Add (non-proof) subspace query helper functions
* Add more staking query functions: candidates, delegator-bonds

BUG FIXES

* Gaia now uses stake, ported from github.com/cosmos/gaia


## 0.15.1 (April 29, 2018)

IMPROVEMENTS:

* Update Tendermint to v0.19.1 (includes many rpc fixes)


## 0.15.0 (April 29, 2018)

NOTE: v0.15.0 is a large breaking change that updates the encoding scheme to use
[Amino](github.com/tendermint/go-amino).

For details on how this changes encoding for public keys and addresses,
see the [docs](https://github.com/tendermint/tendermint/blob/v0.19.1/docs/specification/new-spec/encoding.md#public-key-cryptography).

BREAKING CHANGES

* Remove go-wire, use go-amino
* [store] Add `SubspaceIterator` and `ReverseSubspaceIterator` to `KVStore` interface
* [basecoin] NewBasecoinApp takes a `dbm.DB` and uses namespaced DBs for substores

FEATURES:

* Add CacheContext
* Add auto sequencing to client
* Add FeeHandler to ante handler

BUG FIXES

* MountStoreWithDB without providing a custom store works.

## 0.14.1 (April 9, 2018)

BUG FIXES

* [gaiacli] Fix all commands (just a duplicate of basecli for now)

## 0.14.0 (April 9, 2018)

BREAKING CHANGES:

* [client/builder] Renamed to `client/core` and refactored to use a CoreContext
  struct
* [server] Refactor to improve useability and de-duplicate code
* [types] `Result.ToQuery -> Error.QueryResult`
* [makefile] `make build` and `make install` only build/install `gaiacli` and
  `gaiad`. Use `make build_examples` and `make install_examples` for
  `basecoind/basecli` and `democoind/democli`
* [staking] Various fixes/improvements

FEATURES:

* [democoin] Added Proof-of-Work module

BUG FIXES

* [client] Reuse Tendermint RPC client to avoid excessive open files
* [client] Fix setting log level
* [basecoin] Sort coins in genesis

## 0.13.1 (April 3, 2018)

BUG FIXES

* [x/ibc] Fix CLI and relay for IBC txs
* [x/stake] Various fixes/improvements

## 0.13.0 (April 2, 2018)

BREAKING CHANGES

* [basecoin] Remove cool/sketchy modules -> moved to new `democoin`
* [basecoin] NewBasecoinApp takes a `map[string]dbm.DB` as temporary measure
  to allow mounting multiple stores with their own DB until they can share one
* [x/staking] Renamed to `simplestake`
* [builder] Functions don't take `passphrase` as argument
* [server] GenAppParams returns generated seed and address
* [basecoind] `init` command outputs JSON of everything necessary for testnet
* [basecoind] `basecoin.db -> data/basecoin.db`
* [basecli] `data/keys.db -> keys/keys.db`

FEATURES

* [types] `Coin` supports direct arithmetic operations
* [basecoind] Add `show_validator` and `show_node_id` commands
* [x/stake] Initial merge of full staking module!
* [democoin] New example application to demo custom modules

IMPROVEMENTS

* [makefile] `make install`
* [testing] Use `/tmp` for directories so they don't get left in the repo

BUG FIXES

* [basecoin] Allow app to be restarted
* [makefile] Fix build on Windows
* [basecli] Get confirmation before overriding key with same name

## 0.12.0 (March 27 2018)

BREAKING CHANGES

* Revert to old go-wire for now
* glide -> godep
* [types] ErrBadNonce -> ErrInvalidSequence
* [types] Replace tx.GetFeePayer with FeePayer(tx) - returns the first signer
* [types] NewStdTx takes the Fee
* [types] ParseAccount -> AccountDecoder; ErrTxParse -> ErrTxDecoder
* [x/auth] AnteHandler deducts fees
* [x/bank] Move some errors to `types`
* [x/bank] Remove sequence and signature from Input

FEATURES

* [examples/basecoin] New cool module to demonstrate use of state and custom transactions
* [basecoind] `show_node_id` command
* [lcd] Implement the Light Client Daemon and endpoints
* [types/stdlib] Queue functionality
* [store] Subspace iterator on IAVLTree
* [types] StdSignDoc is the document that gets signed (chainid, msg, sequence, fee)
* [types] CodeInvalidPubKey
* [types] StdFee, and StdTx takes the StdFee
* [specs] Progression of MVPs for IBC
* [x/ibc] Initial shell of IBC functionality (no proofs)
* [x/simplestake] Simple staking module with bonding/unbonding

IMPROVEMENTS

* Lots more tests!
* [client/builder] Helpers for forming and signing transactions
* [types] sdk.Address
* [specs] Staking

BUG FIXES

* [x/auth] Fix setting pubkey on new account
* [x/auth] Require signatures to include the sequences
* [baseapp] Dont panic on nil handler
* [basecoin] Check for empty bytes in account and tx

## 0.11.0 (March 1, 2017)

BREAKING CHANGES

* [examples] dummy -> kvstore
* [examples] Remove gaia
* [examples/basecoin] MakeTxCodec -> MakeCodec
* [types] CommitMultiStore interface has new `GetCommitKVStore(key StoreKey) CommitKVStore` method

FEATURES

* [examples/basecoin] CLI for `basecli` and `basecoind` (!)
* [baseapp] router.AddRoute returns Router

IMPROVEMENTS

* [baseapp] Run msg handlers on CheckTx
* [docs] Add spec for REST API
* [all] More tests!

BUG FIXES

* [baseapp] Fix panic on app restart
* [baseapp] InitChain does not call Commit
* [basecoin] Remove IBCStore because mounting multiple stores is currently broken

## 0.10.0 (February 20, 2017)

BREAKING CHANGES

* [baseapp] NewBaseApp(logger, db)
* [baseapp] NewContext(isCheckTx, header)
* [x/bank] CoinMapper -> CoinKeeper

FEATURES

* [examples/gaia] Mock CLI !
* [baseapp] InitChainer, BeginBlocker, EndBlocker
* [baseapp] MountStoresIAVL

IMPROVEMENTS

* [docs] Various improvements.
* [basecoin] Much simpler :)

BUG FIXES

* [baseapp] initialize and reset msCheck and msDeliver properly

## 0.9.0 (February 13, 2017)

BREAKING CHANGES

* Massive refactor. Basecoin works. Still needs <3

## 0.8.1

* Updates for dependencies

## 0.8.0 (December 18, 2017)

* Updates for dependencies

## 0.7.1 (October 11, 2017)

IMPROVEMENTS:

* server/commands: GetInitCmd takes list of options

## 0.7.0 (October 11, 2017)

BREAKING CHANGES:

* Everything has changed, and it's all about to change again, so don't bother using it yet!

## 0.6.2 (July 27, 2017)

IMPROVEMENTS:

* auto-test all tutorials to detect breaking changes
* move deployment scripts from `/scripts` to `/publish` for clarity

BUG FIXES:

* `basecoin init` ensures the address in genesis.json is valid
* fix bug that certain addresses couldn't receive ibc packets

## 0.6.1 (June 28, 2017)

Make lots of small cli fixes that arose when people were using the tools for
the testnet.

IMPROVEMENTS:

* basecoin
  * `basecoin start` supports all flags that `tendermint node` does, such as
    `--rpc.laddr`, `--p2p.seeds`, and `--p2p.skip_upnp`
  * fully supports `--log_level` and `--trace` for logger configuration
  * merkleeyes no longers spams the logs... unless you want it
    * Example: `basecoin start --log_level="merkleeyes:info,state:info,*:error"`
    * Example: `basecoin start --log_level="merkleeyes:debug,state:info,*:error"`
* basecli
  * `basecli init` is more intelligent and only complains if there really was
    a connected chain, not just random files
  * support `localhost:46657` or `http://localhost:46657` format for nodes,
    not just `tcp://localhost:46657`
  * Add `--genesis` to init to specify chain-id and validator hash
    * Example: `basecli init --node=localhost:46657 --genesis=$HOME/.basecoin/genesis.json`
  * `basecli rpc` has a number of methods to easily accept tendermint rpc, and verifies what it can

BUG FIXES:

* basecli
  * `basecli query account` accepts hex account address with or without `0x`
    prefix
  * gives error message when running commands on an unitialized chain, rather
    than some unintelligable panic

## 0.6.0 (June 22, 2017)

Make the basecli command the only way to use client-side, to enforce best
security practices. Lots of enhancements to get it up to production quality.

BREAKING CHANGES:

* ./cmd/commands -> ./cmd/basecoin/commands
* basecli
  * `basecli proof state get` -> `basecli query key`
  * `basecli proof tx get` -> `basecli query tx`
  * `basecli proof state get --app=account` -> `basecli query account`
  * use `--chain-id` not `--chainid` for consistency
  * update to use `--trace` not `--debug` for stack traces on errors
  * complete overhaul on how tx and query subcommands are added. (see counter or trackomatron for examples)
  * no longer supports counter app (see new countercli)
* basecoin
  * `basecoin init` takes an argument, an address to allocate funds to in the genesis
  * removed key2.json
  * removed all client side functionality from it (use basecli now for proofs)
    * no tx subcommand
    * no query subcommand
    * no account (query) subcommand
    * a few other random ones...
  * enhanced relay subcommand
    * relay start did what relay used to do
    * relay init registers both chains on one another (to set it up so relay start just works)
* docs
  * removed `example-plugin`, put `counter` inside `docs/guide`
* app
  * Implements ABCI handshake by proxying merkleeyes.Info()

IMPROVEMENTS:

* `basecoin init` support `--chain-id`
* intergrates tendermint 0.10.0 (not the rc-2, but the real thing)
* commands return error code (1) on failure for easier script testing
* add `reset_all` to basecli, and never delete keys on `init`
* new shutil based unit tests, with better coverage of the cli actions
* just `make fresh` when things are getting stale ;)

BUG FIXES:

* app: no longer panics on missing app_options in genesis (thanks, anton)
* docs: updated all docs... again
* ibc: fix panic on getting BlockID from commit without 100% precommits (still a TODO)

## 0.5.2 (June 2, 2017)

BUG FIXES:

* fix parsing of the log level from Tendermint config (#97)

## 0.5.1 (May 30, 2017)

BUG FIXES:

* fix ibc demo app to use proper tendermint flags, 0.10.0-rc2 compatibility
* Make sure all cli uses new json.Marshal not wire.JSONBytes

## 0.5.0 (May 27, 2017)

BREAKING CHANGES:

* only those related to the tendermint 0.9 -> 0.10 upgrade

IMPROVEMENTS:

* basecoin cli
  * integrates tendermint 0.10.0 and unifies cli (init, unsafe_reset_all, ...)
  * integrate viper, all command line flags can also be defined in environmental variables or config.toml
* genesis file
  * you can define accounts with either address or pub_key
  * sorts coins for you, so no silent errors if not in alphabetical order
* [light-client](https://github.com/tendermint/light-client) integration
  * no longer must you trust the node you connect to, prove everything!
  * new [basecli command](./cmd/basecli/README.md)
  * integrated [key management](https://github.com/tendermint/go-crypto/blob/master/cmd/README.md), stored encrypted locally
  * tracks validator set changes and proves everything from one initial validator seed
  * `basecli proof state` gets complete proofs for any abci state
  * `basecli proof tx` gets complete proof where a tx was stored in the chain
  * `basecli proxy` exposes tendermint rpc, but only passes through results after doing complete verification

BUG FIXES:

* no more silently ignored error with invalid coin names (eg. "17.22foo coin" used to parse as "17 foo", not warning/error)

## 0.4.1 (April 26, 2017)

BUG FIXES:

* Fix bug in `basecoin unsafe_reset_X` where the `priv_validator.json` was not being reset

## 0.4.0 (April 21, 2017)

BREAKING CHANGES:

* CLI now uses Cobra, which forced changes to some of the flag names and orderings

IMPROVEMENTS:

* `basecoin init` doesn't generate error if already initialized
* Much more testing

## 0.3.1 (March 23, 2017)

IMPROVEMENTS:

* CLI returns exit code 1 and logs error before exiting

## 0.3.0 (March 23, 2017)

BREAKING CHANGES:

* Remove `--data` flag and use `BCHOME` to set the home directory (defaults to `~/.basecoin`)
* Remove `--in-proc` flag and start Tendermint in-process by default (expect Tendermint files in $BCHOME/tendermint).
  To start just the ABCI app/server, use `basecoin start --without-tendermint`.
* Consolidate genesis files so the Basecoin genesis is an object under `app_options` in Tendermint genesis. For instance:

```
{
  "app_hash": "",
  "chain_id": "foo_bar_chain",
  "genesis_time": "0001-01-01T00:00:00.000Z",
  "validators": [
    {
      "amount": 10,
      "name": "",
      "pub_key": [
	1,
	"7B90EA87E7DC0C7145C8C48C08992BE271C7234134343E8A8E8008E617DE7B30"
      ]
    }
  ],
  "app_options": {
    "accounts": [{
      "pub_key": {
        "type": "ed25519",
        "data": "6880db93598e283a67c4d88fc67a8858aa2de70f713fe94a5109e29c137100c2"
      },
      "coins": [
        {
          "denom": "blank",
          "amount": 12345
        },
        {
          "denom": "ETH",
          "amount": 654321
        }
      ]
    }],
    "plugin_options": ["plugin1/key1", "value1", "plugin1/key2", "value2"]
  }
}
```

Note the array of key-value pairs is now under `app_options.plugin_options` while the `app_options` themselves are well formed.
We also changed `chainID` to `chain_id` and consolidated to have just one of them.

FEATURES:

* Introduce `basecoin init` and `basecoin unsafe_reset_all`

## 0.2.0 (March 6, 2017)

BREAKING CHANGES:

* Update to ABCI v0.4.0 and Tendermint v0.9.0
* Coins are specified on the CLI as `Xcoin`, eg. `5gold`
* `Cost` is now `Fee`

FEATURES:

* CLI for sending transactions and querying the state,
  designed to be easily extensible as plugins are implemented
* Run Basecoin in-process with Tendermint
* Add `/account` path in Query
* IBC plugin for InterBlockchain Communication
* Demo script of IBC between two chains

IMPROVEMENTS:

* Use new Tendermint `/commit` endpoint for crafting IBC transactions
* More unit tests
* Use go-crypto S structs and go-data for more standard JSON
* Demo uses fewer sleeps

BUG FIXES:

* Various little fixes in coin arithmetic
* More commit validation in IBC
* Return results from transactions

## PreHistory

##### January 14-18, 2017

* Update to Tendermint v0.8.0
* Cleanup a bit and release blog post

##### September 22, 2016

* Basecoin compiles again

<!-- Release links -->

[Unreleased]: https://github.com/cosmos/cosmos-sdk/compare/v0.38.2...HEAD
[v0.38.2]: https://github.com/cosmos/cosmos-sdk/releases/tag/v0.38.2
[v0.38.1]: https://github.com/cosmos/cosmos-sdk/releases/tag/v0.38.1
[v0.38.0]: https://github.com/cosmos/cosmos-sdk/releases/tag/v0.38.0
[v0.37.9]: https://github.com/cosmos/cosmos-sdk/releases/tag/v0.37.9
[v0.37.8]: https://github.com/cosmos/cosmos-sdk/releases/tag/v0.37.8
[v0.37.7]: https://github.com/cosmos/cosmos-sdk/releases/tag/v0.37.7
[v0.37.6]: https://github.com/cosmos/cosmos-sdk/releases/tag/v0.37.6
[v0.37.5]: https://github.com/cosmos/cosmos-sdk/releases/tag/v0.37.5
[v0.37.4]: https://github.com/cosmos/cosmos-sdk/releases/tag/v0.37.4
[v0.37.3]: https://github.com/cosmos/cosmos-sdk/releases/tag/v0.37.3
[v0.37.1]: https://github.com/cosmos/cosmos-sdk/releases/tag/v0.37.1
[v0.37.0]: https://github.com/cosmos/cosmos-sdk/releases/tag/v0.37.0
[v0.36.0]: https://github.com/cosmos/cosmos-sdk/releases/tag/v0.36.0<|MERGE_RESOLUTION|>--- conflicted
+++ resolved
@@ -84,12 +84,7 @@
 
 ### Bug Fixes
 
-<<<<<<< HEAD
-### State Machine Breaking Changes
-* (x/auth)[\#9596](https://github.com/cosmos/cosmos-sdk/pull/9596) Enable creating periodic vesting accounts with a transactions instead of requiring them to be created in genesis.
-
 ## [v0.43.0-rc0](https://github.com/cosmos/cosmos-sdk/releases/tag/v0.43.0-rc0) - 2021-06-25
-=======
 * [\#9651](https://github.com/cosmos/cosmos-sdk/pull/9651) Change inconsistent limit of `0` to `MaxUint64` on InfiniteGasMeter and add GasRemaining func to GasMeter.
 * [\#9639](https://github.com/cosmos/cosmos-sdk/pull/9639) Check store keys length before accessing them by making sure that `key` is of length `m+1` (for `key[n:m]`)
 * (types) [\#9627](https://github.com/cosmos/cosmos-sdk/pull/9627) Fix nil pointer panic on `NewBigIntFromInt`
@@ -103,7 +98,7 @@
 + [\#9980](https://github.com/cosmos/cosmos-sdk/pull/9980) Returning the error when the invalid argument is passed to bank query total supply cli.
 
 ### State Machine Breaking
-
+* (x/auth)[\#9596](https://github.com/cosmos/cosmos-sdk/pull/9596) Enable creating periodic vesting accounts with a transactions instead of requiring them to be created in genesis.
 * (x/bank) [\#9611](https://github.com/cosmos/cosmos-sdk/pull/9611) Introduce a new index to act as a reverse index between a denomination and address allowing to query for
   token holders of a specific denomination. `DenomOwners` is updated to use the new reverse index.
 * (x/bank) [\#9832] (https://github.com/cosmos/cosmos-sdk/pull/9832) Account balance is stored as `sdk.Int` rather than `sdk.Coin`.
@@ -114,7 +109,6 @@
 * (x/upgrade) [\#9906](https://github.com/cosmos/cosmos-sdk/pull/9906) Deprecate `UpgradeConsensusState` gRPC query since this functionality is only used for IBC, which now has its own [IBC replacement](https://github.com/cosmos/ibc-go/blob/2c880a22e9f9cc75f62b527ca94aa75ce1106001/proto/ibc/core/client/v1/query.proto#L54)
 
 ## [v0.43.0](https://github.com/cosmos/cosmos-sdk/releases/tag/v0.43.0) - 2021-08-10
->>>>>>> 00f987ac
 
 ### Features
 
