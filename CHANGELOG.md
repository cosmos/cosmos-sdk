--- conflicted
+++ resolved
@@ -138,12 +138,7 @@
 
 ### Bug Fixes
 
-<<<<<<< HEAD
-* (grpc) [\#10985](https://github.com/cosmos/cosmos-sdk/pull/10992) The `/cosmos/tx/v1beta1/txs/{hash}` endpoint returns a 404 when a tx does not exist.
 * (std/codec) [/#10595](https://github.com/cosmos/cosmos-sdk/pull/10595) Add evidence to std/codec to be able to decode evidence in client interactions. 
-=======
-* (std/codec) [/#10595](https://github.com/cosmos/cosmos-sdk/pull/10595) Add evidence to std/codec to be able to decode evidence in client interactions.
->>>>>>> 988ef821
 * (types) [\#9627](https://github.com/cosmos/cosmos-sdk/pull/9627) Fix nil pointer panic on `NewBigIntFromInt`.
 * [#10725](https://github.com/cosmos/cosmos-sdk/pull/10725) populate `ctx.ConsensusParams` for begin/end blockers.
 * [\#9829](https://github.com/cosmos/cosmos-sdk/pull/9829) Fixed Coin denom sorting not being checked during `Balance.Validate` check. Refactored the Validation logic to use `Coins.Validate` for `Balance.Coins`
@@ -156,12 +151,7 @@
 
 ### Improvements
 
-<<<<<<< HEAD
 * (baseapp) [\#10631](https://github.com/cosmos/cosmos-sdk/pull/10631)  Emit ante events even for the failed txs. 
-* (store) [\#10741](https://github.com/cosmos/cosmos-sdk/pull/10741) Significantly speedup iterator creation after delete heavy workloads. Significantly improves IBC migration times.
-=======
-* (baseapp) [\#10631](https://github.com/cosmos/cosmos-sdk/pull/10631)  Emit ante events even for the failed txs.
->>>>>>> 988ef821
 
 ### Features
 
