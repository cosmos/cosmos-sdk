<!--
Guiding Principles:

Changelogs are for humans, not machines.
There should be an entry for every single version.
The same types of changes should be grouped.
Versions and sections should be linkable.
The latest version comes first.
The release date of each version is displayed.
Mention whether you follow Semantic Versioning.

Usage:

Change log entries are to be added to the Unreleased section under the
appropriate stanza (see below). Each entry should ideally include a tag and
the Github issue reference in the following format:

* (<tag>) \#<issue-number> message

The issue numbers will later be link-ified during the release process so you do
not have to worry about including a link manually, but you can if you wish.

Types of changes (Stanzas):

"Features" for new features.
"Improvements" for changes in existing functionality.
"Deprecated" for soon-to-be removed features.
"Bug Fixes" for any bug fixes.
"Client Breaking" for breaking Protobuf, gRPC and REST routes used by end-users.
"CLI Breaking" for breaking CLI commands.
"API Breaking" for breaking exported APIs used by developers building on SDK.
"State Machine Breaking" for any changes that result in a different AppState given same genesisState and txList.
Ref: https://keepachangelog.com/en/1.0.0/
-->

# Changelog

## [Unreleased]

<<<<<<< HEAD
### Features

* (server) [#18110](https://github.com/cosmos/cosmos-sdk/pull/18110) Start gRPC server in standalone mode
=======
### Improvements

* (baseapp) [#17954](https://github.com/cosmos/cosmos-sdk/issues/17954) Add `Mempool()` method on `BaseApp` to allow access to the mempool.
* (x/gov) [#17780](https://github.com/cosmos/cosmos-sdk/pull/17780) Recover panics and turn them into errors when executing x/gov proposals.

### Bug Fixes

* (baseapp) [#17769](https://github.com/cosmos/cosmos-sdk/pull/17769) Ensure we respect block size constraints in the `DefaultProposalHandler`'s `PrepareProposal` handler when a nil or no-op mempool is used. We provide a `TxSelector` type to assist in making transaction selection generalized. We also fix a comparison bug in tx selection when `req.maxTxBytes` is reached.
* (config) [#17649](https://github.com/cosmos/cosmos-sdk/pull/17649) Fix `mempool.max-txs` configuration is invalid in `app.config`.
* (mempool) [#17668](https://github.com/cosmos/cosmos-sdk/pull/17668) Fix `PriorityNonceIterator.Next()` nil pointer ref for min priority at the end of iteration.
* (x/auth) [#17902](https://github.com/cosmos/cosmos-sdk/pull/17902) Remove tip posthandler.
* (x/bank) [#18107](https://github.com/cosmos/cosmos-sdk/pull/18107) Add missing keypair of SendEnabled to restore legacy param set before migration.

### Client Breaking Changes

* (x/gov) [#17910](https://github.com/cosmos/cosmos-sdk/pull/17910) Remove telemetry for counting votes and proposals. It was incorrectly counting votes. Use alternatives, such as state streaming.
>>>>>>> 91b44c5a

## [v0.47.5](https://github.com/cosmos/cosmos-sdk/releases/tag/v0.47.5) - 2023-09-01

### Features

* (client/rpc) [#17274](https://github.com/cosmos/cosmos-sdk/pull/17274) Add `QueryEventForTxCmd` cmd to subscribe and wait event for transaction by hash.
* (keyring) [#17424](https://github.com/cosmos/cosmos-sdk/pull/17424) Allows to import private keys encoded in hex. 

### Improvements

* (x/gov) [#17387](https://github.com/cosmos/cosmos-sdk/pull/17387) Add `MsgSubmitProposal` `SetMsgs` method. 
* (x/gov) [#17354](https://github.com/cosmos/cosmos-sdk/issues/17354) Emit `VoterAddr` in `proposal_vote` event.
* (x/group, x/gov) [#17220](https://github.com/cosmos/cosmos-sdk/pull/17220) Add `--skip-metadata` flag in `draft-proposal` to skip metadata prompt.
* (x/genutil) [#17296](https://github.com/cosmos/cosmos-sdk/pull/17296) Add `MigrateHandler` to allow reuse migrate genesis related function.
    * In v0.46, v0.47 this function is additive to the `genesis migrate` command. However in v0.50+, adding custom migrations to the `genesis migrate` command is directly possible.

### Bug Fixes

* (server) [#17181](https://github.com/cosmos/cosmos-sdk/pull/17181) Fix `db_backend` lookup fallback from `config.toml`.
* (runtime) [#17284](https://github.com/cosmos/cosmos-sdk/pull/17284) Properly allow to combine depinject-enabled modules and non-depinject-enabled modules in app v2.
* (baseapp) [#17159](https://github.com/cosmos/cosmos-sdk/pull/17159) Validators can propose blocks that exceed the gas limit.
* (baseapp) [#16547](https://github.com/cosmos/cosmos-sdk/pull/16547) Ensure a transaction's gas limit cannot exceed the block gas limit.
* (x/gov,x/group) [#17220](https://github.com/cosmos/cosmos-sdk/pull/17220) Do not try validate `msgURL` as web URL in `draft-proposal` command.
* (cli) [#17188](https://github.com/cosmos/cosmos-sdk/pull/17188) Fix `--output-document` flag in `tx multi-sign`.
* (x/auth) [#17209](https://github.com/cosmos/cosmos-sdk/pull/17209) Internal error on AccountInfo when account's public key is not set.

## [v0.47.4](https://github.com/cosmos/cosmos-sdk/releases/tag/v0.47.4) - 2023-07-17

### Features

* (sims) [#16656](https://github.com/cosmos/cosmos-sdk/pull/16656) Add custom max gas for block for sim config with unlimited as default.

### Improvements

* (cli) [#16856](https://github.com/cosmos/cosmos-sdk/pull/16856) Improve `simd prune` UX by using the app default home directory and set pruning method as first variable argument (defaults to default). `pruning.PruningCmd` rest unchanged for API compability, use `pruning.Cmd` instead.
* (testutil) [#16704](https://github.com/cosmos/cosmos-sdk/pull/16704) Make app config configurator for testing configurable with external modules.
* (deps) [#16565](https://github.com/cosmos/cosmos-sdk/pull/16565) Bump CometBFT to [v0.37.2](https://github.com/cometbft/cometbft/blob/v0.37.2/CHANGELOG.md).

### Bug Fixes

* (x/auth) [#16994](https://github.com/cosmos/cosmos-sdk/pull/16994) Fix regression where querying transactions events with `<=` or `>=` would not work.
* (server) [#16827](https://github.com/cosmos/cosmos-sdk/pull/16827) Properly use `--trace` flag (before it was setting the trace level instead of displaying the stacktraces).
* (x/auth) [#16554](https://github.com/cosmos/cosmos-sdk/pull/16554) `ModuleAccount.Validate` now reports a nil `.BaseAccount` instead of panicking.
* [#16588](https://github.com/cosmos/cosmos-sdk/pull/16588) Propogate snapshotter failures to the caller, (it would create an empty snapshot silently before).
* (x/slashing) [#16784](https://github.com/cosmos/cosmos-sdk/pull/16784) Emit event with the correct reason in `SlashWithInfractionReason`.

## [v0.47.3](https://github.com/cosmos/cosmos-sdk/releases/tag/v0.47.3) - 2023-06-08

### Features

* (baseapp) [#16290](https://github.com/cosmos/cosmos-sdk/pull/16290) Add circuit breaker setter in baseapp.
* (x/group) [#16191](https://github.com/cosmos/cosmos-sdk/pull/16191) Add EventProposalPruned event to group module whenever a proposal is pruned.
* (tx) [#15992](https://github.com/cosmos/cosmos-sdk/pull/15992) Add `WithExtensionOptions` in tx Factory to allow `SetExtensionOptions` with given extension options.

### Improvements

* (baseapp) [#16407](https://github.com/cosmos/cosmos-sdk/pull/16407) Make `DefaultProposalHandler.ProcessProposalHandler` return a ProcessProposal NoOp when using none or a NoOp mempool.
* (deps) [#16083](https://github.com/cosmos/cosmos-sdk/pull/16083) Bumps `proto-builder` image to 0.13.0.
* (client) [#16075](https://github.com/cosmos/cosmos-sdk/pull/16075) Partly revert [#15953](https://github.com/cosmos/cosmos-sdk/issues/15953) and `factory.Prepare` now does nothing in offline mode.
* (server) [#15984](https://github.com/cosmos/cosmos-sdk/pull/15984) Use `cosmossdk.io/log` package for logging instead of CometBFT logger. NOTE: v0.45 and v0.46 were not using CometBFT logger either. This keeps the same underlying logger (zerolog) as in v0.45.x+ and v0.46.x+ but now properly supporting filtered logging.
* (gov) [#15979](https://github.com/cosmos/cosmos-sdk/pull/15979) Improve gov error message when failing to convert v1 proposal to v1beta1.
* (store) [#16067](https://github.com/cosmos/cosmos-sdk/pull/16067) Add local snapshots management commands.
* (server) [#16061](https://github.com/cosmos/cosmos-sdk/pull/16061) Add Comet bootstrap command.
* (snapshots) [#16060](https://github.com/cosmos/cosmos-sdk/pull/16060) Support saving and restoring snapshot locally.
* (x/staking) [#16068](https://github.com/cosmos/cosmos-sdk/pull/16068) Update simulation to allow non-EOA accounts to stake.
* (server) [#16142](https://github.com/cosmos/cosmos-sdk/pull/16142) Remove JSON Indentation from the GRPC to REST gateway's responses. (Saving bandwidth)
* (types) [#16145](https://github.com/cosmos/cosmos-sdk/pull/16145) Rename interface `ExtensionOptionI` back to `TxExtensionOptionI` to avoid breaking change.
* (baseapp) [#16193](https://github.com/cosmos/cosmos-sdk/pull/16193) Add `Close` method to `BaseApp` for custom app to cleanup resource in graceful shutdown.

### Bug Fixes

* Fix [barberry](https://forum.cosmos.network/t/cosmos-sdk-security-advisory-barberry/10825) security vulnerability.
* (server) [#16395](https://github.com/cosmos/cosmos-sdk/pull/16395) Do not override some Comet config is purposely set differently in `InterceptConfigsPreRunHandler`.
* (store) [#16449](https://github.com/cosmos/cosmos-sdk/pull/16449) Fix StateSync Restore by excluding memory store.
* (cli) [#16312](https://github.com/cosmos/cosmos-sdk/pull/16312) Allow any addresses in `client.ValidatePromptAddress`.
* (x/group) [#16017](https://github.com/cosmos/cosmos-sdk/pull/16017) Correctly apply account number in group v2 migration.

### API Breaking Changes

* (testutil) [#14991](https://github.com/cosmos/cosmos-sdk/pull/14991) The `testutil/testdata_pulsar` package has moved to `testutil/testdata/testpb`.  Chains will not notice this breaking change as this package contains testing utilities only used by the SDK internally.

## [v0.47.2](https://github.com/cosmos/cosmos-sdk/releases/tag/v0.47.2) - 2023-04-27

### Improvements

* (x/evidence) [#15908](https://github.com/cosmos/cosmos-sdk/pull/15908) Update the equivocation handler to work with ICS by removing a pubkey check that was performing a no-op for consumer chains.
* (x/slashing) [#15908](https://github.com/cosmos/cosmos-sdk/pull/15908) Remove the validators' pubkey check in the signature handler in order to work with ICS.
* (deps) [#15957](https://github.com/cosmos/cosmos-sdk/pull/15957) Bump CometBFT to [v0.37.1](https://github.com/cometbft/cometbft/blob/v0.37.1/CHANGELOG.md#v0371).
* (store) [#15683](https://github.com/cosmos/cosmos-sdk/pull/15683) `rootmulti.Store.CacheMultiStoreWithVersion` now can handle loading archival states that don't persist any of the module stores the current state has.
* [#15448](https://github.com/cosmos/cosmos-sdk/pull/15448) Automatically populate the block timestamp for historical queries. In contexts where the block timestamp is needed for previous states, the timestamp will now be set. Note, when querying against a node it must be re-synced in order to be able to automatically populate the block timestamp. Otherwise, the block timestamp will be populated for heights going forward once upgraded.
* [#14019](https://github.com/cosmos/cosmos-sdk/issues/14019) Remove the interface casting to allow other implementations of a `CommitMultiStore`.
* (simtestutil) [#15903](https://github.com/cosmos/cosmos-sdk/pull/15903) Add `AppStateFnWithExtendedCbs` with moduleStateCb callback function to allow access moduleState.

### Bug Fixes

* (baseapp) [#15789](https://github.com/cosmos/cosmos-sdk/pull/15789) Ensure `PrepareProposal` and `ProcessProposal` respect `InitialHeight` set by CometBFT when set to a value greater than 1.
* (types) [#15433](https://github.com/cosmos/cosmos-sdk/pull/15433) Allow disabling of account address caches (for printing bech32 account addresses).
* (client/keys) [#15876](https://github.com/cosmos/cosmos-sdk/pull/15876) Fix the JSON output `<appd> keys list --output json` when there are no keys.

## [v0.47.1](https://github.com/cosmos/cosmos-sdk/releases/tag/v0.47.1) - 2023-03-23

### Features

* (x/bank) [#15265](https://github.com/cosmos/cosmos-sdk/pull/15265) Update keeper interface to include `GetAllDenomMetaData`.
* (x/groups) [#14879](https://github.com/cosmos/cosmos-sdk/pull/14879) Add `Query/Groups` query to get all the groups.
* (x/gov,cli) [#14718](https://github.com/cosmos/cosmos-sdk/pull/14718) Added `AddGovPropFlagsToCmd` and `ReadGovPropFlags` functions.
* (cli) [#14655](https://github.com/cosmos/cosmos-sdk/pull/14655) Add a new command to list supported algos.
* (x/genutil,cli) [#15147](https://github.com/cosmos/cosmos-sdk/pull/15147) Add `--initial-height` flag to cli init cmd to provide `genesis.json` with user-defined initial block height.

### Improvements

* (x/distribution) [#15462](https://github.com/cosmos/cosmos-sdk/pull/15462) Add delegator address to the event for withdrawing delegation rewards.
* [#14609](https://github.com/cosmos/cosmos-sdk/pull/14609) Add `RetryForBlocks` method to use in tests that require waiting for a transaction to be included in a block.

### Bug Fixes

* (baseapp) [#15487](https://github.com/cosmos/cosmos-sdk/pull/15487) Reset state before calling PrepareProposal and ProcessProposal.
* (cli) [#15123](https://github.com/cosmos/cosmos-sdk/pull/15123) Fix the CLI `offline` mode behavior to be really offline. The API of `clienttx.NewFactoryCLI` is updated to return an error. 

### Deprecated

* (x/genutil) [#15316](https://github.com/cosmos/cosmos-sdk/pull/15316) Remove requirement on node & IP being included in a gentx.

## [v0.47.0](https://github.com/cosmos/cosmos-sdk/releases/tag/v0.47.0) - 2023-03-14

### Features

* (x/gov) [#15151](https://github.com/cosmos/cosmos-sdk/pull/15151) Add `burn_vote_quorum`, `burn_proposal_deposit_prevote` and `burn_vote_veto` params to allow applications to decide if they would like to burn deposits
* (client) [#14509](https://github.com/cosmos/cosmos-sdk/pull/#14509) Added `AddKeyringFlags` function.
* (x/bank) [#14045](https://github.com/cosmos/cosmos-sdk/pull/14045) Add CLI command `spendable-balances`, which also accepts the flag `--denom`.
* (x/slashing, x/staking) [#14363](https://github.com/cosmos/cosmos-sdk/pull/14363) Add the infraction a validator commited type as an argument to a `SlashWithInfractionReason` keeper method.
* (client) [#14051](https://github.com/cosmos/cosmos-sdk/pull/14051) Add `--grpc` client option.
* (x/genutil) [#14149](https://github.com/cosmos/cosmos-sdk/pull/14149) Add `genutilcli.GenesisCoreCommand` command, which contains all genesis-related sub-commands.
* (x/evidence) [#13740](https://github.com/cosmos/cosmos-sdk/pull/13740) Add new proto field `hash` of type `string` to `QueryEvidenceRequest` which helps to decode the hash properly while using query API.
* (core) [#13306](https://github.com/cosmos/cosmos-sdk/pull/13306) Add a `FormatCoins` function to in `core/coins` to format sdk Coins following the Value Renderers spec.
* (math) [#13306](https://github.com/cosmos/cosmos-sdk/pull/13306) Add `FormatInt` and `FormatDec` functiosn in `math` to format integers and decimals following the Value Renderers spec.
* (x/staking) [#13122](https://github.com/cosmos/cosmos-sdk/pull/13122) Add `UnbondingCanComplete` and `PutUnbondingOnHold` to `x/staking` module.
* [#13437](https://github.com/cosmos/cosmos-sdk/pull/13437) Add new flag `--modules-to-export` in `simd export` command to export only selected modules.
* [#13298](https://github.com/cosmos/cosmos-sdk/pull/13298) Add `AddGenesisAccount` helper func in x/auth module which helps adding accounts to genesis state.
* (x/authz) [#12648](https://github.com/cosmos/cosmos-sdk/pull/12648) Add an allow list, an optional list of addresses allowed to receive bank assets via authz MsgSend grant.
* (sdk.Coins) [#12627](https://github.com/cosmos/cosmos-sdk/pull/12627) Make a Denoms method on sdk.Coins.
* (testutil) [#12973](https://github.com/cosmos/cosmos-sdk/pull/12973) Add generic `testutil.RandSliceElem` function which selects a random element from the list.
* (client) [#12936](https://github.com/cosmos/cosmos-sdk/pull/12936) Add capability to preprocess transactions before broadcasting from a higher level chain.
* (cli) [#13064](https://github.com/cosmos/cosmos-sdk/pull/13064) Add `debug prefixes` to list supported HRP prefixes via .
* (ledger) [#12935](https://github.com/cosmos/cosmos-sdk/pull/12935) Generalize Ledger integration to allow for different apps or keytypes that use SECP256k1.
* (x/bank) [#11981](https://github.com/cosmos/cosmos-sdk/pull/11981) Create the `SetSendEnabled` endpoint for managing the bank's SendEnabled settings.
* (x/auth) [#13210](https://github.com/cosmos/cosmos-sdk/pull/13210) Add `Query/AccountInfo` endpoint for simplified access to basic account info.
* (x/consensus) [#12905](https://github.com/cosmos/cosmos-sdk/pull/12905) Create a new `x/consensus` module that is now responsible for maintaining Tendermint consensus parameters instead of `x/param`. Legacy types remain in order to facilitate parameter migration from the deprecated `x/params`. App developers should ensure that they execute `baseapp.MigrateParams` during their chain upgrade. These legacy types will be removed in a future release.
* (client/tx) [#13670](https://github.com/cosmos/cosmos-sdk/pull/13670) Add validation in `BuildUnsignedTx` to prevent simple inclusion of valid mnemonics

### Improvements

* [#14995](https://github.com/cosmos/cosmos-sdk/pull/14995) Allow unknown fields in `ParseTypedEvent`.
* (store) [#14931](https://github.com/cosmos/cosmos-sdk/pull/14931) Exclude in-memory KVStores, i.e. `StoreTypeMemory`, from CommitInfo commitments.
* (cli) [#14919](https://github.com/cosmos/cosmos-sdk/pull/14919) Fix never assigned error when write validators.
* (x/group) [#14923](https://github.com/cosmos/cosmos-sdk/pull/14923) Fix error while using pagination in `x/group` from CLI.
* (types/coin) [#14715](https://github.com/cosmos/cosmos-sdk/pull/14715) `sdk.Coins.Add` now returns an empty set of coins `sdk.Coins{}` if both coins set are empty.
    * This is a behavior change, as previously `sdk.Coins.Add` would return `nil` in this case.
* (reflection) [#14838](https://github.com/cosmos/cosmos-sdk/pull/14838) We now require that all proto files' import path (i.e. the OS path) matches their fully-qualified package name. For example, proto files with package name `cosmos.my.pkg.v1` should live in the folder `cosmos/my/pkg/v1/*.proto` relatively to the protoc import root folder (usually the root `proto/` folder).
* (baseapp) [#14505](https://github.com/cosmos/cosmos-sdk/pull/14505) PrepareProposal and ProcessProposal now use deliverState for the first block in order to access changes made in InitChain.
* (x/group) [#14527](https://github.com/cosmos/cosmos-sdk/pull/14527) Fix wrong address set in `EventUpdateGroupPolicy`.
* (cli) [#14509](https://github.com/cosmos/cosmos-sdk/pull/14509) Added missing options to keyring-backend flag usage.
* (server) [#14441](https://github.com/cosmos/cosmos-sdk/pull/14441) Fix `--log_format` flag not working.
* (ante) [#14448](https://github.com/cosmos/cosmos-sdk/pull/14448) Return anteEvents when postHandler fail.
* (baseapp) [#13983](https://github.com/cosmos/cosmos-sdk/pull/13983) Don't emit duplicate ante-handler events when a post-handler is defined.
* (x/staking) [#14064](https://github.com/cosmos/cosmos-sdk/pull/14064) Set all fields in `redelegation.String()`.
* (x/upgrade) [#13936](https://github.com/cosmos/cosmos-sdk/pull/13936) Make downgrade verification work again.
* (x/group) [#13742](https://github.com/cosmos/cosmos-sdk/pull/13742) Fix `validate-genesis` when group policy accounts exist.
* (store) [#13516](https://github.com/cosmos/cosmos-sdk/pull/13516) Fix state listener that was observing writes at wrong time.
* (simstestutil) [#15305](https://github.com/cosmos/cosmos-sdk/pull/15305) Add `AppStateFnWithExtendedCb` with callback function to extend rawState.
* (simapp) [#14977](https://github.com/cosmos/cosmos-sdk/pull/14977) Move simulation helpers functions (`AppStateFn` and `AppStateRandomizedFn`) to `testutil/sims`. These takes an extra genesisState argument which is the default state of the app.
* (cli) [#14953](https://github.com/cosmos/cosmos-sdk/pull/14953) Enable profiling block replay during abci handshake with `--cpu-profile`.
* (store) [#14410](https://github.com/cosmos/cosmos-sdk/pull/14410) `rootmulti.Store.loadVersion` has validation to check if all the module stores' height is correct, it will error if any module store has incorrect height.
* (store) [#14189](https://github.com/cosmos/cosmos-sdk/pull/14189) Add config `iavl-lazy-loading` to enable lazy loading of iavl store, to improve start up time of archive nodes, add method `SetLazyLoading` to `CommitMultiStore` interface.
* (deps) [#14830](https://github.com/cosmos/cosmos-sdk/pull/14830) Bump to IAVL `v0.19.5-rc.1`.
* (tools) [#14793](https://github.com/cosmos/cosmos-sdk/pull/14793) Dockerfile optimization.
* (x/gov) [#13010](https://github.com/cosmos/cosmos-sdk/pull/13010) Partial cherry-pick of this issue for adding proposer migration.
* [#14691](https://github.com/cosmos/cosmos-sdk/pull/14691) Change behavior of `sdk.StringifyEvents` to not flatten events attributes by events type.
    * This change only affects ABCI message logs, and not the events field.
* [#14692](https://github.com/cosmos/cosmos-sdk/pull/14692) Improve RPC queries error message when app is at height 0.
* [#14017](https://github.com/cosmos/cosmos-sdk/pull/14017) Simplify ADR-028 and `address.Module`.
    * This updates the [ADR-028](https://docs.cosmos.network/main/architecture/adr-028-public-key-addresses) and enhance the `address.Module` API to support module addresses and sub-module addresses in a backward compatible way.
* (snapshots) [#14608](https://github.com/cosmos/cosmos-sdk/pull/14608/) Deprecate unused structs `SnapshotKVItem` and `SnapshotSchema`.
* [#15243](https://github.com/cosmos/cosmos-sdk/pull/15243) `LatestBlockResponse` & `BlockByHeightResponse` types' field `sdk_block` was incorrectly cast `proposer_address` bytes to validator operator address, now to consensus address
* (x/group, x/gov) [#14483](https://github.com/cosmos/cosmos-sdk/pull/14483) Add support for `[]string` and `[]int` in `draft-proposal` prompt.
* (protobuf) [#14476](https://github.com/cosmos/cosmos-sdk/pull/14476) Clean up protobuf annotations `{accepts,implements}_interface`.
* (x/gov, x/group) [#14472](https://github.com/cosmos/cosmos-sdk/pull/14472) The recommended metadata format for x/gov and x/group proposals now uses an array of strings (instead of a single string) for the `authors` field.
* (crypto) [#14460](https://github.com/cosmos/cosmos-sdk/pull/14460) Check the signature returned by a ledger device against the public key in the keyring.
* [#14356](https://github.com/cosmos/cosmos-sdk/pull/14356) Add `events.GetAttributes` and `event.GetAttribute` methods to simplify the retrieval of an attribute from event(s).
* (types) [#14332](https://github.com/cosmos/cosmos-sdk/issues/14332) Reduce state export time by 50%.
* (types) [#14163](https://github.com/cosmos/cosmos-sdk/pull/14163) Refactor `(coins Coins) Validate()` to avoid unnecessary map.
* [#13881](https://github.com/cosmos/cosmos-sdk/pull/13881) Optimize iteration on nested cached KV stores and other operations in general.
* (x/gov) [#14347](https://github.com/cosmos/cosmos-sdk/pull/14347) Support `v1.Proposal` message in `v1beta1.Proposal.Content`.
* [#13882](https://github.com/cosmos/cosmos-sdk/pull/13882) Add tx `encode` and `decode` endpoints to amino tx service.
  > Note: These endpoints encodes and decodes only amino txs.
* (config) [#13894](https://github.com/cosmos/cosmos-sdk/pull/13894) Support state streaming configuration in `app.toml` template and default configuration.
* (x/nft) [#13836](https://github.com/cosmos/cosmos-sdk/pull/13836) Remove the validation for `classID` and `nftID` from the NFT module.
* [#13789](https://github.com/cosmos/cosmos-sdk/pull/13789) Add tx `encode` and `decode` endpoints to tx service.
  > Note: These endpoints will only encode and decode proto messages, Amino encoding and decoding is not supported.
* [#13619](https://github.com/cosmos/cosmos-sdk/pull/13619) Add new function called LogDeferred to report errors in defers. Use the function in x/bank files.
* (deps) [#13397](https://github.com/cosmos/cosmos-sdk/pull/13397) Bump Go version minimum requirement to `1.19`.
* [#13070](https://github.com/cosmos/cosmos-sdk/pull/13070) Migrate from `gogo/protobuf` to `cosmos/gogoproto`.
* [#12995](https://github.com/cosmos/cosmos-sdk/pull/12995) Add `FormatTime` and `ParseTimeString` methods.
* [#12952](https://github.com/cosmos/cosmos-sdk/pull/12952) Replace keyring module to Cosmos fork.
* [#12352](https://github.com/cosmos/cosmos-sdk/pull/12352) Move the `RegisterSwaggerAPI` logic into a separate helper function in the server package.
* [#12876](https://github.com/cosmos/cosmos-sdk/pull/12876) Remove proposer-based rewards.
* [#12846](https://github.com/cosmos/cosmos-sdk/pull/12846) Remove `RandomizedParams` from the `AppModuleSimulation` interface which is no longer needed.
* (ci) [#12854](https://github.com/cosmos/cosmos-sdk/pull/12854) Use ghcr.io to host the proto builder image. Update proto builder image to go 1.19
* (x/bank) [#12706](https://github.com/cosmos/cosmos-sdk/pull/12706) Added the `chain-id` flag to the `AddTxFlagsToCmd` API. There is no longer a need to explicitly register this flag on commands whens `AddTxFlagsToCmd` is already called.
* [#12717](https://github.com/cosmos/cosmos-sdk/pull/12717) Use injected encoding params in simapp.
* [#12634](https://github.com/cosmos/cosmos-sdk/pull/12634) Move `sdk.Dec` to math package.
* [#12187](https://github.com/cosmos/cosmos-sdk/pull/12187) Add batch operation for x/nft module.
* [#12455](https://github.com/cosmos/cosmos-sdk/pull/12455) Show attempts count in error for signing.
* [#13101](https://github.com/cosmos/cosmos-sdk/pull/13101) Remove weights from `simapp/params` and `testutil/sims`. They are now in their respective modules.
* [#12398](https://github.com/cosmos/cosmos-sdk/issues/12398) Refactor all `x` modules to unit-test via mocks and decouple `simapp`.
* [#13144](https://github.com/cosmos/cosmos-sdk/pull/13144) Add validator distribution info grpc gateway get endpoint.
* [#13168](https://github.com/cosmos/cosmos-sdk/pull/13168) Migrate tendermintdev/proto-builder to ghcr.io. New image `ghcr.io/cosmos/proto-builder:0.8`
* [#13178](https://github.com/cosmos/cosmos-sdk/pull/13178) Add `cosmos.msg.v1.service` protobuf annotation to allow tooling to distinguish between Msg and Query services via reflection.
* [#13236](https://github.com/cosmos/cosmos-sdk/pull/13236) Integrate Filter Logging
* [#13528](https://github.com/cosmos/cosmos-sdk/pull/13528) Update `ValidateMemoDecorator` to only check memo against `MaxMemoCharacters` param when a memo is present.
* [#13651](https://github.com/cosmos/cosmos-sdk/pull/13651) Update `server/config/config.GetConfig` function.
* [#13781](https://github.com/cosmos/cosmos-sdk/pull/13781) Remove `client/keys.KeysCdc`.
* [#13802](https://github.com/cosmos/cosmos-sdk/pull/13802) Add --output-document flag to the export CLI command to allow writing genesis state to a file.
* [#13794](https://github.com/cosmos/cosmos-sdk/pull/13794) `types/module.Manager` now supports the
`cosmossdk.io/core/appmodule.AppModule` API via the new `NewManagerFromMap` constructor.
* [#14175](https://github.com/cosmos/cosmos-sdk/pull/14175) Add `server.DefaultBaseappOptions(appopts)` function to reduce boiler plate in root.go. 

### State Machine Breaking

* (baseapp, x/auth/posthandler) [#13940](https://github.com/cosmos/cosmos-sdk/pull/13940) Update `PostHandler` to receive the `runTx` success boolean.
* (store) [#14378](https://github.com/cosmos/cosmos-sdk/pull/14378) The `CacheKV` store is thread-safe again, which includes improved iteration and deletion logic. Iteration is on a strictly isolated view now, which is breaking from previous behavior.
* (x/bank) [#14538](https://github.com/cosmos/cosmos-sdk/pull/14538) Validate denom in bank balances GRPC queries.
* (x/group) [#14465](https://github.com/cosmos/cosmos-sdk/pull/14465) Add title and summary to proposal struct.
* (x/gov) [#14390](https://github.com/cosmos/cosmos-sdk/pull/14390) Add title, proposer and summary to proposal struct.
* (x/group) [#14071](https://github.com/cosmos/cosmos-sdk/pull/14071) Don't re-tally proposal after voting period end if they have been marked as ACCEPTED or REJECTED.
* (x/group) [#13742](https://github.com/cosmos/cosmos-sdk/pull/13742) Migrate group policy account from module accounts to base account.
* (x/auth)[#13780](https://github.com/cosmos/cosmos-sdk/pull/13780) `id` (type of int64) in `AccountAddressByID` grpc query is now deprecated, update to account-id(type of uint64) to use `AccountAddressByID`.
* (codec) [#13307](https://github.com/cosmos/cosmos-sdk/pull/13307) Register all modules' `Msg`s with group's ModuleCdc so that Amino sign bytes are correctly generated.* (x/gov) 
* (codec) [#13196](https://github.com/cosmos/cosmos-sdk/pull/13196) Register all modules' `Msg`s with gov's ModuleCdc so that Amino sign bytes are correctly generated.
* (group) [#13592](https://github.com/cosmos/cosmos-sdk/pull/13592) Fix group types registration with Amino.
* (x/distribution) [#12852](https://github.com/cosmos/cosmos-sdk/pull/12852) Deprecate `CommunityPoolSpendProposal`. Please execute a `MsgCommunityPoolSpend` message via the new v1 `x/gov` module instead. This message can be used to directly fund the `x/gov` module account.
* (x/bank) [#12610](https://github.com/cosmos/cosmos-sdk/pull/12610) `MsgMultiSend` now allows only a single input.
* (x/bank) [#12630](https://github.com/cosmos/cosmos-sdk/pull/12630) Migrate `x/bank` to self-managed parameters and deprecate its usage of `x/params`.
* (x/auth) [#12475](https://github.com/cosmos/cosmos-sdk/pull/12475) Migrate `x/auth` to self-managed parameters and deprecate its usage of `x/params`.
* (x/slashing) [#12399](https://github.com/cosmos/cosmos-sdk/pull/12399) Migrate `x/slashing` to self-managed parameters and deprecate its usage of `x/params`.
* (x/mint) [#12363](https://github.com/cosmos/cosmos-sdk/pull/12363) Migrate `x/mint` to self-managed parameters and deprecate it's usage of `x/params`.
* (x/distribution) [#12434](https://github.com/cosmos/cosmos-sdk/pull/12434) Migrate `x/distribution` to self-managed parameters and deprecate it's usage of `x/params`.
* (x/crisis) [#12445](https://github.com/cosmos/cosmos-sdk/pull/12445) Migrate `x/crisis` to self-managed parameters and deprecate it's usage of `x/params`.
* (x/gov) [#12631](https://github.com/cosmos/cosmos-sdk/pull/12631) Migrate `x/gov` to self-managed parameters and deprecate it's usage of `x/params`.
* (x/staking) [#12409](https://github.com/cosmos/cosmos-sdk/pull/12409) Migrate `x/staking` to self-managed parameters and deprecate it's usage of `x/params`.
* (x/bank) [#11859](https://github.com/cosmos/cosmos-sdk/pull/11859) Move the SendEnabled information out of the Params and into the state store directly.
* (x/gov) [#12771](https://github.com/cosmos/cosmos-sdk/pull/12771) Initial deposit requirement for proposals at submission time.
* (x/staking) [#12967](https://github.com/cosmos/cosmos-sdk/pull/12967) `unbond` now creates only one unbonding delegation entry when multiple unbondings exist at a single height (e.g. through multiple messages in a transaction).
* (x/auth/vesting) [#13502](https://github.com/cosmos/cosmos-sdk/pull/13502) Add Amino Msg registration for `MsgCreatePeriodicVestingAccount`.

### API Breaking Changes

* Migrate to CometBFT. Follow the migration instructions in the [upgrade guide](./UPGRADING.md#migration-to-cometbft-part-1).
* (simulation) [#14728](https://github.com/cosmos/cosmos-sdk/pull/14728) Rename the `ParamChanges` field to `LegacyParamChange` and `Contents` to `LegacyProposalContents` in `simulation.SimulationState`. Additionally it adds a `ProposalMsgs` field to `simulation.SimulationState`.
* (x/gov) [#14782](https://github.com/cosmos/cosmos-sdk/pull/14782) Move the `metadata` argument in `govv1.NewProposal` alongside `title` and `summary`.
* (x/upgrade) [#14216](https://github.com/cosmos/cosmos-sdk/pull/14216) Change upgrade keeper receiver to upgrade keeper pointers.
* (x/auth) [#13780](https://github.com/cosmos/cosmos-sdk/pull/13780) Querying with `id` (type of int64) in `AccountAddressByID` grpc query now throws error, use account-id(type of uint64) instead.
* (store) [#13516](https://github.com/cosmos/cosmos-sdk/pull/13516) Update State Streaming APIs:
    * Add method `ListenCommit` to `ABCIListener`
    * Move `ListeningEnabled` and  `AddListener` methods to `CommitMultiStore`
    * Remove `CacheWrapWithListeners` from `CacheWrap` and `CacheWrapper` interfaces
    * Remove listening APIs from the caching layer (it should only listen to the `rootmulti.Store`)
    * Add three new options to file streaming service constructor.
    * Modify `ABCIListener` such that any error from any method will always halt the app via `panic`
* (x/auth) [#13877](https://github.com/cosmos/cosmos-sdk/pull/13877) Rename `AccountKeeper`'s `GetNextAccountNumber` to `NextAccountNumber`.
* (x/evidence) [#13740](https://github.com/cosmos/cosmos-sdk/pull/13740) The `NewQueryEvidenceRequest` function now takes `hash` as a HEX encoded `string`.
* (server) [#13485](https://github.com/cosmos/cosmos-sdk/pull/13485) The `Application` service now requires the `RegisterNodeService` method to be implemented.
* [#13437](https://github.com/cosmos/cosmos-sdk/pull/13437) Add a list of modules to export argument in `ExportAppStateAndValidators`.
* (simapp) [#13402](https://github.com/cosmos/cosmos-sdk/pull/13402) Move simulation flags to `x/simulation/client/cli`.
* (simapp) [#13402](https://github.com/cosmos/cosmos-sdk/pull/13402) Move simulation helpers functions (`SetupSimulation`, `SimulationOperations`, `CheckExportSimulation`, `PrintStats`, `GetSimulationLog`) to `testutil/sims`.
* (simapp) [#13402](https://github.com/cosmos/cosmos-sdk/pull/13402) Move `testutil/rest` package to `testutil`.
* (types) [#13380](https://github.com/cosmos/cosmos-sdk/pull/13380) Remove deprecated `sdk.NewLevelDB`.
* (simapp) [#13378](https://github.com/cosmos/cosmos-sdk/pull/13378) Move `simapp.App` to `runtime.AppI`.
* (tx) [#12659](https://github.com/cosmos/cosmos-sdk/pull/12659) Remove broadcast mode `block`.
* (simapp) [#12747](https://github.com/cosmos/cosmos-sdk/pull/12747) Remove `simapp.MakeTestEncodingConfig`. Please use `moduletestutil.MakeTestEncodingConfig` (`types/module/testutil`) in tests instead.
* (x/bank) [#12648](https://github.com/cosmos/cosmos-sdk/pull/12648) `NewSendAuthorization` takes a new argument of an optional list of addresses allowed to receive bank assests via authz MsgSend grant. You can pass `nil` for the same behavior as before, i.e. any recipient is allowed.
* (x/bank) [#12593](https://github.com/cosmos/cosmos-sdk/pull/12593) Add `SpendableCoin` method to `BaseViewKeeper`
* (x/slashing) [#12581](https://github.com/cosmos/cosmos-sdk/pull/12581) Remove `x/slashing` legacy querier.
* (types) [#12355](https://github.com/cosmos/cosmos-sdk/pull/12355) Remove the compile-time `types.DBbackend` variable. Removes usage of the same in server/util.go
* (x/gov) [#12368](https://github.com/cosmos/cosmos-sdk/pull/12369) Gov keeper is now passed by reference instead of copy to make post-construction mutation of Hooks and Proposal Handlers possible at a framework level.
* (simapp) [#12270](https://github.com/cosmos/cosmos-sdk/pull/12270) Remove `invCheckPeriod uint` attribute from `SimApp` struct as per migration of `x/crisis` to app wiring
* (simapp) [#12334](https://github.com/cosmos/cosmos-sdk/pull/12334) Move `simapp.ConvertAddrsToValAddrs` and `simapp.CreateTestPubKeys ` to respectively `simtestutil.ConvertAddrsToValAddrs` and `simtestutil.CreateTestPubKeys` (`testutil/sims`)
* (simapp) [#12312](https://github.com/cosmos/cosmos-sdk/pull/12312) Move `simapp.EmptyAppOptions` to `simtestutil.EmptyAppOptions` (`testutil/sims`)
* (simapp) [#12312](https://github.com/cosmos/cosmos-sdk/pull/12312) Remove `skipUpgradeHeights map[int64]bool` and `homePath string` from `NewSimApp` constructor as per migration of `x/upgrade` to app-wiring.
* (testutil) [#12278](https://github.com/cosmos/cosmos-sdk/pull/12278) Move all functions from `simapp/helpers` to `testutil/sims`
* (testutil) [#12233](https://github.com/cosmos/cosmos-sdk/pull/12233) Move `simapp.TestAddr` to `simtestutil.TestAddr` (`testutil/sims`)
* (x/staking) [#12102](https://github.com/cosmos/cosmos-sdk/pull/12102) Staking keeper now is passed by reference instead of copy. Keeper's SetHooks no longer returns keeper. It updates the keeper in place instead.
* (linting) [#12141](https://github.com/cosmos/cosmos-sdk/pull/12141) Fix usability related linting for database. This means removing the infix Prefix from `prefix.NewPrefixWriter` and such so that it is `prefix.NewWriter` and making `db.DBConnection` and such into `db.Connection`
* (x/distribution) [#12434](https://github.com/cosmos/cosmos-sdk/pull/12434) `x/distribution` module `SetParams` keeper method definition is now updated to return `error`.
* (x/staking) [#12409](https://github.com/cosmos/cosmos-sdk/pull/12409) `x/staking` module `SetParams` keeper method definition is now updated to return `error`.
* (x/crisis) [#12445](https://github.com/cosmos/cosmos-sdk/pull/12445) `x/crisis` module `SetConstantFee` keeper method definition is now updated to return `error`.
* (x/gov) [#12631](https://github.com/cosmos/cosmos-sdk/pull/12631) `x/gov` module refactored to use `Params` as single struct instead of `DepositParams`, `TallyParams` & `VotingParams`.
* (x/gov) [#12631](https://github.com/cosmos/cosmos-sdk/pull/12631) Migrate `x/gov` to self-managed parameters and deprecate it's usage of `x/params`.
* (x/bank) [#12630](https://github.com/cosmos/cosmos-sdk/pull/12630) `x/bank` module `SetParams` keeper method definition is now updated to return `error`.
* (x/bank) [#11859](https://github.com/cosmos/cosmos-sdk/pull/11859) Move the SendEnabled information out of the Params and into the state store directly.
  The information can now be accessed using the BankKeeper.
  Setting can be done using MsgSetSendEnabled as a governance proposal.
  A SendEnabled query has been added to both GRPC and CLI.
* (appModule) Remove `Route`, `QuerierRoute` and `LegacyQuerierHandler` from AppModule Interface.
* (x/modules) Remove all LegacyQueries and related code from modules
* (store) [#11825](https://github.com/cosmos/cosmos-sdk/pull/11825) Make extension snapshotter interface safer to use, renamed the util function `WriteExtensionItem` to `WriteExtensionPayload`.
* (x/genutil)[#12956](https://github.com/cosmos/cosmos-sdk/pull/12956) `genutil.AppModuleBasic` has a new attribute: genesis transaction validation function. The existing validation logic is implemented in `genutiltypes.DefaultMessageValidator`. Use `genutil.NewAppModuleBasic` to create a new genutil Module Basic.
* (codec) [#12964](https://github.com/cosmos/cosmos-sdk/pull/12964) `ProtoCodec.MarshalInterface` now returns an error when serializing unregistered types and a subsequent `ProtoCodec.UnmarshalInterface` would fail.
* (x/staking) [#12973](https://github.com/cosmos/cosmos-sdk/pull/12973) Removed `stakingkeeper.RandomValidator`. Use `testutil.RandSliceElem(r, sk.GetAllValidators(ctx))` instead.
* (x/gov) [#13160](https://github.com/cosmos/cosmos-sdk/pull/13160) Remove custom marshaling of proposl and voteoption.
* (types) [#13430](https://github.com/cosmos/cosmos-sdk/pull/13430) Remove unused code `ResponseCheckTx` and `ResponseDeliverTx`
* (store) [#13529](https://github.com/cosmos/cosmos-sdk/pull/13529) Add method `LatestVersion` to `MultiStore` interface, add method `SetQueryMultiStore` to baesapp to support alternative `MultiStore` implementation for query service.
* (pruning) [#13609](https://github.com/cosmos/cosmos-sdk/pull/13609) Move pruning package to be under store package
* [#13794](https://github.com/cosmos/cosmos-sdk/pull/13794) Most methods on `types/module.AppModule` have been moved to 
extension interfaces. `module.Manager.Modules` is now of type `map[string]interface{}` to support in parallel the new 
`cosmossdk.io/core/appmodule.AppModule` API.

### CLI Breaking Changes

* (genesis) [#14149](https://github.com/cosmos/cosmos-sdk/pull/14149) Add `simd genesis` command, which contains all genesis-related sub-commands.
* (x/genutil) [#13535](https://github.com/cosmos/cosmos-sdk/pull/13535) Replace in `simd init`, the `--staking-bond-denom` flag with `--default-denom` which is used for all default denomination in the genesis, instead of only staking.

### Bug Fixes

* (x/auth/vesting) [#15373](https://github.com/cosmos/cosmos-sdk/pull/15373) Add extra checks when creating a periodic vesting account.
* (x/auth) [#13838](https://github.com/cosmos/cosmos-sdk/pull/13838) Fix calling `String()` and `MarshalYAML` panics when pubkey is set on a `BaseAccount``. 
* (x/evidence) [#13740](https://github.com/cosmos/cosmos-sdk/pull/13740) Fix evidence query API to decode the hash properly.
* (bank) [#13691](https://github.com/cosmos/cosmos-sdk/issues/13691) Fix unhandled error for vesting account transfers, when total vesting amount exceeds total balance.
* [#13553](https://github.com/cosmos/cosmos-sdk/pull/13553) Ensure all parameter validation for decimal types handles nil decimal values.
* [#13145](https://github.com/cosmos/cosmos-sdk/pull/13145) Fix panic when calling `String()` to a Record struct type.
* [#13116](https://github.com/cosmos/cosmos-sdk/pull/13116) Fix a dead-lock in the `Group-TotalWeight` `x/group` invariant.
* (types) [#12154](https://github.com/cosmos/cosmos-sdk/pull/12154) Add `baseAccountGetter` to avoid invalid account error when create vesting account.
* (x/staking) [#12303](https://github.com/cosmos/cosmos-sdk/pull/12303) Use bytes instead of string comparison in delete validator queue
* (store/rootmulti) [#12487](https://github.com/cosmos/cosmos-sdk/pull/12487) Fix non-deterministic map iteration.
* (sdk/dec_coins) [#12903](https://github.com/cosmos/cosmos-sdk/pull/12903) Fix nil `DecCoin` creation when converting `Coins` to `DecCoins`
* (store) [#12945](https://github.com/cosmos/cosmos-sdk/pull/12945) Fix nil end semantics in store/cachekv/iterator when iterating a dirty cache.
* (x/gov) [#13051](https://github.com/cosmos/cosmos-sdk/pull/13051) In SubmitPropsal, when a legacy msg fails it's handler call, wrap the error as ErrInvalidProposalContent (instead of ErrNoProposalHandlerExists).
* (snapshot) [#13400](https://github.com/cosmos/cosmos-sdk/pull/13400) Fix snapshot checksum issue in golang 1.19. 
* (server) [#13778](https://github.com/cosmos/cosmos-sdk/pull/13778) Set Cosmos SDK default endpoints to localhost to avoid unknown exposure of endpoints.
* (x/auth) [#13877](https://github.com/cosmos/cosmos-sdk/pull/13877) Handle missing account numbers during `InitGenesis`.
* (x/gov) [#13918](https://github.com/cosmos/cosmos-sdk/pull/13918) Propagate message errors when executing a proposal.

### Deprecated

* (x/evidence) [#13740](https://github.com/cosmos/cosmos-sdk/pull/13740) The `evidence_hash` field of `QueryEvidenceRequest` has been deprecated and now contains a new field `hash` with type `string`.
* (x/bank) [#11859](https://github.com/cosmos/cosmos-sdk/pull/11859) The Params.SendEnabled field is deprecated and unusable.
  The information can now be accessed using the BankKeeper.
  Setting can be done using MsgSetSendEnabled as a governance proposal.
  A SendEnabled query has been added to both GRPC and CLI.

## Previous Versions

[CHANGELOG of previous versions](https://github.com/cosmos/cosmos-sdk/blob/main/CHANGELOG.md#v0460---2022-07-26).<|MERGE_RESOLUTION|>--- conflicted
+++ resolved
@@ -37,11 +37,10 @@
 
 ## [Unreleased]
 
-<<<<<<< HEAD
 ### Features
 
 * (server) [#18110](https://github.com/cosmos/cosmos-sdk/pull/18110) Start gRPC server in standalone mode
-=======
+
 ### Improvements
 
 * (baseapp) [#17954](https://github.com/cosmos/cosmos-sdk/issues/17954) Add `Mempool()` method on `BaseApp` to allow access to the mempool.
@@ -58,7 +57,6 @@
 ### Client Breaking Changes
 
 * (x/gov) [#17910](https://github.com/cosmos/cosmos-sdk/pull/17910) Remove telemetry for counting votes and proposals. It was incorrectly counting votes. Use alternatives, such as state streaming.
->>>>>>> 91b44c5a
 
 ## [v0.47.5](https://github.com/cosmos/cosmos-sdk/releases/tag/v0.47.5) - 2023-09-01
 
