--- conflicted
+++ resolved
@@ -36,9 +36,6 @@
 
 # Changelog
 
-## [Unreleased]
-
-<<<<<<< HEAD
 ## [v0.50.x-celestia]
 
 * (baseapp) [#1](https://github.com/01builders/cosmos-sdk/pull/1) `SetProtocolVersion` has been renamed to `SetAppVersion`. It now updates the consensus params in baseapp's `ParamStore`.
@@ -49,7 +46,9 @@
 * (x/auth) [#7](https://github.com/01builders/cosmos-sdk/pull/7) Support legacy global AccountNumber.
 * (crypto/keyring) [#8](https://github.com/01builders/cosmos-sdk/pull/8) Fix error wrapping in pkg crypto/keyring. Removed `cockroachdb/errors` in favour of `errorsmod.Wrap`.
 * (x/consensus) [#9](https://github.com/01builders/cosmos-sdk/pull/9) Address bug where sending `MsgUpdateParams` to `x/consensus` would overwrite `AppVersion` with zero value. Always use existing `AppVersion` param.
-=======
+
+## [Unreleased-Cosmos-SDK]
+
 ### Bug Fixes
 
 * (baseapp) [#23879](https://github.com/cosmos/cosmos-sdk/pull/23879) Ensure finalize block response is not empty in the defer check of FinalizeBlock to avoid panic by nil pointer.
@@ -60,7 +59,6 @@
 ### Bug Fixes
 
 * [GHSA-x5vx-95h7-rv4p](https://github.com/cosmos/cosmos-sdk/security/advisories/GHSA-x5vx-95h7-rv4p) Fix Group module can halt chain when handling a malicious proposal
->>>>>>> f7d12531
 
 ## [v0.50.11](https://github.com/cosmos/cosmos-sdk/releases/tag/v0.50.11) - 2024-12-16
 
