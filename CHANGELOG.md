<!--
Guiding Principles:

Changelogs are for humans, not machines.
There should be an entry for every single version.
The same types of changes should be grouped.
Versions and sections should be linkable.
The latest version comes first.
The release date of each version is displayed.
Mention whether you follow Semantic Versioning.

Usage:

Change log entries are to be added to the Unreleased section under the
appropriate stanza (see below). Each entry is required to include a tag and
the Github issue reference in the following format:

* (<tag>) \#<issue-number> message

The tag should consist of where the change is being made ex. (x/staking), (store)
The issue numbers will later be link-ified during the release process so you do
not have to worry about including a link manually, but you can if you wish.

Types of changes (Stanzas):

"Features" for new features.
"Improvements" for changes in existing functionality.
"Deprecated" for soon-to-be removed features.
"Bug Fixes" for any bug fixes.
"Client Breaking" for breaking Protobuf, gRPC and REST routes used by end-users.
"CLI Breaking" for breaking CLI commands.
"API Breaking" for breaking exported APIs used by developers building on SDK.
"State Machine Breaking" for any changes that result in a different AppState given same genesisState and txList.
Ref: https://keepachangelog.com/en/1.0.0/
-->

# Changelog

## [Unreleased]

### Features

* (types) [#15958](https://github.com/cosmos/cosmos-sdk/pull/15958) Add `module.NewBasicManagerFromManager` for creating a basic module manager from a module manager.
* (runtime) [#15818](https://github.com/cosmos/cosmos-sdk/pull/15818) Provide logger through `depinject` instead of appBuilder.
* (client) [#15597](https://github.com/cosmos/cosmos-sdk/pull/15597) Add status endpoint for clients.
* (testutil/integration) [#15556](https://github.com/cosmos/cosmos-sdk/pull/15556) Introduce `testutil/integration` package for module integration testing.
* (types) [#15735](https://github.com/cosmos/cosmos-sdk/pull/15735) Make `ValidateBasic() error` method of `Msg` interface optional. Modules should validate messages directly in their message handlers ([RFC 001](https://docs.cosmos.network/main/rfc/rfc-001-tx-validation)).
* (x/genutil) [#15679](https://github.com/cosmos/cosmos-sdk/pull/15679) Allow applications to specify a custom genesis migration function for the `genesis migrate` command.
* (client) [#15458](https://github.com/cosmos/cosmos-sdk/pull/15458) Add a `CmdContext` field to client.Context initialized to cobra command's context.
* (core) [#15133](https://github.com/cosmos/cosmos-sdk/pull/15133) Implement RegisterServices in the module manager.
* (x/gov) [#14373](https://github.com/cosmos/cosmos-sdk/pull/14373) Add new proto field `constitution` of type `string` to gov module genesis state, which allows chain builders to lay a strong foundation by specifying purpose.
* (x/genutil) [#15301](https://github.com/cosmos/cosmos-sdk/pull/15031) Add application genesis. The genesis is now entirely managed by the application and passed to CometBFT at note instantiation. Functions that were taking a `cmttypes.GenesisDoc{}` now takes a `genutiltypes.AppGenesis{}`.
* (cli) [#14659](https://github.com/cosmos/cosmos-sdk/pull/14659) Added ability to query blocks by events with queries directly passed to Tendermint, which will allow for full query operator support, e.g. `>`.
* (x/gov) [#14720](https://github.com/cosmos/cosmos-sdk/pull/14720) Upstream expedited proposals from Osmosis.
* (x/auth) [#14650](https://github.com/cosmos/cosmos-sdk/pull/14650) Add Textual SignModeHandler. It is however **NOT** enabled by default, and should only be used for **TESTING** purposes until `SIGN_MODE_TEXTUAL` is fully released.
* (x/crisis) [#14588](https://github.com/cosmos/cosmos-sdk/pull/14588) Use CacheContext() in AssertInvariants()
* (client) [#14342](https://github.com/cosmos/cosmos-sdk/pull/14342) Add `<app> config` command is now a sub-command, for setting, getting and migrating Cosmos SDK configuration files.
* (query) [#14468](https://github.com/cosmos/cosmos-sdk/pull/14468) Implement pagination for collections.
* (x/distribution) [#14322](https://github.com/cosmos/cosmos-sdk/pull/14322) Introduce a new gRPC message handler, `DepositValidatorRewardsPool`, that allows explicit funding of a validator's reward pool.
* [#13473](https://github.com/cosmos/cosmos-sdk/pull/13473) ADR-038: Go plugin system proposal
* (mempool) [#14484](https://github.com/cosmos/cosmos-sdk/pull/14484) Add priority nonce mempool option for transaction replacement.
* (x/bank) [#14894](https://github.com/cosmos/cosmos-sdk/pull/14894) Return a human readable denomination for IBC vouchers when querying bank balances. Added a `ResolveDenom` parameter to `types.QueryAllBalancesRequest` and `--resolve-denom` flag to `GetBalancesCmd()`.
* (runtime) [#15547](https://github.com/cosmos/cosmos-sdk/pull/15547) Allow runtime to pass event core api service to modules
* (telemetry) [#15657](https://github.com/cosmos/cosmos-sdk/pull/15657) Emit more data (go version, sdk version, upgrade height) in prom metrics
* (types/module) [#15829](https://github.com/cosmos/cosmos-sdk/pull/15829) Add new endblocker interface to handle valset updates.
* (core) [#14860](https://github.com/cosmos/cosmos-sdk/pull/14860) Add `Precommit` and `PrepareCheckState` AppModule callbacks.
* (tx) [#15992](https://github.com/cosmos/cosmos-sdk/pull/15992) Add `WithExtensionOptions` in tx Factory to allow `SetExtensionOptions` with given extension options.
* (types/simulation) [#16074](https://github.com/cosmos/cosmos-sdk/pull/16074) Add generic SimulationStoreDecoder for modules using collections.
* (cli) [#16209](https://github.com/cosmos/cosmos-sdk/pull/16209) Make `StartCmd` more customizable.
* (types) [#16257](https://github.com/cosmos/cosmos-sdk/pull/16257) Allow setting the base denom in the denom registry.
* (x/group) [#16191](https://github.com/cosmos/cosmos-sdk/pull/16191) Add EventProposalPruned event to group module whenever a proposal is pruned.

### Improvements

* (types) [#16076](https://github.com/cosmos/cosmos-sdk/pull/16076) Optimize `ChainAnteDecorators`/`ChainPostDecorators` to instantiate the functions once instead of on every invocation of the returned `AnteHandler`/`PostHandler`.
* (client) [#16075](https://github.com/cosmos/cosmos-sdk/pull/16075) Partly revert [#15953](https://github.com/cosmos/cosmos-sdk/issues/15953) and `factory.Prepare` does nothing in offline mode.
* (server) [#16071](https://github.com/cosmos/cosmos-sdk/pull/16071) When `mempool.max-txs` is set to a negative value, use a no-op mempool (effectively disable the app mempool).
* (simapp) [#15958](https://github.com/cosmos/cosmos-sdk/pull/15958) Refactor SimApp for removing the global basic manager.
* (gov) [#15979](https://github.com/cosmos/cosmos-sdk/pull/15979) Improve gov error message when failing to convert v1 proposal to v1beta1.
* (crypto) [#3129](https://github.com/cosmos/cosmos-sdk/pull/3129) New armor and keyring key derivation uses aead and encryption uses chacha20poly
* (x/slashing) [#15580](https://github.com/cosmos/cosmos-sdk/pull/15580) Refactor the validator's missed block signing window to be a chunked bitmap instead of a "logical" bitmap, significantly reducing the storage footprint.
* (x/gov) [#15554](https://github.com/cosmos/cosmos-sdk/pull/15554) Add proposal result log in `active_proposal` event. When a proposal passes but fails to execute, the proposal result is logged in the `active_proposal` event.
* (mempool) [#15328](https://github.com/cosmos/cosmos-sdk/pull/15328) Improve the `PriorityNonceMempool`
    * Support generic transaction prioritization, instead of `ctx.Priority()`
    * Improve construction through the use of a single `PriorityNonceMempoolConfig` instead of option functions
* (x/authz) [#15164](https://github.com/cosmos/cosmos-sdk/pull/15164) Add `MsgCancelUnbondingDelegation` to staking authorization
* (server) [#15358](https://github.com/cosmos/cosmos-sdk/pull/15358) Add `server.InterceptConfigsAndCreateContext` as alternative to `server.InterceptConfigsPreRunHandler` which does not set the server context and the default SDK logger.
* [#15011](https://github.com/cosmos/cosmos-sdk/pull/15011) Introduce `cosmossdk.io/log` package to provide a consistent logging interface through the SDK. CometBFT logger is now replaced by `cosmossdk.io/log.Logger`.
* (x/auth) [#14758](https://github.com/cosmos/cosmos-sdk/pull/14758) Allow transaction event queries to directly passed to Tendermint, which will allow for full query operator support, e.g. `>`.
* (server) [#15041](https://github.com/cosmos/cosmos-sdk/pull/15041) Remove unnecessary sleeps from gRPC and API server initiation. The servers will start and accept requests as soon as they're ready.
* (x/staking) [#14864](https://github.com/cosmos/cosmos-sdk/pull/14864) `create-validator` CLI command now takes a json file as an arg instead of having a bunch of required flags to it.
* (cli) [#14659](https://github.com/cosmos/cosmos-sdk/pull/14659) Added ability to query blocks by either height/hash `<app> q block --type=height|hash <height|hash>`.
* (store) [#14410](https://github.com/cosmos/cosmos-sdk/pull/14410) `rootmulti.Store.loadVersion` has validation to check if all the module stores' height is correct, it will error if any module store has incorrect height.
* (x/evidence) [#14757](https://github.com/cosmos/cosmos-sdk/pull/14757) Evidence messages do not need to implement a `.Type()` anymore.
* (x/auth/tx) [#14751](https://github.com/cosmos/cosmos-sdk/pull/14751) Remove `.Type()` and `Route()` methods from all msgs and `legacytx.LegacyMsg` interface.
* [#14529](https://github.com/cosmos/cosmos-sdk/pull/14529) Add new property `BondDenom` to `SimulationState` struct.
* (module) [#14415](https://github.com/cosmos/cosmos-sdk/pull/14415) Loosen assertions in SetOrderBeginBlockers() and SetOrderEndBlockers()
* (context)[#14384](https://github.com/cosmos/cosmos-sdk/pull/14384) Refactor(context): Pass EventManager to the context as an interface.
* (types) [#14354](https://github.com/cosmos/cosmos-sdk/pull/14354) Improve performance on Context.KVStore and Context.TransientStore by 40%.
* (crypto/keyring) [#14151](https://github.com/cosmos/cosmos-sdk/pull/14151) Move keys presentation from `crypto/keyring` to `client/keys`
* (signing) [#14087](https://github.com/cosmos/cosmos-sdk/pull/14087) Add SignModeHandlerWithContext interface with a new `GetSignBytesWithContext` to get the sign bytes using `context.Context` as an argument to access state.
* (server) [#14062](https://github.com/cosmos/cosmos-sdk/pull/14062) Remove rosetta from server start.
* (baseapp) [#14417](https://github.com/cosmos/cosmos-sdk/pull/14417) `SetStreamingService` accepts appOptions, AppCodec and Storekeys needed to set streamers.  
    * Store pacakge no longer has a dependency on baseapp. 
* (store) [#14438](https://github.com/cosmos/cosmos-sdk/pull/14438) Pass logger from baseapp to store. 
* (store) [#14439](https://github.com/cosmos/cosmos-sdk/pull/14439) Remove global metric gatherer from store. 
    * By default store has a no op metric gatherer, the application developer must set another metric gatherer or us the provided one in `store/metrics`.
* [#14406](https://github.com/cosmos/cosmos-sdk/issues/14406) Migrate usage of types/store.go to store/types/..
* (x/staking) [#14590](https://github.com/cosmos/cosmos-sdk/pull/14590) Return undelegate amount in MsgUndelegateResponse.
* (baseapp) [#15023](https://github.com/cosmos/cosmos-sdk/pull/15023) & [#15213](https://github.com/cosmos/cosmos-sdk/pull/15213) Add `MessageRouter` interface to baseapp and pass it to authz, gov and groups instead of concrete type. 
* (simtestutil) [#15305](https://github.com/cosmos/cosmos-sdk/pull/15305) Add `AppStateFnWithExtendedCb` with callback function to extend rawState.
* (x/consensus) [#15553](https://github.com/cosmos/cosmos-sdk/pull/15553) Migrate consensus module to use collections
* (store/cachekv) [#15767](https://github.com/cosmos/cosmos-sdk/pull/15767) Reduce peak RAM usage during and after InitGenesis
* (x/bank) [#15764](https://github.com/cosmos/cosmos-sdk/pull/15764) Speedup x/bank InitGenesis
* (x/auth) [#15867](https://github.com/cosmos/cosmos-sdk/pull/15867) Support better logging for signature verification failure.
* (types/query) [#16041](https://github.com/cosmos/cosmos-sdk/pull/16041) change pagination max limit to a variable in order to be modifed by application devs
* (server) [#16061](https://github.com/cosmos/cosmos-sdk/pull/16061) Add Comet bootstrap command.
* (x/staking) [#16068](https://github.com/cosmos/cosmos-sdk/pull/16068) Update simulation to allow non-EOA accounts to stake.
* (store) [#16067](https://github.com/cosmos/cosmos-sdk/pull/16067) Add local snapshots management commands.
* (server) [#16142](https://github.com/cosmos/cosmos-sdk/pull/16142) Remove JSON Indentation from the GRPC to REST gateway's responses. (Saving bandwidth)
* (baseapp) [#16193](https://github.com/cosmos/cosmos-sdk/pull/16193) Add `Close` method to `BaseApp` for custom app to cleanup resource in graceful shutdown.
* (server) [#16238](https://github.com/cosmos/cosmos-sdk/pull/16238) Don't setup p2p node keys if starting a node in GRPC only mode.

### State Machine Breaking

* (x/group,x/gov) [#16235](https://github.com/cosmos/cosmos-sdk/pull/16235) A group and gov proposal is rejected if the proposal metadata title and summary do not match the proposal title and summary.
* (x/staking) [#15701](https://github.com/cosmos/cosmos-sdk/pull/15701) The `HistoricalInfoKey` has been updated to use a binary format.
* (x/slashing) [#15580](https://github.com/cosmos/cosmos-sdk/pull/15580) The validator slashing window now stores "chunked" bitmap entries for each validator's signing window instead of a single boolean entry per signing window index.
* (x/feegrant) [#14294](https://github.com/cosmos/cosmos-sdk/pull/14294) Moved the logic of rejecting duplicate grant from `msg_server` to `keeper` method.
* (x/staking) [#14590](https://github.com/cosmos/cosmos-sdk/pull/14590) `MsgUndelegateResponse` now includes undelegated amount. `x/staking` module's `keeper.Undelegate` now returns 3 values (completionTime,undelegateAmount,error) instead of 2.
* (x/staking) (#15731) (https://github.com/cosmos/cosmos-sdk/pull/15731) Introducing a new index to retrieve the delegations by validator efficiently.
* (baseapp) [#15930](https://github.com/cosmos/cosmos-sdk/pull/15930) change vote info provided by prepare and process proposal to the one in the block 

### API Breaking Changes

* (x/slashing) [#16246](https://github.com/cosmos/cosmos-sdk/issues/16246) `NewKeeper` now takes a `KVStoreService` instead of a `StoreKey`, and methods in the `Keeper` now take a `context.Context` instead of a `sdk.Context` and return an `error`. `GetValidatorSigningInfo` now returns an error instead of a `found bool`, the error can be `nil` (found), `ErrNoSigningInfoFound` (not found) and any other error.
* (x/mint) [#16179](https://github.com/cosmos/cosmos-sdk/issues/16179) `NewKeeper` now takes a `KVStoreService` instead of a `StoreKey`, and methods in the `Keeper` now take a `context.Context` instead of a `sdk.Context` and return an `error`.
* (x/crisis) [#16216](https://github.com/cosmos/cosmos-sdk/issues/16216) `NewKeeper` now takes a `KVStoreService` instead of a `StoreKey`, methods in the `Keeper` now take a `context.Context` instead of a `sdk.Context` and return an `error` instead of panicking.
* (x/gov) [#15988](https://github.com/cosmos/cosmos-sdk/issues/15988) `NewKeeper` now takes a `KVStoreService` instead of a `StoreKey`, methods in the `Keeper` now take a `context.Context` instead of a `sdk.Context` and return an `error` (instead of panicking or returning a `found bool`). Iterators callback functions now return an error instead of a `bool`.
* (x/auth) [#15985](https://github.com/cosmos/cosmos-sdk/pull/15985) The `AccountKeeper` does not expose the `QueryServer` and `MsgServer` APIs anymore.
* (x/authz) [#15962](https://github.com/cosmos/cosmos-sdk/issues/15962) `NewKeeper` now takes a `KVStoreService` instead of a `StoreKey`, methods in the `Keeper` now take a `context.Context` instead of a `sdk.Context`. The `Authorization` interface's `Accept` method now takes a `context.Context` instead of a `sdk.Context`.
* (x/distribution) [#15948](https://github.com/cosmos/cosmos-sdk/issues/15948) `NewKeeper` now takes a `KVStoreService` instead of a `StoreKey` and methods in the `Keeper` now take a `context.Context` instead of a `sdk.Context`. Keeper methods also now return an `error`.
* (x/bank) [#15891](https://github.com/cosmos/cosmos-sdk/issues/15891) `NewKeeper` now takes a `KVStoreService` instead of a `StoreKey` and methods in the `Keeper` now take a `context.Context` instead of a `sdk.Context`. Also `FundAccount` and `FundModuleAccount` from the `testutil` package accept a `context.Context` instead of a `sdk.Context`, and it's position was moved to the first place.
* (x/bank) [#15818](https://github.com/cosmos/cosmos-sdk/issues/15818) `BaseViewKeeper`'s `Logger` method now doesn't require a context. `NewBaseKeeper`, `NewBaseSendKeeper` and `NewBaseViewKeeper` now also require a `log.Logger` to be passed in.
* (client) [#15597](https://github.com/cosmos/cosmos-sdk/pull/15597) `RegisterNodeService` now requires a config parameter.
* (x/*all*) [#15648](https://github.com/cosmos/cosmos-sdk/issues/15648) Make `SetParams` consistent across all modules and validate the params at the message handling instead of `SetParams` method.
* (x/genutil) [#15679](https://github.com/cosmos/cosmos-sdk/pull/15679) `MigrateGenesisCmd` now takes a `MigrationMap` instead of having the SDK genesis migration hardcoded.
* (client) [#15673](https://github.com/cosmos/cosmos-sdk/pull/15673) Move `client/keys.OutputFormatJSON` and `client/keys.OutputFormatText` to `client/flags` package.
* (x/nft) [#15588](https://github.com/cosmos/cosmos-sdk/pull/15588) `NewKeeper` now takes a `KVStoreService` instead of a `StoreKey` and methods in the `Keeper` now take a `context.Context` instead of a `sdk.Context`. 
* (x/auth) [#15520](https://github.com/cosmos/cosmos-sdk/pull/15520) `NewAccountKeeper` now takes a `KVStoreService` instead of a `StoreKey` and methods in the `Keeper` now take a `context.Context` instead of a `sdk.Context`. 
* (x/consensus) [#15517](https://github.com/cosmos/cosmos-sdk/pull/15517) `NewKeeper` now takes a `KVStoreService` instead of a `StoreKey`.
* (x/bank) [#15477](https://github.com/cosmos/cosmos-sdk/pull/15477) `banktypes.NewMsgMultiSend` and `keeper.InputOutputCoins` only accept one input.
* (mempool) [#15328](https://github.com/cosmos/cosmos-sdk/pull/15328) The `PriorityNonceMempool` is now generic over type `C comparable` and takes a single `PriorityNonceMempoolConfig[C]` argument. See `DefaultPriorityNonceMempoolConfig` for how to construct the configuration and a `TxPriority` type.
* (server) [#15358](https://github.com/cosmos/cosmos-sdk/pull/15358) Remove `server.ErrorCode` that was not used anywhere.
* [#15211](https://github.com/cosmos/cosmos-sdk/pull/15211) Remove usage of `github.com/cometbft/cometbft/libs/bytes.HexBytes` in favor of `[]byte` thorough the SDK.
* [#15011](https://github.com/cosmos/cosmos-sdk/pull/15011) All functions that were taking a CometBFT logger, now take `cosmossdk.io/log.Logger` instead.
* (x/auth) [#14758](https://github.com/cosmos/cosmos-sdk/pull/14758) Refactor transaction searching:
    * Refactor `QueryTxsByEvents` to accept a `query` of type `string` instead of `events` of type `[]string`
    * Pass `prove=false` to Tendermint's `TxSearch` RPC method
    * Refactor CLI methods to accept `--query` flag instead of `--events`
* (server) [#15041](https://github.com/cosmos/cosmos-sdk/pull/15041) Refactor how gRPC and API servers are started to remove unnecessary sleeps:
    * Remove `ServerStartTime` constant.
    * Rename `WaitForQuitSignals` to `ListenForQuitSignals`. Note, this function is no longer blocking. Thus the caller is expected to provide a `context.CancelFunc` which indicates that when a signal is caught, that any spawned processes can gracefully exit.
    * `api.Server#Start` now accepts a `context.Context`. The caller is responsible for ensuring that the context is canceled such that the API server can gracefully exit. The caller does not need to stop the server.
    * To start the gRPC server you must first create the server via `NewGRPCServer`, after which you can start the gRPC server via `StartGRPCServer` which accepts a `context.Context`. The caller is responsible for ensuring that the context is canceled such that the gRPC server can gracefully exit. The caller does not need to stop the server.
* (types) [#15067](https://github.com/cosmos/cosmos-sdk/pull/15067) Remove deprecated alias from `types/errors`. Use `cosmossdk.io/errors` instead.
* (testutil) [#14991](https://github.com/cosmos/cosmos-sdk/pull/14991) The `testutil/testdata_pulsar` package has moved to `testutil/testdata/testpb`.
* (simapp) [#14977](https://github.com/cosmos/cosmos-sdk/pull/14977) Move simulation helpers functions (`AppStateFn` and `AppStateRandomizedFn`) to `testutil/sims`. These takes an extra genesisState argument which is the default state of the app.
* (x/gov) [#14720](https://github.com/cosmos/cosmos-sdk/pull/14720) Add an expedited field in the gov v1 proposal and `MsgNewMsgProposal`.
* [#14847](https://github.com/cosmos/cosmos-sdk/pull/14847) App and ModuleManager methods `InitGenesis`, `ExportGenesis`, `BeginBlock` and `EndBlock` now also return an error.
* (x/upgrade) [#14764](https://github.com/cosmos/cosmos-sdk/pull/14764) The `x/upgrade` module is extracted to have a separate go.mod file which allows it to be a standalone module. 
* (store) [#14746](https://github.com/cosmos/cosmos-sdk/pull/14746) Extract Store in its own go.mod and rename the package to `cosmossdk.io/store`.
* (simulation) [#14751](https://github.com/cosmos/cosmos-sdk/pull/14751) Remove the `MsgType` field from `simulation.OperationInput` struct.
* (crypto/keyring) [#13734](https://github.com/cosmos/cosmos-sdk/pull/13834) The keyring's `Sign` method now takes a new `signMode` argument. It is only used if the signing key is a Ledger hardware device. You can set it to 0 in all other cases.
* (x/evidence) [14724](https://github.com/cosmos/cosmos-sdk/pull/14724) Extract Evidence in its own go.mod and rename the package to `cosmossdk.io/x/evidence`.
* (x/nft) [#14725](https://github.com/cosmos/cosmos-sdk/pull/14725) Extract NFT in its own go.mod and rename the package to `cosmossdk.io/x/nft`.
* (tx) [#14634](https://github.com/cosmos/cosmos-sdk/pull/14634) Move the `tx` go module to `x/tx`.
* (snapshots) [#14597](https://github.com/cosmos/cosmos-sdk/pull/14597) Move `snapshots` to `store/snapshots`, rename and bump proto package to v1.
* (crypto/keyring) [#14151](https://github.com/cosmos/cosmos-sdk/pull/14151) Move keys presentation from `crypto/keyring` to `client/keys`
* (modules) [#13850](https://github.com/cosmos/cosmos-sdk/pull/13850) and [#14046](https://github.com/cosmos/cosmos-sdk/pull/14046) Remove gogoproto stringer annotations. This removes the custom `String()` methods on all types that were using the annotations.
* (x/auth) [#13850](https://github.com/cosmos/cosmos-sdk/pull/13850/) Remove `MarshalYAML` methods from module (`x/...`) types.
* (store) [#11825](https://github.com/cosmos/cosmos-sdk/pull/11825) Make extension snapshotter interface safer to use, renamed the util function `WriteExtensionItem` to `WriteExtensionPayload`.
* (signing) [#13701](https://github.com/cosmos/cosmos-sdk/pull/) Add `context.Context` as an argument `x/auth/signing.VerifySignature`.
* (snapshots) [14048](https://github.com/cosmos/cosmos-sdk/pull/14048) Move the Snapshot package to the store package. This is done in an effort group all storage related logic under one package.
* (baseapp) [#14050](https://github.com/cosmos/cosmos-sdk/pull/14050) Refactor `ABCIListener` interface to accept Go contexts.
* (store/streaming)[#14603](https://github.com/cosmos/cosmos-sdk/pull/14603) `StoreDecoderRegistry` moved from store to `types/simulations` this breaks the `AppModuleSimulation` interface. 
* (x/staking) [#14590](https://github.com/cosmos/cosmos-sdk/pull/14590) `MsgUndelegateResponse` now includes undelegated amount. `x/staking` module's `keeper.Undelegate` now returns 3 values (completionTime,undelegateAmount,error)  instead of 2.
* (x/feegrant) [#14649](https://github.com/cosmos/cosmos-sdk/pull/14649) Extract Feegrant in its own go.mod and rename the package to `cosmossdk.io/x/feegrant`.
* (x/bank) [#14894](https://github.com/cosmos/cosmos-sdk/pull/14894) Allow a human readable denomination for coins when querying bank balances. Added a `ResolveDenom` parameter to `types.QueryAllBalancesRequest`.
* (crypto) [#15070](https://github.com/cosmos/cosmos-sdk/pull/15070) `GenerateFromPassword` and `Cost` from `bcrypt.go` now take a `uint32` instead of a `int` type.  
* (x/capability) [#15344](https://github.com/cosmos/cosmos-sdk/pull/15344) Capability module was removed and is now housed in [IBC-GO](https://github.com/cosmos/ibc-go). 
* [#15299](https://github.com/cosmos/cosmos-sdk/pull/15299) Remove `StdTx` transaction and signing APIs. No SDK version has actually supported `StdTx` since before Stargate.
* (codec) [#15600](https://github.com/cosmos/cosmos-sdk/pull/15600) [#15873](https://github.com/cosmos/cosmos-sdk/pull/15873) add support for getting signers to `codec.Codec` and `InterfaceRegistry`:
    * `Codec` has new methods `InterfaceRegistry`, `GetMsgAnySigners`, `GetMsgV1Signers`, and `GetMsgV2Signers` as well as unexported methods. All implementations of `Codec` by other users must now embed an official implementation from the `codec` package.
    * `InterfaceRegistry` is has unexported methods and implements `protodesc.Resolver` plus the `RangeFiles` and `SigningContext` methods. All implementations of `InterfaceRegistry` by other users must now embed the official implementation.
    * `AminoCodec` is marked as deprecated and no longer implements `Codec.
* (x/crisis) [#15852](https://github.com/cosmos/cosmos-sdk/pull/15852) Crisis keeper now takes a instance of the address codec to be able to decode user addresses
* (x/slashing) [#15875](https://github.com/cosmos/cosmos-sdk/pull/15875) `x/slashing.NewAppModule` now requires an `InterfaceRegistry` parameter.
* (client) [#15822](https://github.com/cosmos/cosmos-sdk/pull/15822) The return type of the interface method `TxConfig.SignModeHandler` has been changed to `x/tx/signing.HandlerMap`.
* (x/auth) [#15822](https://github.com/cosmos/cosmos-sdk/pull/15822) The type of struct field `ante.HandlerOptions.SignModeHandler` has been changed to `x/tx/signing.HandlerMap`.
    * The signature of `NewSigVerificationDecorator` has been changed to accept a `x/tx/signing.HandlerMap`.
    * The signature of `VerifySignature` has been changed to accept a `x/tx/signing.HandlerMap` and other structs from `x/tx` as arguments.
    * The signature of `NewTxConfigWithTextual` has been deprecated and its signature changed to accept a `SignModeOptions`.
* (x/bank) [#15567](https://github.com/cosmos/cosmos-sdk/pull/15567) `GenesisBalance.GetAddress` now returns a string instead of `sdk.AccAddress`
    * `MsgSendExec` test helper function now takes a address.Codec 
* (x/genutil) [#15567](https://github.com/cosmos/cosmos-sdk/pull/15567) `CollectGenTxsCmd` & `GenTxCmd` takes a address.Codec to be able to decode addresses
* (x/genutil) [#15999](https://github.com/cosmos/cosmos-sdk/pull/15999) Genutil now takes the `GenesisTxHanlder` interface instead of deliverTx. The interface is implemented on baseapp
* (types/math) [#16040](https://github.com/cosmos/cosmos-sdk/pull/16040) Remove unused aliases in math.go
* (x/gov) [#16106](https://github.com/cosmos/cosmos-sdk/pull/16106) Remove gRPC query methods from Keeper
* (x/gov) [#16118](https://github.com/cosmos/cosmos-sdk/pull/16118/) Use collections for constituion and params state management.
* (x/gov) [#16127](https://github.com/cosmos/cosmos-sdk/pull/16127) Use collections for deposit state management:
    * The following methods are removed from the gov keeper: `GetDeposit`, `GetAllDeposits`, `IterateAllDeposits`.
    * The following functions are removed from the gov types: `DepositKey`, `DepositsKey`.
* (x/gov) [#16164](https://github.com/cosmos/cosmos-sdk/pull/16164) Use collections for vote state management:
    * Removed: types `VoteKey`, `VoteKeys`
    * Removed: keeper `IterateVotes`, `IterateAllVotes`, `GetVotes`, `GetVote`, `SetVote`
* (x/gov) [#16171](https://github.com/cosmos/cosmos-sdk/pull/16171) Use collections for proposal state management (part 1):
<<<<<<< HEAD
  - Removed: keeper: `GetProposal`, `UnmarshalProposal`, `MarshalProposal`, `IterateProposal`, `GetProposal`, `GetProposalFiltered`, `GetProposals`, `GetProposalID`, `SetProposalID`
  - Remove: errors unused errors
* (sims) [#16155](https://github.com/cosmos/cosmos-sdk/pull/16155) 
  * `simulation.NewOperationMsg` now marshals the operation msg as proto bytes instead of legacy amino JSON bytes.
  * `simulation.NewOperationMsg` is now 2-arity instead of 3-arity with the obsolete argument `codec.ProtoCodec` removed.
  * The field `OperationMsg.Msg` is now of type `[]byte` instead of `json.RawMessage`.
* (x/*all*) [#16052](https://github.com/cosmos/cosmos-sdk/pull/16062) `GetSignBytes` implementations on messages and global legacy amino codec definitions have been removed from all modules.
* (sims) [#16052](https://github.com/cosmos/cosmos-sdk/pull/16062) `GetOrGenerate` no longer requires a codec argument is now 4-arity instead of 5-arity.
=======
    * Removed: keeper: `GetProposal`, `UnmarshalProposal`, `MarshalProposal`, `IterateProposal`, `GetProposal`, `GetProposalFiltered`, `GetProposals`, `GetProposalID`, `SetProposalID`
    * Remove: errors unused errors
* (sims) [#16155](https://github.com/cosmos/cosmos-sdk/pull/16155) 
    * `simulation.NewOperationMsg` now marshals the operation msg as proto bytes instead of legacy amino JSON bytes.
    * `simulation.NewOperationMsg` is now 2-arity instead of 3-arity with the obsolete argument `codec.ProtoCodec` removed.
    * The field `OperationMsg.Msg` is now of type `[]byte` instead of `json.RawMessage`.
* (cli) [#16209](https://github.com/cosmos/cosmos-sdk/pull/16209) Add API `StartCmdWithOptions` to create customized start command.
* (x/auth) [#16016](https://github.com/cosmos/cosmos-sdk/pull/16016) Use collections for accounts state management:
    * removed: keeper `HasAccountByID`, `AccountAddressByID`, `SetParams
* (x/distribution) [#16211](https://github.com/cosmos/cosmos-sdk/pull/16211) Use collections for params state management.
* [#15284](https://github.com/cosmos/cosmos-sdk/pull/15284)
    * `sdk.Msg.GetSigners` was deprecated and is no longer supported. Use the `cosmos.msg.v1.signer` protobuf annotation instead.
    * `sdk.Tx` now requires a new method `GetMsgsV2()`.
    * `types/tx.Tx` no longer implements `sdk.Tx`.
    * `TxConfig` has a new method `SigningContext() *signing.Context`.
    * `AccountKeeper` now has an `AddressCodec() address.Codec` method and the expected `AccountKeeper` for `x/auth/ante` expects this method.
    * `SigVerifiableTx.GetSigners()` now returns `([][]byte, error)` instead of `[]sdk.AccAddress`.
* (x/authx) [#15284](https://github.com/cosmos/cosmos-sdk/pull/15284) `NewKeeper` now requires `codec.Codec`.
* (x/gov) [#15284](https://github.com/cosmos/cosmos-sdk/pull/15284) `NewKeeper` now requires `codec.Codec`.
* (x/distribution) [#16302](https://github.com/cosmos/cosmos-sdk/pull/16302) Use collections for FeePool state management.
    * removed: keeper `GetFeePool`, `SetFeePool`, `GetFeePoolCommunityCoins`

* (x/gov) [#16268](https://github.com/cosmos/cosmos-sdk/pull/16268) Use collections for proposal state management (part 2):
    * this finalizes the gov collections migration
    * Removed: keeper `InsertActiveProposalsQueue`, `RemoveActiveProposalsQueue`, `InsertInactiveProposalsQueue`, `RemoveInactiveProposalsQueue`, `IterateInactiveProposalsQueue`, `IterateActiveProposalsQueue`, `ActiveProposalsQueueIterator`, `InactiveProposalsQueueIterator`
    * Remove: types all the key related functions
* (x/crisis) [#16328](https://github.com/cosmos/cosmos-sdk/pull/16328) Use collections for state management:
    * Removed: keeper `GetConstantFee`, `SetConstantFee` 
* (x/mint) [#16329](https://github.com/cosmos/cosmos-sdk/pull/16329) Use collections for state management:
  * Removed: keeper `GetParams`, `SetParams`, `GetMinter`, `SetMinter`.
>>>>>>> 6b37d863

### Client Breaking Changes

* (x/staking) [#15701](https://github.com/cosmos/cosmos-sdk/pull/15701) `HistoricalInfoKey` now has a binary format.
* (grpc-web) [#14652](https://github.com/cosmos/cosmos-sdk/pull/14652) Use same port for gRPC-Web and the API server.
* (abci) [#15845](https://github.com/cosmos/cosmos-sdk/pull/15845) Add `msg_index` to all event attributes to associate events and messages
* (abci) [#15845](https://github.com/cosmos/cosmos-sdk/pull/15845) Remove duplicating events in `logs`

### CLI Breaking Changes

* (cli) [#15826](https://github.com/cosmos/cosmos-sdk/pull/15826) Remove `<appd> q account` command. Use `<appd> q auth account` instead.
* (x/staking) [#14864](https://github.com/cosmos/cosmos-sdk/pull/14864) `create-validator` CLI command now takes a json file as an arg instead of having a bunch of required flags to it.
* (cli) [#14659](https://github.com/cosmos/cosmos-sdk/pull/14659) `<app> q block <height>` is removed as it just output json. The new command allows either height/hash and is `<app> q block --type=height|hash <height|hash>`. 
* (x/gov) [#14880](https://github.com/cosmos/cosmos-sdk/pull/14880) Remove `<app> tx gov submit-legacy-proposal cancel-software-upgrade` and `software-upgrade` commands. These commands are now in the `x/upgrade` module and using gov v1. Use `tx upgrade software-upgrade` instead.
* (grpc-web) [#14652](https://github.com/cosmos/cosmos-sdk/pull/14652) Remove `grpc-web.address` flag.
* (client) [#14342](https://github.com/cosmos/cosmos-sdk/pull/14342) `<app> config` command is now a sub-command. Use `<app> config --help` to learn more.
* (cli) [#15299](https://github.com/cosmos/cosmos-sdk/pull/15299) Remove `--amino` flag from `sign` and `multi-sign` commands. Amino `StdTx` has been deprecated for a while. Amino JSON signing still works as expected. 

### Bug Fixes

* (cli) [#16312](https://github.com/cosmos/cosmos-sdk/pull/16312) Allow any addresses in `client.ValidatePromptAddress`.
* (baseapp) [#16259](https://github.com/cosmos/cosmos-sdk/pull/16259) Ensure the `Context` block height is correct after `InitChain` and prior to the second block.
* (x/staking) [#16043](https://github.com/cosmos/cosmos-sdk/pull/16043) Call `AfterUnbondingInitiated` hook for new unbonding entries only and fix `UnbondingDelegation` entries handling
* (types) [#16010](https://github.com/cosmos/cosmos-sdk/pull/16010) Let `module.CoreAppModuleBasicAdaptor` fallback to legacy genesis handling.
* (x/group) [#16017](https://github.com/cosmos/cosmos-sdk/pull/16017) Correctly apply account number in group v2 migration.
* (types) [#15691](https://github.com/cosmos/cosmos-sdk/pull/15691) Make `Coin.Validate()` check that `.Amount` is not nil.
* (x/auth) [#15059](https://github.com/cosmos/cosmos-sdk/pull/15059) `ante.CountSubKeys` returns 0 when passing a nil `Pubkey`.
* (x/capability) [#15030](https://github.com/cosmos/cosmos-sdk/pull/15030) Prevent `x/capability` from consuming `GasMeter` gas during `InitMemStore`
* (types/coin) [#14739](https://github.com/cosmos/cosmos-sdk/pull/14739) Deprecate the method `Coin.IsEqual` in favour of  `Coin.Equal`. The difference between the two methods is that the first one results in a panic when denoms are not equal. This panic lead to unexpected behavior
* (x/crypto) [#15258](https://github.com/cosmos/cosmos-sdk/pull/15258) Write keyhash file with permissions 0600 instead of 0555.
* (cli) [#16138](https://github.com/cosmos/cosmos-sdk/pull/16138) Fix snapshot commands panic if snapshot don't exists.
* (types) [#16145](https://github.com/cosmos/cosmos-sdk/pull/16145) Rename interface `ExtensionOptionI` back to `TxExtensionOptionI` to avoid breaking change.
* (x/gov) [#16230](https://github.com/cosmos/cosmos-sdk/pull/16231) Fix: rawlog JSON formatting of proposal_vote option field

### Deprecated

* (x/staking) [#14567](https://github.com/cosmos/cosmos-sdk/pull/14567) The `delegator_address` field of `MsgCreateValidator` has been deprecated.
   The validator address bytes and delegator address bytes refer to the same account while creating validator (defer only in bech32 notation).

## [v0.47.2](https://github.com/cosmos/cosmos-sdk/releases/tag/v0.47.2) - 2023-04-27

### Improvements

* (x/evidence) [#15908](https://github.com/cosmos/cosmos-sdk/pull/15908) Update the equivocation handler to work with ICS by removing a pubkey check that was performing a no-op for consumer chains.
* (x/slashing) [#15908](https://github.com/cosmos/cosmos-sdk/pull/15908) Remove the validators' pubkey check in the signature handler in order to work with ICS.
* (deps) [#15957](https://github.com/cosmos/cosmos-sdk/pull/15957) Bump CometBFT to [v0.37.1](https://github.com/cometbft/cometbft/blob/v0.37.1/CHANGELOG.md#v0371).
* (store) [#15683](https://github.com/cosmos/cosmos-sdk/pull/15683) `rootmulti.Store.CacheMultiStoreWithVersion` now can handle loading archival states that don't persist any of the module stores the current state has.
* [#15448](https://github.com/cosmos/cosmos-sdk/pull/15448) Automatically populate the block timestamp for historical queries. In contexts where the block timestamp is needed for previous states, the timestamp will now be set. Note, when querying against a node it must be re-synced in order to be able to automatically populate the block timestamp. Otherwise, the block timestamp will be populated for heights going forward once upgraded.
* [#14019](https://github.com/cosmos/cosmos-sdk/issues/14019) Remove the interface casting to allow other implementations of a `CommitMultiStore`.
* (simtestutil) [#15903](https://github.com/cosmos/cosmos-sdk/pull/15903) Add `AppStateFnWithExtendedCbs` with moduleStateCb callback function to allow access moduleState.

### Bug Fixes

* (baseapp) [#15789](https://github.com/cosmos/cosmos-sdk/pull/15789) Ensure `PrepareProposal` and `ProcessProposal` respect `InitialHeight` set by CometBFT when set to a value greater than 1.
* (types) [#15433](https://github.com/cosmos/cosmos-sdk/pull/15433) Allow disabling of account address caches (for printing bech32 account addresses).
* (client/keys) [#15876](https://github.com/cosmos/cosmos-sdk/pull/15876) Fix the JSON output `<appd> keys list --output json` when there are no keys.

## [v0.47.1](https://github.com/cosmos/cosmos-sdk/releases/tag/v0.47.1) - 2023-03-23

### Features

* (x/bank) [#15265](https://github.com/cosmos/cosmos-sdk/pull/15265) Update keeper interface to include `GetAllDenomMetaData`.
* (x/groups) [#14879](https://github.com/cosmos/cosmos-sdk/pull/14879) Add `Query/Groups` query to get all the groups.
* (x/gov,cli) [#14718](https://github.com/cosmos/cosmos-sdk/pull/14718) Added `AddGovPropFlagsToCmd` and `ReadGovPropFlags` functions.
* (cli) [#14655](https://github.com/cosmos/cosmos-sdk/pull/14655) Add a new command to list supported algos.
* (x/genutil,cli) [#15147](https://github.com/cosmos/cosmos-sdk/pull/15147) Add `--initial-height` flag to cli init cmd to provide `genesis.json` with user-defined initial block height.

### Improvements

* (x/distribution) [#15462](https://github.com/cosmos/cosmos-sdk/pull/15462) Add delegator address to the event for withdrawing delegation rewards.
* [#14609](https://github.com/cosmos/cosmos-sdk/pull/14609) Add `RetryForBlocks` method to use in tests that require waiting for a transaction to be included in a block.

### Bug Fixes

* (baseapp) [#15487](https://github.com/cosmos/cosmos-sdk/pull/15487) Reset state before calling PrepareProposal and ProcessProposal.
* (cli) [#15123](https://github.com/cosmos/cosmos-sdk/pull/15123) Fix the CLI `offline` mode behavior to be really offline. The API of `clienttx.NewFactoryCLI` is updated to return an error. 

### Deprecated

* (x/genutil) [#15316](https://github.com/cosmos/cosmos-sdk/pull/15316) Remove requirement on node & IP being included in a gentx.

## [v0.47.0](https://github.com/cosmos/cosmos-sdk/releases/tag/v0.47.0) - 2023-03-14

### Features

* (x/gov) [#15151](https://github.com/cosmos/cosmos-sdk/pull/15151) Add `burn_vote_quorum`, `burn_proposal_deposit_prevote` and `burn_vote_veto` params to allow applications to decide if they would like to burn deposits
* (client) [#14509](https://github.com/cosmos/cosmos-sdk/pull/#14509) Added `AddKeyringFlags` function.
* (x/bank) [#14045](https://github.com/cosmos/cosmos-sdk/pull/14045) Add CLI command `spendable-balances`, which also accepts the flag `--denom`.
* (x/slashing, x/staking) [#14363](https://github.com/cosmos/cosmos-sdk/pull/14363) Add the infraction a validator commited type as an argument to a `SlashWithInfractionReason` keeper method.
* (client) [#14051](https://github.com/cosmos/cosmos-sdk/pull/14051) Add `--grpc` client option.
* (x/genutil) [#14149](https://github.com/cosmos/cosmos-sdk/pull/14149) Add `genutilcli.GenesisCoreCommand` command, which contains all genesis-related sub-commands.
* (x/evidence) [#13740](https://github.com/cosmos/cosmos-sdk/pull/13740) Add new proto field `hash` of type `string` to `QueryEvidenceRequest` which helps to decode the hash properly while using query API.
* (core) [#13306](https://github.com/cosmos/cosmos-sdk/pull/13306) Add a `FormatCoins` function to in `core/coins` to format sdk Coins following the Value Renderers spec.
* (math) [#13306](https://github.com/cosmos/cosmos-sdk/pull/13306) Add `FormatInt` and `FormatDec` functiosn in `math` to format integers and decimals following the Value Renderers spec.
* (x/staking) [#13122](https://github.com/cosmos/cosmos-sdk/pull/13122) Add `UnbondingCanComplete` and `PutUnbondingOnHold` to `x/staking` module.
* [#13437](https://github.com/cosmos/cosmos-sdk/pull/13437) Add new flag `--modules-to-export` in `simd export` command to export only selected modules.
* [#13298](https://github.com/cosmos/cosmos-sdk/pull/13298) Add `AddGenesisAccount` helper func in x/auth module which helps adding accounts to genesis state.
* (x/authz) [#12648](https://github.com/cosmos/cosmos-sdk/pull/12648) Add an allow list, an optional list of addresses allowed to receive bank assets via authz MsgSend grant.
* (sdk.Coins) [#12627](https://github.com/cosmos/cosmos-sdk/pull/12627) Make a Denoms method on sdk.Coins.
* (testutil) [#12973](https://github.com/cosmos/cosmos-sdk/pull/12973) Add generic `testutil.RandSliceElem` function which selects a random element from the list.
* (client) [#12936](https://github.com/cosmos/cosmos-sdk/pull/12936) Add capability to preprocess transactions before broadcasting from a higher level chain.
* (cli) [#13064](https://github.com/cosmos/cosmos-sdk/pull/13064) Add `debug prefixes` to list supported HRP prefixes via .
* (ledger) [#12935](https://github.com/cosmos/cosmos-sdk/pull/12935) Generalize Ledger integration to allow for different apps or keytypes that use SECP256k1.
* (x/bank) [#11981](https://github.com/cosmos/cosmos-sdk/pull/11981) Create the `SetSendEnabled` endpoint for managing the bank's SendEnabled settings.
* (x/auth) [#13210](https://github.com/cosmos/cosmos-sdk/pull/13210) Add `Query/AccountInfo` endpoint for simplified access to basic account info.
* (x/consensus) [#12905](https://github.com/cosmos/cosmos-sdk/pull/12905) Create a new `x/consensus` module that is now responsible for maintaining Tendermint consensus parameters instead of `x/param`. Legacy types remain in order to facilitate parameter migration from the deprecated `x/params`. App developers should ensure that they execute `baseapp.MigrateParams` during their chain upgrade. These legacy types will be removed in a future release.
* (client/tx) [#13670](https://github.com/cosmos/cosmos-sdk/pull/13670) Add validation in `BuildUnsignedTx` to prevent simple inclusion of valid mnemonics

### Improvements

* [#14995](https://github.com/cosmos/cosmos-sdk/pull/14995) Allow unknown fields in `ParseTypedEvent`.
* (store) [#14931](https://github.com/cosmos/cosmos-sdk/pull/14931) Exclude in-memory KVStores, i.e. `StoreTypeMemory`, from CommitInfo commitments.
* (cli) [#14919](https://github.com/cosmos/cosmos-sdk/pull/14919) Fix never assigned error when write validators.
* (x/group) [#14923](https://github.com/cosmos/cosmos-sdk/pull/14923) Fix error while using pagination in `x/group` from CLI.
* (types/coin) [#14715](https://github.com/cosmos/cosmos-sdk/pull/14715) `sdk.Coins.Add` now returns an empty set of coins `sdk.Coins{}` if both coins set are empty.
    * This is a behavior change, as previously `sdk.Coins.Add` would return `nil` in this case.
* (reflection) [#14838](https://github.com/cosmos/cosmos-sdk/pull/14838) We now require that all proto files' import path (i.e. the OS path) matches their fully-qualified package name. For example, proto files with package name `cosmos.my.pkg.v1` should live in the folder `cosmos/my/pkg/v1/*.proto` relatively to the protoc import root folder (usually the root `proto/` folder).
* (baseapp) [#14505](https://github.com/cosmos/cosmos-sdk/pull/14505) PrepareProposal and ProcessProposal now use deliverState for the first block in order to access changes made in InitChain.
* (x/group) [#14527](https://github.com/cosmos/cosmos-sdk/pull/14527) Fix wrong address set in `EventUpdateGroupPolicy`.
* (cli) [#14509](https://github.com/cosmos/cosmos-sdk/pull/14509) Added missing options to keyring-backend flag usage.
* (server) [#14441](https://github.com/cosmos/cosmos-sdk/pull/14441) Fix `--log_format` flag not working.
* (ante) [#14448](https://github.com/cosmos/cosmos-sdk/pull/14448) Return anteEvents when postHandler fail.
* (baseapp) [#13983](https://github.com/cosmos/cosmos-sdk/pull/13983) Don't emit duplicate ante-handler events when a post-handler is defined.
* (x/staking) [#14064](https://github.com/cosmos/cosmos-sdk/pull/14064) Set all fields in `redelegation.String()`.
* (x/upgrade) [#13936](https://github.com/cosmos/cosmos-sdk/pull/13936) Make downgrade verification work again.
* (x/group) [#13742](https://github.com/cosmos/cosmos-sdk/pull/13742) Fix `validate-genesis` when group policy accounts exist.
* (store) [#13516](https://github.com/cosmos/cosmos-sdk/pull/13516) Fix state listener that was observing writes at wrong time.
* (simstestutil) [#15305](https://github.com/cosmos/cosmos-sdk/pull/15305) Add `AppStateFnWithExtendedCb` with callback function to extend rawState.
* (simapp) [#14977](https://github.com/cosmos/cosmos-sdk/pull/14977) Move simulation helpers functions (`AppStateFn` and `AppStateRandomizedFn`) to `testutil/sims`. These takes an extra genesisState argument which is the default state of the app.
* (cli) [#14953](https://github.com/cosmos/cosmos-sdk/pull/14953) Enable profiling block replay during abci handshake with `--cpu-profile`.
* (store) [#14410](https://github.com/cosmos/cosmos-sdk/pull/14410) `rootmulti.Store.loadVersion` has validation to check if all the module stores' height is correct, it will error if any module store has incorrect height.
* (store) [#14189](https://github.com/cosmos/cosmos-sdk/pull/14189) Add config `iavl-lazy-loading` to enable lazy loading of iavl store, to improve start up time of archive nodes, add method `SetLazyLoading` to `CommitMultiStore` interface.
* (deps) [#14830](https://github.com/cosmos/cosmos-sdk/pull/14830) Bump to IAVL `v0.19.5-rc.1`.
* (tools) [#14793](https://github.com/cosmos/cosmos-sdk/pull/14793) Dockerfile optimization.
* (x/gov) [#13010](https://github.com/cosmos/cosmos-sdk/pull/13010) Partial cherry-pick of this issue for adding proposer migration.
* [#14691](https://github.com/cosmos/cosmos-sdk/pull/14691) Change behavior of `sdk.StringifyEvents` to not flatten events attributes by events type.
    * This change only affects ABCI message logs, and not the events field.
* [#14692](https://github.com/cosmos/cosmos-sdk/pull/14692) Improve RPC queries error message when app is at height 0.
* [#14017](https://github.com/cosmos/cosmos-sdk/pull/14017) Simplify ADR-028 and `address.Module`.
    * This updates the [ADR-028](https://docs.cosmos.network/main/architecture/adr-028-public-key-addresses) and enhance the `address.Module` API to support module addresses and sub-module addresses in a backward compatible way.
* (snapshots) [#14608](https://github.com/cosmos/cosmos-sdk/pull/14608/) Deprecate unused structs `SnapshotKVItem` and `SnapshotSchema`.
* [#15243](https://github.com/cosmos/cosmos-sdk/pull/15243) `LatestBlockResponse` & `BlockByHeightResponse` types' field `sdk_block` was incorrectly cast `proposer_address` bytes to validator operator address, now to consensus address
* (x/group, x/gov) [#14483](https://github.com/cosmos/cosmos-sdk/pull/14483) Add support for `[]string` and `[]int` in `draft-proposal` prompt.
* (protobuf) [#14476](https://github.com/cosmos/cosmos-sdk/pull/14476) Clean up protobuf annotations `{accepts,implements}_interface`.
* (x/gov, x/group) [#14472](https://github.com/cosmos/cosmos-sdk/pull/14472) The recommended metadata format for x/gov and x/group proposals now uses an array of strings (instead of a single string) for the `authors` field.
* (crypto) [#14460](https://github.com/cosmos/cosmos-sdk/pull/14460) Check the signature returned by a ledger device against the public key in the keyring.
* [#14356](https://github.com/cosmos/cosmos-sdk/pull/14356) Add `events.GetAttributes` and `event.GetAttribute` methods to simplify the retrieval of an attribute from event(s).
* (types) [#14332](https://github.com/cosmos/cosmos-sdk/issues/14332) Reduce state export time by 50%.
* (types) [#14163](https://github.com/cosmos/cosmos-sdk/pull/14163) Refactor `(coins Coins) Validate()` to avoid unnecessary map.
* [#13881](https://github.com/cosmos/cosmos-sdk/pull/13881) Optimize iteration on nested cached KV stores and other operations in general.
* (x/gov) [#14347](https://github.com/cosmos/cosmos-sdk/pull/14347) Support `v1.Proposal` message in `v1beta1.Proposal.Content`.
* [#13882](https://github.com/cosmos/cosmos-sdk/pull/13882) Add tx `encode` and `decode` endpoints to amino tx service.
  > Note: These endpoints encodes and decodes only amino txs.
* (config) [#13894](https://github.com/cosmos/cosmos-sdk/pull/13894) Support state streaming configuration in `app.toml` template and default configuration.
* (x/nft) [#13836](https://github.com/cosmos/cosmos-sdk/pull/13836) Remove the validation for `classID` and `nftID` from the NFT module.
* [#13789](https://github.com/cosmos/cosmos-sdk/pull/13789) Add tx `encode` and `decode` endpoints to tx service.
  > Note: These endpoints will only encode and decode proto messages, Amino encoding and decoding is not supported.
* [#13619](https://github.com/cosmos/cosmos-sdk/pull/13619) Add new function called LogDeferred to report errors in defers. Use the function in x/bank files.
* (deps) [#13397](https://github.com/cosmos/cosmos-sdk/pull/13397) Bump Go version minimum requirement to `1.19`.
* [#13070](https://github.com/cosmos/cosmos-sdk/pull/13070) Migrate from `gogo/protobuf` to `cosmos/gogoproto`.
* [#12995](https://github.com/cosmos/cosmos-sdk/pull/12995) Add `FormatTime` and `ParseTimeString` methods.
* [#12952](https://github.com/cosmos/cosmos-sdk/pull/12952) Replace keyring module to Cosmos fork.
* [#12352](https://github.com/cosmos/cosmos-sdk/pull/12352) Move the `RegisterSwaggerAPI` logic into a separate helper function in the server package.
* [#12876](https://github.com/cosmos/cosmos-sdk/pull/12876) Remove proposer-based rewards.
* [#12846](https://github.com/cosmos/cosmos-sdk/pull/12846) Remove `RandomizedParams` from the `AppModuleSimulation` interface which is no longer needed.
* (ci) [#12854](https://github.com/cosmos/cosmos-sdk/pull/12854) Use ghcr.io to host the proto builder image. Update proto builder image to go 1.19
* (x/bank) [#12706](https://github.com/cosmos/cosmos-sdk/pull/12706) Added the `chain-id` flag to the `AddTxFlagsToCmd` API. There is no longer a need to explicitly register this flag on commands whens `AddTxFlagsToCmd` is already called.
* [#12717](https://github.com/cosmos/cosmos-sdk/pull/12717) Use injected encoding params in simapp.
* [#12634](https://github.com/cosmos/cosmos-sdk/pull/12634) Move `sdk.Dec` to math package.
* [#12187](https://github.com/cosmos/cosmos-sdk/pull/12187) Add batch operation for x/nft module.
* [#12455](https://github.com/cosmos/cosmos-sdk/pull/12455) Show attempts count in error for signing.
* [#13101](https://github.com/cosmos/cosmos-sdk/pull/13101) Remove weights from `simapp/params` and `testutil/sims`. They are now in their respective modules.
* [#12398](https://github.com/cosmos/cosmos-sdk/issues/12398) Refactor all `x` modules to unit-test via mocks and decouple `simapp`.
* [#13144](https://github.com/cosmos/cosmos-sdk/pull/13144) Add validator distribution info grpc gateway get endpoint.
* [#13168](https://github.com/cosmos/cosmos-sdk/pull/13168) Migrate tendermintdev/proto-builder to ghcr.io. New image `ghcr.io/cosmos/proto-builder:0.8`
* [#13178](https://github.com/cosmos/cosmos-sdk/pull/13178) Add `cosmos.msg.v1.service` protobuf annotation to allow tooling to distinguish between Msg and Query services via reflection.
* [#13236](https://github.com/cosmos/cosmos-sdk/pull/13236) Integrate Filter Logging
* [#13528](https://github.com/cosmos/cosmos-sdk/pull/13528) Update `ValidateMemoDecorator` to only check memo against `MaxMemoCharacters` param when a memo is present.
* [#13651](https://github.com/cosmos/cosmos-sdk/pull/13651) Update `server/config/config.GetConfig` function.
* [#13781](https://github.com/cosmos/cosmos-sdk/pull/13781) Remove `client/keys.KeysCdc`.
* [#13802](https://github.com/cosmos/cosmos-sdk/pull/13802) Add --output-document flag to the export CLI command to allow writing genesis state to a file.
* [#13794](https://github.com/cosmos/cosmos-sdk/pull/13794) `types/module.Manager` now supports the
`cosmossdk.io/core/appmodule.AppModule` API via the new `NewManagerFromMap` constructor.
* [#14175](https://github.com/cosmos/cosmos-sdk/pull/14175) Add `server.DefaultBaseappOptions(appopts)` function to reduce boiler plate in root.go. 

### State Machine Breaking

* (baseapp, x/auth/posthandler) [#13940](https://github.com/cosmos/cosmos-sdk/pull/13940) Update `PostHandler` to receive the `runTx` success boolean.
* (store) [#14378](https://github.com/cosmos/cosmos-sdk/pull/14378) The `CacheKV` store is thread-safe again, which includes improved iteration and deletion logic. Iteration is on a strictly isolated view now, which is breaking from previous behavior.
* (x/bank) [#14538](https://github.com/cosmos/cosmos-sdk/pull/14538) Validate denom in bank balances GRPC queries.
* (x/group) [#14465](https://github.com/cosmos/cosmos-sdk/pull/14465) Add title and summary to proposal struct.
* (x/gov) [#14390](https://github.com/cosmos/cosmos-sdk/pull/14390) Add title, proposer and summary to proposal struct.
* (x/group) [#14071](https://github.com/cosmos/cosmos-sdk/pull/14071) Don't re-tally proposal after voting period end if they have been marked as ACCEPTED or REJECTED.
* (x/group) [#13742](https://github.com/cosmos/cosmos-sdk/pull/13742) Migrate group policy account from module accounts to base account.
* (x/auth)[#13780](https://github.com/cosmos/cosmos-sdk/pull/13780) `id` (type of int64) in `AccountAddressByID` grpc query is now deprecated, update to account-id(type of uint64) to use `AccountAddressByID`.
* (codec) [#13307](https://github.com/cosmos/cosmos-sdk/pull/13307) Register all modules' `Msg`s with group's ModuleCdc so that Amino sign bytes are correctly generated.* (x/gov) 
* (codec) [#13196](https://github.com/cosmos/cosmos-sdk/pull/13196) Register all modules' `Msg`s with gov's ModuleCdc so that Amino sign bytes are correctly generated.
* (group) [#13592](https://github.com/cosmos/cosmos-sdk/pull/13592) Fix group types registration with Amino.
* (x/distribution) [#12852](https://github.com/cosmos/cosmos-sdk/pull/12852) Deprecate `CommunityPoolSpendProposal`. Please execute a `MsgCommunityPoolSpend` message via the new v1 `x/gov` module instead. This message can be used to directly fund the `x/gov` module account.
* (x/bank) [#12610](https://github.com/cosmos/cosmos-sdk/pull/12610) `MsgMultiSend` now allows only a single input.
* (x/bank) [#12630](https://github.com/cosmos/cosmos-sdk/pull/12630) Migrate `x/bank` to self-managed parameters and deprecate its usage of `x/params`.
* (x/auth) [#12475](https://github.com/cosmos/cosmos-sdk/pull/12475) Migrate `x/auth` to self-managed parameters and deprecate its usage of `x/params`.
* (x/slashing) [#12399](https://github.com/cosmos/cosmos-sdk/pull/12399) Migrate `x/slashing` to self-managed parameters and deprecate its usage of `x/params`.
* (x/mint) [#12363](https://github.com/cosmos/cosmos-sdk/pull/12363) Migrate `x/mint` to self-managed parameters and deprecate it's usage of `x/params`.
* (x/distribution) [#12434](https://github.com/cosmos/cosmos-sdk/pull/12434) Migrate `x/distribution` to self-managed parameters and deprecate it's usage of `x/params`.
* (x/crisis) [#12445](https://github.com/cosmos/cosmos-sdk/pull/12445) Migrate `x/crisis` to self-managed parameters and deprecate it's usage of `x/params`.
* (x/gov) [#12631](https://github.com/cosmos/cosmos-sdk/pull/12631) Migrate `x/gov` to self-managed parameters and deprecate it's usage of `x/params`.
* (x/staking) [#12409](https://github.com/cosmos/cosmos-sdk/pull/12409) Migrate `x/staking` to self-managed parameters and deprecate it's usage of `x/params`.
* (x/bank) [#11859](https://github.com/cosmos/cosmos-sdk/pull/11859) Move the SendEnabled information out of the Params and into the state store directly.
* (x/gov) [#12771](https://github.com/cosmos/cosmos-sdk/pull/12771) Initial deposit requirement for proposals at submission time.
* (x/staking) [#12967](https://github.com/cosmos/cosmos-sdk/pull/12967) `unbond` now creates only one unbonding delegation entry when multiple unbondings exist at a single height (e.g. through multiple messages in a transaction).
* (x/auth/vesting) [#13502](https://github.com/cosmos/cosmos-sdk/pull/13502) Add Amino Msg registration for `MsgCreatePeriodicVestingAccount`.

### API Breaking Changes

* Migrate to CometBFT. Follow the migration instructions in the [upgrade guide](./UPGRADING.md#migration-to-cometbft-part-1).
* (simulation) [#14728](https://github.com/cosmos/cosmos-sdk/pull/14728) Rename the `ParamChanges` field to `LegacyParamChange` and `Contents` to `LegacyProposalContents` in `simulation.SimulationState`. Additionally it adds a `ProposalMsgs` field to `simulation.SimulationState`.
* (x/gov) [#14782](https://github.com/cosmos/cosmos-sdk/pull/14782) Move the `metadata` argument in `govv1.NewProposal` alongside `title` and `summary`.
* (x/upgrade) [#14216](https://github.com/cosmos/cosmos-sdk/pull/14216) Change upgrade keeper receiver to upgrade keeper pointers.
* (x/auth) [#13780](https://github.com/cosmos/cosmos-sdk/pull/13780) Querying with `id` (type of int64) in `AccountAddressByID` grpc query now throws error, use account-id(type of uint64) instead.
* (store) [#13516](https://github.com/cosmos/cosmos-sdk/pull/13516) Update State Streaming APIs:
    * Add method `ListenCommit` to `ABCIListener`
    * Move `ListeningEnabled` and  `AddListener` methods to `CommitMultiStore`
    * Remove `CacheWrapWithListeners` from `CacheWrap` and `CacheWrapper` interfaces
    * Remove listening APIs from the caching layer (it should only listen to the `rootmulti.Store`)
    * Add three new options to file streaming service constructor.
    * Modify `ABCIListener` such that any error from any method will always halt the app via `panic`
* (x/auth) [#13877](https://github.com/cosmos/cosmos-sdk/pull/13877) Rename `AccountKeeper`'s `GetNextAccountNumber` to `NextAccountNumber`.
* (x/evidence) [#13740](https://github.com/cosmos/cosmos-sdk/pull/13740) The `NewQueryEvidenceRequest` function now takes `hash` as a HEX encoded `string`.
* (server) [#13485](https://github.com/cosmos/cosmos-sdk/pull/13485) The `Application` service now requires the `RegisterNodeService` method to be implemented.
* [#13437](https://github.com/cosmos/cosmos-sdk/pull/13437) Add a list of modules to export argument in `ExportAppStateAndValidators`.
* (simapp) [#13402](https://github.com/cosmos/cosmos-sdk/pull/13402) Move simulation flags to `x/simulation/client/cli`.
* (simapp) [#13402](https://github.com/cosmos/cosmos-sdk/pull/13402) Move simulation helpers functions (`SetupSimulation`, `SimulationOperations`, `CheckExportSimulation`, `PrintStats`, `GetSimulationLog`) to `testutil/sims`.
* (simapp) [#13402](https://github.com/cosmos/cosmos-sdk/pull/13402) Move `testutil/rest` package to `testutil`.
* (types) [#13380](https://github.com/cosmos/cosmos-sdk/pull/13380) Remove deprecated `sdk.NewLevelDB`.
* (simapp) [#13378](https://github.com/cosmos/cosmos-sdk/pull/13378) Move `simapp.App` to `runtime.AppI`.
* (tx) [#12659](https://github.com/cosmos/cosmos-sdk/pull/12659) Remove broadcast mode `block`.
* (simapp) [#12747](https://github.com/cosmos/cosmos-sdk/pull/12747) Remove `simapp.MakeTestEncodingConfig`. Please use `moduletestutil.MakeTestEncodingConfig` (`types/module/testutil`) in tests instead.
* (x/bank) [#12648](https://github.com/cosmos/cosmos-sdk/pull/12648) `NewSendAuthorization` takes a new argument of an optional list of addresses allowed to receive bank assests via authz MsgSend grant. You can pass `nil` for the same behavior as before, i.e. any recipient is allowed.
* (x/bank) [#12593](https://github.com/cosmos/cosmos-sdk/pull/12593) Add `SpendableCoin` method to `BaseViewKeeper`
* (x/slashing) [#12581](https://github.com/cosmos/cosmos-sdk/pull/12581) Remove `x/slashing` legacy querier.
* (types) [#12355](https://github.com/cosmos/cosmos-sdk/pull/12355) Remove the compile-time `types.DBbackend` variable. Removes usage of the same in server/util.go
* (x/gov) [#12368](https://github.com/cosmos/cosmos-sdk/pull/12369) Gov keeper is now passed by reference instead of copy to make post-construction mutation of Hooks and Proposal Handlers possible at a framework level.
* (simapp) [#12270](https://github.com/cosmos/cosmos-sdk/pull/12270) Remove `invCheckPeriod uint` attribute from `SimApp` struct as per migration of `x/crisis` to app wiring
* (simapp) [#12334](https://github.com/cosmos/cosmos-sdk/pull/12334) Move `simapp.ConvertAddrsToValAddrs` and `simapp.CreateTestPubKeys ` to respectively `simtestutil.ConvertAddrsToValAddrs` and `simtestutil.CreateTestPubKeys` (`testutil/sims`)
* (simapp) [#12312](https://github.com/cosmos/cosmos-sdk/pull/12312) Move `simapp.EmptyAppOptions` to `simtestutil.EmptyAppOptions` (`testutil/sims`)
* (simapp) [#12312](https://github.com/cosmos/cosmos-sdk/pull/12312) Remove `skipUpgradeHeights map[int64]bool` and `homePath string` from `NewSimApp` constructor as per migration of `x/upgrade` to app-wiring.
* (testutil) [#12278](https://github.com/cosmos/cosmos-sdk/pull/12278) Move all functions from `simapp/helpers` to `testutil/sims`
* (testutil) [#12233](https://github.com/cosmos/cosmos-sdk/pull/12233) Move `simapp.TestAddr` to `simtestutil.TestAddr` (`testutil/sims`)
* (x/staking) [#12102](https://github.com/cosmos/cosmos-sdk/pull/12102) Staking keeper now is passed by reference instead of copy. Keeper's SetHooks no longer returns keeper. It updates the keeper in place instead.
* (linting) [#12141](https://github.com/cosmos/cosmos-sdk/pull/12141) Fix usability related linting for database. This means removing the infix Prefix from `prefix.NewPrefixWriter` and such so that it is `prefix.NewWriter` and making `db.DBConnection` and such into `db.Connection`
* (x/distribution) [#12434](https://github.com/cosmos/cosmos-sdk/pull/12434) `x/distribution` module `SetParams` keeper method definition is now updated to return `error`.
* (x/staking) [#12409](https://github.com/cosmos/cosmos-sdk/pull/12409) `x/staking` module `SetParams` keeper method definition is now updated to return `error`.
* (x/crisis) [#12445](https://github.com/cosmos/cosmos-sdk/pull/12445) `x/crisis` module `SetConstantFee` keeper method definition is now updated to return `error`.
* (x/gov) [#12631](https://github.com/cosmos/cosmos-sdk/pull/12631) `x/gov` module refactored to use `Params` as single struct instead of `DepositParams`, `TallyParams` & `VotingParams`.
* (x/gov) [#12631](https://github.com/cosmos/cosmos-sdk/pull/12631) Migrate `x/gov` to self-managed parameters and deprecate it's usage of `x/params`.
* (x/bank) [#12630](https://github.com/cosmos/cosmos-sdk/pull/12630) `x/bank` module `SetParams` keeper method definition is now updated to return `error`.
* (x/bank) [#11859](https://github.com/cosmos/cosmos-sdk/pull/11859) Move the SendEnabled information out of the Params and into the state store directly.
  The information can now be accessed using the BankKeeper.
  Setting can be done using MsgSetSendEnabled as a governance proposal.
  A SendEnabled query has been added to both GRPC and CLI.
* (appModule) Remove `Route`, `QuerierRoute` and `LegacyQuerierHandler` from AppModule Interface.
* (x/modules) Remove all LegacyQueries and related code from modules
* (store) [#11825](https://github.com/cosmos/cosmos-sdk/pull/11825) Make extension snapshotter interface safer to use, renamed the util function `WriteExtensionItem` to `WriteExtensionPayload`.
* (x/genutil)[#12956](https://github.com/cosmos/cosmos-sdk/pull/12956) `genutil.AppModuleBasic` has a new attribute: genesis transaction validation function. The existing validation logic is implemented in `genutiltypes.DefaultMessageValidator`. Use `genutil.NewAppModuleBasic` to create a new genutil Module Basic.
* (codec) [#12964](https://github.com/cosmos/cosmos-sdk/pull/12964) `ProtoCodec.MarshalInterface` now returns an error when serializing unregistered types and a subsequent `ProtoCodec.UnmarshalInterface` would fail.
* (x/staking) [#12973](https://github.com/cosmos/cosmos-sdk/pull/12973) Removed `stakingkeeper.RandomValidator`. Use `testutil.RandSliceElem(r, sk.GetAllValidators(ctx))` instead.
* (x/gov) [#13160](https://github.com/cosmos/cosmos-sdk/pull/13160) Remove custom marshaling of proposl and voteoption.
* (types) [#13430](https://github.com/cosmos/cosmos-sdk/pull/13430) Remove unused code `ResponseCheckTx` and `ResponseDeliverTx`
* (store) [#13529](https://github.com/cosmos/cosmos-sdk/pull/13529) Add method `LatestVersion` to `MultiStore` interface, add method `SetQueryMultiStore` to baesapp to support alternative `MultiStore` implementation for query service.
* (pruning) [#13609](https://github.com/cosmos/cosmos-sdk/pull/13609) Move pruning package to be under store package
* [#13794](https://github.com/cosmos/cosmos-sdk/pull/13794) Most methods on `types/module.AppModule` have been moved to 
extension interfaces. `module.Manager.Modules` is now of type `map[string]interface{}` to support in parallel the new 
`cosmossdk.io/core/appmodule.AppModule` API.

### CLI Breaking Changes

* (genesis) [#14149](https://github.com/cosmos/cosmos-sdk/pull/14149) Add `simd genesis` command, which contains all genesis-related sub-commands.
* (x/genutil) [#13535](https://github.com/cosmos/cosmos-sdk/pull/13535) Replace in `simd init`, the `--staking-bond-denom` flag with `--default-denom` which is used for all default denomination in the genesis, instead of only staking.

### Bug Fixes

* (x/auth/vesting) [#15373](https://github.com/cosmos/cosmos-sdk/pull/15373) Add extra checks when creating a periodic vesting account.
* (x/auth) [#13838](https://github.com/cosmos/cosmos-sdk/pull/13838) Fix calling `String()` and `MarshalYAML` panics when pubkey is set on a `BaseAccount``. 
* (x/evidence) [#13740](https://github.com/cosmos/cosmos-sdk/pull/13740) Fix evidence query API to decode the hash properly.
* (bank) [#13691](https://github.com/cosmos/cosmos-sdk/issues/13691) Fix unhandled error for vesting account transfers, when total vesting amount exceeds total balance.
* [#13553](https://github.com/cosmos/cosmos-sdk/pull/13553) Ensure all parameter validation for decimal types handles nil decimal values.
* [#13145](https://github.com/cosmos/cosmos-sdk/pull/13145) Fix panic when calling `String()` to a Record struct type.
* [#13116](https://github.com/cosmos/cosmos-sdk/pull/13116) Fix a dead-lock in the `Group-TotalWeight` `x/group` invariant.
* (types) [#12154](https://github.com/cosmos/cosmos-sdk/pull/12154) Add `baseAccountGetter` to avoid invalid account error when create vesting account.
* (x/staking) [#12303](https://github.com/cosmos/cosmos-sdk/pull/12303) Use bytes instead of string comparison in delete validator queue
* (store/rootmulti) [#12487](https://github.com/cosmos/cosmos-sdk/pull/12487) Fix non-deterministic map iteration.
* (sdk/dec_coins) [#12903](https://github.com/cosmos/cosmos-sdk/pull/12903) Fix nil `DecCoin` creation when converting `Coins` to `DecCoins`
* (store) [#12945](https://github.com/cosmos/cosmos-sdk/pull/12945) Fix nil end semantics in store/cachekv/iterator when iterating a dirty cache.
* (x/gov) [#13051](https://github.com/cosmos/cosmos-sdk/pull/13051) In SubmitPropsal, when a legacy msg fails it's handler call, wrap the error as ErrInvalidProposalContent (instead of ErrNoProposalHandlerExists).
* (snapshot) [#13400](https://github.com/cosmos/cosmos-sdk/pull/13400) Fix snapshot checksum issue in golang 1.19. 
* (server) [#13778](https://github.com/cosmos/cosmos-sdk/pull/13778) Set Cosmos SDK default endpoints to localhost to avoid unknown exposure of endpoints.
* (x/auth) [#13877](https://github.com/cosmos/cosmos-sdk/pull/13877) Handle missing account numbers during `InitGenesis`.
* (x/gov) [#13918](https://github.com/cosmos/cosmos-sdk/pull/13918) Propagate message errors when executing a proposal.

### Deprecated

* (x/evidence) [#13740](https://github.com/cosmos/cosmos-sdk/pull/13740) The `evidence_hash` field of `QueryEvidenceRequest` has been deprecated and now contains a new field `hash` with type `string`.
* (x/bank) [#11859](https://github.com/cosmos/cosmos-sdk/pull/11859) The Params.SendEnabled field is deprecated and unusable.
  The information can now be accessed using the BankKeeper.
  Setting can be done using MsgSetSendEnabled as a governance proposal.
  A SendEnabled query has been added to both GRPC and CLI.

## [v0.46.11](https://github.com/cosmos/cosmos-sdk/releases/tag/v0.46.11) - 2022-03-03

### Improvements

* (deps) Migrate to [CometBFT](https://github.com/cometbft/cometbft). Follow the instructions in the [release notes](./RELEASE_NOTES.md).
* (store) [#15152](https://github.com/cosmos/cosmos-sdk/pull/15152) Remove unmaintained and experimental `store/v2alpha1`.
* (store) [#14410](https://github.com/cosmos/cosmos-sdk/pull/14410) `rootmulti.Store.loadVersion` has validation to check if all the module stores' height is correct, it will error if any module store has incorrect height.

### Bug Fixes

* [#15243](https://github.com/cosmos/cosmos-sdk/pull/15243) `LatestBlockResponse` & `BlockByHeightResponse` types' field `sdk_block` was incorrectly cast `proposer_address` bytes to validator operator address, now to consensus address.

## [v0.46.10](https://github.com/cosmos/cosmos-sdk/releases/tag/v0.46.10) - 2022-02-16

### Improvements

* (cli) [#14953](https://github.com/cosmos/cosmos-sdk/pull/14953) Enable profiling block replay during abci handshake with `--cpu-profile`.

## [v0.46.9](https://github.com/cosmos/cosmos-sdk/releases/tag/v0.46.9) - 2022-02-07

### Improvements

* (store/cache) [#13881](https://github.com/cosmos/cosmos-sdk/pull/13881) Optimize iteration on nested cached KV stores and other operations in general.
* (deps) [#14846](https://github.com/cosmos/cosmos-sdk/pull/14846) Bump btcd.
* (deps) Bump Tendermint version to [v0.34.26](https://github.com/informalsystems/tendermint/releases/tag/v0.34.26).
* (store/cache) [#14189](https://github.com/cosmos/cosmos-sdk/pull/14189) Add config `iavl-lazy-loading` to enable lazy loading of iavl store, to improve start up time of archive nodes, add method `SetLazyLoading` to `CommitMultiStore` interface.
    * A new field has been added to the app.toml. This alllows nodes with larger databases to startup quicker 

    ```toml
    # IAVLLazyLoading enable/disable the lazy loading of iavl store.
    # Default is false.
    iavl-lazy-loading = ""  
  ```

### Bug Fixes

* (cli) [#14919](https://github.com/cosmos/cosmos-sdk/pull/#14919) Fix never assigned error when write validators.
* (store) [#14798](https://github.com/cosmos/cosmos-sdk/pull/14798) Copy btree to avoid the problem of modify while iteration.
* (cli) [#14799](https://github.com/cosmos/cosmos-sdk/pull/14799) Fix Evidence CLI query flag parsing (backport #13458)

## [v0.46.8](https://github.com/cosmos/cosmos-sdk/releases/tag/v0.46.8) - 2022-01-23

### Improvements

* (store/cache) [#13881](https://github.com/cosmos/cosmos-sdk/pull/13881) Optimize iteration on nested cached KV stores and other operations in general.
* (x/gov) [#14347](https://github.com/cosmos/cosmos-sdk/pull/14347) Support `v1.Proposal` message in `v1beta1.Proposal.Content`.
* (deps) Use Informal System fork of Tendermint version to [v0.34.24](https://github.com/informalsystems/tendermint/releases/tag/v0.34.24).

### Bug Fixes

* (x/group) [#14526](https://github.com/cosmos/cosmos-sdk/pull/14526) Fix wrong address set in `EventUpdateGroupPolicy`.
* (ante) [#14448](https://github.com/cosmos/cosmos-sdk/pull/14448) Return anteEvents when postHandler fail.

### API Breaking

* (x/gov) [#14422](https://github.com/cosmos/cosmos-sdk/pull/14422) Remove `Migrate_V046_6_To_V046_7` function which shouldn't be used for chains which already migrated to 0.46.

## [v0.46.7](https://github.com/cosmos/cosmos-sdk/releases/tag/v0.46.7) - 2022-12-13

### Features

* (client) [#14051](https://github.com/cosmos/cosmos-sdk/pull/14051) Add `--grpc` client option.

### Improvements

* (deps) Bump Tendermint version to [v0.34.24](https://github.com/tendermint/tendermint/releases/tag/v0.34.24).
* [#13651](https://github.com/cosmos/cosmos-sdk/pull/13651) Update `server/config/config.GetConfig` function.
* [#14175](https://github.com/cosmos/cosmos-sdk/pull/14175) Add `server.DefaultBaseappOptions(appopts)` function to reduce boiler plate in root.go.

### State Machine Breaking

* (x/gov) [#14214](https://github.com/cosmos/cosmos-sdk/pull/14214) Fix gov v0.46 migration to v1 votes.
    * Also provide a helper function `govv046.Migrate_V0466_To_V0467` for migrating a chain already on v0.46 with versions <=v0.46.6 to the latest v0.46.7 correct state.
* (x/group) [#14071](https://github.com/cosmos/cosmos-sdk/pull/14071) Don't re-tally proposal after voting period end if they have been marked as ACCEPTED or REJECTED.

### API Breaking Changes

* (store) [#13516](https://github.com/cosmos/cosmos-sdk/pull/13516) Update State Streaming APIs:
    * Add method `ListenCommit` to `ABCIListener`
    * Move `ListeningEnabled` and  `AddListener` methods to `CommitMultiStore`
    * Remove `CacheWrapWithListeners` from `CacheWrap` and `CacheWrapper` interfaces
    * Remove listening APIs from the caching layer (it should only listen to the `rootmulti.Store`)
    * Add three new options to file streaming service constructor.
    * Modify `ABCIListener` such that any error from any method will always halt the app via `panic`
* (store) [#13529](https://github.com/cosmos/cosmos-sdk/pull/13529) Add method `LatestVersion` to `MultiStore` interface, add method `SetQueryMultiStore` to baesapp to support alternative `MultiStore` implementation for query service.

### Bug Fixes

* (baseapp) [#13983](https://github.com/cosmos/cosmos-sdk/pull/13983) Don't emit duplicate ante-handler events when a post-handler is defined.
* (baseapp) [#14049](https://github.com/cosmos/cosmos-sdk/pull/14049) Fix state sync when interval is zero.
* (store) [#13516](https://github.com/cosmos/cosmos-sdk/pull/13516) Fix state listener that was observing writes at wrong time.

## [v0.46.6](https://github.com/cosmos/cosmos-sdk/releases/tag/v0.46.6) - 2022-11-18

### Improvements

* (config) [#13894](https://github.com/cosmos/cosmos-sdk/pull/13894) Support state streaming configuration in `app.toml` template and default configuration.

### Bug Fixes

* (x/gov) [#13918](https://github.com/cosmos/cosmos-sdk/pull/13918) Fix propagation of message errors when executing a proposal.

## [v0.46.5](https://github.com/cosmos/cosmos-sdk/releases/tag/v0.46.5) - 2022-11-17

### Features

* (x/bank) [#13891](https://github.com/cosmos/cosmos-sdk/pull/13891) Provide a helper function `Migrate_V0464_To_V0465` for migrating a chain **already on v0.46 with versions <=v0.46.4** to the latest v0.46.5 correct state.

### Improvements

* [#13826](https://github.com/cosmos/cosmos-sdk/pull/13826) Support custom `GasConfig` configuration for applications.
* (deps) Bump Tendermint version to [v0.34.23](https://github.com/tendermint/tendermint/releases/tag/v0.34.23).

### State Machine Breaking

* (x/group) [#13876](https://github.com/cosmos/cosmos-sdk/pull/13876) Fix group MinExecutionPeriod that is checked on execution now, instead of voting period end.

### API Breaking Changes

* (x/group) [#13876](https://github.com/cosmos/cosmos-sdk/pull/13876) Add `GetMinExecutionPeriod` method on DecisionPolicy interface.

### Bug Fixes

* (x/group) [#13869](https://github.com/cosmos/cosmos-sdk/pull/13869) Group members weight must be positive and a finite number.
* (x/bank) [#13821](https://github.com/cosmos/cosmos-sdk/pull/13821) Fix bank store migration of coin metadata.
* (x/group) [#13808](https://github.com/cosmos/cosmos-sdk/pull/13808) Fix propagation of message events to the current context in `EndBlocker`.
* (x/gov) [#13728](https://github.com/cosmos/cosmos-sdk/pull/13728) Fix propagation of message events to the current context in `EndBlocker`.
* (store) [#13803](https://github.com/cosmos/cosmos-sdk/pull/13803) Add an error log if IAVL set operation failed.
* [#13861](https://github.com/cosmos/cosmos-sdk/pull/13861) Allow `_` characters in tx event queries, i.e. `GetTxsEvent`.

## [v0.46.4](https://github.com/cosmos/cosmos-sdk/releases/tag/v0.46.4) - 2022-11-01

### Features

* (x/auth) [#13612](https://github.com/cosmos/cosmos-sdk/pull/13612) Add `Query/ModuleAccountByName` endpoint for accessing the module account info by module name.

### Improvements

* (deps) Bump IAVL version to [v0.19.4](https://github.com/cosmos/iavl/releases/tag/v0.19.4).

### Bug Fixes

* (x/auth/tx) [#12474](https://github.com/cosmos/cosmos-sdk/pull/12474) Remove condition in GetTxsEvent that disallowed multiple equal signs, which would break event queries with base64 strings (i.e. query by signature).
* (store) [#13530](https://github.com/cosmos/cosmos-sdk/pull/13530) Fix app-hash mismatch if upgrade migration commit is interrupted.

### CLI Breaking Changes

* [#13656](https://github.com/cosmos/cosmos-sdk/pull/13659) Rename `server.FlagIAVLFastNode` to `server.FlagDisableIAVLFastNode` for clarity.

### API Breaking Changes

* (context) [#13063](https://github.com/cosmos/cosmos-sdk/pull/13063) Update `Context#CacheContext` to automatically emit all events on the parent context's `EventManager`.

## [v0.46.3](https://github.com/cosmos/cosmos-sdk/releases/tag/v0.46.3) - 2022-10-20

ATTENTION:

This is a security release for the [Dragonberry security advisory](https://forum.cosmos.network/t/ibc-security-advisory-dragonberry/7702).

All users should upgrade immediately.

Users *must* add a replace directive in their go.mod for the new `ics23` package in the SDK:

```go
replace github.com/confio/ics23/go => github.com/cosmos/cosmos-sdk/ics23/go v0.8.0
```

### Features

* [#13435](https://github.com/cosmos/cosmos-sdk/pull/13435) Extend error context when a simulation fails.
* (grpc) [#13485](https://github.com/cosmos/cosmos-sdk/pull/13485) Implement a new gRPC query, `/cosmos/base/node/v1beta1/config`, which provides operator configuration.
* (cli) [#13147](https://github.com/cosmos/cosmos-sdk/pull/13147) Add the `--append` flag to the `sign-batch` CLI cmd to combine the messages and sign those txs which are created with `--generate-only`.
* (cli) [#13454](https://github.com/cosmos/cosmos-sdk/pull/13454) `sign-batch` CLI can now read multiple transaction files.

### Improvements

* [#13586](https://github.com/cosmos/cosmos-sdk/pull/13586) Bump Tendermint to `v0.34.22`.
* (auth) [#13460](https://github.com/cosmos/cosmos-sdk/pull/13460) The `q auth address-by-id` CLI command has been renamed to `q auth address-by-acc-num` to be more explicit. However, the old `address-by-id` version is still kept as an alias, for backwards compatibility.
* [#13433](https://github.com/cosmos/cosmos-sdk/pull/13433) Remove dead code in cacheMergeIterator `Domain()`.

### Bug Fixes

* Implement dragonberry security patch.
    * For applying the patch please refer to the [RELEASE NOTES](./RELEASE_NOTES.md)
* (store) [#13459](https://github.com/cosmos/cosmos-sdk/pull/13459) Don't let state listener observe the uncommitted writes.
* [#12548](https://github.com/cosmos/cosmos-sdk/pull/12548) Prevent signing from wrong key while using multisig.

### API Breaking Changes

* (server) [#13485](https://github.com/cosmos/cosmos-sdk/pull/13485) The `Application` service now requires the `RegisterNodeService` method to be implemented.

## [v0.46.2](https://github.com/cosmos/cosmos-sdk/releases/tag/v0.46.2) - 2022-10-03

### API Breaking Changes

* (cli) [#13089](https://github.com/cosmos/cosmos-sdk/pull/13089) Fix rollback command don't actually delete multistore versions, added method `RollbackToVersion` to interface `CommitMultiStore` and added method `CommitMultiStore` to `Application` interface.
* (cli) [#13089](https://github.com/cosmos/cosmos-sdk/pull/13089) `NewRollbackCmd` now takes an `appCreator types.AppCreator`.

### Features

* (cli) [#13207](https://github.com/cosmos/cosmos-sdk/pull/13207) Reduce user's password prompts when calling keyring `List()` function.
* (cli) [#13353](https://github.com/cosmos/cosmos-sdk/pull/13353) Add `tx group draft-proposal` command for generating group proposal JSONs (skeleton).
* (cli) [#13304](https://github.com/cosmos/cosmos-sdk/pull/13304) Add `tx gov draft-proposal` command for generating proposal JSONs (skeleton).
* (x/authz) [#13047](https://github.com/cosmos/cosmos-sdk/pull/13047) Add a GetAuthorization function to the keeper.
* (cli) [#12742](https://github.com/cosmos/cosmos-sdk/pull/12742) Add the `prune` CLI cmd to manually prune app store history versions based on the pruning options.

### Improvements

* [#13323](https://github.com/cosmos/cosmos-sdk/pull/13323) Ensure `withdraw_rewards` rewards are emitted from all actions that result in rewards being withdrawn.
* [#13233](https://github.com/cosmos/cosmos-sdk/pull/13233) Add `--append` to `add-genesis-account` sub-command to append new tokens after an account is already created.
* (x/group) [#13214](https://github.com/cosmos/cosmos-sdk/pull/13214) Add `withdraw-proposal` command to group module's CLI transaction commands.
* (x/auth) [#13048](https://github.com/cosmos/cosmos-sdk/pull/13048) Add handling of AccountNumberStoreKeyPrefix to the simulation decoder.
* (simapp) [#13107](https://github.com/cosmos/cosmos-sdk/pull/13107) Call `SetIAVLCacheSize` with the configured value in simapp.
* [#13301](https://github.com/cosmos/cosmos-sdk/pull/13301) Keep the balance query endpoint compatible with legacy blocks
* [#13321](https://github.com/cosmos/cosmos-sdk/pull/13321) Add flag to disable fast node migration and usage.

### Bug Fixes

* (types) [#13265](https://github.com/cosmos/cosmos-sdk/pull/13265) Correctly coalesce coins even with repeated denominations & simplify logic.
* (x/auth) [#13200](https://github.com/cosmos/cosmos-sdk/pull/13200) Fix wrong sequences in `sign-batch`.
* (export) [#13029](https://github.com/cosmos/cosmos-sdk/pull/13029) Fix exporting the blockParams regression.
* [#13046](https://github.com/cosmos/cosmos-sdk/pull/13046) Fix missing return statement in BaseApp.Query.
* (store) [#13336](https://github.com/cosmos/cosmos-sdk/pull/13334) Call streaming listeners for deliver tx event, it was removed accidentally.
* (grpc) [#13417](https://github.com/cosmos/cosmos-sdk/pull/13417) fix grpc query panic that could crash the node (backport #13352).
* (grpc) [#13418](https://github.com/cosmos/cosmos-sdk/pull/13418) Add close for grpc only mode.

## [v0.46.1](https://github.com/cosmos/cosmos-sdk/releases/tag/v0.46.1) - 2022-08-24

### Improvements

* [#12953](https://github.com/cosmos/cosmos-sdk/pull/12953) Change the default priority mechanism to be based on gas price.
* [#12981](https://github.com/cosmos/cosmos-sdk/pull/12981) Return proper error when parsing telemetry configuration.
* [#12969](https://github.com/cosmos/cosmos-sdk/pull/12969) Bump Tendermint to `v0.34.21` and IAVL to `v0.19.1`.
* [#12885](https://github.com/cosmos/cosmos-sdk/pull/12885) Amortize cost of processing cache KV store.
* (events) [#12850](https://github.com/cosmos/cosmos-sdk/pull/12850) Add a new `fee_payer` attribute to the `tx` event that is emitted from the `DeductFeeDecorator` AnteHandler decorator.
* (x/params) [#12615](https://github.com/cosmos/cosmos-sdk/pull/12615) Add `GetParamSetIfExists` function to params `Subspace` to prevent panics on breaking changes.
* (x/bank) [#12674](https://github.com/cosmos/cosmos-sdk/pull/12674) Add convenience function `CreatePrefixedAccountStoreKey()` to construct key to access account's balance for a given denom.
* [#12877](https://github.com/cosmos/cosmos-sdk/pull/12877) Bumped cosmossdk.io/math to v1.0.0-beta.3
* [#12693](https://github.com/cosmos/cosmos-sdk/pull/12693) Make sure the order of each node is consistent when emitting proto events.

### Bug Fixes

* (x/group) [#12888](https://github.com/cosmos/cosmos-sdk/pull/12888) Fix event propagation to the current context of `x/group` message execution `[]sdk.Result`.
* (x/upgrade) [#12906](https://github.com/cosmos/cosmos-sdk/pull/12906) Fix upgrade failure by moving downgrade verification logic after store migration.

## [v0.46.0](https://github.com/cosmos/cosmos-sdk/releases/tag/v0.46.0) - 2022-07-26

### Features

* (types) [#11985](https://github.com/cosmos/cosmos-sdk/pull/11985) Add a `Priority` field on `sdk.Context`, which represents the CheckTx priority field. It is only used during CheckTx.
* (gRPC) [#11889](https://github.com/cosmos/cosmos-sdk/pull/11889) Support custom read and write gRPC options in `app.toml`. See `max-recv-msg-size` and `max-send-msg-size` respectively.
* (cli) [#11738](https://github.com/cosmos/cosmos-sdk/pull/11738) Add `tx auth multi-sign` as alias of `tx auth multisign` for consistency with `multi-send`.
* (cli) [#11738](https://github.com/cosmos/cosmos-sdk/pull/11738) Add `tx bank multi-send` command for bulk send of coins to multiple accounts.
* (grpc) [#11642](https://github.com/cosmos/cosmos-sdk/pull/11642) Implement `ABCIQuery` in the Tendermint gRPC service, which proxies ABCI `Query` requests directly to the application.
* (x/upgrade) [#11551](https://github.com/cosmos/cosmos-sdk/pull/11551) Update `ScheduleUpgrade` for chains to schedule an automated upgrade on `BeginBlock` without having to go though governance.
* (tx) [#11533](https://github.com/cosmos/cosmos-sdk/pull/11533) Register [`EIP191`](https://eips.ethereum.org/EIPS/eip-191) as an available `SignMode` for chains to use.
* (x/genutil) [#11500](https://github.com/cosmos/cosmos-sdk/pull/11500) Fix GenTx validation and adjust error messages
* [#11430](https://github.com/cosmos/cosmos-sdk/pull/11430) Introduce a new `grpc-only` flag, such that when enabled, will start the node in a query-only mode. Note, gRPC MUST be enabled with this flag.
* (x/bank) [#11417](https://github.com/cosmos/cosmos-sdk/pull/11417) Introduce a new `SpendableBalances` gRPC query that retrieves an account's total (paginated) spendable balances.
* [#11441](https://github.com/cosmos/cosmos-sdk/pull/11441) Added a new method, `IsLTE`, for `types.Coin`. This method is used to check if a `types.Coin` is less than or equal to another `types.Coin`.
* (x/upgrade) [#11116](https://github.com/cosmos/cosmos-sdk/pull/11116) `MsgSoftwareUpgrade` and `MsgCancelUpgrade` have been added to support v1beta2 msgs-based gov proposals.
* [#10977](https://github.com/cosmos/cosmos-sdk/pull/10977) Now every cosmos message protobuf definition must be extended with a `cosmos.msg.v1.signer` option to signal the signer fields in a language agnostic way.
* [#10710](https://github.com/cosmos/cosmos-sdk/pull/10710) Chain-id shouldn't be required for creating a transaction with both --generate-only and --offline flags.
* [#10703](https://github.com/cosmos/cosmos-sdk/pull/10703) Create a new grantee account, if the grantee of an authorization does not exist.
* [#10592](https://github.com/cosmos/cosmos-sdk/pull/10592) Add a `DecApproxEq` function that checks to see if `|d1 - d2| < tol` for some Dec `d1, d2, tol`.
* [#9933](https://github.com/cosmos/cosmos-sdk/pull/9933) Introduces the notion of a Cosmos "Scalar" type, which would just be simple aliases that give human-understandable meaning to the underlying type, both in Go code and in Proto definitions.
* [#9884](https://github.com/cosmos/cosmos-sdk/pull/9884) Provide a new gRPC query handler, `/cosmos/params/v1beta1/subspaces`, that allows the ability to query for all registered subspaces and their respective keys.
* [#9776](https://github.com/cosmos/cosmos-sdk/pull/9776) Add flag `staking-bond-denom` to specify the staking bond denomination value when initializing a new chain.
* [#9533](https://github.com/cosmos/cosmos-sdk/pull/9533) Added a new gRPC method, `DenomOwners`, in `x/bank` to query for all account holders of a specific denomination.
* (bank) [#9618](https://github.com/cosmos/cosmos-sdk/pull/9618) Update bank.Metadata: add URI and URIHash attributes.
* (store) [#8664](https://github.com/cosmos/cosmos-sdk/pull/8664) Implementation of ADR-038 file StreamingService
* [#9837](https://github.com/cosmos/cosmos-sdk/issues/9837) `--generate-only` flag can be used with a keyname from the keyring.
* [#10326](https://github.com/cosmos/cosmos-sdk/pull/10326) `x/authz` add all grants by granter query.
* [#10944](https://github.com/cosmos/cosmos-sdk/pull/10944) `x/authz` add all grants by grantee query
* [#10348](https://github.com/cosmos/cosmos-sdk/pull/10348) Add `fee.{payer,granter}` and `tip` fields to StdSignDoc for signing tipped transactions.
* [#10208](https://github.com/cosmos/cosmos-sdk/pull/10208) Add `TipsTxMiddleware` for transferring tips.
* [#10379](https://github.com/cosmos/cosmos-sdk/pull/10379) Add validation to `x/upgrade` CLI `software-upgrade` command `--plan-info` value.
* [#10507](https://github.com/cosmos/cosmos-sdk/pull/10507) Add antehandler for tx priority.
* [#10311](https://github.com/cosmos/cosmos-sdk/pull/10311) Adds cli to use tips transactions. It adds an `--aux` flag to all CLI tx commands to generate the aux signer data (with optional tip), and a new `tx aux-to-fee` subcommand to let the fee payer gather aux signer data and broadcast the tx
* [#11019](https://github.com/cosmos/cosmos-sdk/pull/11019) Add `MsgCreatePermanentLockedAccount` and CLI method for creating permanent locked account
* [#10947](https://github.com/cosmos/cosmos-sdk/pull/10947) Add `AllowancesByGranter` query to the feegrant module
* [#10407](https://github.com/cosmos/cosmos-sdk/pull/10407) Add validation to `x/upgrade` module's `BeginBlock` to check accidental binary downgrades
* (gov) [#11036](https://github.com/cosmos/cosmos-sdk/pull/11036) Add in-place migrations for 0.43->0.46. Add a `migrate v0.46` CLI command for v0.43->0.46 JSON genesis migration.
* [#11006](https://github.com/cosmos/cosmos-sdk/pull/11006) Add `debug pubkey-raw` command to allow inspecting of pubkeys in legacy bech32 format
* (x/authz) [#10714](https://github.com/cosmos/cosmos-sdk/pull/10714) Add support for pruning expired authorizations
* [#11179](https://github.com/cosmos/cosmos-sdk/pull/11179) Add state rollback command.
* [#11234](https://github.com/cosmos/cosmos-sdk/pull/11234) Add `GRPCClient` field to Client Context. If `GRPCClient` field is set to nil, the `Invoke` method would use ABCI query, otherwise use gprc.
* (authz)[#11060](https://github.com/cosmos/cosmos-sdk/pull/11060) Support grant with no expire time.
* (rosetta) [#11590](https://github.com/cosmos/cosmos-sdk/pull/11590) Add fee suggestion for rosetta and enable offline mode. Also force set events about Fees to Success to pass reconciliation test.
* (types) [#11959](https://github.com/cosmos/cosmos-sdk/pull/11959) Added `sdk.Coins.Find` helper method to find a coin by denom.
* (upgrade) [#12603](https://github.com/cosmos/cosmos-sdk/pull/12603) feat: Move AppModule.BeginBlock and AppModule.EndBlock to extension interfaces
* (telemetry) [#12405](https://github.com/cosmos/cosmos-sdk/pull/12405) Add *query* calls metric to telemetry.
* (query) [#12253](https://github.com/cosmos/cosmos-sdk/pull/12253) Add `GenericFilteredPaginate` to the `query` package to improve UX.

### API Breaking Changes

* (x/auth/ante) [#11985](https://github.com/cosmos/cosmos-sdk/pull/11985) The `MempoolFeeDecorator` has been removed. Instead, the `DeductFeeDecorator` takes a new argument of type `TxFeeChecker`, to define custom fee models. If `nil` is passed to this `TxFeeChecker` argument, then it will default to `checkTxFeeWithValidatorMinGasPrices`, which is the exact same behavior as the old `MempoolFeeDecorator` (i.e. checking fees against validator's own min gas price).
* (x/auth/ante) [#11985](https://github.com/cosmos/cosmos-sdk/pull/11985) The `ExtensionOptionsDecorator` takes an argument of type `ExtensionOptionChecker`. For backwards-compatibility, you can pass `nil`, which defaults to the old behavior of rejecting all tx extensions.
* (crypto/keyring) [#11932](https://github.com/cosmos/cosmos-sdk/pull/11932) Remove `Unsafe*` interfaces from keyring package. Please use interface casting if you wish to access those unsafe functions.
* (types) [#11881](https://github.com/cosmos/cosmos-sdk/issues/11881) Rename `AccAddressFromHex` to `AccAddressFromHexUnsafe`.
* (types) [#11788](https://github.com/cosmos/cosmos-sdk/pull/11788) The `Int` and `Uint` types have been moved to their own dedicated module, `math`. Aliases are kept in the SDK's root `types` package, however, it is encouraged to utilize the new `math` module. As a result, the `Int#ToDec` API has been removed.
* (grpc) [#11642](https://github.com/cosmos/cosmos-sdk/pull/11642) The `RegisterTendermintService` method in the `tmservice` package now requires a `abciQueryFn` query function parameter.
* [#11496](https://github.com/cosmos/cosmos-sdk/pull/11496) Refactor abstractions for snapshot and pruning; snapshot intervals eventually pruned; unit tests.
* (types) [#11689](https://github.com/cosmos/cosmos-sdk/pull/11689) Make `Coins#Sub` and `Coins#SafeSub` consistent with `Coins#Add`.
* (store)[#11152](https://github.com/cosmos/cosmos-sdk/pull/11152) Remove `keep-every` from pruning options.
* [#10950](https://github.com/cosmos/cosmos-sdk/pull/10950) Add `envPrefix` parameter to `cmd.Execute`.
* (x/mint) [#10441](https://github.com/cosmos/cosmos-sdk/pull/10441) The `NewAppModule` function now accepts an inflation calculation function as an argument.
* [#9695](https://github.com/cosmos/cosmos-sdk/pull/9695) Migrate keys from `Info` (serialized as amino) -> `Record` (serialized as proto)
    * Add new `codec.Codec` argument in:
        * `keyring.NewInMemory`
        * `keyring.New`
    * Rename:
        * `SavePubKey` to `SaveOfflineKey`.
        * `NewMultiInfo`, `NewLedgerInfo` to `NewLegacyMultiInfo`, `newLegacyLedgerInfo` respectively. Move them into `legacy_info.go`.
        * `NewOfflineInfo` to `newLegacyOfflineInfo` and move it to `migration_test.go`.
    * Return:
    _`keyring.Record, error` in `SaveOfflineKey`, `SaveLedgerKey`, `SaveMultiSig`, `Key` and `KeyByAddress`.
    _`keyring.Record` instead of `Info` in `NewMnemonic` and `List`.
    * Remove `algo` argument from :
        * `SaveOfflineKey`
    * Take `keyring.Record` instead of `Info` as first argument in:
        * `MkConsKeyOutput`
        * `MkValKeyOutput`
        * `MkAccKeyOutput`
* [#10022](https://github.com/cosmos/cosmos-sdk/pull/10022) `AuthKeeper` interface in `x/auth` now includes a function `HasAccount`.
* [#9759](https://github.com/cosmos/cosmos-sdk/pull/9759) `NewAccountKeeeper` in `x/auth` now takes an additional `bech32Prefix` argument that represents `sdk.Bech32MainPrefix`.
* [#9628](https://github.com/cosmos/cosmos-sdk/pull/9628) Rename `x/{mod}/legacy` to `x/{mod}/migrations`.
* [#9571](https://github.com/cosmos/cosmos-sdk/pull/9571) Implemented error handling for staking hooks, which now return an error on failure.
* [#9427](https://github.com/cosmos/cosmos-sdk/pull/9427) Move simapp `FundAccount` and `FundModuleAccount` to `x/bank/testutil`
* (client/tx) [#9421](https://github.com/cosmos/cosmos-sdk/pull/9421/) `BuildUnsignedTx`, `BuildSimTx`, `PrintUnsignedStdTx` functions are moved to
  the Tx Factory as methods.
* (client/keys) [#9601](https://github.com/cosmos/cosmos-sdk/pull/9601) Added `keys rename` CLI command and `Keyring.Rename` interface method to rename a key in the keyring.
* (x/slashing) [#9458](https://github.com/cosmos/cosmos-sdk/pull/9458) Coins burned from slashing is now returned from Slash function and included in Slash event.
* [#9246](https://github.com/cosmos/cosmos-sdk/pull/9246) The `New` method for the network package now returns an error.
* [#9519](https://github.com/cosmos/cosmos-sdk/pull/9519) `DeleteDeposits` renamed to `DeleteAndBurnDeposits`, `RefundDeposits` renamed to `RefundAndDeleteDeposits`
* (codec) [#9521](https://github.com/cosmos/cosmos-sdk/pull/9521) Removed deprecated `clientCtx.JSONCodec` from `client.Context`.
* (codec) [#9521](https://github.com/cosmos/cosmos-sdk/pull/9521) Rename `EncodingConfig.Marshaler` to `Codec`.
* [#9594](https://github.com/cosmos/cosmos-sdk/pull/9594) `RESTHandlerFn` argument is removed from the `gov/NewProposalHandler`.
* [#9594](https://github.com/cosmos/cosmos-sdk/pull/9594) `types/rest` package moved to `testutil/rest`.
* [#9432](https://github.com/cosmos/cosmos-sdk/pull/9432) `ConsensusParamsKeyTable` moved from `params/keeper` to `params/types`
* [#9576](https://github.com/cosmos/cosmos-sdk/pull/9576) Add debug error message to `sdkerrors.QueryResult` when enabled
* [#9650](https://github.com/cosmos/cosmos-sdk/pull/9650) Removed deprecated message handler implementation from the SDK modules.
* [#10248](https://github.com/cosmos/cosmos-sdk/pull/10248) Remove unused `KeyPowerReduction` variable from x/staking types.
* (x/bank) [#9832](https://github.com/cosmos/cosmos-sdk/pull/9832) `AddressFromBalancesStore` renamed to `AddressAndDenomFromBalancesStore`.
* (tests) [#9938](https://github.com/cosmos/cosmos-sdk/pull/9938) `simapp.Setup` accepts additional `testing.T` argument.
* (baseapp) [#11979](https://github.com/cosmos/cosmos-sdk/pull/11979) Rename baseapp simulation helper methods `baseapp.{Check,Deliver}` to `baseapp.Sim{Check,Deliver}`.
* (x/gov) [#10373](https://github.com/cosmos/cosmos-sdk/pull/10373) Removed gov `keeper.{MustMarshal, MustUnmarshal}`.
* [#10348](https://github.com/cosmos/cosmos-sdk/pull/10348) StdSignBytes takes a new argument of type `*tx.Tip` for signing over tips using LEGACY_AMINO_JSON.
* [#10208](https://github.com/cosmos/cosmos-sdk/pull/10208) The `x/auth/signing.Tx` interface now also includes a new `GetTip() *tx.Tip` method for verifying tipped transactions. The `x/auth/types` expected BankKeeper interface now expects the `SendCoins` method too.
* [#10612](https://github.com/cosmos/cosmos-sdk/pull/10612) `baseapp.NewBaseApp` constructor function doesn't take the `sdk.TxDecoder` anymore. This logic has been moved into the TxDecoderMiddleware.
* [#10692](https://github.com/cosmos/cosmos-sdk/pull/10612) `SignerData` takes 2 new fields, `Address` and `PubKey`, which need to get populated when using SIGN_MODE_DIRECT_AUX.
* [#10748](https://github.com/cosmos/cosmos-sdk/pull/10748) Move legacy `x/gov` api to `v1beta1` directory.
* [#10816](https://github.com/cosmos/cosmos-sdk/pull/10816) Reuse blocked addresses from the bank module. No need to pass them to distribution.
* [#10852](https://github.com/cosmos/cosmos-sdk/pull/10852) Move `x/gov/types` to `x/gov/types/v1beta2`.
* [#10922](https://github.com/cosmos/cosmos-sdk/pull/10922), [/#10957](https://github.com/cosmos/cosmos-sdk/pull/10957) Move key `server.Generate*` functions to testutil and support custom mnemonics in in-process testing network. Moved `TestMnemonic` from `testutil` package to `testdata`.
* (x/bank) [#10771](https://github.com/cosmos/cosmos-sdk/pull/10771) Add safety check on bank module perms to allow module-specific mint restrictions (e.g. only minting a certain denom).
* (x/bank) [#10771](https://github.com/cosmos/cosmos-sdk/pull/10771) Add `bank.BaseKeeper.WithMintCoinsRestriction` function to restrict use of bank `MintCoins` usage.
* [#10868](https://github.com/cosmos/cosmos-sdk/pull/10868), [#10989](https://github.com/cosmos/cosmos-sdk/pull/10989) The Gov keeper accepts now 2 more mandatory arguments, the ServiceMsgRouter and a maximum proposal metadata length.
* [#10868](https://github.com/cosmos/cosmos-sdk/pull/10868), [#10989](https://github.com/cosmos/cosmos-sdk/pull/10989), [#11093](https://github.com/cosmos/cosmos-sdk/pull/11093) The Gov keeper accepts now 2 more mandatory arguments, the ServiceMsgRouter and a gov Config including the max metadata length.
* [#11124](https://github.com/cosmos/cosmos-sdk/pull/11124) Add `GetAllVersions` to application store
* (x/authz) [#10447](https://github.com/cosmos/cosmos-sdk/pull/10447) authz `NewGrant` takes a new argument: block time, to correctly validate expire time.
* [#10961](https://github.com/cosmos/cosmos-sdk/pull/10961) Support third-party modules to add extension snapshots to state-sync.
* [#11274](https://github.com/cosmos/cosmos-sdk/pull/11274) `types/errors.New` now is an alias for `types/errors.Register` and should only be used in initialization code.
* (authz)[#11060](https://github.com/cosmos/cosmos-sdk/pull/11060) `authz.NewMsgGrant` `expiration` is now a pointer. When `nil` is used then no expiration will be set (grant won't expire).
* (x/distribution)[#11457](https://github.com/cosmos/cosmos-sdk/pull/11457) Add amount field to `distr.MsgWithdrawDelegatorRewardResponse` and `distr.MsgWithdrawValidatorCommissionResponse`.
* [#11334](https://github.com/cosmos/cosmos-sdk/pull/11334) Move `x/gov/types/v1beta2` to `x/gov/types/v1`.
* (x/auth/middleware) [#11413](https://github.com/cosmos/cosmos-sdk/pull/11413) Refactor tx middleware to be extensible on tx fee logic. Merged `MempoolFeeMiddleware` and `TxPriorityMiddleware` functionalities into `DeductFeeMiddleware`, make the logic extensible using the `TxFeeChecker` option, the current fee logic is preserved by the default `checkTxFeeWithValidatorMinGasPrices` implementation. Change `RejectExtensionOptionsMiddleware` to `NewExtensionOptionsMiddleware` which is extensible with the `ExtensionOptionChecker` option. Unpack the tx extension options `Any`s to interface `TxExtensionOptionI`.
* (migrations) [#11556](https://github.com/cosmos/cosmos-sdk/pull/11556#issuecomment-1091385011) Remove migration code from 0.42 and below. To use previous migrations, checkout previous versions of the cosmos-sdk.

### Client Breaking Changes

* [#11797](https://github.com/cosmos/cosmos-sdk/pull/11797) Remove all RegisterRESTRoutes (previously deprecated)
* [#11089](https://github.com/cosmos/cosmos-sdk/pull/11089) interacting with the node through `grpc.Dial` requires clients to pass a codec refer to [doc](docs/docs/run-node/02-interact-node.md).
* [#9594](https://github.com/cosmos/cosmos-sdk/pull/9594) Remove legacy REST API. Please see the [REST Endpoints Migration guide](https://docs.cosmos.network/v0.45/migrations/rest.html) to migrate to the new REST endpoints.
* [#9995](https://github.com/cosmos/cosmos-sdk/pull/9995) Increased gas cost for creating proposals.
* [#11029](https://github.com/cosmos/cosmos-sdk/pull/11029) The deprecated Vote Option field is removed in gov v1beta2 and nil in v1beta1. Use Options instead.
* [#11013](https://github.com/cosmos/cosmos-sdk/pull/11013) The `tx gov submit-proposal` command has changed syntax to support the new Msg-based gov proposals. To access the old CLI command, please use `tx gov submit-legacy-proposal`.
* [#11170](https://github.com/cosmos/cosmos-sdk/issues/11170) Fixes issue related to grpc-gateway of supply by ibc-denom.

### CLI Breaking Changes

* (cli) [#11818](https://github.com/cosmos/cosmos-sdk/pull/11818) CLI transactions preview now respect the chosen `--output` flag format (json or text).
* [#9695](https://github.com/cosmos/cosmos-sdk/pull/9695) `<app> keys migrate` CLI command now takes no arguments.
* [#9246](https://github.com/cosmos/cosmos-sdk/pull/9246) Removed the CLI flag `--setup-config-only` from the `testnet` command and added the subcommand `init-files`.
* [#9780](https://github.com/cosmos/cosmos-sdk/pull/9780) Use sigs.k8s.io for yaml, which might lead to minor YAML output changes
* [#10625](https://github.com/cosmos/cosmos-sdk/pull/10625) Rename `--fee-account` CLI flag to `--fee-granter`
* [#10684](https://github.com/cosmos/cosmos-sdk/pull/10684) Rename `edit-validator` command's `--moniker` flag to `--new-moniker`
* (authz)[#11060](https://github.com/cosmos/cosmos-sdk/pull/11060) Changed the default value of the `--expiration` `tx grant` CLI Flag: was now + 1year, update: null (no expire date).

### Improvements

* (types) [#12201](https://github.com/cosmos/cosmos-sdk/pull/12201) Add `MustAccAddressFromBech32` util function
* [#11696](https://github.com/cosmos/cosmos-sdk/pull/11696) Rename `helpers.GenTx` to `GenSignedMockTx` to avoid confusion with genutil's `GenTxCmd`.
* (x/auth/vesting) [#11652](https://github.com/cosmos/cosmos-sdk/pull/11652) Add util functions for `Period(s)`
* [#11630](https://github.com/cosmos/cosmos-sdk/pull/11630) Add SafeSub method to sdk.Coin.
* [#11511](https://github.com/cosmos/cosmos-sdk/pull/11511) Add api server flags to start command.
* [#11484](https://github.com/cosmos/cosmos-sdk/pull/11484) Implement getter for keyring backend option.
* [#11449](https://github.com/cosmos/cosmos-sdk/pull/11449) Improved error messages when node isn't synced.
* [#11349](https://github.com/cosmos/cosmos-sdk/pull/11349) Add `RegisterAminoMsg` function that checks that a msg name is <40 chars (else this would break ledger nano signing) then registers the concrete msg type with amino, it should be used for registering `sdk.Msg`s with amino instead of `cdc.RegisterConcrete`.
* [#11089](https://github.com/cosmos/cosmos-sdk/pull/11089]) Now cosmos-sdk consumers can upgrade gRPC to its newest versions.
* [#10439](https://github.com/cosmos/cosmos-sdk/pull/10439) Check error for `RegisterQueryHandlerClient` in all modules `RegisterGRPCGatewayRoutes`.
* [#9780](https://github.com/cosmos/cosmos-sdk/pull/9780) Remove gogoproto `moretags` YAML annotations and add `sigs.k8s.io/yaml` for YAML marshalling.
* (x/bank) [#10134](https://github.com/cosmos/cosmos-sdk/pull/10134) Add `HasDenomMetadata` function to bank `Keeper` to check if a client coin denom metadata exists in state.
* (x/bank) [#10022](https://github.com/cosmos/cosmos-sdk/pull/10022) `BankKeeper.SendCoins` now takes less execution time.
* (deps) [#9987](https://github.com/cosmos/cosmos-sdk/pull/9987) Bump Go version minimum requirement to `1.17`
* (cli) [#9856](https://github.com/cosmos/cosmos-sdk/pull/9856) Overwrite `--sequence` and `--account-number` flags with default flag values when used with `offline=false` in `sign-batch` command.
* (rosetta) [#10001](https://github.com/cosmos/cosmos-sdk/issues/10001) Add documentation for rosetta-cli dockerfile and rename folder for the rosetta-ci dockerfile
* [#9699](https://github.com/cosmos/cosmos-sdk/pull/9699) Add `:`, `.`, `-`, and `_` as allowed characters in the default denom regular expression.
* (genesis) [#9697](https://github.com/cosmos/cosmos-sdk/pull/9697) Ensure `InitGenesis` returns with non-empty validator set.
* [#10468](https://github.com/cosmos/cosmos-sdk/pull/10468) Allow futureOps to queue additional operations in simulations
* [#10625](https://github.com/cosmos/cosmos-sdk/pull/10625) Add `--fee-payer` CLI flag
* (cli) [#10683](https://github.com/cosmos/cosmos-sdk/pull/10683) In CLI, allow 1 SIGN_MODE_DIRECT signer in transactions with multiple signers.
* (deps) [#10706](https://github.com/cosmos/cosmos-sdk/issues/10706) Bump rosetta-sdk-go to v0.7.2 and rosetta-cli to v0.7.3
* (types/errors) [#10779](https://github.com/cosmos/cosmos-sdk/pull/10779) Move most functionality in `types/errors` to a standalone `errors` go module, except the `RootCodespace` errors and ABCI response helpers. All functions and types that used to live in `types/errors` are now aliased so this is not a breaking change.
* (gov) [#10854](https://github.com/cosmos/cosmos-sdk/pull/10854) v1beta2's vote doesn't include the deprecate `option VoteOption` anymore. Instead, it only uses `WeightedVoteOption`.
* (types) [#11004](https://github.com/cosmos/cosmos-sdk/pull/11004) Added mutable versions of many of the sdk.Dec types operations. This improves performance when used by avoiding reallocating a new bigint for each operation.
* (x/auth) [#10880](https://github.com/cosmos/cosmos-sdk/pull/10880) Added a new query to the tx query service that returns a block with transactions fully decoded.
* (types) [#11200](https://github.com/cosmos/cosmos-sdk/pull/11200) Added `Min()` and `Max()` operations on sdk.Coins.
* (gov) [#11287](https://github.com/cosmos/cosmos-sdk/pull/11287) Fix error message when no flags are provided while executing `submit-legacy-proposal` transaction.
* (x/auth) [#11482](https://github.com/cosmos/cosmos-sdk/pull/11482) Improve panic message when attempting to register a method handler for a message that does not implement sdk.Msg
* (x/staking) [#11596](https://github.com/cosmos/cosmos-sdk/pull/11596) Add (re)delegation getters
* (errors) [#11960](https://github.com/cosmos/cosmos-sdk/pull/11960) Removed 'redacted' error message from defaultErrEncoder
* (ante) [#12013](https://github.com/cosmos/cosmos-sdk/pull/12013) Index ante events for failed tx.
* [#12668](https://github.com/cosmos/cosmos-sdk/pull/12668) Add `authz_msg_index` event attribute to message events emitted when executing via `MsgExec` through `x/authz`.
* [#12626](https://github.com/cosmos/cosmos-sdk/pull/12626) Upgrade IAVL to v0.19.0 with fast index and error propagation. NOTE: first start will take a while to propagate into new model.
* [#12576](https://github.com/cosmos/cosmos-sdk/pull/12576) Remove dependency on cosmos/keyring and upgrade to 99designs/keyring v1.2.1
* [#12590](https://github.com/cosmos/cosmos-sdk/pull/12590) Allow zero gas in simulation mode.
* [#12453](https://github.com/cosmos/cosmos-sdk/pull/12453) Add `NewInMemoryWithKeyring` function which allows the creation of in memory `keystore` instances with a specified set of existing items.
* [#11390](https://github.com/cosmos/cosmos-sdk/pull/11390) `LatestBlockResponse` & `BlockByHeightResponse` types' `Block` filed has been deprecated and they now contains new field `sdk_block` with `proposer_address` as `string`
* [#12089](https://github.com/cosmos/cosmos-sdk/pull/12089) Mark the `TipDecorator` as beta, don't include it in simapp by default.
* [#12153](https://github.com/cosmos/cosmos-sdk/pull/12153) Add a new `NewSimulationManagerFromAppModules` constructor, to simplify simulation wiring.

### Bug Fixes

* [#11969](https://github.com/cosmos/cosmos-sdk/pull/11969) Fix the panic error in `x/upgrade` when `AppVersion` is not set.
* (tests) [#11940](https://github.com/cosmos/cosmos-sdk/pull/11940) Fix some client tests in the `x/gov` module
* [#11772](https://github.com/cosmos/cosmos-sdk/pull/11772) Limit types.Dec length to avoid overflow.
* [#11724](https://github.com/cosmos/cosmos-sdk/pull/11724) Fix data race issues with api.Server
* [#11693](https://github.com/cosmos/cosmos-sdk/pull/11693) Add validation for gentx cmd.
* [#11645](https://github.com/cosmos/cosmos-sdk/pull/11645) Fix `--home` flag ignored when running help.
* [#11558](https://github.com/cosmos/cosmos-sdk/pull/11558) Fix `--dry-run` not working when using tx command.
* [#11354](https://github.com/cosmos/cosmos-sdk/pull/11355) Added missing pagination flag for `bank q total` query.
* [#11197](https://github.com/cosmos/cosmos-sdk/pull/11197) Signing with multisig now works with multisig address which is not in the keyring.
* (makefile) [#11285](https://github.com/cosmos/cosmos-sdk/pull/11285) Fix lint-fix make target.
* (client) [#11283](https://github.com/cosmos/cosmos-sdk/issues/11283) Support multiple keys for tx simulation and setting automatic gas for txs.
* (store) [#11177](https://github.com/cosmos/cosmos-sdk/pull/11177) Update the prune `everything` strategy to store the last two heights.
* [#10844](https://github.com/cosmos/cosmos-sdk/pull/10844) Automatic recovering non-consistent keyring storage during public key import.
* (store) [#11117](https://github.com/cosmos/cosmos-sdk/pull/11117) Fix data race in store trace component
* (cli) [#11065](https://github.com/cosmos/cosmos-sdk/pull/11065) Ensure the `tendermint-validator-set` query command respects the `-o` output flag.
* (grpc) [#10985](https://github.com/cosmos/cosmos-sdk/pull/10992) The `/cosmos/tx/v1beta1/txs/{hash}` endpoint returns a 404 when a tx does not exist.
* (rosetta) [#10340](https://github.com/cosmos/cosmos-sdk/pull/10340) Use `GenesisChunked(ctx)` instead `Genesis(ctx)` to get genesis block height
* [#9651](https://github.com/cosmos/cosmos-sdk/pull/9651) Change inconsistent limit of `0` to `MaxUint64` on InfiniteGasMeter and add GasRemaining func to GasMeter.
* [#9639](https://github.com/cosmos/cosmos-sdk/pull/9639) Check store keys length before accessing them by making sure that `key` is of length `m+1` (for `key[n:m]`)
* (types) [#9627](https://github.com/cosmos/cosmos-sdk/pull/9627) Fix nil pointer panic on `NewBigIntFromInt`
* (x/genutil) [#9574](https://github.com/cosmos/cosmos-sdk/pull/9575) Actually use the `gentx` client tx flags (like `--keyring-dir`)
* (x/distribution) [#9599](https://github.com/cosmos/cosmos-sdk/pull/9599) Withdraw rewards event now includes a value attribute even if there are 0 rewards (due to situations like 100% commission).
* (x/genutil) [#9638](https://github.com/cosmos/cosmos-sdk/pull/9638) Added missing validator key save when recovering from mnemonic
* [#9762](https://github.com/cosmos/cosmos-sdk/pull/9762) The init command uses the chain-id from the client config if --chain-id is not provided
* [#9980](https://github.com/cosmos/cosmos-sdk/pull/9980) Returning the error when the invalid argument is passed to bank query total supply cli.
* (server) [#10016](https://github.com/cosmos/cosmos-sdk/issues/10016) Fix marshaling of index-events into server config file.
* [#10184](https://github.com/cosmos/cosmos-sdk/pull/10184) Fixed CLI tx commands to no longer explicitly require the chain-id flag as this value can come from a user config.
* (x/upgrade) [#10189](https://github.com/cosmos/cosmos-sdk/issues/10189) Removed potential sources of non-determinism in upgrades
* [#10258](https://github.com/cosmos/cosmos-sdk/issues/10258) Fixes issue related to segmentation fault on mac m1 arm64
* [#10466](https://github.com/cosmos/cosmos-sdk/issues/10466) Fixes error with simulation tests when genesis start time is randomly created after the year 2262
* [#10394](https://github.com/cosmos/cosmos-sdk/issues/10394) Fixes issue related to grpc-gateway of account balance by
  ibc-denom.
* [#10842](https://github.com/cosmos/cosmos-sdk/pull/10842) Fix error when `--generate-only`, `--max-msgs` fags set while executing `WithdrawAllRewards` command.
* [#10897](https://github.com/cosmos/cosmos-sdk/pull/10897) Fix: set a non-zero value on gas overflow.
* [#9790](https://github.com/cosmos/cosmos-sdk/pull/10687) Fix behavior of `DecCoins.MulDecTruncate`.
* [#10990](https://github.com/cosmos/cosmos-sdk/pull/10990) Fixes missing `iavl-cache-size` config parsing in `GetConfig` method.
* (x/authz) [#10447](https://github.com/cosmos/cosmos-sdk/pull/10447) Fix authz `NewGrant` expiration check.
* (x/authz) [#10633](https://github.com/cosmos/cosmos-sdk/pull/10633) Fixed authorization not found error when executing message.
* [#11222](https://github.com/cosmos/cosmos-sdk/pull/11222) reject query with block height in the future
* [#11229](https://github.com/cosmos/cosmos-sdk/pull/11229) Handled the error message of `transaction encountered error` from tendermint.
* (x/authz) [#11252](https://github.com/cosmos/cosmos-sdk/pull/11252) Allow insufficient funds error for authz simulation
* (cli) [#11313](https://github.com/cosmos/cosmos-sdk/pull/11313) Fixes `--gas auto` when executing CLI transactions in `--generate-only` mode
* (cli) [#11337](https://github.com/cosmos/cosmos-sdk/pull/11337) Fixes `show-adress` cli cmd
* (crypto) [#11298](https://github.com/cosmos/cosmos-sdk/pull/11298) Fix cgo secp signature verification and update libscep256k1 library.
* (x/authz) [#11512](https://github.com/cosmos/cosmos-sdk/pull/11512) Fix response of a panic to error, when subtracting balances.
* (rosetta) [#11590](https://github.com/cosmos/cosmos-sdk/pull/11590) `/block` returns an error with nil pointer when a request has both of index and hash and increase timeout for huge genesis.
* (x/feegrant) [#11813](https://github.com/cosmos/cosmos-sdk/pull/11813) Fix pagination total count in `AllowancesByGranter` query.
* (simapp) [#11855](https://github.com/cosmos/cosmos-sdk/pull/11855) Use `sdkmath.Int` instead of `int64` for `SimulationState.InitialStake`.
* (x/capability) [#11737](https://github.com/cosmos/cosmos-sdk/pull/11737) Use a fixed length encoding of `Capability` pointer for `FwdCapabilityKey`
* [#11983](https://github.com/cosmos/cosmos-sdk/pull/11983) (x/feegrant, x/authz) rename grants query commands to `grants-by-grantee`, `grants-by-granter` cmds.
* (testutil/sims) [#12374](https://github.com/cosmos/cosmos-sdk/pull/12374) fix the non-determinstic behavior in simulations caused by `GenSignedMockTx` and check empty coins slice before it is used to create `banktype.MsgSend`.
* [#12448](https://github.com/cosmos/cosmos-sdk/pull/12448) Start telemetry independently from the API server.
* [#12509](https://github.com/cosmos/cosmos-sdk/pull/12509) Fix `Register{Tx,Tendermint}Service` not being called, resulting in some endpoints like the Simulate endpoint not working.
* [#12416](https://github.com/cosmos/cosmos-sdk/pull/12416) Prevent zero gas transactions in the `DeductFeeDecorator` AnteHandler decorator.
* (x/mint) [#12384](https://github.com/cosmos/cosmos-sdk/pull/12384) Ensure `GoalBonded` must be positive when performing `x/mint` parameter validation.
* (x/auth) [#12261](https://github.com/cosmos/cosmos-sdk/pull/12261) Deprecate pagination in GetTxsEventRequest/Response in favor of page and limit to align with tendermint `SignClient.TxSearch`
* (vesting) [#12190](https://github.com/cosmos/cosmos-sdk/pull/12190) Replace https://github.com/cosmos/cosmos-sdk/pull/12190 to use `NewBaseAccountWithAddress` in all vesting account message handlers.
* (linting) [#12132](https://github.com/cosmos/cosmos-sdk/pull/12132) Change sdk.Int to math.Int
* (cli) [#12127](https://github.com/cosmos/cosmos-sdk/pull/12127) Fix the CLI not always taking into account `--fee-payer` and `--fee-granter` flags.
* (migrations) [#12028](https://github.com/cosmos/cosmos-sdk/pull/12028) Fix v0.45->v0.46 in-place store migrations.
* (baseapp) [#12089](https://github.com/cosmos/cosmos-sdk/pull/12089) Include antehandler and runMsgs events in SimulateTx.
* (cli) [#12095](https://github.com/cosmos/cosmos-sdk/pull/12095) Fix running a tx with --dry-run returns an error
* (x/auth) [#12108](https://github.com/cosmos/cosmos-sdk/pull/12108) Fix GetBlockWithTxs error when querying block with 0 tx
* (genutil) [#12140](https://github.com/cosmos/cosmos-sdk/pull/12140) Fix staking's genesis JSON migrate in the `simd migrate v0.46` CLI command.
* (types) [#12154](https://github.com/cosmos/cosmos-sdk/pull/12154) Add `baseAccountGetter` to avoid invalid account error when create vesting account.
* (x/crisis) [#12208](https://github.com/cosmos/cosmos-sdk/pull/12208) Fix progress index of crisis invariant assertion logs.
* (types) [#12229](https://github.com/cosmos/cosmos-sdk/pull/12229) Increase sdk.Dec maxApproxRootIterations to 300

### State Machine Breaking

* (x/gov) [#13576](https://github.com/cosmos/cosmos-sdk/pull/13576) Proposals in voting period are tracked in a separate store.
* (baseapp) [#11985](https://github.com/cosmos/cosmos-sdk/pull/11985) Add a `postHandler` to baseapp. This `postHandler` is like antehandler, but is run *after* the `runMsgs` execution. It is in the same store branch that `runMsgs`, meaning that both `runMsgs` and `postHandler`
* (x/gov) [#11998](https://github.com/cosmos/cosmos-sdk/pull/11998) Tweak the `x/gov` `ModuleAccountInvariant` invariant to ensure deposits are `<=` total module account balance instead of strictly equal.
* (x/upgrade) [#11800](https://github.com/cosmos/cosmos-sdk/pull/11800) Fix `GetLastCompleteUpgrade` to properly return the latest upgrade.
* [#10564](https://github.com/cosmos/cosmos-sdk/pull/10564) Fix bug when updating allowance inside AllowedMsgAllowance
* (x/auth)[#9596](https://github.com/cosmos/cosmos-sdk/pull/9596) Enable creating periodic vesting accounts with a transactions instead of requiring them to be created in genesis.
* (x/bank) [#9611](https://github.com/cosmos/cosmos-sdk/pull/9611) Introduce a new index to act as a reverse index between a denomination and address allowing to query for token holders of a specific denomination. `DenomOwners` is updated to use the new reverse index.
* (x/bank) [#9832](https://github.com/cosmos/cosmos-sdk/pull/9832) Account balance is stored as `sdk.Int` rather than `sdk.Coin`.
* (x/bank) [#9890](https://github.com/cosmos/cosmos-sdk/pull/9890) Remove duplicate denom from denom metadata key.
* (x/upgrade) [#10189](https://github.com/cosmos/cosmos-sdk/issues/10189) Removed potential sources of non-determinism in upgrades
* [#10422](https://github.com/cosmos/cosmos-sdk/pull/10422) and [#10529](https://github.com/cosmos/cosmos-sdk/pull/10529) Add `MinCommissionRate` param to `x/staking` module.
* (x/gov) [#10763](https://github.com/cosmos/cosmos-sdk/pull/10763) modify the fields in `TallyParams` to use `string` instead of `bytes`
* [#10770](https://github.com/cosmos/cosmos-sdk/pull/10770) revert tx when block gas limit exceeded
* (x/gov) [#10868](https://github.com/cosmos/cosmos-sdk/pull/10868) Bump gov to v1. Both v1beta1 and v1beta2 queries and Msgs are accepted.
* [#11011](https://github.com/cosmos/cosmos-sdk/pull/11011) Remove burning of deposits when qourum is not reached on a governance proposal and when the deposit is not fully met.
* [#11019](https://github.com/cosmos/cosmos-sdk/pull/11019) Add `MsgCreatePermanentLockedAccount` and CLI method for creating permanent locked account
* (x/staking) [#10885] (https://github.com/cosmos/cosmos-sdk/pull/10885) Add new `CancelUnbondingDelegation`
  transaction to `x/staking` module. Delegators can now cancel unbonding delegation entry and delegate back to validator.
* (x/feegrant) [#10830](https://github.com/cosmos/cosmos-sdk/pull/10830) Expired allowances will be pruned from state.
* (x/authz,x/feegrant) [#11214](https://github.com/cosmos/cosmos-sdk/pull/11214) Fix Amino JSON encoding of authz and feegrant Msgs to be consistent with other modules.
* (authz)[#11060](https://github.com/cosmos/cosmos-sdk/pull/11060) Support grant with no expire time.

### Deprecated

* (x/upgrade) [#9906](https://github.com/cosmos/cosmos-sdk/pull/9906) Deprecate `UpgradeConsensusState` gRPC query since this functionality is only used for IBC, which now has its own [IBC replacement](https://github.com/cosmos/ibc-go/blob/2c880a22e9f9cc75f62b527ca94aa75ce1106001/proto/ibc/core/client/v1/query.proto#L54)
* (types) [#10948](https://github.com/cosmos/cosmos-sdk/issues/10948) Deprecate the types.DBBackend variable and types.NewLevelDB function. They are replaced by a new entry in `app.toml`: `app-db-backend` and `tendermint/tm-db`s `NewDB` function. If `app-db-backend` is defined, then it is used. Otherwise, if `types.DBBackend` is defined, it is used (until removed: [#11241](https://github.com/cosmos/cosmos-sdk/issues/11241)). Otherwise, Tendermint config's `db-backend` is used.

## [v0.45.16](https://github.com/cosmos/cosmos-sdk/releases/tag/v0.45.16) - 2023-05-11

### Security Bug Fixes

* (x/feegrant) [#16097](https://github.com/cosmos/cosmos-sdk/pull/16097) Fix infinite feegrant allowance bug.

## [v0.45.15](https://github.com/cosmos/cosmos-sdk/releases/tag/v0.45.15) - 2023-03-22

### Improvements

* (deps) Migrate to [CometBFT](https://github.com/cometbft/cometbft). Follow the instructions in the [release notes](./RELEASE_NOTES.md).
* (deps) [#15127](https://github.com/cosmos/cosmos-sdk/pull/15127) Bump btcd.
* (store) [#14410](https://github.com/cosmos/cosmos-sdk/pull/14410) `rootmulti.Store.loadVersion` has validation to check if all the module stores' height is correct, it will error if any module store has incorrect height.

## [v0.45.14](https://github.com/cosmos/cosmos-sdk/releases/tag/v0.45.14) - 2023-02-16

### Features

* [#14583](https://github.com/cosmos/cosmos-sdk/pull/14583) Add support for Core API.

## v0.45.13 - 2023-02-08

### Improvements

* (deps) Bump Tendermint version to [v0.34.26](https://github.com/informalsystems/tendermint/releases/tag/v0.34.26).

### Bug Fixes

* (store) [#14798](https://github.com/cosmos/cosmos-sdk/pull/14798) Copy btree to avoid the problem of modify while iteration.

## v0.45.12 - 2023-01-23

### Improvements

* [#13881](https://github.com/cosmos/cosmos-sdk/pull/13881) Optimize iteration on nested cached KV stores and other operations in general.
* (store) [#11646](https://github.com/cosmos/cosmos-sdk/pull/11646) Add store name in tracekv-emitted store traces
* (deps) Bump Tendermint version to [v0.34.24](https://github.com/tendermint/tendermint/releases/tag/v0.34.24) and use Informal Systems fork.

### API Breaking Changes

* (store) [#13516](https://github.com/cosmos/cosmos-sdk/pull/13516) Update State Streaming APIs:
    * Add method `ListenCommit` to `ABCIListener`
    * Move `ListeningEnabled` and  `AddListener` methods to `CommitMultiStore`
    * Remove `CacheWrapWithListeners` from `CacheWrap` and `CacheWrapper` interfaces
    * Remove listening APIs from the caching layer (it should only listen to the `rootmulti.Store`)
    * Add three new options to file streaming service constructor.
    * Modify `ABCIListener` such that any error from any method will always halt the app via `panic`

### Bug Fixes

* (store) [#12945](https://github.com/cosmos/cosmos-sdk/pull/12945) Fix nil end semantics in store/cachekv/iterator when iterating a dirty cache.
* (store) [#13516](https://github.com/cosmos/cosmos-sdk/pull/13516) Fix state listener that was observing writes at wrong time.

## v0.45.11 - 2022-11-09

### Improvements

* [#13896](https://github.com/cosmos/cosmos-sdk/pull/13896) Queries on pruned height returns error instead of empty values.
* (deps) Bump Tendermint version to [v0.34.23](https://github.com/tendermint/tendermint/releases/tag/v0.34.23).
* (deps) Bump IAVL version to [v0.19.4](https://github.com/cosmos/iavl/releases/tag/v0.19.4).

### Bug Fixes

* [#13673](https://github.com/cosmos/cosmos-sdk/pull/13673) Fix `--dry-run` flag not working when using tx command.

### CLI Breaking Changes

* [#13656](https://github.com/cosmos/cosmos-sdk/pull/13660) Rename `server.FlagIAVLFastNode` to `server.FlagDisableIAVLFastNode` for clarity.

### API Breaking Changes

* [#13673](https://github.com/cosmos/cosmos-sdk/pull/13673) The `GetFromFields` function now takes `Context` as an argument and removes `genOnly`.

## [v0.45.10](https://github.com/cosmos/cosmos-sdk/releases/tag/v0.45.10) - 2022-10-24

### Features

* (grpc) [#13485](https://github.com/cosmos/cosmos-sdk/pull/13485) Implement a new gRPC query, `/cosmos/base/node/v1beta1/config`, which provides operator configuration. Applications that wish to expose operator minimum gas prices via gRPC should have their application implement the `ApplicationQueryService` interface (see `SimApp#RegisterNodeService` as an example).
* [#13557](https://github.com/cosmos/cosmos-sdk/pull/#13557) - Add `GenSignedMockTx`. This can be used as workaround for #12437 revertion. `v0.46+` contains as well a `GenSignedMockTx` that behaves the same way.
* (x/auth) [#13612](https://github.com/cosmos/cosmos-sdk/pull/13612) Add `Query/ModuleAccountByName` endpoint for accessing the module account info by module name.

### Improvements

* [#13585](https://github.com/cosmos/cosmos-sdk/pull/13585) Bump Tendermint to `v0.34.22`.

### Bug Fixes

* [#13588](https://github.com/cosmos/cosmos-sdk/pull/13588) Fix regression in distrubtion.WithdrawDelegationRewards when rewards are zero.
* [#13564](https://github.com/cosmos/cosmos-sdk/pull/13564) - Fix `make proto-gen`.
* (server) [#13610](https://github.com/cosmos/cosmos-sdk/pull/13610) Read the pruning-keep-every field again.

## [v0.45.9](https://github.com/cosmos/cosmos-sdk/releases/tag/v0.45.9) - 2022-10-14

ATTENTION:

This is a security release for the [Dragonberry security advisory](https://forum.cosmos.network/t/ibc-security-advisory-dragonberry/7702).

All users should upgrade immediately.

Users *must* add a replace directive in their go.mod for the new `ics23` package in the SDK:

```go
replace github.com/confio/ics23/go => github.com/cosmos/cosmos-sdk/ics23/go v0.8.0
```

### Features

* [#13435](https://github.com/cosmos/cosmos-sdk/pull/13435) Extend error context when a simulation fails.

### Improvements

* [#13369](https://github.com/cosmos/cosmos-sdk/pull/13369) Improve UX for `keyring.List` by returning all retrieved keys.
* [#13323](https://github.com/cosmos/cosmos-sdk/pull/13323) Ensure `withdraw_rewards` rewards are emitted from all actions that result in rewards being withdrawn.
* [#13321](https://github.com/cosmos/cosmos-sdk/pull/13321) Add flag to disable fast node migration and usage.
* (store) [#13326](https://github.com/cosmos/cosmos-sdk/pull/13326) Implementation of ADR-038 file StreamingService, backport #8664.
* (store) [#13540](https://github.com/cosmos/cosmos-sdk/pull/13540) Default fastnode migration to false to prevent suprises. Operators must enable it, unless they have it enabled already.

### API Breaking Changes

* (cli) [#13089](https://github.com/cosmos/cosmos-sdk/pull/13089) Fix rollback command don't actually delete multistore versions, added method `RollbackToVersion` to interface `CommitMultiStore` and added method `CommitMultiStore` to `Application` interface.

### Bug Fixes

* Implement dragonberry security patch.
    * For applying the patch please refer to the [RELEASE NOTES](./RELEASE_NOTES.md)
* (store) [#13459](https://github.com/cosmos/cosmos-sdk/pull/13459) Don't let state listener observe the uncommitted writes.

### Notes

Reverted #12437 due to API breaking changes.

## [v0.45.8](https://github.com/cosmos/cosmos-sdk/releases/tag/v0.45.8) - 2022-08-25

### Improvements

* [#12981](https://github.com/cosmos/cosmos-sdk/pull/12981) Return proper error when parsing telemetry configuration.
* [#12885](https://github.com/cosmos/cosmos-sdk/pull/12885) Amortize cost of processing cache KV store.
* [#12970](https://github.com/cosmos/cosmos-sdk/pull/12970) Bump Tendermint to `v0.34.21` and IAVL to `v0.19.1`.
* [#12693](https://github.com/cosmos/cosmos-sdk/pull/12693) Make sure the order of each node is consistent when emitting proto events.

### Bug Fixes

* [#13046](https://github.com/cosmos/cosmos-sdk/pull/13046) Fix missing return statement in BaseApp.Query.

## [v0.45.7](https://github.com/cosmos/cosmos-sdk/releases/tag/v0.45.7) - 2022-08-04

### Features

* (upgrade) [#12603](https://github.com/cosmos/cosmos-sdk/pull/12603) feat: Move AppModule.BeginBlock and AppModule.EndBlock to extension interfaces

### Improvements

* (events) [#12850](https://github.com/cosmos/cosmos-sdk/pull/12850) Add a new `fee_payer` attribute to the `tx` event that is emitted from the `DeductFeeDecorator` AnteHandler decorator.
* (x/params) [#12724](https://github.com/cosmos/cosmos-sdk/pull/12724) Add `GetParamSetIfExists` function to params `Subspace` to prevent panics on breaking changes.
* [#12668](https://github.com/cosmos/cosmos-sdk/pull/12668) Add `authz_msg_index` event attribute to message events emitted when executing via `MsgExec` through `x/authz`.
* [#12697](https://github.com/cosmos/cosmos-sdk/pull/12697) Upgrade IAVL to v0.19.0 with fast index and error propagation. NOTE: first start will take a while to propagate into new model.
    * Note: after upgrading to this version it may take up to 15 minutes to migrate from 0.17 to 0.19. This time is used to create the fast cache introduced into IAVL for performance
* [#12784](https://github.com/cosmos/cosmos-sdk/pull/12784) Upgrade Tendermint to 0.34.20.
* (x/bank) [#12674](https://github.com/cosmos/cosmos-sdk/pull/12674) Add convenience function `CreatePrefixedAccountStoreKey()` to construct key to access account's balance for a given denom.

### Bug Fixes

* (x/mint) [#12384](https://github.com/cosmos/cosmos-sdk/pull/12384) Ensure `GoalBonded` must be positive when performing `x/mint` parameter validation.
* (simapp) [#12437](https://github.com/cosmos/cosmos-sdk/pull/12437) fix the non-determinstic behavior in simulations caused by `GenTx` and check
empty coins slice before it is used to create `banktype.MsgSend`.
* (x/capability) [12818](https://github.com/cosmos/cosmos-sdk/pull/12818) Use fixed length hex for pointer at FwdCapabilityKey.

## [v0.45.6](https://github.com/cosmos/cosmos-sdk/releases/tag/v0.45.6) - 2022-06-28

### Improvements

* (simapp) [#12314](https://github.com/cosmos/cosmos-sdk/pull/12314) Increase `DefaultGenTxGas` from `1000000` to `10000000`
* [#12371](https://github.com/cosmos/cosmos-sdk/pull/12371) Update min required Golang version to 1.18.

### Bug Fixes

* [#12317](https://github.com/cosmos/cosmos-sdk/pull/12317) Rename `edit-validator` command's `--moniker` flag to `--new-moniker`
* (x/upgrade) [#12264](https://github.com/cosmos/cosmos-sdk/pull/12264) Fix `GetLastCompleteUpgrade` to properly return the latest upgrade.
* (x/crisis) [#12208](https://github.com/cosmos/cosmos-sdk/pull/12208) Fix progress index of crisis invariant assertion logs.

### Features

* (query) [#12253](https://github.com/cosmos/cosmos-sdk/pull/12253) Add `GenericFilteredPaginate` to the `query` package to improve UX.

## [v0.45.5](https://github.com/cosmos/cosmos-sdk/releases/tag/v0.45.5) - 2022-06-09

### Improvements

* (x/feegrant) [#11813](https://github.com/cosmos/cosmos-sdk/pull/11813) Fix pagination total count in `AllowancesByGranter` query.
* (errors) [#12002](https://github.com/cosmos/cosmos-sdk/pull/12002) Removed 'redacted' error message from defaultErrEncoder.
* (ante) [#12017](https://github.com/cosmos/cosmos-sdk/pull/12017) Index ante events for failed tx (backport #12013).
* [#12153](https://github.com/cosmos/cosmos-sdk/pull/12153) Add a new `NewSimulationManagerFromAppModules` constructor, to simplify simulation wiring.

### Bug Fixes

* [#11796](https://github.com/cosmos/cosmos-sdk/pull/11796) Handle EOF error case in `readLineFromBuf`, which allows successful reading of passphrases from STDIN.
* [#11772](https://github.com/cosmos/cosmos-sdk/pull/11772) Limit types.Dec length to avoid overflow.
* [#10947](https://github.com/cosmos/cosmos-sdk/pull/10947) Add `AllowancesByGranter` query to the feegrant module
* [#9639](https://github.com/cosmos/cosmos-sdk/pull/9639) Check store keys length before accessing them by making sure that `key` is of length `m+1` (for `key[n:m]`)
* [#11983](https://github.com/cosmos/cosmos-sdk/pull/11983) (x/feegrant, x/authz) rename grants query commands to `grants-by-grantee`, `grants-by-granter` cmds.

## Improvements

* [#11886](https://github.com/cosmos/cosmos-sdk/pull/11886) Improve error messages

## [v0.45.4](https://github.com/cosmos/cosmos-sdk/releases/tag/v0.45.4) - 2022-04-25

### Bug Fixes

* [#11624](https://github.com/cosmos/cosmos-sdk/pull/11624) Handle the error returned from `NewNode` in the `server` package.
* [#11724](https://github.com/cosmos/cosmos-sdk/pull/11724) Fix data race issues with `api.Server`.

### Improvements

* (types) [#12201](https://github.com/cosmos/cosmos-sdk/pull/12201) Add `MustAccAddressFromBech32` util function
* [#11693](https://github.com/cosmos/cosmos-sdk/pull/11693) Add validation for gentx cmd.
* [#11686](https://github.com/cosmos/cosmos-sdk/pull/11686) Update the min required Golang version to `1.17`.
* (x/auth/vesting) [#11652](https://github.com/cosmos/cosmos-sdk/pull/11652) Add util functions for `Period(s)`

## [v0.45.3](https://github.com/cosmos/cosmos-sdk/releases/tag/v0.45.3) - 2022-04-12

### Improvements

* [#11562](https://github.com/cosmos/cosmos-sdk/pull/11562) Updated Tendermint to v0.34.19; `unsafe-reset-all` command has been moved to the `tendermint` sub-command.

### Features

* (x/upgrade) [#11551](https://github.com/cosmos/cosmos-sdk/pull/11551) Update `ScheduleUpgrade` for chains to schedule an automated upgrade on `BeginBlock` without having to go though governance.

## [v0.45.2](https://github.com/cosmos/cosmos-sdk/releases/tag/v0.45.2) - 2022-04-05

### Features

* (tx) [#11533](https://github.com/cosmos/cosmos-sdk/pull/11533) Register [`EIP191`](https://eips.ethereum.org/EIPS/eip-191) as an available `SignMode` for chains to use.
* [#11430](https://github.com/cosmos/cosmos-sdk/pull/11430) Introduce a new `grpc-only` flag, such that when enabled, will start the node in a query-only mode. Note, gRPC MUST be enabled with this flag.
* (x/bank) [#11417](https://github.com/cosmos/cosmos-sdk/pull/11417) Introduce a new `SpendableBalances` gRPC query that retrieves an account's total (paginated) spendable balances.
* (x/bank) [#10771](https://github.com/cosmos/cosmos-sdk/pull/10771) Add safety check on bank module perms to allow module-specific mint restrictions (e.g. only minting a certain denom).
* (x/bank) [#10771](https://github.com/cosmos/cosmos-sdk/pull/10771) Add `bank.BankKeeper.WithMintCoinsRestriction` function to restrict use of bank `MintCoins` usage. This function is not on the bank `Keeper` interface, so it's not API-breaking, but only additive on the keeper implementation.
* [#10944](https://github.com/cosmos/cosmos-sdk/pull/10944) `x/authz` add all grants by grantee query
* [#11124](https://github.com/cosmos/cosmos-sdk/pull/11124) Add `GetAllVersions` to application store
* (x/auth) [#10880](https://github.com/cosmos/cosmos-sdk/pull/10880) Added a new query to the tx query service that returns a block with transactions fully decoded.
* [#11314](https://github.com/cosmos/cosmos-sdk/pull/11314) Add state rollback command.

### Bug Fixes

* [#11354](https://github.com/cosmos/cosmos-sdk/pull/11355) Added missing pagination flag for `bank q total` query.
* [#11197](https://github.com/cosmos/cosmos-sdk/pull/11197) Signing with multisig now works with multisig address which is not in the keyring.
* (client) [#11283](https://github.com/cosmos/cosmos-sdk/issues/11283) Support multiple keys for tx simulation and setting automatic gas for txs.
* (store) [#11177](https://github.com/cosmos/cosmos-sdk/pull/11177) Update the prune `everything` strategy to store the last two heights.
* (store) [#11117](https://github.com/cosmos/cosmos-sdk/pull/11117) Fix data race in store trace component
* (x/authz) [#11252](https://github.com/cosmos/cosmos-sdk/pull/11252) Allow insufficient funds error for authz simulation
* (crypto) [#11298](https://github.com/cosmos/cosmos-sdk/pull/11298) Fix cgo secp signature verification and update libscep256k1 library.
* (crypto) [#12122](https://github.com/cosmos/cosmos-sdk/pull/12122) Fix keyring migration issue.

### Improvements

* [#9576](https://github.com/cosmos/cosmos-sdk/pull/9576) Add debug error message to query result when enabled
* (types) [#11200](https://github.com/cosmos/cosmos-sdk/pull/11200) Added `Min()` and `Max()` operations on sdk.Coins.
* [#11267](https://github.com/cosmos/cosmos-sdk/pull/11267) Add hooks to allow app modules to add things to state-sync (backport #10961).

## [v0.45.1](https://github.com/cosmos/cosmos-sdk/releases/tag/v0.45.1) - 2022-02-03

### Bug Fixes

* (grpc) [#10985](https://github.com/cosmos/cosmos-sdk/pull/10992) The `/cosmos/tx/v1beta1/txs/{hash}` endpoint returns a 404 when a tx does not exist.
* [#10990](https://github.com/cosmos/cosmos-sdk/pull/10990) Fixes missing `iavl-cache-size` config parsing in `GetConfig` method.
* [#11222](https://github.com/cosmos/cosmos-sdk/pull/11222) reject query with block height in the future

### Improvements

* [#10407](https://github.com/cosmos/cosmos-sdk/pull/10407) Added validation to `x/upgrade` module's `BeginBlock` to check accidental binary downgrades
* [#10768](https://github.com/cosmos/cosmos-sdk/pull/10768) Extra logging in in-place store migrations.

## [v0.45.0](https://github.com/cosmos/cosmos-sdk/releases/tag/v0.45.0) - 2022-01-18

### State Machine Breaking

* [#10833](https://github.com/cosmos/cosmos-sdk/pull/10833) fix reported tx gas used when block gas limit exceeded.
* (auth) [#10536](https://github.com/cosmos/cosmos-sdk/pull/10536]) Enable `SetSequence` for `ModuleAccount`.
* (store) [#10218](https://github.com/cosmos/cosmos-sdk/pull/10218) Charge gas even when there are no entries while seeking.
* (store) [#10247](https://github.com/cosmos/cosmos-sdk/pull/10247) Charge gas for the key length in gas meter.
* (x/gov) [#10740](https://github.com/cosmos/cosmos-sdk/pull/10740) Increase maximum proposal description size from 5k characters to 10k characters.
* [#10814](https://github.com/cosmos/cosmos-sdk/pull/10814) revert tx when block gas limit exceeded.

### API Breaking Changes

* [#10561](https://github.com/cosmos/cosmos-sdk/pull/10561) The `CommitMultiStore` interface contains a new `SetIAVLCacheSize` method
* [#10922](https://github.com/cosmos/cosmos-sdk/pull/10922), [/#10956](https://github.com/cosmos/cosmos-sdk/pull/10956) Deprecate key `server.Generate*` functions and move them to `testutil` and support custom mnemonics in in-process testing network. Moved `TestMnemonic` from `testutil` package to `testdata`.
* [#11049](https://github.com/cosmos/cosmos-sdk/pull/11049) Add custom tendermint config variables into root command. Allows App developers to set config.toml variables.

### Features

* [#10614](https://github.com/cosmos/cosmos-sdk/pull/10614) Support in-place migration ordering

### Improvements

* [#10486](https://github.com/cosmos/cosmos-sdk/pull/10486) store/cachekv's `Store.Write` conservatively
  looks up keys, but also uses the [map clearing idiom](https://bencher.orijtech.com/perfclinic/mapclearing/)
  to reduce the RAM usage, CPU time usage, and garbage collection pressure from clearing maps,
  instead of allocating new maps.
* (module) [#10711](https://github.com/cosmos/cosmos-sdk/pull/10711) Panic at startup if the app developer forgot to add modules in the `SetOrder{BeginBlocker, EndBlocker, InitGenesis, ExportGenesis}` functions. This means that all modules, even those who have empty implementations for those methods, need to be added to `SetOrder*`.
* (types) [#10076](https://github.com/cosmos/cosmos-sdk/pull/10076) Significantly speedup and lower allocations for `Coins.String()`.
* (auth) [#10022](https://github.com/cosmos/cosmos-sdk/pull/10022) `AuthKeeper` interface in `x/auth` now includes a function `HasAccount`.
* [#10393](https://github.com/cosmos/cosmos-sdk/pull/10393) Add `HasSupply` method to bank keeper to ensure that input denom actually exists on chain.

### Bug Fixes

* (std/codec) [/#10595](https://github.com/cosmos/cosmos-sdk/pull/10595) Add evidence to std/codec to be able to decode evidence in client interactions.
* (types) [#9627](https://github.com/cosmos/cosmos-sdk/pull/9627) Fix nil pointer panic on `NewBigIntFromInt`.
* [#10725](https://github.com/cosmos/cosmos-sdk/pull/10725) populate `ctx.ConsensusParams` for begin/end blockers.
* [#9829](https://github.com/cosmos/cosmos-sdk/pull/9829) Fixed Coin denom sorting not being checked during `Balance.Validate` check. Refactored the Validation logic to use `Coins.Validate` for `Balance.Coins`
* [#10061](https://github.com/cosmos/cosmos-sdk/pull/10061) and [#10515](https://github.com/cosmos/cosmos-sdk/pull/10515) Ensure that `LegacyAminoPubKey` struct correctly unmarshals from JSON

## [v0.44.8](https://github.com/cosmos/cosmos-sdk/releases/tag/v0.44.8) - 2022-04-12

### Improvements

* [#11563](https://github.com/cosmos/cosmos-sdk/pull/11563) Updated Tendermint to v0.34.19; `unsafe-reset-all` command has been moved to the `tendermint` sub-command.

## [v0.44.7](https://github.com/cosmos/cosmos-sdk/releases/tag/v0.44.7) - 2022-04-04

### Features

* (x/bank) [#10771](https://github.com/cosmos/cosmos-sdk/pull/10771) Add safety check on bank module perms to allow module-specific mint restrictions (e.g. only minting a certain denom).
* (x/bank) [#10771](https://github.com/cosmos/cosmos-sdk/pull/10771) Add `bank.BankKeeper.WithMintCoinsRestriction` function to restrict use of bank `MintCoins` usage. This function is not on the bank `Keeper` interface, so it's not API-breaking, but only additive on the keeper implementation.

### Bug Fixes

* [#11354](https://github.com/cosmos/cosmos-sdk/pull/11355) Added missing pagination flag for `bank q total` query.
* (store) [#11177](https://github.com/cosmos/cosmos-sdk/pull/11177) Update the prune `everything` strategy to store the last two heights.
* (store) [#11117](https://github.com/cosmos/cosmos-sdk/pull/11117) Fix data race in store trace component
* (x/authz) [#11252](https://github.com/cosmos/cosmos-sdk/pull/11252) Allow insufficient funds error for authz simulation

### Improvements

* [#9576](https://github.com/cosmos/cosmos-sdk/pull/9576) Add debug error message to query result when enabled

## [v0.44.6](https://github.com/cosmos/cosmos-sdk/releases/tag/v0.44.6) - 2022-02-02

### Features

* [#11124](https://github.com/cosmos/cosmos-sdk/pull/11124) Add `GetAllVersions` to application store

### Bug Fixes

* (grpc) [#10985](https://github.com/cosmos/cosmos-sdk/pull/10992) The `/cosmos/tx/v1beta1/txs/{hash}` endpoint returns a 404 when a tx does not exist.
* (std/codec) [/#10595](https://github.com/cosmos/cosmos-sdk/pull/10595) Add evidence to std/codec to be able to decode evidence in client interactions.
* [#10725](https://github.com/cosmos/cosmos-sdk/pull/10725) populate `ctx.ConsensusParams` for begin/end blockers.
* [#10061](https://github.com/cosmos/cosmos-sdk/pull/10061) and [#10515](https://github.com/cosmos/cosmos-sdk/pull/10515) Ensure that `LegacyAminoPubKey` struct correctly unmarshals from JSON

### Improvements

* [#10823](https://github.com/cosmos/cosmos-sdk/pull/10823) updated ambiguous cli description for creating feegrant.

## [v0.44.5-patch](https://github.com/cosmos/cosmos-sdk/releases/tag/v0.44.5-patch) - 2021-10-14

ATTENTION:

This is a security release for the [Dragonberry security advisory](https://forum.cosmos.network/t/ibc-security-advisory-dragonberry/7702).

All users should upgrade immediately.

Users *must* add a replace directive in their go.mod for the new `ics23` package in the SDK:

```go
replace github.com/confio/ics23/go => github.com/cosmos/cosmos-sdk/ics23/go v0.8.0
```

## [v0.44.5](https://github.com/cosmos/cosmos-sdk/releases/tag/v0.44.5) - 2021-12-02

### Improvements

* (baseapp) [#10631](https://github.com/cosmos/cosmos-sdk/pull/10631) Emit ante events even for the failed txs.
* (store) [#10741](https://github.com/cosmos/cosmos-sdk/pull/10741) Significantly speedup iterator creation after delete heavy workloads. Significantly improves IBC migration times.

### Bug Fixes

* [#10648](https://github.com/cosmos/cosmos-sdk/pull/10648) Upgrade IAVL to 0.17.3 to solve race condition bug in IAVL.

## [v0.44.4](https://github.com/cosmos/cosmos-sdk/releases/tag/v0.44.4) - 2021-11-25

### Improvements

* (types) [#10630](https://github.com/cosmos/cosmos-sdk/pull/10630) Add an `Events` field to the `TxResponse` type that captures *all* events emitted by a transaction, unlike `Logs` which only contains events emitted during message execution.
* (x/upgrade) [#10532](https://github.com/cosmos/cosmos-sdk/pull/10532) Add `keeper.DumpUpgradeInfoWithInfoToDisk` to include `Plan.Info` in the upgrade-info file.
* (store) [#10544](https://github.com/cosmos/cosmos-sdk/pull/10544) Use the new IAVL iterator structure which significantly improves iterator performance.

### Bug Fixes

* [#10827](https://github.com/cosmos/cosmos-sdk/pull/10827) Create query `Context` with requested block height
* [#10414](https://github.com/cosmos/cosmos-sdk/pull/10414) Use `sdk.GetConfig().GetFullBIP44Path()` instead `sdk.FullFundraiserPath` to generate key
* (bank) [#10394](https://github.com/cosmos/cosmos-sdk/pull/10394) Fix: query account balance by ibc denom.
* [\10608](https://github.com/cosmos/cosmos-sdk/pull/10608) Change the order of module migration by pushing x/auth to the end. Auth module depends on other modules and should be run last. We have updated the documentation to provide more details how to change module migration order. This is technically a breaking change, but only impacts updates between the upgrades with version change, hence migrating from the previous patch release doesn't cause new migration and doesn't break the state.
* [#10674](https://github.com/cosmos/cosmos-sdk/pull/10674) Fix issue with `Error.Wrap` and `Error.Wrapf` usage with `errors.Is`.

## [v0.44.3](https://github.com/cosmos/cosmos-sdk/releases/tag/v0.44.3) - 2021-10-21

### Improvements

* [#10768](https://github.com/cosmos/cosmos-sdk/pull/10768) Added extra logging for tracking in-place store migrations
* [#10262](https://github.com/cosmos/cosmos-sdk/pull/10262) Remove unnecessary logging in `x/feegrant` simulation.
* [#10327](https://github.com/cosmos/cosmos-sdk/pull/10327) Add null guard for possible nil `Amount` in tx fee `Coins`
* [#10339](https://github.com/cosmos/cosmos-sdk/pull/10339) Improve performance of `removeZeroCoins` by only allocating memory when necessary
* [#10045](https://github.com/cosmos/cosmos-sdk/pull/10045) Revert [#8549](https://github.com/cosmos/cosmos-sdk/pull/8549). Do not route grpc queries through Tendermint.
* (deps) [#10375](https://github.com/cosmos/cosmos-sdk/pull/10375) Bump Tendermint to [v0.34.14](https://github.com/tendermint/tendermint/releases/tag/v0.34.14).
* [#10024](https://github.com/cosmos/cosmos-sdk/pull/10024) `store/cachekv` performance improvement by reduced growth factor for iterator ranging by using binary searches to find dirty items when unsorted key count >= 1024.

### Bug Fixes

* (client) [#10226](https://github.com/cosmos/cosmos-sdk/pull/10226) Fix --home flag parsing.
* (rosetta) [#10340](https://github.com/cosmos/cosmos-sdk/pull/10340) Use `GenesisChunked(ctx)` instead `Genesis(ctx)` to get genesis block height

## [v0.44.2](https://github.com/cosmos/cosmos-sdk/releases/tag/v0.44.2) - 2021-10-12

Security Release. No breaking changes related to 0.44.x.

## [v0.44.1](https://github.com/cosmos/cosmos-sdk/releases/tag/v0.44.1) - 2021-09-29

### Improvements

* (store) [#10040](https://github.com/cosmos/cosmos-sdk/pull/10040) Bump IAVL to v0.17.1 which includes performance improvements on a batch load.
* (types) [#10021](https://github.com/cosmos/cosmos-sdk/pull/10021) Speedup coins.AmountOf(), by removing many intermittent regex calls.
* [#10077](https://github.com/cosmos/cosmos-sdk/pull/10077) Remove telemetry on `GasKV` and `CacheKV` store Get/Set operations, significantly improving their performance.
* (store) [#10026](https://github.com/cosmos/cosmos-sdk/pull/10026) Improve CacheKVStore datastructures / algorithms, to no longer take O(N^2) time when interleaving iterators and insertions.

### Bug Fixes

* [#9969](https://github.com/cosmos/cosmos-sdk/pull/9969) fix: use keyring in config for add-genesis-account cmd.
* (x/genutil) [#10104](https://github.com/cosmos/cosmos-sdk/pull/10104) Ensure the `init` command reads the `--home` flag value correctly.
* (x/feegrant) [#10049](https://github.com/cosmos/cosmos-sdk/issues/10049) Fixed the error message when `period` or `period-limit` flag is not set on a feegrant grant transaction.

### Client Breaking Changes

* [#9879](https://github.com/cosmos/cosmos-sdk/pull/9879) Modify ABCI Queries to use `abci.QueryRequest` Height field if it is non-zero, otherwise continue using context height.

## [v0.44.0](https://github.com/cosmos/cosmos-sdk/releases/tag/v0.44.0) - 2021-09-01

### Features

* [#9860](https://github.com/cosmos/cosmos-sdk/pull/9860) Emit transaction fee in ante handler fee decorator. The event type is `tx` and the attribute is `fee`.

### Improvements

* (deps) [#9956](https://github.com/cosmos/cosmos-sdk/pull/9956) Bump Tendermint to [v0.34.12](https://github.com/tendermint/tendermint/releases/tag/v0.34.12).

### Deprecated

* (x/upgrade) [#9906](https://github.com/cosmos/cosmos-sdk/pull/9906) Deprecate `UpgradeConsensusState` gRPC query since this functionality is only used for IBC, which now has its own [IBC replacement](https://github.com/cosmos/ibc-go/blob/2c880a22e9f9cc75f62b527ca94aa75ce1106001/proto/ibc/core/client/v1/query.proto#L54)

### Bug Fixes

* [#9965](https://github.com/cosmos/cosmos-sdk/pull/9965) Fixed `simd version` command output to report the right release tag.
* (x/upgrade) [#10189](https://github.com/cosmos/cosmos-sdk/issues/10189) Removed potential sources of non-determinism in upgrades.

### Client Breaking Changes

* [#10041](https://github.com/cosmos/cosmos-sdk/pull/10041) Remove broadcast & encode legacy REST endpoints. Please see the [REST Endpoints Migration guide](https://docs.cosmos.network/v0.45/migrations/rest.html) to migrate to the new REST endpoints.

## [v0.43.0](https://github.com/cosmos/cosmos-sdk/releases/tag/v0.43.0) - 2021-08-10

### Features

* [#6711](https://github.com/cosmos/cosmos-sdk/pull/6711) Make integration test suites reusable by apps, tests are exported in each module's `client/testutil` package.
* [#8077](https://github.com/cosmos/cosmos-sdk/pull/8077) Added support for grpc-web, enabling browsers to communicate with a chain's gRPC server
* [#8965](https://github.com/cosmos/cosmos-sdk/pull/8965) cosmos reflection now provides more information on the application such as: deliverable msgs, sdk.Config info etc (still in alpha stage).
* [#8520](https://github.com/cosmos/cosmos-sdk/pull/8520) Add support for permanently locked vesting accounts.
* [#8559](https://github.com/cosmos/cosmos-sdk/pull/8559) Added Protobuf compatible secp256r1 ECDSA signatures.
* [#8786](https://github.com/cosmos/cosmos-sdk/pull/8786) Enabled secp256r1 in x/auth.
* (rosetta) [#8729](https://github.com/cosmos/cosmos-sdk/pull/8729) Data API fully supports balance tracking. Construction API can now construct any message supported by the application.
* [#8754](https://github.com/cosmos/cosmos-sdk/pull/8875) Added support for reverse iteration to pagination.
* (types) [#9079](https://github.com/cosmos/cosmos-sdk/issues/9079) Add `AddAmount`/`SubAmount` methods to `sdk.Coin`.
* [#9088](https://github.com/cosmos/cosmos-sdk/pull/9088) Added implementation to ADR-28 Derived Addresses.
* [#9133](https://github.com/cosmos/cosmos-sdk/pull/9133) Added hooks for governance actions.
* (x/staking) [#9214](https://github.com/cosmos/cosmos-sdk/pull/9214) Added `new_shares` attribute inside `EventTypeDelegate` event.
* [#9382](https://github.com/cosmos/cosmos-sdk/pull/9382) feat: add Dec.Float64() function.
* [#9457](https://github.com/cosmos/cosmos-sdk/pull/9457) Add amino support for x/authz and x/feegrant Msgs.
* [#9498](https://github.com/cosmos/cosmos-sdk/pull/9498) Added `Codec: codec.Codec` attribute to `client/Context` structure.
* [#9540](https://github.com/cosmos/cosmos-sdk/pull/9540) Add output flag for query txs command.
* (errors) [#8845](https://github.com/cosmos/cosmos-sdk/pull/8845) Add `Error.Wrap` handy method
* [#8518](https://github.com/cosmos/cosmos-sdk/pull/8518) Help users of multisig wallets debug signature issues.
* [#9573](https://github.com/cosmos/cosmos-sdk/pull/9573) ADR 040 implementation: New DB interface
* [#9952](https://github.com/cosmos/cosmos-sdk/pull/9952) ADR 040: Implement in-memory DB backend
* [#9848](https://github.com/cosmos/cosmos-sdk/pull/9848) ADR-040: Implement BadgerDB backend
* [#9851](https://github.com/cosmos/cosmos-sdk/pull/9851) ADR-040: Implement RocksDB backend
* [#10308](https://github.com/cosmos/cosmos-sdk/pull/10308) ADR-040: Implement DBConnection.Revert
* [#9892](https://github.com/cosmos/cosmos-sdk/pull/9892) ADR-040: KV Store with decoupled storage and state commitment

### Client Breaking Changes

* [#8363](https://github.com/cosmos/cosmos-sdk/pull/8363) Addresses no longer have a fixed 20-byte length. From the SDK modules' point of view, any 1-255 bytes-long byte array is a valid address.
* (crypto/ed25519) [#8690] Adopt zip1215 ed2559 verification rules.
* [#8849](https://github.com/cosmos/cosmos-sdk/pull/8849) Upgrade module no longer supports time based upgrades.
* [#7477](https://github.com/cosmos/cosmos-sdk/pull/7477) Changed Bech32 Public Key serialization in the client facing functionality (CLI, MsgServer, QueryServer):
    * updated the keyring display structure (it uses protobuf JSON serialization) - the output is more verbose.
    * Renamed `MarshalAny` and `UnmarshalAny` to `MarshalInterface` and `UnmarshalInterface` respectively. These functions must take an interface as parameter (not a concrete type nor `Any` object). Underneath they use `Any` wrapping for correct protobuf serialization.
    * CLI: removed `--text` flag from `show-node-id` command; the text format for public keys is not used any more - instead we use ProtoJSON.
* (store) [#8790](https://github.com/cosmos/cosmos-sdk/pull/8790) Reduce gas costs by 10x for transient store operations.
* [#9139](https://github.com/cosmos/cosmos-sdk/pull/9139) Querying events:
    * via `ServiceMsg` TypeURLs (e.g. `message.action='/cosmos.bank.v1beta1.Msg/Send'`) does not work anymore,
    * via legacy `msg.Type()` (e.g. `message.action='send'`) is being deprecated, new `Msg`s won't emit these events.
    * Please use concrete `Msg` TypeURLs instead (e.g. `message.action='/cosmos.bank.v1beta1.MsgSend'`).
* [#9859](https://github.com/cosmos/cosmos-sdk/pull/9859) The `default` pruning strategy now keeps the last 362880 blocks instead of 100. 362880 equates to roughly enough blocks to cover the entire unbonding period assuming a 21 day unbonding period and 5s block time.
* [#9785](https://github.com/cosmos/cosmos-sdk/issues/9785) Missing coin denomination in logs

### API Breaking Changes

* (keyring) [#8662](https://github.com/cosmos/cosmos-sdk/pull/8662) `NewMnemonic` now receives an additional `passphrase` argument to secure the key generated by the bip39 mnemonic.
* (x/bank) [#8473](https://github.com/cosmos/cosmos-sdk/pull/8473) Bank keeper does not expose unsafe balance changing methods such as `SetBalance`, `SetSupply` etc.
* (x/staking) [#8473](https://github.com/cosmos/cosmos-sdk/pull/8473) On genesis init, if non bonded pool and bonded pool balance, coming from the bank module, does not match what is saved in the staking state, the initialization will panic.
* (x/gov) [#8473](https://github.com/cosmos/cosmos-sdk/pull/8473) On genesis init, if the gov module account balance, coming from bank module state, does not match the one in gov module state, the initialization will panic.
* (x/distribution) [#8473](https://github.com/cosmos/cosmos-sdk/pull/8473) On genesis init, if the distribution module account balance, coming from bank module state, does not match the one in distribution module state, the initialization will panic.
* (client/keys) [#8500](https://github.com/cosmos/cosmos-sdk/pull/8500) `InfoImporter` interface is removed from legacy keybase.
* (x/staking) [#8505](https://github.com/cosmos/cosmos-sdk/pull/8505) `sdk.PowerReduction` has been renamed to `sdk.DefaultPowerReduction`, and most staking functions relying on power reduction take a new function argument, instead of relying on that global variable.
* [#8629](https://github.com/cosmos/cosmos-sdk/pull/8629) Deprecated `SetFullFundraiserPath` from `Config` in favor of `SetPurpose` and `SetCoinType`.
* (x/upgrade) [#8673](https://github.com/cosmos/cosmos-sdk/pull/8673) Remove IBC logic from x/upgrade. Deprecates IBC fields in an Upgrade Plan, an error will be thrown if they are set. IBC upgrade logic moved to 02-client and an IBC UpgradeProposal is added.
* (x/bank) [#8517](https://github.com/cosmos/cosmos-sdk/pull/8517) `SupplyI` interface and `Supply` are removed and uses `sdk.Coins` for supply tracking
* (x/upgrade) [#8743](https://github.com/cosmos/cosmos-sdk/pull/8743) `UpgradeHandler` includes a new argument `VersionMap` which helps facilitate in-place migrations.
* (x/auth) [#8129](https://github.com/cosmos/cosmos-sdk/pull/8828) Updated `SigVerifiableTx.GetPubKeys` method signature to return error.
* (x/upgrade) [\7487](https://github.com/cosmos/cosmos-sdk/pull/8897) Upgrade `Keeper` takes new argument `ProtocolVersionSetter` which implements setting a protocol version on baseapp.
* (baseapp) [\7487](https://github.com/cosmos/cosmos-sdk/pull/8897) BaseApp's fields appVersion and version were swapped to match Tendermint's fields.
* [#8682](https://github.com/cosmos/cosmos-sdk/pull/8682) `ante.NewAnteHandler` updated to receive all positional params as `ante.HandlerOptions` struct. If required fields aren't set, throws error accordingly.
* (x/staking/types) [#7447](https://github.com/cosmos/cosmos-sdk/issues/7447) Remove bech32 PubKey support:
    * `ValidatorI` interface update: `GetConsPubKey` renamed to `TmConsPubKey` (this is to clarify the return type: consensus public key must be a tendermint key); `TmConsPubKey`, `GetConsAddr` methods return error.
    * `Validator` updated according to the `ValidatorI` changes described above.
    * `ToTmValidator` function: added `error` to return values.
    * `Validator.ConsensusPubkey` type changed from `string` to `codectypes.Any`.
    * `MsgCreateValidator.Pubkey` type changed from `string` to `codectypes.Any`.
* (client) [#8926](https://github.com/cosmos/cosmos-sdk/pull/8926) `client/tx.PrepareFactory` has been converted to a private function, as it's only used internally.
* (auth/tx) [#8926](https://github.com/cosmos/cosmos-sdk/pull/8926) The `ProtoTxProvider` interface used as a workaround for transaction simulation has been removed.
* (x/bank) [#8798](https://github.com/cosmos/cosmos-sdk/pull/8798) `GetTotalSupply` is removed in favour of `GetPaginatedTotalSupply`
* (keyring) [#8739](https://github.com/cosmos/cosmos-sdk/pull/8739) Rename InfoImporter -> LegacyInfoImporter.
* (x/bank/types) [#9061](https://github.com/cosmos/cosmos-sdk/pull/9061) `AddressFromBalancesStore` now returns an error for invalid key instead of panic.
* (x/auth) [#9144](https://github.com/cosmos/cosmos-sdk/pull/9144) The `NewTxTimeoutHeightDecorator` antehandler has been converted from a struct to a function.
* (codec) [#9226](https://github.com/cosmos/cosmos-sdk/pull/9226) Rename codec interfaces and methods, to follow a general Go interfaces:
    * `codec.Marshaler` → `codec.Codec` (this defines objects which serialize other objects)
    * `codec.BinaryMarshaler` → `codec.BinaryCodec`
    * `codec.JSONMarshaler` → `codec.JSONCodec`
    * Removed `BinaryBare` suffix from `BinaryCodec` methods (`MarshalBinaryBare`, `UnmarshalBinaryBare`, ...)
    * Removed `Binary` infix from `BinaryCodec` methods (`MarshalBinaryLengthPrefixed`, `UnmarshalBinaryLengthPrefixed`, ...)
* [#9139](https://github.com/cosmos/cosmos-sdk/pull/9139) `ServiceMsg` TypeURLs (e.g. `/cosmos.bank.v1beta1.Msg/Send`) have been removed, as they don't comply to the Probobuf `Any` spec. Please use `Msg` type TypeURLs (e.g. `/cosmos.bank.v1beta1.MsgSend`). This has multiple consequences:
    * The `sdk.ServiceMsg` struct has been removed.
    * `sdk.Msg` now only contains `ValidateBasic` and `GetSigners` methods. The remaining methods `GetSignBytes`, `Route` and `Type` are moved to `legacytx.LegacyMsg`.
    * The `RegisterCustomTypeURL` function and the `cosmos.base.v1beta1.ServiceMsg` interface have been removed from the interface registry.
* (codec) [#9251](https://github.com/cosmos/cosmos-sdk/pull/9251) Rename `clientCtx.JSONMarshaler` to `clientCtx.JSONCodec` as per #9226.
* (x/bank) [#9271](https://github.com/cosmos/cosmos-sdk/pull/9271) SendEnabledCoin(s) renamed to IsSendEnabledCoin(s) to better reflect its functionality.
* (x/bank) [#9550](https://github.com/cosmos/cosmos-sdk/pull/9550) `server.InterceptConfigsPreRunHandler` now takes 2 additional arguments: customAppConfigTemplate and customAppConfig. If you don't need to customize these, simply put `""` and `nil`.
* [#8245](https://github.com/cosmos/cosmos-sdk/pull/8245) Removed `simapp.MakeCodecs` and use `simapp.MakeTestEncodingConfig` instead.
* (x/capability) [#9836](https://github.com/cosmos/cosmos-sdk/pull/9836) Removed `InitializeAndSeal(ctx sdk.Context)` and replaced with `Seal()`. App must add x/capability module to the begin blockers which will assure that the x/capability keeper is properly initialized. The x/capability begin blocker must be run before any other module which uses x/capability.

### State Machine Breaking

* (x/{bank,distrib,gov,slashing,staking}) [#8363](https://github.com/cosmos/cosmos-sdk/issues/8363) Store keys have been modified to allow for variable-length addresses.
* (x/evidence) [#8502](https://github.com/cosmos/cosmos-sdk/pull/8502) `HandleEquivocationEvidence` persists the evidence to state.
* (x/gov) [#7733](https://github.com/cosmos/cosmos-sdk/pull/7733) ADR 037 Implementation: Governance Split Votes, use `MsgWeightedVote` to send a split vote. Sending a regular `MsgVote` will convert the underlying vote option into a weighted vote with weight 1.
* (x/bank) [#8656](https://github.com/cosmos/cosmos-sdk/pull/8656) balance and supply are now correctly tracked via `coin_spent`, `coin_received`, `coinbase` and `burn` events.
* (x/bank) [#8517](https://github.com/cosmos/cosmos-sdk/pull/8517) Supply is now stored and tracked as `sdk.Coins`
* (x/bank) [#9051](https://github.com/cosmos/cosmos-sdk/pull/9051) Supply value is stored as `sdk.Int` rather than `string`.

### CLI Breaking Changes

* [#8880](https://github.com/cosmos/cosmos-sdk/pull/8880) The CLI `simd migrate v0.40 ...` command has been renamed to `simd migrate v0.42`.
* [#8628](https://github.com/cosmos/cosmos-sdk/issues/8628) Commands no longer print outputs using `stderr` by default
* [#9134](https://github.com/cosmos/cosmos-sdk/pull/9134) Renamed the CLI flag `--memo` to `--note`.
* [#9291](https://github.com/cosmos/cosmos-sdk/pull/9291) Migration scripts prior to v0.38 have been removed from the CLI `migrate` command. The oldest supported migration is v0.39->v0.42.
* [#9371](https://github.com/cosmos/cosmos-sdk/pull/9371) Non-zero default fees/Server will error if there's an empty value for min-gas-price in app.toml
* [#9827](https://github.com/cosmos/cosmos-sdk/pull/9827) Ensure input parity of validator public key input between `tx staking create-validator` and `gentx`.
* [#9621](https://github.com/cosmos/cosmos-sdk/pull/9621) Rollback [#9371](https://github.com/cosmos/cosmos-sdk/pull/9371) and log warning if there's an empty value for min-gas-price in app.toml

### Improvements

* (store) [#8012](https://github.com/cosmos/cosmos-sdk/pull/8012) Implementation of ADR-038 WriteListener and listen.KVStore
* (x/bank) [#8614](https://github.com/cosmos/cosmos-sdk/issues/8614) Add `Name` and `Symbol` fields to denom metadata
* (x/auth) [#8522](https://github.com/cosmos/cosmos-sdk/pull/8522) Allow to query all stored accounts
* (crypto/types) [#8600](https://github.com/cosmos/cosmos-sdk/pull/8600) `CompactBitArray`: optimize the `NumTrueBitsBefore` method and add an `Equal` method.
* (x/upgrade) [#8743](https://github.com/cosmos/cosmos-sdk/pull/8743) Add tracking module versions as per ADR-041
* (types) [#8962](https://github.com/cosmos/cosmos-sdk/issues/8962) Add `Abs()` method to `sdk.Int`.
* (x/bank) [#8950](https://github.com/cosmos/cosmos-sdk/pull/8950) Improve efficiency on supply updates.
* (store) [#8811](https://github.com/cosmos/cosmos-sdk/pull/8811) store/cachekv: use typed `types/kv.List` instead of `container/list.List`. The change brings time spent on the time assertion cummulatively to 580ms down from 6.88s.
* (keyring) [#8826](https://github.com/cosmos/cosmos-sdk/pull/8826) add trust to macOS Keychain for calling apps by default, avoiding repeating keychain popups that appears when dealing with keyring (key add, list, ...) operations.
* (makefile) [#7933](https://github.com/cosmos/cosmos-sdk/issues/7933) Use Docker to generate swagger files.
* (crypto/types) [#9196](https://github.com/cosmos/cosmos-sdk/pull/9196) Fix negative index accesses in CompactUnmarshal,GetIndex,SetIndex
* (makefile) [#9192](https://github.com/cosmos/cosmos-sdk/pull/9192) Reuse proto containers in proto related jobs.
* [#9205](https://github.com/cosmos/cosmos-sdk/pull/9205) Improve readability in `abci` handleQueryP2P
* [#9231](https://github.com/cosmos/cosmos-sdk/pull/9231) Remove redundant staking errors.
* [#9314](https://github.com/cosmos/cosmos-sdk/pull/9314) Update Rosetta SDK to upstream's latest release.
* (gRPC-Web) [#9493](https://github.com/cosmos/cosmos-sdk/pull/9493) Add `EnableUnsafeCORS` flag to grpc-web config.
* (x/params) [#9481](https://github.com/cosmos/cosmos-sdk/issues/9481) Speedup simulator for parameter change proposals.
* (x/staking) [#9423](https://github.com/cosmos/cosmos-sdk/pull/9423) Staking delegations now returns empty list instead of rpc error when no records found.
* (x/auth) [#9553](https://github.com/cosmos/cosmos-sdk/pull/9553) The `--multisig` flag now accepts both a name and address.
* [#8549](https://github.com/cosmos/cosmos-sdk/pull/8549) Make gRPC requests go through tendermint Query
* [#8093](https://github.com/cosmos/cosmos-sdk/pull/8093) Limit usage of context.background.
* [#8460](https://github.com/cosmos/cosmos-sdk/pull/8460) Ensure b.ReportAllocs() in all the benchmarks
* [#8461](https://github.com/cosmos/cosmos-sdk/pull/8461) Fix upgrade tx commands not showing up in CLI

### Bug Fixes

* (gRPC) [#8945](https://github.com/cosmos/cosmos-sdk/pull/8945) gRPC reflection now works correctly.
* (keyring) [#8635](https://github.com/cosmos/cosmos-sdk/issues/8635) Remove hardcoded default passphrase value on `NewMnemonic`
* (x/bank) [#8434](https://github.com/cosmos/cosmos-sdk/pull/8434) Fix legacy REST API `GET /bank/total` and `GET /bank/total/{denom}` in swagger
* (x/slashing) [#8427](https://github.com/cosmos/cosmos-sdk/pull/8427) Fix query signing infos command
* (x/bank/types) [#9112](https://github.com/cosmos/cosmos-sdk/pull/9112) fix AddressFromBalancesStore address length overflow
* (x/bank) [#9229](https://github.com/cosmos/cosmos-sdk/pull/9229) Now zero coin balances cannot be added to balances & supply stores. If any denom becomes zero corresponding key gets deleted from store. State migration: [#9664](https://github.com/cosmos/cosmos-sdk/pull/9664).
* [#9363](https://github.com/cosmos/cosmos-sdk/pull/9363) Check store key uniqueness in app wiring.
* [#9460](https://github.com/cosmos/cosmos-sdk/pull/9460) Fix lint error in `MigratePrefixAddress`.
* [#9480](https://github.com/cosmos/cosmos-sdk/pull/9480) Fix added keys when using `--dry-run`.
* (types) [#9511](https://github.com/cosmos/cosmos-sdk/pull/9511) Change `maxBitLen` of `sdk.Int` and `sdk.Dec` to handle max ERC20 value.
* [#9454](https://github.com/cosmos/cosmos-sdk/pull/9454) Fix testnet command with --node-dir-prefix accepts `-` and change `node-dir-prefix token` to `testtoken`.
* (keyring) [#9562](https://github.com/cosmos/cosmos-sdk/pull/9563) fix keyring kwallet backend when using with empty wallet.
* (keyring) [#9583](https://github.com/cosmos/cosmos-sdk/pull/9583) Fix correct population of legacy `Vote.Option` field for votes with 1 VoteOption of weight 1.
* (x/distinction) [#8918](https://github.com/cosmos/cosmos-sdk/pull/8918) Fix module's parameters validation.
* (x/gov/types) [#8586](https://github.com/cosmos/cosmos-sdk/pull/8586) Fix bug caused by NewProposal that unnecessarily creates a Proposal object that’s discarded on any error.
* [#8580](https://github.com/cosmos/cosmos-sdk/pull/8580) Use more cheaper method from the math/big package that provides a way to trivially check if a value is zero with .BitLen() == 0
* [#8567](https://github.com/cosmos/cosmos-sdk/pull/8567) Fix bug by introducing pagination to GetValidatorSetByHeight response
* (x/bank) [#8531](https://github.com/cosmos/cosmos-sdk/pull/8531) Fix bug caused by ignoring errors returned by Balance.GetAddress()
* (server) [#8399](https://github.com/cosmos/cosmos-sdk/pull/8399) fix gRPC-web flag default value
* [#8282](https://github.com/cosmos/cosmos-sdk/pull/8282) fix zero time checks
* (cli) [#9593](https://github.com/cosmos/cosmos-sdk/pull/9593) Check if chain-id is blank before verifying signatures in multisign and error.
* [#9720](https://github.com/cosmos/cosmos-sdk/pull/9720) Feegrant grant cli granter now accepts key name as well as address in general and accepts only address in --generate-only mode
* [#9793](https://github.com/cosmos/cosmos-sdk/pull/9793) Fixed ECDSA/secp256r1 transaction malleability.
* (server) [#9704](https://github.com/cosmos/cosmos-sdk/pull/9704) Start GRPCWebServer in goroutine, avoid blocking other services from starting.
* (bank) [#9687](https://github.com/cosmos/cosmos-sdk/issues/9687) fixes [#9159](https://github.com/cosmos/cosmos-sdk/issues/9159). Added migration to prune balances with zero coins.

### Deprecated

* (grpc) [#8926](https://github.com/cosmos/cosmos-sdk/pull/8926) The `tx` field in `SimulateRequest` has been deprecated, prefer to pass `tx_bytes` instead.
* (sdk types) [#9498](https://github.com/cosmos/cosmos-sdk/pull/9498) `clientContext.JSONCodec` will be removed in the next version. use `clientContext.Codec` instead.

## [v0.42.10](https://github.com/cosmos/cosmos-sdk/releases/tag/v0.42.10) - 2021-09-28

### Improvements

* (store) [#10026](https://github.com/cosmos/cosmos-sdk/pull/10026) Improve CacheKVStore datastructures / algorithms, to no longer take O(N^2) time when interleaving iterators and insertions.
* (store) [#10040](https://github.com/cosmos/cosmos-sdk/pull/10040) Bump IAVL to v0.17.1 which includes performance improvements on a batch load.
* [#10211](https://github.com/cosmos/cosmos-sdk/pull/10211) Backport of the mechanism to reject redundant IBC transactions from [ibc-go \#235](https://github.com/cosmos/ibc-go/pull/235).

### Bug Fixes

* [#9969](https://github.com/cosmos/cosmos-sdk/pull/9969) fix: use keyring in config for add-genesis-account cmd.

### Client Breaking Changes

* [#9879](https://github.com/cosmos/cosmos-sdk/pull/9879) Modify ABCI Queries to use `abci.QueryRequest` Height field if it is non-zero, otherwise continue using context height.

### API Breaking Changes

* [#10077](https://github.com/cosmos/cosmos-sdk/pull/10077) Remove telemetry on `GasKV` and `CacheKV` store Get/Set operations, significantly improving their performance.

## [v0.42.9](https://github.com/cosmos/cosmos-sdk/releases/tag/v0.42.9) - 2021-08-04

### Bug Fixes

* [#9835](https://github.com/cosmos/cosmos-sdk/pull/9835) Moved capability initialization logic to BeginBlocker to fix nondeterminsim issue mentioned in [#9800](https://github.com/cosmos/cosmos-sdk/issues/9800). Applications must now include the capability module in their BeginBlocker order before any module that uses capabilities gets run.
* [#9201](https://github.com/cosmos/cosmos-sdk/pull/9201) Fixed `<app> init --recover` flag.

### API Breaking Changes

* [#9835](https://github.com/cosmos/cosmos-sdk/pull/9835) The `InitializeAndSeal` API has not changed, however it no longer initializes the in-memory state. `InitMemStore` has been introduced to serve this function, which will be called either in `InitChain` or `BeginBlock` (whichever is first after app start). Nodes may run this version on a network running 0.42.x, however, they must update their app.go files to include the capability module in their begin blockers.

### Client Breaking Changes

* [#9781](https://github.com/cosmos/cosmos-sdk/pull/9781) Improve`withdraw-all-rewards` UX when broadcast mode `async` or `async` is used.

## [v0.42.8](https://github.com/cosmos/cosmos-sdk/releases/tag/v0.42.8) - 2021-07-30

### Features

* [#9750](https://github.com/cosmos/cosmos-sdk/pull/9750) Emit events for tx signature and sequence, so clients can now query txs by signature (`tx.signature='<base64_sig>'`) or by address and sequence combo (`tx.acc_seq='<addr>/<seq>'`).

### Improvements

* (cli) [#9717](https://github.com/cosmos/cosmos-sdk/pull/9717) Added CLI flag `--output json/text` to `tx` cli commands.

### Bug Fixes

* [#9766](https://github.com/cosmos/cosmos-sdk/pull/9766) Fix hardcoded ledger signing algorithm on `keys add` command.

## [v0.42.7](https://github.com/cosmos/cosmos-sdk/releases/tag/v0.42.7) - 2021-07-09

### Improvements

* (baseapp) [#9578](https://github.com/cosmos/cosmos-sdk/pull/9578) Return `Baseapp`'s `trace` value for logging error stack traces.

### Bug Fixes

* (x/ibc) [#9640](https://github.com/cosmos/cosmos-sdk/pull/9640) Fix IBC Transfer Ack Success event as it was initially emitting opposite value.
* [#9645](https://github.com/cosmos/cosmos-sdk/pull/9645) Use correct Prometheus format for metric labels.
* [#9299](https://github.com/cosmos/cosmos-sdk/pull/9299) Fix `[appd] keys parse cosmos1...` freezing.
* (keyring) [#9563](https://github.com/cosmos/cosmos-sdk/pull/9563) fix keyring kwallet backend when using with empty wallet.
* (x/capability) [#9392](https://github.com/cosmos/cosmos-sdk/pull/9392) initialization fix, which fixes the consensus error when using statesync.

## [v0.42.6](https://github.com/cosmos/cosmos-sdk/releases/tag/v0.42.6) - 2021-06-18

### Improvements

* [#9428](https://github.com/cosmos/cosmos-sdk/pull/9428) Optimize bank InitGenesis. Added `k.initBalances`.
* [#9429](https://github.com/cosmos/cosmos-sdk/pull/9429) Add `cosmos_sdk_version` to node_info
* [#9541](https://github.com/cosmos/cosmos-sdk/pull/9541) Bump tendermint dependency to v0.34.11.

### Bug Fixes

* [#9385](https://github.com/cosmos/cosmos-sdk/pull/9385) Fix IBC `query ibc client header` cli command. Support historical queries for query header/node-state commands.
* [#9401](https://github.com/cosmos/cosmos-sdk/pull/9401) Fixes incorrect export of IBC identifier sequences. Previously, the next identifier sequence for clients/connections/channels was not set during genesis export. This resulted in the next identifiers being generated on the new chain to reuse old identifiers (the sequences began again from 0).
* [#9408](https://github.com/cosmos/cosmos-sdk/pull/9408) Update simapp to use correct default broadcast mode.
* [#9513](https://github.com/cosmos/cosmos-sdk/pull/9513) Fixes testnet CLI command. Testnet now updates the supply in genesis. Previously, when using add-genesis-account and testnet together, inconsistent genesis files would be produced, as only add-genesis-account was updating the supply.
* (x/gov) [#8813](https://github.com/cosmos/cosmos-sdk/pull/8813) fix `GET /cosmos/gov/v1beta1/proposals/{proposal_id}/deposits` to include initial deposit

### Features

* [#9383](https://github.com/cosmos/cosmos-sdk/pull/9383) New CLI command `query ibc-transfer escrow-address <port> <channel id>` to get the escrow address for a channel; can be used to then query balance of escrowed tokens
* (baseapp, types) [#9390](https://github.com/cosmos/cosmos-sdk/pull/9390) Add current block header hash to `Context`
* (store) [#9403](https://github.com/cosmos/cosmos-sdk/pull/9403) Add `RefundGas` function to `GasMeter` interface

## [v0.42.5](https://github.com/cosmos/cosmos-sdk/releases/tag/v0.42.5) - 2021-05-18

### Bug Fixes

* [#9514](https://github.com/cosmos/cosmos-sdk/issues/9514) Fix panic when retrieving the `BlockGasMeter` on `(Re)CheckTx` mode.
* [#9235](https://github.com/cosmos/cosmos-sdk/pull/9235) CreateMembershipProof/CreateNonMembershipProof now returns an error
  if input key is empty, or input data contains empty key.
* [#9108](https://github.com/cosmos/cosmos-sdk/pull/9108) Fixed the bug with querying multisig account, which is not showing threshold and public_keys.
* [#9345](https://github.com/cosmos/cosmos-sdk/pull/9345) Fix ARM support.
* [#9040](https://github.com/cosmos/cosmos-sdk/pull/9040) Fix ENV variables binding to CLI flags for client config.

### Features

* [#8953](https://github.com/cosmos/cosmos-sdk/pull/8953) Add the `config` CLI subcommand back to the SDK, which saves client-side configuration in a `client.toml` file.

## [v0.42.4](https://github.com/cosmos/cosmos-sdk/releases/tag/v0.42.4) - 2021-04-08

### Client Breaking Changes

* [#9026](https://github.com/cosmos/cosmos-sdk/pull/9026) By default, the `tx sign` and `tx sign-batch` CLI commands use SIGN_MODE_DIRECT to sign transactions for local pubkeys. For multisigs and ledger keys, the default LEGACY_AMINO_JSON is used.

### Bug Fixes

* (gRPC) [#9015](https://github.com/cosmos/cosmos-sdk/pull/9015) Fix invalid status code when accessing gRPC endpoints.
* [#9026](https://github.com/cosmos/cosmos-sdk/pull/9026) Fixed the bug that caused the `gentx` command to fail for Ledger keys.

### Improvements

* [#9081](https://github.com/cosmos/cosmos-sdk/pull/9081) Upgrade Tendermint to v0.34.9 that includes a security issue fix for Tendermint light clients.

## [v0.42.3](https://github.com/cosmos/cosmos-sdk/releases/tag/v0.42.3) - 2021-03-24

This release fixes a security vulnerability identified in x/bank.

## [v0.42.2](https://github.com/cosmos/cosmos-sdk/releases/tag/v0.42.2) - 2021-03-19

### Improvements

* (grpc) [#8815](https://github.com/cosmos/cosmos-sdk/pull/8815) Add orderBy parameter to `TxsByEvents` endpoint.
* (cli) [#8826](https://github.com/cosmos/cosmos-sdk/pull/8826) Add trust to macOS Keychain for caller app by default.
* (store) [#8811](https://github.com/cosmos/cosmos-sdk/pull/8811) store/cachekv: use typed types/kv.List instead of container/list.List

### Bug Fixes

* (crypto) [#8841](https://github.com/cosmos/cosmos-sdk/pull/8841) Fix legacy multisig amino marshaling, allowing migrations to work between v0.39 and v0.40+.
* (cli tx) [\8873](https://github.com/cosmos/cosmos-sdk/pull/8873) add missing `--output-document` option to `app tx multisign-batch`.

## [v0.42.1](https://github.com/cosmos/cosmos-sdk/releases/tag/v0.42.1) - 2021-03-10

This release fixes security vulnerability identified in the simapp.

## [v0.42.0](https://github.com/cosmos/cosmos-sdk/releases/tag/v0.42.0) - 2021-03-08

**IMPORTANT**: This release contains an important security fix for all non Cosmos Hub chains running Stargate version of the Cosmos SDK (>0.40). Non-hub chains should not be using any version of the SDK in the v0.40.x or v0.41.x release series. See [#8461](https://github.com/cosmos/cosmos-sdk/pull/8461) for more details.

### Improvements

* (x/ibc) [#8624](https://github.com/cosmos/cosmos-sdk/pull/8624) Emit full header in IBC UpdateClient message.
* (x/crisis) [#8621](https://github.com/cosmos/cosmos-sdk/issues/8621) crisis invariants names now print to loggers.

### Bug fixes

* (x/evidence) [#8461](https://github.com/cosmos/cosmos-sdk/pull/8461) Fix bech32 prefix in evidence validator address conversion
* (x/gov) [#8806](https://github.com/cosmos/cosmos-sdk/issues/8806) Fix q gov proposals command's mishandling of the --status parameter's values.

## [v0.41.4](https://github.com/cosmos/cosmos-sdk/releases/tag/v0.41.3) - 2021-03-02

**IMPORTANT**: Due to a bug in the v0.41.x series with how evidence handles validator consensus addresses #8461, SDK based chains that are not using the default bech32 prefix (cosmos, aka all chains except for t
he Cosmos Hub) should not use this release or any release in the v0.41.x series. Please see #8668 for tracking & timeline for the v0.42.0 release, which will include a fix for this issue.

### Features

* [#7787](https://github.com/cosmos/cosmos-sdk/pull/7787) Add multisign-batch command.

### Bug fixes

* [#8730](https://github.com/cosmos/cosmos-sdk/pull/8730) Allow REST endpoint to query txs with multisig addresses.
* [#8680](https://github.com/cosmos/cosmos-sdk/issues/8680) Fix missing timestamp in GetTxsEvent response [#8732](https://github.com/cosmos/cosmos-sdk/pull/8732).
* [#8681](https://github.com/cosmos/cosmos-sdk/issues/8681) Fix missing error message when calling GetTxsEvent [#8732](https://github.com/cosmos/cosmos-sdk/pull/8732)
* (server) [#8641](https://github.com/cosmos/cosmos-sdk/pull/8641) Fix Tendermint and application configuration reading from file
* (client/keys) [#8639](https://github.com/cosmos/cosmos-sdk/pull/8639) Fix keys migrate for mulitisig, offline, and ledger keys. The migrate command now takes a positional old_home_dir argument.

### Improvements

* (store/cachekv), (x/bank/types) [#8719](https://github.com/cosmos/cosmos-sdk/pull/8719) algorithmically fix pathologically slow code
* [#8701](https://github.com/cosmos/cosmos-sdk/pull/8701) Upgrade tendermint v0.34.8.
* [#8714](https://github.com/cosmos/cosmos-sdk/pull/8714) Allow accounts to have a balance of 0 at genesis.

## [v0.41.3](https://github.com/cosmos/cosmos-sdk/releases/tag/v0.41.3) - 2021-02-18

### Bug Fixes

* [#8617](https://github.com/cosmos/cosmos-sdk/pull/8617) Fix build failures caused by a small API breakage introduced in tendermint v0.34.7.

## [v0.41.2](https://github.com/cosmos/cosmos-sdk/releases/tag/v0.41.2) - 2021-02-18

### Improvements

* Bump tendermint dependency to v0.34.7.

## [v0.41.1](https://github.com/cosmos/cosmos-sdk/releases/tag/v0.41.1) - 2021-02-17

### Bug Fixes

* (grpc) [#8549](https://github.com/cosmos/cosmos-sdk/pull/8549) Make gRPC requests go through ABCI and disallow concurrency.
* (x/staking) [#8546](https://github.com/cosmos/cosmos-sdk/pull/8546) Fix caching bug where concurrent calls to GetValidator could cause a node to crash
* (server) [#8481](https://github.com/cosmos/cosmos-sdk/pull/8481) Don't create files when running `{appd} tendermint show-*` subcommands.
* (client/keys) [#8436](https://github.com/cosmos/cosmos-sdk/pull/8436) Fix keybase->keyring keys migration.
* (crypto/hd) [#8607](https://github.com/cosmos/cosmos-sdk/pull/8607) Make DerivePrivateKeyForPath error and not panic on trailing slashes.

### Improvements

* (x/ibc) [#8458](https://github.com/cosmos/cosmos-sdk/pull/8458) Add `packet_connection` attribute to ibc events to enable relayer filtering
* [#8396](https://github.com/cosmos/cosmos-sdk/pull/8396) Add support for ARM platform
* (x/bank) [#8479](https://github.com/cosmos/cosmos-sdk/pull/8479) Aditional client denom metadata validation for `base` and `display` denoms.
* (codec/types) [#8605](https://github.com/cosmos/cosmos-sdk/pull/8605) Avoid unnecessary allocations for NewAnyWithCustomTypeURL on error.

## [v0.41.0](https://github.com/cosmos/cosmos-sdk/releases/tag/v0.41.0) - 2021-01-26

### State Machine Breaking

* (x/ibc) [#8266](https://github.com/cosmos/cosmos-sdk/issues/8266) Add amino JSON support for IBC MsgTransfer in order to support Ledger text signing transfer transactions.
* (x/ibc) [#8404](https://github.com/cosmos/cosmos-sdk/pull/8404) Reorder IBC `ChanOpenAck` and `ChanOpenConfirm` handler execution to perform core handler first, followed by application callbacks.

### Bug Fixes

* (simapp) [#8418](https://github.com/cosmos/cosmos-sdk/pull/8418) Add balance coin to supply when adding a new genesis account
* (x/bank) [#8417](https://github.com/cosmos/cosmos-sdk/pull/8417) Validate balances and coin denom metadata on genesis

## [v0.40.1](https://github.com/cosmos/cosmos-sdk/releases/tag/v0.40.1) - 2021-01-19

### Improvements

* (x/bank) [#8302](https://github.com/cosmos/cosmos-sdk/issues/8302) Add gRPC and CLI queries for client denomination metadata.
* (tendermint) Bump Tendermint version to [v0.34.3](https://github.com/tendermint/tendermint/releases/tag/v0.34.3).

### Bug Fixes

* [#8085](https://github.com/cosmos/cosmos-sdk/pull/8058) fix zero time checks
* [#8280](https://github.com/cosmos/cosmos-sdk/pull/8280) fix GET /upgrade/current query
* (x/auth) [#8287](https://github.com/cosmos/cosmos-sdk/pull/8287) Fix `tx sign --signature-only` to return correct sequence value in signature.
* (build) [\8300](https://github.com/cosmos/cosmos-sdk/pull/8300), [\8301](https://github.com/cosmos/cosmos-sdk/pull/8301) Fix reproducible builds
* (types/errors) [#8355](https://github.com/cosmos/cosmos-sdk/pull/8355) Fix errorWrap `Is` method.
* (x/ibc) [#8341](https://github.com/cosmos/cosmos-sdk/pull/8341) Fix query latest consensus state.
* (proto) [#8350](https://github.com/cosmos/cosmos-sdk/pull/8350), [#8361](https://github.com/cosmos/cosmos-sdk/pull/8361) Update gogo proto deps with v1.3.2 security fixes
* (x/ibc) [#8359](https://github.com/cosmos/cosmos-sdk/pull/8359) Add missing UnpackInterfaces functions to IBC Query Responses. Fixes 'cannot unpack Any' error for IBC types.
* (x/bank) [#8317](https://github.com/cosmos/cosmos-sdk/pull/8317) Fix panic when querying for a not found client denomination metadata.

## [v0.40.0](https://github.com/cosmos/cosmos-sdk/releases/tag/v0.40.0) - 2021-01-08

v0.40.0, known as the Stargate release of the Cosmos SDK, is one of the largest releases
of the Cosmos SDK since launch. Please read through this changelog and [release notes](https://github.com/cosmos/cosmos-sdk/blob/v0.40.0/RELEASE_NOTES.md) to make
sure you are aware of any relevant breaking changes.

### Client Breaking Changes

* **CLI**
    * (client/keys) [#5889](https://github.com/cosmos/cosmos-sdk/pull/5889) remove `keys update` command.
    * (x/auth) [#5844](https://github.com/cosmos/cosmos-sdk/pull/5844) `tx sign` command now returns an error when signing is attempted with offline/multisig keys.
    * (x/auth) [#6108](https://github.com/cosmos/cosmos-sdk/pull/6108) `tx sign` command's `--validate-signatures` flag is migrated into a `tx validate-signatures` standalone command.
    * (x/auth) [#7788](https://github.com/cosmos/cosmos-sdk/pull/7788) Remove `tx auth` subcommands, all auth subcommands exist as `tx <subcommand>`
    * (x/genutil) [#6651](https://github.com/cosmos/cosmos-sdk/pull/6651) The `gentx` command has been improved. No longer are `--from` and `--name` flags required. Instead, a single argument, `name`, is required which refers to the key pair in the Keyring. In addition, an optional
    `--moniker` flag can be provided to override the moniker found in `config.toml`.
    * (x/upgrade) [#7697](https://github.com/cosmos/cosmos-sdk/pull/7697) Rename flag name "--time" to "--upgrade-time", "--info" to "--upgrade-info", to keep it consistent with help message.
* **REST / Queriers**
    * (api) [#6426](https://github.com/cosmos/cosmos-sdk/pull/6426) The ability to start an out-of-process API REST server has now been removed. Instead, the API server is now started in-process along with the application and Tendermint. Configuration options have been added to `app.toml` to enable/disable the API server along with additional HTTP server options.
    * (client) [#7246](https://github.com/cosmos/cosmos-sdk/pull/7246) The rest server endpoint `/swagger-ui/` is replaced by `/swagger/`, and contains swagger documentation for gRPC Gateway routes in addition to legacy REST routes. Swagger API is exposed only if set in `app.toml`.
    * (x/auth) [#5702](https://github.com/cosmos/cosmos-sdk/pull/5702) The `x/auth` querier route has changed from `"acc"` to `"auth"`.
    * (x/bank) [#5572](https://github.com/cosmos/cosmos-sdk/pull/5572) The `/bank/balances/{address}` endpoint now returns all account balances or a single balance by denom when the `denom` query parameter is present.
    * (x/evidence) [#5952](https://github.com/cosmos/cosmos-sdk/pull/5952) Remove CLI and REST handlers for querying `x/evidence` parameters.
    * (x/gov) [#6295](https://github.com/cosmos/cosmos-sdk/pull/6295) Fix typo in querying governance params.
* **General**
    * (baseapp) [#6384](https://github.com/cosmos/cosmos-sdk/pull/6384) The `Result.Data` is now a Protocol Buffer encoded binary blob of type `TxData`. The `TxData` contains `Data` which contains a list of Protocol Buffer encoded message data and the corresponding message type.
    * (client) [#5783](https://github.com/cosmos/cosmos-sdk/issues/5783) Unify all coins representations on JSON client requests for governance proposals.
    * (crypto) [#7419](https://github.com/cosmos/cosmos-sdk/pull/7419) The SDK doesn't use Tendermint's `crypto.PubKey`
    interface anymore, and uses instead it's own `PubKey` interface, defined in `crypto/types`. Replace all instances of
    `crypto.PubKey` by `cryptotypes.Pubkey`.
    * (store/rootmulti) [#6390](https://github.com/cosmos/cosmos-sdk/pull/6390) Proofs of empty stores are no longer supported.
    * (store/types) [#5730](https://github.com/cosmos/cosmos-sdk/pull/5730) store.types.Cp() is removed in favour of types.CopyBytes().
    * (x/auth) [#6054](https://github.com/cosmos/cosmos-sdk/pull/6054) Remove custom JSON marshaling for base accounts as multsigs cannot be bech32 decoded.
    * (x/auth/vesting) [#6859](https://github.com/cosmos/cosmos-sdk/pull/6859) Custom JSON marshaling of vesting accounts was removed. Vesting accounts are now marshaled using their default proto or amino JSON representation.
    * (x/bank) [#5785](https://github.com/cosmos/cosmos-sdk/issues/5785) In x/bank errors, JSON strings coerced to valid UTF-8 bytes at JSON marshalling time
    are now replaced by human-readable expressions. This change can potentially break compatibility with all those client side tools
    that parse log messages.
    * (x/evidence) [#7538](https://github.com/cosmos/cosmos-sdk/pull/7538) The ABCI's `Result.Data` field for
    `MsgSubmitEvidence` responses does not contain the raw evidence's hash, but the protobuf encoded
    `MsgSubmitEvidenceResponse` struct.
    * (x/gov) [#7533](https://github.com/cosmos/cosmos-sdk/pull/7533) The ABCI's `Result.Data` field for
    `MsgSubmitProposal` responses does not contain a raw binary encoding of the `proposalID`, but the protobuf encoded
    `MsgSubmitSubmitProposalResponse` struct.
    * (x/gov) [#6859](https://github.com/cosmos/cosmos-sdk/pull/6859) `ProposalStatus` and `VoteOption` are now JSON serialized using its protobuf name, so expect names like `PROPOSAL_STATUS_DEPOSIT_PERIOD` as opposed to `DepositPeriod`.
    * (x/staking) [#7499](https://github.com/cosmos/cosmos-sdk/pull/7499) `BondStatus` is now a protobuf `enum` instead
    of an `int32`, and JSON serialized using its protobuf name, so expect names like `BOND_STATUS_UNBONDING` as opposed
    to `Unbonding`.
    * (x/staking) [#7556](https://github.com/cosmos/cosmos-sdk/pull/7556) The ABCI's `Result.Data` field for
    `MsgBeginRedelegate` and `MsgUndelegate` responses does not contain custom binary marshaled `completionTime`, but the
    protobuf encoded `MsgBeginRedelegateResponse` and `MsgUndelegateResponse` structs respectively

### API Breaking Changes

* **Baseapp / Client**
    * (AppModule) [#7518](https://github.com/cosmos/cosmos-sdk/pull/7518) [#7584](https://github.com/cosmos/cosmos-sdk/pull/7584) Rename `AppModule.RegisterQueryServices` to `AppModule.RegisterServices`, as this method now registers multiple services (the gRPC query service and the protobuf Msg service). A `Configurator` struct is used to hold the different services.
    * (baseapp) [#5865](https://github.com/cosmos/cosmos-sdk/pull/5865) The `SimulationResponse` returned from tx simulation is now JSON encoded instead of Amino binary.
    * (client) [#6290](https://github.com/cosmos/cosmos-sdk/pull/6290) `CLIContext` is renamed to `Context`. `Context` and all related methods have been moved from package context to client.
    * (client) [#6525](https://github.com/cosmos/cosmos-sdk/pull/6525) Removed support for `indent` in JSON responses. Clients should consider piping to an external tool such as `jq`.
    * (client) [#8107](https://github.com/cosmos/cosmos-sdk/pull/8107) Renamed `PrintOutput` and `PrintOutputLegacy`
    methods of the `context.Client` object to `PrintProto` and `PrintObjectLegacy`.
    * (client/flags) [#6632](https://github.com/cosmos/cosmos-sdk/pull/6632) Remove NewCompletionCmd(), the function is now available in tendermint.
    * (client/input) [#5904](https://github.com/cosmos/cosmos-sdk/pull/5904) Removal of unnecessary `GetCheckPassword`, `PrintPrefixed` functions.
    * (client/keys) [#5889](https://github.com/cosmos/cosmos-sdk/pull/5889) Rename `NewKeyBaseFromDir()` -> `NewLegacyKeyBaseFromDir()`.
    * (client/keys) [#5820](https://github.com/cosmos/cosmos-sdk/pull/5820/) Removed method CloseDB from Keybase interface.
    * (client/rpc) [#6290](https://github.com/cosmos/cosmos-sdk/pull/6290) `client` package and subdirs reorganization.
    * (client/lcd) [#6290](https://github.com/cosmos/cosmos-sdk/pull/6290) `CliCtx` of struct `RestServer` in package client/lcd has been renamed to `ClientCtx`.
    * (codec) [#6330](https://github.com/cosmos/cosmos-sdk/pull/6330) `codec.RegisterCrypto` has been moved to the `crypto/codec` package and the global `codec.Cdc` Amino instance has been deprecated and moved to the `codec/legacy_global` package.
    * (codec) [#8080](https://github.com/cosmos/cosmos-sdk/pull/8080) Updated the `codec.Marshaler` interface
        * Moved `MarshalAny` and `UnmarshalAny` helper functions to `codec.Marshaler` and renamed to `MarshalInterface` and
      `UnmarshalInterface` respectively. These functions must take interface as a parameter (not a concrete type nor `Any`
      object). Underneath they use `Any` wrapping for correct protobuf serialization.
    * (crypto) [#6780](https://github.com/cosmos/cosmos-sdk/issues/6780) Move ledger code to its own package.
    * (crypto/types/multisig) [#6373](https://github.com/cosmos/cosmos-sdk/pull/6373) `multisig.Multisignature` has been renamed to `AminoMultisignature`
    * (codec) `*codec.LegacyAmino` is now a wrapper around Amino which provides backwards compatibility with protobuf `Any`. ALL legacy code should use `*codec.LegacyAmino` instead of `*amino.Codec` directly
    * (crypto) [#5880](https://github.com/cosmos/cosmos-sdk/pull/5880) Merge `crypto/keys/mintkey` into `crypto`.
    * (crypto/hd) [#5904](https://github.com/cosmos/cosmos-sdk/pull/5904) `crypto/keys/hd` moved to `crypto/hd`.
    * (crypto/keyring):
    _ [#5866](https://github.com/cosmos/cosmos-sdk/pull/5866) Rename `crypto/keys/` to `crypto/keyring/`.
    _ [#5904](https://github.com/cosmos/cosmos-sdk/pull/5904) `Keybase` -> `Keyring` interfaces migration. `LegacyKeybase` interface is added in order
    to guarantee limited backward compatibility with the old Keybase interface for the sole purpose of migrating keys across the new keyring backends. `NewLegacy`
    constructor is provided [#5889](https://github.com/cosmos/cosmos-sdk/pull/5889) to allow for smooth migration of keys from the legacy LevelDB based implementation
    to new keyring backends. Plus, the package and the new keyring no longer depends on the sdk.Config singleton. Please consult the [package documentation](https://github.com/cosmos/cosmos-sdk/tree/master/crypto/keyring/doc.go) for more
    information on how to implement the new `Keyring` interface. \* [#5858](https://github.com/cosmos/cosmos-sdk/pull/5858) Make Keyring store keys by name and address's hexbytes representation.
    * (export) [#5952](https://github.com/cosmos/cosmos-sdk/pull/5952) `AppExporter` now returns ABCI consensus parameters to be included in marshaled exported state. These parameters must be returned from the application via the `BaseApp`.
    * (simapp) Deprecating and renaming `MakeEncodingConfig` to `MakeTestEncodingConfig` (both in `simapp` and `simapp/params` packages).
    * (store) [#5803](https://github.com/cosmos/cosmos-sdk/pull/5803) The `store.CommitMultiStore` interface now includes the new `snapshots.Snapshotter` interface as well.
    * (types) [#5579](https://github.com/cosmos/cosmos-sdk/pull/5579) The `keepRecent` field has been removed from the `PruningOptions` type.
    The `PruningOptions` type now only includes fields `KeepEvery` and `SnapshotEvery`, where `KeepEvery`
    determines which committed heights are flushed to disk and `SnapshotEvery` determines which of these
    heights are kept after pruning. The `IsValid` method should be called whenever using these options. Methods
    `SnapshotVersion` and `FlushVersion` accept a version arugment and determine if the version should be
    flushed to disk or kept as a snapshot. Note, `KeepRecent` is automatically inferred from the options
    and provided directly the IAVL store.
    * (types) [#5533](https://github.com/cosmos/cosmos-sdk/pull/5533) Refactored `AppModuleBasic` and `AppModuleGenesis`
    to now accept a `codec.JSONMarshaler` for modular serialization of genesis state.
    * (types/rest) [#5779](https://github.com/cosmos/cosmos-sdk/pull/5779) Drop unused Parse{Int64OrReturnBadRequest,QueryParamBool}() functions.
* **Modules**
    * (modules) [#7243](https://github.com/cosmos/cosmos-sdk/pull/7243) Rename `RegisterCodec` to `RegisterLegacyAminoCodec` and `codec.New()` is now renamed to `codec.NewLegacyAmino()`
    * (modules) [#6564](https://github.com/cosmos/cosmos-sdk/pull/6564) Constant `DefaultParamspace` is removed from all modules, use ModuleName instead.
    * (modules) [#5989](https://github.com/cosmos/cosmos-sdk/pull/5989) `AppModuleBasic.GetTxCmd` now takes a single `CLIContext` parameter.
    * (modules) [#5664](https://github.com/cosmos/cosmos-sdk/pull/5664) Remove amino `Codec` from simulation `StoreDecoder`, which now returns a function closure in order to unmarshal the key-value pairs.
    * (modules) [#5555](https://github.com/cosmos/cosmos-sdk/pull/5555) Move `x/auth/client/utils/` types and functions to `x/auth/client/`.
    * (modules) [#5572](https://github.com/cosmos/cosmos-sdk/pull/5572) Move account balance logic and APIs from `x/auth` to `x/bank`.
    * (modules) [#6326](https://github.com/cosmos/cosmos-sdk/pull/6326) `AppModuleBasic.GetQueryCmd` now takes a single `client.Context` parameter.
    * (modules) [#6336](https://github.com/cosmos/cosmos-sdk/pull/6336) `AppModuleBasic.RegisterQueryService` method was added to support gRPC queries, and `QuerierRoute` and `NewQuerierHandler` were deprecated.
    * (modules) [#6311](https://github.com/cosmos/cosmos-sdk/issues/6311) Remove `alias.go` usage
    * (modules) [#6447](https://github.com/cosmos/cosmos-sdk/issues/6447) Rename `blacklistedAddrs` to `blockedAddrs`.
    * (modules) [#6834](https://github.com/cosmos/cosmos-sdk/issues/6834) Add `RegisterInterfaces` method to `AppModuleBasic` to support registration of protobuf interface types.
    * (modules) [#6734](https://github.com/cosmos/cosmos-sdk/issues/6834) Add `TxEncodingConfig` parameter to `AppModuleBasic.ValidateGenesis` command to support JSON tx decoding in `genutil`.
    * (modules) [#7764](https://github.com/cosmos/cosmos-sdk/pull/7764) Added module initialization options:
        * `server/types.AppExporter` requires extra argument: `AppOptions`.
        * `server.AddCommands` requires extra argument: `addStartFlags types.ModuleInitFlags`
        * `x/crisis.NewAppModule` has a new attribute: `skipGenesisInvariants`. [PR](https://github.com/cosmos/cosmos-sdk/pull/7764)
    * (types) [#6327](https://github.com/cosmos/cosmos-sdk/pull/6327) `sdk.Msg` now inherits `proto.Message`, as a result all `sdk.Msg` types now use pointer semantics.
    * (types) [#7032](https://github.com/cosmos/cosmos-sdk/pull/7032) All types ending with `ID` (e.g. `ProposalID`) now end with `Id` (e.g. `ProposalId`), to match default Protobuf generated format. Also see [#7033](https://github.com/cosmos/cosmos-sdk/pull/7033) for more details.
    * (x/auth) [#6029](https://github.com/cosmos/cosmos-sdk/pull/6029) Module accounts have been moved from `x/supply` to `x/auth`.
    * (x/auth) [#6443](https://github.com/cosmos/cosmos-sdk/issues/6443) Move `FeeTx` and `TxWithMemo` interfaces from `x/auth/ante` to `types`.
    * (x/auth) [#7006](https://github.com/cosmos/cosmos-sdk/pull/7006) All `AccountRetriever` methods now take `client.Context` as a parameter instead of as a struct member.
    * (x/auth) [#6270](https://github.com/cosmos/cosmos-sdk/pull/6270) The passphrase argument has been removed from the signature of the following functions and methods: `BuildAndSign`, ` MakeSignature`, ` SignStdTx`, `TxBuilder.BuildAndSign`, `TxBuilder.Sign`, `TxBuilder.SignStdTx`
    * (x/auth) [#6428](https://github.com/cosmos/cosmos-sdk/issues/6428):
        * `NewAnteHandler` and `NewSigVerificationDecorator` both now take a `SignModeHandler` parameter.
        * `SignatureVerificationGasConsumer` now has the signature: `func(meter sdk.GasMeter, sig signing.SignatureV2, params types.Params) error`.
        * The `SigVerifiableTx` interface now has a `GetSignaturesV2() ([]signing.SignatureV2, error)` method and no longer has the `GetSignBytes` method.
    * (x/auth/tx) [#8106](https://github.com/cosmos/cosmos-sdk/pull/8106) change related to missing append functionality in
    client transaction signing
        * added `overwriteSig` argument to `x/auth/client.SignTx` and `client/tx.Sign` functions.
        * removed `x/auth/tx.go:wrapper.GetSignatures`. The `wrapper` provides `TxBuilder` functionality, and it's a private
      structure. That function was not used at all and it's not exposed through the `TxBuilder` interface.
    * (x/bank) [#7327](https://github.com/cosmos/cosmos-sdk/pull/7327) AddCoins and SubtractCoins no longer return a resultingValue and will only return an error.
    * (x/capability) [#7918](https://github.com/cosmos/cosmos-sdk/pull/7918) Add x/capability safety checks:
        * All outward facing APIs will now check that capability is not nil and name is not empty before performing any state-machine changes
        * `SetIndex` has been renamed to `InitializeIndex`
    * (x/evidence) [#7251](https://github.com/cosmos/cosmos-sdk/pull/7251) New evidence types and light client evidence handling. The module function names changed.
    * (x/evidence) [#5952](https://github.com/cosmos/cosmos-sdk/pull/5952) Remove APIs for getting and setting `x/evidence` parameters. `BaseApp` now uses a `ParamStore` to manage Tendermint consensus parameters which is managed via the `x/params` `Substore` type.
    * (x/gov) [#6147](https://github.com/cosmos/cosmos-sdk/pull/6147) The `Content` field on `Proposal` and `MsgSubmitProposal`
    is now `Any` in concordance with [ADR 019](docs/architecture/adr-019-protobuf-state-encoding.md) and `GetContent` should now
    be used to retrieve the actual proposal `Content`. Also the `NewMsgSubmitProposal` constructor now may return an `error`
    * (x/ibc) [#6374](https://github.com/cosmos/cosmos-sdk/pull/6374) `VerifyMembership` and `VerifyNonMembership` now take a `specs []string` argument to specify the proof format used for verification. Most SDK chains can simply use `commitmenttypes.GetSDKSpecs()` for this argument.
    * (x/params) [#5619](https://github.com/cosmos/cosmos-sdk/pull/5619) The `x/params` keeper now accepts a `codec.Marshaller` instead of
    a reference to an amino codec. Amino is still used for JSON serialization.
    * (x/staking) [#6451](https://github.com/cosmos/cosmos-sdk/pull/6451) `DefaultParamspace` and `ParamKeyTable` in staking module are moved from keeper to types to enforce consistency.
    * (x/staking) [#7419](https://github.com/cosmos/cosmos-sdk/pull/7419) The `TmConsPubKey` method on ValidatorI has been
    removed and replaced instead by `ConsPubKey` (which returns a SDK `cryptotypes.PubKey`) and `TmConsPublicKey` (which
    returns a Tendermint proto PublicKey).
    * (x/staking/types) [#7447](https://github.com/cosmos/cosmos-sdk/issues/7447) Remove bech32 PubKey support:
        * `ValidatorI` interface update. `GetConsPubKey` renamed to `TmConsPubKey` (consensus public key must be a tendermint key). `TmConsPubKey`, `GetConsAddr` methods return error.
        * `Validator` update. Methods changed in `ValidatorI` (as described above) and `ToTmValidator` return error.
        * `Validator.ConsensusPubkey` type changed from `string` to `codectypes.Any`.
        * `MsgCreateValidator.Pubkey` type changed from `string` to `codectypes.Any`.
    * (x/supply) [#6010](https://github.com/cosmos/cosmos-sdk/pull/6010) All `x/supply` types and APIs have been moved to `x/bank`.
    * [#6409](https://github.com/cosmos/cosmos-sdk/pull/6409) Rename all IsEmpty methods to Empty across the codebase and enforce consistency.
    * [#6231](https://github.com/cosmos/cosmos-sdk/pull/6231) Simplify `AppModule` interface, `Route` and `NewHandler` methods become only `Route`
    and returns a new `Route` type.
    * (x/slashing) [#6212](https://github.com/cosmos/cosmos-sdk/pull/6212) Remove `Get*` prefixes from key construction functions
    * (server) [#6079](https://github.com/cosmos/cosmos-sdk/pull/6079) Remove `UpgradeOldPrivValFile` (deprecated in Tendermint Core v0.28).
    * [#5719](https://github.com/cosmos/cosmos-sdk/pull/5719) Bump Go requirement to 1.14+

### State Machine Breaking

* **General**

    * (client) [#7268](https://github.com/cosmos/cosmos-sdk/pull/7268) / [#7147](https://github.com/cosmos/cosmos-sdk/pull/7147) Introduce new protobuf based PubKeys, and migrate PubKey in BaseAccount to use this new protobuf based PubKey format

* **Modules**
    * (modules) [#5572](https://github.com/cosmos/cosmos-sdk/pull/5572) Separate balance from accounts per ADR 004.
    _ Account balances are now persisted and retrieved via the `x/bank` module.
    _ Vesting account interface has been modified to account for changes.
    _ Callers to `NewBaseVestingAccount` are responsible for verifying account balance in relation to
    the original vesting amount.
    _ The `SendKeeper` and `ViewKeeper` interfaces in `x/bank` have been modified to account for changes.
    * (x/auth) [#5533](https://github.com/cosmos/cosmos-sdk/pull/5533) Migrate the `x/auth` module to use Protocol Buffers for state
    serialization instead of Amino.
    _ The `BaseAccount.PubKey` field is now represented as a Bech32 string instead of a `crypto.Pubkey`.
    _ `NewBaseAccountWithAddress` now returns a reference to a `BaseAccount`.
    _ The `x/auth` module now accepts a `Codec` interface which extends the `codec.Marshaler` interface by
    requiring a concrete codec to know how to serialize accounts.
    _ The `AccountRetriever` type now accepts a `Codec` in its constructor in order to know how to
    serialize accounts.
    * (x/bank) [#6518](https://github.com/cosmos/cosmos-sdk/pull/6518) Support for global and per-denomination send enabled flags.
        * Existing send_enabled global flag has been moved into a Params structure as `default_send_enabled`.
        * An array of: `{denom: string, enabled: bool}` is added to bank Params to support per-denomination override of global default value.
    * (x/distribution) [#5610](https://github.com/cosmos/cosmos-sdk/pull/5610) Migrate the `x/distribution` module to use Protocol Buffers for state
    serialization instead of Amino. The exact codec used is `codec.HybridCodec` which utilizes Protobuf for binary encoding and Amino
    for JSON encoding.
    _ `ValidatorHistoricalRewards.ReferenceCount` is now of types `uint32` instead of `uint16`.
    _ `ValidatorSlashEvents` is now a struct with `slashevents`.
    _ `ValidatorOutstandingRewards` is now a struct with `rewards`.
    _ `ValidatorAccumulatedCommission` is now a struct with `commission`. \* The `Keeper` constructor now takes a `codec.Marshaler` instead of a concrete Amino codec. This exact type
    provided is specified by `ModuleCdc`.
    * (x/evidence) [#5634](https://github.com/cosmos/cosmos-sdk/pull/5634) Migrate the `x/evidence` module to use Protocol Buffers for state
    serialization instead of Amino.
    _ The `internal` sub-package has been removed in order to expose the types proto file.
    _ The module now accepts a `Codec` interface which extends the `codec.Marshaler` interface by
    requiring a concrete codec to know how to serialize `Evidence` types. \* The `MsgSubmitEvidence` message has been removed in favor of `MsgSubmitEvidenceBase`. The application-level
    codec must now define the concrete `MsgSubmitEvidence` type which must implement the module's `MsgSubmitEvidence`
    interface.
    * (x/evidence) [#5952](https://github.com/cosmos/cosmos-sdk/pull/5952) Remove parameters from `x/evidence` genesis and module state. The `x/evidence` module now solely uses Tendermint consensus parameters to determine of evidence is valid or not.
    * (x/gov) [#5737](https://github.com/cosmos/cosmos-sdk/pull/5737) Migrate the `x/gov` module to use Protocol
    Buffers for state serialization instead of Amino.
    _ `MsgSubmitProposal` will be removed in favor of the application-level proto-defined `MsgSubmitProposal` which
    implements the `MsgSubmitProposalI` interface. Applications should extend the `NewMsgSubmitProposalBase` type
    to define their own concrete `MsgSubmitProposal` types.
    _ The module now accepts a `Codec` interface which extends the `codec.Marshaler` interface by
    requiring a concrete codec to know how to serialize `Proposal` types.
    * (x/mint) [#5634](https://github.com/cosmos/cosmos-sdk/pull/5634) Migrate the `x/mint` module to use Protocol Buffers for state
    serialization instead of Amino. \* The `internal` sub-package has been removed in order to expose the types proto file.
    * (x/slashing) [#5627](https://github.com/cosmos/cosmos-sdk/pull/5627) Migrate the `x/slashing` module to use Protocol Buffers for state
    serialization instead of Amino. The exact codec used is `codec.HybridCodec` which utilizes Protobuf for binary encoding and Amino
    for JSON encoding. \* The `Keeper` constructor now takes a `codec.Marshaler` instead of a concrete Amino codec. This exact type
    provided is specified by `ModuleCdc`.
    * (x/staking) [#6844](https://github.com/cosmos/cosmos-sdk/pull/6844) Validators are now inserted into the unbonding queue based on their unbonding time and height. The relevant keeper APIs are modified to reflect these changes by now also requiring a height.
    * (x/staking) [#6061](https://github.com/cosmos/cosmos-sdk/pull/6061) Allow a validator to immediately unjail when no signing info is present due to
    falling below their minimum self-delegation and never having been bonded. The validator may immediately unjail once they've met their minimum self-delegation.
    * (x/staking) [#5600](https://github.com/cosmos/cosmos-sdk/pull/5600) Migrate the `x/staking` module to use Protocol Buffers for state
    serialization instead of Amino. The exact codec used is `codec.HybridCodec` which utilizes Protobuf for binary encoding and Amino
    for JSON encoding.
    _ `BondStatus` is now of type `int32` instead of `byte`.
    _ Types of `int16` in the `Params` type are now of type `int32`.
    _ Every reference of `crypto.Pubkey` in context of a `Validator` is now of type string. `GetPubKeyFromBech32` must be used to get the `crypto.Pubkey`.
    _ The `Keeper` constructor now takes a `codec.Marshaler` instead of a concrete Amino codec. This exact type
    provided is specified by `ModuleCdc`.
    * (x/staking) [#7979](https://github.com/cosmos/cosmos-sdk/pull/7979) keeper pubkey storage serialization migration
    from bech32 to protobuf.
    * (x/supply) [#6010](https://github.com/cosmos/cosmos-sdk/pull/6010) Removed the `x/supply` module by merging the existing types and APIs into the `x/bank` module.
    * (x/supply) [#5533](https://github.com/cosmos/cosmos-sdk/pull/5533) Migrate the `x/supply` module to use Protocol Buffers for state
    serialization instead of Amino.
    _ The `internal` sub-package has been removed in order to expose the types proto file.
    _ The `x/supply` module now accepts a `Codec` interface which extends the `codec.Marshaler` interface by
    requiring a concrete codec to know how to serialize `SupplyI` types. \* The `SupplyI` interface has been modified to no longer return `SupplyI` on methods. Instead the
    concrete type's receiver should modify the type.
    * (x/upgrade) [#5659](https://github.com/cosmos/cosmos-sdk/pull/5659) Migrate the `x/upgrade` module to use Protocol
    Buffers for state serialization instead of Amino.
    _ The `internal` sub-package has been removed in order to expose the types proto file.
    _ The `x/upgrade` module now accepts a `codec.Marshaler` interface.

### Features

* **Baseapp / Client / REST**
    * (x/auth) [#6213](https://github.com/cosmos/cosmos-sdk/issues/6213) Introduce new protobuf based path for transaction signing, see [ADR020](https://github.com/cosmos/cosmos-sdk/blob/master/docs/architecture/adr-020-protobuf-transaction-encoding.md) for more details
    * (x/auth) [#6350](https://github.com/cosmos/cosmos-sdk/pull/6350) New sign-batch command to sign StdTx batch files.
    * (baseapp) [#5803](https://github.com/cosmos/cosmos-sdk/pull/5803) Added support for taking state snapshots at regular height intervals, via options `snapshot-interval` and `snapshot-keep-recent`.
    * (baseapp) [#7519](https://github.com/cosmos/cosmos-sdk/pull/7519) Add `ServiceMsgRouter` to BaseApp to handle routing of protobuf service `Msg`s. The two new types defined in ADR 031, `sdk.ServiceMsg` and `sdk.MsgRequest` are introduced with this router.
    * (client) [#5921](https://github.com/cosmos/cosmos-sdk/issues/5921) Introduce new gRPC and gRPC Gateway based APIs for querying app & module data. See [ADR021](https://github.com/cosmos/cosmos-sdk/blob/master/docs/architecture/adr-021-protobuf-query-encoding.md) for more details
    * (cli) [#7485](https://github.com/cosmos/cosmos-sdk/pull/7485) Introduce a new optional `--keyring-dir` flag that allows clients to specify a Keyring directory if it does not reside in the directory specified by `--home`.
    * (cli) [#7221](https://github.com/cosmos/cosmos-sdk/pull/7221) Add the option of emitting amino encoded json from the CLI
    * (codec) [#7519](https://github.com/cosmos/cosmos-sdk/pull/7519) `InterfaceRegistry` now inherits `jsonpb.AnyResolver`, and has a `RegisterCustomTypeURL` method to support ADR 031 packing of `Any`s. `AnyResolver` is now a required parameter to `RejectUnknownFields`.
    * (coin) [#6755](https://github.com/cosmos/cosmos-sdk/pull/6755) Add custom regex validation for `Coin` denom by overwriting `CoinDenomRegex` when using `/types/coin.go`.
    * (config) [#7265](https://github.com/cosmos/cosmos-sdk/pull/7265) Support Tendermint block pruning through a new `min-retain-blocks` configuration that can be set in either `app.toml` or via the CLI. This parameter is used in conjunction with other criteria to determine the height at which Tendermint should prune blocks.
    * (events) [#7121](https://github.com/cosmos/cosmos-sdk/pull/7121) The application now derives what events are indexed by Tendermint via the `index-events` configuration in `app.toml`, which is a list of events taking the form `{eventType}.{attributeKey}`.
    * (tx) [#6089](https://github.com/cosmos/cosmos-sdk/pull/6089) Transactions can now have a `TimeoutHeight` set which allows the transaction to be rejected if it's committed at a height greater than the timeout.
    * (rest) [#6167](https://github.com/cosmos/cosmos-sdk/pull/6167) Support `max-body-bytes` CLI flag for the REST service.
    * (genesis) [#7089](https://github.com/cosmos/cosmos-sdk/pull/7089) The `export` command now adds a `initial_height` field in the exported JSON. Baseapp's `CommitMultiStore` now also has a `SetInitialVersion` setter, so it can set the initial store version inside `InitChain` and start a new chain from a given height.
* **General**
    * (crypto/multisig) [#6241](https://github.com/cosmos/cosmos-sdk/pull/6241) Add Multisig type directly to the repo. Previously this was in tendermint.
    * (codec/types) [#8106](https://github.com/cosmos/cosmos-sdk/pull/8106) Adding `NewAnyWithCustomTypeURL` to correctly
    marshal Messages in TxBuilder.
    * (tests) [#6489](https://github.com/cosmos/cosmos-sdk/pull/6489) Introduce package `testutil`, new in-process testing network framework for use in integration and unit tests.
    * (tx) Add new auth/tx gRPC & gRPC-Gateway endpoints for basic querying & broadcasting support
        * [#7842](https://github.com/cosmos/cosmos-sdk/pull/7842) Add TxsByEvent gRPC endpoint
        * [#7852](https://github.com/cosmos/cosmos-sdk/pull/7852) Add tx broadcast gRPC endpoint
    * (tx) [#7688](https://github.com/cosmos/cosmos-sdk/pull/7688) Add a new Tx gRPC service with methods `Simulate` and `GetTx` (by hash).
    * (store) [#5803](https://github.com/cosmos/cosmos-sdk/pull/5803) Added `rootmulti.Store` methods for taking and restoring snapshots, based on `iavl.Store` export/import.
    * (store) [#6324](https://github.com/cosmos/cosmos-sdk/pull/6324) IAVL store query proofs now return CommitmentOp which wraps an ics23 CommitmentProof
    * (store) [#6390](https://github.com/cosmos/cosmos-sdk/pull/6390) `RootMulti` store query proofs now return `CommitmentOp` which wraps `CommitmentProofs`
        * `store.Query` now only returns chained `ics23.CommitmentProof` wrapped in `merkle.Proof`
        * `ProofRuntime` only decodes and verifies `ics23.CommitmentProof`
* **Modules**
    * (modules) [#5921](https://github.com/cosmos/cosmos-sdk/issues/5921) Introduction of Query gRPC service definitions along with REST annotations for gRPC Gateway for each module
    * (modules) [#7540](https://github.com/cosmos/cosmos-sdk/issues/7540) Protobuf service definitions can now be used for
    packing `Msg`s in transactions as defined in [ADR 031](./docs/architecture/adr-031-msg-service.md). All modules now
    define a `Msg` protobuf service.
    * (x/auth/vesting) [#7209](https://github.com/cosmos/cosmos-sdk/pull/7209) Create new `MsgCreateVestingAccount` message type along with CLI handler that allows for the creation of delayed and continuous vesting types.
    * (x/capability) [#5828](https://github.com/cosmos/cosmos-sdk/pull/5828) Capability module integration as outlined in [ADR 3 - Dynamic Capability Store](https://github.com/cosmos/tree/master/docs/architecture/adr-003-dynamic-capability-store.md).
    * (x/crisis) `x/crisis` has a new function: `AddModuleInitFlags`, which will register optional crisis module flags for the start command.
    * (x/ibc) [#5277](https://github.com/cosmos/cosmos-sdk/pull/5277) `x/ibc` changes from IBC alpha. For more details check the [`x/ibc/core/spec`](https://github.com/cosmos/cosmos-sdk/tree/master/x/ibc/core/spec) directory, or the ICS specs below:
        * [ICS 002 - Client Semantics](https://github.com/cosmos/ics/tree/master/spec/ics-002-client-semantics) subpackage
        * [ICS 003 - Connection Semantics](https://github.com/cosmos/ics/blob/master/spec/ics-003-connection-semantics) subpackage
        * [ICS 004 - Channel and Packet Semantics](https://github.com/cosmos/ics/blob/master/spec/ics-004-channel-and-packet-semantics) subpackage
        * [ICS 005 - Port Allocation](https://github.com/cosmos/ics/blob/master/spec/ics-005-port-allocation) subpackage
        * [ICS 006 - Solo Machine Client](https://github.com/cosmos/ics/tree/master/spec/ics-006-solo-machine-client) subpackage
        * [ICS 007 - Tendermint Client](https://github.com/cosmos/ics/blob/master/spec/ics-007-tendermint-client) subpackage
        * [ICS 009 - Loopback Client](https://github.com/cosmos/ics/tree/master/spec/ics-009-loopback-client) subpackage
        * [ICS 020 - Fungible Token Transfer](https://github.com/cosmos/ics/tree/master/spec/ics-020-fungible-token-transfer) subpackage
        * [ICS 023 - Vector Commitments](https://github.com/cosmos/ics/tree/master/spec/ics-023-vector-commitments) subpackage
        * [ICS 024 - Host State Machine Requirements](https://github.com/cosmos/ics/tree/master/spec/ics-024-host-requirements) subpackage
    * (x/ibc) [#6374](https://github.com/cosmos/cosmos-sdk/pull/6374) ICS-23 Verify functions will now accept and verify ics23 CommitmentProofs exclusively
    * (x/params) [#6005](https://github.com/cosmos/cosmos-sdk/pull/6005) Add new CLI command for querying raw x/params parameters by subspace and key.

### Bug Fixes

* **Baseapp / Client / REST**
    * (client) [#5964](https://github.com/cosmos/cosmos-sdk/issues/5964) `--trust-node` is now false by default - for real. Users must ensure it is set to true if they don't want to enable the verifier.
    * (client) [#6402](https://github.com/cosmos/cosmos-sdk/issues/6402) Fix `keys add` `--algo` flag which only worked for Tendermint's `secp256k1` default key signing algorithm.
    * (client) [#7699](https://github.com/cosmos/cosmos-sdk/pull/7699) Fix panic in context when setting invalid nodeURI. `WithNodeURI` does not set the `Client` in the context.
    * (export) [#6510](https://github.com/cosmos/cosmos-sdk/pull/6510/) Field TimeIotaMs now is included in genesis file while exporting.
    * (rest) [#5906](https://github.com/cosmos/cosmos-sdk/pull/5906) Fix an issue that make some REST calls panic when sending invalid or incomplete requests.
    * (crypto) [#7966](https://github.com/cosmos/cosmos-sdk/issues/7966) `Bip44Params` `String()` function now correctly
    returns the absolute HD path by adding the `m/` prefix.
    * (crypto/keyring) [#5844](https://github.com/cosmos/cosmos-sdk/pull/5844) `Keyring.Sign()` methods no longer decode amino signatures when method receivers
    are offline/multisig keys.
    * (store) [#7415](https://github.com/cosmos/cosmos-sdk/pull/7415) Allow new stores to be registered during on-chain upgrades.
* **Modules**
  _ (modules) [#5569](https://github.com/cosmos/cosmos-sdk/issues/5569) `InitGenesis`, for the relevant modules, now ensures module accounts exist.
  _ (x/auth) [#5892](https://github.com/cosmos/cosmos-sdk/pull/5892) Add `RegisterKeyTypeCodec` to register new
  types (eg. keys) to the `auth` module internal amino codec.
  _ (x/bank) [#6536](https://github.com/cosmos/cosmos-sdk/pull/6536) Fix bug in `WriteGeneratedTxResponse` function used by multiple
  REST endpoints. Now it writes a Tx in StdTx format.
  _ (x/genutil) [#5938](https://github.com/cosmos/cosmos-sdk/pull/5938) Fix `InitializeNodeValidatorFiles` error handling.
  _ (x/gentx) [#8183](https://github.com/cosmos/cosmos-sdk/pull/8183) change gentx cmd amount to arg from flag
  _ (x/gov) [#7641](https://github.com/cosmos/cosmos-sdk/pull/7641) Fix tally calculation precision error.
  _ (x/staking) [#6529](https://github.com/cosmos/cosmos-sdk/pull/6529) Export validator addresses (previously was empty).
  _ (x/staking) [#5949](https://github.com/cosmos/cosmos-sdk/pull/5949) Skip staking `HistoricalInfoKey` in simulations as headers are not exported. \* (x/staking) [#6061](https://github.com/cosmos/cosmos-sdk/pull/6061) Allow a validator to immediately unjail when no signing info is present due to
  falling below their minimum self-delegation and never having been bonded. The validator may immediately unjail once they've met their minimum self-delegation.
* **General**
    * (types) [#7038](https://github.com/cosmos/cosmos-sdk/issues/7038) Fix infinite looping of `ApproxRoot` by including a hard-coded maximum iterations limit of 100.
    * (types) [#7084](https://github.com/cosmos/cosmos-sdk/pull/7084) Fix panic when calling `BigInt()` on an uninitialized `Int`.
    * (simulation) [#7129](https://github.com/cosmos/cosmos-sdk/issues/7129) Fix support for custom `Account` and key types on auth's simulation.

### Improvements

* **Baseapp / Client / REST**
    * (baseapp) [#6186](https://github.com/cosmos/cosmos-sdk/issues/6186) Support emitting events during `AnteHandler` execution.
    * (baseapp) [#6053](https://github.com/cosmos/cosmos-sdk/pull/6053) Customizable panic recovery handling added for `app.runTx()` method (as proposed in the [ADR 22](https://github.com/cosmos/cosmos-sdk/blob/master/docs/architecture/adr-022-custom-panic-handling.md)). Adds ability for developers to register custom panic handlers extending standard ones.
    * (client) [#5810](https://github.com/cosmos/cosmos-sdk/pull/5810) Added a new `--offline` flag that allows commands to be executed without an
    internet connection. Previously, `--generate-only` served this purpose in addition to only allowing txs to be generated. Now, `--generate-only` solely
    allows txs to be generated without being broadcasted and disallows Keybase use and `--offline` allows the use of Keybase but does not allow any
    functionality that requires an online connection.
    * (cli) [#7764](https://github.com/cosmos/cosmos-sdk/pull/7764) Update x/banking and x/crisis InitChain to improve node startup time
    * (client) [#5856](https://github.com/cosmos/cosmos-sdk/pull/5856) Added the possibility to set `--offline` flag with config command.
    * (client) [#5895](https://github.com/cosmos/cosmos-sdk/issues/5895) show config options in the config command's help screen.
    * (client/keys) [#8043](https://github.com/cosmos/cosmos-sdk/pull/8043) Add support for export of unarmored private key
    * (client/tx) [#7801](https://github.com/cosmos/cosmos-sdk/pull/7801) Update sign-batch multisig to work online
    * (x/genutil) [#8099](https://github.com/cosmos/cosmos-sdk/pull/8099) `init` now supports a `--recover` flag to recover
    the private validator key from a given mnemonic
* **Modules**
    * (x/auth) [#5702](https://github.com/cosmos/cosmos-sdk/pull/5702) Add parameter querying support for `x/auth`.
    * (x/auth/ante) [#6040](https://github.com/cosmos/cosmos-sdk/pull/6040) `AccountKeeper` interface used for `NewAnteHandler` and handler's decorators to add support of using custom `AccountKeeper` implementations.
    * (x/evidence) [#5952](https://github.com/cosmos/cosmos-sdk/pull/5952) Tendermint Consensus parameters can now be changed via parameter change proposals through `x/gov`.
    * (x/evidence) [#5961](https://github.com/cosmos/cosmos-sdk/issues/5961) Add `StoreDecoder` simulation for evidence module.
    * (x/ibc) [#5948](https://github.com/cosmos/cosmos-sdk/issues/5948) Add `InitGenesis` and `ExportGenesis` functions for `ibc` module.
    * (x/ibc-transfer) [#6871](https://github.com/cosmos/cosmos-sdk/pull/6871) Implement [ADR 001 - Coin Source Tracing](./docs/architecture/adr-001-coin-source-tracing.md).
    * (x/staking) [#6059](https://github.com/cosmos/cosmos-sdk/pull/6059) Updated `HistoricalEntries` parameter default to 100.
    * (x/staking) [#5584](https://github.com/cosmos/cosmos-sdk/pull/5584) Add util function `ToTmValidator` that converts a `staking.Validator` type to `*tmtypes.Validator`.
    * (x/staking) [#6163](https://github.com/cosmos/cosmos-sdk/pull/6163) CLI and REST call to unbonding delegations and delegations now accept
    pagination.
    * (x/staking) [#8178](https://github.com/cosmos/cosmos-sdk/pull/8178) Update default historical header number for stargate
* **General**
    * (crypto) [#7987](https://github.com/cosmos/cosmos-sdk/pull/7987) Fix the inconsistency of CryptoCdc, only use
    `codec/legacy.Cdc`.
    * (logging) [#8072](https://github.com/cosmos/cosmos-sdk/pull/8072) Refactor logging:
    _ Use [zerolog](https://github.com/rs/zerolog) over Tendermint's go-kit logging wrapper.
    _ Introduce Tendermint's `--log_format=plain|json` flag. Using format `json` allows for emitting structured JSON
    logs which can be consumed by an external logging facility (e.g. Loggly). Both formats log to STDERR. \* The existing `--log_level` flag and it's default value now solely relates to the global logging
    level (e.g. `info`, `debug`, etc...) instead of `<module>:<level>`.
    * (rest) [#7649](https://github.com/cosmos/cosmos-sdk/pull/7649) Return an unsigned tx in legacy GET /tx endpoint when signature conversion fails
    * (simulation) [#6002](https://github.com/cosmos/cosmos-sdk/pull/6002) Add randomized consensus params into simulation.
    * (store) [#6481](https://github.com/cosmos/cosmos-sdk/pull/6481) Move `SimpleProofsFromMap` from Tendermint into the SDK.
    * (store) [#6719](https://github.com/cosmos/cosmos-sdk/6754) Add validity checks to stores for nil and empty keys.
    * (SDK) Updated dependencies
        * Updated iavl dependency to v0.15.3
        * Update tendermint to v0.34.1
    * (types) [#7027](https://github.com/cosmos/cosmos-sdk/pull/7027) `Coin(s)` and `DecCoin(s)` updates:
        * Bump denomination max length to 128
        * Allow uppercase letters and numbers in denominations to support [ADR 001](./docs/architecture/adr-001-coin-source-tracing.md)
        * Added `Validate` function that returns a descriptive error
    * (types) [#5581](https://github.com/cosmos/cosmos-sdk/pull/5581) Add convenience functions {,Must}Bech32ifyAddressBytes.
    * (types/module) [#5724](https://github.com/cosmos/cosmos-sdk/issues/5724) The `types/module` package does no longer depend on `x/simulation`.
    * (types) [#5585](https://github.com/cosmos/cosmos-sdk/pull/5585) IBC additions:
        * `Coin` denomination max lenght has been increased to 32.
        * Added `CapabilityKey` alias for `StoreKey` to match IBC spec.
    * (types/rest) [#5900](https://github.com/cosmos/cosmos-sdk/pull/5900) Add Check\*Error function family to spare developers from replicating tons of boilerplate code.
    * (types) [#6128](https://github.com/cosmos/cosmos-sdk/pull/6137) Add `String()` method to `GasMeter`.
    * (types) [#6195](https://github.com/cosmos/cosmos-sdk/pull/6195) Add codespace to broadcast(sync/async) response.
    * (types) [#6897](https://github.com/cosmos/cosmos-sdk/issues/6897) Add KV type from tendermint to `types` directory.
    * (version) [#7848](https://github.com/cosmos/cosmos-sdk/pull/7848) [#7941](https://github.com/cosmos/cosmos-sdk/pull/7941)
    `version --long` output now shows the list of build dependencies and replaced build dependencies.

## Previous Releases

[CHANGELOG of previous versions](https://github.com/cosmos/cosmos-sdk/blob/c17c3caab86a1426a1eef4541e8203f5f54a1a54/CHANGELOG.md#v0391---2020-08-11) (pre Stargate).<|MERGE_RESOLUTION|>--- conflicted
+++ resolved
@@ -215,16 +215,6 @@
     * Removed: types `VoteKey`, `VoteKeys`
     * Removed: keeper `IterateVotes`, `IterateAllVotes`, `GetVotes`, `GetVote`, `SetVote`
 * (x/gov) [#16171](https://github.com/cosmos/cosmos-sdk/pull/16171) Use collections for proposal state management (part 1):
-<<<<<<< HEAD
-  - Removed: keeper: `GetProposal`, `UnmarshalProposal`, `MarshalProposal`, `IterateProposal`, `GetProposal`, `GetProposalFiltered`, `GetProposals`, `GetProposalID`, `SetProposalID`
-  - Remove: errors unused errors
-* (sims) [#16155](https://github.com/cosmos/cosmos-sdk/pull/16155) 
-  * `simulation.NewOperationMsg` now marshals the operation msg as proto bytes instead of legacy amino JSON bytes.
-  * `simulation.NewOperationMsg` is now 2-arity instead of 3-arity with the obsolete argument `codec.ProtoCodec` removed.
-  * The field `OperationMsg.Msg` is now of type `[]byte` instead of `json.RawMessage`.
-* (x/*all*) [#16052](https://github.com/cosmos/cosmos-sdk/pull/16062) `GetSignBytes` implementations on messages and global legacy amino codec definitions have been removed from all modules.
-* (sims) [#16052](https://github.com/cosmos/cosmos-sdk/pull/16062) `GetOrGenerate` no longer requires a codec argument is now 4-arity instead of 5-arity.
-=======
     * Removed: keeper: `GetProposal`, `UnmarshalProposal`, `MarshalProposal`, `IterateProposal`, `GetProposal`, `GetProposalFiltered`, `GetProposals`, `GetProposalID`, `SetProposalID`
     * Remove: errors unused errors
 * (sims) [#16155](https://github.com/cosmos/cosmos-sdk/pull/16155) 
@@ -255,7 +245,8 @@
     * Removed: keeper `GetConstantFee`, `SetConstantFee` 
 * (x/mint) [#16329](https://github.com/cosmos/cosmos-sdk/pull/16329) Use collections for state management:
   * Removed: keeper `GetParams`, `SetParams`, `GetMinter`, `SetMinter`.
->>>>>>> 6b37d863
+* (x/*all*) [#16052](https://github.com/cosmos/cosmos-sdk/pull/16062) `GetSignBytes` implementations on messages and global legacy amino codec definitions have been removed from all modules.
+* (sims) [#16052](https://github.com/cosmos/cosmos-sdk/pull/16062) `GetOrGenerate` no longer requires a codec argument is now 4-arity instead of 5-arity.
 
 ### Client Breaking Changes
 
