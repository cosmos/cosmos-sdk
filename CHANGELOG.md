--- conflicted
+++ resolved
@@ -240,25 +240,21 @@
     * `SigVerifiableTx.GetSigners()` now returns `([][]byte, error)` instead of `[]sdk.AccAddress`.
 * (x/authx) [#15284](https://github.com/cosmos/cosmos-sdk/pull/15284) `NewKeeper` now requires `codec.Codec`.
 * (x/gov) [#15284](https://github.com/cosmos/cosmos-sdk/pull/15284) `NewKeeper` now requires `codec.Codec`.
-<<<<<<< HEAD
-* (x/distribution) [](https://github.com/cosmos/cosmos-sdk/pull/16302) Use collections for FeePool state management.
-=======
 * (x/distribution) [#16302](https://github.com/cosmos/cosmos-sdk/pull/16302) Use collections for FeePool state management.
->>>>>>> d1e685b4
     * removed: keeper `GetFeePool`, `SetFeePool`, `GetFeePoolCommunityCoins`
 
 * (x/gov) [#16268](https://github.com/cosmos/cosmos-sdk/pull/16268) Use collections for proposal state management (part 2):
     * this finalizes the gov collections migration
     * Removed: keeper `InsertActiveProposalsQueue`, `RemoveActiveProposalsQueue`, `InsertInactiveProposalsQueue`, `RemoveInactiveProposalsQueue`, `IterateInactiveProposalsQueue`, `IterateActiveProposalsQueue`, `ActiveProposalsQueueIterator`, `InactiveProposalsQueueIterator`
     * Remove: types all the key related functions
-<<<<<<< HEAD
 * (baseapp) [#15519](https://github.com/cosmos/cosmos-sdk/pull/15519/files) BeginBlock and EndBlock are now internal to baseapp. For testing, user must call `FinalizeBlock`. BeginBlock and EndBlock calls are internal to Baseapp. 
 * (baseapp) [#15519](https://github.com/cosmos/cosmos-sdk/pull/15519/files) Writing of state to the multistore was moved to FinalizeBlock. Commit still handles the commiting values to disk. 
 * (baseapp) [#15519](https://github.com/cosmos/cosmos-sdk/pull/15519/files) `runTxMode`s were renamed to `execMode`. ModeDeliver as changed to `ModeFinalize` and a new `ModeVoteExtension` was added for vote extensions.
 * (baseapp) [#15519](https://github.com/cosmos/cosmos-sdk/pull/15519/files) All calls to ABCI methods now accept a pointer of the abci request and response types
 * (baseapp) [#15519](https://github.com/cosmos/cosmos-sdk/pull/15519/files) Calls to BeginBlock and EndBlock have been replaced with core api beginblock & endblock. 
-
-=======
+    * this finalizes the gov collections migration
+    * Removed: keeper `InsertActiveProposalsQueue`, `RemoveActiveProposalsQueue`, `InsertInactiveProposalsQueue`, `RemoveInactiveProposalsQueue`, `IterateInactiveProposalsQueue`, `IterateActiveProposalsQueue`, `ActiveProposalsQueueIterator`, `InactiveProposalsQueueIterator`
+    * Remove: types all the key related functions
 * (x/crisis) [#16328](https://github.com/cosmos/cosmos-sdk/pull/16328) Use collections for state management:
     * Removed: keeper `GetConstantFee`, `SetConstantFee` 
 * (x/mint) [#16329](https://github.com/cosmos/cosmos-sdk/pull/16329) Use collections for state management:
@@ -267,7 +263,6 @@
 * (sims) [#16052](https://github.com/cosmos/cosmos-sdk/pull/16062) `GetOrGenerate` no longer requires a codec argument is now 4-arity instead of 5-arity.
 * (baseapp) [#16342](https://github.com/cosmos/cosmos-sdk/pull/16342) NewContext was renamed to NewContextLegacy. The replacement (NewContext) now does not take a header, instead you should set the header via `WithHeaderInfo` or `WithBlockHeight`. Note that `WithBlockHeight` will soon be depreacted and its recommneded to use `WithHeaderInfo`
 * (x/auth) [#16112](https://github.com/cosmos/cosmos-sdk/issues/16112) `helpers.AddGenesisAccount` has been moved to `x/genutil` to remove the cyclic dependency between `x/auth` and `x/genutil`.
->>>>>>> d1e685b4
 
 ### Client Breaking Changes
 
