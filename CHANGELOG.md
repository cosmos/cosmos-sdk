<!--
Guiding Principles:

Changelogs are for humans, not machines.
There should be an entry for every single version.
The same types of changes should be grouped.
Versions and sections should be linkable.
The latest version comes first.
The release date of each version is displayed.
Mention whether you follow Semantic Versioning.

Usage:

Change log entries are to be added to the Unreleased section under the
appropriate stanza (see below). Each entry should ideally include a tag and
the Github issue reference in the following format:

* (<tag>) \#<issue-number> message

The issue numbers will later be link-ified during the release process so you do
not have to worry about including a link manually, but you can if you wish.

Types of changes (Stanzas):

"Features" for new features.
"Improvements" for changes in existing functionality.
"Deprecated" for soon-to-be removed features.
"Bug Fixes" for any bug fixes.
"Client Breaking" for breaking Protobuf, gRPC and REST routes used by end-users.
"CLI Breaking" for breaking CLI commands.
"API Breaking" for breaking exported APIs used by developers building on SDK.
"State Machine Breaking" for any changes that result in a different AppState given same genesisState and txList.
Ref: https://keepachangelog.com/en/1.0.0/
-->

# Changelog

## [Unreleased]

### Features

<<<<<<< HEAD
* (cli) [#14659](https://github.com/cosmos/cosmos-sdk/pull/14659)  Added ability to query blocks by either height/hash `simd q block --type=height|hash <height|hash>`. Also added ability to query blocks by events similar to the existing tx query `simd q blocks --events 'message.sender=cosmos...' --page 1 --limit 30`
=======
* (x/gov) [#14720](https://github.com/cosmos/cosmos-sdk/pull/14720) Upstream expedited proposals from Osmosis.
>>>>>>> 2c67b112
* (x/auth) [#14650](https://github.com/cosmos/cosmos-sdk/pull/14650) Add Textual SignModeHandler. It is however **NOT** enabled by default, and should only be used for **TESTING** purposes until `SIGN_MODE_TEXTUAL` is fully released.
* (cli) [#14655](https://github.com/cosmos/cosmos-sdk/pull/14655) Add a new command to list supported algos.
* (x/crisis) [#14588](https://github.com/cosmos/cosmos-sdk/pull/14588) Use CacheContext() in AssertInvariants()
* (client) [#14342](https://github.com/cosmos/cosmos-sdk/pull/14342) Add `simd config` command is now a sub-command, for setting, getting and migrating Cosmos SDK configuration files.
* (query) [#14468](https://github.com/cosmos/cosmos-sdk/pull/14468) Implement pagination for collections.
* (x/bank) [#14045](https://github.com/cosmos/cosmos-sdk/pull/14045) Add CLI command `spendable-balances`, which also accepts the flag `--denom`.
* (x/slashing, x/staking) [#14363](https://github.com/cosmos/cosmos-sdk/pull/14363) Add the infraction a validator commited type as an argument to a `SlashWithInfractionReason` keeper method.
* (client) [#13867](https://github.com/cosmos/cosmos-sdk/pull/13867/) Wire AutoCLI commands with SimApp.
* (x/distribution) [#14322](https://github.com/cosmos/cosmos-sdk/pull/14322) Introduce a new gRPC message handler, `DepositValidatorRewardsPool`, that allows explicit funding of a validator's reward pool.
* (x/evidence) [#13740](https://github.com/cosmos/cosmos-sdk/pull/13740) Add new proto field `hash` of type `string` to `QueryEvidenceRequest` which helps to decode the hash properly while using query API.
* (core) [#13306](https://github.com/cosmos/cosmos-sdk/pull/13306) Add a `FormatCoins` function to in `core/coins` to format sdk Coins following the Value Renderers spec.
* (math) [#13306](https://github.com/cosmos/cosmos-sdk/pull/13306) Add `FormatInt` and `FormatDec` functions in `math` to format integers and decimals following the Value Renderers spec.
* (x/staking) [#13122](https://github.com/cosmos/cosmos-sdk/pull/13122) Add `UnbondingCanComplete` and `PutUnbondingOnHold` to `x/staking` module.
* [#13437](https://github.com/cosmos/cosmos-sdk/pull/13437) Add new flag `--modules-to-export` in `simd export` command to export only selected modules.
* [#13298](https://github.com/cosmos/cosmos-sdk/pull/13298) Add `AddGenesisAccount` helper func in x/auth module which helps adding accounts to genesis state.
* (x/authz) [#12648](https://github.com/cosmos/cosmos-sdk/pull/12648) Add an allow list, an optional list of addresses allowed to receive bank assets via authz MsgSend grant.
* (sdk.Coins) [#12627](https://github.com/cosmos/cosmos-sdk/pull/12627) Make a `Denoms` method on sdk.Coins.
* (testutil) [#12973](https://github.com/cosmos/cosmos-sdk/pull/12973) Add generic `testutil.RandSliceElem` function which selects a random element from the list.
* (client) [#12936](https://github.com/cosmos/cosmos-sdk/pull/12936) Add capability to pre-process transactions before broadcasting from a higher level chain.
* (cli) [#13064](https://github.com/cosmos/cosmos-sdk/pull/13064) Add `debug prefixes` to list supported HRP prefixes via .
* (ledger) [#12935](https://github.com/cosmos/cosmos-sdk/pull/12935) Generalize Ledger integration to allow for different apps or key types that use SECP256k1.
* (x/bank) [#11981](https://github.com/cosmos/cosmos-sdk/pull/11981) Create the `SetSendEnabled` endpoint for managing the bank's SendEnabled settings.
* (x/auth) [#13210](https://github.com/cosmos/cosmos-sdk/pull/13210) Add `Query/AccountInfo` endpoint for simplified access to basic account info.
* (x/consensus) [#12905](https://github.com/cosmos/cosmos-sdk/pull/12905) Create a new `x/consensus` module that is now responsible for maintaining Tendermint consensus parameters instead of `x/param`. Legacy types remain in order to facilitate parameter migration from the deprecated `x/params`. App developers should ensure that they execute `baseapp.MigrateParams` during their chain upgrade. These legacy types will be removed in a future release.
* (x/gov) [#13010](https://github.com/cosmos/cosmos-sdk/pull/13010) Add `cancel-proposal` feature to proposals. Now proposers can cancel the proposal prior to the proposal's voting period end time.
* (client/tx) [#13670](https://github.com/cosmos/cosmos-sdk/pull/13670) Add validation in `BuildUnsignedTx` to prevent simple inclusion of valid mnemonics
* [#13473](https://github.com/cosmos/cosmos-sdk/pull/13473) ADR-038: Go plugin system proposal
* [#14356](https://github.com/cosmos/cosmos-sdk/pull/14356) Add `events.GetAttributes` and `event.GetAttribute` methods to simplify the retrieval of an attribute from event(s).
* [#14472](https://github.com/cosmos/cosmos-sdk/pull/14356) The recommended metadata format for x/gov and x/group proposals now uses an array of strings (instead of a single string) for the `authors` field.
* (mempool) [#14484](https://github.com/cosmos/cosmos-sdk/pull/14484) Add priority nonce mempool option for transaction replacement.
* (client) [#14509](https://github.com/cosmos/cosmos-sdk/pull/#14509) Added `AddKeyringFlags` function.
* (x/gov,cli) [#14718](https://github.com/cosmos/cosmos-sdk/pull/14718) Added `AddGovPropFlagsToCmd` and `ReadGovPropFlags` functions.
* (store) [#14189](https://github.com/cosmos/cosmos-sdk/pull/14189) Add config `iavl-lazy-loading` to enable lazy loading of iavl store, to improve start up time of archive nodes, add method `SetLazyLoading` to `CommitMultiStore` interface.
* (x/groups) [#14879](https://github.com/cosmos/cosmos-sdk/pull/14879) Add `Query/Groups` query to get all the groups.

### Improvements

* (store) [#14410](https://github.com/cosmos/cosmos-sdk/pull/14410) `rootmulti.Store.loadVersion` has validation to check if all the module stores' height is correct, it will error if any module store has incorrect height.
* (x/evidence) [#14757](https://github.com/cosmos/cosmos-sdk/pull/14757) Evidence messages do not need to implement a `.Type()` anymore.
* (x/auth/tx) [#14751](https://github.com/cosmos/cosmos-sdk/pull/14751) Remove `.Type()` and `Route()` methods from all msgs and `legacytx.LegacyMsg` interface.
* [#14691](https://github.com/cosmos/cosmos-sdk/pull/14691) Change behavior of `sdk.StringifyEvents` to not flatten events attributes by events type.
    * This change only affects ABCI message logs, and not the actual events.
* [#14692](https://github.com/cosmos/cosmos-sdk/pull/14692) Improve RPC queries error message when app is at height 0.
* [#14609](https://github.com/cosmos/cosmos-sdk/pull/14609) Add RetryForBlocks method to use in tests that require waiting for a transaction to be included in a block.
* [#14017](https://github.com/cosmos/cosmos-sdk/pull/14017) Simplify ADR-028 and `address.Module`.
    * This updates the [ADR-028](https://docs.cosmos.network/main/architecture/adr-028-public-key-addresses) and enhance the `address.Module` API to support module addresses and sub-module addresses in a backward compatible way.
* [#14529](https://github.com/cosmos/cosmos-sdk/pull/14529) Add new property `BondDenom` to `SimulationState` struct.
* (x/group, x/gov) [#14483](https://github.com/cosmos/cosmos-sdk/pull/14483) Add support for `[]string` and `[]int` in `draft-proposal` prompt.
* (protobuf) [#14476](https://github.com/cosmos/cosmos-sdk/pull/14476) Clean up protobuf annotations `{accepts,implements}_interface`.
* (module) [#14415](https://github.com/cosmos/cosmos-sdk/pull/14415) Loosen assertions in SetOrderBeginBlockers() and SetOrderEndBlockers()
* (context)[#14384](https://github.com/cosmos/cosmos-sdk/pull/14384) refactor(context): Pass EventManager to the context as an interface.
* (types) [#14354](https://github.com/cosmos/cosmos-sdk/pull/14354) - improve performance on Context.KVStore and Context.TransientStore by 40%
* (crypto/keyring) [#14151](https://github.com/cosmos/cosmos-sdk/pull/14151) Move keys presentation from `crypto/keyring` to `client/keys`
* (types) [#14163](https://github.com/cosmos/cosmos-sdk/pull/14163) Refactor `(coins Coins) Validate()` to avoid unnecessary map.
* (signing) [#14087](https://github.com/cosmos/cosmos-sdk/pull/14087) Add SignModeHandlerWithContext interface with a new `GetSignBytesWithContext` to get the sign bytes using `context.Context` as an argument to access state.
* (server) [#14062](https://github.com/cosmos/cosmos-sdk/pull/14062) Remove rosetta from server start.
* [13882] (https://github.com/cosmos/cosmos-sdk/pull/13882) Add tx `encode` and `decode` endpoints to amino tx service.
  > Note: These endpoints encodes and decodes only amino txs.
* (x/nft) [#13836](https://github.com/cosmos/cosmos-sdk/pull/13836) Remove the validation for `classID` and `nftID` from the NFT module.
* [#13789](https://github.com/cosmos/cosmos-sdk/pull/13789) Add tx `encode` and `decode` endpoints to tx service.
  > Note: These endpoints will only encode and decode proto messages, Amino encoding and decoding is not supported.
* [#13826](https://github.com/cosmos/cosmos-sdk/pull/13826) Support custom `GasConfig` configuration for applications.
* [#13619](https://github.com/cosmos/cosmos-sdk/pull/13619) Add new function called LogDeferred to report errors in defers. Use the function in x/bank files.
* (tools) [#13603](https://github.com/cosmos/cosmos-sdk/pull/13603) Rename cosmovisor package name to `cosmossdk.io/tools/cosmovisor`. The new tool directory contains Cosmos SDK tools.
* (deps) [#13397](https://github.com/cosmos/cosmos-sdk/pull/13397) Bump Go version minimum requirement to `1.19`.
* [#13070](https://github.com/cosmos/cosmos-sdk/pull/13070) Migrate from `gogo/protobuf` to `cosmos/gogoproto`.
* [#12995](https://github.com/cosmos/cosmos-sdk/pull/12995) Add `FormatTime` and `ParseTimeString` methods.
* [#12952](https://github.com/cosmos/cosmos-sdk/pull/12952) Replace keyring module to Cosmos fork.
* [#12352](https://github.com/cosmos/cosmos-sdk/pull/12352) Move the `RegisterSwaggerAPI` logic into a separate helper function in the server package.
* [#12876](https://github.com/cosmos/cosmos-sdk/pull/12876) Remove proposer-based rewards.
* [#12892](https://github.com/cosmos/cosmos-sdk/pull/12892) `make format` now runs only gofumpt and golangci-lint run ./... --fix, replacing `goimports` `gofmt` and `misspell`
* [#12846](https://github.com/cosmos/cosmos-sdk/pull/12846) Remove `RandomizedParams` from the `AppModuleSimulation` interface which is no longer needed.
* (ci) [#12854](https://github.com/cosmos/cosmos-sdk/pull/12854) Use ghcr.io to host the proto builder image. Update proto builder image to go 1.19
* (x/bank) [#12706](https://github.com/cosmos/cosmos-sdk/pull/12706) Added the `chain-id` flag to the `AddTxFlagsToCmd` API. There is no longer a need to explicitly register this flag on commands whens `AddTxFlagsToCmd` is already called.
* [#12791](https://github.com/cosmos/cosmos-sdk/pull/12791) Bump the math library used in the sdk and replace old usages of sdk.\*
* [#12717](https://github.com/cosmos/cosmos-sdk/pull/12717) Use injected encoding params in simapp.
* [#12702](https://github.com/cosmos/cosmos-sdk/pull/12702) Linting and tidiness, fixed two minor security warnings.
* [#12634](https://github.com/cosmos/cosmos-sdk/pull/12634) Move `sdk.Dec` to math package.
* [#12596](https://github.com/cosmos/cosmos-sdk/pull/12596) Remove all imports of the non-existent gogo/protobuf v1.3.3 to ease downstream use and go workspaces.
* [#12187](https://github.com/cosmos/cosmos-sdk/pull/12187) Add batch operation for x/nft module.
* [#12455](https://github.com/cosmos/cosmos-sdk/pull/12455) Show attempts count in error for signing.
* [#13101](https://github.com/cosmos/cosmos-sdk/pull/13101) Remove weights from `simapp/params` and `testutil/sims`. They are now in their respective modules.
* [#12398](https://github.com/cosmos/cosmos-sdk/issues/12398) Refactor all `x` modules to unit-test via mocks and decouple `simapp`.
* [#13144](https://github.com/cosmos/cosmos-sdk/pull/13144) Add validator distribution info grpc gateway get endpoint.
* [#13168](https://github.com/cosmos/cosmos-sdk/pull/13168) Migrate tendermintdev/proto-builder to ghcr.io. New image `ghcr.io/cosmos/proto-builder:0.8`
* [#13178](https://github.com/cosmos/cosmos-sdk/pull/13178) Add `cosmos.msg.v1.service` protobuf annotation to allow tooling to distinguish between Msg and Query services via reflection.
* [#13236](https://github.com/cosmos/cosmos-sdk/pull/13236) Integrate Filter Logging
* [#13528](https://github.com/cosmos/cosmos-sdk/pull/13528) Update `ValidateMemoDecorator` to only check memo against `MaxMemoCharacters` param when a memo is present.
* [#13781](https://github.com/cosmos/cosmos-sdk/pull/13781) Remove `client/keys.KeysCdc`.
* [#13802](https://github.com/cosmos/cosmos-sdk/pull/13802) Add --output-document flag to the export CLI command to allow writing genesis state to a file.
* [#13794](https://github.com/cosmos/cosmos-sdk/pull/13794) `types/module.Manager` now supports the
`cosmossdk.io/core/appmodule.AppModule` API via the new `NewManagerFromMap` constructor.
* [#14019](https://github.com/cosmos/cosmos-sdk/issues/14019) Remove the interface casting to allow other implementations of a `CommitMultiStore`.
* (x/gov) [#14390](https://github.com/cosmos/cosmos-sdk/pull/14390) Add title, proposer and summary to proposal struct.
* (baseapp) [#14417](https://github.com/cosmos/cosmos-sdk/pull/14417) `SetStreamingService` accepts appOptions, AppCodec and Storekeys needed to set streamers.  
    * Store pacakge no longer has a dependency on baseapp. 
* (store) [#14438](https://github.com/cosmos/cosmos-sdk/pull/14438)  Pass logger from baseapp to store. 
* (store) [#14439](https://github.com/cosmos/cosmos-sdk/pull/14439) Remove global metric gatherer from store. 
    * By default store has a no op metric gatherer, the application developer must set another metric gatherer or us the provided one in `store/metrics`.
* [#14406](https://github.com/cosmos/cosmos-sdk/issues/14406) Migrate usage of types/store.go to store/types/..
* (x/staking) [#14590](https://github.com/cosmos/cosmos-sdk/pull/14590) Return undelegate amount in MsgUndelegateResponse
* (tools) [#14793](https://github.com/cosmos/cosmos-sdk/pull/14793) Dockerfile optimization.

### State Machine Breaking

* (baseapp, x/auth/posthandler) [#13940](https://github.com/cosmos/cosmos-sdk/pull/13940) Update `PostHandler` to receive the `runTx` success boolean.
* (x/group) [#13742](https://github.com/cosmos/cosmos-sdk/pull/13742) Migrate group policy account from module accounts to base account.
* (codec) [#13307](https://github.com/cosmos/cosmos-sdk/pull/13307) Register all modules' `Msg`s with group's ModuleCdc so that Amino sign bytes are correctly generated.
* (codec) [#13196](https://github.com/cosmos/cosmos-sdk/pull/13196) Register all modules' `Msg`s with gov's ModuleCdc so that Amino sign bytes are correctly generated.
* (group) [#13592](https://github.com/cosmos/cosmos-sdk/pull/13592) Fix group types registration with Amino.
* (x/distribution) [#12852](https://github.com/cosmos/cosmos-sdk/pull/12852) Deprecate `CommunityPoolSpendProposal`. Please execute a `MsgCommunityPoolSpend` message via the new v1 `x/gov` module instead. This message can be used to directly fund the `x/gov` module account.
* (x/bank) [#12610](https://github.com/cosmos/cosmos-sdk/pull/12610) `MsgMultiSend` now allows only a single input.
* (x/bank) [#12630](https://github.com/cosmos/cosmos-sdk/pull/12630) Migrate `x/bank` to self-managed parameters and deprecate its usage of `x/params`.
* (x/auth) [#12475](https://github.com/cosmos/cosmos-sdk/pull/12475) Migrate `x/auth` to self-managed parameters and deprecate its usage of `x/params`.
* (x/slashing) [#12399](https://github.com/cosmos/cosmos-sdk/pull/12399) Migrate `x/slashing` to self-managed parameters and deprecate its usage of `x/params`.
* (x/mint) [#12363](https://github.com/cosmos/cosmos-sdk/pull/12363) Migrate `x/mint` to self-managed parameters and deprecate it's usage of `x/params`.
* (x/distribution) [#12434](https://github.com/cosmos/cosmos-sdk/pull/12434) Migrate `x/distribution` to self-managed parameters and deprecate it's usage of `x/params`.
* (x/crisis) [#12445](https://github.com/cosmos/cosmos-sdk/pull/12445) Migrate `x/crisis` to self-managed parameters and deprecate it's usage of `x/params`.
* (x/gov) [#12631](https://github.com/cosmos/cosmos-sdk/pull/12631) Migrate `x/gov` to self-managed parameters and deprecate it's usage of `x/params`.
* (x/staking) [#12409](https://github.com/cosmos/cosmos-sdk/pull/12409) Migrate `x/staking` to self-managed parameters and deprecate it's usage of `x/params`.
* (x/bank) [#11859](https://github.com/cosmos/cosmos-sdk/pull/11859) Move the SendEnabled information out of the Params and into the state store directly.
* (x/gov) [#12771](https://github.com/cosmos/cosmos-sdk/pull/12771) Initial deposit requirement for proposals at submission time.
* (x/staking) [#12967](https://github.com/cosmos/cosmos-sdk/pull/12967) `unbond` now creates only one unbonding delegation entry when multiple unbondings exist at a single height (e.g. through multiple messages in a transaction).
* (x/auth/vesting) [#13502](https://github.com/cosmos/cosmos-sdk/pull/13502) Add Amino Msg registration for `MsgCreatePeriodicVestingAccount`.
* (x/auth)[#13780](https://github.com/cosmos/cosmos-sdk/pull/13780) `id` (type of int64) in `AccountAddressByID` grpc query is now deprecated, update to account-id(type of uint64) to use `AccountAddressByID`.
* (x/group) [#13876](https://github.com/cosmos/cosmos-sdk/pull/13876) Fix group MinExecutionPeriod that is checked on execution now, instead of voting period end.
* (x/feegrant) [#14294](https://github.com/cosmos/cosmos-sdk/pull/14294) Moved the logic of rejecting duplicate grant from `msg_server` to `keeper` method.
* (store) [#14378](https://github.com/cosmos/cosmos-sdk/pull/14378) The `CacheKV` store is thread-safe again, which includes improved iteration and deletion logic. Iteration is on a strictly isolated view now, which is breaking from previous behavior.
* (x/staking) [#14590](https://github.com/cosmos/cosmos-sdk/pull/14590) `MsgUndelegateResponse` now includes undelegated amount. `x/staking` module's `keeper.Undelegate` now returns 3 values (completionTime,undelegateAmount,error)  instead of 2.

### API Breaking Changes

* (x/gov) [#14720](https://github.com/cosmos/cosmos-sdk/pull/14720) Add an expedited field in the gov v1 proposal and `MsgNewMsgProposal`.
* [#14847](https://github.com/cosmos/cosmos-sdk/pull/14847) App and ModuleManager methods `InitGenesis`, `ExportGenesis`, `BeginBlock` and `EndBlock` now also return an error.
* (simulation) [#14728](https://github.com/cosmos/cosmos-sdk/pull/14728) Rename the `ParamChanges` field to `LegacyParamChange` and `Contents` to `LegacyProposalContents` in `simulation.SimulationState`. Additionally it adds a `ProposalMsgs` field to `simulation.SimulationState`.
* (x/upgrade) [#14764](https://github.com/cosmos/cosmos-sdk/pull/14764) The `x/upgrade` module is extracted to have a separate go.mod file which allows it to be a standalone module. 
* (x/gov) [#14782](https://github.com/cosmos/cosmos-sdk/pull/14782) Move the `metadata` argument in `govv1.NewProposal` alongside `title` and `summary`.
* (store) [#14746](https://github.com/cosmos/cosmos-sdk/pull/14746) Extract Store in its own go.mod and rename the package to `cosmossdk.io/store`.
* (simulation) [#14751](https://github.com/cosmos/cosmos-sdk/pull/14751) Remove the `MsgType` field from `simulation.OperationInput` struct.
* (crypto/keyring) [#13734](https://github.com/cosmos/cosmos-sdk/pull/13834) The keyring's `Sign` method now takes a new `signMode` argument. It is only used if the signing key is a Ledger hardware device. You can set it to 0 in all other cases.
* (x/evidence) [14724](https://github.com/cosmos/cosmos-sdk/pull/14724) Extract Evidence in its own go.mod and rename the package to `cosmossdk.io/x/evidence`.
* (x/nft) [#14725](https://github.com/cosmos/cosmos-sdk/pull/14725) Extract NFT in its own go.mod and rename the package to `cosmossdk.io/x/nft`.
* (tx) [#14634](https://github.com/cosmos/cosmos-sdk/pull/14634) Move the `tx` go module to `x/tx`.
* (snapshots) [#14597](https://github.com/cosmos/cosmos-sdk/pull/14597) Move `snapshots` to `store/snapshots`, rename and bump proto package to v1.
* (crypto/keyring) [#14151](https://github.com/cosmos/cosmos-sdk/pull/14151) Move keys presentation from `crypto/keyring` to `client/keys`
* (modules) [#13850](https://github.com/cosmos/cosmos-sdk/pull/13850) and [#14046](https://github.com/cosmos/cosmos-sdk/pull/14046) Remove gogoproto stringer annotations. This removes the custom `String()` methods on all types that were using the annotations.
* (x/auth) [#13850](https://github.com/cosmos/cosmos-sdk/pull/13850/) Remove `MarshalYAML` methods from module (`x/...`) types.
* (x/auth) [#13877](https://github.com/cosmos/cosmos-sdk/pull/13877) Rename `AccountKeeper`'s `GetNextAccountNumber` to `NextAccountNumber`.
* (x/evidence) [#13740](https://github.com/cosmos/cosmos-sdk/pull/13740) The `NewQueryEvidenceRequest` function now takes `hash` as a HEX encoded `string`.
* (server) [#13485](https://github.com/cosmos/cosmos-sdk/pull/13485) The `Application` service now requires the `RegisterNodeService` method to be implemented.
* [#13437](https://github.com/cosmos/cosmos-sdk/pull/13437) Add a list of modules to export argument in `ExportAppStateAndValidators`.
* (x/slashing) [#13427](https://github.com/cosmos/cosmos-sdk/pull/13427) Move `x/slashing/testslashing` to `x/slashing/testutil` for consistency with other modules.
* (x/staking) [#13427](https://github.com/cosmos/cosmos-sdk/pull/13427) Move `x/staking/teststaking` to `x/staking/testutil` for consistency with other modules.
* (simapp) [#13402](https://github.com/cosmos/cosmos-sdk/pull/13402) Move simulation flags to `x/simulation/client/cli`.
* (simapp) [#13402](https://github.com/cosmos/cosmos-sdk/pull/13402) Move simulation helpers functions (`SetupSimulation`, `SimulationOperations`, `CheckExportSimulation`, `PrintStats`, `GetSimulationLog`) to `testutil/sims`.
* (simapp) [#13402](https://github.com/cosmos/cosmos-sdk/pull/13402) Move `testutil/rest` package to `testutil`.
* (types) [#13380](https://github.com/cosmos/cosmos-sdk/pull/13380) Remove deprecated `sdk.NewLevelDB`.
* (simapp) [#13378](https://github.com/cosmos/cosmos-sdk/pull/13378) Move `simapp.App` to `runtime.AppI`.
* (tx) [#12659](https://github.com/cosmos/cosmos-sdk/pull/12659) Remove broadcast mode `block`.
* (db) [#13370](https://github.com/cosmos/cosmos-sdk/pull/13370) Remove storev2alpha1, see also https://github.com/cosmos/cosmos-sdk/pull/13371
* (x/bank) [#12706](https://github.com/cosmos/cosmos-sdk/pull/12706) Removed the `testutil` package from the `x/bank/client` package.
* (simapp) [#12747](https://github.com/cosmos/cosmos-sdk/pull/12747) Remove `simapp.MakeTestEncodingConfig`. Please use `moduletestutil.MakeTestEncodingConfig` (`types/module/testutil`) in tests instead.
* (x/bank) [#12648](https://github.com/cosmos/cosmos-sdk/pull/12648) `NewSendAuthorization` takes a new argument of an optional list of addresses allowed to receive bank assests via authz MsgSend grant. You can pass `nil` for the same behavior as before, i.e. any recipient is allowed.
* (x/bank) [#12593](https://github.com/cosmos/cosmos-sdk/pull/12593) Add `SpendableCoin` method to `BaseViewKeeper`
* (x/slashing) [#12581](https://github.com/cosmos/cosmos-sdk/pull/12581) Remove `x/slashing` legacy querier.
* (types) [#12355](https://github.com/cosmos/cosmos-sdk/pull/12355) Remove the compile-time `types.DBbackend` variable. Removes usage of the same in server/util.go
* (x/gov) [#12368](https://github.com/cosmos/cosmos-sdk/pull/12369) Gov keeper is now passed by reference instead of copy to make post-construction mutation of Hooks and Proposal Handlers possible at a framework level.
* (simapp) [#12270](https://github.com/cosmos/cosmos-sdk/pull/12270) Remove `invCheckPeriod uint` attribute from `SimApp` struct as per migration of `x/crisis` to app wiring
* (simapp) [#12334](https://github.com/cosmos/cosmos-sdk/pull/12334) Move `simapp.ConvertAddrsToValAddrs` and `simapp.CreateTestPubKeys ` to respectively `simtestutil.ConvertAddrsToValAddrs` and `simtestutil.CreateTestPubKeys` (`testutil/sims`)
* (simapp) [#12312](https://github.com/cosmos/cosmos-sdk/pull/12312) Move `simapp.EmptyAppOptions` to `simtestutil.EmptyAppOptions` (`testutil/sims`)
* (simapp) [#12312](https://github.com/cosmos/cosmos-sdk/pull/12312) Remove `skipUpgradeHeights map[int64]bool` and `homePath string` from `NewSimApp` constructor as per migration of `x/upgrade` to app-wiring.
* (testutil) [#12278](https://github.com/cosmos/cosmos-sdk/pull/12278) Move all functions from `simapp/helpers` to `testutil/sims`
* (testutil) [#12233](https://github.com/cosmos/cosmos-sdk/pull/12233) Move `simapp.TestAddr` to `simtestutil.TestAddr` (`testutil/sims`)
* (x/staking) [#12102](https://github.com/cosmos/cosmos-sdk/pull/12102) Staking keeper now is passed by reference instead of copy. Keeper's SetHooks no longer returns keeper. It updates the keeper in place instead.
* (linting) [#12141](https://github.com/cosmos/cosmos-sdk/pull/12141) Fix usability related linting for database. This means removing the infix Prefix from `prefix.NewPrefixWriter` and such so that it is `prefix.NewWriter` and making `db.DBConnection` and such into `db.Connection`
* (x/distribution) [#12434](https://github.com/cosmos/cosmos-sdk/pull/12434) `x/distribution` module `SetParams` keeper method definition is now updated to return `error`.
* (x/staking) [#12409](https://github.com/cosmos/cosmos-sdk/pull/12409) `x/staking` module `SetParams` keeper method definition is now updated to return `error`.
* (x/crisis) [#12445](https://github.com/cosmos/cosmos-sdk/pull/12445) `x/crisis` module `SetConstantFee` keeper method definition is now updated to return `error`.
* (x/gov) [#12631](https://github.com/cosmos/cosmos-sdk/pull/12631) `x/gov` module refactored to use `Params` as single struct instead of `DepositParams`, `TallyParams` & `VotingParams`.
* (x/gov) [#12631](https://github.com/cosmos/cosmos-sdk/pull/12631) Migrate `x/gov` to self-managed parameters and deprecate it's usage of `x/params`.
* (x/bank) [#12630](https://github.com/cosmos/cosmos-sdk/pull/12630) `x/bank` module `SetParams` keeper method definition is now updated to return `error`.
* (x/bank) [#11859](https://github.com/cosmos/cosmos-sdk/pull/11859) Move the SendEnabled information out of the Params and into the state store directly.
  The information can now be accessed using the BankKeeper.
  Setting can be done using MsgSetSendEnabled as a governance proposal.
  A SendEnabled query has been added to both GRPC and CLI.
* (appModule) Remove `Route`, `QuerierRoute` and `LegacyQuerierHandler` from AppModule Interface.
* (x/modules) Remove all LegacyQueries and related code from modules
* (store) [#11825](https://github.com/cosmos/cosmos-sdk/pull/11825) Make extension snapshotter interface safer to use, renamed the util function `WriteExtensionItem` to `WriteExtensionPayload`.
* (x/genutil)[#12956](https://github.com/cosmos/cosmos-sdk/pull/12956) `genutil.AppModuleBasic` has a new attribute: genesis transaction validation function. The existing validation logic is implemented in `genutiltypes.DefaultMessageValidator`. Use `genutil.NewAppModuleBasic` to create a new genutil Module Basic.
* (codec) [#12964](https://github.com/cosmos/cosmos-sdk/pull/12964) `ProtoCodec.MarshalInterface` now returns an error when serializing unregistered types and a subsequent `ProtoCodec.UnmarshalInterface` would fail.
* (x/staking) [#12973](https://github.com/cosmos/cosmos-sdk/pull/12973) Removed `stakingkeeper.RandomValidator`. Use `testutil.RandSliceElem(r, sk.GetAllValidators(ctx))` instead.
* (x/gov) [#13160](https://github.com/cosmos/cosmos-sdk/pull/13160) Remove custom marshaling of proposl and voteoption.
* (types) [#13430](https://github.com/cosmos/cosmos-sdk/pull/13430) Remove unused code `ResponseCheckTx` and `ResponseDeliverTx`
* (store) [#13529](https://github.com/cosmos/cosmos-sdk/pull/13529) Add method `LatestVersion` to `MultiStore` interface, add method `SetQueryMultiStore` to baesapp to support alternative `MultiStore` implementation for query service.
* (pruning) [#13609](https://github.com/cosmos/cosmos-sdk/pull/13609) Move pruning package to be under store package.
* [#13794](https://github.com/cosmos/cosmos-sdk/pull/13794) Most methods on `types/module.AppModule` have been moved to 
extension interfaces. `module.Manager.Modules` is now of type `map[string]interface{}` to support in parallel the new 
`cosmossdk.io/core/appmodule.AppModule` API.
* (signing) [#13701](https://github.com/cosmos/cosmos-sdk/pull/) Add `context.Context` as an argument `x/auth/signing.VerifySignature`.
* (x/group) [#13876](https://github.com/cosmos/cosmos-sdk/pull/13876) Add `GetMinExecutionPeriod` method on DecisionPolicy interface.
* (x/auth)[#13780](https://github.com/cosmos/cosmos-sdk/pull/13780) Querying with `id` (type of int64) in `AccountAddressByID` grpc query now throws error, use account-id(type of uint64) instead.
* (snapshots) [14048](https://github.com/cosmos/cosmos-sdk/pull/14048) Move the Snapshot package to the store package. This is done in an effort group all storage related logic under one package.
* (baseapp) [#14050](https://github.com/cosmos/cosmos-sdk/pull/14050) refactor `ABCIListener` interface to accept go contexts
* (store/streaming)[#14603](https://github.com/cosmos/cosmos-sdk/pull/14603) `StoreDecoderRegistry` moved from store to `types/simulations` this breaks the `AppModuleSimulation` interface. 
* (x/staking) [#14590](https://github.com/cosmos/cosmos-sdk/pull/14590) `MsgUndelegateResponse` now includes undelegated amount. `x/staking` module's `keeper.Undelegate` now returns 3 values (completionTime,undelegateAmount,error)  instead of 2.
* (x/feegrant) [14649](https://github.com/cosmos/cosmos-sdk/pull/14649) Extract Feegrant in its own go.mod and rename the package to `cosmossdk.io/x/feegrant`.

### Client Breaking Changes

* (grpc-web) [#14652](https://github.com/cosmos/cosmos-sdk/pull/14652) Use same port for gRPC-Web and the API server.

### CLI Breaking Changes

<<<<<<< HEAD
* (cli) [#14659](https://github.com/cosmos/cosmos-sdk/pull/14659)  `simd q block <height>` is removed as it just output json. The new command allows either height/hash and is `simd q block --type=height|hash <height|hash>`. 
=======
* (x/gov) [#14880](https://github.com/cosmos/cosmos-sdk/pull/14880) Remove `simd tx gov submit-legacy-proposal cancel-software-upgrade` and `software-upgrade` commands. These commands are now in the `x/upgrade` module and using gov v1. Use `tx upgrade software-upgrade` instead.
>>>>>>> 2c67b112
* (grpc-web) [#14652](https://github.com/cosmos/cosmos-sdk/pull/14652) Remove `grpc-web.address` flag.
* (client) [#14342](https://github.com/cosmos/cosmos-sdk/pull/14342) `simd config` command is now a sub-command. Use `simd config --help` to learn more.
* (x/genutil) [#13535](https://github.com/cosmos/cosmos-sdk/pull/13535) Replace in `simd init`, the `--staking-bond-denom` flag with `--default-denom` which is used for all default denomination in the genesis, instead of only staking.
* (tx) [#12659](https://github.com/cosmos/cosmos-sdk/pull/12659) Remove broadcast mode `block`.
* (genesis) [#14149](https://github.com/cosmos/cosmos-sdk/pull/14149) Add `simd genesis` command, which contains all genesis-related sub-commands.

### Bug Fixes

* (types/coin) [#14715](https://github.com/cosmos/cosmos-sdk/pull/14715) `sdk.Coins.Add` now returns an empty set of coins `sdk.Coins{}` if both coins set are empty.
    * This is a behavior change, as previously `sdk.Coins.Add` would return `nil` in this case.
* (types/coin) [#14739](https://github.com/cosmos/cosmos-sdk/pull/14739) Deprecate the method `Coin.IsEqual` in favour of  `Coin.Equal`. The difference between the two methods is that the first one results in a panic when denoms are not equal. This panic lead to unexpected behaviour
* (x/bank) [#14538](https://github.com/cosmos/cosmos-sdk/pull/14538) Validate denom in bank balances GRPC queries.
* (baseapp) [#14505](https://github.com/cosmos/cosmos-sdk/pull/14505) PrepareProposal and ProcessProposal now use deliverState for the first block in order to access changes made in InitChain.
* (server) [#14441](https://github.com/cosmos/cosmos-sdk/pull/14441) Fix `--log_format` flag not working.
* (x/upgrade) [#13936](https://github.com/cosmos/cosmos-sdk/pull/13936) Make downgrade verification work again
* (x/group) [#13742](https://github.com/cosmos/cosmos-sdk/pull/13742) Fix `validate-genesis` when group policy accounts exist.
* (x/auth) [#13838](https://github.com/cosmos/cosmos-sdk/pull/13838) Fix calling `String()` when pubkey is set on a `BaseAccount`.
* (rosetta) [#13583](https://github.com/cosmos/cosmos-sdk/pull/13583) Misc fixes for cosmos-rosetta.
* (x/evidence) [#13740](https://github.com/cosmos/cosmos-sdk/pull/13740) Fix evidence query API to decode the hash properly.
* (bank) [#13691](https://github.com/cosmos/cosmos-sdk/issues/13691) Fix unhandled error for vesting account transfers, when total vesting amount exceeds total balance.
* [#13553](https://github.com/cosmos/cosmos-sdk/pull/13553) Ensure all parameter validation for decimal types handles nil decimal values.
* [#13145](https://github.com/cosmos/cosmos-sdk/pull/13145) Fix panic when calling `String()` to a Record struct type.
* [#13116](https://github.com/cosmos/cosmos-sdk/pull/13116) Fix a dead-lock in the `Group-TotalWeight` `x/group` invariant.
* (genutil) [#12140](https://github.com/cosmos/cosmos-sdk/pull/12140) Fix staking's genesis JSON migrate in the `simd migrate v0.46` CLI command.
* (types) [#12154](https://github.com/cosmos/cosmos-sdk/pull/12154) Add `baseAccountGetter` to avoid invalid account error when create vesting account.
* (x/authz) [#12184](https://github.com/cosmos/cosmos-sdk/pull/12184) Fix MsgExec not verifying the validity of nested messages.
* (x/staking) [#12303](https://github.com/cosmos/cosmos-sdk/pull/12303) Use bytes instead of string comparison in delete validator queue
* (store/rootmulti) [#12487](https://github.com/cosmos/cosmos-sdk/pull/12487) Fix non-deterministic map iteration.
* (sdk/dec_coins) [#12903](https://github.com/cosmos/cosmos-sdk/pull/12903) Fix nil `DecCoin` creation when converting `Coins` to `DecCoins`
* (x/gov) [#13051](https://github.com/cosmos/cosmos-sdk/pull/13051) In SubmitPropsal, when a legacy msg fails it's handler call, wrap the error as ErrInvalidProposalContent (instead of ErrNoProposalHandlerExists).
* (x/gov) [#13045](https://github.com/cosmos/cosmos-sdk/pull/13045) Fix gov migrations for v3(0.46).
* (snapshot) [#13400](https://github.com/cosmos/cosmos-sdk/pull/13400) Fix snapshot checksum issue in golang 1.19.
* (server) [#13778](https://github.com/cosmos/cosmos-sdk/pull/13778) Set Cosmos SDK default endpoints to localhost to avoid unknown exposure of endpoints.
* (x/auth) [#13877](https://github.com/cosmos/cosmos-sdk/pull/13877) Handle missing account numbers during `InitGenesis`.
* (cli) [#14509](https://github.com/cosmos/cosmos-sdk/pull/#14509) Added missing options to keyring-backend flag usage

### Deprecated

* (x/evidence) [#13740](https://github.com/cosmos/cosmos-sdk/pull/13740) The `evidence_hash` field of `QueryEvidenceRequest` has been deprecated and now contains a new field `hash` with type `string`.
* (x/bank) [#11859](https://github.com/cosmos/cosmos-sdk/pull/11859) The Params.SendEnabled field is deprecated and unusable.
  The information can now be accessed using the BankKeeper.
  Setting can be done using MsgSetSendEnabled as a governance proposal.
  A SendEnabled query has been added to both GRPC and CLI.
* (x/staking) [#14567](https://github.com/cosmos/cosmos-sdk/pull/14567) The `delegator_address` field of `MsgCreateValidator` has been deprecated.
   The validator address bytes and delegator address bytes refer to the same account while creating validator (defer only in bech32 notation).

## [v0.46.8](https://github.com/cosmos/cosmos-sdk/releases/tag/v0.46.8) - 2022-01-23

### Improvements

* [#13881](https://github.com/cosmos/cosmos-sdk/pull/13881) Optimize iteration on nested cached KV stores and other operations in general.
* (x/gov) [#14347](https://github.com/cosmos/cosmos-sdk/pull/14347) Support `v1.Proposal` message in `v1beta1.Proposal.Content`.
* (deps) Use Informal System fork of Tendermint version to [v0.34.24](https://github.com/informalsystems/tendermint/releases/tag/v0.34.24).

### Bug Fixes

* (x/group) [#14526](https://github.com/cosmos/cosmos-sdk/pull/14526) Fix wrong address set in `EventUpdateGroupPolicy`.
* (ante) [#14448](https://github.com/cosmos/cosmos-sdk/pull/14448) Return anteEvents when postHandler fail.

### API Breaking

* (x/gov) [#14422](https://github.com/cosmos/cosmos-sdk/pull/14422) Remove `Migrate_V046_6_To_V046_7` function which shouldn't be used for chains which already migrated to 0.46.

## [v0.46.7](https://github.com/cosmos/cosmos-sdk/releases/tag/v0.46.7) - 2022-12-13

### Features

* (client) [#14051](https://github.com/cosmos/cosmos-sdk/pull/14051) Add `--grpc` client option.

### Improvements

* (deps) Bump Tendermint version to [v0.34.24](https://github.com/tendermint/tendermint/releases/tag/v0.34.24).
* [#13651](https://github.com/cosmos/cosmos-sdk/pull/13651) Update `server/config/config.GetConfig` function.
* [#14175](https://github.com/cosmos/cosmos-sdk/pull/14175) Add `server.DefaultBaseappOptions(appopts)` function to reduce boiler plate in root.go.

### State Machine Breaking

* (x/gov) [#14214](https://github.com/cosmos/cosmos-sdk/pull/14214) Fix gov v0.46 migration to v1 votes.
    * Also provide a helper function `govv046.Migrate_V0466_To_V0467` for migrating a chain already on v0.46 with versions <=v0.46.6 to the latest v0.46.7 correct state.
* (x/group) [#14071](https://github.com/cosmos/cosmos-sdk/pull/14071) Don't re-tally proposal after voting period end if they have been marked as ACCEPTED or REJECTED.

### API Breaking Changes

* (store) [#13516](https://github.com/cosmos/cosmos-sdk/pull/13516) Update State Streaming APIs:
    * Add method `ListenCommit` to `ABCIListener`
    * Move `ListeningEnabled` and  `AddListener` methods to `CommitMultiStore`
    * Remove `CacheWrapWithListeners` from `CacheWrap` and `CacheWrapper` interfaces
    * Remove listening APIs from the caching layer (it should only listen to the `rootmulti.Store`)
    * Add three new options to file streaming service constructor.
    * Modify `ABCIListener` such that any error from any method will always halt the app via `panic`
* (store) [#13529](https://github.com/cosmos/cosmos-sdk/pull/13529) Add method `LatestVersion` to `MultiStore` interface, add method `SetQueryMultiStore` to baesapp to support alternative `MultiStore` implementation for query service.

### Bug Fixes

* (baseapp) [#13983](https://github.com/cosmos/cosmos-sdk/pull/13983) Don't emit duplicate ante-handler events when a post-handler is defined.
* (baseapp) [#14049](https://github.com/cosmos/cosmos-sdk/pull/14049) Fix state sync when interval is zero.
* (store) [#13516](https://github.com/cosmos/cosmos-sdk/pull/13516) Fix state listener that was observing writes at wrong time.

## [v0.46.6](https://github.com/cosmos/cosmos-sdk/releases/tag/v0.46.6) - 2022-11-18

### Improvements

* (config) [#13894](https://github.com/cosmos/cosmos-sdk/pull/13894) Support state streaming configuration in `app.toml` template and default configuration.

### Bug Fixes

* (x/gov) [#13918](https://github.com/cosmos/cosmos-sdk/pull/13918) Fix propagation of message errors when executing a proposal.

## [v0.46.5](https://github.com/cosmos/cosmos-sdk/releases/tag/v0.46.5) - 2022-11-17

### Features

* (x/bank) [#13891](https://github.com/cosmos/cosmos-sdk/pull/13891) Provide a helper function `Migrate_V0464_To_V0465` for migrating a chain **already on v0.46 with versions <=v0.46.4** to the latest v0.46.5 correct state.

### Improvements

* [#13826](https://github.com/cosmos/cosmos-sdk/pull/13826) Support custom `GasConfig` configuration for applications.
* (deps) Bump Tendermint version to [v0.34.23](https://github.com/tendermint/tendermint/releases/tag/v0.34.23).

### State Machine Breaking

* (x/group) [#13876](https://github.com/cosmos/cosmos-sdk/pull/13876) Fix group MinExecutionPeriod that is checked on execution now, instead of voting period end.

### API Breaking Changes

* (x/group) [#13876](https://github.com/cosmos/cosmos-sdk/pull/13876) Add `GetMinExecutionPeriod` method on DecisionPolicy interface.

### Bug Fixes

* (x/group) [#13869](https://github.com/cosmos/cosmos-sdk/pull/13869) Group members weight must be positive and a finite number.
* (x/bank) [#13821](https://github.com/cosmos/cosmos-sdk/pull/13821) Fix bank store migration of coin metadata.
* (x/group) [#13808](https://github.com/cosmos/cosmos-sdk/pull/13808) Fix propagation of message events to the current context in `EndBlocker`.
* (x/gov) [#13728](https://github.com/cosmos/cosmos-sdk/pull/13728) Fix propagation of message events to the current context in `EndBlocker`.
* (store) [#13803](https://github.com/cosmos/cosmos-sdk/pull/13803) Add an error log if IAVL set operation failed.
* [#13861](https://github.com/cosmos/cosmos-sdk/pull/13861) Allow `_` characters in tx event queries, i.e. `GetTxsEvent`.

## [v0.46.4](https://github.com/cosmos/cosmos-sdk/releases/tag/v0.46.4) - 2022-11-01

### Features

* (x/auth) [#13612](https://github.com/cosmos/cosmos-sdk/pull/13612) Add `Query/ModuleAccountByName` endpoint for accessing the module account info by module name.

### Improvements

* (deps) Bump IAVL version to [v0.19.4](https://github.com/cosmos/iavl/releases/tag/v0.19.4).

### Bug Fixes

* (x/auth/tx) [#12474](https://github.com/cosmos/cosmos-sdk/pull/12474) Remove condition in GetTxsEvent that disallowed multiple equal signs, which would break event queries with base64 strings (i.e. query by signature).
* (store) [#13530](https://github.com/cosmos/cosmos-sdk/pull/13530) Fix app-hash mismatch if upgrade migration commit is interrupted.

### CLI Breaking Changes

* [#13656](https://github.com/cosmos/cosmos-sdk/pull/13659) Rename `server.FlagIAVLFastNode` to `server.FlagDisableIAVLFastNode` for clarity.

### API Breaking Changes

* (context) [#13063](https://github.com/cosmos/cosmos-sdk/pull/13063) Update `Context#CacheContext` to automatically emit all events on the parent context's `EventManager`.

## [v0.46.3](https://github.com/cosmos/cosmos-sdk/releases/tag/v0.46.3) - 2022-10-20

ATTENTION:

This is a security release for the [Dragonberry security advisory](https://forum.cosmos.network/t/ibc-security-advisory-dragonberry/7702).

All users should upgrade immediately.

Users *must* add a replace directive in their go.mod for the new `ics23` package in the SDK:

```go
replace github.com/confio/ics23/go => github.com/cosmos/cosmos-sdk/ics23/go v0.8.0
```

### Features

* [#13435](https://github.com/cosmos/cosmos-sdk/pull/13435) Extend error context when a simulation fails.
* (grpc) [#13485](https://github.com/cosmos/cosmos-sdk/pull/13485) Implement a new gRPC query, `/cosmos/base/node/v1beta1/config`, which provides operator configuration.
* (cli) [#13147](https://github.com/cosmos/cosmos-sdk/pull/13147) Add the `--append` flag to the `sign-batch` CLI cmd to combine the messages and sign those txs which are created with `--generate-only`.
* (cli) [#13454](https://github.com/cosmos/cosmos-sdk/pull/13454) `sign-batch` CLI can now read multiple transaction files.

### Improvements

* [#13586](https://github.com/cosmos/cosmos-sdk/pull/13586) Bump Tendermint to `v0.34.22`.
* (auth) [#13460](https://github.com/cosmos/cosmos-sdk/pull/13460) The `q auth address-by-id` CLI command has been renamed to `q auth address-by-acc-num` to be more explicit. However, the old `address-by-id` version is still kept as an alias, for backwards compatibility.
* [#13433](https://github.com/cosmos/cosmos-sdk/pull/13433) Remove dead code in cacheMergeIterator `Domain()`.

### Bug Fixes

* Implement dragonberry security patch.
    * For applying the patch please refer to the [RELEASE NOTES](./RELEASE_NOTES.md)
* (store) [#13459](https://github.com/cosmos/cosmos-sdk/pull/13459) Don't let state listener observe the uncommitted writes.
* [#12548](https://github.com/cosmos/cosmos-sdk/pull/12548) Prevent signing from wrong key while using multisig.

### API Breaking Changes

* (server) [#13485](https://github.com/cosmos/cosmos-sdk/pull/13485) The `Application` service now requires the `RegisterNodeService` method to be implemented.

## [v0.46.2](https://github.com/cosmos/cosmos-sdk/releases/tag/v0.46.2) - 2022-10-03

### API Breaking Changes

* (cli) [#13089](https://github.com/cosmos/cosmos-sdk/pull/13089) Fix rollback command don't actually delete multistore versions, added method `RollbackToVersion` to interface `CommitMultiStore` and added method `CommitMultiStore` to `Application` interface.
* (cli) [#13089](https://github.com/cosmos/cosmos-sdk/pull/13089) `NewRollbackCmd` now takes an `appCreator types.AppCreator`.

### Features

* (cli) [#13207](https://github.com/cosmos/cosmos-sdk/pull/13207) Reduce user's password prompts when calling keyring `List()` function.
* (cli) [#13353](https://github.com/cosmos/cosmos-sdk/pull/13353) Add `tx group draft-proposal` command for generating group proposal JSONs (skeleton).
* (cli) [#13304](https://github.com/cosmos/cosmos-sdk/pull/13304) Add `tx gov draft-proposal` command for generating proposal JSONs (skeleton).
* (x/authz) [#13047](https://github.com/cosmos/cosmos-sdk/pull/13047) Add a GetAuthorization function to the keeper.
* (cli) [#12742](https://github.com/cosmos/cosmos-sdk/pull/12742) Add the `prune` CLI cmd to manually prune app store history versions based on the pruning options.

### Improvements

* [#13323](https://github.com/cosmos/cosmos-sdk/pull/13323) Ensure `withdraw_rewards` rewards are emitted from all actions that result in rewards being withdrawn.
* [#13233](https://github.com/cosmos/cosmos-sdk/pull/13233) Add `--append` to `add-genesis-account` sub-command to append new tokens after an account is already created.
* (x/group) [#13214](https://github.com/cosmos/cosmos-sdk/pull/13214) Add `withdraw-proposal` command to group module's CLI transaction commands.
* (x/auth) [#13048](https://github.com/cosmos/cosmos-sdk/pull/13048) Add handling of AccountNumberStoreKeyPrefix to the simulation decoder.
* (simapp) [#13107](https://github.com/cosmos/cosmos-sdk/pull/13107) Call `SetIAVLCacheSize` with the configured value in simapp.
* [#13301](https://github.com/cosmos/cosmos-sdk/pull/13301) Keep the balance query endpoint compatible with legacy blocks
* [#13321](https://github.com/cosmos/cosmos-sdk/pull/13321) Add flag to disable fast node migration and usage.

### Bug Fixes

* (types) [#13265](https://github.com/cosmos/cosmos-sdk/pull/13265) Correctly coalesce coins even with repeated denominations & simplify logic.
* (x/auth) [#13200](https://github.com/cosmos/cosmos-sdk/pull/13200) Fix wrong sequences in `sign-batch`.
* (export) [#13029](https://github.com/cosmos/cosmos-sdk/pull/13029) Fix exporting the blockParams regression.
* [#13046](https://github.com/cosmos/cosmos-sdk/pull/13046) Fix missing return statement in BaseApp.Query.
* (store) [#13336](https://github.com/cosmos/cosmos-sdk/pull/13334) Call streaming listeners for deliver tx event, it was removed accidentally.
* (grpc) [#13417](https://github.com/cosmos/cosmos-sdk/pull/13417) fix grpc query panic that could crash the node (backport #13352).
* (grpc) [#13418](https://github.com/cosmos/cosmos-sdk/pull/13418) Add close for grpc only mode.

## [v0.46.1](https://github.com/cosmos/cosmos-sdk/releases/tag/v0.46.1) - 2022-08-24

### Improvements

* [#12953](https://github.com/cosmos/cosmos-sdk/pull/12953) Change the default priority mechanism to be based on gas price.
* [#12981](https://github.com/cosmos/cosmos-sdk/pull/12981) Return proper error when parsing telemetry configuration.
* [#12969](https://github.com/cosmos/cosmos-sdk/pull/12969) Bump Tendermint to `v0.34.21` and IAVL to `v0.19.1`.
* [#12885](https://github.com/cosmos/cosmos-sdk/pull/12885) Amortize cost of processing cache KV store.
* (events) [#12850](https://github.com/cosmos/cosmos-sdk/pull/12850) Add a new `fee_payer` attribute to the `tx` event that is emitted from the `DeductFeeDecorator` AnteHandler decorator.
* (x/params) [#12615](https://github.com/cosmos/cosmos-sdk/pull/12615) Add `GetParamSetIfExists` function to params `Subspace` to prevent panics on breaking changes.
* (x/bank) [#12674](https://github.com/cosmos/cosmos-sdk/pull/12674) Add convenience function `CreatePrefixedAccountStoreKey()` to construct key to access account's balance for a given denom.
* [#12877](https://github.com/cosmos/cosmos-sdk/pull/12877) Bumped cosmossdk.io/math to v1.0.0-beta.3
* [#12693](https://github.com/cosmos/cosmos-sdk/pull/12693) Make sure the order of each node is consistent when emitting proto events.

### Bug Fixes

* (x/group) [#12888](https://github.com/cosmos/cosmos-sdk/pull/12888) Fix event propagation to the current context of `x/group` message execution `[]sdk.Result`.
* (x/upgrade) [#12906](https://github.com/cosmos/cosmos-sdk/pull/12906) Fix upgrade failure by moving downgrade verification logic after store migration.

## [v0.46.0](https://github.com/cosmos/cosmos-sdk/releases/tag/v0.46.0) - 2022-07-26

### Features

* (types) [#11985](https://github.com/cosmos/cosmos-sdk/pull/11985) Add a `Priority` field on `sdk.Context`, which represents the CheckTx priority field. It is only used during CheckTx.
* (gRPC) [#11889](https://github.com/cosmos/cosmos-sdk/pull/11889) Support custom read and write gRPC options in `app.toml`. See `max-recv-msg-size` and `max-send-msg-size` respectively.
* (cli) [#11738](https://github.com/cosmos/cosmos-sdk/pull/11738) Add `tx auth multi-sign` as alias of `tx auth multisign` for consistency with `multi-send`.
* (cli) [#11738](https://github.com/cosmos/cosmos-sdk/pull/11738) Add `tx bank multi-send` command for bulk send of coins to multiple accounts.
* (grpc) [#11642](https://github.com/cosmos/cosmos-sdk/pull/11642) Implement `ABCIQuery` in the Tendermint gRPC service, which proxies ABCI `Query` requests directly to the application.
* (x/upgrade) [#11551](https://github.com/cosmos/cosmos-sdk/pull/11551) Update `ScheduleUpgrade` for chains to schedule an automated upgrade on `BeginBlock` without having to go though governance.
* (tx) [#11533](https://github.com/cosmos/cosmos-sdk/pull/11533) Register [`EIP191`](https://eips.ethereum.org/EIPS/eip-191) as an available `SignMode` for chains to use.
* (x/genutil) [#11500](https://github.com/cosmos/cosmos-sdk/pull/11500) Fix GenTx validation and adjust error messages
* [#11430](https://github.com/cosmos/cosmos-sdk/pull/11430) Introduce a new `grpc-only` flag, such that when enabled, will start the node in a query-only mode. Note, gRPC MUST be enabled with this flag.
* (x/bank) [#11417](https://github.com/cosmos/cosmos-sdk/pull/11417) Introduce a new `SpendableBalances` gRPC query that retrieves an account's total (paginated) spendable balances.
* [#11441](https://github.com/cosmos/cosmos-sdk/pull/11441) Added a new method, `IsLTE`, for `types.Coin`. This method is used to check if a `types.Coin` is less than or equal to another `types.Coin`.
* (x/upgrade) [#11116](https://github.com/cosmos/cosmos-sdk/pull/11116) `MsgSoftwareUpgrade` and `MsgCancelUpgrade` have been added to support v1beta2 msgs-based gov proposals.
* [#10977](https://github.com/cosmos/cosmos-sdk/pull/10977) Now every cosmos message protobuf definition must be extended with a `cosmos.msg.v1.signer` option to signal the signer fields in a language agnostic way.
* [#10710](https://github.com/cosmos/cosmos-sdk/pull/10710) Chain-id shouldn't be required for creating a transaction with both --generate-only and --offline flags.
* [#10703](https://github.com/cosmos/cosmos-sdk/pull/10703) Create a new grantee account, if the grantee of an authorization does not exist.
* [#10592](https://github.com/cosmos/cosmos-sdk/pull/10592) Add a `DecApproxEq` function that checks to see if `|d1 - d2| < tol` for some Dec `d1, d2, tol`.
* [#9933](https://github.com/cosmos/cosmos-sdk/pull/9933) Introduces the notion of a Cosmos "Scalar" type, which would just be simple aliases that give human-understandable meaning to the underlying type, both in Go code and in Proto definitions.
* [#9884](https://github.com/cosmos/cosmos-sdk/pull/9884) Provide a new gRPC query handler, `/cosmos/params/v1beta1/subspaces`, that allows the ability to query for all registered subspaces and their respective keys.
* [#9776](https://github.com/cosmos/cosmos-sdk/pull/9776) Add flag `staking-bond-denom` to specify the staking bond denomination value when initializing a new chain.
* [#9533](https://github.com/cosmos/cosmos-sdk/pull/9533) Added a new gRPC method, `DenomOwners`, in `x/bank` to query for all account holders of a specific denomination.
* (bank) [#9618](https://github.com/cosmos/cosmos-sdk/pull/9618) Update bank.Metadata: add URI and URIHash attributes.
* (store) [#8664](https://github.com/cosmos/cosmos-sdk/pull/8664) Implementation of ADR-038 file StreamingService
* [#9837](https://github.com/cosmos/cosmos-sdk/issues/9837) `--generate-only` flag can be used with a keyname from the keyring.
* [#10326](https://github.com/cosmos/cosmos-sdk/pull/10326) `x/authz` add all grants by granter query.
* [#10944](https://github.com/cosmos/cosmos-sdk/pull/10944) `x/authz` add all grants by grantee query
* [#10348](https://github.com/cosmos/cosmos-sdk/pull/10348) Add `fee.{payer,granter}` and `tip` fields to StdSignDoc for signing tipped transactions.
* [#10208](https://github.com/cosmos/cosmos-sdk/pull/10208) Add `TipsTxMiddleware` for transferring tips.
* [#10379](https://github.com/cosmos/cosmos-sdk/pull/10379) Add validation to `x/upgrade` CLI `software-upgrade` command `--plan-info` value.
* [#10507](https://github.com/cosmos/cosmos-sdk/pull/10507) Add antehandler for tx priority.
* [#10311](https://github.com/cosmos/cosmos-sdk/pull/10311) Adds cli to use tips transactions. It adds an `--aux` flag to all CLI tx commands to generate the aux signer data (with optional tip), and a new `tx aux-to-fee` subcommand to let the fee payer gather aux signer data and broadcast the tx
* [#11019](https://github.com/cosmos/cosmos-sdk/pull/11019) Add `MsgCreatePermanentLockedAccount` and CLI method for creating permanent locked account
* [#10947](https://github.com/cosmos/cosmos-sdk/pull/10947) Add `AllowancesByGranter` query to the feegrant module
* [#10407](https://github.com/cosmos/cosmos-sdk/pull/10407) Add validation to `x/upgrade` module's `BeginBlock` to check accidental binary downgrades
* (gov) [#11036](https://github.com/cosmos/cosmos-sdk/pull/11036) Add in-place migrations for 0.43->0.46. Add a `migrate v0.46` CLI command for v0.43->0.46 JSON genesis migration.
* [#11006](https://github.com/cosmos/cosmos-sdk/pull/11006) Add `debug pubkey-raw` command to allow inspecting of pubkeys in legacy bech32 format
* (x/authz) [#10714](https://github.com/cosmos/cosmos-sdk/pull/10714) Add support for pruning expired authorizations
* [#11179](https://github.com/cosmos/cosmos-sdk/pull/11179) Add state rollback command.
* [#11234](https://github.com/cosmos/cosmos-sdk/pull/11234) Add `GRPCClient` field to Client Context. If `GRPCClient` field is set to nil, the `Invoke` method would use ABCI query, otherwise use gprc.
* (authz)[#11060](https://github.com/cosmos/cosmos-sdk/pull/11060) Support grant with no expire time.
* (rosetta) [#11590](https://github.com/cosmos/cosmos-sdk/pull/11590) Add fee suggestion for rosetta and enable offline mode. Also force set events about Fees to Success to pass reconciliation test.
* (types) [#11959](https://github.com/cosmos/cosmos-sdk/pull/11959) Added `sdk.Coins.Find` helper method to find a coin by denom.
* (upgrade) [#12603](https://github.com/cosmos/cosmos-sdk/pull/12603) feat: Move AppModule.BeginBlock and AppModule.EndBlock to extension interfaces
* (telemetry) [#12405](https://github.com/cosmos/cosmos-sdk/pull/12405) Add *query* calls metric to telemetry.
* (query) [#12253](https://github.com/cosmos/cosmos-sdk/pull/12253) Add `GenericFilteredPaginate` to the `query` package to improve UX.

### API Breaking Changes

* (x/auth/ante) [#11985](https://github.com/cosmos/cosmos-sdk/pull/11985) The `MempoolFeeDecorator` has been removed. Instead, the `DeductFeeDecorator` takes a new argument of type `TxFeeChecker`, to define custom fee models. If `nil` is passed to this `TxFeeChecker` argument, then it will default to `checkTxFeeWithValidatorMinGasPrices`, which is the exact same behavior as the old `MempoolFeeDecorator` (i.e. checking fees against validator's own min gas price).
* (x/auth/ante) [#11985](https://github.com/cosmos/cosmos-sdk/pull/11985) The `ExtensionOptionsDecorator` takes an argument of type `ExtensionOptionChecker`. For backwards-compatibility, you can pass `nil`, which defaults to the old behavior of rejecting all tx extensions.
* (crypto/keyring) [#11932](https://github.com/cosmos/cosmos-sdk/pull/11932) Remove `Unsafe*` interfaces from keyring package. Please use interface casting if you wish to access those unsafe functions.
* (types) [#11881](https://github.com/cosmos/cosmos-sdk/issues/11881) Rename `AccAddressFromHex` to `AccAddressFromHexUnsafe`.
* (types) [#11788](https://github.com/cosmos/cosmos-sdk/pull/11788) The `Int` and `Uint` types have been moved to their own dedicated module, `math`. Aliases are kept in the SDK's root `types` package, however, it is encouraged to utilize the new `math` module. As a result, the `Int#ToDec` API has been removed.
* (grpc) [#11642](https://github.com/cosmos/cosmos-sdk/pull/11642) The `RegisterTendermintService` method in the `tmservice` package now requires a `abciQueryFn` query function parameter.
* [#11496](https://github.com/cosmos/cosmos-sdk/pull/11496) Refactor abstractions for snapshot and pruning; snapshot intervals eventually pruned; unit tests.
* (types) [#11689](https://github.com/cosmos/cosmos-sdk/pull/11689) Make `Coins#Sub` and `Coins#SafeSub` consistent with `Coins#Add`.
* (store)[#11152](https://github.com/cosmos/cosmos-sdk/pull/11152) Remove `keep-every` from pruning options.
* [#10950](https://github.com/cosmos/cosmos-sdk/pull/10950) Add `envPrefix` parameter to `cmd.Execute`.
* (x/mint) [#10441](https://github.com/cosmos/cosmos-sdk/pull/10441) The `NewAppModule` function now accepts an inflation calculation function as an argument.
* [#9695](https://github.com/cosmos/cosmos-sdk/pull/9695) Migrate keys from `Info` (serialized as amino) -> `Record` (serialized as proto)
    * Add new `codec.Codec` argument in:
        * `keyring.NewInMemory`
        * `keyring.New`
    * Rename:
        * `SavePubKey` to `SaveOfflineKey`.
        * `NewMultiInfo`, `NewLedgerInfo` to `NewLegacyMultiInfo`, `newLegacyLedgerInfo` respectively. Move them into `legacy_info.go`.
        * `NewOfflineInfo` to `newLegacyOfflineInfo` and move it to `migration_test.go`.
    * Return:
    _`keyring.Record, error` in `SaveOfflineKey`, `SaveLedgerKey`, `SaveMultiSig`, `Key` and `KeyByAddress`.
    _`keyring.Record` instead of `Info` in `NewMnemonic` and `List`.
    * Remove `algo` argument from :
        * `SaveOfflineKey`
    * Take `keyring.Record` instead of `Info` as first argument in:
        * `MkConsKeyOutput`
        * `MkValKeyOutput`
        * `MkAccKeyOutput`
* [#10022](https://github.com/cosmos/cosmos-sdk/pull/10022) `AuthKeeper` interface in `x/auth` now includes a function `HasAccount`.
* [#9759](https://github.com/cosmos/cosmos-sdk/pull/9759) `NewAccountKeeeper` in `x/auth` now takes an additional `bech32Prefix` argument that represents `sdk.Bech32MainPrefix`.
* [#9628](https://github.com/cosmos/cosmos-sdk/pull/9628) Rename `x/{mod}/legacy` to `x/{mod}/migrations`.
* [#9571](https://github.com/cosmos/cosmos-sdk/pull/9571) Implemented error handling for staking hooks, which now return an error on failure.
* [#9427](https://github.com/cosmos/cosmos-sdk/pull/9427) Move simapp `FundAccount` and `FundModuleAccount` to `x/bank/testutil`
* (client/tx) [#9421](https://github.com/cosmos/cosmos-sdk/pull/9421/) `BuildUnsignedTx`, `BuildSimTx`, `PrintUnsignedStdTx` functions are moved to
  the Tx Factory as methods.
* (client/keys) [#9601](https://github.com/cosmos/cosmos-sdk/pull/9601) Added `keys rename` CLI command and `Keyring.Rename` interface method to rename a key in the keyring.
* (x/slashing) [#9458](https://github.com/cosmos/cosmos-sdk/pull/9458) Coins burned from slashing is now returned from Slash function and included in Slash event.
* [#9246](https://github.com/cosmos/cosmos-sdk/pull/9246) The `New` method for the network package now returns an error.
* [#9519](https://github.com/cosmos/cosmos-sdk/pull/9519) `DeleteDeposits` renamed to `DeleteAndBurnDeposits`, `RefundDeposits` renamed to `RefundAndDeleteDeposits`
* (codec) [#9521](https://github.com/cosmos/cosmos-sdk/pull/9521) Removed deprecated `clientCtx.JSONCodec` from `client.Context`.
* (codec) [#9521](https://github.com/cosmos/cosmos-sdk/pull/9521) Rename `EncodingConfig.Marshaler` to `Codec`.
* [#9594](https://github.com/cosmos/cosmos-sdk/pull/9594) `RESTHandlerFn` argument is removed from the `gov/NewProposalHandler`.
* [#9594](https://github.com/cosmos/cosmos-sdk/pull/9594) `types/rest` package moved to `testutil/rest`.
* [#9432](https://github.com/cosmos/cosmos-sdk/pull/9432) `ConsensusParamsKeyTable` moved from `params/keeper` to `params/types`
* [#9576](https://github.com/cosmos/cosmos-sdk/pull/9576) Add debug error message to `sdkerrors.QueryResult` when enabled
* [#9650](https://github.com/cosmos/cosmos-sdk/pull/9650) Removed deprecated message handler implementation from the SDK modules.
* [#10248](https://github.com/cosmos/cosmos-sdk/pull/10248) Remove unused `KeyPowerReduction` variable from x/staking types.
* (x/bank) [#9832](https://github.com/cosmos/cosmos-sdk/pull/9832) `AddressFromBalancesStore` renamed to `AddressAndDenomFromBalancesStore`.
* (tests) [#9938](https://github.com/cosmos/cosmos-sdk/pull/9938) `simapp.Setup` accepts additional `testing.T` argument.
* (baseapp) [#11979](https://github.com/cosmos/cosmos-sdk/pull/11979) Rename baseapp simulation helper methods `baseapp.{Check,Deliver}` to `baseapp.Sim{Check,Deliver}`.
* (x/gov) [#10373](https://github.com/cosmos/cosmos-sdk/pull/10373) Removed gov `keeper.{MustMarshal, MustUnmarshal}`.
* [#10348](https://github.com/cosmos/cosmos-sdk/pull/10348) StdSignBytes takes a new argument of type `*tx.Tip` for signing over tips using LEGACY_AMINO_JSON.
* [#10208](https://github.com/cosmos/cosmos-sdk/pull/10208) The `x/auth/signing.Tx` interface now also includes a new `GetTip() *tx.Tip` method for verifying tipped transactions. The `x/auth/types` expected BankKeeper interface now expects the `SendCoins` method too.
* [#10612](https://github.com/cosmos/cosmos-sdk/pull/10612) `baseapp.NewBaseApp` constructor function doesn't take the `sdk.TxDecoder` anymore. This logic has been moved into the TxDecoderMiddleware.
* [#10692](https://github.com/cosmos/cosmos-sdk/pull/10612) `SignerData` takes 2 new fields, `Address` and `PubKey`, which need to get populated when using SIGN_MODE_DIRECT_AUX.
* [#10748](https://github.com/cosmos/cosmos-sdk/pull/10748) Move legacy `x/gov` api to `v1beta1` directory.
* [#10816](https://github.com/cosmos/cosmos-sdk/pull/10816) Reuse blocked addresses from the bank module. No need to pass them to distribution.
* [#10852](https://github.com/cosmos/cosmos-sdk/pull/10852) Move `x/gov/types` to `x/gov/types/v1beta2`.
* [#10922](https://github.com/cosmos/cosmos-sdk/pull/10922), [/#10957](https://github.com/cosmos/cosmos-sdk/pull/10957) Move key `server.Generate*` functions to testutil and support custom mnemonics in in-process testing network. Moved `TestMnemonic` from `testutil` package to `testdata`.
* (x/bank) [#10771](https://github.com/cosmos/cosmos-sdk/pull/10771) Add safety check on bank module perms to allow module-specific mint restrictions (e.g. only minting a certain denom).
* (x/bank) [#10771](https://github.com/cosmos/cosmos-sdk/pull/10771) Add `bank.BaseKeeper.WithMintCoinsRestriction` function to restrict use of bank `MintCoins` usage.
* [#10868](https://github.com/cosmos/cosmos-sdk/pull/10868), [#10989](https://github.com/cosmos/cosmos-sdk/pull/10989) The Gov keeper accepts now 2 more mandatory arguments, the ServiceMsgRouter and a maximum proposal metadata length.
* [#10868](https://github.com/cosmos/cosmos-sdk/pull/10868), [#10989](https://github.com/cosmos/cosmos-sdk/pull/10989), [#11093](https://github.com/cosmos/cosmos-sdk/pull/11093) The Gov keeper accepts now 2 more mandatory arguments, the ServiceMsgRouter and a gov Config including the max metadata length.
* [#11124](https://github.com/cosmos/cosmos-sdk/pull/11124) Add `GetAllVersions` to application store
* (x/authz) [#10447](https://github.com/cosmos/cosmos-sdk/pull/10447) authz `NewGrant` takes a new argument: block time, to correctly validate expire time.
* [#10961](https://github.com/cosmos/cosmos-sdk/pull/10961) Support third-party modules to add extension snapshots to state-sync.
* [#11274](https://github.com/cosmos/cosmos-sdk/pull/11274) `types/errors.New` now is an alias for `types/errors.Register` and should only be used in initialization code.
* (authz)[#11060](https://github.com/cosmos/cosmos-sdk/pull/11060) `authz.NewMsgGrant` `expiration` is now a pointer. When `nil` is used then no expiration will be set (grant won't expire).
* (x/distribution)[#11457](https://github.com/cosmos/cosmos-sdk/pull/11457) Add amount field to `distr.MsgWithdrawDelegatorRewardResponse` and `distr.MsgWithdrawValidatorCommissionResponse`.
* [#11334](https://github.com/cosmos/cosmos-sdk/pull/11334) Move `x/gov/types/v1beta2` to `x/gov/types/v1`.
* (x/auth/middleware) [#11413](https://github.com/cosmos/cosmos-sdk/pull/11413) Refactor tx middleware to be extensible on tx fee logic. Merged `MempoolFeeMiddleware` and `TxPriorityMiddleware` functionalities into `DeductFeeMiddleware`, make the logic extensible using the `TxFeeChecker` option, the current fee logic is preserved by the default `checkTxFeeWithValidatorMinGasPrices` implementation. Change `RejectExtensionOptionsMiddleware` to `NewExtensionOptionsMiddleware` which is extensible with the `ExtensionOptionChecker` option. Unpack the tx extension options `Any`s to interface `TxExtensionOptionI`.
* (migrations) [#11556](https://github.com/cosmos/cosmos-sdk/pull/11556#issuecomment-1091385011) Remove migration code from 0.42 and below. To use previous migrations, checkout previous versions of the cosmos-sdk.

### Client Breaking Changes

* [#11797](https://github.com/cosmos/cosmos-sdk/pull/11797) Remove all RegisterRESTRoutes (previously deprecated)
* [#11089](https://github.com/cosmos/cosmos-sdk/pull/11089]) interacting with the node through `grpc.Dial` requires clients to pass a codec refer to [doc](docs/docs/run-node/02-interact-node.md).
* [#9594](https://github.com/cosmos/cosmos-sdk/pull/9594) Remove legacy REST API. Please see the [REST Endpoints Migration guide](https://docs.cosmos.network/v0.45/migrations/rest.html) to migrate to the new REST endpoints.
* [#9995](https://github.com/cosmos/cosmos-sdk/pull/9995) Increased gas cost for creating proposals.
* [#11029](https://github.com/cosmos/cosmos-sdk/pull/11029) The deprecated Vote Option field is removed in gov v1beta2 and nil in v1beta1. Use Options instead.
* [#11013](https://github.com/cosmos/cosmos-sdk/pull/11013) The `tx gov submit-proposal` command has changed syntax to support the new Msg-based gov proposals. To access the old CLI command, please use `tx gov submit-legacy-proposal`.
* [#11170](https://github.com/cosmos/cosmos-sdk/issues/11170) Fixes issue related to grpc-gateway of supply by ibc-denom.

### CLI Breaking Changes

* (cli) [#11818](https://github.com/cosmos/cosmos-sdk/pull/11818) CLI transactions preview now respect the chosen `--output` flag format (json or text).
* [#9695](https://github.com/cosmos/cosmos-sdk/pull/9695) `<app> keys migrate` CLI command now takes no arguments.
* [#9246](https://github.com/cosmos/cosmos-sdk/pull/9246) Removed the CLI flag `--setup-config-only` from the `testnet` command and added the subcommand `init-files`.
* [#9780](https://github.com/cosmos/cosmos-sdk/pull/9780) Use sigs.k8s.io for yaml, which might lead to minor YAML output changes
* [#10625](https://github.com/cosmos/cosmos-sdk/pull/10625) Rename `--fee-account` CLI flag to `--fee-granter`
* [#10684](https://github.com/cosmos/cosmos-sdk/pull/10684) Rename `edit-validator` command's `--moniker` flag to `--new-moniker`
* (authz)[#11060](https://github.com/cosmos/cosmos-sdk/pull/11060) Changed the default value of the `--expiration` `tx grant` CLI Flag: was now + 1year, update: null (no expire date).

### Improvements

* (types) [#12201](https://github.com/cosmos/cosmos-sdk/pull/12201) Add `MustAccAddressFromBech32` util function
* [#11696](https://github.com/cosmos/cosmos-sdk/pull/11696) Rename `helpers.GenTx` to `GenSignedMockTx` to avoid confusion with genutil's `GenTxCmd`.
* (x/auth/vesting) [#11652](https://github.com/cosmos/cosmos-sdk/pull/11652) Add util functions for `Period(s)`
* [#11630](https://github.com/cosmos/cosmos-sdk/pull/11630) Add SafeSub method to sdk.Coin.
* [#11511](https://github.com/cosmos/cosmos-sdk/pull/11511) Add api server flags to start command.
* [#11484](https://github.com/cosmos/cosmos-sdk/pull/11484) Implement getter for keyring backend option.
* [#11449](https://github.com/cosmos/cosmos-sdk/pull/11449) Improved error messages when node isn't synced.
* [#11349](https://github.com/cosmos/cosmos-sdk/pull/11349) Add `RegisterAminoMsg` function that checks that a msg name is <40 chars (else this would break ledger nano signing) then registers the concrete msg type with amino, it should be used for registering `sdk.Msg`s with amino instead of `cdc.RegisterConcrete`.
* [#11089](https://github.com/cosmos/cosmos-sdk/pull/11089]) Now cosmos-sdk consumers can upgrade gRPC to its newest versions.
* [#10439](https://github.com/cosmos/cosmos-sdk/pull/10439) Check error for `RegisterQueryHandlerClient` in all modules `RegisterGRPCGatewayRoutes`.
* [#9780](https://github.com/cosmos/cosmos-sdk/pull/9780) Remove gogoproto `moretags` YAML annotations and add `sigs.k8s.io/yaml` for YAML marshalling.
* (x/bank) [#10134](https://github.com/cosmos/cosmos-sdk/pull/10134) Add `HasDenomMetadata` function to bank `Keeper` to check if a client coin denom metadata exists in state.
* (x/bank) [#10022](https://github.com/cosmos/cosmos-sdk/pull/10022) `BankKeeper.SendCoins` now takes less execution time.
* (deps) [#9987](https://github.com/cosmos/cosmos-sdk/pull/9987) Bump Go version minimum requirement to `1.17`
* (cli) [#9856](https://github.com/cosmos/cosmos-sdk/pull/9856) Overwrite `--sequence` and `--account-number` flags with default flag values when used with `offline=false` in `sign-batch` command.
* (rosetta) [#10001](https://github.com/cosmos/cosmos-sdk/issues/10001) Add documentation for rosetta-cli dockerfile and rename folder for the rosetta-ci dockerfile
* [#9699](https://github.com/cosmos/cosmos-sdk/pull/9699) Add `:`, `.`, `-`, and `_` as allowed characters in the default denom regular expression.
* (genesis) [#9697](https://github.com/cosmos/cosmos-sdk/pull/9697) Ensure `InitGenesis` returns with non-empty validator set.
* [#10468](https://github.com/cosmos/cosmos-sdk/pull/10468) Allow futureOps to queue additional operations in simulations
* [#10625](https://github.com/cosmos/cosmos-sdk/pull/10625) Add `--fee-payer` CLI flag
* (cli) [#10683](https://github.com/cosmos/cosmos-sdk/pull/10683) In CLI, allow 1 SIGN_MODE_DIRECT signer in transactions with multiple signers.
* (deps) [#10706](https://github.com/cosmos/cosmos-sdk/issues/10706) Bump rosetta-sdk-go to v0.7.2 and rosetta-cli to v0.7.3
* (types/errors) [#10779](https://github.com/cosmos/cosmos-sdk/pull/10779) Move most functionality in `types/errors` to a standalone `errors` go module, except the `RootCodespace` errors and ABCI response helpers. All functions and types that used to live in `types/errors` are now aliased so this is not a breaking change.
* (gov) [#10854](https://github.com/cosmos/cosmos-sdk/pull/10854) v1beta2's vote doesn't include the deprecate `option VoteOption` anymore. Instead, it only uses `WeightedVoteOption`.
* (types) [#11004](https://github.com/cosmos/cosmos-sdk/pull/11004) Added mutable versions of many of the sdk.Dec types operations. This improves performance when used by avoiding reallocating a new bigint for each operation.
* (x/auth) [#10880](https://github.com/cosmos/cosmos-sdk/pull/10880) Added a new query to the tx query service that returns a block with transactions fully decoded.
* (types) [#11200](https://github.com/cosmos/cosmos-sdk/pull/11200) Added `Min()` and `Max()` operations on sdk.Coins.
* (gov) [#11287](https://github.com/cosmos/cosmos-sdk/pull/11287) Fix error message when no flags are provided while executing `submit-legacy-proposal` transaction.
* (x/auth) [#11482](https://github.com/cosmos/cosmos-sdk/pull/11482) Improve panic message when attempting to register a method handler for a message that does not implement sdk.Msg
* (x/staking) [#11596](https://github.com/cosmos/cosmos-sdk/pull/11596) Add (re)delegation getters
* (errors) [#11960](https://github.com/cosmos/cosmos-sdk/pull/11960) Removed 'redacted' error message from defaultErrEncoder
* (ante) [#12013](https://github.com/cosmos/cosmos-sdk/pull/12013) Index ante events for failed tx.
* [#12668](https://github.com/cosmos/cosmos-sdk/pull/12668) Add `authz_msg_index` event attribute to message events emitted when executing via `MsgExec` through `x/authz`.
* [#12626](https://github.com/cosmos/cosmos-sdk/pull/12626) Upgrade IAVL to v0.19.0 with fast index and error propagation. NOTE: first start will take a while to propagate into new model.
* [#12576](https://github.com/cosmos/cosmos-sdk/pull/12576) Remove dependency on cosmos/keyring and upgrade to 99designs/keyring v1.2.1
* [#12590](https://github.com/cosmos/cosmos-sdk/pull/12590) Allow zero gas in simulation mode.
* [#12453](https://github.com/cosmos/cosmos-sdk/pull/12453) Add `NewInMemoryWithKeyring` function which allows the creation of in memory `keystore` instances with a specified set of existing items.
* [#11390](https://github.com/cosmos/cosmos-sdk/pull/11390) `LatestBlockResponse` & `BlockByHeightResponse` types' `Block` filed has been deprecated and they now contains new field `sdk_block` with `proposer_address` as `string`
* [#12089](https://github.com/cosmos/cosmos-sdk/pull/12089) Mark the `TipDecorator` as beta, don't include it in simapp by default.
* [#12153](https://github.com/cosmos/cosmos-sdk/pull/12153) Add a new `NewSimulationManagerFromAppModules` constructor, to simplify simulation wiring.

### Bug Fixes

* [#11969](https://github.com/cosmos/cosmos-sdk/pull/11969) Fix the panic error in `x/upgrade` when `AppVersion` is not set.
* (tests) [#11940](https://github.com/cosmos/cosmos-sdk/pull/11940) Fix some client tests in the `x/gov` module
* [#11772](https://github.com/cosmos/cosmos-sdk/pull/11772) Limit types.Dec length to avoid overflow.
* [#11724](https://github.com/cosmos/cosmos-sdk/pull/11724) Fix data race issues with api.Server
* [#11693](https://github.com/cosmos/cosmos-sdk/pull/11693) Add validation for gentx cmd.
* [#11645](https://github.com/cosmos/cosmos-sdk/pull/11645) Fix `--home` flag ignored when running help.
* [#11558](https://github.com/cosmos/cosmos-sdk/pull/11558) Fix `--dry-run` not working when using tx command.
* [#11354](https://github.com/cosmos/cosmos-sdk/pull/11355) Added missing pagination flag for `bank q total` query.
* [#11197](https://github.com/cosmos/cosmos-sdk/pull/11197) Signing with multisig now works with multisig address which is not in the keyring.
* (makefile) [#11285](https://github.com/cosmos/cosmos-sdk/pull/11285) Fix lint-fix make target.
* (client) [#11283](https://github.com/cosmos/cosmos-sdk/issues/11283) Support multiple keys for tx simulation and setting automatic gas for txs.
* (store) [#11177](https://github.com/cosmos/cosmos-sdk/pull/11177) Update the prune `everything` strategy to store the last two heights.
* [#10844](https://github.com/cosmos/cosmos-sdk/pull/10844) Automatic recovering non-consistent keyring storage during public key import.
* (store) [#11117](https://github.com/cosmos/cosmos-sdk/pull/11117) Fix data race in store trace component
* (cli) [#11065](https://github.com/cosmos/cosmos-sdk/pull/11065) Ensure the `tendermint-validator-set` query command respects the `-o` output flag.
* (grpc) [#10985](https://github.com/cosmos/cosmos-sdk/pull/10992) The `/cosmos/tx/v1beta1/txs/{hash}` endpoint returns a 404 when a tx does not exist.
* (rosetta) [#10340](https://github.com/cosmos/cosmos-sdk/pull/10340) Use `GenesisChunked(ctx)` instead `Genesis(ctx)` to get genesis block height
* [#9651](https://github.com/cosmos/cosmos-sdk/pull/9651) Change inconsistent limit of `0` to `MaxUint64` on InfiniteGasMeter and add GasRemaining func to GasMeter.
* [#9639](https://github.com/cosmos/cosmos-sdk/pull/9639) Check store keys length before accessing them by making sure that `key` is of length `m+1` (for `key[n:m]`)
* (types) [#9627](https://github.com/cosmos/cosmos-sdk/pull/9627) Fix nil pointer panic on `NewBigIntFromInt`
* (x/genutil) [#9574](https://github.com/cosmos/cosmos-sdk/pull/9575) Actually use the `gentx` client tx flags (like `--keyring-dir`)
* (x/distribution) [#9599](https://github.com/cosmos/cosmos-sdk/pull/9599) Withdraw rewards event now includes a value attribute even if there are 0 rewards (due to situations like 100% commission).
* (x/genutil) [#9638](https://github.com/cosmos/cosmos-sdk/pull/9638) Added missing validator key save when recovering from mnemonic
* [#9762](https://github.com/cosmos/cosmos-sdk/pull/9762) The init command uses the chain-id from the client config if --chain-id is not provided
* [#9980](https://github.com/cosmos/cosmos-sdk/pull/9980) Returning the error when the invalid argument is passed to bank query total supply cli.
* (server) [#10016](https://github.com/cosmos/cosmos-sdk/issues/10016) Fix marshaling of index-events into server config file.
* [#10184](https://github.com/cosmos/cosmos-sdk/pull/10184) Fixed CLI tx commands to no longer explicitly require the chain-id flag as this value can come from a user config.
* (x/upgrade) [#10189](https://github.com/cosmos/cosmos-sdk/issues/10189) Removed potential sources of non-determinism in upgrades
* [#10258](https://github.com/cosmos/cosmos-sdk/issues/10258) Fixes issue related to segmentation fault on mac m1 arm64
* [#10466](https://github.com/cosmos/cosmos-sdk/issues/10466) Fixes error with simulation tests when genesis start time is randomly created after the year 2262
* [#10394](https://github.com/cosmos/cosmos-sdk/issues/10394) Fixes issue related to grpc-gateway of account balance by
  ibc-denom.
* [#10842](https://github.com/cosmos/cosmos-sdk/pull/10842) Fix error when `--generate-only`, `--max-msgs` fags set while executing `WithdrawAllRewards` command.
* [#10897](https://github.com/cosmos/cosmos-sdk/pull/10897) Fix: set a non-zero value on gas overflow.
* [#9790](https://github.com/cosmos/cosmos-sdk/pull/10687) Fix behavior of `DecCoins.MulDecTruncate`.
* [#10990](https://github.com/cosmos/cosmos-sdk/pull/10990) Fixes missing `iavl-cache-size` config parsing in `GetConfig` method.
* (x/authz) [#10447](https://github.com/cosmos/cosmos-sdk/pull/10447) Fix authz `NewGrant` expiration check.
* (x/authz) [#10633](https://github.com/cosmos/cosmos-sdk/pull/10633) Fixed authorization not found error when executing message.
* [#11222](https://github.com/cosmos/cosmos-sdk/pull/11222) reject query with block height in the future
* [#11229](https://github.com/cosmos/cosmos-sdk/pull/11229) Handled the error message of `transaction encountered error` from tendermint.
* (x/authz) [#11252](https://github.com/cosmos/cosmos-sdk/pull/11252) Allow insufficient funds error for authz simulation
* (cli) [#11313](https://github.com/cosmos/cosmos-sdk/pull/11313) Fixes `--gas auto` when executing CLI transactions in `--generate-only` mode
* (cli) [#11337](https://github.com/cosmos/cosmos-sdk/pull/11337) Fixes `show-adress` cli cmd
* (crypto) [#11298](https://github.com/cosmos/cosmos-sdk/pull/11298) Fix cgo secp signature verification and update libscep256k1 library.
* (x/authz) [#11512](https://github.com/cosmos/cosmos-sdk/pull/11512) Fix response of a panic to error, when subtracting balances.
* (rosetta) [#11590](https://github.com/cosmos/cosmos-sdk/pull/11590) `/block` returns an error with nil pointer when a request has both of index and hash and increase timeout for huge genesis.
* (x/feegrant) [#11813](https://github.com/cosmos/cosmos-sdk/pull/11813) Fix pagination total count in `AllowancesByGranter` query.
* (simapp) [#11855](https://github.com/cosmos/cosmos-sdk/pull/11855) Use `sdkmath.Int` instead of `int64` for `SimulationState.InitialStake`.
* (x/capability) [#11737](https://github.com/cosmos/cosmos-sdk/pull/11737) Use a fixed length encoding of `Capability` pointer for `FwdCapabilityKey`
* [#11983](https://github.com/cosmos/cosmos-sdk/pull/11983) (x/feegrant, x/authz) rename grants query commands to `grants-by-grantee`, `grants-by-granter` cmds.
* (testutil/sims) [#12374](https://github.com/cosmos/cosmos-sdk/pull/12374) fix the non-determinstic behavior in simulations caused by `GenSignedMockTx` and check empty coins slice before it is used to create `banktype.MsgSend`.
* [#12448](https://github.com/cosmos/cosmos-sdk/pull/12448) Start telemetry independently from the API server.
* [#12509](https://github.com/cosmos/cosmos-sdk/pull/12509) Fix `Register{Tx,Tendermint}Service` not being called, resulting in some endpoints like the Simulate endpoint not working.
* [#12416](https://github.com/cosmos/cosmos-sdk/pull/12416) Prevent zero gas transactions in the `DeductFeeDecorator` AnteHandler decorator.
* (x/mint) [#12384](https://github.com/cosmos/cosmos-sdk/pull/12384) Ensure `GoalBonded` must be positive when performing `x/mint` parameter validation.
* (x/auth) [#12261](https://github.com/cosmos/cosmos-sdk/pull/12261) Deprecate pagination in GetTxsEventRequest/Response in favor of page and limit to align with tendermint `SignClient.TxSearch`
* (vesting) [#12190](https://github.com/cosmos/cosmos-sdk/pull/12190) Replace https://github.com/cosmos/cosmos-sdk/pull/12190 to use `NewBaseAccountWithAddress` in all vesting account message handlers.
* (linting) [#12132](https://github.com/cosmos/cosmos-sdk/pull/12132) Change sdk.Int to math.Int
* (cli) [#12127](https://github.com/cosmos/cosmos-sdk/pull/12127) Fix the CLI not always taking into account `--fee-payer` and `--fee-granter` flags.
* (migrations) [#12028](https://github.com/cosmos/cosmos-sdk/pull/12028) Fix v0.45->v0.46 in-place store migrations.
* (baseapp) [#12089](https://github.com/cosmos/cosmos-sdk/pull/12089) Include antehandler and runMsgs events in SimulateTx.
* (cli) [#12095](https://github.com/cosmos/cosmos-sdk/pull/12095) Fix running a tx with --dry-run returns an error
* (x/auth) [#12108](https://github.com/cosmos/cosmos-sdk/pull/12108) Fix GetBlockWithTxs error when querying block with 0 tx
* (genutil) [#12140](https://github.com/cosmos/cosmos-sdk/pull/12140) Fix staking's genesis JSON migrate in the `simd migrate v0.46` CLI command.
* (types) [#12154](https://github.com/cosmos/cosmos-sdk/pull/12154) Add `baseAccountGetter` to avoid invalid account error when create vesting account.
* (x/crisis) [#12208](https://github.com/cosmos/cosmos-sdk/pull/12208) Fix progress index of crisis invariant assertion logs.
* (types) [#12229](https://github.com/cosmos/cosmos-sdk/pull/12229) Increase sdk.Dec maxApproxRootIterations to 300

### State Machine Breaking

* (x/gov) [#13576](https://github.com/cosmos/cosmos-sdk/pull/13576) Proposals in voting period are tracked in a separate store.
* (baseapp) [#11985](https://github.com/cosmos/cosmos-sdk/pull/11985) Add a `postHandler` to baseapp. This `postHandler` is like antehandler, but is run *after* the `runMsgs` execution. It is in the same store branch that `runMsgs`, meaning that both `runMsgs` and `postHandler`
* (x/gov) [#11998](https://github.com/cosmos/cosmos-sdk/pull/11998) Tweak the `x/gov` `ModuleAccountInvariant` invariant to ensure deposits are `<=` total module account balance instead of strictly equal.
* (x/upgrade) [#11800](https://github.com/cosmos/cosmos-sdk/pull/11800) Fix `GetLastCompleteUpgrade` to properly return the latest upgrade.
* [#10564](https://github.com/cosmos/cosmos-sdk/pull/10564) Fix bug when updating allowance inside AllowedMsgAllowance
* (x/auth)[#9596](https://github.com/cosmos/cosmos-sdk/pull/9596) Enable creating periodic vesting accounts with a transactions instead of requiring them to be created in genesis.
* (x/bank) [#9611](https://github.com/cosmos/cosmos-sdk/pull/9611) Introduce a new index to act as a reverse index between a denomination and address allowing to query for token holders of a specific denomination. `DenomOwners` is updated to use the new reverse index.
* (x/bank) [#9832](https://github.com/cosmos/cosmos-sdk/pull/9832) Account balance is stored as `sdk.Int` rather than `sdk.Coin`.
* (x/bank) [#9890](https://github.com/cosmos/cosmos-sdk/pull/9890) Remove duplicate denom from denom metadata key.
* (x/upgrade) [#10189](https://github.com/cosmos/cosmos-sdk/issues/10189) Removed potential sources of non-determinism in upgrades
* [#10422](https://github.com/cosmos/cosmos-sdk/pull/10422) and [#10529](https://github.com/cosmos/cosmos-sdk/pull/10529) Add `MinCommissionRate` param to `x/staking` module.
* (x/gov) [#10763](https://github.com/cosmos/cosmos-sdk/pull/10763) modify the fields in `TallyParams` to use `string` instead of `bytes`
* [#10770](https://github.com/cosmos/cosmos-sdk/pull/10770) revert tx when block gas limit exceeded
* (x/gov) [#10868](https://github.com/cosmos/cosmos-sdk/pull/10868) Bump gov to v1. Both v1beta1 and v1beta2 queries and Msgs are accepted.
* [#11011](https://github.com/cosmos/cosmos-sdk/pull/11011) Remove burning of deposits when qourum is not reached on a governance proposal and when the deposit is not fully met.
* [#11019](https://github.com/cosmos/cosmos-sdk/pull/11019) Add `MsgCreatePermanentLockedAccount` and CLI method for creating permanent locked account
* (x/staking) [#10885] (https://github.com/cosmos/cosmos-sdk/pull/10885) Add new `CancelUnbondingDelegation`
  transaction to `x/staking` module. Delegators can now cancel unbonding delegation entry and delegate back to validator.
* (x/feegrant) [#10830](https://github.com/cosmos/cosmos-sdk/pull/10830) Expired allowances will be pruned from state.
* (x/authz,x/feegrant) [#11214](https://github.com/cosmos/cosmos-sdk/pull/11214) Fix Amino JSON encoding of authz and feegrant Msgs to be consistent with other modules.
* (authz)[#11060](https://github.com/cosmos/cosmos-sdk/pull/11060) Support grant with no expire time.

### Deprecated

* (x/upgrade) [#9906](https://github.com/cosmos/cosmos-sdk/pull/9906) Deprecate `UpgradeConsensusState` gRPC query since this functionality is only used for IBC, which now has its own [IBC replacement](https://github.com/cosmos/ibc-go/blob/2c880a22e9f9cc75f62b527ca94aa75ce1106001/proto/ibc/core/client/v1/query.proto#L54)
* (types) [#10948](https://github.com/cosmos/cosmos-sdk/issues/10948) Deprecate the types.DBBackend variable and types.NewLevelDB function. They are replaced by a new entry in `app.toml`: `app-db-backend` and `tendermint/tm-db`s `NewDB` function. If `app-db-backend` is defined, then it is used. Otherwise, if `types.DBBackend` is defined, it is used (until removed: [#11241](https://github.com/cosmos/cosmos-sdk/issues/11241)). Otherwise, Tendermint config's `db-backend` is used.

## v0.45.12 - 2023-01-23

### Improvements

* [#13881](https://github.com/cosmos/cosmos-sdk/pull/13881) Optimize iteration on nested cached KV stores and other operations in general.
* (store) [#11646](https://github.com/cosmos/cosmos-sdk/pull/11646) Add store name in tracekv-emitted store traces
* (deps) Bump Tendermint version to [v0.34.24](https://github.com/tendermint/tendermint/releases/tag/v0.34.24) and use Informal Systems fork.

### API Breaking Changes

* (store) [#13516](https://github.com/cosmos/cosmos-sdk/pull/13516) Update State Streaming APIs:
    * Add method `ListenCommit` to `ABCIListener`
    * Move `ListeningEnabled` and  `AddListener` methods to `CommitMultiStore`
    * Remove `CacheWrapWithListeners` from `CacheWrap` and `CacheWrapper` interfaces
    * Remove listening APIs from the caching layer (it should only listen to the `rootmulti.Store`)
    * Add three new options to file streaming service constructor.
    * Modify `ABCIListener` such that any error from any method will always halt the app via `panic`

### Bug Fixes

* (store) [#13516](https://github.com/cosmos/cosmos-sdk/pull/13516) Fix state listener that was observing writes at wrong time.
* (store) [#12945](https://github.com/cosmos/cosmos-sdk/pull/12945) Fix nil end semantics in store/cachekv/iterator when iterating a dirty cache.

## v0.45.11 - 2022-11-09

### Improvements

* [#13896](https://github.com/cosmos/cosmos-sdk/pull/13896) Queries on pruned height returns error instead of empty values.
* (deps) Bump Tendermint version to [v0.34.23](https://github.com/tendermint/tendermint/releases/tag/v0.34.23).
* (deps) Bump IAVL version to [v0.19.4](https://github.com/cosmos/iavl/releases/tag/v0.19.4).

### Bug Fixes

* [#13673](https://github.com/cosmos/cosmos-sdk/pull/13673) Fix `--dry-run` flag not working when using tx command.

### CLI Breaking Changes

* [#13656](https://github.com/cosmos/cosmos-sdk/pull/13660) Rename `server.FlagIAVLFastNode` to `server.FlagDisableIAVLFastNode` for clarity.

### API Breaking Changes

* [#13673](https://github.com/cosmos/cosmos-sdk/pull/13673) The `GetFromFields` function now takes `Context` as an argument and removes `genOnly`.

## [v0.45.10](https://github.com/cosmos/cosmos-sdk/releases/tag/v0.45.10) - 2022-10-24

### Features

* (grpc) [#13485](https://github.com/cosmos/cosmos-sdk/pull/13485) Implement a new gRPC query, `/cosmos/base/node/v1beta1/config`, which provides operator configuration. Applications that wish to expose operator minimum gas prices via gRPC should have their application implement the `ApplicationQueryService` interface (see `SimApp#RegisterNodeService` as an example).
* [#13557](https://github.com/cosmos/cosmos-sdk/pull/#13557) - Add `GenSignedMockTx`. This can be used as workaround for #12437 revertion. `v0.46+` contains as well a `GenSignedMockTx` that behaves the same way.
* (x/auth) [#13612](https://github.com/cosmos/cosmos-sdk/pull/13612) Add `Query/ModuleAccountByName` endpoint for accessing the module account info by module name.

### Improvements

* [#13585](https://github.com/cosmos/cosmos-sdk/pull/13585) Bump Tendermint to `v0.34.22`.

### Bug Fixes

* [#13588](https://github.com/cosmos/cosmos-sdk/pull/13588) Fix regression in distrubtion.WithdrawDelegationRewards when rewards are zero.
* [#13564](https://github.com/cosmos/cosmos-sdk/pull/13564) - Fix `make proto-gen`.
* (server) [#13610](https://github.com/cosmos/cosmos-sdk/pull/13610) Read the pruning-keep-every field again.

## [v0.45.9](https://github.com/cosmos/cosmos-sdk/releases/tag/v0.45.9) - 2022-10-14

ATTENTION:

This is a security release for the [Dragonberry security advisory](https://forum.cosmos.network/t/ibc-security-advisory-dragonberry/7702).

All users should upgrade immediately.

Users *must* add a replace directive in their go.mod for the new `ics23` package in the SDK:

```go
replace github.com/confio/ics23/go => github.com/cosmos/cosmos-sdk/ics23/go v0.8.0
```

### Features

* [#13435](https://github.com/cosmos/cosmos-sdk/pull/13435) Extend error context when a simulation fails.

### Improvements

* [#13369](https://github.com/cosmos/cosmos-sdk/pull/13369) Improve UX for `keyring.List` by returning all retrieved keys.
* [#13323](https://github.com/cosmos/cosmos-sdk/pull/13323) Ensure `withdraw_rewards` rewards are emitted from all actions that result in rewards being withdrawn.
* [#13321](https://github.com/cosmos/cosmos-sdk/pull/13321) Add flag to disable fast node migration and usage.
* (store) [#13326](https://github.com/cosmos/cosmos-sdk/pull/13326) Implementation of ADR-038 file StreamingService, backport #8664.
* (store) [#13540](https://github.com/cosmos/cosmos-sdk/pull/13540) Default fastnode migration to false to prevent suprises. Operators must enable it, unless they have it enabled already.

### API Breaking Changes

* (cli) [#13089](https://github.com/cosmos/cosmos-sdk/pull/13089) Fix rollback command don't actually delete multistore versions, added method `RollbackToVersion` to interface `CommitMultiStore` and added method `CommitMultiStore` to `Application` interface.

### Bug Fixes

* Implement dragonberry security patch.
    * For applying the patch please refer to the [RELEASE NOTES](./RELEASE_NOTES.md)
* (store) [#13459](https://github.com/cosmos/cosmos-sdk/pull/13459) Don't let state listener observe the uncommitted writes.

### Notes

Reverted #12437 due to API breaking changes.

## [v0.45.8](https://github.com/cosmos/cosmos-sdk/releases/tag/v0.45.8) - 2022-08-25

### Improvements

* [#12981](https://github.com/cosmos/cosmos-sdk/pull/12981) Return proper error when parsing telemetry configuration.
* [#12885](https://github.com/cosmos/cosmos-sdk/pull/12885) Amortize cost of processing cache KV store.
* [#12970](https://github.com/cosmos/cosmos-sdk/pull/12970) Bump Tendermint to `v0.34.21` and IAVL to `v0.19.1`.
* [#12693](https://github.com/cosmos/cosmos-sdk/pull/12693) Make sure the order of each node is consistent when emitting proto events.

### Bug Fixes

* [#13046](https://github.com/cosmos/cosmos-sdk/pull/13046) Fix missing return statement in BaseApp.Query.

## [v0.45.7](https://github.com/cosmos/cosmos-sdk/releases/tag/v0.45.7) - 2022-08-04

### Features

* (upgrade) [#12603](https://github.com/cosmos/cosmos-sdk/pull/12603) feat: Move AppModule.BeginBlock and AppModule.EndBlock to extension interfaces

### Improvements

* (events) [#12850](https://github.com/cosmos/cosmos-sdk/pull/12850) Add a new `fee_payer` attribute to the `tx` event that is emitted from the `DeductFeeDecorator` AnteHandler decorator.
* (x/params) [#12724](https://github.com/cosmos/cosmos-sdk/pull/12724) Add `GetParamSetIfExists` function to params `Subspace` to prevent panics on breaking changes.
* [#12668](https://github.com/cosmos/cosmos-sdk/pull/12668) Add `authz_msg_index` event attribute to message events emitted when executing via `MsgExec` through `x/authz`.
* [#12697](https://github.com/cosmos/cosmos-sdk/pull/12697) Upgrade IAVL to v0.19.0 with fast index and error propagation. NOTE: first start will take a while to propagate into new model.
    * Note: after upgrading to this version it may take up to 15 minutes to migrate from 0.17 to 0.19. This time is used to create the fast cache introduced into IAVL for performance
* [#12784](https://github.com/cosmos/cosmos-sdk/pull/12784) Upgrade Tendermint to 0.34.20.
* (x/bank) [#12674](https://github.com/cosmos/cosmos-sdk/pull/12674) Add convenience function `CreatePrefixedAccountStoreKey()` to construct key to access account's balance for a given denom.

### Bug Fixes

* (x/mint) [#12384](https://github.com/cosmos/cosmos-sdk/pull/12384) Ensure `GoalBonded` must be positive when performing `x/mint` parameter validation.
* (simapp) [#12437](https://github.com/cosmos/cosmos-sdk/pull/12437) fix the non-determinstic behavior in simulations caused by `GenTx` and check
empty coins slice before it is used to create `banktype.MsgSend`.
* (x/capability) [12818](https://github.com/cosmos/cosmos-sdk/pull/12818) Use fixed length hex for pointer at FwdCapabilityKey.

## [v0.45.6](https://github.com/cosmos/cosmos-sdk/releases/tag/v0.45.6) - 2022-06-28

### Improvements

* (simapp) [#12314](https://github.com/cosmos/cosmos-sdk/pull/12314) Increase `DefaultGenTxGas` from `1000000` to `10000000`
* [#12371](https://github.com/cosmos/cosmos-sdk/pull/12371) Update min required Golang version to 1.18.

### Bug Fixes

* [#12317](https://github.com/cosmos/cosmos-sdk/pull/12317) Rename `edit-validator` command's `--moniker` flag to `--new-moniker`
* (x/upgrade) [#12264](https://github.com/cosmos/cosmos-sdk/pull/12264) Fix `GetLastCompleteUpgrade` to properly return the latest upgrade.
* (x/crisis) [#12208](https://github.com/cosmos/cosmos-sdk/pull/12208) Fix progress index of crisis invariant assertion logs.

### Features

* (query) [#12253](https://github.com/cosmos/cosmos-sdk/pull/12253) Add `GenericFilteredPaginate` to the `query` package to improve UX.

## [v0.45.5](https://github.com/cosmos/cosmos-sdk/releases/tag/v0.45.5) - 2022-06-09

### Improvements

* (x/feegrant) [#11813](https://github.com/cosmos/cosmos-sdk/pull/11813) Fix pagination total count in `AllowancesByGranter` query.
* (errors) [#12002](https://github.com/cosmos/cosmos-sdk/pull/12002) Removed 'redacted' error message from defaultErrEncoder.
* (ante) [#12017](https://github.com/cosmos/cosmos-sdk/pull/12017) Index ante events for failed tx (backport #12013).
* [#12153](https://github.com/cosmos/cosmos-sdk/pull/12153) Add a new `NewSimulationManagerFromAppModules` constructor, to simplify simulation wiring.

### Bug Fixes

* [#11796](https://github.com/cosmos/cosmos-sdk/pull/11796) Handle EOF error case in `readLineFromBuf`, which allows successful reading of passphrases from STDIN.
* [#11772](https://github.com/cosmos/cosmos-sdk/pull/11772) Limit types.Dec length to avoid overflow.
* [#10947](https://github.com/cosmos/cosmos-sdk/pull/10947) Add `AllowancesByGranter` query to the feegrant module
* [#9639](https://github.com/cosmos/cosmos-sdk/pull/9639) Check store keys length before accessing them by making sure that `key` is of length `m+1` (for `key[n:m]`)
* [#11983](https://github.com/cosmos/cosmos-sdk/pull/11983) (x/feegrant, x/authz) rename grants query commands to `grants-by-grantee`, `grants-by-granter` cmds.

## Improvements

* [#11886](https://github.com/cosmos/cosmos-sdk/pull/11886) Improve error messages

## [v0.45.4](https://github.com/cosmos/cosmos-sdk/releases/tag/v0.45.4) - 2022-04-25

### Bug Fixes

* [#11624](https://github.com/cosmos/cosmos-sdk/pull/11624) Handle the error returned from `NewNode` in the `server` package.
* [#11724](https://github.com/cosmos/cosmos-sdk/pull/11724) Fix data race issues with `api.Server`.

### Improvements

* (types) [#12201](https://github.com/cosmos/cosmos-sdk/pull/12201) Add `MustAccAddressFromBech32` util function
* [#11693](https://github.com/cosmos/cosmos-sdk/pull/11693) Add validation for gentx cmd.
* [#11686](https://github.com/cosmos/cosmos-sdk/pull/11686) Update the min required Golang version to `1.17`.
* (x/auth/vesting) [#11652](https://github.com/cosmos/cosmos-sdk/pull/11652) Add util functions for `Period(s)`

## [v0.45.3](https://github.com/cosmos/cosmos-sdk/releases/tag/v0.45.3) - 2022-04-12

### Improvements

* [#11562](https://github.com/cosmos/cosmos-sdk/pull/11562) Updated Tendermint to v0.34.19; `unsafe-reset-all` command has been moved to the `tendermint` sub-command.

### Features

* (x/upgrade) [#11551](https://github.com/cosmos/cosmos-sdk/pull/11551) Update `ScheduleUpgrade` for chains to schedule an automated upgrade on `BeginBlock` without having to go though governance.

## [v0.45.2](https://github.com/cosmos/cosmos-sdk/releases/tag/v0.45.2) - 2022-04-05

### Features

* (tx) [#11533](https://github.com/cosmos/cosmos-sdk/pull/11533) Register [`EIP191`](https://eips.ethereum.org/EIPS/eip-191) as an available `SignMode` for chains to use.
* [#11430](https://github.com/cosmos/cosmos-sdk/pull/11430) Introduce a new `grpc-only` flag, such that when enabled, will start the node in a query-only mode. Note, gRPC MUST be enabled with this flag.
* (x/bank) [#11417](https://github.com/cosmos/cosmos-sdk/pull/11417) Introduce a new `SpendableBalances` gRPC query that retrieves an account's total (paginated) spendable balances.
* (x/bank) [#10771](https://github.com/cosmos/cosmos-sdk/pull/10771) Add safety check on bank module perms to allow module-specific mint restrictions (e.g. only minting a certain denom).
* (x/bank) [#10771](https://github.com/cosmos/cosmos-sdk/pull/10771) Add `bank.BankKeeper.WithMintCoinsRestriction` function to restrict use of bank `MintCoins` usage. This function is not on the bank `Keeper` interface, so it's not API-breaking, but only additive on the keeper implementation.
* [#10944](https://github.com/cosmos/cosmos-sdk/pull/10944) `x/authz` add all grants by grantee query
* [#11124](https://github.com/cosmos/cosmos-sdk/pull/11124) Add `GetAllVersions` to application store
* (x/auth) [#10880](https://github.com/cosmos/cosmos-sdk/pull/10880) Added a new query to the tx query service that returns a block with transactions fully decoded.
* [#11314](https://github.com/cosmos/cosmos-sdk/pull/11314) Add state rollback command.

### Bug Fixes

* [#11354](https://github.com/cosmos/cosmos-sdk/pull/11355) Added missing pagination flag for `bank q total` query.
* [#11197](https://github.com/cosmos/cosmos-sdk/pull/11197) Signing with multisig now works with multisig address which is not in the keyring.
* (client) [#11283](https://github.com/cosmos/cosmos-sdk/issues/11283) Support multiple keys for tx simulation and setting automatic gas for txs.
* (store) [#11177](https://github.com/cosmos/cosmos-sdk/pull/11177) Update the prune `everything` strategy to store the last two heights.
* (store) [#11117](https://github.com/cosmos/cosmos-sdk/pull/11117) Fix data race in store trace component
* (x/authz) [#11252](https://github.com/cosmos/cosmos-sdk/pull/11252) Allow insufficient funds error for authz simulation
* (crypto) [#11298](https://github.com/cosmos/cosmos-sdk/pull/11298) Fix cgo secp signature verification and update libscep256k1 library.
* (crypto) [#12122](https://github.com/cosmos/cosmos-sdk/pull/12122) Fix keyring migration issue.

### Improvements

* [#9576](https://github.com/cosmos/cosmos-sdk/pull/9576) Add debug error message to query result when enabled
* (types) [#11200](https://github.com/cosmos/cosmos-sdk/pull/11200) Added `Min()` and `Max()` operations on sdk.Coins.
* [#11267](https://github.com/cosmos/cosmos-sdk/pull/11267) Add hooks to allow app modules to add things to state-sync (backport #10961).

## [v0.45.1](https://github.com/cosmos/cosmos-sdk/releases/tag/v0.45.1) - 2022-02-03

### Bug Fixes

* (grpc) [#10985](https://github.com/cosmos/cosmos-sdk/pull/10992) The `/cosmos/tx/v1beta1/txs/{hash}` endpoint returns a 404 when a tx does not exist.
* [#10990](https://github.com/cosmos/cosmos-sdk/pull/10990) Fixes missing `iavl-cache-size` config parsing in `GetConfig` method.
* [#11222](https://github.com/cosmos/cosmos-sdk/pull/11222) reject query with block height in the future

### Improvements

* [#10407](https://github.com/cosmos/cosmos-sdk/pull/10407) Added validation to `x/upgrade` module's `BeginBlock` to check accidental binary downgrades
* [#10768](https://github.com/cosmos/cosmos-sdk/pull/10768) Extra logging in in-place store migrations.

## [v0.45.0](https://github.com/cosmos/cosmos-sdk/releases/tag/v0.45.0) - 2022-01-18

### State Machine Breaking

* [#10833](https://github.com/cosmos/cosmos-sdk/pull/10833) fix reported tx gas used when block gas limit exceeded.
* (auth) [#10536](https://github.com/cosmos/cosmos-sdk/pull/10536]) Enable `SetSequence` for `ModuleAccount`.
* (store) [#10218](https://github.com/cosmos/cosmos-sdk/pull/10218) Charge gas even when there are no entries while seeking.
* (store) [#10247](https://github.com/cosmos/cosmos-sdk/pull/10247) Charge gas for the key length in gas meter.
* (x/gov) [#10740](https://github.com/cosmos/cosmos-sdk/pull/10740) Increase maximum proposal description size from 5k characters to 10k characters.
* [#10814](https://github.com/cosmos/cosmos-sdk/pull/10814) revert tx when block gas limit exceeded.

### API Breaking Changes

* [#10561](https://github.com/cosmos/cosmos-sdk/pull/10561) The `CommitMultiStore` interface contains a new `SetIAVLCacheSize` method
* [#10922](https://github.com/cosmos/cosmos-sdk/pull/10922), [/#10956](https://github.com/cosmos/cosmos-sdk/pull/10956) Deprecate key `server.Generate*` functions and move them to `testutil` and support custom mnemonics in in-process testing network. Moved `TestMnemonic` from `testutil` package to `testdata`.
* [#11049](https://github.com/cosmos/cosmos-sdk/pull/11049) Add custom tendermint config variables into root command. Allows App developers to set config.toml variables.

### Features

* [#10614](https://github.com/cosmos/cosmos-sdk/pull/10614) Support in-place migration ordering

### Improvements

* [#10486](https://github.com/cosmos/cosmos-sdk/pull/10486) store/cachekv's `Store.Write` conservatively
  looks up keys, but also uses the [map clearing idiom](https://bencher.orijtech.com/perfclinic/mapclearing/)
  to reduce the RAM usage, CPU time usage, and garbage collection pressure from clearing maps,
  instead of allocating new maps.
* (module) [#10711](https://github.com/cosmos/cosmos-sdk/pull/10711) Panic at startup if the app developer forgot to add modules in the `SetOrder{BeginBlocker, EndBlocker, InitGenesis, ExportGenesis}` functions. This means that all modules, even those who have empty implementations for those methods, need to be added to `SetOrder*`.
* (types) [#10076](https://github.com/cosmos/cosmos-sdk/pull/10076) Significantly speedup and lower allocations for `Coins.String()`.
* (auth) [#10022](https://github.com/cosmos/cosmos-sdk/pull/10022) `AuthKeeper` interface in `x/auth` now includes a function `HasAccount`.
* [#10393](https://github.com/cosmos/cosmos-sdk/pull/10393) Add `HasSupply` method to bank keeper to ensure that input denom actually exists on chain.

### Bug Fixes

* (std/codec) [/#10595](https://github.com/cosmos/cosmos-sdk/pull/10595) Add evidence to std/codec to be able to decode evidence in client interactions.
* (types) [#9627](https://github.com/cosmos/cosmos-sdk/pull/9627) Fix nil pointer panic on `NewBigIntFromInt`.
* [#10725](https://github.com/cosmos/cosmos-sdk/pull/10725) populate `ctx.ConsensusParams` for begin/end blockers.
* [#9829](https://github.com/cosmos/cosmos-sdk/pull/9829) Fixed Coin denom sorting not being checked during `Balance.Validate` check. Refactored the Validation logic to use `Coins.Validate` for `Balance.Coins`
* [#10061](https://github.com/cosmos/cosmos-sdk/pull/10061) and [#10515](https://github.com/cosmos/cosmos-sdk/pull/10515) Ensure that `LegacyAminoPubKey` struct correctly unmarshals from JSON

## [v0.44.8](https://github.com/cosmos/cosmos-sdk/releases/tag/v0.44.8) - 2022-04-12

### Improvements

* [#11563](https://github.com/cosmos/cosmos-sdk/pull/11563) Updated Tendermint to v0.34.19; `unsafe-reset-all` command has been moved to the `tendermint` sub-command.

## [v0.44.7](https://github.com/cosmos/cosmos-sdk/releases/tag/v0.44.7) - 2022-04-04

### Features

* (x/bank) [#10771](https://github.com/cosmos/cosmos-sdk/pull/10771) Add safety check on bank module perms to allow module-specific mint restrictions (e.g. only minting a certain denom).
* (x/bank) [#10771](https://github.com/cosmos/cosmos-sdk/pull/10771) Add `bank.BankKeeper.WithMintCoinsRestriction` function to restrict use of bank `MintCoins` usage. This function is not on the bank `Keeper` interface, so it's not API-breaking, but only additive on the keeper implementation.

### Bug Fixes

* [#11354](https://github.com/cosmos/cosmos-sdk/pull/11355) Added missing pagination flag for `bank q total` query.
* (store) [#11177](https://github.com/cosmos/cosmos-sdk/pull/11177) Update the prune `everything` strategy to store the last two heights.
* (store) [#11117](https://github.com/cosmos/cosmos-sdk/pull/11117) Fix data race in store trace component
* (x/authz) [#11252](https://github.com/cosmos/cosmos-sdk/pull/11252) Allow insufficient funds error for authz simulation

### Improvements

* [#9576](https://github.com/cosmos/cosmos-sdk/pull/9576) Add debug error message to query result when enabled

## [v0.44.6](https://github.com/cosmos/cosmos-sdk/releases/tag/v0.44.6) - 2022-02-02

### Features

* [#11124](https://github.com/cosmos/cosmos-sdk/pull/11124) Add `GetAllVersions` to application store

### Bug Fixes

* (grpc) [#10985](https://github.com/cosmos/cosmos-sdk/pull/10992) The `/cosmos/tx/v1beta1/txs/{hash}` endpoint returns a 404 when a tx does not exist.
* (std/codec) [/#10595](https://github.com/cosmos/cosmos-sdk/pull/10595) Add evidence to std/codec to be able to decode evidence in client interactions.
* [#10725](https://github.com/cosmos/cosmos-sdk/pull/10725) populate `ctx.ConsensusParams` for begin/end blockers.
* [#10061](https://github.com/cosmos/cosmos-sdk/pull/10061) and [#10515](https://github.com/cosmos/cosmos-sdk/pull/10515) Ensure that `LegacyAminoPubKey` struct correctly unmarshals from JSON

### Improvements

* [#10823](https://github.com/cosmos/cosmos-sdk/pull/10823) updated ambiguous cli description for creating feegrant.

## [v0.44.5-patch](https://github.com/cosmos/cosmos-sdk/releases/tag/v0.44.5-patch) - 2021-10-14

ATTENTION:

This is a security release for the [Dragonberry security advisory](https://forum.cosmos.network/t/ibc-security-advisory-dragonberry/7702).

All users should upgrade immediately.

Users *must* add a replace directive in their go.mod for the new `ics23` package in the SDK:

```go
replace github.com/confio/ics23/go => github.com/cosmos/cosmos-sdk/ics23/go v0.8.0
```

## [v0.44.5](https://github.com/cosmos/cosmos-sdk/releases/tag/v0.44.5) - 2021-12-02

### Improvements

* (baseapp) [#10631](https://github.com/cosmos/cosmos-sdk/pull/10631) Emit ante events even for the failed txs.
* (store) [#10741](https://github.com/cosmos/cosmos-sdk/pull/10741) Significantly speedup iterator creation after delete heavy workloads. Significantly improves IBC migration times.

### Bug Fixes

* [#10648](https://github.com/cosmos/cosmos-sdk/pull/10648) Upgrade IAVL to 0.17.3 to solve race condition bug in IAVL.

## [v0.44.4](https://github.com/cosmos/cosmos-sdk/releases/tag/v0.44.4) - 2021-11-25

### Improvements

* (types) [#10630](https://github.com/cosmos/cosmos-sdk/pull/10630) Add an `Events` field to the `TxResponse` type that captures *all* events emitted by a transaction, unlike `Logs` which only contains events emitted during message execution.
* (x/upgrade) [#10532](https://github.com/cosmos/cosmos-sdk/pull/10532) Add `keeper.DumpUpgradeInfoWithInfoToDisk` to include `Plan.Info` in the upgrade-info file.
* (store) [#10544](https://github.com/cosmos/cosmos-sdk/pull/10544) Use the new IAVL iterator structure which significantly improves iterator performance.

### Bug Fixes

* [#10827](https://github.com/cosmos/cosmos-sdk/pull/10827) Create query `Context` with requested block height
* [#10414](https://github.com/cosmos/cosmos-sdk/pull/10414) Use `sdk.GetConfig().GetFullBIP44Path()` instead `sdk.FullFundraiserPath` to generate key
* (bank) [#10394](https://github.com/cosmos/cosmos-sdk/pull/10394) Fix: query account balance by ibc denom.
* [\10608](https://github.com/cosmos/cosmos-sdk/pull/10608) Change the order of module migration by pushing x/auth to the end. Auth module depends on other modules and should be run last. We have updated the documentation to provide more details how to change module migration order. This is technically a breaking change, but only impacts updates between the upgrades with version change, hence migrating from the previous patch release doesn't cause new migration and doesn't break the state.
* [#10674](https://github.com/cosmos/cosmos-sdk/pull/10674) Fix issue with `Error.Wrap` and `Error.Wrapf` usage with `errors.Is`.

## [v0.44.3](https://github.com/cosmos/cosmos-sdk/releases/tag/v0.44.3) - 2021-10-21

### Improvements

* [#10768](https://github.com/cosmos/cosmos-sdk/pull/10768) Added extra logging for tracking in-place store migrations
* [#10262](https://github.com/cosmos/cosmos-sdk/pull/10262) Remove unnecessary logging in `x/feegrant` simulation.
* [#10327](https://github.com/cosmos/cosmos-sdk/pull/10327) Add null guard for possible nil `Amount` in tx fee `Coins`
* [#10339](https://github.com/cosmos/cosmos-sdk/pull/10339) Improve performance of `removeZeroCoins` by only allocating memory when necessary
* [#10045](https://github.com/cosmos/cosmos-sdk/pull/10045) Revert [#8549](https://github.com/cosmos/cosmos-sdk/pull/8549). Do not route grpc queries through Tendermint.
* (deps) [#10375](https://github.com/cosmos/cosmos-sdk/pull/10375) Bump Tendermint to [v0.34.14](https://github.com/tendermint/tendermint/releases/tag/v0.34.14).
* [#10024](https://github.com/cosmos/cosmos-sdk/pull/10024) `store/cachekv` performance improvement by reduced growth factor for iterator ranging by using binary searches to find dirty items when unsorted key count >= 1024.

### Bug Fixes

* (client) [#10226](https://github.com/cosmos/cosmos-sdk/pull/10226) Fix --home flag parsing.
* (rosetta) [#10340](https://github.com/cosmos/cosmos-sdk/pull/10340) Use `GenesisChunked(ctx)` instead `Genesis(ctx)` to get genesis block height

## [v0.44.2](https://github.com/cosmos/cosmos-sdk/releases/tag/v0.44.2) - 2021-10-12

Security Release. No breaking changes related to 0.44.x.

## [v0.44.1](https://github.com/cosmos/cosmos-sdk/releases/tag/v0.44.1) - 2021-09-29

### Improvements

* (store) [#10040](https://github.com/cosmos/cosmos-sdk/pull/10040) Bump IAVL to v0.17.1 which includes performance improvements on a batch load.
* (types) [#10021](https://github.com/cosmos/cosmos-sdk/pull/10021) Speedup coins.AmountOf(), by removing many intermittent regex calls.
* [#10077](https://github.com/cosmos/cosmos-sdk/pull/10077) Remove telemetry on `GasKV` and `CacheKV` store Get/Set operations, significantly improving their performance.
* (store) [#10026](https://github.com/cosmos/cosmos-sdk/pull/10026) Improve CacheKVStore datastructures / algorithms, to no longer take O(N^2) time when interleaving iterators and insertions.

### Bug Fixes

* [#9969](https://github.com/cosmos/cosmos-sdk/pull/9969) fix: use keyring in config for add-genesis-account cmd.
* (x/genutil) [#10104](https://github.com/cosmos/cosmos-sdk/pull/10104) Ensure the `init` command reads the `--home` flag value correctly.
* (x/feegrant) [#10049](https://github.com/cosmos/cosmos-sdk/issues/10049) Fixed the error message when `period` or `period-limit` flag is not set on a feegrant grant transaction.

### Client Breaking Changes

* [#9879](https://github.com/cosmos/cosmos-sdk/pull/9879) Modify ABCI Queries to use `abci.QueryRequest` Height field if it is non-zero, otherwise continue using context height.

## [v0.44.0](https://github.com/cosmos/cosmos-sdk/releases/tag/v0.44.0) - 2021-09-01

### Features

* [#9860](https://github.com/cosmos/cosmos-sdk/pull/9860) Emit transaction fee in ante handler fee decorator. The event type is `tx` and the attribute is `fee`.

### Improvements

* (deps) [#9956](https://github.com/cosmos/cosmos-sdk/pull/9956) Bump Tendermint to [v0.34.12](https://github.com/tendermint/tendermint/releases/tag/v0.34.12).

### Deprecated

* (x/upgrade) [#9906](https://github.com/cosmos/cosmos-sdk/pull/9906) Deprecate `UpgradeConsensusState` gRPC query since this functionality is only used for IBC, which now has its own [IBC replacement](https://github.com/cosmos/ibc-go/blob/2c880a22e9f9cc75f62b527ca94aa75ce1106001/proto/ibc/core/client/v1/query.proto#L54)

### Bug Fixes

* [#9965](https://github.com/cosmos/cosmos-sdk/pull/9965) Fixed `simd version` command output to report the right release tag.
* (x/upgrade) [#10189](https://github.com/cosmos/cosmos-sdk/issues/10189) Removed potential sources of non-determinism in upgrades.

### Client Breaking Changes

* [#10041](https://github.com/cosmos/cosmos-sdk/pull/10041) Remove broadcast & encode legacy REST endpoints. Please see the [REST Endpoints Migration guide](https://docs.cosmos.network/v0.45/migrations/rest.html) to migrate to the new REST endpoints.

## [v0.43.0](https://github.com/cosmos/cosmos-sdk/releases/tag/v0.43.0) - 2021-08-10

### Features

* [#6711](https://github.com/cosmos/cosmos-sdk/pull/6711) Make integration test suites reusable by apps, tests are exported in each module's `client/testutil` package.
* [#8077](https://github.com/cosmos/cosmos-sdk/pull/8077) Added support for grpc-web, enabling browsers to communicate with a chain's gRPC server
* [#8965](https://github.com/cosmos/cosmos-sdk/pull/8965) cosmos reflection now provides more information on the application such as: deliverable msgs, sdk.Config info etc (still in alpha stage).
* [#8520](https://github.com/cosmos/cosmos-sdk/pull/8520) Add support for permanently locked vesting accounts.
* [#8559](https://github.com/cosmos/cosmos-sdk/pull/8559) Added Protobuf compatible secp256r1 ECDSA signatures.
* [#8786](https://github.com/cosmos/cosmos-sdk/pull/8786) Enabled secp256r1 in x/auth.
* (rosetta) [#8729](https://github.com/cosmos/cosmos-sdk/pull/8729) Data API fully supports balance tracking. Construction API can now construct any message supported by the application.
* [#8754](https://github.com/cosmos/cosmos-sdk/pull/8875) Added support for reverse iteration to pagination.
* (types) [#9079](https://github.com/cosmos/cosmos-sdk/issues/9079) Add `AddAmount`/`SubAmount` methods to `sdk.Coin`.
* [#9088](https://github.com/cosmos/cosmos-sdk/pull/9088) Added implementation to ADR-28 Derived Addresses.
* [#9133](https://github.com/cosmos/cosmos-sdk/pull/9133) Added hooks for governance actions.
* (x/staking) [#9214](https://github.com/cosmos/cosmos-sdk/pull/9214) Added `new_shares` attribute inside `EventTypeDelegate` event.
* [#9382](https://github.com/cosmos/cosmos-sdk/pull/9382) feat: add Dec.Float64() function.
* [#9457](https://github.com/cosmos/cosmos-sdk/pull/9457) Add amino support for x/authz and x/feegrant Msgs.
* [#9498](https://github.com/cosmos/cosmos-sdk/pull/9498) Added `Codec: codec.Codec` attribute to `client/Context` structure.
* [#9540](https://github.com/cosmos/cosmos-sdk/pull/9540) Add output flag for query txs command.
* (errors) [#8845](https://github.com/cosmos/cosmos-sdk/pull/8845) Add `Error.Wrap` handy method
* [#8518](https://github.com/cosmos/cosmos-sdk/pull/8518) Help users of multisig wallets debug signature issues.
* [#9573](https://github.com/cosmos/cosmos-sdk/pull/9573) ADR 040 implementation: New DB interface
* [#9952](https://github.com/cosmos/cosmos-sdk/pull/9952) ADR 040: Implement in-memory DB backend
* [#9848](https://github.com/cosmos/cosmos-sdk/pull/9848) ADR-040: Implement BadgerDB backend
* [#9851](https://github.com/cosmos/cosmos-sdk/pull/9851) ADR-040: Implement RocksDB backend
* [#10308](https://github.com/cosmos/cosmos-sdk/pull/10308) ADR-040: Implement DBConnection.Revert
* [#9892](https://github.com/cosmos/cosmos-sdk/pull/9892) ADR-040: KV Store with decoupled storage and state commitment

### Client Breaking Changes

* [#8363](https://github.com/cosmos/cosmos-sdk/pull/8363) Addresses no longer have a fixed 20-byte length. From the SDK modules' point of view, any 1-255 bytes-long byte array is a valid address.
* (crypto/ed25519) [#8690] Adopt zip1215 ed2559 verification rules.
* [#8849](https://github.com/cosmos/cosmos-sdk/pull/8849) Upgrade module no longer supports time based upgrades.
* [#7477](https://github.com/cosmos/cosmos-sdk/pull/7477) Changed Bech32 Public Key serialization in the client facing functionality (CLI, MsgServer, QueryServer):
    * updated the keyring display structure (it uses protobuf JSON serialization) - the output is more verbose.
    * Renamed `MarshalAny` and `UnmarshalAny` to `MarshalInterface` and `UnmarshalInterface` respectively. These functions must take an interface as parameter (not a concrete type nor `Any` object). Underneath they use `Any` wrapping for correct protobuf serialization.
    * CLI: removed `--text` flag from `show-node-id` command; the text format for public keys is not used any more - instead we use ProtoJSON.
* (store) [#8790](https://github.com/cosmos/cosmos-sdk/pull/8790) Reduce gas costs by 10x for transient store operations.
* [#9139](https://github.com/cosmos/cosmos-sdk/pull/9139) Querying events:
    * via `ServiceMsg` TypeURLs (e.g. `message.action='/cosmos.bank.v1beta1.Msg/Send'`) does not work anymore,
    * via legacy `msg.Type()` (e.g. `message.action='send'`) is being deprecated, new `Msg`s won't emit these events.
    * Please use concrete `Msg` TypeURLs instead (e.g. `message.action='/cosmos.bank.v1beta1.MsgSend'`).
* [#9859](https://github.com/cosmos/cosmos-sdk/pull/9859) The `default` pruning strategy now keeps the last 362880 blocks instead of 100. 362880 equates to roughly enough blocks to cover the entire unbonding period assuming a 21 day unbonding period and 5s block time.
* [#9785](https://github.com/cosmos/cosmos-sdk/issues/9785) Missing coin denomination in logs

### API Breaking Changes

* (keyring) [#8662](https://github.com/cosmos/cosmos-sdk/pull/8662) `NewMnemonic` now receives an additional `passphrase` argument to secure the key generated by the bip39 mnemonic.
* (x/bank) [#8473](https://github.com/cosmos/cosmos-sdk/pull/8473) Bank keeper does not expose unsafe balance changing methods such as `SetBalance`, `SetSupply` etc.
* (x/staking) [#8473](https://github.com/cosmos/cosmos-sdk/pull/8473) On genesis init, if non bonded pool and bonded pool balance, coming from the bank module, does not match what is saved in the staking state, the initialization will panic.
* (x/gov) [#8473](https://github.com/cosmos/cosmos-sdk/pull/8473) On genesis init, if the gov module account balance, coming from bank module state, does not match the one in gov module state, the initialization will panic.
* (x/distribution) [#8473](https://github.com/cosmos/cosmos-sdk/pull/8473) On genesis init, if the distribution module account balance, coming from bank module state, does not match the one in distribution module state, the initialization will panic.
* (client/keys) [#8500](https://github.com/cosmos/cosmos-sdk/pull/8500) `InfoImporter` interface is removed from legacy keybase.
* (x/staking) [#8505](https://github.com/cosmos/cosmos-sdk/pull/8505) `sdk.PowerReduction` has been renamed to `sdk.DefaultPowerReduction`, and most staking functions relying on power reduction take a new function argument, instead of relying on that global variable.
* [#8629](https://github.com/cosmos/cosmos-sdk/pull/8629) Deprecated `SetFullFundraiserPath` from `Config` in favor of `SetPurpose` and `SetCoinType`.
* (x/upgrade) [#8673](https://github.com/cosmos/cosmos-sdk/pull/8673) Remove IBC logic from x/upgrade. Deprecates IBC fields in an Upgrade Plan, an error will be thrown if they are set. IBC upgrade logic moved to 02-client and an IBC UpgradeProposal is added.
* (x/bank) [#8517](https://github.com/cosmos/cosmos-sdk/pull/8517) `SupplyI` interface and `Supply` are removed and uses `sdk.Coins` for supply tracking
* (x/upgrade) [#8743](https://github.com/cosmos/cosmos-sdk/pull/8743) `UpgradeHandler` includes a new argument `VersionMap` which helps facilitate in-place migrations.
* (x/auth) [#8129](https://github.com/cosmos/cosmos-sdk/pull/8828) Updated `SigVerifiableTx.GetPubKeys` method signature to return error.
* (x/upgrade) [\7487](https://github.com/cosmos/cosmos-sdk/pull/8897) Upgrade `Keeper` takes new argument `ProtocolVersionSetter` which implements setting a protocol version on baseapp.
* (baseapp) [\7487](https://github.com/cosmos/cosmos-sdk/pull/8897) BaseApp's fields appVersion and version were swapped to match Tendermint's fields.
* [#8682](https://github.com/cosmos/cosmos-sdk/pull/8682) `ante.NewAnteHandler` updated to receive all positional params as `ante.HandlerOptions` struct. If required fields aren't set, throws error accordingly.
* (x/staking/types) [#7447](https://github.com/cosmos/cosmos-sdk/issues/7447) Remove bech32 PubKey support:
    * `ValidatorI` interface update: `GetConsPubKey` renamed to `TmConsPubKey` (this is to clarify the return type: consensus public key must be a tendermint key); `TmConsPubKey`, `GetConsAddr` methods return error.
    * `Validator` updated according to the `ValidatorI` changes described above.
    * `ToTmValidator` function: added `error` to return values.
    * `Validator.ConsensusPubkey` type changed from `string` to `codectypes.Any`.
    * `MsgCreateValidator.Pubkey` type changed from `string` to `codectypes.Any`.
* (client) [#8926](https://github.com/cosmos/cosmos-sdk/pull/8926) `client/tx.PrepareFactory` has been converted to a private function, as it's only used internally.
* (auth/tx) [#8926](https://github.com/cosmos/cosmos-sdk/pull/8926) The `ProtoTxProvider` interface used as a workaround for transaction simulation has been removed.
* (x/bank) [#8798](https://github.com/cosmos/cosmos-sdk/pull/8798) `GetTotalSupply` is removed in favour of `GetPaginatedTotalSupply`
* (keyring) [#8739](https://github.com/cosmos/cosmos-sdk/pull/8739) Rename InfoImporter -> LegacyInfoImporter.
* (x/bank/types) [#9061](https://github.com/cosmos/cosmos-sdk/pull/9061) `AddressFromBalancesStore` now returns an error for invalid key instead of panic.
* (x/auth) [#9144](https://github.com/cosmos/cosmos-sdk/pull/9144) The `NewTxTimeoutHeightDecorator` antehandler has been converted from a struct to a function.
* (codec) [#9226](https://github.com/cosmos/cosmos-sdk/pull/9226) Rename codec interfaces and methods, to follow a general Go interfaces:
    * `codec.Marshaler` → `codec.Codec` (this defines objects which serialize other objects)
    * `codec.BinaryMarshaler` → `codec.BinaryCodec`
    * `codec.JSONMarshaler` → `codec.JSONCodec`
    * Removed `BinaryBare` suffix from `BinaryCodec` methods (`MarshalBinaryBare`, `UnmarshalBinaryBare`, ...)
    * Removed `Binary` infix from `BinaryCodec` methods (`MarshalBinaryLengthPrefixed`, `UnmarshalBinaryLengthPrefixed`, ...)
* [#9139](https://github.com/cosmos/cosmos-sdk/pull/9139) `ServiceMsg` TypeURLs (e.g. `/cosmos.bank.v1beta1.Msg/Send`) have been removed, as they don't comply to the Probobuf `Any` spec. Please use `Msg` type TypeURLs (e.g. `/cosmos.bank.v1beta1.MsgSend`). This has multiple consequences:
    * The `sdk.ServiceMsg` struct has been removed.
    * `sdk.Msg` now only contains `ValidateBasic` and `GetSigners` methods. The remaining methods `GetSignBytes`, `Route` and `Type` are moved to `legacytx.LegacyMsg`.
    * The `RegisterCustomTypeURL` function and the `cosmos.base.v1beta1.ServiceMsg` interface have been removed from the interface registry.
* (codec) [#9251](https://github.com/cosmos/cosmos-sdk/pull/9251) Rename `clientCtx.JSONMarshaler` to `clientCtx.JSONCodec` as per #9226.
* (x/bank) [#9271](https://github.com/cosmos/cosmos-sdk/pull/9271) SendEnabledCoin(s) renamed to IsSendEnabledCoin(s) to better reflect its functionality.
* (x/bank) [#9550](https://github.com/cosmos/cosmos-sdk/pull/9550) `server.InterceptConfigsPreRunHandler` now takes 2 additional arguments: customAppConfigTemplate and customAppConfig. If you don't need to customize these, simply put `""` and `nil`.
* [#8245](https://github.com/cosmos/cosmos-sdk/pull/8245) Removed `simapp.MakeCodecs` and use `simapp.MakeTestEncodingConfig` instead.
* (x/capability) [#9836](https://github.com/cosmos/cosmos-sdk/pull/9836) Removed `InitializeAndSeal(ctx sdk.Context)` and replaced with `Seal()`. App must add x/capability module to the begin blockers which will assure that the x/capability keeper is properly initialized. The x/capability begin blocker must be run before any other module which uses x/capability.

### State Machine Breaking

* (x/{bank,distrib,gov,slashing,staking}) [#8363](https://github.com/cosmos/cosmos-sdk/issues/8363) Store keys have been modified to allow for variable-length addresses.
* (x/evidence) [#8502](https://github.com/cosmos/cosmos-sdk/pull/8502) `HandleEquivocationEvidence` persists the evidence to state.
* (x/gov) [#7733](https://github.com/cosmos/cosmos-sdk/pull/7733) ADR 037 Implementation: Governance Split Votes, use `MsgWeightedVote` to send a split vote. Sending a regular `MsgVote` will convert the underlying vote option into a weighted vote with weight 1.
* (x/bank) [#8656](https://github.com/cosmos/cosmos-sdk/pull/8656) balance and supply are now correctly tracked via `coin_spent`, `coin_received`, `coinbase` and `burn` events.
* (x/bank) [#8517](https://github.com/cosmos/cosmos-sdk/pull/8517) Supply is now stored and tracked as `sdk.Coins`
* (x/bank) [#9051](https://github.com/cosmos/cosmos-sdk/pull/9051) Supply value is stored as `sdk.Int` rather than `string`.

### CLI Breaking Changes

* [#8880](https://github.com/cosmos/cosmos-sdk/pull/8880) The CLI `simd migrate v0.40 ...` command has been renamed to `simd migrate v0.42`.
* [#8628](https://github.com/cosmos/cosmos-sdk/issues/8628) Commands no longer print outputs using `stderr` by default
* [#9134](https://github.com/cosmos/cosmos-sdk/pull/9134) Renamed the CLI flag `--memo` to `--note`.
* [#9291](https://github.com/cosmos/cosmos-sdk/pull/9291) Migration scripts prior to v0.38 have been removed from the CLI `migrate` command. The oldest supported migration is v0.39->v0.42.
* [#9371](https://github.com/cosmos/cosmos-sdk/pull/9371) Non-zero default fees/Server will error if there's an empty value for min-gas-price in app.toml
* [#9827](https://github.com/cosmos/cosmos-sdk/pull/9827) Ensure input parity of validator public key input between `tx staking create-validator` and `gentx`.
* [#9621](https://github.com/cosmos/cosmos-sdk/pull/9621) Rollback [#9371](https://github.com/cosmos/cosmos-sdk/pull/9371) and log warning if there's an empty value for min-gas-price in app.toml

### Improvements

* (store) [#8012](https://github.com/cosmos/cosmos-sdk/pull/8012) Implementation of ADR-038 WriteListener and listen.KVStore
* (x/bank) [#8614](https://github.com/cosmos/cosmos-sdk/issues/8614) Add `Name` and `Symbol` fields to denom metadata
* (x/auth) [#8522](https://github.com/cosmos/cosmos-sdk/pull/8522) Allow to query all stored accounts
* (crypto/types) [#8600](https://github.com/cosmos/cosmos-sdk/pull/8600) `CompactBitArray`: optimize the `NumTrueBitsBefore` method and add an `Equal` method.
* (x/upgrade) [#8743](https://github.com/cosmos/cosmos-sdk/pull/8743) Add tracking module versions as per ADR-041
* (types) [#8962](https://github.com/cosmos/cosmos-sdk/issues/8962) Add `Abs()` method to `sdk.Int`.
* (x/bank) [#8950](https://github.com/cosmos/cosmos-sdk/pull/8950) Improve efficiency on supply updates.
* (store) [#8811](https://github.com/cosmos/cosmos-sdk/pull/8811) store/cachekv: use typed `types/kv.List` instead of `container/list.List`. The change brings time spent on the time assertion cummulatively to 580ms down from 6.88s.
* (keyring) [#8826](https://github.com/cosmos/cosmos-sdk/pull/8826) add trust to macOS Keychain for calling apps by default, avoiding repeating keychain popups that appears when dealing with keyring (key add, list, ...) operations.
* (makefile) [#7933](https://github.com/cosmos/cosmos-sdk/issues/7933) Use Docker to generate swagger files.
* (crypto/types) [#9196](https://github.com/cosmos/cosmos-sdk/pull/9196) Fix negative index accesses in CompactUnmarshal,GetIndex,SetIndex
* (makefile) [#9192](https://github.com/cosmos/cosmos-sdk/pull/9192) Reuse proto containers in proto related jobs.
* [#9205](https://github.com/cosmos/cosmos-sdk/pull/9205) Improve readability in `abci` handleQueryP2P
* [#9231](https://github.com/cosmos/cosmos-sdk/pull/9231) Remove redundant staking errors.
* [#9314](https://github.com/cosmos/cosmos-sdk/pull/9314) Update Rosetta SDK to upstream's latest release.
* (gRPC-Web) [#9493](https://github.com/cosmos/cosmos-sdk/pull/9493) Add `EnableUnsafeCORS` flag to grpc-web config.
* (x/params) [#9481](https://github.com/cosmos/cosmos-sdk/issues/9481) Speedup simulator for parameter change proposals.
* (x/staking) [#9423](https://github.com/cosmos/cosmos-sdk/pull/9423) Staking delegations now returns empty list instead of rpc error when no records found.
* (x/auth) [#9553](https://github.com/cosmos/cosmos-sdk/pull/9553) The `--multisig` flag now accepts both a name and address.
* [#8549](https://github.com/cosmos/cosmos-sdk/pull/8549) Make gRPC requests go through tendermint Query
* [#8093](https://github.com/cosmos/cosmos-sdk/pull/8093) Limit usage of context.background.
* [#8460](https://github.com/cosmos/cosmos-sdk/pull/8460) Ensure b.ReportAllocs() in all the benchmarks
* [#8461](https://github.com/cosmos/cosmos-sdk/pull/8461) Fix upgrade tx commands not showing up in CLI

### Bug Fixes

* (gRPC) [#8945](https://github.com/cosmos/cosmos-sdk/pull/8945) gRPC reflection now works correctly.
* (keyring) [#8635](https://github.com/cosmos/cosmos-sdk/issues/8635) Remove hardcoded default passphrase value on `NewMnemonic`
* (x/bank) [#8434](https://github.com/cosmos/cosmos-sdk/pull/8434) Fix legacy REST API `GET /bank/total` and `GET /bank/total/{denom}` in swagger
* (x/slashing) [#8427](https://github.com/cosmos/cosmos-sdk/pull/8427) Fix query signing infos command
* (x/bank/types) [#9112](https://github.com/cosmos/cosmos-sdk/pull/9112) fix AddressFromBalancesStore address length overflow
* (x/bank) [#9229](https://github.com/cosmos/cosmos-sdk/pull/9229) Now zero coin balances cannot be added to balances & supply stores. If any denom becomes zero corresponding key gets deleted from store. State migration: [#9664](https://github.com/cosmos/cosmos-sdk/pull/9664).
* [#9363](https://github.com/cosmos/cosmos-sdk/pull/9363) Check store key uniqueness in app wiring.
* [#9460](https://github.com/cosmos/cosmos-sdk/pull/9460) Fix lint error in `MigratePrefixAddress`.
* [#9480](https://github.com/cosmos/cosmos-sdk/pull/9480) Fix added keys when using `--dry-run`.
* (types) [#9511](https://github.com/cosmos/cosmos-sdk/pull/9511) Change `maxBitLen` of `sdk.Int` and `sdk.Dec` to handle max ERC20 value.
* [#9454](https://github.com/cosmos/cosmos-sdk/pull/9454) Fix testnet command with --node-dir-prefix accepts `-` and change `node-dir-prefix token` to `testtoken`.
* (keyring) [#9562](https://github.com/cosmos/cosmos-sdk/pull/9563) fix keyring kwallet backend when using with empty wallet.
* (keyring) [#9583](https://github.com/cosmos/cosmos-sdk/pull/9583) Fix correct population of legacy `Vote.Option` field for votes with 1 VoteOption of weight 1.
* (x/distinction) [#8918](https://github.com/cosmos/cosmos-sdk/pull/8918) Fix module's parameters validation.
* (x/gov/types) [#8586](https://github.com/cosmos/cosmos-sdk/pull/8586) Fix bug caused by NewProposal that unnecessarily creates a Proposal object that’s discarded on any error.
* [#8580](https://github.com/cosmos/cosmos-sdk/pull/8580) Use more cheaper method from the math/big package that provides a way to trivially check if a value is zero with .BitLen() == 0
* [#8567](https://github.com/cosmos/cosmos-sdk/pull/8567) Fix bug by introducing pagination to GetValidatorSetByHeight response
* (x/bank) [#8531](https://github.com/cosmos/cosmos-sdk/pull/8531) Fix bug caused by ignoring errors returned by Balance.GetAddress()
* (server) [#8399](https://github.com/cosmos/cosmos-sdk/pull/8399) fix gRPC-web flag default value
* [#8282](https://github.com/cosmos/cosmos-sdk/pull/8282) fix zero time checks
* (cli) [#9593](https://github.com/cosmos/cosmos-sdk/pull/9593) Check if chain-id is blank before verifying signatures in multisign and error.
* [#9720](https://github.com/cosmos/cosmos-sdk/pull/9720) Feegrant grant cli granter now accepts key name as well as address in general and accepts only address in --generate-only mode
* [#9793](https://github.com/cosmos/cosmos-sdk/pull/9793) Fixed ECDSA/secp256r1 transaction malleability.
* (server) [#9704](https://github.com/cosmos/cosmos-sdk/pull/9704) Start GRPCWebServer in goroutine, avoid blocking other services from starting.
* (bank) [#9687](https://github.com/cosmos/cosmos-sdk/issues/9687) fixes [#9159](https://github.com/cosmos/cosmos-sdk/issues/9159). Added migration to prune balances with zero coins.

### Deprecated

* (grpc) [#8926](https://github.com/cosmos/cosmos-sdk/pull/8926) The `tx` field in `SimulateRequest` has been deprecated, prefer to pass `tx_bytes` instead.
* (sdk types) [#9498](https://github.com/cosmos/cosmos-sdk/pull/9498) `clientContext.JSONCodec` will be removed in the next version. use `clientContext.Codec` instead.

## [v0.42.10](https://github.com/cosmos/cosmos-sdk/releases/tag/v0.42.10) - 2021-09-28

### Improvements

* (store) [#10026](https://github.com/cosmos/cosmos-sdk/pull/10026) Improve CacheKVStore datastructures / algorithms, to no longer take O(N^2) time when interleaving iterators and insertions.
* (store) [#10040](https://github.com/cosmos/cosmos-sdk/pull/10040) Bump IAVL to v0.17.1 which includes performance improvements on a batch load.
* [#10211](https://github.com/cosmos/cosmos-sdk/pull/10211) Backport of the mechanism to reject redundant IBC transactions from [ibc-go \#235](https://github.com/cosmos/ibc-go/pull/235).

### Bug Fixes

* [#9969](https://github.com/cosmos/cosmos-sdk/pull/9969) fix: use keyring in config for add-genesis-account cmd.

### Client Breaking Changes

* [#9879](https://github.com/cosmos/cosmos-sdk/pull/9879) Modify ABCI Queries to use `abci.QueryRequest` Height field if it is non-zero, otherwise continue using context height.

### API Breaking Changes

* [#10077](https://github.com/cosmos/cosmos-sdk/pull/10077) Remove telemetry on `GasKV` and `CacheKV` store Get/Set operations, significantly improving their performance.

## [v0.42.9](https://github.com/cosmos/cosmos-sdk/releases/tag/v0.42.9) - 2021-08-04

### Bug Fixes

* [#9835](https://github.com/cosmos/cosmos-sdk/pull/9835) Moved capability initialization logic to BeginBlocker to fix nondeterminsim issue mentioned in [#9800](https://github.com/cosmos/cosmos-sdk/issues/9800). Applications must now include the capability module in their BeginBlocker order before any module that uses capabilities gets run.
* [#9201](https://github.com/cosmos/cosmos-sdk/pull/9201) Fixed `<app> init --recover` flag.

### API Breaking Changes

* [#9835](https://github.com/cosmos/cosmos-sdk/pull/9835) The `InitializeAndSeal` API has not changed, however it no longer initializes the in-memory state. `InitMemStore` has been introduced to serve this function, which will be called either in `InitChain` or `BeginBlock` (whichever is first after app start). Nodes may run this version on a network running 0.42.x, however, they must update their app.go files to include the capability module in their begin blockers.

### Client Breaking Changes

* [#9781](https://github.com/cosmos/cosmos-sdk/pull/9781) Improve`withdraw-all-rewards` UX when broadcast mode `async` or `async` is used.

## [v0.42.8](https://github.com/cosmos/cosmos-sdk/releases/tag/v0.42.8) - 2021-07-30

### Features

* [#9750](https://github.com/cosmos/cosmos-sdk/pull/9750) Emit events for tx signature and sequence, so clients can now query txs by signature (`tx.signature='<base64_sig>'`) or by address and sequence combo (`tx.acc_seq='<addr>/<seq>'`).

### Improvements

* (cli) [#9717](https://github.com/cosmos/cosmos-sdk/pull/9717) Added CLI flag `--output json/text` to `tx` cli commands.

### Bug Fixes

* [#9766](https://github.com/cosmos/cosmos-sdk/pull/9766) Fix hardcoded ledger signing algorithm on `keys add` command.

## [v0.42.7](https://github.com/cosmos/cosmos-sdk/releases/tag/v0.42.7) - 2021-07-09

### Improvements

* (baseapp) [#9578](https://github.com/cosmos/cosmos-sdk/pull/9578) Return `Baseapp`'s `trace` value for logging error stack traces.

### Bug Fixes

* (x/ibc) [#9640](https://github.com/cosmos/cosmos-sdk/pull/9640) Fix IBC Transfer Ack Success event as it was initially emitting opposite value.
* [#9645](https://github.com/cosmos/cosmos-sdk/pull/9645) Use correct Prometheus format for metric labels.
* [#9299](https://github.com/cosmos/cosmos-sdk/pull/9299) Fix `[appd] keys parse cosmos1...` freezing.
* (keyring) [#9563](https://github.com/cosmos/cosmos-sdk/pull/9563) fix keyring kwallet backend when using with empty wallet.
* (x/capability) [#9392](https://github.com/cosmos/cosmos-sdk/pull/9392) initialization fix, which fixes the consensus error when using statesync.

## [v0.42.6](https://github.com/cosmos/cosmos-sdk/releases/tag/v0.42.6) - 2021-06-18

### Improvements

* [#9428](https://github.com/cosmos/cosmos-sdk/pull/9428) Optimize bank InitGenesis. Added `k.initBalances`.
* [#9429](https://github.com/cosmos/cosmos-sdk/pull/9429) Add `cosmos_sdk_version` to node_info
* [#9541](https://github.com/cosmos/cosmos-sdk/pull/9541) Bump tendermint dependency to v0.34.11.

### Bug Fixes

* [#9385](https://github.com/cosmos/cosmos-sdk/pull/9385) Fix IBC `query ibc client header` cli command. Support historical queries for query header/node-state commands.
* [#9401](https://github.com/cosmos/cosmos-sdk/pull/9401) Fixes incorrect export of IBC identifier sequences. Previously, the next identifier sequence for clients/connections/channels was not set during genesis export. This resulted in the next identifiers being generated on the new chain to reuse old identifiers (the sequences began again from 0).
* [#9408](https://github.com/cosmos/cosmos-sdk/pull/9408) Update simapp to use correct default broadcast mode.
* [#9513](https://github.com/cosmos/cosmos-sdk/pull/9513) Fixes testnet CLI command. Testnet now updates the supply in genesis. Previously, when using add-genesis-account and testnet together, inconsistent genesis files would be produced, as only add-genesis-account was updating the supply.
* (x/gov) [#8813](https://github.com/cosmos/cosmos-sdk/pull/8813) fix `GET /cosmos/gov/v1beta1/proposals/{proposal_id}/deposits` to include initial deposit

### Features

* [#9383](https://github.com/cosmos/cosmos-sdk/pull/9383) New CLI command `query ibc-transfer escrow-address <port> <channel id>` to get the escrow address for a channel; can be used to then query balance of escrowed tokens
* (baseapp, types) [#9390](https://github.com/cosmos/cosmos-sdk/pull/9390) Add current block header hash to `Context`
* (store) [#9403](https://github.com/cosmos/cosmos-sdk/pull/9403) Add `RefundGas` function to `GasMeter` interface

## [v0.42.5](https://github.com/cosmos/cosmos-sdk/releases/tag/v0.42.5) - 2021-05-18

### Bug Fixes

* [#9514](https://github.com/cosmos/cosmos-sdk/issues/9514) Fix panic when retrieving the `BlockGasMeter` on `(Re)CheckTx` mode.
* [#9235](https://github.com/cosmos/cosmos-sdk/pull/9235) CreateMembershipProof/CreateNonMembershipProof now returns an error
  if input key is empty, or input data contains empty key.
* [#9108](https://github.com/cosmos/cosmos-sdk/pull/9108) Fixed the bug with querying multisig account, which is not showing threshold and public_keys.
* [#9345](https://github.com/cosmos/cosmos-sdk/pull/9345) Fix ARM support.
* [#9040](https://github.com/cosmos/cosmos-sdk/pull/9040) Fix ENV variables binding to CLI flags for client config.

### Features

* [#8953](https://github.com/cosmos/cosmos-sdk/pull/8953) Add the `config` CLI subcommand back to the SDK, which saves client-side configuration in a `client.toml` file.

## [v0.42.4](https://github.com/cosmos/cosmos-sdk/releases/tag/v0.42.4) - 2021-04-08

### Client Breaking Changes

* [#9026](https://github.com/cosmos/cosmos-sdk/pull/9026) By default, the `tx sign` and `tx sign-batch` CLI commands use SIGN_MODE_DIRECT to sign transactions for local pubkeys. For multisigs and ledger keys, the default LEGACY_AMINO_JSON is used.

### Bug Fixes

* (gRPC) [#9015](https://github.com/cosmos/cosmos-sdk/pull/9015) Fix invalid status code when accessing gRPC endpoints.
* [#9026](https://github.com/cosmos/cosmos-sdk/pull/9026) Fixed the bug that caused the `gentx` command to fail for Ledger keys.

### Improvements

* [#9081](https://github.com/cosmos/cosmos-sdk/pull/9081) Upgrade Tendermint to v0.34.9 that includes a security issue fix for Tendermint light clients.

## [v0.42.3](https://github.com/cosmos/cosmos-sdk/releases/tag/v0.42.3) - 2021-03-24

This release fixes a security vulnerability identified in x/bank.

## [v0.42.2](https://github.com/cosmos/cosmos-sdk/releases/tag/v0.42.2) - 2021-03-19

### Improvements

* (grpc) [#8815](https://github.com/cosmos/cosmos-sdk/pull/8815) Add orderBy parameter to `TxsByEvents` endpoint.
* (cli) [#8826](https://github.com/cosmos/cosmos-sdk/pull/8826) Add trust to macOS Keychain for caller app by default.
* (store) [#8811](https://github.com/cosmos/cosmos-sdk/pull/8811) store/cachekv: use typed types/kv.List instead of container/list.List

### Bug Fixes

* (crypto) [#8841](https://github.com/cosmos/cosmos-sdk/pull/8841) Fix legacy multisig amino marshaling, allowing migrations to work between v0.39 and v0.40+.
* (cli tx) [\8873](https://github.com/cosmos/cosmos-sdk/pull/8873) add missing `--output-document` option to `app tx multisign-batch`.

## [v0.42.1](https://github.com/cosmos/cosmos-sdk/releases/tag/v0.42.1) - 2021-03-10

This release fixes security vulnerability identified in the simapp.

## [v0.42.0](https://github.com/cosmos/cosmos-sdk/releases/tag/v0.42.0) - 2021-03-08

**IMPORTANT**: This release contains an important security fix for all non Cosmos Hub chains running Stargate version of the Cosmos SDK (>0.40). Non-hub chains should not be using any version of the SDK in the v0.40.x or v0.41.x release series. See [#8461](https://github.com/cosmos/cosmos-sdk/pull/8461) for more details.

### Improvements

* (x/ibc) [#8624](https://github.com/cosmos/cosmos-sdk/pull/8624) Emit full header in IBC UpdateClient message.
* (x/crisis) [#8621](https://github.com/cosmos/cosmos-sdk/issues/8621) crisis invariants names now print to loggers.

### Bug fixes

* (x/evidence) [#8461](https://github.com/cosmos/cosmos-sdk/pull/8461) Fix bech32 prefix in evidence validator address conversion
* (x/gov) [#8806](https://github.com/cosmos/cosmos-sdk/issues/8806) Fix q gov proposals command's mishandling of the --status parameter's values.

## [v0.41.4](https://github.com/cosmos/cosmos-sdk/releases/tag/v0.41.3) - 2021-03-02

**IMPORTANT**: Due to a bug in the v0.41.x series with how evidence handles validator consensus addresses #8461, SDK based chains that are not using the default bech32 prefix (cosmos, aka all chains except for t
he Cosmos Hub) should not use this release or any release in the v0.41.x series. Please see #8668 for tracking & timeline for the v0.42.0 release, which will include a fix for this issue.

### Features

* [#7787](https://github.com/cosmos/cosmos-sdk/pull/7787) Add multisign-batch command.

### Bug fixes

* [#8730](https://github.com/cosmos/cosmos-sdk/pull/8730) Allow REST endpoint to query txs with multisig addresses.
* [#8680](https://github.com/cosmos/cosmos-sdk/issues/8680) Fix missing timestamp in GetTxsEvent response [#8732](https://github.com/cosmos/cosmos-sdk/pull/8732).
* [#8681](https://github.com/cosmos/cosmos-sdk/issues/8681) Fix missing error message when calling GetTxsEvent [#8732](https://github.com/cosmos/cosmos-sdk/pull/8732)
* (server) [#8641](https://github.com/cosmos/cosmos-sdk/pull/8641) Fix Tendermint and application configuration reading from file
* (client/keys) [#8639](https://github.com/cosmos/cosmos-sdk/pull/8639) Fix keys migrate for mulitisig, offline, and ledger keys. The migrate command now takes a positional old_home_dir argument.

### Improvements

* (store/cachekv), (x/bank/types) [#8719](https://github.com/cosmos/cosmos-sdk/pull/8719) algorithmically fix pathologically slow code
* [#8701](https://github.com/cosmos/cosmos-sdk/pull/8701) Upgrade tendermint v0.34.8.
* [#8714](https://github.com/cosmos/cosmos-sdk/pull/8714) Allow accounts to have a balance of 0 at genesis.

## [v0.41.3](https://github.com/cosmos/cosmos-sdk/releases/tag/v0.41.3) - 2021-02-18

### Bug Fixes

* [#8617](https://github.com/cosmos/cosmos-sdk/pull/8617) Fix build failures caused by a small API breakage introduced in tendermint v0.34.7.

## [v0.41.2](https://github.com/cosmos/cosmos-sdk/releases/tag/v0.41.2) - 2021-02-18

### Improvements

* Bump tendermint dependency to v0.34.7.

## [v0.41.1](https://github.com/cosmos/cosmos-sdk/releases/tag/v0.41.1) - 2021-02-17

### Bug Fixes

* (grpc) [#8549](https://github.com/cosmos/cosmos-sdk/pull/8549) Make gRPC requests go through ABCI and disallow concurrency.
* (x/staking) [#8546](https://github.com/cosmos/cosmos-sdk/pull/8546) Fix caching bug where concurrent calls to GetValidator could cause a node to crash
* (server) [#8481](https://github.com/cosmos/cosmos-sdk/pull/8481) Don't create files when running `{appd} tendermint show-*` subcommands.
* (client/keys) [#8436](https://github.com/cosmos/cosmos-sdk/pull/8436) Fix keybase->keyring keys migration.
* (crypto/hd) [#8607](https://github.com/cosmos/cosmos-sdk/pull/8607) Make DerivePrivateKeyForPath error and not panic on trailing slashes.

### Improvements

* (x/ibc) [#8458](https://github.com/cosmos/cosmos-sdk/pull/8458) Add `packet_connection` attribute to ibc events to enable relayer filtering
* [#8396](https://github.com/cosmos/cosmos-sdk/pull/8396) Add support for ARM platform
* (x/bank) [#8479](https://github.com/cosmos/cosmos-sdk/pull/8479) Aditional client denom metadata validation for `base` and `display` denoms.
* (codec/types) [#8605](https://github.com/cosmos/cosmos-sdk/pull/8605) Avoid unnecessary allocations for NewAnyWithCustomTypeURL on error.

## [v0.41.0](https://github.com/cosmos/cosmos-sdk/releases/tag/v0.41.0) - 2021-01-26

### State Machine Breaking

* (x/ibc) [#8266](https://github.com/cosmos/cosmos-sdk/issues/8266) Add amino JSON support for IBC MsgTransfer in order to support Ledger text signing transfer transactions.
* (x/ibc) [#8404](https://github.com/cosmos/cosmos-sdk/pull/8404) Reorder IBC `ChanOpenAck` and `ChanOpenConfirm` handler execution to perform core handler first, followed by application callbacks.

### Bug Fixes

* (simapp) [#8418](https://github.com/cosmos/cosmos-sdk/pull/8418) Add balance coin to supply when adding a new genesis account
* (x/bank) [#8417](https://github.com/cosmos/cosmos-sdk/pull/8417) Validate balances and coin denom metadata on genesis

## [v0.40.1](https://github.com/cosmos/cosmos-sdk/releases/tag/v0.40.1) - 2021-01-19

### Improvements

* (x/bank) [#8302](https://github.com/cosmos/cosmos-sdk/issues/8302) Add gRPC and CLI queries for client denomination metadata.
* (tendermint) Bump Tendermint version to [v0.34.3](https://github.com/tendermint/tendermint/releases/tag/v0.34.3).

### Bug Fixes

* [#8085](https://github.com/cosmos/cosmos-sdk/pull/8058) fix zero time checks
* [#8280](https://github.com/cosmos/cosmos-sdk/pull/8280) fix GET /upgrade/current query
* (x/auth) [#8287](https://github.com/cosmos/cosmos-sdk/pull/8287) Fix `tx sign --signature-only` to return correct sequence value in signature.
* (build) [\8300](https://github.com/cosmos/cosmos-sdk/pull/8300), [\8301](https://github.com/cosmos/cosmos-sdk/pull/8301) Fix reproducible builds
* (types/errors) [#8355](https://github.com/cosmos/cosmos-sdk/pull/8355) Fix errorWrap `Is` method.
* (x/ibc) [#8341](https://github.com/cosmos/cosmos-sdk/pull/8341) Fix query latest consensus state.
* (proto) [#8350](https://github.com/cosmos/cosmos-sdk/pull/8350), [#8361](https://github.com/cosmos/cosmos-sdk/pull/8361) Update gogo proto deps with v1.3.2 security fixes
* (x/ibc) [#8359](https://github.com/cosmos/cosmos-sdk/pull/8359) Add missing UnpackInterfaces functions to IBC Query Responses. Fixes 'cannot unpack Any' error for IBC types.
* (x/bank) [#8317](https://github.com/cosmos/cosmos-sdk/pull/8317) Fix panic when querying for a not found client denomination metadata.

## [v0.40.0](https://github.com/cosmos/cosmos-sdk/releases/tag/v0.40.0) - 2021-01-08

v0.40.0, known as the Stargate release of the Cosmos SDK, is one of the largest releases
of the Cosmos SDK since launch. Please read through this changelog and [release notes](https://github.com/cosmos/cosmos-sdk/blob/v0.40.0/RELEASE_NOTES.md) to make
sure you are aware of any relevant breaking changes.

### Client Breaking Changes

* **CLI**
    * (client/keys) [#5889](https://github.com/cosmos/cosmos-sdk/pull/5889) remove `keys update` command.
    * (x/auth) [#5844](https://github.com/cosmos/cosmos-sdk/pull/5844) `tx sign` command now returns an error when signing is attempted with offline/multisig keys.
    * (x/auth) [#6108](https://github.com/cosmos/cosmos-sdk/pull/6108) `tx sign` command's `--validate-signatures` flag is migrated into a `tx validate-signatures` standalone command.
    * (x/auth) [#7788](https://github.com/cosmos/cosmos-sdk/pull/7788) Remove `tx auth` subcommands, all auth subcommands exist as `tx <subcommand>`
    * (x/genutil) [#6651](https://github.com/cosmos/cosmos-sdk/pull/6651) The `gentx` command has been improved. No longer are `--from` and `--name` flags required. Instead, a single argument, `name`, is required which refers to the key pair in the Keyring. In addition, an optional
    `--moniker` flag can be provided to override the moniker found in `config.toml`.
    * (x/upgrade) [#7697](https://github.com/cosmos/cosmos-sdk/pull/7697) Rename flag name "--time" to "--upgrade-time", "--info" to "--upgrade-info", to keep it consistent with help message.
* **REST / Queriers**
    * (api) [#6426](https://github.com/cosmos/cosmos-sdk/pull/6426) The ability to start an out-of-process API REST server has now been removed. Instead, the API server is now started in-process along with the application and Tendermint. Configuration options have been added to `app.toml` to enable/disable the API server along with additional HTTP server options.
    * (client) [#7246](https://github.com/cosmos/cosmos-sdk/pull/7246) The rest server endpoint `/swagger-ui/` is replaced by `/swagger/`, and contains swagger documentation for gRPC Gateway routes in addition to legacy REST routes. Swagger API is exposed only if set in `app.toml`.
    * (x/auth) [#5702](https://github.com/cosmos/cosmos-sdk/pull/5702) The `x/auth` querier route has changed from `"acc"` to `"auth"`.
    * (x/bank) [#5572](https://github.com/cosmos/cosmos-sdk/pull/5572) The `/bank/balances/{address}` endpoint now returns all account balances or a single balance by denom when the `denom` query parameter is present.
    * (x/evidence) [#5952](https://github.com/cosmos/cosmos-sdk/pull/5952) Remove CLI and REST handlers for querying `x/evidence` parameters.
    * (x/gov) [#6295](https://github.com/cosmos/cosmos-sdk/pull/6295) Fix typo in querying governance params.
* **General**
    * (baseapp) [#6384](https://github.com/cosmos/cosmos-sdk/pull/6384) The `Result.Data` is now a Protocol Buffer encoded binary blob of type `TxData`. The `TxData` contains `Data` which contains a list of Protocol Buffer encoded message data and the corresponding message type.
    * (client) [#5783](https://github.com/cosmos/cosmos-sdk/issues/5783) Unify all coins representations on JSON client requests for governance proposals.
    * (crypto) [#7419](https://github.com/cosmos/cosmos-sdk/pull/7419) The SDK doesn't use Tendermint's `crypto.PubKey`
    interface anymore, and uses instead it's own `PubKey` interface, defined in `crypto/types`. Replace all instances of
    `crypto.PubKey` by `cryptotypes.Pubkey`.
    * (store/rootmulti) [#6390](https://github.com/cosmos/cosmos-sdk/pull/6390) Proofs of empty stores are no longer supported.
    * (store/types) [#5730](https://github.com/cosmos/cosmos-sdk/pull/5730) store.types.Cp() is removed in favour of types.CopyBytes().
    * (x/auth) [#6054](https://github.com/cosmos/cosmos-sdk/pull/6054) Remove custom JSON marshaling for base accounts as multsigs cannot be bech32 decoded.
    * (x/auth/vesting) [#6859](https://github.com/cosmos/cosmos-sdk/pull/6859) Custom JSON marshaling of vesting accounts was removed. Vesting accounts are now marshaled using their default proto or amino JSON representation.
    * (x/bank) [#5785](https://github.com/cosmos/cosmos-sdk/issues/5785) In x/bank errors, JSON strings coerced to valid UTF-8 bytes at JSON marshalling time
    are now replaced by human-readable expressions. This change can potentially break compatibility with all those client side tools
    that parse log messages.
    * (x/evidence) [#7538](https://github.com/cosmos/cosmos-sdk/pull/7538) The ABCI's `Result.Data` field for
    `MsgSubmitEvidence` responses does not contain the raw evidence's hash, but the protobuf encoded
    `MsgSubmitEvidenceResponse` struct.
    * (x/gov) [#7533](https://github.com/cosmos/cosmos-sdk/pull/7533) The ABCI's `Result.Data` field for
    `MsgSubmitProposal` responses does not contain a raw binary encoding of the `proposalID`, but the protobuf encoded
    `MsgSubmitSubmitProposalResponse` struct.
    * (x/gov) [#6859](https://github.com/cosmos/cosmos-sdk/pull/6859) `ProposalStatus` and `VoteOption` are now JSON serialized using its protobuf name, so expect names like `PROPOSAL_STATUS_DEPOSIT_PERIOD` as opposed to `DepositPeriod`.
    * (x/staking) [#7499](https://github.com/cosmos/cosmos-sdk/pull/7499) `BondStatus` is now a protobuf `enum` instead
    of an `int32`, and JSON serialized using its protobuf name, so expect names like `BOND_STATUS_UNBONDING` as opposed
    to `Unbonding`.
    * (x/staking) [#7556](https://github.com/cosmos/cosmos-sdk/pull/7556) The ABCI's `Result.Data` field for
    `MsgBeginRedelegate` and `MsgUndelegate` responses does not contain custom binary marshaled `completionTime`, but the
    protobuf encoded `MsgBeginRedelegateResponse` and `MsgUndelegateResponse` structs respectively

### API Breaking Changes

* **Baseapp / Client**
    * (AppModule) [#7518](https://github.com/cosmos/cosmos-sdk/pull/7518) [#7584](https://github.com/cosmos/cosmos-sdk/pull/7584) Rename `AppModule.RegisterQueryServices` to `AppModule.RegisterServices`, as this method now registers multiple services (the gRPC query service and the protobuf Msg service). A `Configurator` struct is used to hold the different services.
    * (baseapp) [#5865](https://github.com/cosmos/cosmos-sdk/pull/5865) The `SimulationResponse` returned from tx simulation is now JSON encoded instead of Amino binary.
    * (client) [#6290](https://github.com/cosmos/cosmos-sdk/pull/6290) `CLIContext` is renamed to `Context`. `Context` and all related methods have been moved from package context to client.
    * (client) [#6525](https://github.com/cosmos/cosmos-sdk/pull/6525) Removed support for `indent` in JSON responses. Clients should consider piping to an external tool such as `jq`.
    * (client) [#8107](https://github.com/cosmos/cosmos-sdk/pull/8107) Renamed `PrintOutput` and `PrintOutputLegacy`
    methods of the `context.Client` object to `PrintProto` and `PrintObjectLegacy`.
    * (client/flags) [#6632](https://github.com/cosmos/cosmos-sdk/pull/6632) Remove NewCompletionCmd(), the function is now available in tendermint.
    * (client/input) [#5904](https://github.com/cosmos/cosmos-sdk/pull/5904) Removal of unnecessary `GetCheckPassword`, `PrintPrefixed` functions.
    * (client/keys) [#5889](https://github.com/cosmos/cosmos-sdk/pull/5889) Rename `NewKeyBaseFromDir()` -> `NewLegacyKeyBaseFromDir()`.
    * (client/keys) [#5820](https://github.com/cosmos/cosmos-sdk/pull/5820/) Removed method CloseDB from Keybase interface.
    * (client/rpc) [#6290](https://github.com/cosmos/cosmos-sdk/pull/6290) `client` package and subdirs reorganization.
    * (client/lcd) [#6290](https://github.com/cosmos/cosmos-sdk/pull/6290) `CliCtx` of struct `RestServer` in package client/lcd has been renamed to `ClientCtx`.
    * (codec) [#6330](https://github.com/cosmos/cosmos-sdk/pull/6330) `codec.RegisterCrypto` has been moved to the `crypto/codec` package and the global `codec.Cdc` Amino instance has been deprecated and moved to the `codec/legacy_global` package.
    * (codec) [#8080](https://github.com/cosmos/cosmos-sdk/pull/8080) Updated the `codec.Marshaler` interface
        * Moved `MarshalAny` and `UnmarshalAny` helper functions to `codec.Marshaler` and renamed to `MarshalInterface` and
      `UnmarshalInterface` respectively. These functions must take interface as a parameter (not a concrete type nor `Any`
      object). Underneath they use `Any` wrapping for correct protobuf serialization.
    * (crypto) [#6780](https://github.com/cosmos/cosmos-sdk/issues/6780) Move ledger code to its own package.
    * (crypto/types/multisig) [#6373](https://github.com/cosmos/cosmos-sdk/pull/6373) `multisig.Multisignature` has been renamed to `AminoMultisignature`
    * (codec) `*codec.LegacyAmino` is now a wrapper around Amino which provides backwards compatibility with protobuf `Any`. ALL legacy code should use `*codec.LegacyAmino` instead of `*amino.Codec` directly
    * (crypto) [#5880](https://github.com/cosmos/cosmos-sdk/pull/5880) Merge `crypto/keys/mintkey` into `crypto`.
    * (crypto/hd) [#5904](https://github.com/cosmos/cosmos-sdk/pull/5904) `crypto/keys/hd` moved to `crypto/hd`.
    * (crypto/keyring):
    _ [#5866](https://github.com/cosmos/cosmos-sdk/pull/5866) Rename `crypto/keys/` to `crypto/keyring/`.
    _ [#5904](https://github.com/cosmos/cosmos-sdk/pull/5904) `Keybase` -> `Keyring` interfaces migration. `LegacyKeybase` interface is added in order
    to guarantee limited backward compatibility with the old Keybase interface for the sole purpose of migrating keys across the new keyring backends. `NewLegacy`
    constructor is provided [#5889](https://github.com/cosmos/cosmos-sdk/pull/5889) to allow for smooth migration of keys from the legacy LevelDB based implementation
    to new keyring backends. Plus, the package and the new keyring no longer depends on the sdk.Config singleton. Please consult the [package documentation](https://github.com/cosmos/cosmos-sdk/tree/master/crypto/keyring/doc.go) for more
    information on how to implement the new `Keyring` interface. \* [#5858](https://github.com/cosmos/cosmos-sdk/pull/5858) Make Keyring store keys by name and address's hexbytes representation.
    * (export) [#5952](https://github.com/cosmos/cosmos-sdk/pull/5952) `AppExporter` now returns ABCI consensus parameters to be included in marshaled exported state. These parameters must be returned from the application via the `BaseApp`.
    * (simapp) Deprecating and renaming `MakeEncodingConfig` to `MakeTestEncodingConfig` (both in `simapp` and `simapp/params` packages).
    * (store) [#5803](https://github.com/cosmos/cosmos-sdk/pull/5803) The `store.CommitMultiStore` interface now includes the new `snapshots.Snapshotter` interface as well.
    * (types) [#5579](https://github.com/cosmos/cosmos-sdk/pull/5579) The `keepRecent` field has been removed from the `PruningOptions` type.
    The `PruningOptions` type now only includes fields `KeepEvery` and `SnapshotEvery`, where `KeepEvery`
    determines which committed heights are flushed to disk and `SnapshotEvery` determines which of these
    heights are kept after pruning. The `IsValid` method should be called whenever using these options. Methods
    `SnapshotVersion` and `FlushVersion` accept a version arugment and determine if the version should be
    flushed to disk or kept as a snapshot. Note, `KeepRecent` is automatically inferred from the options
    and provided directly the IAVL store.
    * (types) [#5533](https://github.com/cosmos/cosmos-sdk/pull/5533) Refactored `AppModuleBasic` and `AppModuleGenesis`
    to now accept a `codec.JSONMarshaler` for modular serialization of genesis state.
    * (types/rest) [#5779](https://github.com/cosmos/cosmos-sdk/pull/5779) Drop unused Parse{Int64OrReturnBadRequest,QueryParamBool}() functions.
* **Modules**
    * (modules) [#7243](https://github.com/cosmos/cosmos-sdk/pull/7243) Rename `RegisterCodec` to `RegisterLegacyAminoCodec` and `codec.New()` is now renamed to `codec.NewLegacyAmino()`
    * (modules) [#6564](https://github.com/cosmos/cosmos-sdk/pull/6564) Constant `DefaultParamspace` is removed from all modules, use ModuleName instead.
    * (modules) [#5989](https://github.com/cosmos/cosmos-sdk/pull/5989) `AppModuleBasic.GetTxCmd` now takes a single `CLIContext` parameter.
    * (modules) [#5664](https://github.com/cosmos/cosmos-sdk/pull/5664) Remove amino `Codec` from simulation `StoreDecoder`, which now returns a function closure in order to unmarshal the key-value pairs.
    * (modules) [#5555](https://github.com/cosmos/cosmos-sdk/pull/5555) Move `x/auth/client/utils/` types and functions to `x/auth/client/`.
    * (modules) [#5572](https://github.com/cosmos/cosmos-sdk/pull/5572) Move account balance logic and APIs from `x/auth` to `x/bank`.
    * (modules) [#6326](https://github.com/cosmos/cosmos-sdk/pull/6326) `AppModuleBasic.GetQueryCmd` now takes a single `client.Context` parameter.
    * (modules) [#6336](https://github.com/cosmos/cosmos-sdk/pull/6336) `AppModuleBasic.RegisterQueryService` method was added to support gRPC queries, and `QuerierRoute` and `NewQuerierHandler` were deprecated.
    * (modules) [#6311](https://github.com/cosmos/cosmos-sdk/issues/6311) Remove `alias.go` usage
    * (modules) [#6447](https://github.com/cosmos/cosmos-sdk/issues/6447) Rename `blacklistedAddrs` to `blockedAddrs`.
    * (modules) [#6834](https://github.com/cosmos/cosmos-sdk/issues/6834) Add `RegisterInterfaces` method to `AppModuleBasic` to support registration of protobuf interface types.
    * (modules) [#6734](https://github.com/cosmos/cosmos-sdk/issues/6834) Add `TxEncodingConfig` parameter to `AppModuleBasic.ValidateGenesis` command to support JSON tx decoding in `genutil`.
    * (modules) [#7764](https://github.com/cosmos/cosmos-sdk/pull/7764) Added module initialization options:
        * `server/types.AppExporter` requires extra argument: `AppOptions`.
        * `server.AddCommands` requires extra argument: `addStartFlags types.ModuleInitFlags`
        * `x/crisis.NewAppModule` has a new attribute: `skipGenesisInvariants`. [PR](https://github.com/cosmos/cosmos-sdk/pull/7764)
    * (types) [#6327](https://github.com/cosmos/cosmos-sdk/pull/6327) `sdk.Msg` now inherits `proto.Message`, as a result all `sdk.Msg` types now use pointer semantics.
    * (types) [#7032](https://github.com/cosmos/cosmos-sdk/pull/7032) All types ending with `ID` (e.g. `ProposalID`) now end with `Id` (e.g. `ProposalId`), to match default Protobuf generated format. Also see [#7033](https://github.com/cosmos/cosmos-sdk/pull/7033) for more details.
    * (x/auth) [#6029](https://github.com/cosmos/cosmos-sdk/pull/6029) Module accounts have been moved from `x/supply` to `x/auth`.
    * (x/auth) [#6443](https://github.com/cosmos/cosmos-sdk/issues/6443) Move `FeeTx` and `TxWithMemo` interfaces from `x/auth/ante` to `types`.
    * (x/auth) [#7006](https://github.com/cosmos/cosmos-sdk/pull/7006) All `AccountRetriever` methods now take `client.Context` as a parameter instead of as a struct member.
    * (x/auth) [#6270](https://github.com/cosmos/cosmos-sdk/pull/6270) The passphrase argument has been removed from the signature of the following functions and methods: `BuildAndSign`, ` MakeSignature`, ` SignStdTx`, `TxBuilder.BuildAndSign`, `TxBuilder.Sign`, `TxBuilder.SignStdTx`
    * (x/auth) [#6428](https://github.com/cosmos/cosmos-sdk/issues/6428):
        * `NewAnteHandler` and `NewSigVerificationDecorator` both now take a `SignModeHandler` parameter.
        * `SignatureVerificationGasConsumer` now has the signature: `func(meter sdk.GasMeter, sig signing.SignatureV2, params types.Params) error`.
        * The `SigVerifiableTx` interface now has a `GetSignaturesV2() ([]signing.SignatureV2, error)` method and no longer has the `GetSignBytes` method.
    * (x/auth/tx) [#8106](https://github.com/cosmos/cosmos-sdk/pull/8106) change related to missing append functionality in
    client transaction signing
        * added `overwriteSig` argument to `x/auth/client.SignTx` and `client/tx.Sign` functions.
        * removed `x/auth/tx.go:wrapper.GetSignatures`. The `wrapper` provides `TxBuilder` functionality, and it's a private
      structure. That function was not used at all and it's not exposed through the `TxBuilder` interface.
    * (x/bank) [#7327](https://github.com/cosmos/cosmos-sdk/pull/7327) AddCoins and SubtractCoins no longer return a resultingValue and will only return an error.
    * (x/capability) [#7918](https://github.com/cosmos/cosmos-sdk/pull/7918) Add x/capability safety checks:
        * All outward facing APIs will now check that capability is not nil and name is not empty before performing any state-machine changes
        * `SetIndex` has been renamed to `InitializeIndex`
    * (x/evidence) [#7251](https://github.com/cosmos/cosmos-sdk/pull/7251) New evidence types and light client evidence handling. The module function names changed.
    * (x/evidence) [#5952](https://github.com/cosmos/cosmos-sdk/pull/5952) Remove APIs for getting and setting `x/evidence` parameters. `BaseApp` now uses a `ParamStore` to manage Tendermint consensus parameters which is managed via the `x/params` `Substore` type.
    * (x/gov) [#6147](https://github.com/cosmos/cosmos-sdk/pull/6147) The `Content` field on `Proposal` and `MsgSubmitProposal`
    is now `Any` in concordance with [ADR 019](docs/architecture/adr-019-protobuf-state-encoding.md) and `GetContent` should now
    be used to retrieve the actual proposal `Content`. Also the `NewMsgSubmitProposal` constructor now may return an `error`
    * (x/ibc) [#6374](https://github.com/cosmos/cosmos-sdk/pull/6374) `VerifyMembership` and `VerifyNonMembership` now take a `specs []string` argument to specify the proof format used for verification. Most SDK chains can simply use `commitmenttypes.GetSDKSpecs()` for this argument.
    * (x/params) [#5619](https://github.com/cosmos/cosmos-sdk/pull/5619) The `x/params` keeper now accepts a `codec.Marshaller` instead of
    a reference to an amino codec. Amino is still used for JSON serialization.
    * (x/staking) [#6451](https://github.com/cosmos/cosmos-sdk/pull/6451) `DefaultParamspace` and `ParamKeyTable` in staking module are moved from keeper to types to enforce consistency.
    * (x/staking) [#7419](https://github.com/cosmos/cosmos-sdk/pull/7419) The `TmConsPubKey` method on ValidatorI has been
    removed and replaced instead by `ConsPubKey` (which returns a SDK `cryptotypes.PubKey`) and `TmConsPublicKey` (which
    returns a Tendermint proto PublicKey).
    * (x/staking/types) [#7447](https://github.com/cosmos/cosmos-sdk/issues/7447) Remove bech32 PubKey support:
        * `ValidatorI` interface update. `GetConsPubKey` renamed to `TmConsPubKey` (consensus public key must be a tendermint key). `TmConsPubKey`, `GetConsAddr` methods return error.
        * `Validator` update. Methods changed in `ValidatorI` (as described above) and `ToTmValidator` return error.
        * `Validator.ConsensusPubkey` type changed from `string` to `codectypes.Any`.
        * `MsgCreateValidator.Pubkey` type changed from `string` to `codectypes.Any`.
    * (x/supply) [#6010](https://github.com/cosmos/cosmos-sdk/pull/6010) All `x/supply` types and APIs have been moved to `x/bank`.
    * [#6409](https://github.com/cosmos/cosmos-sdk/pull/6409) Rename all IsEmpty methods to Empty across the codebase and enforce consistency.
    * [#6231](https://github.com/cosmos/cosmos-sdk/pull/6231) Simplify `AppModule` interface, `Route` and `NewHandler` methods become only `Route`
    and returns a new `Route` type.
    * (x/slashing) [#6212](https://github.com/cosmos/cosmos-sdk/pull/6212) Remove `Get*` prefixes from key construction functions
    * (server) [#6079](https://github.com/cosmos/cosmos-sdk/pull/6079) Remove `UpgradeOldPrivValFile` (deprecated in Tendermint Core v0.28).
    * [#5719](https://github.com/cosmos/cosmos-sdk/pull/5719) Bump Go requirement to 1.14+

### State Machine Breaking

* **General**

    * (client) [#7268](https://github.com/cosmos/cosmos-sdk/pull/7268) / [#7147](https://github.com/cosmos/cosmos-sdk/pull/7147) Introduce new protobuf based PubKeys, and migrate PubKey in BaseAccount to use this new protobuf based PubKey format

* **Modules**
    * (modules) [#5572](https://github.com/cosmos/cosmos-sdk/pull/5572) Separate balance from accounts per ADR 004.
    _ Account balances are now persisted and retrieved via the `x/bank` module.
    _ Vesting account interface has been modified to account for changes.
    _ Callers to `NewBaseVestingAccount` are responsible for verifying account balance in relation to
    the original vesting amount.
    _ The `SendKeeper` and `ViewKeeper` interfaces in `x/bank` have been modified to account for changes.
    * (x/auth) [#5533](https://github.com/cosmos/cosmos-sdk/pull/5533) Migrate the `x/auth` module to use Protocol Buffers for state
    serialization instead of Amino.
    _ The `BaseAccount.PubKey` field is now represented as a Bech32 string instead of a `crypto.Pubkey`.
    _ `NewBaseAccountWithAddress` now returns a reference to a `BaseAccount`.
    _ The `x/auth` module now accepts a `Codec` interface which extends the `codec.Marshaler` interface by
    requiring a concrete codec to know how to serialize accounts.
    _ The `AccountRetriever` type now accepts a `Codec` in its constructor in order to know how to
    serialize accounts.
    * (x/bank) [#6518](https://github.com/cosmos/cosmos-sdk/pull/6518) Support for global and per-denomination send enabled flags.
        * Existing send_enabled global flag has been moved into a Params structure as `default_send_enabled`.
        * An array of: `{denom: string, enabled: bool}` is added to bank Params to support per-denomination override of global default value.
    * (x/distribution) [#5610](https://github.com/cosmos/cosmos-sdk/pull/5610) Migrate the `x/distribution` module to use Protocol Buffers for state
    serialization instead of Amino. The exact codec used is `codec.HybridCodec` which utilizes Protobuf for binary encoding and Amino
    for JSON encoding.
    _ `ValidatorHistoricalRewards.ReferenceCount` is now of types `uint32` instead of `uint16`.
    _ `ValidatorSlashEvents` is now a struct with `slashevents`.
    _ `ValidatorOutstandingRewards` is now a struct with `rewards`.
    _ `ValidatorAccumulatedCommission` is now a struct with `commission`. \* The `Keeper` constructor now takes a `codec.Marshaler` instead of a concrete Amino codec. This exact type
    provided is specified by `ModuleCdc`.
    * (x/evidence) [#5634](https://github.com/cosmos/cosmos-sdk/pull/5634) Migrate the `x/evidence` module to use Protocol Buffers for state
    serialization instead of Amino.
    _ The `internal` sub-package has been removed in order to expose the types proto file.
    _ The module now accepts a `Codec` interface which extends the `codec.Marshaler` interface by
    requiring a concrete codec to know how to serialize `Evidence` types. \* The `MsgSubmitEvidence` message has been removed in favor of `MsgSubmitEvidenceBase`. The application-level
    codec must now define the concrete `MsgSubmitEvidence` type which must implement the module's `MsgSubmitEvidence`
    interface.
    * (x/evidence) [#5952](https://github.com/cosmos/cosmos-sdk/pull/5952) Remove parameters from `x/evidence` genesis and module state. The `x/evidence` module now solely uses Tendermint consensus parameters to determine of evidence is valid or not.
    * (x/gov) [#5737](https://github.com/cosmos/cosmos-sdk/pull/5737) Migrate the `x/gov` module to use Protocol
    Buffers for state serialization instead of Amino.
    _ `MsgSubmitProposal` will be removed in favor of the application-level proto-defined `MsgSubmitProposal` which
    implements the `MsgSubmitProposalI` interface. Applications should extend the `NewMsgSubmitProposalBase` type
    to define their own concrete `MsgSubmitProposal` types.
    _ The module now accepts a `Codec` interface which extends the `codec.Marshaler` interface by
    requiring a concrete codec to know how to serialize `Proposal` types.
    * (x/mint) [#5634](https://github.com/cosmos/cosmos-sdk/pull/5634) Migrate the `x/mint` module to use Protocol Buffers for state
    serialization instead of Amino. \* The `internal` sub-package has been removed in order to expose the types proto file.
    * (x/slashing) [#5627](https://github.com/cosmos/cosmos-sdk/pull/5627) Migrate the `x/slashing` module to use Protocol Buffers for state
    serialization instead of Amino. The exact codec used is `codec.HybridCodec` which utilizes Protobuf for binary encoding and Amino
    for JSON encoding. \* The `Keeper` constructor now takes a `codec.Marshaler` instead of a concrete Amino codec. This exact type
    provided is specified by `ModuleCdc`.
    * (x/staking) [#6844](https://github.com/cosmos/cosmos-sdk/pull/6844) Validators are now inserted into the unbonding queue based on their unbonding time and height. The relevant keeper APIs are modified to reflect these changes by now also requiring a height.
    * (x/staking) [#6061](https://github.com/cosmos/cosmos-sdk/pull/6061) Allow a validator to immediately unjail when no signing info is present due to
    falling below their minimum self-delegation and never having been bonded. The validator may immediately unjail once they've met their minimum self-delegation.
    * (x/staking) [#5600](https://github.com/cosmos/cosmos-sdk/pull/5600) Migrate the `x/staking` module to use Protocol Buffers for state
    serialization instead of Amino. The exact codec used is `codec.HybridCodec` which utilizes Protobuf for binary encoding and Amino
    for JSON encoding.
    _ `BondStatus` is now of type `int32` instead of `byte`.
    _ Types of `int16` in the `Params` type are now of type `int32`.
    _ Every reference of `crypto.Pubkey` in context of a `Validator` is now of type string. `GetPubKeyFromBech32` must be used to get the `crypto.Pubkey`.
    _ The `Keeper` constructor now takes a `codec.Marshaler` instead of a concrete Amino codec. This exact type
    provided is specified by `ModuleCdc`.
    * (x/staking) [#7979](https://github.com/cosmos/cosmos-sdk/pull/7979) keeper pubkey storage serialization migration
    from bech32 to protobuf.
    * (x/supply) [#6010](https://github.com/cosmos/cosmos-sdk/pull/6010) Removed the `x/supply` module by merging the existing types and APIs into the `x/bank` module.
    * (x/supply) [#5533](https://github.com/cosmos/cosmos-sdk/pull/5533) Migrate the `x/supply` module to use Protocol Buffers for state
    serialization instead of Amino.
    _ The `internal` sub-package has been removed in order to expose the types proto file.
    _ The `x/supply` module now accepts a `Codec` interface which extends the `codec.Marshaler` interface by
    requiring a concrete codec to know how to serialize `SupplyI` types. \* The `SupplyI` interface has been modified to no longer return `SupplyI` on methods. Instead the
    concrete type's receiver should modify the type.
    * (x/upgrade) [#5659](https://github.com/cosmos/cosmos-sdk/pull/5659) Migrate the `x/upgrade` module to use Protocol
    Buffers for state serialization instead of Amino.
    _ The `internal` sub-package has been removed in order to expose the types proto file.
    _ The `x/upgrade` module now accepts a `codec.Marshaler` interface.

### Features

* **Baseapp / Client / REST**
    * (x/auth) [#6213](https://github.com/cosmos/cosmos-sdk/issues/6213) Introduce new protobuf based path for transaction signing, see [ADR020](https://github.com/cosmos/cosmos-sdk/blob/master/docs/architecture/adr-020-protobuf-transaction-encoding.md) for more details
    * (x/auth) [#6350](https://github.com/cosmos/cosmos-sdk/pull/6350) New sign-batch command to sign StdTx batch files.
    * (baseapp) [#5803](https://github.com/cosmos/cosmos-sdk/pull/5803) Added support for taking state snapshots at regular height intervals, via options `snapshot-interval` and `snapshot-keep-recent`.
    * (baseapp) [#7519](https://github.com/cosmos/cosmos-sdk/pull/7519) Add `ServiceMsgRouter` to BaseApp to handle routing of protobuf service `Msg`s. The two new types defined in ADR 031, `sdk.ServiceMsg` and `sdk.MsgRequest` are introduced with this router.
    * (client) [#5921](https://github.com/cosmos/cosmos-sdk/issues/5921) Introduce new gRPC and gRPC Gateway based APIs for querying app & module data. See [ADR021](https://github.com/cosmos/cosmos-sdk/blob/master/docs/architecture/adr-021-protobuf-query-encoding.md) for more details
    * (cli) [#7485](https://github.com/cosmos/cosmos-sdk/pull/7485) Introduce a new optional `--keyring-dir` flag that allows clients to specify a Keyring directory if it does not reside in the directory specified by `--home`.
    * (cli) [#7221](https://github.com/cosmos/cosmos-sdk/pull/7221) Add the option of emitting amino encoded json from the CLI
    * (codec) [#7519](https://github.com/cosmos/cosmos-sdk/pull/7519) `InterfaceRegistry` now inherits `jsonpb.AnyResolver`, and has a `RegisterCustomTypeURL` method to support ADR 031 packing of `Any`s. `AnyResolver` is now a required parameter to `RejectUnknownFields`.
    * (coin) [#6755](https://github.com/cosmos/cosmos-sdk/pull/6755) Add custom regex validation for `Coin` denom by overwriting `CoinDenomRegex` when using `/types/coin.go`.
    * (config) [#7265](https://github.com/cosmos/cosmos-sdk/pull/7265) Support Tendermint block pruning through a new `min-retain-blocks` configuration that can be set in either `app.toml` or via the CLI. This parameter is used in conjunction with other criteria to determine the height at which Tendermint should prune blocks.
    * (events) [#7121](https://github.com/cosmos/cosmos-sdk/pull/7121) The application now derives what events are indexed by Tendermint via the `index-events` configuration in `app.toml`, which is a list of events taking the form `{eventType}.{attributeKey}`.
    * (tx) [#6089](https://github.com/cosmos/cosmos-sdk/pull/6089) Transactions can now have a `TimeoutHeight` set which allows the transaction to be rejected if it's committed at a height greater than the timeout.
    * (rest) [#6167](https://github.com/cosmos/cosmos-sdk/pull/6167) Support `max-body-bytes` CLI flag for the REST service.
    * (genesis) [#7089](https://github.com/cosmos/cosmos-sdk/pull/7089) The `export` command now adds a `initial_height` field in the exported JSON. Baseapp's `CommitMultiStore` now also has a `SetInitialVersion` setter, so it can set the initial store version inside `InitChain` and start a new chain from a given height.
* **General**
    * (crypto/multisig) [#6241](https://github.com/cosmos/cosmos-sdk/pull/6241) Add Multisig type directly to the repo. Previously this was in tendermint.
    * (codec/types) [#8106](https://github.com/cosmos/cosmos-sdk/pull/8106) Adding `NewAnyWithCustomTypeURL` to correctly
    marshal Messages in TxBuilder.
    * (tests) [#6489](https://github.com/cosmos/cosmos-sdk/pull/6489) Introduce package `testutil`, new in-process testing network framework for use in integration and unit tests.
    * (tx) Add new auth/tx gRPC & gRPC-Gateway endpoints for basic querying & broadcasting support
        * [#7842](https://github.com/cosmos/cosmos-sdk/pull/7842) Add TxsByEvent gRPC endpoint
        * [#7852](https://github.com/cosmos/cosmos-sdk/pull/7852) Add tx broadcast gRPC endpoint
    * (tx) [#7688](https://github.com/cosmos/cosmos-sdk/pull/7688) Add a new Tx gRPC service with methods `Simulate` and `GetTx` (by hash).
    * (store) [#5803](https://github.com/cosmos/cosmos-sdk/pull/5803) Added `rootmulti.Store` methods for taking and restoring snapshots, based on `iavl.Store` export/import.
    * (store) [#6324](https://github.com/cosmos/cosmos-sdk/pull/6324) IAVL store query proofs now return CommitmentOp which wraps an ics23 CommitmentProof
    * (store) [#6390](https://github.com/cosmos/cosmos-sdk/pull/6390) `RootMulti` store query proofs now return `CommitmentOp` which wraps `CommitmentProofs`
        * `store.Query` now only returns chained `ics23.CommitmentProof` wrapped in `merkle.Proof`
        * `ProofRuntime` only decodes and verifies `ics23.CommitmentProof`
* **Modules**
    * (modules) [#5921](https://github.com/cosmos/cosmos-sdk/issues/5921) Introduction of Query gRPC service definitions along with REST annotations for gRPC Gateway for each module
    * (modules) [#7540](https://github.com/cosmos/cosmos-sdk/issues/7540) Protobuf service definitions can now be used for
    packing `Msg`s in transactions as defined in [ADR 031](./docs/architecture/adr-031-msg-service.md). All modules now
    define a `Msg` protobuf service.
    * (x/auth/vesting) [#7209](https://github.com/cosmos/cosmos-sdk/pull/7209) Create new `MsgCreateVestingAccount` message type along with CLI handler that allows for the creation of delayed and continuous vesting types.
    * (x/capability) [#5828](https://github.com/cosmos/cosmos-sdk/pull/5828) Capability module integration as outlined in [ADR 3 - Dynamic Capability Store](https://github.com/cosmos/tree/master/docs/architecture/adr-003-dynamic-capability-store.md).
    * (x/crisis) `x/crisis` has a new function: `AddModuleInitFlags`, which will register optional crisis module flags for the start command.
    * (x/ibc) [#5277](https://github.com/cosmos/cosmos-sdk/pull/5277) `x/ibc` changes from IBC alpha. For more details check the [`x/ibc/core/spec`](https://github.com/cosmos/cosmos-sdk/tree/master/x/ibc/core/spec) directory, or the ICS specs below:
        * [ICS 002 - Client Semantics](https://github.com/cosmos/ics/tree/master/spec/ics-002-client-semantics) subpackage
        * [ICS 003 - Connection Semantics](https://github.com/cosmos/ics/blob/master/spec/ics-003-connection-semantics) subpackage
        * [ICS 004 - Channel and Packet Semantics](https://github.com/cosmos/ics/blob/master/spec/ics-004-channel-and-packet-semantics) subpackage
        * [ICS 005 - Port Allocation](https://github.com/cosmos/ics/blob/master/spec/ics-005-port-allocation) subpackage
        * [ICS 006 - Solo Machine Client](https://github.com/cosmos/ics/tree/master/spec/ics-006-solo-machine-client) subpackage
        * [ICS 007 - Tendermint Client](https://github.com/cosmos/ics/blob/master/spec/ics-007-tendermint-client) subpackage
        * [ICS 009 - Loopback Client](https://github.com/cosmos/ics/tree/master/spec/ics-009-loopback-client) subpackage
        * [ICS 020 - Fungible Token Transfer](https://github.com/cosmos/ics/tree/master/spec/ics-020-fungible-token-transfer) subpackage
        * [ICS 023 - Vector Commitments](https://github.com/cosmos/ics/tree/master/spec/ics-023-vector-commitments) subpackage
        * [ICS 024 - Host State Machine Requirements](https://github.com/cosmos/ics/tree/master/spec/ics-024-host-requirements) subpackage
    * (x/ibc) [#6374](https://github.com/cosmos/cosmos-sdk/pull/6374) ICS-23 Verify functions will now accept and verify ics23 CommitmentProofs exclusively
    * (x/params) [#6005](https://github.com/cosmos/cosmos-sdk/pull/6005) Add new CLI command for querying raw x/params parameters by subspace and key.

### Bug Fixes

* **Baseapp / Client / REST**
    * (client) [#5964](https://github.com/cosmos/cosmos-sdk/issues/5964) `--trust-node` is now false by default - for real. Users must ensure it is set to true if they don't want to enable the verifier.
    * (client) [#6402](https://github.com/cosmos/cosmos-sdk/issues/6402) Fix `keys add` `--algo` flag which only worked for Tendermint's `secp256k1` default key signing algorithm.
    * (client) [#7699](https://github.com/cosmos/cosmos-sdk/pull/7699) Fix panic in context when setting invalid nodeURI. `WithNodeURI` does not set the `Client` in the context.
    * (export) [#6510](https://github.com/cosmos/cosmos-sdk/pull/6510/) Field TimeIotaMs now is included in genesis file while exporting.
    * (rest) [#5906](https://github.com/cosmos/cosmos-sdk/pull/5906) Fix an issue that make some REST calls panic when sending invalid or incomplete requests.
    * (crypto) [#7966](https://github.com/cosmos/cosmos-sdk/issues/7966) `Bip44Params` `String()` function now correctly
    returns the absolute HD path by adding the `m/` prefix.
    * (crypto/keyring) [#5844](https://github.com/cosmos/cosmos-sdk/pull/5844) `Keyring.Sign()` methods no longer decode amino signatures when method receivers
    are offline/multisig keys.
    * (store) [#7415](https://github.com/cosmos/cosmos-sdk/pull/7415) Allow new stores to be registered during on-chain upgrades.
* **Modules**
  _ (modules) [#5569](https://github.com/cosmos/cosmos-sdk/issues/5569) `InitGenesis`, for the relevant modules, now ensures module accounts exist.
  _ (x/auth) [#5892](https://github.com/cosmos/cosmos-sdk/pull/5892) Add `RegisterKeyTypeCodec` to register new
  types (eg. keys) to the `auth` module internal amino codec.
  _ (x/bank) [#6536](https://github.com/cosmos/cosmos-sdk/pull/6536) Fix bug in `WriteGeneratedTxResponse` function used by multiple
  REST endpoints. Now it writes a Tx in StdTx format.
  _ (x/genutil) [#5938](https://github.com/cosmos/cosmos-sdk/pull/5938) Fix `InitializeNodeValidatorFiles` error handling.
  _ (x/gentx) [#8183](https://github.com/cosmos/cosmos-sdk/pull/8183) change gentx cmd amount to arg from flag
  _ (x/gov) [#7641](https://github.com/cosmos/cosmos-sdk/pull/7641) Fix tally calculation precision error.
  _ (x/staking) [#6529](https://github.com/cosmos/cosmos-sdk/pull/6529) Export validator addresses (previously was empty).
  _ (x/staking) [#5949](https://github.com/cosmos/cosmos-sdk/pull/5949) Skip staking `HistoricalInfoKey` in simulations as headers are not exported. \* (x/staking) [#6061](https://github.com/cosmos/cosmos-sdk/pull/6061) Allow a validator to immediately unjail when no signing info is present due to
  falling below their minimum self-delegation and never having been bonded. The validator may immediately unjail once they've met their minimum self-delegation.
* **General**
    * (types) [#7038](https://github.com/cosmos/cosmos-sdk/issues/7038) Fix infinite looping of `ApproxRoot` by including a hard-coded maximum iterations limit of 100.
    * (types) [#7084](https://github.com/cosmos/cosmos-sdk/pull/7084) Fix panic when calling `BigInt()` on an uninitialized `Int`.
    * (simulation) [#7129](https://github.com/cosmos/cosmos-sdk/issues/7129) Fix support for custom `Account` and key types on auth's simulation.

### Improvements

* **Baseapp / Client / REST**
    * (baseapp) [#6186](https://github.com/cosmos/cosmos-sdk/issues/6186) Support emitting events during `AnteHandler` execution.
    * (baseapp) [#6053](https://github.com/cosmos/cosmos-sdk/pull/6053) Customizable panic recovery handling added for `app.runTx()` method (as proposed in the [ADR 22](https://github.com/cosmos/cosmos-sdk/blob/master/docs/architecture/adr-022-custom-panic-handling.md)). Adds ability for developers to register custom panic handlers extending standard ones.
    * (client) [#5810](https://github.com/cosmos/cosmos-sdk/pull/5810) Added a new `--offline` flag that allows commands to be executed without an
    internet connection. Previously, `--generate-only` served this purpose in addition to only allowing txs to be generated. Now, `--generate-only` solely
    allows txs to be generated without being broadcasted and disallows Keybase use and `--offline` allows the use of Keybase but does not allow any
    functionality that requires an online connection.
    * (cli) [#7764](https://github.com/cosmos/cosmos-sdk/pull/7764) Update x/banking and x/crisis InitChain to improve node startup time
    * (client) [#5856](https://github.com/cosmos/cosmos-sdk/pull/5856) Added the possibility to set `--offline` flag with config command.
    * (client) [#5895](https://github.com/cosmos/cosmos-sdk/issues/5895) show config options in the config command's help screen.
    * (client/keys) [#8043](https://github.com/cosmos/cosmos-sdk/pull/8043) Add support for export of unarmored private key
    * (client/tx) [#7801](https://github.com/cosmos/cosmos-sdk/pull/7801) Update sign-batch multisig to work online
    * (x/genutil) [#8099](https://github.com/cosmos/cosmos-sdk/pull/8099) `init` now supports a `--recover` flag to recover
    the private validator key from a given mnemonic
* **Modules**
    * (x/auth) [#5702](https://github.com/cosmos/cosmos-sdk/pull/5702) Add parameter querying support for `x/auth`.
    * (x/auth/ante) [#6040](https://github.com/cosmos/cosmos-sdk/pull/6040) `AccountKeeper` interface used for `NewAnteHandler` and handler's decorators to add support of using custom `AccountKeeper` implementations.
    * (x/evidence) [#5952](https://github.com/cosmos/cosmos-sdk/pull/5952) Tendermint Consensus parameters can now be changed via parameter change proposals through `x/gov`.
    * (x/evidence) [#5961](https://github.com/cosmos/cosmos-sdk/issues/5961) Add `StoreDecoder` simulation for evidence module.
    * (x/ibc) [#5948](https://github.com/cosmos/cosmos-sdk/issues/5948) Add `InitGenesis` and `ExportGenesis` functions for `ibc` module.
    * (x/ibc-transfer) [#6871](https://github.com/cosmos/cosmos-sdk/pull/6871) Implement [ADR 001 - Coin Source Tracing](./docs/architecture/adr-001-coin-source-tracing.md).
    * (x/staking) [#6059](https://github.com/cosmos/cosmos-sdk/pull/6059) Updated `HistoricalEntries` parameter default to 100.
    * (x/staking) [#5584](https://github.com/cosmos/cosmos-sdk/pull/5584) Add util function `ToTmValidator` that converts a `staking.Validator` type to `*tmtypes.Validator`.
    * (x/staking) [#6163](https://github.com/cosmos/cosmos-sdk/pull/6163) CLI and REST call to unbonding delegations and delegations now accept
    pagination.
    * (x/staking) [#8178](https://github.com/cosmos/cosmos-sdk/pull/8178) Update default historical header number for stargate
* **General**
    * (crypto) [#7987](https://github.com/cosmos/cosmos-sdk/pull/7987) Fix the inconsistency of CryptoCdc, only use
    `codec/legacy.Cdc`.
    * (logging) [#8072](https://github.com/cosmos/cosmos-sdk/pull/8072) Refactor logging:
    _ Use [zerolog](https://github.com/rs/zerolog) over Tendermint's go-kit logging wrapper.
    _ Introduce Tendermint's `--log_format=plain|json` flag. Using format `json` allows for emitting structured JSON
    logs which can be consumed by an external logging facility (e.g. Loggly). Both formats log to STDERR. \* The existing `--log_level` flag and it's default value now solely relates to the global logging
    level (e.g. `info`, `debug`, etc...) instead of `<module>:<level>`.
    * (rest) [#7649](https://github.com/cosmos/cosmos-sdk/pull/7649) Return an unsigned tx in legacy GET /tx endpoint when signature conversion fails
    * (simulation) [#6002](https://github.com/cosmos/cosmos-sdk/pull/6002) Add randomized consensus params into simulation.
    * (store) [#6481](https://github.com/cosmos/cosmos-sdk/pull/6481) Move `SimpleProofsFromMap` from Tendermint into the SDK.
    * (store) [#6719](https://github.com/cosmos/cosmos-sdk/6754) Add validity checks to stores for nil and empty keys.
    * (SDK) Updated dependencies
        * Updated iavl dependency to v0.15.3
        * Update tendermint to v0.34.1
    * (types) [#7027](https://github.com/cosmos/cosmos-sdk/pull/7027) `Coin(s)` and `DecCoin(s)` updates:
        * Bump denomination max length to 128
        * Allow uppercase letters and numbers in denominations to support [ADR 001](./docs/architecture/adr-001-coin-source-tracing.md)
        * Added `Validate` function that returns a descriptive error
    * (types) [#5581](https://github.com/cosmos/cosmos-sdk/pull/5581) Add convenience functions {,Must}Bech32ifyAddressBytes.
    * (types/module) [#5724](https://github.com/cosmos/cosmos-sdk/issues/5724) The `types/module` package does no longer depend on `x/simulation`.
    * (types) [#5585](https://github.com/cosmos/cosmos-sdk/pull/5585) IBC additions:
        * `Coin` denomination max lenght has been increased to 32.
        * Added `CapabilityKey` alias for `StoreKey` to match IBC spec.
    * (types/rest) [#5900](https://github.com/cosmos/cosmos-sdk/pull/5900) Add Check\*Error function family to spare developers from replicating tons of boilerplate code.
    * (types) [#6128](https://github.com/cosmos/cosmos-sdk/pull/6137) Add `String()` method to `GasMeter`.
    * (types) [#6195](https://github.com/cosmos/cosmos-sdk/pull/6195) Add codespace to broadcast(sync/async) response.
    * (types) [#6897](https://github.com/cosmos/cosmos-sdk/issues/6897) Add KV type from tendermint to `types` directory.
    * (version) [#7848](https://github.com/cosmos/cosmos-sdk/pull/7848) [#7941](https://github.com/cosmos/cosmos-sdk/pull/7941)
    `version --long` output now shows the list of build dependencies and replaced build dependencies.

## [v0.39.1](https://github.com/cosmos/cosmos-sdk/releases/tag/v0.39.1) - 2020-08-11

### Client Breaking

* (x/auth) [#6861](https://github.com/cosmos/cosmos-sdk/pull/6861) Remove public key Bech32 encoding for all account types for JSON serialization, instead relying on direct Amino encoding. In addition, JSON serialization utilizes Amino instead of the Go stdlib, so integers are treated as strings.

### Improvements

* (client) [#6853](https://github.com/cosmos/cosmos-sdk/pull/6853) Add --unsafe-cors flag.

## [v0.39.0](https://github.com/cosmos/cosmos-sdk/releases/tag/v0.39.0) - 2020-07-20

### Improvements

* (deps) Bump IAVL version to [v0.14.0](https://github.com/cosmos/iavl/releases/tag/v0.14.0)
* (client) [#5585](https://github.com/cosmos/cosmos-sdk/pull/5585) `CLIContext` additions:
    * Introduce `QueryABCI` that returns the full `abci.ResponseQuery` with inclusion Merkle proofs.
    * Added `prove` flag for Merkle proof verification.
* (x/staking) [#6791)](https://github.com/cosmos/cosmos-sdk/pull/6791) Close {UBDQueue,RedelegationQueu}Iterator once used.

### API Breaking Changes

* (baseapp) [#5837](https://github.com/cosmos/cosmos-sdk/issues/5837) Transaction simulation now returns a `SimulationResponse` which contains the `GasInfo` and `Result` from the execution.

### Client Breaking Changes

* (x/auth) [#6745](https://github.com/cosmos/cosmos-sdk/issues/6745) Remove BaseAccount's custom JSON {,un}marshalling.

### Bug Fixes

* (store) [#6475](https://github.com/cosmos/cosmos-sdk/pull/6475) Revert IAVL pruning functionality introduced in
  [v0.13.0](https://github.com/cosmos/iavl/releases/tag/v0.13.0),
  where the IAVL no longer keeps states in-memory in which it flushes periodically. IAVL now commits and
  flushes every state to disk as it did pre-v0.13.0. The SDK's multi-store will track and ensure the proper
  heights are pruned. The operator can set the pruning options via a `pruning` config via the CLI or
  through `app.toml`. The `pruning` flag exposes `default|everything|nothing|custom` as options --
  see docs for further details. If the operator chooses `custom`, they may provide granular pruning
  options `pruning-keep-recent`, `pruning-keep-every`, and `pruning-interval`. The former two options
  dictate how many recent versions are kept on disk and the offset of what versions are kept after that
  respectively, and the latter defines the height interval in which versions are deleted in a batch.
  **Note, there are some client-facing API breaking changes with regard to IAVL, stores, and pruning settings.**
* (x/distribution) [#6210](https://github.com/cosmos/cosmos-sdk/pull/6210) Register `MsgFundCommunityPool` in distribution amino codec.
* (types) [#5741](https://github.com/cosmos/cosmos-sdk/issues/5741) Prevent `ChainAnteDecorators()` from panicking when empty `AnteDecorator` slice is supplied.
* (baseapp) [#6306](https://github.com/cosmos/cosmos-sdk/issues/6306) Prevent events emitted by the antehandler from being persisted between transactions.
* (client/keys) [#5091](https://github.com/cosmos/cosmos-sdk/issues/5091) `keys parse` does not honor client app's configuration.
* (x/bank) [#6674](https://github.com/cosmos/cosmos-sdk/pull/6674) Create account if recipient does not exist on handing `MsgMultiSend`.
* (x/auth) [#6287](https://github.com/cosmos/cosmos-sdk/pull/6287) Fix nonce stuck when sending multiple transactions from an account in a same block.

## [v0.38.5] - 2020-07-02

### Improvements

* (tendermint) Bump Tendermint version to [v0.33.6](https://github.com/tendermint/tendermint/releases/tag/v0.33.6).

## [v0.38.4] - 2020-05-21

### Bug Fixes

* (x/auth) [#5950](https://github.com/cosmos/cosmos-sdk/pull/5950) Fix `IncrementSequenceDecorator` to use is `IsReCheckTx` instead of `IsCheckTx` to allow account sequence incrementing.

## [v0.38.3] - 2020-04-09

### Improvements

* (tendermint) Bump Tendermint version to [v0.33.3](https://github.com/tendermint/tendermint/releases/tag/v0.33.3).

## [v0.38.2] - 2020-03-25

### Bug Fixes

* (baseapp) [#5718](https://github.com/cosmos/cosmos-sdk/pull/5718) Remove call to `ctx.BlockGasMeter` during failed message validation which resulted in a panic when the tx execution mode was `CheckTx`.
* (x/genutil) [#5775](https://github.com/cosmos/cosmos-sdk/pull/5775) Fix `ExportGenesis` in `x/genutil` to export default genesis state (`[]`) instead of `null`.
* (client) [#5618](https://github.com/cosmos/cosmos-sdk/pull/5618) Fix crash on the client when the verifier is not set.
* (crypto/keys/mintkey) [#5823](https://github.com/cosmos/cosmos-sdk/pull/5823) fix errors handling in `UnarmorPubKeyBytes` (underlying armoring function's return error was not being checked).
* (x/distribution) [#5620](https://github.com/cosmos/cosmos-sdk/pull/5620) Fix nil pointer deref in distribution tax/reward validation helpers.

### Improvements

* (rest) [#5648](https://github.com/cosmos/cosmos-sdk/pull/5648) Enhance /txs usability:
    * Add `tx.minheight` key to filter transaction with an inclusive minimum block height
    * Add `tx.maxheight` key to filter transaction with an inclusive maximum block height
* (crypto/keys) [#5739](https://github.com/cosmos/cosmos-sdk/pull/5739) Print an error message if the password input failed.

## [v0.38.1] - 2020-02-11

### Improvements

* (modules) [#5597](https://github.com/cosmos/cosmos-sdk/pull/5597) Add `amount` event attribute to the `complete_unbonding`
  and `complete_redelegation` events that reflect the total balances of the completed unbondings and redelegations
  respectively.

### Bug Fixes

* (types) [#5579](https://github.com/cosmos/cosmos-sdk/pull/5579) The IAVL `Store#Commit` method has been refactored to
  delete a flushed version if it is not a snapshot version. The root multi-store now keeps track of `commitInfo` instead
  of `types.CommitID`. During `Commit` of the root multi-store, `lastCommitInfo` is updated from the saved state
  and is only flushed to disk if it is a snapshot version. During `Query` of the root multi-store, if the request height
  is the latest height, we'll use the store's `lastCommitInfo`. Otherwise, we fetch `commitInfo` from disk.
* (x/bank) [#5531](https://github.com/cosmos/cosmos-sdk/issues/5531) Added missing amount event to MsgMultiSend, emitted for each output.
* (x/gov) [#5622](https://github.com/cosmos/cosmos-sdk/pull/5622) Track any events emitted from a proposal's handler upon successful execution.

## [v0.38.0] - 2020-01-23

### State Machine Breaking

* (genesis) [#5506](https://github.com/cosmos/cosmos-sdk/pull/5506) The `x/distribution` genesis state
  now includes `params` instead of individual parameters.
* (genesis) [#5017](https://github.com/cosmos/cosmos-sdk/pull/5017) The `x/genaccounts` module has been
  deprecated and all components removed except the `legacy/` package. This requires changes to the
  genesis state. Namely, `accounts` now exist under `app_state.auth.accounts`. The corresponding migration
  logic has been implemented for v0.38 target version. Applications can migrate via:
  `$ {appd} migrate v0.38 genesis.json`.
* (modules) [#5299](https://github.com/cosmos/cosmos-sdk/pull/5299) Handling of `ABCIEvidenceTypeDuplicateVote`
  during `BeginBlock` along with the corresponding parameters (`MaxEvidenceAge`) have moved from the
  `x/slashing` module to the `x/evidence` module.

### API Breaking Changes

* (modules) [#5506](https://github.com/cosmos/cosmos-sdk/pull/5506) Remove individual setters of `x/distribution` parameters. Instead, follow the module spec in getting parameters, setting new value(s) and finally calling `SetParams`.
* (types) [#5495](https://github.com/cosmos/cosmos-sdk/pull/5495) Remove redundant `(Must)Bech32ify*` and `(Must)Get*KeyBech32` functions in favor of `(Must)Bech32ifyPubKey` and `(Must)GetPubKeyFromBech32` respectively, both of which take a `Bech32PubKeyType` (string).
* (types) [#5430](https://github.com/cosmos/cosmos-sdk/pull/5430) `DecCoins#Add` parameter changed from `DecCoins`
  to `...DecCoin`, `Coins#Add` parameter changed from `Coins` to `...Coin`.
* (baseapp/types) [#5421](https://github.com/cosmos/cosmos-sdk/pull/5421) The `Error` interface (`types/errors.go`)
  has been removed in favor of the concrete type defined in `types/errors/` which implements the standard `error` interface.
    * As a result, the `Handler` and `Querier` implementations now return a standard `error`.
  Within `BaseApp`, `runTx` now returns a `(GasInfo, *Result, error)`tuple and`runMsgs`returns a `(_Result, error)`tuple. A reference to a`Result`is now used to indicate success whereas an error signals an invalid message or failed message execution. As a result, the fields`Code`, `Codespace`, `GasWanted`, and `GasUsed`have been removed the`Result`type. The latter two fields are now found in the`GasInfo` type which is always returned regardless of execution outcome.
  _ Note to developers: Since all handlers and queriers must now return a standard `error`, the `types/errors/`
  package contains all the relevant and pre-registered errors that you typically work with. A typical
  error returned will look like `sdkerrors.Wrap(sdkerrors.ErrUnknownRequest, "...")`. You can retrieve
  relevant ABCI information from the error via `ABCIInfo`.
* (client) [#5442](https://github.com/cosmos/cosmos-sdk/pull/5442) Remove client/alias.go as it's not necessary and
  components can be imported directly from the packages.
* (store) [#4748](https://github.com/cosmos/cosmos-sdk/pull/4748) The `CommitMultiStore` interface
  now requires a `SetInterBlockCache` method. Applications that do not wish to support this can simply
  have this method perform a no-op.
* (modules) [#4665](https://github.com/cosmos/cosmos-sdk/issues/4665) Refactored `x/gov` module structure and dev-UX:
    * Prepare for module spec integration
    * Update gov keys to use big endian encoding instead of little endian
* (modules) [#5017](https://github.com/cosmos/cosmos-sdk/pull/5017) The `x/genaccounts` module has been deprecated and all components removed except the `legacy/` package.
* [#4486](https://github.com/cosmos/cosmos-sdk/issues/4486) Vesting account types decoupled from the `x/auth` module and now live under `x/auth/vesting`. Applications wishing to use vesting account types must be sure to register types via `RegisterCodec` under the new vesting package.
* [#4486](https://github.com/cosmos/cosmos-sdk/issues/4486) The `NewBaseVestingAccount` constructor returns an error
  if the provided arguments are invalid.
* (x/auth) [#5006](https://github.com/cosmos/cosmos-sdk/pull/5006) Modular `AnteHandler` via composable decorators:
    * The `AnteHandler` interface now returns `(newCtx Context, err error)` instead of `(newCtx Context, result sdk.Result, abort bool)`
    * The `NewAnteHandler` function returns an `AnteHandler` function that returns the new `AnteHandler`
    interface and has been moved into the `auth/ante` directory.
    * `ValidateSigCount`, `ValidateMemo`, `ProcessPubKey`, `EnsureSufficientMempoolFee`, and `GetSignBytes`
    have all been removed as public functions.
    * Invalid Signatures may return `InvalidPubKey` instead of `Unauthorized` error, since the transaction
    will first hit `SetPubKeyDecorator` before the `SigVerificationDecorator` runs.
    * `StdTx#GetSignatures` will return an array of just signature byte slices `[][]byte` instead of
    returning an array of `StdSignature` structs. To replicate the old behavior, use the public field
    `StdTx.Signatures` to get back the array of StdSignatures `[]StdSignature`.
* (modules) [#5299](https://github.com/cosmos/cosmos-sdk/pull/5299) `HandleDoubleSign` along with params `MaxEvidenceAge` and `DoubleSignJailEndTime` have moved from the `x/slashing` module to the `x/evidence` module.
* (keys) [#4941](https://github.com/cosmos/cosmos-sdk/issues/4941) Keybase concrete types constructors such as `NewKeyBaseFromDir` and `NewInMemory` now accept optional parameters of type `KeybaseOption`. These
  optional parameters are also added on the keys sub-commands functions, which are now public, and allows
  these options to be set on the commands or ignored to default to previous behavior.
* [#5547](https://github.com/cosmos/cosmos-sdk/pull/5547) `NewKeyBaseFromHomeFlag` constructor has been removed.
* [#5439](https://github.com/cosmos/cosmos-sdk/pull/5439) Further modularization was done to the `keybase`
  package to make it more suitable for use with different key formats and algorithms:
  _ The `WithKeygenFunc` function added as a `KeybaseOption` which allows a custom bytes to key
  implementation to be defined when keys are created.
  _ The `WithDeriveFunc` function added as a `KeybaseOption` allows custom logic for deriving a key
  from a mnemonic, bip39 password, and HD Path.
  _ BIP44 is no longer build into `keybase.CreateAccount()`. It is however the default when using
  the `client/keys` add command.
  _ `SupportedAlgos` and `SupportedAlgosLedger` functions return a slice of `SigningAlgo`s that are
  supported by the keybase and the ledger integration respectively.
* (simapp) [#5419](https://github.com/cosmos/cosmos-sdk/pull/5419) The `helpers.GenTx()` now accepts a gas argument.
* (baseapp) [#5455](https://github.com/cosmos/cosmos-sdk/issues/5455) A `sdk.Context` is now passed into the `router.Route()` function.

### Client Breaking Changes

* (rest) [#5270](https://github.com/cosmos/cosmos-sdk/issues/5270) All account types now implement custom JSON serialization.
* (rest) [#4783](https://github.com/cosmos/cosmos-sdk/issues/4783) The balance field in the DelegationResponse type is now sdk.Coin instead of sdk.Int
* (x/auth) [#5006](https://github.com/cosmos/cosmos-sdk/pull/5006) The gas required to pass the `AnteHandler` has
  increased significantly due to modular `AnteHandler` support. Increase GasLimit accordingly.
* (rest) [#5336](https://github.com/cosmos/cosmos-sdk/issues/5336) `MsgEditValidator` uses `description` instead of `Description` as a JSON key.
* (keys) [#5097](https://github.com/cosmos/cosmos-sdk/pull/5097) Due to the keybase -> keyring transition, keys need to be migrated. See `keys migrate` command for more info.
* (x/auth) [#5424](https://github.com/cosmos/cosmos-sdk/issues/5424) Drop `decode-tx` command from x/auth/client/cli, duplicate of the `decode` command.

### Features

* (store) [#5435](https://github.com/cosmos/cosmos-sdk/pull/5435) New iterator for paginated requests. Iterator limits DB reads to the range of the requested page.
* (x/evidence) [#5240](https://github.com/cosmos/cosmos-sdk/pull/5240) Initial implementation of the `x/evidence` module.
* (cli) [#5212](https://github.com/cosmos/cosmos-sdk/issues/5212) The `q gov proposals` command now supports pagination.
* (store) [#4724](https://github.com/cosmos/cosmos-sdk/issues/4724) Multistore supports substore migrations upon load. New `rootmulti.Store.LoadLatestVersionAndUpgrade` method in
  `Baseapp` supports `StoreLoader` to enable various upgrade strategies. It no
  longer panics if the store to load contains substores that we didn't explicitly mount.
* [#4972](https://github.com/cosmos/cosmos-sdk/issues/4972) A `TxResponse` with a corresponding code
  and tx hash will be returned for specific Tendermint errors:
  _ `CodeTxInMempoolCache`
  _ `CodeMempoolIsFull` \* `CodeTxTooLarge`
* [#3872](https://github.com/cosmos/cosmos-sdk/issues/3872) Implement a RESTful endpoint and cli command to decode transactions.
* (keys) [#4754](https://github.com/cosmos/cosmos-sdk/pull/4754) Introduce new Keybase implementation that can
  leverage operating systems' built-in functionalities to securely store secrets. MacOS users may encounter
  the following [issue](https://github.com/keybase/go-keychain/issues/47) with the `go-keychain` library. If
  you encounter this issue, you must upgrade your xcode command line tools to version >= `10.2`. You can
  upgrade via: `sudo rm -rf /Library/Developer/CommandLineTools; xcode-select --install`. Verify the
  correct version via: `pkgutil --pkg-info=com.apple.pkg.CLTools_Executables`.
* [#5355](https://github.com/cosmos/cosmos-sdk/pull/5355) Client commands accept a new `--keyring-backend` option through which users can specify which backend should be used
  by the new key store:
  _ `os`: use OS default credentials storage (default).
  _ `file`: use encrypted file-based store.
  _ `kwallet`: use [KDE Wallet](https://utils.kde.org/projects/kwalletmanager/) service.
  _ `pass`: use the [pass](https://www.passwordstore.org/) command line password manager. \* `test`: use password-less key store. *For testing purposes only. Use it at your own risk.*
* (keys) [#5097](https://github.com/cosmos/cosmos-sdk/pull/5097) New `keys migrate` command to assist users migrate their keys
  to the new keyring.
* (keys) [#5366](https://github.com/cosmos/cosmos-sdk/pull/5366) `keys list` now accepts a `--list-names` option to list key names only, whilst the `keys delete`
  command can delete multiple keys by passing their names as arguments. The aforementioned commands can then be piped together, e.g.
  `appcli keys list -n | xargs appcli keys delete`
* (modules) [#4233](https://github.com/cosmos/cosmos-sdk/pull/4233) Add upgrade module that coordinates software upgrades of live chains.
* [#4486](https://github.com/cosmos/cosmos-sdk/issues/4486) Introduce new `PeriodicVestingAccount` vesting account type
  that allows for arbitrary vesting periods.
* (baseapp) [#5196](https://github.com/cosmos/cosmos-sdk/pull/5196) Baseapp has a new `runTxModeReCheck` to allow applications to skip expensive and unnecessary re-checking of transactions.
* (types) [#5196](https://github.com/cosmos/cosmos-sdk/pull/5196) Context has new `IsRecheckTx() bool` and `WithIsReCheckTx(bool) Context` methods to to be used in the `AnteHandler`.
* (x/auth/ante) [#5196](https://github.com/cosmos/cosmos-sdk/pull/5196) AnteDecorators have been updated to avoid unnecessary checks when `ctx.IsReCheckTx() == true`
* (x/auth) [#5006](https://github.com/cosmos/cosmos-sdk/pull/5006) Modular `AnteHandler` via composable decorators:
    * The `AnteDecorator` interface has been introduced to allow users to implement modular `AnteHandler`
    functionality that can be composed together to create a single `AnteHandler` rather than implementing
    a custom `AnteHandler` completely from scratch, where each `AnteDecorator` allows for custom behavior in
    tightly defined and logically isolated manner. These custom `AnteDecorator` can then be chained together
    with default `AnteDecorator` or third-party `AnteDecorator` to create a modularized `AnteHandler`
    which will run each `AnteDecorator` in the order specified in `ChainAnteDecorators`. For details
    on the new architecture, refer to the [ADR](docs/architecture/adr-010-modular-antehandler.md).
    * `ChainAnteDecorators` function has been introduced to take in a list of `AnteDecorators` and chain
    them in sequence and return a single `AnteHandler`:
    _ `SetUpContextDecorator`: Sets `GasMeter` in context and creates defer clause to recover from any
    `OutOfGas` panics in future AnteDecorators and return `OutOfGas` error to `BaseApp`. It MUST be the
    first `AnteDecorator` in the chain for any application that uses gas (or another one that sets the gas meter).
    _ `ValidateBasicDecorator`: Calls tx.ValidateBasic and returns any non-nil error.
    _ `ValidateMemoDecorator`: Validates tx memo with application parameters and returns any non-nil error.
    _ `ConsumeGasTxSizeDecorator`: Consumes gas proportional to the tx size based on application parameters.
    _ `MempoolFeeDecorator`: Checks if fee is above local mempool `minFee` parameter during `CheckTx`.
    _ `DeductFeeDecorator`: Deducts the `FeeAmount` from first signer of the transaction.
    _ `SetPubKeyDecorator`: Sets pubkey of account in any account that does not already have pubkey saved in state machine.
    _ `SigGasConsumeDecorator`: Consume parameter-defined amount of gas for each signature.
    _ `SigVerificationDecorator`: Verify each signature is valid, return if there is an error.
    _ `ValidateSigCountDecorator`: Validate the number of signatures in tx based on app-parameters. \* `IncrementSequenceDecorator`: Increments the account sequence for each signer to prevent replay attacks.
* (cli) [#5223](https://github.com/cosmos/cosmos-sdk/issues/5223) Cosmos Ledger App v2.0.0 is now supported. The changes are backwards compatible and App v1.5.x is still supported.
* (x/staking) [#5380](https://github.com/cosmos/cosmos-sdk/pull/5380) Introduced ability to store historical info entries in staking keeper, allows applications to introspect specified number of past headers and validator sets
    * Introduces new parameter `HistoricalEntries` which allows applications to determine how many recent historical info entries they want to persist in store. Default value is 0.
    * Introduces cli commands and rest routes to query historical information at a given height
* (modules) [#5249](https://github.com/cosmos/cosmos-sdk/pull/5249) Funds are now allowed to be directly sent to the community pool (via the distribution module account).
* (keys) [#4941](https://github.com/cosmos/cosmos-sdk/issues/4941) Introduce keybase option to allow overriding the default private key implementation of a key generated through the `keys add` cli command.
* (keys) [#5439](https://github.com/cosmos/cosmos-sdk/pull/5439) Flags `--algo` and `--hd-path` are added to
  `keys add` command in order to make use of keybase modularized. By default, it uses (0, 0) bip44
  HD path and secp256k1 keys, so is non-breaking.
* (types) [#5447](https://github.com/cosmos/cosmos-sdk/pull/5447) Added `ApproxRoot` function to sdk.Decimal type in order to get the nth root for a decimal number, where n is a positive integer.
    * An `ApproxSqrt` function was also added for convenience around the common case of n=2.

### Improvements

* (iavl) [#5538](https://github.com/cosmos/cosmos-sdk/pull/5538) Remove manual IAVL pruning in favor of IAVL's internal pruning strategy.
* (server) [#4215](https://github.com/cosmos/cosmos-sdk/issues/4215) The `--pruning` flag
  has been moved to the configuration file, to allow easier node configuration.
* (cli) [#5116](https://github.com/cosmos/cosmos-sdk/issues/5116) The `CLIContext` now supports multiple verifiers
  when connecting to multiple chains. The connecting chain's `CLIContext` will have to have the correct
  chain ID and node URI or client set. To use a `CLIContext` with a verifier for another chain:

  ```go
  // main or parent chain (chain as if you're running without IBC)
  mainCtx := context.NewCLIContext()

  // connecting IBC chain
  sideCtx := context.NewCLIContext().
    WithChainID(sideChainID).
    WithNodeURI(sideChainNodeURI) // or .WithClient(...)

  sideCtx = sideCtx.WithVerifier(
    context.CreateVerifier(sideCtx, context.DefaultVerifierCacheSize),
  )
  ```

* (modules) [#5017](https://github.com/cosmos/cosmos-sdk/pull/5017) The `x/auth` package now supports
  generalized genesis accounts through the `GenesisAccount` interface.
* (modules) [#4762](https://github.com/cosmos/cosmos-sdk/issues/4762) Deprecate remove and add permissions in ModuleAccount.
* (modules) [#4760](https://github.com/cosmos/cosmos-sdk/issues/4760) update `x/auth` to match module spec.
* (modules) [#4814](https://github.com/cosmos/cosmos-sdk/issues/4814) Add security contact to Validator description.
* (modules) [#4875](https://github.com/cosmos/cosmos-sdk/issues/4875) refactor integration tests to use SimApp and separate test package
* (sdk) [#4566](https://github.com/cosmos/cosmos-sdk/issues/4566) Export simulation's parameters and app state to JSON in order to reproduce bugs and invariants.
* (sdk) [#4640](https://github.com/cosmos/cosmos-sdk/issues/4640) improve import/export simulation errors by extending `DiffKVStores` to return an array of `KVPairs` that are then compared to check for inconsistencies.
* (sdk) [#4717](https://github.com/cosmos/cosmos-sdk/issues/4717) refactor `x/slashing` to match the new module spec
* (sdk) [#4758](https://github.com/cosmos/cosmos-sdk/issues/4758) update `x/genaccounts` to match module spec
* (simulation) [#4824](https://github.com/cosmos/cosmos-sdk/issues/4824) `PrintAllInvariants` flag will print all failed invariants
* (simulation) [#4490](https://github.com/cosmos/cosmos-sdk/issues/4490) add `InitialBlockHeight` flag to resume a simulation from a given block

    * Support exporting the simulation stats to a given JSON file

* (simulation) [#4847](https://github.com/cosmos/cosmos-sdk/issues/4847), [#4838](https://github.com/cosmos/cosmos-sdk/pull/4838) and [#4869](https://github.com/cosmos/cosmos-sdk/pull/4869) `SimApp` and simulation refactors:
    * Implement `SimulationManager` for executing modules' simulation functionalities in a modularized way
    * Add `RegisterStoreDecoders` to the `SimulationManager` for decoding each module's types
    * Add `GenerateGenesisStates` to the `SimulationManager` to generate a randomized `GenState` for each module
    * Add `RandomizedParams` to the `SimulationManager` that registers each modules' parameters in order to
    simulate `ParamChangeProposal`s' `Content`s
    * Add `WeightedOperations` to the `SimulationManager` that define simulation operations (modules' `Msg`s) with their
    respective weights (i.e chance of being simulated).
    * Add `ProposalContents` to the `SimulationManager` to register each module's governance proposal `Content`s.
* (simulation) [#4893](https://github.com/cosmos/cosmos-sdk/issues/4893) Change `SimApp` keepers to be public and add getter functions for keys and codec
* (simulation) [#4906](https://github.com/cosmos/cosmos-sdk/issues/4906) Add simulation `Config` struct that wraps simulation flags
* (simulation) [#4935](https://github.com/cosmos/cosmos-sdk/issues/4935) Update simulation to reflect a proper `ABCI` application without bypassing `BaseApp` semantics
* (simulation) [#5378](https://github.com/cosmos/cosmos-sdk/pull/5378) Simulation tests refactor:
    * Add `App` interface for general SDK-based app's methods.
    * Refactor and cleanup simulation tests into util functions to simplify their implementation for other SDK apps.
* (store) [#4792](https://github.com/cosmos/cosmos-sdk/issues/4792) panic on non-registered store
* (types) [#4821](https://github.com/cosmos/cosmos-sdk/issues/4821) types/errors package added with support for stacktraces. It is meant as a more feature-rich replacement for sdk.Errors in the mid-term.
* (store) [#1947](https://github.com/cosmos/cosmos-sdk/issues/1947) Implement inter-block (persistent)
  caching through `CommitKVStoreCacheManager`. Any application wishing to utilize an inter-block cache
  must set it in their app via a `BaseApp` option. The `BaseApp` docs have been drastically improved
  to detail this new feature and how state transitions occur.
* (docs/spec) All module specs moved into their respective module dir in x/ (i.e. docs/spec/staking -->> x/staking/spec)
* (docs/) [#5379](https://github.com/cosmos/cosmos-sdk/pull/5379) Major documentation refactor, including:
    * (docs/intro/) Add and improve introduction material for newcomers.
    * (docs/basics/) Add documentation about basic concepts of the cosmos sdk such as the anatomy of an SDK application, the transaction lifecycle or accounts.
    * (docs/core/) Add documentation about core conepts of the cosmos sdk such as `baseapp`, `server`, `store`s, `context` and more.
    * (docs/building-modules/) Add reference documentation on concepts relevant for module developers (`keeper`, `handler`, `messages`, `queries`,...).
    * (docs/interfaces/) Add documentation on building interfaces for the Cosmos SDK.
    * Redesigned user interface that features new dynamically generated sidebar, build-time code embedding from GitHub, new homepage as well as many other improvements.
* (types) [#5428](https://github.com/cosmos/cosmos-sdk/pull/5428) Add `Mod` (modulo) method and `RelativePow` (exponentation) function for `Uint`.
* (modules) [#5506](https://github.com/cosmos/cosmos-sdk/pull/5506) Remove redundancy in `x/distribution`s use of parameters. There
  now exists a single `Params` type with a getter and setter along with a getter for each individual parameter.

### Bug Fixes

* (client) [#5303](https://github.com/cosmos/cosmos-sdk/issues/5303) Fix ignored error in tx generate only mode.
* (cli) [#4763](https://github.com/cosmos/cosmos-sdk/issues/4763) Fix flag `--min-self-delegation` for staking `EditValidator`
* (keys) Fix ledger custom coin type support bug.
* (x/gov) [#5107](https://github.com/cosmos/cosmos-sdk/pull/5107) Sum validator operator's all voting power when tally votes
* (rest) [#5212](https://github.com/cosmos/cosmos-sdk/issues/5212) Fix pagination in the `/gov/proposals` handler.

## [v0.37.14] - 2020-08-12

### Improvements

* (tendermint) Bump Tendermint version to [v0.32.13](https://github.com/tendermint/tendermint/releases/tag/v0.32.13).

## [v0.37.13] - 2020-06-03

### Improvements

* (tendermint) Bump Tendermint version to [v0.32.12](https://github.com/tendermint/tendermint/releases/tag/v0.32.12).
* (cosmos-ledger-go) Bump Cosmos Ledger Wallet library version to [v0.11.1](https://github.com/cosmos/ledger-cosmos-go/releases/tag/v0.11.1).

## [v0.37.12] - 2020-05-05

### Improvements

* (tendermint) Bump Tendermint version to [v0.32.11](https://github.com/tendermint/tendermint/releases/tag/v0.32.11).

## [v0.37.11] - 2020-04-22

### Bug Fixes

* (x/staking) [#6021](https://github.com/cosmos/cosmos-sdk/pull/6021) --trust-node's false default value prevents creation of the genesis transaction.

## [v0.37.10] - 2020-04-22

### Bug Fixes

* (client/context) [#5964](https://github.com/cosmos/cosmos-sdk/issues/5964) Fix incorrect instantiation of tmlite verifier when --trust-node is off.

## [v0.37.9] - 2020-04-09

### Improvements

* (tendermint) Bump Tendermint version to [v0.32.10](https://github.com/tendermint/tendermint/releases/tag/v0.32.10).

## [v0.37.8] - 2020-03-11

### Bug Fixes

* (rest) [#5508](https://github.com/cosmos/cosmos-sdk/pull/5508) Fix `x/distribution` endpoints to properly return height in the response.
* (x/genutil) [#5499](https://github.com/cosmos/cosmos-sdk/pull/) Ensure `DefaultGenesis` returns valid and non-nil default genesis state.
* (x/genutil) [#5775](https://github.com/cosmos/cosmos-sdk/pull/5775) Fix `ExportGenesis` in `x/genutil` to export default genesis state (`[]`) instead of `null`.
* (genesis) [#5086](https://github.com/cosmos/cosmos-sdk/issues/5086) Ensure `gentxs` are always an empty array instead of `nil`.

### Improvements

* (rest) [#5648](https://github.com/cosmos/cosmos-sdk/pull/5648) Enhance /txs usability:
    * Add `tx.minheight` key to filter transaction with an inclusive minimum block height
    * Add `tx.maxheight` key to filter transaction with an inclusive maximum block height

## [v0.37.7] - 2020-02-10

### Improvements

* (modules) [#5597](https://github.com/cosmos/cosmos-sdk/pull/5597) Add `amount` event attribute to the `complete_unbonding`
  and `complete_redelegation` events that reflect the total balances of the completed unbondings and redelegations
  respectively.

### Bug Fixes

* (x/gov) [#5622](https://github.com/cosmos/cosmos-sdk/pull/5622) Track any events emitted from a proposal's handler upon successful execution.
* (x/bank) [#5531](https://github.com/cosmos/cosmos-sdk/issues/5531) Added missing amount event to MsgMultiSend, emitted for each output.

## [v0.37.6] - 2020-01-21

### Improvements

* (tendermint) Bump Tendermint version to [v0.32.9](https://github.com/tendermint/tendermint/releases/tag/v0.32.9)

## [v0.37.5] - 2020-01-07

### Features

* (types) [#5360](https://github.com/cosmos/cosmos-sdk/pull/5360) Implement `SortableDecBytes` which
  allows the `Dec` type be sortable.

### Improvements

* (tendermint) Bump Tendermint version to [v0.32.8](https://github.com/tendermint/tendermint/releases/tag/v0.32.8)
* (cli) [#5482](https://github.com/cosmos/cosmos-sdk/pull/5482) Remove old "tags" nomenclature from the `q txs` command in
  favor of the new events system. Functionality remains unchanged except that `=` is used instead of `:` to be
  consistent with the API's use of event queries.

### Bug Fixes

* (iavl) [#5276](https://github.com/cosmos/cosmos-sdk/issues/5276) Fix potential race condition in `iavlIterator#Close`.
* (baseapp) [#5350](https://github.com/cosmos/cosmos-sdk/issues/5350) Allow a node to restart successfully
  after a `halt-height` or `halt-time` has been triggered.
* (types) [#5395](https://github.com/cosmos/cosmos-sdk/issues/5395) Fix `Uint#LTE`.
* (types) [#5408](https://github.com/cosmos/cosmos-sdk/issues/5408) `NewDecCoins` constructor now sorts the coins.

## [v0.37.4] - 2019-11-04

### Improvements

* (tendermint) Bump Tendermint version to [v0.32.7](https://github.com/tendermint/tendermint/releases/tag/v0.32.7)
* (ledger) [#4716](https://github.com/cosmos/cosmos-sdk/pull/4716) Fix ledger custom coin type support bug.

### Bug Fixes

* (baseapp) [#5200](https://github.com/cosmos/cosmos-sdk/issues/5200) Remove duplicate events from previous messages.

## [v0.37.3] - 2019-10-10

### Bug Fixes

* (genesis) [#5095](https://github.com/cosmos/cosmos-sdk/issues/5095) Fix genesis file migration from v0.34 to
  v0.36/v0.37 not converting validator consensus pubkey to bech32 format.

### Improvements

* (tendermint) Bump Tendermint version to [v0.32.6](https://github.com/tendermint/tendermint/releases/tag/v0.32.6)

## [v0.37.1] - 2019-09-19

### Features

* (cli) [#4973](https://github.com/cosmos/cosmos-sdk/pull/4973) Enable application CPU profiling
  via the `--cpu-profile` flag.
* [#4979](https://github.com/cosmos/cosmos-sdk/issues/4979) Introduce a new `halt-time` config and
  CLI option to the `start` command. When provided, an application will halt during `Commit` when the
  block time is >= the `halt-time`.

### Improvements

* [#4990](https://github.com/cosmos/cosmos-sdk/issues/4990) Add `Events` to the `ABCIMessageLog` to
  provide context and grouping of events based on the messages they correspond to. The `Events` field
  in `TxResponse` is deprecated and will be removed in the next major release.

### Bug Fixes

* [#4979](https://github.com/cosmos/cosmos-sdk/issues/4979) Use `Signal(os.Interrupt)` over
  `os.Exit(0)` during configured halting to allow any `defer` calls to be executed.
* [#5034](https://github.com/cosmos/cosmos-sdk/issues/5034) Binary search in NFT Module wasn't working on larger sets.

## [v0.37.0] - 2019-08-21

### Bug Fixes

* (baseapp) [#4903](https://github.com/cosmos/cosmos-sdk/issues/4903) Various height query fixes:
    * Move height with proof check from `CLIContext` to `BaseApp` as the height
    can automatically be injected there.
    * Update `handleQueryStore` to resemble `handleQueryCustom`
* (simulation) [#4912](https://github.com/cosmos/cosmos-sdk/issues/4912) Fix SimApp ModuleAccountAddrs
  to properly return black listed addresses for bank keeper initialization.
* (cli) [#4919](https://github.com/cosmos/cosmos-sdk/pull/4919) Don't crash CLI
  if user doesn't answer y/n confirmation request.
* (cli) [#4927](https://github.com/cosmos/cosmos-sdk/issues/4927) Fix the `q gov vote`
  command to handle empty (pruned) votes correctly.

### Improvements

* (rest) [#4924](https://github.com/cosmos/cosmos-sdk/pull/4924) Return response
  height even upon error as it may be useful for the downstream caller and have
  `/auth/accounts/{address}` return a 200 with an empty account upon error when
  that error is that the account doesn't exist.

## [v0.36.0] - 2019-08-13

### Breaking Changes

* (rest) [#4837](https://github.com/cosmos/cosmos-sdk/pull/4837) Remove /version and /node_version
  endpoints in favor of refactoring /node_info to also include application version info.
* All REST responses now wrap the original resource/result. The response
  will contain two fields: height and result.
* [#3565](https://github.com/cosmos/cosmos-sdk/issues/3565) Updates to the governance module:
    * Rename JSON field from `proposal_content` to `content`
    * Rename JSON field from `proposal_id` to `id`
    * Disable `ProposalTypeSoftwareUpgrade` temporarily
* [#3775](https://github.com/cosmos/cosmos-sdk/issues/3775) unify sender transaction tag for ease of querying
* [#4255](https://github.com/cosmos/cosmos-sdk/issues/4255) Add supply module that passively tracks the supplies of a chain
    * Renamed `x/distribution` `ModuleName`
    * Genesis JSON and CLI now use `distribution` instead of `distr`
    * Introduce `ModuleAccount` type, which tracks the flow of coins held within a module
    * Replaced `FeeCollectorKeeper` for a `ModuleAccount`
    * Replaced the staking `Pool`, which coins are now held by the `BondedPool` and `NotBonded` module accounts
    * The `NotBonded` module account now only keeps track of the not bonded tokens within staking, instead of the whole chain
    * [#3628](https://github.com/cosmos/cosmos-sdk/issues/3628) Replaced governance's burn and deposit accounts for a `ModuleAccount`
    * Added a `ModuleAccount` for the distribution module
    * Added a `ModuleAccount` for the mint module
    [#4472](https://github.com/cosmos/cosmos-sdk/issues/4472) validation for crisis genesis
* [#3985](https://github.com/cosmos/cosmos-sdk/issues/3985) `ValidatorPowerRank` uses potential consensus power instead of tendermint power
* [#4104](https://github.com/cosmos/cosmos-sdk/issues/4104) Gaia has been moved to its own repository: https://github.com/cosmos/gaia
* [#4104](https://github.com/cosmos/cosmos-sdk/issues/4104) Rename gaiad.toml to app.toml. The internal contents of the application
  config remain unchanged.
* [#4159](https://github.com/cosmos/cosmos-sdk/issues/4159) create the default module patterns and module manager
* [#4230](https://github.com/cosmos/cosmos-sdk/issues/4230) Change the type of ABCIMessageLog#MsgIndex to uint16 for proper serialization.
* [#4250](https://github.com/cosmos/cosmos-sdk/issues/4250) BaseApp.Query() returns app's version string set via BaseApp.SetAppVersion()
  when handling /app/version queries instead of the version string passed as build
  flag at compile time.
* [#4262](https://github.com/cosmos/cosmos-sdk/issues/4262) GoSumHash is no longer returned by the version command.
* [#4263](https://github.com/cosmos/cosmos-sdk/issues/4263) RestServer#Start now takes read and write timeout arguments.
* [#4305](https://github.com/cosmos/cosmos-sdk/issues/4305) `GenerateOrBroadcastMsgs` no longer takes an `offline` parameter.
* [#4342](https://github.com/cosmos/cosmos-sdk/pull/4342) Upgrade go-amino to v0.15.0
* [#4351](https://github.com/cosmos/cosmos-sdk/issues/4351) InitCmd, AddGenesisAccountCmd, and CollectGenTxsCmd take node's and client's default home directories as arguments.
* [#4387](https://github.com/cosmos/cosmos-sdk/issues/4387) Refactor the usage of tags (now called events) to reflect the
  new ABCI events semantics:
    * Move `x/{module}/tags/tags.go` => `x/{module}/types/events.go`
    * Update `docs/specs`
    * Refactor tags in favor of new `Event(s)` type(s)
    * Update `Context` to use new `EventManager`
    * (Begin|End)Blocker no longer return tags, but rather uses new `EventManager`
    * Message handlers no longer return tags, but rather uses new `EventManager`
    Any component (e.g. BeginBlocker, message handler, etc...) wishing to emit an event must do so
    through `ctx.EventManger().EmitEvent(s)`.
    To reset or wipe emitted events: `ctx = ctx.WithEventManager(sdk.NewEventManager())`
    To get all emitted events: `events := ctx.EventManager().Events()`
* [#4437](https://github.com/cosmos/cosmos-sdk/issues/4437) Replace governance module store keys to use `[]byte` instead of `string`.
* [#4451](https://github.com/cosmos/cosmos-sdk/issues/4451) Improve modularization of clients and modules:
    * Module directory structure improved and standardized
    * Aliases autogenerated
    * Auth and bank related commands are now mounted under the respective moduels
    * Client initialization and mounting standardized
* [#4479](https://github.com/cosmos/cosmos-sdk/issues/4479) Remove codec argument redundency in client usage where
  the CLIContext's codec should be used instead.
* [#4488](https://github.com/cosmos/cosmos-sdk/issues/4488) Decouple client tx, REST, and ultil packages from auth. These packages have
  been restructured and retrofitted into the `x/auth` module.
* [#4521](https://github.com/cosmos/cosmos-sdk/issues/4521) Flatten x/bank structure by hiding module internals.
* [#4525](https://github.com/cosmos/cosmos-sdk/issues/4525) Remove --cors flag, the feature is long gone.
* [#4536](https://github.com/cosmos/cosmos-sdk/issues/4536) The `/auth/accounts/{address}` now returns a `height` in the response.
  The account is now nested under `account`.
* [#4543](https://github.com/cosmos/cosmos-sdk/issues/4543) Account getters are no longer part of client.CLIContext() and have now moved
  to reside in the auth-specific AccountRetriever.
* [#4588](https://github.com/cosmos/cosmos-sdk/issues/4588) Context does not depend on x/auth anymore. client/context is stripped out of the following features:
    * GetAccountDecoder()
    * CLIContext.WithAccountDecoder()
    * CLIContext.WithAccountStore()
    x/auth.AccountDecoder is unnecessary and consequently removed.
* [#4602](https://github.com/cosmos/cosmos-sdk/issues/4602) client/input.{Buffer,Override}Stdin() functions are removed. Thanks to cobra's new release they are now redundant.
* [#4633](https://github.com/cosmos/cosmos-sdk/issues/4633) Update old Tx search by tags APIs to use new Events
  nomenclature.
* [#4649](https://github.com/cosmos/cosmos-sdk/issues/4649) Refactor x/crisis as per modules new specs.
* [#3685](https://github.com/cosmos/cosmos-sdk/issues/3685) The default signature verification gas logic (`DefaultSigVerificationGasConsumer`) now specifies explicit key types rather than string pattern matching. This means that zones that depended on string matching to allow other keys will need to write a custom `SignatureVerificationGasConsumer` function.
* [#4663](https://github.com/cosmos/cosmos-sdk/issues/4663) Refactor bank keeper by removing private functions
    * `InputOutputCoins`, `SetCoins`, `SubtractCoins` and `AddCoins` are now part of the `SendKeeper` instead of the `Keeper` interface
* (tendermint) [#4721](https://github.com/cosmos/cosmos-sdk/pull/4721) Upgrade Tendermint to v0.32.1

### Features

* [#4843](https://github.com/cosmos/cosmos-sdk/issues/4843) Add RegisterEvidences function in the codec package to register
  Tendermint evidence types with a given codec.
* (rest) [#3867](https://github.com/cosmos/cosmos-sdk/issues/3867) Allow querying for genesis transaction when height query param is set to zero.
* [#2020](https://github.com/cosmos/cosmos-sdk/issues/2020) New keys export/import command line utilities to export/import private keys in ASCII format
  that rely on Keybase's new underlying ExportPrivKey()/ImportPrivKey() API calls.
* [#3565](https://github.com/cosmos/cosmos-sdk/issues/3565) Implement parameter change proposal support.
  Parameter change proposals can be submitted through the CLI
  or a REST endpoint. See docs for further usage.
* [#3850](https://github.com/cosmos/cosmos-sdk/issues/3850) Add `rewards` and `commission` to distribution tx tags.
* [#3981](https://github.com/cosmos/cosmos-sdk/issues/3981) Add support to gracefully halt a node at a given height
  via the node's `halt-height` config or CLI value.
* [#4144](https://github.com/cosmos/cosmos-sdk/issues/4144) Allow for configurable BIP44 HD path and coin type.
* [#4250](https://github.com/cosmos/cosmos-sdk/issues/4250) New BaseApp.{,Set}AppVersion() methods to get/set app's version string.
* [#4263](https://github.com/cosmos/cosmos-sdk/issues/4263) Add `--read-timeout` and `--write-timeout` args to the `rest-server` command
  to support custom RPC R/W timeouts.
* [#4271](https://github.com/cosmos/cosmos-sdk/issues/4271) Implement Coins#IsAnyGT
* [#4318](https://github.com/cosmos/cosmos-sdk/issues/4318) Support height queries. Queries against nodes that have the queried
  height pruned will return an error.
* [#4409](https://github.com/cosmos/cosmos-sdk/issues/4409) Implement a command that migrates exported state from one version to the next.
  The `migrate` command currently supports migrating from v0.34 to v0.36 by implementing
  necessary types for both versions.
* [#4570](https://github.com/cosmos/cosmos-sdk/issues/4570) Move /bank/balances/{address} REST handler to x/bank/client/rest. The exposed interface is unchanged.
* Community pool spend proposal per Cosmos Hub governance proposal [#7](https://github.com/cosmos/cosmos-sdk/issues/7) "Activate the Community Pool"

### Improvements

* (simulation) PrintAllInvariants flag will print all failed invariants
* (simulation) Add `InitialBlockHeight` flag to resume a simulation from a given block
* (simulation) [#4670](https://github.com/cosmos/cosmos-sdk/issues/4670) Update simulation statistics to JSON format

    * Support exporting the simulation stats to a given JSON file

* [#4775](https://github.com/cosmos/cosmos-sdk/issues/4775) Refactor CI config
* Upgrade IAVL to v0.12.4
* (tendermint) Upgrade Tendermint to v0.32.2
* (modules) [#4751](https://github.com/cosmos/cosmos-sdk/issues/4751) update `x/genutils` to match module spec
* (keys) [#4611](https://github.com/cosmos/cosmos-sdk/issues/4611) store keys in simapp now use a map instead of using individual literal keys
* [#2286](https://github.com/cosmos/cosmos-sdk/issues/2286) Improve performance of CacheKVStore iterator.
* [#3512](https://github.com/cosmos/cosmos-sdk/issues/3512) Implement Logger method on each module's keeper.
* [#3655](https://github.com/cosmos/cosmos-sdk/issues/3655) Improve signature verification failure error message.
* [#3774](https://github.com/cosmos/cosmos-sdk/issues/3774) add category tag to transactions for ease of filtering
* [#3914](https://github.com/cosmos/cosmos-sdk/issues/3914) Implement invariant benchmarks and add target to makefile.
* [#3928](https://github.com/cosmos/cosmos-sdk/issues/3928) remove staking references from types package
* [#3978](https://github.com/cosmos/cosmos-sdk/issues/3978) Return ErrUnknownRequest in message handlers for unknown
  or invalid routed messages.
* [#4190](https://github.com/cosmos/cosmos-sdk/issues/4190) Client responses that return (re)delegation(s) now return balances
  instead of shares.
* [#4194](https://github.com/cosmos/cosmos-sdk/issues/4194) ValidatorSigningInfo now includes the validator's consensus address.
* [#4235](https://github.com/cosmos/cosmos-sdk/issues/4235) Add parameter change proposal messages to simulation.
* [#4235](https://github.com/cosmos/cosmos-sdk/issues/4235) Update the minting module params to implement params.ParamSet so
  individual keys can be set via proposals instead of passing a struct.
* [#4259](https://github.com/cosmos/cosmos-sdk/issues/4259) `Coins` that are `nil` are now JSON encoded as an empty array `[]`.
  Decoding remains unchanged and behavior is left intact.
* [#4305](https://github.com/cosmos/cosmos-sdk/issues/4305) The `--generate-only` CLI flag fully respects offline tx processing.
* [#4379](https://github.com/cosmos/cosmos-sdk/issues/4379) close db write batch.
* [#4384](https://github.com/cosmos/cosmos-sdk/issues/4384)- Allow splitting withdrawal transaction in several chunks
* [#4403](https://github.com/cosmos/cosmos-sdk/issues/4403) Allow for parameter change proposals to supply only desired fields to be updated
  in objects instead of the entire object (only applies to values that are objects).
* [#4415](https://github.com/cosmos/cosmos-sdk/issues/4415) /client refactor, reduce genutil dependancy on staking
* [#4439](https://github.com/cosmos/cosmos-sdk/issues/4439) Implement governance module iterators.
* [#4465](https://github.com/cosmos/cosmos-sdk/issues/4465) Unknown subcommands print relevant error message
* [#4466](https://github.com/cosmos/cosmos-sdk/issues/4466) Commission validation added to validate basic of MsgCreateValidator by changing CommissionMsg to CommissionRates
* [#4501](https://github.com/cosmos/cosmos-sdk/issues/4501) Support height queriers in rest client
* [#4535](https://github.com/cosmos/cosmos-sdk/issues/4535) Improve import-export simulation errors by decoding the `KVPair.Value` into its
  respective type
* [#4536](https://github.com/cosmos/cosmos-sdk/issues/4536) cli context queries return query height and accounts are returned with query height
* [#4553](https://github.com/cosmos/cosmos-sdk/issues/4553) undelegate max entries check first
* [#4556](https://github.com/cosmos/cosmos-sdk/issues/4556) Added IsValid function to Coin
* [#4564](https://github.com/cosmos/cosmos-sdk/issues/4564) client/input.GetConfirmation()'s default is changed to No.
* [#4573](https://github.com/cosmos/cosmos-sdk/issues/4573) Returns height in response for query endpoints.
* [#4580](https://github.com/cosmos/cosmos-sdk/issues/4580) Update `Context#BlockHeight` to properly set the block height via `WithBlockHeader`.
* [#4584](https://github.com/cosmos/cosmos-sdk/issues/4584) Update bank Keeper to use expected keeper interface of the AccountKeeper.
* [#4584](https://github.com/cosmos/cosmos-sdk/issues/4584) Move `Account` and `VestingAccount` interface types to `x/auth/exported`.
* [#4082](https://github.com/cosmos/cosmos-sdk/issues/4082) supply module queriers for CLI and REST endpoints
* [#4601](https://github.com/cosmos/cosmos-sdk/issues/4601) Implement generic pangination helper function to be used in
  REST handlers and queriers.
* [#4629](https://github.com/cosmos/cosmos-sdk/issues/4629) Added warning event that gets emitted if validator misses a block.
* [#4674](https://github.com/cosmos/cosmos-sdk/issues/4674) Export `Simapp` genState generators and util functions by making them public
* [#4706](https://github.com/cosmos/cosmos-sdk/issues/4706) Simplify context
  Replace complex Context construct with a simpler immutible struct.
  Only breaking change is not to support `Value` and `GetValue` as first class calls.
  We do embed ctx.Context() as a raw context.Context instead to be used as you see fit.

  Migration guide:

  ```go
  ctx = ctx.WithValue(contextKeyBadProposal, false)
  ```

  Now becomes:

  ```go
  ctx = ctx.WithContext(context.WithValue(ctx.Context(), contextKeyBadProposal, false))
  ```

  A bit more verbose, but also allows `context.WithTimeout()`, etc and only used
  in one function in this repo, in test code.

* [#3685](https://github.com/cosmos/cosmos-sdk/issues/3685) Add `SetAddressVerifier` and `GetAddressVerifier` to `sdk.Config` to allow SDK users to configure custom address format verification logic (to override the default limitation of 20-byte addresses).
* [#3685](https://github.com/cosmos/cosmos-sdk/issues/3685) Add an additional parameter to NewAnteHandler for a custom `SignatureVerificationGasConsumer` (the default logic is now in `DefaultSigVerificationGasConsumer). This allows SDK users to configure their own logic for which key types are accepted and how those key types consume gas.
* Remove `--print-response` flag as it is no longer used.
* Revert [#2284](https://github.com/cosmos/cosmos-sdk/pull/2284) to allow create_empty_blocks in the config
* (tendermint) [#4718](https://github.com/cosmos/cosmos-sdk/issues/4718) Upgrade tendermint/iavl to v0.12.3

### Bug Fixes

* [#4891](https://github.com/cosmos/cosmos-sdk/issues/4891) Disable querying with proofs enabled when the query height <= 1.
* (rest) [#4858](https://github.com/cosmos/cosmos-sdk/issues/4858) Do not return an error in BroadcastTxCommit when the tx broadcasting
  was successful. This allows the proper REST response to be returned for a
  failed tx during `block` broadcasting mode.
* (store) [#4880](https://github.com/cosmos/cosmos-sdk/pull/4880) Fix error check in
  IAVL `Store#DeleteVersion`.
* (tendermint) [#4879](https://github.com/cosmos/cosmos-sdk/issues/4879) Don't terminate the process immediately after startup when run in standalone mode.
* (simulation) [#4861](https://github.com/cosmos/cosmos-sdk/pull/4861) Fix non-determinism simulation
  by using CLI flags as input and updating Makefile target.
* [#4868](https://github.com/cosmos/cosmos-sdk/issues/4868) Context#CacheContext now sets a new EventManager. This prevents unwanted events
  from being emitted.
* (cli) [#4870](https://github.com/cosmos/cosmos-sdk/issues/4870) Disable the `withdraw-all-rewards` command when `--generate-only` is supplied
* (modules) [#4831](https://github.com/cosmos/cosmos-sdk/issues/4831) Prevent community spend proposal from transferring funds to a module account
* (keys) [#4338](https://github.com/cosmos/cosmos-sdk/issues/4338) fix multisig key output for CLI
* (modules) [#4795](https://github.com/cosmos/cosmos-sdk/issues/4795) restrict module accounts from receiving transactions.
  Allowing this would cause an invariant on the module account coins.
* (modules) [#4823](https://github.com/cosmos/cosmos-sdk/issues/4823) Update the `DefaultUnbondingTime` from 3 days to 3 weeks to be inline with documentation.
* (abci) [#4639](https://github.com/cosmos/cosmos-sdk/issues/4639) Fix `CheckTx` by verifying the message route
* Return height in responses when querying against BaseApp
* [#1351](https://github.com/cosmos/cosmos-sdk/issues/1351) Stable AppHash allows no_empty_blocks
* [#3705](https://github.com/cosmos/cosmos-sdk/issues/3705) Return `[]` instead of `null` when querying delegator rewards.
* [#3966](https://github.com/cosmos/cosmos-sdk/issues/3966) fixed multiple assigns to action tags
  [#3793](https://github.com/cosmos/cosmos-sdk/issues/3793) add delegator tag for MsgCreateValidator and deleted unused moniker and identity tags
* [#4194](https://github.com/cosmos/cosmos-sdk/issues/4194) Fix pagination and results returned from /slashing/signing_infos
* [#4230](https://github.com/cosmos/cosmos-sdk/issues/4230) Properly set and display the message index through the TxResponse.
* [#4234](https://github.com/cosmos/cosmos-sdk/pull/4234) Allow `tx send --generate-only` to
  actually work offline.
* [#4271](https://github.com/cosmos/cosmos-sdk/issues/4271) Fix addGenesisAccount by using Coins#IsAnyGT for vesting amount validation.
* [#4273](https://github.com/cosmos/cosmos-sdk/issues/4273) Fix usage of AppendTags in x/staking/handler.go
* [#4303](https://github.com/cosmos/cosmos-sdk/issues/4303) Fix NewCoins() underlying function for duplicate coins detection.
* [#4307](https://github.com/cosmos/cosmos-sdk/pull/4307) Don't pass height to RPC calls as
  Tendermint will automatically use the latest height.
* [#4362](https://github.com/cosmos/cosmos-sdk/issues/4362) simulation setup bugfix for multisim 7601778
* [#4383](https://github.com/cosmos/cosmos-sdk/issues/4383) - currentStakeRoundUp is now always atleast currentStake + smallest-decimal-precision
* [#4394](https://github.com/cosmos/cosmos-sdk/issues/4394) Fix signature count check to use the TxSigLimit param instead of
  a default.
* [#4455](https://github.com/cosmos/cosmos-sdk/issues/4455) Use `QueryWithData()` to query unbonding delegations.
* [#4493](https://github.com/cosmos/cosmos-sdk/issues/4493) Fix validator-outstanding-rewards command. It now takes as an argument
  a validator address.
* [#4598](https://github.com/cosmos/cosmos-sdk/issues/4598) Fix redelegation and undelegation txs that were not checking for the correct bond denomination.
* [#4619](https://github.com/cosmos/cosmos-sdk/issues/4619) Close iterators in `GetAllMatureValidatorQueue` and `UnbondAllMatureValidatorQueue`
  methods.
* [#4654](https://github.com/cosmos/cosmos-sdk/issues/4654) validator slash event stored by period and height
* [#4681](https://github.com/cosmos/cosmos-sdk/issues/4681) panic on invalid amount on `MintCoins` and `BurnCoins`
    * skip minting if inflation is set to zero
* Sort state JSON during export and initialization

## 0.35.0

### Bug Fixes

* Fix gas consumption bug in `Undelegate` preventing the ability to sync from
  genesis.

## 0.34.10

### Bug Fixes

* Bump Tendermint version to [v0.31.11](https://github.com/tendermint/tendermint/releases/tag/v0.31.11) to address the vulnerability found in the `consensus` package.

## 0.34.9

### Bug Fixes

* Bump Tendermint version to [v0.31.10](https://github.com/tendermint/tendermint/releases/tag/v0.31.10) to address p2p panic errors.

## 0.34.8

### Bug Fixes

* Bump Tendermint version to v0.31.9 to fix the p2p panic error.
* Update gaiareplay's use of an internal Tendermint API

## 0.34.7

### Bug Fixes

#### SDK

* Fix gas consumption bug in `Undelegate` preventing the ability to sync from
  genesis.

## 0.34.6

### Bug Fixes

#### SDK

* Unbonding from a validator is now only considered "complete" after the full
  unbonding period has elapsed regardless of the validator's status.

## 0.34.5

### Bug Fixes

#### SDK

* [#4273](https://github.com/cosmos/cosmos-sdk/issues/4273) Fix usage of `AppendTags` in x/staking/handler.go

### Improvements

### SDK

* [#2286](https://github.com/cosmos/cosmos-sdk/issues/2286) Improve performance of `CacheKVStore` iterator.
* [#3655](https://github.com/cosmos/cosmos-sdk/issues/3655) Improve signature verification failure error message.
* [#4384](https://github.com/cosmos/cosmos-sdk/issues/4384) Allow splitting withdrawal transaction in several chunks.

#### Gaia CLI

* [#4227](https://github.com/cosmos/cosmos-sdk/issues/4227) Support for Ledger App v1.5.
* [#4345](https://github.com/cosmos/cosmos-sdk/pull/4345) Update `ledger-cosmos-go`
  to v0.10.3.

## 0.34.4

### Bug Fixes

#### SDK

* [#4234](https://github.com/cosmos/cosmos-sdk/pull/4234) Allow `tx send --generate-only` to
  actually work offline.

#### Gaia

* [#4219](https://github.com/cosmos/cosmos-sdk/issues/4219) Return an error when an empty mnemonic is provided during key recovery.

### Improvements

#### Gaia

* [#2007](https://github.com/cosmos/cosmos-sdk/issues/2007) Return 200 status code on empty results

### New features

#### SDK

* [#3850](https://github.com/cosmos/cosmos-sdk/issues/3850) Add `rewards` and `commission` to distribution tx tags.

## 0.34.3

### Bug Fixes

#### Gaia

* [#4196](https://github.com/cosmos/cosmos-sdk/pull/4196) Set default invariant
  check period to zero.

## 0.34.2

### Improvements

#### SDK

* [#4135](https://github.com/cosmos/cosmos-sdk/pull/4135) Add further clarification
  to generate only usage.

### Bug Fixes

#### SDK

* [#4135](https://github.com/cosmos/cosmos-sdk/pull/4135) Fix `NewResponseFormatBroadcastTxCommit`
* [#4053](https://github.com/cosmos/cosmos-sdk/issues/4053) Add `--inv-check-period`
  flag to gaiad to set period at which invariants checks will run.
* [#4099](https://github.com/cosmos/cosmos-sdk/issues/4099) Update the /staking/validators endpoint to support
  status and pagination query flags.

## 0.34.1

### Bug Fixes

#### Gaia

* [#4163](https://github.com/cosmos/cosmos-sdk/pull/4163) Fix v0.33.x export script to port gov data correctly.

## 0.34.0

### Breaking Changes

#### Gaia

* [#3463](https://github.com/cosmos/cosmos-sdk/issues/3463) Revert bank module handler fork (re-enables transfers)
* [#3875](https://github.com/cosmos/cosmos-sdk/issues/3875) Replace `async` flag with `--broadcast-mode` flag where the default
  value is `sync`. The `block` mode should not be used. The REST client now
  uses `mode` parameter instead of the `return` parameter.

#### Gaia CLI

* [#3938](https://github.com/cosmos/cosmos-sdk/issues/3938) Remove REST server's SSL support altogether.

#### SDK

* [#3245](https://github.com/cosmos/cosmos-sdk/issues/3245) Rename validator.GetJailed() to validator.IsJailed()
* [#3516](https://github.com/cosmos/cosmos-sdk/issues/3516) Remove concept of shares from staking unbonding and redelegation UX;
  replaced by direct coin amount.

#### Tendermint

* [#4029](https://github.com/cosmos/cosmos-sdk/issues/4029) Upgrade Tendermint to v0.31.3

### New features

#### SDK

* [#2935](https://github.com/cosmos/cosmos-sdk/issues/2935) New module Crisis which can test broken invariant with messages
* [#3813](https://github.com/cosmos/cosmos-sdk/issues/3813) New sdk.NewCoins safe constructor to replace bare sdk.Coins{} declarations.
* [#3858](https://github.com/cosmos/cosmos-sdk/issues/3858) add website, details and identity to gentx cli command
* Implement coin conversion and denomination registration utilities

#### Gaia

* [#2935](https://github.com/cosmos/cosmos-sdk/issues/2935) Optionally assert invariants on a blockly basis using `gaiad --assert-invariants-blockly`
* [#3886](https://github.com/cosmos/cosmos-sdk/issues/3886) Implement minting module querier and CLI/REST clients.

#### Gaia CLI

* [#3937](https://github.com/cosmos/cosmos-sdk/issues/3937) Add command to query community-pool

#### Gaia REST API

* [#3937](https://github.com/cosmos/cosmos-sdk/issues/3937) Add route to fetch community-pool
* [#3949](https://github.com/cosmos/cosmos-sdk/issues/3949) added /slashing/signing_infos to get signing_info for all validators

### Improvements

#### Gaia

* [#3808](https://github.com/cosmos/cosmos-sdk/issues/3808) `gaiad` and `gaiacli` integration tests use ./build/ binaries.
* [#3819](https://github.com/cosmos/cosmos-sdk/issues/3819) Simulation refactor, log output now stored in ~/.gaiad/simulation/
    * Simulation moved to its own module (not a part of mock)
    * Logger type instead of passing function variables everywhere
    * Logger json output (for reloadable simulation running)
    * Cleanup bank simulation messages / remove dup code in bank simulation
    * Simulations saved in `~/.gaiad/simulations/`
    * "Lean" simulation output option to exclude No-ops and !ok functions (`--SimulationLean` flag)
* [#3893](https://github.com/cosmos/cosmos-sdk/issues/3893) Improve `gaiacli tx sign` command
    * Add shorthand flags -a and -s for the account and sequence numbers respectively
    * Mark the account and sequence numbers required during "offline" mode
    * Always do an RPC query for account and sequence number during "online" mode
* [#4018](https://github.com/cosmos/cosmos-sdk/issues/4018) create genesis port script for release v.0.34.0

#### Gaia CLI

* [#3833](https://github.com/cosmos/cosmos-sdk/issues/3833) Modify stake to atom in gaia's doc.
* [#3841](https://github.com/cosmos/cosmos-sdk/issues/3841) Add indent to JSON of `gaiacli keys [add|show|list]`
* [#3859](https://github.com/cosmos/cosmos-sdk/issues/3859) Add newline to echo of `gaiacli keys ...`
* [#3959](https://github.com/cosmos/cosmos-sdk/issues/3959) Improving error messages when signing with ledger devices fails

#### SDK

* [#3238](https://github.com/cosmos/cosmos-sdk/issues/3238) Add block time to tx responses when querying for
  txs by tags or hash.
* [#3752](https://github.com/cosmos/cosmos-sdk/issues/3752) Explanatory docs for minting mechanism (`docs/spec/mint/01_concepts.md`)
* [#3801](https://github.com/cosmos/cosmos-sdk/issues/3801) `baseapp` safety improvements
* [#3820](https://github.com/cosmos/cosmos-sdk/issues/3820) Make Coins.IsAllGT() more robust and consistent.
* [#3828](https://github.com/cosmos/cosmos-sdk/issues/3828) New sdkch tool to maintain changelogs
* [#3864](https://github.com/cosmos/cosmos-sdk/issues/3864) Make Coins.IsAllGTE() more consistent.
* [#3907](https://github.com/cosmos/cosmos-sdk/issues/3907): dep -> go mod migration
    * Drop dep in favor of go modules.
    * Upgrade to Go 1.12.1.
* [#3917](https://github.com/cosmos/cosmos-sdk/issues/3917) Allow arbitrary decreases to validator commission rates.
* [#3937](https://github.com/cosmos/cosmos-sdk/issues/3937) Implement community pool querier.
* [#3940](https://github.com/cosmos/cosmos-sdk/issues/3940) Codespace should be lowercase.
* [#3986](https://github.com/cosmos/cosmos-sdk/issues/3986) Update the Stringer implementation of the Proposal type.
* [#926](https://github.com/cosmos/cosmos-sdk/issues/926) circuit breaker high level explanation
* [#3896](https://github.com/cosmos/cosmos-sdk/issues/3896) Fixed various linters warnings in the context of the gometalinter -> golangci-lint migration
* [#3916](https://github.com/cosmos/cosmos-sdk/issues/3916) Hex encode data in tx responses

### Bug Fixes

#### Gaia

* [#3825](https://github.com/cosmos/cosmos-sdk/issues/3825) Validate genesis before running gentx
* [#3889](https://github.com/cosmos/cosmos-sdk/issues/3889) When `--generate-only` is provided, the Keybase is not used and as a result
  the `--from` value must be a valid Bech32 cosmos address.
* 3974 Fix go env setting in installation.md
* 3996 Change 'make get_tools' to 'make tools' in DOCS_README.md.

#### Gaia CLI

* [#3883](https://github.com/cosmos/cosmos-sdk/issues/3883) Remove Height Flag from CLI Queries
* [#3899](https://github.com/cosmos/cosmos-sdk/issues/3899) Using 'gaiacli config node' breaks ~/config/config.toml

#### SDK

* [#3837](https://github.com/cosmos/cosmos-sdk/issues/3837) Fix `WithdrawValidatorCommission` to properly set the validator's remaining commission.
* [#3870](https://github.com/cosmos/cosmos-sdk/issues/3870) Fix DecCoins#TruncateDecimal to never return zero coins in
  either the truncated coins or the change coins.
* [#3915](https://github.com/cosmos/cosmos-sdk/issues/3915) Remove ';' delimiting support from ParseDecCoins
* [#3977](https://github.com/cosmos/cosmos-sdk/issues/3977) Fix docker image build
* [#4020](https://github.com/cosmos/cosmos-sdk/issues/4020) Fix queryDelegationRewards by returning an error
  when the validator or delegation do not exist.
* [#4050](https://github.com/cosmos/cosmos-sdk/issues/4050) Fix DecCoins APIs
  where rounding or truncation could result in zero decimal coins.
* [#4088](https://github.com/cosmos/cosmos-sdk/issues/4088) Fix `calculateDelegationRewards`
  by accounting for rounding errors when multiplying stake by slashing fractions.

## 0.33.2

### Improvements

#### Tendermint

* Upgrade Tendermint to `v0.31.0-dev0-fix0` which includes critical security fixes.

## 0.33.1

### Bug Fixes

#### Gaia

* [#3999](https://github.com/cosmos/cosmos-sdk/pull/3999) Fix distribution delegation for zero height export bug

## 0.33.0

BREAKING CHANGES

* Gaia REST API

    * [#3641](https://github.com/cosmos/cosmos-sdk/pull/3641) Remove the ability to use a Keybase from the REST API client:
        * `password` and `generate_only` have been removed from the `base_req` object
        * All txs that used to sign or use the Keybase now only generate the tx
        * `keys` routes completely removed
    * [#3692](https://github.com/cosmos/cosmos-sdk/pull/3692) Update tx encoding and broadcasting endpoints:
        * Remove duplicate broadcasting endpoints in favor of POST @ `/txs`
            * The `Tx` field now accepts a `StdTx` and not raw tx bytes
        * Move encoding endpoint to `/txs/encode`

* Gaia

    * [#3787](https://github.com/cosmos/cosmos-sdk/pull/3787) Fork the `x/bank` module into the Gaia application with only a
    modified message handler, where the modified message handler behaves the same as
    the standard `x/bank` message handler except for `MsgMultiSend` that must burn
    exactly 9 atoms and transfer 1 atom, and `MsgSend` is disabled.
    * [#3789](https://github.com/cosmos/cosmos-sdk/pull/3789) Update validator creation flow:
    _ Remove `NewMsgCreateValidatorOnBehalfOf` and corresponding business logic
    _ Ensure the validator address equals the delegator address during
    `MsgCreateValidator#ValidateBasic`

* SDK

    * [#3750](https://github.com/cosmos/cosmos-sdk/issues/3750) Track outstanding rewards per-validator instead of globally,
    and fix the main simulation issue, which was that slashes of
    re-delegations to a validator were not correctly accounted for
    in fee distribution when the redelegation in question had itself
    been slashed (from a fault committed by a different validator)
    in the same BeginBlock. Outstanding rewards are now available
    on a per-validator basis in REST.
    * [#3669](https://github.com/cosmos/cosmos-sdk/pull/3669) Ensure consistency in message naming, codec registration, and JSON
    tags.
    * [#3788](https://github.com/cosmos/cosmos-sdk/pull/3788) Change order of operations for greater accuracy when calculating delegation share token value
    * [#3788](https://github.com/cosmos/cosmos-sdk/pull/3788) DecCoins.Cap -> DecCoins.Intersect
    * [#3666](https://github.com/cosmos/cosmos-sdk/pull/3666) Improve coins denom validation.
    * [#3751](https://github.com/cosmos/cosmos-sdk/pull/3751) Disable (temporarily) support for ED25519 account key pairs.

* Tendermint
    * [#3804] Update to Tendermint `v0.31.0-dev0`

FEATURES

* SDK
    * [#3719](https://github.com/cosmos/cosmos-sdk/issues/3719) DBBackend can now be set at compile time.
    Defaults: goleveldb. Supported: cleveldb.

IMPROVEMENTS

* Gaia REST API

    * Update the `TxResponse` type allowing for the `Logs` result to be JSON decoded automatically.

* Gaia CLI

    * [#3653](https://github.com/cosmos/cosmos-sdk/pull/3653) Prompt user confirmation prior to signing and broadcasting a transaction.
    * [#3670](https://github.com/cosmos/cosmos-sdk/pull/3670) CLI support for showing bech32 addresses in Ledger devices
    * [#3711](https://github.com/cosmos/cosmos-sdk/pull/3711) Update `tx sign` to use `--from` instead of the deprecated `--name`
    CLI flag.
    * [#3738](https://github.com/cosmos/cosmos-sdk/pull/3738) Improve multisig UX:
        * `gaiacli keys show -o json` now includes constituent pubkeys, respective weights and threshold
        * `gaiacli keys show --show-multisig` now displays constituent pubkeys, respective weights and threshold
        * `gaiacli tx sign --validate-signatures` now displays multisig signers with their respective weights
    * [#3730](https://github.com/cosmos/cosmos-sdk/issues/3730) Improve workflow for
    `gaiad gentx` with offline public keys, by outputting stdtx file that needs to be signed.
    * [#3761](https://github.com/cosmos/cosmos-sdk/issues/3761) Querying account related information using custom querier in auth module

* SDK

    * [#3753](https://github.com/cosmos/cosmos-sdk/issues/3753) Remove no-longer-used governance penalty parameter
    * [#3679](https://github.com/cosmos/cosmos-sdk/issues/3679) Consistent operators across Coins, DecCoins, Int, Dec
    replaced: Minus->Sub Plus->Add Div->Quo
    * [#3665](https://github.com/cosmos/cosmos-sdk/pull/3665) Overhaul sdk.Uint type in preparation for Coins Int -> Uint migration.
    * [#3691](https://github.com/cosmos/cosmos-sdk/issues/3691) Cleanup error messages
    * [#3456](https://github.com/cosmos/cosmos-sdk/issues/3456) Integrate in the Int.ToDec() convenience function
    * [#3300](https://github.com/cosmos/cosmos-sdk/pull/3300) Update the spec-spec, spec file reorg, and TOC updates.
    * [#3694](https://github.com/cosmos/cosmos-sdk/pull/3694) Push tagged docker images on docker hub when tag is created.
    * [#3716](https://github.com/cosmos/cosmos-sdk/pull/3716) Update file permissions the client keys directory and contents to `0700`.
    * [#3681](https://github.com/cosmos/cosmos-sdk/issues/3681) Migrate ledger-cosmos-go from ZondaX to Cosmos organization

* Tendermint
    * [#3699](https://github.com/cosmos/cosmos-sdk/pull/3699) Upgrade to Tendermint 0.30.1

BUG FIXES

* Gaia CLI

    * [#3731](https://github.com/cosmos/cosmos-sdk/pull/3731) `keys add --interactive` bip32 passphrase regression fix
    * [#3714](https://github.com/cosmos/cosmos-sdk/issues/3714) Fix USB raw access issues with gaiacli when installed via snap

* Gaia

    * [#3777](https://github.com/cosmso/cosmos-sdk/pull/3777) `gaiad export` no longer panics when the database is empty
    * [#3806](https://github.com/cosmos/cosmos-sdk/pull/3806) Properly return errors from a couple of struct Unmarshal functions

* SDK
    * [#3728](https://github.com/cosmos/cosmos-sdk/issues/3728) Truncate decimal multiplication & division in distribution to ensure
    no more than the collected fees / inflation are distributed
    * [#3727](https://github.com/cosmos/cosmos-sdk/issues/3727) Return on zero-length (including []byte{}) PrefixEndBytes() calls
    * [#3559](https://github.com/cosmos/cosmos-sdk/issues/3559) fix occasional failing due to non-determinism in lcd test TestBonding
    where validator is unexpectedly slashed throwing off test calculations
    * [#3411](https://github.com/cosmos/cosmos-sdk/pull/3411) Include the `RequestInitChain.Time` in the block header init during
    `InitChain`.
    * [#3717](https://github.com/cosmos/cosmos-sdk/pull/3717) Update the vesting specification and implementation to cap deduction from
    `DelegatedVesting` by at most `DelegatedVesting`. This accounts for the case where
    the undelegation amount may exceed the original delegation amount due to
    truncation of undelegation tokens.
    * [#3717](https://github.com/cosmos/cosmos-sdk/pull/3717) Ignore unknown proposers in allocating rewards for proposers, in case
    unbonding period was just 1 block and proposer was already deleted.
    * [#3726](https://github.com/cosmos/cosmos-sdk/pull/3724) Cap(clip) reward to remaining coins in AllocateTokens.

## 0.32.0

BREAKING CHANGES

* Gaia REST API

    * [#3642](https://github.com/cosmos/cosmos-sdk/pull/3642) `GET /tx/{hash}` now returns `404` instead of `500` if the transaction is not found

* SDK
* [#3580](https://github.com/cosmos/cosmos-sdk/issues/3580) Migrate HTTP request/response types and utilities to types/rest.
* [#3592](https://github.com/cosmos/cosmos-sdk/issues/3592) Drop deprecated keybase implementation's New() constructor in
  favor of a new crypto/keys.New(string, string) implementation that
  returns a lazy keybase instance. Remove client.MockKeyBase,
  superseded by crypto/keys.NewInMemory()
* [#3621](https://github.com/cosmos/cosmos-sdk/issues/3621) staking.GenesisState.Bonds -> Delegations

IMPROVEMENTS

* SDK

    * [#3311](https://github.com/cosmos/cosmos-sdk/pull/3311) Reconcile the `DecCoin/s` API with the `Coin/s` API.
    * [#3614](https://github.com/cosmos/cosmos-sdk/pull/3614) Add coin denom length checks to the coins constructors.
    * [#3621](https://github.com/cosmos/cosmos-sdk/issues/3621) remove many inter-module dependancies
    * [#3601](https://github.com/cosmos/cosmos-sdk/pull/3601) JSON-stringify the ABCI log response which includes the log and message
    index.
    * [#3604](https://github.com/cosmos/cosmos-sdk/pull/3604) Improve SDK funds related error messages and allow for unicode in
    JSON ABCI log.
    * [#3620](https://github.com/cosmos/cosmos-sdk/pull/3620) Version command shows build tags
    * [#3638](https://github.com/cosmos/cosmos-sdk/pull/3638) Add Bcrypt benchmarks & justification of security parameter choice
    * [#3648](https://github.com/cosmos/cosmos-sdk/pull/3648) Add JSON struct tags to vesting accounts.

* Tendermint
    * [#3618](https://github.com/cosmos/cosmos-sdk/pull/3618) Upgrade to Tendermint 0.30.03

BUG FIXES

* SDK
    * [#3646](https://github.com/cosmos/cosmos-sdk/issues/3646) `x/mint` now uses total token supply instead of total bonded tokens to calculate inflation

## 0.31.2

BREAKING CHANGES

* SDK
* [#3592](https://github.com/cosmos/cosmos-sdk/issues/3592) Drop deprecated keybase implementation's
  New constructor in favor of a new
  crypto/keys.New(string, string) implementation that
  returns a lazy keybase instance. Remove client.MockKeyBase,
  superseded by crypto/keys.NewInMemory()

IMPROVEMENTS

* SDK

    * [#3604](https://github.com/cosmos/cosmos-sdk/pulls/3604) Improve SDK funds related error messages and allow for unicode in
    JSON ABCI log.

* Tendermint
    * [#3563](https://github.com/cosmos/cosmos-sdk/3563) Update to Tendermint version `0.30.0-rc0`

BUG FIXES

* Gaia

    * [#3585] Fix setting the tx hash in `NewResponseFormatBroadcastTxCommit`.
    * [#3585] Return an empty `TxResponse` when Tendermint returns an empty
    `ResultBroadcastTx`.

* SDK
    * [#3582](https://github.com/cosmos/cosmos-sdk/pull/3582) Running `make test_unit` was failing due to a missing tag
    * [#3617](https://github.com/cosmos/cosmos-sdk/pull/3582) Fix fee comparison when the required fees does not contain any denom
    present in the tx fees.

## 0.31.0

BREAKING CHANGES

* Gaia REST API (`gaiacli advanced rest-server`)

    * [#3284](https://github.com/cosmos/cosmos-sdk/issues/3284) Rename the `name`
    field to `from` in the `base_req` body.
    * [#3485](https://github.com/cosmos/cosmos-sdk/pull/3485) Error responses are now JSON objects.
    * [#3477][distribution] endpoint changed "all_delegation_rewards" -> "delegator_total_rewards"

* Gaia CLI (`gaiacli`)

    * [#3399](https://github.com/cosmos/cosmos-sdk/pull/3399) Add `gaiad validate-genesis` command to facilitate checking of genesis files
    * [#1894](https://github.com/cosmos/cosmos-sdk/issues/1894) `version` prints out short info by default. Add `--long` flag. Proper handling of `--format` flag introduced.
    * [#3465](https://github.com/cosmos/cosmos-sdk/issues/3465) `gaiacli rest-server` switched back to insecure mode by default:
        * `--insecure` flag is removed.
        * `--tls` is now used to enable secure layer.
    * [#3451](https://github.com/cosmos/cosmos-sdk/pull/3451) `gaiacli` now returns transactions in plain text including tags.
    * [#3497](https://github.com/cosmos/cosmos-sdk/issues/3497) `gaiad init` now takes moniker as required arguments, not as parameter.
    * [#3501](https://github.com/cosmos/cosmos-sdk/issues/3501) Change validator
    address Bech32 encoding to consensus address in `tendermint-validator-set`.

* Gaia

    * [#3457](https://github.com/cosmos/cosmos-sdk/issues/3457) Changed governance tally validatorGovInfo to use sdk.Int power instead of sdk.Dec
    * [#3495](https://github.com/cosmos/cosmos-sdk/issues/3495) Added Validator Minimum Self Delegation
    * Reintroduce OR semantics for tx fees

* SDK
    * [#2513](https://github.com/cosmos/cosmos-sdk/issues/2513) Tendermint updates are adjusted by 10^-6 relative to staking tokens,
    * [#3487](https://github.com/cosmos/cosmos-sdk/pull/3487) Move HTTP/REST utilities out of client/utils into a new dedicated client/rest package.
    * [#3490](https://github.com/cosmos/cosmos-sdk/issues/3490) ReadRESTReq() returns bool to avoid callers to write error responses twice.
    * [#3502](https://github.com/cosmos/cosmos-sdk/pull/3502) Fixes issue when comparing genesis states
    * [#3514](https://github.com/cosmos/cosmos-sdk/pull/3514) Various clean ups:
        * Replace all GetKeyBase\* functions family in favor of NewKeyBaseFromDir and NewKeyBaseFromHomeFlag.
        * Remove Get prefix from all TxBuilder's getters.
    * [#3522](https://github.com/cosmos/cosmos-sdk/pull/3522) Get rid of double negatives: Coins.IsNotNegative() -> Coins.IsAnyNegative().
    * [#3561](https://github.com/cosmos/cosmos-sdk/issues/3561) Don't unnecessarily store denominations in staking

FEATURES

* Gaia REST API

* [#2358](https://github.com/cosmos/cosmos-sdk/issues/2358) Add distribution module REST interface

* Gaia CLI (`gaiacli`)

    * [#3429](https://github.com/cosmos/cosmos-sdk/issues/3429) Support querying
    for all delegator distribution rewards.
    * [#3449](https://github.com/cosmos/cosmos-sdk/issues/3449) Proof verification now works with absence proofs
    * [#3484](https://github.com/cosmos/cosmos-sdk/issues/3484) Add support
    vesting accounts to the add-genesis-account command.

* Gaia

    * [#3397](https://github.com/cosmos/cosmos-sdk/pull/3397) Implement genesis file sanitization to avoid failures at chain init.
    * [#3428](https://github.com/cosmos/cosmos-sdk/issues/3428) Run the simulation from a particular genesis state loaded from a file

* SDK
    * [#3270](https://github.com/cosmos/cosmos-sdk/issues/3270) [x/staking] limit number of ongoing unbonding delegations /redelegations per pair/trio
    * [#3477][distribution] new query endpoint "delegator_validators"
    * [#3514](https://github.com/cosmos/cosmos-sdk/pull/3514) Provided a lazy loading implementation of Keybase that locks the underlying
    storage only for the time needed to perform the required operation. Also added Keybase reference to TxBuilder struct.
    * [types] [#2580](https://github.com/cosmos/cosmos-sdk/issues/2580) Addresses now Bech32 empty addresses to an empty string

IMPROVEMENTS

* Gaia REST API

    * [#3284](https://github.com/cosmos/cosmos-sdk/issues/3284) Update Gaia Lite
    REST service to support the following:
    _ Automatic account number and sequence population when fields are omitted
    _ Generate only functionality no longer requires access to a local Keybase \* `from` field in the `base_req` body can be a Keybase name or account address
    * [#3423](https://github.com/cosmos/cosmos-sdk/issues/3423) Allow simulation
    (auto gas) to work with generate only.
    * [#3514](https://github.com/cosmos/cosmos-sdk/pull/3514) REST server calls to keybase does not lock the underlying storage anymore.
    * [#3523](https://github.com/cosmos/cosmos-sdk/pull/3523) Added `/tx/encode` endpoint to serialize a JSON tx to base64-encoded Amino.

* Gaia CLI (`gaiacli`)

    * [#3476](https://github.com/cosmos/cosmos-sdk/issues/3476) New `withdraw-all-rewards` command to withdraw all delegations rewards for delegators.
    * [#3497](https://github.com/cosmos/cosmos-sdk/issues/3497) `gaiad gentx` supports `--ip` and `--node-id` flags to override defaults.
    * [#3518](https://github.com/cosmos/cosmos-sdk/issues/3518) Fix flow in
    `keys add` to show the mnemonic by default.
    * [#3517](https://github.com/cosmos/cosmos-sdk/pull/3517) Increased test coverage
    * [#3523](https://github.com/cosmos/cosmos-sdk/pull/3523) Added `tx encode` command to serialize a JSON tx to base64-encoded Amino.

* Gaia

    * [#3418](https://github.com/cosmos/cosmos-sdk/issues/3418) Add vesting account
    genesis validation checks to `GaiaValidateGenesisState`.
    * [#3420](https://github.com/cosmos/cosmos-sdk/issues/3420) Added maximum length to governance proposal descriptions and titles
    * [#3256](https://github.com/cosmos/cosmos-sdk/issues/3256) Add gas consumption
    for tx size in the ante handler.
    * [#3454](https://github.com/cosmos/cosmos-sdk/pull/3454) Add `--jail-whitelist` to `gaiad export` to enable testing of complex exports
    * [#3424](https://github.com/cosmos/cosmos-sdk/issues/3424) Allow generation of gentxs with empty memo field.
    * [#3507](https://github.com/cosmos/cosmos-sdk/issues/3507) General cleanup, removal of unnecessary struct fields, undelegation bugfix, and comment clarification in x/staking and x/slashing

* SDK
    * [#2605] x/params add subkey accessing
    * [#2986](https://github.com/cosmos/cosmos-sdk/pull/2986) Store Refactor
    * [#3435](https://github.com/cosmos/cosmos-sdk/issues/3435) Test that store implementations do not allow nil values
    * [#2509](https://github.com/cosmos/cosmos-sdk/issues/2509) Sanitize all usage of Dec.RoundInt64()
    * [#556](https://github.com/cosmos/cosmos-sdk/issues/556) Increase `BaseApp`
    test coverage.
    * [#3357](https://github.com/cosmos/cosmos-sdk/issues/3357) develop state-transitions.md for staking spec, missing states added to `state.md`
    * [#3552](https://github.com/cosmos/cosmos-sdk/pull/3552) Validate bit length when
    deserializing `Int` types.

BUG FIXES

* Gaia CLI (`gaiacli`)

    * [#3417](https://github.com/cosmos/cosmos-sdk/pull/3417) Fix `q slashing signing-info` panic by ensuring safety of user input and properly returning not found error
    * [#3345](https://github.com/cosmos/cosmos-sdk/issues/3345) Upgrade ledger-cosmos-go dependency to v0.9.3 to pull
    https://github.com/ZondaX/ledger-cosmos-go/commit/ed9aa39ce8df31bad1448c72d3d226bf2cb1a8d1 in order to fix a derivation path issue that causes `gaiacli keys add --recover`
    to malfunction.
    * [#3419](https://github.com/cosmos/cosmos-sdk/pull/3419) Fix `q distr slashes` panic
    * [#3453](https://github.com/cosmos/cosmos-sdk/pull/3453) The `rest-server` command didn't respect persistent flags such as `--chain-id` and `--trust-node` if they were
    passed on the command line.
    * [#3441](https://github.com/cosmos/cosmos-sdk/pull/3431) Improved resource management and connection handling (ledger devices). Fixes issue with DER vs BER signatures.

* Gaia
    * [#3486](https://github.com/cosmos/cosmos-sdk/pull/3486) Use AmountOf in
    vesting accounts instead of zipping/aligning denominations.

## 0.30.0

BREAKING CHANGES

* Gaia REST API (`gaiacli advanced rest-server`)

    * [gaia-lite] [#2182] Renamed and merged all redelegations endpoints into `/staking/redelegations`
    * [#3176](https://github.com/cosmos/cosmos-sdk/issues/3176) `tx/sign` endpoint now expects `BaseReq` fields as nested object.
    * [#2222] all endpoints renamed from `/stake` -> `/staking`
    * [#1268] `LooseTokens` -> `NotBondedTokens`
    * [#3289] misc renames:
        * `Validator.UnbondingMinTime` -> `Validator.UnbondingCompletionTime`
        * `Delegation` -> `Value` in `MsgCreateValidator` and `MsgDelegate`
        * `MsgBeginUnbonding` -> `MsgUndelegate`

* Gaia CLI (`gaiacli`)

    * [#810](https://github.com/cosmos/cosmos-sdk/issues/810) Don't fallback to any default values for chain ID.
        * Users need to supply chain ID either via config file or the `--chain-id` flag.
        * Change `chain_id` and `trust_node` in `gaiacli` configuration to `chain-id` and `trust-node` respectively.
    * [#3069](https://github.com/cosmos/cosmos-sdk/pull/3069) `--fee` flag renamed to `--fees` to support multiple coins
    * [#3156](https://github.com/cosmos/cosmos-sdk/pull/3156) Remove unimplemented `gaiacli init` command
    * [#2222] `gaiacli tx stake` -> `gaiacli tx staking`, `gaiacli query stake` -> `gaiacli query staking`
    * [#1894](https://github.com/cosmos/cosmos-sdk/issues/1894) `version` command now shows latest commit, vendor dir hash, and build machine info.
    * [#3320](https://github.com/cosmos/cosmos-sdk/pull/3320) Ensure all `gaiacli query` commands respect the `--output` and `--indent` flags

* Gaia

    * https://github.com/cosmos/cosmos-sdk/issues/2838 - Move store keys to constants
    * [#3162](https://github.com/cosmos/cosmos-sdk/issues/3162) The `--gas` flag now takes `auto` instead of `simulate`
    in order to trigger a simulation of the tx before the actual execution.
    * [#3285](https://github.com/cosmos/cosmos-sdk/pull/3285) New `gaiad tendermint version` to print libs versions
    * [#1894](https://github.com/cosmos/cosmos-sdk/pull/1894) `version` command now shows latest commit, vendor dir hash, and build machine info.
    * [#3249](https://github.com/cosmos/cosmos-sdk/issues/3249) `tendermint`'s `show-validator` and `show-address` `--json` flags removed in favor of `--output-format=json`.

* SDK

    * [distribution] [#3359](https://github.com/cosmos/cosmos-sdk/issues/3359) Always round down when calculating rewards-to-be-withdrawn in F1 fee distribution
    * [#3336](https://github.com/cosmos/cosmos-sdk/issues/3336) Ensure all SDK
    messages have their signature bytes contain canonical fields `value` and `type`.
    * [#3333](https://github.com/cosmos/cosmos-sdk/issues/3333) - F1 storage efficiency improvements - automatic withdrawals when unbonded, historical reward reference counting
    * [staking] [#2513](https://github.com/cosmos/cosmos-sdk/issues/2513) Validator power type from Dec -> Int
    * [staking] [#3233](https://github.com/cosmos/cosmos-sdk/issues/3233) key and value now contain duplicate fields to simplify code
    * [#3064](https://github.com/cosmos/cosmos-sdk/issues/3064) Sanitize `sdk.Coin` denom. Coins denoms are now case insensitive, i.e. 100fooToken equals to 100FOOTOKEN.
    * [#3195](https://github.com/cosmos/cosmos-sdk/issues/3195) Allows custom configuration for syncable strategy
    * [#3242](https://github.com/cosmos/cosmos-sdk/issues/3242) Fix infinite gas
    meter utilization during aborted ante handler executions.
    * [x/distribution] [#3292](https://github.com/cosmos/cosmos-sdk/issues/3292) Enable or disable withdraw addresses with a parameter in the param store
    * [staking] [#2222](https://github.com/cosmos/cosmos-sdk/issues/2222) `/stake` -> `/staking` module rename
    * [staking] [#1268](https://github.com/cosmos/cosmos-sdk/issues/1268) `LooseTokens` -> `NotBondedTokens`
    * [staking] [#1402](https://github.com/cosmos/cosmos-sdk/issues/1402) Redelegation and unbonding-delegation structs changed to include multiple an array of entries
    * [staking] [#3289](https://github.com/cosmos/cosmos-sdk/issues/3289) misc renames:
        * `Validator.UnbondingMinTime` -> `Validator.UnbondingCompletionTime`
        * `Delegation` -> `Value` in `MsgCreateValidator` and `MsgDelegate`
        * `MsgBeginUnbonding` -> `MsgUndelegate`
    * [#3315] Increase decimal precision to 18
    * [#3323](https://github.com/cosmos/cosmos-sdk/issues/3323) Update to Tendermint 0.29.0
    * [#3328](https://github.com/cosmos/cosmos-sdk/issues/3328) [x/gov] Remove redundant action tag

* Tendermint
    * [#3298](https://github.com/cosmos/cosmos-sdk/issues/3298) Upgrade to Tendermint 0.28.0

FEATURES

* Gaia REST API (`gaiacli advanced rest-server`)

    * [#3067](https://github.com/cosmos/cosmos-sdk/issues/3067) Add support for fees on transactions
    * [#3069](https://github.com/cosmos/cosmos-sdk/pull/3069) Add a custom memo on transactions
    * [#3027](https://github.com/cosmos/cosmos-sdk/issues/3027) Implement
    `/gov/proposals/{proposalID}/proposer` to query for a proposal's proposer.

* Gaia CLI (`gaiacli`)

    * [#2399](https://github.com/cosmos/cosmos-sdk/issues/2399) Implement `params` command to query slashing parameters.
    * [#2730](https://github.com/cosmos/cosmos-sdk/issues/2730) Add tx search pagination parameter
    * [#3027](https://github.com/cosmos/cosmos-sdk/issues/3027) Implement
    `query gov proposer [proposal-id]` to query for a proposal's proposer.
    * [#3198](https://github.com/cosmos/cosmos-sdk/issues/3198) New `keys add --multisig` flag to store multisig keys locally.
    * [#3198](https://github.com/cosmos/cosmos-sdk/issues/3198) New `multisign` command to generate multisig signatures.
    * [#3198](https://github.com/cosmos/cosmos-sdk/issues/3198) New `sign --multisig` flag to enable multisig mode.
    * [#2715](https://github.com/cosmos/cosmos-sdk/issues/2715) Reintroduce gaia server's insecure mode.
    * [#3334](https://github.com/cosmos/cosmos-sdk/pull/3334) New `gaiad completion` and `gaiacli completion` to generate Bash/Zsh completion scripts.
    * [#2607](https://github.com/cosmos/cosmos-sdk/issues/2607) Make `gaiacli config` handle the boolean `indent` flag to beautify commands JSON output.

* Gaia

    * [#2182] [x/staking] Added querier for querying a single redelegation
    * [#3305](https://github.com/cosmos/cosmos-sdk/issues/3305) Add support for
    vesting accounts at genesis.
    * [#3198](https://github.com/cosmos/cosmos-sdk/issues/3198) [x/auth] Add multisig transactions support
    * [#3198](https://github.com/cosmos/cosmos-sdk/issues/3198) `add-genesis-account` can take both account addresses and key names

* SDK
    * [#3099](https://github.com/cosmos/cosmos-sdk/issues/3099) Implement F1 fee distribution
    * [#2926](https://github.com/cosmos/cosmos-sdk/issues/2926) Add TxEncoder to client TxBuilder.
    * [#2694](https://github.com/cosmos/cosmos-sdk/issues/2694) Vesting account implementation.
    * [#2996](https://github.com/cosmos/cosmos-sdk/issues/2996) Update the `AccountKeeper` to contain params used in the context of
    the ante handler.
    * [#3179](https://github.com/cosmos/cosmos-sdk/pull/3179) New CodeNoSignatures error code.
    * [#3319](https://github.com/cosmos/cosmos-sdk/issues/3319) [x/distribution] Queriers for all distribution state worth querying; distribution query commands
    * [#3356](https://github.com/cosmos/cosmos-sdk/issues/3356) [x/auth] bech32-ify accounts address in error message.

IMPROVEMENTS

* Gaia REST API

    * [#3176](https://github.com/cosmos/cosmos-sdk/issues/3176) Validate tx/sign endpoint POST body.
    * [#2948](https://github.com/cosmos/cosmos-sdk/issues/2948) Swagger UI now makes requests to light client node

* Gaia CLI (`gaiacli`)

    * [#3224](https://github.com/cosmos/cosmos-sdk/pull/3224) Support adding offline public keys to the keystore

* Gaia

    * [#2186](https://github.com/cosmos/cosmos-sdk/issues/2186) Add Address Interface
    * [#3158](https://github.com/cosmos/cosmos-sdk/pull/3158) Validate slashing genesis
    * [#3172](https://github.com/cosmos/cosmos-sdk/pull/3172) Support minimum fees in a local testnet.
    * [#3250](https://github.com/cosmos/cosmos-sdk/pull/3250) Refactor integration tests and increase coverage
    * [#3248](https://github.com/cosmos/cosmos-sdk/issues/3248) Refactor tx fee
    model:
    _ Validators specify minimum gas prices instead of minimum fees
    _ Clients may provide either fees or gas prices directly
    _ The gas prices of a tx must meet a validator's minimum
    _ `gaiad start` and `gaia.toml` take --minimum-gas-prices flag and minimum-gas-price config key respectively.
    * [#2859](https://github.com/cosmos/cosmos-sdk/issues/2859) Rename `TallyResult` in gov proposals to `FinalTallyResult`
    * [#3286](https://github.com/cosmos/cosmos-sdk/pull/3286) Fix `gaiad gentx` printout of account's addresses, i.e. user bech32 instead of hex.
    * [#3249](https://github.com/cosmos/cosmos-sdk/issues/3249) `--json` flag removed, users should use `--output=json` instead.

* SDK

    * [#3137](https://github.com/cosmos/cosmos-sdk/pull/3137) Add tag documentation
    for each module along with cleaning up a few existing tags in the governance,
    slashing, and staking modules.
    * [#3093](https://github.com/cosmos/cosmos-sdk/issues/3093) Ante handler does no longer read all accounts in one go when processing signatures as signature
    verification may fail before last signature is checked.
    * [staking] [#1402](https://github.com/cosmos/cosmos-sdk/issues/1402) Add for multiple simultaneous redelegations or unbonding-delegations within an unbonding period
    * [staking] [#1268](https://github.com/cosmos/cosmos-sdk/issues/1268) staking spec rewrite

* CI
    * [#2498](https://github.com/cosmos/cosmos-sdk/issues/2498) Added macos CI job to CircleCI
    * [#142](https://github.com/tendermint/devops/issues/142) Increased the number of blocks to be tested during multi-sim
    * [#147](https://github.com/tendermint/devops/issues/142) Added docker image build to CI

BUG FIXES

* Gaia CLI (`gaiacli`)

    * [#3141](https://github.com/cosmos/cosmos-sdk/issues/3141) Fix the bug in GetAccount when `len(res) == 0` and `err == nil`
    * [#810](https://github.com/cosmos/cosmos-sdk/pull/3316) Fix regression in gaiacli config file handling

* Gaia
    * [#3148](https://github.com/cosmos/cosmos-sdk/issues/3148) Fix `gaiad export` by adding a boolean to `NewGaiaApp` determining whether or not to load the latest version
    * [#3181](https://github.com/cosmos/cosmos-sdk/issues/3181) Correctly reset total accum update height and jailed-validator bond height / unbonding height on export-for-zero-height
    * [#3172](https://github.com/cosmos/cosmos-sdk/pull/3172) Fix parsing `gaiad.toml`
    when it already exists.
    * [#3223](https://github.com/cosmos/cosmos-sdk/issues/3223) Fix unset governance proposal queues when importing state from old chain
    * [#3187](https://github.com/cosmos/cosmos-sdk/issues/3187) Fix `gaiad export`
    by resetting each validator's slashing period.

## 0.29.1

BUG FIXES

* SDK
    * [#3207](https://github.com/cosmos/cosmos-sdk/issues/3207) - Fix token printing bug

## 0.29.0

BREAKING CHANGES

* Gaia

    * [#3148](https://github.com/cosmos/cosmos-sdk/issues/3148) Fix `gaiad export` by adding a boolean to `NewGaiaApp` determining whether or not to load the latest version

* SDK
    * [#3163](https://github.com/cosmos/cosmos-sdk/issues/3163) Withdraw commission on self bond removal

## 0.28.1

BREAKING CHANGES

* Gaia REST API (`gaiacli advanced rest-server`)
    * [lcd] [#3045](https://github.com/cosmos/cosmos-sdk/pull/3045) Fix quoted json return on GET /keys (keys list)
    * [gaia-lite] [#2191](https://github.com/cosmos/cosmos-sdk/issues/2191) Split `POST /stake/delegators/{delegatorAddr}/delegations` into `POST /stake/delegators/{delegatorAddr}/delegations`, `POST /stake/delegators/{delegatorAddr}/unbonding_delegations` and `POST /stake/delegators/{delegatorAddr}/redelegations`
    * [gaia-lite] [#3056](https://github.com/cosmos/cosmos-sdk/pull/3056) `generate_only` and `simulate` have moved from query arguments to POST requests body.
* Tendermint
    * [tendermint] Now using Tendermint 0.27.3

FEATURES

* Gaia REST API (`gaiacli advanced rest-server`)
    * [slashing] [#2399](https://github.com/cosmos/cosmos-sdk/issues/2399) Implement `/slashing/parameters` endpoint to query slashing parameters.
* Gaia CLI (`gaiacli`)
    * [gaiacli] [#2399](https://github.com/cosmos/cosmos-sdk/issues/2399) Implement `params` command to query slashing parameters.
* SDK
    * [client] [#2926](https://github.com/cosmos/cosmos-sdk/issues/2926) Add TxEncoder to client TxBuilder.
* Other
    * Introduced the logjack tool for saving logs w/ rotation

IMPROVEMENTS

* Gaia REST API (`gaiacli advanced rest-server`)
    * [#2879](https://github.com/cosmos/cosmos-sdk/issues/2879), [#2880](https://github.com/cosmos/cosmos-sdk/issues/2880) Update deposit and vote endpoints to perform a direct txs query
    when a given proposal is inactive and thus having votes and deposits removed
    from state.
* Gaia CLI (`gaiacli`)
    * [#2879](https://github.com/cosmos/cosmos-sdk/issues/2879), [#2880](https://github.com/cosmos/cosmos-sdk/issues/2880) Update deposit and vote CLI commands to perform a direct txs query
    when a given proposal is inactive and thus having votes and deposits removed
    from state.
* Gaia
    * [#3021](https://github.com/cosmos/cosmos-sdk/pull/3021) Add `--gentx-dir` to `gaiad collect-gentxs` to specify a directory from which collect and load gentxs. Add `--output-document` to `gaiad init` to allow one to redirect output to file.

## 0.28.0

BREAKING CHANGES

* Gaia CLI (`gaiacli`)

    * [cli] [#2595](https://github.com/cosmos/cosmos-sdk/issues/2595) Remove `keys new` in favor of `keys add` incorporating existing functionality with addition of key recovery functionality.
    * [cli] [#2987](https://github.com/cosmos/cosmos-sdk/pull/2987) Add shorthand `-a` to `gaiacli keys show` and update docs
    * [cli] [#2971](https://github.com/cosmos/cosmos-sdk/pull/2971) Additional verification when running `gaiad gentx`
    * [cli] [#2734](https://github.com/cosmos/cosmos-sdk/issues/2734) Rewrite `gaiacli config`. It is now a non-interactive config utility.

* Gaia

    * [#128](https://github.com/tendermint/devops/issues/128) Updated CircleCI job to trigger website build on every push to master/develop.
    * [#2994](https://github.com/cosmos/cosmos-sdk/pull/2994) Change wrong-password error message.
    * [#3009](https://github.com/cosmos/cosmos-sdk/issues/3009) Added missing Gaia genesis verification
    * [#128](https://github.com/tendermint/devops/issues/128) Updated CircleCI job to trigger website build on every push to master/develop.
    * [#2994](https://github.com/cosmos/cosmos-sdk/pull/2994) Change wrong-password error message.
    * [#3009](https://github.com/cosmos/cosmos-sdk/issues/3009) Added missing Gaia genesis verification
    * [gas] [#3052](https://github.com/cosmos/cosmos-sdk/issues/3052) Updated gas costs to more reasonable numbers

* SDK
    * [auth] [#2952](https://github.com/cosmos/cosmos-sdk/issues/2952) Signatures are no longer serialized on chain with the account number and sequence number
    * [auth] [#2952](https://github.com/cosmos/cosmos-sdk/issues/2952) Signatures are no longer serialized on chain with the account number and sequence number
    * [stake] [#3055](https://github.com/cosmos/cosmos-sdk/issues/3055) Use address instead of bond height / intratxcounter for deduplication

FEATURES

* Gaia CLI (`gaiacli`)
    * [#2961](https://github.com/cosmos/cosmos-sdk/issues/2961) Add --force flag to gaiacli keys delete command to skip passphrase check and force key deletion unconditionally.

IMPROVEMENTS

* Gaia CLI (`gaiacli`)

    * [#2991](https://github.com/cosmos/cosmos-sdk/issues/2991) Fully validate transaction signatures during `gaiacli tx sign --validate-signatures`

* SDK
    * [#1277](https://github.com/cosmos/cosmos-sdk/issues/1277) Complete bank module specification
    * [#2963](https://github.com/cosmos/cosmos-sdk/issues/2963) Complete auth module specification
    * [#2914](https://github.com/cosmos/cosmos-sdk/issues/2914) No longer withdraw validator rewards on bond/unbond, but rather move
    the rewards to the respective validator's pools.

BUG FIXES

* Gaia CLI (`gaiacli`)

    * [#2921](https://github.com/cosmos/cosmos-sdk/issues/2921) Fix `keys delete` inability to delete offline and ledger keys.

* Gaia

    * [#3003](https://github.com/cosmos/cosmos-sdk/issues/3003) CollectStdTxs() must validate DelegatorAddr against genesis accounts.

* SDK
    * [#2967](https://github.com/cosmos/cosmos-sdk/issues/2967) Change ordering of `mint.BeginBlocker` and `distr.BeginBlocker`, recalculate inflation each block
    * [#3068](https://github.com/cosmos/cosmos-sdk/issues/3068) check for uint64 gas overflow during `Std#ValidateBasic`.
    * [#3071](https://github.com/cosmos/cosmos-sdk/issues/3071) Catch overflow on block gas meter

## 0.27.0

BREAKING CHANGES

* Gaia REST API (`gaiacli advanced rest-server`)

    * [gaia-lite] [#2819](https://github.com/cosmos/cosmos-sdk/pull/2819) Txs query param format is now: `/txs?tag=value` (removed '' wrapping the query parameter `value`)

* Gaia CLI (`gaiacli`)

    * [cli] [#2728](https://github.com/cosmos/cosmos-sdk/pull/2728) Seperate `tx` and `query` subcommands by module
    * [cli] [#2727](https://github.com/cosmos/cosmos-sdk/pull/2727) Fix unbonding command flow
    * [cli] [#2786](https://github.com/cosmos/cosmos-sdk/pull/2786) Fix redelegation command flow
    * [cli] [#2829](https://github.com/cosmos/cosmos-sdk/pull/2829) add-genesis-account command now validates state when adding accounts
    * [cli] [#2804](https://github.com/cosmos/cosmos-sdk/issues/2804) Check whether key exists before passing it on to `tx create-validator`.
    * [cli] [#2874](https://github.com/cosmos/cosmos-sdk/pull/2874) `gaiacli tx sign` takes an optional `--output-document` flag to support output redirection.
    * [cli] [#2875](https://github.com/cosmos/cosmos-sdk/pull/2875) Refactor `gaiad gentx` and avoid redirection to `gaiacli tx sign` for tx signing.

* Gaia

    * [mint] [#2825] minting now occurs every block, inflation parameter updates still hourly

* SDK

    * [#2752](https://github.com/cosmos/cosmos-sdk/pull/2752) Don't hardcode bondable denom.
    * [#2701](https://github.com/cosmos/cosmos-sdk/issues/2701) Account numbers and sequence numbers in `auth` are now `uint64` instead of `int64`
    * [#2019](https://github.com/cosmos/cosmos-sdk/issues/2019) Cap total number of signatures. Current per-transaction limit is 7, and if that is exceeded transaction is rejected.
    * [#2801](https://github.com/cosmos/cosmos-sdk/pull/2801) Remove AppInit structure.
    * [#2798](https://github.com/cosmos/cosmos-sdk/issues/2798) Governance API has miss-spelled English word in JSON response ('depositer' -> 'depositor')
    * [#2943](https://github.com/cosmos/cosmos-sdk/pull/2943) Transaction action tags equal the message type. Staking EndBlocker tags are included.

* Tendermint
    * Update to Tendermint 0.27.0

FEATURES

* Gaia REST API (`gaiacli advanced rest-server`)

    * [gov] [#2479](https://github.com/cosmos/cosmos-sdk/issues/2479) Added governance parameter
    query REST endpoints.

* Gaia CLI (`gaiacli`)

    * [gov][cli] [#2479](https://github.com/cosmos/cosmos-sdk/issues/2479) Added governance
    parameter query commands.
    * [stake][cli] [#2027] Add CLI query command for getting all delegations to a specific validator.
    * [#2840](https://github.com/cosmos/cosmos-sdk/pull/2840) Standardize CLI exports from modules

* Gaia

    * [app] [#2791](https://github.com/cosmos/cosmos-sdk/issues/2791) Support export at a specific height, with `gaiad export --height=HEIGHT`.
    * [x/gov] [#2479](https://github.com/cosmos/cosmos-sdk/issues/2479) Implemented querier
    for getting governance parameters.
    * [app] [#2663](https://github.com/cosmos/cosmos-sdk/issues/2663) - Runtime-assertable invariants
    * [app] [#2791](https://github.com/cosmos/cosmos-sdk/issues/2791) Support export at a specific height, with `gaiad export --height=HEIGHT`.
    * [app] [#2812](https://github.com/cosmos/cosmos-sdk/issues/2812) Support export alterations to prepare for restarting at zero-height

* SDK
    * [simulator] [#2682](https://github.com/cosmos/cosmos-sdk/issues/2682) MsgEditValidator now looks at the validator's max rate, thus it now succeeds a significant portion of the time
    * [core] [#2775](https://github.com/cosmos/cosmos-sdk/issues/2775) Add deliverTx maximum block gas limit

IMPROVEMENTS

* Gaia REST API (`gaiacli advanced rest-server`)

    * [gaia-lite] [#2819](https://github.com/cosmos/cosmos-sdk/pull/2819) Tx search now supports multiple tags as query parameters
    * [#2836](https://github.com/cosmos/cosmos-sdk/pull/2836) Expose LCD router to allow users to register routes there.

* Gaia CLI (`gaiacli`)

    * [#2749](https://github.com/cosmos/cosmos-sdk/pull/2749) Add --chain-id flag to gaiad testnet
    * [#2819](https://github.com/cosmos/cosmos-sdk/pull/2819) Tx search now supports multiple tags as query parameters

* Gaia

    * [#2772](https://github.com/cosmos/cosmos-sdk/issues/2772) Update BaseApp to not persist state when the ante handler fails on DeliverTx.
    * [#2773](https://github.com/cosmos/cosmos-sdk/issues/2773) Require moniker to be provided on `gaiad init`.
    * [#2672](https://github.com/cosmos/cosmos-sdk/issues/2672) [Makefile] Updated for better Windows compatibility and ledger support logic, get_tools was rewritten as a cross-compatible Makefile.
    * [#2766](https://github.com/cosmos/cosmos-sdk/issues/2766) [Makefile] Added goimports tool to get_tools. Get_tools now only builds new versions if binaries are missing.
    * [#110](https://github.com/tendermint/devops/issues/110) Updated CircleCI job to trigger website build when cosmos docs are updated.

* SDK
  & [x/mock/simulation] [#2720] major cleanup, introduction of helper objects, reorganization
* [#2821](https://github.com/cosmos/cosmos-sdk/issues/2821) Codespaces are now strings
* [types] [#2776](https://github.com/cosmos/cosmos-sdk/issues/2776) Improve safety of `Coin` and `Coins` types. Various functions
  and methods will panic when a negative amount is discovered.
* [#2815](https://github.com/cosmos/cosmos-sdk/issues/2815) Gas unit fields changed from `int64` to `uint64`.
* [#2821](https://github.com/cosmos/cosmos-sdk/issues/2821) Codespaces are now strings
* [#2779](https://github.com/cosmos/cosmos-sdk/issues/2779) Introduce `ValidateBasic` to the `Tx` interface and call it in the ante
  handler.
* [#2825](https://github.com/cosmos/cosmos-sdk/issues/2825) More staking and distribution invariants
* [#2912](https://github.com/cosmos/cosmos-sdk/issues/2912) Print commit ID in hex when commit is synced.

* Tendermint
* [#2796](https://github.com/cosmos/cosmos-sdk/issues/2796) Update to go-amino 0.14.1

BUG FIXES

* Gaia REST API (`gaiacli advanced rest-server`)

    * [gaia-lite] [#2868](https://github.com/cosmos/cosmos-sdk/issues/2868) Added handler for governance tally endpoint
    * [#2907](https://github.com/cosmos/cosmos-sdk/issues/2907) Refactor and fix the way Gaia Lite is started.

* Gaia

    * [#2723] Use `cosmosvalcons` Bech32 prefix in `tendermint show-address`
    * [#2742](https://github.com/cosmos/cosmos-sdk/issues/2742) Fix time format of TimeoutCommit override
    * [#2898](https://github.com/cosmos/cosmos-sdk/issues/2898) Remove redundant '$' in docker-compose.yml

* SDK

    * [#2733](https://github.com/cosmos/cosmos-sdk/issues/2733) [x/gov, x/mock/simulation] Fix governance simulation, update x/gov import/export
    * [#2854](https://github.com/cosmos/cosmos-sdk/issues/2854) [x/bank] Remove unused bank.MsgIssue, prevent possible panic
    * [#2884](https://github.com/cosmos/cosmos-sdk/issues/2884) [docs/examples] Fix `basecli version` panic

* Tendermint
    * [#2797](https://github.com/tendermint/tendermint/pull/2797) AddressBook requires addresses to have IDs; Do not crap out immediately after sending pex addrs in seed mode

## 0.26.0

BREAKING CHANGES

* Gaia

    * [gaiad init] [#2602](https://github.com/cosmos/cosmos-sdk/issues/2602) New genesis workflow

* SDK

    * [simulation] [#2665](https://github.com/cosmos/cosmos-sdk/issues/2665) only argument to sdk.Invariant is now app

* Tendermint
    * Upgrade to version 0.26.0

FEATURES

* Gaia CLI (`gaiacli`)

    * [cli] [#2569](https://github.com/cosmos/cosmos-sdk/pull/2569) Add commands to query validator unbondings and redelegations
    * [cli] [#2569](https://github.com/cosmos/cosmos-sdk/pull/2569) Add commands to query validator unbondings and redelegations
    * [cli] [#2524](https://github.com/cosmos/cosmos-sdk/issues/2524) Add support offline mode to `gaiacli tx sign`. Lookups are not performed if the flag `--offline` is on.
    * [cli] [#2558](https://github.com/cosmos/cosmos-sdk/issues/2558) Rename --print-sigs to --validate-signatures. It now performs a complete set of sanity checks and reports to the user. Also added --print-signature-only to print the signature only, not the whole transaction.
    * [cli] [#2704](https://github.com/cosmos/cosmos-sdk/pull/2704) New add-genesis-account convenience command to populate genesis.json with genesis accounts.

* SDK
    * [#1336](https://github.com/cosmos/cosmos-sdk/issues/1336) Mechanism for SDK Users to configure their own Bech32 prefixes instead of using the default cosmos prefixes.

IMPROVEMENTS

* Gaia
* [#2637](https://github.com/cosmos/cosmos-sdk/issues/2637) [x/gov] Switched inactive and active proposal queues to an iterator based queue

* SDK
* [#2573](https://github.com/cosmos/cosmos-sdk/issues/2573) [x/distribution] add accum invariance
* [#2556](https://github.com/cosmos/cosmos-sdk/issues/2556) [x/mock/simulation] Fix debugging output
* [#2396](https://github.com/cosmos/cosmos-sdk/issues/2396) [x/mock/simulation] Change parameters to get more slashes
* [#2617](https://github.com/cosmos/cosmos-sdk/issues/2617) [x/mock/simulation] Randomize all genesis parameters
* [#2669](https://github.com/cosmos/cosmos-sdk/issues/2669) [x/stake] Added invarant check to make sure validator's power aligns with its spot in the power store.
* [#1924](https://github.com/cosmos/cosmos-sdk/issues/1924) [x/mock/simulation] Use a transition matrix for block size
* [#2660](https://github.com/cosmos/cosmos-sdk/issues/2660) [x/mock/simulation] Staking transactions get tested far more frequently
* [#2610](https://github.com/cosmos/cosmos-sdk/issues/2610) [x/stake] Block redelegation to and from the same validator
* [#2652](https://github.com/cosmos/cosmos-sdk/issues/2652) [x/auth] Add benchmark for get and set account
* [#2685](https://github.com/cosmos/cosmos-sdk/issues/2685) [store] Add general merkle absence proof (also for empty substores)
* [#2708](https://github.com/cosmos/cosmos-sdk/issues/2708) [store] Disallow setting nil values

BUG FIXES

* Gaia
* [#2670](https://github.com/cosmos/cosmos-sdk/issues/2670) [x/stake] fixed incorrect `IterateBondedValidators` and split into two functions: `IterateBondedValidators` and `IterateLastBlockConsValidators`
* [#2691](https://github.com/cosmos/cosmos-sdk/issues/2691) Fix local testnet creation by using a single canonical genesis time
* [#2648](https://github.com/cosmos/cosmos-sdk/issues/2648) [gaiad] Fix `gaiad export` / `gaiad import` consistency, test in CI

* SDK
* [#2625](https://github.com/cosmos/cosmos-sdk/issues/2625) [x/gov] fix AppendTag function usage error
* [#2677](https://github.com/cosmos/cosmos-sdk/issues/2677) [x/stake, x/distribution] various staking/distribution fixes as found by the simulator
* [#2674](https://github.com/cosmos/cosmos-sdk/issues/2674) [types] Fix coin.IsLT() impl, coins.IsLT() impl, and renamed coins.Is\* to coins.IsAll\* (see [#2686](https://github.com/cosmos/cosmos-sdk/issues/2686))
* [#2711](https://github.com/cosmos/cosmos-sdk/issues/2711) [x/stake] Add commission data to `MsgCreateValidator` signature bytes.
* Temporarily disable insecure mode for Gaia Lite

## 0.25.0

*October 24th, 2018*.

BREAKING CHANGES

* Gaia REST API (`gaiacli advanced rest-server`)

    * [x/stake] Validator.Owner renamed to Validator.Operator
    * [#595](https://github.com/cosmos/cosmos-sdk/issues/595) Connections to the REST server are now secured using Transport Layer Security by default. The --insecure flag is provided to switch back to insecure HTTP.
    * [gaia-lite] [#2258](https://github.com/cosmos/cosmos-sdk/issues/2258) Split `GET stake/delegators/{delegatorAddr}` into `GET stake/delegators/{delegatorAddr}/delegations`, `GET stake/delegators/{delegatorAddr}/unbonding_delegations` and `GET stake/delegators/{delegatorAddr}/redelegations`

* Gaia CLI (`gaiacli`)

    * [x/stake] Validator.Owner renamed to Validator.Operator
    * [cli] unsafe_reset_all, show_validator, and show_node_id have been renamed to unsafe-reset-all, show-validator, and show-node-id
    * [cli] [#1983](https://github.com/cosmos/cosmos-sdk/issues/1983) --print-response now defaults to true in commands that create and send a transaction
    * [cli] [#1983](https://github.com/cosmos/cosmos-sdk/issues/1983) you can now pass --pubkey or --address to gaiacli keys show to return a plaintext representation of the key's address or public key for use with other commands
    * [cli] [#2061](https://github.com/cosmos/cosmos-sdk/issues/2061) changed proposalID in governance REST endpoints to proposal-id
    * [cli] [#2014](https://github.com/cosmos/cosmos-sdk/issues/2014) `gaiacli advanced` no longer exists - to access `ibc`, `rest-server`, and `validator-set` commands use `gaiacli ibc`, `gaiacli rest-server`, and `gaiacli tendermint`, respectively
    * [makefile] `get_vendor_deps` no longer updates lock file it just updates vendor directory. Use `update_vendor_deps` to update the lock file. [#2152](https://github.com/cosmos/cosmos-sdk/pull/2152)
    * [cli] [#2221](https://github.com/cosmos/cosmos-sdk/issues/2221) All commands that
    utilize a validator's operator address must now use the new Bech32 prefix,
    `cosmosvaloper`.
    * [cli] [#2190](https://github.com/cosmos/cosmos-sdk/issues/2190) `gaiacli init --gen-txs` is now `gaiacli init --with-txs` to reduce confusion
    * [cli] [#2073](https://github.com/cosmos/cosmos-sdk/issues/2073) --from can now be either an address or a key name
    * [cli] [#1184](https://github.com/cosmos/cosmos-sdk/issues/1184) Subcommands reorganisation, see [#2390](https://github.com/cosmos/cosmos-sdk/pull/2390) for a comprehensive list of changes.
    * [cli] [#2524](https://github.com/cosmos/cosmos-sdk/issues/2524) Add support offline mode to `gaiacli tx sign`. Lookups are not performed if the flag `--offline` is on.
    * [cli] [#2570](https://github.com/cosmos/cosmos-sdk/pull/2570) Add commands to query deposits on proposals

* Gaia

    * Make the transient store key use a distinct store key. [#2013](https://github.com/cosmos/cosmos-sdk/pull/2013)
    * [x/stake] [#1901](https://github.com/cosmos/cosmos-sdk/issues/1901) Validator type's Owner field renamed to Operator; Validator's GetOwner() renamed accordingly to comply with the SDK's Validator interface.
    * [docs] [#2001](https://github.com/cosmos/cosmos-sdk/pull/2001) Update slashing spec for slashing period
    * [x/stake, x/slashing] [#1305](https://github.com/cosmos/cosmos-sdk/issues/1305) - Rename "revoked" to "jailed"
    * [x/stake] [#1676] Revoked and jailed validators put into the unbonding state
    * [x/stake] [#1877] Redelegations/unbonding-delegation from unbonding validator have reduced time
    * [x/slashing] [#1789](https://github.com/cosmos/cosmos-sdk/issues/1789) Slashing changes for Tendermint validator set offset (NextValSet)
    * [x/stake] [#2040](https://github.com/cosmos/cosmos-sdk/issues/2040) Validator
    operator type has now changed to `sdk.ValAddress`
    * [x/stake] [#2221](https://github.com/cosmos/cosmos-sdk/issues/2221) New
    Bech32 prefixes have been introduced for a validator's consensus address and
    public key: `cosmosvalcons` and `cosmosvalconspub` respectively. Also, existing Bech32 prefixes have been
    renamed for accounts and validator operators:
    _ `cosmosaccaddr` / `cosmosaccpub` => `cosmos` / `cosmospub`
    _ `cosmosvaladdr` / `cosmosvalpub` => `cosmosvaloper` / `cosmosvaloperpub`
    * [x/stake] [#1013] TendermintUpdates now uses transient store
    * [x/stake] [#2435](https://github.com/cosmos/cosmos-sdk/issues/2435) Remove empty bytes from the ValidatorPowerRank store key
    * [x/gov] [#2195](https://github.com/cosmos/cosmos-sdk/issues/2195) Governance uses BFT Time
    * [x/gov] [#2256](https://github.com/cosmos/cosmos-sdk/issues/2256) Removed slashing for governance non-voting validators
    * [simulation] [#2162](https://github.com/cosmos/cosmos-sdk/issues/2162) Added back correct supply invariants
    * [x/slashing] [#2430](https://github.com/cosmos/cosmos-sdk/issues/2430) Simulate more slashes, check if validator is jailed before jailing
    * [x/stake] [#2393](https://github.com/cosmos/cosmos-sdk/issues/2393) Removed `CompleteUnbonding` and `CompleteRedelegation` Msg types, and instead added unbonding/redelegation queues to endblocker
    * [x/mock/simulation] [#2501](https://github.com/cosmos/cosmos-sdk/issues/2501) Simulate transactions & invariants for fee distribution, and fix bugs discovered in the process
        * [x/auth] Simulate random fee payments
        * [cmd/gaia/app] Simulate non-zero inflation
        * [x/stake] Call hooks correctly in several cases related to delegation/validator updates
        * [x/stake] Check full supply invariants, including yet-to-be-withdrawn fees
        * [x/stake] Remove no-longer-in-use store key
        * [x/slashing] Call hooks correctly when a validator is slashed
        * [x/slashing] Truncate withdrawals (unbonding, redelegation) and burn change
        * [x/mock/simulation] Ensure the simulation cannot set a proposer address of nil
        * [x/mock/simulation] Add more event logs on begin block / end block for clarity
        * [x/mock/simulation] Correctly set validator power in abci.RequestBeginBlock
        * [x/minting] Correctly call stake keeper to track inflated supply
        * [x/distribution] Sanity check for nonexistent rewards
        * [x/distribution] Truncate withdrawals and return change to the community pool
        * [x/distribution] Add sanity checks for incorrect accum / total accum relations
        * [x/distribution] Correctly calculate total power using Tendermint updates
        * [x/distribution] Simulate withdrawal transactions
        * [x/distribution] Fix a bug where the fee pool was not correctly tracked on WithdrawDelegatorRewardsAll
    * [x/stake] [#1673](https://github.com/cosmos/cosmos-sdk/issues/1673) Validators are no longer deleted until they can no longer possibly be slashed
    * [#1890](https://github.com/cosmos/cosmos-sdk/issues/1890) Start chain with initial state + sequence of transactions
        * [cli] Rename `gaiad init gentx` to `gaiad gentx`.
        * [cli] Add `--skip-genesis` flag to `gaiad init` to prevent `genesis.json` generation.
        * Drop `GenesisTx` in favor of a signed `StdTx` with only one `MsgCreateValidator` message.
        * [cli] Port `gaiad init` and `gaiad testnet` to work with `StdTx` genesis transactions.
        * [cli] Add `--moniker` flag to `gaiad init` to override moniker when generating `genesis.json` - i.e. it takes effect when running with the `--with-txs` flag, it is ignored otherwise.

* SDK

    * [core] [#2219](https://github.com/cosmos/cosmos-sdk/issues/2219) Update to Tendermint 0.24.0
        * Validator set updates delayed by one block
        * BFT timestamp that can safely be used by applications
        * Fixed maximum block size enforcement
    * [core] [#1807](https://github.com/cosmos/cosmos-sdk/issues/1807) Switch from use of rational to decimal
    * [types] [#1901](https://github.com/cosmos/cosmos-sdk/issues/1901) Validator interface's GetOwner() renamed to GetOperator()
    * [x/slashing] [#2122](https://github.com/cosmos/cosmos-sdk/pull/2122) - Implement slashing period
    * [types] [#2119](https://github.com/cosmos/cosmos-sdk/issues/2119) Parsed error messages and ABCI log errors to make them more human readable.
    * [types] [#2407](https://github.com/cosmos/cosmos-sdk/issues/2407) MulInt method added to big decimal in order to improve efficiency of slashing
    * [simulation] Rename TestAndRunTx to Operation [#2153](https://github.com/cosmos/cosmos-sdk/pull/2153)
    * [simulation] Remove log and testing.TB from Operation and Invariants, in favor of using errors [#2282](https://github.com/cosmos/cosmos-sdk/issues/2282)
    * [simulation] Remove usage of keys and addrs in the types, in favor of simulation.Account [#2384](https://github.com/cosmos/cosmos-sdk/issues/2384)
    * [tools] Removed gocyclo [#2211](https://github.com/cosmos/cosmos-sdk/issues/2211)
    * [baseapp] Remove `SetTxDecoder` in favor of requiring the decoder be set in baseapp initialization. [#1441](https://github.com/cosmos/cosmos-sdk/issues/1441)
    * [baseapp] [#1921](https://github.com/cosmos/cosmos-sdk/issues/1921) Add minimumFees field to BaseApp.
    * [store] Change storeInfo within the root multistore to use tmhash instead of ripemd160 [#2308](https://github.com/cosmos/cosmos-sdk/issues/2308)
    * [codec] [#2324](https://github.com/cosmos/cosmos-sdk/issues/2324) All referrences to wire have been renamed to codec. Additionally, wire.NewCodec is now codec.New().
    * [types] [#2343](https://github.com/cosmos/cosmos-sdk/issues/2343) Make sdk.Msg have a names field, to facilitate automatic tagging.
    * [baseapp] [#2366](https://github.com/cosmos/cosmos-sdk/issues/2366) Automatically add action tags to all messages
    * [x/auth] [#2377](https://github.com/cosmos/cosmos-sdk/issues/2377) auth.StdSignMsg -> txbuilder.StdSignMsg
    * [x/staking] [#2244](https://github.com/cosmos/cosmos-sdk/issues/2244) staking now holds a consensus-address-index instead of a consensus-pubkey-index
    * [x/staking] [#2236](https://github.com/cosmos/cosmos-sdk/issues/2236) more distribution hooks for distribution
    * [x/stake] [#2394](https://github.com/cosmos/cosmos-sdk/issues/2394) Split up UpdateValidator into distinct state transitions applied only in EndBlock
    * [x/slashing] [#2480](https://github.com/cosmos/cosmos-sdk/issues/2480) Fix signing info handling bugs & faulty slashing
    * [x/stake] [#2412](https://github.com/cosmos/cosmos-sdk/issues/2412) Added an unbonding validator queue to EndBlock to automatically update validator.Status when finished Unbonding
    * [x/stake] [#2500](https://github.com/cosmos/cosmos-sdk/issues/2500) Block conflicting redelegations until we add an index
    * [x/params] Global Paramstore refactored
    * [types] [#2506](https://github.com/cosmos/cosmos-sdk/issues/2506) sdk.Dec MarshalJSON now marshals as a normal Decimal, with 10 digits of decimal precision
    * [x/stake] [#2508](https://github.com/cosmos/cosmos-sdk/issues/2508) Utilize Tendermint power for validator power key
    * [x/stake] [#2531](https://github.com/cosmos/cosmos-sdk/issues/2531) Remove all inflation logic
    * [x/mint] [#2531](https://github.com/cosmos/cosmos-sdk/issues/2531) Add minting module and inflation logic
    * [x/auth] [#2540](https://github.com/cosmos/cosmos-sdk/issues/2540) Rename `AccountMapper` to `AccountKeeper`.
    * [types] [#2456](https://github.com/cosmos/cosmos-sdk/issues/2456) Renamed msg.Name() and msg.Type() to msg.Type() and msg.Route() respectively

* Tendermint
    * Update tendermint version from v0.23.0 to v0.25.0, notable changes
        * Mempool now won't build too large blocks, or too computationally expensive blocks
        * Maximum tx sizes and gas are now removed, and are implicitly the blocks maximums
        * ABCI validators no longer send the pubkey. The pubkey is only sent in validator updates
        * Validator set changes are now delayed by one block
        * Block header now includes the next validator sets hash
        * BFT time is implemented
        * Secp256k1 signature format has changed
        * There is now a threshold multisig format
        * See the [tendermint changelog](https://github.com/tendermint/tendermint/blob/master/CHANGELOG.md) for other changes.

FEATURES

* Gaia REST API (`gaiacli advanced rest-server`)

    * [gaia-lite] Endpoints to query staking pool and params
    * [gaia-lite] [#2110](https://github.com/cosmos/cosmos-sdk/issues/2110) Add support for `simulate=true` requests query argument to endpoints that send txs to run simulations of transactions
    * [gaia-lite] [#966](https://github.com/cosmos/cosmos-sdk/issues/966) Add support for `generate_only=true` query argument to generate offline unsigned transactions
    * [gaia-lite] [#1953](https://github.com/cosmos/cosmos-sdk/issues/1953) Add /sign endpoint to sign transactions generated with `generate_only=true`.
    * [gaia-lite] [#1954](https://github.com/cosmos/cosmos-sdk/issues/1954) Add /broadcast endpoint to broadcast transactions signed by the /sign endpoint.
    * [gaia-lite] [#2113](https://github.com/cosmos/cosmos-sdk/issues/2113) Rename `/accounts/{address}/send` to `/bank/accounts/{address}/transfers`, rename `/accounts/{address}` to `/auth/accounts/{address}`, replace `proposal-id` with `proposalId` in all gov endpoints
    * [gaia-lite] [#2478](https://github.com/cosmos/cosmos-sdk/issues/2478) Add query gov proposal's deposits endpoint
    * [gaia-lite] [#2477](https://github.com/cosmos/cosmos-sdk/issues/2477) Add query validator's outgoing redelegations and unbonding delegations endpoints

* Gaia CLI (`gaiacli`)

    * [cli] Cmds to query staking pool and params
    * [gov][cli] [#2062](https://github.com/cosmos/cosmos-sdk/issues/2062) added `--proposal` flag to `submit-proposal` that allows a JSON file containing a proposal to be passed in
    * [#2040](https://github.com/cosmos/cosmos-sdk/issues/2040) Add `--bech` to `gaiacli keys show` and respective REST endpoint to
    provide desired Bech32 prefix encoding
    * [cli] [#2047](https://github.com/cosmos/cosmos-sdk/issues/2047) [#2306](https://github.com/cosmos/cosmos-sdk/pull/2306) Passing --gas=simulate triggers a simulation of the tx before the actual execution.
    The gas estimate obtained via the simulation will be used as gas limit in the actual execution.
    * [cli] [#2047](https://github.com/cosmos/cosmos-sdk/issues/2047) The --gas-adjustment flag can be used to adjust the estimate obtained via the simulation triggered by --gas=simulate.
    * [cli] [#2110](https://github.com/cosmos/cosmos-sdk/issues/2110) Add --dry-run flag to perform a simulation of a transaction without broadcasting it. The --gas flag is ignored as gas would be automatically estimated.
    * [cli] [#2204](https://github.com/cosmos/cosmos-sdk/issues/2204) Support generating and broadcasting messages with multiple signatures via command line:
        * [#966](https://github.com/cosmos/cosmos-sdk/issues/966) Add --generate-only flag to build an unsigned transaction and write it to STDOUT.
        * [#1953](https://github.com/cosmos/cosmos-sdk/issues/1953) New `sign` command to sign transactions generated with the --generate-only flag.
        * [#1954](https://github.com/cosmos/cosmos-sdk/issues/1954) New `broadcast` command to broadcast transactions generated offline and signed with the `sign` command.
    * [cli] [#2220](https://github.com/cosmos/cosmos-sdk/issues/2220) Add `gaiacli config` feature to interactively create CLI config files to reduce the number of required flags
    * [stake][cli] [#1672](https://github.com/cosmos/cosmos-sdk/issues/1672) Introduced
    new commission flags for validator commands `create-validator` and `edit-validator`.
    * [stake][cli] [#1890](https://github.com/cosmos/cosmos-sdk/issues/1890) Add `--genesis-format` flag to `gaiacli tx create-validator` to produce transactions in genesis-friendly format.
    * [cli][#2554](https://github.com/cosmos/cosmos-sdk/issues/2554) Make `gaiacli keys show` multisig ready.

* Gaia

    * [cli] [#2170](https://github.com/cosmos/cosmos-sdk/issues/2170) added ability to show the node's address via `gaiad tendermint show-address`
    * [simulation] [#2313](https://github.com/cosmos/cosmos-sdk/issues/2313) Reworked `make test_sim_gaia_slow` to `make test_sim_gaia_full`, now simulates from multiple starting seeds in parallel
    * [cli] [#1921](https://github.com/cosmos/cosmos-sdk/issues/1921)
        * New configuration file `gaiad.toml` is now created to host Gaia-specific configuration.
        * New --minimum_fees/minimum_fees flag/config option to set a minimum fee.

* SDK
    * [querier] added custom querier functionality, so ABCI query requests can be handled by keepers
    * [simulation] [#1924](https://github.com/cosmos/cosmos-sdk/issues/1924) allow operations to specify future operations
    * [simulation] [#1924](https://github.com/cosmos/cosmos-sdk/issues/1924) Add benchmarking capabilities, with makefile commands "test_sim_gaia_benchmark, test_sim_gaia_profile"
    * [simulation] [#2349](https://github.com/cosmos/cosmos-sdk/issues/2349) Add time-based future scheduled operations to simulator
    * [x/auth] [#2376](https://github.com/cosmos/cosmos-sdk/issues/2376) Remove FeePayer() from StdTx
    * [x/stake] [#1672](https://github.com/cosmos/cosmos-sdk/issues/1672) Implement
    basis for the validator commission model.
    * [x/auth] Support account removal in the account mapper.

IMPROVEMENTS

* [tools] Improved terraform and ansible scripts for infrastructure deployment
* [tools] Added ansible script to enable process core dumps

* Gaia REST API (`gaiacli advanced rest-server`)

    * [x/stake] [#2000](https://github.com/cosmos/cosmos-sdk/issues/2000) Added tests for new staking endpoints
    * [gaia-lite] [#2445](https://github.com/cosmos/cosmos-sdk/issues/2445) Standarized REST error responses
    * [gaia-lite] Added example to Swagger specification for /keys/seed.
    * [x/stake] Refactor REST utils

* Gaia CLI (`gaiacli`)

    * [cli] [#2060](https://github.com/cosmos/cosmos-sdk/issues/2060) removed `--select` from `block` command
    * [cli] [#2128](https://github.com/cosmos/cosmos-sdk/issues/2128) fixed segfault when exporting directly after `gaiad init`
    * [cli] [#1255](https://github.com/cosmos/cosmos-sdk/issues/1255) open KeyBase in read-only mode
    for query-purpose CLI commands
    * [docs] Added commands for querying governance deposits, votes and tally

* Gaia

    * [x/stake] [#2023](https://github.com/cosmos/cosmos-sdk/pull/2023) Terminate iteration loop in `UpdateBondedValidators` and `UpdateBondedValidatorsFull` when the first revoked validator is encountered and perform a sanity check.
    * [x/auth] Signature verification's gas cost now accounts for pubkey type. [#2046](https://github.com/tendermint/tendermint/pull/2046)
    * [x/stake] [x/slashing] Ensure delegation invariants to jailed validators [#1883](https://github.com/cosmos/cosmos-sdk/issues/1883).
    * [x/stake] Improve speed of GetValidator, which was shown to be a performance bottleneck. [#2046](https://github.com/tendermint/tendermint/pull/2200)
    * [x/stake] [#2435](https://github.com/cosmos/cosmos-sdk/issues/2435) Improve memory efficiency of getting the various store keys
    * [genesis] [#2229](https://github.com/cosmos/cosmos-sdk/issues/2229) Ensure that there are no duplicate accounts or validators in the genesis state.
    * [genesis] [#2450](https://github.com/cosmos/cosmos-sdk/issues/2450) Validate staking genesis parameters.
    * Add SDK validation to `config.toml` (namely disabling `create_empty_blocks`) [#1571](https://github.com/cosmos/cosmos-sdk/issues/1571)
    * [#1941](https://github.com/cosmos/cosmos-sdk/issues/1941) Version is now inferred via `git describe --tags`.
    * [x/distribution] [#1671](https://github.com/cosmos/cosmos-sdk/issues/1671) add distribution types and tests

* SDK
    * [tools] Make get_vendor_deps deletes `.vendor-new` directories, in case scratch files are present.
    * [spec] Added simple piggy bank distribution spec
    * [cli] [#1632](https://github.com/cosmos/cosmos-sdk/issues/1632) Add integration tests to ensure `basecoind init && basecoind` start sequences run successfully for both `democoin` and `basecoin` examples.
    * [store] Speedup IAVL iteration, and consequently everything that requires IAVL iteration. [#2143](https://github.com/cosmos/cosmos-sdk/issues/2143)
    * [store] [#1952](https://github.com/cosmos/cosmos-sdk/issues/1952), [#2281](https://github.com/cosmos/cosmos-sdk/issues/2281) Update IAVL dependency to v0.11.0
    * [simulation] Make timestamps randomized [#2153](https://github.com/cosmos/cosmos-sdk/pull/2153)
    * [simulation] Make logs not just pure strings, speeding it up by a large factor at greater block heights [#2282](https://github.com/cosmos/cosmos-sdk/issues/2282)
    * [simulation] Add a concept of weighting the operations [#2303](https://github.com/cosmos/cosmos-sdk/issues/2303)
    * [simulation] Logs get written to file if large, and also get printed on panics [#2285](https://github.com/cosmos/cosmos-sdk/issues/2285)
    * [simulation] Bank simulations now makes testing auth configurable [#2425](https://github.com/cosmos/cosmos-sdk/issues/2425)
    * [gaiad] [#1992](https://github.com/cosmos/cosmos-sdk/issues/1992) Add optional flag to `gaiad testnet` to make config directory of daemon (default `gaiad`) and cli (default `gaiacli`) configurable
    * [x/stake] Add stake `Queriers` for Gaia-lite endpoints. This increases the staking endpoints performance by reusing the staking `keeper` logic for queries. [#2249](https://github.com/cosmos/cosmos-sdk/pull/2149)
    * [store] [#2017](https://github.com/cosmos/cosmos-sdk/issues/2017) Refactor
    gas iterator gas consumption to only consume gas for iterator creation and `Next`
    calls which includes dynamic consumption of value length.
    * [types/decimal] [#2378](https://github.com/cosmos/cosmos-sdk/issues/2378) - Added truncate functionality to decimal
    * [client] [#1184](https://github.com/cosmos/cosmos-sdk/issues/1184) Remove unused `client/tx/sign.go`.
    * [tools] [#2464](https://github.com/cosmos/cosmos-sdk/issues/2464) Lock binary dependencies to a specific version
    * #2573 [x/distribution] add accum invariance

BUG FIXES

* Gaia CLI (`gaiacli`)

    * [cli] [#1997](https://github.com/cosmos/cosmos-sdk/issues/1997) Handle panics gracefully when `gaiacli stake {delegation,unbond}` fail to unmarshal delegation.
    * [cli] [#2265](https://github.com/cosmos/cosmos-sdk/issues/2265) Fix JSON formatting of the `gaiacli send` command.
    * [cli] [#2547](https://github.com/cosmos/cosmos-sdk/issues/2547) Mark --to and --amount as required flags for `gaiacli tx send`.

* Gaia

    * [x/stake] Return correct Tendermint validator update set on `EndBlocker` by not
    including non previously bonded validators that have zero power. [#2189](https://github.com/cosmos/cosmos-sdk/issues/2189)
    * [docs] Fixed light client section links

* SDK
    * [#1988](https://github.com/cosmos/cosmos-sdk/issues/1988) Make us compile on OpenBSD (disable ledger)
    * [#2105](https://github.com/cosmos/cosmos-sdk/issues/2105) Fix DB Iterator leak, which may leak a go routine.
    * [ledger] [#2064](https://github.com/cosmos/cosmos-sdk/issues/2064) Fix inability to sign and send transactions via the LCD by
    loading a Ledger device at runtime.
    * [#2158](https://github.com/cosmos/cosmos-sdk/issues/2158) Fix non-deterministic ordering of validator iteration when slashing in `gov EndBlocker`
    * [simulation] [#1924](https://github.com/cosmos/cosmos-sdk/issues/1924) Make simulation stop on SIGTERM
    * [#2388](https://github.com/cosmos/cosmos-sdk/issues/2388) Remove dependency on deprecated tendermint/tmlibs repository.
    * [#2416](https://github.com/cosmos/cosmos-sdk/issues/2416) Refactored `InitializeTestLCD` to properly include proposing validator in genesis state.
    * #2573 [x/distribution] accum invariance bugfix
    * #2573 [x/slashing] unbonding-delegation slashing invariance bugfix

## 0.24.2

*August 22nd, 2018*.

BUG FIXES

* Tendermint
    * Fix unbounded consensus WAL growth

## 0.24.1

*August 21st, 2018*.

BUG FIXES

* Gaia
    * [x/slashing] Evidence tracking now uses validator address instead of validator pubkey

## 0.24.0

*August 13th, 2018*.

BREAKING CHANGES

* Gaia REST API (`gaiacli advanced rest-server`)

    * [x/stake] [#1880](https://github.com/cosmos/cosmos-sdk/issues/1880) More REST-ful endpoints (large refactor)
    * [x/slashing] [#1866](https://github.com/cosmos/cosmos-sdk/issues/1866) `/slashing/signing_info` takes cosmosvalpub instead of cosmosvaladdr
    * use time.Time instead of int64 for time. See Tendermint v0.23.0
    * Signatures are no longer Amino encoded with prefixes (just encoded as raw
    bytes) - see Tendermint v0.23.0

* Gaia CLI (`gaiacli`)

    * [x/stake] change `--keybase-sig` to `--identity`
    * [x/stake] [#1828](https://github.com/cosmos/cosmos-sdk/issues/1828) Force user to specify amount on create-validator command by removing default
    * [x/gov] Change `--proposalID` to `--proposal-id`
    * [x/stake, x/gov] [#1606](https://github.com/cosmos/cosmos-sdk/issues/1606) Use `--from` instead of adhoc flags like `--address-validator`
    and `--proposer` to indicate the sender address.
    * [#1551](https://github.com/cosmos/cosmos-sdk/issues/1551) Remove `--name` completely
    * Genesis/key creation (`gaiad init`) now supports user-provided key passwords

* Gaia

    * [x/stake] Inflation doesn't use rationals in calculation (performance boost)
    * [x/stake] Persist a map from `addr->pubkey` in the state since BeginBlock
    doesn't provide pubkeys.
    * [x/gov] [#1781](https://github.com/cosmos/cosmos-sdk/issues/1781) Added tags sub-package, changed tags to use dash-case
    * [x/gov] [#1688](https://github.com/cosmos/cosmos-sdk/issues/1688) Governance parameters are now stored in globalparams store
    * [x/gov] [#1859](https://github.com/cosmos/cosmos-sdk/issues/1859) Slash validators who do not vote on a proposal
    * [x/gov] [#1914](https://github.com/cosmos/cosmos-sdk/issues/1914) added TallyResult type that gets stored in Proposal after tallying is finished

* SDK

    * [baseapp] Msgs are no longer run on CheckTx, removed `ctx.IsCheckTx()`
    * [baseapp] NewBaseApp constructor takes sdk.TxDecoder as argument instead of wire.Codec
    * [types] sdk.NewCoin takes sdk.Int, sdk.NewInt64Coin takes int64
    * [x/auth] Default TxDecoder can be found in `x/auth` rather than baseapp
    * [client] [#1551](https://github.com/cosmos/cosmos-sdk/issues/1551): Refactored `CoreContext` to `TxContext` and `QueryContext`
        * Removed all tx related fields and logic (building & signing) to separate
      structure `TxContext` in `x/auth/client/context`

* Tendermint
    * v0.22.5 -> See [Tendermint PR](https://github.com/tendermint/tendermint/pull/1966)
        * change all the cryptography imports.
    * v0.23.0 -> See
    [Changelog](https://github.com/tendermint/tendermint/blob/v0.23.0/CHANGELOG.md#0230)
    and [SDK PR](https://github.com/cosmos/cosmos-sdk/pull/1927)
        * BeginBlock no longer includes crypto.Pubkey
        * use time.Time instead of int64 for time.

FEATURES

* Gaia REST API (`gaiacli advanced rest-server`)

    * [x/gov] Can now query governance proposals by ProposalStatus

* Gaia CLI (`gaiacli`)

    * [x/gov] added `query-proposals` command. Can filter by `depositer`, `voter`, and `status`
    * [x/stake] [#2043](https://github.com/cosmos/cosmos-sdk/issues/2043) Added staking query cli cmds for unbonding-delegations and redelegations

* Gaia

    * [networks] Added ansible scripts to upgrade seed nodes on a network

* SDK
    * [x/mock/simulation] Randomized simulation framework
        * Modules specify invariants and operations, preferably in an x/[module]/simulation package
        * Modules can test random combinations of their own operations
        * Applications can integrate operations and invariants from modules together for an integrated simulation
        * Simulates Tendermint's algorithm for validator set updates
        * Simulates validator signing/downtime with a Markov chain, and occaisional double-signatures
        * Includes simulated operations & invariants for staking, slashing, governance, and bank modules
    * [store] [#1481](https://github.com/cosmos/cosmos-sdk/issues/1481) Add transient store
    * [baseapp] Initialize validator set on ResponseInitChain
    * [baseapp] added BaseApp.Seal - ability to seal baseapp parameters once they've been set
    * [cosmos-sdk-cli] New `cosmos-sdk-cli` tool to quickly initialize a new
    SDK-based project
    * [scripts] added log output monitoring to DataDog using Ansible scripts

IMPROVEMENTS

* Gaia

    * [spec] [#967](https://github.com/cosmos/cosmos-sdk/issues/967) Inflation and distribution specs drastically improved
    * [x/gov] [#1773](https://github.com/cosmos/cosmos-sdk/issues/1773) Votes on a proposal can now be queried
    * [x/gov] Initial governance parameters can now be set in the genesis file
    * [x/stake] [#1815](https://github.com/cosmos/cosmos-sdk/issues/1815) Sped up the processing of `EditValidator` txs.
    * [config] [#1930](https://github.com/cosmos/cosmos-sdk/issues/1930) Transactions indexer indexes all tags by default.
    * [ci] [#2057](https://github.com/cosmos/cosmos-sdk/pull/2057) Run `make localnet-start` on every commit and ensure network reaches at least 10 blocks

* SDK
    * [baseapp] [#1587](https://github.com/cosmos/cosmos-sdk/issues/1587) Allow any alphanumeric character in route
    * [baseapp] Allow any alphanumeric character in route
    * [tools] Remove `rm -rf vendor/` from `make get_vendor_deps`
    * [x/auth] Recover ErrorOutOfGas panic in order to set sdk.Result attributes correctly
    * [x/auth] [#2376](https://github.com/cosmos/cosmos-sdk/issues/2376) No longer runs any signature in a multi-msg, if any account/sequence number is wrong.
    * [x/auth] [#2376](https://github.com/cosmos/cosmos-sdk/issues/2376) No longer charge gas for subtracting fees
    * [x/bank] Unit tests are now table-driven
    * [tests] Add tests to example apps in docs
    * [tests] Fixes ansible scripts to work with AWS too
    * [tests] [#1806](https://github.com/cosmos/cosmos-sdk/issues/1806) CLI tests are now behind the build flag 'cli_test', so go test works on a new repo

BUG FIXES

* Gaia CLI (`gaiacli`)

    * [#1766](https://github.com/cosmos/cosmos-sdk/issues/1766) Fixes bad example for keybase identity
    * [x/stake] [#2021](https://github.com/cosmos/cosmos-sdk/issues/2021) Fixed repeated CLI commands in staking

* Gaia
    * [x/stake] [#2077](https://github.com/cosmos/cosmos-sdk/pull/2077) Fixed invalid cliff power comparison
    * [#1804](https://github.com/cosmos/cosmos-sdk/issues/1804) Fixes gen-tx genesis generation logic temporarily until upstream updates
    * [#1799](https://github.com/cosmos/cosmos-sdk/issues/1799) Fix `gaiad export`
    * [#1839](https://github.com/cosmos/cosmos-sdk/issues/1839) Fixed bug where intra-tx counter wasn't set correctly for genesis validators
    * [x/stake] [#1858](https://github.com/cosmos/cosmos-sdk/issues/1858) Fixed bug where the cliff validator was not updated correctly
    * [tests] [#1675](https://github.com/cosmos/cosmos-sdk/issues/1675) Fix non-deterministic `test_cover`
    * [tests] [#1551](https://github.com/cosmos/cosmos-sdk/issues/1551) Fixed invalid LCD test JSON payload in `doIBCTransfer`
    * [basecoin] Fixes coin transaction failure and account query [discussion](https://forum.cosmos.network/t/unmarshalbinarybare-expected-to-read-prefix-bytes-75fbfab8-since-it-is-registered-concrete-but-got-0a141dfa/664/6)
    * [x/gov] [#1757](https://github.com/cosmos/cosmos-sdk/issues/1757) Fix VoteOption conversion to String
    * [x/stake] [#2083] Fix broken invariant of bonded validator power decrease

## 0.23.1

*July 27th, 2018*.

BUG FIXES

* [tendermint] Update to v0.22.8
    * [consensus, blockchain] Register the Evidence interface so it can be
    marshalled/unmarshalled by the blockchain and consensus reactors

## 0.23.0

*July 25th, 2018*.

BREAKING CHANGES

* [x/stake] Fixed the period check for the inflation calculation

IMPROVEMENTS

* [cli] Improve error messages for all txs when the account doesn't exist
* [tendermint] Update to v0.22.6
    * Updates the crypto imports/API (#1966)
* [x/stake] Add revoked to human-readable validator

BUG FIXES

* [tendermint] Update to v0.22.6
    * Fixes some security vulnerabilities reported in the [Bug Bounty](https://hackerone.com/tendermint)
* [#1797](https://github.com/cosmos/cosmos-sdk/issues/1797) Fix off-by-one error in slashing for downtime
* [#1787](https://github.com/cosmos/cosmos-sdk/issues/1787) Fixed bug where Tally fails due to revoked/unbonding validator
* [#1666](https://github.com/cosmos/cosmos-sdk/issues/1666) Add intra-tx counter to the genesis validators

## 0.22.0

*July 16th, 2018*.

BREAKING CHANGES

* [x/gov] Increase VotingPeriod, DepositPeriod, and MinDeposit

IMPROVEMENTS

* [gaiad] Default config updates:
    * `timeout_commit=5000` so blocks only made every 5s
    * `prof_listen_addr=localhost:6060` so profile server is on by default
    * `p2p.send_rate` and `p2p.recv_rate` increases 10x (~5MB/s)

BUG FIXES

* [server] Fix to actually overwrite default tendermint config

## 0.21.1

*July 14th, 2018*.

BUG FIXES

* [build] Added Ledger build support via `LEDGER_ENABLED=true|false`
    * True by default except when cross-compiling

## 0.21.0

*July 13th, 2018*.

BREAKING CHANGES

* [x/stake] Specify DelegatorAddress in MsgCreateValidator
* [x/stake] Remove the use of global shares in the pool
    * Remove the use of `PoolShares` type in `x/stake/validator` type - replace with `Status` `Tokens` fields
* [x/auth] NewAccountMapper takes a constructor instead of a prototype
* [keys] Keybase.Update function now takes in a function to get the newpass, rather than the password itself

FEATURES

* [baseapp] NewBaseApp now takes option functions as parameters

IMPROVEMENTS

* Updated docs folder to accommodate cosmos.network docs project
* [store] Added support for tracing multi-store operations via `--trace-store`
* [store] Pruning strategy configurable with pruning flag on gaiad start

BUG FIXES

* [#1630](https://github.com/cosmos/cosmos-sdk/issues/1630) - redelegation nolonger removes tokens from the delegator liquid account
* [keys] [#1629](https://github.com/cosmos/cosmos-sdk/issues/1629) - updating password no longer asks for a new password when the first entered password was incorrect
* [lcd] importing an account would create a random account
* [server] 'gaiad init' command family now writes provided name as the moniker in `config.toml`
* [build] Added Ledger build support via `LEDGER_ENABLED=true|false`
    * True by default except when cross-compiling

## 0.20.0

*July 10th, 2018*.

BREAKING CHANGES

* msg.GetSignBytes() returns sorted JSON (by key)
* msg.GetSignBytes() field changes
    * `msg_bytes` -> `msgs`
    * `fee_bytes` -> `fee`
* Update Tendermint to v0.22.2
    * Default ports changed from 466xx to 266xx
    * Amino JSON uses type names instead of prefix bytes
    * ED25519 addresses are the first 20-bytes of the SHA256 of the raw 32-byte
    pubkey (Instead of RIPEMD160)
    * go-crypto, abci, tmlibs have been merged into Tendermint
        * The keys sub-module is now in the SDK
    * Various other fixes
* [auth] Signers of a transaction now only sign over their own account and sequence number
* [auth] Removed MsgChangePubKey
* [auth] Removed SetPubKey from account mapper
* [auth] AltBytes renamed to Memo, now a string, max 100 characters, costs a bit of gas
* [types] `GetMsg()` -> `GetMsgs()` as txs wrap many messages
* [types] Removed GetMemo from Tx (it is still on StdTx)
* [types] renamed rational.Evaluate to rational.Round{Int64, Int}
* [types] Renamed `sdk.Address` to `sdk.AccAddress`/`sdk.ValAddress`
* [types] `sdk.AccAddress`/`sdk.ValAddress` natively marshals to Bech32 in String, Sprintf (when used with `%s`), and MarshalJSON
* [keys] Keybase and Ledger support from go-crypto merged into the SDK in the `crypto` folder
* [cli] Rearranged commands under subcommands
* [x/slashing] Update slashing for unbonding period
    * Slash according to power at time of infraction instead of power at
    time of discovery
    * Iterate through unbonding delegations & redelegations which contributed
    to an infraction, slash them proportional to their stake at the time
    * Add REST endpoint to unrevoke a validator previously revoked for downtime
    * Add REST endpoint to retrieve liveness signing information for a validator
* [x/stake] Remove Tick and add EndBlocker
* [x/stake] most index keys nolonger hold a value - inputs are rearranged to form the desired key
* [x/stake] store-value for delegation, validator, ubd, and red do not hold duplicate information contained store-key
* [x/stake] Introduce concept of unbonding for delegations and validators
    * `gaiacli stake unbond` replaced with `gaiacli stake begin-unbonding`
    * Introduced:
        * `gaiacli stake complete-unbonding`
        * `gaiacli stake begin-redelegation`
        * `gaiacli stake complete-redelegation`
* [lcd] Switch key creation output to return bech32
* [lcd] Removed shorthand CLI flags (`a`, `c`, `n`, `o`)
* [gaiad] genesis transactions now use bech32 addresses / pubkeys
* [gov] VoteStatus renamed to ProposalStatus
* [gov] VoteOption, ProposalType, and ProposalStatus all marshal to string form in JSON

DEPRECATED

* [cli] Deprecated `--name` flag in commands that send txs, in favor of `--from`

FEATURES

* [x/gov] Implemented MVP
    * Supported proposal types: just binary (pass/fail) TextProposals for now
    * Proposals need deposits to be votable; deposits are burned if proposal fails
    * Delegators delegate votes to validator by default but can override (for their stake)
* [gaiacli] Ledger support added
    * You can now use a Ledger with `gaiacli --ledger` for all key-related commands
    * Ledger keys can be named and tracked locally in the key DB
* [gaiacli] You can now attach a simple text-only memo to any transaction, with the `--memo` flag
* [gaiacli] added the following flags for commands that post transactions to the chain:
    * async -- send the tx without waiting for a tendermint response
    * json -- return the output in json format for increased readability
    * print-response -- return the tx response. (includes fields like gas cost)
* [lcd] Queried TXs now include the tx hash to identify each tx
* [mockapp] CompleteSetup() no longer takes a testing parameter
* [x/bank] Add benchmarks for signing and delivering a block with a single bank transaction
    * Run with `cd x/bank && go test --bench=.`
* [tools] make get_tools installs tendermint's linter, and gometalinter
* [tools] Switch gometalinter to the stable version
* [tools] Add the following linters
    * misspell
    * gofmt
    * go vet -composites=false
    * unconvert
    * ineffassign
    * errcheck
    * unparam
    * gocyclo
* [tools] Added `make format` command to automate fixing misspell and gofmt errors.
* [server] Default config now creates a profiler at port 6060, and increase p2p send/recv rates
* [types] Switches internal representation of Int/Uint/Rat to use pointers
* [types] Added MinInt and MinUint functions
* [gaiad] `unsafe_reset_all` now resets addrbook.json
* [democoin] add x/oracle, x/assoc
* [tests] created a randomized testing framework.
    * Currently bank has limited functionality in the framework
    * Auth has its invariants checked within the framework
* [tests] Add WaitForNextNBlocksTM helper method
* [keys] New keys now have 24 word recovery keys, for heightened security

* [keys] Add a temporary method for exporting the private key

IMPROVEMENTS

* [x/bank] Now uses go-wire codec instead of 'encoding/json'
* [x/auth] Now uses go-wire codec instead of 'encoding/json'
* revised use of endblock and beginblock
* [stake] module reorganized to include `types` and `keeper` package
* [stake] keeper always loads the store (instead passing around which doesn't really boost efficiency)
* [stake] edit-validator changes now can use the keyword [do-not-modify] to not modify unspecified `--flag` (aka won't set them to `""` value)
* [stake] offload more generic functionality from the handler into the keeper
* [stake] clearer staking logic
* [types] added common tag constants
* [keys] improve error message when deleting non-existent key
* [gaiacli] improve error messages on `send` and `account` commands
* added contributing guidelines
* [docs] Added commands for governance CLI on testnet README

BUG FIXES

* [x/slashing] [#1510](https://github.com/cosmos/cosmos-sdk/issues/1510) Unrevoked validators cannot un-revoke themselves
* [x/stake] [#1513](https://github.com/cosmos/cosmos-sdk/issues/1513) Validators slashed to zero power are unbonded and removed from the store
* [x/stake] [#1567](https://github.com/cosmos/cosmos-sdk/issues/1567) Validators decreased in power but not unbonded are now updated in Tendermint
* [x/stake] error strings lower case
* [x/stake] pool loose tokens now accounts for unbonding and unbonding tokens not associated with any validator
* [x/stake] fix revoke bytes ordering (was putting revoked candidates at the top of the list)
* [x/stake] bond count was counting revoked validators as bonded, fixed
* [gaia] Added self delegation for validators in the genesis creation
* [lcd] tests now don't depend on raw json text
* Retry on HTTP request failure in CLI tests, add option to retry tests in Makefile
* Fixed bug where chain ID wasn't passed properly in x/bank REST handler, removed Viper hack from ante handler
* Fixed bug where `democli account` didn't decode the account data correctly
* [#872](https://github.com/cosmos/cosmos-sdk/issues/872) - recovery phrases no longer all end in `abandon`
* [#887](https://github.com/cosmos/cosmos-sdk/issues/887) - limit the size of rationals that can be passed in from user input
* [#1052](https://github.com/cosmos/cosmos-sdk/issues/1052) - Make all now works
* [#1258](https://github.com/cosmos/cosmos-sdk/issues/1258) - printing big.rat's can no longer overflow int64
* [#1259](https://github.com/cosmos/cosmos-sdk/issues/1259) - fix bug where certain tests that could have a nil pointer in defer
* [#1343](https://github.com/cosmos/cosmos-sdk/issues/1343) - fixed unnecessary parallelism in CI
* [#1353](https://github.com/cosmos/cosmos-sdk/issues/1353) - CLI: Show pool shares fractions in human-readable format
* [#1367](https://github.com/cosmos/cosmos-sdk/issues/1367) - set ChainID in InitChain
* [#1461](https://github.com/cosmos/cosmos-sdk/issues/1461) - CLI tests now no longer reset your local environment data
* [#1505](https://github.com/cosmos/cosmos-sdk/issues/1505) - `gaiacli stake validator` no longer panics if validator doesn't exist
* [#1565](https://github.com/cosmos/cosmos-sdk/issues/1565) - fix cliff validator persisting when validator set shrinks from max
* [#1287](https://github.com/cosmos/cosmos-sdk/issues/1287) - prevent zero power validators at genesis
* [x/stake] fix bug when unbonding/redelegating using `--shares-percent`
* [#1010](https://github.com/cosmos/cosmos-sdk/issues/1010) - two validators can't bond with the same pubkey anymore

## 0.19.0

*June 13, 2018*.

BREAKING CHANGES

* msg.GetSignBytes() now returns bech32-encoded addresses in all cases
* [lcd] REST end-points now include gas
* sdk.Coin now uses sdk.Int, a big.Int wrapper with 256bit range cap

FEATURES

* [x/auth] Added AccountNumbers to BaseAccount and StdTxs to allow for replay protection with account pruning
* [lcd] added an endpoint to query for the SDK version of the connected node

IMPROVEMENTS

* export command now writes current validator set for Tendermint
* [tests] Application module tests now use a mock application
* [gaiacli] Fix error message when account isn't found when running gaiacli account
* [lcd] refactored to eliminate use of global variables, and interdependent tests
* [tests] Added testnet command to gaiad
* [tests] Added localnet targets to Makefile
* [x/stake] More stake tests added to test ByPower index

FIXES

* Fixes consensus fault on testnet - see postmortem [here](https://github.com/cosmos/cosmos-sdk/issues/1197#issuecomment-396823021)
* [x/stake] bonded inflation removed, non-bonded inflation partially implemented
* [lcd] Switch to bech32 for addresses on all human readable inputs and outputs
* [lcd] fixed tx indexing/querying
* [cli] Added `--gas` flag to specify transaction gas limit
* [gaia] Registered slashing message handler
* [x/slashing] Set signInfo.StartHeight correctly for newly bonded validators

FEATURES

* [docs] Reorganize documentation
* [docs] Update staking spec, create WIP spec for slashing, and fees

## 0.18.0

*June 9, 2018*.

BREAKING CHANGES

* [stake] candidate -> validator throughout (details in refactor comment)
* [stake] delegate-bond -> delegation throughout
* [stake] `gaiacli query validator` takes and argument instead of using the `--address-candidate` flag
* [stake] introduce `gaiacli query delegations`
* [stake] staking refactor
    * ValidatorsBonded store now take sorted pubKey-address instead of validator owner-address,
    is sorted like Tendermint by pk's address
    * store names more understandable
    * removed temporary ToKick store, just needs a local map!
    * removed distinction between candidates and validators
        * everything is now a validator
        * only validators with a status == bonded are actively validating/receiving rewards
    * Introduction of Unbonding fields, lowlevel logic throughout (not fully implemented with queue)
    * Introduction of PoolShares type within validators,
    replaces three rational fields (BondedShares, UnbondingShares, UnbondedShares
* [x/auth] move stuff specific to auth anteHandler to the auth module rather than the types folder. This includes:
    * StdTx (and its related stuff i.e. StdSignDoc, etc)
    * StdFee
    * StdSignature
    * Account interface
    * Related to this organization, I also:
* [x/auth] got rid of AccountMapper interface (in favor of the struct already in auth module)
* [x/auth] removed the FeeHandler function from the AnteHandler, Replaced with FeeKeeper
* [x/auth] Removed GetSignatures() from Tx interface (as different Tx styles might use something different than StdSignature)
* [store] Removed SubspaceIterator and ReverseSubspaceIterator from KVStore interface and replaced them with helper functions in /types
* [cli] rearranged commands under subcommands
* [stake] remove Tick and add EndBlocker
* Switch to bech32cosmos on all human readable inputs and outputs

FEATURES

* [x/auth] Added ability to change pubkey to auth module
* [baseapp] baseapp now has settable functions for filtering peers by address/port & public key
* [sdk] Gas consumption is now measured as transactions are executed
    * Transactions which run out of gas stop execution and revert state changes
    * A "simulate" query has been added to determine how much gas a transaction will need
    * Modules can include their own gas costs for execution of particular message types
* [stake] Seperation of fee distribution to a new module
* [stake] Creation of a validator/delegation generics in `/types`
* [stake] Helper Description of the store in x/stake/store.md
* [stake] removed use of caches in the stake keeper
* [stake] Added REST API
* [Makefile] Added terraform/ansible playbooks to easily create remote testnets on Digital Ocean

BUG FIXES

* [stake] staking delegator shares exchange rate now relative to equivalent-bonded-tokens the validator has instead of bonded tokens
  ^ this is important for unbonded validators in the power store!
* [cli] fixed cli-bash tests
* [ci] added cli-bash tests
* [basecoin] updated basecoin for stake and slashing
* [docs] fixed references to old cli commands
* [docs] Downgraded Swagger to v2 for downstream compatibility
* auto-sequencing transactions correctly
* query sequence via account store
* fixed duplicate pub_key in stake.Validator
* Auto-sequencing now works correctly
* [gaiacli] Fix error message when account isn't found when running gaiacli account

## 0.17.5

*June 5, 2018*.

Update to Tendermint v0.19.9 (Fix evidence reactor, mempool deadlock, WAL panic,
memory leak)

## 0.17.4

*May 31, 2018*.

Update to Tendermint v0.19.7 (WAL fixes and more)

## 0.17.3

*May 29, 2018*.

Update to Tendermint v0.19.6 (fix fast-sync halt)

## 0.17.2

*May 20, 2018*.

Update to Tendermint v0.19.5 (reduce WAL use, bound the mempool and some rpcs, improve logging)

## 0.17.1 (May 17, 2018)

Update to Tendermint v0.19.4 (fixes a consensus bug and improves logging)

## 0.17.0 (May 15, 2018)

BREAKING CHANGES

* [stake] MarshalJSON -> MarshalBinaryLengthPrefixed
* Queries against the store must be prefixed with the path "/store"

FEATURES

* [gaiacli] Support queries for candidates, delegator-bonds
* [gaiad] Added `gaiad export` command to export current state to JSON
* [x/bank] Tx tags with sender/recipient for indexing & later retrieval
* [x/stake] Tx tags with delegator/candidate for delegation & unbonding, and candidate info for declare candidate / edit validator

IMPROVEMENTS

* [gaiad] Update for Tendermint v0.19.3 (improve `/dump_consensus_state` and add
  `/consensus_state`)
* [spec/ibc] Added spec!
* [spec/stake] Cleanup structure, include details about slashing and
  auto-unbonding
* [spec/governance] Fixup some names and pseudocode
* NOTE: specs are still a work-in-progress ...

BUG FIXES

* Auto-sequencing now works correctly

## 0.16.0 (May 14th, 2018)

BREAKING CHANGES

* Move module REST/CLI packages to x/[module]/client/rest and x/[module]/client/cli
* Gaia simple-staking bond and unbond functions replaced
* [stake] Delegator bonds now store the height at which they were updated
* All module keepers now require a codespace, see basecoin or democoin for usage
* Many changes to names throughout
    * Type as a prefix naming convention applied (ex. BondMsg -> MsgBond)
    * Removed redundancy in names (ex. stake.StakingKeeper -> stake.Keeper)
* Removed SealedAccountMapper
* gaiad init now requires use of `--name` flag
* Removed Get from Msg interface
* types/rational now extends big.Rat

FEATURES:

* Gaia stake commands include, CreateValidator, EditValidator, Delegate, Unbond
* MountStoreWithDB without providing a custom store works.
* Repo is now lint compliant / GoMetaLinter with tendermint-lint integrated into CI
* Better key output, pubkey go-amino hex bytes now output by default
* gaiad init overhaul
    * Create genesis transactions with `gaiad init gen-tx`
    * New genesis account keys are automatically added to the client keybase (introduce `--client-home` flag)
    * Initialize with genesis txs using `--gen-txs` flag
* Context now has access to the application-configured logger
* Add (non-proof) subspace query helper functions
* Add more staking query functions: candidates, delegator-bonds

BUG FIXES

* Gaia now uses stake, ported from github.com/cosmos/gaia

## 0.15.1 (April 29, 2018)

IMPROVEMENTS:

* Update Tendermint to v0.19.1 (includes many rpc fixes)

## 0.15.0 (April 29, 2018)

NOTE: v0.15.0 is a large breaking change that updates the encoding scheme to use
[Amino](github.com/tendermint/go-amino).

For details on how this changes encoding for public keys and addresses,
see the [docs](https://github.com/tendermint/tendermint/blob/v0.19.1/docs/specification/new-spec/encoding.md#public-key-cryptography).

BREAKING CHANGES

* Remove go-wire, use go-amino
* [store] Add `SubspaceIterator` and `ReverseSubspaceIterator` to `KVStore` interface
* [basecoin] NewBasecoinApp takes a `dbm.DB` and uses namespaced DBs for substores

FEATURES:

* Add CacheContext
* Add auto sequencing to client
* Add FeeHandler to ante handler

BUG FIXES

* MountStoreWithDB without providing a custom store works.

## 0.14.1 (April 9, 2018)

BUG FIXES

* [gaiacli] Fix all commands (just a duplicate of basecli for now)

## 0.14.0 (April 9, 2018)

BREAKING CHANGES:

* [client/builder] Renamed to `client/core` and refactored to use a CoreContext
  struct
* [server] Refactor to improve useability and de-duplicate code
* [types] `Result.ToQuery -> Error.QueryResult`
* [makefile] `make build` and `make install` only build/install `gaiacli` and
  `gaiad`. Use `make build_examples` and `make install_examples` for
  `basecoind/basecli` and `democoind/democli`
* [staking] Various fixes/improvements

FEATURES:

* [democoin] Added Proof-of-Work module

BUG FIXES

* [client] Reuse Tendermint RPC client to avoid excessive open files
* [client] Fix setting log level
* [basecoin] Sort coins in genesis

## 0.13.1 (April 3, 2018)

BUG FIXES

* [x/ibc] Fix CLI and relay for IBC txs
* [x/stake] Various fixes/improvements

## 0.13.0 (April 2, 2018)

BREAKING CHANGES

* [basecoin] Remove cool/sketchy modules -> moved to new `democoin`
* [basecoin] NewBasecoinApp takes a `map[string]dbm.DB` as temporary measure
  to allow mounting multiple stores with their own DB until they can share one
* [x/staking] Renamed to `simplestake`
* [builder] Functions don't take `passphrase` as argument
* [server] GenAppParams returns generated seed and address
* [basecoind] `init` command outputs JSON of everything necessary for testnet
* [basecoind] `basecoin.db -> data/basecoin.db`
* [basecli] `data/keys.db -> keys/keys.db`

FEATURES

* [types] `Coin` supports direct arithmetic operations
* [basecoind] Add `show_validator` and `show_node_id` commands
* [x/stake] Initial merge of full staking module!
* [democoin] New example application to demo custom modules

IMPROVEMENTS

* [makefile] `make install`
* [testing] Use `/tmp` for directories so they don't get left in the repo

BUG FIXES

* [basecoin] Allow app to be restarted
* [makefile] Fix build on Windows
* [basecli] Get confirmation before overriding key with same name

## 0.12.0 (March 27 2018)

BREAKING CHANGES

* Revert to old go-wire for now
* glide -> godep
* [types] ErrBadNonce -> ErrInvalidSequence
* [types] Replace tx.GetFeePayer with FeePayer(tx) - returns the first signer
* [types] NewStdTx takes the Fee
* [types] ParseAccount -> AccountDecoder; ErrTxParse -> ErrTxDecoder
* [x/auth] AnteHandler deducts fees
* [x/bank] Move some errors to `types`
* [x/bank] Remove sequence and signature from Input

FEATURES

* [examples/basecoin] New cool module to demonstrate use of state and custom transactions
* [basecoind] `show_node_id` command
* [lcd] Implement the Light Client Daemon and endpoints
* [types/stdlib] Queue functionality
* [store] Subspace iterator on IAVLTree
* [types] StdSignDoc is the document that gets signed (chainid, msg, sequence, fee)
* [types] CodeInvalidPubKey
* [types] StdFee, and StdTx takes the StdFee
* [specs] Progression of MVPs for IBC
* [x/ibc] Initial shell of IBC functionality (no proofs)
* [x/simplestake] Simple staking module with bonding/unbonding

IMPROVEMENTS

* Lots more tests!
* [client/builder] Helpers for forming and signing transactions
* [types] sdk.Address
* [specs] Staking

BUG FIXES

* [x/auth] Fix setting pubkey on new account
* [x/auth] Require signatures to include the sequences
* [baseapp] Dont panic on nil handler
* [basecoin] Check for empty bytes in account and tx

## 0.11.0 (March 1, 2017)

BREAKING CHANGES

* [examples] dummy -> kvstore
* [examples] Remove gaia
* [examples/basecoin] MakeTxCodec -> MakeCodec
* [types] CommitMultiStore interface has new `GetCommitKVStore(key StoreKey) CommitKVStore` method

FEATURES

* [examples/basecoin] CLI for `basecli` and `basecoind` (!)
* [baseapp] router.AddRoute returns Router

IMPROVEMENTS

* [baseapp] Run msg handlers on CheckTx
* [docs] Add spec for REST API
* [all] More tests!

BUG FIXES

* [baseapp] Fix panic on app restart
* [baseapp] InitChain does not call Commit
* [basecoin] Remove IBCStore because mounting multiple stores is currently broken

## 0.10.0 (February 20, 2017)

BREAKING CHANGES

* [baseapp] NewBaseApp(logger, db)
* [baseapp] NewContext(isCheckTx, header)
* [x/bank] CoinMapper -> CoinKeeper

FEATURES

* [examples/gaia] Mock CLI !
* [baseapp] InitChainer, BeginBlocker, EndBlocker
* [baseapp] MountStoresIAVL

IMPROVEMENTS

* [docs] Various improvements.
* [basecoin] Much simpler :)

BUG FIXES

* [baseapp] initialize and reset msCheck and msDeliver properly

## 0.9.0 (February 13, 2017)

BREAKING CHANGES

* Massive refactor. Basecoin works. Still needs <3

## 0.8.1

* Updates for dependencies

## 0.8.0 (December 18, 2017)

* Updates for dependencies

## 0.7.1 (October 11, 2017)

IMPROVEMENTS:

* server/commands: GetInitCmd takes list of options

## 0.7.0 (October 11, 2017)

BREAKING CHANGES:

* Everything has changed, and it's all about to change again, so don't bother using it yet!

## 0.6.2 (July 27, 2017)

IMPROVEMENTS:

* auto-test all tutorials to detect breaking changes
* move deployment scripts from `/scripts` to `/publish` for clarity

BUG FIXES:

* `basecoin init` ensures the address in genesis.json is valid
* fix bug that certain addresses couldn't receive ibc packets

## 0.6.1 (June 28, 2017)

Make lots of small cli fixes that arose when people were using the tools for
the testnet.

IMPROVEMENTS:

* basecoin
    * `basecoin start` supports all flags that `tendermint node` does, such as
    `--rpc.laddr`, `--p2p.seeds`, and `--p2p.skip_upnp`
    * fully supports `--log_level` and `--trace` for logger configuration
    * merkleeyes no longers spams the logs... unless you want it
        * Example: `basecoin start --log_level="merkleeyes:info,state:info,*:error"`
        * Example: `basecoin start --log_level="merkleeyes:debug,state:info,*:error"`
* basecli
    * `basecli init` is more intelligent and only complains if there really was
    a connected chain, not just random files
    * support `localhost:46657` or `http://localhost:46657` format for nodes,
    not just `tcp://localhost:46657`
    * Add `--genesis` to init to specify chain-id and validator hash
        * Example: `basecli init --node=localhost:46657 --genesis=$HOME/.basecoin/genesis.json`
    * `basecli rpc` has a number of methods to easily accept tendermint rpc, and verifies what it can

BUG FIXES:

* basecli
    * `basecli query account` accepts hex account address with or without `0x`
    prefix
    * gives error message when running commands on an unitialized chain, rather
    than some unintelligable panic

## 0.6.0 (June 22, 2017)

Make the basecli command the only way to use client-side, to enforce best
security practices. Lots of enhancements to get it up to production quality.

BREAKING CHANGES:

* ./cmd/commands -> ./cmd/basecoin/commands
* basecli
    * `basecli proof state get` -> `basecli query key`
    * `basecli proof tx get` -> `basecli query tx`
    * `basecli proof state get --app=account` -> `basecli query account`
    * use `--chain-id` not `--chainid` for consistency
    * update to use `--trace` not `--debug` for stack traces on errors
    * complete overhaul on how tx and query subcommands are added. (see counter or trackomatron for examples)
    * no longer supports counter app (see new countercli)
* basecoin
    * `basecoin init` takes an argument, an address to allocate funds to in the genesis
    * removed key2.json
    * removed all client side functionality from it (use basecli now for proofs)
        * no tx subcommand
        * no query subcommand
        * no account (query) subcommand
        * a few other random ones...
    * enhanced relay subcommand
        * relay start did what relay used to do
        * relay init registers both chains on one another (to set it up so relay start just works)
* docs
    * removed `example-plugin`, put `counter` inside `docs/guide`
* app
    * Implements ABCI handshake by proxying merkleeyes.Info()

IMPROVEMENTS:

* `basecoin init` support `--chain-id`
* intergrates tendermint 0.10.0 (not the rc-2, but the real thing)
* commands return error code (1) on failure for easier script testing
* add `reset_all` to basecli, and never delete keys on `init`
* new shutil based unit tests, with better coverage of the cli actions
* just `make fresh` when things are getting stale ;)

BUG FIXES:

* app: no longer panics on missing app_options in genesis (thanks, anton)
* docs: updated all docs... again
* ibc: fix panic on getting BlockID from commit without 100% precommits (still a TODO)

## 0.5.2 (June 2, 2017)

BUG FIXES:

* fix parsing of the log level from Tendermint config (#97)

## 0.5.1 (May 30, 2017)

BUG FIXES:

* fix ibc demo app to use proper tendermint flags, 0.10.0-rc2 compatibility
* Make sure all cli uses new json.Marshal not wire.JSONBytes

## 0.5.0 (May 27, 2017)

BREAKING CHANGES:

* only those related to the tendermint 0.9 -> 0.10 upgrade

IMPROVEMENTS:

* basecoin cli
    * integrates tendermint 0.10.0 and unifies cli (init, unsafe_reset_all, ...)
    * integrate viper, all command line flags can also be defined in environmental variables or config.toml
* genesis file
    * you can define accounts with either address or pub_key
    * sorts coins for you, so no silent errors if not in alphabetical order
* [light-client](https://github.com/tendermint/light-client) integration
    * no longer must you trust the node you connect to, prove everything!
    * new [basecli command](./cmd/basecli/README.md)
    * integrated [key management](https://github.com/tendermint/go-crypto/blob/master/cmd/README.md), stored encrypted locally
    * tracks validator set changes and proves everything from one initial validator seed
    * `basecli proof state` gets complete proofs for any abci state
    * `basecli proof tx` gets complete proof where a tx was stored in the chain
    * `basecli proxy` exposes tendermint rpc, but only passes through results after doing complete verification

BUG FIXES:

* no more silently ignored error with invalid coin names (eg. "17.22foo coin" used to parse as "17 foo", not warning/error)

## 0.4.1 (April 26, 2017)

BUG FIXES:

* Fix bug in `basecoin unsafe_reset_X` where the `priv_validator.json` was not being reset

## 0.4.0 (April 21, 2017)

BREAKING CHANGES:

* CLI now uses Cobra, which forced changes to some of the flag names and orderings

IMPROVEMENTS:

* `basecoin init` doesn't generate error if already initialized
* Much more testing

## 0.3.1 (March 23, 2017)

IMPROVEMENTS:

* CLI returns exit code 1 and logs error before exiting

## 0.3.0 (March 23, 2017)

BREAKING CHANGES:

* Remove `--data` flag and use `BCHOME` to set the home directory (defaults to `~/.basecoin`)
* Remove `--in-proc` flag and start Tendermint in-process by default (expect Tendermint files in $BCHOME/tendermint).
  To start just the ABCI app/server, use `basecoin start --without-tendermint`.
* Consolidate genesis files so the Basecoin genesis is an object under `app_options` in Tendermint genesis. For instance:

```json
{
  "app_hash": "",
  "chain_id": "foo_bar_chain",
  "genesis_time": "0001-01-01T00:00:00.000Z",
  "validators": [
    {
      "amount": 10,
      "name": "",
      "pub_key": [
        1,
        "7B90EA87E7DC0C7145C8C48C08992BE271C7234134343E8A8E8008E617DE7B30"
      ]
    }
  ],
  "app_options": {
    "accounts": [
      {
        "pub_key": {
          "type": "ed25519",
          "data": "6880db93598e283a67c4d88fc67a8858aa2de70f713fe94a5109e29c137100c2"
        },
        "coins": [
          {
            "denom": "blank",
            "amount": 12345
          },
          {
            "denom": "ETH",
            "amount": 654321
          }
        ]
      }
    ],
    "plugin_options": ["plugin1/key1", "value1", "plugin1/key2", "value2"]
  }
}
```

Note the array of key-value pairs is now under `app_options.plugin_options` while the `app_options` themselves are well formed.
We also changed `chainID` to `chain_id` and consolidated to have just one of them.

FEATURES:

* Introduce `basecoin init` and `basecoin unsafe_reset_all`

## 0.2.0 (March 6, 2017)

BREAKING CHANGES:

* Update to ABCI v0.4.0 and Tendermint v0.9.0
* Coins are specified on the CLI as `Xcoin`, eg. `5gold`
* `Cost` is now `Fee`

FEATURES:

* CLI for sending transactions and querying the state,
  designed to be easily extensible as plugins are implemented
* Run Basecoin in-process with Tendermint
* Add `/account` path in Query
* IBC plugin for InterBlockchain Communication
* Demo script of IBC between two chains

IMPROVEMENTS:

* Use new Tendermint `/commit` endpoint for crafting IBC transactions
* More unit tests
* Use go-crypto S structs and go-data for more standard JSON
* Demo uses fewer sleeps

BUG FIXES:

* Various little fixes in coin arithmetic
* More commit validation in IBC
* Return results from transactions

## PreHistory

### January 14-18, 2017

* Update to Tendermint v0.8.0
* Cleanup a bit and release blog post

### September 22, 2016

* Basecoin compiles again

<!-- Release links -->

[unreleased]: https://github.com/cosmos/cosmos-sdk/compare/v0.38.2...HEAD
[v0.38.2]: https://github.com/cosmos/cosmos-sdk/releases/tag/v0.38.2
[v0.38.1]: https://github.com/cosmos/cosmos-sdk/releases/tag/v0.38.1
[v0.38.0]: https://github.com/cosmos/cosmos-sdk/releases/tag/v0.38.0
[v0.37.9]: https://github.com/cosmos/cosmos-sdk/releases/tag/v0.37.9
[v0.37.8]: https://github.com/cosmos/cosmos-sdk/releases/tag/v0.37.8
[v0.37.7]: https://github.com/cosmos/cosmos-sdk/releases/tag/v0.37.7
[v0.37.6]: https://github.com/cosmos/cosmos-sdk/releases/tag/v0.37.6
[v0.37.5]: https://github.com/cosmos/cosmos-sdk/releases/tag/v0.37.5
[v0.37.4]: https://github.com/cosmos/cosmos-sdk/releases/tag/v0.37.4
[v0.37.3]: https://github.com/cosmos/cosmos-sdk/releases/tag/v0.37.3
[v0.37.1]: https://github.com/cosmos/cosmos-sdk/releases/tag/v0.37.1
[v0.37.0]: https://github.com/cosmos/cosmos-sdk/releases/tag/v0.37.0
[v0.36.0]: https://github.com/cosmos/cosmos-sdk/releases/tag/v0.36.0<|MERGE_RESOLUTION|>--- conflicted
+++ resolved
@@ -39,11 +39,8 @@
 
 ### Features
 
-<<<<<<< HEAD
 * (cli) [#14659](https://github.com/cosmos/cosmos-sdk/pull/14659)  Added ability to query blocks by either height/hash `simd q block --type=height|hash <height|hash>`. Also added ability to query blocks by events similar to the existing tx query `simd q blocks --events 'message.sender=cosmos...' --page 1 --limit 30`
-=======
 * (x/gov) [#14720](https://github.com/cosmos/cosmos-sdk/pull/14720) Upstream expedited proposals from Osmosis.
->>>>>>> 2c67b112
 * (x/auth) [#14650](https://github.com/cosmos/cosmos-sdk/pull/14650) Add Textual SignModeHandler. It is however **NOT** enabled by default, and should only be used for **TESTING** purposes until `SIGN_MODE_TEXTUAL` is fully released.
 * (cli) [#14655](https://github.com/cosmos/cosmos-sdk/pull/14655) Add a new command to list supported algos.
 * (x/crisis) [#14588](https://github.com/cosmos/cosmos-sdk/pull/14588) Use CacheContext() in AssertInvariants()
@@ -257,11 +254,8 @@
 
 ### CLI Breaking Changes
 
-<<<<<<< HEAD
 * (cli) [#14659](https://github.com/cosmos/cosmos-sdk/pull/14659)  `simd q block <height>` is removed as it just output json. The new command allows either height/hash and is `simd q block --type=height|hash <height|hash>`. 
-=======
 * (x/gov) [#14880](https://github.com/cosmos/cosmos-sdk/pull/14880) Remove `simd tx gov submit-legacy-proposal cancel-software-upgrade` and `software-upgrade` commands. These commands are now in the `x/upgrade` module and using gov v1. Use `tx upgrade software-upgrade` instead.
->>>>>>> 2c67b112
 * (grpc-web) [#14652](https://github.com/cosmos/cosmos-sdk/pull/14652) Remove `grpc-web.address` flag.
 * (client) [#14342](https://github.com/cosmos/cosmos-sdk/pull/14342) `simd config` command is now a sub-command. Use `simd config --help` to learn more.
 * (x/genutil) [#13535](https://github.com/cosmos/cosmos-sdk/pull/13535) Replace in `simd init`, the `--staking-bond-denom` flag with `--default-denom` which is used for all default denomination in the genesis, instead of only staking.
