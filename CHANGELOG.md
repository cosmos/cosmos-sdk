<!--
Guiding Principles:

Changelogs are for humans, not machines.
There should be an entry for every single version.
The same types of changes should be grouped.
Versions and sections should be linkable.
The latest version comes first.
The release date of each version is displayed.
Mention whether you follow Semantic Versioning.

Usage:

Change log entries are to be added to the Unreleased section under the
appropriate stanza (see below). Each entry should ideally include a tag and
the Github issue reference in the following format:

* (<tag>) \#<issue-number> message

The issue numbers will later be link-ified during the release process so you do
not have to worry about including a link manually, but you can if you wish.

Types of changes (Stanzas):

"Features" for new features.
"Improvements" for changes in existing functionality.
"Deprecated" for soon-to-be removed features.
"Bug Fixes" for any bug fixes.
"Client Breaking" for breaking CLI commands and REST routes used by end-users.
"API Breaking" for breaking exported APIs used by developers building on SDK.
"State Machine Breaking" for any changes that result in a different AppState given same genesisState and txList.

Ref: https://keepachangelog.com/en/1.0.0/
-->

# Changelog

## [Unreleased]

### State Machine Breaking

* (genesis) [\#5017](https://github.com/cosmos/cosmos-sdk/pull/5017) The `x/genaccounts` module has been
deprecated and all components removed except the `legacy/` package. This requires changes to the
genesis state. Namely, `accounts` now exist under `app_state.auth.accounts`. The corresponding migration
logic has been implemented for v0.38 target version. Applications can migrate via:
`$ {appd} migrate v0.38 genesis.json`.

### API Breaking Changes

* (store) [\#4748](https://github.com/cosmos/cosmos-sdk/pull/4748) The `CommitMultiStore` interface
now requires a `SetInterBlockCache` method. Applications that do not wish to support this can simply
have this method perform a no-op.
* (modules) [\#4665](https://github.com/cosmos/cosmos-sdk/issues/4665) Refactored `x/gov` module structure and dev-UX:
  * Prepare for module spec integration
  * Update gov keys to use big endian encoding instead of little endian
* (modules) [\#5017](https://github.com/cosmos/cosmos-sdk/pull/5017) The `x/genaccounts` module has been
deprecated and all components removed except the `legacy/` package.
<<<<<<< HEAD
* [\#4486](https://github.com/cosmos/cosmos-sdk/issues/4486) Vesting account types decoupled from the `x/auth` module and
now live under `x/auth/vesting`. Applications wishing to use vesting account types must be sure to register types via
`RegisterCodec` under the new vesting package.
* [\#4486](https://github.com/cosmos/cosmos-sdk/issues/4486) The `NewBaseVestingAccount` constructor returns an error
if the provided arguments are invalid.
=======
* (x/auth) [\#5006](https://github.com/cosmos/cosmos-sdk/pull/5006) Modular `AnteHandler` via composable decorators:
  * The `AnteHandler` interface now returns `(newCtx Context, err error)` instead of `(newCtx Context, result sdk.Result, abort bool)`
  * The `NewAnteHandler` function returns an `AnteHandler` function that returns the new `AnteHandler`
  interface and has been moved into the `auth/ante` directory.
  * `ValidateSigCount`, `ValidateMemo`, `ProcessPubKey`, `EnsureSufficientMempoolFee`, and `GetSignBytes`
  have all been removed as public functions.
  * Invalid Signatures may return `InvalidPubKey` instead of `Unauthorized` error, since the transaction
  will first hit `SetPubKeyDecorator` before the `SigVerificationDecorator` runs.
  * `StdTx#GetSignatures` will return an array of just signature byte slices `[][]byte` instead of
  returning an array of `StdSignature` structs. To replicate the old behavior, use the public field
  `StdTx.Signatures` to get back the array of StdSignatures `[]StdSignature`.
>>>>>>> c0223a44

### Client Breaking Changes

* (rest) [\#4783](https://github.com/cosmos/cosmos-sdk/issues/4783) The balance field in the DelegationResponse type is now sdk.Coin instead of sdk.Int
* (x/auth) [\#5006](https://github.com/cosmos/cosmos-sdk/pull/5006) The gas required to pass the `AnteHandler` has
increased significantly due to modular `AnteHandler` support. Increase GasLimit accordingly.

### Features

* (store) [\#4724](https://github.com/cosmos/cosmos-sdk/issues/4724) Multistore supports substore migrations upon load. New `rootmulti.Store.LoadLatestVersionAndUpgrade` method in
`Baseapp` supports `StoreLoader` to enable various upgrade strategies. It no
longer panics if the store to load contains substores that we didn't explicitly mount.
* [\#4972](https://github.com/cosmos/cosmos-sdk/issues/4972) A `TxResponse` with a corresponding code
and tx hash will be returned for specific Tendermint errors:
  * `CodeTxInMempoolCache`
  * `CodeMempoolIsFull`
  * `CodeTxTooLarge`
* [\#3872](https://github.com/cosmos/cosmos-sdk/issues/3872) Implement a RESTful endpoint and cli command to decode transactions.
* (keys) [\#4754](https://github.com/cosmos/cosmos-sdk/pull/4754) Introduce new Keybase implementation that can
leverage operating systems' built-in functionalities to securely store secrets. MacOS users may encounter
the following [issue](https://github.com/keybase/go-keychain/issues/47) with the `go-keychain` library. If
you encounter this issue, you must upgrade your xcode command line tools to version >= `10.2`. You can
upgrade via: `sudo rm -rf /Library/Developer/CommandLineTools; xcode-select --install`. Verify the
correct version via: `pkgutil --pkg-info=com.apple.pkg.CLTools_Executables`.
* (keys) [\#5097](https://github.com/cosmos/cosmos-sdk/pull/5097) New `keys migrate` command to assist users migrate their keys
to the new keyring.
<<<<<<< HEAD
* [\#4486](https://github.com/cosmos/cosmos-sdk/issues/4486) Introduce new `PeriodicVestingAccount` vesting account type
that allows for arbitrary vesting periods.
=======
* (x/auth) [\#5006](https://github.com/cosmos/cosmos-sdk/pull/5006) Modular `AnteHandler` via composable decorators:
  * The `AnteDecorator` interface has been introduced to allow users to implement modular `AnteHandler`
  functionality that can be composed together to create a single `AnteHandler` rather than implementing
  a custom `AnteHandler` completely from scratch, where each `AnteDecorator` allows for custom behavior in
  tightly defined and logically isolated manner. These custom `AnteDecorator` can then be chained together
  with default `AnteDecorator` or third-party `AnteDecorator` to create a modularized `AnteHandler`
  which will run each `AnteDecorator` in the order specified in `ChainAnteDecorators`. For details
  on the new architecture, refer to the [ADR](docs/architecture/adr-010-modular-antehandler.md).
  * `ChainAnteDecorators` function has been introduced to take in a list of `AnteDecorators` and chain
  them in sequence and return a single `AnteHandler`:
    * `SetUpContextDecorator`: Sets `GasMeter` in context and creates defer clause to recover from any
    `OutOfGas` panics in future AnteDecorators and return `OutOfGas` error to `BaseApp`. It MUST be the
    first `AnteDecorator` in the chain for any application that uses gas (or another one that sets the gas meter).
    * `ValidateBasicDecorator`: Calls tx.ValidateBasic and returns any non-nil error.
    * `ValidateMemoDecorator`: Validates tx memo with application parameters and returns any non-nil error.
    * `ConsumeGasTxSizeDecorator`: Consumes gas proportional to the tx size based on application parameters.
    * `MempoolFeeDecorator`: Checks if fee is above local mempool `minFee` parameter during `CheckTx`.
    * `DeductFeeDecorator`: Deducts the `FeeAmount` from first signer of the transaction.
    * `SetPubKeyDecorator`: Sets pubkey of account in any account that does not already have pubkey saved in state machine.
    * `SigGasConsumeDecorator`: Consume parameter-defined amount of gas for each signature.
    * `SigVerificationDecorator`: Verify each signature is valid, return if there is an error.
    * `ValidateSigCountDecorator`: Validate the number of signatures in tx based on app-parameters.
    * `IncrementSequenceDecorator`: Increments the account sequence for each signer to prevent replay attacks.
>>>>>>> c0223a44

### Improvements

* (server) [\#4215](https://github.com/cosmos/cosmos-sdk/issues/4215) The `--pruning` flag
has been moved to the configuration file, to allow easier node configuration.
* (cli) [\#5116](https://github.com/cosmos/cosmos-sdk/issues/5116) The `CLIContext` now supports multiple verifiers
when connecting to multiple chains. The connecting chain's `CLIContext` will have to have the correct
chain ID and node URI or client set. To use a `CLIContext` with a verifier for another chain:

  ```go
  // main or parent chain (chain as if you're running without IBC)
  mainCtx := context.NewCLIContext()

  // connecting IBC chain
  sideCtx := context.NewCLIContext().
    WithChainID(sideChainID).
    WithNodeURI(sideChainNodeURI) // or .WithClient(...)

  sideCtx = sideCtx.WithVerifier(
    context.CreateVerifier(sideCtx, context.DefaultVerifierCacheSize),
  )
  ```

* (modules) [\#5017](https://github.com/cosmos/cosmos-sdk/pull/5017) The `x/auth` package now supports
generalized genesis accounts through the `GenesisAccount` interface.
* (modules) [\#4762](https://github.com/cosmos/cosmos-sdk/issues/4762) Deprecate remove and add permissions in ModuleAccount.
* (modules) [\#4760](https://github.com/cosmos/cosmos-sdk/issues/4760) update `x/auth` to match module spec.
* (modules) [\#4814](https://github.com/cosmos/cosmos-sdk/issues/4814) Add security contact to Validator description.
* (modules) [\#4875](https://github.com/cosmos/cosmos-sdk/issues/4875) refactor integration tests to use SimApp and separate test package
* (sdk) [\#4566](https://github.com/cosmos/cosmos-sdk/issues/4566) Export simulation's parameters and app state to JSON in order to reproduce bugs and invariants.
* (sdk) [\#4640](https://github.com/cosmos/cosmos-sdk/issues/4640) improve import/export simulation errors by extending `DiffKVStores` to return an array of `KVPairs` that are then compared to check for inconsistencies.
* (sdk) [\#4717](https://github.com/cosmos/cosmos-sdk/issues/4717) refactor `x/slashing` to match the new module spec
* (sdk) [\#4758](https://github.com/cosmos/cosmos-sdk/issues/4758) update `x/genaccounts` to match module spec
* (simulation) [\#4824](https://github.com/cosmos/cosmos-sdk/issues/4824) PrintAllInvariants flag will print all failed invariants
* (simulation) [\#4490](https://github.com/cosmos/cosmos-sdk/issues/4490) add `InitialBlockHeight` flag to resume a simulation from a given block
  * Support exporting the simulation stats to a given JSON file
* (simulation) [\#4847](https://github.com/cosmos/cosmos-sdk/issues/4847), [\#4838](https://github.com/cosmos/cosmos-sdk/pull/4838) `SimApp` and simulation refactors
  * Implement `SimulationManager` for executing modules' simulation functionalities in a modularized way
  * Add `RegisterStoreDecoders` to the `SimulationManager` for decoding each module's types
  * Add `GenerateGenesisStates` to the `SimulationManager` to generate a randomized `GenState` for each module
  * Add `RandomizedParams` to the `SimulationManager` that registers each modules' parameters `Content` to simulate
  `ParamChangeProposal`s
* (simulation) [\#4893](https://github.com/cosmos/cosmos-sdk/issues/4893) Change SimApp keepers to be public and add getter functions for keys and codec
* (simulation) [\#4906](https://github.com/cosmos/cosmos-sdk/issues/4906) Add simulation `Config` struct that wraps simulation flags
* (store) [\#4792](https://github.com/cosmos/cosmos-sdk/issues/4792) panic on non-registered store
* (types) [\#4821](https://github.com/cosmos/cosmos-sdk/issues/4821) types/errors package added with support for stacktraces. It is meant as a more feature-rich replacement for sdk.Errors in the mid-term.
* (store) [\#1947](https://github.com/cosmos/cosmos-sdk/issues/1947) Implement inter-block (persistent)
caching through `CommitKVStoreCacheManager`. Any application wishing to utilize an inter-block cache
must set it in their app via a `BaseApp` option. The `BaseApp` docs have been drastically improved
to detail this new feature and how state transitions occur.
* (docs/spec) All module specs moved into their respective module dir in x/ (i.e. docs/spec/staking -->> x/staking/spec)

### Bug Fixes

* (cli) [\#4763](https://github.com/cosmos/cosmos-sdk/issues/4763) Fix flag `--min-self-delegation` for staking `EditValidator`
* (keys) Fix ledger custom coin type support bug
* (genesis) [\#5095](https://github.com/cosmos/cosmos-sdk/issues/5095) Fix genesis file migration from v0.34 to v0.36 not converting validator consensus pubkey to bech32 format

## [v0.37.1] - 2019-09-19

### Features

* (cli) [\#4973](https://github.com/cosmos/cosmos-sdk/pull/4973) Enable application CPU profiling
via the `--cpu-profile` flag.
* [\#4979](https://github.com/cosmos/cosmos-sdk/issues/4979) Introduce a new `halt-time` config and
CLI option to the `start` command. When provided, an application will halt during `Commit` when the
block time is >= the `halt-time`.

### Improvements

* [\#4990](https://github.com/cosmos/cosmos-sdk/issues/4990) Add `Events` to the `ABCIMessageLog` to
provide context and grouping of events based on the messages they correspond to. The `Events` field
in `TxResponse` is deprecated and will be removed in the next major release.

### Bug Fixes

* [\#4979](https://github.com/cosmos/cosmos-sdk/issues/4979) Use `Signal(os.Interrupt)` over
`os.Exit(0)` during configured halting to allow any `defer` calls to be executed.
* [\#5034](https://github.com/cosmos/cosmos-sdk/issues/5034) Binary search in NFT Module wasn't working on larger sets.

## [v0.37.0] - 2019-08-21

### Bug Fixes

* (baseapp) [\#4903](https://github.com/cosmos/cosmos-sdk/issues/4903) Various height query fixes:
  * Move height with proof check from `CLIContext` to `BaseApp` as the height
  can automatically be injected there.
  * Update `handleQueryStore` to resemble `handleQueryCustom`
* (simulation) [\#4912](https://github.com/cosmos/cosmos-sdk/issues/4912) Fix SimApp ModuleAccountAddrs
to properly return black listed addresses for bank keeper initialization.
* (cli) [\#4919](https://github.com/cosmos/cosmos-sdk/pull/4919) Don't crash CLI
if user doesn't answer y/n confirmation request.
* (cli) [\#4927](https://github.com/cosmos/cosmos-sdk/issues/4927) Fix the `q gov vote`
command to handle empty (pruned) votes correctly.

### Improvements

* (rest) [\#4924](https://github.com/cosmos/cosmos-sdk/pull/4924) Return response
height even upon error as it may be useful for the downstream caller and have
`/auth/accounts/{address}` return a 200 with an empty account upon error when
that error is that the account doesn't exist.

## [v0.36.0] - 2019-08-13

### Breaking Changes

* (rest) [\#4837](https://github.com/cosmos/cosmos-sdk/pull/4837) Remove /version and /node_version
  endpoints in favor of refactoring /node_info to also include application version info.
* All REST responses now wrap the original resource/result. The response
  will contain two fields: height and result.
* [\#3565](https://github.com/cosmos/cosmos-sdk/issues/3565) Updates to the governance module:
  * Rename JSON field from `proposal_content` to `content`
  * Rename JSON field from `proposal_id` to `id`
  * Disable `ProposalTypeSoftwareUpgrade` temporarily
* [\#3775](https://github.com/cosmos/cosmos-sdk/issues/3775) unify sender transaction tag for ease of querying
* [\#4255](https://github.com/cosmos/cosmos-sdk/issues/4255) Add supply module that passively tracks the supplies of a chain
  - Renamed `x/distribution` `ModuleName`
  - Genesis JSON and CLI now use `distribution` instead of `distr`
  - Introduce `ModuleAccount` type, which tracks the flow of coins held within a module
  - Replaced `FeeCollectorKeeper` for a `ModuleAccount`
  - Replaced the staking `Pool`, which coins are now held by the `BondedPool` and `NotBonded` module accounts
  - The `NotBonded` module account now only keeps track of the not bonded tokens within staking, instead of the whole chain
  - [\#3628](https://github.com/cosmos/cosmos-sdk/issues/3628) Replaced governance's burn and deposit accounts for a `ModuleAccount`
  - Added a `ModuleAccount` for the distribution module
  - Added a `ModuleAccount` for the mint module
  [\#4472](https://github.com/cosmos/cosmos-sdk/issues/4472) validation for crisis genesis
* [\#3985](https://github.com/cosmos/cosmos-sdk/issues/3985) `ValidatorPowerRank` uses potential consensus power instead of tendermint power
* [\#4104](https://github.com/cosmos/cosmos-sdk/issues/4104) Gaia has been moved to its own repository: https://github.com/cosmos/gaia
* [\#4104](https://github.com/cosmos/cosmos-sdk/issues/4104) Rename gaiad.toml to app.toml. The internal contents of the application
  config remain unchanged.
* [\#4159](https://github.com/cosmos/cosmos-sdk/issues/4159) create the default module patterns and module manager
* [\#4230](https://github.com/cosmos/cosmos-sdk/issues/4230) Change the type of ABCIMessageLog#MsgIndex to uint16 for proper serialization.
* [\#4250](https://github.com/cosmos/cosmos-sdk/issues/4250) BaseApp.Query() returns app's version string set via BaseApp.SetAppVersion()
  when handling /app/version queries instead of the version string passed as build
  flag at compile time.
* [\#4262](https://github.com/cosmos/cosmos-sdk/issues/4262) GoSumHash is no longer returned by the version command.
* [\#4263](https://github.com/cosmos/cosmos-sdk/issues/4263) RestServer#Start now takes read and write timeout arguments.
* [\#4305](https://github.com/cosmos/cosmos-sdk/issues/4305) `GenerateOrBroadcastMsgs` no longer takes an `offline` parameter.
* [\#4342](https://github.com/cosmos/cosmos-sdk/pull/4342) Upgrade go-amino to v0.15.0
* [\#4351](https://github.com/cosmos/cosmos-sdk/issues/4351) InitCmd, AddGenesisAccountCmd, and CollectGenTxsCmd take node's and client's default home directories as arguments.
* [\#4387](https://github.com/cosmos/cosmos-sdk/issues/4387) Refactor the usage of tags (now called events) to reflect the
  new ABCI events semantics:
  - Move `x/{module}/tags/tags.go` => `x/{module}/types/events.go`
  - Update `docs/specs`
  - Refactor tags in favor of new `Event(s)` type(s)
  - Update `Context` to use new `EventManager`
  - (Begin|End)Blocker no longer return tags, but rather uses new `EventManager`
  - Message handlers no longer return tags, but rather uses new `EventManager`
  Any component (e.g. BeginBlocker, message handler, etc...) wishing to emit an event must do so
  through `ctx.EventManger().EmitEvent(s)`.
  To reset or wipe emitted events: `ctx = ctx.WithEventManager(sdk.NewEventManager())`
  To get all emitted events: `events := ctx.EventManager().Events()`
* [\#4437](https://github.com/cosmos/cosmos-sdk/issues/4437) Replace governance module store keys to use `[]byte` instead of `string`.
* [\#4451](https://github.com/cosmos/cosmos-sdk/issues/4451) Improve modularization of clients and modules:
  * Module directory structure improved and standardized
  * Aliases autogenerated
  * Auth and bank related commands are now mounted under the respective moduels
  * Client initialization and mounting standardized
* [\#4479](https://github.com/cosmos/cosmos-sdk/issues/4479) Remove codec argument redundency in client usage where
  the CLIContext's codec should be used instead.
* [\#4488](https://github.com/cosmos/cosmos-sdk/issues/4488) Decouple client tx, REST, and ultil packages from auth. These packages have
  been restructured and retrofitted into the `x/auth` module.
* [\#4521](https://github.com/cosmos/cosmos-sdk/issues/4521) Flatten x/bank structure by hiding module internals.
* [\#4525](https://github.com/cosmos/cosmos-sdk/issues/4525) Remove --cors flag, the feature is long gone.
* [\#4536](https://github.com/cosmos/cosmos-sdk/issues/4536) The `/auth/accounts/{address}` now returns a `height` in the response.
  The account is now nested under `account`.
* [\#4543](https://github.com/cosmos/cosmos-sdk/issues/4543) Account getters are no longer part of client.CLIContext() and have now moved
  to reside in the auth-specific AccountRetriever.
* [\#4588](https://github.com/cosmos/cosmos-sdk/issues/4588) Context does not depend on x/auth anymore. client/context is stripped out of the following features:
  - GetAccountDecoder()
  - CLIContext.WithAccountDecoder()
  - CLIContext.WithAccountStore()
  x/auth.AccountDecoder is unnecessary and consequently removed.
* [\#4602](https://github.com/cosmos/cosmos-sdk/issues/4602) client/input.{Buffer,Override}Stdin() functions are removed. Thanks to cobra's new release they are now redundant.
* [\#4633](https://github.com/cosmos/cosmos-sdk/issues/4633) Update old Tx search by tags APIs to use new Events
  nomenclature.
* [\#4649](https://github.com/cosmos/cosmos-sdk/issues/4649) Refactor x/crisis as per modules new specs.
* [\#3685](https://github.com/cosmos/cosmos-sdk/issues/3685) The default signature verification gas logic (`DefaultSigVerificationGasConsumer`) now specifies explicit key types rather than string pattern matching. This means that zones that depended on string matching to allow other keys will need to write a custom `SignatureVerificationGasConsumer` function.
* [\#4663](https://github.com/cosmos/cosmos-sdk/issues/4663) Refactor bank keeper by removing private functions
  - `InputOutputCoins`, `SetCoins`, `SubtractCoins` and `AddCoins` are now part of the `SendKeeper` instead of the `Keeper` interface
* (tendermint) [\#4721](https://github.com/cosmos/cosmos-sdk/pull/4721) Upgrade Tendermint to v0.32.1

### Features

* [\#4843](https://github.com/cosmos/cosmos-sdk/issues/4843) Add RegisterEvidences function in the codec package to register
  Tendermint evidence types with a given codec.
* (rest) [\#3867](https://github.com/cosmos/cosmos-sdk/issues/3867) Allow querying for genesis transaction when height query param is set to zero.
* [\#2020](https://github.com/cosmos/cosmos-sdk/issues/2020) New keys export/import command line utilities to export/import private keys in ASCII format
  that rely on Keybase's new underlying ExportPrivKey()/ImportPrivKey() API calls.
* [\#3565](https://github.com/cosmos/cosmos-sdk/issues/3565) Implement parameter change proposal support.
  Parameter change proposals can be submitted through the CLI
  or a REST endpoint. See docs for further usage.
* [\#3850](https://github.com/cosmos/cosmos-sdk/issues/3850) Add `rewards` and `commission` to distribution tx tags.
* [\#3981](https://github.com/cosmos/cosmos-sdk/issues/3981) Add support to gracefully halt a node at a given height
  via the node's `halt-height` config or CLI value.
* [\#4144](https://github.com/cosmos/cosmos-sdk/issues/4144) Allow for configurable BIP44 HD path and coin type.
* [\#4250](https://github.com/cosmos/cosmos-sdk/issues/4250) New BaseApp.{,Set}AppVersion() methods to get/set app's version string.
* [\#4263](https://github.com/cosmos/cosmos-sdk/issues/4263) Add `--read-timeout` and `--write-timeout` args to the `rest-server` command
  to support custom RPC R/W timeouts.
* [\#4271](https://github.com/cosmos/cosmos-sdk/issues/4271) Implement Coins#IsAnyGT
* [\#4318](https://github.com/cosmos/cosmos-sdk/issues/4318) Support height queries. Queries against nodes that have the queried
  height pruned will return an error.
* [\#4409](https://github.com/cosmos/cosmos-sdk/issues/4409) Implement a command that migrates exported state from one version to the next.
  The `migrate` command currently supports migrating from v0.34 to v0.36 by implementing
  necessary types for both versions.
* [\#4570](https://github.com/cosmos/cosmos-sdk/issues/4570) Move /bank/balances/{address} REST handler to x/bank/client/rest. The exposed interface is unchanged.
* Community pool spend proposal per Cosmos Hub governance proposal [\#7](https://github.com/cosmos/cosmos-sdk/issues/7) "Activate the Community Pool"

### Improvements

* (simulation) PrintAllInvariants flag will print all failed invariants
* (simulation) Add `InitialBlockHeight` flag to resume a simulation from a given block
* (simulation) [\#4670](https://github.com/cosmos/cosmos-sdk/issues/4670) Update simulation statistics to JSON format
  - Support exporting the simulation stats to a given JSON file
* [\#4775](https://github.com/cosmos/cosmos-sdk/issues/4775) Refactor CI config
* Upgrade IAVL to v0.12.4
* (tendermint) Upgrade Tendermint to v0.32.2
* (modules) [\#4751](https://github.com/cosmos/cosmos-sdk/issues/4751) update `x/genutils` to match module spec
* (keys) [\#4611](https://github.com/cosmos/cosmos-sdk/issues/4611) store keys in simapp now use a map instead of using individual literal keys
* [\#2286](https://github.com/cosmos/cosmos-sdk/issues/2286) Improve performance of CacheKVStore iterator.
* [\#3512](https://github.com/cosmos/cosmos-sdk/issues/3512) Implement Logger method on each module's keeper.
* [\#3655](https://github.com/cosmos/cosmos-sdk/issues/3655) Improve signature verification failure error message.
* [\#3774](https://github.com/cosmos/cosmos-sdk/issues/3774) add category tag to transactions for ease of filtering
* [\#3914](https://github.com/cosmos/cosmos-sdk/issues/3914) Implement invariant benchmarks and add target to makefile.
* [\#3928](https://github.com/cosmos/cosmos-sdk/issues/3928) remove staking references from types package
* [\#3978](https://github.com/cosmos/cosmos-sdk/issues/3978) Return ErrUnknownRequest in message handlers for unknown
  or invalid routed messages.
* [\#4190](https://github.com/cosmos/cosmos-sdk/issues/4190) Client responses that return (re)delegation(s) now return balances
  instead of shares.
* [\#4194](https://github.com/cosmos/cosmos-sdk/issues/4194) ValidatorSigningInfo now includes the validator's consensus address.
* [\#4235](https://github.com/cosmos/cosmos-sdk/issues/4235) Add parameter change proposal messages to simulation.
* [\#4235](https://github.com/cosmos/cosmos-sdk/issues/4235) Update the minting module params to implement params.ParamSet so
  individual keys can be set via proposals instead of passing a struct.
* [\#4259](https://github.com/cosmos/cosmos-sdk/issues/4259) `Coins` that are `nil` are now JSON encoded as an empty array `[]`.
  Decoding remains unchanged and behavior is left intact.
* [\#4305](https://github.com/cosmos/cosmos-sdk/issues/4305) The `--generate-only` CLI flag fully respects offline tx processing.
* [\#4379](https://github.com/cosmos/cosmos-sdk/issues/4379) close db write batch.
* [\#4384](https://github.com/cosmos/cosmos-sdk/issues/4384)- Allow splitting withdrawal transaction in several chunks
* [\#4403](https://github.com/cosmos/cosmos-sdk/issues/4403) Allow for parameter change proposals to supply only desired fields to be updated
  in objects instead of the entire object (only applies to values that are objects).
* [\#4415](https://github.com/cosmos/cosmos-sdk/issues/4415) /client refactor, reduce genutil dependancy on staking
* [\#4439](https://github.com/cosmos/cosmos-sdk/issues/4439) Implement governance module iterators.
* [\#4465](https://github.com/cosmos/cosmos-sdk/issues/4465) Unknown subcommands print relevant error message
* [\#4466](https://github.com/cosmos/cosmos-sdk/issues/4466) Commission validation added to validate basic of MsgCreateValidator by changing CommissionMsg to CommissionRates
* [\#4501](https://github.com/cosmos/cosmos-sdk/issues/4501) Support height queriers in rest client
* [\#4535](https://github.com/cosmos/cosmos-sdk/issues/4535) Improve import-export simulation errors by decoding the `KVPair.Value` into its
  respective type
* [\#4536](https://github.com/cosmos/cosmos-sdk/issues/4536) cli context queries return query height and accounts are returned with query height
* [\#4553](https://github.com/cosmos/cosmos-sdk/issues/4553) undelegate max entries check first
* [\#4556](https://github.com/cosmos/cosmos-sdk/issues/4556) Added IsValid function to Coin
* [\#4564](https://github.com/cosmos/cosmos-sdk/issues/4564) client/input.GetConfirmation()'s default is changed to No.
* [\#4573](https://github.com/cosmos/cosmos-sdk/issues/4573) Returns height in response for query endpoints.
* [\#4580](https://github.com/cosmos/cosmos-sdk/issues/4580) Update `Context#BlockHeight` to properly set the block height via `WithBlockHeader`.
* [\#4584](https://github.com/cosmos/cosmos-sdk/issues/4584) Update bank Keeper to use expected keeper interface of the AccountKeeper.
* [\#4584](https://github.com/cosmos/cosmos-sdk/issues/4584) Move `Account` and `VestingAccount` interface types to `x/auth/exported`.
* [\#4082](https://github.com/cosmos/cosmos-sdk/issues/4082) supply module queriers for CLI and REST endpoints
* [\#4601](https://github.com/cosmos/cosmos-sdk/issues/4601) Implement generic pangination helper function to be used in
  REST handlers and queriers.
* [\#4629](https://github.com/cosmos/cosmos-sdk/issues/4629) Added warning event that gets emitted if validator misses a block.
* [\#4674](https://github.com/cosmos/cosmos-sdk/issues/4674) Export `Simapp` genState generators and util functions by making them public
* [\#4706](https://github.com/cosmos/cosmos-sdk/issues/4706) Simplify context
  Replace complex Context construct with a simpler immutible struct.
  Only breaking change is not to support `Value` and `GetValue` as first class calls.
  We do embed ctx.Context() as a raw context.Context instead to be used as you see fit.

  Migration guide:

  ```go
  ctx = ctx.WithValue(contextKeyBadProposal, false)
  ```

  Now becomes:

  ```go
  ctx = ctx.WithContext(context.WithValue(ctx.Context(), contextKeyBadProposal, false))
  ```

  A bit more verbose, but also allows `context.WithTimeout()`, etc and only used
  in one function in this repo, in test code.
* [\#3685](https://github.com/cosmos/cosmos-sdk/issues/3685)  Add `SetAddressVerifier` and `GetAddressVerifier` to `sdk.Config` to allow SDK users to configure custom address format verification logic (to override the default limitation of 20-byte addresses).
* [\#3685](https://github.com/cosmos/cosmos-sdk/issues/3685)  Add an additional parameter to NewAnteHandler for a custom `SignatureVerificationGasConsumer` (the default logic is now in `DefaultSigVerificationGasConsumer). This allows SDK users to configure their own logic for which key types are accepted and how those key types consume gas.
* Remove `--print-response` flag as it is no longer used.
* Revert [\#2284](https://github.com/cosmos/cosmos-sdk/pull/2284) to allow create_empty_blocks in the config
* (tendermint) [\#4718](https://github.com/cosmos/cosmos-sdk/issues/4718) Upgrade tendermint/iavl to v0.12.3

### Bug Fixes

* [\#4891](https://github.com/cosmos/cosmos-sdk/issues/4891) Disable querying with proofs enabled when the query height <= 1.
* (rest) [\#4858](https://github.com/cosmos/cosmos-sdk/issues/4858) Do not return an error in BroadcastTxCommit when the tx broadcasting
  was successful. This allows the proper REST response to be returned for a
  failed tx during `block` broadcasting mode.
* (store) [\#4880](https://github.com/cosmos/cosmos-sdk/pull/4880) Fix error check in
  IAVL `Store#DeleteVersion`.
* (tendermint) [\#4879](https://github.com/cosmos/cosmos-sdk/issues/4879) Don't terminate the process immediately after startup when run in standalone mode.
* (simulation) [\#4861](https://github.com/cosmos/cosmos-sdk/pull/4861) Fix non-determinism simulation
  by using CLI flags as input and updating Makefile target.
* [\#4868](https://github.com/cosmos/cosmos-sdk/issues/4868) Context#CacheContext now sets a new EventManager. This prevents unwanted events
  from being emitted.
* (cli) [\#4870](https://github.com/cosmos/cosmos-sdk/issues/4870) Disable the `withdraw-all-rewards` command when `--generate-only` is supplied
* (modules) [\#4831](https://github.com/cosmos/cosmos-sdk/issues/4831) Prevent community spend proposal from transferring funds to a module account
* (keys) [\#4338](https://github.com/cosmos/cosmos-sdk/issues/4338) fix multisig key output for CLI
* (modules) [\#4795](https://github.com/cosmos/cosmos-sdk/issues/4795) restrict module accounts from receiving transactions.
  Allowing this would cause an invariant on the module account coins.
* (modules) [\#4823](https://github.com/cosmos/cosmos-sdk/issues/4823) Update the `DefaultUnbondingTime` from 3 days to 3 weeks to be inline with documentation.
* (abci) [\#4639](https://github.com/cosmos/cosmos-sdk/issues/4639) Fix `CheckTx` by verifying the message route
* Return height in responses when querying against BaseApp
* [\#1351](https://github.com/cosmos/cosmos-sdk/issues/1351) Stable AppHash allows no_empty_blocks
* [\#3705](https://github.com/cosmos/cosmos-sdk/issues/3705) Return `[]` instead of `null` when querying delegator rewards.
* [\#3966](https://github.com/cosmos/cosmos-sdk/issues/3966) fixed multiple assigns to action tags
  [\#3793](https://github.com/cosmos/cosmos-sdk/issues/3793) add delegator tag for MsgCreateValidator and deleted unused moniker and identity tags
* [\#4194](https://github.com/cosmos/cosmos-sdk/issues/4194) Fix pagination and results returned from /slashing/signing_infos
* [\#4230](https://github.com/cosmos/cosmos-sdk/issues/4230) Properly set and display the message index through the TxResponse.
* [\#4234](https://github.com/cosmos/cosmos-sdk/pull/4234) Allow `tx send --generate-only` to
  actually work offline.
* [\#4271](https://github.com/cosmos/cosmos-sdk/issues/4271) Fix addGenesisAccount by using Coins#IsAnyGT for vesting amount validation.
* [\#4273](https://github.com/cosmos/cosmos-sdk/issues/4273) Fix usage of AppendTags in x/staking/handler.go
* [\#4303](https://github.com/cosmos/cosmos-sdk/issues/4303) Fix NewCoins() underlying function for duplicate coins detection.
* [\#4307](https://github.com/cosmos/cosmos-sdk/pull/4307) Don't pass height to RPC calls as
  Tendermint will automatically use the latest height.
* [\#4362](https://github.com/cosmos/cosmos-sdk/issues/4362) simulation setup bugfix for multisim 7601778
* [\#4383](https://github.com/cosmos/cosmos-sdk/issues/4383) - currentStakeRoundUp is now always atleast currentStake + smallest-decimal-precision
* [\#4394](https://github.com/cosmos/cosmos-sdk/issues/4394) Fix signature count check to use the TxSigLimit param instead of
  a default.
* [\#4455](https://github.com/cosmos/cosmos-sdk/issues/4455) Use `QueryWithData()` to query unbonding delegations.
* [\#4493](https://github.com/cosmos/cosmos-sdk/issues/4493) Fix validator-outstanding-rewards command. It now takes as an argument
  a validator address.
* [\#4598](https://github.com/cosmos/cosmos-sdk/issues/4598) Fix redelegation and undelegation txs that were not checking for the correct bond denomination.
* [\#4619](https://github.com/cosmos/cosmos-sdk/issues/4619) Close iterators in `GetAllMatureValidatorQueue` and `UnbondAllMatureValidatorQueue`
  methods.
* [\#4654](https://github.com/cosmos/cosmos-sdk/issues/4654) validator slash event stored by period and height
* [\#4681](https://github.com/cosmos/cosmos-sdk/issues/4681) panic on invalid amount on `MintCoins` and `BurnCoins`
  * skip minting if inflation is set to zero
* Sort state JSON during export and initialization

## 0.35.0

### Bug Fixes

* Fix gas consumption bug in `Undelegate` preventing the ability to sync from
genesis.

## 0.34.8

### Bug Fixes

* Bump Tendermint version to v0.31.9 to fix the p2p panic error.
* Update gaiareplay's use of an internal Tendermint API

## 0.34.7

### Bug Fixes

#### SDK

* Fix gas consumption bug in `Undelegate` preventing the ability to sync from
genesis.

## 0.34.6

### Bug Fixes

#### SDK

* Unbonding from a validator is now only considered "complete" after the full
unbonding period has elapsed regardless of the validator's status.

## 0.34.5

### Bug Fixes

#### SDK

* [\#4273](https://github.com/cosmos/cosmos-sdk/issues/4273) Fix usage of `AppendTags` in x/staking/handler.go

### Improvements

### SDK

* [\#2286](https://github.com/cosmos/cosmos-sdk/issues/2286) Improve performance of `CacheKVStore` iterator.
* [\#3655](https://github.com/cosmos/cosmos-sdk/issues/3655) Improve signature verification failure error message.
* [\#4384](https://github.com/cosmos/cosmos-sdk/issues/4384) Allow splitting withdrawal transaction in several chunks.

#### Gaia CLI

* [\#4227](https://github.com/cosmos/cosmos-sdk/issues/4227) Support for Ledger App v1.5.
* [#4345](https://github.com/cosmos/cosmos-sdk/pull/4345) Update `ledger-cosmos-go`
to v0.10.3.

## 0.34.4

### Bug Fixes

#### SDK

* [#4234](https://github.com/cosmos/cosmos-sdk/pull/4234) Allow `tx send --generate-only` to
actually work offline.

#### Gaia

* [\#4219](https://github.com/cosmos/cosmos-sdk/issues/4219) Return an error when an empty mnemonic is provided during key recovery.

### Improvements

#### Gaia

* [\#2007](https://github.com/cosmos/cosmos-sdk/issues/2007) Return 200 status code on empty results

### New features

#### SDK

* [\#3850](https://github.com/cosmos/cosmos-sdk/issues/3850) Add `rewards` and `commission` to distribution tx tags.

## 0.34.3

### Bug Fixes

#### Gaia

* [\#4196](https://github.com/cosmos/cosmos-sdk/pull/4196) Set default invariant
check period to zero.

## 0.34.2

### Improvements

#### SDK

* [\#4135](https://github.com/cosmos/cosmos-sdk/pull/4135) Add further clarification
to generate only usage.

### Bug Fixes

#### SDK

* [\#4135](https://github.com/cosmos/cosmos-sdk/pull/4135) Fix `NewResponseFormatBroadcastTxCommit`
* [\#4053](https://github.com/cosmos/cosmos-sdk/issues/4053) Add `--inv-check-period`
flag to gaiad to set period at which invariants checks will run.
* [\#4099](https://github.com/cosmos/cosmos-sdk/issues/4099) Update the /staking/validators endpoint to support
status and pagination query flags.

## 0.34.1

### Bug Fixes

#### Gaia

* [#4163](https://github.com/cosmos/cosmos-sdk/pull/4163) Fix v0.33.x export script to port gov data correctly.

## 0.34.0

### Breaking Changes

#### Gaia

* [\#3463](https://github.com/cosmos/cosmos-sdk/issues/3463) Revert bank module handler fork (re-enables transfers)
* [\#3875](https://github.com/cosmos/cosmos-sdk/issues/3875) Replace `async` flag with `--broadcast-mode` flag where the default
  value is `sync`. The `block` mode should not be used. The REST client now
  uses `mode` parameter instead of the `return` parameter.

#### Gaia CLI

* [\#3938](https://github.com/cosmos/cosmos-sdk/issues/3938) Remove REST server's SSL support altogether.

#### SDK

* [\#3245](https://github.com/cosmos/cosmos-sdk/issues/3245) Rename validator.GetJailed() to validator.IsJailed()
* [\#3516](https://github.com/cosmos/cosmos-sdk/issues/3516) Remove concept of shares from staking unbonding and redelegation UX;
  replaced by direct coin amount.

#### Tendermint

* [\#4029](https://github.com/cosmos/cosmos-sdk/issues/4029) Upgrade Tendermint to v0.31.3

### New features

#### SDK

* [\#2935](https://github.com/cosmos/cosmos-sdk/issues/2935) New module Crisis which can test broken invariant with messages
* [\#3813](https://github.com/cosmos/cosmos-sdk/issues/3813) New sdk.NewCoins safe constructor to replace bare sdk.Coins{} declarations.
* [\#3858](https://github.com/cosmos/cosmos-sdk/issues/3858) add website, details and identity to gentx cli command
* Implement coin conversion and denomination registration utilities

#### Gaia

* [\#2935](https://github.com/cosmos/cosmos-sdk/issues/2935) Optionally assert invariants on a blockly basis using `gaiad --assert-invariants-blockly`
* [\#3886](https://github.com/cosmos/cosmos-sdk/issues/3886) Implement minting module querier and CLI/REST clients.

#### Gaia CLI

* [\#3937](https://github.com/cosmos/cosmos-sdk/issues/3937) Add command to query community-pool

#### Gaia REST API

* [\#3937](https://github.com/cosmos/cosmos-sdk/issues/3937) Add route to fetch community-pool
* [\#3949](https://github.com/cosmos/cosmos-sdk/issues/3949) added /slashing/signing_infos to get signing_info for all validators

### Improvements

#### Gaia

* [\#3808](https://github.com/cosmos/cosmos-sdk/issues/3808) `gaiad` and `gaiacli` integration tests use ./build/ binaries.
* \[\#3819](https://github.com/cosmos/cosmos-sdk/issues/3819) Simulation refactor, log output now stored in ~/.gaiad/simulation/
  * Simulation moved to its own module (not a part of mock)
  * Logger type instead of passing function variables everywhere
  * Logger json output (for reloadable simulation running)
  * Cleanup bank simulation messages / remove dup code in bank simulation
  * Simulations saved in `~/.gaiad/simulations/`
  * "Lean" simulation output option to exclude No-ops and !ok functions (`--SimulationLean` flag)
* [\#3893](https://github.com/cosmos/cosmos-sdk/issues/3893) Improve `gaiacli tx sign` command
  * Add shorthand flags -a and -s for the account and sequence numbers respectively
  * Mark the account and sequence numbers required during "offline" mode
  * Always do an RPC query for account and sequence number during "online" mode
* [\#4018](https://github.com/cosmos/cosmos-sdk/issues/4018) create genesis port script for release v.0.34.0

#### Gaia CLI

* [\#3833](https://github.com/cosmos/cosmos-sdk/issues/3833) Modify stake to atom in gaia's doc.
* [\#3841](https://github.com/cosmos/cosmos-sdk/issues/3841) Add indent to JSON of `gaiacli keys [add|show|list]`
* [\#3859](https://github.com/cosmos/cosmos-sdk/issues/3859) Add newline to echo of `gaiacli keys ...`
* [\#3959](https://github.com/cosmos/cosmos-sdk/issues/3959) Improving error messages when signing with ledger devices fails

#### SDK

* [\#3238](https://github.com/cosmos/cosmos-sdk/issues/3238) Add block time to tx responses when querying for
  txs by tags or hash.
* \[\#3752](https://github.com/cosmos/cosmos-sdk/issues/3752) Explanatory docs for minting mechanism (`docs/spec/mint/01_concepts.md`)
* [\#3801](https://github.com/cosmos/cosmos-sdk/issues/3801) `baseapp` safety improvements
* [\#3820](https://github.com/cosmos/cosmos-sdk/issues/3820) Make Coins.IsAllGT() more robust and consistent.
* [\#3828](https://github.com/cosmos/cosmos-sdk/issues/3828) New sdkch tool to maintain changelogs
* [\#3864](https://github.com/cosmos/cosmos-sdk/issues/3864) Make Coins.IsAllGTE() more consistent.
* [\#3907](https://github.com/cosmos/cosmos-sdk/issues/3907): dep -> go mod migration
  * Drop dep in favor of go modules.
  * Upgrade to Go 1.12.1.
* [\#3917](https://github.com/cosmos/cosmos-sdk/issues/3917) Allow arbitrary decreases to validator commission rates.
* [\#3937](https://github.com/cosmos/cosmos-sdk/issues/3937) Implement community pool querier.
* [\#3940](https://github.com/cosmos/cosmos-sdk/issues/3940) Codespace should be lowercase.
* [\#3986](https://github.com/cosmos/cosmos-sdk/issues/3986) Update the Stringer implementation of the Proposal type.
* [\#926](https://github.com/cosmos/cosmos-sdk/issues/926) circuit breaker high level explanation
* [\#3896](https://github.com/cosmos/cosmos-sdk/issues/3896) Fixed various linters warnings in the context of the gometalinter -> golangci-lint migration
* [\#3916](https://github.com/cosmos/cosmos-sdk/issues/3916) Hex encode data in tx responses

### Bug Fixes

#### Gaia

* [\#3825](https://github.com/cosmos/cosmos-sdk/issues/3825) Validate genesis before running gentx
* [\#3889](https://github.com/cosmos/cosmos-sdk/issues/3889) When `--generate-only` is provided, the Keybase is not used and as a result
  the `--from` value must be a valid Bech32 cosmos address.
* 3974 Fix go env setting in installation.md
* 3996 Change 'make get_tools' to 'make tools' in DOCS_README.md.

#### Gaia CLI

* [\#3883](https://github.com/cosmos/cosmos-sdk/issues/3883) Remove Height Flag from CLI Queries
* [\#3899](https://github.com/cosmos/cosmos-sdk/issues/3899) Using 'gaiacli config node' breaks ~/config/config.toml

#### SDK

* [\#3837](https://github.com/cosmos/cosmos-sdk/issues/3837) Fix `WithdrawValidatorCommission` to properly set the validator's remaining commission.
* [\#3870](https://github.com/cosmos/cosmos-sdk/issues/3870) Fix DecCoins#TruncateDecimal to never return zero coins in
  either the truncated coins or the change coins.
* [\#3915](https://github.com/cosmos/cosmos-sdk/issues/3915) Remove ';' delimiting support from ParseDecCoins
* [\#3977](https://github.com/cosmos/cosmos-sdk/issues/3977) Fix docker image build
* [\#4020](https://github.com/cosmos/cosmos-sdk/issues/4020) Fix queryDelegationRewards by returning an error
when the validator or delegation do not exist.
* [\#4050](https://github.com/cosmos/cosmos-sdk/issues/4050) Fix DecCoins APIs
where rounding or truncation could result in zero decimal coins.
* [\#4088](https://github.com/cosmos/cosmos-sdk/issues/4088) Fix `calculateDelegationRewards`
by accounting for rounding errors when multiplying stake by slashing fractions.

## 0.33.2

### Improvements

#### Tendermint

* Upgrade Tendermint to `v0.31.0-dev0-fix0` which includes critical security fixes.

## 0.33.1

### Bug Fixes

#### Gaia

* [\#3999](https://github.com/cosmos/cosmos-sdk/pull/3999) Fix distribution delegation for zero height export bug

## 0.33.0

BREAKING CHANGES

* Gaia REST API
  * [\#3641](https://github.com/cosmos/cosmos-sdk/pull/3641) Remove the ability to use a Keybase from the REST API client:
    * `password` and `generate_only` have been removed from the `base_req` object
    * All txs that used to sign or use the Keybase now only generate the tx
    * `keys` routes completely removed
  * [\#3692](https://github.com/cosmos/cosmos-sdk/pull/3692) Update tx encoding and broadcasting endpoints:
    * Remove duplicate broadcasting endpoints in favor of POST @ `/txs`
      * The `Tx` field now accepts a `StdTx` and not raw tx bytes
    * Move encoding endpoint to `/txs/encode`

* Gaia
  * [\#3787](https://github.com/cosmos/cosmos-sdk/pull/3787) Fork the `x/bank` module into the Gaia application with only a
  modified message handler, where the modified message handler behaves the same as
  the standard `x/bank` message handler except for `MsgMultiSend` that must burn
  exactly 9 atoms and transfer 1 atom, and `MsgSend` is disabled.
  * [\#3789](https://github.com/cosmos/cosmos-sdk/pull/3789) Update validator creation flow:
    * Remove `NewMsgCreateValidatorOnBehalfOf` and corresponding business logic
    * Ensure the validator address equals the delegator address during
    `MsgCreateValidator#ValidateBasic`

* SDK
  * [\#3750](https://github.com/cosmos/cosmos-sdk/issues/3750) Track outstanding rewards per-validator instead of globally,
           and fix the main simulation issue, which was that slashes of
           re-delegations to a validator were not correctly accounted for
           in fee distribution when the redelegation in question had itself
            been slashed (from a fault committed by a different validator)
           in the same BeginBlock. Outstanding rewards are now available
           on a per-validator basis in REST.
  * [\#3669](https://github.com/cosmos/cosmos-sdk/pull/3669) Ensure consistency in message naming, codec registration, and JSON
  tags.
  * [\#3788](https://github.com/cosmos/cosmos-sdk/pull/3788) Change order of operations for greater accuracy when calculating delegation share token value
  * [\#3788](https://github.com/cosmos/cosmos-sdk/pull/3788) DecCoins.Cap -> DecCoins.Intersect
  * [\#3666](https://github.com/cosmos/cosmos-sdk/pull/3666) Improve coins denom validation.
  * [\#3751](https://github.com/cosmos/cosmos-sdk/pull/3751) Disable (temporarily) support for ED25519 account key pairs.

* Tendermint
  * [\#3804] Update to Tendermint `v0.31.0-dev0`

FEATURES

* SDK
  * [\#3719](https://github.com/cosmos/cosmos-sdk/issues/3719) DBBackend can now be set at compile time.
    Defaults: goleveldb. Supported: cleveldb.

IMPROVEMENTS

* Gaia REST API
  * Update the `TxResponse` type allowing for the `Logs` result to be JSON decoded automatically.

* Gaia CLI
  * [\#3653](https://github.com/cosmos/cosmos-sdk/pull/3653) Prompt user confirmation prior to signing and broadcasting a transaction.
  * [\#3670](https://github.com/cosmos/cosmos-sdk/pull/3670) CLI support for showing bech32 addresses in Ledger devices
  * [\#3711](https://github.com/cosmos/cosmos-sdk/pull/3711) Update `tx sign` to use `--from` instead of the deprecated `--name`
  CLI flag.
  * [\#3738](https://github.com/cosmos/cosmos-sdk/pull/3738) Improve multisig UX:
    * `gaiacli keys show -o json` now includes constituent pubkeys, respective weights and threshold
    * `gaiacli keys show --show-multisig` now displays constituent pubkeys, respective weights and threshold
    * `gaiacli tx sign --validate-signatures` now displays multisig signers with their respective weights
  * [\#3730](https://github.com/cosmos/cosmos-sdk/issues/3730) Improve workflow for
  `gaiad gentx` with offline public keys, by outputting stdtx file that needs to be signed.
  * [\#3761](https://github.com/cosmos/cosmos-sdk/issues/3761) Querying account related information using custom querier in auth module

* SDK
  * [\#3753](https://github.com/cosmos/cosmos-sdk/issues/3753) Remove no-longer-used governance penalty parameter
  * [\#3679](https://github.com/cosmos/cosmos-sdk/issues/3679) Consistent operators across Coins, DecCoins, Int, Dec
            replaced: Minus->Sub Plus->Add Div->Quo
  * [\#3665](https://github.com/cosmos/cosmos-sdk/pull/3665) Overhaul sdk.Uint type in preparation for Coins Int -> Uint migration.
  * [\#3691](https://github.com/cosmos/cosmos-sdk/issues/3691) Cleanup error messages
  * [\#3456](https://github.com/cosmos/cosmos-sdk/issues/3456) Integrate in the Int.ToDec() convenience function
  * [\#3300](https://github.com/cosmos/cosmos-sdk/pull/3300) Update the spec-spec, spec file reorg, and TOC updates.
  * [\#3694](https://github.com/cosmos/cosmos-sdk/pull/3694) Push tagged docker images on docker hub when tag is created.
  * [\#3716](https://github.com/cosmos/cosmos-sdk/pull/3716) Update file permissions the client keys directory and contents to `0700`.
  * [\#3681](https://github.com/cosmos/cosmos-sdk/issues/3681) Migrate ledger-cosmos-go from ZondaX to Cosmos organization

* Tendermint
  * [\#3699](https://github.com/cosmos/cosmos-sdk/pull/3699) Upgrade to Tendermint 0.30.1

BUG FIXES

* Gaia CLI
  * [\#3731](https://github.com/cosmos/cosmos-sdk/pull/3731) `keys add --interactive` bip32 passphrase regression fix
  * [\#3714](https://github.com/cosmos/cosmos-sdk/issues/3714) Fix USB raw access issues with gaiacli when installed via snap

* Gaia
  * [\#3777](https://github.com/cosmso/cosmos-sdk/pull/3777) `gaiad export` no longer panics when the database is empty
  * [\#3806](https://github.com/cosmos/cosmos-sdk/pull/3806) Properly return errors from a couple of struct Unmarshal functions

* SDK
  * [\#3728](https://github.com/cosmos/cosmos-sdk/issues/3728) Truncate decimal multiplication & division in distribution to ensure
           no more than the collected fees / inflation are distributed
  * [\#3727](https://github.com/cosmos/cosmos-sdk/issues/3727) Return on zero-length (including []byte{}) PrefixEndBytes() calls
  * [\#3559](https://github.com/cosmos/cosmos-sdk/issues/3559) fix occasional failing due to non-determinism in lcd test TestBonding
    where validator is unexpectedly slashed throwing off test calculations
  * [\#3411](https://github.com/cosmos/cosmos-sdk/pull/3411) Include the `RequestInitChain.Time` in the block header init during
  `InitChain`.
  * [\#3717](https://github.com/cosmos/cosmos-sdk/pull/3717) Update the vesting specification and implementation to cap deduction from
  `DelegatedVesting` by at most `DelegatedVesting`. This accounts for the case where
  the undelegation amount may exceed the original delegation amount due to
  truncation of undelegation tokens.
  * [\#3717](https://github.com/cosmos/cosmos-sdk/pull/3717) Ignore unknown proposers in allocating rewards for proposers, in case
    unbonding period was just 1 block and proposer was already deleted.
  * [\#3726](https://github.com/cosmos/cosmos-sdk/pull/3724) Cap(clip) reward to remaining coins in AllocateTokens.

## 0.32.0

BREAKING CHANGES

* Gaia REST API
  * [\#3642](https://github.com/cosmos/cosmos-sdk/pull/3642) `GET /tx/{hash}` now returns `404` instead of `500` if the transaction is not found

* SDK
 * [\#3580](https://github.com/cosmos/cosmos-sdk/issues/3580) Migrate HTTP request/response types and utilities to types/rest.
 * [\#3592](https://github.com/cosmos/cosmos-sdk/issues/3592) Drop deprecated keybase implementation's New() constructor in
   favor of a new crypto/keys.New(string, string) implementation that
   returns a lazy keybase instance. Remove client.MockKeyBase,
   superseded by crypto/keys.NewInMemory()
 * [\#3621](https://github.com/cosmos/cosmos-sdk/issues/3621) staking.GenesisState.Bonds -> Delegations

IMPROVEMENTS

* SDK
  * [\#3311](https://github.com/cosmos/cosmos-sdk/pull/3311) Reconcile the `DecCoin/s` API with the `Coin/s` API.
  * [\#3614](https://github.com/cosmos/cosmos-sdk/pull/3614) Add coin denom length checks to the coins constructors.
  * [\#3621](https://github.com/cosmos/cosmos-sdk/issues/3621) remove many inter-module dependancies
  * [\#3601](https://github.com/cosmos/cosmos-sdk/pull/3601) JSON-stringify the ABCI log response which includes the log and message
  index.
  * [\#3604](https://github.com/cosmos/cosmos-sdk/pull/3604) Improve SDK funds related error messages and allow for unicode in
  JSON ABCI log.
  * [\#3620](https://github.com/cosmos/cosmos-sdk/pull/3620) Version command shows build tags
  * [\#3638](https://github.com/cosmos/cosmos-sdk/pull/3638) Add Bcrypt benchmarks & justification of security parameter choice
  * [\#3648](https://github.com/cosmos/cosmos-sdk/pull/3648) Add JSON struct tags to vesting accounts.

* Tendermint
  * [\#3618](https://github.com/cosmos/cosmos-sdk/pull/3618) Upgrade to Tendermint 0.30.03

BUG FIXES

* SDK
  * [\#3646](https://github.com/cosmos/cosmos-sdk/issues/3646) `x/mint` now uses total token supply instead of total bonded tokens to calculate inflation


## 0.31.2

BREAKING CHANGES

* SDK
 * [\#3592](https://github.com/cosmos/cosmos-sdk/issues/3592) Drop deprecated keybase implementation's
   New constructor in favor of a new
   crypto/keys.New(string, string) implementation that
   returns a lazy keybase instance. Remove client.MockKeyBase,
   superseded by crypto/keys.NewInMemory()

IMPROVEMENTS

* SDK
  * [\#3604](https://github.com/cosmos/cosmos-sdk/pulls/3604) Improve SDK funds related error messages and allow for unicode in
  JSON ABCI log.

* Tendermint
  * [\#3563](https://github.com/cosmos/cosmos-sdk/3563) Update to Tendermint version `0.30.0-rc0`


BUG FIXES

* Gaia
  * [\#3585] Fix setting the tx hash in `NewResponseFormatBroadcastTxCommit`.
  * [\#3585] Return an empty `TxResponse` when Tendermint returns an empty
  `ResultBroadcastTx`.

* SDK
  * [\#3582](https://github.com/cosmos/cosmos-sdk/pull/3582) Running `make test_unit` was failing due to a missing tag
  * [\#3617](https://github.com/cosmos/cosmos-sdk/pull/3582) Fix fee comparison when the required fees does not contain any denom
  present in the tx fees.

## 0.31.0

BREAKING CHANGES

* Gaia REST API (`gaiacli advanced rest-server`)
  * [\#3284](https://github.com/cosmos/cosmos-sdk/issues/3284) Rename the `name`
  field to `from` in the `base_req` body.
  * [\#3485](https://github.com/cosmos/cosmos-sdk/pull/3485) Error responses are now JSON objects.
  * [\#3477][distribution] endpoint changed "all_delegation_rewards" -> "delegator_total_rewards"

* Gaia CLI  (`gaiacli`)
  - [#3399](https://github.com/cosmos/cosmos-sdk/pull/3399) Add `gaiad validate-genesis` command to facilitate checking of genesis files
  - [\#1894](https://github.com/cosmos/cosmos-sdk/issues/1894) `version` prints out short info by default. Add `--long` flag. Proper handling of `--format` flag introduced.
  - [\#3465](https://github.com/cosmos/cosmos-sdk/issues/3465) `gaiacli rest-server` switched back to insecure mode by default:
    - `--insecure` flag is removed.
    - `--tls` is now used to enable secure layer.
  - [\#3451](https://github.com/cosmos/cosmos-sdk/pull/3451) `gaiacli` now returns transactions in plain text including tags.
  - [\#3497](https://github.com/cosmos/cosmos-sdk/issues/3497) `gaiad init` now takes moniker as required arguments, not as parameter.
  * [\#3501](https://github.com/cosmos/cosmos-sdk/issues/3501) Change validator
  address Bech32 encoding to consensus address in `tendermint-validator-set`.

* Gaia
  *  [\#3457](https://github.com/cosmos/cosmos-sdk/issues/3457) Changed governance tally validatorGovInfo to use sdk.Int power instead of sdk.Dec
  *  [\#3495](https://github.com/cosmos/cosmos-sdk/issues/3495) Added Validator Minimum Self Delegation
  *  Reintroduce OR semantics for tx fees

* SDK
  * [\#2513](https://github.com/cosmos/cosmos-sdk/issues/2513) Tendermint updates are adjusted by 10^-6 relative to staking tokens,
  * [\#3487](https://github.com/cosmos/cosmos-sdk/pull/3487) Move HTTP/REST utilities out of client/utils into a new dedicated client/rest package.
  * [\#3490](https://github.com/cosmos/cosmos-sdk/issues/3490) ReadRESTReq() returns bool to avoid callers to write error responses twice.
  * [\#3502](https://github.com/cosmos/cosmos-sdk/pull/3502) Fixes issue when comparing genesis states
  * [\#3514](https://github.com/cosmos/cosmos-sdk/pull/3514) Various clean ups:
    - Replace all GetKeyBase\* functions family in favor of NewKeyBaseFromDir and NewKeyBaseFromHomeFlag.
    - Remove Get prefix from all TxBuilder's getters.
  * [\#3522](https://github.com/cosmos/cosmos-sdk/pull/3522) Get rid of double negatives: Coins.IsNotNegative() -> Coins.IsAnyNegative().
  * [\#3561](https://github.com/cosmos/cosmos-sdk/issues/3561) Don't unnecessarily store denominations in staking


FEATURES

* Gaia REST API
  * [\#2358](https://github.com/cosmos/cosmos-sdk/issues/2358) Add distribution module REST interface

* Gaia CLI  (`gaiacli`)
  * [\#3429](https://github.com/cosmos/cosmos-sdk/issues/3429) Support querying
  for all delegator distribution rewards.
  * [\#3449](https://github.com/cosmos/cosmos-sdk/issues/3449) Proof verification now works with absence proofs
  * [\#3484](https://github.com/cosmos/cosmos-sdk/issues/3484) Add support
  vesting accounts to the add-genesis-account command.

* Gaia
  - [\#3397](https://github.com/cosmos/cosmos-sdk/pull/3397) Implement genesis file sanitization to avoid failures at chain init.
  * [\#3428](https://github.com/cosmos/cosmos-sdk/issues/3428) Run the simulation from a particular genesis state loaded from a file

* SDK
  * [\#3270](https://github.com/cosmos/cosmos-sdk/issues/3270) [x/staking] limit number of ongoing unbonding delegations /redelegations per pair/trio
  * [\#3477][distribution] new query endpoint "delegator_validators"
  * [\#3514](https://github.com/cosmos/cosmos-sdk/pull/3514) Provided a lazy loading implementation of Keybase that locks the underlying
    storage only for the time needed to perform the required operation. Also added Keybase reference to TxBuilder struct.
  * [types] [\#2580](https://github.com/cosmos/cosmos-sdk/issues/2580) Addresses now Bech32 empty addresses to an empty string


IMPROVEMENTS

* Gaia REST API
  * [\#3284](https://github.com/cosmos/cosmos-sdk/issues/3284) Update Gaia Lite
  REST service to support the following:
    * Automatic account number and sequence population when fields are omitted
    * Generate only functionality no longer requires access to a local Keybase
    * `from` field in the `base_req` body can be a Keybase name or account address
  * [\#3423](https://github.com/cosmos/cosmos-sdk/issues/3423) Allow simulation
  (auto gas) to work with generate only.
  * [\#3514](https://github.com/cosmos/cosmos-sdk/pull/3514) REST server calls to keybase does not lock the underlying storage anymore.
  * [\#3523](https://github.com/cosmos/cosmos-sdk/pull/3523) Added `/tx/encode` endpoint to serialize a JSON tx to base64-encoded Amino.

* Gaia CLI  (`gaiacli`)
  * [\#3476](https://github.com/cosmos/cosmos-sdk/issues/3476) New `withdraw-all-rewards` command to withdraw all delegations rewards for delegators.
  * [\#3497](https://github.com/cosmos/cosmos-sdk/issues/3497) `gaiad gentx` supports `--ip` and `--node-id` flags to override defaults.
  * [\#3518](https://github.com/cosmos/cosmos-sdk/issues/3518) Fix flow in
  `keys add` to show the mnemonic by default.
  * [\#3517](https://github.com/cosmos/cosmos-sdk/pull/3517) Increased test coverage
  * [\#3523](https://github.com/cosmos/cosmos-sdk/pull/3523) Added `tx encode` command to serialize a JSON tx to base64-encoded Amino.

* Gaia
  * [\#3418](https://github.com/cosmos/cosmos-sdk/issues/3418) Add vesting account
  genesis validation checks to `GaiaValidateGenesisState`.
  * [\#3420](https://github.com/cosmos/cosmos-sdk/issues/3420) Added maximum length to governance proposal descriptions and titles
  * [\#3256](https://github.com/cosmos/cosmos-sdk/issues/3256) Add gas consumption
  for tx size in the ante handler.
  * [\#3454](https://github.com/cosmos/cosmos-sdk/pull/3454) Add `--jail-whitelist` to `gaiad export` to enable testing of complex exports
  * [\#3424](https://github.com/cosmos/cosmos-sdk/issues/3424) Allow generation of gentxs with empty memo field.
  * [\#3507](https://github.com/cosmos/cosmos-sdk/issues/3507) General cleanup, removal of unnecessary struct fields, undelegation bugfix, and comment clarification in x/staking and x/slashing

* SDK
  * [\#2605] x/params add subkey accessing
  * [\#2986](https://github.com/cosmos/cosmos-sdk/pull/2986) Store Refactor
  * [\#3435](https://github.com/cosmos/cosmos-sdk/issues/3435) Test that store implementations do not allow nil values
  * [\#2509](https://github.com/cosmos/cosmos-sdk/issues/2509) Sanitize all usage of Dec.RoundInt64()
  * [\#556](https://github.com/cosmos/cosmos-sdk/issues/556) Increase `BaseApp`
  test coverage.
  * [\#3357](https://github.com/cosmos/cosmos-sdk/issues/3357) develop state-transitions.md for staking spec, missing states added to `state.md`
  * [\#3552](https://github.com/cosmos/cosmos-sdk/pull/3552) Validate bit length when
  deserializing `Int` types.


BUG FIXES

* Gaia CLI  (`gaiacli`)
  - [\#3417](https://github.com/cosmos/cosmos-sdk/pull/3417) Fix `q slashing signing-info` panic by ensuring safety of user input and properly returning not found error
  - [\#3345](https://github.com/cosmos/cosmos-sdk/issues/3345) Upgrade ledger-cosmos-go dependency to v0.9.3 to pull
    https://github.com/ZondaX/ledger-cosmos-go/commit/ed9aa39ce8df31bad1448c72d3d226bf2cb1a8d1 in order to fix a derivation path issue that causes `gaiacli keys add --recover`
    to malfunction.
  - [\#3419](https://github.com/cosmos/cosmos-sdk/pull/3419) Fix `q distr slashes` panic
  - [\#3453](https://github.com/cosmos/cosmos-sdk/pull/3453) The `rest-server` command didn't respect persistent flags such as `--chain-id` and `--trust-node` if they were
    passed on the command line.
  - [\#3441](https://github.com/cosmos/cosmos-sdk/pull/3431) Improved resource management and connection handling (ledger devices). Fixes issue with DER vs BER signatures.

* Gaia
  * [\#3486](https://github.com/cosmos/cosmos-sdk/pull/3486) Use AmountOf in
    vesting accounts instead of zipping/aligning denominations.


## 0.30.0

BREAKING CHANGES

* Gaia REST API (`gaiacli advanced rest-server`)
  * [gaia-lite] [\#2182] Renamed and merged all redelegations endpoints into `/staking/redelegations`
  * [\#3176](https://github.com/cosmos/cosmos-sdk/issues/3176) `tx/sign` endpoint now expects `BaseReq` fields as nested object.
  * [\#2222] all endpoints renamed from `/stake` -> `/staking`
  * [\#1268] `LooseTokens` -> `NotBondedTokens`
  * [\#3289] misc renames:
    * `Validator.UnbondingMinTime` -> `Validator.UnbondingCompletionTime`
    * `Delegation` -> `Value` in `MsgCreateValidator` and `MsgDelegate`
    * `MsgBeginUnbonding` -> `MsgUndelegate`

* Gaia CLI  (`gaiacli`)
  * [\#810](https://github.com/cosmos/cosmos-sdk/issues/810) Don't fallback to any default values for chain ID.
    * Users need to supply chain ID either via config file or the `--chain-id` flag.
    * Change `chain_id` and `trust_node` in `gaiacli` configuration to `chain-id` and `trust-node` respectively.
  * [\#3069](https://github.com/cosmos/cosmos-sdk/pull/3069) `--fee` flag renamed to `--fees` to support multiple coins
  * [\#3156](https://github.com/cosmos/cosmos-sdk/pull/3156) Remove unimplemented `gaiacli init` command
  * [\#2222] `gaiacli tx stake` -> `gaiacli tx staking`, `gaiacli query stake` -> `gaiacli query staking`
  * [\#1894](https://github.com/cosmos/cosmos-sdk/issues/1894) `version` command now shows latest commit, vendor dir hash, and build machine info.
  * [\#3320](https://github.com/cosmos/cosmos-sdk/pull/3320) Ensure all `gaiacli query` commands respect the `--output` and `--indent` flags

* Gaia
  * https://github.com/cosmos/cosmos-sdk/issues/2838 - Move store keys to constants
  * [\#3162](https://github.com/cosmos/cosmos-sdk/issues/3162) The `--gas` flag now takes `auto` instead of `simulate`
    in order to trigger a simulation of the tx before the actual execution.
  * [\#3285](https://github.com/cosmos/cosmos-sdk/pull/3285) New `gaiad tendermint version` to print libs versions
  * [\#1894](https://github.com/cosmos/cosmos-sdk/pull/1894) `version` command now shows latest commit, vendor dir hash, and build machine info.
  * [\#3249\(https://github.com/cosmos/cosmos-sdk/issues/3249) `tendermint`'s `show-validator` and `show-address` `--json` flags removed in favor of `--output-format=json`.

* SDK
  * [distribution] [\#3359](https://github.com/cosmos/cosmos-sdk/issues/3359) Always round down when calculating rewards-to-be-withdrawn in F1 fee distribution
  * [#3336](https://github.com/cosmos/cosmos-sdk/issues/3336) Ensure all SDK
  messages have their signature bytes contain canonical fields `value` and `type`.
  * [\#3333](https://github.com/cosmos/cosmos-sdk/issues/3333) - F1 storage efficiency improvements - automatic withdrawals when unbonded, historical reward reference counting
  * [staking] [\#2513](https://github.com/cosmos/cosmos-sdk/issues/2513) Validator power type from Dec -> Int
  * [staking] [\#3233](https://github.com/cosmos/cosmos-sdk/issues/3233) key and value now contain duplicate fields to simplify code
  * [\#3064](https://github.com/cosmos/cosmos-sdk/issues/3064) Sanitize `sdk.Coin` denom. Coins denoms are now case insensitive, i.e. 100fooToken equals to 100FOOTOKEN.
  * [\#3195](https://github.com/cosmos/cosmos-sdk/issues/3195) Allows custom configuration for syncable strategy
  * [\#3242](https://github.com/cosmos/cosmos-sdk/issues/3242) Fix infinite gas
    meter utilization during aborted ante handler executions.
  * [x/distribution] [\#3292](https://github.com/cosmos/cosmos-sdk/issues/3292) Enable or disable withdraw addresses with a parameter in the param store
  * [staking] [\#2222](https://github.com/cosmos/cosmos-sdk/issues/2222) `/stake` -> `/staking` module rename
  * [staking] [\#1268](https://github.com/cosmos/cosmos-sdk/issues/1268) `LooseTokens` -> `NotBondedTokens`
  * [staking] [\#1402](https://github.com/cosmos/cosmos-sdk/issues/1402) Redelegation and unbonding-delegation structs changed to include multiple an array of entries
  * [staking] [\#3289](https://github.com/cosmos/cosmos-sdk/issues/3289) misc renames:
    * `Validator.UnbondingMinTime` -> `Validator.UnbondingCompletionTime`
    * `Delegation` -> `Value` in `MsgCreateValidator` and `MsgDelegate`
    * `MsgBeginUnbonding` -> `MsgUndelegate`
  * [\#3315] Increase decimal precision to 18
  * [\#3323](https://github.com/cosmos/cosmos-sdk/issues/3323) Update to Tendermint 0.29.0
  * [\#3328](https://github.com/cosmos/cosmos-sdk/issues/3328) [x/gov] Remove redundant action tag

* Tendermint
  * [\#3298](https://github.com/cosmos/cosmos-sdk/issues/3298) Upgrade to Tendermint 0.28.0

FEATURES

* Gaia REST API (`gaiacli advanced rest-server`)
  * [\#3067](https://github.com/cosmos/cosmos-sdk/issues/3067) Add support for fees on transactions
  * [\#3069](https://github.com/cosmos/cosmos-sdk/pull/3069) Add a custom memo on transactions
  * [\#3027](https://github.com/cosmos/cosmos-sdk/issues/3027) Implement
  `/gov/proposals/{proposalID}/proposer` to query for a proposal's proposer.

* Gaia CLI  (`gaiacli`)
  * [\#2399](https://github.com/cosmos/cosmos-sdk/issues/2399) Implement `params` command to query slashing parameters.
  * [\#2730](https://github.com/cosmos/cosmos-sdk/issues/2730) Add tx search pagination parameter
  * [\#3027](https://github.com/cosmos/cosmos-sdk/issues/3027) Implement
  `query gov proposer [proposal-id]` to query for a proposal's proposer.
  * [\#3198](https://github.com/cosmos/cosmos-sdk/issues/3198) New `keys add --multisig` flag to store multisig keys locally.
  * [\#3198](https://github.com/cosmos/cosmos-sdk/issues/3198) New `multisign` command to generate multisig signatures.
  * [\#3198](https://github.com/cosmos/cosmos-sdk/issues/3198) New `sign --multisig` flag to enable multisig mode.
  * [\#2715](https://github.com/cosmos/cosmos-sdk/issues/2715) Reintroduce gaia server's insecure mode.
  * [\#3334](https://github.com/cosmos/cosmos-sdk/pull/3334) New `gaiad completion` and `gaiacli completion` to generate Bash/Zsh completion scripts.
  * [\#2607](https://github.com/cosmos/cosmos-sdk/issues/2607) Make `gaiacli config` handle the boolean `indent` flag to beautify commands JSON output.

* Gaia
  * [\#2182] [x/staking] Added querier for querying a single redelegation
  * [\#3305](https://github.com/cosmos/cosmos-sdk/issues/3305) Add support for
    vesting accounts at genesis.
  * [\#3198](https://github.com/cosmos/cosmos-sdk/issues/3198) [x/auth] Add multisig transactions support
  * [\#3198](https://github.com/cosmos/cosmos-sdk/issues/3198) `add-genesis-account` can take both account addresses and key names

* SDK
  - [\#3099](https://github.com/cosmos/cosmos-sdk/issues/3099) Implement F1 fee distribution
  - [\#2926](https://github.com/cosmos/cosmos-sdk/issues/2926) Add TxEncoder to client TxBuilder.
  * [\#2694](https://github.com/cosmos/cosmos-sdk/issues/2694) Vesting account implementation.
  * [\#2996](https://github.com/cosmos/cosmos-sdk/issues/2996) Update the `AccountKeeper` to contain params used in the context of
  the ante handler.
  * [\#3179](https://github.com/cosmos/cosmos-sdk/pull/3179) New CodeNoSignatures error code.
  * [\#3319](https://github.com/cosmos/cosmos-sdk/issues/3319) [x/distribution] Queriers for all distribution state worth querying; distribution query commands
  * [\#3356](https://github.com/cosmos/cosmos-sdk/issues/3356) [x/auth] bech32-ify accounts address in error message.

IMPROVEMENTS

* Gaia REST API
  * [\#3176](https://github.com/cosmos/cosmos-sdk/issues/3176) Validate tx/sign endpoint POST body.
  * [\#2948](https://github.com/cosmos/cosmos-sdk/issues/2948) Swagger UI now makes requests to light client node

* Gaia CLI  (`gaiacli`)
  * [\#3224](https://github.com/cosmos/cosmos-sdk/pull/3224) Support adding offline public keys to the keystore

* Gaia
  * [\#2186](https://github.com/cosmos/cosmos-sdk/issues/2186) Add Address Interface
  * [\#3158](https://github.com/cosmos/cosmos-sdk/pull/3158) Validate slashing genesis
  * [\#3172](https://github.com/cosmos/cosmos-sdk/pull/3172) Support minimum fees in a local testnet.
  * [\#3250](https://github.com/cosmos/cosmos-sdk/pull/3250) Refactor integration tests and increase coverage
  * [\#3248](https://github.com/cosmos/cosmos-sdk/issues/3248) Refactor tx fee
  model:
    * Validators specify minimum gas prices instead of minimum fees
    * Clients may provide either fees or gas prices directly
    * The gas prices of a tx must meet a validator's minimum
    * `gaiad start` and `gaia.toml` take --minimum-gas-prices flag and minimum-gas-price config key respectively.
  * [\#2859](https://github.com/cosmos/cosmos-sdk/issues/2859) Rename `TallyResult` in gov proposals to `FinalTallyResult`
  * [\#3286](https://github.com/cosmos/cosmos-sdk/pull/3286) Fix `gaiad gentx` printout of account's addresses, i.e. user bech32 instead of hex.
  * [\#3249\(https://github.com/cosmos/cosmos-sdk/issues/3249) `--json` flag removed, users should use `--output=json` instead.

* SDK
  * [\#3137](https://github.com/cosmos/cosmos-sdk/pull/3137) Add tag documentation
    for each module along with cleaning up a few existing tags in the governance,
    slashing, and staking modules.
  * [\#3093](https://github.com/cosmos/cosmos-sdk/issues/3093) Ante handler does no longer read all accounts in one go when processing signatures as signature
    verification may fail before last signature is checked.
  * [staking] [\#1402](https://github.com/cosmos/cosmos-sdk/issues/1402) Add for multiple simultaneous redelegations or unbonding-delegations within an unbonding period
  * [staking] [\#1268](https://github.com/cosmos/cosmos-sdk/issues/1268) staking spec rewrite

* CI
  * [\#2498](https://github.com/cosmos/cosmos-sdk/issues/2498) Added macos CI job to CircleCI
  * [#142](https://github.com/tendermint/devops/issues/142) Increased the number of blocks to be tested during multi-sim
  * [#147](https://github.com/tendermint/devops/issues/142) Added docker image build to CI

BUG FIXES

* Gaia CLI  (`gaiacli`)
  * [\#3141](https://github.com/cosmos/cosmos-sdk/issues/3141) Fix the bug in GetAccount when `len(res) == 0` and `err == nil`
  * [\#810](https://github.com/cosmos/cosmos-sdk/pull/3316) Fix regression in gaiacli config file handling

* Gaia
  * [\#3148](https://github.com/cosmos/cosmos-sdk/issues/3148) Fix `gaiad export` by adding a boolean to `NewGaiaApp` determining whether or not to load the latest version
  * [\#3181](https://github.com/cosmos/cosmos-sdk/issues/3181) Correctly reset total accum update height and jailed-validator bond height / unbonding height on export-for-zero-height
  * [\#3172](https://github.com/cosmos/cosmos-sdk/pull/3172) Fix parsing `gaiad.toml`
  when it already exists.
  * [\#3223](https://github.com/cosmos/cosmos-sdk/issues/3223) Fix unset governance proposal queues when importing state from old chain
  * [#3187](https://github.com/cosmos/cosmos-sdk/issues/3187) Fix `gaiad export`
  by resetting each validator's slashing period.

## 0.29.1

BUG FIXES

* SDK
  * [\#3207](https://github.com/cosmos/cosmos-sdk/issues/3207) - Fix token printing bug

## 0.29.0

BREAKING CHANGES

* Gaia
  * [\#3148](https://github.com/cosmos/cosmos-sdk/issues/3148) Fix `gaiad export` by adding a boolean to `NewGaiaApp` determining whether or not to load the latest version

* SDK
  * [\#3163](https://github.com/cosmos/cosmos-sdk/issues/3163) Withdraw commission on self bond removal


## 0.28.1

BREAKING CHANGES

* Gaia REST API (`gaiacli advanced rest-server`)
  * [lcd] [\#3045](https://github.com/cosmos/cosmos-sdk/pull/3045) Fix quoted json return on GET /keys (keys list)
  * [gaia-lite] [\#2191](https://github.com/cosmos/cosmos-sdk/issues/2191) Split `POST /stake/delegators/{delegatorAddr}/delegations` into `POST /stake/delegators/{delegatorAddr}/delegations`, `POST /stake/delegators/{delegatorAddr}/unbonding_delegations` and `POST /stake/delegators/{delegatorAddr}/redelegations`
  * [gaia-lite] [\#3056](https://github.com/cosmos/cosmos-sdk/pull/3056) `generate_only` and `simulate` have moved from query arguments to POST requests body.
* Tendermint
  * [tendermint] Now using Tendermint 0.27.3

FEATURES

* Gaia REST API (`gaiacli advanced rest-server`)
  * [slashing] [\#2399](https://github.com/cosmos/cosmos-sdk/issues/2399)  Implement `/slashing/parameters` endpoint to query slashing parameters.
* Gaia CLI  (`gaiacli`)
  * [gaiacli] [\#2399](https://github.com/cosmos/cosmos-sdk/issues/2399) Implement `params` command to query slashing parameters.
* SDK
  - [client] [\#2926](https://github.com/cosmos/cosmos-sdk/issues/2926) Add TxEncoder to client TxBuilder.
* Other
  - Introduced the logjack tool for saving logs w/ rotation

IMPROVEMENTS

* Gaia REST API (`gaiacli advanced rest-server`)
  * [\#2879](https://github.com/cosmos/cosmos-sdk/issues/2879), [\#2880](https://github.com/cosmos/cosmos-sdk/issues/2880) Update deposit and vote endpoints to perform a direct txs query
    when a given proposal is inactive and thus having votes and deposits removed
    from state.
* Gaia CLI  (`gaiacli`)
  * [\#2879](https://github.com/cosmos/cosmos-sdk/issues/2879), [\#2880](https://github.com/cosmos/cosmos-sdk/issues/2880) Update deposit and vote CLI commands to perform a direct txs query
    when a given proposal is inactive and thus having votes and deposits removed
    from state.
* Gaia
  * [\#3021](https://github.com/cosmos/cosmos-sdk/pull/3021) Add `--gentx-dir` to `gaiad collect-gentxs` to specify a directory from which collect and load gentxs. Add `--output-document` to `gaiad init` to allow one to redirect output to file.


## 0.28.0

BREAKING CHANGES

* Gaia CLI  (`gaiacli`)
  * [cli] [\#2595](https://github.com/cosmos/cosmos-sdk/issues/2595) Remove `keys new` in favor of `keys add` incorporating existing functionality with addition of key recovery functionality.
  * [cli] [\#2987](https://github.com/cosmos/cosmos-sdk/pull/2987) Add shorthand `-a` to `gaiacli keys show` and update docs
  * [cli] [\#2971](https://github.com/cosmos/cosmos-sdk/pull/2971) Additional verification when running `gaiad gentx`
  * [cli] [\#2734](https://github.com/cosmos/cosmos-sdk/issues/2734) Rewrite `gaiacli config`. It is now a non-interactive config utility.

* Gaia
  * [#128](https://github.com/tendermint/devops/issues/128) Updated CircleCI job to trigger website build on every push to master/develop.
  * [\#2994](https://github.com/cosmos/cosmos-sdk/pull/2994) Change wrong-password error message.
  * [\#3009](https://github.com/cosmos/cosmos-sdk/issues/3009) Added missing Gaia genesis verification
  * [#128](https://github.com/tendermint/devops/issues/128) Updated CircleCI job to trigger website build on every push to master/develop.
  * [\#2994](https://github.com/cosmos/cosmos-sdk/pull/2994) Change wrong-password error message.
  * [\#3009](https://github.com/cosmos/cosmos-sdk/issues/3009) Added missing Gaia genesis verification
  * [gas] [\#3052](https://github.com/cosmos/cosmos-sdk/issues/3052) Updated gas costs to more reasonable numbers

* SDK
  * [auth] [\#2952](https://github.com/cosmos/cosmos-sdk/issues/2952) Signatures are no longer serialized on chain with the account number and sequence number
  * [auth] [\#2952](https://github.com/cosmos/cosmos-sdk/issues/2952) Signatures are no longer serialized on chain with the account number and sequence number
  * [stake] [\#3055](https://github.com/cosmos/cosmos-sdk/issues/3055) Use address instead of bond height / intratxcounter for deduplication

FEATURES

* Gaia CLI  (`gaiacli`)
  * [\#2961](https://github.com/cosmos/cosmos-sdk/issues/2961) Add --force flag to gaiacli keys delete command to skip passphrase check and force key deletion unconditionally.

IMPROVEMENTS

* Gaia CLI  (`gaiacli`)
  * [\#2991](https://github.com/cosmos/cosmos-sdk/issues/2991) Fully validate transaction signatures during `gaiacli tx sign --validate-signatures`

* SDK
  * [\#1277](https://github.com/cosmos/cosmos-sdk/issues/1277) Complete bank module specification
  * [\#2963](https://github.com/cosmos/cosmos-sdk/issues/2963) Complete auth module specification
  * [\#2914](https://github.com/cosmos/cosmos-sdk/issues/2914) No longer withdraw validator rewards on bond/unbond, but rather move
  the rewards to the respective validator's pools.


BUG FIXES

* Gaia CLI  (`gaiacli`)
  * [\#2921](https://github.com/cosmos/cosmos-sdk/issues/2921) Fix `keys delete` inability to delete offline and ledger keys.

* Gaia
  * [\#3003](https://github.com/cosmos/cosmos-sdk/issues/3003) CollectStdTxs() must validate DelegatorAddr against genesis accounts.

* SDK
  * [\#2967](https://github.com/cosmos/cosmos-sdk/issues/2967) Change ordering of `mint.BeginBlocker` and `distr.BeginBlocker`, recalculate inflation each block
  * [\#3068](https://github.com/cosmos/cosmos-sdk/issues/3068) check for uint64 gas overflow during `Std#ValidateBasic`.
  * [\#3071](https://github.com/cosmos/cosmos-sdk/issues/3071) Catch overflow on block gas meter


## 0.27.0

BREAKING CHANGES

* Gaia REST API (`gaiacli advanced rest-server`)
  * [gaia-lite] [\#2819](https://github.com/cosmos/cosmos-sdk/pull/2819) Txs query param format is now: `/txs?tag=value` (removed '' wrapping the query parameter `value`)

* Gaia CLI  (`gaiacli`)
  * [cli] [\#2728](https://github.com/cosmos/cosmos-sdk/pull/2728) Seperate `tx` and `query` subcommands by module
  * [cli] [\#2727](https://github.com/cosmos/cosmos-sdk/pull/2727) Fix unbonding command flow
  * [cli] [\#2786](https://github.com/cosmos/cosmos-sdk/pull/2786) Fix redelegation command flow
  * [cli] [\#2829](https://github.com/cosmos/cosmos-sdk/pull/2829) add-genesis-account command now validates state when adding accounts
  * [cli] [\#2804](https://github.com/cosmos/cosmos-sdk/issues/2804) Check whether key exists before passing it on to `tx create-validator`.
  * [cli] [\#2874](https://github.com/cosmos/cosmos-sdk/pull/2874) `gaiacli tx sign` takes an optional `--output-document` flag to support output redirection.
  * [cli] [\#2875](https://github.com/cosmos/cosmos-sdk/pull/2875) Refactor `gaiad gentx` and avoid redirection to `gaiacli tx sign` for tx signing.

* Gaia
  * [mint] [\#2825] minting now occurs every block, inflation parameter updates still hourly

* SDK
  * [\#2752](https://github.com/cosmos/cosmos-sdk/pull/2752) Don't hardcode bondable denom.
  * [\#2701](https://github.com/cosmos/cosmos-sdk/issues/2701) Account numbers and sequence numbers in `auth` are now `uint64` instead of `int64`
  * [\#2019](https://github.com/cosmos/cosmos-sdk/issues/2019) Cap total number of signatures. Current per-transaction limit is 7, and if that is exceeded transaction is rejected.
  * [\#2801](https://github.com/cosmos/cosmos-sdk/pull/2801) Remove AppInit structure.
  * [\#2798](https://github.com/cosmos/cosmos-sdk/issues/2798) Governance API has miss-spelled English word in JSON response ('depositer' -> 'depositor')
  * [\#2943](https://github.com/cosmos/cosmos-sdk/pull/2943) Transaction action tags equal the message type. Staking EndBlocker tags are included.

* Tendermint
  * Update to Tendermint 0.27.0

FEATURES

* Gaia REST API (`gaiacli advanced rest-server`)
  * [gov] [\#2479](https://github.com/cosmos/cosmos-sdk/issues/2479) Added governance parameter
    query REST endpoints.

* Gaia CLI  (`gaiacli`)
  * [gov][cli] [\#2479](https://github.com/cosmos/cosmos-sdk/issues/2479) Added governance
    parameter query commands.
  * [stake][cli] [\#2027] Add CLI query command for getting all delegations to a specific validator.
  * [\#2840](https://github.com/cosmos/cosmos-sdk/pull/2840) Standardize CLI exports from modules

* Gaia
  * [app] [\#2791](https://github.com/cosmos/cosmos-sdk/issues/2791) Support export at a specific height, with `gaiad export --height=HEIGHT`.
  * [x/gov] [#2479](https://github.com/cosmos/cosmos-sdk/issues/2479) Implemented querier
  for getting governance parameters.
  * [app] [\#2663](https://github.com/cosmos/cosmos-sdk/issues/2663) - Runtime-assertable invariants
  * [app] [\#2791](https://github.com/cosmos/cosmos-sdk/issues/2791) Support export at a specific height, with `gaiad export --height=HEIGHT`.
  * [app] [\#2812](https://github.com/cosmos/cosmos-sdk/issues/2812) Support export alterations to prepare for restarting at zero-height

* SDK
  * [simulator] [\#2682](https://github.com/cosmos/cosmos-sdk/issues/2682) MsgEditValidator now looks at the validator's max rate, thus it now succeeds a significant portion of the time
  * [core] [\#2775](https://github.com/cosmos/cosmos-sdk/issues/2775) Add deliverTx maximum block gas limit


IMPROVEMENTS

* Gaia REST API (`gaiacli advanced rest-server`)
  * [gaia-lite] [\#2819](https://github.com/cosmos/cosmos-sdk/pull/2819) Tx search now supports multiple tags as query parameters
  * [\#2836](https://github.com/cosmos/cosmos-sdk/pull/2836) Expose LCD router to allow users to register routes there.

* Gaia CLI  (`gaiacli`)
  * [\#2749](https://github.com/cosmos/cosmos-sdk/pull/2749) Add --chain-id flag to gaiad testnet
  * [\#2819](https://github.com/cosmos/cosmos-sdk/pull/2819) Tx search now supports multiple tags as query parameters

* Gaia
  * [\#2772](https://github.com/cosmos/cosmos-sdk/issues/2772) Update BaseApp to not persist state when the ante handler fails on DeliverTx.
  * [\#2773](https://github.com/cosmos/cosmos-sdk/issues/2773) Require moniker to be provided on `gaiad init`.
  * [\#2672](https://github.com/cosmos/cosmos-sdk/issues/2672) [Makefile] Updated for better Windows compatibility and ledger support logic, get_tools was rewritten as a cross-compatible Makefile.
  * [\#2766](https://github.com/cosmos/cosmos-sdk/issues/2766) [Makefile] Added goimports tool to get_tools. Get_tools now only builds new versions if binaries are missing.
  * [#110](https://github.com/tendermint/devops/issues/110) Updated CircleCI job to trigger website build when cosmos docs are updated.

* SDK
 & [x/mock/simulation] [\#2720] major cleanup, introduction of helper objects, reorganization
 * [\#2821](https://github.com/cosmos/cosmos-sdk/issues/2821) Codespaces are now strings
 * [types] [\#2776](https://github.com/cosmos/cosmos-sdk/issues/2776) Improve safety of `Coin` and `Coins` types. Various functions
 and methods will panic when a negative amount is discovered.
 * [\#2815](https://github.com/cosmos/cosmos-sdk/issues/2815) Gas unit fields changed from `int64` to `uint64`.
 * [\#2821](https://github.com/cosmos/cosmos-sdk/issues/2821) Codespaces are now strings
 * [\#2779](https://github.com/cosmos/cosmos-sdk/issues/2779) Introduce `ValidateBasic` to the `Tx` interface and call it in the ante
 handler.
 * [\#2825](https://github.com/cosmos/cosmos-sdk/issues/2825) More staking and distribution invariants
 * [\#2912](https://github.com/cosmos/cosmos-sdk/issues/2912) Print commit ID in hex when commit is synced.

* Tendermint
 * [\#2796](https://github.com/cosmos/cosmos-sdk/issues/2796) Update to go-amino 0.14.1


BUG FIXES

* Gaia REST API (`gaiacli advanced rest-server`)
  * [gaia-lite] [\#2868](https://github.com/cosmos/cosmos-sdk/issues/2868) Added handler for governance tally endpoint
  * [\#2907](https://github.com/cosmos/cosmos-sdk/issues/2907) Refactor and fix the way Gaia Lite is started.

* Gaia
  * [\#2723] Use `cosmosvalcons` Bech32 prefix in `tendermint show-address`
  * [\#2742](https://github.com/cosmos/cosmos-sdk/issues/2742) Fix time format of TimeoutCommit override
  * [\#2898](https://github.com/cosmos/cosmos-sdk/issues/2898) Remove redundant '$' in docker-compose.yml

* SDK
  * [\#2733](https://github.com/cosmos/cosmos-sdk/issues/2733) [x/gov, x/mock/simulation] Fix governance simulation, update x/gov import/export
  * [\#2854](https://github.com/cosmos/cosmos-sdk/issues/2854) [x/bank] Remove unused bank.MsgIssue, prevent possible panic
  * [\#2884](https://github.com/cosmos/cosmos-sdk/issues/2884) [docs/examples] Fix `basecli version` panic

* Tendermint
  * [\#2797](https://github.com/tendermint/tendermint/pull/2797) AddressBook requires addresses to have IDs; Do not crap out immediately after sending pex addrs in seed mode

## 0.26.0

BREAKING CHANGES

* Gaia
  * [gaiad init] [\#2602](https://github.com/cosmos/cosmos-sdk/issues/2602) New genesis workflow

* SDK
  * [simulation] [\#2665](https://github.com/cosmos/cosmos-sdk/issues/2665) only argument to sdk.Invariant is now app

* Tendermint
  * Upgrade to version 0.26.0

FEATURES

* Gaia CLI  (`gaiacli`)
  * [cli] [\#2569](https://github.com/cosmos/cosmos-sdk/pull/2569) Add commands to query validator unbondings and redelegations
  * [cli] [\#2569](https://github.com/cosmos/cosmos-sdk/pull/2569) Add commands to query validator unbondings and redelegations
  * [cli] [\#2524](https://github.com/cosmos/cosmos-sdk/issues/2524) Add support offline mode to `gaiacli tx sign`. Lookups are not performed if the flag `--offline` is on.
  * [cli] [\#2558](https://github.com/cosmos/cosmos-sdk/issues/2558) Rename --print-sigs to --validate-signatures. It now performs a complete set of sanity checks and reports to the user. Also added --print-signature-only to print the signature only, not the whole transaction.
  * [cli] [\#2704](https://github.com/cosmos/cosmos-sdk/pull/2704) New add-genesis-account convenience command to populate genesis.json with genesis accounts.

* SDK
  * [\#1336](https://github.com/cosmos/cosmos-sdk/issues/1336) Mechanism for SDK Users to configure their own Bech32 prefixes instead of using the default cosmos prefixes.

IMPROVEMENTS

* Gaia
 * [\#2637](https://github.com/cosmos/cosmos-sdk/issues/2637) [x/gov] Switched inactive and active proposal queues to an iterator based queue

* SDK
 * [\#2573](https://github.com/cosmos/cosmos-sdk/issues/2573) [x/distribution] add accum invariance
 * [\#2556](https://github.com/cosmos/cosmos-sdk/issues/2556) [x/mock/simulation] Fix debugging output
 * [\#2396](https://github.com/cosmos/cosmos-sdk/issues/2396) [x/mock/simulation] Change parameters to get more slashes
 * [\#2617](https://github.com/cosmos/cosmos-sdk/issues/2617) [x/mock/simulation] Randomize all genesis parameters
 * [\#2669](https://github.com/cosmos/cosmos-sdk/issues/2669) [x/stake] Added invarant check to make sure validator's power aligns with its spot in the power store.
 * [\#1924](https://github.com/cosmos/cosmos-sdk/issues/1924) [x/mock/simulation] Use a transition matrix for block size
 * [\#2660](https://github.com/cosmos/cosmos-sdk/issues/2660) [x/mock/simulation] Staking transactions get tested far more frequently
 * [\#2610](https://github.com/cosmos/cosmos-sdk/issues/2610) [x/stake] Block redelegation to and from the same validator
 * [\#2652](https://github.com/cosmos/cosmos-sdk/issues/2652) [x/auth] Add benchmark for get and set account
 * [\#2685](https://github.com/cosmos/cosmos-sdk/issues/2685) [store] Add general merkle absence proof (also for empty substores)
 * [\#2708](https://github.com/cosmos/cosmos-sdk/issues/2708) [store] Disallow setting nil values

BUG FIXES

* Gaia
 * [\#2670](https://github.com/cosmos/cosmos-sdk/issues/2670) [x/stake] fixed incorrect `IterateBondedValidators` and split into two functions: `IterateBondedValidators` and `IterateLastBlockConsValidators`
 * [\#2691](https://github.com/cosmos/cosmos-sdk/issues/2691) Fix local testnet creation by using a single canonical genesis time
 * [\#2648](https://github.com/cosmos/cosmos-sdk/issues/2648) [gaiad] Fix `gaiad export` / `gaiad import` consistency, test in CI

* SDK
 * [\#2625](https://github.com/cosmos/cosmos-sdk/issues/2625) [x/gov] fix AppendTag function usage error
 * [\#2677](https://github.com/cosmos/cosmos-sdk/issues/2677) [x/stake, x/distribution] various staking/distribution fixes as found by the simulator
 * [\#2674](https://github.com/cosmos/cosmos-sdk/issues/2674) [types] Fix coin.IsLT() impl, coins.IsLT() impl, and renamed coins.Is\* to coins.IsAll\* (see [\#2686](https://github.com/cosmos/cosmos-sdk/issues/2686))
 * [\#2711](https://github.com/cosmos/cosmos-sdk/issues/2711) [x/stake] Add commission data to `MsgCreateValidator` signature bytes.
 * Temporarily disable insecure mode for Gaia Lite

## 0.25.0

*October 24th, 2018*

BREAKING CHANGES

* Gaia REST API (`gaiacli advanced rest-server`)
    * [x/stake] Validator.Owner renamed to Validator.Operator
    * [\#595](https://github.com/cosmos/cosmos-sdk/issues/595) Connections to the REST server are now secured using Transport Layer Security by default. The --insecure flag is provided to switch back to insecure HTTP.
    * [gaia-lite] [\#2258](https://github.com/cosmos/cosmos-sdk/issues/2258) Split `GET stake/delegators/{delegatorAddr}` into `GET stake/delegators/{delegatorAddr}/delegations`, `GET stake/delegators/{delegatorAddr}/unbonding_delegations` and `GET stake/delegators/{delegatorAddr}/redelegations`

* Gaia CLI  (`gaiacli`)
    * [x/stake] Validator.Owner renamed to Validator.Operator
    * [cli] unsafe_reset_all, show_validator, and show_node_id have been renamed to unsafe-reset-all, show-validator, and show-node-id
    * [cli] [\#1983](https://github.com/cosmos/cosmos-sdk/issues/1983) --print-response now defaults to true in commands that create and send a transaction
    * [cli] [\#1983](https://github.com/cosmos/cosmos-sdk/issues/1983) you can now pass --pubkey or --address to gaiacli keys show to return a plaintext representation of the key's address or public key for use with other commands
    * [cli] [\#2061](https://github.com/cosmos/cosmos-sdk/issues/2061) changed proposalID in governance REST endpoints to proposal-id
    * [cli] [\#2014](https://github.com/cosmos/cosmos-sdk/issues/2014) `gaiacli advanced` no longer exists - to access `ibc`, `rest-server`, and `validator-set` commands use `gaiacli ibc`, `gaiacli rest-server`, and `gaiacli tendermint`, respectively
    * [makefile] `get_vendor_deps` no longer updates lock file it just updates vendor directory. Use `update_vendor_deps` to update the lock file. [#2152](https://github.com/cosmos/cosmos-sdk/pull/2152)
    * [cli] [\#2221](https://github.com/cosmos/cosmos-sdk/issues/2221) All commands that
    utilize a validator's operator address must now use the new Bech32 prefix,
    `cosmosvaloper`.
    * [cli] [\#2190](https://github.com/cosmos/cosmos-sdk/issues/2190) `gaiacli init --gen-txs` is now `gaiacli init --with-txs` to reduce confusion
    * [cli] [\#2073](https://github.com/cosmos/cosmos-sdk/issues/2073) --from can now be either an address or a key name
    * [cli] [\#1184](https://github.com/cosmos/cosmos-sdk/issues/1184) Subcommands reorganisation, see [\#2390](https://github.com/cosmos/cosmos-sdk/pull/2390) for a comprehensive list of changes.
    * [cli] [\#2524](https://github.com/cosmos/cosmos-sdk/issues/2524) Add support offline mode to `gaiacli tx sign`. Lookups are not performed if the flag `--offline` is on.
    * [cli] [\#2570](https://github.com/cosmos/cosmos-sdk/pull/2570) Add commands to query deposits on proposals

* Gaia
    * Make the transient store key use a distinct store key. [#2013](https://github.com/cosmos/cosmos-sdk/pull/2013)
    * [x/stake] [\#1901](https://github.com/cosmos/cosmos-sdk/issues/1901) Validator type's Owner field renamed to Operator; Validator's GetOwner() renamed accordingly to comply with the SDK's Validator interface.
    * [docs] [#2001](https://github.com/cosmos/cosmos-sdk/pull/2001) Update slashing spec for slashing period
    * [x/stake, x/slashing] [#1305](https://github.com/cosmos/cosmos-sdk/issues/1305) - Rename "revoked" to "jailed"
    * [x/stake] [#1676] Revoked and jailed validators put into the unbonding state
    * [x/stake] [#1877] Redelegations/unbonding-delegation from unbonding validator have reduced time
    * [x/slashing] [\#1789](https://github.com/cosmos/cosmos-sdk/issues/1789) Slashing changes for Tendermint validator set offset (NextValSet)
    * [x/stake] [\#2040](https://github.com/cosmos/cosmos-sdk/issues/2040) Validator
    operator type has now changed to `sdk.ValAddress`
    * [x/stake] [\#2221](https://github.com/cosmos/cosmos-sdk/issues/2221) New
    Bech32 prefixes have been introduced for a validator's consensus address and
    public key: `cosmosvalcons` and `cosmosvalconspub` respectively. Also, existing Bech32 prefixes have been
    renamed for accounts and validator operators:
      * `cosmosaccaddr` / `cosmosaccpub` => `cosmos` / `cosmospub`
      * `cosmosvaladdr` / `cosmosvalpub` => `cosmosvaloper` / `cosmosvaloperpub`
    * [x/stake] [#1013] TendermintUpdates now uses transient store
    * [x/stake] [\#2435](https://github.com/cosmos/cosmos-sdk/issues/2435) Remove empty bytes from the ValidatorPowerRank store key
    * [x/gov] [\#2195](https://github.com/cosmos/cosmos-sdk/issues/2195) Governance uses BFT Time
    * [x/gov] [\#2256](https://github.com/cosmos/cosmos-sdk/issues/2256) Removed slashing for governance non-voting validators
    * [simulation] [\#2162](https://github.com/cosmos/cosmos-sdk/issues/2162) Added back correct supply invariants
    * [x/slashing] [\#2430](https://github.com/cosmos/cosmos-sdk/issues/2430) Simulate more slashes, check if validator is jailed before jailing
    * [x/stake] [\#2393](https://github.com/cosmos/cosmos-sdk/issues/2393) Removed `CompleteUnbonding` and `CompleteRedelegation` Msg types, and instead added unbonding/redelegation queues to endblocker
    * [x/mock/simulation] [\#2501](https://github.com/cosmos/cosmos-sdk/issues/2501) Simulate transactions & invariants for fee distribution, and fix bugs discovered in the process
      * [x/auth] Simulate random fee payments
      * [cmd/gaia/app] Simulate non-zero inflation
      * [x/stake] Call hooks correctly in several cases related to delegation/validator updates
      * [x/stake] Check full supply invariants, including yet-to-be-withdrawn fees
      * [x/stake] Remove no-longer-in-use store key
      * [x/slashing] Call hooks correctly when a validator is slashed
      * [x/slashing] Truncate withdrawals (unbonding, redelegation) and burn change
      * [x/mock/simulation] Ensure the simulation cannot set a proposer address of nil
      * [x/mock/simulation] Add more event logs on begin block / end block for clarity
      * [x/mock/simulation] Correctly set validator power in abci.RequestBeginBlock
      * [x/minting] Correctly call stake keeper to track inflated supply
      * [x/distribution] Sanity check for nonexistent rewards
      * [x/distribution] Truncate withdrawals and return change to the community pool
      * [x/distribution] Add sanity checks for incorrect accum / total accum relations
      * [x/distribution] Correctly calculate total power using Tendermint updates
      * [x/distribution] Simulate withdrawal transactions
      * [x/distribution] Fix a bug where the fee pool was not correctly tracked on WithdrawDelegatorRewardsAll
    * [x/stake] [\#1673](https://github.com/cosmos/cosmos-sdk/issues/1673) Validators are no longer deleted until they can no longer possibly be slashed
    * [\#1890](https://github.com/cosmos/cosmos-sdk/issues/1890) Start chain with initial state + sequence of transactions
      * [cli] Rename `gaiad init gentx` to `gaiad gentx`.
      * [cli] Add `--skip-genesis` flag to `gaiad init` to prevent `genesis.json` generation.
      * Drop `GenesisTx` in favor of a signed `StdTx` with only one `MsgCreateValidator` message.
      * [cli] Port `gaiad init` and `gaiad testnet` to work with `StdTx` genesis transactions.
      * [cli] Add `--moniker` flag to `gaiad init` to override moniker when generating `genesis.json` - i.e. it takes effect when running with the `--with-txs` flag, it is ignored otherwise.

* SDK
    * [core] [\#2219](https://github.com/cosmos/cosmos-sdk/issues/2219) Update to Tendermint 0.24.0
      * Validator set updates delayed by one block
      * BFT timestamp that can safely be used by applications
      * Fixed maximum block size enforcement
    * [core] [\#1807](https://github.com/cosmos/cosmos-sdk/issues/1807) Switch from use of rational to decimal
    * [types] [\#1901](https://github.com/cosmos/cosmos-sdk/issues/1901) Validator interface's GetOwner() renamed to GetOperator()
    * [x/slashing] [#2122](https://github.com/cosmos/cosmos-sdk/pull/2122) - Implement slashing period
    * [types] [\#2119](https://github.com/cosmos/cosmos-sdk/issues/2119) Parsed error messages and ABCI log errors to make     them more human readable.
    * [types] [\#2407](https://github.com/cosmos/cosmos-sdk/issues/2407) MulInt method added to big decimal in order to improve efficiency of slashing
    * [simulation] Rename TestAndRunTx to Operation [#2153](https://github.com/cosmos/cosmos-sdk/pull/2153)
    * [simulation] Remove log and testing.TB from Operation and Invariants, in favor of using errors [\#2282](https://github.com/cosmos/cosmos-sdk/issues/2282)
    * [simulation] Remove usage of keys and addrs in the types, in favor of simulation.Account [\#2384](https://github.com/cosmos/cosmos-sdk/issues/2384)
    * [tools] Removed gocyclo [#2211](https://github.com/cosmos/cosmos-sdk/issues/2211)
    * [baseapp] Remove `SetTxDecoder` in favor of requiring the decoder be set in baseapp initialization. [#1441](https://github.com/cosmos/cosmos-sdk/issues/1441)
    * [baseapp] [\#1921](https://github.com/cosmos/cosmos-sdk/issues/1921) Add minimumFees field to BaseApp.
    * [store] Change storeInfo within the root multistore to use tmhash instead of ripemd160 [\#2308](https://github.com/cosmos/cosmos-sdk/issues/2308)
    * [codec] [\#2324](https://github.com/cosmos/cosmos-sdk/issues/2324) All referrences to wire have been renamed to codec. Additionally, wire.NewCodec is now codec.New().
    * [types] [\#2343](https://github.com/cosmos/cosmos-sdk/issues/2343) Make sdk.Msg have a names field, to facilitate automatic tagging.
    * [baseapp] [\#2366](https://github.com/cosmos/cosmos-sdk/issues/2366) Automatically add action tags to all messages
    * [x/auth] [\#2377](https://github.com/cosmos/cosmos-sdk/issues/2377) auth.StdSignMsg -> txbuilder.StdSignMsg
    * [x/staking] [\#2244](https://github.com/cosmos/cosmos-sdk/issues/2244) staking now holds a consensus-address-index instead of a consensus-pubkey-index
    * [x/staking] [\#2236](https://github.com/cosmos/cosmos-sdk/issues/2236) more distribution hooks for distribution
    * [x/stake] [\#2394](https://github.com/cosmos/cosmos-sdk/issues/2394) Split up UpdateValidator into distinct state transitions applied only in EndBlock
    * [x/slashing] [\#2480](https://github.com/cosmos/cosmos-sdk/issues/2480) Fix signing info handling bugs & faulty slashing
    * [x/stake] [\#2412](https://github.com/cosmos/cosmos-sdk/issues/2412) Added an unbonding validator queue to EndBlock to automatically update validator.Status when finished Unbonding
    * [x/stake] [\#2500](https://github.com/cosmos/cosmos-sdk/issues/2500) Block conflicting redelegations until we add an index
    * [x/params] Global Paramstore refactored
    * [types] [\#2506](https://github.com/cosmos/cosmos-sdk/issues/2506) sdk.Dec MarshalJSON now marshals as a normal Decimal, with 10 digits of decimal precision
    * [x/stake] [\#2508](https://github.com/cosmos/cosmos-sdk/issues/2508) Utilize Tendermint power for validator power key
    * [x/stake] [\#2531](https://github.com/cosmos/cosmos-sdk/issues/2531) Remove all inflation logic
    * [x/mint] [\#2531](https://github.com/cosmos/cosmos-sdk/issues/2531) Add minting module and inflation logic
    * [x/auth] [\#2540](https://github.com/cosmos/cosmos-sdk/issues/2540) Rename `AccountMapper` to `AccountKeeper`.
    * [types] [\#2456](https://github.com/cosmos/cosmos-sdk/issues/2456) Renamed msg.Name() and msg.Type() to msg.Type() and msg.Route() respectively

* Tendermint
  * Update tendermint version from v0.23.0 to v0.25.0, notable changes
    * Mempool now won't build too large blocks, or too computationally expensive blocks
    * Maximum tx sizes and gas are now removed, and are implicitly the blocks maximums
    * ABCI validators no longer send the pubkey. The pubkey is only sent in validator updates
    * Validator set changes are now delayed by one block
    * Block header now includes the next validator sets hash
    * BFT time is implemented
    * Secp256k1 signature format has changed
    * There is now a threshold multisig format
    * See the [tendermint changelog](https://github.com/tendermint/tendermint/blob/master/CHANGELOG.md) for other changes.

FEATURES

* Gaia REST API (`gaiacli advanced rest-server`)
  * [gaia-lite] Endpoints to query staking pool and params
  * [gaia-lite] [\#2110](https://github.com/cosmos/cosmos-sdk/issues/2110) Add support for `simulate=true` requests query argument to endpoints that send txs to run simulations of transactions
  * [gaia-lite] [\#966](https://github.com/cosmos/cosmos-sdk/issues/966) Add support for `generate_only=true` query argument to generate offline unsigned transactions
  * [gaia-lite] [\#1953](https://github.com/cosmos/cosmos-sdk/issues/1953) Add /sign endpoint to sign transactions generated with `generate_only=true`.
  * [gaia-lite] [\#1954](https://github.com/cosmos/cosmos-sdk/issues/1954) Add /broadcast endpoint to broadcast transactions signed by the /sign endpoint.
  * [gaia-lite] [\#2113](https://github.com/cosmos/cosmos-sdk/issues/2113) Rename `/accounts/{address}/send` to `/bank/accounts/{address}/transfers`, rename `/accounts/{address}` to `/auth/accounts/{address}`, replace `proposal-id` with `proposalId` in all gov endpoints
  * [gaia-lite] [\#2478](https://github.com/cosmos/cosmos-sdk/issues/2478) Add query gov proposal's deposits endpoint
  * [gaia-lite] [\#2477](https://github.com/cosmos/cosmos-sdk/issues/2477) Add query validator's outgoing redelegations and unbonding delegations endpoints

* Gaia CLI  (`gaiacli`)
  * [cli] Cmds to query staking pool and params
  * [gov][cli] [\#2062](https://github.com/cosmos/cosmos-sdk/issues/2062) added `--proposal` flag to `submit-proposal` that allows a JSON file containing a proposal to be passed in
  * [\#2040](https://github.com/cosmos/cosmos-sdk/issues/2040) Add `--bech` to `gaiacli keys show` and respective REST endpoint to
  provide desired Bech32 prefix encoding
  * [cli] [\#2047](https://github.com/cosmos/cosmos-sdk/issues/2047) [\#2306](https://github.com/cosmos/cosmos-sdk/pull/2306) Passing --gas=simulate triggers a simulation of the tx before the actual execution.
  The gas estimate obtained via the simulation will be used as gas limit in the actual execution.
  * [cli] [\#2047](https://github.com/cosmos/cosmos-sdk/issues/2047) The --gas-adjustment flag can be used to adjust the estimate obtained via the simulation triggered by --gas=simulate.
  * [cli] [\#2110](https://github.com/cosmos/cosmos-sdk/issues/2110) Add --dry-run flag to perform a simulation of a transaction without broadcasting it. The --gas flag is ignored as gas would be automatically estimated.
  * [cli] [\#2204](https://github.com/cosmos/cosmos-sdk/issues/2204) Support generating and broadcasting messages with multiple signatures via command line:
    * [\#966](https://github.com/cosmos/cosmos-sdk/issues/966) Add --generate-only flag to build an unsigned transaction and write it to STDOUT.
    * [\#1953](https://github.com/cosmos/cosmos-sdk/issues/1953) New `sign` command to sign transactions generated with the --generate-only flag.
    * [\#1954](https://github.com/cosmos/cosmos-sdk/issues/1954) New `broadcast` command to broadcast transactions generated offline and signed with the `sign` command.
  * [cli] [\#2220](https://github.com/cosmos/cosmos-sdk/issues/2220) Add `gaiacli config` feature to interactively create CLI config files to reduce the number of required flags
  * [stake][cli] [\#1672](https://github.com/cosmos/cosmos-sdk/issues/1672) Introduced
  new commission flags for validator commands `create-validator` and `edit-validator`.
  * [stake][cli] [\#1890](https://github.com/cosmos/cosmos-sdk/issues/1890) Add `--genesis-format` flag to `gaiacli tx create-validator` to produce transactions in genesis-friendly format.
  * [cli][\#2554](https://github.com/cosmos/cosmos-sdk/issues/2554) Make `gaiacli keys show` multisig ready.

* Gaia
  * [cli] [\#2170](https://github.com/cosmos/cosmos-sdk/issues/2170) added ability to show the node's address via `gaiad tendermint show-address`
  * [simulation] [\#2313](https://github.com/cosmos/cosmos-sdk/issues/2313) Reworked `make test_sim_gaia_slow` to `make test_sim_gaia_full`, now simulates from multiple starting seeds in parallel
  * [cli] [\#1921] (https://github.com/cosmos/cosmos-sdk/issues/1921)
    * New configuration file `gaiad.toml` is now created to host Gaia-specific configuration.
    * New --minimum_fees/minimum_fees flag/config option to set a minimum fee.

* SDK
  * [querier] added custom querier functionality, so ABCI query requests can be handled by keepers
  * [simulation] [\#1924](https://github.com/cosmos/cosmos-sdk/issues/1924) allow operations to specify future operations
  * [simulation] [\#1924](https://github.com/cosmos/cosmos-sdk/issues/1924) Add benchmarking capabilities, with makefile commands "test_sim_gaia_benchmark, test_sim_gaia_profile"
  * [simulation] [\#2349](https://github.com/cosmos/cosmos-sdk/issues/2349) Add time-based future scheduled operations to simulator
  * [x/auth] [\#2376](https://github.com/cosmos/cosmos-sdk/issues/2376) Remove FeePayer() from StdTx
  * [x/stake] [\#1672](https://github.com/cosmos/cosmos-sdk/issues/1672) Implement
  basis for the validator commission model.
  * [x/auth] Support account removal in the account mapper.


IMPROVEMENTS
* [tools] Improved terraform and ansible scripts for infrastructure deployment
* [tools] Added ansible script to enable process core dumps

* Gaia REST API (`gaiacli advanced rest-server`)
    * [x/stake] [\#2000](https://github.com/cosmos/cosmos-sdk/issues/2000) Added tests for new staking endpoints
    * [gaia-lite] [\#2445](https://github.com/cosmos/cosmos-sdk/issues/2445) Standarized REST error responses
    * [gaia-lite] Added example to Swagger specification for /keys/seed.
    * [x/stake] Refactor REST utils

* Gaia CLI  (`gaiacli`)
    * [cli] [\#2060](https://github.com/cosmos/cosmos-sdk/issues/2060) removed `--select` from `block` command
    * [cli] [\#2128](https://github.com/cosmos/cosmos-sdk/issues/2128) fixed segfault when exporting directly after `gaiad init`
    * [cli] [\#1255](https://github.com/cosmos/cosmos-sdk/issues/1255) open KeyBase in read-only mode
     for query-purpose CLI commands
    * [docs] Added commands for querying governance deposits, votes and tally

* Gaia
    * [x/stake] [#2023](https://github.com/cosmos/cosmos-sdk/pull/2023) Terminate iteration loop in `UpdateBondedValidators` and `UpdateBondedValidatorsFull` when the first revoked validator is encountered and perform a sanity check.
    * [x/auth] Signature verification's gas cost now accounts for pubkey type. [#2046](https://github.com/tendermint/tendermint/pull/2046)
    * [x/stake] [x/slashing] Ensure delegation invariants to jailed validators [#1883](https://github.com/cosmos/cosmos-sdk/issues/1883).
    * [x/stake] Improve speed of GetValidator, which was shown to be a performance bottleneck. [#2046](https://github.com/tendermint/tendermint/pull/2200)
    * [x/stake] [\#2435](https://github.com/cosmos/cosmos-sdk/issues/2435) Improve memory efficiency of getting the various store keys
    * [genesis] [\#2229](https://github.com/cosmos/cosmos-sdk/issues/2229) Ensure that there are no duplicate accounts or validators in the genesis state.
    * [genesis] [\#2450](https://github.com/cosmos/cosmos-sdk/issues/2450) Validate staking genesis parameters.
    * Add SDK validation to `config.toml` (namely disabling `create_empty_blocks`) [\#1571](https://github.com/cosmos/cosmos-sdk/issues/1571)
    * [\#1941](https://github.com/cosmos/cosmos-sdk/issues/1941)(https://github.com/cosmos/cosmos-sdk/issues/1941) Version is now inferred via `git describe --tags`.
    * [x/distribution] [\#1671](https://github.com/cosmos/cosmos-sdk/issues/1671) add distribution types and tests

* SDK
    * [tools] Make get_vendor_deps deletes `.vendor-new` directories, in case scratch files are present.
    * [spec] Added simple piggy bank distribution spec
    * [cli] [\#1632](https://github.com/cosmos/cosmos-sdk/issues/1632) Add integration tests to ensure `basecoind init && basecoind` start sequences run successfully for both `democoin` and `basecoin` examples.
    * [store] Speedup IAVL iteration, and consequently everything that requires IAVL iteration. [#2143](https://github.com/cosmos/cosmos-sdk/issues/2143)
    * [store] [\#1952](https://github.com/cosmos/cosmos-sdk/issues/1952), [\#2281](https://github.com/cosmos/cosmos-sdk/issues/2281) Update IAVL dependency to v0.11.0
    * [simulation] Make timestamps randomized [#2153](https://github.com/cosmos/cosmos-sdk/pull/2153)
    * [simulation] Make logs not just pure strings, speeding it up by a large factor at greater block heights [\#2282](https://github.com/cosmos/cosmos-sdk/issues/2282)
    * [simulation] Add a concept of weighting the operations [\#2303](https://github.com/cosmos/cosmos-sdk/issues/2303)
    * [simulation] Logs get written to file if large, and also get printed on panics [\#2285](https://github.com/cosmos/cosmos-sdk/issues/2285)
    * [simulation] Bank simulations now makes testing auth configurable [\#2425](https://github.com/cosmos/cosmos-sdk/issues/2425)
    * [gaiad] [\#1992](https://github.com/cosmos/cosmos-sdk/issues/1992) Add optional flag to `gaiad testnet` to make config directory of daemon (default `gaiad`) and cli (default `gaiacli`) configurable
    * [x/stake] Add stake `Queriers` for Gaia-lite endpoints. This increases the staking endpoints performance by reusing the staking `keeper` logic for queries. [#2249](https://github.com/cosmos/cosmos-sdk/pull/2149)
    * [store] [\#2017](https://github.com/cosmos/cosmos-sdk/issues/2017) Refactor
    gas iterator gas consumption to only consume gas for iterator creation and `Next`
    calls which includes dynamic consumption of value length.
    * [types/decimal] [\#2378](https://github.com/cosmos/cosmos-sdk/issues/2378) - Added truncate functionality to decimal
    * [client] [\#1184](https://github.com/cosmos/cosmos-sdk/issues/1184) Remove unused `client/tx/sign.go`.
    * [tools] [\#2464](https://github.com/cosmos/cosmos-sdk/issues/2464) Lock binary dependencies to a specific version
    * #2573 [x/distribution] add accum invariance

BUG FIXES

* Gaia CLI  (`gaiacli`)
    * [cli] [\#1997](https://github.com/cosmos/cosmos-sdk/issues/1997) Handle panics gracefully when `gaiacli stake {delegation,unbond}` fail to unmarshal delegation.
    * [cli] [\#2265](https://github.com/cosmos/cosmos-sdk/issues/2265) Fix JSON formatting of the `gaiacli send` command.
    * [cli] [\#2547](https://github.com/cosmos/cosmos-sdk/issues/2547) Mark --to and --amount as required flags for `gaiacli tx send`.

* Gaia
  * [x/stake] Return correct Tendermint validator update set on `EndBlocker` by not
  including non previously bonded validators that have zero power. [#2189](https://github.com/cosmos/cosmos-sdk/issues/2189)
  * [docs] Fixed light client section links

* SDK
    * [\#1988](https://github.com/cosmos/cosmos-sdk/issues/1988) Make us compile on OpenBSD (disable ledger) [#1988] (https://github.com/cosmos/cosmos-sdk/issues/1988)
    * [\#2105](https://github.com/cosmos/cosmos-sdk/issues/2105) Fix DB Iterator leak, which may leak a go routine.
    * [ledger] [\#2064](https://github.com/cosmos/cosmos-sdk/issues/2064) Fix inability to sign and send transactions via the LCD by
    loading a Ledger device at runtime.
    * [\#2158](https://github.com/cosmos/cosmos-sdk/issues/2158) Fix non-deterministic ordering of validator iteration when slashing in `gov EndBlocker`
    * [simulation] [\#1924](https://github.com/cosmos/cosmos-sdk/issues/1924) Make simulation stop on SIGTERM
    * [\#2388](https://github.com/cosmos/cosmos-sdk/issues/2388) Remove dependency on deprecated tendermint/tmlibs repository.
    * [\#2416](https://github.com/cosmos/cosmos-sdk/issues/2416) Refactored `InitializeTestLCD` to properly include proposing validator in genesis state.
    * #2573 [x/distribution] accum invariance bugfix
    * #2573 [x/slashing] unbonding-delegation slashing invariance bugfix

## 0.24.2

*August 22nd, 2018*

BUG FIXES

* Tendermint
  - Fix unbounded consensus WAL growth

## 0.24.1

*August 21st, 2018*

BUG FIXES

* Gaia
  - [x/slashing] Evidence tracking now uses validator address instead of validator pubkey

## 0.24.0

*August 13th, 2018*

BREAKING CHANGES

* Gaia REST API (`gaiacli advanced rest-server`)
  - [x/stake] [\#1880](https://github.com/cosmos/cosmos-sdk/issues/1880) More REST-ful endpoints (large refactor)
  - [x/slashing] [\#1866](https://github.com/cosmos/cosmos-sdk/issues/1866) `/slashing/signing_info` takes cosmosvalpub instead of cosmosvaladdr
  - use time.Time instead of int64 for time. See Tendermint v0.23.0
  - Signatures are no longer Amino encoded with prefixes (just encoded as raw
    bytes) - see Tendermint v0.23.0

* Gaia CLI  (`gaiacli`)
  -  [x/stake] change `--keybase-sig` to `--identity`
  -  [x/stake] [\#1828](https://github.com/cosmos/cosmos-sdk/issues/1828) Force user to specify amount on create-validator command by removing default
  -  [x/gov] Change `--proposalID` to `--proposal-id`
  -  [x/stake, x/gov] [\#1606](https://github.com/cosmos/cosmos-sdk/issues/1606) Use `--from` instead of adhoc flags like `--address-validator`
        and `--proposer` to indicate the sender address.
  -  [\#1551](https://github.com/cosmos/cosmos-sdk/issues/1551) Remove `--name` completely
  -  Genesis/key creation (`gaiad init`) now supports user-provided key passwords

* Gaia
  - [x/stake] Inflation doesn't use rationals in calculation (performance boost)
  - [x/stake] Persist a map from `addr->pubkey` in the state since BeginBlock
    doesn't provide pubkeys.
  - [x/gov] [\#1781](https://github.com/cosmos/cosmos-sdk/issues/1781) Added tags sub-package, changed tags to use dash-case
  - [x/gov] [\#1688](https://github.com/cosmos/cosmos-sdk/issues/1688) Governance parameters are now stored in globalparams store
  - [x/gov] [\#1859](https://github.com/cosmos/cosmos-sdk/issues/1859) Slash validators who do not vote on a proposal
  - [x/gov] [\#1914](https://github.com/cosmos/cosmos-sdk/issues/1914) added TallyResult type that gets stored in Proposal after tallying is finished

* SDK
  - [baseapp] Msgs are no longer run on CheckTx, removed `ctx.IsCheckTx()`
  - [baseapp] NewBaseApp constructor takes sdk.TxDecoder as argument instead of wire.Codec
  - [types] sdk.NewCoin takes sdk.Int, sdk.NewInt64Coin takes int64
  - [x/auth] Default TxDecoder can be found in `x/auth` rather than baseapp
  - [client] [\#1551](https://github.com/cosmos/cosmos-sdk/issues/1551): Refactored `CoreContext` to `TxContext` and `QueryContext`
      - Removed all tx related fields and logic (building & signing) to separate
        structure `TxContext` in `x/auth/client/context`

* Tendermint
    - v0.22.5 -> See [Tendermint PR](https://github.com/tendermint/tendermint/pull/1966)
        - change all the cryptography imports.
    - v0.23.0 -> See
      [Changelog](https://github.com/tendermint/tendermint/blob/v0.23.0/CHANGELOG.md#0230)
      and [SDK PR](https://github.com/cosmos/cosmos-sdk/pull/1927)
        - BeginBlock no longer includes crypto.Pubkey
        - use time.Time instead of int64 for time.

FEATURES

* Gaia REST API (`gaiacli advanced rest-server`)
    - [x/gov] Can now query governance proposals by ProposalStatus

* Gaia CLI  (`gaiacli`)
    - [x/gov] added `query-proposals` command. Can filter by `depositer`, `voter`, and `status`
    - [x/stake] [\#2043](https://github.com/cosmos/cosmos-sdk/issues/2043) Added staking query cli cmds for unbonding-delegations and redelegations

* Gaia
  - [networks] Added ansible scripts to upgrade seed nodes on a network

* SDK
  - [x/mock/simulation] Randomized simulation framework
     - Modules specify invariants and operations, preferably in an x/[module]/simulation package
     - Modules can test random combinations of their own operations
     - Applications can integrate operations and invariants from modules together for an integrated simulation
     - Simulates Tendermint's algorithm for validator set updates
     - Simulates validator signing/downtime with a Markov chain, and occaisional double-signatures
     - Includes simulated operations & invariants for staking, slashing, governance, and bank modules
  - [store] [\#1481](https://github.com/cosmos/cosmos-sdk/issues/1481) Add transient store
  - [baseapp] Initialize validator set on ResponseInitChain
  - [baseapp] added BaseApp.Seal - ability to seal baseapp parameters once they've been set
  - [cosmos-sdk-cli] New `cosmos-sdk-cli` tool to quickly initialize a new
    SDK-based project
  - [scripts] added log output monitoring to DataDog using Ansible scripts

IMPROVEMENTS

* Gaia
  - [spec] [\#967](https://github.com/cosmos/cosmos-sdk/issues/967) Inflation and distribution specs drastically improved
  - [x/gov] [\#1773](https://github.com/cosmos/cosmos-sdk/issues/1773) Votes on a proposal can now be queried
  - [x/gov] Initial governance parameters can now be set in the genesis file
  - [x/stake] [\#1815](https://github.com/cosmos/cosmos-sdk/issues/1815) Sped up the processing of `EditValidator` txs.
  - [config] [\#1930](https://github.com/cosmos/cosmos-sdk/issues/1930) Transactions indexer indexes all tags by default.
  - [ci] [#2057](https://github.com/cosmos/cosmos-sdk/pull/2057) Run `make localnet-start` on every commit and ensure network reaches at least 10 blocks

* SDK
  - [baseapp] [\#1587](https://github.com/cosmos/cosmos-sdk/issues/1587) Allow any alphanumeric character in route
  - [baseapp] Allow any alphanumeric character in route
  - [tools] Remove `rm -rf vendor/` from `make get_vendor_deps`
  - [x/auth] Recover ErrorOutOfGas panic in order to set sdk.Result attributes correctly
  - [x/auth] [\#2376](https://github.com/cosmos/cosmos-sdk/issues/2376) No longer runs any signature in a multi-msg, if any account/sequence number is wrong.
  - [x/auth] [\#2376](https://github.com/cosmos/cosmos-sdk/issues/2376) No longer charge gas for subtracting fees
  - [x/bank] Unit tests are now table-driven
  - [tests] Add tests to example apps in docs
  - [tests] Fixes ansible scripts to work with AWS too
  - [tests] [\#1806](https://github.com/cosmos/cosmos-sdk/issues/1806) CLI tests are now behind the build flag 'cli_test', so go test works on a new repo

BUG FIXES

* Gaia CLI  (`gaiacli`)
  -  [\#1766](https://github.com/cosmos/cosmos-sdk/issues/1766) Fixes bad example for keybase identity
  -  [x/stake] [\#2021](https://github.com/cosmos/cosmos-sdk/issues/2021) Fixed repeated CLI commands in staking

* Gaia
  - [x/stake] [#2077](https://github.com/cosmos/cosmos-sdk/pull/2077) Fixed invalid cliff power comparison
  - [\#1804](https://github.com/cosmos/cosmos-sdk/issues/1804) Fixes gen-tx genesis generation logic temporarily until upstream updates
  - [\#1799](https://github.com/cosmos/cosmos-sdk/issues/1799) Fix `gaiad export`
  - [\#1839](https://github.com/cosmos/cosmos-sdk/issues/1839) Fixed bug where intra-tx counter wasn't set correctly for genesis validators
  - [x/stake] [\#1858](https://github.com/cosmos/cosmos-sdk/issues/1858) Fixed bug where the cliff validator was not updated correctly
  - [tests] [\#1675](https://github.com/cosmos/cosmos-sdk/issues/1675) Fix non-deterministic `test_cover`
  - [tests] [\#1551](https://github.com/cosmos/cosmos-sdk/issues/1551) Fixed invalid LCD test JSON payload in `doIBCTransfer`
  - [basecoin] Fixes coin transaction failure and account query [discussion](https://forum.cosmos.network/t/unmarshalbinarybare-expected-to-read-prefix-bytes-75fbfab8-since-it-is-registered-concrete-but-got-0a141dfa/664/6)
  - [x/gov] [\#1757](https://github.com/cosmos/cosmos-sdk/issues/1757) Fix VoteOption conversion to String
  * [x/stake] [#2083] Fix broken invariant of bonded validator power decrease

## 0.23.1

*July 27th, 2018*

BUG FIXES
  * [tendermint] Update to v0.22.8
    - [consensus, blockchain] Register the Evidence interface so it can be
      marshalled/unmarshalled by the blockchain and consensus reactors

## 0.23.0

*July 25th, 2018*

BREAKING CHANGES
* [x/stake] Fixed the period check for the inflation calculation

IMPROVEMENTS
* [cli] Improve error messages for all txs when the account doesn't exist
* [tendermint] Update to v0.22.6
    - Updates the crypto imports/API (#1966)
* [x/stake] Add revoked to human-readable validator

BUG FIXES
* [tendermint] Update to v0.22.6
    - Fixes some security vulnerabilities reported in the [Bug Bounty](https://hackerone.com/tendermint)
*  [\#1797](https://github.com/cosmos/cosmos-sdk/issues/1797) Fix off-by-one error in slashing for downtime
*  [\#1787](https://github.com/cosmos/cosmos-sdk/issues/1787) Fixed bug where Tally fails due to revoked/unbonding validator
*  [\#1666](https://github.com/cosmos/cosmos-sdk/issues/1666) Add intra-tx counter to the genesis validators

## 0.22.0

*July 16th, 2018*

BREAKING CHANGES
* [x/gov] Increase VotingPeriod, DepositPeriod, and MinDeposit

IMPROVEMENTS
* [gaiad] Default config updates:
    - `timeout_commit=5000` so blocks only made every 5s
    - `prof_listen_addr=localhost:6060` so profile server is on by default
    - `p2p.send_rate` and `p2p.recv_rate` increases 10x (~5MB/s)

BUG FIXES
* [server] Fix to actually overwrite default tendermint config

## 0.21.1

*July 14th, 2018*

BUG FIXES
* [build] Added Ledger build support via `LEDGER_ENABLED=true|false`
  * True by default except when cross-compiling

## 0.21.0

*July 13th, 2018*

BREAKING CHANGES
* [x/stake] Specify DelegatorAddress in MsgCreateValidator
* [x/stake] Remove the use of global shares in the pool
   * Remove the use of `PoolShares` type in `x/stake/validator` type - replace with `Status` `Tokens` fields
* [x/auth] NewAccountMapper takes a constructor instead of a prototype
* [keys] Keybase.Update function now takes in a function to get the newpass, rather than the password itself

FEATURES
* [baseapp] NewBaseApp now takes option functions as parameters

IMPROVEMENTS
* Updated docs folder to accommodate cosmos.network docs project
* [store] Added support for tracing multi-store operations via `--trace-store`
* [store] Pruning strategy configurable with pruning flag on gaiad start

BUG FIXES
* [\#1630](https://github.com/cosmos/cosmos-sdk/issues/1630) - redelegation nolonger removes tokens from the delegator liquid account
* [keys] [\#1629](https://github.com/cosmos/cosmos-sdk/issues/1629) - updating password no longer asks for a new password when the first entered password was incorrect
* [lcd] importing an account would create a random account
* [server] 'gaiad init' command family now writes provided name as the moniker in `config.toml`
* [build] Added Ledger build support via `LEDGER_ENABLED=true|false`
  * True by default except when cross-compiling

## 0.20.0

*July 10th, 2018*

BREAKING CHANGES
* msg.GetSignBytes() returns sorted JSON (by key)
* msg.GetSignBytes() field changes
    * `msg_bytes` -> `msgs`
    * `fee_bytes` -> `fee`
* Update Tendermint to v0.22.2
    * Default ports changed from 466xx to 266xx
    * Amino JSON uses type names instead of prefix bytes
    * ED25519 addresses are the first 20-bytes of the SHA256 of the raw 32-byte
      pubkey (Instead of RIPEMD160)
    * go-crypto, abci, tmlibs have been merged into Tendermint
      * The keys sub-module is now in the SDK
    * Various other fixes
* [auth] Signers of a transaction now only sign over their own account and sequence number
* [auth] Removed MsgChangePubKey
* [auth] Removed SetPubKey from account mapper
* [auth] AltBytes renamed to Memo, now a string, max 100 characters, costs a bit of gas
* [types] `GetMsg()` -> `GetMsgs()` as txs wrap many messages
* [types] Removed GetMemo from Tx (it is still on StdTx)
* [types] renamed rational.Evaluate to rational.Round{Int64, Int}
* [types] Renamed `sdk.Address` to `sdk.AccAddress`/`sdk.ValAddress`
* [types] `sdk.AccAddress`/`sdk.ValAddress` natively marshals to Bech32 in String, Sprintf (when used with `%s`), and MarshalJSON
* [keys] Keybase and Ledger support from go-crypto merged into the SDK in the `crypto` folder
* [cli] Rearranged commands under subcommands
* [x/slashing] Update slashing for unbonding period
  * Slash according to power at time of infraction instead of power at
    time of discovery
  * Iterate through unbonding delegations & redelegations which contributed
    to an infraction, slash them proportional to their stake at the time
  * Add REST endpoint to unrevoke a validator previously revoked for downtime
  * Add REST endpoint to retrieve liveness signing information for a validator
* [x/stake] Remove Tick and add EndBlocker
* [x/stake] most index keys nolonger hold a value - inputs are rearranged to form the desired key
* [x/stake] store-value for delegation, validator, ubd, and red do not hold duplicate information contained store-key
* [x/stake] Introduce concept of unbonding for delegations and validators
  * `gaiacli stake unbond` replaced with `gaiacli stake begin-unbonding`
  * Introduced:
    * `gaiacli stake complete-unbonding`
    * `gaiacli stake begin-redelegation`
    * `gaiacli stake complete-redelegation`
* [lcd] Switch key creation output to return bech32
* [lcd] Removed shorthand CLI flags (`a`, `c`, `n`, `o`)
* [gaiad] genesis transactions now use bech32 addresses / pubkeys
* [gov] VoteStatus renamed to ProposalStatus
* [gov] VoteOption, ProposalType, and ProposalStatus all marshal to string form in JSON

DEPRECATED
* [cli] Deprecated `--name` flag in commands that send txs, in favor of `--from`

FEATURES
* [x/gov] Implemented MVP
  * Supported proposal types: just binary (pass/fail) TextProposals for now
  * Proposals need deposits to be votable; deposits are burned if proposal fails
  * Delegators delegate votes to validator by default but can override (for their stake)
* [gaiacli] Ledger support added
  - You can now use a Ledger with `gaiacli --ledger` for all key-related commands
  - Ledger keys can be named and tracked locally in the key DB
* [gaiacli] You can now attach a simple text-only memo to any transaction, with the `--memo` flag
* [gaiacli] added the following flags for commands that post transactions to the chain:
  * async -- send the tx without waiting for a tendermint response
  * json  -- return the output in json format for increased readability
  * print-response -- return the tx response. (includes fields like gas cost)
* [lcd] Queried TXs now include the tx hash to identify each tx
* [mockapp] CompleteSetup() no longer takes a testing parameter
* [x/bank] Add benchmarks for signing and delivering a block with a single bank transaction
  * Run with `cd x/bank && go test --bench=.`
* [tools] make get_tools installs tendermint's linter, and gometalinter
* [tools] Switch gometalinter to the stable version
* [tools] Add the following linters
  * misspell
  * gofmt
  * go vet -composites=false
  * unconvert
  * ineffassign
  * errcheck
  * unparam
  * gocyclo
* [tools] Added `make format` command to automate fixing misspell and gofmt errors.
* [server] Default config now creates a profiler at port 6060, and increase p2p send/recv rates
* [types] Switches internal representation of Int/Uint/Rat to use pointers
* [types] Added MinInt and MinUint functions
* [gaiad] `unsafe_reset_all` now resets addrbook.json
* [democoin] add x/oracle, x/assoc
* [tests] created a randomized testing framework.
  - Currently bank has limited functionality in the framework
  - Auth has its invariants checked within the framework
* [tests] Add WaitForNextNBlocksTM helper method
* [keys] New keys now have 24 word recovery keys, for heightened security
- [keys] Add a temporary method for exporting the private key

IMPROVEMENTS
* [x/bank] Now uses go-wire codec instead of 'encoding/json'
* [x/auth] Now uses go-wire codec instead of 'encoding/json'
* revised use of endblock and beginblock
* [stake] module reorganized to include `types` and `keeper` package
* [stake] keeper always loads the store (instead passing around which doesn't really boost efficiency)
* [stake] edit-validator changes now can use the keyword [do-not-modify] to not modify unspecified `--flag` (aka won't set them to `""` value)
* [stake] offload more generic functionality from the handler into the keeper
* [stake] clearer staking logic
* [types] added common tag constants
* [keys] improve error message when deleting non-existent key
* [gaiacli] improve error messages on `send` and `account` commands
* added contributing guidelines
* [docs] Added commands for governance CLI on testnet README

BUG FIXES
* [x/slashing] [\#1510](https://github.com/cosmos/cosmos-sdk/issues/1510) Unrevoked validators cannot un-revoke themselves
* [x/stake] [\#1513](https://github.com/cosmos/cosmos-sdk/issues/1513) Validators slashed to zero power are unbonded and removed from the store
* [x/stake] [\#1567](https://github.com/cosmos/cosmos-sdk/issues/1567) Validators decreased in power but not unbonded are now updated in Tendermint
* [x/stake] error strings lower case
* [x/stake] pool loose tokens now accounts for unbonding and unbonding tokens not associated with any validator
* [x/stake] fix revoke bytes ordering (was putting revoked candidates at the top of the list)
* [x/stake] bond count was counting revoked validators as bonded, fixed
* [gaia] Added self delegation for validators in the genesis creation
* [lcd] tests now don't depend on raw json text
* Retry on HTTP request failure in CLI tests, add option to retry tests in Makefile
* Fixed bug where chain ID wasn't passed properly in x/bank REST handler, removed Viper hack from ante handler
* Fixed bug where `democli account` didn't decode the account data correctly
* [\#872](https://github.com/cosmos/cosmos-sdk/issues/872)  - recovery phrases no longer all end in `abandon`
* [\#887](https://github.com/cosmos/cosmos-sdk/issues/887)  - limit the size of rationals that can be passed in from user input
* [\#1052](https://github.com/cosmos/cosmos-sdk/issues/1052) - Make all now works
* [\#1258](https://github.com/cosmos/cosmos-sdk/issues/1258) - printing big.rat's can no longer overflow int64
* [\#1259](https://github.com/cosmos/cosmos-sdk/issues/1259) - fix bug where certain tests that could have a nil pointer in defer
* [\#1343](https://github.com/cosmos/cosmos-sdk/issues/1343) - fixed unnecessary parallelism in CI
* [\#1353](https://github.com/cosmos/cosmos-sdk/issues/1353) - CLI: Show pool shares fractions in human-readable format
* [\#1367](https://github.com/cosmos/cosmos-sdk/issues/1367) - set ChainID in InitChain
* [\#1461](https://github.com/cosmos/cosmos-sdk/issues/1461) - CLI tests now no longer reset your local environment data
* [\#1505](https://github.com/cosmos/cosmos-sdk/issues/1505) - `gaiacli stake validator` no longer panics if validator doesn't exist
* [\#1565](https://github.com/cosmos/cosmos-sdk/issues/1565) - fix cliff validator persisting when validator set shrinks from max
* [\#1287](https://github.com/cosmos/cosmos-sdk/issues/1287) - prevent zero power validators at genesis
* [x/stake] fix bug when unbonding/redelegating using `--shares-percent`
* [\#1010](https://github.com/cosmos/cosmos-sdk/issues/1010) - two validators can't bond with the same pubkey anymore


## 0.19.0

*June 13, 2018*

BREAKING CHANGES
* msg.GetSignBytes() now returns bech32-encoded addresses in all cases
* [lcd] REST end-points now include gas
* sdk.Coin now uses sdk.Int, a big.Int wrapper with 256bit range cap

FEATURES
* [x/auth] Added AccountNumbers to BaseAccount and StdTxs to allow for replay protection with account pruning
* [lcd] added an endpoint to query for the SDK version of the connected node

IMPROVEMENTS
* export command now writes current validator set for Tendermint
* [tests] Application module tests now use a mock application
* [gaiacli] Fix error message when account isn't found when running gaiacli account
* [lcd] refactored to eliminate use of global variables, and interdependent tests
* [tests] Added testnet command to gaiad
* [tests] Added localnet targets to Makefile
* [x/stake] More stake tests added to test ByPower index

FIXES
* Fixes consensus fault on testnet - see postmortem [here](https://github.com/cosmos/cosmos-sdk/issues/1197#issuecomment-396823021)
* [x/stake] bonded inflation removed, non-bonded inflation partially implemented
* [lcd] Switch to bech32 for addresses on all human readable inputs and outputs
* [lcd] fixed tx indexing/querying
* [cli] Added `--gas` flag to specify transaction gas limit
* [gaia] Registered slashing message handler
* [x/slashing] Set signInfo.StartHeight correctly for newly bonded validators

FEATURES
* [docs] Reorganize documentation
* [docs] Update staking spec, create WIP spec for slashing, and fees

## 0.18.0

*June 9, 2018*

BREAKING CHANGES

* [stake] candidate -> validator throughout (details in refactor comment)
* [stake] delegate-bond -> delegation throughout
* [stake] `gaiacli query validator` takes and argument instead of using the `--address-candidate` flag
* [stake] introduce `gaiacli query delegations`
* [stake] staking refactor
  * ValidatorsBonded store now take sorted pubKey-address instead of validator owner-address,
    is sorted like Tendermint by pk's address
  * store names more understandable
  * removed temporary ToKick store, just needs a local map!
  * removed distinction between candidates and validators
    * everything is now a validator
    * only validators with a status == bonded are actively validating/receiving rewards
  * Introduction of Unbonding fields, lowlevel logic throughout (not fully implemented with queue)
  * Introduction of PoolShares type within validators,
    replaces three rational fields (BondedShares, UnbondingShares, UnbondedShares
* [x/auth] move stuff specific to auth anteHandler to the auth module rather than the types folder. This includes:
  * StdTx (and its related stuff i.e. StdSignDoc, etc)
  * StdFee
  * StdSignature
  * Account interface
  * Related to this organization, I also:
* [x/auth] got rid of AccountMapper interface (in favor of the struct already in auth module)
* [x/auth] removed the FeeHandler function from the AnteHandler, Replaced with FeeKeeper
* [x/auth] Removed GetSignatures() from Tx interface (as different Tx styles might use something different than StdSignature)
* [store] Removed SubspaceIterator and ReverseSubspaceIterator from KVStore interface and replaced them with helper functions in /types
* [cli] rearranged commands under subcommands
* [stake] remove Tick and add EndBlocker
* Switch to bech32cosmos on all human readable inputs and outputs


FEATURES

* [x/auth] Added ability to change pubkey to auth module
* [baseapp] baseapp now has settable functions for filtering peers by address/port & public key
* [sdk] Gas consumption is now measured as transactions are executed
  * Transactions which run out of gas stop execution and revert state changes
  * A "simulate" query has been added to determine how much gas a transaction will need
  * Modules can include their own gas costs for execution of particular message types
* [stake] Seperation of fee distribution to a new module
* [stake] Creation of a validator/delegation generics in `/types`
* [stake] Helper Description of the store in x/stake/store.md
* [stake] removed use of caches in the stake keeper
* [stake] Added REST API
* [Makefile] Added terraform/ansible playbooks to easily create remote testnets on Digital Ocean


BUG FIXES

* [stake] staking delegator shares exchange rate now relative to equivalent-bonded-tokens the validator has instead of bonded tokens
  ^ this is important for unbonded validators in the power store!
* [cli] fixed cli-bash tests
* [ci] added cli-bash tests
* [basecoin] updated basecoin for stake and slashing
* [docs] fixed references to old cli commands
* [docs] Downgraded Swagger to v2 for downstream compatibility
* auto-sequencing transactions correctly
* query sequence via account store
* fixed duplicate pub_key in stake.Validator
* Auto-sequencing now works correctly
* [gaiacli] Fix error message when account isn't found when running gaiacli account


## 0.17.5

*June 5, 2018*

Update to Tendermint v0.19.9 (Fix evidence reactor, mempool deadlock, WAL panic,
memory leak)

## 0.17.4

*May 31, 2018*

Update to Tendermint v0.19.7 (WAL fixes and more)

## 0.17.3

*May 29, 2018*

Update to Tendermint v0.19.6 (fix fast-sync halt)

## 0.17.5

*June 5, 2018*

Update to Tendermint v0.19.9 (Fix evidence reactor, mempool deadlock, WAL panic,
memory leak)

## 0.17.4

*May 31, 2018*

Update to Tendermint v0.19.7 (WAL fixes and more)

## 0.17.3

*May 29, 2018*

Update to Tendermint v0.19.6 (fix fast-sync halt)

## 0.17.2

_May 20, 2018_

Update to Tendermint v0.19.5 (reduce WAL use, bound the mempool and some rpcs, improve logging)

## 0.17.1 (May 17, 2018)

Update to Tendermint v0.19.4 (fixes a consensus bug and improves logging)

## 0.17.0 (May 15, 2018)

BREAKING CHANGES

* [stake] MarshalJSON -> MarshalBinaryLengthPrefixed
* Queries against the store must be prefixed with the path "/store"

FEATURES

* [gaiacli] Support queries for candidates, delegator-bonds
* [gaiad] Added `gaiad export` command to export current state to JSON
* [x/bank] Tx tags with sender/recipient for indexing & later retrieval
* [x/stake] Tx tags with delegator/candidate for delegation & unbonding, and candidate info for declare candidate / edit validator

IMPROVEMENTS

* [gaiad] Update for Tendermint v0.19.3 (improve `/dump_consensus_state` and add
  `/consensus_state`)
* [spec/ibc] Added spec!
* [spec/stake] Cleanup structure, include details about slashing and
  auto-unbonding
* [spec/governance] Fixup some names and pseudocode
* NOTE: specs are still a work-in-progress ...

BUG FIXES

* Auto-sequencing now works correctly


## 0.16.0 (May 14th, 2018)

BREAKING CHANGES

* Move module REST/CLI packages to x/[module]/client/rest and x/[module]/client/cli
* Gaia simple-staking bond and unbond functions replaced
* [stake] Delegator bonds now store the height at which they were updated
* All module keepers now require a codespace, see basecoin or democoin for usage
* Many changes to names throughout
  * Type as a prefix naming convention applied (ex. BondMsg -> MsgBond)
  * Removed redundancy in names (ex. stake.StakingKeeper -> stake.Keeper)
* Removed SealedAccountMapper
* gaiad init now requires use of `--name` flag
* Removed Get from Msg interface
* types/rational now extends big.Rat

FEATURES:

* Gaia stake commands include, CreateValidator, EditValidator, Delegate, Unbond
* MountStoreWithDB without providing a custom store works.
* Repo is now lint compliant / GoMetaLinter with tendermint-lint integrated into CI
* Better key output, pubkey go-amino hex bytes now output by default
* gaiad init overhaul
  * Create genesis transactions with `gaiad init gen-tx`
  * New genesis account keys are automatically added to the client keybase (introduce `--client-home` flag)
  * Initialize with genesis txs using `--gen-txs` flag
* Context now has access to the application-configured logger
* Add (non-proof) subspace query helper functions
* Add more staking query functions: candidates, delegator-bonds

BUG FIXES

* Gaia now uses stake, ported from github.com/cosmos/gaia


## 0.15.1 (April 29, 2018)

IMPROVEMENTS:

* Update Tendermint to v0.19.1 (includes many rpc fixes)


## 0.15.0 (April 29, 2018)

NOTE: v0.15.0 is a large breaking change that updates the encoding scheme to use
[Amino](github.com/tendermint/go-amino).

For details on how this changes encoding for public keys and addresses,
see the [docs](https://github.com/tendermint/tendermint/blob/v0.19.1/docs/specification/new-spec/encoding.md#public-key-cryptography).

BREAKING CHANGES

* Remove go-wire, use go-amino
* [store] Add `SubspaceIterator` and `ReverseSubspaceIterator` to `KVStore` interface
* [basecoin] NewBasecoinApp takes a `dbm.DB` and uses namespaced DBs for substores

FEATURES:

* Add CacheContext
* Add auto sequencing to client
* Add FeeHandler to ante handler

BUG FIXES

* MountStoreWithDB without providing a custom store works.

## 0.14.1 (April 9, 2018)

BUG FIXES

* [gaiacli] Fix all commands (just a duplicate of basecli for now)

## 0.14.0 (April 9, 2018)

BREAKING CHANGES:

* [client/builder] Renamed to `client/core` and refactored to use a CoreContext
  struct
* [server] Refactor to improve useability and de-duplicate code
* [types] `Result.ToQuery -> Error.QueryResult`
* [makefile] `make build` and `make install` only build/install `gaiacli` and
  `gaiad`. Use `make build_examples` and `make install_examples` for
  `basecoind/basecli` and `democoind/democli`
* [staking] Various fixes/improvements

FEATURES:

* [democoin] Added Proof-of-Work module

BUG FIXES

* [client] Reuse Tendermint RPC client to avoid excessive open files
* [client] Fix setting log level
* [basecoin] Sort coins in genesis

## 0.13.1 (April 3, 2018)

BUG FIXES

* [x/ibc] Fix CLI and relay for IBC txs
* [x/stake] Various fixes/improvements

## 0.13.0 (April 2, 2018)

BREAKING CHANGES

* [basecoin] Remove cool/sketchy modules -> moved to new `democoin`
* [basecoin] NewBasecoinApp takes a `map[string]dbm.DB` as temporary measure
  to allow mounting multiple stores with their own DB until they can share one
* [x/staking] Renamed to `simplestake`
* [builder] Functions don't take `passphrase` as argument
* [server] GenAppParams returns generated seed and address
* [basecoind] `init` command outputs JSON of everything necessary for testnet
* [basecoind] `basecoin.db -> data/basecoin.db`
* [basecli] `data/keys.db -> keys/keys.db`

FEATURES

* [types] `Coin` supports direct arithmetic operations
* [basecoind] Add `show_validator` and `show_node_id` commands
* [x/stake] Initial merge of full staking module!
* [democoin] New example application to demo custom modules

IMPROVEMENTS

* [makefile] `make install`
* [testing] Use `/tmp` for directories so they don't get left in the repo

BUG FIXES

* [basecoin] Allow app to be restarted
* [makefile] Fix build on Windows
* [basecli] Get confirmation before overriding key with same name

## 0.12.0 (March 27 2018)

BREAKING CHANGES

* Revert to old go-wire for now
* glide -> godep
* [types] ErrBadNonce -> ErrInvalidSequence
* [types] Replace tx.GetFeePayer with FeePayer(tx) - returns the first signer
* [types] NewStdTx takes the Fee
* [types] ParseAccount -> AccountDecoder; ErrTxParse -> ErrTxDecoder
* [x/auth] AnteHandler deducts fees
* [x/bank] Move some errors to `types`
* [x/bank] Remove sequence and signature from Input

FEATURES

* [examples/basecoin] New cool module to demonstrate use of state and custom transactions
* [basecoind] `show_node_id` command
* [lcd] Implement the Light Client Daemon and endpoints
* [types/stdlib] Queue functionality
* [store] Subspace iterator on IAVLTree
* [types] StdSignDoc is the document that gets signed (chainid, msg, sequence, fee)
* [types] CodeInvalidPubKey
* [types] StdFee, and StdTx takes the StdFee
* [specs] Progression of MVPs for IBC
* [x/ibc] Initial shell of IBC functionality (no proofs)
* [x/simplestake] Simple staking module with bonding/unbonding

IMPROVEMENTS

* Lots more tests!
* [client/builder] Helpers for forming and signing transactions
* [types] sdk.Address
* [specs] Staking

BUG FIXES

* [x/auth] Fix setting pubkey on new account
* [x/auth] Require signatures to include the sequences
* [baseapp] Dont panic on nil handler
* [basecoin] Check for empty bytes in account and tx

## 0.11.0 (March 1, 2017)

BREAKING CHANGES

* [examples] dummy -> kvstore
* [examples] Remove gaia
* [examples/basecoin] MakeTxCodec -> MakeCodec
* [types] CommitMultiStore interface has new `GetCommitKVStore(key StoreKey) CommitKVStore` method

FEATURES

* [examples/basecoin] CLI for `basecli` and `basecoind` (!)
* [baseapp] router.AddRoute returns Router

IMPROVEMENTS

* [baseapp] Run msg handlers on CheckTx
* [docs] Add spec for REST API
* [all] More tests!

BUG FIXES

* [baseapp] Fix panic on app restart
* [baseapp] InitChain does not call Commit
* [basecoin] Remove IBCStore because mounting multiple stores is currently broken

## 0.10.0 (February 20, 2017)

BREAKING CHANGES

* [baseapp] NewBaseApp(logger, db)
* [baseapp] NewContext(isCheckTx, header)
* [x/bank] CoinMapper -> CoinKeeper

FEATURES

* [examples/gaia] Mock CLI !
* [baseapp] InitChainer, BeginBlocker, EndBlocker
* [baseapp] MountStoresIAVL

IMPROVEMENTS

* [docs] Various improvements.
* [basecoin] Much simpler :)

BUG FIXES

* [baseapp] initialize and reset msCheck and msDeliver properly

## 0.9.0 (February 13, 2017)

BREAKING CHANGES

* Massive refactor. Basecoin works. Still needs <3

## 0.8.1

* Updates for dependencies

## 0.8.0 (December 18, 2017)

* Updates for dependencies

## 0.7.1 (October 11, 2017)

IMPROVEMENTS:

* server/commands: GetInitCmd takes list of options

## 0.7.0 (October 11, 2017)

BREAKING CHANGES:

* Everything has changed, and it's all about to change again, so don't bother using it yet!

## 0.6.2 (July 27, 2017)

IMPROVEMENTS:

* auto-test all tutorials to detect breaking changes
* move deployment scripts from `/scripts` to `/publish` for clarity

BUG FIXES:

* `basecoin init` ensures the address in genesis.json is valid
* fix bug that certain addresses couldn't receive ibc packets

## 0.6.1 (June 28, 2017)

Make lots of small cli fixes that arose when people were using the tools for
the testnet.

IMPROVEMENTS:

* basecoin
  * `basecoin start` supports all flags that `tendermint node` does, such as
    `--rpc.laddr`, `--p2p.seeds`, and `--p2p.skip_upnp`
  * fully supports `--log_level` and `--trace` for logger configuration
  * merkleeyes no longers spams the logs... unless you want it
    * Example: `basecoin start --log_level="merkleeyes:info,state:info,*:error"`
    * Example: `basecoin start --log_level="merkleeyes:debug,state:info,*:error"`
* basecli
  * `basecli init` is more intelligent and only complains if there really was
    a connected chain, not just random files
  * support `localhost:46657` or `http://localhost:46657` format for nodes,
    not just `tcp://localhost:46657`
  * Add `--genesis` to init to specify chain-id and validator hash
    * Example: `basecli init --node=localhost:46657 --genesis=$HOME/.basecoin/genesis.json`
  * `basecli rpc` has a number of methods to easily accept tendermint rpc, and verifies what it can

BUG FIXES:

* basecli
  * `basecli query account` accepts hex account address with or without `0x`
    prefix
  * gives error message when running commands on an unitialized chain, rather
    than some unintelligable panic

## 0.6.0 (June 22, 2017)

Make the basecli command the only way to use client-side, to enforce best
security practices. Lots of enhancements to get it up to production quality.

BREAKING CHANGES:

* ./cmd/commands -> ./cmd/basecoin/commands
* basecli
  * `basecli proof state get` -> `basecli query key`
  * `basecli proof tx get` -> `basecli query tx`
  * `basecli proof state get --app=account` -> `basecli query account`
  * use `--chain-id` not `--chainid` for consistency
  * update to use `--trace` not `--debug` for stack traces on errors
  * complete overhaul on how tx and query subcommands are added. (see counter or trackomatron for examples)
  * no longer supports counter app (see new countercli)
* basecoin
  * `basecoin init` takes an argument, an address to allocate funds to in the genesis
  * removed key2.json
  * removed all client side functionality from it (use basecli now for proofs)
    * no tx subcommand
    * no query subcommand
    * no account (query) subcommand
    * a few other random ones...
  * enhanced relay subcommand
    * relay start did what relay used to do
    * relay init registers both chains on one another (to set it up so relay start just works)
* docs
  * removed `example-plugin`, put `counter` inside `docs/guide`
* app
  * Implements ABCI handshake by proxying merkleeyes.Info()

IMPROVEMENTS:

* `basecoin init` support `--chain-id`
* intergrates tendermint 0.10.0 (not the rc-2, but the real thing)
* commands return error code (1) on failure for easier script testing
* add `reset_all` to basecli, and never delete keys on `init`
* new shutil based unit tests, with better coverage of the cli actions
* just `make fresh` when things are getting stale ;)

BUG FIXES:

* app: no longer panics on missing app_options in genesis (thanks, anton)
* docs: updated all docs... again
* ibc: fix panic on getting BlockID from commit without 100% precommits (still a TODO)

## 0.5.2 (June 2, 2017)

BUG FIXES:

* fix parsing of the log level from Tendermint config (#97)

## 0.5.1 (May 30, 2017)

BUG FIXES:

* fix ibc demo app to use proper tendermint flags, 0.10.0-rc2 compatibility
* Make sure all cli uses new json.Marshal not wire.JSONBytes

## 0.5.0 (May 27, 2017)

BREAKING CHANGES:

* only those related to the tendermint 0.9 -> 0.10 upgrade

IMPROVEMENTS:

* basecoin cli
  * integrates tendermint 0.10.0 and unifies cli (init, unsafe_reset_all, ...)
  * integrate viper, all command line flags can also be defined in environmental variables or config.toml
* genesis file
  * you can define accounts with either address or pub_key
  * sorts coins for you, so no silent errors if not in alphabetical order
* [light-client](https://github.com/tendermint/light-client) integration
  * no longer must you trust the node you connect to, prove everything!
  * new [basecli command](./cmd/basecli/README.md)
  * integrated [key management](https://github.com/tendermint/go-crypto/blob/master/cmd/README.md), stored encrypted locally
  * tracks validator set changes and proves everything from one initial validator seed
  * `basecli proof state` gets complete proofs for any abci state
  * `basecli proof tx` gets complete proof where a tx was stored in the chain
  * `basecli proxy` exposes tendermint rpc, but only passes through results after doing complete verification

BUG FIXES:

* no more silently ignored error with invalid coin names (eg. "17.22foo coin" used to parse as "17 foo", not warning/error)

## 0.4.1 (April 26, 2017)

BUG FIXES:

* Fix bug in `basecoin unsafe_reset_X` where the `priv_validator.json` was not being reset

## 0.4.0 (April 21, 2017)

BREAKING CHANGES:

* CLI now uses Cobra, which forced changes to some of the flag names and orderings

IMPROVEMENTS:

* `basecoin init` doesn't generate error if already initialized
* Much more testing

## 0.3.1 (March 23, 2017)

IMPROVEMENTS:

* CLI returns exit code 1 and logs error before exiting

## 0.3.0 (March 23, 2017)

BREAKING CHANGES:

* Remove `--data` flag and use `BCHOME` to set the home directory (defaults to `~/.basecoin`)
* Remove `--in-proc` flag and start Tendermint in-process by default (expect Tendermint files in $BCHOME/tendermint).
  To start just the ABCI app/server, use `basecoin start --without-tendermint`.
* Consolidate genesis files so the Basecoin genesis is an object under `app_options` in Tendermint genesis. For instance:

```
{
  "app_hash": "",
  "chain_id": "foo_bar_chain",
  "genesis_time": "0001-01-01T00:00:00.000Z",
  "validators": [
    {
      "amount": 10,
      "name": "",
      "pub_key": [
	1,
	"7B90EA87E7DC0C7145C8C48C08992BE271C7234134343E8A8E8008E617DE7B30"
      ]
    }
  ],
  "app_options": {
    "accounts": [{
      "pub_key": {
        "type": "ed25519",
        "data": "6880db93598e283a67c4d88fc67a8858aa2de70f713fe94a5109e29c137100c2"
      },
      "coins": [
        {
          "denom": "blank",
          "amount": 12345
        },
        {
          "denom": "ETH",
          "amount": 654321
        }
      ]
    }],
    "plugin_options": ["plugin1/key1", "value1", "plugin1/key2", "value2"]
  }
}
```

Note the array of key-value pairs is now under `app_options.plugin_options` while the `app_options` themselves are well formed.
We also changed `chainID` to `chain_id` and consolidated to have just one of them.

FEATURES:

* Introduce `basecoin init` and `basecoin unsafe_reset_all`

## 0.2.0 (March 6, 2017)

BREAKING CHANGES:

* Update to ABCI v0.4.0 and Tendermint v0.9.0
* Coins are specified on the CLI as `Xcoin`, eg. `5gold`
* `Cost` is now `Fee`

FEATURES:

* CLI for sending transactions and querying the state,
  designed to be easily extensible as plugins are implemented
* Run Basecoin in-process with Tendermint
* Add `/account` path in Query
* IBC plugin for InterBlockchain Communication
* Demo script of IBC between two chains

IMPROVEMENTS:

* Use new Tendermint `/commit` endpoint for crafting IBC transactions
* More unit tests
* Use go-crypto S structs and go-data for more standard JSON
* Demo uses fewer sleeps

BUG FIXES:

* Various little fixes in coin arithmetic
* More commit validation in IBC
* Return results from transactions

## PreHistory

##### January 14-18, 2017

* Update to Tendermint v0.8.0
* Cleanup a bit and release blog post

##### September 22, 2016

* Basecoin compiles again

<!-- Release links -->

[Unreleased]: https://github.com/cosmos/cosmos-sdk/compare/v0.37.1...HEAD
[v0.37.1]: https://github.com/cosmos/cosmos-sdk/releases/tag/v0.37.1
[v0.37.0]: https://github.com/cosmos/cosmos-sdk/releases/tag/v0.37.0
[v0.36.0]: https://github.com/cosmos/cosmos-sdk/releases/tag/v0.36.0<|MERGE_RESOLUTION|>--- conflicted
+++ resolved
@@ -55,13 +55,11 @@
   * Update gov keys to use big endian encoding instead of little endian
 * (modules) [\#5017](https://github.com/cosmos/cosmos-sdk/pull/5017) The `x/genaccounts` module has been
 deprecated and all components removed except the `legacy/` package.
-<<<<<<< HEAD
 * [\#4486](https://github.com/cosmos/cosmos-sdk/issues/4486) Vesting account types decoupled from the `x/auth` module and
 now live under `x/auth/vesting`. Applications wishing to use vesting account types must be sure to register types via
 `RegisterCodec` under the new vesting package.
 * [\#4486](https://github.com/cosmos/cosmos-sdk/issues/4486) The `NewBaseVestingAccount` constructor returns an error
 if the provided arguments are invalid.
-=======
 * (x/auth) [\#5006](https://github.com/cosmos/cosmos-sdk/pull/5006) Modular `AnteHandler` via composable decorators:
   * The `AnteHandler` interface now returns `(newCtx Context, err error)` instead of `(newCtx Context, result sdk.Result, abort bool)`
   * The `NewAnteHandler` function returns an `AnteHandler` function that returns the new `AnteHandler`
@@ -73,7 +71,6 @@
   * `StdTx#GetSignatures` will return an array of just signature byte slices `[][]byte` instead of
   returning an array of `StdSignature` structs. To replicate the old behavior, use the public field
   `StdTx.Signatures` to get back the array of StdSignatures `[]StdSignature`.
->>>>>>> c0223a44
 
 ### Client Breaking Changes
 
@@ -100,10 +97,8 @@
 correct version via: `pkgutil --pkg-info=com.apple.pkg.CLTools_Executables`.
 * (keys) [\#5097](https://github.com/cosmos/cosmos-sdk/pull/5097) New `keys migrate` command to assist users migrate their keys
 to the new keyring.
-<<<<<<< HEAD
 * [\#4486](https://github.com/cosmos/cosmos-sdk/issues/4486) Introduce new `PeriodicVestingAccount` vesting account type
 that allows for arbitrary vesting periods.
-=======
 * (x/auth) [\#5006](https://github.com/cosmos/cosmos-sdk/pull/5006) Modular `AnteHandler` via composable decorators:
   * The `AnteDecorator` interface has been introduced to allow users to implement modular `AnteHandler`
   functionality that can be composed together to create a single `AnteHandler` rather than implementing
@@ -127,7 +122,6 @@
     * `SigVerificationDecorator`: Verify each signature is valid, return if there is an error.
     * `ValidateSigCountDecorator`: Validate the number of signatures in tx based on app-parameters.
     * `IncrementSequenceDecorator`: Increments the account sequence for each signer to prevent replay attacks.
->>>>>>> c0223a44
 
 ### Improvements
 
