--- conflicted
+++ resolved
@@ -105,13 +105,10 @@
 
 ### API Breaking Changes
 
-<<<<<<< HEAD
 * (x/simulation) [#15585](https://github.com/cosmos/cosmos-sdk/pull/15585) createBlockSimulator and runQueuedOperations now begin with the testing parameter, in accordance with the thelper linter. 
 * (x/auth) [#15517](https://github.com/cosmos/cosmos-sdk/pull/15517) `NewAccountKeeper` now takes a `KVStoreService` instead of a `StoreKey` and methods in the `Keeper` now take a `context.Context` instead of a `sdk.Context`. 
-=======
 * (x/nft) [#15588](https://github.com/cosmos/cosmos-sdk/pull/15588) `NewKeeper` now takes a `KVStoreService` instead of a `StoreKey` and methods in the `Keeper` now take a `context.Context` instead of a `sdk.Context`. 
 * (x/auth) [#15520](https://github.com/cosmos/cosmos-sdk/pull/15520) `NewAccountKeeper` now takes a `KVStoreService` instead of a `StoreKey` and methods in the `Keeper` now take a `context.Context` instead of a `sdk.Context`. 
->>>>>>> d7dff254
 * (x/consensus) [#15517](https://github.com/cosmos/cosmos-sdk/pull/15517) `NewKeeper` now takes a `KVStoreService` instead of a `StoreKey`.
 * (x/bank) [#15477](https://github.com/cosmos/cosmos-sdk/pull/15477) `banktypes.NewMsgMultiSend` and `keeper.InputOutputCoins` only accept one input.
 * (mempool) [#15328](https://github.com/cosmos/cosmos-sdk/pull/15328) The `PriorityNonceMempool` is now generic over type `C comparable` and takes a single `PriorityNonceMempoolConfig[C]` argument. See `DefaultPriorityNonceMempoolConfig` for how to construct the configuration and a `TxPriority` type.
