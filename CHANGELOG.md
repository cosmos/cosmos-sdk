# Changelog

## 0.21.0

*TBD*

BREAKING CHANGES
* [x/stake] Specify DelegatorAddress in MsgCreateValidator
* [x/auth] NewAccountMapper takes a constructor instead of a prototype
* [keys] Keybase.Update function now takes in a function to get the newpass, rather than the password itself

FEATURES
* [baseapp] NewBaseApp now takes option functions as parameters
<<<<<<< HEAD

BUG FIXES
* [server] 'gaiad init' command family now writes provided name as the moniker in `config.toml`
=======
* [store] Added support for tracing multi-store operations via `--trace-store`
* [store] Pruning strategy configurable with pruning flag on gaiad start

BUG FIXES
* \#1630 - redelegation nolonger removes tokens from the delegator liquid account
>>>>>>> 43b9cc6d
* [keys] \#1629 - updating password no longer asks for a new password when the first entered password was incorrect
* [lcd] importing an account would create a random account

## 0.20.0

*July 10th, 2018*

BREAKING CHANGES
* msg.GetSignBytes() returns sorted JSON (by key)
* msg.GetSignBytes() field changes
    * `msg_bytes` -> `msgs`
    * `fee_bytes` -> `fee`
* Update Tendermint to v0.22.2
    * Default ports changed from 466xx to 266xx
    * Amino JSON uses type names instead of prefix bytes
    * ED25519 addresses are the first 20-bytes of the SHA256 of the raw 32-byte
      pubkey (Instead of RIPEMD160)
    * go-crypto, abci, tmlibs have been merged into Tendermint
      * The keys sub-module is now in the SDK
    * Various other fixes
* [auth] Signers of a transaction now only sign over their own account and sequence number
* [auth] Removed MsgChangePubKey
* [auth] Removed SetPubKey from account mapper
* [auth] AltBytes renamed to Memo, now a string, max 100 characters, costs a bit of gas
* [types] `GetMsg()` -> `GetMsgs()` as txs wrap many messages
* [types] Removed GetMemo from Tx (it is still on StdTx)
* [types] renamed rational.Evaluate to rational.Round{Int64, Int}
* [types] Renamed `sdk.Address` to `sdk.AccAddress`/`sdk.ValAddress`
* [types] `sdk.AccAddress`/`sdk.ValAddress` natively marshals to Bech32 in String, Sprintf (when used with `%s`), and MarshalJSON
* [keys] Keybase and Ledger support from go-crypto merged into the SDK in the `crypto` folder
* [cli] Rearranged commands under subcommands
* [x/slashing] Update slashing for unbonding period
  * Slash according to power at time of infraction instead of power at
    time of discovery
  * Iterate through unbonding delegations & redelegations which contributed
    to an infraction, slash them proportional to their stake at the time
  * Add REST endpoint to unrevoke a validator previously revoked for downtime
  * Add REST endpoint to retrieve liveness signing information for a validator
* [x/stake] Remove Tick and add EndBlocker
* [x/stake] most index keys nolonger hold a value - inputs are rearranged to form the desired key
* [x/stake] store-value for delegation, validator, ubd, and red do not hold duplicate information contained store-key
* [x/stake] Introduce concept of unbonding for delegations and validators
  * `gaiacli stake unbond` replaced with `gaiacli stake begin-unbonding`
  * Introduced:
    * `gaiacli stake complete-unbonding`
    * `gaiacli stake begin-redelegation`
    * `gaiacli stake complete-redelegation`
* [lcd] Switch key creation output to return bech32
* [lcd] Removed shorthand CLI flags (`a`, `c`, `n`, `o`)
* [gaiad] genesis transactions now use bech32 addresses / pubkeys
* [gov] VoteStatus renamed to ProposalStatus
* [gov] VoteOption, ProposalType, and ProposalStatus all marshal to string form in JSON

DEPRECATED
* [cli] Deprecated `--name` flag in commands that send txs, in favor of `--from`

FEATURES
* [x/gov] Implemented MVP
  * Supported proposal types: just binary (pass/fail) TextProposals for now
  * Proposals need deposits to be votable; deposits are burned if proposal fails
  * Delegators delegate votes to validator by default but can override (for their stake)
* [gaiacli] Ledger support added
  - You can now use a Ledger with `gaiacli --ledger` for all key-related commands
  - Ledger keys can be named and tracked locally in the key DB
* [gaiacli] You can now attach a simple text-only memo to any transaction, with the `--memo` flag
* [gaiacli] added the following flags for commands that post transactions to the chain:
  * async -- send the tx without waiting for a tendermint response
  * json  -- return the output in json format for increased readability
  * print-response -- return the tx response. (includes fields like gas cost)
* [lcd] Queried TXs now include the tx hash to identify each tx
* [mockapp] CompleteSetup() no longer takes a testing parameter
* [x/bank] Add benchmarks for signing and delivering a block with a single bank transaction
  * Run with `cd x/bank && go test --bench=.`
* [tools] make get_tools installs tendermint's linter, and gometalinter
* [tools] Switch gometalinter to the stable version
* [tools] Add the following linters
  * misspell
  * gofmt
  * go vet -composites=false
  * unconvert
  * ineffassign
  * errcheck
  * unparam
  * gocyclo
* [tools] Added `make format` command to automate fixing misspell and gofmt errors.
* [server] Default config now creates a profiler at port 6060, and increase p2p send/recv rates
* [types] Switches internal representation of Int/Uint/Rat to use pointers
* [types] Added MinInt and MinUint functions
* [gaiad] `unsafe_reset_all` now resets addrbook.json
* [democoin] add x/oracle, x/assoc
* [tests] created a randomized testing framework. 
  - Currently bank has limited functionality in the framework
  - Auth has its invariants checked within the framework
* [tests] Add WaitForNextNBlocksTM helper method
* [keys] New keys now have 24 word recovery keys, for heightened security
- [keys] Add a temporary method for exporting the private key

IMPROVEMENTS
* [x/bank] Now uses go-wire codec instead of 'encoding/json'
* [x/auth] Now uses go-wire codec instead of 'encoding/json'
* revised use of endblock and beginblock
* [stake] module reorganized to include `types` and `keeper` package
* [stake] keeper always loads the store (instead passing around which doesn't really boost efficiency)
* [stake] edit-validator changes now can use the keyword [do-not-modify] to not modify unspecified `--flag` (aka won't set them to `""` value)
* [stake] offload more generic functionality from the handler into the keeper
* [stake] clearer staking logic
* [types] added common tag constants
* [keys] improve error message when deleting non-existent key
* [gaiacli] improve error messages on `send` and `account` commands
* added contributing guidelines
* [docs] Added commands for governance CLI on testnet README

BUG FIXES
* [x/slashing] \#1510 Unrevoked validators cannot un-revoke themselves
* [x/stake] \#1513 Validators slashed to zero power are unbonded and removed from the store
* [x/stake] \#1567 Validators decreased in power but not unbonded are now updated in Tendermint
* [x/stake] error strings lower case
* [x/stake] pool loose tokens now accounts for unbonding and unbonding tokens not associated with any validator
* [x/stake] fix revoke bytes ordering (was putting revoked candidates at the top of the list)
* [x/stake] bond count was counting revoked validators as bonded, fixed
* [gaia] Added self delegation for validators in the genesis creation
* [lcd] tests now don't depend on raw json text
* Retry on HTTP request failure in CLI tests, add option to retry tests in Makefile
* Fixed bug where chain ID wasn't passed properly in x/bank REST handler, removed Viper hack from ante handler
* Fixed bug where `democli account` didn't decode the account data correctly
* \#872  - recovery phrases no longer all end in `abandon`
* \#887  - limit the size of rationals that can be passed in from user input
* \#1052 - Make all now works
* \#1258 - printing big.rat's can no longer overflow int64
* \#1259 - fix bug where certain tests that could have a nil pointer in defer
* \#1343 - fixed unnecessary parallelism in CI
* \#1353 - CLI: Show pool shares fractions in human-readable format
* \#1367 - set ChainID in InitChain
* \#1461 - CLI tests now no longer reset your local environment data
* \#1505 - `gaiacli stake validator` no longer panics if validator doesn't exist
* \#1565 - fix cliff validator persisting when validator set shrinks from max
* \#1287 - prevent zero power validators at genesis
* [x/stake] fix bug when unbonding/redelegating using `--shares-percent`
* \#1010 - two validators can't bond with the same pubkey anymore


## 0.19.0

*June 13, 2018*

BREAKING CHANGES
* msg.GetSignBytes() now returns bech32-encoded addresses in all cases
* [lcd] REST end-points now include gas
* sdk.Coin now uses sdk.Int, a big.Int wrapper with 256bit range cap

FEATURES
* [x/auth] Added AccountNumbers to BaseAccount and StdTxs to allow for replay protection with account pruning
* [lcd] added an endpoint to query for the SDK version of the connected node

IMPROVEMENTS
* export command now writes current validator set for Tendermint
* [tests] Application module tests now use a mock application
* [gaiacli] Fix error message when account isn't found when running gaiacli account
* [lcd] refactored to eliminate use of global variables, and interdependent tests
* [tests] Added testnet command to gaiad
* [tests] Added localnet targets to Makefile
* [x/stake] More stake tests added to test ByPower index

FIXES
* Fixes consensus fault on testnet - see postmortem [here](https://github.com/cosmos/cosmos-sdk/issues/1197#issuecomment-396823021)
* [x/stake] bonded inflation removed, non-bonded inflation partially implemented
* [lcd] Switch to bech32 for addresses on all human readable inputs and outputs
* [lcd] fixed tx indexing/querying
* [cli] Added `--gas` flag to specify transaction gas limit
* [gaia] Registered slashing message handler
* [x/slashing] Set signInfo.StartHeight correctly for newly bonded validators

FEATURES
* [docs] Reorganize documentation
* [docs] Update staking spec, create WIP spec for slashing, and fees

## 0.18.0

*June 9, 2018*

BREAKING CHANGES

* [stake] candidate -> validator throughout (details in refactor comment)
* [stake] delegate-bond -> delegation throughout
* [stake] `gaiacli query validator` takes and argument instead of using the `--address-candidate` flag
* [stake] introduce `gaiacli query delegations`
* [stake] staking refactor
  * ValidatorsBonded store now take sorted pubKey-address instead of validator owner-address,
    is sorted like Tendermint by pk's address
  * store names more understandable
  * removed temporary ToKick store, just needs a local map!
  * removed distinction between candidates and validators
    * everything is now a validator
    * only validators with a status == bonded are actively validating/receiving rewards
  * Introduction of Unbonding fields, lowlevel logic throughout (not fully implemented with queue)
  * Introduction of PoolShares type within validators,
    replaces three rational fields (BondedShares, UnbondingShares, UnbondedShares
* [x/auth] move stuff specific to auth anteHandler to the auth module rather than the types folder. This includes:
  * StdTx (and its related stuff i.e. StdSignDoc, etc)
  * StdFee
  * StdSignature
  * Account interface
  * Related to this organization, I also:
* [x/auth] got rid of AccountMapper interface (in favor of the struct already in auth module)
* [x/auth] removed the FeeHandler function from the AnteHandler, Replaced with FeeKeeper
* [x/auth] Removed GetSignatures() from Tx interface (as different Tx styles might use something different than StdSignature)
* [store] Removed SubspaceIterator and ReverseSubspaceIterator from KVStore interface and replaced them with helper functions in /types
* [cli] rearranged commands under subcommands
* [stake] remove Tick and add EndBlocker
* Switch to bech32cosmos on all human readable inputs and outputs


FEATURES

* [x/auth] Added ability to change pubkey to auth module
* [baseapp] baseapp now has settable functions for filtering peers by address/port & public key
* [sdk] Gas consumption is now measured as transactions are executed
  * Transactions which run out of gas stop execution and revert state changes
  * A "simulate" query has been added to determine how much gas a transaction will need
  * Modules can include their own gas costs for execution of particular message types
* [stake] Seperation of fee distribution to a new module
* [stake] Creation of a validator/delegation generics in `/types`
* [stake] Helper Description of the store in x/stake/store.md
* [stake] removed use of caches in the stake keeper
* [stake] Added REST API
* [Makefile] Added terraform/ansible playbooks to easily create remote testnets on Digital Ocean


BUG FIXES

* [stake] staking delegator shares exchange rate now relative to equivalent-bonded-tokens the validator has instead of bonded tokens
  ^ this is important for unbonded validators in the power store!
* [cli] fixed cli-bash tests
* [ci] added cli-bash tests
* [basecoin] updated basecoin for stake and slashing
* [docs] fixed references to old cli commands
* [docs] Downgraded Swagger to v2 for downstream compatibility
* auto-sequencing transactions correctly
* query sequence via account store
* fixed duplicate pub_key in stake.Validator
* Auto-sequencing now works correctly
* [gaiacli] Fix error message when account isn't found when running gaiacli account


## 0.17.5

*June 5, 2018*

Update to Tendermint v0.19.9 (Fix evidence reactor, mempool deadlock, WAL panic,
memory leak)

## 0.17.4

*May 31, 2018*

Update to Tendermint v0.19.7 (WAL fixes and more)

## 0.17.3

*May 29, 2018*

Update to Tendermint v0.19.6 (fix fast-sync halt)

## 0.17.5

*June 5, 2018*

Update to Tendermint v0.19.9 (Fix evidence reactor, mempool deadlock, WAL panic,
memory leak)

## 0.17.4

*May 31, 2018*

Update to Tendermint v0.19.7 (WAL fixes and more)

## 0.17.3

*May 29, 2018*

Update to Tendermint v0.19.6 (fix fast-sync halt)

## 0.17.2

_May 20, 2018_

Update to Tendermint v0.19.5 (reduce WAL use, bound the mempool and some rpcs, improve logging)

## 0.17.1 (May 17, 2018)

Update to Tendermint v0.19.4 (fixes a consensus bug and improves logging)

## 0.17.0 (May 15, 2018)

BREAKING CHANGES

* [stake] MarshalJSON -> MarshalBinary
* Queries against the store must be prefixed with the path "/store"

FEATURES

* [gaiacli] Support queries for candidates, delegator-bonds
* [gaiad] Added `gaiad export` command to export current state to JSON
* [x/bank] Tx tags with sender/recipient for indexing & later retrieval
* [x/stake] Tx tags with delegator/candidate for delegation & unbonding, and candidate info for declare candidate / edit validator

IMPROVEMENTS

* [gaiad] Update for Tendermint v0.19.3 (improve `/dump_consensus_state` and add
  `/consensus_state`)
* [spec/ibc] Added spec!
* [spec/stake] Cleanup structure, include details about slashing and
  auto-unbonding
* [spec/governance] Fixup some names and pseudocode
* NOTE: specs are still a work-in-progress ...

BUG FIXES

* Auto-sequencing now works correctly


## 0.16.0 (May 14th, 2018)

BREAKING CHANGES

* Move module REST/CLI packages to x/[module]/client/rest and x/[module]/client/cli
* Gaia simple-staking bond and unbond functions replaced
* [stake] Delegator bonds now store the height at which they were updated
* All module keepers now require a codespace, see basecoin or democoin for usage
* Many changes to names throughout
  * Type as a prefix naming convention applied (ex. BondMsg -> MsgBond)
  * Removed redundancy in names (ex. stake.StakeKeeper -> stake.Keeper)
* Removed SealedAccountMapper
* gaiad init now requires use of `--name` flag
* Removed Get from Msg interface
* types/rational now extends big.Rat

FEATURES:

* Gaia stake commands include, CreateValidator, EditValidator, Delegate, Unbond
* MountStoreWithDB without providing a custom store works.
* Repo is now lint compliant / GoMetaLinter with tendermint-lint integrated into CI
* Better key output, pubkey go-amino hex bytes now output by default
* gaiad init overhaul
  * Create genesis transactions with `gaiad init gen-tx`
  * New genesis account keys are automatically added to the client keybase (introduce `--client-home` flag)
  * Initialize with genesis txs using `--gen-txs` flag
* Context now has access to the application-configured logger
* Add (non-proof) subspace query helper functions
* Add more staking query functions: candidates, delegator-bonds

BUG FIXES

* Gaia now uses stake, ported from github.com/cosmos/gaia


## 0.15.1 (April 29, 2018)

IMPROVEMENTS:

* Update Tendermint to v0.19.1 (includes many rpc fixes)


## 0.15.0 (April 29, 2018)

NOTE: v0.15.0 is a large breaking change that updates the encoding scheme to use
[Amino](github.com/tendermint/go-amino).

For details on how this changes encoding for public keys and addresses,
see the [docs](https://github.com/tendermint/tendermint/blob/v0.19.1/docs/specification/new-spec/encoding.md#public-key-cryptography).

BREAKING CHANGES

* Remove go-wire, use go-amino
* [store] Add `SubspaceIterator` and `ReverseSubspaceIterator` to `KVStore` interface
* [basecoin] NewBasecoinApp takes a `dbm.DB` and uses namespaced DBs for substores

FEATURES:

* Add CacheContext
* Add auto sequencing to client
* Add FeeHandler to ante handler

BUG FIXES

* MountStoreWithDB without providing a custom store works.

## 0.14.1 (April 9, 2018)

BUG FIXES

* [gaiacli] Fix all commands (just a duplicate of basecli for now)

## 0.14.0 (April 9, 2018)

BREAKING CHANGES:

* [client/builder] Renamed to `client/core` and refactored to use a CoreContext
  struct
* [server] Refactor to improve useability and de-duplicate code
* [types] `Result.ToQuery -> Error.QueryResult`
* [makefile] `make build` and `make install` only build/install `gaiacli` and
  `gaiad`. Use `make build_examples` and `make install_examples` for
  `basecoind/basecli` and `democoind/democli`
* [staking] Various fixes/improvements

FEATURES:

* [democoin] Added Proof-of-Work module

BUG FIXES

* [client] Reuse Tendermint RPC client to avoid excessive open files
* [client] Fix setting log level
* [basecoin] Sort coins in genesis

## 0.13.1 (April 3, 2018)

BUG FIXES

* [x/ibc] Fix CLI and relay for IBC txs
* [x/stake] Various fixes/improvements

## 0.13.0 (April 2, 2018)

BREAKING CHANGES

* [basecoin] Remove cool/sketchy modules -> moved to new `democoin`
* [basecoin] NewBasecoinApp takes a `map[string]dbm.DB` as temporary measure
  to allow mounting multiple stores with their own DB until they can share one
* [x/staking] Renamed to `simplestake`
* [builder] Functions don't take `passphrase` as argument
* [server] GenAppParams returns generated seed and address
* [basecoind] `init` command outputs JSON of everything necessary for testnet
* [basecoind] `basecoin.db -> data/basecoin.db`
* [basecli] `data/keys.db -> keys/keys.db`

FEATURES

* [types] `Coin` supports direct arithmetic operations
* [basecoind] Add `show_validator` and `show_node_id` commands
* [x/stake] Initial merge of full staking module!
* [democoin] New example application to demo custom modules

IMPROVEMENTS

* [makefile] `make install`
* [testing] Use `/tmp` for directories so they don't get left in the repo

BUG FIXES

* [basecoin] Allow app to be restarted
* [makefile] Fix build on Windows
* [basecli] Get confirmation before overriding key with same name

## 0.12.0 (March 27 2018)

BREAKING CHANGES

* Revert to old go-wire for now
* glide -> godep
* [types] ErrBadNonce -> ErrInvalidSequence
* [types] Replace tx.GetFeePayer with FeePayer(tx) - returns the first signer
* [types] NewStdTx takes the Fee
* [types] ParseAccount -> AccountDecoder; ErrTxParse -> ErrTxDecoder
* [x/auth] AnteHandler deducts fees
* [x/bank] Move some errors to `types`
* [x/bank] Remove sequence and signature from Input

FEATURES

* [examples/basecoin] New cool module to demonstrate use of state and custom transactions
* [basecoind] `show_node_id` command
* [lcd] Implement the Light Client Daemon and endpoints
* [types/stdlib] Queue functionality
* [store] Subspace iterator on IAVLTree
* [types] StdSignDoc is the document that gets signed (chainid, msg, sequence, fee)
* [types] CodeInvalidPubKey
* [types] StdFee, and StdTx takes the StdFee
* [specs] Progression of MVPs for IBC
* [x/ibc] Initial shell of IBC functionality (no proofs)
* [x/simplestake] Simple staking module with bonding/unbonding

IMPROVEMENTS

* Lots more tests!
* [client/builder] Helpers for forming and signing transactions
* [types] sdk.Address
* [specs] Staking

BUG FIXES

* [x/auth] Fix setting pubkey on new account
* [x/auth] Require signatures to include the sequences
* [baseapp] Dont panic on nil handler
* [basecoin] Check for empty bytes in account and tx

## 0.11.0 (March 1, 2017)

BREAKING CHANGES

* [examples] dummy -> kvstore
* [examples] Remove gaia
* [examples/basecoin] MakeTxCodec -> MakeCodec
* [types] CommitMultiStore interface has new `GetCommitKVStore(key StoreKey) CommitKVStore` method

FEATURES

* [examples/basecoin] CLI for `basecli` and `basecoind` (!)
* [baseapp] router.AddRoute returns Router

IMPROVEMENTS

* [baseapp] Run msg handlers on CheckTx
* [docs] Add spec for REST API
* [all] More tests!

BUG FIXES

* [baseapp] Fix panic on app restart
* [baseapp] InitChain does not call Commit
* [basecoin] Remove IBCStore because mounting multiple stores is currently broken

## 0.10.0 (February 20, 2017)

BREAKING CHANGES

* [baseapp] NewBaseApp(logger, db)
* [baseapp] NewContext(isCheckTx, header)
* [x/bank] CoinMapper -> CoinKeeper

FEATURES

* [examples/gaia] Mock CLI !
* [baseapp] InitChainer, BeginBlocker, EndBlocker
* [baseapp] MountStoresIAVL

IMPROVEMENTS

* [docs] Various improvements.
* [basecoin] Much simpler :)

BUG FIXES

* [baseapp] initialize and reset msCheck and msDeliver properly

## 0.9.0 (February 13, 2017)

BREAKING CHANGES

* Massive refactor. Basecoin works. Still needs <3

## 0.8.1

* Updates for dependencies

## 0.8.0 (December 18, 2017)

* Updates for dependencies

## 0.7.1 (October 11, 2017)

IMPROVEMENTS:

* server/commands: GetInitCmd takes list of options

## 0.7.0 (October 11, 2017)

BREAKING CHANGES:

* Everything has changed, and it's all about to change again, so don't bother using it yet!

## 0.6.2 (July 27, 2017)

IMPROVEMENTS:

* auto-test all tutorials to detect breaking changes
* move deployment scripts from `/scripts` to `/publish` for clarity

BUG FIXES:

* `basecoin init` ensures the address in genesis.json is valid
* fix bug that certain addresses couldn't receive ibc packets

## 0.6.1 (June 28, 2017)

Make lots of small cli fixes that arose when people were using the tools for
the testnet.

IMPROVEMENTS:

* basecoin
  * `basecoin start` supports all flags that `tendermint node` does, such as
    `--rpc.laddr`, `--p2p.seeds`, and `--p2p.skip_upnp`
  * fully supports `--log_level` and `--trace` for logger configuration
  * merkleeyes no longers spams the logs... unless you want it
    * Example: `basecoin start --log_level="merkleeyes:info,state:info,*:error"`
    * Example: `basecoin start --log_level="merkleeyes:debug,state:info,*:error"`
* basecli
  * `basecli init` is more intelligent and only complains if there really was
    a connected chain, not just random files
  * support `localhost:46657` or `http://localhost:46657` format for nodes,
    not just `tcp://localhost:46657`
  * Add `--genesis` to init to specify chain-id and validator hash
    * Example: `basecli init --node=localhost:46657 --genesis=$HOME/.basecoin/genesis.json`
  * `basecli rpc` has a number of methods to easily accept tendermint rpc, and verifies what it can

BUG FIXES:

* basecli
  * `basecli query account` accepts hex account address with or without `0x`
    prefix
  * gives error message when running commands on an unitialized chain, rather
    than some unintelligable panic

## 0.6.0 (June 22, 2017)

Make the basecli command the only way to use client-side, to enforce best
security practices. Lots of enhancements to get it up to production quality.

BREAKING CHANGES:

* ./cmd/commands -> ./cmd/basecoin/commands
* basecli
  * `basecli proof state get` -> `basecli query key`
  * `basecli proof tx get` -> `basecli query tx`
  * `basecli proof state get --app=account` -> `basecli query account`
  * use `--chain-id` not `--chainid` for consistency
  * update to use `--trace` not `--debug` for stack traces on errors
  * complete overhaul on how tx and query subcommands are added. (see counter or trackomatron for examples)
  * no longer supports counter app (see new countercli)
* basecoin
  * `basecoin init` takes an argument, an address to allocate funds to in the genesis
  * removed key2.json
  * removed all client side functionality from it (use basecli now for proofs)
    * no tx subcommand
    * no query subcommand
    * no account (query) subcommand
    * a few other random ones...
  * enhanced relay subcommand
    * relay start did what relay used to do
    * relay init registers both chains on one another (to set it up so relay start just works)
* docs
  * removed `example-plugin`, put `counter` inside `docs/guide`
* app
  * Implements ABCI handshake by proxying merkleeyes.Info()

IMPROVEMENTS:

* `basecoin init` support `--chain-id`
* intergrates tendermint 0.10.0 (not the rc-2, but the real thing)
* commands return error code (1) on failure for easier script testing
* add `reset_all` to basecli, and never delete keys on `init`
* new shutil based unit tests, with better coverage of the cli actions
* just `make fresh` when things are getting stale ;)

BUG FIXES:

* app: no longer panics on missing app_options in genesis (thanks, anton)
* docs: updated all docs... again
* ibc: fix panic on getting BlockID from commit without 100% precommits (still a TODO)

## 0.5.2 (June 2, 2017)

BUG FIXES:

* fix parsing of the log level from Tendermint config (#97)

## 0.5.1 (May 30, 2017)

BUG FIXES:

* fix ibc demo app to use proper tendermint flags, 0.10.0-rc2 compatibility
* Make sure all cli uses new json.Marshal not wire.JSONBytes

## 0.5.0 (May 27, 2017)

BREAKING CHANGES:

* only those related to the tendermint 0.9 -> 0.10 upgrade

IMPROVEMENTS:

* basecoin cli
  * integrates tendermint 0.10.0 and unifies cli (init, unsafe_reset_all, ...)
  * integrate viper, all command line flags can also be defined in environmental variables or config.toml
* genesis file
  * you can define accounts with either address or pub_key
  * sorts coins for you, so no silent errors if not in alphabetical order
* [light-client](https://github.com/tendermint/light-client) integration
  * no longer must you trust the node you connect to, prove everything!
  * new [basecli command](./cmd/basecli/README.md)
  * integrated [key management](https://github.com/tendermint/go-crypto/blob/master/cmd/README.md), stored encrypted locally
  * tracks validator set changes and proves everything from one initial validator seed
  * `basecli proof state` gets complete proofs for any abci state
  * `basecli proof tx` gets complete proof where a tx was stored in the chain
  * `basecli proxy` exposes tendermint rpc, but only passes through results after doing complete verification

BUG FIXES:

* no more silently ignored error with invalid coin names (eg. "17.22foo coin" used to parse as "17 foo", not warning/error)

## 0.4.1 (April 26, 2017)

BUG FIXES:

* Fix bug in `basecoin unsafe_reset_X` where the `priv_validator.json` was not being reset

## 0.4.0 (April 21, 2017)

BREAKING CHANGES:

* CLI now uses Cobra, which forced changes to some of the flag names and orderings

IMPROVEMENTS:

* `basecoin init` doesn't generate error if already initialized
* Much more testing

## 0.3.1 (March 23, 2017)

IMPROVEMENTS:

* CLI returns exit code 1 and logs error before exiting

## 0.3.0 (March 23, 2017)

BREAKING CHANGES:

* Remove `--data` flag and use `BCHOME` to set the home directory (defaults to `~/.basecoin`)
* Remove `--in-proc` flag and start Tendermint in-process by default (expect Tendermint files in $BCHOME/tendermint).
  To start just the ABCI app/server, use `basecoin start --without-tendermint`.
* Consolidate genesis files so the Basecoin genesis is an object under `app_options` in Tendermint genesis. For instance:

```
{
  "app_hash": "",
  "chain_id": "foo_bar_chain",
  "genesis_time": "0001-01-01T00:00:00.000Z",
  "validators": [
    {
      "amount": 10,
      "name": "",
      "pub_key": [
	1,
	"7B90EA87E7DC0C7145C8C48C08992BE271C7234134343E8A8E8008E617DE7B30"
      ]
    }
  ],
  "app_options": {
    "accounts": [{
      "pub_key": {
        "type": "ed25519",
        "data": "6880db93598e283a67c4d88fc67a8858aa2de70f713fe94a5109e29c137100c2"
      },
      "coins": [
        {
          "denom": "blank",
          "amount": 12345
        },
        {
          "denom": "ETH",
          "amount": 654321
        }
      ]
    }],
    "plugin_options": ["plugin1/key1", "value1", "plugin1/key2", "value2"]
  }
}
```

Note the array of key-value pairs is now under `app_options.plugin_options` while the `app_options` themselves are well formed.
We also changed `chainID` to `chain_id` and consolidated to have just one of them.

FEATURES:

* Introduce `basecoin init` and `basecoin unsafe_reset_all`

## 0.2.0 (March 6, 2017)

BREAKING CHANGES:

* Update to ABCI v0.4.0 and Tendermint v0.9.0
* Coins are specified on the CLI as `Xcoin`, eg. `5gold`
* `Cost` is now `Fee`

FEATURES:

* CLI for sending transactions and querying the state,
  designed to be easily extensible as plugins are implemented
* Run Basecoin in-process with Tendermint
* Add `/account` path in Query
* IBC plugin for InterBlockchain Communication
* Demo script of IBC between two chains

IMPROVEMENTS:

* Use new Tendermint `/commit` endpoint for crafting IBC transactions
* More unit tests
* Use go-crypto S structs and go-data for more standard JSON
* Demo uses fewer sleeps

BUG FIXES:

* Various little fixes in coin arithmetic
* More commit validation in IBC
* Return results from transactions

## PreHistory

##### January 14-18, 2017

* Update to Tendermint v0.8.0
* Cleanup a bit and release blog post

##### September 22, 2016

* Basecoin compiles again<|MERGE_RESOLUTION|>--- conflicted
+++ resolved
@@ -11,19 +11,14 @@
 
 FEATURES
 * [baseapp] NewBaseApp now takes option functions as parameters
-<<<<<<< HEAD
-
-BUG FIXES
-* [server] 'gaiad init' command family now writes provided name as the moniker in `config.toml`
-=======
 * [store] Added support for tracing multi-store operations via `--trace-store`
 * [store] Pruning strategy configurable with pruning flag on gaiad start
 
 BUG FIXES
 * \#1630 - redelegation nolonger removes tokens from the delegator liquid account
->>>>>>> 43b9cc6d
 * [keys] \#1629 - updating password no longer asks for a new password when the first entered password was incorrect
 * [lcd] importing an account would create a random account
+* [server] 'gaiad init' command family now writes provided name as the moniker in `config.toml`
 
 ## 0.20.0
 
