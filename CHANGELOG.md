--- conflicted
+++ resolved
@@ -38,11 +38,8 @@
 
 ### Improvements
 
-<<<<<<< HEAD
+* (store) [\#10026](https://github.com/cosmos/cosmos-sdk/pull/10026) Improve CacheKVStore datastructures / algorithms, to no longer take O(N^2) time when interleaving iterators and insertions.
 * (store) [\#10040](https://github.com/cosmos/cosmos-sdk/pull/10040) Bump IAVL to v0.17.1 which includes performance improvements on a batch load.
-=======
-* (store) [\#10026](https://github.com/cosmos/cosmos-sdk/pull/10026) Improve CacheKVStore datastructures / algorithms, to no longer take O(N^2) time when interleaving iterators and insertions.
->>>>>>> a7e5071f
 
 ### Bug Fixes
 
