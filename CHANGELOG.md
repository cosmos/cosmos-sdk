--- conflicted
+++ resolved
@@ -40,11 +40,8 @@
 
 ### Features
 
-<<<<<<< HEAD
 * (baseapp) [#24069](https://github.com/cosmos/cosmos-sdk/pull/24069) Create CheckTxHandler to allow extending the logic of CheckTx.
-=======
 * (types) [#24093](https://github.com/cosmos/cosmos-sdk/pull/24093) Added a new method, `IsGT`, for `types.Coin`. This method is used to check if a `types.Coin` is greater than another `types.Coin`.
->>>>>>> 2bf3947c
 * (client/keys) [#24071](https://github.com/cosmos/cosmos-sdk/pull/24071) Add support for importing hex key using standard input.
 * (types) [#23780](https://github.com/cosmos/cosmos-sdk/pull/23780) Add a ValueCodec for the math.Uint type that can be used in collections maps.
 * (perf)[#24045](https://github.com/cosmos/cosmos-sdk/pull/24045) Sims: Replace runsim command with Go stdlib testing. CLI: `Commit` default true, `Lean`, `SimulateEveryOperation`, `PrintAllInvariants`, `DBBackend` params removed
