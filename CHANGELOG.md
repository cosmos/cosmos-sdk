<!--
Guiding Principles:

Changelogs are for humans, not machines.
There should be an entry for every single version.
The same types of changes should be grouped.
Versions and sections should be linkable.
The latest version comes first.
The release date of each version is displayed.
Mention whether you follow Semantic Versioning.

Usage:

Change log entries are to be added to the Unreleased section under the
appropriate stanza (see below). Each entry should ideally include a tag and
the Github issue reference in the following format:

* (<tag>) \#<issue-number> message

The issue numbers will later be link-ified during the release process so you do
not have to worry about including a link manually, but you can if you wish.

Types of changes (Stanzas):

"Features" for new features.
"Improvements" for changes in existing functionality.
"Deprecated" for soon-to-be removed features.
"Bug Fixes" for any bug fixes.
"Client Breaking" for breaking CLI commands and REST routes used by end-users.
"API Breaking" for breaking exported APIs used by developers building on SDK.
"State Machine Breaking" for any changes that result in a different AppState given same genesisState and txList.
Ref: https://keepachangelog.com/en/1.0.0/
-->

# Changelog

## Unreleased

### Bug Fixes

<<<<<<< HEAD
* [\#9385](https://github.com/cosmos/cosmos-sdk/pull/9385) Fix IBC `query ibc client header` cli command. Support historical queries for query header/node-state commands. 
=======
* [\#9401](https://github.com/cosmos/cosmos-sdk/pull/9401) Fixes incorrect export of IBC identifier sequences. Previously, the next identifier sequence for clients/connections/channels was not set during genesis export. This resulted in the next identifiers being generated on the new chain to reuse old identifiers (the sequences began again from 0).

### Features


* [\#9383](https://github.com/cosmos/cosmos-sdk/pull/9383) New CLI command `query ibc-transfer escrow-address <port> <channel id>` to get the escrow address for a channel; can be used to then query balance of escrowed tokens

>>>>>>> 35e9e7a6

## [v0.42.5](https://github.com/cosmos/cosmos-sdk/releases/tag/v0.42.5) - 2021-05-18

### Bug Fixes

* [\#9235](https://github.com/cosmos/cosmos-sdk/pull/9235) CreateMembershipProof/CreateNonMembershipProof now returns an error
if input key is empty, or input data contains empty key.
* [\#9108](https://github.com/cosmos/cosmos-sdk/pull/9108) Fixed the bug with querying multisig account, which is not showing threshold and public_keys.
* [\#9345](https://github.com/cosmos/cosmos-sdk/pull/9345) Fix ARM support.
* [\#9040](https://github.com/cosmos/cosmos-sdk/pull/9040) Fix ENV variables binding to CLI flags for client config.

### Features

* [\#8953](https://github.com/cosmos/cosmos-sdk/pull/8953) Add the `config` CLI subcommand back to the SDK, which saves client-side configuration in a `client.toml` file.


## [v0.42.4](https://github.com/cosmos/cosmos-sdk/releases/tag/v0.42.4) - 2021-04-08

### Client Breaking Changes

* [\#9026](https://github.com/cosmos/cosmos-sdk/pull/9026) By default, the `tx sign` and `tx sign-batch` CLI commands use SIGN_MODE_DIRECT to sign transactions for local pubkeys. For multisigs and ledger keys, the default LEGACY_AMINO_JSON is used.

### Bug Fixes

* (gRPC) [\#9015](https://github.com/cosmos/cosmos-sdk/pull/9015) Fix invalid status code when accessing gRPC endpoints.
* [\#9026](https://github.com/cosmos/cosmos-sdk/pull/9026) Fixed the bug that caused the `gentx` command to fail for Ledger keys.

### Improvements

* [\#9081](https://github.com/cosmos/cosmos-sdk/pull/9081) Upgrade Tendermint to v0.34.9 that includes a security issue fix for Tendermint light clients.

## [v0.42.3](https://github.com/cosmos/cosmos-sdk/releases/tag/v0.42.3) - 2021-03-24

This release fixes a security vulnerability identified in x/bank.

## [v0.42.2](https://github.com/cosmos/cosmos-sdk/releases/tag/v0.42.2) - 2021-03-19

### Improvements

* (grpc) [\#8815](https://github.com/cosmos/cosmos-sdk/pull/8815) Add orderBy parameter to `TxsByEvents` endpoint.
* (cli) [\#8826](https://github.com/cosmos/cosmos-sdk/pull/8826) Add trust to macOS Keychain for caller app by default.
* (store) [\#8811](https://github.com/cosmos/cosmos-sdk/pull/8811) store/cachekv: use typed types/kv.List instead of container/list.List

### Bug Fixes

* (crypto) [\#8841](https://github.com/cosmos/cosmos-sdk/pull/8841) Fix legacy multisig amino marshaling, allowing migrations to work between v0.39 and v0.40+.
* (cli) [\#8873](https://github.com/cosmos/cosmos-sdk/pull/8873) add --output-document to multisign-batch.

## [v0.42.1](https://github.com/cosmos/cosmos-sdk/releases/tag/v0.42.1) - 2021-03-10

This release fixes security vulnerability identified in the simapp.


## [v0.42.0](https://github.com/cosmos/cosmos-sdk/releases/tag/v0.42.0) - 2021-03-08

**IMPORTANT**: This release contains an important security fix for all non Cosmos Hub chains running Stargate version of the Cosmos SDK (>0.40). Non-hub chains should not be using any version of the SDK in the v0.40.x or v0.41.x release series. See [#8461](https://github.com/cosmos/cosmos-sdk/pull/8461) for more details.

### Improvements

* (x/ibc) [\#8624](https://github.com/cosmos/cosmos-sdk/pull/8624) Emit full header in IBC UpdateClient message.
* (x/crisis) [\#8621](https://github.com/cosmos/cosmos-sdk/issues/8621) crisis invariants names now print to loggers.

### Bug fixes

* (x/evidence) [\#8461](https://github.com/cosmos/cosmos-sdk/pull/8461) Fix bech32 prefix in evidence validator address conversion
* (x/gov) [\#8806](https://github.com/cosmos/cosmos-sdk/issues/8806) Fix q gov proposals command's mishandling of the --status parameter's values.

## [v0.41.4](https://github.com/cosmos/cosmos-sdk/releases/tag/v0.41.3) - 2021-03-02

### Features

* [\#7787](https://github.com/cosmos/cosmos-sdk/pull/7787) Add multisign-batch command.

### Bug fixes

* [\#8730](https://github.com/cosmos/cosmos-sdk/pull/8730) Allow REST endpoint to query txs with multisig addresses.
* [\#8680](https://github.com/cosmos/cosmos-sdk/issues/8680) Fix missing timestamp in GetTxsEvent response [\#8732](https://github.com/cosmos/cosmos-sdk/pull/8732).
* [\#8681](https://github.com/cosmos/cosmos-sdk/issues/8681) Fix missing error message when calling GetTxsEvent [\#8732](https://github.com/cosmos/cosmos-sdk/pull/8732)
* (server) [\#8641](https://github.com/cosmos/cosmos-sdk/pull/8641) Fix Tendermint and application configuration reading from file
* (client/keys) [\#8639] (https://github.com/cosmos/cosmos-sdk/pull/8639) Fix keys migrate for mulitisig, offline, and ledger keys. The migrate command now takes a positional old_home_dir argument.

### Improvements

* (store/cachekv), (x/bank/types) [\#8719](https://github.com/cosmos/cosmos-sdk/pull/8719) algorithmically fix pathologically slow code
* [\#8701](https://github.com/cosmos/cosmos-sdk/pull/8701) Upgrade tendermint v0.34.8.
* [\#8714](https://github.com/cosmos/cosmos-sdk/pull/8714) Allow accounts to have a balance of 0 at genesis.

## [v0.41.3](https://github.com/cosmos/cosmos-sdk/releases/tag/v0.41.3) - 2021-02-18

### Bug Fixes

* [\#8617](https://github.com/cosmos/cosmos-sdk/pull/8617) Fix build failures caused by a small API breakage introduced in tendermint v0.34.7.

## [v0.41.2](https://github.com/cosmos/cosmos-sdk/releases/tag/v0.41.2) - 2021-02-18

### Improvements

* Bump tendermint dependency to v0.34.7.

## [v0.41.1](https://github.com/cosmos/cosmos-sdk/releases/tag/v0.41.1) - 2021-02-17

### Bug Fixes

* (grpc) [\#8549](https://github.com/cosmos/cosmos-sdk/pull/8549) Make gRPC requests go through ABCI and disallow concurrency.
* (x/staking) [\#8546](https://github.com/cosmos/cosmos-sdk/pull/8546) Fix caching bug where concurrent calls to GetValidator could cause a node to crash
* (server) [\#8481](https://github.com/cosmos/cosmos-sdk/pull/8481) Don't create files when running `{appd} tendermint show-*` subcommands.
* (client/keys) [\#8436](https://github.com/cosmos/cosmos-sdk/pull/8436) Fix keybase->keyring keys migration.
* (crypto/hd) [\#8607](https://github.com/cosmos/cosmos-sdk/pull/8607) Make DerivePrivateKeyForPath error and not panic on trailing slashes.

### Improvements

* (x/ibc) [\#8458](https://github.com/cosmos/cosmos-sdk/pull/8458) Add `packet_connection` attribute to ibc events to enable relayer filtering
* [\#8396](https://github.com/cosmos/cosmos-sdk/pull/8396) Add support for ARM platform
* (x/bank) [\#8479](https://github.com/cosmos/cosmos-sdk/pull/8479) Aditional client denom metadata validation for `base` and `display` denoms.
* (codec/types) [\#8605](https://github.com/cosmos/cosmos-sdk/pull/8605) Avoid unnecessary allocations for NewAnyWithCustomTypeURL on error.

## [v0.41.0](https://github.com/cosmos/cosmos-sdk/releases/tag/v0.41.0) - 2021-01-26

### State Machine Breaking

* (x/ibc) [\#8266](https://github.com/cosmos/cosmos-sdk/issues/8266) Add amino JSON for IBC messages in order to support Ledger text signing.
* (x/ibc) [\#8404](https://github.com/cosmos/cosmos-sdk/pull/8404) Reorder IBC `ChanOpenAck` and `ChanOpenConfirm` handler execution to perform core handler first, followed by application callbacks.

### Bug Fixes

* (simapp) [\#8418](https://github.com/cosmos/cosmos-sdk/pull/8418) Add balance coin to supply when adding a new genesis account
* (x/bank) [\#8417](https://github.com/cosmos/cosmos-sdk/pull/8417) Validate balances and coin denom metadata on genesis
* (x/staking) [\#8546](https://github.com/cosmos/cosmos-sdk/pull/8546) Fix caching bug where concurrent calls to GetValidator could cause a node to crash

## [v0.40.1](https://github.com/cosmos/cosmos-sdk/releases/tag/v0.40.1) - 2021-01-19

### Improvements

* (x/bank) [\#8302](https://github.com/cosmos/cosmos-sdk/issues/8302) Add gRPC and CLI queries for client denomination metadata.
* (tendermint) Bump Tendermint version to [v0.34.3](https://github.com/tendermint/tendermint/releases/tag/v0.34.3).

### Bug Fixes

* [\#8085](https://github.com/cosmos/cosmos-sdk/pull/8058) fix zero time checks
* [\#8280](https://github.com/cosmos/cosmos-sdk/pull/8280) fix GET /upgrade/current query
* (x/auth) [\#8287](https://github.com/cosmos/cosmos-sdk/pull/8287) Fix `tx sign --signature-only` to return correct sequence value in signature.
* (build) [\8300](https://github.com/cosmos/cosmos-sdk/pull/8300), [\8301](https://github.com/cosmos/cosmos-sdk/pull/8301) Fix reproducible builds
* (types/errors) [\#8355][https://github.com/cosmos/cosmos-sdk/pull/8355] Fix errorWrap `Is` method.
* (x/ibc) [\#8341](https://github.com/cosmos/cosmos-sdk/pull/8341) Fix query latest consensus state.
* (proto) [\#8350][https://github.com/cosmos/cosmos-sdk/pull/8350], [\#8361](https://github.com/cosmos/cosmos-sdk/pull/8361) Update gogo proto deps with v1.3.2 security fixes
* (x/ibc) [\#8359](https://github.com/cosmos/cosmos-sdk/pull/8359) Add missing UnpackInterfaces functions to IBC Query Responses. Fixes 'cannot unpack Any' error for IBC types.
* (x/bank) [\#8317](https://github.com/cosmos/cosmos-sdk/pull/8317) Fix panic when querying for a not found client denomination metadata.


## [v0.40.0](https://github.com/cosmos/cosmos-sdk/releases/tag/v0.40.0) - 2021-01-08

v0.40.0, known as the Stargate release of the Cosmos SDK, is one of the largest releases
of the Cosmos SDK since launch. Please read through this changelog and [release notes](./RELEASE_NOTES.md) to make
sure you are aware of any relevant breaking changes.

### Client Breaking Changes

* __Modules__

* __CLI__
  * (client/keys) [\#5889](https://github.com/cosmos/cosmos-sdk/pull/5889) remove `keys update` command.
  * (x/auth) [\#5844](https://github.com/cosmos/cosmos-sdk/pull/5844) `tx sign` command now returns an error when signing is attempted with offline/multisig keys.
  * (x/auth) [\#6108](https://github.com/cosmos/cosmos-sdk/pull/6108) `tx sign` command's `--validate-signatures` flag is migrated into a `tx validate-signatures` standalone command.
  * (x/auth) [#7788](https://github.com/cosmos/cosmos-sdk/pull/7788) Remove `tx auth` subcommands, all auth subcommands exist as `tx <subcommand>`
  * (x/genutil) [\#6651](https://github.com/cosmos/cosmos-sdk/pull/6651) The `gentx` command has been improved. No longer are `--from` and `--name` flags required. Instead, a single argument, `name`, is required which refers to the key pair in the Keyring. In addition, an optional
  `--moniker` flag can be provided to override the moniker found in `config.toml`.
  * (x/upgrade) [#7697](https://github.com/cosmos/cosmos-sdk/pull/7697) Rename flag name "--time" to "--upgrade-time", "--info" to "--upgrade-info", to keep it consistent with help message.
* __REST / Queriers__
  * (api) [\#6426](https://github.com/cosmos/cosmos-sdk/pull/6426) The ability to start an out-of-process API REST server has now been removed. Instead, the API server is now started in-process along with the application and Tendermint. Configuration options have been added to `app.toml` to enable/disable the API server along with additional HTTP server options.
  * (client) [\#7246](https://github.com/cosmos/cosmos-sdk/pull/7246) The rest server endpoint `/swagger-ui/` is replaced by `/swagger/`, and contains swagger documentation for gRPC Gateway routes in addition to legacy REST routes. Swagger API is exposed only if set in `app.toml`.
  * (x/auth) [\#5702](https://github.com/cosmos/cosmos-sdk/pull/5702) The `x/auth` querier route has changed from `"acc"` to `"auth"`.
  * (x/bank) [\#5572](https://github.com/cosmos/cosmos-sdk/pull/5572) The `/bank/balances/{address}` endpoint now returns all account balances or a single balance by denom when the `denom` query parameter is present.
  * (x/evidence) [\#5952](https://github.com/cosmos/cosmos-sdk/pull/5952) Remove CLI and REST handlers for querying `x/evidence` parameters.
  * (x/gov) [#6295](https://github.com/cosmos/cosmos-sdk/pull/6295) Fix typo in querying governance params.
* __General__
  * (baseapp) [\#6384](https://github.com/cosmos/cosmos-sdk/pull/6384) The `Result.Data` is now a Protocol Buffer encoded binary blob of type `TxData`. The `TxData` contains `Data` which contains a list of Protocol Buffer encoded message data and the corresponding message type.
  * (client) [\#5783](https://github.com/cosmos/cosmos-sdk/issues/5783) Unify all coins representations on JSON client requests for governance proposals.
  * (crypto) [\#7419](https://github.com/cosmos/cosmos-sdk/pull/7419) The SDK doesn't use Tendermint's `crypto.PubKey`
      interface anymore, and uses instead it's own `PubKey` interface, defined in `crypto/types`. Replace all instances of
      `crypto.PubKey` by `cryptotypes.Pubkey`.
  * (store/rootmulti) [\#6390](https://github.com/cosmos/cosmos-sdk/pull/6390) Proofs of empty stores are no longer supported.
  * (store/types) [\#5730](https://github.com/cosmos/cosmos-sdk/pull/5730) store.types.Cp() is removed in favour of types.CopyBytes().
  * (x/auth) [\#6054](https://github.com/cosmos/cosmos-sdk/pull/6054) Remove custom JSON marshaling for base accounts as multsigs cannot be bech32 decoded.
  * (x/auth/vesting) [\#6859](https://github.com/cosmos/cosmos-sdk/pull/6859) Custom JSON marshaling of vesting accounts was removed. Vesting accounts are now marshaled using their default proto or amino JSON representation.
  * (x/bank) [\#5785](https://github.com/cosmos/cosmos-sdk/issues/5785) In x/bank errors, JSON strings coerced to valid UTF-8 bytes at JSON marshalling time
  are now replaced by human-readable expressions. This change can potentially break compatibility with all those client side tools
  that parse log messages.
  * (x/evidence) [\#7538](https://github.com/cosmos/cosmos-sdk/pull/7538) The ABCI's `Result.Data` field for
    `MsgSubmitEvidence` responses does not contain the raw evidence's hash, but the protobuf encoded
    `MsgSubmitEvidenceResponse` struct.
  * (x/gov) [\#7533](https://github.com/cosmos/cosmos-sdk/pull/7533) The ABCI's `Result.Data` field for
    `MsgSubmitProposal` responses does not contain a raw binary encoding of the `proposalID`, but the protobuf encoded
    `MsgSubmitSubmitProposalResponse` struct.
  * (x/gov) [\#6859](https://github.com/cosmos/cosmos-sdk/pull/6859) `ProposalStatus` and `VoteOption` are now JSON serialized using its protobuf name, so expect names like `PROPOSAL_STATUS_DEPOSIT_PERIOD` as opposed to `DepositPeriod`.
  * (x/staking) [\#7499](https://github.com/cosmos/cosmos-sdk/pull/7499) `BondStatus` is now a protobuf `enum` instead
    of an `int32`, and JSON serialized using its protobuf name, so expect names like `BOND_STATUS_UNBONDING` as opposed
    to `Unbonding`.
  * (x/staking) [\#7556](https://github.com/cosmos/cosmos-sdk/pull/7556) The ABCI's `Result.Data` field for
    `MsgBeginRedelegate` and `MsgUndelegate` responses does not contain custom binary marshaled `completionTime`, but the
    protobuf encoded `MsgBeginRedelegateResponse` and `MsgUndelegateResponse` structs respectively

### API Breaking Changes

* __Baseapp / Client__
  * (AppModule) [\#7518](https://github.com/cosmos/cosmos-sdk/pull/7518) [\#7584](https://github.com/cosmos/cosmos-sdk/pull/7584) Rename `AppModule.RegisterQueryServices` to `AppModule.RegisterServices`, as this method now registers multiple services (the gRPC query service and the protobuf Msg service). A `Configurator` struct is used to hold the different services.
  * (baseapp) [\#5865](https://github.com/cosmos/cosmos-sdk/pull/5865) The `SimulationResponse` returned from tx simulation is now JSON encoded instead of Amino binary.
  * (client) [\#6290](https://github.com/cosmos/cosmos-sdk/pull/6290) `CLIContext` is renamed to `Context`. `Context` and all related methods have been moved from package context to client.
  * (client) [\#6525](https://github.com/cosmos/cosmos-sdk/pull/6525) Removed support for `indent` in JSON responses. Clients should consider piping to an external tool such as `jq`.
  * (client) [\#8107](https://github.com/cosmos/cosmos-sdk/pull/8107) Renamed `PrintOutput` and `PrintOutputLegacy`
      methods of the `context.Client` object to `PrintProto` and `PrintObjectLegacy`.
  * (client/flags) [\#6632](https://github.com/cosmos/cosmos-sdk/pull/6632) Remove NewCompletionCmd(), the function is now available in tendermint.
  * (client/input) [\#5904](https://github.com/cosmos/cosmos-sdk/pull/5904) Removal of unnecessary `GetCheckPassword`, `PrintPrefixed` functions.
  * (client/keys) [\#5889](https://github.com/cosmos/cosmos-sdk/pull/5889) Rename `NewKeyBaseFromDir()` -> `NewLegacyKeyBaseFromDir()`.
  * (client/keys) [\#5820](https://github.com/cosmos/cosmos-sdk/pull/5820/) Removed method CloseDB from Keybase interface.
  * (client/rpc) [\#6290](https://github.com/cosmos/cosmos-sdk/pull/6290) `client` package and subdirs reorganization.
  * (client/lcd) [\#6290](https://github.com/cosmos/cosmos-sdk/pull/6290) `CliCtx` of struct `RestServer` in package client/lcd has been renamed to `ClientCtx`.
  * (codec) [\#6330](https://github.com/cosmos/cosmos-sdk/pull/6330) `codec.RegisterCrypto` has been moved to the `crypto/codec` package and the global `codec.Cdc` Amino instance has been deprecated and moved to the `codec/legacy_global` package.
  * (codec) [\#8080](https://github.com/cosmos/cosmos-sdk/pull/8080) Updated the `codec.Marshaler` interface
    * Moved `MarshalAny` and `UnmarshalAny` helper functions to `codec.Marshaler` and renamed to `MarshalInterface` and
      `UnmarshalInterface` respectively. These functions must take interface as a parameter (not a concrete type nor `Any`
      object). Underneath they use `Any` wrapping for correct protobuf serialization.
  * (crypto) [\#6780](https://github.com/cosmos/cosmos-sdk/issues/6780) Move ledger code to its own package.
  * (crypto/types/multisig) [\#6373](https://github.com/cosmos/cosmos-sdk/pull/6373) `multisig.Multisignature` has been renamed  to `AminoMultisignature`
  * (codec) `*codec.LegacyAmino` is now a wrapper around Amino which provides backwards compatibility with protobuf `Any`. ALL legacy code should use `*codec.LegacyAmino` instead of `*amino.Codec` directly
  * (crypto) [\#5880](https://github.com/cosmos/cosmos-sdk/pull/5880) Merge `crypto/keys/mintkey` into `crypto`.
  * (crypto/hd) [\#5904](https://github.com/cosmos/cosmos-sdk/pull/5904) `crypto/keys/hd` moved to `crypto/hd`.
  * (crypto/keyring):
    * [\#5866](https://github.com/cosmos/cosmos-sdk/pull/5866) Rename `crypto/keys/` to `crypto/keyring/`.
    * [\#5904](https://github.com/cosmos/cosmos-sdk/pull/5904) `Keybase` -> `Keyring` interfaces migration. `LegacyKeybase` interface is added in order
  to guarantee limited backward compatibility with the old Keybase interface for the sole purpose of migrating keys across the new keyring backends. `NewLegacy`
  constructor is provided [\#5889](https://github.com/cosmos/cosmos-sdk/pull/5889) to allow for smooth migration of keys from the legacy LevelDB based implementation
  to new keyring backends. Plus, the package and the new keyring no longer depends on the sdk.Config singleton. Please consult the [package documentation](https://github.com/cosmos/cosmos-sdk/tree/master/crypto/keyring/doc.go) for more
  information on how to implement the new `Keyring` interface.
    * [\#5858](https://github.com/cosmos/cosmos-sdk/pull/5858) Make Keyring store keys by name and address's hexbytes representation.
  * (export) [\#5952](https://github.com/cosmos/cosmos-sdk/pull/5952) `AppExporter` now returns ABCI consensus parameters to be included in marshaled exported state. These parameters must be returned from the application via the `BaseApp`.
  * (simapp) Deprecating and renaming `MakeEncodingConfig` to `MakeTestEncodingConfig` (both in `simapp` and `simapp/params` packages).
  * (store) [\#5803](https://github.com/cosmos/cosmos-sdk/pull/5803) The `store.CommitMultiStore` interface now includes the new `snapshots.Snapshotter` interface as well.
  * (types) [\#5579](https://github.com/cosmos/cosmos-sdk/pull/5579) The `keepRecent` field has been removed from the `PruningOptions` type.
  The `PruningOptions` type now only includes fields `KeepEvery` and `SnapshotEvery`, where `KeepEvery`
  determines which committed heights are flushed to disk and `SnapshotEvery` determines which of these
  heights are kept after pruning. The `IsValid` method should be called whenever using these options. Methods
  `SnapshotVersion` and `FlushVersion` accept a version arugment and determine if the version should be
  flushed to disk or kept as a snapshot. Note, `KeepRecent` is automatically inferred from the options
  and provided directly the IAVL store.
  * (types) [\#5533](https://github.com/cosmos/cosmos-sdk/pull/5533) Refactored `AppModuleBasic` and `AppModuleGenesis`
  to now accept a `codec.JSONMarshaler` for modular serialization of genesis state.
  * (types/rest) [\#5779](https://github.com/cosmos/cosmos-sdk/pull/5779) Drop unused Parse{Int64OrReturnBadRequest,QueryParamBool}() functions.
* __Modules__
  * (modules) [\#7243](https://github.com/cosmos/cosmos-sdk/pull/7243) Rename `RegisterCodec` to `RegisterLegacyAminoCodec` and `codec.New()` is now renamed to `codec.NewLegacyAmino()`
  * (modules) [\#6564](https://github.com/cosmos/cosmos-sdk/pull/6564) Constant `DefaultParamspace` is removed from all modules, use ModuleName instead.
  * (modules) [\#5989](https://github.com/cosmos/cosmos-sdk/pull/5989) `AppModuleBasic.GetTxCmd` now takes a single `CLIContext` parameter.
  * (modules) [\#5664](https://github.com/cosmos/cosmos-sdk/pull/5664) Remove amino `Codec` from simulation `StoreDecoder`, which now returns a function closure in order to unmarshal the key-value pairs.
  * (modules) [\#5555](https://github.com/cosmos/cosmos-sdk/pull/5555) Move `x/auth/client/utils/` types and functions to `x/auth/client/`.
  * (modules) [\#5572](https://github.com/cosmos/cosmos-sdk/pull/5572) Move account balance logic and APIs from `x/auth` to `x/bank`.
  * (modules) [\#6326](https://github.com/cosmos/cosmos-sdk/pull/6326) `AppModuleBasic.GetQueryCmd` now takes a single `client.Context` parameter.
  * (modules) [\#6336](https://github.com/cosmos/cosmos-sdk/pull/6336) `AppModuleBasic.RegisterQueryService` method was added to support gRPC queries, and `QuerierRoute` and `NewQuerierHandler` were deprecated.
  * (modules) [\#6311](https://github.com/cosmos/cosmos-sdk/issues/6311) Remove `alias.go` usage
  * (modules) [\#6447](https://github.com/cosmos/cosmos-sdk/issues/6447) Rename `blacklistedAddrs` to `blockedAddrs`.
  * (modules) [\#6834](https://github.com/cosmos/cosmos-sdk/issues/6834) Add `RegisterInterfaces` method to `AppModuleBasic` to support registration of protobuf interface types.
  * (modules) [\#6734](https://github.com/cosmos/cosmos-sdk/issues/6834) Add `TxEncodingConfig` parameter to `AppModuleBasic.ValidateGenesis` command to support JSON tx decoding in `genutil`.
  * (modules) [#7764](https://github.com/cosmos/cosmos-sdk/pull/7764) Added module initialization options:
    * `server/types.AppExporter` requires extra argument: `AppOptions`.
    * `server.AddCommands` requires extra argument: `addStartFlags types.ModuleInitFlags`
    * `x/crisis.NewAppModule` has a new attribute: `skipGenesisInvariants`. [PR](https://github.com/cosmos/cosmos-sdk/pull/7764)
  * (types) [\#6327](https://github.com/cosmos/cosmos-sdk/pull/6327) `sdk.Msg` now inherits `proto.Message`, as a result all `sdk.Msg` types now use pointer semantics.
  * (types) [\#7032](https://github.com/cosmos/cosmos-sdk/pull/7032) All types ending with `ID` (e.g. `ProposalID`) now end with `Id` (e.g. `ProposalId`), to match default Protobuf generated format. Also see [\#7033](https://github.com/cosmos/cosmos-sdk/pull/7033) for more details.
  * (x/auth) [\#6029](https://github.com/cosmos/cosmos-sdk/pull/6029) Module accounts have been moved from `x/supply` to `x/auth`.
  * (x/auth) [\#6443](https://github.com/cosmos/cosmos-sdk/issues/6443) Move `FeeTx` and `TxWithMemo` interfaces from `x/auth/ante` to `types`.
  * (x/auth) [\#7006](https://github.com/cosmos/cosmos-sdk/pull/7006) All `AccountRetriever` methods now take `client.Context` as a parameter instead of as a struct member.
  * (x/auth) [\#6270](https://github.com/cosmos/cosmos-sdk/pull/6270) The passphrase argument has been removed from the signature of the following functions and methods: `BuildAndSign`, ` MakeSignature`, ` SignStdTx`, `TxBuilder.BuildAndSign`, `TxBuilder.Sign`, `TxBuilder.SignStdTx`
  * (x/auth) [\#6428](https://github.com/cosmos/cosmos-sdk/issues/6428):
    * `NewAnteHandler` and `NewSigVerificationDecorator` both now take a `SignModeHandler` parameter.
    * `SignatureVerificationGasConsumer` now has the signature: `func(meter sdk.GasMeter, sig signing.SignatureV2, params types.Params) error`.
    * The `SigVerifiableTx` interface now has a `GetSignaturesV2() ([]signing.SignatureV2, error)` method and no longer has the `GetSignBytes` method.
  * (x/auth/tx) [\#8106](https://github.com/cosmos/cosmos-sdk/pull/8106) change related to missing append functionality in
      client transaction signing
    + added `overwriteSig` argument to `x/auth/client.SignTx` and `client/tx.Sign` functions.
    + removed `x/auth/tx.go:wrapper.GetSignatures`. The `wrapper` provides `TxBuilder` functionality, and it's a private
      structure. That function was not used at all and it's not exposed through the `TxBuilder` interface.
  * (x/bank) [\#7327](https://github.com/cosmos/cosmos-sdk/pull/7327) AddCoins and SubtractCoins no longer return a resultingValue and will only return an error.
  * (x/capability) [#7918](https://github.com/cosmos/cosmos-sdk/pull/7918) Add x/capability safety checks:
    * All outward facing APIs will now check that capability is not nil and name is not empty before performing any state-machine changes
    * `SetIndex` has been renamed to `InitializeIndex`
  * (x/evidence) [\#7251](https://github.com/cosmos/cosmos-sdk/pull/7251) New evidence types and light client evidence handling. The module function names changed.
  * (x/evidence) [\#5952](https://github.com/cosmos/cosmos-sdk/pull/5952) Remove APIs for getting and setting `x/evidence` parameters. `BaseApp` now uses a `ParamStore` to manage Tendermint consensus parameters which is managed via the `x/params` `Substore` type.
  * (x/gov) [\#6147](https://github.com/cosmos/cosmos-sdk/pull/6147) The `Content` field on `Proposal` and `MsgSubmitProposal`
    is now `Any` in concordance with [ADR 019](docs/architecture/adr-019-protobuf-state-encoding.md) and `GetContent` should now
    be used to retrieve the actual proposal `Content`. Also the `NewMsgSubmitProposal` constructor now may return an `error`
  * (x/ibc) [\#6374](https://github.com/cosmos/cosmos-sdk/pull/6374) `VerifyMembership` and `VerifyNonMembership` now take a `specs []string` argument to specify the proof format used for verification. Most SDK chains can simply use `commitmenttypes.GetSDKSpecs()` for this argument.
  * (x/params) [\#5619](https://github.com/cosmos/cosmos-sdk/pull/5619) The `x/params` keeper now accepts a `codec.Marshaller` instead of
  a reference to an amino codec. Amino is still used for JSON serialization.
  * (x/staking) [\#6451](https://github.com/cosmos/cosmos-sdk/pull/6451) `DefaultParamspace` and `ParamKeyTable` in staking module are moved from keeper to types to enforce consistency.
  * (x/staking) [\#7419](https://github.com/cosmos/cosmos-sdk/pull/7419) The `TmConsPubKey` method on ValidatorI has been
      removed and replaced instead by `ConsPubKey` (which returns a SDK `cryptotypes.PubKey`) and `TmConsPublicKey` (which
      returns a Tendermint proto PublicKey).
  * (x/staking/types) [\#7447](https://github.com/cosmos/cosmos-sdk/issues/7447) Remove bech32 PubKey support:
    * `ValidatorI` interface update. `GetConsPubKey` renamed to `TmConsPubKey` (consensus public key must be a tendermint key). `TmConsPubKey`, `GetConsAddr` methods return error.
    * `Validator` update. Methods changed in `ValidatorI` (as described above) and `ToTmValidator` return error.
    * `Validator.ConsensusPubkey` type changed from `string` to `codectypes.Any`.
    * `MsgCreateValidator.Pubkey` type changed from `string` to `codectypes.Any`.
  * (x/supply) [\#6010](https://github.com/cosmos/cosmos-sdk/pull/6010) All `x/supply` types and APIs have been moved to `x/bank`.
  * [\#6409](https://github.com/cosmos/cosmos-sdk/pull/6409) Rename all IsEmpty methods to Empty across the codebase and enforce consistency.
  * [\#6231](https://github.com/cosmos/cosmos-sdk/pull/6231) Simplify `AppModule` interface, `Route` and `NewHandler` methods become only `Route`
  and returns a new `Route` type.
  * (x/slashing) [\#6212](https://github.com/cosmos/cosmos-sdk/pull/6212) Remove `Get*` prefixes from key construction functions
  * (server) [\#6079](https://github.com/cosmos/cosmos-sdk/pull/6079) Remove `UpgradeOldPrivValFile` (deprecated in Tendermint Core v0.28).
  * [\#5719](https://github.com/cosmos/cosmos-sdk/pull/5719) Bump Go requirement to 1.14+


### State Machine Breaking

* __General__
  * (client) [\#7268](https://github.com/cosmos/cosmos-sdk/pull/7268) / [\#7147](https://github.com/cosmos/cosmos-sdk/pull/7147) Introduce new protobuf based PubKeys, and migrate PubKey in BaseAccount to use this new protobuf based PubKey format

* __Modules__
  * (modules) [\#5572](https://github.com/cosmos/cosmos-sdk/pull/5572) Separate balance from accounts per ADR 004.
    * Account balances are now persisted and retrieved via the `x/bank` module.
    * Vesting account interface has been modified to account for changes.
    * Callers to `NewBaseVestingAccount` are responsible for verifying account balance in relation to
    the original vesting amount.
    * The `SendKeeper` and `ViewKeeper` interfaces in `x/bank` have been modified to account for changes.
  * (x/auth) [\#5533](https://github.com/cosmos/cosmos-sdk/pull/5533) Migrate the `x/auth` module to use Protocol Buffers for state
  serialization instead of Amino.
    * The `BaseAccount.PubKey` field is now represented as a Bech32 string instead of a `crypto.Pubkey`.
    * `NewBaseAccountWithAddress` now returns a reference to a `BaseAccount`.
    * The `x/auth` module now accepts a `Codec` interface which extends the `codec.Marshaler` interface by
    requiring a concrete codec to know how to serialize accounts.
    * The `AccountRetriever` type now accepts a `Codec` in its constructor in order to know how to
    serialize accounts.
  * (x/bank) [\#6518](https://github.com/cosmos/cosmos-sdk/pull/6518) Support for global and per-denomination send enabled flags.
    * Existing send_enabled global flag has been moved into a Params structure as `default_send_enabled`.
    * An array of: `{denom: string, enabled: bool}` is added to bank Params to support per-denomination override of global default value.
  * (x/distribution) [\#5610](https://github.com/cosmos/cosmos-sdk/pull/5610) Migrate the `x/distribution` module to use Protocol Buffers for state
  serialization instead of Amino. The exact codec used is `codec.HybridCodec` which utilizes Protobuf for binary encoding and Amino
  for JSON encoding.
    * `ValidatorHistoricalRewards.ReferenceCount` is now of types `uint32` instead of `uint16`.
    * `ValidatorSlashEvents` is now a struct with `slashevents`.
    * `ValidatorOutstandingRewards` is now a struct with `rewards`.
    * `ValidatorAccumulatedCommission` is now a struct with `commission`.
    * The `Keeper` constructor now takes a `codec.Marshaler` instead of a concrete Amino codec. This exact type
    provided is specified by `ModuleCdc`.
  * (x/evidence) [\#5634](https://github.com/cosmos/cosmos-sdk/pull/5634) Migrate the `x/evidence` module to use Protocol Buffers for state
  serialization instead of Amino.
    * The `internal` sub-package has been removed in order to expose the types proto file.
    * The module now accepts a `Codec` interface which extends the `codec.Marshaler` interface by
    requiring a concrete codec to know how to serialize `Evidence` types.
    * The `MsgSubmitEvidence` message has been removed in favor of `MsgSubmitEvidenceBase`. The application-level
    codec must now define the concrete `MsgSubmitEvidence` type which must implement the module's `MsgSubmitEvidence`
    interface.
  * (x/evidence) [\#5952](https://github.com/cosmos/cosmos-sdk/pull/5952) Remove parameters from `x/evidence` genesis and module state. The `x/evidence` module now solely uses Tendermint consensus parameters to determine of evidence is valid or not.
  * (x/gov) [\#5737](https://github.com/cosmos/cosmos-sdk/pull/5737) Migrate the `x/gov` module to use Protocol
  Buffers for state serialization instead of Amino.
    * `MsgSubmitProposal` will be removed in favor of the application-level proto-defined `MsgSubmitProposal` which
    implements the `MsgSubmitProposalI` interface. Applications should extend the `NewMsgSubmitProposalBase` type
    to define their own concrete `MsgSubmitProposal` types.
    * The module now accepts a `Codec` interface which extends the `codec.Marshaler` interface by
    requiring a concrete codec to know how to serialize `Proposal` types.
  * (x/mint) [\#5634](https://github.com/cosmos/cosmos-sdk/pull/5634) Migrate the `x/mint` module to use Protocol Buffers for state
  serialization instead of Amino.
    * The `internal` sub-package has been removed in order to expose the types proto file.
  * (x/slashing) [\#5627](https://github.com/cosmos/cosmos-sdk/pull/5627) Migrate the `x/slashing` module to use Protocol Buffers for state
  serialization instead of Amino. The exact codec used is `codec.HybridCodec` which utilizes Protobuf for binary encoding and Amino
  for JSON encoding.
    * The `Keeper` constructor now takes a `codec.Marshaler` instead of a concrete Amino codec. This exact type
    provided is specified by `ModuleCdc`.
  * (x/staking) [\#6844](https://github.com/cosmos/cosmos-sdk/pull/6844) Validators are now inserted into the unbonding queue based on their unbonding time and height. The relevant keeper APIs are modified to reflect these changes by now also requiring a height.
  * (x/staking) [\#6061](https://github.com/cosmos/cosmos-sdk/pull/6061) Allow a validator to immediately unjail when no signing info is present due to
  falling below their minimum self-delegation and never having been bonded. The validator may immediately unjail once they've met their minimum self-delegation.
  * (x/staking) [\#5600](https://github.com/cosmos/cosmos-sdk/pull/5600) Migrate the `x/staking` module to use Protocol Buffers for state
  serialization instead of Amino. The exact codec used is `codec.HybridCodec` which utilizes Protobuf for binary encoding and Amino
  for JSON encoding.
    * `BondStatus` is now of type `int32` instead of `byte`.
    * Types of `int16` in the `Params` type are now of type `int32`.
    * Every reference of `crypto.Pubkey` in context of a `Validator` is now of type string. `GetPubKeyFromBech32` must be used to get the `crypto.Pubkey`.
    * The `Keeper` constructor now takes a `codec.Marshaler` instead of a concrete Amino codec. This exact type
    provided is specified by `ModuleCdc`.
  * (x/staking) [\#7979](https://github.com/cosmos/cosmos-sdk/pull/7979) keeper pubkey storage serialization migration
      from bech32 to protobuf.
  * (x/supply) [\#6010](https://github.com/cosmos/cosmos-sdk/pull/6010) Removed the `x/supply` module by merging the existing types and APIs into the `x/bank` module.
  * (x/supply) [\#5533](https://github.com/cosmos/cosmos-sdk/pull/5533) Migrate the `x/supply` module to use Protocol Buffers for state
  serialization instead of Amino.
    * The `internal` sub-package has been removed in order to expose the types proto file.
    * The `x/supply` module now accepts a `Codec` interface which extends the `codec.Marshaler` interface by
    requiring a concrete codec to know how to serialize `SupplyI` types.
    * The `SupplyI` interface has been modified to no longer return `SupplyI` on methods. Instead the
    concrete type's receiver should modify the type.
  * (x/upgrade) [\#5659](https://github.com/cosmos/cosmos-sdk/pull/5659) Migrate the `x/upgrade` module to use Protocol
  Buffers for state serialization instead of Amino.
    * The `internal` sub-package has been removed in order to expose the types proto file.
    * The `x/upgrade` module now accepts a `codec.Marshaler` interface.

### Features

* __Baseapp / Client / REST__
  * (x/auth) [\#6213](https://github.com/cosmos/cosmos-sdk/issues/6213) Introduce new protobuf based path for transaction signing, see [ADR020](https://github.com/cosmos/cosmos-sdk/blob/master/docs/architecture/adr-020-protobuf-transaction-encoding.md) for more details
  * (x/auth) [\#6350](https://github.com/cosmos/cosmos-sdk/pull/6350) New sign-batch command to sign StdTx batch files.
  * (baseapp) [\#5803](https://github.com/cosmos/cosmos-sdk/pull/5803) Added support for taking state snapshots at regular height intervals, via options `snapshot-interval` and `snapshot-keep-recent`.
  * (baseapp) [\#7519](https://github.com/cosmos/cosmos-sdk/pull/7519) Add `ServiceMsgRouter` to BaseApp to handle routing of protobuf service `Msg`s. The two new types defined in ADR 031, `sdk.ServiceMsg` and `sdk.MsgRequest` are introduced with this router.
  * (client) [\#5921](https://github.com/cosmos/cosmos-sdk/issues/5921) Introduce new gRPC and gRPC Gateway based APIs for querying app & module data. See [ADR021](https://github.com/cosmos/cosmos-sdk/blob/master/docs/architecture/adr-021-protobuf-query-encoding.md) for more details
  * (cli) [\#7485](https://github.com/cosmos/cosmos-sdk/pull/7485) Introduce a new optional `--keyring-dir` flag that allows clients to specify a Keyring directory if it does not reside in the directory specified by `--home`.
  * (cli) [\#7221](https://github.com/cosmos/cosmos-sdk/pull/7221) Add the option of emitting amino encoded json from the CLI
  * (codec) [\#7519](https://github.com/cosmos/cosmos-sdk/pull/7519) `InterfaceRegistry` now inherits `jsonpb.AnyResolver`, and has a `RegisterCustomTypeURL` method to support ADR 031 packing of `Any`s. `AnyResolver` is now a required parameter to `RejectUnknownFields`.
  * (coin) [\#6755](https://github.com/cosmos/cosmos-sdk/pull/6755) Add custom regex validation for `Coin` denom by overwriting `CoinDenomRegex` when using `/types/coin.go`.
  * (config) [\#7265](https://github.com/cosmos/cosmos-sdk/pull/7265) Support Tendermint block pruning through a new `min-retain-blocks` configuration that can be set in either `app.toml` or via the CLI. This parameter is used in conjunction with other criteria to determine the height at which Tendermint should prune blocks.
  * (events) [\#7121](https://github.com/cosmos/cosmos-sdk/pull/7121) The application now derives what events are indexed by Tendermint via the `index-events` configuration in `app.toml`, which is a list of events taking the form `{eventType}.{attributeKey}`.
  * (tx) [\#6089](https://github.com/cosmos/cosmos-sdk/pull/6089) Transactions can now have a `TimeoutHeight` set which allows the transaction to be rejected if it's committed at a height greater than the timeout.
  * (rest) [\#6167](https://github.com/cosmos/cosmos-sdk/pull/6167) Support `max-body-bytes` CLI flag for the REST service.
  * (genesis) [\#7089](https://github.com/cosmos/cosmos-sdk/pull/7089) The `export` command now adds a `initial_height` field in the exported JSON. Baseapp's `CommitMultiStore` now also has a `SetInitialVersion` setter, so it can set the initial store version inside `InitChain` and start a new chain from a given height.
* __General__
  * (crypto/multisig) [\#6241](https://github.com/cosmos/cosmos-sdk/pull/6241) Add Multisig type directly to the repo. Previously this was in tendermint.
  * (codec/types) [\#8106](https://github.com/cosmos/cosmos-sdk/pull/8106) Adding `NewAnyWithCustomTypeURL` to correctly
     marshal Messages in TxBuilder.
  * (tests) [\#6489](https://github.com/cosmos/cosmos-sdk/pull/6489) Introduce package `testutil`, new in-process testing network framework for use in integration and unit tests.
  * (tx) Add new auth/tx gRPC & gRPC-Gateway endpoints for basic querying & broadcasting support
    * [\#7842](https://github.com/cosmos/cosmos-sdk/pull/7842) Add TxsByEvent gRPC endpoint
    * [\#7852](https://github.com/cosmos/cosmos-sdk/pull/7852) Add tx broadcast gRPC endpoint
  * (tx) [\#7688](https://github.com/cosmos/cosmos-sdk/pull/7688) Add a new Tx gRPC service with methods `Simulate` and `GetTx` (by hash).
  * (store) [\#5803](https://github.com/cosmos/cosmos-sdk/pull/5803) Added `rootmulti.Store` methods for taking and restoring snapshots, based on `iavl.Store` export/import.
  * (store) [\#6324](https://github.com/cosmos/cosmos-sdk/pull/6324) IAVL store query proofs now return CommitmentOp which wraps an ics23 CommitmentProof
  * (store) [\#6390](https://github.com/cosmos/cosmos-sdk/pull/6390) `RootMulti` store query proofs now return `CommitmentOp` which wraps `CommitmentProofs`
    * `store.Query` now only returns chained `ics23.CommitmentProof` wrapped in `merkle.Proof`
    * `ProofRuntime` only decodes and verifies `ics23.CommitmentProof`
* __Modules__
  * (modules) [\#5921](https://github.com/cosmos/cosmos-sdk/issues/5921) Introduction of Query gRPC service definitions along with REST annotations for gRPC Gateway for each module
  * (modules) [\#7540](https://github.com/cosmos/cosmos-sdk/issues/7540) Protobuf service definitions can now be used for
    packing `Msg`s in transactions as defined in [ADR 031](./docs/architecture/adr-031-msg-service.md). All modules now
    define a `Msg` protobuf service.
  * (x/auth/vesting) [\#7209](https://github.com/cosmos/cosmos-sdk/pull/7209) Create new `MsgCreateVestingAccount` message type along with CLI handler that allows for the creation of delayed and continuous vesting types.
  * (x/capability) [\#5828](https://github.com/cosmos/cosmos-sdk/pull/5828) Capability module integration as outlined in [ADR 3 - Dynamic Capability Store](https://github.com/cosmos/tree/master/docs/architecture/adr-003-dynamic-capability-store.md).
  * (x/crisis) `x/crisis` has a new function: `AddModuleInitFlags`, which will register optional crisis module flags for the start command.
  * (x/ibc) [\#5277](https://github.com/cosmos/cosmos-sdk/pull/5277) `x/ibc` changes from IBC alpha. For more details check the the [`x/ibc/core/spec`](https://github.com/cosmos/cosmos-sdk/tree/master/x/ibc/core/spec) directory, or the ICS specs below:
    * [ICS 002 - Client Semantics](https://github.com/cosmos/ics/tree/master/spec/ics-002-client-semantics) subpackage
    * [ICS 003 - Connection Semantics](https://github.com/cosmos/ics/blob/master/spec/ics-003-connection-semantics) subpackage
    * [ICS 004 - Channel and Packet Semantics](https://github.com/cosmos/ics/blob/master/spec/ics-004-channel-and-packet-semantics) subpackage
    * [ICS 005 - Port Allocation](https://github.com/cosmos/ics/blob/master/spec/ics-005-port-allocation) subpackage
    * [ICS 006 - Solo Machine Client](https://github.com/cosmos/ics/tree/master/spec/ics-006-solo-machine-client) subpackage
    * [ICS 007 - Tendermint Client](https://github.com/cosmos/ics/blob/master/spec/ics-007-tendermint-client) subpackage
    * [ICS 009 - Loopback Client](https://github.com/cosmos/ics/tree/master/spec/ics-009-loopback-client) subpackage
    * [ICS 020 - Fungible Token Transfer](https://github.com/cosmos/ics/tree/master/spec/ics-020-fungible-token-transfer) subpackage
    * [ICS 023 - Vector Commitments](https://github.com/cosmos/ics/tree/master/spec/ics-023-vector-commitments) subpackage
    * [ICS 024 - Host State Machine Requirements](https://github.com/cosmos/ics/tree/master/spec/ics-024-host-requirements) subpackage
  * (x/ibc) [\#6374](https://github.com/cosmos/cosmos-sdk/pull/6374) ICS-23 Verify functions will now accept and verify ics23 CommitmentProofs exclusively
  * (x/params) [\#6005](https://github.com/cosmos/cosmos-sdk/pull/6005) Add new CLI command for querying raw x/params parameters by subspace and key.

### Bug Fixes

* __Baseapp / Client / REST__
  * (client) [\#5964](https://github.com/cosmos/cosmos-sdk/issues/5964) `--trust-node` is now false by default - for real. Users must ensure it is set to true if they don't want to enable the verifier.
  * (client) [\#6402](https://github.com/cosmos/cosmos-sdk/issues/6402) Fix `keys add` `--algo` flag which only worked for Tendermint's `secp256k1` default key signing algorithm.
  * (client) [\#7699](https://github.com/cosmos/cosmos-sdk/pull/7699) Fix panic in context when setting invalid nodeURI. `WithNodeURI` does not set the `Client` in the context.
  * (export) [\#6510](https://github.com/cosmos/cosmos-sdk/pull/6510/) Field TimeIotaMs now is included in genesis file while exporting.
  * (rest) [\#5906](https://github.com/cosmos/cosmos-sdk/pull/5906) Fix an issue that make some REST calls panic when sending invalid or incomplete requests.
  * (crypto) [\#7966](https://github.com/cosmos/cosmos-sdk/issues/7966) `Bip44Params` `String()` function now correctly
      returns the absolute HD path by adding the `m/` prefix.
  * (crypto/keyring) [\#5844](https://github.com/cosmos/cosmos-sdk/pull/5844) `Keyring.Sign()` methods no longer decode amino signatures when method receivers
  are offline/multisig keys.
  * (store) [\#7415](https://github.com/cosmos/cosmos-sdk/pull/7415) Allow new stores to be registered during on-chain upgrades.
* __Modules__
  * (modules) [\#5569](https://github.com/cosmos/cosmos-sdk/issues/5569) `InitGenesis`, for the relevant modules, now ensures module accounts exist.
  * (x/auth) [\#5892](https://github.com/cosmos/cosmos-sdk/pull/5892) Add `RegisterKeyTypeCodec` to register new
  types (eg. keys) to the `auth` module internal amino codec.
  * (x/bank) [\#6536](https://github.com/cosmos/cosmos-sdk/pull/6536) Fix bug in `WriteGeneratedTxResponse` function used by multiple
  REST endpoints. Now it writes a Tx in StdTx format.
  * (x/genutil) [\#5938](https://github.com/cosmos/cosmos-sdk/pull/5938) Fix `InitializeNodeValidatorFiles` error handling.
  * (x/gentx) [\#8183](https://github.com/cosmos/cosmos-sdk/pull/8183) change gentx cmd amount to arg from flag
  * (x/gov) [#7641](https://github.com/cosmos/cosmos-sdk/pull/7641) Fix tally calculation precision error.
  * (x/staking) [\#6529](https://github.com/cosmos/cosmos-sdk/pull/6529) Export validator addresses (previously was empty).
  * (x/staking) [\#5949](https://github.com/cosmos/cosmos-sdk/pull/5949) Skip staking `HistoricalInfoKey` in simulations as headers are not exported.
  * (x/staking) [\#6061](https://github.com/cosmos/cosmos-sdk/pull/6061) Allow a validator to immediately unjail when no signing info is present due to
falling below their minimum self-delegation and never having been bonded. The validator may immediately unjail once they've met their minimum self-delegation.
* __General__
  * (types) [\#7038](https://github.com/cosmos/cosmos-sdk/issues/7038) Fix infinite looping of `ApproxRoot` by including a hard-coded maximum iterations limit of 100.
  * (types) [\#7084](https://github.com/cosmos/cosmos-sdk/pull/7084) Fix panic when calling `BigInt()` on an uninitialized `Int`.
  * (simulation) [\#7129](https://github.com/cosmos/cosmos-sdk/issues/7129) Fix support for custom `Account` and key types on auth's simulation.


### Improvements
* __Baseapp / Client / REST__
  * (baseapp) [\#6186](https://github.com/cosmos/cosmos-sdk/issues/6186) Support emitting events during `AnteHandler` execution.
  * (baseapp) [\#6053](https://github.com/cosmos/cosmos-sdk/pull/6053) Customizable panic recovery handling added for `app.runTx()` method (as proposed in the [ADR 22](https://github.com/cosmos/cosmos-sdk/blob/master/docs/architecture/adr-022-custom-panic-handling.md)). Adds ability for developers to register custom panic handlers extending standard ones.
  * (client) [\#5810](https://github.com/cosmos/cosmos-sdk/pull/5810) Added a new `--offline` flag that allows commands to be executed without an
  internet connection. Previously, `--generate-only` served this purpose in addition to only allowing txs to be generated. Now, `--generate-only` solely
  allows txs to be generated without being broadcasted and disallows Keybase use and `--offline` allows the use of Keybase but does not allow any
  functionality that requires an online connection.
  * (cli) [#7764](https://github.com/cosmos/cosmos-sdk/pull/7764) Update x/banking and x/crisis InitChain to improve node startup time
  * (client) [\#5856](https://github.com/cosmos/cosmos-sdk/pull/5856) Added the possibility to set `--offline` flag with config command.
  * (client) [\#5895](https://github.com/cosmos/cosmos-sdk/issues/5895) show config options in the config command's help screen.
  * (client/keys) [\#8043](https://github.com/cosmos/cosmos-sdk/pull/8043) Add support for export of unarmored private key
  * (client/tx) [\#7801](https://github.com/cosmos/cosmos-sdk/pull/7801) Update sign-batch multisig to work online
  * (x/genutil) [\#8099](https://github.com/cosmos/cosmos-sdk/pull/8099) `init` now supports a `--recover` flag to recover
      the private validator key from a given mnemonic
* __Modules__
  * (x/auth) [\#5702](https://github.com/cosmos/cosmos-sdk/pull/5702) Add parameter querying support for `x/auth`.
  * (x/auth/ante) [\#6040](https://github.com/cosmos/cosmos-sdk/pull/6040) `AccountKeeper` interface used for `NewAnteHandler` and handler's decorators to add support of using custom `AccountKeeper` implementations.
  * (x/evidence) [\#5952](https://github.com/cosmos/cosmos-sdk/pull/5952) Tendermint Consensus parameters can now be changed via parameter change proposals through `x/gov`.
  * (x/evidence) [\#5961](https://github.com/cosmos/cosmos-sdk/issues/5961) Add `StoreDecoder` simulation for evidence module.
  * (x/ibc) [\#5948](https://github.com/cosmos/cosmos-sdk/issues/5948) Add `InitGenesis` and `ExportGenesis` functions for `ibc` module.
  * (x/ibc-transfer) [\#6871](https://github.com/cosmos/cosmos-sdk/pull/6871) Implement [ADR 001 - Coin Source Tracing](./docs/architecture/adr-001-coin-source-tracing.md).
  * (x/staking) [\#6059](https://github.com/cosmos/cosmos-sdk/pull/6059) Updated `HistoricalEntries` parameter default to 100.
  * (x/staking) [\#5584](https://github.com/cosmos/cosmos-sdk/pull/5584) Add util function `ToTmValidator` that converts a `staking.Validator` type to `*tmtypes.Validator`.
  * (x/staking) [\#6163](https://github.com/cosmos/cosmos-sdk/pull/6163) CLI and REST call to unbonding delegations and delegations now accept
  pagination.
  * (x/staking) [\#8178](https://github.com/cosmos/cosmos-sdk/pull/8178) Update default historical header number for stargate
* __General__
  * (crypto) [\#7987](https://github.com/cosmos/cosmos-sdk/pull/7987) Fix the inconsistency of CryptoCdc, only use
      `codec/legacy.Cdc`.
  * (logging) [\#8072](https://github.com/cosmos/cosmos-sdk/pull/8072) Refactor logging:
    * Use [zerolog](https://github.com/rs/zerolog) over Tendermint's go-kit logging wrapper.
    * Introduce Tendermint's `--log_format=plain|json` flag. Using format `json` allows for emitting structured JSON
    logs which can be consumed by an external logging facility (e.g. Loggly). Both formats log to STDERR.
    * The existing `--log_level` flag and it's default value now solely relates to the global logging
    level (e.g. `info`, `debug`, etc...) instead of `<module>:<level>`.
  * (rest) [#7649](https://github.com/cosmos/cosmos-sdk/pull/7649) Return an unsigned tx in legacy GET /tx endpoint when signature conversion fails
  * (simulation) [\#6002](https://github.com/cosmos/cosmos-sdk/pull/6002) Add randomized consensus params into simulation.
  * (store) [\#6481](https://github.com/cosmos/cosmos-sdk/pull/6481) Move `SimpleProofsFromMap` from Tendermint into the SDK.
  * (store) [\#6719](https://github.com/cosmos/cosmos-sdk/6754) Add validity checks to stores for nil and empty keys.
  * (SDK) Updated dependencies
    * Updated iavl dependency to v0.15.3
    * Update tendermint to v0.34.1
  * (types) [\#7027](https://github.com/cosmos/cosmos-sdk/pull/7027) `Coin(s)` and `DecCoin(s)` updates:
    * Bump denomination max length to 128
    * Allow uppercase letters and numbers in denominations to support [ADR 001](./docs/architecture/adr-001-coin-source-tracing.md)
    * Added `Validate` function that returns a descriptive error
  * (types) [\#5581](https://github.com/cosmos/cosmos-sdk/pull/5581) Add convenience functions {,Must}Bech32ifyAddressBytes.
  * (types/module) [\#5724](https://github.com/cosmos/cosmos-sdk/issues/5724) The `types/module` package does no longer depend on `x/simulation`.
  * (types) [\#5585](https://github.com/cosmos/cosmos-sdk/pull/5585) IBC additions:
    * `Coin` denomination max lenght has been increased to 32.
    * Added `CapabilityKey` alias for `StoreKey` to match IBC spec.
  * (types/rest) [\#5900](https://github.com/cosmos/cosmos-sdk/pull/5900) Add Check*Error function family to spare developers from replicating tons of boilerplate code.
  * (types) [\#6128](https://github.com/cosmos/cosmos-sdk/pull/6137) Add `String()` method to `GasMeter`.
  * (types) [\#6195](https://github.com/cosmos/cosmos-sdk/pull/6195) Add codespace to broadcast(sync/async) response.
  * (types) \#6897 Add KV type from tendermint to `types` directory.
  * (version) [\#7848](https://github.com/cosmos/cosmos-sdk/pull/7848) [\#7941](https://github.com/cosmos/cosmos-sdk/pull/7941)
    `version --long` output now shows the list of build dependencies and replaced build dependencies.

## [v0.39.1](https://github.com/cosmos/cosmos-sdk/releases/tag/v0.39.1) - 2020-08-11

### Client Breaking

* (x/auth) [\#6861](https://github.com/cosmos/cosmos-sdk/pull/6861) Remove public key Bech32 encoding for all account types for JSON serialization, instead relying on direct Amino encoding. In addition, JSON serialization utilizes Amino instead of the Go stdlib, so integers are treated as strings.

### Improvements

* (client) [\#6853](https://github.com/cosmos/cosmos-sdk/pull/6853) Add --unsafe-cors flag.

## [v0.39.0](https://github.com/cosmos/cosmos-sdk/releases/tag/v0.39.0) - 2020-07-20

### Improvements

* (deps) Bump IAVL version to [v0.14.0](https://github.com/cosmos/iavl/releases/tag/v0.14.0)
* (client) [\#5585](https://github.com/cosmos/cosmos-sdk/pull/5585) `CLIContext` additions:
  * Introduce `QueryABCI` that returns the full `abci.ResponseQuery` with inclusion Merkle proofs.
  * Added `prove` flag for Merkle proof verification.
* (x/staking) [\#6791)](https://github.com/cosmos/cosmos-sdk/pull/6791) Close {UBDQueue,RedelegationQueu}Iterator once used.

### API Breaking Changes

* (baseapp) [\#5837](https://github.com/cosmos/cosmos-sdk/issues/5837) Transaction simulation now returns a `SimulationResponse` which contains the `GasInfo` and `Result` from the execution.

### Client Breaking Changes

* (x/auth) [\#6745](https://github.com/cosmos/cosmos-sdk/issues/6745) Remove BaseAccount's custom JSON {,un}marshalling.

### Bug Fixes

* (store) [\#6475](https://github.com/cosmos/cosmos-sdk/pull/6475) Revert IAVL pruning functionality introduced in
[v0.13.0](https://github.com/cosmos/iavl/releases/tag/v0.13.0),
where the IAVL no longer keeps states in-memory in which it flushes periodically. IAVL now commits and
flushes every state to disk as it did pre-v0.13.0. The SDK's multi-store will track and ensure the proper
heights are pruned. The operator can set the pruning options via a `pruning` config via the CLI or
through `app.toml`. The `pruning` flag exposes `default|everything|nothing|custom` as options --
see docs for further details. If the operator chooses `custom`, they may provide granular pruning
options `pruning-keep-recent`, `pruning-keep-every`, and `pruning-interval`. The former two options
dictate how many recent versions are kept on disk and the offset of what versions are kept after that
respectively, and the latter defines the height interval in which versions are deleted in a batch.
**Note, there are some client-facing API breaking changes with regard to IAVL, stores, and pruning settings.**
* (x/distribution) [\#6210](https://github.com/cosmos/cosmos-sdk/pull/6210) Register `MsgFundCommunityPool` in distribution amino codec.
* (types) [\#5741](https://github.com/cosmos/cosmos-sdk/issues/5741) Prevent `ChainAnteDecorators()` from panicking when empty `AnteDecorator` slice is supplied.
* (baseapp) [\#6306](https://github.com/cosmos/cosmos-sdk/issues/6306) Prevent events emitted by the antehandler from being persisted between transactions.
* (client/keys) [\#5091](https://github.com/cosmos/cosmos-sdk/issues/5091) `keys parse` does not honor client app's configuration.
* (x/bank) [\#6674](https://github.com/cosmos/cosmos-sdk/pull/6674) Create account if recipient does not exist on handing `MsgMultiSend`.
* (x/auth) [\#6287](https://github.com/cosmos/cosmos-sdk/pull/6287) Fix nonce stuck when sending multiple transactions from an account in a same block.

## [v0.38.5] - 2020-07-02

### Improvements

* (tendermint) Bump Tendermint version to [v0.33.6](https://github.com/tendermint/tendermint/releases/tag/v0.33.6).

## [v0.38.4] - 2020-05-21

### Bug Fixes

* (x/auth) [\#5950](https://github.com/cosmos/cosmos-sdk/pull/5950) Fix `IncrementSequenceDecorator` to use is `IsReCheckTx` instead of `IsCheckTx` to allow account sequence incrementing.

## [v0.38.3] - 2020-04-09

### Improvements

* (tendermint) Bump Tendermint version to [v0.33.3](https://github.com/tendermint/tendermint/releases/tag/v0.33.3).

## [v0.38.2] - 2020-03-25

### Bug Fixes

* (baseapp) [\#5718](https://github.com/cosmos/cosmos-sdk/pull/5718) Remove call to `ctx.BlockGasMeter` during failed message validation which resulted in a panic when the tx execution mode was `CheckTx`.
* (x/genutil) [\#5775](https://github.com/cosmos/cosmos-sdk/pull/5775) Fix `ExportGenesis` in `x/genutil` to export default genesis state (`[]`) instead of `null`.
* (client) [\#5618](https://github.com/cosmos/cosmos-sdk/pull/5618) Fix crash on the client when the verifier is not set.
* (crypto/keys/mintkey) [\#5823](https://github.com/cosmos/cosmos-sdk/pull/5823) fix errors handling in `UnarmorPubKeyBytes` (underlying armoring function's return error was not being checked).
* (x/distribution) [\#5620](https://github.com/cosmos/cosmos-sdk/pull/5620) Fix nil pointer deref in distribution tax/reward validation helpers.

### Improvements

* (rest) [\#5648](https://github.com/cosmos/cosmos-sdk/pull/5648) Enhance /txs usability:
  * Add `tx.minheight` key to filter transaction with an inclusive minimum block height
  * Add `tx.maxheight` key to filter transaction with an inclusive maximum block height
* (crypto/keys) [\#5739](https://github.com/cosmos/cosmos-sdk/pull/5739) Print an error message if the password input failed.

## [v0.38.1] - 2020-02-11

### Improvements

* (modules) [\#5597](https://github.com/cosmos/cosmos-sdk/pull/5597) Add `amount` event attribute to the `complete_unbonding`
and `complete_redelegation` events that reflect the total balances of the completed unbondings and redelegations
respectively.

### Bug Fixes

* (types) [\#5579](https://github.com/cosmos/cosmos-sdk/pull/5579) The IAVL `Store#Commit` method has been refactored to
delete a flushed version if it is not a snapshot version. The root multi-store now keeps track of `commitInfo` instead
of `types.CommitID`. During `Commit` of the root multi-store, `lastCommitInfo` is updated from the saved state
and is only flushed to disk if it is a snapshot version. During `Query` of the root multi-store, if the request height
is the latest height, we'll use the store's `lastCommitInfo`. Otherwise, we fetch `commitInfo` from disk.
* (x/bank) [\#5531](https://github.com/cosmos/cosmos-sdk/issues/5531) Added missing amount event to MsgMultiSend, emitted for each output.
* (x/gov) [\#5622](https://github.com/cosmos/cosmos-sdk/pull/5622) Track any events emitted from a proposal's handler upon successful execution.

## [v0.38.0] - 2020-01-23

### State Machine Breaking

* (genesis) [\#5506](https://github.com/cosmos/cosmos-sdk/pull/5506) The `x/distribution` genesis state
  now includes `params` instead of individual parameters.
* (genesis) [\#5017](https://github.com/cosmos/cosmos-sdk/pull/5017) The `x/genaccounts` module has been
deprecated and all components removed except the `legacy/` package. This requires changes to the
genesis state. Namely, `accounts` now exist under `app_state.auth.accounts`. The corresponding migration
logic has been implemented for v0.38 target version. Applications can migrate via:
`$ {appd} migrate v0.38 genesis.json`.
* (modules) [\#5299](https://github.com/cosmos/cosmos-sdk/pull/5299) Handling of `ABCIEvidenceTypeDuplicateVote`
  during `BeginBlock` along with the corresponding parameters (`MaxEvidenceAge`) have moved from the
  `x/slashing` module to the `x/evidence` module.

### API Breaking Changes

* (modules) [\#5506](https://github.com/cosmos/cosmos-sdk/pull/5506) Remove individual setters of `x/distribution` parameters. Instead, follow the module spec in getting parameters, setting new value(s) and finally calling `SetParams`.
* (types) [\#5495](https://github.com/cosmos/cosmos-sdk/pull/5495) Remove redundant `(Must)Bech32ify*` and `(Must)Get*KeyBech32` functions in favor of `(Must)Bech32ifyPubKey` and `(Must)GetPubKeyFromBech32` respectively, both of which take a `Bech32PubKeyType` (string).
* (types) [\#5430](https://github.com/cosmos/cosmos-sdk/pull/5430) `DecCoins#Add` parameter changed from `DecCoins`
to `...DecCoin`, `Coins#Add` parameter changed from `Coins` to `...Coin`.
* (baseapp/types) [\#5421](https://github.com/cosmos/cosmos-sdk/pull/5421) The `Error` interface (`types/errors.go`)
has been removed in favor of the concrete type defined in `types/errors/` which implements the standard `error` interface.
  * As a result, the `Handler` and `Querier` implementations now return a standard `error`.
  Within `BaseApp`, `runTx` now returns a `(GasInfo, *Result, error)` tuple and `runMsgs` returns a
  `(*Result, error)` tuple. A reference to a `Result` is now used to indicate success whereas an error
  signals an invalid message or failed message execution. As a result, the fields `Code`, `Codespace`,
  `GasWanted`, and `GasUsed` have been removed the `Result` type. The latter two fields are now found
  in the `GasInfo` type which is always returned regardless of execution outcome.
  * Note to developers: Since all handlers and queriers must now return a standard `error`, the `types/errors/`
  package contains all the relevant and pre-registered errors that you typically work with. A typical
  error returned will look like `sdkerrors.Wrap(sdkerrors.ErrUnknownRequest, "...")`. You can retrieve
  relevant ABCI information from the error via `ABCIInfo`.
* (client) [\#5442](https://github.com/cosmos/cosmos-sdk/pull/5442) Remove client/alias.go as it's not necessary and
components can be imported directly from the packages.
* (store) [\#4748](https://github.com/cosmos/cosmos-sdk/pull/4748) The `CommitMultiStore` interface
now requires a `SetInterBlockCache` method. Applications that do not wish to support this can simply
have this method perform a no-op.
* (modules) [\#4665](https://github.com/cosmos/cosmos-sdk/issues/4665) Refactored `x/gov` module structure and dev-UX:
  * Prepare for module spec integration
  * Update gov keys to use big endian encoding instead of little endian
* (modules) [\#5017](https://github.com/cosmos/cosmos-sdk/pull/5017) The `x/genaccounts` module has been deprecated and all components removed except the `legacy/` package.
* [\#4486](https://github.com/cosmos/cosmos-sdk/issues/4486) Vesting account types decoupled from the `x/auth` module and now live under `x/auth/vesting`. Applications wishing to use vesting account types must be sure to register types via `RegisterCodec` under the new vesting package.
* [\#4486](https://github.com/cosmos/cosmos-sdk/issues/4486) The `NewBaseVestingAccount` constructor returns an error
if the provided arguments are invalid.
* (x/auth) [\#5006](https://github.com/cosmos/cosmos-sdk/pull/5006) Modular `AnteHandler` via composable decorators:
  * The `AnteHandler` interface now returns `(newCtx Context, err error)` instead of `(newCtx Context, result sdk.Result, abort bool)`
  * The `NewAnteHandler` function returns an `AnteHandler` function that returns the new `AnteHandler`
  interface and has been moved into the `auth/ante` directory.
  * `ValidateSigCount`, `ValidateMemo`, `ProcessPubKey`, `EnsureSufficientMempoolFee`, and `GetSignBytes`
  have all been removed as public functions.
  * Invalid Signatures may return `InvalidPubKey` instead of `Unauthorized` error, since the transaction
  will first hit `SetPubKeyDecorator` before the `SigVerificationDecorator` runs.
  * `StdTx#GetSignatures` will return an array of just signature byte slices `[][]byte` instead of
  returning an array of `StdSignature` structs. To replicate the old behavior, use the public field
  `StdTx.Signatures` to get back the array of StdSignatures `[]StdSignature`.
* (modules) [\#5299](https://github.com/cosmos/cosmos-sdk/pull/5299) `HandleDoubleSign` along with params `MaxEvidenceAge` and `DoubleSignJailEndTime` have moved from the `x/slashing` module to the `x/evidence` module.
* (keys) [\#4941](https://github.com/cosmos/cosmos-sdk/issues/4941) Keybase concrete types constructors such as `NewKeyBaseFromDir` and `NewInMemory` now accept optional parameters of type `KeybaseOption`. These
optional parameters are also added on the keys sub-commands functions, which are now public, and allows
these options to be set on the commands or ignored to default to previous behavior.
* [\#5547](https://github.com/cosmos/cosmos-sdk/pull/5547) `NewKeyBaseFromHomeFlag` constructor has been removed.
* [\#5439](https://github.com/cosmos/cosmos-sdk/pull/5439) Further modularization was done to the `keybase`
package to make it more suitable for use with different key formats and algorithms:
  * The `WithKeygenFunc` function added as a `KeybaseOption` which allows a custom bytes to key
    implementation to be defined when keys are created.
  * The `WithDeriveFunc` function added as a `KeybaseOption` allows custom logic for deriving a key
    from a mnemonic, bip39 password, and HD Path.
  * BIP44 is no longer build into `keybase.CreateAccount()`. It is however the default when using
    the `client/keys` add command.
  * `SupportedAlgos` and `SupportedAlgosLedger` functions return a slice of `SigningAlgo`s that are
    supported by the keybase and the ledger integration respectively.
* (simapp) [\#5419](https://github.com/cosmos/cosmos-sdk/pull/5419) The `helpers.GenTx()` now accepts a gas argument.
* (baseapp) [\#5455](https://github.com/cosmos/cosmos-sdk/issues/5455) A `sdk.Context` is now passed into the `router.Route()` function.

### Client Breaking Changes

* (rest) [\#5270](https://github.com/cosmos/cosmos-sdk/issues/5270) All account types now implement custom JSON serialization.
* (rest) [\#4783](https://github.com/cosmos/cosmos-sdk/issues/4783) The balance field in the DelegationResponse type is now sdk.Coin instead of sdk.Int
* (x/auth) [\#5006](https://github.com/cosmos/cosmos-sdk/pull/5006) The gas required to pass the `AnteHandler` has
increased significantly due to modular `AnteHandler` support. Increase GasLimit accordingly.
* (rest) [\#5336](https://github.com/cosmos/cosmos-sdk/issues/5336) `MsgEditValidator` uses `description` instead of `Description` as a JSON key.
* (keys) [\#5097](https://github.com/cosmos/cosmos-sdk/pull/5097) Due to the keybase -> keyring transition, keys need to be migrated. See `keys migrate` command for more info.
* (x/auth) [\#5424](https://github.com/cosmos/cosmos-sdk/issues/5424) Drop `decode-tx` command from x/auth/client/cli, duplicate of the `decode` command.

### Features

* (store) [\#5435](https://github.com/cosmos/cosmos-sdk/pull/5435) New iterator for paginated requests. Iterator limits DB reads to the range of the requested page.
* (x/evidence) [\#5240](https://github.com/cosmos/cosmos-sdk/pull/5240) Initial implementation of the `x/evidence` module.
* (cli) [\#5212](https://github.com/cosmos/cosmos-sdk/issues/5212) The `q gov proposals` command now supports pagination.
* (store) [\#4724](https://github.com/cosmos/cosmos-sdk/issues/4724) Multistore supports substore migrations upon load. New `rootmulti.Store.LoadLatestVersionAndUpgrade` method in
`Baseapp` supports `StoreLoader` to enable various upgrade strategies. It no
longer panics if the store to load contains substores that we didn't explicitly mount.
* [\#4972](https://github.com/cosmos/cosmos-sdk/issues/4972) A `TxResponse` with a corresponding code
and tx hash will be returned for specific Tendermint errors:
  * `CodeTxInMempoolCache`
  * `CodeMempoolIsFull`
  * `CodeTxTooLarge`
* [\#3872](https://github.com/cosmos/cosmos-sdk/issues/3872) Implement a RESTful endpoint and cli command to decode transactions.
* (keys) [\#4754](https://github.com/cosmos/cosmos-sdk/pull/4754) Introduce new Keybase implementation that can
leverage operating systems' built-in functionalities to securely store secrets. MacOS users may encounter
the following [issue](https://github.com/keybase/go-keychain/issues/47) with the `go-keychain` library. If
you encounter this issue, you must upgrade your xcode command line tools to version >= `10.2`. You can
upgrade via: `sudo rm -rf /Library/Developer/CommandLineTools; xcode-select --install`. Verify the
correct version via: `pkgutil --pkg-info=com.apple.pkg.CLTools_Executables`.
* [\#5355](https://github.com/cosmos/cosmos-sdk/pull/5355) Client commands accept a new `--keyring-backend` option through which users can specify which backend should be used
by the new key store:
  * `os`: use OS default credentials storage (default).
  * `file`: use encrypted file-based store.
  * `kwallet`: use [KDE Wallet](https://utils.kde.org/projects/kwalletmanager/) service.
  * `pass`: use the [pass](https://www.passwordstore.org/) command line password manager.
  * `test`: use password-less key store. *For testing purposes only. Use it at your own risk.*
* (keys) [\#5097](https://github.com/cosmos/cosmos-sdk/pull/5097) New `keys migrate` command to assist users migrate their keys
to the new keyring.
* (keys) [\#5366](https://github.com/cosmos/cosmos-sdk/pull/5366) `keys list` now accepts a `--list-names` option to list key names only, whilst the `keys delete`
command can delete multiple keys by passing their names as arguments. The aforementioned commands can then be piped together, e.g.
`appcli keys list -n | xargs appcli keys delete`
* (modules) [\#4233](https://github.com/cosmos/cosmos-sdk/pull/4233) Add upgrade module that coordinates software upgrades of live chains.
* [\#4486](https://github.com/cosmos/cosmos-sdk/issues/4486) Introduce new `PeriodicVestingAccount` vesting account type
that allows for arbitrary vesting periods.
* (baseapp) [\#5196](https://github.com/cosmos/cosmos-sdk/pull/5196) Baseapp has a new `runTxModeReCheck` to allow applications to skip expensive and unnecessary re-checking of transactions.
* (types) [\#5196](https://github.com/cosmos/cosmos-sdk/pull/5196) Context has new `IsRecheckTx() bool` and `WithIsReCheckTx(bool) Context` methods to to be used in the `AnteHandler`.
* (x/auth/ante) [\#5196](https://github.com/cosmos/cosmos-sdk/pull/5196) AnteDecorators have been updated to avoid unnecessary checks when `ctx.IsReCheckTx() == true`
* (x/auth) [\#5006](https://github.com/cosmos/cosmos-sdk/pull/5006) Modular `AnteHandler` via composable decorators:
  * The `AnteDecorator` interface has been introduced to allow users to implement modular `AnteHandler`
  functionality that can be composed together to create a single `AnteHandler` rather than implementing
  a custom `AnteHandler` completely from scratch, where each `AnteDecorator` allows for custom behavior in
  tightly defined and logically isolated manner. These custom `AnteDecorator` can then be chained together
  with default `AnteDecorator` or third-party `AnteDecorator` to create a modularized `AnteHandler`
  which will run each `AnteDecorator` in the order specified in `ChainAnteDecorators`. For details
  on the new architecture, refer to the [ADR](docs/architecture/adr-010-modular-antehandler.md).
  * `ChainAnteDecorators` function has been introduced to take in a list of `AnteDecorators` and chain
  them in sequence and return a single `AnteHandler`:
    * `SetUpContextDecorator`: Sets `GasMeter` in context and creates defer clause to recover from any
    `OutOfGas` panics in future AnteDecorators and return `OutOfGas` error to `BaseApp`. It MUST be the
    first `AnteDecorator` in the chain for any application that uses gas (or another one that sets the gas meter).
    * `ValidateBasicDecorator`: Calls tx.ValidateBasic and returns any non-nil error.
    * `ValidateMemoDecorator`: Validates tx memo with application parameters and returns any non-nil error.
    * `ConsumeGasTxSizeDecorator`: Consumes gas proportional to the tx size based on application parameters.
    * `MempoolFeeDecorator`: Checks if fee is above local mempool `minFee` parameter during `CheckTx`.
    * `DeductFeeDecorator`: Deducts the `FeeAmount` from first signer of the transaction.
    * `SetPubKeyDecorator`: Sets pubkey of account in any account that does not already have pubkey saved in state machine.
    * `SigGasConsumeDecorator`: Consume parameter-defined amount of gas for each signature.
    * `SigVerificationDecorator`: Verify each signature is valid, return if there is an error.
    * `ValidateSigCountDecorator`: Validate the number of signatures in tx based on app-parameters.
    * `IncrementSequenceDecorator`: Increments the account sequence for each signer to prevent replay attacks.
* (cli) [\#5223](https://github.com/cosmos/cosmos-sdk/issues/5223) Cosmos Ledger App v2.0.0 is now supported. The changes are backwards compatible and App v1.5.x is still supported.
* (x/staking) [\#5380](https://github.com/cosmos/cosmos-sdk/pull/5380) Introduced ability to store historical info entries in staking keeper, allows applications to introspect specified number of past headers and validator sets
  * Introduces new parameter `HistoricalEntries` which allows applications to determine how many recent historical info entries they want to persist in store. Default value is 0.
  * Introduces cli commands and rest routes to query historical information at a given height
* (modules) [\#5249](https://github.com/cosmos/cosmos-sdk/pull/5249) Funds are now allowed to be directly sent to the community pool (via the distribution module account).
* (keys) [\#4941](https://github.com/cosmos/cosmos-sdk/issues/4941) Introduce keybase option to allow overriding the default private key implementation of a key generated through the `keys add` cli command.
* (keys) [\#5439](https://github.com/cosmos/cosmos-sdk/pull/5439) Flags `--algo` and `--hd-path` are added to
  `keys add` command in order to make use of keybase modularized. By default, it uses (0, 0) bip44
  HD path and secp256k1 keys, so is non-breaking.
* (types) [\#5447](https://github.com/cosmos/cosmos-sdk/pull/5447) Added `ApproxRoot` function to sdk.Decimal type in order to get the nth root for a decimal number, where n is a positive integer.
  * An `ApproxSqrt` function was also added for convenience around the common case of n=2.

### Improvements

* (iavl) [\#5538](https://github.com/cosmos/cosmos-sdk/pull/5538) Remove manual IAVL pruning in favor of IAVL's internal pruning strategy.
* (server) [\#4215](https://github.com/cosmos/cosmos-sdk/issues/4215) The `--pruning` flag
has been moved to the configuration file, to allow easier node configuration.
* (cli) [\#5116](https://github.com/cosmos/cosmos-sdk/issues/5116) The `CLIContext` now supports multiple verifiers
when connecting to multiple chains. The connecting chain's `CLIContext` will have to have the correct
chain ID and node URI or client set. To use a `CLIContext` with a verifier for another chain:
  ```go
  // main or parent chain (chain as if you're running without IBC)
  mainCtx := context.NewCLIContext()

  // connecting IBC chain
  sideCtx := context.NewCLIContext().
    WithChainID(sideChainID).
    WithNodeURI(sideChainNodeURI) // or .WithClient(...)

  sideCtx = sideCtx.WithVerifier(
    context.CreateVerifier(sideCtx, context.DefaultVerifierCacheSize),
  )
  ```
* (modules) [\#5017](https://github.com/cosmos/cosmos-sdk/pull/5017) The `x/auth` package now supports
generalized genesis accounts through the `GenesisAccount` interface.
* (modules) [\#4762](https://github.com/cosmos/cosmos-sdk/issues/4762) Deprecate remove and add permissions in ModuleAccount.
* (modules) [\#4760](https://github.com/cosmos/cosmos-sdk/issues/4760) update `x/auth` to match module spec.
* (modules) [\#4814](https://github.com/cosmos/cosmos-sdk/issues/4814) Add security contact to Validator description.
* (modules) [\#4875](https://github.com/cosmos/cosmos-sdk/issues/4875) refactor integration tests to use SimApp and separate test package
* (sdk) [\#4566](https://github.com/cosmos/cosmos-sdk/issues/4566) Export simulation's parameters and app state to JSON in order to reproduce bugs and invariants.
* (sdk) [\#4640](https://github.com/cosmos/cosmos-sdk/issues/4640) improve import/export simulation errors by extending `DiffKVStores` to return an array of `KVPairs` that are then compared to check for inconsistencies.
* (sdk) [\#4717](https://github.com/cosmos/cosmos-sdk/issues/4717) refactor `x/slashing` to match the new module spec
* (sdk) [\#4758](https://github.com/cosmos/cosmos-sdk/issues/4758) update `x/genaccounts` to match module spec
* (simulation) [\#4824](https://github.com/cosmos/cosmos-sdk/issues/4824) `PrintAllInvariants` flag will print all failed invariants
* (simulation) [\#4490](https://github.com/cosmos/cosmos-sdk/issues/4490) add `InitialBlockHeight` flag to resume a simulation from a given block

  * Support exporting the simulation stats to a given JSON file
* (simulation) [\#4847](https://github.com/cosmos/cosmos-sdk/issues/4847), [\#4838](https://github.com/cosmos/cosmos-sdk/pull/4838) and [\#4869](https://github.com/cosmos/cosmos-sdk/pull/4869) `SimApp` and simulation refactors:
  * Implement `SimulationManager` for executing modules' simulation functionalities in a modularized way
  * Add `RegisterStoreDecoders` to the `SimulationManager` for decoding each module's types
  * Add `GenerateGenesisStates` to the `SimulationManager` to generate a randomized `GenState` for each module
  * Add `RandomizedParams` to the `SimulationManager` that registers each modules' parameters in order to
  simulate `ParamChangeProposal`s' `Content`s
  * Add `WeightedOperations` to the `SimulationManager` that define simulation operations (modules' `Msg`s) with their
  respective weights (i.e chance of being simulated).
  * Add `ProposalContents` to the `SimulationManager` to register each module's governance proposal `Content`s.
* (simulation) [\#4893](https://github.com/cosmos/cosmos-sdk/issues/4893) Change `SimApp` keepers to be public and add getter functions for keys and codec
* (simulation) [\#4906](https://github.com/cosmos/cosmos-sdk/issues/4906) Add simulation `Config` struct that wraps simulation flags
* (simulation) [\#4935](https://github.com/cosmos/cosmos-sdk/issues/4935) Update simulation to reflect a proper `ABCI` application without bypassing `BaseApp` semantics
* (simulation) [\#5378](https://github.com/cosmos/cosmos-sdk/pull/5378) Simulation tests refactor:
  * Add `App` interface for general SDK-based app's methods.
  * Refactor and cleanup simulation tests into util functions to simplify their implementation for other SDK apps.
* (store) [\#4792](https://github.com/cosmos/cosmos-sdk/issues/4792) panic on non-registered store
* (types) [\#4821](https://github.com/cosmos/cosmos-sdk/issues/4821) types/errors package added with support for stacktraces. It is meant as a more feature-rich replacement for sdk.Errors in the mid-term.
* (store) [\#1947](https://github.com/cosmos/cosmos-sdk/issues/1947) Implement inter-block (persistent)
caching through `CommitKVStoreCacheManager`. Any application wishing to utilize an inter-block cache
must set it in their app via a `BaseApp` option. The `BaseApp` docs have been drastically improved
to detail this new feature and how state transitions occur.
* (docs/spec) All module specs moved into their respective module dir in x/ (i.e. docs/spec/staking -->> x/staking/spec)
* (docs/) [\#5379](https://github.com/cosmos/cosmos-sdk/pull/5379) Major documentation refactor, including:
  * (docs/intro/) Add and improve introduction material for newcomers.
  * (docs/basics/) Add documentation about basic concepts of the cosmos sdk such as the anatomy of an SDK application, the transaction lifecycle or accounts.
  * (docs/core/) Add documentation about core conepts of the cosmos sdk such as `baseapp`, `server`, `store`s, `context` and more.
  * (docs/building-modules/) Add reference documentation on concepts relevant for module developers (`keeper`, `handler`, `messages`, `queries`,...).
  * (docs/interfaces/) Add documentation on building interfaces for the Cosmos SDK.
  * Redesigned user interface that features new dynamically generated sidebar, build-time code embedding from GitHub, new homepage as well as many other improvements.
* (types) [\#5428](https://github.com/cosmos/cosmos-sdk/pull/5428) Add `Mod` (modulo) method and `RelativePow` (exponentation) function for `Uint`.
* (modules) [\#5506](https://github.com/cosmos/cosmos-sdk/pull/5506) Remove redundancy in `x/distribution`s use of parameters. There
  now exists a single `Params` type with a getter and setter along with a getter for each individual parameter.

### Bug Fixes

* (client) [\#5303](https://github.com/cosmos/cosmos-sdk/issues/5303) Fix ignored error in tx generate only mode.
* (cli) [\#4763](https://github.com/cosmos/cosmos-sdk/issues/4763) Fix flag `--min-self-delegation` for staking `EditValidator`
* (keys) Fix ledger custom coin type support bug.
* (x/gov) [\#5107](https://github.com/cosmos/cosmos-sdk/pull/5107) Sum validator operator's all voting power when tally votes
* (rest) [\#5212](https://github.com/cosmos/cosmos-sdk/issues/5212) Fix pagination in the `/gov/proposals` handler.

## [v0.37.14] - 2020-08-12

### Improvements

* (tendermint) Bump Tendermint version to [v0.32.13](https://github.com/tendermint/tendermint/releases/tag/v0.32.13).


## [v0.37.13] - 2020-06-03

### Improvements

* (tendermint) Bump Tendermint version to [v0.32.12](https://github.com/tendermint/tendermint/releases/tag/v0.32.12).
* (cosmos-ledger-go) Bump Cosmos Ledger Wallet library version to [v0.11.1](https://github.com/cosmos/ledger-cosmos-go/releases/tag/v0.11.1).

## [v0.37.12] - 2020-05-05

### Improvements

* (tendermint) Bump Tendermint version to [v0.32.11](https://github.com/tendermint/tendermint/releases/tag/v0.32.11).

## [v0.37.11] - 2020-04-22

### Bug Fixes

* (x/staking) [\#6021](https://github.com/cosmos/cosmos-sdk/pull/6021) --trust-node's false default value prevents creation of the genesis transaction.

## [v0.37.10] - 2020-04-22

### Bug Fixes

* (client/context) [\#5964](https://github.com/cosmos/cosmos-sdk/issues/5964) Fix incorrect instantiation of tmlite verifier when --trust-node is off.

## [v0.37.9] - 2020-04-09

### Improvements

* (tendermint) Bump Tendermint version to [v0.32.10](https://github.com/tendermint/tendermint/releases/tag/v0.32.10).

## [v0.37.8] - 2020-03-11

### Bug Fixes

* (rest) [\#5508](https://github.com/cosmos/cosmos-sdk/pull/5508) Fix `x/distribution` endpoints to properly return height in the response.
* (x/genutil) [\#5499](https://github.com/cosmos/cosmos-sdk/pull/) Ensure `DefaultGenesis` returns valid and non-nil default genesis state.
* (x/genutil) [\#5775](https://github.com/cosmos/cosmos-sdk/pull/5775) Fix `ExportGenesis` in `x/genutil` to export default genesis state (`[]`) instead of `null`.
* (genesis) [\#5086](https://github.com/cosmos/cosmos-sdk/issues/5086) Ensure `gentxs` are always an empty array instead of `nil`.

### Improvements

* (rest) [\#5648](https://github.com/cosmos/cosmos-sdk/pull/5648) Enhance /txs usability:
  * Add `tx.minheight` key to filter transaction with an inclusive minimum block height
  * Add `tx.maxheight` key to filter transaction with an inclusive maximum block height

## [v0.37.7] - 2020-02-10

### Improvements

* (modules) [\#5597](https://github.com/cosmos/cosmos-sdk/pull/5597) Add `amount` event attribute to the `complete_unbonding`
and `complete_redelegation` events that reflect the total balances of the completed unbondings and redelegations
respectively.

### Bug Fixes

* (x/gov) [\#5622](https://github.com/cosmos/cosmos-sdk/pull/5622) Track any events emitted from a proposal's handler upon successful execution.
* (x/bank) [\#5531](https://github.com/cosmos/cosmos-sdk/issues/5531) Added missing amount event to MsgMultiSend, emitted for each output.

## [v0.37.6] - 2020-01-21

### Improvements

* (tendermint) Bump Tendermint version to [v0.32.9](https://github.com/tendermint/tendermint/releases/tag/v0.32.9)

## [v0.37.5] - 2020-01-07

### Features

* (types) [\#5360](https://github.com/cosmos/cosmos-sdk/pull/5360) Implement `SortableDecBytes` which
  allows the `Dec` type be sortable.

### Improvements

* (tendermint) Bump Tendermint version to [v0.32.8](https://github.com/tendermint/tendermint/releases/tag/v0.32.8)
* (cli) [\#5482](https://github.com/cosmos/cosmos-sdk/pull/5482) Remove old "tags" nomenclature from the `q txs` command in
  favor of the new events system. Functionality remains unchanged except that `=` is used instead of `:` to be
  consistent with the API's use of event queries.

### Bug Fixes

* (iavl) [\#5276](https://github.com/cosmos/cosmos-sdk/issues/5276) Fix potential race condition in `iavlIterator#Close`.
* (baseapp) [\#5350](https://github.com/cosmos/cosmos-sdk/issues/5350) Allow a node to restart successfully
  after a `halt-height` or `halt-time` has been triggered.
* (types) [\#5395](https://github.com/cosmos/cosmos-sdk/issues/5395) Fix `Uint#LTE`.
* (types) [\#5408](https://github.com/cosmos/cosmos-sdk/issues/5408) `NewDecCoins` constructor now sorts the coins.

## [v0.37.4] - 2019-11-04

### Improvements

* (tendermint) Bump Tendermint version to [v0.32.7](https://github.com/tendermint/tendermint/releases/tag/v0.32.7)
* (ledger) [\#4716](https://github.com/cosmos/cosmos-sdk/pull/4716) Fix ledger custom coin type support bug.

### Bug Fixes

* (baseapp) [\#5200](https://github.com/cosmos/cosmos-sdk/issues/5200) Remove duplicate events from previous messages.

## [v0.37.3] - 2019-10-10

### Bug Fixes

* (genesis) [\#5095](https://github.com/cosmos/cosmos-sdk/issues/5095) Fix genesis file migration from v0.34 to
v0.36/v0.37 not converting validator consensus pubkey to bech32 format.

### Improvements

* (tendermint) Bump Tendermint version to [v0.32.6](https://github.com/tendermint/tendermint/releases/tag/v0.32.6)

## [v0.37.1] - 2019-09-19

### Features

* (cli) [\#4973](https://github.com/cosmos/cosmos-sdk/pull/4973) Enable application CPU profiling
via the `--cpu-profile` flag.
* [\#4979](https://github.com/cosmos/cosmos-sdk/issues/4979) Introduce a new `halt-time` config and
CLI option to the `start` command. When provided, an application will halt during `Commit` when the
block time is >= the `halt-time`.

### Improvements

* [\#4990](https://github.com/cosmos/cosmos-sdk/issues/4990) Add `Events` to the `ABCIMessageLog` to
provide context and grouping of events based on the messages they correspond to. The `Events` field
in `TxResponse` is deprecated and will be removed in the next major release.

### Bug Fixes

* [\#4979](https://github.com/cosmos/cosmos-sdk/issues/4979) Use `Signal(os.Interrupt)` over
`os.Exit(0)` during configured halting to allow any `defer` calls to be executed.
* [\#5034](https://github.com/cosmos/cosmos-sdk/issues/5034) Binary search in NFT Module wasn't working on larger sets.

## [v0.37.0] - 2019-08-21

### Bug Fixes

* (baseapp) [\#4903](https://github.com/cosmos/cosmos-sdk/issues/4903) Various height query fixes:
  * Move height with proof check from `CLIContext` to `BaseApp` as the height
  can automatically be injected there.
  * Update `handleQueryStore` to resemble `handleQueryCustom`
* (simulation) [\#4912](https://github.com/cosmos/cosmos-sdk/issues/4912) Fix SimApp ModuleAccountAddrs
to properly return black listed addresses for bank keeper initialization.
* (cli) [\#4919](https://github.com/cosmos/cosmos-sdk/pull/4919) Don't crash CLI
if user doesn't answer y/n confirmation request.
* (cli) [\#4927](https://github.com/cosmos/cosmos-sdk/issues/4927) Fix the `q gov vote`
command to handle empty (pruned) votes correctly.

### Improvements

* (rest) [\#4924](https://github.com/cosmos/cosmos-sdk/pull/4924) Return response
height even upon error as it may be useful for the downstream caller and have
`/auth/accounts/{address}` return a 200 with an empty account upon error when
that error is that the account doesn't exist.

## [v0.36.0] - 2019-08-13

### Breaking Changes

* (rest) [\#4837](https://github.com/cosmos/cosmos-sdk/pull/4837) Remove /version and /node_version
  endpoints in favor of refactoring /node_info to also include application version info.
* All REST responses now wrap the original resource/result. The response
  will contain two fields: height and result.
* [\#3565](https://github.com/cosmos/cosmos-sdk/issues/3565) Updates to the governance module:
  * Rename JSON field from `proposal_content` to `content`
  * Rename JSON field from `proposal_id` to `id`
  * Disable `ProposalTypeSoftwareUpgrade` temporarily
* [\#3775](https://github.com/cosmos/cosmos-sdk/issues/3775) unify sender transaction tag for ease of querying
* [\#4255](https://github.com/cosmos/cosmos-sdk/issues/4255) Add supply module that passively tracks the supplies of a chain
  - Renamed `x/distribution` `ModuleName`
  - Genesis JSON and CLI now use `distribution` instead of `distr`
  - Introduce `ModuleAccount` type, which tracks the flow of coins held within a module
  - Replaced `FeeCollectorKeeper` for a `ModuleAccount`
  - Replaced the staking `Pool`, which coins are now held by the `BondedPool` and `NotBonded` module accounts
  - The `NotBonded` module account now only keeps track of the not bonded tokens within staking, instead of the whole chain
  - [\#3628](https://github.com/cosmos/cosmos-sdk/issues/3628) Replaced governance's burn and deposit accounts for a `ModuleAccount`
  - Added a `ModuleAccount` for the distribution module
  - Added a `ModuleAccount` for the mint module
  [\#4472](https://github.com/cosmos/cosmos-sdk/issues/4472) validation for crisis genesis
* [\#3985](https://github.com/cosmos/cosmos-sdk/issues/3985) `ValidatorPowerRank` uses potential consensus power instead of tendermint power
* [\#4104](https://github.com/cosmos/cosmos-sdk/issues/4104) Gaia has been moved to its own repository: https://github.com/cosmos/gaia
* [\#4104](https://github.com/cosmos/cosmos-sdk/issues/4104) Rename gaiad.toml to app.toml. The internal contents of the application
  config remain unchanged.
* [\#4159](https://github.com/cosmos/cosmos-sdk/issues/4159) create the default module patterns and module manager
* [\#4230](https://github.com/cosmos/cosmos-sdk/issues/4230) Change the type of ABCIMessageLog#MsgIndex to uint16 for proper serialization.
* [\#4250](https://github.com/cosmos/cosmos-sdk/issues/4250) BaseApp.Query() returns app's version string set via BaseApp.SetAppVersion()
  when handling /app/version queries instead of the version string passed as build
  flag at compile time.
* [\#4262](https://github.com/cosmos/cosmos-sdk/issues/4262) GoSumHash is no longer returned by the version command.
* [\#4263](https://github.com/cosmos/cosmos-sdk/issues/4263) RestServer#Start now takes read and write timeout arguments.
* [\#4305](https://github.com/cosmos/cosmos-sdk/issues/4305) `GenerateOrBroadcastMsgs` no longer takes an `offline` parameter.
* [\#4342](https://github.com/cosmos/cosmos-sdk/pull/4342) Upgrade go-amino to v0.15.0
* [\#4351](https://github.com/cosmos/cosmos-sdk/issues/4351) InitCmd, AddGenesisAccountCmd, and CollectGenTxsCmd take node's and client's default home directories as arguments.
* [\#4387](https://github.com/cosmos/cosmos-sdk/issues/4387) Refactor the usage of tags (now called events) to reflect the
  new ABCI events semantics:
  - Move `x/{module}/tags/tags.go` => `x/{module}/types/events.go`
  - Update `docs/specs`
  - Refactor tags in favor of new `Event(s)` type(s)
  - Update `Context` to use new `EventManager`
  - (Begin|End)Blocker no longer return tags, but rather uses new `EventManager`
  - Message handlers no longer return tags, but rather uses new `EventManager`
  Any component (e.g. BeginBlocker, message handler, etc...) wishing to emit an event must do so
  through `ctx.EventManger().EmitEvent(s)`.
  To reset or wipe emitted events: `ctx = ctx.WithEventManager(sdk.NewEventManager())`
  To get all emitted events: `events := ctx.EventManager().Events()`
* [\#4437](https://github.com/cosmos/cosmos-sdk/issues/4437) Replace governance module store keys to use `[]byte` instead of `string`.
* [\#4451](https://github.com/cosmos/cosmos-sdk/issues/4451) Improve modularization of clients and modules:
  * Module directory structure improved and standardized
  * Aliases autogenerated
  * Auth and bank related commands are now mounted under the respective moduels
  * Client initialization and mounting standardized
* [\#4479](https://github.com/cosmos/cosmos-sdk/issues/4479) Remove codec argument redundency in client usage where
  the CLIContext's codec should be used instead.
* [\#4488](https://github.com/cosmos/cosmos-sdk/issues/4488) Decouple client tx, REST, and ultil packages from auth. These packages have
  been restructured and retrofitted into the `x/auth` module.
* [\#4521](https://github.com/cosmos/cosmos-sdk/issues/4521) Flatten x/bank structure by hiding module internals.
* [\#4525](https://github.com/cosmos/cosmos-sdk/issues/4525) Remove --cors flag, the feature is long gone.
* [\#4536](https://github.com/cosmos/cosmos-sdk/issues/4536) The `/auth/accounts/{address}` now returns a `height` in the response.
  The account is now nested under `account`.
* [\#4543](https://github.com/cosmos/cosmos-sdk/issues/4543) Account getters are no longer part of client.CLIContext() and have now moved
  to reside in the auth-specific AccountRetriever.
* [\#4588](https://github.com/cosmos/cosmos-sdk/issues/4588) Context does not depend on x/auth anymore. client/context is stripped out of the following features:
  - GetAccountDecoder()
  - CLIContext.WithAccountDecoder()
  - CLIContext.WithAccountStore()
  x/auth.AccountDecoder is unnecessary and consequently removed.
* [\#4602](https://github.com/cosmos/cosmos-sdk/issues/4602) client/input.{Buffer,Override}Stdin() functions are removed. Thanks to cobra's new release they are now redundant.
* [\#4633](https://github.com/cosmos/cosmos-sdk/issues/4633) Update old Tx search by tags APIs to use new Events
  nomenclature.
* [\#4649](https://github.com/cosmos/cosmos-sdk/issues/4649) Refactor x/crisis as per modules new specs.
* [\#3685](https://github.com/cosmos/cosmos-sdk/issues/3685) The default signature verification gas logic (`DefaultSigVerificationGasConsumer`) now specifies explicit key types rather than string pattern matching. This means that zones that depended on string matching to allow other keys will need to write a custom `SignatureVerificationGasConsumer` function.
* [\#4663](https://github.com/cosmos/cosmos-sdk/issues/4663) Refactor bank keeper by removing private functions
  - `InputOutputCoins`, `SetCoins`, `SubtractCoins` and `AddCoins` are now part of the `SendKeeper` instead of the `Keeper` interface
* (tendermint) [\#4721](https://github.com/cosmos/cosmos-sdk/pull/4721) Upgrade Tendermint to v0.32.1

### Features

* [\#4843](https://github.com/cosmos/cosmos-sdk/issues/4843) Add RegisterEvidences function in the codec package to register
  Tendermint evidence types with a given codec.
* (rest) [\#3867](https://github.com/cosmos/cosmos-sdk/issues/3867) Allow querying for genesis transaction when height query param is set to zero.
* [\#2020](https://github.com/cosmos/cosmos-sdk/issues/2020) New keys export/import command line utilities to export/import private keys in ASCII format
  that rely on Keybase's new underlying ExportPrivKey()/ImportPrivKey() API calls.
* [\#3565](https://github.com/cosmos/cosmos-sdk/issues/3565) Implement parameter change proposal support.
  Parameter change proposals can be submitted through the CLI
  or a REST endpoint. See docs for further usage.
* [\#3850](https://github.com/cosmos/cosmos-sdk/issues/3850) Add `rewards` and `commission` to distribution tx tags.
* [\#3981](https://github.com/cosmos/cosmos-sdk/issues/3981) Add support to gracefully halt a node at a given height
  via the node's `halt-height` config or CLI value.
* [\#4144](https://github.com/cosmos/cosmos-sdk/issues/4144) Allow for configurable BIP44 HD path and coin type.
* [\#4250](https://github.com/cosmos/cosmos-sdk/issues/4250) New BaseApp.{,Set}AppVersion() methods to get/set app's version string.
* [\#4263](https://github.com/cosmos/cosmos-sdk/issues/4263) Add `--read-timeout` and `--write-timeout` args to the `rest-server` command
  to support custom RPC R/W timeouts.
* [\#4271](https://github.com/cosmos/cosmos-sdk/issues/4271) Implement Coins#IsAnyGT
* [\#4318](https://github.com/cosmos/cosmos-sdk/issues/4318) Support height queries. Queries against nodes that have the queried
  height pruned will return an error.
* [\#4409](https://github.com/cosmos/cosmos-sdk/issues/4409) Implement a command that migrates exported state from one version to the next.
  The `migrate` command currently supports migrating from v0.34 to v0.36 by implementing
  necessary types for both versions.
* [\#4570](https://github.com/cosmos/cosmos-sdk/issues/4570) Move /bank/balances/{address} REST handler to x/bank/client/rest. The exposed interface is unchanged.
* Community pool spend proposal per Cosmos Hub governance proposal [\#7](https://github.com/cosmos/cosmos-sdk/issues/7) "Activate the Community Pool"

### Improvements

* (simulation) PrintAllInvariants flag will print all failed invariants
* (simulation) Add `InitialBlockHeight` flag to resume a simulation from a given block
* (simulation) [\#4670](https://github.com/cosmos/cosmos-sdk/issues/4670) Update simulation statistics to JSON format

  - Support exporting the simulation stats to a given JSON file
* [\#4775](https://github.com/cosmos/cosmos-sdk/issues/4775) Refactor CI config
* Upgrade IAVL to v0.12.4
* (tendermint) Upgrade Tendermint to v0.32.2
* (modules) [\#4751](https://github.com/cosmos/cosmos-sdk/issues/4751) update `x/genutils` to match module spec
* (keys) [\#4611](https://github.com/cosmos/cosmos-sdk/issues/4611) store keys in simapp now use a map instead of using individual literal keys
* [\#2286](https://github.com/cosmos/cosmos-sdk/issues/2286) Improve performance of CacheKVStore iterator.
* [\#3512](https://github.com/cosmos/cosmos-sdk/issues/3512) Implement Logger method on each module's keeper.
* [\#3655](https://github.com/cosmos/cosmos-sdk/issues/3655) Improve signature verification failure error message.
* [\#3774](https://github.com/cosmos/cosmos-sdk/issues/3774) add category tag to transactions for ease of filtering
* [\#3914](https://github.com/cosmos/cosmos-sdk/issues/3914) Implement invariant benchmarks and add target to makefile.
* [\#3928](https://github.com/cosmos/cosmos-sdk/issues/3928) remove staking references from types package
* [\#3978](https://github.com/cosmos/cosmos-sdk/issues/3978) Return ErrUnknownRequest in message handlers for unknown
  or invalid routed messages.
* [\#4190](https://github.com/cosmos/cosmos-sdk/issues/4190) Client responses that return (re)delegation(s) now return balances
  instead of shares.
* [\#4194](https://github.com/cosmos/cosmos-sdk/issues/4194) ValidatorSigningInfo now includes the validator's consensus address.
* [\#4235](https://github.com/cosmos/cosmos-sdk/issues/4235) Add parameter change proposal messages to simulation.
* [\#4235](https://github.com/cosmos/cosmos-sdk/issues/4235) Update the minting module params to implement params.ParamSet so
  individual keys can be set via proposals instead of passing a struct.
* [\#4259](https://github.com/cosmos/cosmos-sdk/issues/4259) `Coins` that are `nil` are now JSON encoded as an empty array `[]`.
  Decoding remains unchanged and behavior is left intact.
* [\#4305](https://github.com/cosmos/cosmos-sdk/issues/4305) The `--generate-only` CLI flag fully respects offline tx processing.
* [\#4379](https://github.com/cosmos/cosmos-sdk/issues/4379) close db write batch.
* [\#4384](https://github.com/cosmos/cosmos-sdk/issues/4384)- Allow splitting withdrawal transaction in several chunks
* [\#4403](https://github.com/cosmos/cosmos-sdk/issues/4403) Allow for parameter change proposals to supply only desired fields to be updated
  in objects instead of the entire object (only applies to values that are objects).
* [\#4415](https://github.com/cosmos/cosmos-sdk/issues/4415) /client refactor, reduce genutil dependancy on staking
* [\#4439](https://github.com/cosmos/cosmos-sdk/issues/4439) Implement governance module iterators.
* [\#4465](https://github.com/cosmos/cosmos-sdk/issues/4465) Unknown subcommands print relevant error message
* [\#4466](https://github.com/cosmos/cosmos-sdk/issues/4466) Commission validation added to validate basic of MsgCreateValidator by changing CommissionMsg to CommissionRates
* [\#4501](https://github.com/cosmos/cosmos-sdk/issues/4501) Support height queriers in rest client
* [\#4535](https://github.com/cosmos/cosmos-sdk/issues/4535) Improve import-export simulation errors by decoding the `KVPair.Value` into its
  respective type
* [\#4536](https://github.com/cosmos/cosmos-sdk/issues/4536) cli context queries return query height and accounts are returned with query height
* [\#4553](https://github.com/cosmos/cosmos-sdk/issues/4553) undelegate max entries check first
* [\#4556](https://github.com/cosmos/cosmos-sdk/issues/4556) Added IsValid function to Coin
* [\#4564](https://github.com/cosmos/cosmos-sdk/issues/4564) client/input.GetConfirmation()'s default is changed to No.
* [\#4573](https://github.com/cosmos/cosmos-sdk/issues/4573) Returns height in response for query endpoints.
* [\#4580](https://github.com/cosmos/cosmos-sdk/issues/4580) Update `Context#BlockHeight` to properly set the block height via `WithBlockHeader`.
* [\#4584](https://github.com/cosmos/cosmos-sdk/issues/4584) Update bank Keeper to use expected keeper interface of the AccountKeeper.
* [\#4584](https://github.com/cosmos/cosmos-sdk/issues/4584) Move `Account` and `VestingAccount` interface types to `x/auth/exported`.
* [\#4082](https://github.com/cosmos/cosmos-sdk/issues/4082) supply module queriers for CLI and REST endpoints
* [\#4601](https://github.com/cosmos/cosmos-sdk/issues/4601) Implement generic pangination helper function to be used in
  REST handlers and queriers.
* [\#4629](https://github.com/cosmos/cosmos-sdk/issues/4629) Added warning event that gets emitted if validator misses a block.
* [\#4674](https://github.com/cosmos/cosmos-sdk/issues/4674) Export `Simapp` genState generators and util functions by making them public
* [\#4706](https://github.com/cosmos/cosmos-sdk/issues/4706) Simplify context
  Replace complex Context construct with a simpler immutible struct.
  Only breaking change is not to support `Value` and `GetValue` as first class calls.
  We do embed ctx.Context() as a raw context.Context instead to be used as you see fit.

  Migration guide:

  ```go
  ctx = ctx.WithValue(contextKeyBadProposal, false)
  ```

  Now becomes:

  ```go
  ctx = ctx.WithContext(context.WithValue(ctx.Context(), contextKeyBadProposal, false))
  ```

  A bit more verbose, but also allows `context.WithTimeout()`, etc and only used
  in one function in this repo, in test code.
* [\#3685](https://github.com/cosmos/cosmos-sdk/issues/3685)  Add `SetAddressVerifier` and `GetAddressVerifier` to `sdk.Config` to allow SDK users to configure custom address format verification logic (to override the default limitation of 20-byte addresses).
* [\#3685](https://github.com/cosmos/cosmos-sdk/issues/3685)  Add an additional parameter to NewAnteHandler for a custom `SignatureVerificationGasConsumer` (the default logic is now in `DefaultSigVerificationGasConsumer). This allows SDK users to configure their own logic for which key types are accepted and how those key types consume gas.
* Remove `--print-response` flag as it is no longer used.
* Revert [\#2284](https://github.com/cosmos/cosmos-sdk/pull/2284) to allow create_empty_blocks in the config
* (tendermint) [\#4718](https://github.com/cosmos/cosmos-sdk/issues/4718) Upgrade tendermint/iavl to v0.12.3

### Bug Fixes

* [\#4891](https://github.com/cosmos/cosmos-sdk/issues/4891) Disable querying with proofs enabled when the query height <= 1.
* (rest) [\#4858](https://github.com/cosmos/cosmos-sdk/issues/4858) Do not return an error in BroadcastTxCommit when the tx broadcasting
  was successful. This allows the proper REST response to be returned for a
  failed tx during `block` broadcasting mode.
* (store) [\#4880](https://github.com/cosmos/cosmos-sdk/pull/4880) Fix error check in
  IAVL `Store#DeleteVersion`.
* (tendermint) [\#4879](https://github.com/cosmos/cosmos-sdk/issues/4879) Don't terminate the process immediately after startup when run in standalone mode.
* (simulation) [\#4861](https://github.com/cosmos/cosmos-sdk/pull/4861) Fix non-determinism simulation
  by using CLI flags as input and updating Makefile target.
* [\#4868](https://github.com/cosmos/cosmos-sdk/issues/4868) Context#CacheContext now sets a new EventManager. This prevents unwanted events
  from being emitted.
* (cli) [\#4870](https://github.com/cosmos/cosmos-sdk/issues/4870) Disable the `withdraw-all-rewards` command when `--generate-only` is supplied
* (modules) [\#4831](https://github.com/cosmos/cosmos-sdk/issues/4831) Prevent community spend proposal from transferring funds to a module account
* (keys) [\#4338](https://github.com/cosmos/cosmos-sdk/issues/4338) fix multisig key output for CLI
* (modules) [\#4795](https://github.com/cosmos/cosmos-sdk/issues/4795) restrict module accounts from receiving transactions.
  Allowing this would cause an invariant on the module account coins.
* (modules) [\#4823](https://github.com/cosmos/cosmos-sdk/issues/4823) Update the `DefaultUnbondingTime` from 3 days to 3 weeks to be inline with documentation.
* (abci) [\#4639](https://github.com/cosmos/cosmos-sdk/issues/4639) Fix `CheckTx` by verifying the message route
* Return height in responses when querying against BaseApp
* [\#1351](https://github.com/cosmos/cosmos-sdk/issues/1351) Stable AppHash allows no_empty_blocks
* [\#3705](https://github.com/cosmos/cosmos-sdk/issues/3705) Return `[]` instead of `null` when querying delegator rewards.
* [\#3966](https://github.com/cosmos/cosmos-sdk/issues/3966) fixed multiple assigns to action tags
  [\#3793](https://github.com/cosmos/cosmos-sdk/issues/3793) add delegator tag for MsgCreateValidator and deleted unused moniker and identity tags
* [\#4194](https://github.com/cosmos/cosmos-sdk/issues/4194) Fix pagination and results returned from /slashing/signing_infos
* [\#4230](https://github.com/cosmos/cosmos-sdk/issues/4230) Properly set and display the message index through the TxResponse.
* [\#4234](https://github.com/cosmos/cosmos-sdk/pull/4234) Allow `tx send --generate-only` to
  actually work offline.
* [\#4271](https://github.com/cosmos/cosmos-sdk/issues/4271) Fix addGenesisAccount by using Coins#IsAnyGT for vesting amount validation.
* [\#4273](https://github.com/cosmos/cosmos-sdk/issues/4273) Fix usage of AppendTags in x/staking/handler.go
* [\#4303](https://github.com/cosmos/cosmos-sdk/issues/4303) Fix NewCoins() underlying function for duplicate coins detection.
* [\#4307](https://github.com/cosmos/cosmos-sdk/pull/4307) Don't pass height to RPC calls as
  Tendermint will automatically use the latest height.
* [\#4362](https://github.com/cosmos/cosmos-sdk/issues/4362) simulation setup bugfix for multisim 7601778
* [\#4383](https://github.com/cosmos/cosmos-sdk/issues/4383) - currentStakeRoundUp is now always atleast currentStake + smallest-decimal-precision
* [\#4394](https://github.com/cosmos/cosmos-sdk/issues/4394) Fix signature count check to use the TxSigLimit param instead of
  a default.
* [\#4455](https://github.com/cosmos/cosmos-sdk/issues/4455) Use `QueryWithData()` to query unbonding delegations.
* [\#4493](https://github.com/cosmos/cosmos-sdk/issues/4493) Fix validator-outstanding-rewards command. It now takes as an argument
  a validator address.
* [\#4598](https://github.com/cosmos/cosmos-sdk/issues/4598) Fix redelegation and undelegation txs that were not checking for the correct bond denomination.
* [\#4619](https://github.com/cosmos/cosmos-sdk/issues/4619) Close iterators in `GetAllMatureValidatorQueue` and `UnbondAllMatureValidatorQueue`
  methods.
* [\#4654](https://github.com/cosmos/cosmos-sdk/issues/4654) validator slash event stored by period and height
* [\#4681](https://github.com/cosmos/cosmos-sdk/issues/4681) panic on invalid amount on `MintCoins` and `BurnCoins`
  * skip minting if inflation is set to zero
* Sort state JSON during export and initialization

## 0.35.0

### Bug Fixes

* Fix gas consumption bug in `Undelegate` preventing the ability to sync from
genesis.

## 0.34.10

### Bug Fixes

* Bump Tendermint version to [v0.31.11](https://github.com/tendermint/tendermint/releases/tag/v0.31.11) to address the vulnerability found in the `consensus` package.

## 0.34.9

### Bug Fixes

* Bump Tendermint version to [v0.31.10](https://github.com/tendermint/tendermint/releases/tag/v0.31.10) to address p2p panic errors.

## 0.34.8

### Bug Fixes

* Bump Tendermint version to v0.31.9 to fix the p2p panic error.
* Update gaiareplay's use of an internal Tendermint API

## 0.34.7

### Bug Fixes

#### SDK

* Fix gas consumption bug in `Undelegate` preventing the ability to sync from
genesis.

## 0.34.6

### Bug Fixes

#### SDK

* Unbonding from a validator is now only considered "complete" after the full
unbonding period has elapsed regardless of the validator's status.

## 0.34.5

### Bug Fixes

#### SDK

* [\#4273](https://github.com/cosmos/cosmos-sdk/issues/4273) Fix usage of `AppendTags` in x/staking/handler.go

### Improvements

### SDK

* [\#2286](https://github.com/cosmos/cosmos-sdk/issues/2286) Improve performance of `CacheKVStore` iterator.
* [\#3655](https://github.com/cosmos/cosmos-sdk/issues/3655) Improve signature verification failure error message.
* [\#4384](https://github.com/cosmos/cosmos-sdk/issues/4384) Allow splitting withdrawal transaction in several chunks.

#### Gaia CLI

* [\#4227](https://github.com/cosmos/cosmos-sdk/issues/4227) Support for Ledger App v1.5.
* [#4345](https://github.com/cosmos/cosmos-sdk/pull/4345) Update `ledger-cosmos-go`
to v0.10.3.

## 0.34.4

### Bug Fixes

#### SDK

* [#4234](https://github.com/cosmos/cosmos-sdk/pull/4234) Allow `tx send --generate-only` to
actually work offline.

#### Gaia

* [\#4219](https://github.com/cosmos/cosmos-sdk/issues/4219) Return an error when an empty mnemonic is provided during key recovery.

### Improvements

#### Gaia

* [\#2007](https://github.com/cosmos/cosmos-sdk/issues/2007) Return 200 status code on empty results

### New features

#### SDK

* [\#3850](https://github.com/cosmos/cosmos-sdk/issues/3850) Add `rewards` and `commission` to distribution tx tags.

## 0.34.3

### Bug Fixes

#### Gaia

* [\#4196](https://github.com/cosmos/cosmos-sdk/pull/4196) Set default invariant
check period to zero.

## 0.34.2

### Improvements

#### SDK

* [\#4135](https://github.com/cosmos/cosmos-sdk/pull/4135) Add further clarification
to generate only usage.

### Bug Fixes

#### SDK

* [\#4135](https://github.com/cosmos/cosmos-sdk/pull/4135) Fix `NewResponseFormatBroadcastTxCommit`
* [\#4053](https://github.com/cosmos/cosmos-sdk/issues/4053) Add `--inv-check-period`
flag to gaiad to set period at which invariants checks will run.
* [\#4099](https://github.com/cosmos/cosmos-sdk/issues/4099) Update the /staking/validators endpoint to support
status and pagination query flags.

## 0.34.1

### Bug Fixes

#### Gaia

* [#4163](https://github.com/cosmos/cosmos-sdk/pull/4163) Fix v0.33.x export script to port gov data correctly.

## 0.34.0

### Breaking Changes

#### Gaia

* [\#3463](https://github.com/cosmos/cosmos-sdk/issues/3463) Revert bank module handler fork (re-enables transfers)
* [\#3875](https://github.com/cosmos/cosmos-sdk/issues/3875) Replace `async` flag with `--broadcast-mode` flag where the default
  value is `sync`. The `block` mode should not be used. The REST client now
  uses `mode` parameter instead of the `return` parameter.

#### Gaia CLI

* [\#3938](https://github.com/cosmos/cosmos-sdk/issues/3938) Remove REST server's SSL support altogether.

#### SDK

* [\#3245](https://github.com/cosmos/cosmos-sdk/issues/3245) Rename validator.GetJailed() to validator.IsJailed()
* [\#3516](https://github.com/cosmos/cosmos-sdk/issues/3516) Remove concept of shares from staking unbonding and redelegation UX;
  replaced by direct coin amount.

#### Tendermint

* [\#4029](https://github.com/cosmos/cosmos-sdk/issues/4029) Upgrade Tendermint to v0.31.3

### New features

#### SDK

* [\#2935](https://github.com/cosmos/cosmos-sdk/issues/2935) New module Crisis which can test broken invariant with messages
* [\#3813](https://github.com/cosmos/cosmos-sdk/issues/3813) New sdk.NewCoins safe constructor to replace bare sdk.Coins{} declarations.
* [\#3858](https://github.com/cosmos/cosmos-sdk/issues/3858) add website, details and identity to gentx cli command
* Implement coin conversion and denomination registration utilities

#### Gaia

* [\#2935](https://github.com/cosmos/cosmos-sdk/issues/2935) Optionally assert invariants on a blockly basis using `gaiad --assert-invariants-blockly`
* [\#3886](https://github.com/cosmos/cosmos-sdk/issues/3886) Implement minting module querier and CLI/REST clients.

#### Gaia CLI

* [\#3937](https://github.com/cosmos/cosmos-sdk/issues/3937) Add command to query community-pool

#### Gaia REST API

* [\#3937](https://github.com/cosmos/cosmos-sdk/issues/3937) Add route to fetch community-pool
* [\#3949](https://github.com/cosmos/cosmos-sdk/issues/3949) added /slashing/signing_infos to get signing_info for all validators

### Improvements

#### Gaia

* [\#3808](https://github.com/cosmos/cosmos-sdk/issues/3808) `gaiad` and `gaiacli` integration tests use ./build/ binaries.
* \[\#3819](https://github.com/cosmos/cosmos-sdk/issues/3819) Simulation refactor, log output now stored in ~/.gaiad/simulation/
  * Simulation moved to its own module (not a part of mock)
  * Logger type instead of passing function variables everywhere
  * Logger json output (for reloadable simulation running)
  * Cleanup bank simulation messages / remove dup code in bank simulation
  * Simulations saved in `~/.gaiad/simulations/`
  * "Lean" simulation output option to exclude No-ops and !ok functions (`--SimulationLean` flag)
* [\#3893](https://github.com/cosmos/cosmos-sdk/issues/3893) Improve `gaiacli tx sign` command
  * Add shorthand flags -a and -s for the account and sequence numbers respectively
  * Mark the account and sequence numbers required during "offline" mode
  * Always do an RPC query for account and sequence number during "online" mode
* [\#4018](https://github.com/cosmos/cosmos-sdk/issues/4018) create genesis port script for release v.0.34.0

#### Gaia CLI

* [\#3833](https://github.com/cosmos/cosmos-sdk/issues/3833) Modify stake to atom in gaia's doc.
* [\#3841](https://github.com/cosmos/cosmos-sdk/issues/3841) Add indent to JSON of `gaiacli keys [add|show|list]`
* [\#3859](https://github.com/cosmos/cosmos-sdk/issues/3859) Add newline to echo of `gaiacli keys ...`
* [\#3959](https://github.com/cosmos/cosmos-sdk/issues/3959) Improving error messages when signing with ledger devices fails

#### SDK

* [\#3238](https://github.com/cosmos/cosmos-sdk/issues/3238) Add block time to tx responses when querying for
  txs by tags or hash.
* \[\#3752](https://github.com/cosmos/cosmos-sdk/issues/3752) Explanatory docs for minting mechanism (`docs/spec/mint/01_concepts.md`)
* [\#3801](https://github.com/cosmos/cosmos-sdk/issues/3801) `baseapp` safety improvements
* [\#3820](https://github.com/cosmos/cosmos-sdk/issues/3820) Make Coins.IsAllGT() more robust and consistent.
* [\#3828](https://github.com/cosmos/cosmos-sdk/issues/3828) New sdkch tool to maintain changelogs
* [\#3864](https://github.com/cosmos/cosmos-sdk/issues/3864) Make Coins.IsAllGTE() more consistent.
* [\#3907](https://github.com/cosmos/cosmos-sdk/issues/3907): dep -> go mod migration
  * Drop dep in favor of go modules.
  * Upgrade to Go 1.12.1.
* [\#3917](https://github.com/cosmos/cosmos-sdk/issues/3917) Allow arbitrary decreases to validator commission rates.
* [\#3937](https://github.com/cosmos/cosmos-sdk/issues/3937) Implement community pool querier.
* [\#3940](https://github.com/cosmos/cosmos-sdk/issues/3940) Codespace should be lowercase.
* [\#3986](https://github.com/cosmos/cosmos-sdk/issues/3986) Update the Stringer implementation of the Proposal type.
* [\#926](https://github.com/cosmos/cosmos-sdk/issues/926) circuit breaker high level explanation
* [\#3896](https://github.com/cosmos/cosmos-sdk/issues/3896) Fixed various linters warnings in the context of the gometalinter -> golangci-lint migration
* [\#3916](https://github.com/cosmos/cosmos-sdk/issues/3916) Hex encode data in tx responses

### Bug Fixes

#### Gaia

* [\#3825](https://github.com/cosmos/cosmos-sdk/issues/3825) Validate genesis before running gentx
* [\#3889](https://github.com/cosmos/cosmos-sdk/issues/3889) When `--generate-only` is provided, the Keybase is not used and as a result
  the `--from` value must be a valid Bech32 cosmos address.
* 3974 Fix go env setting in installation.md
* 3996 Change 'make get_tools' to 'make tools' in DOCS_README.md.

#### Gaia CLI

* [\#3883](https://github.com/cosmos/cosmos-sdk/issues/3883) Remove Height Flag from CLI Queries
* [\#3899](https://github.com/cosmos/cosmos-sdk/issues/3899) Using 'gaiacli config node' breaks ~/config/config.toml

#### SDK

* [\#3837](https://github.com/cosmos/cosmos-sdk/issues/3837) Fix `WithdrawValidatorCommission` to properly set the validator's remaining commission.
* [\#3870](https://github.com/cosmos/cosmos-sdk/issues/3870) Fix DecCoins#TruncateDecimal to never return zero coins in
  either the truncated coins or the change coins.
* [\#3915](https://github.com/cosmos/cosmos-sdk/issues/3915) Remove ';' delimiting support from ParseDecCoins
* [\#3977](https://github.com/cosmos/cosmos-sdk/issues/3977) Fix docker image build
* [\#4020](https://github.com/cosmos/cosmos-sdk/issues/4020) Fix queryDelegationRewards by returning an error
when the validator or delegation do not exist.
* [\#4050](https://github.com/cosmos/cosmos-sdk/issues/4050) Fix DecCoins APIs
where rounding or truncation could result in zero decimal coins.
* [\#4088](https://github.com/cosmos/cosmos-sdk/issues/4088) Fix `calculateDelegationRewards`
by accounting for rounding errors when multiplying stake by slashing fractions.

## 0.33.2

### Improvements

#### Tendermint

* Upgrade Tendermint to `v0.31.0-dev0-fix0` which includes critical security fixes.

## 0.33.1

### Bug Fixes

#### Gaia

* [\#3999](https://github.com/cosmos/cosmos-sdk/pull/3999) Fix distribution delegation for zero height export bug

## 0.33.0

BREAKING CHANGES

* Gaia REST API
  * [\#3641](https://github.com/cosmos/cosmos-sdk/pull/3641) Remove the ability to use a Keybase from the REST API client:
    * `password` and `generate_only` have been removed from the `base_req` object
    * All txs that used to sign or use the Keybase now only generate the tx
    * `keys` routes completely removed
  * [\#3692](https://github.com/cosmos/cosmos-sdk/pull/3692) Update tx encoding and broadcasting endpoints:
    * Remove duplicate broadcasting endpoints in favor of POST @ `/txs`
      * The `Tx` field now accepts a `StdTx` and not raw tx bytes
    * Move encoding endpoint to `/txs/encode`

* Gaia
  * [\#3787](https://github.com/cosmos/cosmos-sdk/pull/3787) Fork the `x/bank` module into the Gaia application with only a
  modified message handler, where the modified message handler behaves the same as
  the standard `x/bank` message handler except for `MsgMultiSend` that must burn
  exactly 9 atoms and transfer 1 atom, and `MsgSend` is disabled.
  * [\#3789](https://github.com/cosmos/cosmos-sdk/pull/3789) Update validator creation flow:
    * Remove `NewMsgCreateValidatorOnBehalfOf` and corresponding business logic
    * Ensure the validator address equals the delegator address during
    `MsgCreateValidator#ValidateBasic`

* SDK
  * [\#3750](https://github.com/cosmos/cosmos-sdk/issues/3750) Track outstanding rewards per-validator instead of globally,
           and fix the main simulation issue, which was that slashes of
           re-delegations to a validator were not correctly accounted for
           in fee distribution when the redelegation in question had itself
            been slashed (from a fault committed by a different validator)
           in the same BeginBlock. Outstanding rewards are now available
           on a per-validator basis in REST.
  * [\#3669](https://github.com/cosmos/cosmos-sdk/pull/3669) Ensure consistency in message naming, codec registration, and JSON
  tags.
  * [\#3788](https://github.com/cosmos/cosmos-sdk/pull/3788) Change order of operations for greater accuracy when calculating delegation share token value
  * [\#3788](https://github.com/cosmos/cosmos-sdk/pull/3788) DecCoins.Cap -> DecCoins.Intersect
  * [\#3666](https://github.com/cosmos/cosmos-sdk/pull/3666) Improve coins denom validation.
  * [\#3751](https://github.com/cosmos/cosmos-sdk/pull/3751) Disable (temporarily) support for ED25519 account key pairs.

* Tendermint
  * [\#3804] Update to Tendermint `v0.31.0-dev0`

FEATURES

* SDK
  * [\#3719](https://github.com/cosmos/cosmos-sdk/issues/3719) DBBackend can now be set at compile time.
    Defaults: goleveldb. Supported: cleveldb.

IMPROVEMENTS

* Gaia REST API
  * Update the `TxResponse` type allowing for the `Logs` result to be JSON decoded automatically.

* Gaia CLI
  * [\#3653](https://github.com/cosmos/cosmos-sdk/pull/3653) Prompt user confirmation prior to signing and broadcasting a transaction.
  * [\#3670](https://github.com/cosmos/cosmos-sdk/pull/3670) CLI support for showing bech32 addresses in Ledger devices
  * [\#3711](https://github.com/cosmos/cosmos-sdk/pull/3711) Update `tx sign` to use `--from` instead of the deprecated `--name`
  CLI flag.
  * [\#3738](https://github.com/cosmos/cosmos-sdk/pull/3738) Improve multisig UX:
    * `gaiacli keys show -o json` now includes constituent pubkeys, respective weights and threshold
    * `gaiacli keys show --show-multisig` now displays constituent pubkeys, respective weights and threshold
    * `gaiacli tx sign --validate-signatures` now displays multisig signers with their respective weights
  * [\#3730](https://github.com/cosmos/cosmos-sdk/issues/3730) Improve workflow for
  `gaiad gentx` with offline public keys, by outputting stdtx file that needs to be signed.
  * [\#3761](https://github.com/cosmos/cosmos-sdk/issues/3761) Querying account related information using custom querier in auth module

* SDK
  * [\#3753](https://github.com/cosmos/cosmos-sdk/issues/3753) Remove no-longer-used governance penalty parameter
  * [\#3679](https://github.com/cosmos/cosmos-sdk/issues/3679) Consistent operators across Coins, DecCoins, Int, Dec
            replaced: Minus->Sub Plus->Add Div->Quo
  * [\#3665](https://github.com/cosmos/cosmos-sdk/pull/3665) Overhaul sdk.Uint type in preparation for Coins Int -> Uint migration.
  * [\#3691](https://github.com/cosmos/cosmos-sdk/issues/3691) Cleanup error messages
  * [\#3456](https://github.com/cosmos/cosmos-sdk/issues/3456) Integrate in the Int.ToDec() convenience function
  * [\#3300](https://github.com/cosmos/cosmos-sdk/pull/3300) Update the spec-spec, spec file reorg, and TOC updates.
  * [\#3694](https://github.com/cosmos/cosmos-sdk/pull/3694) Push tagged docker images on docker hub when tag is created.
  * [\#3716](https://github.com/cosmos/cosmos-sdk/pull/3716) Update file permissions the client keys directory and contents to `0700`.
  * [\#3681](https://github.com/cosmos/cosmos-sdk/issues/3681) Migrate ledger-cosmos-go from ZondaX to Cosmos organization

* Tendermint
  * [\#3699](https://github.com/cosmos/cosmos-sdk/pull/3699) Upgrade to Tendermint 0.30.1

BUG FIXES

* Gaia CLI
  * [\#3731](https://github.com/cosmos/cosmos-sdk/pull/3731) `keys add --interactive` bip32 passphrase regression fix
  * [\#3714](https://github.com/cosmos/cosmos-sdk/issues/3714) Fix USB raw access issues with gaiacli when installed via snap

* Gaia
  * [\#3777](https://github.com/cosmso/cosmos-sdk/pull/3777) `gaiad export` no longer panics when the database is empty
  * [\#3806](https://github.com/cosmos/cosmos-sdk/pull/3806) Properly return errors from a couple of struct Unmarshal functions

* SDK
  * [\#3728](https://github.com/cosmos/cosmos-sdk/issues/3728) Truncate decimal multiplication & division in distribution to ensure
           no more than the collected fees / inflation are distributed
  * [\#3727](https://github.com/cosmos/cosmos-sdk/issues/3727) Return on zero-length (including []byte{}) PrefixEndBytes() calls
  * [\#3559](https://github.com/cosmos/cosmos-sdk/issues/3559) fix occasional failing due to non-determinism in lcd test TestBonding
    where validator is unexpectedly slashed throwing off test calculations
  * [\#3411](https://github.com/cosmos/cosmos-sdk/pull/3411) Include the `RequestInitChain.Time` in the block header init during
  `InitChain`.
  * [\#3717](https://github.com/cosmos/cosmos-sdk/pull/3717) Update the vesting specification and implementation to cap deduction from
  `DelegatedVesting` by at most `DelegatedVesting`. This accounts for the case where
  the undelegation amount may exceed the original delegation amount due to
  truncation of undelegation tokens.
  * [\#3717](https://github.com/cosmos/cosmos-sdk/pull/3717) Ignore unknown proposers in allocating rewards for proposers, in case
    unbonding period was just 1 block and proposer was already deleted.
  * [\#3726](https://github.com/cosmos/cosmos-sdk/pull/3724) Cap(clip) reward to remaining coins in AllocateTokens.

## 0.32.0

BREAKING CHANGES

* Gaia REST API
  * [\#3642](https://github.com/cosmos/cosmos-sdk/pull/3642) `GET /tx/{hash}` now returns `404` instead of `500` if the transaction is not found

* SDK
 * [\#3580](https://github.com/cosmos/cosmos-sdk/issues/3580) Migrate HTTP request/response types and utilities to types/rest.
 * [\#3592](https://github.com/cosmos/cosmos-sdk/issues/3592) Drop deprecated keybase implementation's New() constructor in
   favor of a new crypto/keys.New(string, string) implementation that
   returns a lazy keybase instance. Remove client.MockKeyBase,
   superseded by crypto/keys.NewInMemory()
 * [\#3621](https://github.com/cosmos/cosmos-sdk/issues/3621) staking.GenesisState.Bonds -> Delegations

IMPROVEMENTS

* SDK
  * [\#3311](https://github.com/cosmos/cosmos-sdk/pull/3311) Reconcile the `DecCoin/s` API with the `Coin/s` API.
  * [\#3614](https://github.com/cosmos/cosmos-sdk/pull/3614) Add coin denom length checks to the coins constructors.
  * [\#3621](https://github.com/cosmos/cosmos-sdk/issues/3621) remove many inter-module dependancies
  * [\#3601](https://github.com/cosmos/cosmos-sdk/pull/3601) JSON-stringify the ABCI log response which includes the log and message
  index.
  * [\#3604](https://github.com/cosmos/cosmos-sdk/pull/3604) Improve SDK funds related error messages and allow for unicode in
  JSON ABCI log.
  * [\#3620](https://github.com/cosmos/cosmos-sdk/pull/3620) Version command shows build tags
  * [\#3638](https://github.com/cosmos/cosmos-sdk/pull/3638) Add Bcrypt benchmarks & justification of security parameter choice
  * [\#3648](https://github.com/cosmos/cosmos-sdk/pull/3648) Add JSON struct tags to vesting accounts.

* Tendermint
  * [\#3618](https://github.com/cosmos/cosmos-sdk/pull/3618) Upgrade to Tendermint 0.30.03

BUG FIXES

* SDK
  * [\#3646](https://github.com/cosmos/cosmos-sdk/issues/3646) `x/mint` now uses total token supply instead of total bonded tokens to calculate inflation


## 0.31.2

BREAKING CHANGES

* SDK
 * [\#3592](https://github.com/cosmos/cosmos-sdk/issues/3592) Drop deprecated keybase implementation's
   New constructor in favor of a new
   crypto/keys.New(string, string) implementation that
   returns a lazy keybase instance. Remove client.MockKeyBase,
   superseded by crypto/keys.NewInMemory()

IMPROVEMENTS

* SDK
  * [\#3604](https://github.com/cosmos/cosmos-sdk/pulls/3604) Improve SDK funds related error messages and allow for unicode in
  JSON ABCI log.

* Tendermint
  * [\#3563](https://github.com/cosmos/cosmos-sdk/3563) Update to Tendermint version `0.30.0-rc0`


BUG FIXES

* Gaia
  * [\#3585] Fix setting the tx hash in `NewResponseFormatBroadcastTxCommit`.
  * [\#3585] Return an empty `TxResponse` when Tendermint returns an empty
  `ResultBroadcastTx`.

* SDK
  * [\#3582](https://github.com/cosmos/cosmos-sdk/pull/3582) Running `make test_unit` was failing due to a missing tag
  * [\#3617](https://github.com/cosmos/cosmos-sdk/pull/3582) Fix fee comparison when the required fees does not contain any denom
  present in the tx fees.

## 0.31.0

BREAKING CHANGES

* Gaia REST API (`gaiacli advanced rest-server`)
  * [\#3284](https://github.com/cosmos/cosmos-sdk/issues/3284) Rename the `name`
  field to `from` in the `base_req` body.
  * [\#3485](https://github.com/cosmos/cosmos-sdk/pull/3485) Error responses are now JSON objects.
  * [\#3477][distribution] endpoint changed "all_delegation_rewards" -> "delegator_total_rewards"

* Gaia CLI  (`gaiacli`)
  - [#3399](https://github.com/cosmos/cosmos-sdk/pull/3399) Add `gaiad validate-genesis` command to facilitate checking of genesis files
  - [\#1894](https://github.com/cosmos/cosmos-sdk/issues/1894) `version` prints out short info by default. Add `--long` flag. Proper handling of `--format` flag introduced.
  - [\#3465](https://github.com/cosmos/cosmos-sdk/issues/3465) `gaiacli rest-server` switched back to insecure mode by default:
    - `--insecure` flag is removed.
    - `--tls` is now used to enable secure layer.
  - [\#3451](https://github.com/cosmos/cosmos-sdk/pull/3451) `gaiacli` now returns transactions in plain text including tags.
  - [\#3497](https://github.com/cosmos/cosmos-sdk/issues/3497) `gaiad init` now takes moniker as required arguments, not as parameter.
  * [\#3501](https://github.com/cosmos/cosmos-sdk/issues/3501) Change validator
  address Bech32 encoding to consensus address in `tendermint-validator-set`.

* Gaia
  *  [\#3457](https://github.com/cosmos/cosmos-sdk/issues/3457) Changed governance tally validatorGovInfo to use sdk.Int power instead of sdk.Dec
  *  [\#3495](https://github.com/cosmos/cosmos-sdk/issues/3495) Added Validator Minimum Self Delegation
  *  Reintroduce OR semantics for tx fees

* SDK
  * [\#2513](https://github.com/cosmos/cosmos-sdk/issues/2513) Tendermint updates are adjusted by 10^-6 relative to staking tokens,
  * [\#3487](https://github.com/cosmos/cosmos-sdk/pull/3487) Move HTTP/REST utilities out of client/utils into a new dedicated client/rest package.
  * [\#3490](https://github.com/cosmos/cosmos-sdk/issues/3490) ReadRESTReq() returns bool to avoid callers to write error responses twice.
  * [\#3502](https://github.com/cosmos/cosmos-sdk/pull/3502) Fixes issue when comparing genesis states
  * [\#3514](https://github.com/cosmos/cosmos-sdk/pull/3514) Various clean ups:
    - Replace all GetKeyBase\* functions family in favor of NewKeyBaseFromDir and NewKeyBaseFromHomeFlag.
    - Remove Get prefix from all TxBuilder's getters.
  * [\#3522](https://github.com/cosmos/cosmos-sdk/pull/3522) Get rid of double negatives: Coins.IsNotNegative() -> Coins.IsAnyNegative().
  * [\#3561](https://github.com/cosmos/cosmos-sdk/issues/3561) Don't unnecessarily store denominations in staking


FEATURES

* Gaia REST API

* [\#2358](https://github.com/cosmos/cosmos-sdk/issues/2358) Add distribution module REST interface

* Gaia CLI  (`gaiacli`)
  * [\#3429](https://github.com/cosmos/cosmos-sdk/issues/3429) Support querying
  for all delegator distribution rewards.
  * [\#3449](https://github.com/cosmos/cosmos-sdk/issues/3449) Proof verification now works with absence proofs
  * [\#3484](https://github.com/cosmos/cosmos-sdk/issues/3484) Add support
  vesting accounts to the add-genesis-account command.

* Gaia
  - [\#3397](https://github.com/cosmos/cosmos-sdk/pull/3397) Implement genesis file sanitization to avoid failures at chain init.
  * [\#3428](https://github.com/cosmos/cosmos-sdk/issues/3428) Run the simulation from a particular genesis state loaded from a file

* SDK
  * [\#3270](https://github.com/cosmos/cosmos-sdk/issues/3270) [x/staking] limit number of ongoing unbonding delegations /redelegations per pair/trio
  * [\#3477][distribution] new query endpoint "delegator_validators"
  * [\#3514](https://github.com/cosmos/cosmos-sdk/pull/3514) Provided a lazy loading implementation of Keybase that locks the underlying
    storage only for the time needed to perform the required operation. Also added Keybase reference to TxBuilder struct.
  * [types] [\#2580](https://github.com/cosmos/cosmos-sdk/issues/2580) Addresses now Bech32 empty addresses to an empty string


IMPROVEMENTS

* Gaia REST API
  * [\#3284](https://github.com/cosmos/cosmos-sdk/issues/3284) Update Gaia Lite
  REST service to support the following:
    * Automatic account number and sequence population when fields are omitted
    * Generate only functionality no longer requires access to a local Keybase
    * `from` field in the `base_req` body can be a Keybase name or account address
  * [\#3423](https://github.com/cosmos/cosmos-sdk/issues/3423) Allow simulation
  (auto gas) to work with generate only.
  * [\#3514](https://github.com/cosmos/cosmos-sdk/pull/3514) REST server calls to keybase does not lock the underlying storage anymore.
  * [\#3523](https://github.com/cosmos/cosmos-sdk/pull/3523) Added `/tx/encode` endpoint to serialize a JSON tx to base64-encoded Amino.

* Gaia CLI  (`gaiacli`)
  * [\#3476](https://github.com/cosmos/cosmos-sdk/issues/3476) New `withdraw-all-rewards` command to withdraw all delegations rewards for delegators.
  * [\#3497](https://github.com/cosmos/cosmos-sdk/issues/3497) `gaiad gentx` supports `--ip` and `--node-id` flags to override defaults.
  * [\#3518](https://github.com/cosmos/cosmos-sdk/issues/3518) Fix flow in
  `keys add` to show the mnemonic by default.
  * [\#3517](https://github.com/cosmos/cosmos-sdk/pull/3517) Increased test coverage
  * [\#3523](https://github.com/cosmos/cosmos-sdk/pull/3523) Added `tx encode` command to serialize a JSON tx to base64-encoded Amino.

* Gaia
  * [\#3418](https://github.com/cosmos/cosmos-sdk/issues/3418) Add vesting account
  genesis validation checks to `GaiaValidateGenesisState`.
  * [\#3420](https://github.com/cosmos/cosmos-sdk/issues/3420) Added maximum length to governance proposal descriptions and titles
  * [\#3256](https://github.com/cosmos/cosmos-sdk/issues/3256) Add gas consumption
  for tx size in the ante handler.
  * [\#3454](https://github.com/cosmos/cosmos-sdk/pull/3454) Add `--jail-whitelist` to `gaiad export` to enable testing of complex exports
  * [\#3424](https://github.com/cosmos/cosmos-sdk/issues/3424) Allow generation of gentxs with empty memo field.
  * [\#3507](https://github.com/cosmos/cosmos-sdk/issues/3507) General cleanup, removal of unnecessary struct fields, undelegation bugfix, and comment clarification in x/staking and x/slashing

* SDK
  * [\#2605] x/params add subkey accessing
  * [\#2986](https://github.com/cosmos/cosmos-sdk/pull/2986) Store Refactor
  * [\#3435](https://github.com/cosmos/cosmos-sdk/issues/3435) Test that store implementations do not allow nil values
  * [\#2509](https://github.com/cosmos/cosmos-sdk/issues/2509) Sanitize all usage of Dec.RoundInt64()
  * [\#556](https://github.com/cosmos/cosmos-sdk/issues/556) Increase `BaseApp`
  test coverage.
  * [\#3357](https://github.com/cosmos/cosmos-sdk/issues/3357) develop state-transitions.md for staking spec, missing states added to `state.md`
  * [\#3552](https://github.com/cosmos/cosmos-sdk/pull/3552) Validate bit length when
  deserializing `Int` types.


BUG FIXES

* Gaia CLI  (`gaiacli`)
  - [\#3417](https://github.com/cosmos/cosmos-sdk/pull/3417) Fix `q slashing signing-info` panic by ensuring safety of user input and properly returning not found error
  - [\#3345](https://github.com/cosmos/cosmos-sdk/issues/3345) Upgrade ledger-cosmos-go dependency to v0.9.3 to pull
    https://github.com/ZondaX/ledger-cosmos-go/commit/ed9aa39ce8df31bad1448c72d3d226bf2cb1a8d1 in order to fix a derivation path issue that causes `gaiacli keys add --recover`
    to malfunction.
  - [\#3419](https://github.com/cosmos/cosmos-sdk/pull/3419) Fix `q distr slashes` panic
  - [\#3453](https://github.com/cosmos/cosmos-sdk/pull/3453) The `rest-server` command didn't respect persistent flags such as `--chain-id` and `--trust-node` if they were
    passed on the command line.
  - [\#3441](https://github.com/cosmos/cosmos-sdk/pull/3431) Improved resource management and connection handling (ledger devices). Fixes issue with DER vs BER signatures.

* Gaia
  * [\#3486](https://github.com/cosmos/cosmos-sdk/pull/3486) Use AmountOf in
    vesting accounts instead of zipping/aligning denominations.


## 0.30.0

BREAKING CHANGES

* Gaia REST API (`gaiacli advanced rest-server`)
  * [gaia-lite] [\#2182] Renamed and merged all redelegations endpoints into `/staking/redelegations`
  * [\#3176](https://github.com/cosmos/cosmos-sdk/issues/3176) `tx/sign` endpoint now expects `BaseReq` fields as nested object.
  * [\#2222] all endpoints renamed from `/stake` -> `/staking`
  * [\#1268] `LooseTokens` -> `NotBondedTokens`
  * [\#3289] misc renames:
    * `Validator.UnbondingMinTime` -> `Validator.UnbondingCompletionTime`
    * `Delegation` -> `Value` in `MsgCreateValidator` and `MsgDelegate`
    * `MsgBeginUnbonding` -> `MsgUndelegate`

* Gaia CLI  (`gaiacli`)
  * [\#810](https://github.com/cosmos/cosmos-sdk/issues/810) Don't fallback to any default values for chain ID.
    * Users need to supply chain ID either via config file or the `--chain-id` flag.
    * Change `chain_id` and `trust_node` in `gaiacli` configuration to `chain-id` and `trust-node` respectively.
  * [\#3069](https://github.com/cosmos/cosmos-sdk/pull/3069) `--fee` flag renamed to `--fees` to support multiple coins
  * [\#3156](https://github.com/cosmos/cosmos-sdk/pull/3156) Remove unimplemented `gaiacli init` command
  * [\#2222] `gaiacli tx stake` -> `gaiacli tx staking`, `gaiacli query stake` -> `gaiacli query staking`
  * [\#1894](https://github.com/cosmos/cosmos-sdk/issues/1894) `version` command now shows latest commit, vendor dir hash, and build machine info.
  * [\#3320](https://github.com/cosmos/cosmos-sdk/pull/3320) Ensure all `gaiacli query` commands respect the `--output` and `--indent` flags

* Gaia
  * https://github.com/cosmos/cosmos-sdk/issues/2838 - Move store keys to constants
  * [\#3162](https://github.com/cosmos/cosmos-sdk/issues/3162) The `--gas` flag now takes `auto` instead of `simulate`
    in order to trigger a simulation of the tx before the actual execution.
  * [\#3285](https://github.com/cosmos/cosmos-sdk/pull/3285) New `gaiad tendermint version` to print libs versions
  * [\#1894](https://github.com/cosmos/cosmos-sdk/pull/1894) `version` command now shows latest commit, vendor dir hash, and build machine info.
  * [\#3249\(https://github.com/cosmos/cosmos-sdk/issues/3249) `tendermint`'s `show-validator` and `show-address` `--json` flags removed in favor of `--output-format=json`.

* SDK
  * [distribution] [\#3359](https://github.com/cosmos/cosmos-sdk/issues/3359) Always round down when calculating rewards-to-be-withdrawn in F1 fee distribution
  * [#3336](https://github.com/cosmos/cosmos-sdk/issues/3336) Ensure all SDK
  messages have their signature bytes contain canonical fields `value` and `type`.
  * [\#3333](https://github.com/cosmos/cosmos-sdk/issues/3333) - F1 storage efficiency improvements - automatic withdrawals when unbonded, historical reward reference counting
  * [staking] [\#2513](https://github.com/cosmos/cosmos-sdk/issues/2513) Validator power type from Dec -> Int
  * [staking] [\#3233](https://github.com/cosmos/cosmos-sdk/issues/3233) key and value now contain duplicate fields to simplify code
  * [\#3064](https://github.com/cosmos/cosmos-sdk/issues/3064) Sanitize `sdk.Coin` denom. Coins denoms are now case insensitive, i.e. 100fooToken equals to 100FOOTOKEN.
  * [\#3195](https://github.com/cosmos/cosmos-sdk/issues/3195) Allows custom configuration for syncable strategy
  * [\#3242](https://github.com/cosmos/cosmos-sdk/issues/3242) Fix infinite gas
    meter utilization during aborted ante handler executions.
  * [x/distribution] [\#3292](https://github.com/cosmos/cosmos-sdk/issues/3292) Enable or disable withdraw addresses with a parameter in the param store
  * [staking] [\#2222](https://github.com/cosmos/cosmos-sdk/issues/2222) `/stake` -> `/staking` module rename
  * [staking] [\#1268](https://github.com/cosmos/cosmos-sdk/issues/1268) `LooseTokens` -> `NotBondedTokens`
  * [staking] [\#1402](https://github.com/cosmos/cosmos-sdk/issues/1402) Redelegation and unbonding-delegation structs changed to include multiple an array of entries
  * [staking] [\#3289](https://github.com/cosmos/cosmos-sdk/issues/3289) misc renames:
    * `Validator.UnbondingMinTime` -> `Validator.UnbondingCompletionTime`
    * `Delegation` -> `Value` in `MsgCreateValidator` and `MsgDelegate`
    * `MsgBeginUnbonding` -> `MsgUndelegate`
  * [\#3315] Increase decimal precision to 18
  * [\#3323](https://github.com/cosmos/cosmos-sdk/issues/3323) Update to Tendermint 0.29.0
  * [\#3328](https://github.com/cosmos/cosmos-sdk/issues/3328) [x/gov] Remove redundant action tag

* Tendermint
  * [\#3298](https://github.com/cosmos/cosmos-sdk/issues/3298) Upgrade to Tendermint 0.28.0

FEATURES

* Gaia REST API (`gaiacli advanced rest-server`)
  * [\#3067](https://github.com/cosmos/cosmos-sdk/issues/3067) Add support for fees on transactions
  * [\#3069](https://github.com/cosmos/cosmos-sdk/pull/3069) Add a custom memo on transactions
  * [\#3027](https://github.com/cosmos/cosmos-sdk/issues/3027) Implement
  `/gov/proposals/{proposalID}/proposer` to query for a proposal's proposer.

* Gaia CLI  (`gaiacli`)
  * [\#2399](https://github.com/cosmos/cosmos-sdk/issues/2399) Implement `params` command to query slashing parameters.
  * [\#2730](https://github.com/cosmos/cosmos-sdk/issues/2730) Add tx search pagination parameter
  * [\#3027](https://github.com/cosmos/cosmos-sdk/issues/3027) Implement
  `query gov proposer [proposal-id]` to query for a proposal's proposer.
  * [\#3198](https://github.com/cosmos/cosmos-sdk/issues/3198) New `keys add --multisig` flag to store multisig keys locally.
  * [\#3198](https://github.com/cosmos/cosmos-sdk/issues/3198) New `multisign` command to generate multisig signatures.
  * [\#3198](https://github.com/cosmos/cosmos-sdk/issues/3198) New `sign --multisig` flag to enable multisig mode.
  * [\#2715](https://github.com/cosmos/cosmos-sdk/issues/2715) Reintroduce gaia server's insecure mode.
  * [\#3334](https://github.com/cosmos/cosmos-sdk/pull/3334) New `gaiad completion` and `gaiacli completion` to generate Bash/Zsh completion scripts.
  * [\#2607](https://github.com/cosmos/cosmos-sdk/issues/2607) Make `gaiacli config` handle the boolean `indent` flag to beautify commands JSON output.

* Gaia
  * [\#2182] [x/staking] Added querier for querying a single redelegation
  * [\#3305](https://github.com/cosmos/cosmos-sdk/issues/3305) Add support for
    vesting accounts at genesis.
  * [\#3198](https://github.com/cosmos/cosmos-sdk/issues/3198) [x/auth] Add multisig transactions support
  * [\#3198](https://github.com/cosmos/cosmos-sdk/issues/3198) `add-genesis-account` can take both account addresses and key names

* SDK
  - [\#3099](https://github.com/cosmos/cosmos-sdk/issues/3099) Implement F1 fee distribution
  - [\#2926](https://github.com/cosmos/cosmos-sdk/issues/2926) Add TxEncoder to client TxBuilder.
  * [\#2694](https://github.com/cosmos/cosmos-sdk/issues/2694) Vesting account implementation.
  * [\#2996](https://github.com/cosmos/cosmos-sdk/issues/2996) Update the `AccountKeeper` to contain params used in the context of
  the ante handler.
  * [\#3179](https://github.com/cosmos/cosmos-sdk/pull/3179) New CodeNoSignatures error code.
  * [\#3319](https://github.com/cosmos/cosmos-sdk/issues/3319) [x/distribution] Queriers for all distribution state worth querying; distribution query commands
  * [\#3356](https://github.com/cosmos/cosmos-sdk/issues/3356) [x/auth] bech32-ify accounts address in error message.

IMPROVEMENTS

* Gaia REST API
  * [\#3176](https://github.com/cosmos/cosmos-sdk/issues/3176) Validate tx/sign endpoint POST body.
  * [\#2948](https://github.com/cosmos/cosmos-sdk/issues/2948) Swagger UI now makes requests to light client node

* Gaia CLI  (`gaiacli`)
  * [\#3224](https://github.com/cosmos/cosmos-sdk/pull/3224) Support adding offline public keys to the keystore

* Gaia
  * [\#2186](https://github.com/cosmos/cosmos-sdk/issues/2186) Add Address Interface
  * [\#3158](https://github.com/cosmos/cosmos-sdk/pull/3158) Validate slashing genesis
  * [\#3172](https://github.com/cosmos/cosmos-sdk/pull/3172) Support minimum fees in a local testnet.
  * [\#3250](https://github.com/cosmos/cosmos-sdk/pull/3250) Refactor integration tests and increase coverage
  * [\#3248](https://github.com/cosmos/cosmos-sdk/issues/3248) Refactor tx fee
  model:
    * Validators specify minimum gas prices instead of minimum fees
    * Clients may provide either fees or gas prices directly
    * The gas prices of a tx must meet a validator's minimum
    * `gaiad start` and `gaia.toml` take --minimum-gas-prices flag and minimum-gas-price config key respectively.
  * [\#2859](https://github.com/cosmos/cosmos-sdk/issues/2859) Rename `TallyResult` in gov proposals to `FinalTallyResult`
  * [\#3286](https://github.com/cosmos/cosmos-sdk/pull/3286) Fix `gaiad gentx` printout of account's addresses, i.e. user bech32 instead of hex.
  * [\#3249\(https://github.com/cosmos/cosmos-sdk/issues/3249) `--json` flag removed, users should use `--output=json` instead.

* SDK
  * [\#3137](https://github.com/cosmos/cosmos-sdk/pull/3137) Add tag documentation
    for each module along with cleaning up a few existing tags in the governance,
    slashing, and staking modules.
  * [\#3093](https://github.com/cosmos/cosmos-sdk/issues/3093) Ante handler does no longer read all accounts in one go when processing signatures as signature
    verification may fail before last signature is checked.
  * [staking] [\#1402](https://github.com/cosmos/cosmos-sdk/issues/1402) Add for multiple simultaneous redelegations or unbonding-delegations within an unbonding period
  * [staking] [\#1268](https://github.com/cosmos/cosmos-sdk/issues/1268) staking spec rewrite

* CI
  * [\#2498](https://github.com/cosmos/cosmos-sdk/issues/2498) Added macos CI job to CircleCI
  * [#142](https://github.com/tendermint/devops/issues/142) Increased the number of blocks to be tested during multi-sim
  * [#147](https://github.com/tendermint/devops/issues/142) Added docker image build to CI

BUG FIXES

* Gaia CLI  (`gaiacli`)
  * [\#3141](https://github.com/cosmos/cosmos-sdk/issues/3141) Fix the bug in GetAccount when `len(res) == 0` and `err == nil`
  * [\#810](https://github.com/cosmos/cosmos-sdk/pull/3316) Fix regression in gaiacli config file handling

* Gaia
  * [\#3148](https://github.com/cosmos/cosmos-sdk/issues/3148) Fix `gaiad export` by adding a boolean to `NewGaiaApp` determining whether or not to load the latest version
  * [\#3181](https://github.com/cosmos/cosmos-sdk/issues/3181) Correctly reset total accum update height and jailed-validator bond height / unbonding height on export-for-zero-height
  * [\#3172](https://github.com/cosmos/cosmos-sdk/pull/3172) Fix parsing `gaiad.toml`
  when it already exists.
  * [\#3223](https://github.com/cosmos/cosmos-sdk/issues/3223) Fix unset governance proposal queues when importing state from old chain
  * [#3187](https://github.com/cosmos/cosmos-sdk/issues/3187) Fix `gaiad export`
  by resetting each validator's slashing period.

## 0.29.1

BUG FIXES

* SDK
  * [\#3207](https://github.com/cosmos/cosmos-sdk/issues/3207) - Fix token printing bug

## 0.29.0

BREAKING CHANGES

* Gaia
  * [\#3148](https://github.com/cosmos/cosmos-sdk/issues/3148) Fix `gaiad export` by adding a boolean to `NewGaiaApp` determining whether or not to load the latest version

* SDK
  * [\#3163](https://github.com/cosmos/cosmos-sdk/issues/3163) Withdraw commission on self bond removal


## 0.28.1

BREAKING CHANGES

* Gaia REST API (`gaiacli advanced rest-server`)
  * [lcd] [\#3045](https://github.com/cosmos/cosmos-sdk/pull/3045) Fix quoted json return on GET /keys (keys list)
  * [gaia-lite] [\#2191](https://github.com/cosmos/cosmos-sdk/issues/2191) Split `POST /stake/delegators/{delegatorAddr}/delegations` into `POST /stake/delegators/{delegatorAddr}/delegations`, `POST /stake/delegators/{delegatorAddr}/unbonding_delegations` and `POST /stake/delegators/{delegatorAddr}/redelegations`
  * [gaia-lite] [\#3056](https://github.com/cosmos/cosmos-sdk/pull/3056) `generate_only` and `simulate` have moved from query arguments to POST requests body.
* Tendermint
  * [tendermint] Now using Tendermint 0.27.3

FEATURES

* Gaia REST API (`gaiacli advanced rest-server`)
  * [slashing] [\#2399](https://github.com/cosmos/cosmos-sdk/issues/2399)  Implement `/slashing/parameters` endpoint to query slashing parameters.
* Gaia CLI  (`gaiacli`)
  * [gaiacli] [\#2399](https://github.com/cosmos/cosmos-sdk/issues/2399) Implement `params` command to query slashing parameters.
* SDK
  - [client] [\#2926](https://github.com/cosmos/cosmos-sdk/issues/2926) Add TxEncoder to client TxBuilder.
* Other
  - Introduced the logjack tool for saving logs w/ rotation

IMPROVEMENTS

* Gaia REST API (`gaiacli advanced rest-server`)
  * [\#2879](https://github.com/cosmos/cosmos-sdk/issues/2879), [\#2880](https://github.com/cosmos/cosmos-sdk/issues/2880) Update deposit and vote endpoints to perform a direct txs query
    when a given proposal is inactive and thus having votes and deposits removed
    from state.
* Gaia CLI  (`gaiacli`)
  * [\#2879](https://github.com/cosmos/cosmos-sdk/issues/2879), [\#2880](https://github.com/cosmos/cosmos-sdk/issues/2880) Update deposit and vote CLI commands to perform a direct txs query
    when a given proposal is inactive and thus having votes and deposits removed
    from state.
* Gaia
  * [\#3021](https://github.com/cosmos/cosmos-sdk/pull/3021) Add `--gentx-dir` to `gaiad collect-gentxs` to specify a directory from which collect and load gentxs. Add `--output-document` to `gaiad init` to allow one to redirect output to file.


## 0.28.0

BREAKING CHANGES

* Gaia CLI  (`gaiacli`)
  * [cli] [\#2595](https://github.com/cosmos/cosmos-sdk/issues/2595) Remove `keys new` in favor of `keys add` incorporating existing functionality with addition of key recovery functionality.
  * [cli] [\#2987](https://github.com/cosmos/cosmos-sdk/pull/2987) Add shorthand `-a` to `gaiacli keys show` and update docs
  * [cli] [\#2971](https://github.com/cosmos/cosmos-sdk/pull/2971) Additional verification when running `gaiad gentx`
  * [cli] [\#2734](https://github.com/cosmos/cosmos-sdk/issues/2734) Rewrite `gaiacli config`. It is now a non-interactive config utility.

* Gaia
  * [#128](https://github.com/tendermint/devops/issues/128) Updated CircleCI job to trigger website build on every push to master/develop.
  * [\#2994](https://github.com/cosmos/cosmos-sdk/pull/2994) Change wrong-password error message.
  * [\#3009](https://github.com/cosmos/cosmos-sdk/issues/3009) Added missing Gaia genesis verification
  * [#128](https://github.com/tendermint/devops/issues/128) Updated CircleCI job to trigger website build on every push to master/develop.
  * [\#2994](https://github.com/cosmos/cosmos-sdk/pull/2994) Change wrong-password error message.
  * [\#3009](https://github.com/cosmos/cosmos-sdk/issues/3009) Added missing Gaia genesis verification
  * [gas] [\#3052](https://github.com/cosmos/cosmos-sdk/issues/3052) Updated gas costs to more reasonable numbers

* SDK
  * [auth] [\#2952](https://github.com/cosmos/cosmos-sdk/issues/2952) Signatures are no longer serialized on chain with the account number and sequence number
  * [auth] [\#2952](https://github.com/cosmos/cosmos-sdk/issues/2952) Signatures are no longer serialized on chain with the account number and sequence number
  * [stake] [\#3055](https://github.com/cosmos/cosmos-sdk/issues/3055) Use address instead of bond height / intratxcounter for deduplication

FEATURES

* Gaia CLI  (`gaiacli`)
  * [\#2961](https://github.com/cosmos/cosmos-sdk/issues/2961) Add --force flag to gaiacli keys delete command to skip passphrase check and force key deletion unconditionally.

IMPROVEMENTS

* Gaia CLI  (`gaiacli`)
  * [\#2991](https://github.com/cosmos/cosmos-sdk/issues/2991) Fully validate transaction signatures during `gaiacli tx sign --validate-signatures`

* SDK
  * [\#1277](https://github.com/cosmos/cosmos-sdk/issues/1277) Complete bank module specification
  * [\#2963](https://github.com/cosmos/cosmos-sdk/issues/2963) Complete auth module specification
  * [\#2914](https://github.com/cosmos/cosmos-sdk/issues/2914) No longer withdraw validator rewards on bond/unbond, but rather move
  the rewards to the respective validator's pools.


BUG FIXES

* Gaia CLI  (`gaiacli`)
  * [\#2921](https://github.com/cosmos/cosmos-sdk/issues/2921) Fix `keys delete` inability to delete offline and ledger keys.

* Gaia
  * [\#3003](https://github.com/cosmos/cosmos-sdk/issues/3003) CollectStdTxs() must validate DelegatorAddr against genesis accounts.

* SDK
  * [\#2967](https://github.com/cosmos/cosmos-sdk/issues/2967) Change ordering of `mint.BeginBlocker` and `distr.BeginBlocker`, recalculate inflation each block
  * [\#3068](https://github.com/cosmos/cosmos-sdk/issues/3068) check for uint64 gas overflow during `Std#ValidateBasic`.
  * [\#3071](https://github.com/cosmos/cosmos-sdk/issues/3071) Catch overflow on block gas meter


## 0.27.0

BREAKING CHANGES

* Gaia REST API (`gaiacli advanced rest-server`)
  * [gaia-lite] [\#2819](https://github.com/cosmos/cosmos-sdk/pull/2819) Txs query param format is now: `/txs?tag=value` (removed '' wrapping the query parameter `value`)

* Gaia CLI  (`gaiacli`)
  * [cli] [\#2728](https://github.com/cosmos/cosmos-sdk/pull/2728) Seperate `tx` and `query` subcommands by module
  * [cli] [\#2727](https://github.com/cosmos/cosmos-sdk/pull/2727) Fix unbonding command flow
  * [cli] [\#2786](https://github.com/cosmos/cosmos-sdk/pull/2786) Fix redelegation command flow
  * [cli] [\#2829](https://github.com/cosmos/cosmos-sdk/pull/2829) add-genesis-account command now validates state when adding accounts
  * [cli] [\#2804](https://github.com/cosmos/cosmos-sdk/issues/2804) Check whether key exists before passing it on to `tx create-validator`.
  * [cli] [\#2874](https://github.com/cosmos/cosmos-sdk/pull/2874) `gaiacli tx sign` takes an optional `--output-document` flag to support output redirection.
  * [cli] [\#2875](https://github.com/cosmos/cosmos-sdk/pull/2875) Refactor `gaiad gentx` and avoid redirection to `gaiacli tx sign` for tx signing.

* Gaia
  * [mint] [\#2825] minting now occurs every block, inflation parameter updates still hourly

* SDK
  * [\#2752](https://github.com/cosmos/cosmos-sdk/pull/2752) Don't hardcode bondable denom.
  * [\#2701](https://github.com/cosmos/cosmos-sdk/issues/2701) Account numbers and sequence numbers in `auth` are now `uint64` instead of `int64`
  * [\#2019](https://github.com/cosmos/cosmos-sdk/issues/2019) Cap total number of signatures. Current per-transaction limit is 7, and if that is exceeded transaction is rejected.
  * [\#2801](https://github.com/cosmos/cosmos-sdk/pull/2801) Remove AppInit structure.
  * [\#2798](https://github.com/cosmos/cosmos-sdk/issues/2798) Governance API has miss-spelled English word in JSON response ('depositer' -> 'depositor')
  * [\#2943](https://github.com/cosmos/cosmos-sdk/pull/2943) Transaction action tags equal the message type. Staking EndBlocker tags are included.

* Tendermint
  * Update to Tendermint 0.27.0

FEATURES

* Gaia REST API (`gaiacli advanced rest-server`)
  * [gov] [\#2479](https://github.com/cosmos/cosmos-sdk/issues/2479) Added governance parameter
    query REST endpoints.

* Gaia CLI  (`gaiacli`)
  * [gov][cli] [\#2479](https://github.com/cosmos/cosmos-sdk/issues/2479) Added governance
    parameter query commands.
  * [stake][cli] [\#2027] Add CLI query command for getting all delegations to a specific validator.
  * [\#2840](https://github.com/cosmos/cosmos-sdk/pull/2840) Standardize CLI exports from modules

* Gaia
  * [app] [\#2791](https://github.com/cosmos/cosmos-sdk/issues/2791) Support export at a specific height, with `gaiad export --height=HEIGHT`.
  * [x/gov] [#2479](https://github.com/cosmos/cosmos-sdk/issues/2479) Implemented querier
  for getting governance parameters.
  * [app] [\#2663](https://github.com/cosmos/cosmos-sdk/issues/2663) - Runtime-assertable invariants
  * [app] [\#2791](https://github.com/cosmos/cosmos-sdk/issues/2791) Support export at a specific height, with `gaiad export --height=HEIGHT`.
  * [app] [\#2812](https://github.com/cosmos/cosmos-sdk/issues/2812) Support export alterations to prepare for restarting at zero-height

* SDK
  * [simulator] [\#2682](https://github.com/cosmos/cosmos-sdk/issues/2682) MsgEditValidator now looks at the validator's max rate, thus it now succeeds a significant portion of the time
  * [core] [\#2775](https://github.com/cosmos/cosmos-sdk/issues/2775) Add deliverTx maximum block gas limit


IMPROVEMENTS

* Gaia REST API (`gaiacli advanced rest-server`)
  * [gaia-lite] [\#2819](https://github.com/cosmos/cosmos-sdk/pull/2819) Tx search now supports multiple tags as query parameters
  * [\#2836](https://github.com/cosmos/cosmos-sdk/pull/2836) Expose LCD router to allow users to register routes there.

* Gaia CLI  (`gaiacli`)
  * [\#2749](https://github.com/cosmos/cosmos-sdk/pull/2749) Add --chain-id flag to gaiad testnet
  * [\#2819](https://github.com/cosmos/cosmos-sdk/pull/2819) Tx search now supports multiple tags as query parameters

* Gaia
  * [\#2772](https://github.com/cosmos/cosmos-sdk/issues/2772) Update BaseApp to not persist state when the ante handler fails on DeliverTx.
  * [\#2773](https://github.com/cosmos/cosmos-sdk/issues/2773) Require moniker to be provided on `gaiad init`.
  * [\#2672](https://github.com/cosmos/cosmos-sdk/issues/2672) [Makefile] Updated for better Windows compatibility and ledger support logic, get_tools was rewritten as a cross-compatible Makefile.
  * [\#2766](https://github.com/cosmos/cosmos-sdk/issues/2766) [Makefile] Added goimports tool to get_tools. Get_tools now only builds new versions if binaries are missing.
  * [#110](https://github.com/tendermint/devops/issues/110) Updated CircleCI job to trigger website build when cosmos docs are updated.

* SDK
 & [x/mock/simulation] [\#2720] major cleanup, introduction of helper objects, reorganization
 * [\#2821](https://github.com/cosmos/cosmos-sdk/issues/2821) Codespaces are now strings
 * [types] [\#2776](https://github.com/cosmos/cosmos-sdk/issues/2776) Improve safety of `Coin` and `Coins` types. Various functions
 and methods will panic when a negative amount is discovered.
 * [\#2815](https://github.com/cosmos/cosmos-sdk/issues/2815) Gas unit fields changed from `int64` to `uint64`.
 * [\#2821](https://github.com/cosmos/cosmos-sdk/issues/2821) Codespaces are now strings
 * [\#2779](https://github.com/cosmos/cosmos-sdk/issues/2779) Introduce `ValidateBasic` to the `Tx` interface and call it in the ante
 handler.
 * [\#2825](https://github.com/cosmos/cosmos-sdk/issues/2825) More staking and distribution invariants
 * [\#2912](https://github.com/cosmos/cosmos-sdk/issues/2912) Print commit ID in hex when commit is synced.

* Tendermint
 * [\#2796](https://github.com/cosmos/cosmos-sdk/issues/2796) Update to go-amino 0.14.1


BUG FIXES

* Gaia REST API (`gaiacli advanced rest-server`)
  * [gaia-lite] [\#2868](https://github.com/cosmos/cosmos-sdk/issues/2868) Added handler for governance tally endpoint
  * [\#2907](https://github.com/cosmos/cosmos-sdk/issues/2907) Refactor and fix the way Gaia Lite is started.

* Gaia
  * [\#2723] Use `cosmosvalcons` Bech32 prefix in `tendermint show-address`
  * [\#2742](https://github.com/cosmos/cosmos-sdk/issues/2742) Fix time format of TimeoutCommit override
  * [\#2898](https://github.com/cosmos/cosmos-sdk/issues/2898) Remove redundant '$' in docker-compose.yml

* SDK
  * [\#2733](https://github.com/cosmos/cosmos-sdk/issues/2733) [x/gov, x/mock/simulation] Fix governance simulation, update x/gov import/export
  * [\#2854](https://github.com/cosmos/cosmos-sdk/issues/2854) [x/bank] Remove unused bank.MsgIssue, prevent possible panic
  * [\#2884](https://github.com/cosmos/cosmos-sdk/issues/2884) [docs/examples] Fix `basecli version` panic

* Tendermint
  * [\#2797](https://github.com/tendermint/tendermint/pull/2797) AddressBook requires addresses to have IDs; Do not crap out immediately after sending pex addrs in seed mode

## 0.26.0

BREAKING CHANGES

* Gaia
  * [gaiad init] [\#2602](https://github.com/cosmos/cosmos-sdk/issues/2602) New genesis workflow

* SDK
  * [simulation] [\#2665](https://github.com/cosmos/cosmos-sdk/issues/2665) only argument to sdk.Invariant is now app

* Tendermint
  * Upgrade to version 0.26.0

FEATURES

* Gaia CLI  (`gaiacli`)
  * [cli] [\#2569](https://github.com/cosmos/cosmos-sdk/pull/2569) Add commands to query validator unbondings and redelegations
  * [cli] [\#2569](https://github.com/cosmos/cosmos-sdk/pull/2569) Add commands to query validator unbondings and redelegations
  * [cli] [\#2524](https://github.com/cosmos/cosmos-sdk/issues/2524) Add support offline mode to `gaiacli tx sign`. Lookups are not performed if the flag `--offline` is on.
  * [cli] [\#2558](https://github.com/cosmos/cosmos-sdk/issues/2558) Rename --print-sigs to --validate-signatures. It now performs a complete set of sanity checks and reports to the user. Also added --print-signature-only to print the signature only, not the whole transaction.
  * [cli] [\#2704](https://github.com/cosmos/cosmos-sdk/pull/2704) New add-genesis-account convenience command to populate genesis.json with genesis accounts.

* SDK
  * [\#1336](https://github.com/cosmos/cosmos-sdk/issues/1336) Mechanism for SDK Users to configure their own Bech32 prefixes instead of using the default cosmos prefixes.

IMPROVEMENTS

* Gaia
 * [\#2637](https://github.com/cosmos/cosmos-sdk/issues/2637) [x/gov] Switched inactive and active proposal queues to an iterator based queue

* SDK
 * [\#2573](https://github.com/cosmos/cosmos-sdk/issues/2573) [x/distribution] add accum invariance
 * [\#2556](https://github.com/cosmos/cosmos-sdk/issues/2556) [x/mock/simulation] Fix debugging output
 * [\#2396](https://github.com/cosmos/cosmos-sdk/issues/2396) [x/mock/simulation] Change parameters to get more slashes
 * [\#2617](https://github.com/cosmos/cosmos-sdk/issues/2617) [x/mock/simulation] Randomize all genesis parameters
 * [\#2669](https://github.com/cosmos/cosmos-sdk/issues/2669) [x/stake] Added invarant check to make sure validator's power aligns with its spot in the power store.
 * [\#1924](https://github.com/cosmos/cosmos-sdk/issues/1924) [x/mock/simulation] Use a transition matrix for block size
 * [\#2660](https://github.com/cosmos/cosmos-sdk/issues/2660) [x/mock/simulation] Staking transactions get tested far more frequently
 * [\#2610](https://github.com/cosmos/cosmos-sdk/issues/2610) [x/stake] Block redelegation to and from the same validator
 * [\#2652](https://github.com/cosmos/cosmos-sdk/issues/2652) [x/auth] Add benchmark for get and set account
 * [\#2685](https://github.com/cosmos/cosmos-sdk/issues/2685) [store] Add general merkle absence proof (also for empty substores)
 * [\#2708](https://github.com/cosmos/cosmos-sdk/issues/2708) [store] Disallow setting nil values

BUG FIXES

* Gaia
 * [\#2670](https://github.com/cosmos/cosmos-sdk/issues/2670) [x/stake] fixed incorrect `IterateBondedValidators` and split into two functions: `IterateBondedValidators` and `IterateLastBlockConsValidators`
 * [\#2691](https://github.com/cosmos/cosmos-sdk/issues/2691) Fix local testnet creation by using a single canonical genesis time
 * [\#2648](https://github.com/cosmos/cosmos-sdk/issues/2648) [gaiad] Fix `gaiad export` / `gaiad import` consistency, test in CI

* SDK
 * [\#2625](https://github.com/cosmos/cosmos-sdk/issues/2625) [x/gov] fix AppendTag function usage error
 * [\#2677](https://github.com/cosmos/cosmos-sdk/issues/2677) [x/stake, x/distribution] various staking/distribution fixes as found by the simulator
 * [\#2674](https://github.com/cosmos/cosmos-sdk/issues/2674) [types] Fix coin.IsLT() impl, coins.IsLT() impl, and renamed coins.Is\* to coins.IsAll\* (see [\#2686](https://github.com/cosmos/cosmos-sdk/issues/2686))
 * [\#2711](https://github.com/cosmos/cosmos-sdk/issues/2711) [x/stake] Add commission data to `MsgCreateValidator` signature bytes.
 * Temporarily disable insecure mode for Gaia Lite

## 0.25.0

*October 24th, 2018*

BREAKING CHANGES

* Gaia REST API (`gaiacli advanced rest-server`)
    * [x/stake] Validator.Owner renamed to Validator.Operator
    * [\#595](https://github.com/cosmos/cosmos-sdk/issues/595) Connections to the REST server are now secured using Transport Layer Security by default. The --insecure flag is provided to switch back to insecure HTTP.
    * [gaia-lite] [\#2258](https://github.com/cosmos/cosmos-sdk/issues/2258) Split `GET stake/delegators/{delegatorAddr}` into `GET stake/delegators/{delegatorAddr}/delegations`, `GET stake/delegators/{delegatorAddr}/unbonding_delegations` and `GET stake/delegators/{delegatorAddr}/redelegations`

* Gaia CLI  (`gaiacli`)
    * [x/stake] Validator.Owner renamed to Validator.Operator
    * [cli] unsafe_reset_all, show_validator, and show_node_id have been renamed to unsafe-reset-all, show-validator, and show-node-id
    * [cli] [\#1983](https://github.com/cosmos/cosmos-sdk/issues/1983) --print-response now defaults to true in commands that create and send a transaction
    * [cli] [\#1983](https://github.com/cosmos/cosmos-sdk/issues/1983) you can now pass --pubkey or --address to gaiacli keys show to return a plaintext representation of the key's address or public key for use with other commands
    * [cli] [\#2061](https://github.com/cosmos/cosmos-sdk/issues/2061) changed proposalID in governance REST endpoints to proposal-id
    * [cli] [\#2014](https://github.com/cosmos/cosmos-sdk/issues/2014) `gaiacli advanced` no longer exists - to access `ibc`, `rest-server`, and `validator-set` commands use `gaiacli ibc`, `gaiacli rest-server`, and `gaiacli tendermint`, respectively
    * [makefile] `get_vendor_deps` no longer updates lock file it just updates vendor directory. Use `update_vendor_deps` to update the lock file. [#2152](https://github.com/cosmos/cosmos-sdk/pull/2152)
    * [cli] [\#2221](https://github.com/cosmos/cosmos-sdk/issues/2221) All commands that
    utilize a validator's operator address must now use the new Bech32 prefix,
    `cosmosvaloper`.
    * [cli] [\#2190](https://github.com/cosmos/cosmos-sdk/issues/2190) `gaiacli init --gen-txs` is now `gaiacli init --with-txs` to reduce confusion
    * [cli] [\#2073](https://github.com/cosmos/cosmos-sdk/issues/2073) --from can now be either an address or a key name
    * [cli] [\#1184](https://github.com/cosmos/cosmos-sdk/issues/1184) Subcommands reorganisation, see [\#2390](https://github.com/cosmos/cosmos-sdk/pull/2390) for a comprehensive list of changes.
    * [cli] [\#2524](https://github.com/cosmos/cosmos-sdk/issues/2524) Add support offline mode to `gaiacli tx sign`. Lookups are not performed if the flag `--offline` is on.
    * [cli] [\#2570](https://github.com/cosmos/cosmos-sdk/pull/2570) Add commands to query deposits on proposals

* Gaia
    * Make the transient store key use a distinct store key. [#2013](https://github.com/cosmos/cosmos-sdk/pull/2013)
    * [x/stake] [\#1901](https://github.com/cosmos/cosmos-sdk/issues/1901) Validator type's Owner field renamed to Operator; Validator's GetOwner() renamed accordingly to comply with the SDK's Validator interface.
    * [docs] [#2001](https://github.com/cosmos/cosmos-sdk/pull/2001) Update slashing spec for slashing period
    * [x/stake, x/slashing] [#1305](https://github.com/cosmos/cosmos-sdk/issues/1305) - Rename "revoked" to "jailed"
    * [x/stake] [#1676] Revoked and jailed validators put into the unbonding state
    * [x/stake] [#1877] Redelegations/unbonding-delegation from unbonding validator have reduced time
    * [x/slashing] [\#1789](https://github.com/cosmos/cosmos-sdk/issues/1789) Slashing changes for Tendermint validator set offset (NextValSet)
    * [x/stake] [\#2040](https://github.com/cosmos/cosmos-sdk/issues/2040) Validator
    operator type has now changed to `sdk.ValAddress`
    * [x/stake] [\#2221](https://github.com/cosmos/cosmos-sdk/issues/2221) New
    Bech32 prefixes have been introduced for a validator's consensus address and
    public key: `cosmosvalcons` and `cosmosvalconspub` respectively. Also, existing Bech32 prefixes have been
    renamed for accounts and validator operators:
      * `cosmosaccaddr` / `cosmosaccpub` => `cosmos` / `cosmospub`
      * `cosmosvaladdr` / `cosmosvalpub` => `cosmosvaloper` / `cosmosvaloperpub`
    * [x/stake] [#1013] TendermintUpdates now uses transient store
    * [x/stake] [\#2435](https://github.com/cosmos/cosmos-sdk/issues/2435) Remove empty bytes from the ValidatorPowerRank store key
    * [x/gov] [\#2195](https://github.com/cosmos/cosmos-sdk/issues/2195) Governance uses BFT Time
    * [x/gov] [\#2256](https://github.com/cosmos/cosmos-sdk/issues/2256) Removed slashing for governance non-voting validators
    * [simulation] [\#2162](https://github.com/cosmos/cosmos-sdk/issues/2162) Added back correct supply invariants
    * [x/slashing] [\#2430](https://github.com/cosmos/cosmos-sdk/issues/2430) Simulate more slashes, check if validator is jailed before jailing
    * [x/stake] [\#2393](https://github.com/cosmos/cosmos-sdk/issues/2393) Removed `CompleteUnbonding` and `CompleteRedelegation` Msg types, and instead added unbonding/redelegation queues to endblocker
    * [x/mock/simulation] [\#2501](https://github.com/cosmos/cosmos-sdk/issues/2501) Simulate transactions & invariants for fee distribution, and fix bugs discovered in the process
      * [x/auth] Simulate random fee payments
      * [cmd/gaia/app] Simulate non-zero inflation
      * [x/stake] Call hooks correctly in several cases related to delegation/validator updates
      * [x/stake] Check full supply invariants, including yet-to-be-withdrawn fees
      * [x/stake] Remove no-longer-in-use store key
      * [x/slashing] Call hooks correctly when a validator is slashed
      * [x/slashing] Truncate withdrawals (unbonding, redelegation) and burn change
      * [x/mock/simulation] Ensure the simulation cannot set a proposer address of nil
      * [x/mock/simulation] Add more event logs on begin block / end block for clarity
      * [x/mock/simulation] Correctly set validator power in abci.RequestBeginBlock
      * [x/minting] Correctly call stake keeper to track inflated supply
      * [x/distribution] Sanity check for nonexistent rewards
      * [x/distribution] Truncate withdrawals and return change to the community pool
      * [x/distribution] Add sanity checks for incorrect accum / total accum relations
      * [x/distribution] Correctly calculate total power using Tendermint updates
      * [x/distribution] Simulate withdrawal transactions
      * [x/distribution] Fix a bug where the fee pool was not correctly tracked on WithdrawDelegatorRewardsAll
    * [x/stake] [\#1673](https://github.com/cosmos/cosmos-sdk/issues/1673) Validators are no longer deleted until they can no longer possibly be slashed
    * [\#1890](https://github.com/cosmos/cosmos-sdk/issues/1890) Start chain with initial state + sequence of transactions
      * [cli] Rename `gaiad init gentx` to `gaiad gentx`.
      * [cli] Add `--skip-genesis` flag to `gaiad init` to prevent `genesis.json` generation.
      * Drop `GenesisTx` in favor of a signed `StdTx` with only one `MsgCreateValidator` message.
      * [cli] Port `gaiad init` and `gaiad testnet` to work with `StdTx` genesis transactions.
      * [cli] Add `--moniker` flag to `gaiad init` to override moniker when generating `genesis.json` - i.e. it takes effect when running with the `--with-txs` flag, it is ignored otherwise.

* SDK
    * [core] [\#2219](https://github.com/cosmos/cosmos-sdk/issues/2219) Update to Tendermint 0.24.0
      * Validator set updates delayed by one block
      * BFT timestamp that can safely be used by applications
      * Fixed maximum block size enforcement
    * [core] [\#1807](https://github.com/cosmos/cosmos-sdk/issues/1807) Switch from use of rational to decimal
    * [types] [\#1901](https://github.com/cosmos/cosmos-sdk/issues/1901) Validator interface's GetOwner() renamed to GetOperator()
    * [x/slashing] [#2122](https://github.com/cosmos/cosmos-sdk/pull/2122) - Implement slashing period
    * [types] [\#2119](https://github.com/cosmos/cosmos-sdk/issues/2119) Parsed error messages and ABCI log errors to make     them more human readable.
    * [types] [\#2407](https://github.com/cosmos/cosmos-sdk/issues/2407) MulInt method added to big decimal in order to improve efficiency of slashing
    * [simulation] Rename TestAndRunTx to Operation [#2153](https://github.com/cosmos/cosmos-sdk/pull/2153)
    * [simulation] Remove log and testing.TB from Operation and Invariants, in favor of using errors [\#2282](https://github.com/cosmos/cosmos-sdk/issues/2282)
    * [simulation] Remove usage of keys and addrs in the types, in favor of simulation.Account [\#2384](https://github.com/cosmos/cosmos-sdk/issues/2384)
    * [tools] Removed gocyclo [#2211](https://github.com/cosmos/cosmos-sdk/issues/2211)
    * [baseapp] Remove `SetTxDecoder` in favor of requiring the decoder be set in baseapp initialization. [#1441](https://github.com/cosmos/cosmos-sdk/issues/1441)
    * [baseapp] [\#1921](https://github.com/cosmos/cosmos-sdk/issues/1921) Add minimumFees field to BaseApp.
    * [store] Change storeInfo within the root multistore to use tmhash instead of ripemd160 [\#2308](https://github.com/cosmos/cosmos-sdk/issues/2308)
    * [codec] [\#2324](https://github.com/cosmos/cosmos-sdk/issues/2324) All referrences to wire have been renamed to codec. Additionally, wire.NewCodec is now codec.New().
    * [types] [\#2343](https://github.com/cosmos/cosmos-sdk/issues/2343) Make sdk.Msg have a names field, to facilitate automatic tagging.
    * [baseapp] [\#2366](https://github.com/cosmos/cosmos-sdk/issues/2366) Automatically add action tags to all messages
    * [x/auth] [\#2377](https://github.com/cosmos/cosmos-sdk/issues/2377) auth.StdSignMsg -> txbuilder.StdSignMsg
    * [x/staking] [\#2244](https://github.com/cosmos/cosmos-sdk/issues/2244) staking now holds a consensus-address-index instead of a consensus-pubkey-index
    * [x/staking] [\#2236](https://github.com/cosmos/cosmos-sdk/issues/2236) more distribution hooks for distribution
    * [x/stake] [\#2394](https://github.com/cosmos/cosmos-sdk/issues/2394) Split up UpdateValidator into distinct state transitions applied only in EndBlock
    * [x/slashing] [\#2480](https://github.com/cosmos/cosmos-sdk/issues/2480) Fix signing info handling bugs & faulty slashing
    * [x/stake] [\#2412](https://github.com/cosmos/cosmos-sdk/issues/2412) Added an unbonding validator queue to EndBlock to automatically update validator.Status when finished Unbonding
    * [x/stake] [\#2500](https://github.com/cosmos/cosmos-sdk/issues/2500) Block conflicting redelegations until we add an index
    * [x/params] Global Paramstore refactored
    * [types] [\#2506](https://github.com/cosmos/cosmos-sdk/issues/2506) sdk.Dec MarshalJSON now marshals as a normal Decimal, with 10 digits of decimal precision
    * [x/stake] [\#2508](https://github.com/cosmos/cosmos-sdk/issues/2508) Utilize Tendermint power for validator power key
    * [x/stake] [\#2531](https://github.com/cosmos/cosmos-sdk/issues/2531) Remove all inflation logic
    * [x/mint] [\#2531](https://github.com/cosmos/cosmos-sdk/issues/2531) Add minting module and inflation logic
    * [x/auth] [\#2540](https://github.com/cosmos/cosmos-sdk/issues/2540) Rename `AccountMapper` to `AccountKeeper`.
    * [types] [\#2456](https://github.com/cosmos/cosmos-sdk/issues/2456) Renamed msg.Name() and msg.Type() to msg.Type() and msg.Route() respectively

* Tendermint
  * Update tendermint version from v0.23.0 to v0.25.0, notable changes
    * Mempool now won't build too large blocks, or too computationally expensive blocks
    * Maximum tx sizes and gas are now removed, and are implicitly the blocks maximums
    * ABCI validators no longer send the pubkey. The pubkey is only sent in validator updates
    * Validator set changes are now delayed by one block
    * Block header now includes the next validator sets hash
    * BFT time is implemented
    * Secp256k1 signature format has changed
    * There is now a threshold multisig format
    * See the [tendermint changelog](https://github.com/tendermint/tendermint/blob/master/CHANGELOG.md) for other changes.

FEATURES

* Gaia REST API (`gaiacli advanced rest-server`)
  * [gaia-lite] Endpoints to query staking pool and params
  * [gaia-lite] [\#2110](https://github.com/cosmos/cosmos-sdk/issues/2110) Add support for `simulate=true` requests query argument to endpoints that send txs to run simulations of transactions
  * [gaia-lite] [\#966](https://github.com/cosmos/cosmos-sdk/issues/966) Add support for `generate_only=true` query argument to generate offline unsigned transactions
  * [gaia-lite] [\#1953](https://github.com/cosmos/cosmos-sdk/issues/1953) Add /sign endpoint to sign transactions generated with `generate_only=true`.
  * [gaia-lite] [\#1954](https://github.com/cosmos/cosmos-sdk/issues/1954) Add /broadcast endpoint to broadcast transactions signed by the /sign endpoint.
  * [gaia-lite] [\#2113](https://github.com/cosmos/cosmos-sdk/issues/2113) Rename `/accounts/{address}/send` to `/bank/accounts/{address}/transfers`, rename `/accounts/{address}` to `/auth/accounts/{address}`, replace `proposal-id` with `proposalId` in all gov endpoints
  * [gaia-lite] [\#2478](https://github.com/cosmos/cosmos-sdk/issues/2478) Add query gov proposal's deposits endpoint
  * [gaia-lite] [\#2477](https://github.com/cosmos/cosmos-sdk/issues/2477) Add query validator's outgoing redelegations and unbonding delegations endpoints

* Gaia CLI  (`gaiacli`)
  * [cli] Cmds to query staking pool and params
  * [gov][cli] [\#2062](https://github.com/cosmos/cosmos-sdk/issues/2062) added `--proposal` flag to `submit-proposal` that allows a JSON file containing a proposal to be passed in
  * [\#2040](https://github.com/cosmos/cosmos-sdk/issues/2040) Add `--bech` to `gaiacli keys show` and respective REST endpoint to
  provide desired Bech32 prefix encoding
  * [cli] [\#2047](https://github.com/cosmos/cosmos-sdk/issues/2047) [\#2306](https://github.com/cosmos/cosmos-sdk/pull/2306) Passing --gas=simulate triggers a simulation of the tx before the actual execution.
  The gas estimate obtained via the simulation will be used as gas limit in the actual execution.
  * [cli] [\#2047](https://github.com/cosmos/cosmos-sdk/issues/2047) The --gas-adjustment flag can be used to adjust the estimate obtained via the simulation triggered by --gas=simulate.
  * [cli] [\#2110](https://github.com/cosmos/cosmos-sdk/issues/2110) Add --dry-run flag to perform a simulation of a transaction without broadcasting it. The --gas flag is ignored as gas would be automatically estimated.
  * [cli] [\#2204](https://github.com/cosmos/cosmos-sdk/issues/2204) Support generating and broadcasting messages with multiple signatures via command line:
    * [\#966](https://github.com/cosmos/cosmos-sdk/issues/966) Add --generate-only flag to build an unsigned transaction and write it to STDOUT.
    * [\#1953](https://github.com/cosmos/cosmos-sdk/issues/1953) New `sign` command to sign transactions generated with the --generate-only flag.
    * [\#1954](https://github.com/cosmos/cosmos-sdk/issues/1954) New `broadcast` command to broadcast transactions generated offline and signed with the `sign` command.
  * [cli] [\#2220](https://github.com/cosmos/cosmos-sdk/issues/2220) Add `gaiacli config` feature to interactively create CLI config files to reduce the number of required flags
  * [stake][cli] [\#1672](https://github.com/cosmos/cosmos-sdk/issues/1672) Introduced
  new commission flags for validator commands `create-validator` and `edit-validator`.
  * [stake][cli] [\#1890](https://github.com/cosmos/cosmos-sdk/issues/1890) Add `--genesis-format` flag to `gaiacli tx create-validator` to produce transactions in genesis-friendly format.
  * [cli][\#2554](https://github.com/cosmos/cosmos-sdk/issues/2554) Make `gaiacli keys show` multisig ready.

* Gaia
  * [cli] [\#2170](https://github.com/cosmos/cosmos-sdk/issues/2170) added ability to show the node's address via `gaiad tendermint show-address`
  * [simulation] [\#2313](https://github.com/cosmos/cosmos-sdk/issues/2313) Reworked `make test_sim_gaia_slow` to `make test_sim_gaia_full`, now simulates from multiple starting seeds in parallel
  * [cli] [\#1921] (https://github.com/cosmos/cosmos-sdk/issues/1921)
    * New configuration file `gaiad.toml` is now created to host Gaia-specific configuration.
    * New --minimum_fees/minimum_fees flag/config option to set a minimum fee.

* SDK
  * [querier] added custom querier functionality, so ABCI query requests can be handled by keepers
  * [simulation] [\#1924](https://github.com/cosmos/cosmos-sdk/issues/1924) allow operations to specify future operations
  * [simulation] [\#1924](https://github.com/cosmos/cosmos-sdk/issues/1924) Add benchmarking capabilities, with makefile commands "test_sim_gaia_benchmark, test_sim_gaia_profile"
  * [simulation] [\#2349](https://github.com/cosmos/cosmos-sdk/issues/2349) Add time-based future scheduled operations to simulator
  * [x/auth] [\#2376](https://github.com/cosmos/cosmos-sdk/issues/2376) Remove FeePayer() from StdTx
  * [x/stake] [\#1672](https://github.com/cosmos/cosmos-sdk/issues/1672) Implement
  basis for the validator commission model.
  * [x/auth] Support account removal in the account mapper.


IMPROVEMENTS
* [tools] Improved terraform and ansible scripts for infrastructure deployment
* [tools] Added ansible script to enable process core dumps

* Gaia REST API (`gaiacli advanced rest-server`)
    * [x/stake] [\#2000](https://github.com/cosmos/cosmos-sdk/issues/2000) Added tests for new staking endpoints
    * [gaia-lite] [\#2445](https://github.com/cosmos/cosmos-sdk/issues/2445) Standarized REST error responses
    * [gaia-lite] Added example to Swagger specification for /keys/seed.
    * [x/stake] Refactor REST utils

* Gaia CLI  (`gaiacli`)
    * [cli] [\#2060](https://github.com/cosmos/cosmos-sdk/issues/2060) removed `--select` from `block` command
    * [cli] [\#2128](https://github.com/cosmos/cosmos-sdk/issues/2128) fixed segfault when exporting directly after `gaiad init`
    * [cli] [\#1255](https://github.com/cosmos/cosmos-sdk/issues/1255) open KeyBase in read-only mode
     for query-purpose CLI commands
    * [docs] Added commands for querying governance deposits, votes and tally

* Gaia
    * [x/stake] [#2023](https://github.com/cosmos/cosmos-sdk/pull/2023) Terminate iteration loop in `UpdateBondedValidators` and `UpdateBondedValidatorsFull` when the first revoked validator is encountered and perform a sanity check.
    * [x/auth] Signature verification's gas cost now accounts for pubkey type. [#2046](https://github.com/tendermint/tendermint/pull/2046)
    * [x/stake] [x/slashing] Ensure delegation invariants to jailed validators [#1883](https://github.com/cosmos/cosmos-sdk/issues/1883).
    * [x/stake] Improve speed of GetValidator, which was shown to be a performance bottleneck. [#2046](https://github.com/tendermint/tendermint/pull/2200)
    * [x/stake] [\#2435](https://github.com/cosmos/cosmos-sdk/issues/2435) Improve memory efficiency of getting the various store keys
    * [genesis] [\#2229](https://github.com/cosmos/cosmos-sdk/issues/2229) Ensure that there are no duplicate accounts or validators in the genesis state.
    * [genesis] [\#2450](https://github.com/cosmos/cosmos-sdk/issues/2450) Validate staking genesis parameters.
    * Add SDK validation to `config.toml` (namely disabling `create_empty_blocks`) [\#1571](https://github.com/cosmos/cosmos-sdk/issues/1571)
    * [\#1941](https://github.com/cosmos/cosmos-sdk/issues/1941)(https://github.com/cosmos/cosmos-sdk/issues/1941) Version is now inferred via `git describe --tags`.
    * [x/distribution] [\#1671](https://github.com/cosmos/cosmos-sdk/issues/1671) add distribution types and tests

* SDK
    * [tools] Make get_vendor_deps deletes `.vendor-new` directories, in case scratch files are present.
    * [spec] Added simple piggy bank distribution spec
    * [cli] [\#1632](https://github.com/cosmos/cosmos-sdk/issues/1632) Add integration tests to ensure `basecoind init && basecoind` start sequences run successfully for both `democoin` and `basecoin` examples.
    * [store] Speedup IAVL iteration, and consequently everything that requires IAVL iteration. [#2143](https://github.com/cosmos/cosmos-sdk/issues/2143)
    * [store] [\#1952](https://github.com/cosmos/cosmos-sdk/issues/1952), [\#2281](https://github.com/cosmos/cosmos-sdk/issues/2281) Update IAVL dependency to v0.11.0
    * [simulation] Make timestamps randomized [#2153](https://github.com/cosmos/cosmos-sdk/pull/2153)
    * [simulation] Make logs not just pure strings, speeding it up by a large factor at greater block heights [\#2282](https://github.com/cosmos/cosmos-sdk/issues/2282)
    * [simulation] Add a concept of weighting the operations [\#2303](https://github.com/cosmos/cosmos-sdk/issues/2303)
    * [simulation] Logs get written to file if large, and also get printed on panics [\#2285](https://github.com/cosmos/cosmos-sdk/issues/2285)
    * [simulation] Bank simulations now makes testing auth configurable [\#2425](https://github.com/cosmos/cosmos-sdk/issues/2425)
    * [gaiad] [\#1992](https://github.com/cosmos/cosmos-sdk/issues/1992) Add optional flag to `gaiad testnet` to make config directory of daemon (default `gaiad`) and cli (default `gaiacli`) configurable
    * [x/stake] Add stake `Queriers` for Gaia-lite endpoints. This increases the staking endpoints performance by reusing the staking `keeper` logic for queries. [#2249](https://github.com/cosmos/cosmos-sdk/pull/2149)
    * [store] [\#2017](https://github.com/cosmos/cosmos-sdk/issues/2017) Refactor
    gas iterator gas consumption to only consume gas for iterator creation and `Next`
    calls which includes dynamic consumption of value length.
    * [types/decimal] [\#2378](https://github.com/cosmos/cosmos-sdk/issues/2378) - Added truncate functionality to decimal
    * [client] [\#1184](https://github.com/cosmos/cosmos-sdk/issues/1184) Remove unused `client/tx/sign.go`.
    * [tools] [\#2464](https://github.com/cosmos/cosmos-sdk/issues/2464) Lock binary dependencies to a specific version
    * #2573 [x/distribution] add accum invariance

BUG FIXES

* Gaia CLI  (`gaiacli`)
    * [cli] [\#1997](https://github.com/cosmos/cosmos-sdk/issues/1997) Handle panics gracefully when `gaiacli stake {delegation,unbond}` fail to unmarshal delegation.
    * [cli] [\#2265](https://github.com/cosmos/cosmos-sdk/issues/2265) Fix JSON formatting of the `gaiacli send` command.
    * [cli] [\#2547](https://github.com/cosmos/cosmos-sdk/issues/2547) Mark --to and --amount as required flags for `gaiacli tx send`.

* Gaia
  * [x/stake] Return correct Tendermint validator update set on `EndBlocker` by not
  including non previously bonded validators that have zero power. [#2189](https://github.com/cosmos/cosmos-sdk/issues/2189)
  * [docs] Fixed light client section links

* SDK
    * [\#1988](https://github.com/cosmos/cosmos-sdk/issues/1988) Make us compile on OpenBSD (disable ledger) [#1988] (https://github.com/cosmos/cosmos-sdk/issues/1988)
    * [\#2105](https://github.com/cosmos/cosmos-sdk/issues/2105) Fix DB Iterator leak, which may leak a go routine.
    * [ledger] [\#2064](https://github.com/cosmos/cosmos-sdk/issues/2064) Fix inability to sign and send transactions via the LCD by
    loading a Ledger device at runtime.
    * [\#2158](https://github.com/cosmos/cosmos-sdk/issues/2158) Fix non-deterministic ordering of validator iteration when slashing in `gov EndBlocker`
    * [simulation] [\#1924](https://github.com/cosmos/cosmos-sdk/issues/1924) Make simulation stop on SIGTERM
    * [\#2388](https://github.com/cosmos/cosmos-sdk/issues/2388) Remove dependency on deprecated tendermint/tmlibs repository.
    * [\#2416](https://github.com/cosmos/cosmos-sdk/issues/2416) Refactored `InitializeTestLCD` to properly include proposing validator in genesis state.
    * #2573 [x/distribution] accum invariance bugfix
    * #2573 [x/slashing] unbonding-delegation slashing invariance bugfix

## 0.24.2

*August 22nd, 2018*

BUG FIXES

* Tendermint
  - Fix unbounded consensus WAL growth

## 0.24.1

*August 21st, 2018*

BUG FIXES

* Gaia
  - [x/slashing] Evidence tracking now uses validator address instead of validator pubkey

## 0.24.0

*August 13th, 2018*

BREAKING CHANGES

* Gaia REST API (`gaiacli advanced rest-server`)
  - [x/stake] [\#1880](https://github.com/cosmos/cosmos-sdk/issues/1880) More REST-ful endpoints (large refactor)
  - [x/slashing] [\#1866](https://github.com/cosmos/cosmos-sdk/issues/1866) `/slashing/signing_info` takes cosmosvalpub instead of cosmosvaladdr
  - use time.Time instead of int64 for time. See Tendermint v0.23.0
  - Signatures are no longer Amino encoded with prefixes (just encoded as raw
    bytes) - see Tendermint v0.23.0

* Gaia CLI  (`gaiacli`)
  -  [x/stake] change `--keybase-sig` to `--identity`
  -  [x/stake] [\#1828](https://github.com/cosmos/cosmos-sdk/issues/1828) Force user to specify amount on create-validator command by removing default
  -  [x/gov] Change `--proposalID` to `--proposal-id`
  -  [x/stake, x/gov] [\#1606](https://github.com/cosmos/cosmos-sdk/issues/1606) Use `--from` instead of adhoc flags like `--address-validator`
        and `--proposer` to indicate the sender address.
  -  [\#1551](https://github.com/cosmos/cosmos-sdk/issues/1551) Remove `--name` completely
  -  Genesis/key creation (`gaiad init`) now supports user-provided key passwords

* Gaia
  - [x/stake] Inflation doesn't use rationals in calculation (performance boost)
  - [x/stake] Persist a map from `addr->pubkey` in the state since BeginBlock
    doesn't provide pubkeys.
  - [x/gov] [\#1781](https://github.com/cosmos/cosmos-sdk/issues/1781) Added tags sub-package, changed tags to use dash-case
  - [x/gov] [\#1688](https://github.com/cosmos/cosmos-sdk/issues/1688) Governance parameters are now stored in globalparams store
  - [x/gov] [\#1859](https://github.com/cosmos/cosmos-sdk/issues/1859) Slash validators who do not vote on a proposal
  - [x/gov] [\#1914](https://github.com/cosmos/cosmos-sdk/issues/1914) added TallyResult type that gets stored in Proposal after tallying is finished

* SDK
  - [baseapp] Msgs are no longer run on CheckTx, removed `ctx.IsCheckTx()`
  - [baseapp] NewBaseApp constructor takes sdk.TxDecoder as argument instead of wire.Codec
  - [types] sdk.NewCoin takes sdk.Int, sdk.NewInt64Coin takes int64
  - [x/auth] Default TxDecoder can be found in `x/auth` rather than baseapp
  - [client] [\#1551](https://github.com/cosmos/cosmos-sdk/issues/1551): Refactored `CoreContext` to `TxContext` and `QueryContext`
      - Removed all tx related fields and logic (building & signing) to separate
        structure `TxContext` in `x/auth/client/context`

* Tendermint
    - v0.22.5 -> See [Tendermint PR](https://github.com/tendermint/tendermint/pull/1966)
        - change all the cryptography imports.
    - v0.23.0 -> See
      [Changelog](https://github.com/tendermint/tendermint/blob/v0.23.0/CHANGELOG.md#0230)
      and [SDK PR](https://github.com/cosmos/cosmos-sdk/pull/1927)
        - BeginBlock no longer includes crypto.Pubkey
        - use time.Time instead of int64 for time.

FEATURES

* Gaia REST API (`gaiacli advanced rest-server`)
    - [x/gov] Can now query governance proposals by ProposalStatus

* Gaia CLI  (`gaiacli`)
    - [x/gov] added `query-proposals` command. Can filter by `depositer`, `voter`, and `status`
    - [x/stake] [\#2043](https://github.com/cosmos/cosmos-sdk/issues/2043) Added staking query cli cmds for unbonding-delegations and redelegations

* Gaia
  - [networks] Added ansible scripts to upgrade seed nodes on a network

* SDK
  - [x/mock/simulation] Randomized simulation framework
     - Modules specify invariants and operations, preferably in an x/[module]/simulation package
     - Modules can test random combinations of their own operations
     - Applications can integrate operations and invariants from modules together for an integrated simulation
     - Simulates Tendermint's algorithm for validator set updates
     - Simulates validator signing/downtime with a Markov chain, and occaisional double-signatures
     - Includes simulated operations & invariants for staking, slashing, governance, and bank modules
  - [store] [\#1481](https://github.com/cosmos/cosmos-sdk/issues/1481) Add transient store
  - [baseapp] Initialize validator set on ResponseInitChain
  - [baseapp] added BaseApp.Seal - ability to seal baseapp parameters once they've been set
  - [cosmos-sdk-cli] New `cosmos-sdk-cli` tool to quickly initialize a new
    SDK-based project
  - [scripts] added log output monitoring to DataDog using Ansible scripts

IMPROVEMENTS

* Gaia
  - [spec] [\#967](https://github.com/cosmos/cosmos-sdk/issues/967) Inflation and distribution specs drastically improved
  - [x/gov] [\#1773](https://github.com/cosmos/cosmos-sdk/issues/1773) Votes on a proposal can now be queried
  - [x/gov] Initial governance parameters can now be set in the genesis file
  - [x/stake] [\#1815](https://github.com/cosmos/cosmos-sdk/issues/1815) Sped up the processing of `EditValidator` txs.
  - [config] [\#1930](https://github.com/cosmos/cosmos-sdk/issues/1930) Transactions indexer indexes all tags by default.
  - [ci] [#2057](https://github.com/cosmos/cosmos-sdk/pull/2057) Run `make localnet-start` on every commit and ensure network reaches at least 10 blocks

* SDK
  - [baseapp] [\#1587](https://github.com/cosmos/cosmos-sdk/issues/1587) Allow any alphanumeric character in route
  - [baseapp] Allow any alphanumeric character in route
  - [tools] Remove `rm -rf vendor/` from `make get_vendor_deps`
  - [x/auth] Recover ErrorOutOfGas panic in order to set sdk.Result attributes correctly
  - [x/auth] [\#2376](https://github.com/cosmos/cosmos-sdk/issues/2376) No longer runs any signature in a multi-msg, if any account/sequence number is wrong.
  - [x/auth] [\#2376](https://github.com/cosmos/cosmos-sdk/issues/2376) No longer charge gas for subtracting fees
  - [x/bank] Unit tests are now table-driven
  - [tests] Add tests to example apps in docs
  - [tests] Fixes ansible scripts to work with AWS too
  - [tests] [\#1806](https://github.com/cosmos/cosmos-sdk/issues/1806) CLI tests are now behind the build flag 'cli_test', so go test works on a new repo

BUG FIXES

* Gaia CLI  (`gaiacli`)
  -  [\#1766](https://github.com/cosmos/cosmos-sdk/issues/1766) Fixes bad example for keybase identity
  -  [x/stake] [\#2021](https://github.com/cosmos/cosmos-sdk/issues/2021) Fixed repeated CLI commands in staking

* Gaia
  - [x/stake] [#2077](https://github.com/cosmos/cosmos-sdk/pull/2077) Fixed invalid cliff power comparison
  - [\#1804](https://github.com/cosmos/cosmos-sdk/issues/1804) Fixes gen-tx genesis generation logic temporarily until upstream updates
  - [\#1799](https://github.com/cosmos/cosmos-sdk/issues/1799) Fix `gaiad export`
  - [\#1839](https://github.com/cosmos/cosmos-sdk/issues/1839) Fixed bug where intra-tx counter wasn't set correctly for genesis validators
  - [x/stake] [\#1858](https://github.com/cosmos/cosmos-sdk/issues/1858) Fixed bug where the cliff validator was not updated correctly
  - [tests] [\#1675](https://github.com/cosmos/cosmos-sdk/issues/1675) Fix non-deterministic `test_cover`
  - [tests] [\#1551](https://github.com/cosmos/cosmos-sdk/issues/1551) Fixed invalid LCD test JSON payload in `doIBCTransfer`
  - [basecoin] Fixes coin transaction failure and account query [discussion](https://forum.cosmos.network/t/unmarshalbinarybare-expected-to-read-prefix-bytes-75fbfab8-since-it-is-registered-concrete-but-got-0a141dfa/664/6)
  - [x/gov] [\#1757](https://github.com/cosmos/cosmos-sdk/issues/1757) Fix VoteOption conversion to String
  * [x/stake] [#2083] Fix broken invariant of bonded validator power decrease

## 0.23.1

*July 27th, 2018*

BUG FIXES
  * [tendermint] Update to v0.22.8
    - [consensus, blockchain] Register the Evidence interface so it can be
      marshalled/unmarshalled by the blockchain and consensus reactors

## 0.23.0

*July 25th, 2018*

BREAKING CHANGES
* [x/stake] Fixed the period check for the inflation calculation

IMPROVEMENTS
* [cli] Improve error messages for all txs when the account doesn't exist
* [tendermint] Update to v0.22.6
    - Updates the crypto imports/API (#1966)
* [x/stake] Add revoked to human-readable validator

BUG FIXES
* [tendermint] Update to v0.22.6
    - Fixes some security vulnerabilities reported in the [Bug Bounty](https://hackerone.com/tendermint)
*  [\#1797](https://github.com/cosmos/cosmos-sdk/issues/1797) Fix off-by-one error in slashing for downtime
*  [\#1787](https://github.com/cosmos/cosmos-sdk/issues/1787) Fixed bug where Tally fails due to revoked/unbonding validator
*  [\#1666](https://github.com/cosmos/cosmos-sdk/issues/1666) Add intra-tx counter to the genesis validators

## 0.22.0

*July 16th, 2018*

BREAKING CHANGES
* [x/gov] Increase VotingPeriod, DepositPeriod, and MinDeposit

IMPROVEMENTS
* [gaiad] Default config updates:
    - `timeout_commit=5000` so blocks only made every 5s
    - `prof_listen_addr=localhost:6060` so profile server is on by default
    - `p2p.send_rate` and `p2p.recv_rate` increases 10x (~5MB/s)

BUG FIXES
* [server] Fix to actually overwrite default tendermint config

## 0.21.1

*July 14th, 2018*

BUG FIXES
* [build] Added Ledger build support via `LEDGER_ENABLED=true|false`
  * True by default except when cross-compiling

## 0.21.0

*July 13th, 2018*

BREAKING CHANGES
* [x/stake] Specify DelegatorAddress in MsgCreateValidator
* [x/stake] Remove the use of global shares in the pool
   * Remove the use of `PoolShares` type in `x/stake/validator` type - replace with `Status` `Tokens` fields
* [x/auth] NewAccountMapper takes a constructor instead of a prototype
* [keys] Keybase.Update function now takes in a function to get the newpass, rather than the password itself

FEATURES
* [baseapp] NewBaseApp now takes option functions as parameters

IMPROVEMENTS
* Updated docs folder to accommodate cosmos.network docs project
* [store] Added support for tracing multi-store operations via `--trace-store`
* [store] Pruning strategy configurable with pruning flag on gaiad start

BUG FIXES
* [\#1630](https://github.com/cosmos/cosmos-sdk/issues/1630) - redelegation nolonger removes tokens from the delegator liquid account
* [keys] [\#1629](https://github.com/cosmos/cosmos-sdk/issues/1629) - updating password no longer asks for a new password when the first entered password was incorrect
* [lcd] importing an account would create a random account
* [server] 'gaiad init' command family now writes provided name as the moniker in `config.toml`
* [build] Added Ledger build support via `LEDGER_ENABLED=true|false`
  * True by default except when cross-compiling

## 0.20.0

*July 10th, 2018*

BREAKING CHANGES
* msg.GetSignBytes() returns sorted JSON (by key)
* msg.GetSignBytes() field changes
    * `msg_bytes` -> `msgs`
    * `fee_bytes` -> `fee`
* Update Tendermint to v0.22.2
    * Default ports changed from 466xx to 266xx
    * Amino JSON uses type names instead of prefix bytes
    * ED25519 addresses are the first 20-bytes of the SHA256 of the raw 32-byte
      pubkey (Instead of RIPEMD160)
    * go-crypto, abci, tmlibs have been merged into Tendermint
      * The keys sub-module is now in the SDK
    * Various other fixes
* [auth] Signers of a transaction now only sign over their own account and sequence number
* [auth] Removed MsgChangePubKey
* [auth] Removed SetPubKey from account mapper
* [auth] AltBytes renamed to Memo, now a string, max 100 characters, costs a bit of gas
* [types] `GetMsg()` -> `GetMsgs()` as txs wrap many messages
* [types] Removed GetMemo from Tx (it is still on StdTx)
* [types] renamed rational.Evaluate to rational.Round{Int64, Int}
* [types] Renamed `sdk.Address` to `sdk.AccAddress`/`sdk.ValAddress`
* [types] `sdk.AccAddress`/`sdk.ValAddress` natively marshals to Bech32 in String, Sprintf (when used with `%s`), and MarshalJSON
* [keys] Keybase and Ledger support from go-crypto merged into the SDK in the `crypto` folder
* [cli] Rearranged commands under subcommands
* [x/slashing] Update slashing for unbonding period
  * Slash according to power at time of infraction instead of power at
    time of discovery
  * Iterate through unbonding delegations & redelegations which contributed
    to an infraction, slash them proportional to their stake at the time
  * Add REST endpoint to unrevoke a validator previously revoked for downtime
  * Add REST endpoint to retrieve liveness signing information for a validator
* [x/stake] Remove Tick and add EndBlocker
* [x/stake] most index keys nolonger hold a value - inputs are rearranged to form the desired key
* [x/stake] store-value for delegation, validator, ubd, and red do not hold duplicate information contained store-key
* [x/stake] Introduce concept of unbonding for delegations and validators
  * `gaiacli stake unbond` replaced with `gaiacli stake begin-unbonding`
  * Introduced:
    * `gaiacli stake complete-unbonding`
    * `gaiacli stake begin-redelegation`
    * `gaiacli stake complete-redelegation`
* [lcd] Switch key creation output to return bech32
* [lcd] Removed shorthand CLI flags (`a`, `c`, `n`, `o`)
* [gaiad] genesis transactions now use bech32 addresses / pubkeys
* [gov] VoteStatus renamed to ProposalStatus
* [gov] VoteOption, ProposalType, and ProposalStatus all marshal to string form in JSON

DEPRECATED
* [cli] Deprecated `--name` flag in commands that send txs, in favor of `--from`

FEATURES
* [x/gov] Implemented MVP
  * Supported proposal types: just binary (pass/fail) TextProposals for now
  * Proposals need deposits to be votable; deposits are burned if proposal fails
  * Delegators delegate votes to validator by default but can override (for their stake)
* [gaiacli] Ledger support added
  - You can now use a Ledger with `gaiacli --ledger` for all key-related commands
  - Ledger keys can be named and tracked locally in the key DB
* [gaiacli] You can now attach a simple text-only memo to any transaction, with the `--memo` flag
* [gaiacli] added the following flags for commands that post transactions to the chain:
  * async -- send the tx without waiting for a tendermint response
  * json  -- return the output in json format for increased readability
  * print-response -- return the tx response. (includes fields like gas cost)
* [lcd] Queried TXs now include the tx hash to identify each tx
* [mockapp] CompleteSetup() no longer takes a testing parameter
* [x/bank] Add benchmarks for signing and delivering a block with a single bank transaction
  * Run with `cd x/bank && go test --bench=.`
* [tools] make get_tools installs tendermint's linter, and gometalinter
* [tools] Switch gometalinter to the stable version
* [tools] Add the following linters
  * misspell
  * gofmt
  * go vet -composites=false
  * unconvert
  * ineffassign
  * errcheck
  * unparam
  * gocyclo
* [tools] Added `make format` command to automate fixing misspell and gofmt errors.
* [server] Default config now creates a profiler at port 6060, and increase p2p send/recv rates
* [types] Switches internal representation of Int/Uint/Rat to use pointers
* [types] Added MinInt and MinUint functions
* [gaiad] `unsafe_reset_all` now resets addrbook.json
* [democoin] add x/oracle, x/assoc
* [tests] created a randomized testing framework.
  - Currently bank has limited functionality in the framework
  - Auth has its invariants checked within the framework
* [tests] Add WaitForNextNBlocksTM helper method
* [keys] New keys now have 24 word recovery keys, for heightened security
- [keys] Add a temporary method for exporting the private key

IMPROVEMENTS
* [x/bank] Now uses go-wire codec instead of 'encoding/json'
* [x/auth] Now uses go-wire codec instead of 'encoding/json'
* revised use of endblock and beginblock
* [stake] module reorganized to include `types` and `keeper` package
* [stake] keeper always loads the store (instead passing around which doesn't really boost efficiency)
* [stake] edit-validator changes now can use the keyword [do-not-modify] to not modify unspecified `--flag` (aka won't set them to `""` value)
* [stake] offload more generic functionality from the handler into the keeper
* [stake] clearer staking logic
* [types] added common tag constants
* [keys] improve error message when deleting non-existent key
* [gaiacli] improve error messages on `send` and `account` commands
* added contributing guidelines
* [docs] Added commands for governance CLI on testnet README

BUG FIXES
* [x/slashing] [\#1510](https://github.com/cosmos/cosmos-sdk/issues/1510) Unrevoked validators cannot un-revoke themselves
* [x/stake] [\#1513](https://github.com/cosmos/cosmos-sdk/issues/1513) Validators slashed to zero power are unbonded and removed from the store
* [x/stake] [\#1567](https://github.com/cosmos/cosmos-sdk/issues/1567) Validators decreased in power but not unbonded are now updated in Tendermint
* [x/stake] error strings lower case
* [x/stake] pool loose tokens now accounts for unbonding and unbonding tokens not associated with any validator
* [x/stake] fix revoke bytes ordering (was putting revoked candidates at the top of the list)
* [x/stake] bond count was counting revoked validators as bonded, fixed
* [gaia] Added self delegation for validators in the genesis creation
* [lcd] tests now don't depend on raw json text
* Retry on HTTP request failure in CLI tests, add option to retry tests in Makefile
* Fixed bug where chain ID wasn't passed properly in x/bank REST handler, removed Viper hack from ante handler
* Fixed bug where `democli account` didn't decode the account data correctly
* [\#872](https://github.com/cosmos/cosmos-sdk/issues/872)  - recovery phrases no longer all end in `abandon`
* [\#887](https://github.com/cosmos/cosmos-sdk/issues/887)  - limit the size of rationals that can be passed in from user input
* [\#1052](https://github.com/cosmos/cosmos-sdk/issues/1052) - Make all now works
* [\#1258](https://github.com/cosmos/cosmos-sdk/issues/1258) - printing big.rat's can no longer overflow int64
* [\#1259](https://github.com/cosmos/cosmos-sdk/issues/1259) - fix bug where certain tests that could have a nil pointer in defer
* [\#1343](https://github.com/cosmos/cosmos-sdk/issues/1343) - fixed unnecessary parallelism in CI
* [\#1353](https://github.com/cosmos/cosmos-sdk/issues/1353) - CLI: Show pool shares fractions in human-readable format
* [\#1367](https://github.com/cosmos/cosmos-sdk/issues/1367) - set ChainID in InitChain
* [\#1461](https://github.com/cosmos/cosmos-sdk/issues/1461) - CLI tests now no longer reset your local environment data
* [\#1505](https://github.com/cosmos/cosmos-sdk/issues/1505) - `gaiacli stake validator` no longer panics if validator doesn't exist
* [\#1565](https://github.com/cosmos/cosmos-sdk/issues/1565) - fix cliff validator persisting when validator set shrinks from max
* [\#1287](https://github.com/cosmos/cosmos-sdk/issues/1287) - prevent zero power validators at genesis
* [x/stake] fix bug when unbonding/redelegating using `--shares-percent`
* [\#1010](https://github.com/cosmos/cosmos-sdk/issues/1010) - two validators can't bond with the same pubkey anymore


## 0.19.0

*June 13, 2018*

BREAKING CHANGES
* msg.GetSignBytes() now returns bech32-encoded addresses in all cases
* [lcd] REST end-points now include gas
* sdk.Coin now uses sdk.Int, a big.Int wrapper with 256bit range cap

FEATURES
* [x/auth] Added AccountNumbers to BaseAccount and StdTxs to allow for replay protection with account pruning
* [lcd] added an endpoint to query for the SDK version of the connected node

IMPROVEMENTS
* export command now writes current validator set for Tendermint
* [tests] Application module tests now use a mock application
* [gaiacli] Fix error message when account isn't found when running gaiacli account
* [lcd] refactored to eliminate use of global variables, and interdependent tests
* [tests] Added testnet command to gaiad
* [tests] Added localnet targets to Makefile
* [x/stake] More stake tests added to test ByPower index

FIXES
* Fixes consensus fault on testnet - see postmortem [here](https://github.com/cosmos/cosmos-sdk/issues/1197#issuecomment-396823021)
* [x/stake] bonded inflation removed, non-bonded inflation partially implemented
* [lcd] Switch to bech32 for addresses on all human readable inputs and outputs
* [lcd] fixed tx indexing/querying
* [cli] Added `--gas` flag to specify transaction gas limit
* [gaia] Registered slashing message handler
* [x/slashing] Set signInfo.StartHeight correctly for newly bonded validators

FEATURES
* [docs] Reorganize documentation
* [docs] Update staking spec, create WIP spec for slashing, and fees

## 0.18.0

*June 9, 2018*

BREAKING CHANGES

* [stake] candidate -> validator throughout (details in refactor comment)
* [stake] delegate-bond -> delegation throughout
* [stake] `gaiacli query validator` takes and argument instead of using the `--address-candidate` flag
* [stake] introduce `gaiacli query delegations`
* [stake] staking refactor
  * ValidatorsBonded store now take sorted pubKey-address instead of validator owner-address,
    is sorted like Tendermint by pk's address
  * store names more understandable
  * removed temporary ToKick store, just needs a local map!
  * removed distinction between candidates and validators
    * everything is now a validator
    * only validators with a status == bonded are actively validating/receiving rewards
  * Introduction of Unbonding fields, lowlevel logic throughout (not fully implemented with queue)
  * Introduction of PoolShares type within validators,
    replaces three rational fields (BondedShares, UnbondingShares, UnbondedShares
* [x/auth] move stuff specific to auth anteHandler to the auth module rather than the types folder. This includes:
  * StdTx (and its related stuff i.e. StdSignDoc, etc)
  * StdFee
  * StdSignature
  * Account interface
  * Related to this organization, I also:
* [x/auth] got rid of AccountMapper interface (in favor of the struct already in auth module)
* [x/auth] removed the FeeHandler function from the AnteHandler, Replaced with FeeKeeper
* [x/auth] Removed GetSignatures() from Tx interface (as different Tx styles might use something different than StdSignature)
* [store] Removed SubspaceIterator and ReverseSubspaceIterator from KVStore interface and replaced them with helper functions in /types
* [cli] rearranged commands under subcommands
* [stake] remove Tick and add EndBlocker
* Switch to bech32cosmos on all human readable inputs and outputs


FEATURES

* [x/auth] Added ability to change pubkey to auth module
* [baseapp] baseapp now has settable functions for filtering peers by address/port & public key
* [sdk] Gas consumption is now measured as transactions are executed
  * Transactions which run out of gas stop execution and revert state changes
  * A "simulate" query has been added to determine how much gas a transaction will need
  * Modules can include their own gas costs for execution of particular message types
* [stake] Seperation of fee distribution to a new module
* [stake] Creation of a validator/delegation generics in `/types`
* [stake] Helper Description of the store in x/stake/store.md
* [stake] removed use of caches in the stake keeper
* [stake] Added REST API
* [Makefile] Added terraform/ansible playbooks to easily create remote testnets on Digital Ocean


BUG FIXES

* [stake] staking delegator shares exchange rate now relative to equivalent-bonded-tokens the validator has instead of bonded tokens
  ^ this is important for unbonded validators in the power store!
* [cli] fixed cli-bash tests
* [ci] added cli-bash tests
* [basecoin] updated basecoin for stake and slashing
* [docs] fixed references to old cli commands
* [docs] Downgraded Swagger to v2 for downstream compatibility
* auto-sequencing transactions correctly
* query sequence via account store
* fixed duplicate pub_key in stake.Validator
* Auto-sequencing now works correctly
* [gaiacli] Fix error message when account isn't found when running gaiacli account


## 0.17.5

*June 5, 2018*

Update to Tendermint v0.19.9 (Fix evidence reactor, mempool deadlock, WAL panic,
memory leak)

## 0.17.4

*May 31, 2018*

Update to Tendermint v0.19.7 (WAL fixes and more)

## 0.17.3

*May 29, 2018*

Update to Tendermint v0.19.6 (fix fast-sync halt)

## 0.17.5

*June 5, 2018*

Update to Tendermint v0.19.9 (Fix evidence reactor, mempool deadlock, WAL panic,
memory leak)

## 0.17.4

*May 31, 2018*

Update to Tendermint v0.19.7 (WAL fixes and more)

## 0.17.3

*May 29, 2018*

Update to Tendermint v0.19.6 (fix fast-sync halt)

## 0.17.2

_May 20, 2018_

Update to Tendermint v0.19.5 (reduce WAL use, bound the mempool and some rpcs, improve logging)

## 0.17.1 (May 17, 2018)

Update to Tendermint v0.19.4 (fixes a consensus bug and improves logging)

## 0.17.0 (May 15, 2018)

BREAKING CHANGES

* [stake] MarshalJSON -> MarshalBinaryLengthPrefixed
* Queries against the store must be prefixed with the path "/store"

FEATURES

* [gaiacli] Support queries for candidates, delegator-bonds
* [gaiad] Added `gaiad export` command to export current state to JSON
* [x/bank] Tx tags with sender/recipient for indexing & later retrieval
* [x/stake] Tx tags with delegator/candidate for delegation & unbonding, and candidate info for declare candidate / edit validator

IMPROVEMENTS

* [gaiad] Update for Tendermint v0.19.3 (improve `/dump_consensus_state` and add
  `/consensus_state`)
* [spec/ibc] Added spec!
* [spec/stake] Cleanup structure, include details about slashing and
  auto-unbonding
* [spec/governance] Fixup some names and pseudocode
* NOTE: specs are still a work-in-progress ...

BUG FIXES

* Auto-sequencing now works correctly


## 0.16.0 (May 14th, 2018)

BREAKING CHANGES

* Move module REST/CLI packages to x/[module]/client/rest and x/[module]/client/cli
* Gaia simple-staking bond and unbond functions replaced
* [stake] Delegator bonds now store the height at which they were updated
* All module keepers now require a codespace, see basecoin or democoin for usage
* Many changes to names throughout
  * Type as a prefix naming convention applied (ex. BondMsg -> MsgBond)
  * Removed redundancy in names (ex. stake.StakingKeeper -> stake.Keeper)
* Removed SealedAccountMapper
* gaiad init now requires use of `--name` flag
* Removed Get from Msg interface
* types/rational now extends big.Rat

FEATURES:

* Gaia stake commands include, CreateValidator, EditValidator, Delegate, Unbond
* MountStoreWithDB without providing a custom store works.
* Repo is now lint compliant / GoMetaLinter with tendermint-lint integrated into CI
* Better key output, pubkey go-amino hex bytes now output by default
* gaiad init overhaul
  * Create genesis transactions with `gaiad init gen-tx`
  * New genesis account keys are automatically added to the client keybase (introduce `--client-home` flag)
  * Initialize with genesis txs using `--gen-txs` flag
* Context now has access to the application-configured logger
* Add (non-proof) subspace query helper functions
* Add more staking query functions: candidates, delegator-bonds

BUG FIXES

* Gaia now uses stake, ported from github.com/cosmos/gaia


## 0.15.1 (April 29, 2018)

IMPROVEMENTS:

* Update Tendermint to v0.19.1 (includes many rpc fixes)


## 0.15.0 (April 29, 2018)

NOTE: v0.15.0 is a large breaking change that updates the encoding scheme to use
[Amino](github.com/tendermint/go-amino).

For details on how this changes encoding for public keys and addresses,
see the [docs](https://github.com/tendermint/tendermint/blob/v0.19.1/docs/specification/new-spec/encoding.md#public-key-cryptography).

BREAKING CHANGES

* Remove go-wire, use go-amino
* [store] Add `SubspaceIterator` and `ReverseSubspaceIterator` to `KVStore` interface
* [basecoin] NewBasecoinApp takes a `dbm.DB` and uses namespaced DBs for substores

FEATURES:

* Add CacheContext
* Add auto sequencing to client
* Add FeeHandler to ante handler

BUG FIXES

* MountStoreWithDB without providing a custom store works.

## 0.14.1 (April 9, 2018)

BUG FIXES

* [gaiacli] Fix all commands (just a duplicate of basecli for now)

## 0.14.0 (April 9, 2018)

BREAKING CHANGES:

* [client/builder] Renamed to `client/core` and refactored to use a CoreContext
  struct
* [server] Refactor to improve useability and de-duplicate code
* [types] `Result.ToQuery -> Error.QueryResult`
* [makefile] `make build` and `make install` only build/install `gaiacli` and
  `gaiad`. Use `make build_examples` and `make install_examples` for
  `basecoind/basecli` and `democoind/democli`
* [staking] Various fixes/improvements

FEATURES:

* [democoin] Added Proof-of-Work module

BUG FIXES

* [client] Reuse Tendermint RPC client to avoid excessive open files
* [client] Fix setting log level
* [basecoin] Sort coins in genesis

## 0.13.1 (April 3, 2018)

BUG FIXES

* [x/ibc] Fix CLI and relay for IBC txs
* [x/stake] Various fixes/improvements

## 0.13.0 (April 2, 2018)

BREAKING CHANGES

* [basecoin] Remove cool/sketchy modules -> moved to new `democoin`
* [basecoin] NewBasecoinApp takes a `map[string]dbm.DB` as temporary measure
  to allow mounting multiple stores with their own DB until they can share one
* [x/staking] Renamed to `simplestake`
* [builder] Functions don't take `passphrase` as argument
* [server] GenAppParams returns generated seed and address
* [basecoind] `init` command outputs JSON of everything necessary for testnet
* [basecoind] `basecoin.db -> data/basecoin.db`
* [basecli] `data/keys.db -> keys/keys.db`

FEATURES

* [types] `Coin` supports direct arithmetic operations
* [basecoind] Add `show_validator` and `show_node_id` commands
* [x/stake] Initial merge of full staking module!
* [democoin] New example application to demo custom modules

IMPROVEMENTS

* [makefile] `make install`
* [testing] Use `/tmp` for directories so they don't get left in the repo

BUG FIXES

* [basecoin] Allow app to be restarted
* [makefile] Fix build on Windows
* [basecli] Get confirmation before overriding key with same name

## 0.12.0 (March 27 2018)

BREAKING CHANGES

* Revert to old go-wire for now
* glide -> godep
* [types] ErrBadNonce -> ErrInvalidSequence
* [types] Replace tx.GetFeePayer with FeePayer(tx) - returns the first signer
* [types] NewStdTx takes the Fee
* [types] ParseAccount -> AccountDecoder; ErrTxParse -> ErrTxDecoder
* [x/auth] AnteHandler deducts fees
* [x/bank] Move some errors to `types`
* [x/bank] Remove sequence and signature from Input

FEATURES

* [examples/basecoin] New cool module to demonstrate use of state and custom transactions
* [basecoind] `show_node_id` command
* [lcd] Implement the Light Client Daemon and endpoints
* [types/stdlib] Queue functionality
* [store] Subspace iterator on IAVLTree
* [types] StdSignDoc is the document that gets signed (chainid, msg, sequence, fee)
* [types] CodeInvalidPubKey
* [types] StdFee, and StdTx takes the StdFee
* [specs] Progression of MVPs for IBC
* [x/ibc] Initial shell of IBC functionality (no proofs)
* [x/simplestake] Simple staking module with bonding/unbonding

IMPROVEMENTS

* Lots more tests!
* [client/builder] Helpers for forming and signing transactions
* [types] sdk.Address
* [specs] Staking

BUG FIXES

* [x/auth] Fix setting pubkey on new account
* [x/auth] Require signatures to include the sequences
* [baseapp] Dont panic on nil handler
* [basecoin] Check for empty bytes in account and tx

## 0.11.0 (March 1, 2017)

BREAKING CHANGES

* [examples] dummy -> kvstore
* [examples] Remove gaia
* [examples/basecoin] MakeTxCodec -> MakeCodec
* [types] CommitMultiStore interface has new `GetCommitKVStore(key StoreKey) CommitKVStore` method

FEATURES

* [examples/basecoin] CLI for `basecli` and `basecoind` (!)
* [baseapp] router.AddRoute returns Router

IMPROVEMENTS

* [baseapp] Run msg handlers on CheckTx
* [docs] Add spec for REST API
* [all] More tests!

BUG FIXES

* [baseapp] Fix panic on app restart
* [baseapp] InitChain does not call Commit
* [basecoin] Remove IBCStore because mounting multiple stores is currently broken

## 0.10.0 (February 20, 2017)

BREAKING CHANGES

* [baseapp] NewBaseApp(logger, db)
* [baseapp] NewContext(isCheckTx, header)
* [x/bank] CoinMapper -> CoinKeeper

FEATURES

* [examples/gaia] Mock CLI !
* [baseapp] InitChainer, BeginBlocker, EndBlocker
* [baseapp] MountStoresIAVL

IMPROVEMENTS

* [docs] Various improvements.
* [basecoin] Much simpler :)

BUG FIXES

* [baseapp] initialize and reset msCheck and msDeliver properly

## 0.9.0 (February 13, 2017)

BREAKING CHANGES

* Massive refactor. Basecoin works. Still needs <3

## 0.8.1

* Updates for dependencies

## 0.8.0 (December 18, 2017)

* Updates for dependencies

## 0.7.1 (October 11, 2017)

IMPROVEMENTS:

* server/commands: GetInitCmd takes list of options

## 0.7.0 (October 11, 2017)

BREAKING CHANGES:

* Everything has changed, and it's all about to change again, so don't bother using it yet!

## 0.6.2 (July 27, 2017)

IMPROVEMENTS:

* auto-test all tutorials to detect breaking changes
* move deployment scripts from `/scripts` to `/publish` for clarity

BUG FIXES:

* `basecoin init` ensures the address in genesis.json is valid
* fix bug that certain addresses couldn't receive ibc packets

## 0.6.1 (June 28, 2017)

Make lots of small cli fixes that arose when people were using the tools for
the testnet.

IMPROVEMENTS:

* basecoin
  * `basecoin start` supports all flags that `tendermint node` does, such as
    `--rpc.laddr`, `--p2p.seeds`, and `--p2p.skip_upnp`
  * fully supports `--log_level` and `--trace` for logger configuration
  * merkleeyes no longers spams the logs... unless you want it
    * Example: `basecoin start --log_level="merkleeyes:info,state:info,*:error"`
    * Example: `basecoin start --log_level="merkleeyes:debug,state:info,*:error"`
* basecli
  * `basecli init` is more intelligent and only complains if there really was
    a connected chain, not just random files
  * support `localhost:46657` or `http://localhost:46657` format for nodes,
    not just `tcp://localhost:46657`
  * Add `--genesis` to init to specify chain-id and validator hash
    * Example: `basecli init --node=localhost:46657 --genesis=$HOME/.basecoin/genesis.json`
  * `basecli rpc` has a number of methods to easily accept tendermint rpc, and verifies what it can

BUG FIXES:

* basecli
  * `basecli query account` accepts hex account address with or without `0x`
    prefix
  * gives error message when running commands on an unitialized chain, rather
    than some unintelligable panic

## 0.6.0 (June 22, 2017)

Make the basecli command the only way to use client-side, to enforce best
security practices. Lots of enhancements to get it up to production quality.

BREAKING CHANGES:

* ./cmd/commands -> ./cmd/basecoin/commands
* basecli
  * `basecli proof state get` -> `basecli query key`
  * `basecli proof tx get` -> `basecli query tx`
  * `basecli proof state get --app=account` -> `basecli query account`
  * use `--chain-id` not `--chainid` for consistency
  * update to use `--trace` not `--debug` for stack traces on errors
  * complete overhaul on how tx and query subcommands are added. (see counter or trackomatron for examples)
  * no longer supports counter app (see new countercli)
* basecoin
  * `basecoin init` takes an argument, an address to allocate funds to in the genesis
  * removed key2.json
  * removed all client side functionality from it (use basecli now for proofs)
    * no tx subcommand
    * no query subcommand
    * no account (query) subcommand
    * a few other random ones...
  * enhanced relay subcommand
    * relay start did what relay used to do
    * relay init registers both chains on one another (to set it up so relay start just works)
* docs
  * removed `example-plugin`, put `counter` inside `docs/guide`
* app
  * Implements ABCI handshake by proxying merkleeyes.Info()

IMPROVEMENTS:

* `basecoin init` support `--chain-id`
* intergrates tendermint 0.10.0 (not the rc-2, but the real thing)
* commands return error code (1) on failure for easier script testing
* add `reset_all` to basecli, and never delete keys on `init`
* new shutil based unit tests, with better coverage of the cli actions
* just `make fresh` when things are getting stale ;)

BUG FIXES:

* app: no longer panics on missing app_options in genesis (thanks, anton)
* docs: updated all docs... again
* ibc: fix panic on getting BlockID from commit without 100% precommits (still a TODO)

## 0.5.2 (June 2, 2017)

BUG FIXES:

* fix parsing of the log level from Tendermint config (#97)

## 0.5.1 (May 30, 2017)

BUG FIXES:

* fix ibc demo app to use proper tendermint flags, 0.10.0-rc2 compatibility
* Make sure all cli uses new json.Marshal not wire.JSONBytes

## 0.5.0 (May 27, 2017)

BREAKING CHANGES:

* only those related to the tendermint 0.9 -> 0.10 upgrade

IMPROVEMENTS:

* basecoin cli
  * integrates tendermint 0.10.0 and unifies cli (init, unsafe_reset_all, ...)
  * integrate viper, all command line flags can also be defined in environmental variables or config.toml
* genesis file
  * you can define accounts with either address or pub_key
  * sorts coins for you, so no silent errors if not in alphabetical order
* [light-client](https://github.com/tendermint/light-client) integration
  * no longer must you trust the node you connect to, prove everything!
  * new [basecli command](./cmd/basecli/README.md)
  * integrated [key management](https://github.com/tendermint/go-crypto/blob/master/cmd/README.md), stored encrypted locally
  * tracks validator set changes and proves everything from one initial validator seed
  * `basecli proof state` gets complete proofs for any abci state
  * `basecli proof tx` gets complete proof where a tx was stored in the chain
  * `basecli proxy` exposes tendermint rpc, but only passes through results after doing complete verification

BUG FIXES:

* no more silently ignored error with invalid coin names (eg. "17.22foo coin" used to parse as "17 foo", not warning/error)

## 0.4.1 (April 26, 2017)

BUG FIXES:

* Fix bug in `basecoin unsafe_reset_X` where the `priv_validator.json` was not being reset

## 0.4.0 (April 21, 2017)

BREAKING CHANGES:

* CLI now uses Cobra, which forced changes to some of the flag names and orderings

IMPROVEMENTS:

* `basecoin init` doesn't generate error if already initialized
* Much more testing

## 0.3.1 (March 23, 2017)

IMPROVEMENTS:

* CLI returns exit code 1 and logs error before exiting

## 0.3.0 (March 23, 2017)

BREAKING CHANGES:

* Remove `--data` flag and use `BCHOME` to set the home directory (defaults to `~/.basecoin`)
* Remove `--in-proc` flag and start Tendermint in-process by default (expect Tendermint files in $BCHOME/tendermint).
  To start just the ABCI app/server, use `basecoin start --without-tendermint`.
* Consolidate genesis files so the Basecoin genesis is an object under `app_options` in Tendermint genesis. For instance:

```
{
  "app_hash": "",
  "chain_id": "foo_bar_chain",
  "genesis_time": "0001-01-01T00:00:00.000Z",
  "validators": [
    {
      "amount": 10,
      "name": "",
      "pub_key": [
	1,
	"7B90EA87E7DC0C7145C8C48C08992BE271C7234134343E8A8E8008E617DE7B30"
      ]
    }
  ],
  "app_options": {
    "accounts": [{
      "pub_key": {
        "type": "ed25519",
        "data": "6880db93598e283a67c4d88fc67a8858aa2de70f713fe94a5109e29c137100c2"
      },
      "coins": [
        {
          "denom": "blank",
          "amount": 12345
        },
        {
          "denom": "ETH",
          "amount": 654321
        }
      ]
    }],
    "plugin_options": ["plugin1/key1", "value1", "plugin1/key2", "value2"]
  }
}
```

Note the array of key-value pairs is now under `app_options.plugin_options` while the `app_options` themselves are well formed.
We also changed `chainID` to `chain_id` and consolidated to have just one of them.

FEATURES:

* Introduce `basecoin init` and `basecoin unsafe_reset_all`

## 0.2.0 (March 6, 2017)

BREAKING CHANGES:

* Update to ABCI v0.4.0 and Tendermint v0.9.0
* Coins are specified on the CLI as `Xcoin`, eg. `5gold`
* `Cost` is now `Fee`

FEATURES:

* CLI for sending transactions and querying the state,
  designed to be easily extensible as plugins are implemented
* Run Basecoin in-process with Tendermint
* Add `/account` path in Query
* IBC plugin for InterBlockchain Communication
* Demo script of IBC between two chains

IMPROVEMENTS:

* Use new Tendermint `/commit` endpoint for crafting IBC transactions
* More unit tests
* Use go-crypto S structs and go-data for more standard JSON
* Demo uses fewer sleeps

BUG FIXES:

* Various little fixes in coin arithmetic
* More commit validation in IBC
* Return results from transactions

## PreHistory

##### January 14-18, 2017

* Update to Tendermint v0.8.0
* Cleanup a bit and release blog post

##### September 22, 2016

* Basecoin compiles again

<!-- Release links -->

[Unreleased]: https://github.com/cosmos/cosmos-sdk/compare/v0.38.2...HEAD
[v0.38.2]: https://github.com/cosmos/cosmos-sdk/releases/tag/v0.38.2
[v0.38.1]: https://github.com/cosmos/cosmos-sdk/releases/tag/v0.38.1
[v0.38.0]: https://github.com/cosmos/cosmos-sdk/releases/tag/v0.38.0
[v0.37.9]: https://github.com/cosmos/cosmos-sdk/releases/tag/v0.37.9
[v0.37.8]: https://github.com/cosmos/cosmos-sdk/releases/tag/v0.37.8
[v0.37.7]: https://github.com/cosmos/cosmos-sdk/releases/tag/v0.37.7
[v0.37.6]: https://github.com/cosmos/cosmos-sdk/releases/tag/v0.37.6
[v0.37.5]: https://github.com/cosmos/cosmos-sdk/releases/tag/v0.37.5
[v0.37.4]: https://github.com/cosmos/cosmos-sdk/releases/tag/v0.37.4
[v0.37.3]: https://github.com/cosmos/cosmos-sdk/releases/tag/v0.37.3
[v0.37.1]: https://github.com/cosmos/cosmos-sdk/releases/tag/v0.37.1
[v0.37.0]: https://github.com/cosmos/cosmos-sdk/releases/tag/v0.37.0
[v0.36.0]: https://github.com/cosmos/cosmos-sdk/releases/tag/v0.36.0<|MERGE_RESOLUTION|>--- conflicted
+++ resolved
@@ -38,17 +38,12 @@
 
 ### Bug Fixes
 
-<<<<<<< HEAD
 * [\#9385](https://github.com/cosmos/cosmos-sdk/pull/9385) Fix IBC `query ibc client header` cli command. Support historical queries for query header/node-state commands. 
-=======
 * [\#9401](https://github.com/cosmos/cosmos-sdk/pull/9401) Fixes incorrect export of IBC identifier sequences. Previously, the next identifier sequence for clients/connections/channels was not set during genesis export. This resulted in the next identifiers being generated on the new chain to reuse old identifiers (the sequences began again from 0).
 
 ### Features
 
-
 * [\#9383](https://github.com/cosmos/cosmos-sdk/pull/9383) New CLI command `query ibc-transfer escrow-address <port> <channel id>` to get the escrow address for a channel; can be used to then query balance of escrowed tokens
-
->>>>>>> 35e9e7a6
 
 ## [v0.42.5](https://github.com/cosmos/cosmos-sdk/releases/tag/v0.42.5) - 2021-05-18
 
