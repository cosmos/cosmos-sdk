--- conflicted
+++ resolved
@@ -95,11 +95,8 @@
 
 ### CLI Breaking Changes
 
-<<<<<<< HEAD
 * [\#9695](https://github.com/cosmos/cosmos-sdk/pull/9695) `migrate` CLI command now takes no arguments
 * [\#9827](https://github.com/cosmos/cosmos-sdk/pull/9827) Ensure input parity of validator public key input between `tx staking create-validator` and `gentx`.
-=======
->>>>>>> 13559f91
 * [\#9246](https://github.com/cosmos/cosmos-sdk/pull/9246) Removed the CLI flag `--setup-config-only` from the `testnet` command and added the subcommand `init-files`.
 
 ### Improvements
