--- conflicted
+++ resolved
@@ -62,12 +62,8 @@
   > Note: These endpoints encodes and decodes only amino txs.
 * (x/nft) [#13836](https://github.com/cosmos/cosmos-sdk/pull/13836) Remove the validation for `classID` and `nftID` from the NFT module.
 * [#13789](https://github.com/cosmos/cosmos-sdk/pull/13789) Add tx `encode` and `decode` endpoints to tx service.
-<<<<<<< HEAD
   > Note: These endpoints will only encode and decode proto messages, Amino encoding and decoding is not supported.
 * [#13826](https://github.com/cosmos/cosmos-sdk/pull/13826) Support custom `GasConfig` configuration for applications.
-=======
-  > Note: This endpoint will only encode proto messages, Amino encoding is not supported.
->>>>>>> 65015c2f
 * [#13619](https://github.com/cosmos/cosmos-sdk/pull/13619) Add new function called LogDeferred to report errors in defers. Use the function in x/bank files.
 * (tools) [#13603](https://github.com/cosmos/cosmos-sdk/pull/13603) Rename cosmovisor package name to `cosmossdk.io/tools/cosmovisor`. The new tool directory contains Cosmos SDK tools.
 * (deps) [#13397](https://github.com/cosmos/cosmos-sdk/pull/13397) Bump Go version minimum requirement to `1.19`.
