--- conflicted
+++ resolved
@@ -111,10 +111,7 @@
 * (x/feegrant) [#14294](https://github.com/cosmos/cosmos-sdk/pull/14294) Moved the logic of rejecting duplicate grant from `msg_server` to `keeper` method.
 * (x/staking) [#14590](https://github.com/cosmos/cosmos-sdk/pull/14590) `MsgUndelegateResponse` now includes undelegated amount. `x/staking` module's `keeper.Undelegate` now returns 3 values (completionTime,undelegateAmount,error)  instead of 2.
 * (x/staking) (#15731) (https://github.com/cosmos/cosmos-sdk/pull/15731) Introducing a new index to retrieve the delegations by validator efficiently.
-<<<<<<< HEAD
-=======
 * (baseapp) [#15930](https://github.com/cosmos/cosmos-sdk/pull/15930) change vote info provided by prepare and process proposal to the one in the block 
->>>>>>> e7715685
 
 ### API Breaking Changes
 
