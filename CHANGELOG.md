--- conflicted
+++ resolved
@@ -56,14 +56,11 @@
 
 ### Improvements
 
-<<<<<<< HEAD
 * (server) [#19455](https://github.com/cosmos/cosmos-sdk/pull/19455) Allow calling back into the application struct in PostSetup.
-=======
 * (types) [#19512](https://github.com/cosmos/cosmos-sdk/pull/19512) The notion of basic manager does not exist anymore.
     * The module manager now can do everything that the basic manager was doing.
     * `AppModuleBasic` has been deprecated for extension interfaces. Modules can now implement `HasRegisterInterfaces`, `HasGRPCGateway` and `HasAminoCodec` when relevant.
     * SDK modules now directly implement those extension interfaces on `AppModule` instead of `AppModuleBasic`.
->>>>>>> acdb3565
 * (client/keys) [#18950](https://github.com/cosmos/cosmos-sdk/pull/18950) Improve `<appd> keys add`, `<appd> keys import` and `<appd> keys rename` by checking name validation.
 * (client/keys) [#18745](https://github.com/cosmos/cosmos-sdk/pull/18745) Improve `<appd> keys export` and `<appd> keys mnemonic` by adding --yes option to skip interactive confirmation.
 * (client/keys) [#18743](https://github.com/cosmos/cosmos-sdk/pull/18743) Improve `<appd> keys add -i` by hiding inputting of bip39 passphrase.
