--- conflicted
+++ resolved
@@ -160,11 +160,8 @@
 
 ### Bug Fixes
 
-<<<<<<< HEAD
 * (types) [#15433](https://github.com/cosmos/cosmos-sdk/pull/15433) Allow disabling of account address caches (for printing bech32 account addresses).
-=======
 * (baseapp) [#15487](https://github.com/cosmos/cosmos-sdk/pull/15487) Reset state before calling PrepareProposal and ProcessProposal.
->>>>>>> 370acbb6
 * (x/auth) [#15059](https://github.com/cosmos/cosmos-sdk/pull/15059) `ante.CountSubKeys` returns 0 when passing a nil `Pubkey`.
 * (x/capability) [#15030](https://github.com/cosmos/cosmos-sdk/pull/15030) Prevent `x/capability` from consuming `GasMeter` gas during `InitMemStore`
 * (types/coin) [#14739](https://github.com/cosmos/cosmos-sdk/pull/14739) Deprecate the method `Coin.IsEqual` in favour of  `Coin.Equal`. The difference between the two methods is that the first one results in a panic when denoms are not equal. This panic lead to unexpected behavior
