<!--
Guiding Principles:

Changelogs are for humans, not machines.
There should be an entry for every single version.
The same types of changes should be grouped.
Versions and sections should be linkable.
The latest version comes first.
The release date of each version is displayed.
Mention whether you follow Semantic Versioning.

Usage:

Change log entries are to be added to the Unreleased section under the
appropriate stanza (see below). Each entry is required to include a tag and
the Github issue reference in the following format:

* (<tag>) \#<issue-number> message

The tag should consist of where the change is being made ex. (x/staking), (store)
The issue numbers will later be link-ified during the release process so you do
not have to worry about including a link manually, but you can if you wish.

Types of changes (Stanzas):

"Features" for new features.
"Improvements" for changes in existing functionality.
"Deprecated" for soon-to-be removed features.
"Bug Fixes" for any bug fixes.
"Client Breaking" for breaking Protobuf, gRPC and REST routes used by end-users.
"CLI Breaking" for breaking CLI commands.
"API Breaking" for breaking exported APIs used by developers building on SDK.
"State Machine Breaking" for any changes that result in a different AppState given same genesisState and txList.
Ref: https://keepachangelog.com/en/1.0.0/
-->

# Changelog

## [Unreleased]

<<<<<<< HEAD
## [v0.50.0-rc.0](https://github.com/cosmos/cosmos-sdk/releases/tag/v0.50.0-beta.0) - 2023-08-16
=======
### Features

* (keyring) [#17424](https://github.com/cosmos/cosmos-sdk/pull/17424) Allows to import private keys encoded in hex. 
* (x/bank) [#16795](https://github.com/cosmos/cosmos-sdk/pull/16852) Add `DenomMetadataByQueryString` query in bank module to support metadata query by query string.
* (client/rpc) [#17274](https://github.com/cosmos/cosmos-sdk/pull/17274) Add `QueryEventForTxCmd` cmd to subscribe and wait event for transaction by hash.
* (baseapp) [#16239](https://github.com/cosmos/cosmos-sdk/pull/16239) Add Gas Limits to allow node operators to resource bound queries.
* (baseapp) [#17393](https://github.com/cosmos/cosmos-sdk/pull/17394) Check BlockID Flag on Votes in `ValidateVoteExtensions`
>>>>>>> c402c51a

### Features

<<<<<<< HEAD
=======
* (cli) [#17389](https://github.com/cosmos/cosmos-sdk/pull/17389) gRPC CometBFT commands have been added under `<aapd> q consensus comet`. CometBFT commands placement in the SDK has been simplified. See the exhaustive list below.
    * `client/rpc.StatusCommand()` is now at `server.StatusCommand()`
* (cli) [#17187](https://github.com/cosmos/cosmos-sdk/pull/17187) Do not use `ctx.PrintObjectLegacy` in commands anymore.
    * `<appd> q gov proposer [proposal-id]` now returns a proposal id as int instead of string.
>>>>>>> c402c51a
* (testutil) [#17216](https://github.com/cosmos/cosmos-sdk/issues/17216) Add `DefaultContextWithKeys` to `testutil` package.
* (x/group, x/gov) [#17220](https://github.com/cosmos/cosmos-sdk/pull/17220) Add `--skip-metadata` flag in `draft-proposal` to skip metadata prompt.
* (x/group, x/gov) [#17109](https://github.com/cosmos/cosmos-sdk/pull/17109) Let proposal summary be 40x longer than metadata limit.
* (version) [#17096](https://github.com/cosmos/cosmos-sdk/pull/17096) Improve `getSDKVersion()` to handle module replacements.
* (x/staking) [#17164](https://github.com/cosmos/cosmos-sdk/pull/17164) Add `BondedTokensAndPubKeyByConsAddr` to the keeper to enable vote extension verification.
<<<<<<< HEAD
* (x/bank) [#16795](https://github.com/cosmos/cosmos-sdk/pull/16852) Add `DenomMetadataByQueryString` query in bank module to support metadata query by query string.
* (baseapp) [#16239](https://github.com/cosmos/cosmos-sdk/pull/16239) Add Gas Limits to allow node operators to resource bound queries.
=======

### Bug Fixes

* (server) [#17181](https://github.com/cosmos/cosmos-sdk/pull/17181) Fix `db_backend` lookup fallback from `config.toml`.
* (runtime) [#17284](https://github.com/cosmos/cosmos-sdk/pull/17284) Properly allow to combine depinject-enabled modules and non-depinject-enabled modules in app v2.
* (baseapp) [#17251](https://github.com/cosmos/cosmos-sdk/pull/17251) VerifyVoteExtensions and ExtendVote initialize their own contexts/states, allowing VerifyVoteExtensions being called without ExtendVote.
* (x/auth) [#17209](https://github.com/cosmos/cosmos-sdk/pull/17209) Internal error on AccountInfo when account's public key is not set.
* (baseapp) [#17159](https://github.com/cosmos/cosmos-sdk/pull/17159) Validators can propose blocks that exceed the gas limit.
* (x/group) [#17146](https://github.com/cosmos/cosmos-sdk/pull/17146) Rename x/group legacy ORM package's error codespace from "orm" to "legacy_orm", preventing collisions with ORM's error codespace "orm".
* (x/bank) [#17170](https://github.com/cosmos/cosmos-sdk/pull/17170) Avoid empty spendable error message on send coins.
* (x/distribution) [#17236](https://github.com/cosmos/cosmos-sdk/pull/17236) Using "validateCommunityTax" in "Params.ValidateBasic", preventing panic when field "CommunityTax" is nil.
* (types) [#16583](https://github.com/cosmos/cosmos-sdk/pull/16583) Add `MigrationModuleManager` to handle migration of upgrade module before other modules, ensuring access to the updated context with consensus parameters within the same block that executes the migration.
* (baseapp) [#17372](https://github.com/cosmos/cosmos-sdk/pull/17372) Stop state-machine when `RunMigrationBeginBlock` has error.

### API Breaking Changes

* (types) `module.BeginBlockAppModule` has been replaced by Core API `appmodule.HasBeginBlocker`.
* (types) `module.EndBlockAppModule` has been replaced by Core API `appmodule.HasEndBlocker` or `module.HasABCIEndBlock` when needing validator updates.
* (types) [#17358](https://github.com/cosmos/cosmos-sdk/pull/17358) Remove deprecated `sdk.Handler`, use `baseapp.MsgServiceHandler` instead.
* (client) [#17197](https://github.com/cosmos/cosmos-sdk/pull/17197) `keys.Commands` does not take a home directory anymore. It is inferred from the root command.
* (x/staking) [#17098](https://github.com/cosmos/cosmos-sdk/pull/17098) `NewMsgCreateValidator`, `NewValidator`, `NewMsgCancelUnbondingDelegation`, `NewMsgUndelegate`, `NewMsgBeginRedelegate`, `NewMsgDelegate` and `NewMsgEditValidator`  takes a string instead of `sdk.ValAddress` or `sdk.AccAddress`:
    * `NewMsgCreateValidator.Validate()` takes an address codec in order to decode the address.
    * `NewRedelegationResponse` takes a string instead of `sdk.ValAddress` or `sdk.AccAddress`.
    * `NewRedelegation` and `NewUnbondingDelegation` takes a validatorAddressCodec and a delegatorAddressCodec in order to decode the addresses.
    * `BuildCreateValidatorMsg` takes a ValidatorAddressCodec in order to decode addresses.
* (x/slashing) [#17098](https://github.com/cosmos/cosmos-sdk/pull/17098) `NewMsgUnjail` takes a string instead of `sdk.ValAddress`
* (x/genutil) [#17098](https://github.com/cosmos/cosmos-sdk/pull/17098) `GenAppStateFromConfig`, AddGenesisAccountCmd and `GenTxCmd` takes an addresscodec to decode addresses.
* (x/distribution) [#17098](https://github.com/cosmos/cosmos-sdk/pull/17098) `NewMsgDepositValidatorRewardsPool`, `NewMsgFundCommunityPool`, `NewMsgWithdrawValidatorCommission` and `NewMsgWithdrawDelegatorReward` takes a string instead of `sdk.ValAddress` or `sdk.AccAddress`.
* (x/staking) [#17157](https://github.com/cosmos/cosmos-sdk/pull/17157) `GetValidatorsByPowerIndexKey` and `ValidateBasic` for historical info takes a validator address codec in order to be able to decode/encode addresses. 
    * `GetOperator()` now returns the address as it is represented in state, by default this is an encoded address
    * `GetConsAddr() ([]byte, error)` returns `[]byte` instead of sdk.ConsAddres. 
    * (x/distribution) `Delegate` & `SlashValidator` helper function added the mock staking keeper as a parameter passed to the function
    * `FromABCIEvidence` & `GetConsensusAddress(consAc address.Codec)` now take a consensus address codec to be able to decode the incoming address. 

### CLI Breaking Changes

* (server) [#17177](https://github.com/cosmos/cosmos-sdk/pull/17177) Remove `iavl-lazy-loading` configuration.
* (rosetta) [#16276](https://github.com/cosmos/cosmos-sdk/issues/16276) Rosetta migration to standalone repo.
* (cli) [#17184](https://github.com/cosmos/cosmos-sdk/pull/17184) All json keys returned by the `status` command are now snake case instead of pascal case.

## [v0.50.0-beta.0](https://github.com/cosmos/cosmos-sdk/releases/tag/v0.50.0-beta.0) - 2023-07-19

### Features

>>>>>>> c402c51a
* (codec) [#17042](https://github.com/cosmos/cosmos-sdk/pull/17042) Add `CollValueV2` which supports encoding of protov2 messages in collections.
* (baseapp) [#16898](https://github.com/cosmos/cosmos-sdk/pull/16898) Add `preFinalizeBlockHook` to allow vote extensions persistence.
* (cli) [#16887](https://github.com/cosmos/cosmos-sdk/pull/16887) Add two new CLI commands: `<appd> tx simulate` for simulating a transaction; `<appd> query block-results` for querying CometBFT RPC for block results.
* (x/gov) [#16976](https://github.com/cosmos/cosmos-sdk/pull/16976) Add `failed_reason` field to `Proposal` under `x/gov` to indicate the reason for a failed proposal. Referenced from [#238](https://github.com/bnb-chain/greenfield-cosmos-sdk/pull/238) under `bnb-chain/greenfield-cosmos-sdk`.
* [#15970](https://github.com/cosmos/cosmos-sdk/pull/15970) Enable SIGN_MODE_TEXTUAL.
* (types) [#15958](https://github.com/cosmos/cosmos-sdk/pull/15958) Add `module.NewBasicManagerFromManager` for creating a basic module manager from a module manager.
* (runtime) [#15818](https://github.com/cosmos/cosmos-sdk/pull/15818) Provide logger through `depinject` instead of appBuilder.
* (client) [#15597](https://github.com/cosmos/cosmos-sdk/pull/15597) Add status endpoint for clients.
* (testutil/integration) [#15556](https://github.com/cosmos/cosmos-sdk/pull/15556) Introduce `testutil/integration` package for module integration testing.
* (types) [#15735](https://github.com/cosmos/cosmos-sdk/pull/15735) Make `ValidateBasic() error` method of `Msg` interface optional. Modules should validate messages directly in their message handlers ([RFC 001](https://docs.cosmos.network/main/rfc/rfc-001-tx-validation)).
* (x/genutil) [#15679](https://github.com/cosmos/cosmos-sdk/pull/15679) Allow applications to specify a custom genesis migration function for the `genesis migrate` command.
* (client) [#15458](https://github.com/cosmos/cosmos-sdk/pull/15458) Add a `CmdContext` field to client.Context initialized to cobra command's context.
* (core) [#15133](https://github.com/cosmos/cosmos-sdk/pull/15133) Implement RegisterServices in the module manager.
* (x/gov) [#14373](https://github.com/cosmos/cosmos-sdk/pull/14373) Add new proto field `constitution` of type `string` to gov module genesis state, which allows chain builders to lay a strong foundation by specifying purpose.
* (x/genutil) [#15301](https://github.com/cosmos/cosmos-sdk/pull/15031) Add application genesis. The genesis is now entirely managed by the application and passed to CometBFT at note instantiation. Functions that were taking a `cmttypes.GenesisDoc{}` now takes a `genutiltypes.AppGenesis{}`.
* (cli) [#14659](https://github.com/cosmos/cosmos-sdk/pull/14659) Added ability to query blocks by events with queries directly passed to Tendermint, which will allow for full query operator support, e.g. `>`.
* (x/gov) [#14720](https://github.com/cosmos/cosmos-sdk/pull/14720) Upstream expedited proposals from Osmosis.
* (x/auth) [#14650](https://github.com/cosmos/cosmos-sdk/pull/14650) Add Textual SignModeHandler. It is however **NOT** enabled by default, and should only be used for **TESTING** purposes until `SIGN_MODE_TEXTUAL` is fully released.
* (x/crisis) [#14588](https://github.com/cosmos/cosmos-sdk/pull/14588) Use CacheContext() in AssertInvariants().
* (client) [#14342](https://github.com/cosmos/cosmos-sdk/pull/14342) Add `<app> config` command is now a sub-command, for setting, getting and migrating Cosmos SDK configuration files.
* (query) [#14468](https://github.com/cosmos/cosmos-sdk/pull/14468) Implement pagination for collections.
* (x/distribution) [#14322](https://github.com/cosmos/cosmos-sdk/pull/14322) Introduce a new gRPC message handler, `DepositValidatorRewardsPool`, that allows explicit funding of a validator's reward pool.
* [#13473](https://github.com/cosmos/cosmos-sdk/pull/13473) ADR-038: Go plugin system proposal
* (mempool) [#14484](https://github.com/cosmos/cosmos-sdk/pull/14484) Add priority nonce mempool option for transaction replacement.
* (x/bank) [#14894](https://github.com/cosmos/cosmos-sdk/pull/14894) Return a human readable denomination for IBC vouchers when querying bank balances. Added a `ResolveDenom` parameter to `types.QueryAllBalancesRequest` and `--resolve-denom` flag to `GetBalancesCmd()`.
* (runtime) [#15547](https://github.com/cosmos/cosmos-sdk/pull/15547) Allow runtime to pass event core api service to modules
* (telemetry) [#15657](https://github.com/cosmos/cosmos-sdk/pull/15657) Emit more data (go version, sdk version, upgrade height) in prom metrics
* (types/module) [#15829](https://github.com/cosmos/cosmos-sdk/pull/15829) Add new endblocker interface to handle valset updates.
* (core) [#14860](https://github.com/cosmos/cosmos-sdk/pull/14860) Add `Precommit` and `PrepareCheckState` AppModule callbacks.
* (types/simulation) [#16074](https://github.com/cosmos/cosmos-sdk/pull/16074) Add generic SimulationStoreDecoder for modules using collections.
* (cli) [#16209](https://github.com/cosmos/cosmos-sdk/pull/16209) Make `StartCmd` more customizable.
* (types) [#16257](https://github.com/cosmos/cosmos-sdk/pull/16257) Allow setting the base denom in the denom registry.
* (genutil) [#16046](https://github.com/cosmos/cosmos-sdk/pull/16046) Add "module-name" flag to genutil `add-genesis-account` to enable intializing module accounts at genesis.

### Improvements

* (types) `module.BeginBlockAppModule` has been replaced by Core API `appmodule.HasBeginBlocker`.
* (types) `module.EndBlockAppModule` has been replaced by Core API `appmodule.HasEndBlocker` or `module.HasABCIEndBlock` when needing validator updates.
* (types) [#17358](https://github.com/cosmos/cosmos-sdk/pull/17358) Remove deprecated `sdk.Handler`, use `baseapp.MsgServiceHandler` instead.
* (client) [#17197](https://github.com/cosmos/cosmos-sdk/pull/17197) `keys.Commands` does not take a home directory anymore. It is inferred from the root command.
* (x/staking) [#17098](https://github.com/cosmos/cosmos-sdk/pull/17098) `NewMsgCreateValidator`, `NewValidator`, `NewMsgCancelUnbondingDelegation`, `NewMsgUndelegate`, `NewMsgBeginRedelegate`, `NewMsgDelegate` and `NewMsgEditValidator`  takes a string instead of `sdk.ValAddress` or `sdk.AccAddress`:
    * `NewMsgCreateValidator.Validate()` takes an address codec in order to decode the address.
    * `NewRedelegationResponse` takes a string instead of `sdk.ValAddress` or `sdk.AccAddress`.
    * `NewRedelegation` and `NewUnbondingDelegation` takes a validatorAddressCodec and a delegatorAddressCodec in order to decode the addresses.
    * `BuildCreateValidatorMsg` takes a ValidatorAddressCodec in order to decode addresses.
* (x/slashing) [#17098](https://github.com/cosmos/cosmos-sdk/pull/17098) `NewMsgUnjail` takes a string instead of `sdk.ValAddress`
* (x/genutil) [#17098](https://github.com/cosmos/cosmos-sdk/pull/17098) `GenAppStateFromConfig`, AddGenesisAccountCmd and `GenTxCmd` takes an addresscodec to decode addresses.
* (x/distribution) [#17098](https://github.com/cosmos/cosmos-sdk/pull/17098) `NewMsgDepositValidatorRewardsPool`, `NewMsgFundCommunityPool`, `NewMsgWithdrawValidatorCommission` and `NewMsgWithdrawDelegatorReward` takes a string instead of `sdk.ValAddress` or `sdk.AccAddress`.
* (x/staking) [#17157](https://github.com/cosmos/cosmos-sdk/pull/17157) `GetValidatorsByPowerIndexKey` and `ValidateBasic` for historical info takes a validator address codec in order to be able to decode/encode addresses. 
    * `GetOperator()` now returns the address as it is represented in state, by default this is an encoded address
    * `GetConsAddr() ([]byte, error)` returns `[]byte` instead of sdk.ConsAddres. 
    * (x/distribution) `Delegate` & `SlashValidator` helper function added the mock staking keeper as a parameter passed to the function
    * `FromABCIEvidence` & `GetConsensusAddress(consAc address.Codec)` now take a consensus address codec to be able to decode the incoming address. 
* (cli) [#17187](https://github.com/cosmos/cosmos-sdk/pull/17187) Do not use `ctx.PrintObjectLegacy` in commands anymore.
    * `<appd> q gov proposer [proposal-id]` now returns a proposal id as int instead of string.
* (all modules) [#15901](https://github.com/cosmos/cosmos-sdk/issues/15901) All core Cosmos SDK modules query commands have migrated to [AutoCLI](https://docs.cosmos.network/main/core/autocli), ensuring parity between gRPC and CLI queries.
* (types) [#16890](https://github.com/cosmos/cosmos-sdk/pull/16890) Remove `GetTxCmd() *cobra.Command` and `GetQueryCmd() *cobra.Command` from `module.AppModuleBasic` interface.
* (cli) [#16856](https://github.com/cosmos/cosmos-sdk/pull/16856) Improve `simd prune` UX by using the app default home directory and set pruning method as first variable argument (defaults to default).
* (x/authz) [#16869](https://github.com/cosmos/cosmos-sdk/pull/16869) Improve error message when grant not found.
* (all) [#16497](https://github.com/cosmos/cosmos-sdk/pull/16497) Removed all exported vestiges of `sdk.MustSortJSON` and `sdk.SortJSON`.
* (cli) [#16206](https://github.com/cosmos/cosmos-sdk/pull/16206) Make ABCI handshake profileable.
* (types) [#16076](https://github.com/cosmos/cosmos-sdk/pull/16076) Optimize `ChainAnteDecorators`/`ChainPostDecorators` to instantiate the functions once instead of on every invocation of the returned `AnteHandler`/`PostHandler`.
* (server) [#16071](https://github.com/cosmos/cosmos-sdk/pull/16071) When `mempool.max-txs` is set to a negative value, use a no-op mempool (effectively disable the app mempool).
* (simapp) [#15958](https://github.com/cosmos/cosmos-sdk/pull/15958) Refactor SimApp for removing the global basic manager.
* (crypto) [#3129](https://github.com/cosmos/cosmos-sdk/pull/3129) New armor and keyring key derivation uses aead and encryption uses chacha20poly
* (x/slashing) [#15580](https://github.com/cosmos/cosmos-sdk/pull/15580) Refactor the validator's missed block signing window to be a chunked bitmap instead of a "logical" bitmap, significantly reducing the storage footprint.
* (x/gov) [#15554](https://github.com/cosmos/cosmos-sdk/pull/15554) Add proposal result log in `active_proposal` event. When a proposal passes but fails to execute, the proposal result is logged in the `active_proposal` event.
* (mempool) [#15328](https://github.com/cosmos/cosmos-sdk/pull/15328) Improve the `PriorityNonceMempool`
    * Support generic transaction prioritization, instead of `ctx.Priority()`
    * Improve construction through the use of a single `PriorityNonceMempoolConfig` instead of option functions
* (x/authz) [#15164](https://github.com/cosmos/cosmos-sdk/pull/15164) Add `MsgCancelUnbondingDelegation` to staking authorization
* (server) [#15358](https://github.com/cosmos/cosmos-sdk/pull/15358) Add `server.InterceptConfigsAndCreateContext` as alternative to `server.InterceptConfigsPreRunHandler` which does not set the server context and the default SDK logger.
* [#15011](https://github.com/cosmos/cosmos-sdk/pull/15011) Introduce `cosmossdk.io/log` package to provide a consistent logging interface through the SDK. CometBFT logger is now replaced by `cosmossdk.io/log.Logger`.
* (x/auth) [#14758](https://github.com/cosmos/cosmos-sdk/pull/14758) Allow transaction event queries to directly passed to Tendermint, which will allow for full query operator support, e.g. `>`.
* (server) [#15041](https://github.com/cosmos/cosmos-sdk/pull/15041) Remove unnecessary sleeps from gRPC and API server initiation. The servers will start and accept requests as soon as they're ready.
* (x/staking) [#14864](https://github.com/cosmos/cosmos-sdk/pull/14864) `create-validator` CLI command now takes a json file as an arg instead of having a bunch of required flags to it.
* (cli) [#14659](https://github.com/cosmos/cosmos-sdk/pull/14659) Added ability to query blocks by either height/hash `<app> q block --type=height|hash <height|hash>`.
* (store) [#14410](https://github.com/cosmos/cosmos-sdk/pull/14410) `rootmulti.Store.loadVersion` has validation to check if all the module stores' height is correct, it will error if any module store has incorrect height.
* (x/evidence) [#14757](https://github.com/cosmos/cosmos-sdk/pull/14757) Evidence messages do not need to implement a `.Type()` anymore.
* (x/auth/tx) [#14751](https://github.com/cosmos/cosmos-sdk/pull/14751) Remove `.Type()` and `Route()` methods from all msgs and `legacytx.LegacyMsg` interface.
* [#14529](https://github.com/cosmos/cosmos-sdk/pull/14529) Add new property `BondDenom` to `SimulationState` struct.
* (module) [#14415](https://github.com/cosmos/cosmos-sdk/pull/14415) Loosen assertions in SetOrderBeginBlockers() and SetOrderEndBlockers()
* (context)[#14384](https://github.com/cosmos/cosmos-sdk/pull/14384) Refactor(context): Pass EventManager to the context as an interface.
* (types) [#14354](https://github.com/cosmos/cosmos-sdk/pull/14354) Improve performance on Context.KVStore and Context.TransientStore by 40%.
* (crypto/keyring) [#14151](https://github.com/cosmos/cosmos-sdk/pull/14151) Move keys presentation from `crypto/keyring` to `client/keys`
* (signing) [#14087](https://github.com/cosmos/cosmos-sdk/pull/14087) Add SignModeHandlerWithContext interface with a new `GetSignBytesWithContext` to get the sign bytes using `context.Context` as an argument to access state.
* (server) [#14062](https://github.com/cosmos/cosmos-sdk/pull/14062) Remove rosetta from server start.
* (baseapp) [#14417](https://github.com/cosmos/cosmos-sdk/pull/14417) The store pacakge no longer has a dependency on baseapp. 
* (store) [#14438](https://github.com/cosmos/cosmos-sdk/pull/14438) Pass logger from baseapp to store. 
* (store) [#14439](https://github.com/cosmos/cosmos-sdk/pull/14439) Remove global metric gatherer from store. 
    * By default store has a no op metric gatherer, the application developer must set another metric gatherer or us the provided one in `store/metrics`.
* [#14406](https://github.com/cosmos/cosmos-sdk/issues/14406) Migrate usage of types/store.go to store/types/..
* (x/staking) [#14590](https://github.com/cosmos/cosmos-sdk/pull/14590) Return undelegate amount in MsgUndelegateResponse.
* (baseapp) [#15023](https://github.com/cosmos/cosmos-sdk/pull/15023) & [#15213](https://github.com/cosmos/cosmos-sdk/pull/15213) Add `MessageRouter` interface to baseapp and pass it to authz, gov and groups instead of concrete type. 
* (x/consensus) [#15553](https://github.com/cosmos/cosmos-sdk/pull/15553) Migrate consensus module to use collections
* (store/cachekv) [#15767](https://github.com/cosmos/cosmos-sdk/pull/15767) Reduce peak RAM usage during and after InitGenesis
* (x/bank) [#15764](https://github.com/cosmos/cosmos-sdk/pull/15764) Speedup x/bank InitGenesis
* (x/auth) [#15867](https://github.com/cosmos/cosmos-sdk/pull/15867) Support better logging for signature verification failure.
* (types/query) [#16041](https://github.com/cosmos/cosmos-sdk/pull/16041) change pagination max limit to a variable in order to be modifed by application devs
* (server) [#16238](https://github.com/cosmos/cosmos-sdk/pull/16238) Don't setup p2p node keys if starting a node in GRPC only mode.

### State Machine Breaking

* (x/group,x/gov) [#16235](https://github.com/cosmos/cosmos-sdk/pull/16235) A group and gov proposal is rejected if the proposal metadata title and summary do not match the proposal title and summary.
* (x/staking) [#15701](https://github.com/cosmos/cosmos-sdk/pull/15701) The `HistoricalInfoKey` has been updated to use a binary format.
* (x/slashing) [#15580](https://github.com/cosmos/cosmos-sdk/pull/15580) The validator slashing window now stores "chunked" bitmap entries for each validator's signing window instead of a single boolean entry per signing window index.
* (x/feegrant) [#14294](https://github.com/cosmos/cosmos-sdk/pull/14294) Moved the logic of rejecting duplicate grant from `msg_server` to `keeper` method.
* (x/staking) [#14590](https://github.com/cosmos/cosmos-sdk/pull/14590) `MsgUndelegateResponse` now includes undelegated amount. `x/staking` module's `keeper.Undelegate` now returns 3 values (completionTime,undelegateAmount,error) instead of 2.
* (x/staking) [#15731](https://github.com/cosmos/cosmos-sdk/pull/15731) Introducing a new index to retrieve the delegations by validator efficiently.
* (baseapp) [#15930](https://github.com/cosmos/cosmos-sdk/pull/15930) change vote info provided by prepare and process proposal to the one in the block 

### API Breaking Changes

* (x/staking) [#16958](https://github.com/cosmos/cosmos-sdk/pull/16958) DelegationI interface `GetDelegatorAddr` & `GetValidatorAddr` have been migrated to return string instead of sdk.AccAddress and sdk.ValAddress respectively. stakingtypes.NewDelegation takes a string instead of sdk.AccAddress and sdk.ValAddress.
* (x/staking) [#16959](https://github.com/cosmos/cosmos-sdk/pull/16959) Add validator and consensus address codec as staking keeper arguments.
* (types) [#16272](https://github.com/cosmos/cosmos-sdk/pull/16272) `FeeGranter` in the `FeeTx` interface returns `[]byte` instead of `string`. 
* (testutil) [#16899](https://github.com/cosmos/cosmos-sdk/pull/16899) The *cli testutil* `QueryBalancesExec` has been removed. Use the gRPC or REST query instead.
* (x/auth) [#16650](https://github.com/cosmos/cosmos-sdk/pull/16650) The *cli testutil* `QueryAccountExec` has been removed. Use the gRPC or REST query instead.
* (types/math) [#16040](https://github.com/cosmos/cosmos-sdk/pull/16798) Remove aliases in `types/math.go` (part 2).
* (x/staking) [#16795](https://github.com/cosmos/cosmos-sdk/pull/16795) `DelegationToDelegationResponse`, `DelegationsToDelegationResponses`, `RedelegationsToRedelegationResponses` are no longer exported.
* (x/staking) [#16324](https://github.com/cosmos/cosmos-sdk/pull/16324) `NewKeeper` now takes a `KVStoreService` instead of a `StoreKey`, and methods in the `Keeper` now take a `context.Context` instead of a `sdk.Context` and return an `error`. Notable changes:
    * `Validator` method now returns `types.ErrNoValidatorFound` instead of `nil` when not found.
* (x/auth) [#16621](https://github.com/cosmos/cosmos-sdk/pull/16621) Pass address codec to auth new keeper constructor.
* (x/auth/vesting) [#16741](https://github.com/cosmos/cosmos-sdk/pull/16741) Vesting account constructor now return an error with the result of their validate function.
* (baseapp) [#15568](https://github.com/cosmos/cosmos-sdk/pull/15568) `SetIAVLLazyLoading` is removed from baseapp.
* (x/slashing) [#16246](https://github.com/cosmos/cosmos-sdk/issues/16246) `NewKeeper` now takes a `KVStoreService` instead of a `StoreKey`, and methods in the `Keeper` now take a `context.Context` instead of a `sdk.Context` and return an `error`. `GetValidatorSigningInfo` now returns an error instead of a `found bool`, the error can be `nil` (found), `ErrNoSigningInfoFound` (not found) and any other error.
* (module) [#16227](https://github.com/cosmos/cosmos-sdk/issues/16227) `manager.RunMigrations()` now take a `context.Context` instead of a `sdk.Context`.
* (x/mint) [#16179](https://github.com/cosmos/cosmos-sdk/issues/16179) `NewKeeper` now takes a `KVStoreService` instead of a `StoreKey`, and methods in the `Keeper` now take a `context.Context` instead of a `sdk.Context` and return an `error`.
* (x/crisis) [#16216](https://github.com/cosmos/cosmos-sdk/issues/16216) `NewKeeper` now takes a `KVStoreService` instead of a `StoreKey`, methods in the `Keeper` now take a `context.Context` instead of a `sdk.Context` and return an `error` instead of panicking.
* (x/gov) [#15988](https://github.com/cosmos/cosmos-sdk/issues/15988) `NewKeeper` now takes a `KVStoreService` instead of a `StoreKey`, methods in the `Keeper` now take a `context.Context` instead of a `sdk.Context` and return an `error` (instead of panicking or returning a `found bool`). Iterators callback functions now return an error instead of a `bool`.
* (x/auth) [#15985](https://github.com/cosmos/cosmos-sdk/pull/15985) The `AccountKeeper` does not expose the `QueryServer` and `MsgServer` APIs anymore.
* (x/authz) [#15962](https://github.com/cosmos/cosmos-sdk/issues/15962) `NewKeeper` now takes a `KVStoreService` instead of a `StoreKey`, methods in the `Keeper` now take a `context.Context` instead of a `sdk.Context`. The `Authorization` interface's `Accept` method now takes a `context.Context` instead of a `sdk.Context`.
* (x/distribution) [#15948](https://github.com/cosmos/cosmos-sdk/issues/15948) `NewKeeper` now takes a `KVStoreService` instead of a `StoreKey` and methods in the `Keeper` now take a `context.Context` instead of a `sdk.Context`. Keeper methods also now return an `error`.
* (x/bank) [#15891](https://github.com/cosmos/cosmos-sdk/issues/15891) `NewKeeper` now takes a `KVStoreService` instead of a `StoreKey` and methods in the `Keeper` now take a `context.Context` instead of a `sdk.Context`. Also `FundAccount` and `FundModuleAccount` from the `testutil` package accept a `context.Context` instead of a `sdk.Context`, and it's position was moved to the first place.
* (x/bank) [#15818](https://github.com/cosmos/cosmos-sdk/issues/15818) `BaseViewKeeper`'s `Logger` method now doesn't require a context. `NewBaseKeeper`, `NewBaseSendKeeper` and `NewBaseViewKeeper` now also require a `log.Logger` to be passed in.
* (client) [#15597](https://github.com/cosmos/cosmos-sdk/pull/15597) `RegisterNodeService` now requires a config parameter.
* (x/*all*) [#15648](https://github.com/cosmos/cosmos-sdk/issues/15648) Make `SetParams` consistent across all modules and validate the params at the message handling instead of `SetParams` method.
* (x/genutil) [#15679](https://github.com/cosmos/cosmos-sdk/pull/15679) `MigrateGenesisCmd` now takes a `MigrationMap` instead of having the SDK genesis migration hardcoded.
* (client) [#15673](https://github.com/cosmos/cosmos-sdk/pull/15673) Move `client/keys.OutputFormatJSON` and `client/keys.OutputFormatText` to `client/flags` package.
* (x/nft) [#15588](https://github.com/cosmos/cosmos-sdk/pull/15588) `NewKeeper` now takes a `KVStoreService` instead of a `StoreKey` and methods in the `Keeper` now take a `context.Context` instead of a `sdk.Context`. 
* (x/auth) [#15520](https://github.com/cosmos/cosmos-sdk/pull/15520) `NewAccountKeeper` now takes a `KVStoreService` instead of a `StoreKey` and methods in the `Keeper` now take a `context.Context` instead of a `sdk.Context`. 
* (x/consensus) [#15517](https://github.com/cosmos/cosmos-sdk/pull/15517) `NewKeeper` now takes a `KVStoreService` instead of a `StoreKey`.
* (x/bank) [#15477](https://github.com/cosmos/cosmos-sdk/pull/15477) `banktypes.NewMsgMultiSend` and `keeper.InputOutputCoins` only accept one input.
* (mempool) [#15328](https://github.com/cosmos/cosmos-sdk/pull/15328) The `PriorityNonceMempool` is now generic over type `C comparable` and takes a single `PriorityNonceMempoolConfig[C]` argument. See `DefaultPriorityNonceMempoolConfig` for how to construct the configuration and a `TxPriority` type.
* (server) [#15358](https://github.com/cosmos/cosmos-sdk/pull/15358) Remove `server.ErrorCode` that was not used anywhere.
* [#15211](https://github.com/cosmos/cosmos-sdk/pull/15211) Remove usage of `github.com/cometbft/cometbft/libs/bytes.HexBytes` in favor of `[]byte` thorough the SDK.
* [#15011](https://github.com/cosmos/cosmos-sdk/pull/15011) All functions that were taking a CometBFT logger, now take `cosmossdk.io/log.Logger` instead.
* (x/auth) [#14758](https://github.com/cosmos/cosmos-sdk/pull/14758) Refactor transaction searching:
    * Refactor `QueryTxsByEvents` to accept a `query` of type `string` instead of `events` of type `[]string`
    * Pass `prove=false` to Tendermint's `TxSearch` RPC method
    * Refactor CLI methods to accept `--query` flag instead of `--events`
* (server) [#15041](https://github.com/cosmos/cosmos-sdk/pull/15041) Refactor how gRPC and API servers are started to remove unnecessary sleeps:
    * Remove `ServerStartTime` constant.
    * Rename `WaitForQuitSignals` to `ListenForQuitSignals`. Note, this function is no longer blocking. Thus the caller is expected to provide a `context.CancelFunc` which indicates that when a signal is caught, that any spawned processes can gracefully exit.
    * `api.Server#Start` now accepts a `context.Context`. The caller is responsible for ensuring that the context is canceled such that the API server can gracefully exit. The caller does not need to stop the server.
    * To start the gRPC server you must first create the server via `NewGRPCServer`, after which you can start the gRPC server via `StartGRPCServer` which accepts a `context.Context`. The caller is responsible for ensuring that the context is canceled such that the gRPC server can gracefully exit. The caller does not need to stop the server.
* (types) [#15067](https://github.com/cosmos/cosmos-sdk/pull/15067) Remove deprecated alias from `types/errors`. Use `cosmossdk.io/errors` instead.
* (simapp) [#14977](https://github.com/cosmos/cosmos-sdk/pull/14977) Move simulation helpers functions (`AppStateFn` and `AppStateRandomizedFn`) to `testutil/sims`. These takes an extra genesisState argument which is the default state of the app.
* (x/gov) [#14720](https://github.com/cosmos/cosmos-sdk/pull/14720) Add an expedited field in the gov v1 proposal and `MsgNewMsgProposal`.
* [#14847](https://github.com/cosmos/cosmos-sdk/pull/14847) App and ModuleManager methods `InitGenesis`, `ExportGenesis`, `BeginBlock` and `EndBlock` now also return an error.
* (x/upgrade) [#14764](https://github.com/cosmos/cosmos-sdk/pull/14764) The `x/upgrade` module is extracted to have a separate go.mod file which allows it to be a standalone module. 
* (store) [#14746](https://github.com/cosmos/cosmos-sdk/pull/14746) Extract Store in its own go.mod and rename the package to `cosmossdk.io/store`.
* (simulation) [#14751](https://github.com/cosmos/cosmos-sdk/pull/14751) Remove the `MsgType` field from `simulation.OperationInput` struct.
* (crypto/keyring) [#13734](https://github.com/cosmos/cosmos-sdk/pull/13834) The keyring's `Sign` method now takes a new `signMode` argument. It is only used if the signing key is a Ledger hardware device. You can set it to 0 in all other cases.
* (x/evidence) [14724](https://github.com/cosmos/cosmos-sdk/pull/14724) Extract Evidence in its own go.mod and rename the package to `cosmossdk.io/x/evidence`.
* (x/nft) [#14725](https://github.com/cosmos/cosmos-sdk/pull/14725) Extract NFT in its own go.mod and rename the package to `cosmossdk.io/x/nft`.
* (tx) [#14634](https://github.com/cosmos/cosmos-sdk/pull/14634) Move the `tx` go module to `x/tx`.
* (snapshots) [#14597](https://github.com/cosmos/cosmos-sdk/pull/14597) Move `snapshots` to `store/snapshots`, rename and bump proto package to v1.
* (crypto/keyring) [#14151](https://github.com/cosmos/cosmos-sdk/pull/14151) Move keys presentation from `crypto/keyring` to `client/keys`
* (modules) [#13850](https://github.com/cosmos/cosmos-sdk/pull/13850) and [#14046](https://github.com/cosmos/cosmos-sdk/pull/14046) Remove gogoproto stringer annotations. This removes the custom `String()` methods on all types that were using the annotations.
* (x/auth) [#13850](https://github.com/cosmos/cosmos-sdk/pull/13850/) Remove `MarshalYAML` methods from module (`x/...`) types.
* (store) [#11825](https://github.com/cosmos/cosmos-sdk/pull/11825) Make extension snapshotter interface safer to use, renamed the util function `WriteExtensionItem` to `WriteExtensionPayload`.
* (signing) [#13701](https://github.com/cosmos/cosmos-sdk/pull/) Add `context.Context` as an argument `x/auth/signing.VerifySignature`.
* (snapshots) [14048](https://github.com/cosmos/cosmos-sdk/pull/14048) Move the Snapshot package to the store package. This is done in an effort group all storage related logic under one package.
* (baseapp) [#14050](https://github.com/cosmos/cosmos-sdk/pull/14050) Refactor `ABCIListener` interface to accept Go contexts.
* (store/streaming)[#14603](https://github.com/cosmos/cosmos-sdk/pull/14603) `StoreDecoderRegistry` moved from store to `types/simulations` this breaks the `AppModuleSimulation` interface. 
* (x/staking) [#14590](https://github.com/cosmos/cosmos-sdk/pull/14590) `MsgUndelegateResponse` now includes undelegated amount. `x/staking` module's `keeper.Undelegate` now returns 3 values (completionTime,undelegateAmount,error)  instead of 2.
* (x/feegrant) [#14649](https://github.com/cosmos/cosmos-sdk/pull/14649) Extract Feegrant in its own go.mod and rename the package to `cosmossdk.io/x/feegrant`.
* (x/bank) [#14894](https://github.com/cosmos/cosmos-sdk/pull/14894) Allow a human readable denomination for coins when querying bank balances. Added a `ResolveDenom` parameter to `types.QueryAllBalancesRequest`.
* (crypto) [#15070](https://github.com/cosmos/cosmos-sdk/pull/15070) `GenerateFromPassword` and `Cost` from `bcrypt.go` now take a `uint32` instead of a `int` type.  
* (x/capability) [#15344](https://github.com/cosmos/cosmos-sdk/pull/15344) Capability module was removed and is now housed in [IBC-GO](https://github.com/cosmos/ibc-go). 
* [#15299](https://github.com/cosmos/cosmos-sdk/pull/15299) Remove `StdTx` transaction and signing APIs. No SDK version has actually supported `StdTx` since before Stargate.
* (codec) [#15600](https://github.com/cosmos/cosmos-sdk/pull/15600) [#15873](https://github.com/cosmos/cosmos-sdk/pull/15873) add support for getting signers to `codec.Codec` and `InterfaceRegistry`:
    * `Codec` has new methods `InterfaceRegistry`, `GetMsgAnySigners`, `GetMsgV1Signers`, and `GetMsgV2Signers` as well as unexported methods. All implementations of `Codec` by other users must now embed an official implementation from the `codec` package.
    * `InterfaceRegistry` is has unexported methods and implements `protodesc.Resolver` plus the `RangeFiles` and `SigningContext` methods. All implementations of `InterfaceRegistry` by other users must now embed the official implementation.
    * `AminoCodec` is marked as deprecated and no longer implements `Codec.
* (x/crisis) [#15852](https://github.com/cosmos/cosmos-sdk/pull/15852) Crisis keeper now takes a instance of the address codec to be able to decode user addresses
* (x/slashing) [#15875](https://github.com/cosmos/cosmos-sdk/pull/15875) `x/slashing.NewAppModule` now requires an `InterfaceRegistry` parameter.
* (client) [#15822](https://github.com/cosmos/cosmos-sdk/pull/15822) The return type of the interface method `TxConfig.SignModeHandler` has been changed to `x/tx/signing.HandlerMap`.
* (x/auth) [#15822](https://github.com/cosmos/cosmos-sdk/pull/15822) The type of struct field `ante.HandlerOptions.SignModeHandler` has been changed to `x/tx/signing.HandlerMap`.
    * The signature of `NewSigVerificationDecorator` has been changed to accept a `x/tx/signing.HandlerMap`.
    * The signature of `VerifySignature` has been changed to accept a `x/tx/signing.HandlerMap` and other structs from `x/tx` as arguments.
    * The signature of `NewTxConfigWithTextual` has been deprecated and its signature changed to accept a `SignModeOptions`.
* (x/bank) [#15567](https://github.com/cosmos/cosmos-sdk/pull/15567) `GenesisBalance.GetAddress` now returns a string instead of `sdk.AccAddress`
    * `MsgSendExec` test helper function now takes a address.Codec 
* (x/genutil) [#15567](https://github.com/cosmos/cosmos-sdk/pull/15567) `CollectGenTxsCmd` & `GenTxCmd` takes a address.Codec to be able to decode addresses
* (x/genutil) [#15999](https://github.com/cosmos/cosmos-sdk/pull/15999) Genutil now takes the `GenesisTxHanlder` interface instead of deliverTx. The interface is implemented on baseapp
* (types/math) [#16040](https://github.com/cosmos/cosmos-sdk/pull/16040) Remove aliases in `types/math.go` (part 1).
* (x/gov) [#16106](https://github.com/cosmos/cosmos-sdk/pull/16106) Remove gRPC query methods from Keeper.
* (x/gov) [#16118](https://github.com/cosmos/cosmos-sdk/pull/16118/) Use collections for constituion and params state management.
* (x/gov) [#16127](https://github.com/cosmos/cosmos-sdk/pull/16127) Use collections for deposit state management:
    * The following methods are removed from the gov keeper: `GetDeposit`, `GetAllDeposits`, `IterateAllDeposits`.
    * The following functions are removed from the gov types: `DepositKey`, `DepositsKey`.
* (x/gov) [#16164](https://github.com/cosmos/cosmos-sdk/pull/16164) Use collections for vote state management:
    * Removed: types `VoteKey`, `VoteKeys`
    * Removed: keeper `IterateVotes`, `IterateAllVotes`, `GetVotes`, `GetVote`, `SetVote`
* (x/gov) [#16171](https://github.com/cosmos/cosmos-sdk/pull/16171) Use collections for proposal state management (part 1):
    * Removed: keeper: `GetProposal`, `UnmarshalProposal`, `MarshalProposal`, `IterateProposal`, `GetProposal`, `GetProposalFiltered`, `GetProposals`, `GetProposalID`, `SetProposalID`
    * Removed: errors unused errors
* (sims) [#16155](https://github.com/cosmos/cosmos-sdk/pull/16155) 
    * `simulation.NewOperationMsg` now marshals the operation msg as proto bytes instead of legacy amino JSON bytes.
    * `simulation.NewOperationMsg` is now 2-arity instead of 3-arity with the obsolete argument `codec.ProtoCodec` removed.
    * The field `OperationMsg.Msg` is now of type `[]byte` instead of `json.RawMessage`.
* (cli) [#16209](https://github.com/cosmos/cosmos-sdk/pull/16209) Add API `StartCmdWithOptions` to create customized start command.
* (x/auth) [#16016](https://github.com/cosmos/cosmos-sdk/pull/16016) Use collections for accounts state management:
    * removed: keeper `HasAccountByID`, `AccountAddressByID`, `SetParams
* (x/distribution) [#16211](https://github.com/cosmos/cosmos-sdk/pull/16211) Use collections for params state management.
* [#15284](https://github.com/cosmos/cosmos-sdk/pull/15284)
    * `sdk.Msg.GetSigners` was deprecated and is no longer supported. Use the `cosmos.msg.v1.signer` protobuf annotation instead.
    * `sdk.Tx` now requires a new method `GetMsgsV2()`.
    * `types/tx.Tx` no longer implements `sdk.Tx`.
    * `TxConfig` has a new method `SigningContext() *signing.Context`.
    * `AccountKeeper` now has an `AddressCodec() address.Codec` method and the expected `AccountKeeper` for `x/auth/ante` expects this method.
    * `SigVerifiableTx.GetSigners()` now returns `([][]byte, error)` instead of `[]sdk.AccAddress`.
* (x/authx) [#15284](https://github.com/cosmos/cosmos-sdk/pull/15284) `NewKeeper` now requires `codec.Codec`.
* (x/gov) [#15284](https://github.com/cosmos/cosmos-sdk/pull/15284) `NewKeeper` now requires `codec.Codec`.
* (x/distribution) [#16302](https://github.com/cosmos/cosmos-sdk/pull/16302) Use collections for FeePool state management.
    * Removed: keeper `GetFeePool`, `SetFeePool`, `GetFeePoolCommunityCoins`
* (x/gov) [#16268](https://github.com/cosmos/cosmos-sdk/pull/16268) Use collections for proposal state management (part 2):
    * this finalizes the gov collections migration
    * Removed: keeper `InsertActiveProposalsQueue`, `RemoveActiveProposalsQueue`, `InsertInactiveProposalsQueue`, `RemoveInactiveProposalsQueue`, `IterateInactiveProposalsQueue`, `IterateActiveProposalsQueue`, `ActiveProposalsQueueIterator`, `InactiveProposalsQueueIterator`
    * Removed: types all the key related functions
* (baseapp) [#15519](https://github.com/cosmos/cosmos-sdk/pull/15519/files) BeginBlock and EndBlock are now internal to baseapp. For testing, user must call `FinalizeBlock`. BeginBlock and EndBlock calls are internal to Baseapp. 
* (baseapp) [#15519](https://github.com/cosmos/cosmos-sdk/pull/15519/files) Writing of state to the multistore was moved to FinalizeBlock. Commit still handles the commiting values to disk. 
* (baseapp) [#15519](https://github.com/cosmos/cosmos-sdk/pull/15519/files) `runTxMode`s were renamed to `execMode`. ModeDeliver as changed to `ModeFinalize` and a new `ModeVoteExtension` was added for vote extensions.
* (baseapp) [#15519](https://github.com/cosmos/cosmos-sdk/pull/15519/files) All calls to ABCI methods now accept a pointer of the abci request and response types
* (baseapp) [#15519](https://github.com/cosmos/cosmos-sdk/pull/15519/files) Calls to BeginBlock and EndBlock have been replaced with core api beginblock & endblock. 
* (x/crisis) [#16328](https://github.com/cosmos/cosmos-sdk/pull/16328) Use collections for state management:
    * Removed: keeper `GetConstantFee`, `SetConstantFee` 
* (x/mint) [#16329](https://github.com/cosmos/cosmos-sdk/pull/16329) Use collections for state management:
    * Removed: keeper `GetParams`, `SetParams`, `GetMinter`, `SetMinter`.
* (x/*all*) [#16052](https://github.com/cosmos/cosmos-sdk/pull/16062) `GetSignBytes` implementations on messages and global legacy amino codec definitions have been removed from all modules.
* (sims) [#16052](https://github.com/cosmos/cosmos-sdk/pull/16062) `GetOrGenerate` no longer requires a codec argument is now 4-arity instead of 5-arity.
* (baseapp) [#16342](https://github.com/cosmos/cosmos-sdk/pull/16342) NewContext was renamed to NewContextLegacy. The replacement (NewContext) now does not take a header, instead you should set the header via `WithHeaderInfo` or `WithBlockHeight`. Note that `WithBlockHeight` will soon be depreacted and its recommneded to use `WithHeaderInfo`.
* (x/auth) [#16423](https://github.com/cosmos/cosmos-sdk/pull/16423) `helpers.AddGenesisAccount` has been moved to `x/genutil` to remove the cyclic dependency between `x/auth` and `x/genutil`.

### Client Breaking Changes

* (x/staking) [#15701](https://github.com/cosmos/cosmos-sdk/pull/15701) `HistoricalInfoKey` now has a binary format.
* (grpc-web) [#14652](https://github.com/cosmos/cosmos-sdk/pull/14652) Use same port for gRPC-Web and the API server.
* (abci) [#15845](https://github.com/cosmos/cosmos-sdk/pull/15845) Add `msg_index` to all event attributes to associate events and messages
* (abci) [#15845](https://github.com/cosmos/cosmos-sdk/pull/15845) Remove duplicating events in `logs`
* (baseapp) [#15519](https://github.com/cosmos/cosmos-sdk/pull/15519/files) BeginBlock & EndBlock events have begin or endblock in the events in order to identify which stage they are emitted from since they are returned to comet as FinalizeBlock events, 
* (store/streaming) [#15519](https://github.com/cosmos/cosmos-sdk/pull/15519/files) State Streaming removed emitting of beginblock, endblock and delivertx in favour of emitting FinalizeBlock. 

### CLI Breaking Changes

* (server) [#17177](https://github.com/cosmos/cosmos-sdk/pull/17177) Remove `iavl-lazy-loading` configuration.
* (rosetta) [#16276](https://github.com/cosmos/cosmos-sdk/issues/16276) Rosetta migration to standalone repo.
* (cli) [#17184](https://github.com/cosmos/cosmos-sdk/pull/17184) All json keys returned by the `status` command are now snake case instead of pascal case.
* (all) The migration of modules to [AutoCLI](https://docs.cosmos.network/main/core/autocli) led to no changes in UX but a [small change in CLI outputs](https://github.com/cosmos/cosmos-sdk/issues/16651) where results can be nested.
* (all) Query pagination flags have been renamed with the migration to AutoCLI:
    * `--limit` -> `--page-limit`
    * `--offset` -> `--page-offset`
    * `--count-total` -> `--page-count-total`
    * `--reverse` -> `--page-reverse`
* (x/gov) [#16987](https://github.com/cosmos/cosmos-sdk/pull/16987) In `<appd> query gov proposals` the proposal status flag have renamed from `--status` to `--proposal-status`. Additonally, that flags now uses the ENUM values: `PROPOSAL_STATUS_DEPOSIT_PERIOD`, `PROPOSAL_STATUS_VOTING_PERIOD`, `PROPOSAL_STATUS_PASSED`, `PROPOSAL_STATUS_REJECTED`, `PROPOSAL_STATUS_FAILED`.
* (x/bank) [#16899](https://github.com/cosmos/cosmos-sdk/pull/16899) With the migration to AutoCLI some bank commands have been split in two: 
    * Use `denoms-metadata` for querying all denom metadata and `denom-metadata` for querying a specific denom metadata.
    * Use `total-supply` (or `total`) for querying the total supply and `total-supply-of` for querying the supply of a specific denom. 
* (cli) [#15826](https://github.com/cosmos/cosmos-sdk/pull/15826) Remove `<appd> q account` command. Use `<appd> q auth account` instead.
* (x/staking) [#14864](https://github.com/cosmos/cosmos-sdk/pull/14864) `create-validator` CLI command now takes a json file as an arg instead of having a bunch of required flags to it.
* (cli) [#14659](https://github.com/cosmos/cosmos-sdk/pull/14659) `<app> q block <height>` is removed as it just output json. The new command allows either height/hash and is `<app> q block --type=height|hash <height|hash>`. 
* (x/gov) [#14880](https://github.com/cosmos/cosmos-sdk/pull/14880) Remove `<app> tx gov submit-legacy-proposal cancel-software-upgrade` and `software-upgrade` commands. These commands are now in the `x/upgrade` module and using gov v1. Use `tx upgrade software-upgrade` instead.
* (grpc-web) [#14652](https://github.com/cosmos/cosmos-sdk/pull/14652) Remove `grpc-web.address` flag.
* (client) [#14342](https://github.com/cosmos/cosmos-sdk/pull/14342) `<app> config` command is now a sub-command. Use `<app> config --help` to learn more.
* (cli) [#15299](https://github.com/cosmos/cosmos-sdk/pull/15299) Remove `--amino` flag from `sign` and `multi-sign` commands. Amino `StdTx` has been deprecated for a while. Amino JSON signing still works as expected. 

### Bug Fixes

* (runtime) [#17284](https://github.com/cosmos/cosmos-sdk/pull/17284) Properly allow to combine depinject-enabled modules and non-depinject-enabled modules in app v2.
* (baseapp) [#17251](https://github.com/cosmos/cosmos-sdk/pull/17251) VerifyVoteExtensions and ExtendVote initialize their own contexts/states, allowing VerifyVoteExtensions being called without ExtendVote.
* (x/auth) [#17209](https://github.com/cosmos/cosmos-sdk/pull/17209) Internal error on AccountInfo when account's public key is not set.
* (baseapp) [#17159](https://github.com/cosmos/cosmos-sdk/pull/17159) Validators can propose blocks that exceed the gas limit.
* (x/group) [#17146](https://github.com/cosmos/cosmos-sdk/pull/17146) Rename x/group legacy ORM package's error codespace from "orm" to "legacy_orm", preventing collisions with ORM's error codespace "orm".
* (x/bank) [#17170](https://github.com/cosmos/cosmos-sdk/pull/17170) Avoid empty spendable error message on send coins.
* (x/distribution) [#17236](https://github.com/cosmos/cosmos-sdk/pull/17236) Using "validateCommunityTax" in "Params.ValidateBasic", preventing panic when field "CommunityTax" is nil.
* (types) [#16583](https://github.com/cosmos/cosmos-sdk/pull/16583) Add `MigrationModuleManager` to handle migration of upgrade module before other modules, ensuring access to the updated context with consensus parameters within the same block that executes the migration.
* (baseapp) [#17372](https://github.com/cosmos/cosmos-sdk/pull/17372) Stop state-machine when `RunMigrationBeginBlock` has error.
* (x/bank) [#16841](https://github.com/cosmos/cosmos-sdk/pull/16841) Correctly process legacy `DenomAddressIndex` values.
* (types/query) [#16905](https://github.com/cosmos/cosmos-sdk/pull/16905) Collections Pagination now applies proper count when filtering results.
* (x/consensus) [#16713](https://github.com/cosmos/cosmos-sdk/pull/16713) Add missing ABCI param in `MsgUpdateParams`.
* [#16547](https://github.com/cosmos/cosmos-sdk/pull/16547) Ensure a transaction's gas limit cannot exceed the block gas limit.
* (baseapp) [#16613](https://github.com/cosmos/cosmos-sdk/pull/16613) Ensure each message in a transaction has a registered handler, otherwise `CheckTx` will fail.
* [#16639](https://github.com/cosmos/cosmos-sdk/pull/16639) Make sure we don't execute blocks beyond the halt height.
* (x/auth/vesting) [#16733](https://github.com/cosmos/cosmos-sdk/pull/16733) Panic on overflowing and negative EndTimes when creating a PeriodicVestingAccount.
* (baseapp) [#16700](https://github.com/cosmos/cosmos-sdk/pull/16700) Fix consensus failure in returning no response to malformed transactions.
* (baseapp) [#16596](https://github.com/cosmos/cosmos-sdk/pull/16596) Return error during `ExtendVote` and `VerifyVoteExtension` if the request height is earlier than `VoteExtensionsEnableHeight`.
* (baseapp) [#16259](https://github.com/cosmos/cosmos-sdk/pull/16259) Ensure the `Context` block height is correct after `InitChain` and prior to the second block.
* (x/staking) [#16043](https://github.com/cosmos/cosmos-sdk/pull/16043) Call `AfterUnbondingInitiated` hook for new unbonding entries only and fix `UnbondingDelegation` entries handling. This is a behavior change compared to Cosmos SDK v0.47.x, now the hook is called only for new unbonding entries.
* (types) [#16010](https://github.com/cosmos/cosmos-sdk/pull/16010) Let `module.CoreAppModuleBasicAdaptor` fallback to legacy genesis handling.
* (types) [#15691](https://github.com/cosmos/cosmos-sdk/pull/15691) Make `Coin.Validate()` check that `.Amount` is not nil.
* (x/auth) [#15059](https://github.com/cosmos/cosmos-sdk/pull/15059) `ante.CountSubKeys` returns 0 when passing a nil `Pubkey`.
* (x/capability) [#15030](https://github.com/cosmos/cosmos-sdk/pull/15030) Prevent `x/capability` from consuming `GasMeter` gas during `InitMemStore`
* (types/coin) [#14739](https://github.com/cosmos/cosmos-sdk/pull/14739) Deprecate the method `Coin.IsEqual` in favour of  `Coin.Equal`. The difference between the two methods is that the first one results in a panic when denoms are not equal. This panic lead to unexpected behavior.
* (x/crypto) [#15258](https://github.com/cosmos/cosmos-sdk/pull/15258) Write keyhash file with permissions 0600 instead of 0555.
* (cli) [#16138](https://github.com/cosmos/cosmos-sdk/pull/16138) Fix snapshot commands panic if snapshot don't exists.
* (x/gov) [#16231](https://github.com/cosmos/cosmos-sdk/pull/16231) Fix Rawlog JSON formatting of proposal_vote option field.

### Deprecated

* (types) [#16980](https://github.com/cosmos/cosmos-sdk/pull/16980) Deprecate `IntProto` and `DecProto`. Instead, `math.Int` and `math.LegacyDec` should be used respectively. Both types support `Marshal` and `Unmarshal` for binary serialization.
* (x/staking) [#14567](https://github.com/cosmos/cosmos-sdk/pull/14567) The `delegator_address` field of `MsgCreateValidator` has been deprecated.
   The validator address bytes and delegator address bytes refer to the same account while creating validator (defer only in bech32 notation).

## Previous Versions

[CHANGELOG of previous versions](https://github.com/cosmos/cosmos-sdk/blob/main/CHANGELOG.md#v0470---2023-03-14).<|MERGE_RESOLUTION|>--- conflicted
+++ resolved
@@ -38,81 +38,15 @@
 
 ## [Unreleased]
 
-<<<<<<< HEAD
-## [v0.50.0-rc.0](https://github.com/cosmos/cosmos-sdk/releases/tag/v0.50.0-beta.0) - 2023-08-16
-=======
+## [v0.50.0-beta.0](https://github.com/cosmos/cosmos-sdk/releases/tag/v0.50.0-beta.0) - 2023-07-19
+
 ### Features
 
 * (keyring) [#17424](https://github.com/cosmos/cosmos-sdk/pull/17424) Allows to import private keys encoded in hex. 
 * (x/bank) [#16795](https://github.com/cosmos/cosmos-sdk/pull/16852) Add `DenomMetadataByQueryString` query in bank module to support metadata query by query string.
 * (client/rpc) [#17274](https://github.com/cosmos/cosmos-sdk/pull/17274) Add `QueryEventForTxCmd` cmd to subscribe and wait event for transaction by hash.
 * (baseapp) [#16239](https://github.com/cosmos/cosmos-sdk/pull/16239) Add Gas Limits to allow node operators to resource bound queries.
-* (baseapp) [#17393](https://github.com/cosmos/cosmos-sdk/pull/17394) Check BlockID Flag on Votes in `ValidateVoteExtensions`
->>>>>>> c402c51a
-
-### Features
-
-<<<<<<< HEAD
-=======
-* (cli) [#17389](https://github.com/cosmos/cosmos-sdk/pull/17389) gRPC CometBFT commands have been added under `<aapd> q consensus comet`. CometBFT commands placement in the SDK has been simplified. See the exhaustive list below.
-    * `client/rpc.StatusCommand()` is now at `server.StatusCommand()`
-* (cli) [#17187](https://github.com/cosmos/cosmos-sdk/pull/17187) Do not use `ctx.PrintObjectLegacy` in commands anymore.
-    * `<appd> q gov proposer [proposal-id]` now returns a proposal id as int instead of string.
->>>>>>> c402c51a
-* (testutil) [#17216](https://github.com/cosmos/cosmos-sdk/issues/17216) Add `DefaultContextWithKeys` to `testutil` package.
-* (x/group, x/gov) [#17220](https://github.com/cosmos/cosmos-sdk/pull/17220) Add `--skip-metadata` flag in `draft-proposal` to skip metadata prompt.
-* (x/group, x/gov) [#17109](https://github.com/cosmos/cosmos-sdk/pull/17109) Let proposal summary be 40x longer than metadata limit.
-* (version) [#17096](https://github.com/cosmos/cosmos-sdk/pull/17096) Improve `getSDKVersion()` to handle module replacements.
-* (x/staking) [#17164](https://github.com/cosmos/cosmos-sdk/pull/17164) Add `BondedTokensAndPubKeyByConsAddr` to the keeper to enable vote extension verification.
-<<<<<<< HEAD
-* (x/bank) [#16795](https://github.com/cosmos/cosmos-sdk/pull/16852) Add `DenomMetadataByQueryString` query in bank module to support metadata query by query string.
-* (baseapp) [#16239](https://github.com/cosmos/cosmos-sdk/pull/16239) Add Gas Limits to allow node operators to resource bound queries.
-=======
-
-### Bug Fixes
-
-* (server) [#17181](https://github.com/cosmos/cosmos-sdk/pull/17181) Fix `db_backend` lookup fallback from `config.toml`.
-* (runtime) [#17284](https://github.com/cosmos/cosmos-sdk/pull/17284) Properly allow to combine depinject-enabled modules and non-depinject-enabled modules in app v2.
-* (baseapp) [#17251](https://github.com/cosmos/cosmos-sdk/pull/17251) VerifyVoteExtensions and ExtendVote initialize their own contexts/states, allowing VerifyVoteExtensions being called without ExtendVote.
-* (x/auth) [#17209](https://github.com/cosmos/cosmos-sdk/pull/17209) Internal error on AccountInfo when account's public key is not set.
-* (baseapp) [#17159](https://github.com/cosmos/cosmos-sdk/pull/17159) Validators can propose blocks that exceed the gas limit.
-* (x/group) [#17146](https://github.com/cosmos/cosmos-sdk/pull/17146) Rename x/group legacy ORM package's error codespace from "orm" to "legacy_orm", preventing collisions with ORM's error codespace "orm".
-* (x/bank) [#17170](https://github.com/cosmos/cosmos-sdk/pull/17170) Avoid empty spendable error message on send coins.
-* (x/distribution) [#17236](https://github.com/cosmos/cosmos-sdk/pull/17236) Using "validateCommunityTax" in "Params.ValidateBasic", preventing panic when field "CommunityTax" is nil.
-* (types) [#16583](https://github.com/cosmos/cosmos-sdk/pull/16583) Add `MigrationModuleManager` to handle migration of upgrade module before other modules, ensuring access to the updated context with consensus parameters within the same block that executes the migration.
-* (baseapp) [#17372](https://github.com/cosmos/cosmos-sdk/pull/17372) Stop state-machine when `RunMigrationBeginBlock` has error.
-
-### API Breaking Changes
-
-* (types) `module.BeginBlockAppModule` has been replaced by Core API `appmodule.HasBeginBlocker`.
-* (types) `module.EndBlockAppModule` has been replaced by Core API `appmodule.HasEndBlocker` or `module.HasABCIEndBlock` when needing validator updates.
-* (types) [#17358](https://github.com/cosmos/cosmos-sdk/pull/17358) Remove deprecated `sdk.Handler`, use `baseapp.MsgServiceHandler` instead.
-* (client) [#17197](https://github.com/cosmos/cosmos-sdk/pull/17197) `keys.Commands` does not take a home directory anymore. It is inferred from the root command.
-* (x/staking) [#17098](https://github.com/cosmos/cosmos-sdk/pull/17098) `NewMsgCreateValidator`, `NewValidator`, `NewMsgCancelUnbondingDelegation`, `NewMsgUndelegate`, `NewMsgBeginRedelegate`, `NewMsgDelegate` and `NewMsgEditValidator`  takes a string instead of `sdk.ValAddress` or `sdk.AccAddress`:
-    * `NewMsgCreateValidator.Validate()` takes an address codec in order to decode the address.
-    * `NewRedelegationResponse` takes a string instead of `sdk.ValAddress` or `sdk.AccAddress`.
-    * `NewRedelegation` and `NewUnbondingDelegation` takes a validatorAddressCodec and a delegatorAddressCodec in order to decode the addresses.
-    * `BuildCreateValidatorMsg` takes a ValidatorAddressCodec in order to decode addresses.
-* (x/slashing) [#17098](https://github.com/cosmos/cosmos-sdk/pull/17098) `NewMsgUnjail` takes a string instead of `sdk.ValAddress`
-* (x/genutil) [#17098](https://github.com/cosmos/cosmos-sdk/pull/17098) `GenAppStateFromConfig`, AddGenesisAccountCmd and `GenTxCmd` takes an addresscodec to decode addresses.
-* (x/distribution) [#17098](https://github.com/cosmos/cosmos-sdk/pull/17098) `NewMsgDepositValidatorRewardsPool`, `NewMsgFundCommunityPool`, `NewMsgWithdrawValidatorCommission` and `NewMsgWithdrawDelegatorReward` takes a string instead of `sdk.ValAddress` or `sdk.AccAddress`.
-* (x/staking) [#17157](https://github.com/cosmos/cosmos-sdk/pull/17157) `GetValidatorsByPowerIndexKey` and `ValidateBasic` for historical info takes a validator address codec in order to be able to decode/encode addresses. 
-    * `GetOperator()` now returns the address as it is represented in state, by default this is an encoded address
-    * `GetConsAddr() ([]byte, error)` returns `[]byte` instead of sdk.ConsAddres. 
-    * (x/distribution) `Delegate` & `SlashValidator` helper function added the mock staking keeper as a parameter passed to the function
-    * `FromABCIEvidence` & `GetConsensusAddress(consAc address.Codec)` now take a consensus address codec to be able to decode the incoming address. 
-
-### CLI Breaking Changes
-
-* (server) [#17177](https://github.com/cosmos/cosmos-sdk/pull/17177) Remove `iavl-lazy-loading` configuration.
-* (rosetta) [#16276](https://github.com/cosmos/cosmos-sdk/issues/16276) Rosetta migration to standalone repo.
-* (cli) [#17184](https://github.com/cosmos/cosmos-sdk/pull/17184) All json keys returned by the `status` command are now snake case instead of pascal case.
-
-## [v0.50.0-beta.0](https://github.com/cosmos/cosmos-sdk/releases/tag/v0.50.0-beta.0) - 2023-07-19
-
-### Features
-
->>>>>>> c402c51a
+* (baseapp) [#17393](https://github.com/cosmos/cosmos-sdk/pull/17394) Check BlockID Flag on Votes in `ValidateVoteExtensions`.
 * (codec) [#17042](https://github.com/cosmos/cosmos-sdk/pull/17042) Add `CollValueV2` which supports encoding of protov2 messages in collections.
 * (baseapp) [#16898](https://github.com/cosmos/cosmos-sdk/pull/16898) Add `preFinalizeBlockHook` to allow vote extensions persistence.
 * (cli) [#16887](https://github.com/cosmos/cosmos-sdk/pull/16887) Add two new CLI commands: `<appd> tx simulate` for simulating a transaction; `<appd> query block-results` for querying CometBFT RPC for block results.
@@ -149,25 +83,15 @@
 
 ### Improvements
 
-* (types) `module.BeginBlockAppModule` has been replaced by Core API `appmodule.HasBeginBlocker`.
-* (types) `module.EndBlockAppModule` has been replaced by Core API `appmodule.HasEndBlocker` or `module.HasABCIEndBlock` when needing validator updates.
-* (types) [#17358](https://github.com/cosmos/cosmos-sdk/pull/17358) Remove deprecated `sdk.Handler`, use `baseapp.MsgServiceHandler` instead.
-* (client) [#17197](https://github.com/cosmos/cosmos-sdk/pull/17197) `keys.Commands` does not take a home directory anymore. It is inferred from the root command.
-* (x/staking) [#17098](https://github.com/cosmos/cosmos-sdk/pull/17098) `NewMsgCreateValidator`, `NewValidator`, `NewMsgCancelUnbondingDelegation`, `NewMsgUndelegate`, `NewMsgBeginRedelegate`, `NewMsgDelegate` and `NewMsgEditValidator`  takes a string instead of `sdk.ValAddress` or `sdk.AccAddress`:
-    * `NewMsgCreateValidator.Validate()` takes an address codec in order to decode the address.
-    * `NewRedelegationResponse` takes a string instead of `sdk.ValAddress` or `sdk.AccAddress`.
-    * `NewRedelegation` and `NewUnbondingDelegation` takes a validatorAddressCodec and a delegatorAddressCodec in order to decode the addresses.
-    * `BuildCreateValidatorMsg` takes a ValidatorAddressCodec in order to decode addresses.
-* (x/slashing) [#17098](https://github.com/cosmos/cosmos-sdk/pull/17098) `NewMsgUnjail` takes a string instead of `sdk.ValAddress`
-* (x/genutil) [#17098](https://github.com/cosmos/cosmos-sdk/pull/17098) `GenAppStateFromConfig`, AddGenesisAccountCmd and `GenTxCmd` takes an addresscodec to decode addresses.
-* (x/distribution) [#17098](https://github.com/cosmos/cosmos-sdk/pull/17098) `NewMsgDepositValidatorRewardsPool`, `NewMsgFundCommunityPool`, `NewMsgWithdrawValidatorCommission` and `NewMsgWithdrawDelegatorReward` takes a string instead of `sdk.ValAddress` or `sdk.AccAddress`.
-* (x/staking) [#17157](https://github.com/cosmos/cosmos-sdk/pull/17157) `GetValidatorsByPowerIndexKey` and `ValidateBasic` for historical info takes a validator address codec in order to be able to decode/encode addresses. 
-    * `GetOperator()` now returns the address as it is represented in state, by default this is an encoded address
-    * `GetConsAddr() ([]byte, error)` returns `[]byte` instead of sdk.ConsAddres. 
-    * (x/distribution) `Delegate` & `SlashValidator` helper function added the mock staking keeper as a parameter passed to the function
-    * `FromABCIEvidence` & `GetConsensusAddress(consAc address.Codec)` now take a consensus address codec to be able to decode the incoming address. 
+* (cli) [#17389](https://github.com/cosmos/cosmos-sdk/pull/17389) gRPC CometBFT commands have been added under `<aapd> q consensus comet`. CometBFT commands placement in the SDK has been simplified. See the exhaustive list below.
+    * `client/rpc.StatusCommand()` is now at `server.StatusCommand()`
 * (cli) [#17187](https://github.com/cosmos/cosmos-sdk/pull/17187) Do not use `ctx.PrintObjectLegacy` in commands anymore.
     * `<appd> q gov proposer [proposal-id]` now returns a proposal id as int instead of string.
+* (testutil) [#17216](https://github.com/cosmos/cosmos-sdk/issues/17216) Add `DefaultContextWithKeys` to `testutil` package.
+* (x/group, x/gov) [#17220](https://github.com/cosmos/cosmos-sdk/pull/17220) Add `--skip-metadata` flag in `draft-proposal` to skip metadata prompt.
+* (x/group, x/gov) [#17109](https://github.com/cosmos/cosmos-sdk/pull/17109) Let proposal summary be 40x longer than metadata limit.
+* (version) [#17096](https://github.com/cosmos/cosmos-sdk/pull/17096) Improve `getSDKVersion()` to handle module replacements.
+* (x/staking) [#17164](https://github.com/cosmos/cosmos-sdk/pull/17164) Add `BondedTokensAndPubKeyByConsAddr` to the keeper to enable vote extension verification.
 * (all modules) [#15901](https://github.com/cosmos/cosmos-sdk/issues/15901) All core Cosmos SDK modules query commands have migrated to [AutoCLI](https://docs.cosmos.network/main/core/autocli), ensuring parity between gRPC and CLI queries.
 * (types) [#16890](https://github.com/cosmos/cosmos-sdk/pull/16890) Remove `GetTxCmd() *cobra.Command` and `GetQueryCmd() *cobra.Command` from `module.AppModuleBasic` interface.
 * (cli) [#16856](https://github.com/cosmos/cosmos-sdk/pull/16856) Improve `simd prune` UX by using the app default home directory and set pruning method as first variable argument (defaults to default).
@@ -226,6 +150,23 @@
 
 ### API Breaking Changes
 
+* (types) `module.BeginBlockAppModule` has been replaced by Core API `appmodule.HasBeginBlocker`.
+* (types) `module.EndBlockAppModule` has been replaced by Core API `appmodule.HasEndBlocker` or `module.HasABCIEndBlock` when needing validator updates.
+* (types) [#17358](https://github.com/cosmos/cosmos-sdk/pull/17358) Remove deprecated `sdk.Handler`, use `baseapp.MsgServiceHandler` instead.
+* (client) [#17197](https://github.com/cosmos/cosmos-sdk/pull/17197) `keys.Commands` does not take a home directory anymore. It is inferred from the root command.
+* (x/staking) [#17098](https://github.com/cosmos/cosmos-sdk/pull/17098) `NewMsgCreateValidator`, `NewValidator`, `NewMsgCancelUnbondingDelegation`, `NewMsgUndelegate`, `NewMsgBeginRedelegate`, `NewMsgDelegate` and `NewMsgEditValidator`  takes a string instead of `sdk.ValAddress` or `sdk.AccAddress`:
+    * `NewMsgCreateValidator.Validate()` takes an address codec in order to decode the address.
+    * `NewRedelegationResponse` takes a string instead of `sdk.ValAddress` or `sdk.AccAddress`.
+    * `NewRedelegation` and `NewUnbondingDelegation` takes a validatorAddressCodec and a delegatorAddressCodec in order to decode the addresses.
+    * `BuildCreateValidatorMsg` takes a ValidatorAddressCodec in order to decode addresses.
+* (x/slashing) [#17098](https://github.com/cosmos/cosmos-sdk/pull/17098) `NewMsgUnjail` takes a string instead of `sdk.ValAddress`
+* (x/genutil) [#17098](https://github.com/cosmos/cosmos-sdk/pull/17098) `GenAppStateFromConfig`, AddGenesisAccountCmd and `GenTxCmd` takes an addresscodec to decode addresses.
+* (x/distribution) [#17098](https://github.com/cosmos/cosmos-sdk/pull/17098) `NewMsgDepositValidatorRewardsPool`, `NewMsgFundCommunityPool`, `NewMsgWithdrawValidatorCommission` and `NewMsgWithdrawDelegatorReward` takes a string instead of `sdk.ValAddress` or `sdk.AccAddress`.
+* (x/staking) [#17157](https://github.com/cosmos/cosmos-sdk/pull/17157) `GetValidatorsByPowerIndexKey` and `ValidateBasic` for historical info takes a validator address codec in order to be able to decode/encode addresses. 
+    * `GetOperator()` now returns the address as it is represented in state, by default this is an encoded address
+    * `GetConsAddr() ([]byte, error)` returns `[]byte` instead of sdk.ConsAddres. 
+    * (x/distribution) `Delegate` & `SlashValidator` helper function added the mock staking keeper as a parameter passed to the function
+    * `FromABCIEvidence` & `GetConsensusAddress(consAc address.Codec)` now take a consensus address codec to be able to decode the incoming address. 
 * (x/staking) [#16958](https://github.com/cosmos/cosmos-sdk/pull/16958) DelegationI interface `GetDelegatorAddr` & `GetValidatorAddr` have been migrated to return string instead of sdk.AccAddress and sdk.ValAddress respectively. stakingtypes.NewDelegation takes a string instead of sdk.AccAddress and sdk.ValAddress.
 * (x/staking) [#16959](https://github.com/cosmos/cosmos-sdk/pull/16959) Add validator and consensus address codec as staking keeper arguments.
 * (types) [#16272](https://github.com/cosmos/cosmos-sdk/pull/16272) `FeeGranter` in the `FeeTx` interface returns `[]byte` instead of `string`. 
@@ -370,15 +311,15 @@
 
 ### CLI Breaking Changes
 
-* (server) [#17177](https://github.com/cosmos/cosmos-sdk/pull/17177) Remove `iavl-lazy-loading` configuration.
-* (rosetta) [#16276](https://github.com/cosmos/cosmos-sdk/issues/16276) Rosetta migration to standalone repo.
-* (cli) [#17184](https://github.com/cosmos/cosmos-sdk/pull/17184) All json keys returned by the `status` command are now snake case instead of pascal case.
 * (all) The migration of modules to [AutoCLI](https://docs.cosmos.network/main/core/autocli) led to no changes in UX but a [small change in CLI outputs](https://github.com/cosmos/cosmos-sdk/issues/16651) where results can be nested.
 * (all) Query pagination flags have been renamed with the migration to AutoCLI:
     * `--limit` -> `--page-limit`
     * `--offset` -> `--page-offset`
     * `--count-total` -> `--page-count-total`
     * `--reverse` -> `--page-reverse`
+* (server) [#17177](https://github.com/cosmos/cosmos-sdk/pull/17177) Remove `iavl-lazy-loading` configuration.
+* (rosetta) [#16276](https://github.com/cosmos/cosmos-sdk/issues/16276) Rosetta migration to standalone repo.
+* (cli) [#17184](https://github.com/cosmos/cosmos-sdk/pull/17184) All json keys returned by the `status` command are now snake case instead of pascal case.
 * (x/gov) [#16987](https://github.com/cosmos/cosmos-sdk/pull/16987) In `<appd> query gov proposals` the proposal status flag have renamed from `--status` to `--proposal-status`. Additonally, that flags now uses the ENUM values: `PROPOSAL_STATUS_DEPOSIT_PERIOD`, `PROPOSAL_STATUS_VOTING_PERIOD`, `PROPOSAL_STATUS_PASSED`, `PROPOSAL_STATUS_REJECTED`, `PROPOSAL_STATUS_FAILED`.
 * (x/bank) [#16899](https://github.com/cosmos/cosmos-sdk/pull/16899) With the migration to AutoCLI some bank commands have been split in two: 
     * Use `denoms-metadata` for querying all denom metadata and `denom-metadata` for querying a specific denom metadata.
@@ -393,6 +334,7 @@
 
 ### Bug Fixes
 
+* (server) [#17181](https://github.com/cosmos/cosmos-sdk/pull/17181) Fix `db_backend` lookup fallback from `config.toml`.
 * (runtime) [#17284](https://github.com/cosmos/cosmos-sdk/pull/17284) Properly allow to combine depinject-enabled modules and non-depinject-enabled modules in app v2.
 * (baseapp) [#17251](https://github.com/cosmos/cosmos-sdk/pull/17251) VerifyVoteExtensions and ExtendVote initialize their own contexts/states, allowing VerifyVoteExtensions being called without ExtendVote.
 * (x/auth) [#17209](https://github.com/cosmos/cosmos-sdk/pull/17209) Internal error on AccountInfo when account's public key is not set.
