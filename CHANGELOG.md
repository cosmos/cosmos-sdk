--- conflicted
+++ resolved
@@ -49,12 +49,9 @@
     * Adds a `--timeout-timestamp` flag that allows users to specify a block time at which the unordered transactions should expire from the mempool.
 * (x/epochs) [#23815](https://github.com/cosmos/cosmos-sdk/pull/23815) Upstream `x/epochs` from Osmosis
 * (client) [#23811](https://github.com/cosmos/cosmos-sdk/pull/23811) Add auto cli for node service.
-<<<<<<< HEAD
-* (x/auth/ante) [#24030](https://github.com/cosmos/cosmos-sdk/pull/24030) Allow usage of ed25519 keys for transaction signing. 
-=======
 * (genutil) [#24018](https://github.com/cosmos/cosmos-sdk/pull/24018) Allow manually setting the consensus key type in genesis
 * (client) [#18557](https://github.com/cosmos/cosmos-sdk/pull/18557) Add `--qrcode` flag to `keys show` command to support displaying keys address QR code.
->>>>>>> 94068be1
+* (x/auth) [#24030](https://github.com/cosmos/cosmos-sdk/pull/24030) Allow usage of ed25519 keys for transaction signing.
 
 ### Improvements
 
