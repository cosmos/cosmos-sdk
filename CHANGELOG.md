--- conflicted
+++ resolved
@@ -39,11 +39,8 @@
 
 ### Features
 
-<<<<<<< HEAD
 * (dx) [\#11845](https://github.com/cosmos/cosmos-sdk/pull/11835) add .gitpod.yml file with full development environment
-=======
 * (gRPC) [#11889](https://github.com/cosmos/cosmos-sdk/pull/11889) Support custom read and write gRPC options in `app.toml`. See `max-recv-msg-size` and `max-send-msg-size` respectively.
->>>>>>> bc2d553f
 * (cli) [\#11738](https://github.com/cosmos/cosmos-sdk/pull/11738) Add `tx auth multi-sign` as alias of `tx auth multisign` for consistency with `multi-send`.
 * (cli) [\#11738](https://github.com/cosmos/cosmos-sdk/pull/11738) Add `tx bank multi-send` command for bulk send of coins to multiple accounts.
 * (grpc) [\#11642](https://github.com/cosmos/cosmos-sdk/pull/11642) Implement `ABCIQuery` in the Tendermint gRPC service, which proxies ABCI `Query` requests directly to the application.
