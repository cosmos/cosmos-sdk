--- conflicted
+++ resolved
@@ -140,11 +140,7 @@
 * (x/authz) [\#10447](https://github.com/cosmos/cosmos-sdk/pull/10447) authz `NewGrant` takes a new argument: block time, to correctly validate expire time.
 * [\#10961](https://github.com/cosmos/cosmos-sdk/pull/10961) Support third-party modules to add extension snapshots to state-sync.
 * [\#11274](https://github.com/cosmos/cosmos-sdk/pull/11274) `types/errors.New` now is an alias for `types/errors.Register` and should only be used in initialization code.
-<<<<<<< HEAD
-* (ante) [#11413](https://github.com/cosmos/cosmos-sdk/pull/11413) Refactor tx middleware to support pluggable feemarket module. Merged `MempoolFeeMiddleware` and `TxPriorityMiddleware` functionalities into `DeductFeeMiddleware`, so the potential feemarket module can implement these logic in one pass. Added a `FeeMarket` interface to plug-in different feemarket implementation in tx middleware, current fee logic is preserved by the default `ValidatorTxFee` implementation. Change `RejectExtensionOptionsMiddleware` to `NewExtensionOptionsMiddleware` to allow extension options needed by feemarket.
-=======
-* (ante) [#11413](https://github.com/cosmos/cosmos-sdk/pull/11413) Refactor tx middleware to support pluggable feemarket module. Merged `MempoolFeeMiddleware` and `TxPriorityMiddleware` functionalities into `DeductFeeMiddleware`, so the potential feemarket module can implement this logic in one pass. Added a `FeeMarket` interface to plug-in different feemarket implementation in tx middleware, the current fee logic is preserved by the default `ValidatorTxFee` implementation. Added an `extention_options` field to `AuthInfo`, so feemarket module can add extra fields to tx.
->>>>>>> a1f5911a
+* (ante) [#11413](https://github.com/cosmos/cosmos-sdk/pull/11413) Refactor tx middleware to support pluggable feemarket module. Merged `MempoolFeeMiddleware` and `TxPriorityMiddleware` functionalities into `DeductFeeMiddleware`, so the potential feemarket module can implement these logics in one pass. Added a `FeeMarket` interface to plugin custom feemarket implementation in tx middleware, the current fee logic is preserved by the default `ValidatorTxFee` implementation. Change `RejectExtensionOptionsMiddleware` to `NewExtensionOptionsMiddleware` to allow extension options needed by feemarket.
 
 
 ### Client Breaking Changes
