<!--
Guiding Principles:

Changelogs are for humans, not machines.
There should be an entry for every single version.
The same types of changes should be grouped.
Versions and sections should be linkable.
The latest version comes first.
The release date of each version is displayed.
Mention whether you follow Semantic Versioning.

Usage:

Change log entries are to be added to the Unreleased section under the
appropriate stanza (see below). Each entry should ideally include a tag and
the Github issue reference in the following format:

* (<tag>) \#<issue-number> message

The issue numbers will later be link-ified during the release process so you do
not have to worry about including a link manually, but you can if you wish.

Types of changes (Stanzas):

"Features" for new features.
"Improvements" for changes in existing functionality.
"Deprecated" for soon-to-be removed features.
"Bug Fixes" for any bug fixes.
"Client Breaking" for breaking Protobuf, gRPC and REST routes used by end-users.
"CLI Breaking" for breaking CLI commands.
"API Breaking" for breaking exported APIs used by developers building on SDK.
"State Machine Breaking" for any changes that result in a different AppState given same genesisState and txList.
Ref: https://keepachangelog.com/en/1.0.0/
-->

# Changelog

## [Unreleased]

### Features

* (cli) [#12028](https://github.com/cosmos/cosmos-sdk/pull/12028) Add the `tendermint key-migrate` to perform Tendermint v0.35 DB key migration.

### Improvements

* [#12089](https://github.com/cosmos/cosmos-sdk/pull/12089) Mark the `TipDecorator` as beta, don't include it in simapp by default.
* [#12153](https://github.com/cosmos/cosmos-sdk/pull/12153) Add a new `NewSimulationManagerFromAppModules` constructor, to simplify simulation wiring.

### API Breaking Changes

* (x/staking) [#12102](https://github.com/cosmos/cosmos-sdk/pull/12102) Staking keeper now is passed by reference instead of copy. Keeper's SetHooks no longer returns keeper. It updates the keeper in place instead.
* (linting) [#12141](https://github.com/cosmos/cosmos-sdk/pull/12141) Fix usability related linting for database.  This means removing the infix Prefix from `prefix.NewPrefixWriter` and such so that it is `prefix.NewWriter` and making `db.DBConnection` and such into `db.Connection`


### Bug Fixes

<<<<<<< HEAD
* (vesting) [#12190](https://github.com/cosmos/cosmos-sdk/pull/12190) Replace https://github.com/cosmos/cosmos-sdk/pull/12190 to use `NewBaseAccountWithAddress` in all vesting account message handlers.
* (linting) [#12135](https://github.com/cosmos/cosmos-sdk/pull/12135/) Fix variable naming issues per enabled linters.  Run gofumpt to ensure easy reviews of ongoing linting work. 
=======
* (linting) [#12135](https://github.com/cosmos/cosmos-sdk/pull/12135) Fix variable naming issues per enabled linters.  Run gofumpt to ensure easy reviews of ongoing linting work. 
>>>>>>> f1196ad1
* (linting) [#12132](https://github.com/cosmos/cosmos-sdk/pull/12132) Change sdk.Int to math.Int, run `gofumpt -w -l .`, and `golangci-lint run ./... --fix`
* (cli) [#12127](https://github.com/cosmos/cosmos-sdk/pull/12127) Fix the CLI not always taking into account `--fee-payer` and `--fee-granter` flags.
* (migrations) [#12028](https://github.com/cosmos/cosmos-sdk/pull/12028) Fix v0.45->v0.46 in-place store migrations.
* (baseapp) [#12089](https://github.com/cosmos/cosmos-sdk/pull/12089) Include antehandler and runMsgs events in SimulateTx.
* (cli) [#12095](https://github.com/cosmos/cosmos-sdk/pull/12095) Fix running a tx with --dry-run returns an error
* (x/auth) [#12108](https://github.com/cosmos/cosmos-sdk/pull/12108) Fix GetBlockWithTxs error when querying block with 0 tx
* (genutil) [#12140](https://github.com/cosmos/cosmos-sdk/pull/12140) Fix staking's genesis JSON migrate in the `simd migrate v0.46` CLI command.
* (types) [#12154](https://github.com/cosmos/cosmos-sdk/pull/12154) Add `baseAccountGetter` to avoid invalid account error when create vesting account.
* (x/authz) [#12184](https://github.com/cosmos/cosmos-sdk/pull/12184) Fix MsgExec not verifying the validity of nested messages.

## [v0.46.0-rc1](https://github.com/cosmos/cosmos-sdk/releases/tag/v0.46.0-rc1) - 2022-05-23

### Features

* (types) [#11985](https://github.com/cosmos/cosmos-sdk/pull/11985) Add a `Priority` field on `sdk.Context`, which represents the CheckTx priority field. It is only used during CheckTx.
* (gRPC) [#11889](https://github.com/cosmos/cosmos-sdk/pull/11889) Support custom read and write gRPC options in `app.toml`. See `max-recv-msg-size` and `max-send-msg-size` respectively.
* (cli) [\#11738](https://github.com/cosmos/cosmos-sdk/pull/11738) Add `tx auth multi-sign` as alias of `tx auth multisign` for consistency with `multi-send`.
* (cli) [\#11738](https://github.com/cosmos/cosmos-sdk/pull/11738) Add `tx bank multi-send` command for bulk send of coins to multiple accounts.
* (grpc) [\#11642](https://github.com/cosmos/cosmos-sdk/pull/11642) Implement `ABCIQuery` in the Tendermint gRPC service, which proxies ABCI `Query` requests directly to the application.
* (x/upgrade) [\#11551](https://github.com/cosmos/cosmos-sdk/pull/11551) Update `ScheduleUpgrade` for chains to schedule an automated upgrade on `BeginBlock` without having to go though governance.
* (cli) [\#11548](https://github.com/cosmos/cosmos-sdk/pull/11548) Add Tendermint's `inspect` command to the `tendermint` sub-command.
* (tx) [#\11533](https://github.com/cosmos/cosmos-sdk/pull/11533) Register [`EIP191`](https://eips.ethereum.org/EIPS/eip-191) as an available `SignMode` for chains to use.
* (x/genutil) [\#11500](https://github.com/cosmos/cosmos-sdk/pull/11500) Fix GenTx validation and adjust error messages
* [\#11430](https://github.com/cosmos/cosmos-sdk/pull/11430) Introduce a new `grpc-only` flag, such that when enabled, will start the node in a query-only mode. Note, gRPC MUST be enabled with this flag.
* (x/bank) [\#11417](https://github.com/cosmos/cosmos-sdk/pull/11417) Introduce a new `SpendableBalances` gRPC query that retrieves an account's total (paginated) spendable balances.
* [\#11441](https://github.com/cosmos/cosmos-sdk/pull/11441) Added a new method, `IsLTE`, for `types.Coin`. This method is used to check if a `types.Coin` is less than or equal to another `types.Coin`.
* (x/upgrade) [\#11116](https://github.com/cosmos/cosmos-sdk/pull/11116) `MsgSoftwareUpgrade` and `MsgCancelUpgrade` have been added to support v1beta2 msgs-based gov proposals.
* [\#11308](https://github.com/cosmos/cosmos-sdk/pull/11308) Added a mandatory metadata field to Vote in x/gov v1beta2.
* [\#10977](https://github.com/cosmos/cosmos-sdk/pull/10977) Now every cosmos message protobuf definition must be extended with a ``cosmos.msg.v1.signer`` option to signal the signer fields in a language agnostic way.
* [\#10710](https://github.com/cosmos/cosmos-sdk/pull/10710) Chain-id shouldn't be required for creating a transaction with both --generate-only and --offline flags.
* [\#10703](https://github.com/cosmos/cosmos-sdk/pull/10703) Create a new grantee account, if the grantee of an authorization does not exist.
* [\#10592](https://github.com/cosmos/cosmos-sdk/pull/10592) Add a `DecApproxEq` function that checks to see if `|d1 - d2| < tol` for some Dec `d1, d2, tol`.
* [\#9933](https://github.com/cosmos/cosmos-sdk/pull/9933) Introduces the notion of a Cosmos "Scalar" type, which would just be simple aliases that give human-understandable meaning to the underlying type, both in Go code and in Proto definitions.
* [\#9884](https://github.com/cosmos/cosmos-sdk/pull/9884) Provide a new gRPC query handler, `/cosmos/params/v1beta1/subspaces`, that allows the ability to query for all registered subspaces and their respective keys.
* [\#9776](https://github.com/cosmos/cosmos-sdk/pull/9776) Add flag `staking-bond-denom` to specify the staking bond denomination value when initializing a new chain.
* [\#9533](https://github.com/cosmos/cosmos-sdk/pull/9533) Added a new gRPC method, `DenomOwners`, in `x/bank` to query for all account holders of a specific denomination.
* (bank) [\#9618](https://github.com/cosmos/cosmos-sdk/pull/9618) Update bank.Metadata: add URI and URIHash attributes.
* (store) [\#8664](https://github.com/cosmos/cosmos-sdk/pull/8664) Implementation of ADR-038 file StreamingService
* [\#9837](https://github.com/cosmos/cosmos-sdk/issues/9837) `--generate-only` flag can be used with a keyname from the keyring.
* [\#10326](https://github.com/cosmos/cosmos-sdk/pull/10326) `x/authz` add all grants by granter query.
* [\#10944](https://github.com/cosmos/cosmos-sdk/pull/10944) `x/authz` add all grants by grantee query
* [\#10348](https://github.com/cosmos/cosmos-sdk/pull/10348) Add `fee.{payer,granter}` and `tip` fields to StdSignDoc for signing tipped transactions.
* [\#10208](https://github.com/cosmos/cosmos-sdk/pull/10208) Add `TipsTxMiddleware` for transferring tips.
* [\#10379](https://github.com/cosmos/cosmos-sdk/pull/10379) Add validation to `x/upgrade` CLI `software-upgrade` command `--plan-info` value.
* [\#10507](https://github.com/cosmos/cosmos-sdk/pull/10507) Add middleware for tx priority.
* [\#10311](https://github.com/cosmos/cosmos-sdk/pull/10311) Adds cli to use tips transactions. It adds an `--aux` flag to all CLI tx commands to generate the aux signer data (with optional tip), and a new `tx aux-to-fee` subcommand to let the fee payer gather aux signer data and broadcast the tx
* [\#10430](https://github.com/cosmos/cosmos-sdk/pull/10430) ADR-040: Add store/v2 `MultiStore` implementation
* [\#11019](https://github.com/cosmos/cosmos-sdk/pull/11019) Add `MsgCreatePermanentLockedAccount` and CLI method for creating permanent locked account
* [\#10947](https://github.com/cosmos/cosmos-sdk/pull/10947) Add `AllowancesByGranter` query to the feegrant module
* [\#10407](https://github.com/cosmos/cosmos-sdk/pull/10407) Add validation to `x/upgrade` module's `BeginBlock` to check accidental binary downgrades
* (gov) [\#11036](https://github.com/cosmos/cosmos-sdk/pull/11036) Add in-place migrations for 0.43->0.46. Add a `migrate v0.46` CLI command for v0.43->0.46 JSON genesis migration.
* [\#11006](https://github.com/cosmos/cosmos-sdk/pull/11006) Add `debug pubkey-raw` command to allow inspecting of pubkeys in legacy bech32 format
* (x/authz) [\#10714](https://github.com/cosmos/cosmos-sdk/pull/10714) Add support for pruning expired authorizations
* [\#10015](https://github.com/cosmos/cosmos-sdk/pull/10015) ADR-040: ICS-23 proofs for SMT store
* [\#11240](https://github.com/cosmos/cosmos-sdk/pull/11240) Replace various modules `ModuleCdc` with the global `legacy.Cdc`
* [#11179](https://github.com/cosmos/cosmos-sdk/pull/11179) Add state rollback command.
* [\#10794](https://github.com/cosmos/cosmos-sdk/pull/10794) ADR-040: Add State Sync to V2 Store
* [\#11234](https://github.com/cosmos/cosmos-sdk/pull/11234) Add `GRPCClient` field to Client Context. If `GRPCClient` field is set to nil, the `Invoke` method would use ABCI query, otherwise use gprc.
* [\#10962](https://github.com/cosmos/cosmos-sdk/pull/10962) ADR-040: Add state migration from iavl (v1Store) to smt (v2Store)
* (types) [\#10948](https://github.com/cosmos/cosmos-sdk/issues/10948) Add `app-db-backend` to the `app.toml` config to replace the compile-time `types.DBbackend` variable.
* (authz)[\#11060](https://github.com/cosmos/cosmos-sdk/pull/11060) Support grant with no expire time.
* (rosetta) [\#11590](https://github.com/cosmos/cosmos-sdk/pull/11590) Add fee suggestion for rosetta and enable offline mode. Also force set events about Fees to Success to pass reconciliation test.
* (types) [\#11959](https://github.com/cosmos/cosmos-sdk/pull/11959) Added `sdk.Coins.Find` helper method to find a coin by denom.

### API Breaking Changes

* (x/auth/ante) [#11985](https://github.com/cosmos/cosmos-sdk/pull/11985) The `MempoolFeeDecorator` has been removed. Instead, the `DeductFeeDecorator` takes a new argument of type `TxFeeChecker`, to define custom fee models. If `nil` is passed to this `TxFeeChecker` argument, then it will default to `checkTxFeeWithValidatorMinGasPrices`, which is the exact same behavior as the old `MempoolFeeDecorator` (i.e. checking fees against validator's own min gas price).
* (x/auth/ante) [#11985](https://github.com/cosmos/cosmos-sdk/pull/11985) The `ExtensionOptionsDecorator` takes an argument of type `ExtensionOptionChecker`. For backwards-compatibility, you can pass `nil`, which defaults to the old behavior of rejecting all tx extensions.
* (crypto/keyring) [#11932](https://github.com/cosmos/cosmos-sdk/pull/11932) Remove `Unsafe*` interfaces from keyring package. Please use interface casting if you wish to access those unsafe functions.
* (types) [#11881](https://github.com/cosmos/cosmos-sdk/issues/11881) Rename `AccAddressFromHex` to `AccAddressFromHexUnsafe`.
* (types) [#11788](https://github.com/cosmos/cosmos-sdk/pull/11788) The `Int` and `Uint` types have been moved to their own dedicated module, `math`. Aliases are kept in the SDK's root `types` package, however, it is encouraged to utilize the new `math` module. As a result, the `Int#ToDec` API has been removed.
* (grpc) [\#11642](https://github.com/cosmos/cosmos-sdk/pull/11642) The `RegisterTendermintService` method in the `tmservice` package now requires a `abciQueryFn` query function parameter.
* [\#11496](https://github.com/cosmos/cosmos-sdk/pull/11496) Refactor abstractions for snapshot and pruning; snapshot intervals eventually pruned; unit tests.
* (types) [\#11689](https://github.com/cosmos/cosmos-sdk/pull/11689) Make `Coins#Sub` and `Coins#SafeSub` consistent with `Coins#Add`.
* (store)[\#11152](https://github.com/cosmos/cosmos-sdk/pull/11152) Remove `keep-every` from pruning options.
* [\#10950](https://github.com/cosmos/cosmos-sdk/pull/10950) Add `envPrefix` parameter to `cmd.Execute`.
* (x/mint) [\#10441](https://github.com/cosmos/cosmos-sdk/pull/10441) The `NewAppModule` function now accepts an inflation calculation function as an argument.
* [\#10295](https://github.com/cosmos/cosmos-sdk/pull/10295) Remove store type aliases from /types
* [\#9695](https://github.com/cosmos/cosmos-sdk/pull/9695) Migrate keys from `Info` (serialized as amino) -> `Record` (serialized as proto)
    * Add new `codec.Codec` argument in:
        * `keyring.NewInMemory`
        * `keyring.New`
    * Rename:
        * `SavePubKey` to `SaveOfflineKey`.
        * `NewMultiInfo`, `NewLedgerInfo`  to `NewLegacyMultiInfo`, `newLegacyLedgerInfo`  respectively.  Move them into `legacy_info.go`.
        * `NewOfflineInfo` to `newLegacyOfflineInfo` and move it to `migration_test.go`.
    * Return:
    *`keyring.Record, error` in `SaveOfflineKey`, `SaveLedgerKey`, `SaveMultiSig`, `Key` and `KeyByAddress`.
    *`keyring.Record` instead of `Info` in `NewMnemonic` and `List`.
    * Remove `algo` argument from :
        * `SaveOfflineKey`
    * Take `keyring.Record` instead of `Info` as first argument in:
        * `MkConsKeyOutput`
        * `MkValKeyOutput`
        * `MkAccKeyOutput`
* [\#10022](https://github.com/cosmos/cosmos-sdk/pull/10022) `AuthKeeper` interface in `x/auth` now includes a function `HasAccount`.
* [\#9759](https://github.com/cosmos/cosmos-sdk/pull/9759) `NewAccountKeeeper` in `x/auth` now takes an additional `bech32Prefix` argument that represents `sdk.Bech32MainPrefix`.
* [\#9628](https://github.com/cosmos/cosmos-sdk/pull/9628) Rename `x/{mod}/legacy` to `x/{mod}/migrations`.
* [\#9571](https://github.com/cosmos/cosmos-sdk/pull/9571) Implemented error handling for staking hooks, which now return an error on failure.
* [\#9427](https://github.com/cosmos/cosmos-sdk/pull/9427) Move simapp `FundAccount` and `FundModuleAccount` to `x/bank/testutil`
* (client/tx) [\#9421](https://github.com/cosmos/cosmos-sdk/pull/9421/) `BuildUnsignedTx`, `BuildSimTx`, `PrintUnsignedStdTx` functions are moved to
  the Tx Factory as methods.
* (client/keys) [\#9407](https://github.com/cosmos/cosmos-sdk/pull/9601) Added `keys rename` CLI command and `Keyring.Rename` interface method to rename a key in the keyring.
* (x/slashing) [\#9458](https://github.com/cosmos/cosmos-sdk/pull/9458) Coins burned from slashing is now returned from Slash function and included in Slash event.
* [\#9246](https://github.com/cosmos/cosmos-sdk/pull/9246) The `New` method for the network package now returns an error.
* [\#9519](https://github.com/cosmos/cosmos-sdk/pull/9519) `DeleteDeposits` renamed to `DeleteAndBurnDeposits`, `RefundDeposits` renamed to `RefundAndDeleteDeposits`
* (codec) [\#9521](https://github.com/cosmos/cosmos-sdk/pull/9521) Removed deprecated `clientCtx.JSONCodec` from `client.Context`.
* (codec) [\#9521](https://github.com/cosmos/cosmos-sdk/pull/9521) Rename `EncodingConfig.Marshaler` to `Codec`.
* [\#9594](https://github.com/cosmos/cosmos-sdk/pull/9594) `RESTHandlerFn` argument is removed from the `gov/NewProposalHandler`.
* [\#9594](https://github.com/cosmos/cosmos-sdk/pull/9594) `types/rest` package moved to `testutil/rest`.
* [\#9432](https://github.com/cosmos/cosmos-sdk/pull/9432) `ConsensusParamsKeyTable` moved from `params/keeper` to `params/types`
* [\#9576](https://github.com/cosmos/cosmos-sdk/pull/9576) Add debug error message to `sdkerrors.QueryResult` when enabled
* [\#9650](https://github.com/cosmos/cosmos-sdk/pull/9650) Removed deprecated message handler implementation from the SDK modules.
* [\#10248](https://github.com/cosmos/cosmos-sdk/pull/10248) Remove unused `KeyPowerReduction` variable from x/staking types.
* (x/bank) [\#9832](https://github.com/cosmos/cosmos-sdk/pull/9832) `AddressFromBalancesStore` renamed to `AddressAndDenomFromBalancesStore`.
* (tests) [\#9938](https://github.com/cosmos/cosmos-sdk/pull/9938) `simapp.Setup` accepts additional `testing.T` argument.
* (baseapp) [\#11979](https://github.com/cosmos/cosmos-sdk/pull/11979) Rename baseapp simulation helper methods `baseapp.{Check,Deliver}` to `baseapp.Sim{Check,Deliver}`.
* (x/gov) [\#10373](https://github.com/cosmos/cosmos-sdk/pull/10373) Removed gov `keeper.{MustMarshal, MustUnmarshal}`.
* [\#10348](https://github.com/cosmos/cosmos-sdk/pull/10348) StdSignBytes takes a new argument of type `*tx.Tip` for signing over tips using LEGACY_AMINO_JSON.
* [\#10208](https://github.com/cosmos/cosmos-sdk/pull/10208) The `x/auth/signing.Tx` interface now also includes a new `GetTip() *tx.Tip` method for verifying tipped transactions. The `x/auth/types` expected BankKeeper interface now expects the `SendCoins` method too.
* [\#10612](https://github.com/cosmos/cosmos-sdk/pull/10612) `baseapp.NewBaseApp` constructor function doesn't take the `sdk.TxDecoder` anymore. This logic has been moved into the TxDecoderMiddleware.
* [\#10692](https://github.com/cosmos/cosmos-sdk/pull/10612) `SignerData` takes 2 new fields, `Address` and `PubKey`, which need to get populated when using SIGN_MODE_DIRECT_AUX.
* [\#10748](https://github.com/cosmos/cosmos-sdk/pull/10748) Move legacy `x/gov` api to `v1beta1` directory.
* [\#10816](https://github.com/cosmos/cosmos-sdk/pull/10816) Reuse blocked addresses from the bank module. No need to pass them to distribution.
* [\#10852](https://github.com/cosmos/cosmos-sdk/pull/10852) Move `x/gov/types` to `x/gov/types/v1beta2`.
* [\#10922](https://github.com/cosmos/cosmos-sdk/pull/10922), [/#10957](https://github.com/cosmos/cosmos-sdk/pull/10957) Move key `server.Generate*` functions to testutil and support custom mnemonics in in-process testing network. Moved `TestMnemonic` from `testutil` package to `testdata`.
* (x/bank) [\#10771](https://github.com/cosmos/cosmos-sdk/pull/10771) Add safety check on bank module perms to allow module-specific mint restrictions (e.g. only minting a certain denom).
* (x/bank) [\#10771](https://github.com/cosmos/cosmos-sdk/pull/10771) Add `bank.BaseKeeper.WithMintCoinsRestriction` function to restrict use of bank `MintCoins` usage.
* [\#10868](https://github.com/cosmos/cosmos-sdk/pull/10868), [\#10989](https://github.com/cosmos/cosmos-sdk/pull/10989) The Gov keeper accepts now 2 more mandatory arguments, the ServiceMsgRouter and a maximum proposal metadata length.
* [\#10868](https://github.com/cosmos/cosmos-sdk/pull/10868), [\#10989](https://github.com/cosmos/cosmos-sdk/pull/10989), [\#11093](https://github.com/cosmos/cosmos-sdk/pull/11093) The Gov keeper accepts now 2 more mandatory arguments, the ServiceMsgRouter and a gov Config including the max metadata length.
* [\#11124](https://github.com/cosmos/cosmos-sdk/pull/11124) Add `GetAllVersions` to application store
* (x/authz) [\#10447](https://github.com/cosmos/cosmos-sdk/pull/10447) authz `NewGrant` takes a new argument: block time, to correctly validate expire time.
* [\#10961](https://github.com/cosmos/cosmos-sdk/pull/10961) Support third-party modules to add extension snapshots to state-sync.
* [\#11274](https://github.com/cosmos/cosmos-sdk/pull/11274) `types/errors.New` now is an alias for `types/errors.Register` and should only be used in initialization code.
* (authz)[\#11060](https://github.com/cosmos/cosmos-sdk/pull/11060) `authz.NewMsgGrant` `expiration` is now a pointer. When `nil` is used then no expiration will be set (grant won't expire).
* (x/distribution)[\#11457](https://github.com/cosmos/cosmos-sdk/pull/11457) Add amount field to `distr.MsgWithdrawDelegatorRewardResponse` and `distr.MsgWithdrawValidatorCommissionResponse`.
* [\#11334](https://github.com/cosmos/cosmos-sdk/pull/11334) Move `x/gov/types/v1beta2` to `x/gov/types/v1`.
* (x/auth/middleware) [#11413](https://github.com/cosmos/cosmos-sdk/pull/11413) Refactor tx middleware to be extensible on tx fee logic. Merged `MempoolFeeMiddleware` and `TxPriorityMiddleware` functionalities into `DeductFeeMiddleware`, make the logic extensible using the `TxFeeChecker` option, the current fee logic is preserved by the default `checkTxFeeWithValidatorMinGasPrices` implementation. Change `RejectExtensionOptionsMiddleware` to `NewExtensionOptionsMiddleware` which is extensible with the `ExtensionOptionChecker` option. Unpack the tx extension options `Any`s to interface `TxExtensionOptionI`.
* (migrations) [#11556](https://github.com/cosmos/cosmos-sdk/pull/11556#issuecomment-1091385011) Remove migration code from 0.42 and below. To use previous migrations, checkout previous versions of the cosmos-sdk.

### Client Breaking Changes

* [\#11797](https://github.com/cosmos/cosmos-sdk/pull/11797) Remove all RegisterRESTRoutes (previously deprecated)
* [\#11089](https://github.com/cosmos/cosmos-sdk/pull/11089]) interacting with the node through `grpc.Dial` requires clients to pass a codec refer to [doc](docs/run-node/interact-node.md).
* [\#9594](https://github.com/cosmos/cosmos-sdk/pull/9594) Remove legacy REST API. Please see the [REST Endpoints Migration guide](https://docs.cosmos.network/master/migrations/rest.html) to migrate to the new REST endpoints.
* [\#9995](https://github.com/cosmos/cosmos-sdk/pull/9995) Increased gas cost for creating proposals.
* [\#11029](https://github.com/cosmos/cosmos-sdk/pull/11029) The deprecated Vote Option field is removed in gov v1beta2 and nil in v1beta1. Use Options instead.
* [\#11013](https://github.com/cosmos/cosmos-sdk/pull/) The `tx gov submit-proposal` command has changed syntax to support the new Msg-based gov proposals. To access the old CLI command, please use `tx gov submit-legacy-proposal`.
* [\#11170](https://github.com/cosmos/cosmos-sdk/issues/11170) Fixes issue related to grpc-gateway of supply by ibc-denom.

### CLI Breaking Changes

* (cli) [\#11818](https://github.com/cosmos/cosmos-sdk/pull/11818) CLI transactions preview now respect the chosen `--output` flag format (json or text).
* [\#9695](https://github.com/cosmos/cosmos-sdk/pull/9695) `<app> keys migrate` CLI command now takes no arguments.
* [\#9246](https://github.com/cosmos/cosmos-sdk/pull/9246) Removed the CLI flag `--setup-config-only` from the `testnet` command and added the subcommand `init-files`.
* [\#9780](https://github.com/cosmos/cosmos-sdk/pull/9780) Use sigs.k8s.io for yaml, which might lead to minor YAML output changes
* [\#10625](https://github.com/cosmos/cosmos-sdk/pull/10625) Rename `--fee-account` CLI flag to `--fee-granter`
* [\#10684](https://github.com/cosmos/cosmos-sdk/pull/10684) Rename `edit-validator` command's `--moniker` flag to `--new-moniker`
* (authz)[\#11060](https://github.com/cosmos/cosmos-sdk/pull/11060) Changed the default value of the `--expiration` `tx grant` CLI Flag: was now + 1year, update: null (no expire date).

### Improvements

* (types) [\#12201](https://github.com/cosmos/cosmos-sdk/pull/12201) Add `MustAccAddressFromBech32` util function
* [\#11696](https://github.com/cosmos/cosmos-sdk/pull/11696) Rename `helpers.GenTx` to `GenSignedMockTx` to avoid confusion with genutil's `GenTxCmd`.
* (x/auth/vesting) [\#11652](https://github.com/cosmos/cosmos-sdk/pull/11652) Add util functions for `Period(s)`
* [\#11630](https://github.com/cosmos/cosmos-sdk/pull/11630) Add SafeSub method to sdk.Coin.
* [\#11511](https://github.com/cosmos/cosmos-sdk/pull/11511) Add api server flags to start command.
* [\#11484](https://github.com/cosmos/cosmos-sdk/pull/11484) Implement getter for keyring backend option.
* [\#11449](https://github.com/cosmos/cosmos-sdk/pull/11449) Improved error messages when node isn't synced.
* [\#11349](https://github.com/cosmos/cosmos-sdk/pull/11349) Add `RegisterAminoMsg` function that checks that a msg name is <40 chars (else this would break ledger nano signing) then registers the concrete msg type with amino, it should be used for registering `sdk.Msg`s with amino instead of `cdc.RegisterConcrete`.
* [\#11089](https://github.com/cosmos/cosmos-sdk/pull/11089]) Now cosmos-sdk consumers can upgrade gRPC to its newest versions.
* [\#10439](https://github.com/cosmos/cosmos-sdk/pull/10439) Check error for `RegisterQueryHandlerClient` in all modules `RegisterGRPCGatewayRoutes`.
* [\#9780](https://github.com/cosmos/cosmos-sdk/pull/9780) Remove gogoproto `moretags` YAML annotations and add `sigs.k8s.io/yaml` for YAML marshalling.
* (x/bank) [\#10134](https://github.com/cosmos/cosmos-sdk/pull/10134) Add `HasDenomMetadata` function to bank `Keeper` to check if a client coin denom metadata exists in state.
* (x/bank) [\#10022](https://github.com/cosmos/cosmos-sdk/pull/10022) `BankKeeper.SendCoins` now takes less execution time.
* (deps) [\#9987](https://github.com/cosmos/cosmos-sdk/pull/9987) Bump Go version minimum requirement to `1.17`
* (cli) [\#9856](https://github.com/cosmos/cosmos-sdk/pull/9856) Overwrite `--sequence` and `--account-number` flags with default flag values when used with `offline=false` in `sign-batch` command.
* (rosetta) [\#10001](https://github.com/cosmos/cosmos-sdk/issues/10001) Add documentation for rosetta-cli dockerfile and rename folder for the rosetta-ci dockerfile
* [\#9699](https://github.com/cosmos/cosmos-sdk/pull/9699) Add `:`, `.`, `-`, and `_` as allowed characters in the default denom regular expression.
* (genesis) [\#9697](https://github.com/cosmos/cosmos-sdk/pull/9697) Ensure `InitGenesis` returns with non-empty validator set.
* [\#10341](https://github.com/cosmos/cosmos-sdk/pull/10341) Move from `io/ioutil` to `io` and `os` packages.
* [\#10468](https://github.com/cosmos/cosmos-sdk/pull/10468) Allow futureOps to queue additional operations in simulations
* [\#10625](https://github.com/cosmos/cosmos-sdk/pull/10625) Add `--fee-payer` CLI flag
* (cli) [\#10683](https://github.com/cosmos/cosmos-sdk/pull/10683) In CLI, allow 1 SIGN_MODE_DIRECT signer in transactions with multiple signers.
* (deps) [\#10210](https://github.com/cosmos/cosmos-sdk/pull/10210) Bump Tendermint to [v0.35.0](https://github.com/tendermint/tendermint/releases/tag/v0.35.0).
* (deps) [\#10706](https://github.com/cosmos/cosmos-sdk/issues/10706) Bump rosetta-sdk-go to v0.7.2 and rosetta-cli to v0.7.3
* (types/errors) [\#10779](https://github.com/cosmos/cosmos-sdk/pull/10779) Move most functionality in `types/errors` to a standalone `errors` go module, except the `RootCodespace` errors and ABCI response helpers. All functions and types that used to live in `types/errors` are now aliased so this is not a breaking change.
* (gov) [\#10854](https://github.com/cosmos/cosmos-sdk/pull/10854) v1beta2's vote doesn't include the deprecate `option VoteOption` anymore. Instead, it only uses `WeightedVoteOption`.
* (types) [\#11004](https://github.com/cosmos/cosmos-sdk/pull/11004) Added mutable versions of many of the sdk.Dec types operations.  This improves performance when used by avoiding reallocating a new bigint for each operation.
* (x/auth) [\#10880](https://github.com/cosmos/cosmos-sdk/pull/10880) Added a new query to the tx query service that returns a block with transactions fully decoded.
* (types) [\#11200](https://github.com/cosmos/cosmos-sdk/pull/11200) Added `Min()` and `Max()` operations on sdk.Coins.
* (gov) [\#11287](https://github.com/cosmos/cosmos-sdk/pull/11287) Fix error message when no flags are provided while executing `submit-legacy-proposal` transaction.
* (x/auth) [\#11482](https://github.com/cosmos/cosmos-sdk/pull/11482) Improve panic message when attempting to register a method handler for a message that does not implement sdk.Msg
* (x/staking) [\#11596](https://github.com/cosmos/cosmos-sdk/pull/11596) Add (re)delegation getters
* (errors) [\#11960](https://github.com/cosmos/cosmos-sdk/pull/11960) Removed 'redacted' error message from defaultErrEncoder
* (ante) [#12013](https://github.com/cosmos/cosmos-sdk/pull/12013) Index ante events for failed tx.

### Bug Fixes

* (cli) [#12075](https://github.com/cosmos/cosmos-sdk/pull/12075) Add `p2p-port` to the `gentx` and `create-validator` CLI commands to support custom P2P ports.
* (x/slashing) [\#11973](https://github.com/cosmos/cosmos-sdk/pull/11973) Update StartHeight signing info in AfterValidatorBonded hook when validator re-bonds
* [\#11969](https://github.com/cosmos/cosmos-sdk/pull/11969) Fix the panic error in `x/upgrade` when `AppVersion` is not set.
* (tests) [\#11940](https://github.com/cosmos/cosmos-sdk/pull/11940) Fix some client tests in the `x/gov` module
* [\#11772](https://github.com/cosmos/cosmos-sdk/pull/11772) Limit types.Dec length to avoid overflow.
* [\#11724](https://github.com/cosmos/cosmos-sdk/pull/11724) Fix data race issues with api.Server
* [\#11693](https://github.com/cosmos/cosmos-sdk/pull/11693) Add validation for gentx cmd.
* (cli) [\#11645](https://github.com/cosmos/cosmos-sdk/pull/11645) Fix `--home` flag ignored when running help.
* (cli) [\#11558](https://github.com/cosmos/cosmos-sdk/pull/11558) Fix `--dry-run` not working when using tx command.
* [\#11354](https://github.com/cosmos/cosmos-sdk/pull/11355) Added missing pagination flag for `bank q total` query.
* [\#11197](https://github.com/cosmos/cosmos-sdk/pull/11197) Signing with multisig now works with multisig address which is not in the keyring.
* (makefile) [\#11285](https://github.com/cosmos/cosmos-sdk/pull/11285) Fix lint-fix make target.
* (client) [\#11283](https://github.com/cosmos/cosmos-sdk/issues/11283) Support multiple keys for tx simulation and setting automatic gas for txs.
* (store) [\#11177](https://github.com/cosmos/cosmos-sdk/pull/11177) Update the prune `everything` strategy to store the last two heights.
* [\#10844](https://github.com/cosmos/cosmos-sdk/pull/10844) Automatic recovering non-consistent keyring storage during public key import.
* (store) [\#11117](https://github.com/cosmos/cosmos-sdk/pull/11117) Fix data race in store trace component
* (cli) [\#11065](https://github.com/cosmos/cosmos-sdk/pull/11065) Ensure the `tendermint-validator-set` query command respects the `-o` output flag.
* (grpc) [\#10985](https://github.com/cosmos/cosmos-sdk/pull/10992) The `/cosmos/tx/v1beta1/txs/{hash}` endpoint returns a 404 when a tx does not exist.
* (rosetta) [\#10340](https://github.com/cosmos/cosmos-sdk/pull/10340) Use `GenesisChunked(ctx)` instead `Genesis(ctx)` to get genesis block height
* [#10180](https://github.com/cosmos/cosmos-sdk/issues/10180) Documentation: make references to Cosmos SDK consistent
* [\#9651](https://github.com/cosmos/cosmos-sdk/pull/9651) Change inconsistent limit of `0` to `MaxUint64` on InfiniteGasMeter and add GasRemaining func to GasMeter.
* [\#9639](https://github.com/cosmos/cosmos-sdk/pull/9639) Check store keys length before accessing them by making sure that `key` is of length `m+1` (for `key[n:m]`)
* (types) [\#9627](https://github.com/cosmos/cosmos-sdk/pull/9627) Fix nil pointer panic on `NewBigIntFromInt`
* (x/genutil) [\#9574](https://github.com/cosmos/cosmos-sdk/pull/9575) Actually use the `gentx` client tx flags (like `--keyring-dir`)
* (x/distribution) [\#9599](https://github.com/cosmos/cosmos-sdk/pull/9599) Withdraw rewards event now includes a value attribute even if there are 0 rewards (due to situations like 100% commission).
* (x/genutil) [\#9638](https://github.com/cosmos/cosmos-sdk/pull/9638) Added missing validator key save when recovering from mnemonic
* [\#9762](https://github.com/cosmos/cosmos-sdk/pull/9762) The init command uses the chain-id from the client config if --chain-id is not provided
* [\#9854](https://github.com/cosmos/cosmos-sdk/pull/9854) Fixed the `make proto-gen` to get dynamic container name based on project name for the cosmos based sdks.
* [\#9980](https://github.com/cosmos/cosmos-sdk/pull/9980) Returning the error when the invalid argument is passed to bank query total supply cli.
* (server) [#10016](https://github.com/cosmos/cosmos-sdk/issues/10016) Fix marshaling of index-events into server config file.
* [\#10184](https://github.com/cosmos/cosmos-sdk/pull/10184) Fixed CLI tx commands to no longer explicitly require the chain-id flag as this value can come from a user config.
* [\#10239](https://github.com/cosmos/cosmos-sdk/pull/10239) Fixed x/bank/044 migrateDenomMetadata.
* (x/upgrade) [\#10189](https://github.com/cosmos/cosmos-sdk/issues/10189) Removed potential sources of non-determinism in upgrades
* [\#10258](https://github.com/cosmos/cosmos-sdk/issues/10258) Fixes issue related to segmentation fault on mac m1 arm64
* [\#10466](https://github.com/cosmos/cosmos-sdk/issues/10466) Fixes error with simulation tests when genesis start time is randomly created after the year 2262
* [\#10394](https://github.com/cosmos/cosmos-sdk/issues/10394) Fixes issue related to grpc-gateway of account balance by
  ibc-denom.
* [\#10593](https://github.com/cosmos/cosmos-sdk/pull/10593) Update swagger-ui to v4.1.0 to fix xss vulnerability.
* [\#10842](https://github.com/cosmos/cosmos-sdk/pull/10842) Fix error when `--generate-only`, `--max-msgs` fags set while executing `WithdrawAllRewards` command.
* [\#10897](https://github.com/cosmos/cosmos-sdk/pull/10897) Fix: set a non-zero value on gas overflow.
* [#9790](https://github.com/cosmos/cosmos-sdk/pull/10687) Fix behavior of `DecCoins.MulDecTruncate`.
* [\#10990](https://github.com/cosmos/cosmos-sdk/pull/10990) Fixes missing `iavl-cache-size` config parsing in `GetConfig` method.
* (crypto) [#11027] Remove dependency on Tendermint core for xsalsa20symmetric.
* (x/authz) [\#10447](https://github.com/cosmos/cosmos-sdk/pull/10447) Fix authz `NewGrant` expiration check.
* (x/authz) [\#10633](https://github.com/cosmos/cosmos-sdk/pull/10633) Fixed authorization not found error when executing message.
* [#11222](https://github.com/cosmos/cosmos-sdk/pull/11222) reject query with block height in the future
* [#11229](https://github.com/cosmos/cosmos-sdk/pull/11229) Handled the error message of `transaction encountered error` from tendermint.
* (x/authz) [\#11252](https://github.com/cosmos/cosmos-sdk/pull/11252) Allow insufficient funds error for authz simulation
* (cli) [\#11313](https://github.com/cosmos/cosmos-sdk/pull/11313) Fixes `--gas auto` when executing CLI transactions in `--generate-only` mode
* (cli) [\#11337](https://github.com/cosmos/cosmos-sdk/pull/11337) Fixes `show-adress` cli cmd
* (crypto) [\#11298](https://github.com/cosmos/cosmos-sdk/pull/11298) Fix cgo secp signature verification and update libscep256k1 library.
* (x/authz) [\#11512](https://github.com/cosmos/cosmos-sdk/pull/11512) Fix response of a panic to error, when subtracting balances.
* (rosetta) [\#11590](https://github.com/cosmos/cosmos-sdk/pull/11590) `/block` returns an error with nil pointer when a request has both of index and hash and increase timeout for huge genesis.
* (x/feegrant) [\#11813](https://github.com/cosmos/cosmos-sdk/pull/11813) Fix pagination total count in `AllowancesByGranter` query.
* (simapp) [\#11855](https://github.com/cosmos/cosmos-sdk/pull/11855) Use `sdkmath.Int` instead of `int64` for `SimulationState.InitialStake`.
* (x/capability) [\#11737](https://github.com/cosmos/cosmos-sdk/pull/11737) Use a fixed length encoding of `Capability` pointer for `FwdCapabilityKey`
* [\#11983](https://github.com/cosmos/cosmos-sdk/pull/11983) (x/feegrant, x/authz) rename grants query commands to `grants-by-grantee`, `grants-by-granter` cmds.

### State Machine Breaking

* (baseapp) [\#11985](https://github.com/cosmos/cosmos-sdk/pull/11985) Add a `postHandler` to baseapp. This `postHandler` is like antehandler, but is run _after_ the `runMsgs` execution. It is in the same store branch that `runMsgs`, meaning that both `runMsgs` and `postHandler`
* (x/gov) [#11998](https://github.com/cosmos/cosmos-sdk/pull/11998) Tweak the `x/gov` `ModuleAccountInvariant` invariant to ensure deposits are `<=` total module account balance instead of strictly equal.
* (x/upgrade) [\#11800](https://github.com/cosmos/cosmos-sdk/pull/11800) Fix `GetLastCompleteUpgrade` to properly return the latest upgrade.
* [\#10564](https://github.com/cosmos/cosmos-sdk/pull/10564) Fix bug when updating allowance inside AllowedMsgAllowance
* (x/auth)[\#9596](https://github.com/cosmos/cosmos-sdk/pull/9596) Enable creating periodic vesting accounts with a transactions instead of requiring them to be created in genesis.
* (x/bank) [\#9611](https://github.com/cosmos/cosmos-sdk/pull/9611) Introduce a new index to act as a reverse index between a denomination and address allowing to query for
  token holders of a specific denomination. `DenomOwners` is updated to use the new reverse index.
* (x/bank) [\#9832](https://github.com/cosmos/cosmos-sdk/pull/9832) Account balance is stored as `sdk.Int` rather than `sdk.Coin`.
* (x/bank) [\#9890](https://github.com/cosmos/cosmos-sdk/pull/9890) Remove duplicate denom from denom metadata key.
* (x/upgrade) [\#10189](https://github.com/cosmos/cosmos-sdk/issues/10189) Removed potential sources of non-determinism in upgrades
* [\#10422](https://github.com/cosmos/cosmos-sdk/pull/10422) and [\#10529](https://github.com/cosmos/cosmos-sdk/pull/10529) Add `MinCommissionRate` param to `x/staking` module.
* (x/gov) [#10763](https://github.com/cosmos/cosmos-sdk/pull/10763) modify the fields in `TallyParams` to use `string` instead of `bytes`
* [#10770](https://github.com/cosmos/cosmos-sdk/pull/10770) revert tx when block gas limit exceeded
* (x/gov) [\#10868](https://github.com/cosmos/cosmos-sdk/pull/10868) Bump gov to v1beta2. Both v1beta1 and v1beta2 queries and Msgs are accepted.
* [\#11011](https://github.com/cosmos/cosmos-sdk/pull/11011) Remove burning of deposits when qourum is not reached on a governance proposal and when the deposit is not fully met.
* [\#11019](https://github.com/cosmos/cosmos-sdk/pull/11019) Add `MsgCreatePermanentLockedAccount` and CLI method for creating permanent locked account
* (x/staking) [\#10885] (https://github.com/cosmos/cosmos-sdk/pull/10885) Add new `CancelUnbondingDelegation`
  transaction to `x/staking` module. Delegators can now cancel unbonding delegation entry and delegate back to validator.
* (x/feegrant) [\#10830](https://github.com/cosmos/cosmos-sdk/pull/10830) Expired allowances will be pruned from state.
* (x/authz,x/feegrant) [\#11214](https://github.com/cosmos/cosmos-sdk/pull/11214) Fix Amino JSON encoding of authz and feegrant Msgs to be consistent with other modules.
* (authz)[\#11060](https://github.com/cosmos/cosmos-sdk/pull/11060) Support grant with no expire time.
* (x/gov) [\#10868](https://github.com/cosmos/cosmos-sdk/pull/10868) Bump gov to v1. 

### Deprecated

* (x/upgrade) [\#9906](https://github.com/cosmos/cosmos-sdk/pull/9906) Deprecate `UpgradeConsensusState` gRPC query since this functionality is only used for IBC, which now has its own [IBC replacement](https://github.com/cosmos/ibc-go/blob/2c880a22e9f9cc75f62b527ca94aa75ce1106001/proto/ibc/core/client/v1/query.proto#L54)
* (types) [\#10948](https://github.com/cosmos/cosmos-sdk/issues/10948) Deprecate the types.DBBackend variable and types.NewLevelDB function. They are replaced by a new entry in `app.toml`: `app-db-backend` and `tendermint/tm-db`s `NewDB` function. If `app-db-backend` is defined, then it is used. Otherwise, if `types.DBBackend` is defined, it is used (until removed: [\#11241](https://github.com/cosmos/cosmos-sdk/issues/11241)). Otherwise, Tendermint config's `db-backend` is used.

## [v0.45.3](https://github.com/cosmos/cosmos-sdk/releases/tag/v0.45.3) - 2022-04-12

### Improvements

* [\#11562](https://github.com/cosmos/cosmos-sdk/pull/11562) Updated Tendermint to v0.34.19; `unsafe-reset-all` command has been moved to the `tendermint` sub-command.

### Features

* (x/upgrade) [\#11551](https://github.com/cosmos/cosmos-sdk/pull/11551) Update `ScheduleUpgrade` for chains to schedule an automated upgrade on `BeginBlock` without having to go though governance.

## [v0.45.2](https://github.com/cosmos/cosmos-sdk/releases/tag/v0.45.2) - 2022-04-05

### Features

* (tx) [#\11533](https://github.com/cosmos/cosmos-sdk/pull/11533) Register [`EIP191`](https://eips.ethereum.org/EIPS/eip-191) as an available `SignMode` for chains to use.
* [\#11430](https://github.com/cosmos/cosmos-sdk/pull/11430) Introduce a new `grpc-only` flag, such that when enabled, will start the node in a query-only mode. Note, gRPC MUST be enabled with this flag.
* (x/bank) [\#11417](https://github.com/cosmos/cosmos-sdk/pull/11417) Introduce a new `SpendableBalances` gRPC query that retrieves an account's total (paginated) spendable balances.
* (x/bank) [\#10771](https://github.com/cosmos/cosmos-sdk/pull/10771) Add safety check on bank module perms to allow module-specific mint restrictions (e.g. only minting a certain denom).
* (x/bank) [\#10771](https://github.com/cosmos/cosmos-sdk/pull/10771) Add `bank.BankKeeper.WithMintCoinsRestriction` function to restrict use of bank `MintCoins` usage. This function is not on the bank `Keeper` interface, so it's not API-breaking, but only additive on the keeper implementation.
* [\#10944](https://github.com/cosmos/cosmos-sdk/pull/10944) `x/authz` add all grants by grantee query
* [\#11124](https://github.com/cosmos/cosmos-sdk/pull/11124) Add `GetAllVersions` to application store
* (x/auth) [\#10880](https://github.com/cosmos/cosmos-sdk/pull/10880) Added a new query to the tx query service that returns a block with transactions fully decoded.
* [#11314](https://github.com/cosmos/cosmos-sdk/pull/11314) Add state rollback command.

### Bug Fixes

* [\#11354](https://github.com/cosmos/cosmos-sdk/pull/11355) Added missing pagination flag for `bank q total` query.
* [\#11197](https://github.com/cosmos/cosmos-sdk/pull/11197) Signing with multisig now works with multisig address which is not in the keyring. 
* (client) [\#11283](https://github.com/cosmos/cosmos-sdk/issues/11283) Support multiple keys for tx simulation and setting automatic gas for txs.
* (store) [\#11177](https://github.com/cosmos/cosmos-sdk/pull/11177) Update the prune `everything` strategy to store the last two heights.
* (store) [\#11117](https://github.com/cosmos/cosmos-sdk/pull/11117) Fix data race in store trace component
* (x/authz) [\#11252](https://github.com/cosmos/cosmos-sdk/pull/11252) Allow insufficient funds error for authz simulation
* (crypto) [\#11298](https://github.com/cosmos/cosmos-sdk/pull/11298) Fix cgo secp signature verification and update libscep256k1 library. 
* (crypto) [\#12122](https://github.com/cosmos/cosmos-sdk/pull/12122) Fix keyring migration issue.

### Improvements

* [\#9576](https://github.com/cosmos/cosmos-sdk/pull/9576) Add debug error message to query result when enabled
* (types) [\#11200](https://github.com/cosmos/cosmos-sdk/pull/11200) Added `Min()` and `Max()` operations on sdk.Coins.
* [#11267](https://github.com/cosmos/cosmos-sdk/pull/11267) Add hooks to allow app modules to add things to state-sync (backport #10961).

## [v0.45.1](https://github.com/cosmos/cosmos-sdk/releases/tag/v0.45.1) - 2022-02-03

### Bug Fixes

* (grpc) [\#10985](https://github.com/cosmos/cosmos-sdk/pull/10992) The `/cosmos/tx/v1beta1/txs/{hash}` endpoint returns a 404 when a tx does not exist.
* [\#10990](https://github.com/cosmos/cosmos-sdk/pull/10990) Fixes missing `iavl-cache-size` config parsing in `GetConfig` method.
* [#11222](https://github.com/cosmos/cosmos-sdk/pull/11222) reject query with block height in the future

### Improvements

* [\#10407](https://github.com/cosmos/cosmos-sdk/pull/10407) Added validation to `x/upgrade` module's `BeginBlock` to check accidental binary downgrades
* [\#10768](https://github.com/cosmos/cosmos-sdk/pull/10768) Extra logging in in-place store migrations.

## [v0.45.0](https://github.com/cosmos/cosmos-sdk/releases/tag/v0.45.0) - 2022-01-18

### State Machine Breaking

* [#10833](https://github.com/cosmos/cosmos-sdk/pull/10833) fix reported tx gas used when block gas limit exceeded.
* (auth) [\#10536](https://github.com/cosmos/cosmos-sdk/pull/10536]) Enable `SetSequence` for `ModuleAccount`.
* (store) [#10218](https://github.com/cosmos/cosmos-sdk/pull/10218) Charge gas even when there are no entries while seeking.
* (store) [#10247](https://github.com/cosmos/cosmos-sdk/pull/10247) Charge gas for the key length in gas meter.
* (x/gov) [\#10740](https://github.com/cosmos/cosmos-sdk/pull/10740) Increase maximum proposal description size from 5k characters to 10k characters.
* [#10814](https://github.com/cosmos/cosmos-sdk/pull/10814) revert tx when block gas limit exceeded.

### API Breaking Changes

* [\#10561](https://github.com/cosmos/cosmos-sdk/pull/10561) The `CommitMultiStore` interface contains a new `SetIAVLCacheSize` method
* [\#10922](https://github.com/cosmos/cosmos-sdk/pull/10922), [/#10956](https://github.com/cosmos/cosmos-sdk/pull/10956) Deprecate key `server.Generate*` functions and move them to `testutil` and support custom mnemonics in in-process testing network. Moved `TestMnemonic` from `testutil` package to `testdata`.
* [\#11049](https://github.com/cosmos/cosmos-sdk/pull/11049) Add custom tendermint config variables into root command. Allows App developers to set config.toml variables.

### Features

* [\#10614](https://github.com/cosmos/cosmos-sdk/pull/10614) Support in-place migration ordering

### Improvements

* [\#10486](https://github.com/cosmos/cosmos-sdk/pull/10486) store/cachekv's `Store.Write` conservatively
  looks up keys, but also uses the [map clearing idiom](https://bencher.orijtech.com/perfclinic/mapclearing/)
  to reduce the RAM usage, CPU time usage, and garbage collection pressure from clearing maps,
  instead of allocating new maps.
* (module) [\#10711](https://github.com/cosmos/cosmos-sdk/pull/10711) Panic at startup if the app developer forgot to add modules in the `SetOrder{BeginBlocker, EndBlocker, InitGenesis, ExportGenesis}` functions. This means that all modules, even those who have empty implementations for those methods, need to be added to `SetOrder*`.
* (types) [\#10076](https://github.com/cosmos/cosmos-sdk/pull/10076) Significantly speedup and lower allocations for `Coins.String()`.
* (auth) [\#10022](https://github.com/cosmos/cosmos-sdk/pull/10022) `AuthKeeper` interface in `x/auth` now includes a function `HasAccount`.
* [\#10393](https://github.com/cosmos/cosmos-sdk/pull/10393) Add `HasSupply` method to bank keeper to ensure that input denom actually exists on chain.

### Bug Fixes

* (std/codec) [/#10595](https://github.com/cosmos/cosmos-sdk/pull/10595) Add evidence to std/codec to be able to decode evidence in client interactions.
* (types) [\#9627](https://github.com/cosmos/cosmos-sdk/pull/9627) Fix nil pointer panic on `NewBigIntFromInt`.
* [#10725](https://github.com/cosmos/cosmos-sdk/pull/10725) populate `ctx.ConsensusParams` for begin/end blockers.
* [\#9829](https://github.com/cosmos/cosmos-sdk/pull/9829) Fixed Coin denom sorting not being checked during `Balance.Validate` check. Refactored the Validation logic to use `Coins.Validate` for `Balance.Coins`
* [\#10061](https://github.com/cosmos/cosmos-sdk/pull/10061) and [\#10515](https://github.com/cosmos/cosmos-sdk/pull/10515) Ensure that `LegacyAminoPubKey` struct correctly unmarshals from JSON

## [v0.44.8](https://github.com/cosmos/cosmos-sdk/releases/tag/v0.44.8) - 2022-04-12

### Improvements

* [\#11563](https://github.com/cosmos/cosmos-sdk/pull/11563) Updated Tendermint to v0.34.19; `unsafe-reset-all` command has been moved to the `tendermint` sub-command.

## [v0.44.7](https://github.com/cosmos/cosmos-sdk/releases/tag/v0.44.7) - 2022-04-04

### Features

* (x/bank) [\#10771](https://github.com/cosmos/cosmos-sdk/pull/10771) Add safety check on bank module perms to allow module-specific mint restrictions (e.g. only minting a certain denom).
* (x/bank) [\#10771](https://github.com/cosmos/cosmos-sdk/pull/10771) Add `bank.BankKeeper.WithMintCoinsRestriction` function to restrict use of bank `MintCoins` usage. This function is not on the bank `Keeper` interface, so it's not API-breaking, but only additive on the keeper implementation.

### Bug Fixes

* [\#11354](https://github.com/cosmos/cosmos-sdk/pull/11355) Added missing pagination flag for `bank q total` query.
* (store) [\#11177](https://github.com/cosmos/cosmos-sdk/pull/11177) Update the prune `everything` strategy to store the last two heights.
* (store) [\#11117](https://github.com/cosmos/cosmos-sdk/pull/11117) Fix data race in store trace component
* (x/authz) [\#11252](https://github.com/cosmos/cosmos-sdk/pull/11252) Allow insufficient funds error for authz simulation

### Improvements

* [\#9576](https://github.com/cosmos/cosmos-sdk/pull/9576) Add debug error message to query result when enabled

## [v0.44.6](https://github.com/cosmos/cosmos-sdk/releases/tag/v0.44.6) - 2022-02-02

### Features

* [\#11124](https://github.com/cosmos/cosmos-sdk/pull/11124) Add `GetAllVersions` to application store

### Bug Fixes

* (grpc) [\#10985](https://github.com/cosmos/cosmos-sdk/pull/10992) The `/cosmos/tx/v1beta1/txs/{hash}` endpoint returns a 404 when a tx does not exist.
* (std/codec) [/#10595](https://github.com/cosmos/cosmos-sdk/pull/10595) Add evidence to std/codec to be able to decode evidence in client interactions. 
* [#10725](https://github.com/cosmos/cosmos-sdk/pull/10725) populate `ctx.ConsensusParams` for begin/end blockers.
* [\#10061](https://github.com/cosmos/cosmos-sdk/pull/10061) and [\#10515](https://github.com/cosmos/cosmos-sdk/pull/10515) Ensure that `LegacyAminoPubKey` struct correctly unmarshals from JSON

### Improvements

* [#10823](https://github.com/cosmos/cosmos-sdk/pull/10823) updated ambiguous cli description for creating feegrant.

## [v0.44.5](https://github.com/cosmos/cosmos-sdk/releases/tag/v0.44.5) - 2021-12-02

### Improvements

* (baseapp) [\#10631](https://github.com/cosmos/cosmos-sdk/pull/10631)  Emit ante events even for the failed txs.
* (store) [\#10741](https://github.com/cosmos/cosmos-sdk/pull/10741) Significantly speedup iterator creation after delete heavy workloads. Significantly improves IBC migration times.

### Bug Fixes

* [\#10648](https://github.com/cosmos/cosmos-sdk/pull/10648) Upgrade IAVL to 0.17.3 to solve race condition bug in IAVL.

## [v0.44.4](https://github.com/cosmos/cosmos-sdk/releases/tag/v0.44.4) - 2021-11-25

### Improvements

* (types) [\#10630](https://github.com/cosmos/cosmos-sdk/pull/10630) Add an `Events` field to the `TxResponse` type that captures _all_ events emitted by a transaction, unlike `Logs` which only contains events emitted during message execution.
* (x/upgrade) [\#10532](https://github.com/cosmos/cosmos-sdk/pull/10532)  Add `keeper.DumpUpgradeInfoWithInfoToDisk` to include `Plan.Info` in the upgrade-info file.
* (store) [\#10544](https://github.com/cosmos/cosmos-sdk/pull/10544) Use the new IAVL iterator structure which significantly improves iterator performance.

### Bug Fixes

* [\#10827](https://github.com/cosmos/cosmos-sdk/pull/10827) Create query `Context` with requested block height
* [\#10414](https://github.com/cosmos/cosmos-sdk/pull/10414) Use `sdk.GetConfig().GetFullBIP44Path()` instead `sdk.FullFundraiserPath` to generate key
* (bank) [\#10394](https://github.com/cosmos/cosmos-sdk/pull/10394) Fix: query account balance by ibc denom.
* [\10608](https://github.com/cosmos/cosmos-sdk/pull/10608) Change the order of module migration by pushing x/auth to the end. Auth module depends on other modules and should be run last. We have updated the documentation to provide more details how to change module migration order. This is technically a breaking change, but only impacts updates between the upgrades with version change, hence migrating from the previous patch release doesn't cause new migration and doesn't break the state.
* [\#10674](https://github.com/cosmos/cosmos-sdk/pull/10674) Fix issue with `Error.Wrap` and `Error.Wrapf` usage with `errors.Is`.

## [v0.44.3](https://github.com/cosmos/cosmos-sdk/releases/tag/v0.44.3) - 2021-10-21

### Improvements

* [\#10768](https://github.com/cosmos/cosmos-sdk/pull/10768) Added extra logging for tracking in-place store migrations
* [\#10262](https://github.com/cosmos/cosmos-sdk/pull/10262) Remove unnecessary logging in `x/feegrant` simulation.
* [\#10327](https://github.com/cosmos/cosmos-sdk/pull/10327) Add null guard for possible nil `Amount` in tx fee `Coins`
* [\#10339](https://github.com/cosmos/cosmos-sdk/pull/10339) Improve performance of `removeZeroCoins` by only allocating memory when necessary
* [\#10045](https://github.com/cosmos/cosmos-sdk/pull/10045) Revert [#8549](https://github.com/cosmos/cosmos-sdk/pull/8549). Do not route grpc queries through Tendermint.
* (deps) [\#10375](https://github.com/cosmos/cosmos-sdk/pull/10375) Bump Tendermint to [v0.34.14](https://github.com/tendermint/tendermint/releases/tag/v0.34.14).
* [\#10024](https://github.com/cosmos/cosmos-sdk/pull/10024) `store/cachekv` performance improvement by reduced growth factor for iterator ranging by using binary searches to find dirty items when unsorted key count >= 1024.

### Bug Fixes

* (client) [#10226](https://github.com/cosmos/cosmos-sdk/pull/10226) Fix --home flag parsing.
* (rosetta) [\#10340](https://github.com/cosmos/cosmos-sdk/pull/10340) Use `GenesisChunked(ctx)` instead `Genesis(ctx)` to get genesis block height

## [v0.44.2](https://github.com/cosmos/cosmos-sdk/releases/tag/v0.44.2) - 2021-10-12

Security Release. No breaking changes related to 0.44.x.

## [v0.44.1](https://github.com/cosmos/cosmos-sdk/releases/tag/v0.44.1) - 2021-09-29

### Improvements

* (store) [\#10040](https://github.com/cosmos/cosmos-sdk/pull/10040) Bump IAVL to v0.17.1 which includes performance improvements on a batch load.
* (types) [\#10021](https://github.com/cosmos/cosmos-sdk/pull/10021) Speedup coins.AmountOf(), by removing many intermittent regex calls.
* [\#10077](https://github.com/cosmos/cosmos-sdk/pull/10077) Remove telemetry on `GasKV` and `CacheKV` store Get/Set operations, significantly improving their performance.
* (store) [\#10026](https://github.com/cosmos/cosmos-sdk/pull/10026) Improve CacheKVStore datastructures / algorithms, to no longer take O(N^2) time when interleaving iterators and insertions.

### Bug Fixes

* [\#9969](https://github.com/cosmos/cosmos-sdk/pull/9969) fix: use keyring in config for add-genesis-account cmd.
* (x/genutil) [#10104](https://github.com/cosmos/cosmos-sdk/pull/10104) Ensure the `init` command reads the `--home` flag value correctly.
* (x/feegrant) [\#10049](https://github.com/cosmos/cosmos-sdk/issues/10049) Fixed the error message when `period` or `period-limit` flag is not set on a feegrant grant transaction.

### Client Breaking Changes

* [\#9879](https://github.com/cosmos/cosmos-sdk/pull/9879) Modify ABCI Queries to use `abci.QueryRequest` Height field if it is non-zero, otherwise continue using context height.

## [v0.44.0](https://github.com/cosmos/cosmos-sdk/releases/tag/v0.44.0) - 2021-09-01

### Features

* [\#9860](https://github.com/cosmos/cosmos-sdk/pull/9860) Emit transaction fee in ante handler fee decorator. The event type is `tx` and the attribute is `fee`.

### Improvements

* (deps) [\#9956](https://github.com/cosmos/cosmos-sdk/pull/9956) Bump Tendermint to [v0.34.12](https://github.com/tendermint/tendermint/releases/tag/v0.34.12).

### Deprecated

* (x/upgrade) [\#9906](https://github.com/cosmos/cosmos-sdk/pull/9906) Deprecate `UpgradeConsensusState` gRPC query since this functionality is only used for IBC, which now has its own [IBC replacement](https://github.com/cosmos/ibc-go/blob/2c880a22e9f9cc75f62b527ca94aa75ce1106001/proto/ibc/core/client/v1/query.proto#L54)

### Bug Fixes

* [\#9965](https://github.com/cosmos/cosmos-sdk/pull/9965) Fixed `simd version` command output to report the right release tag.
* (x/upgrade) [\#10189](https://github.com/cosmos/cosmos-sdk/issues/10189) Removed potential sources of non-determinism in upgrades.

### Client Breaking Changes

* [\#10041](https://github.com/cosmos/cosmos-sdk/pull/10041) Remove broadcast & encode legacy REST endpoints. Please see the [REST Endpoints Migration guide](https://docs.cosmos.network/master/migrations/rest.html) to migrate to the new REST endpoints.

## [v0.43.0](https://github.com/cosmos/cosmos-sdk/releases/tag/v0.43.0) - 2021-08-10

### Features

* [\#6711](https://github.com/cosmos/cosmos-sdk/pull/6711) Make integration test suites reusable by apps, tests are exported in each module's `client/testutil` package.
* [\#8077](https://github.com/cosmos/cosmos-sdk/pull/8077) Added support for grpc-web, enabling browsers to communicate with a chain's gRPC server
* [\#8965](https://github.com/cosmos/cosmos-sdk/pull/8965) cosmos reflection now provides more information on the application such as: deliverable msgs, sdk.Config info etc (still in alpha stage).
* [\#8520](https://github.com/cosmos/cosmos-sdk/pull/8520) Add support for permanently locked vesting accounts.
* [\#8559](https://github.com/cosmos/cosmos-sdk/pull/8559) Added Protobuf compatible secp256r1 ECDSA signatures.
* [\#8786](https://github.com/cosmos/cosmos-sdk/pull/8786) Enabled secp256r1 in x/auth.
* (rosetta) [\#8729](https://github.com/cosmos/cosmos-sdk/pull/8729) Data API fully supports balance tracking. Construction API can now construct any message supported by the application.
* [\#8754](https://github.com/cosmos/cosmos-sdk/pull/8875) Added support for reverse iteration to pagination.
* (types) [\#9079](https://github.com/cosmos/cosmos-sdk/issues/9079) Add `AddAmount`/`SubAmount` methods to `sdk.Coin`.
* [#9088](https://github.com/cosmos/cosmos-sdk/pull/9088) Added implementation to ADR-28 Derived Addresses.
* [\#9133](https://github.com/cosmos/cosmos-sdk/pull/9133) Added hooks for governance actions.
* (x/staking) [\#9214](https://github.com/cosmos/cosmos-sdk/pull/9214) Added `new_shares` attribute inside `EventTypeDelegate` event.
* [\#9382](https://github.com/cosmos/cosmos-sdk/pull/9382) feat: add Dec.Float64() function.
* [\#9457](https://github.com/cosmos/cosmos-sdk/pull/9457) Add amino support for x/authz and x/feegrant Msgs.
* [\#9498](https://github.com/cosmos/cosmos-sdk/pull/9498) Added `Codec: codec.Codec` attribute to `client/Context` structure.
* [\#9540](https://github.com/cosmos/cosmos-sdk/pull/9540) Add output flag for query txs command.
* (errors) [\#8845](https://github.com/cosmos/cosmos-sdk/pull/8845) Add `Error.Wrap` handy method
* [\#8518](https://github.com/cosmos/cosmos-sdk/pull/8518) Help users of multisig wallets debug signature issues.
* [\#9573](https://github.com/cosmos/cosmos-sdk/pull/9573) ADR 040 implementation: New DB interface
* [\#9952](https://github.com/cosmos/cosmos-sdk/pull/9952) ADR 040: Implement in-memory DB backend
* [\#9848](https://github.com/cosmos/cosmos-sdk/pull/9848) ADR-040: Implement BadgerDB backend
* [\#9851](https://github.com/cosmos/cosmos-sdk/pull/9851) ADR-040: Implement RocksDB backend
* [\#10308](https://github.com/cosmos/cosmos-sdk/pull/10308) ADR-040: Implement DBConnection.Revert
* [\#9892](https://github.com/cosmos/cosmos-sdk/pull/9892) ADR-040: KV Store with decoupled storage and state commitment


### Client Breaking Changes

* [\#8363](https://github.com/cosmos/cosmos-sdk/pull/8363) Addresses no longer have a fixed 20-byte length. From the SDK modules' point of view, any 1-255 bytes-long byte array is a valid address.
* (crypto/ed25519) [\#8690] Adopt zip1215 ed2559 verification rules.
* [\#8849](https://github.com/cosmos/cosmos-sdk/pull/8849) Upgrade module no longer supports time based upgrades.
* [\#7477](https://github.com/cosmos/cosmos-sdk/pull/7477) Changed Bech32 Public Key serialization in the client facing functionality (CLI, MsgServer, QueryServer):
    * updated the keyring display structure (it uses protobuf JSON serialization) - the output is more verbose.
    * Renamed `MarshalAny` and `UnmarshalAny` to `MarshalInterface` and `UnmarshalInterface` respectively. These functions must take an interface as parameter (not a concrete type nor `Any` object). Underneath they use `Any` wrapping for correct protobuf serialization.
    * CLI: removed `--text` flag from `show-node-id` command; the text format for public keys is not used any more - instead we use ProtoJSON.
* (store) [\#8790](https://github.com/cosmos/cosmos-sdk/pull/8790) Reduce gas costs by 10x for transient store operations.
* [\#9139](https://github.com/cosmos/cosmos-sdk/pull/9139) Querying events:
    * via `ServiceMsg` TypeURLs (e.g. `message.action='/cosmos.bank.v1beta1.Msg/Send'`) does not work anymore,
    * via legacy `msg.Type()` (e.g. `message.action='send'`) is being deprecated, new `Msg`s won't emit these events.
    * Please use concrete `Msg` TypeURLs instead (e.g. `message.action='/cosmos.bank.v1beta1.MsgSend'`).
* [\#9859](https://github.com/cosmos/cosmos-sdk/pull/9859) The `default` pruning strategy now keeps the last 362880 blocks instead of 100. 362880 equates to roughly enough blocks to cover the entire unbonding period assuming a 21 day unbonding period and 5s block time.
* [\#9785](https://github.com/cosmos/cosmos-sdk/issues/9785) Missing coin denomination in logs


### API Breaking Changes

* (keyring) [#\8662](https://github.com/cosmos/cosmos-sdk/pull/8662) `NewMnemonic` now receives an additional `passphrase` argument to secure the key generated by the bip39 mnemonic.
* (x/bank) [\#8473](https://github.com/cosmos/cosmos-sdk/pull/8473) Bank keeper does not expose unsafe balance changing methods such as `SetBalance`, `SetSupply` etc.
* (x/staking) [\#8473](https://github.com/cosmos/cosmos-sdk/pull/8473) On genesis init, if non bonded pool and bonded pool balance, coming from the bank module, does not match what is saved in the staking state, the initialization will panic.
* (x/gov) [\#8473](https://github.com/cosmos/cosmos-sdk/pull/8473) On genesis init, if the gov module account balance, coming from bank module state, does not match the one in gov module state, the initialization will panic.
* (x/distribution) [\#8473](https://github.com/cosmos/cosmos-sdk/pull/8473) On genesis init, if the distribution module account balance, coming from bank module state, does not match the one in distribution module state, the initialization will panic.
* (client/keys) [\#8500](https://github.com/cosmos/cosmos-sdk/pull/8500) `InfoImporter` interface is removed from legacy keybase.
* (x/staking) [\#8505](https://github.com/cosmos/cosmos-sdk/pull/8505) `sdk.PowerReduction` has been renamed to `sdk.DefaultPowerReduction`, and most staking functions relying on power reduction take a new function argument, instead of relying on that global variable.
* [\#8629](https://github.com/cosmos/cosmos-sdk/pull/8629) Deprecated `SetFullFundraiserPath` from `Config` in favor of `SetPurpose` and `SetCoinType`.
* (x/upgrade) [\#8673](https://github.com/cosmos/cosmos-sdk/pull/8673) Remove IBC logic from x/upgrade. Deprecates IBC fields in an Upgrade Plan, an error will be thrown if they are set. IBC upgrade logic moved to 02-client and an IBC UpgradeProposal is added.
* (x/bank) [\#8517](https://github.com/cosmos/cosmos-sdk/pull/8517) `SupplyI` interface and `Supply` are removed and uses `sdk.Coins` for supply tracking
* (x/upgrade) [\#8743](https://github.com/cosmos/cosmos-sdk/pull/8743) `UpgradeHandler` includes a new argument `VersionMap` which helps facilitate in-place migrations.
* (x/auth) [\#8129](https://github.com/cosmos/cosmos-sdk/pull/8828) Updated `SigVerifiableTx.GetPubKeys` method signature to return error.
* (x/upgrade) [\7487](https://github.com/cosmos/cosmos-sdk/pull/8897) Upgrade `Keeper` takes new argument `ProtocolVersionSetter` which implements setting a protocol version on baseapp.
* (baseapp) [\7487](https://github.com/cosmos/cosmos-sdk/pull/8897) BaseApp's fields appVersion and version were swapped to match Tendermint's fields.
* [\#8682](https://github.com/cosmos/cosmos-sdk/pull/8682) `ante.NewAnteHandler` updated to receive all positional params as `ante.HandlerOptions` struct. If required fields aren't set, throws error accordingly.
* (x/staking/types) [\#7447](https://github.com/cosmos/cosmos-sdk/issues/7447) Remove bech32 PubKey support:
    * `ValidatorI` interface update: `GetConsPubKey` renamed to `TmConsPubKey` (this is to clarify the return type: consensus public key must be a tendermint key); `TmConsPubKey`, `GetConsAddr` methods return error.
    * `Validator` updated according to the `ValidatorI` changes described above.
    * `ToTmValidator` function: added `error` to return values.
    * `Validator.ConsensusPubkey` type changed from `string` to `codectypes.Any`.
    * `MsgCreateValidator.Pubkey` type changed from `string` to `codectypes.Any`.
* (client) [\#8926](https://github.com/cosmos/cosmos-sdk/pull/8926) `client/tx.PrepareFactory` has been converted to a private function, as it's only used internally.
* (auth/tx) [\#8926](https://github.com/cosmos/cosmos-sdk/pull/8926) The `ProtoTxProvider` interface used as a workaround for transaction simulation has been removed.
* (x/bank) [\#8798](https://github.com/cosmos/cosmos-sdk/pull/8798) `GetTotalSupply` is removed in favour of `GetPaginatedTotalSupply`
* (keyring) [\#8739](https://github.com/cosmos/cosmos-sdk/pull/8739) Rename InfoImporter -> LegacyInfoImporter.
* (x/bank/types) [\#9061](https://github.com/cosmos/cosmos-sdk/pull/9061) `AddressFromBalancesStore` now returns an error for invalid key instead of panic.
* (x/auth) [\#9144](https://github.com/cosmos/cosmos-sdk/pull/9144) The `NewTxTimeoutHeightDecorator` antehandler has been converted from a struct to a function.
* (codec) [\#9226](https://github.com/cosmos/cosmos-sdk/pull/9226) Rename codec interfaces and methods, to follow a general Go interfaces:
    * `codec.Marshaler` → `codec.Codec` (this defines objects which serialize other objects)
    * `codec.BinaryMarshaler` → `codec.BinaryCodec`
    * `codec.JSONMarshaler` → `codec.JSONCodec`
    * Removed `BinaryBare` suffix from `BinaryCodec` methods (`MarshalBinaryBare`, `UnmarshalBinaryBare`, ...)
    * Removed `Binary` infix from `BinaryCodec` methods (`MarshalBinaryLengthPrefixed`, `UnmarshalBinaryLengthPrefixed`, ...)
* [\#9139](https://github.com/cosmos/cosmos-sdk/pull/9139) `ServiceMsg` TypeURLs (e.g. `/cosmos.bank.v1beta1.Msg/Send`) have been removed, as they don't comply to the Probobuf `Any` spec. Please use `Msg` type TypeURLs (e.g. `/cosmos.bank.v1beta1.MsgSend`). This has multiple consequences:
    * The `sdk.ServiceMsg` struct has been removed.
    * `sdk.Msg` now only contains `ValidateBasic` and `GetSigners` methods. The remaining methods `GetSignBytes`, `Route` and `Type` are moved to `legacytx.LegacyMsg`.
    * The `RegisterCustomTypeURL` function and the `cosmos.base.v1beta1.ServiceMsg` interface have been removed from the interface registry.
* (codec) [\#9251](https://github.com/cosmos/cosmos-sdk/pull/9251) Rename `clientCtx.JSONMarshaler` to `clientCtx.JSONCodec` as per #9226.
* (x/bank) [\#9271](https://github.com/cosmos/cosmos-sdk/pull/9271) SendEnabledCoin(s) renamed to IsSendEnabledCoin(s) to better reflect its functionality.
* (x/bank) [\#9550](https://github.com/cosmos/cosmos-sdk/pull/9550) `server.InterceptConfigsPreRunHandler` now takes 2 additional arguments: customAppConfigTemplate and customAppConfig. If you don't need to customize these, simply put `""` and `nil`.
* [\#8245](https://github.com/cosmos/cosmos-sdk/pull/8245) Removed `simapp.MakeCodecs` and use `simapp.MakeTestEncodingConfig` instead.
* (x/capability) [\#9836](https://github.com/cosmos/cosmos-sdk/pull/9836) Removed `InitializeAndSeal(ctx sdk.Context)` and replaced with `Seal()`. App must add x/capability module to the begin blockers which will assure that the x/capability keeper is properly initialized. The x/capability begin blocker must be run before any other module which uses x/capability.

### State Machine Breaking

* (x/{bank,distrib,gov,slashing,staking}) [\#8363](https://github.com/cosmos/cosmos-sdk/issues/8363) Store keys have been modified to allow for variable-length addresses.
* (x/evidence) [\#8502](https://github.com/cosmos/cosmos-sdk/pull/8502) `HandleEquivocationEvidence` persists the evidence to state.
* (x/gov) [\#7733](https://github.com/cosmos/cosmos-sdk/pull/7733) ADR 037 Implementation: Governance Split Votes, use `MsgWeightedVote` to send a split vote. Sending a regular `MsgVote` will convert the underlying vote option into a weighted vote with weight 1.
* (x/bank) [\#8656](https://github.com/cosmos/cosmos-sdk/pull/8656) balance and supply are now correctly tracked via `coin_spent`, `coin_received`, `coinbase` and `burn` events.
* (x/bank) [\#8517](https://github.com/cosmos/cosmos-sdk/pull/8517) Supply is now stored and tracked as `sdk.Coins`
* (x/bank) [\#9051](https://github.com/cosmos/cosmos-sdk/pull/9051) Supply value is stored as `sdk.Int` rather than `string`.


### CLI Breaking Changes

* [\#8880](https://github.com/cosmos/cosmos-sdk/pull/8880) The CLI `simd migrate v0.40 ...` command has been renamed to `simd migrate v0.42`.
* [\#8628](https://github.com/cosmos/cosmos-sdk/issues/8628) Commands no longer print outputs using `stderr` by default
* [\#9134](https://github.com/cosmos/cosmos-sdk/pull/9134) Renamed the CLI flag `--memo` to `--note`.
* [\#9291](https://github.com/cosmos/cosmos-sdk/pull/9291) Migration scripts prior to v0.38 have been removed from the CLI `migrate` command. The oldest supported migration is v0.39->v0.42.
* [\#9371](https://github.com/cosmos/cosmos-sdk/pull/9371) Non-zero default fees/Server will error if there's an empty value for min-gas-price in app.toml
* [\#9827](https://github.com/cosmos/cosmos-sdk/pull/9827) Ensure input parity of validator public key input between `tx staking create-validator` and `gentx`.
* [\#9621](https://github.com/cosmos/cosmos-sdk/pull/9621) Rollback [\#9371](https://github.com/cosmos/cosmos-sdk/pull/9371) and log warning if there's an empty value for min-gas-price in app.toml

### Improvements

* (store) [\#8012](https://github.com/cosmos/cosmos-sdk/pull/8012) Implementation of ADR-038 WriteListener and listen.KVStore
* (x/bank) [\#8614](https://github.com/cosmos/cosmos-sdk/issues/8614) Add `Name` and `Symbol` fields to denom metadata
* (x/auth) [\#8522](https://github.com/cosmos/cosmos-sdk/pull/8522) Allow to query all stored accounts
* (crypto/types) [\#8600](https://github.com/cosmos/cosmos-sdk/pull/8600) `CompactBitArray`: optimize the `NumTrueBitsBefore` method and add an `Equal` method.
* (x/upgrade) [\#8743](https://github.com/cosmos/cosmos-sdk/pull/8743) Add tracking module versions as per ADR-041
* (types) [\#8962](https://github.com/cosmos/cosmos-sdk/issues/8962) Add `Abs()` method to `sdk.Int`.
* (x/bank) [\#8950](https://github.com/cosmos/cosmos-sdk/pull/8950) Improve efficiency on supply updates.
* (store) [\#8811](https://github.com/cosmos/cosmos-sdk/pull/8811) store/cachekv: use typed `types/kv.List` instead of `container/list.List`. The change brings time spent on the time assertion cummulatively to 580ms down from 6.88s.
* (keyring) [\#8826](https://github.com/cosmos/cosmos-sdk/pull/8826) add trust to macOS Keychain for calling apps by default, avoiding repeating keychain popups that appears when dealing with keyring (key add, list, ...) operations.
* (makefile) [\#7933](https://github.com/cosmos/cosmos-sdk/issues/7933) Use Docker to generate swagger files.
* (crypto/types) [\#9196](https://github.com/cosmos/cosmos-sdk/pull/9196) Fix negative index accesses in CompactUnmarshal,GetIndex,SetIndex
* (makefile) [\#9192](https://github.com/cosmos/cosmos-sdk/pull/9192) Reuse proto containers in proto related jobs.
* [\#9205](https://github.com/cosmos/cosmos-sdk/pull/9205) Improve readability in `abci` handleQueryP2P
* [\#9231](https://github.com/cosmos/cosmos-sdk/pull/9231) Remove redundant staking errors.
* [\#9314](https://github.com/cosmos/cosmos-sdk/pull/9314) Update Rosetta SDK to upstream's latest release.
* (gRPC-Web) [\#9493](https://github.com/cosmos/cosmos-sdk/pull/9493) Add `EnableUnsafeCORS` flag to grpc-web config.
* (x/params) [\#9481](https://github.com/cosmos/cosmos-sdk/issues/9481) Speedup simulator for parameter change proposals.
* (x/staking) [\#9423](https://github.com/cosmos/cosmos-sdk/pull/9423) Staking delegations now returns empty list instead of rpc error when no records found.
* (x/auth) [\#9553](https://github.com/cosmos/cosmos-sdk/pull/9553) The `--multisig` flag now accepts both a name and address.
* [\#8549](https://github.com/cosmos/cosmos-sdk/pull/8549) Make gRPC requests go through tendermint Query
* [\#8093](https://github.com/cosmos/cosmos-sdk/pull/8093) Limit usage of context.background.
* [\#8460](https://github.com/cosmos/cosmos-sdk/pull/8460) Ensure b.ReportAllocs() in all the benchmarks
* [\#8461](https://github.com/cosmos/cosmos-sdk/pull/8461) Fix upgrade tx commands not showing up in CLI


### Bug Fixes

* (gRPC) [\#8945](https://github.com/cosmos/cosmos-sdk/pull/8945) gRPC reflection now works correctly.
* (keyring) [#\8635](https://github.com/cosmos/cosmos-sdk/issues/8635) Remove hardcoded default passphrase value on `NewMnemonic`
* (x/bank) [\#8434](https://github.com/cosmos/cosmos-sdk/pull/8434) Fix legacy REST API `GET /bank/total` and `GET /bank/total/{denom}` in swagger
* (x/slashing) [\#8427](https://github.com/cosmos/cosmos-sdk/pull/8427) Fix query signing infos command
* (x/bank/types) [\#9112](https://github.com/cosmos/cosmos-sdk/pull/9112) fix AddressFromBalancesStore address length overflow
* (x/bank) [\#9229](https://github.com/cosmos/cosmos-sdk/pull/9229) Now zero coin balances cannot be added to balances & supply stores. If any denom becomes zero corresponding key gets deleted from store. State migration: [\#9664](https://github.com/cosmos/cosmos-sdk/pull/9664).
* [\#9363](https://github.com/cosmos/cosmos-sdk/pull/9363) Check store key uniqueness in app wiring.
* [\#9460](https://github.com/cosmos/cosmos-sdk/pull/9460) Fix lint error in `MigratePrefixAddress`.
* [\#9480](https://github.com/cosmos/cosmos-sdk/pull/9480) Fix added keys when using `--dry-run`.
* (types) [\#9511](https://github.com/cosmos/cosmos-sdk/pull/9511) Change `maxBitLen` of `sdk.Int` and `sdk.Dec`  to handle max ERC20 value.
* [\#9454](https://github.com/cosmos/cosmos-sdk/pull/9454) Fix testnet command with --node-dir-prefix accepts `-` and change `node-dir-prefix token` to `testtoken`.
* (keyring) [\#9562](https://github.com/cosmos/cosmos-sdk/pull/9563) fix keyring kwallet backend when using with empty wallet.
* (keyring) [\#9583](https://github.com/cosmos/cosmos-sdk/pull/9583) Fix correct population of legacy `Vote.Option` field for votes with 1 VoteOption of weight 1.
* (x/distinction) [\#8918](https://github.com/cosmos/cosmos-sdk/pull/8918) Fix module's parameters validation.
* (x/gov/types) [\#8586](https://github.com/cosmos/cosmos-sdk/pull/8586) Fix bug caused by NewProposal that unnecessarily creates a Proposal object that’s discarded on any error.
* [\#8580](https://github.com/cosmos/cosmos-sdk/pull/8580) Use more cheaper method from the math/big package that provides a way to trivially check if a value is zero with .BitLen() == 0
* [\#8567](https://github.com/cosmos/cosmos-sdk/pull/8567) Fix bug by introducing pagination to GetValidatorSetByHeight response
* (x/bank) [\#8531](https://github.com/cosmos/cosmos-sdk/pull/8531) Fix bug caused by ignoring errors returned by Balance.GetAddress()
* (server) [\#8399](https://github.com/cosmos/cosmos-sdk/pull/8399) fix gRPC-web flag default value
* [\#8282](https://github.com/cosmos/cosmos-sdk/pull/8282) fix zero time checks
* (cli) [\#9593](https://github.com/cosmos/cosmos-sdk/pull/9593) Check if chain-id is blank before verifying signatures in multisign and error.
* [\#9720](https://github.com/cosmos/cosmos-sdk/pull/9720) Feegrant grant cli granter now accepts key name as well as address in general and accepts only address in --generate-only mode
* [\#9793](https://github.com/cosmos/cosmos-sdk/pull/9793) Fixed ECDSA/secp256r1 transaction malleability.
* (server) [#9704](https://github.com/cosmos/cosmos-sdk/pull/9704) Start GRPCWebServer in goroutine, avoid blocking other services from starting.
* (bank) [\#9687](https://github.com/cosmos/cosmos-sdk/issues/9687) fixes [\#9159](https://github.com/cosmos/cosmos-sdk/issues/9159). Added migration to prune balances with zero coins.


### Deprecated

* (grpc) [\#8926](https://github.com/cosmos/cosmos-sdk/pull/8926) The `tx` field in `SimulateRequest` has been deprecated, prefer to pass `tx_bytes` instead.
* (sdk types) [\#9498](https://github.com/cosmos/cosmos-sdk/pull/9498) `clientContext.JSONCodec` will be removed in the next version. use `clientContext.Codec` instead.

## [v0.42.10](https://github.com/cosmos/cosmos-sdk/releases/tag/v0.42.10) - 2021-09-28

### Improvements

* (store) [\#10026](https://github.com/cosmos/cosmos-sdk/pull/10026) Improve CacheKVStore datastructures / algorithms, to no longer take O(N^2) time when interleaving iterators and insertions.
* (store) [\#10040](https://github.com/cosmos/cosmos-sdk/pull/10040) Bump IAVL to v0.17.1 which includes performance improvements on a batch load.
* [\#10211](https://github.com/cosmos/cosmos-sdk/pull/10211) Backport of the mechanism to reject redundant IBC transactions from [ibc-go \#235](https://github.com/cosmos/ibc-go/pull/235).

### Bug Fixes

* [\#9969](https://github.com/cosmos/cosmos-sdk/pull/9969) fix: use keyring in config for add-genesis-account cmd.

### Client Breaking Changes

* [\#9879](https://github.com/cosmos/cosmos-sdk/pull/9879) Modify ABCI Queries to use `abci.QueryRequest` Height field if it is non-zero, otherwise continue using context height.

### API Breaking Changes

* [\#10077](https://github.com/cosmos/cosmos-sdk/pull/10077) Remove telemetry on `GasKV` and `CacheKV` store Get/Set operations, significantly improving their performance.

## [v0.42.9](https://github.com/cosmos/cosmos-sdk/releases/tag/v0.42.9) - 2021-08-04

### Bug Fixes

* [\#9835](https://github.com/cosmos/cosmos-sdk/pull/9835) Moved capability initialization logic to BeginBlocker to fix nondeterminsim issue mentioned in [\#9800](https://github.com/cosmos/cosmos-sdk/issues/9800). Applications must now include the capability module in their BeginBlocker order before any module that uses capabilities gets run.
* [\#9201](https://github.com/cosmos/cosmos-sdk/pull/9201) Fixed `<app> init --recover` flag.


### API Breaking Changes

* [\#9835](https://github.com/cosmos/cosmos-sdk/pull/9835) The `InitializeAndSeal` API has not changed, however it no longer initializes the in-memory state. `InitMemStore` has been introduced to serve this function, which will be called either in `InitChain` or `BeginBlock` (whichever is first after app start). Nodes may run this version on a network running 0.42.x, however, they must update their app.go files to include the capability module in their begin blockers.

### Client Breaking Changes

* [\#9781](https://github.com/cosmos/cosmos-sdk/pull/9781) Improve`withdraw-all-rewards` UX when broadcast mode `async` or `async` is used.

## [v0.42.8](https://github.com/cosmos/cosmos-sdk/releases/tag/v0.42.8) - 2021-07-30

### Features

* [\#9750](https://github.com/cosmos/cosmos-sdk/pull/9750) Emit events for tx signature and sequence, so clients can now query txs by signature (`tx.signature='<base64_sig>'`) or by address and sequence combo (`tx.acc_seq='<addr>/<seq>'`).

### Improvements

* (cli) [\#9717](https://github.com/cosmos/cosmos-sdk/pull/9717) Added CLI flag `--output json/text` to `tx` cli commands.

### Bug Fixes

* [\#9766](https://github.com/cosmos/cosmos-sdk/pull/9766) Fix hardcoded ledger signing algorithm on `keys add` command.

## [v0.42.7](https://github.com/cosmos/cosmos-sdk/releases/tag/v0.42.7) - 2021-07-09

### Improvements

* (baseapp) [\#9578](https://github.com/cosmos/cosmos-sdk/pull/9578) Return `Baseapp`'s `trace` value for logging error stack traces.

### Bug Fixes

* (x/ibc) [\#9640](https://github.com/cosmos/cosmos-sdk/pull/9640) Fix IBC Transfer Ack Success event as it was initially emitting opposite value.
* [\#9645](https://github.com/cosmos/cosmos-sdk/pull/9645) Use correct Prometheus format for metric labels.
* [\#9299](https://github.com/cosmos/cosmos-sdk/pull/9299) Fix `[appd] keys parse cosmos1...` freezing.
* (keyring) [\#9563](https://github.com/cosmos/cosmos-sdk/pull/9563) fix keyring kwallet backend when using with empty wallet.
* (x/capability) [\#9392](https://github.com/cosmos/cosmos-sdk/pull/9392) initialization fix, which fixes the consensus error when using statesync.

## [v0.42.6](https://github.com/cosmos/cosmos-sdk/releases/tag/v0.42.6) - 2021-06-18

### Improvements

* [\#9428](https://github.com/cosmos/cosmos-sdk/pull/9428) Optimize bank InitGenesis. Added `k.initBalances`.
* [\#9429](https://github.com/cosmos/cosmos-sdk/pull/9429) Add `cosmos_sdk_version` to node_info
* [\#9541](https://github.com/cosmos/cosmos-sdk/pull/9541) Bump tendermint dependency to v0.34.11.

### Bug Fixes

* [\#9385](https://github.com/cosmos/cosmos-sdk/pull/9385) Fix IBC `query ibc client header` cli command. Support historical queries for query header/node-state commands.
* [\#9401](https://github.com/cosmos/cosmos-sdk/pull/9401) Fixes incorrect export of IBC identifier sequences. Previously, the next identifier sequence for clients/connections/channels was not set during genesis export. This resulted in the next identifiers being generated on the new chain to reuse old identifiers (the sequences began again from 0).
* [\#9408](https://github.com/cosmos/cosmos-sdk/pull/9408) Update simapp to use correct default broadcast mode.
* [\#9513](https://github.com/cosmos/cosmos-sdk/pull/9513) Fixes testnet CLI command. Testnet now updates the supply in genesis. Previously, when using add-genesis-account and testnet together, inconsistent genesis files would be produced, as only add-genesis-account was updating the supply.
* (x/gov) [\#8813](https://github.com/cosmos/cosmos-sdk/pull/8813) fix `GET /cosmos/gov/v1beta1/proposals/{proposal_id}/deposits` to include initial deposit

### Features

* [\#9383](https://github.com/cosmos/cosmos-sdk/pull/9383) New CLI command `query ibc-transfer escrow-address <port> <channel id>` to get the escrow address for a channel; can be used to then query balance of escrowed tokens
* (baseapp, types) [#\9390](https://github.com/cosmos/cosmos-sdk/pull/9390) Add current block header hash to `Context`
* (store) [\#9403](https://github.com/cosmos/cosmos-sdk/pull/9403) Add `RefundGas` function to `GasMeter` interface

## [v0.42.5](https://github.com/cosmos/cosmos-sdk/releases/tag/v0.42.5) - 2021-05-18

### Bug Fixes

* [\#9514](https://github.com/cosmos/cosmos-sdk/issues/9514) Fix panic when retrieving the `BlockGasMeter` on `(Re)CheckTx` mode.
* [\#9235](https://github.com/cosmos/cosmos-sdk/pull/9235) CreateMembershipProof/CreateNonMembershipProof now returns an error
if input key is empty, or input data contains empty key.
* [\#9108](https://github.com/cosmos/cosmos-sdk/pull/9108) Fixed the bug with querying multisig account, which is not showing threshold and public_keys.
* [\#9345](https://github.com/cosmos/cosmos-sdk/pull/9345) Fix ARM support.
* [\#9040](https://github.com/cosmos/cosmos-sdk/pull/9040) Fix ENV variables binding to CLI flags for client config.

### Features

* [\#8953](https://github.com/cosmos/cosmos-sdk/pull/8953) Add the `config` CLI subcommand back to the SDK, which saves client-side configuration in a `client.toml` file.

## [v0.42.4](https://github.com/cosmos/cosmos-sdk/releases/tag/v0.42.4) - 2021-04-08

### Client Breaking Changes

* [\#9026](https://github.com/cosmos/cosmos-sdk/pull/9026) By default, the `tx sign` and `tx sign-batch` CLI commands use SIGN_MODE_DIRECT to sign transactions for local pubkeys. For multisigs and ledger keys, the default LEGACY_AMINO_JSON is used.

### Bug Fixes

* (gRPC) [\#9015](https://github.com/cosmos/cosmos-sdk/pull/9015) Fix invalid status code when accessing gRPC endpoints.
* [\#9026](https://github.com/cosmos/cosmos-sdk/pull/9026) Fixed the bug that caused the `gentx` command to fail for Ledger keys.

### Improvements

* [\#9081](https://github.com/cosmos/cosmos-sdk/pull/9081) Upgrade Tendermint to v0.34.9 that includes a security issue fix for Tendermint light clients.

## [v0.42.3](https://github.com/cosmos/cosmos-sdk/releases/tag/v0.42.3) - 2021-03-24

This release fixes a security vulnerability identified in x/bank.

## [v0.42.2](https://github.com/cosmos/cosmos-sdk/releases/tag/v0.42.2) - 2021-03-19

### Improvements

* (grpc) [\#8815](https://github.com/cosmos/cosmos-sdk/pull/8815) Add orderBy parameter to `TxsByEvents` endpoint.
* (cli) [\#8826](https://github.com/cosmos/cosmos-sdk/pull/8826) Add trust to macOS Keychain for caller app by default.
* (store) [\#8811](https://github.com/cosmos/cosmos-sdk/pull/8811) store/cachekv: use typed types/kv.List instead of container/list.List

### Bug Fixes

* (crypto) [\#8841](https://github.com/cosmos/cosmos-sdk/pull/8841) Fix legacy multisig amino marshaling, allowing migrations to work between v0.39 and v0.40+.
* (cli tx) [\8873](https://github.com/cosmos/cosmos-sdk/pull/8873) add missing `--output-document` option to `app tx multisign-batch`.

## [v0.42.1](https://github.com/cosmos/cosmos-sdk/releases/tag/v0.42.1) - 2021-03-10

This release fixes security vulnerability identified in the simapp.

## [v0.42.0](https://github.com/cosmos/cosmos-sdk/releases/tag/v0.42.0) - 2021-03-08

**IMPORTANT**: This release contains an important security fix for all non Cosmos Hub chains running Stargate version of the Cosmos SDK (>0.40). Non-hub chains should not be using any version of the SDK in the v0.40.x or v0.41.x release series. See [#8461](https://github.com/cosmos/cosmos-sdk/pull/8461) for more details.

### Improvements

* (x/ibc) [\#8624](https://github.com/cosmos/cosmos-sdk/pull/8624) Emit full header in IBC UpdateClient message.
* (x/crisis) [\#8621](https://github.com/cosmos/cosmos-sdk/issues/8621) crisis invariants names now print to loggers.

### Bug fixes

* (x/evidence) [\#8461](https://github.com/cosmos/cosmos-sdk/pull/8461) Fix bech32 prefix in evidence validator address conversion
* (x/gov) [\#8806](https://github.com/cosmos/cosmos-sdk/issues/8806) Fix q gov proposals command's mishandling of the --status parameter's values.

## [v0.41.4](https://github.com/cosmos/cosmos-sdk/releases/tag/v0.41.3) - 2021-03-02

**IMPORTANT**: Due to a bug in the v0.41.x series with how evidence handles validator consensus addresses #8461, SDK based chains that are not using the default bech32 prefix (cosmos, aka all chains except for t
he Cosmos Hub) should not use this release or any release in the v0.41.x series. Please see #8668 for tracking & timeline for the v0.42.0 release, which will include a fix for this issue.

### Features

* [\#7787](https://github.com/cosmos/cosmos-sdk/pull/7787) Add multisign-batch command.

### Bug fixes

* [\#8730](https://github.com/cosmos/cosmos-sdk/pull/8730) Allow REST endpoint to query txs with multisig addresses.
* [\#8680](https://github.com/cosmos/cosmos-sdk/issues/8680) Fix missing timestamp in GetTxsEvent response [\#8732](https://github.com/cosmos/cosmos-sdk/pull/8732).
* [\#8681](https://github.com/cosmos/cosmos-sdk/issues/8681) Fix missing error message when calling GetTxsEvent [\#8732](https://github.com/cosmos/cosmos-sdk/pull/8732)
* (server) [\#8641](https://github.com/cosmos/cosmos-sdk/pull/8641) Fix Tendermint and application configuration reading from file
* (client/keys) [\#8639](https://github.com/cosmos/cosmos-sdk/pull/8639) Fix keys migrate for mulitisig, offline, and ledger keys. The migrate command now takes a positional old_home_dir argument.

### Improvements

* (store/cachekv), (x/bank/types) [\#8719](https://github.com/cosmos/cosmos-sdk/pull/8719) algorithmically fix pathologically slow code
* [\#8701](https://github.com/cosmos/cosmos-sdk/pull/8701) Upgrade tendermint v0.34.8.
* [\#8714](https://github.com/cosmos/cosmos-sdk/pull/8714) Allow accounts to have a balance of 0 at genesis.

## [v0.41.3](https://github.com/cosmos/cosmos-sdk/releases/tag/v0.41.3) - 2021-02-18

### Bug Fixes

* [\#8617](https://github.com/cosmos/cosmos-sdk/pull/8617) Fix build failures caused by a small API breakage introduced in tendermint v0.34.7.

## [v0.41.2](https://github.com/cosmos/cosmos-sdk/releases/tag/v0.41.2) - 2021-02-18

### Improvements

* Bump tendermint dependency to v0.34.7.

## [v0.41.1](https://github.com/cosmos/cosmos-sdk/releases/tag/v0.41.1) - 2021-02-17

### Bug Fixes

* (grpc) [\#8549](https://github.com/cosmos/cosmos-sdk/pull/8549) Make gRPC requests go through ABCI and disallow concurrency.
* (x/staking) [\#8546](https://github.com/cosmos/cosmos-sdk/pull/8546) Fix caching bug where concurrent calls to GetValidator could cause a node to crash
* (server) [\#8481](https://github.com/cosmos/cosmos-sdk/pull/8481) Don't create files when running `{appd} tendermint show-*` subcommands.
* (client/keys) [\#8436](https://github.com/cosmos/cosmos-sdk/pull/8436) Fix keybase->keyring keys migration.
* (crypto/hd) [\#8607](https://github.com/cosmos/cosmos-sdk/pull/8607) Make DerivePrivateKeyForPath error and not panic on trailing slashes.

### Improvements

* (x/ibc) [\#8458](https://github.com/cosmos/cosmos-sdk/pull/8458) Add `packet_connection` attribute to ibc events to enable relayer filtering
* [\#8396](https://github.com/cosmos/cosmos-sdk/pull/8396) Add support for ARM platform
* (x/bank) [\#8479](https://github.com/cosmos/cosmos-sdk/pull/8479) Aditional client denom metadata validation for `base` and `display` denoms.
* (codec/types) [\#8605](https://github.com/cosmos/cosmos-sdk/pull/8605) Avoid unnecessary allocations for NewAnyWithCustomTypeURL on error.

## [v0.41.0](https://github.com/cosmos/cosmos-sdk/releases/tag/v0.41.0) - 2021-01-26

### State Machine Breaking

* (x/ibc) [\#8266](https://github.com/cosmos/cosmos-sdk/issues/8266) Add amino JSON support for IBC MsgTransfer in order to support Ledger text signing transfer transactions.
* (x/ibc) [\#8404](https://github.com/cosmos/cosmos-sdk/pull/8404) Reorder IBC `ChanOpenAck` and `ChanOpenConfirm` handler execution to perform core handler first, followed by application callbacks.



### Bug Fixes

* (simapp) [\#8418](https://github.com/cosmos/cosmos-sdk/pull/8418) Add balance coin to supply when adding a new genesis account
* (x/bank) [\#8417](https://github.com/cosmos/cosmos-sdk/pull/8417) Validate balances and coin denom metadata on genesis

## [v0.40.1](https://github.com/cosmos/cosmos-sdk/releases/tag/v0.40.1) - 2021-01-19

### Improvements

* (x/bank) [\#8302](https://github.com/cosmos/cosmos-sdk/issues/8302) Add gRPC and CLI queries for client denomination metadata.
* (tendermint) Bump Tendermint version to [v0.34.3](https://github.com/tendermint/tendermint/releases/tag/v0.34.3).

### Bug Fixes

* [\#8085](https://github.com/cosmos/cosmos-sdk/pull/8058) fix zero time checks
* [\#8280](https://github.com/cosmos/cosmos-sdk/pull/8280) fix GET /upgrade/current query
* (x/auth) [\#8287](https://github.com/cosmos/cosmos-sdk/pull/8287) Fix `tx sign --signature-only` to return correct sequence value in signature.
* (build) [\8300](https://github.com/cosmos/cosmos-sdk/pull/8300), [\8301](https://github.com/cosmos/cosmos-sdk/pull/8301) Fix reproducible builds
* (types/errors) [\#8355](https://github.com/cosmos/cosmos-sdk/pull/8355) Fix errorWrap `Is` method.
* (x/ibc) [\#8341](https://github.com/cosmos/cosmos-sdk/pull/8341) Fix query latest consensus state.
* (proto) [\#8350](https://github.com/cosmos/cosmos-sdk/pull/8350), [\#8361](https://github.com/cosmos/cosmos-sdk/pull/8361) Update gogo proto deps with v1.3.2 security fixes
* (x/ibc) [\#8359](https://github.com/cosmos/cosmos-sdk/pull/8359) Add missing UnpackInterfaces functions to IBC Query Responses. Fixes 'cannot unpack Any' error for IBC types.
* (x/bank) [\#8317](https://github.com/cosmos/cosmos-sdk/pull/8317) Fix panic when querying for a not found client denomination metadata.


## [v0.40.0](https://github.com/cosmos/cosmos-sdk/releases/tag/v0.40.0) - 2021-01-08

v0.40.0, known as the Stargate release of the Cosmos SDK, is one of the largest releases
of the Cosmos SDK since launch. Please read through this changelog and [release notes](https://github.com/cosmos/cosmos-sdk/blob/v0.40.0/RELEASE_NOTES.md) to make
sure you are aware of any relevant breaking changes.

### Client Breaking Changes

* **CLI**
    * (client/keys) [\#5889](https://github.com/cosmos/cosmos-sdk/pull/5889) remove `keys update` command.
    * (x/auth) [\#5844](https://github.com/cosmos/cosmos-sdk/pull/5844) `tx sign` command now returns an error when signing is attempted with offline/multisig keys.
    * (x/auth) [\#6108](https://github.com/cosmos/cosmos-sdk/pull/6108) `tx sign` command's `--validate-signatures` flag is migrated into a `tx validate-signatures` standalone command.
    * (x/auth) [#7788](https://github.com/cosmos/cosmos-sdk/pull/7788) Remove `tx auth` subcommands, all auth subcommands exist as `tx <subcommand>`
    * (x/genutil) [\#6651](https://github.com/cosmos/cosmos-sdk/pull/6651) The `gentx` command has been improved. No longer are `--from` and `--name` flags required. Instead, a single argument, `name`, is required which refers to the key pair in the Keyring. In addition, an optional
  `--moniker` flag can be provided to override the moniker found in `config.toml`.
    * (x/upgrade) [#7697](https://github.com/cosmos/cosmos-sdk/pull/7697) Rename flag name "--time" to "--upgrade-time", "--info" to "--upgrade-info", to keep it consistent with help message.
* **REST / Queriers**
    * (api) [\#6426](https://github.com/cosmos/cosmos-sdk/pull/6426) The ability to start an out-of-process API REST server has now been removed. Instead, the API server is now started in-process along with the application and Tendermint. Configuration options have been added to `app.toml` to enable/disable the API server along with additional HTTP server options.
    * (client) [\#7246](https://github.com/cosmos/cosmos-sdk/pull/7246) The rest server endpoint `/swagger-ui/` is replaced by `/swagger/`, and contains swagger documentation for gRPC Gateway routes in addition to legacy REST routes. Swagger API is exposed only if set in `app.toml`.
    * (x/auth) [\#5702](https://github.com/cosmos/cosmos-sdk/pull/5702) The `x/auth` querier route has changed from `"acc"` to `"auth"`.
    * (x/bank) [\#5572](https://github.com/cosmos/cosmos-sdk/pull/5572) The `/bank/balances/{address}` endpoint now returns all account balances or a single balance by denom when the `denom` query parameter is present.
    * (x/evidence) [\#5952](https://github.com/cosmos/cosmos-sdk/pull/5952) Remove CLI and REST handlers for querying `x/evidence` parameters.
    * (x/gov) [#6295](https://github.com/cosmos/cosmos-sdk/pull/6295) Fix typo in querying governance params.
* **General**
    * (baseapp) [\#6384](https://github.com/cosmos/cosmos-sdk/pull/6384) The `Result.Data` is now a Protocol Buffer encoded binary blob of type `TxData`. The `TxData` contains `Data` which contains a list of Protocol Buffer encoded message data and the corresponding message type.
    * (client) [\#5783](https://github.com/cosmos/cosmos-sdk/issues/5783) Unify all coins representations on JSON client requests for governance proposals.
    * (crypto) [\#7419](https://github.com/cosmos/cosmos-sdk/pull/7419) The SDK doesn't use Tendermint's `crypto.PubKey`
      interface anymore, and uses instead it's own `PubKey` interface, defined in `crypto/types`. Replace all instances of
      `crypto.PubKey` by `cryptotypes.Pubkey`.
    * (store/rootmulti) [\#6390](https://github.com/cosmos/cosmos-sdk/pull/6390) Proofs of empty stores are no longer supported.
    * (store/types) [\#5730](https://github.com/cosmos/cosmos-sdk/pull/5730) store.types.Cp() is removed in favour of types.CopyBytes().
    * (x/auth) [\#6054](https://github.com/cosmos/cosmos-sdk/pull/6054) Remove custom JSON marshaling for base accounts as multsigs cannot be bech32 decoded.
    * (x/auth/vesting) [\#6859](https://github.com/cosmos/cosmos-sdk/pull/6859) Custom JSON marshaling of vesting accounts was removed. Vesting accounts are now marshaled using their default proto or amino JSON representation.
    * (x/bank) [\#5785](https://github.com/cosmos/cosmos-sdk/issues/5785) In x/bank errors, JSON strings coerced to valid UTF-8 bytes at JSON marshalling time
  are now replaced by human-readable expressions. This change can potentially break compatibility with all those client side tools
  that parse log messages.
    * (x/evidence) [\#7538](https://github.com/cosmos/cosmos-sdk/pull/7538) The ABCI's `Result.Data` field for
    `MsgSubmitEvidence` responses does not contain the raw evidence's hash, but the protobuf encoded
    `MsgSubmitEvidenceResponse` struct.
    * (x/gov) [\#7533](https://github.com/cosmos/cosmos-sdk/pull/7533) The ABCI's `Result.Data` field for
    `MsgSubmitProposal` responses does not contain a raw binary encoding of the `proposalID`, but the protobuf encoded
    `MsgSubmitSubmitProposalResponse` struct.
    * (x/gov) [\#6859](https://github.com/cosmos/cosmos-sdk/pull/6859) `ProposalStatus` and `VoteOption` are now JSON serialized using its protobuf name, so expect names like `PROPOSAL_STATUS_DEPOSIT_PERIOD` as opposed to `DepositPeriod`.
    * (x/staking) [\#7499](https://github.com/cosmos/cosmos-sdk/pull/7499) `BondStatus` is now a protobuf `enum` instead
    of an `int32`, and JSON serialized using its protobuf name, so expect names like `BOND_STATUS_UNBONDING` as opposed
    to `Unbonding`.
    * (x/staking) [\#7556](https://github.com/cosmos/cosmos-sdk/pull/7556) The ABCI's `Result.Data` field for
    `MsgBeginRedelegate` and `MsgUndelegate` responses does not contain custom binary marshaled `completionTime`, but the
    protobuf encoded `MsgBeginRedelegateResponse` and `MsgUndelegateResponse` structs respectively

### API Breaking Changes

* **Baseapp / Client**
    * (AppModule) [\#7518](https://github.com/cosmos/cosmos-sdk/pull/7518) [\#7584](https://github.com/cosmos/cosmos-sdk/pull/7584) Rename `AppModule.RegisterQueryServices` to `AppModule.RegisterServices`, as this method now registers multiple services (the gRPC query service and the protobuf Msg service). A `Configurator` struct is used to hold the different services.
    * (baseapp) [\#5865](https://github.com/cosmos/cosmos-sdk/pull/5865) The `SimulationResponse` returned from tx simulation is now JSON encoded instead of Amino binary.
    * (client) [\#6290](https://github.com/cosmos/cosmos-sdk/pull/6290) `CLIContext` is renamed to `Context`. `Context` and all related methods have been moved from package context to client.
    * (client) [\#6525](https://github.com/cosmos/cosmos-sdk/pull/6525) Removed support for `indent` in JSON responses. Clients should consider piping to an external tool such as `jq`.
    * (client) [\#8107](https://github.com/cosmos/cosmos-sdk/pull/8107) Renamed `PrintOutput` and `PrintOutputLegacy`
      methods of the `context.Client` object to `PrintProto` and `PrintObjectLegacy`.
    * (client/flags) [\#6632](https://github.com/cosmos/cosmos-sdk/pull/6632) Remove NewCompletionCmd(), the function is now available in tendermint.
    * (client/input) [\#5904](https://github.com/cosmos/cosmos-sdk/pull/5904) Removal of unnecessary `GetCheckPassword`, `PrintPrefixed` functions.
    * (client/keys) [\#5889](https://github.com/cosmos/cosmos-sdk/pull/5889) Rename `NewKeyBaseFromDir()` -> `NewLegacyKeyBaseFromDir()`.
    * (client/keys) [\#5820](https://github.com/cosmos/cosmos-sdk/pull/5820/) Removed method CloseDB from Keybase interface.
    * (client/rpc) [\#6290](https://github.com/cosmos/cosmos-sdk/pull/6290) `client` package and subdirs reorganization.
    * (client/lcd) [\#6290](https://github.com/cosmos/cosmos-sdk/pull/6290) `CliCtx` of struct `RestServer` in package client/lcd has been renamed to `ClientCtx`.
    * (codec) [\#6330](https://github.com/cosmos/cosmos-sdk/pull/6330) `codec.RegisterCrypto` has been moved to the `crypto/codec` package and the global `codec.Cdc` Amino instance has been deprecated and moved to the `codec/legacy_global` package.
    * (codec) [\#8080](https://github.com/cosmos/cosmos-sdk/pull/8080) Updated the `codec.Marshaler` interface
        * Moved `MarshalAny` and `UnmarshalAny` helper functions to `codec.Marshaler` and renamed to `MarshalInterface` and
      `UnmarshalInterface` respectively. These functions must take interface as a parameter (not a concrete type nor `Any`
      object). Underneath they use `Any` wrapping for correct protobuf serialization.
    * (crypto) [\#6780](https://github.com/cosmos/cosmos-sdk/issues/6780) Move ledger code to its own package.
    * (crypto/types/multisig) [\#6373](https://github.com/cosmos/cosmos-sdk/pull/6373) `multisig.Multisignature` has been renamed  to `AminoMultisignature`
    * (codec) `*codec.LegacyAmino` is now a wrapper around Amino which provides backwards compatibility with protobuf `Any`. ALL legacy code should use `*codec.LegacyAmino` instead of `*amino.Codec` directly
    * (crypto) [\#5880](https://github.com/cosmos/cosmos-sdk/pull/5880) Merge `crypto/keys/mintkey` into `crypto`.
    * (crypto/hd) [\#5904](https://github.com/cosmos/cosmos-sdk/pull/5904) `crypto/keys/hd` moved to `crypto/hd`.
    * (crypto/keyring):
        * [\#5866](https://github.com/cosmos/cosmos-sdk/pull/5866) Rename `crypto/keys/` to `crypto/keyring/`.
        * [\#5904](https://github.com/cosmos/cosmos-sdk/pull/5904) `Keybase` -> `Keyring` interfaces migration. `LegacyKeybase` interface is added in order
  to guarantee limited backward compatibility with the old Keybase interface for the sole purpose of migrating keys across the new keyring backends. `NewLegacy`
  constructor is provided [\#5889](https://github.com/cosmos/cosmos-sdk/pull/5889) to allow for smooth migration of keys from the legacy LevelDB based implementation
  to new keyring backends. Plus, the package and the new keyring no longer depends on the sdk.Config singleton. Please consult the [package documentation](https://github.com/cosmos/cosmos-sdk/tree/master/crypto/keyring/doc.go) for more
  information on how to implement the new `Keyring` interface.
        * [\#5858](https://github.com/cosmos/cosmos-sdk/pull/5858) Make Keyring store keys by name and address's hexbytes representation.
    * (export) [\#5952](https://github.com/cosmos/cosmos-sdk/pull/5952) `AppExporter` now returns ABCI consensus parameters to be included in marshaled exported state. These parameters must be returned from the application via the `BaseApp`.
    * (simapp) Deprecating and renaming `MakeEncodingConfig` to `MakeTestEncodingConfig` (both in `simapp` and `simapp/params` packages).
    * (store) [\#5803](https://github.com/cosmos/cosmos-sdk/pull/5803) The `store.CommitMultiStore` interface now includes the new `snapshots.Snapshotter` interface as well.
    * (types) [\#5579](https://github.com/cosmos/cosmos-sdk/pull/5579) The `keepRecent` field has been removed from the `PruningOptions` type.
  The `PruningOptions` type now only includes fields `KeepEvery` and `SnapshotEvery`, where `KeepEvery`
  determines which committed heights are flushed to disk and `SnapshotEvery` determines which of these
  heights are kept after pruning. The `IsValid` method should be called whenever using these options. Methods
  `SnapshotVersion` and `FlushVersion` accept a version arugment and determine if the version should be
  flushed to disk or kept as a snapshot. Note, `KeepRecent` is automatically inferred from the options
  and provided directly the IAVL store.
    * (types) [\#5533](https://github.com/cosmos/cosmos-sdk/pull/5533) Refactored `AppModuleBasic` and `AppModuleGenesis`
  to now accept a `codec.JSONMarshaler` for modular serialization of genesis state.
    * (types/rest) [\#5779](https://github.com/cosmos/cosmos-sdk/pull/5779) Drop unused Parse{Int64OrReturnBadRequest,QueryParamBool}() functions.
* **Modules**
    * (modules) [\#7243](https://github.com/cosmos/cosmos-sdk/pull/7243) Rename `RegisterCodec` to `RegisterLegacyAminoCodec` and `codec.New()` is now renamed to `codec.NewLegacyAmino()`
    * (modules) [\#6564](https://github.com/cosmos/cosmos-sdk/pull/6564) Constant `DefaultParamspace` is removed from all modules, use ModuleName instead.
    * (modules) [\#5989](https://github.com/cosmos/cosmos-sdk/pull/5989) `AppModuleBasic.GetTxCmd` now takes a single `CLIContext` parameter.
    * (modules) [\#5664](https://github.com/cosmos/cosmos-sdk/pull/5664) Remove amino `Codec` from simulation `StoreDecoder`, which now returns a function closure in order to unmarshal the key-value pairs.
    * (modules) [\#5555](https://github.com/cosmos/cosmos-sdk/pull/5555) Move `x/auth/client/utils/` types and functions to `x/auth/client/`.
    * (modules) [\#5572](https://github.com/cosmos/cosmos-sdk/pull/5572) Move account balance logic and APIs from `x/auth` to `x/bank`.
    * (modules) [\#6326](https://github.com/cosmos/cosmos-sdk/pull/6326) `AppModuleBasic.GetQueryCmd` now takes a single `client.Context` parameter.
    * (modules) [\#6336](https://github.com/cosmos/cosmos-sdk/pull/6336) `AppModuleBasic.RegisterQueryService` method was added to support gRPC queries, and `QuerierRoute` and `NewQuerierHandler` were deprecated.
    * (modules) [\#6311](https://github.com/cosmos/cosmos-sdk/issues/6311) Remove `alias.go` usage
    * (modules) [\#6447](https://github.com/cosmos/cosmos-sdk/issues/6447) Rename `blacklistedAddrs` to `blockedAddrs`.
    * (modules) [\#6834](https://github.com/cosmos/cosmos-sdk/issues/6834) Add `RegisterInterfaces` method to `AppModuleBasic` to support registration of protobuf interface types.
    * (modules) [\#6734](https://github.com/cosmos/cosmos-sdk/issues/6834) Add `TxEncodingConfig` parameter to `AppModuleBasic.ValidateGenesis` command to support JSON tx decoding in `genutil`.
    * (modules) [#7764](https://github.com/cosmos/cosmos-sdk/pull/7764) Added module initialization options:
        * `server/types.AppExporter` requires extra argument: `AppOptions`.
        * `server.AddCommands` requires extra argument: `addStartFlags types.ModuleInitFlags`
        * `x/crisis.NewAppModule` has a new attribute: `skipGenesisInvariants`. [PR](https://github.com/cosmos/cosmos-sdk/pull/7764)
    * (types) [\#6327](https://github.com/cosmos/cosmos-sdk/pull/6327) `sdk.Msg` now inherits `proto.Message`, as a result all `sdk.Msg` types now use pointer semantics.
    * (types) [\#7032](https://github.com/cosmos/cosmos-sdk/pull/7032) All types ending with `ID` (e.g. `ProposalID`) now end with `Id` (e.g. `ProposalId`), to match default Protobuf generated format. Also see [\#7033](https://github.com/cosmos/cosmos-sdk/pull/7033) for more details.
    * (x/auth) [\#6029](https://github.com/cosmos/cosmos-sdk/pull/6029) Module accounts have been moved from `x/supply` to `x/auth`.
    * (x/auth) [\#6443](https://github.com/cosmos/cosmos-sdk/issues/6443) Move `FeeTx` and `TxWithMemo` interfaces from `x/auth/ante` to `types`.
    * (x/auth) [\#7006](https://github.com/cosmos/cosmos-sdk/pull/7006) All `AccountRetriever` methods now take `client.Context` as a parameter instead of as a struct member.
    * (x/auth) [\#6270](https://github.com/cosmos/cosmos-sdk/pull/6270) The passphrase argument has been removed from the signature of the following functions and methods: `BuildAndSign`, ` MakeSignature`, ` SignStdTx`, `TxBuilder.BuildAndSign`, `TxBuilder.Sign`, `TxBuilder.SignStdTx`
    * (x/auth) [\#6428](https://github.com/cosmos/cosmos-sdk/issues/6428):
        * `NewAnteHandler` and `NewSigVerificationDecorator` both now take a `SignModeHandler` parameter.
        * `SignatureVerificationGasConsumer` now has the signature: `func(meter sdk.GasMeter, sig signing.SignatureV2, params types.Params) error`.
        * The `SigVerifiableTx` interface now has a `GetSignaturesV2() ([]signing.SignatureV2, error)` method and no longer has the `GetSignBytes` method.
    * (x/auth/tx) [\#8106](https://github.com/cosmos/cosmos-sdk/pull/8106) change related to missing append functionality in
      client transaction signing
        * added `overwriteSig` argument to `x/auth/client.SignTx` and `client/tx.Sign` functions.
        * removed `x/auth/tx.go:wrapper.GetSignatures`. The `wrapper` provides `TxBuilder` functionality, and it's a private
      structure. That function was not used at all and it's not exposed through the `TxBuilder` interface.
    * (x/bank) [\#7327](https://github.com/cosmos/cosmos-sdk/pull/7327) AddCoins and SubtractCoins no longer return a resultingValue and will only return an error.
    * (x/capability) [#7918](https://github.com/cosmos/cosmos-sdk/pull/7918) Add x/capability safety checks:
        * All outward facing APIs will now check that capability is not nil and name is not empty before performing any state-machine changes
        * `SetIndex` has been renamed to `InitializeIndex`
    * (x/evidence) [\#7251](https://github.com/cosmos/cosmos-sdk/pull/7251) New evidence types and light client evidence handling. The module function names changed.
    * (x/evidence) [\#5952](https://github.com/cosmos/cosmos-sdk/pull/5952) Remove APIs for getting and setting `x/evidence` parameters. `BaseApp` now uses a `ParamStore` to manage Tendermint consensus parameters which is managed via the `x/params` `Substore` type.
    * (x/gov) [\#6147](https://github.com/cosmos/cosmos-sdk/pull/6147) The `Content` field on `Proposal` and `MsgSubmitProposal`
    is now `Any` in concordance with [ADR 019](docs/architecture/adr-019-protobuf-state-encoding.md) and `GetContent` should now
    be used to retrieve the actual proposal `Content`. Also the `NewMsgSubmitProposal` constructor now may return an `error`
    * (x/ibc) [\#6374](https://github.com/cosmos/cosmos-sdk/pull/6374) `VerifyMembership` and `VerifyNonMembership` now take a `specs []string` argument to specify the proof format used for verification. Most SDK chains can simply use `commitmenttypes.GetSDKSpecs()` for this argument.
    * (x/params) [\#5619](https://github.com/cosmos/cosmos-sdk/pull/5619) The `x/params` keeper now accepts a `codec.Marshaller` instead of
  a reference to an amino codec. Amino is still used for JSON serialization.
    * (x/staking) [\#6451](https://github.com/cosmos/cosmos-sdk/pull/6451) `DefaultParamspace` and `ParamKeyTable` in staking module are moved from keeper to types to enforce consistency.
    * (x/staking) [\#7419](https://github.com/cosmos/cosmos-sdk/pull/7419) The `TmConsPubKey` method on ValidatorI has been
      removed and replaced instead by `ConsPubKey` (which returns a SDK `cryptotypes.PubKey`) and `TmConsPublicKey` (which
      returns a Tendermint proto PublicKey).
    * (x/staking/types) [\#7447](https://github.com/cosmos/cosmos-sdk/issues/7447) Remove bech32 PubKey support:
        * `ValidatorI` interface update. `GetConsPubKey` renamed to `TmConsPubKey` (consensus public key must be a tendermint key). `TmConsPubKey`, `GetConsAddr` methods return error.
        * `Validator` update. Methods changed in `ValidatorI` (as described above) and `ToTmValidator` return error.
        * `Validator.ConsensusPubkey` type changed from `string` to `codectypes.Any`.
        * `MsgCreateValidator.Pubkey` type changed from `string` to `codectypes.Any`.
    * (x/supply) [\#6010](https://github.com/cosmos/cosmos-sdk/pull/6010) All `x/supply` types and APIs have been moved to `x/bank`.
    * [\#6409](https://github.com/cosmos/cosmos-sdk/pull/6409) Rename all IsEmpty methods to Empty across the codebase and enforce consistency.
    * [\#6231](https://github.com/cosmos/cosmos-sdk/pull/6231) Simplify `AppModule` interface, `Route` and `NewHandler` methods become only `Route`
  and returns a new `Route` type.
    * (x/slashing) [\#6212](https://github.com/cosmos/cosmos-sdk/pull/6212) Remove `Get*` prefixes from key construction functions
    * (server) [\#6079](https://github.com/cosmos/cosmos-sdk/pull/6079) Remove `UpgradeOldPrivValFile` (deprecated in Tendermint Core v0.28).
    * [\#5719](https://github.com/cosmos/cosmos-sdk/pull/5719) Bump Go requirement to 1.14+


### State Machine Breaking

* **General**
    * (client) [\#7268](https://github.com/cosmos/cosmos-sdk/pull/7268) / [\#7147](https://github.com/cosmos/cosmos-sdk/pull/7147) Introduce new protobuf based PubKeys, and migrate PubKey in BaseAccount to use this new protobuf based PubKey format

* **Modules**
    * (modules) [\#5572](https://github.com/cosmos/cosmos-sdk/pull/5572) Separate balance from accounts per ADR 004.
        * Account balances are now persisted and retrieved via the `x/bank` module.
        * Vesting account interface has been modified to account for changes.
        * Callers to `NewBaseVestingAccount` are responsible for verifying account balance in relation to
    the original vesting amount.
        * The `SendKeeper` and `ViewKeeper` interfaces in `x/bank` have been modified to account for changes.
    * (x/auth) [\#5533](https://github.com/cosmos/cosmos-sdk/pull/5533) Migrate the `x/auth` module to use Protocol Buffers for state
  serialization instead of Amino.
        * The `BaseAccount.PubKey` field is now represented as a Bech32 string instead of a `crypto.Pubkey`.
        * `NewBaseAccountWithAddress` now returns a reference to a `BaseAccount`.
        * The `x/auth` module now accepts a `Codec` interface which extends the `codec.Marshaler` interface by
    requiring a concrete codec to know how to serialize accounts.
        * The `AccountRetriever` type now accepts a `Codec` in its constructor in order to know how to
    serialize accounts.
    * (x/bank) [\#6518](https://github.com/cosmos/cosmos-sdk/pull/6518) Support for global and per-denomination send enabled flags.
        * Existing send_enabled global flag has been moved into a Params structure as `default_send_enabled`.
        * An array of: `{denom: string, enabled: bool}` is added to bank Params to support per-denomination override of global default value.
    * (x/distribution) [\#5610](https://github.com/cosmos/cosmos-sdk/pull/5610) Migrate the `x/distribution` module to use Protocol Buffers for state
  serialization instead of Amino. The exact codec used is `codec.HybridCodec` which utilizes Protobuf for binary encoding and Amino
  for JSON encoding.
        * `ValidatorHistoricalRewards.ReferenceCount` is now of types `uint32` instead of `uint16`.
        * `ValidatorSlashEvents` is now a struct with `slashevents`.
        * `ValidatorOutstandingRewards` is now a struct with `rewards`.
        * `ValidatorAccumulatedCommission` is now a struct with `commission`.
        * The `Keeper` constructor now takes a `codec.Marshaler` instead of a concrete Amino codec. This exact type
    provided is specified by `ModuleCdc`.
    * (x/evidence) [\#5634](https://github.com/cosmos/cosmos-sdk/pull/5634) Migrate the `x/evidence` module to use Protocol Buffers for state
  serialization instead of Amino.
        * The `internal` sub-package has been removed in order to expose the types proto file.
        * The module now accepts a `Codec` interface which extends the `codec.Marshaler` interface by
    requiring a concrete codec to know how to serialize `Evidence` types.
        * The `MsgSubmitEvidence` message has been removed in favor of `MsgSubmitEvidenceBase`. The application-level
    codec must now define the concrete `MsgSubmitEvidence` type which must implement the module's `MsgSubmitEvidence`
    interface.
    * (x/evidence) [\#5952](https://github.com/cosmos/cosmos-sdk/pull/5952) Remove parameters from `x/evidence` genesis and module state. The `x/evidence` module now solely uses Tendermint consensus parameters to determine of evidence is valid or not.
    * (x/gov) [\#5737](https://github.com/cosmos/cosmos-sdk/pull/5737) Migrate the `x/gov` module to use Protocol
  Buffers for state serialization instead of Amino.
        * `MsgSubmitProposal` will be removed in favor of the application-level proto-defined `MsgSubmitProposal` which
    implements the `MsgSubmitProposalI` interface. Applications should extend the `NewMsgSubmitProposalBase` type
    to define their own concrete `MsgSubmitProposal` types.
        * The module now accepts a `Codec` interface which extends the `codec.Marshaler` interface by
    requiring a concrete codec to know how to serialize `Proposal` types.
    * (x/mint) [\#5634](https://github.com/cosmos/cosmos-sdk/pull/5634) Migrate the `x/mint` module to use Protocol Buffers for state
  serialization instead of Amino.
        * The `internal` sub-package has been removed in order to expose the types proto file.
    * (x/slashing) [\#5627](https://github.com/cosmos/cosmos-sdk/pull/5627) Migrate the `x/slashing` module to use Protocol Buffers for state
  serialization instead of Amino. The exact codec used is `codec.HybridCodec` which utilizes Protobuf for binary encoding and Amino
  for JSON encoding.
        * The `Keeper` constructor now takes a `codec.Marshaler` instead of a concrete Amino codec. This exact type
    provided is specified by `ModuleCdc`.
    * (x/staking) [\#6844](https://github.com/cosmos/cosmos-sdk/pull/6844) Validators are now inserted into the unbonding queue based on their unbonding time and height. The relevant keeper APIs are modified to reflect these changes by now also requiring a height.
    * (x/staking) [\#6061](https://github.com/cosmos/cosmos-sdk/pull/6061) Allow a validator to immediately unjail when no signing info is present due to
  falling below their minimum self-delegation and never having been bonded. The validator may immediately unjail once they've met their minimum self-delegation.
    * (x/staking) [\#5600](https://github.com/cosmos/cosmos-sdk/pull/5600) Migrate the `x/staking` module to use Protocol Buffers for state
  serialization instead of Amino. The exact codec used is `codec.HybridCodec` which utilizes Protobuf for binary encoding and Amino
  for JSON encoding.
        * `BondStatus` is now of type `int32` instead of `byte`.
        * Types of `int16` in the `Params` type are now of type `int32`.
        * Every reference of `crypto.Pubkey` in context of a `Validator` is now of type string. `GetPubKeyFromBech32` must be used to get the `crypto.Pubkey`.
        * The `Keeper` constructor now takes a `codec.Marshaler` instead of a concrete Amino codec. This exact type
    provided is specified by `ModuleCdc`.
    * (x/staking) [\#7979](https://github.com/cosmos/cosmos-sdk/pull/7979) keeper pubkey storage serialization migration
      from bech32 to protobuf.
    * (x/supply) [\#6010](https://github.com/cosmos/cosmos-sdk/pull/6010) Removed the `x/supply` module by merging the existing types and APIs into the `x/bank` module.
    * (x/supply) [\#5533](https://github.com/cosmos/cosmos-sdk/pull/5533) Migrate the `x/supply` module to use Protocol Buffers for state
  serialization instead of Amino.
        * The `internal` sub-package has been removed in order to expose the types proto file.
        * The `x/supply` module now accepts a `Codec` interface which extends the `codec.Marshaler` interface by
    requiring a concrete codec to know how to serialize `SupplyI` types.
        * The `SupplyI` interface has been modified to no longer return `SupplyI` on methods. Instead the
    concrete type's receiver should modify the type.
    * (x/upgrade) [\#5659](https://github.com/cosmos/cosmos-sdk/pull/5659) Migrate the `x/upgrade` module to use Protocol
  Buffers for state serialization instead of Amino.
        * The `internal` sub-package has been removed in order to expose the types proto file.
        * The `x/upgrade` module now accepts a `codec.Marshaler` interface.

### Features

* **Baseapp / Client / REST**
    * (x/auth) [\#6213](https://github.com/cosmos/cosmos-sdk/issues/6213) Introduce new protobuf based path for transaction signing, see [ADR020](https://github.com/cosmos/cosmos-sdk/blob/master/docs/architecture/adr-020-protobuf-transaction-encoding.md) for more details
    * (x/auth) [\#6350](https://github.com/cosmos/cosmos-sdk/pull/6350) New sign-batch command to sign StdTx batch files.
    * (baseapp) [\#5803](https://github.com/cosmos/cosmos-sdk/pull/5803) Added support for taking state snapshots at regular height intervals, via options `snapshot-interval` and `snapshot-keep-recent`.
    * (baseapp) [\#7519](https://github.com/cosmos/cosmos-sdk/pull/7519) Add `ServiceMsgRouter` to BaseApp to handle routing of protobuf service `Msg`s. The two new types defined in ADR 031, `sdk.ServiceMsg` and `sdk.MsgRequest` are introduced with this router.
    * (client) [\#5921](https://github.com/cosmos/cosmos-sdk/issues/5921) Introduce new gRPC and gRPC Gateway based APIs for querying app & module data. See [ADR021](https://github.com/cosmos/cosmos-sdk/blob/master/docs/architecture/adr-021-protobuf-query-encoding.md) for more details
    * (cli) [\#7485](https://github.com/cosmos/cosmos-sdk/pull/7485) Introduce a new optional `--keyring-dir` flag that allows clients to specify a Keyring directory if it does not reside in the directory specified by `--home`.
    * (cli) [\#7221](https://github.com/cosmos/cosmos-sdk/pull/7221) Add the option of emitting amino encoded json from the CLI
    * (codec) [\#7519](https://github.com/cosmos/cosmos-sdk/pull/7519) `InterfaceRegistry` now inherits `jsonpb.AnyResolver`, and has a `RegisterCustomTypeURL` method to support ADR 031 packing of `Any`s. `AnyResolver` is now a required parameter to `RejectUnknownFields`.
    * (coin) [\#6755](https://github.com/cosmos/cosmos-sdk/pull/6755) Add custom regex validation for `Coin` denom by overwriting `CoinDenomRegex` when using `/types/coin.go`.
    * (config) [\#7265](https://github.com/cosmos/cosmos-sdk/pull/7265) Support Tendermint block pruning through a new `min-retain-blocks` configuration that can be set in either `app.toml` or via the CLI. This parameter is used in conjunction with other criteria to determine the height at which Tendermint should prune blocks.
    * (events) [\#7121](https://github.com/cosmos/cosmos-sdk/pull/7121) The application now derives what events are indexed by Tendermint via the `index-events` configuration in `app.toml`, which is a list of events taking the form `{eventType}.{attributeKey}`.
    * (tx) [\#6089](https://github.com/cosmos/cosmos-sdk/pull/6089) Transactions can now have a `TimeoutHeight` set which allows the transaction to be rejected if it's committed at a height greater than the timeout.
    * (rest) [\#6167](https://github.com/cosmos/cosmos-sdk/pull/6167) Support `max-body-bytes` CLI flag for the REST service.
    * (genesis) [\#7089](https://github.com/cosmos/cosmos-sdk/pull/7089) The `export` command now adds a `initial_height` field in the exported JSON. Baseapp's `CommitMultiStore` now also has a `SetInitialVersion` setter, so it can set the initial store version inside `InitChain` and start a new chain from a given height.
* **General**
    * (crypto/multisig) [\#6241](https://github.com/cosmos/cosmos-sdk/pull/6241) Add Multisig type directly to the repo. Previously this was in tendermint.
    * (codec/types) [\#8106](https://github.com/cosmos/cosmos-sdk/pull/8106) Adding `NewAnyWithCustomTypeURL` to correctly
     marshal Messages in TxBuilder.
    * (tests) [\#6489](https://github.com/cosmos/cosmos-sdk/pull/6489) Introduce package `testutil`, new in-process testing network framework for use in integration and unit tests.
    * (tx) Add new auth/tx gRPC & gRPC-Gateway endpoints for basic querying & broadcasting support
        * [\#7842](https://github.com/cosmos/cosmos-sdk/pull/7842) Add TxsByEvent gRPC endpoint
        * [\#7852](https://github.com/cosmos/cosmos-sdk/pull/7852) Add tx broadcast gRPC endpoint
    * (tx) [\#7688](https://github.com/cosmos/cosmos-sdk/pull/7688) Add a new Tx gRPC service with methods `Simulate` and `GetTx` (by hash).
    * (store) [\#5803](https://github.com/cosmos/cosmos-sdk/pull/5803) Added `rootmulti.Store` methods for taking and restoring snapshots, based on `iavl.Store` export/import.
    * (store) [\#6324](https://github.com/cosmos/cosmos-sdk/pull/6324) IAVL store query proofs now return CommitmentOp which wraps an ics23 CommitmentProof
    * (store) [\#6390](https://github.com/cosmos/cosmos-sdk/pull/6390) `RootMulti` store query proofs now return `CommitmentOp` which wraps `CommitmentProofs`
        * `store.Query` now only returns chained `ics23.CommitmentProof` wrapped in `merkle.Proof`
        * `ProofRuntime` only decodes and verifies `ics23.CommitmentProof`
* **Modules**
    * (modules) [\#5921](https://github.com/cosmos/cosmos-sdk/issues/5921) Introduction of Query gRPC service definitions along with REST annotations for gRPC Gateway for each module
    * (modules) [\#7540](https://github.com/cosmos/cosmos-sdk/issues/7540) Protobuf service definitions can now be used for
    packing `Msg`s in transactions as defined in [ADR 031](./docs/architecture/adr-031-msg-service.md). All modules now
    define a `Msg` protobuf service.
    * (x/auth/vesting) [\#7209](https://github.com/cosmos/cosmos-sdk/pull/7209) Create new `MsgCreateVestingAccount` message type along with CLI handler that allows for the creation of delayed and continuous vesting types.
    * (x/capability) [\#5828](https://github.com/cosmos/cosmos-sdk/pull/5828) Capability module integration as outlined in [ADR 3 - Dynamic Capability Store](https://github.com/cosmos/tree/master/docs/architecture/adr-003-dynamic-capability-store.md).
    * (x/crisis) `x/crisis` has a new function: `AddModuleInitFlags`, which will register optional crisis module flags for the start command.
    * (x/ibc) [\#5277](https://github.com/cosmos/cosmos-sdk/pull/5277) `x/ibc` changes from IBC alpha. For more details check the [`x/ibc/core/spec`](https://github.com/cosmos/cosmos-sdk/tree/master/x/ibc/core/spec) directory, or the ICS specs below:
        * [ICS 002 - Client Semantics](https://github.com/cosmos/ics/tree/master/spec/ics-002-client-semantics) subpackage
        * [ICS 003 - Connection Semantics](https://github.com/cosmos/ics/blob/master/spec/ics-003-connection-semantics) subpackage
        * [ICS 004 - Channel and Packet Semantics](https://github.com/cosmos/ics/blob/master/spec/ics-004-channel-and-packet-semantics) subpackage
        * [ICS 005 - Port Allocation](https://github.com/cosmos/ics/blob/master/spec/ics-005-port-allocation) subpackage
        * [ICS 006 - Solo Machine Client](https://github.com/cosmos/ics/tree/master/spec/ics-006-solo-machine-client) subpackage
        * [ICS 007 - Tendermint Client](https://github.com/cosmos/ics/blob/master/spec/ics-007-tendermint-client) subpackage
        * [ICS 009 - Loopback Client](https://github.com/cosmos/ics/tree/master/spec/ics-009-loopback-client) subpackage
        * [ICS 020 - Fungible Token Transfer](https://github.com/cosmos/ics/tree/master/spec/ics-020-fungible-token-transfer) subpackage
        * [ICS 023 - Vector Commitments](https://github.com/cosmos/ics/tree/master/spec/ics-023-vector-commitments) subpackage
        * [ICS 024 - Host State Machine Requirements](https://github.com/cosmos/ics/tree/master/spec/ics-024-host-requirements) subpackage
    * (x/ibc) [\#6374](https://github.com/cosmos/cosmos-sdk/pull/6374) ICS-23 Verify functions will now accept and verify ics23 CommitmentProofs exclusively
    * (x/params) [\#6005](https://github.com/cosmos/cosmos-sdk/pull/6005) Add new CLI command for querying raw x/params parameters by subspace and key.

### Bug Fixes

* **Baseapp / Client / REST**
    * (client) [\#5964](https://github.com/cosmos/cosmos-sdk/issues/5964) `--trust-node` is now false by default - for real. Users must ensure it is set to true if they don't want to enable the verifier.
    * (client) [\#6402](https://github.com/cosmos/cosmos-sdk/issues/6402) Fix `keys add` `--algo` flag which only worked for Tendermint's `secp256k1` default key signing algorithm.
    * (client) [\#7699](https://github.com/cosmos/cosmos-sdk/pull/7699) Fix panic in context when setting invalid nodeURI. `WithNodeURI` does not set the `Client` in the context.
    * (export) [\#6510](https://github.com/cosmos/cosmos-sdk/pull/6510/) Field TimeIotaMs now is included in genesis file while exporting.
    * (rest) [\#5906](https://github.com/cosmos/cosmos-sdk/pull/5906) Fix an issue that make some REST calls panic when sending invalid or incomplete requests.
    * (crypto) [\#7966](https://github.com/cosmos/cosmos-sdk/issues/7966) `Bip44Params` `String()` function now correctly
      returns the absolute HD path by adding the `m/` prefix.
    * (crypto/keyring) [\#5844](https://github.com/cosmos/cosmos-sdk/pull/5844) `Keyring.Sign()` methods no longer decode amino signatures when method receivers
  are offline/multisig keys.
    * (store) [\#7415](https://github.com/cosmos/cosmos-sdk/pull/7415) Allow new stores to be registered during on-chain upgrades.
* **Modules**
    * (modules) [\#5569](https://github.com/cosmos/cosmos-sdk/issues/5569) `InitGenesis`, for the relevant modules, now ensures module accounts exist.
    * (x/auth) [\#5892](https://github.com/cosmos/cosmos-sdk/pull/5892) Add `RegisterKeyTypeCodec` to register new
  types (eg. keys) to the `auth` module internal amino codec.
    * (x/bank) [\#6536](https://github.com/cosmos/cosmos-sdk/pull/6536) Fix bug in `WriteGeneratedTxResponse` function used by multiple
  REST endpoints. Now it writes a Tx in StdTx format.
    * (x/genutil) [\#5938](https://github.com/cosmos/cosmos-sdk/pull/5938) Fix `InitializeNodeValidatorFiles` error handling.
    * (x/gentx) [\#8183](https://github.com/cosmos/cosmos-sdk/pull/8183) change gentx cmd amount to arg from flag
    * (x/gov) [#7641](https://github.com/cosmos/cosmos-sdk/pull/7641) Fix tally calculation precision error.
    * (x/staking) [\#6529](https://github.com/cosmos/cosmos-sdk/pull/6529) Export validator addresses (previously was empty).
    * (x/staking) [\#5949](https://github.com/cosmos/cosmos-sdk/pull/5949) Skip staking `HistoricalInfoKey` in simulations as headers are not exported.
    * (x/staking) [\#6061](https://github.com/cosmos/cosmos-sdk/pull/6061) Allow a validator to immediately unjail when no signing info is present due to
falling below their minimum self-delegation and never having been bonded. The validator may immediately unjail once they've met their minimum self-delegation.
* **General**
    * (types) [\#7038](https://github.com/cosmos/cosmos-sdk/issues/7038) Fix infinite looping of `ApproxRoot` by including a hard-coded maximum iterations limit of 100.
    * (types) [\#7084](https://github.com/cosmos/cosmos-sdk/pull/7084) Fix panic when calling `BigInt()` on an uninitialized `Int`.
    * (simulation) [\#7129](https://github.com/cosmos/cosmos-sdk/issues/7129) Fix support for custom `Account` and key types on auth's simulation.


### Improvements

* **Baseapp / Client / REST**
    * (baseapp) [\#6186](https://github.com/cosmos/cosmos-sdk/issues/6186) Support emitting events during `AnteHandler` execution.
    * (baseapp) [\#6053](https://github.com/cosmos/cosmos-sdk/pull/6053) Customizable panic recovery handling added for `app.runTx()` method (as proposed in the [ADR 22](https://github.com/cosmos/cosmos-sdk/blob/master/docs/architecture/adr-022-custom-panic-handling.md)). Adds ability for developers to register custom panic handlers extending standard ones.
    * (client) [\#5810](https://github.com/cosmos/cosmos-sdk/pull/5810) Added a new `--offline` flag that allows commands to be executed without an
  internet connection. Previously, `--generate-only` served this purpose in addition to only allowing txs to be generated. Now, `--generate-only` solely
  allows txs to be generated without being broadcasted and disallows Keybase use and `--offline` allows the use of Keybase but does not allow any
  functionality that requires an online connection.
    * (cli) [#7764](https://github.com/cosmos/cosmos-sdk/pull/7764) Update x/banking and x/crisis InitChain to improve node startup time
    * (client) [\#5856](https://github.com/cosmos/cosmos-sdk/pull/5856) Added the possibility to set `--offline` flag with config command.
    * (client) [\#5895](https://github.com/cosmos/cosmos-sdk/issues/5895) show config options in the config command's help screen.
    * (client/keys) [\#8043](https://github.com/cosmos/cosmos-sdk/pull/8043) Add support for export of unarmored private key
    * (client/tx) [\#7801](https://github.com/cosmos/cosmos-sdk/pull/7801) Update sign-batch multisig to work online
    * (x/genutil) [\#8099](https://github.com/cosmos/cosmos-sdk/pull/8099) `init` now supports a `--recover` flag to recover
      the private validator key from a given mnemonic
* **Modules**
    * (x/auth) [\#5702](https://github.com/cosmos/cosmos-sdk/pull/5702) Add parameter querying support for `x/auth`.
    * (x/auth/ante) [\#6040](https://github.com/cosmos/cosmos-sdk/pull/6040) `AccountKeeper` interface used for `NewAnteHandler` and handler's decorators to add support of using custom `AccountKeeper` implementations.
    * (x/evidence) [\#5952](https://github.com/cosmos/cosmos-sdk/pull/5952) Tendermint Consensus parameters can now be changed via parameter change proposals through `x/gov`.
    * (x/evidence) [\#5961](https://github.com/cosmos/cosmos-sdk/issues/5961) Add `StoreDecoder` simulation for evidence module.
    * (x/ibc) [\#5948](https://github.com/cosmos/cosmos-sdk/issues/5948) Add `InitGenesis` and `ExportGenesis` functions for `ibc` module.
    * (x/ibc-transfer) [\#6871](https://github.com/cosmos/cosmos-sdk/pull/6871) Implement [ADR 001 - Coin Source Tracing](./docs/architecture/adr-001-coin-source-tracing.md).
    * (x/staking) [\#6059](https://github.com/cosmos/cosmos-sdk/pull/6059) Updated `HistoricalEntries` parameter default to 100.
    * (x/staking) [\#5584](https://github.com/cosmos/cosmos-sdk/pull/5584) Add util function `ToTmValidator` that converts a `staking.Validator` type to `*tmtypes.Validator`.
    * (x/staking) [\#6163](https://github.com/cosmos/cosmos-sdk/pull/6163) CLI and REST call to unbonding delegations and delegations now accept
  pagination.
    * (x/staking) [\#8178](https://github.com/cosmos/cosmos-sdk/pull/8178) Update default historical header number for stargate
* **General**
    * (crypto) [\#7987](https://github.com/cosmos/cosmos-sdk/pull/7987) Fix the inconsistency of CryptoCdc, only use
      `codec/legacy.Cdc`.
    * (logging) [\#8072](https://github.com/cosmos/cosmos-sdk/pull/8072) Refactor logging:
        * Use [zerolog](https://github.com/rs/zerolog) over Tendermint's go-kit logging wrapper.
        * Introduce Tendermint's `--log_format=plain|json` flag. Using format `json` allows for emitting structured JSON
    logs which can be consumed by an external logging facility (e.g. Loggly). Both formats log to STDERR.
        * The existing `--log_level` flag and it's default value now solely relates to the global logging
    level (e.g. `info`, `debug`, etc...) instead of `<module>:<level>`.
    * (rest) [#7649](https://github.com/cosmos/cosmos-sdk/pull/7649) Return an unsigned tx in legacy GET /tx endpoint when signature conversion fails
    * (simulation) [\#6002](https://github.com/cosmos/cosmos-sdk/pull/6002) Add randomized consensus params into simulation.
    * (store) [\#6481](https://github.com/cosmos/cosmos-sdk/pull/6481) Move `SimpleProofsFromMap` from Tendermint into the SDK.
    * (store) [\#6719](https://github.com/cosmos/cosmos-sdk/6754) Add validity checks to stores for nil and empty keys.
    * (SDK) Updated dependencies
        * Updated iavl dependency to v0.15.3
        * Update tendermint to v0.34.1
    * (types) [\#7027](https://github.com/cosmos/cosmos-sdk/pull/7027) `Coin(s)` and `DecCoin(s)` updates:
        * Bump denomination max length to 128
        * Allow uppercase letters and numbers in denominations to support [ADR 001](./docs/architecture/adr-001-coin-source-tracing.md)
        * Added `Validate` function that returns a descriptive error
    * (types) [\#5581](https://github.com/cosmos/cosmos-sdk/pull/5581) Add convenience functions {,Must}Bech32ifyAddressBytes.
    * (types/module) [\#5724](https://github.com/cosmos/cosmos-sdk/issues/5724) The `types/module` package does no longer depend on `x/simulation`.
    * (types) [\#5585](https://github.com/cosmos/cosmos-sdk/pull/5585) IBC additions:
        * `Coin` denomination max lenght has been increased to 32.
        * Added `CapabilityKey` alias for `StoreKey` to match IBC spec.
    * (types/rest) [\#5900](https://github.com/cosmos/cosmos-sdk/pull/5900) Add Check*Error function family to spare developers from replicating tons of boilerplate code.
    * (types) [\#6128](https://github.com/cosmos/cosmos-sdk/pull/6137) Add `String()` method to `GasMeter`.
    * (types) [\#6195](https://github.com/cosmos/cosmos-sdk/pull/6195) Add codespace to broadcast(sync/async) response.
    * (types) \#6897 Add KV type from tendermint to `types` directory.
    * (version) [\#7848](https://github.com/cosmos/cosmos-sdk/pull/7848) [\#7941](https://github.com/cosmos/cosmos-sdk/pull/7941)
    `version --long` output now shows the list of build dependencies and replaced build dependencies.

## [v0.39.1](https://github.com/cosmos/cosmos-sdk/releases/tag/v0.39.1) - 2020-08-11

### Client Breaking

* (x/auth) [\#6861](https://github.com/cosmos/cosmos-sdk/pull/6861) Remove public key Bech32 encoding for all account types for JSON serialization, instead relying on direct Amino encoding. In addition, JSON serialization utilizes Amino instead of the Go stdlib, so integers are treated as strings.

### Improvements

* (client) [\#6853](https://github.com/cosmos/cosmos-sdk/pull/6853) Add --unsafe-cors flag.

## [v0.39.0](https://github.com/cosmos/cosmos-sdk/releases/tag/v0.39.0) - 2020-07-20

### Improvements

* (deps) Bump IAVL version to [v0.14.0](https://github.com/cosmos/iavl/releases/tag/v0.14.0)
* (client) [\#5585](https://github.com/cosmos/cosmos-sdk/pull/5585) `CLIContext` additions:
    * Introduce `QueryABCI` that returns the full `abci.ResponseQuery` with inclusion Merkle proofs.
    * Added `prove` flag for Merkle proof verification.
* (x/staking) [\#6791)](https://github.com/cosmos/cosmos-sdk/pull/6791) Close {UBDQueue,RedelegationQueu}Iterator once used.

### API Breaking Changes

* (baseapp) [\#5837](https://github.com/cosmos/cosmos-sdk/issues/5837) Transaction simulation now returns a `SimulationResponse` which contains the `GasInfo` and `Result` from the execution.

### Client Breaking Changes

* (x/auth) [\#6745](https://github.com/cosmos/cosmos-sdk/issues/6745) Remove BaseAccount's custom JSON {,un}marshalling.

### Bug Fixes

* (store) [\#6475](https://github.com/cosmos/cosmos-sdk/pull/6475) Revert IAVL pruning functionality introduced in
[v0.13.0](https://github.com/cosmos/iavl/releases/tag/v0.13.0),
where the IAVL no longer keeps states in-memory in which it flushes periodically. IAVL now commits and
flushes every state to disk as it did pre-v0.13.0. The SDK's multi-store will track and ensure the proper
heights are pruned. The operator can set the pruning options via a `pruning` config via the CLI or
through `app.toml`. The `pruning` flag exposes `default|everything|nothing|custom` as options --
see docs for further details. If the operator chooses `custom`, they may provide granular pruning
options `pruning-keep-recent`, `pruning-keep-every`, and `pruning-interval`. The former two options
dictate how many recent versions are kept on disk and the offset of what versions are kept after that
respectively, and the latter defines the height interval in which versions are deleted in a batch.
**Note, there are some client-facing API breaking changes with regard to IAVL, stores, and pruning settings.**
* (x/distribution) [\#6210](https://github.com/cosmos/cosmos-sdk/pull/6210) Register `MsgFundCommunityPool` in distribution amino codec.
* (types) [\#5741](https://github.com/cosmos/cosmos-sdk/issues/5741) Prevent `ChainAnteDecorators()` from panicking when empty `AnteDecorator` slice is supplied.
* (baseapp) [\#6306](https://github.com/cosmos/cosmos-sdk/issues/6306) Prevent events emitted by the antehandler from being persisted between transactions.
* (client/keys) [\#5091](https://github.com/cosmos/cosmos-sdk/issues/5091) `keys parse` does not honor client app's configuration.
* (x/bank) [\#6674](https://github.com/cosmos/cosmos-sdk/pull/6674) Create account if recipient does not exist on handing `MsgMultiSend`.
* (x/auth) [\#6287](https://github.com/cosmos/cosmos-sdk/pull/6287) Fix nonce stuck when sending multiple transactions from an account in a same block.

## [v0.38.5] - 2020-07-02

### Improvements

* (tendermint) Bump Tendermint version to [v0.33.6](https://github.com/tendermint/tendermint/releases/tag/v0.33.6).

## [v0.38.4] - 2020-05-21

### Bug Fixes

* (x/auth) [\#5950](https://github.com/cosmos/cosmos-sdk/pull/5950) Fix `IncrementSequenceDecorator` to use is `IsReCheckTx` instead of `IsCheckTx` to allow account sequence incrementing.

## [v0.38.3] - 2020-04-09

### Improvements

* (tendermint) Bump Tendermint version to [v0.33.3](https://github.com/tendermint/tendermint/releases/tag/v0.33.3).

## [v0.38.2] - 2020-03-25

### Bug Fixes

* (baseapp) [\#5718](https://github.com/cosmos/cosmos-sdk/pull/5718) Remove call to `ctx.BlockGasMeter` during failed message validation which resulted in a panic when the tx execution mode was `CheckTx`.
* (x/genutil) [\#5775](https://github.com/cosmos/cosmos-sdk/pull/5775) Fix `ExportGenesis` in `x/genutil` to export default genesis state (`[]`) instead of `null`.
* (client) [\#5618](https://github.com/cosmos/cosmos-sdk/pull/5618) Fix crash on the client when the verifier is not set.
* (crypto/keys/mintkey) [\#5823](https://github.com/cosmos/cosmos-sdk/pull/5823) fix errors handling in `UnarmorPubKeyBytes` (underlying armoring function's return error was not being checked).
* (x/distribution) [\#5620](https://github.com/cosmos/cosmos-sdk/pull/5620) Fix nil pointer deref in distribution tax/reward validation helpers.

### Improvements

* (rest) [\#5648](https://github.com/cosmos/cosmos-sdk/pull/5648) Enhance /txs usability:
    * Add `tx.minheight` key to filter transaction with an inclusive minimum block height
    * Add `tx.maxheight` key to filter transaction with an inclusive maximum block height
* (crypto/keys) [\#5739](https://github.com/cosmos/cosmos-sdk/pull/5739) Print an error message if the password input failed.

## [v0.38.1] - 2020-02-11

### Improvements

* (modules) [\#5597](https://github.com/cosmos/cosmos-sdk/pull/5597) Add `amount` event attribute to the `complete_unbonding`
and `complete_redelegation` events that reflect the total balances of the completed unbondings and redelegations
respectively.

### Bug Fixes

* (types) [\#5579](https://github.com/cosmos/cosmos-sdk/pull/5579) The IAVL `Store#Commit` method has been refactored to
delete a flushed version if it is not a snapshot version. The root multi-store now keeps track of `commitInfo` instead
of `types.CommitID`. During `Commit` of the root multi-store, `lastCommitInfo` is updated from the saved state
and is only flushed to disk if it is a snapshot version. During `Query` of the root multi-store, if the request height
is the latest height, we'll use the store's `lastCommitInfo`. Otherwise, we fetch `commitInfo` from disk.
* (x/bank) [\#5531](https://github.com/cosmos/cosmos-sdk/issues/5531) Added missing amount event to MsgMultiSend, emitted for each output.
* (x/gov) [\#5622](https://github.com/cosmos/cosmos-sdk/pull/5622) Track any events emitted from a proposal's handler upon successful execution.

## [v0.38.0] - 2020-01-23

### State Machine Breaking

* (genesis) [\#5506](https://github.com/cosmos/cosmos-sdk/pull/5506) The `x/distribution` genesis state
  now includes `params` instead of individual parameters.
* (genesis) [\#5017](https://github.com/cosmos/cosmos-sdk/pull/5017) The `x/genaccounts` module has been
deprecated and all components removed except the `legacy/` package. This requires changes to the
genesis state. Namely, `accounts` now exist under `app_state.auth.accounts`. The corresponding migration
logic has been implemented for v0.38 target version. Applications can migrate via:
`$ {appd} migrate v0.38 genesis.json`.
* (modules) [\#5299](https://github.com/cosmos/cosmos-sdk/pull/5299) Handling of `ABCIEvidenceTypeDuplicateVote`
  during `BeginBlock` along with the corresponding parameters (`MaxEvidenceAge`) have moved from the
  `x/slashing` module to the `x/evidence` module.

### API Breaking Changes

* (modules) [\#5506](https://github.com/cosmos/cosmos-sdk/pull/5506) Remove individual setters of `x/distribution` parameters. Instead, follow the module spec in getting parameters, setting new value(s) and finally calling `SetParams`.
* (types) [\#5495](https://github.com/cosmos/cosmos-sdk/pull/5495) Remove redundant `(Must)Bech32ify*` and `(Must)Get*KeyBech32` functions in favor of `(Must)Bech32ifyPubKey` and `(Must)GetPubKeyFromBech32` respectively, both of which take a `Bech32PubKeyType` (string).
* (types) [\#5430](https://github.com/cosmos/cosmos-sdk/pull/5430) `DecCoins#Add` parameter changed from `DecCoins`
to `...DecCoin`, `Coins#Add` parameter changed from `Coins` to `...Coin`.
* (baseapp/types) [\#5421](https://github.com/cosmos/cosmos-sdk/pull/5421) The `Error` interface (`types/errors.go`)
has been removed in favor of the concrete type defined in `types/errors/` which implements the standard `error` interface.
    * As a result, the `Handler` and `Querier` implementations now return a standard `error`.
  Within `BaseApp`, `runTx` now returns a `(GasInfo, *Result, error)` tuple and `runMsgs` returns a
  `(*Result, error)` tuple. A reference to a `Result` is now used to indicate success whereas an error
  signals an invalid message or failed message execution. As a result, the fields `Code`, `Codespace`,
  `GasWanted`, and `GasUsed` have been removed the `Result` type. The latter two fields are now found
  in the `GasInfo` type which is always returned regardless of execution outcome.
    * Note to developers: Since all handlers and queriers must now return a standard `error`, the `types/errors/`
  package contains all the relevant and pre-registered errors that you typically work with. A typical
  error returned will look like `sdkerrors.Wrap(sdkerrors.ErrUnknownRequest, "...")`. You can retrieve
  relevant ABCI information from the error via `ABCIInfo`.
* (client) [\#5442](https://github.com/cosmos/cosmos-sdk/pull/5442) Remove client/alias.go as it's not necessary and
components can be imported directly from the packages.
* (store) [\#4748](https://github.com/cosmos/cosmos-sdk/pull/4748) The `CommitMultiStore` interface
now requires a `SetInterBlockCache` method. Applications that do not wish to support this can simply
have this method perform a no-op.
* (modules) [\#4665](https://github.com/cosmos/cosmos-sdk/issues/4665) Refactored `x/gov` module structure and dev-UX:
    * Prepare for module spec integration
    * Update gov keys to use big endian encoding instead of little endian
* (modules) [\#5017](https://github.com/cosmos/cosmos-sdk/pull/5017) The `x/genaccounts` module has been deprecated and all components removed except the `legacy/` package.
* [\#4486](https://github.com/cosmos/cosmos-sdk/issues/4486) Vesting account types decoupled from the `x/auth` module and now live under `x/auth/vesting`. Applications wishing to use vesting account types must be sure to register types via `RegisterCodec` under the new vesting package.
* [\#4486](https://github.com/cosmos/cosmos-sdk/issues/4486) The `NewBaseVestingAccount` constructor returns an error
if the provided arguments are invalid.
* (x/auth) [\#5006](https://github.com/cosmos/cosmos-sdk/pull/5006) Modular `AnteHandler` via composable decorators:
    * The `AnteHandler` interface now returns `(newCtx Context, err error)` instead of `(newCtx Context, result sdk.Result, abort bool)`
    * The `NewAnteHandler` function returns an `AnteHandler` function that returns the new `AnteHandler`
  interface and has been moved into the `auth/ante` directory.
    * `ValidateSigCount`, `ValidateMemo`, `ProcessPubKey`, `EnsureSufficientMempoolFee`, and `GetSignBytes`
  have all been removed as public functions.
    * Invalid Signatures may return `InvalidPubKey` instead of `Unauthorized` error, since the transaction
  will first hit `SetPubKeyDecorator` before the `SigVerificationDecorator` runs.
    * `StdTx#GetSignatures` will return an array of just signature byte slices `[][]byte` instead of
  returning an array of `StdSignature` structs. To replicate the old behavior, use the public field
  `StdTx.Signatures` to get back the array of StdSignatures `[]StdSignature`.
* (modules) [\#5299](https://github.com/cosmos/cosmos-sdk/pull/5299) `HandleDoubleSign` along with params `MaxEvidenceAge` and `DoubleSignJailEndTime` have moved from the `x/slashing` module to the `x/evidence` module.
* (keys) [\#4941](https://github.com/cosmos/cosmos-sdk/issues/4941) Keybase concrete types constructors such as `NewKeyBaseFromDir` and `NewInMemory` now accept optional parameters of type `KeybaseOption`. These
optional parameters are also added on the keys sub-commands functions, which are now public, and allows
these options to be set on the commands or ignored to default to previous behavior.
* [\#5547](https://github.com/cosmos/cosmos-sdk/pull/5547) `NewKeyBaseFromHomeFlag` constructor has been removed.
* [\#5439](https://github.com/cosmos/cosmos-sdk/pull/5439) Further modularization was done to the `keybase`
package to make it more suitable for use with different key formats and algorithms:
    * The `WithKeygenFunc` function added as a `KeybaseOption` which allows a custom bytes to key
    implementation to be defined when keys are created.
    * The `WithDeriveFunc` function added as a `KeybaseOption` allows custom logic for deriving a key
    from a mnemonic, bip39 password, and HD Path.
    * BIP44 is no longer build into `keybase.CreateAccount()`. It is however the default when using
    the `client/keys` add command.
    * `SupportedAlgos` and `SupportedAlgosLedger` functions return a slice of `SigningAlgo`s that are
    supported by the keybase and the ledger integration respectively.
* (simapp) [\#5419](https://github.com/cosmos/cosmos-sdk/pull/5419) The `helpers.GenTx()` now accepts a gas argument.
* (baseapp) [\#5455](https://github.com/cosmos/cosmos-sdk/issues/5455) A `sdk.Context` is now passed into the `router.Route()` function.

### Client Breaking Changes

* (rest) [\#5270](https://github.com/cosmos/cosmos-sdk/issues/5270) All account types now implement custom JSON serialization.
* (rest) [\#4783](https://github.com/cosmos/cosmos-sdk/issues/4783) The balance field in the DelegationResponse type is now sdk.Coin instead of sdk.Int
* (x/auth) [\#5006](https://github.com/cosmos/cosmos-sdk/pull/5006) The gas required to pass the `AnteHandler` has
increased significantly due to modular `AnteHandler` support. Increase GasLimit accordingly.
* (rest) [\#5336](https://github.com/cosmos/cosmos-sdk/issues/5336) `MsgEditValidator` uses `description` instead of `Description` as a JSON key.
* (keys) [\#5097](https://github.com/cosmos/cosmos-sdk/pull/5097) Due to the keybase -> keyring transition, keys need to be migrated. See `keys migrate` command for more info.
* (x/auth) [\#5424](https://github.com/cosmos/cosmos-sdk/issues/5424) Drop `decode-tx` command from x/auth/client/cli, duplicate of the `decode` command.

### Features

* (store) [\#5435](https://github.com/cosmos/cosmos-sdk/pull/5435) New iterator for paginated requests. Iterator limits DB reads to the range of the requested page.
* (x/evidence) [\#5240](https://github.com/cosmos/cosmos-sdk/pull/5240) Initial implementation of the `x/evidence` module.
* (cli) [\#5212](https://github.com/cosmos/cosmos-sdk/issues/5212) The `q gov proposals` command now supports pagination.
* (store) [\#4724](https://github.com/cosmos/cosmos-sdk/issues/4724) Multistore supports substore migrations upon load. New `rootmulti.Store.LoadLatestVersionAndUpgrade` method in
`Baseapp` supports `StoreLoader` to enable various upgrade strategies. It no
longer panics if the store to load contains substores that we didn't explicitly mount.
* [\#4972](https://github.com/cosmos/cosmos-sdk/issues/4972) A `TxResponse` with a corresponding code
and tx hash will be returned for specific Tendermint errors:
    * `CodeTxInMempoolCache`
    * `CodeMempoolIsFull`
    * `CodeTxTooLarge`
* [\#3872](https://github.com/cosmos/cosmos-sdk/issues/3872) Implement a RESTful endpoint and cli command to decode transactions.
* (keys) [\#4754](https://github.com/cosmos/cosmos-sdk/pull/4754) Introduce new Keybase implementation that can
leverage operating systems' built-in functionalities to securely store secrets. MacOS users may encounter
the following [issue](https://github.com/keybase/go-keychain/issues/47) with the `go-keychain` library. If
you encounter this issue, you must upgrade your xcode command line tools to version >= `10.2`. You can
upgrade via: `sudo rm -rf /Library/Developer/CommandLineTools; xcode-select --install`. Verify the
correct version via: `pkgutil --pkg-info=com.apple.pkg.CLTools_Executables`.
* [\#5355](https://github.com/cosmos/cosmos-sdk/pull/5355) Client commands accept a new `--keyring-backend` option through which users can specify which backend should be used
by the new key store:
    * `os`: use OS default credentials storage (default).
    * `file`: use encrypted file-based store.
    * `kwallet`: use [KDE Wallet](https://utils.kde.org/projects/kwalletmanager/) service.
    * `pass`: use the [pass](https://www.passwordstore.org/) command line password manager.
    * `test`: use password-less key store. _For testing purposes only. Use it at your own risk._
* (keys) [\#5097](https://github.com/cosmos/cosmos-sdk/pull/5097) New `keys migrate` command to assist users migrate their keys
to the new keyring.
* (keys) [\#5366](https://github.com/cosmos/cosmos-sdk/pull/5366) `keys list` now accepts a `--list-names` option to list key names only, whilst the `keys delete`
command can delete multiple keys by passing their names as arguments. The aforementioned commands can then be piped together, e.g.
`appcli keys list -n | xargs appcli keys delete`
* (modules) [\#4233](https://github.com/cosmos/cosmos-sdk/pull/4233) Add upgrade module that coordinates software upgrades of live chains.
* [\#4486](https://github.com/cosmos/cosmos-sdk/issues/4486) Introduce new `PeriodicVestingAccount` vesting account type
that allows for arbitrary vesting periods.
* (baseapp) [\#5196](https://github.com/cosmos/cosmos-sdk/pull/5196) Baseapp has a new `runTxModeReCheck` to allow applications to skip expensive and unnecessary re-checking of transactions.
* (types) [\#5196](https://github.com/cosmos/cosmos-sdk/pull/5196) Context has new `IsRecheckTx() bool` and `WithIsReCheckTx(bool) Context` methods to to be used in the `AnteHandler`.
* (x/auth/ante) [\#5196](https://github.com/cosmos/cosmos-sdk/pull/5196) AnteDecorators have been updated to avoid unnecessary checks when `ctx.IsReCheckTx() == true`
* (x/auth) [\#5006](https://github.com/cosmos/cosmos-sdk/pull/5006) Modular `AnteHandler` via composable decorators:
    * The `AnteDecorator` interface has been introduced to allow users to implement modular `AnteHandler`
  functionality that can be composed together to create a single `AnteHandler` rather than implementing
  a custom `AnteHandler` completely from scratch, where each `AnteDecorator` allows for custom behavior in
  tightly defined and logically isolated manner. These custom `AnteDecorator` can then be chained together
  with default `AnteDecorator` or third-party `AnteDecorator` to create a modularized `AnteHandler`
  which will run each `AnteDecorator` in the order specified in `ChainAnteDecorators`. For details
  on the new architecture, refer to the [ADR](docs/architecture/adr-010-modular-antehandler.md).
    * `ChainAnteDecorators` function has been introduced to take in a list of `AnteDecorators` and chain
  them in sequence and return a single `AnteHandler`:
        * `SetUpContextDecorator`: Sets `GasMeter` in context and creates defer clause to recover from any
    `OutOfGas` panics in future AnteDecorators and return `OutOfGas` error to `BaseApp`. It MUST be the
    first `AnteDecorator` in the chain for any application that uses gas (or another one that sets the gas meter).
        * `ValidateBasicDecorator`: Calls tx.ValidateBasic and returns any non-nil error.
        * `ValidateMemoDecorator`: Validates tx memo with application parameters and returns any non-nil error.
        * `ConsumeGasTxSizeDecorator`: Consumes gas proportional to the tx size based on application parameters.
        * `MempoolFeeDecorator`: Checks if fee is above local mempool `minFee` parameter during `CheckTx`.
        * `DeductFeeDecorator`: Deducts the `FeeAmount` from first signer of the transaction.
        * `SetPubKeyDecorator`: Sets pubkey of account in any account that does not already have pubkey saved in state machine.
        * `SigGasConsumeDecorator`: Consume parameter-defined amount of gas for each signature.
        * `SigVerificationDecorator`: Verify each signature is valid, return if there is an error.
        * `ValidateSigCountDecorator`: Validate the number of signatures in tx based on app-parameters.
        * `IncrementSequenceDecorator`: Increments the account sequence for each signer to prevent replay attacks.
* (cli) [\#5223](https://github.com/cosmos/cosmos-sdk/issues/5223) Cosmos Ledger App v2.0.0 is now supported. The changes are backwards compatible and App v1.5.x is still supported.
* (x/staking) [\#5380](https://github.com/cosmos/cosmos-sdk/pull/5380) Introduced ability to store historical info entries in staking keeper, allows applications to introspect specified number of past headers and validator sets
    * Introduces new parameter `HistoricalEntries` which allows applications to determine how many recent historical info entries they want to persist in store. Default value is 0.
    * Introduces cli commands and rest routes to query historical information at a given height
* (modules) [\#5249](https://github.com/cosmos/cosmos-sdk/pull/5249) Funds are now allowed to be directly sent to the community pool (via the distribution module account).
* (keys) [\#4941](https://github.com/cosmos/cosmos-sdk/issues/4941) Introduce keybase option to allow overriding the default private key implementation of a key generated through the `keys add` cli command.
* (keys) [\#5439](https://github.com/cosmos/cosmos-sdk/pull/5439) Flags `--algo` and `--hd-path` are added to
  `keys add` command in order to make use of keybase modularized. By default, it uses (0, 0) bip44
  HD path and secp256k1 keys, so is non-breaking.
* (types) [\#5447](https://github.com/cosmos/cosmos-sdk/pull/5447) Added `ApproxRoot` function to sdk.Decimal type in order to get the nth root for a decimal number, where n is a positive integer.
    * An `ApproxSqrt` function was also added for convenience around the common case of n=2.

### Improvements

* (iavl) [\#5538](https://github.com/cosmos/cosmos-sdk/pull/5538) Remove manual IAVL pruning in favor of IAVL's internal pruning strategy.
* (server) [\#4215](https://github.com/cosmos/cosmos-sdk/issues/4215) The `--pruning` flag
has been moved to the configuration file, to allow easier node configuration.
* (cli) [\#5116](https://github.com/cosmos/cosmos-sdk/issues/5116) The `CLIContext` now supports multiple verifiers
when connecting to multiple chains. The connecting chain's `CLIContext` will have to have the correct
chain ID and node URI or client set. To use a `CLIContext` with a verifier for another chain:

  ```go
  // main or parent chain (chain as if you're running without IBC)
  mainCtx := context.NewCLIContext()

  // connecting IBC chain
  sideCtx := context.NewCLIContext().
    WithChainID(sideChainID).
    WithNodeURI(sideChainNodeURI) // or .WithClient(...)

  sideCtx = sideCtx.WithVerifier(
    context.CreateVerifier(sideCtx, context.DefaultVerifierCacheSize),
  )
  ```

* (modules) [\#5017](https://github.com/cosmos/cosmos-sdk/pull/5017) The `x/auth` package now supports
generalized genesis accounts through the `GenesisAccount` interface.
* (modules) [\#4762](https://github.com/cosmos/cosmos-sdk/issues/4762) Deprecate remove and add permissions in ModuleAccount.
* (modules) [\#4760](https://github.com/cosmos/cosmos-sdk/issues/4760) update `x/auth` to match module spec.
* (modules) [\#4814](https://github.com/cosmos/cosmos-sdk/issues/4814) Add security contact to Validator description.
* (modules) [\#4875](https://github.com/cosmos/cosmos-sdk/issues/4875) refactor integration tests to use SimApp and separate test package
* (sdk) [\#4566](https://github.com/cosmos/cosmos-sdk/issues/4566) Export simulation's parameters and app state to JSON in order to reproduce bugs and invariants.
* (sdk) [\#4640](https://github.com/cosmos/cosmos-sdk/issues/4640) improve import/export simulation errors by extending `DiffKVStores` to return an array of `KVPairs` that are then compared to check for inconsistencies.
* (sdk) [\#4717](https://github.com/cosmos/cosmos-sdk/issues/4717) refactor `x/slashing` to match the new module spec
* (sdk) [\#4758](https://github.com/cosmos/cosmos-sdk/issues/4758) update `x/genaccounts` to match module spec
* (simulation) [\#4824](https://github.com/cosmos/cosmos-sdk/issues/4824) `PrintAllInvariants` flag will print all failed invariants
* (simulation) [\#4490](https://github.com/cosmos/cosmos-sdk/issues/4490) add `InitialBlockHeight` flag to resume a simulation from a given block

    * Support exporting the simulation stats to a given JSON file
* (simulation) [\#4847](https://github.com/cosmos/cosmos-sdk/issues/4847), [\#4838](https://github.com/cosmos/cosmos-sdk/pull/4838) and [\#4869](https://github.com/cosmos/cosmos-sdk/pull/4869) `SimApp` and simulation refactors:
    * Implement `SimulationManager` for executing modules' simulation functionalities in a modularized way
    * Add `RegisterStoreDecoders` to the `SimulationManager` for decoding each module's types
    * Add `GenerateGenesisStates` to the `SimulationManager` to generate a randomized `GenState` for each module
    * Add `RandomizedParams` to the `SimulationManager` that registers each modules' parameters in order to
  simulate `ParamChangeProposal`s' `Content`s
    * Add `WeightedOperations` to the `SimulationManager` that define simulation operations (modules' `Msg`s) with their
  respective weights (i.e chance of being simulated).
    * Add `ProposalContents` to the `SimulationManager` to register each module's governance proposal `Content`s.
* (simulation) [\#4893](https://github.com/cosmos/cosmos-sdk/issues/4893) Change `SimApp` keepers to be public and add getter functions for keys and codec
* (simulation) [\#4906](https://github.com/cosmos/cosmos-sdk/issues/4906) Add simulation `Config` struct that wraps simulation flags
* (simulation) [\#4935](https://github.com/cosmos/cosmos-sdk/issues/4935) Update simulation to reflect a proper `ABCI` application without bypassing `BaseApp` semantics
* (simulation) [\#5378](https://github.com/cosmos/cosmos-sdk/pull/5378) Simulation tests refactor:
    * Add `App` interface for general SDK-based app's methods.
    * Refactor and cleanup simulation tests into util functions to simplify their implementation for other SDK apps.
* (store) [\#4792](https://github.com/cosmos/cosmos-sdk/issues/4792) panic on non-registered store
* (types) [\#4821](https://github.com/cosmos/cosmos-sdk/issues/4821) types/errors package added with support for stacktraces. It is meant as a more feature-rich replacement for sdk.Errors in the mid-term.
* (store) [\#1947](https://github.com/cosmos/cosmos-sdk/issues/1947) Implement inter-block (persistent)
caching through `CommitKVStoreCacheManager`. Any application wishing to utilize an inter-block cache
must set it in their app via a `BaseApp` option. The `BaseApp` docs have been drastically improved
to detail this new feature and how state transitions occur.
* (docs/spec) All module specs moved into their respective module dir in x/ (i.e. docs/spec/staking -->> x/staking/spec)
* (docs/) [\#5379](https://github.com/cosmos/cosmos-sdk/pull/5379) Major documentation refactor, including:
    * (docs/intro/) Add and improve introduction material for newcomers.
    * (docs/basics/) Add documentation about basic concepts of the cosmos sdk such as the anatomy of an SDK application, the transaction lifecycle or accounts.
    * (docs/core/) Add documentation about core conepts of the cosmos sdk such as `baseapp`, `server`, `store`s, `context` and more.
    * (docs/building-modules/) Add reference documentation on concepts relevant for module developers (`keeper`, `handler`, `messages`, `queries`,...).
    * (docs/interfaces/) Add documentation on building interfaces for the Cosmos SDK.
    * Redesigned user interface that features new dynamically generated sidebar, build-time code embedding from GitHub, new homepage as well as many other improvements.
* (types) [\#5428](https://github.com/cosmos/cosmos-sdk/pull/5428) Add `Mod` (modulo) method and `RelativePow` (exponentation) function for `Uint`.
* (modules) [\#5506](https://github.com/cosmos/cosmos-sdk/pull/5506) Remove redundancy in `x/distribution`s use of parameters. There
  now exists a single `Params` type with a getter and setter along with a getter for each individual parameter.

### Bug Fixes

* (client) [\#5303](https://github.com/cosmos/cosmos-sdk/issues/5303) Fix ignored error in tx generate only mode.
* (cli) [\#4763](https://github.com/cosmos/cosmos-sdk/issues/4763) Fix flag `--min-self-delegation` for staking `EditValidator`
* (keys) Fix ledger custom coin type support bug.
* (x/gov) [\#5107](https://github.com/cosmos/cosmos-sdk/pull/5107) Sum validator operator's all voting power when tally votes
* (rest) [\#5212](https://github.com/cosmos/cosmos-sdk/issues/5212) Fix pagination in the `/gov/proposals` handler.

## [v0.37.14] - 2020-08-12

### Improvements

* (tendermint) Bump Tendermint version to [v0.32.13](https://github.com/tendermint/tendermint/releases/tag/v0.32.13).


## [v0.37.13] - 2020-06-03

### Improvements

* (tendermint) Bump Tendermint version to [v0.32.12](https://github.com/tendermint/tendermint/releases/tag/v0.32.12).
* (cosmos-ledger-go) Bump Cosmos Ledger Wallet library version to [v0.11.1](https://github.com/cosmos/ledger-cosmos-go/releases/tag/v0.11.1).

## [v0.37.12] - 2020-05-05

### Improvements

* (tendermint) Bump Tendermint version to [v0.32.11](https://github.com/tendermint/tendermint/releases/tag/v0.32.11).

## [v0.37.11] - 2020-04-22

### Bug Fixes

* (x/staking) [\#6021](https://github.com/cosmos/cosmos-sdk/pull/6021) --trust-node's false default value prevents creation of the genesis transaction.

## [v0.37.10] - 2020-04-22

### Bug Fixes

* (client/context) [\#5964](https://github.com/cosmos/cosmos-sdk/issues/5964) Fix incorrect instantiation of tmlite verifier when --trust-node is off.

## [v0.37.9] - 2020-04-09

### Improvements

* (tendermint) Bump Tendermint version to [v0.32.10](https://github.com/tendermint/tendermint/releases/tag/v0.32.10).

## [v0.37.8] - 2020-03-11

### Bug Fixes

* (rest) [\#5508](https://github.com/cosmos/cosmos-sdk/pull/5508) Fix `x/distribution` endpoints to properly return height in the response.
* (x/genutil) [\#5499](https://github.com/cosmos/cosmos-sdk/pull/) Ensure `DefaultGenesis` returns valid and non-nil default genesis state.
* (x/genutil) [\#5775](https://github.com/cosmos/cosmos-sdk/pull/5775) Fix `ExportGenesis` in `x/genutil` to export default genesis state (`[]`) instead of `null`.
* (genesis) [\#5086](https://github.com/cosmos/cosmos-sdk/issues/5086) Ensure `gentxs` are always an empty array instead of `nil`.

### Improvements

* (rest) [\#5648](https://github.com/cosmos/cosmos-sdk/pull/5648) Enhance /txs usability:
    * Add `tx.minheight` key to filter transaction with an inclusive minimum block height
    * Add `tx.maxheight` key to filter transaction with an inclusive maximum block height

## [v0.37.7] - 2020-02-10

### Improvements

* (modules) [\#5597](https://github.com/cosmos/cosmos-sdk/pull/5597) Add `amount` event attribute to the `complete_unbonding`
and `complete_redelegation` events that reflect the total balances of the completed unbondings and redelegations
respectively.

### Bug Fixes

* (x/gov) [\#5622](https://github.com/cosmos/cosmos-sdk/pull/5622) Track any events emitted from a proposal's handler upon successful execution.
* (x/bank) [\#5531](https://github.com/cosmos/cosmos-sdk/issues/5531) Added missing amount event to MsgMultiSend, emitted for each output.

## [v0.37.6] - 2020-01-21

### Improvements

* (tendermint) Bump Tendermint version to [v0.32.9](https://github.com/tendermint/tendermint/releases/tag/v0.32.9)

## [v0.37.5] - 2020-01-07

### Features

* (types) [\#5360](https://github.com/cosmos/cosmos-sdk/pull/5360) Implement `SortableDecBytes` which
  allows the `Dec` type be sortable.

### Improvements

* (tendermint) Bump Tendermint version to [v0.32.8](https://github.com/tendermint/tendermint/releases/tag/v0.32.8)
* (cli) [\#5482](https://github.com/cosmos/cosmos-sdk/pull/5482) Remove old "tags" nomenclature from the `q txs` command in
  favor of the new events system. Functionality remains unchanged except that `=` is used instead of `:` to be
  consistent with the API's use of event queries.

### Bug Fixes

* (iavl) [\#5276](https://github.com/cosmos/cosmos-sdk/issues/5276) Fix potential race condition in `iavlIterator#Close`.
* (baseapp) [\#5350](https://github.com/cosmos/cosmos-sdk/issues/5350) Allow a node to restart successfully
  after a `halt-height` or `halt-time` has been triggered.
* (types) [\#5395](https://github.com/cosmos/cosmos-sdk/issues/5395) Fix `Uint#LTE`.
* (types) [\#5408](https://github.com/cosmos/cosmos-sdk/issues/5408) `NewDecCoins` constructor now sorts the coins.

## [v0.37.4] - 2019-11-04

### Improvements

* (tendermint) Bump Tendermint version to [v0.32.7](https://github.com/tendermint/tendermint/releases/tag/v0.32.7)
* (ledger) [\#4716](https://github.com/cosmos/cosmos-sdk/pull/4716) Fix ledger custom coin type support bug.

### Bug Fixes

* (baseapp) [\#5200](https://github.com/cosmos/cosmos-sdk/issues/5200) Remove duplicate events from previous messages.

## [v0.37.3] - 2019-10-10

### Bug Fixes

* (genesis) [\#5095](https://github.com/cosmos/cosmos-sdk/issues/5095) Fix genesis file migration from v0.34 to
v0.36/v0.37 not converting validator consensus pubkey to bech32 format.

### Improvements

* (tendermint) Bump Tendermint version to [v0.32.6](https://github.com/tendermint/tendermint/releases/tag/v0.32.6)

## [v0.37.1] - 2019-09-19

### Features

* (cli) [\#4973](https://github.com/cosmos/cosmos-sdk/pull/4973) Enable application CPU profiling
via the `--cpu-profile` flag.
* [\#4979](https://github.com/cosmos/cosmos-sdk/issues/4979) Introduce a new `halt-time` config and
CLI option to the `start` command. When provided, an application will halt during `Commit` when the
block time is >= the `halt-time`.

### Improvements

* [\#4990](https://github.com/cosmos/cosmos-sdk/issues/4990) Add `Events` to the `ABCIMessageLog` to
provide context and grouping of events based on the messages they correspond to. The `Events` field
in `TxResponse` is deprecated and will be removed in the next major release.

### Bug Fixes

* [\#4979](https://github.com/cosmos/cosmos-sdk/issues/4979) Use `Signal(os.Interrupt)` over
`os.Exit(0)` during configured halting to allow any `defer` calls to be executed.
* [\#5034](https://github.com/cosmos/cosmos-sdk/issues/5034) Binary search in NFT Module wasn't working on larger sets.

## [v0.37.0] - 2019-08-21

### Bug Fixes

* (baseapp) [\#4903](https://github.com/cosmos/cosmos-sdk/issues/4903) Various height query fixes:
    * Move height with proof check from `CLIContext` to `BaseApp` as the height
  can automatically be injected there.
    * Update `handleQueryStore` to resemble `handleQueryCustom`
* (simulation) [\#4912](https://github.com/cosmos/cosmos-sdk/issues/4912) Fix SimApp ModuleAccountAddrs
to properly return black listed addresses for bank keeper initialization.
* (cli) [\#4919](https://github.com/cosmos/cosmos-sdk/pull/4919) Don't crash CLI
if user doesn't answer y/n confirmation request.
* (cli) [\#4927](https://github.com/cosmos/cosmos-sdk/issues/4927) Fix the `q gov vote`
command to handle empty (pruned) votes correctly.

### Improvements

* (rest) [\#4924](https://github.com/cosmos/cosmos-sdk/pull/4924) Return response
height even upon error as it may be useful for the downstream caller and have
`/auth/accounts/{address}` return a 200 with an empty account upon error when
that error is that the account doesn't exist.

## [v0.36.0] - 2019-08-13

### Breaking Changes

* (rest) [\#4837](https://github.com/cosmos/cosmos-sdk/pull/4837) Remove /version and /node_version
  endpoints in favor of refactoring /node_info to also include application version info.
* All REST responses now wrap the original resource/result. The response
  will contain two fields: height and result.
* [\#3565](https://github.com/cosmos/cosmos-sdk/issues/3565) Updates to the governance module:
    * Rename JSON field from `proposal_content` to `content`
    * Rename JSON field from `proposal_id` to `id`
    * Disable `ProposalTypeSoftwareUpgrade` temporarily
* [\#3775](https://github.com/cosmos/cosmos-sdk/issues/3775) unify sender transaction tag for ease of querying
* [\#4255](https://github.com/cosmos/cosmos-sdk/issues/4255) Add supply module that passively tracks the supplies of a chain
    * Renamed `x/distribution` `ModuleName`
    * Genesis JSON and CLI now use `distribution` instead of `distr`
    * Introduce `ModuleAccount` type, which tracks the flow of coins held within a module
    * Replaced `FeeCollectorKeeper` for a `ModuleAccount`
    * Replaced the staking `Pool`, which coins are now held by the `BondedPool` and `NotBonded` module accounts
    * The `NotBonded` module account now only keeps track of the not bonded tokens within staking, instead of the whole chain
    * [\#3628](https://github.com/cosmos/cosmos-sdk/issues/3628) Replaced governance's burn and deposit accounts for a `ModuleAccount`
    * Added a `ModuleAccount` for the distribution module
    * Added a `ModuleAccount` for the mint module
  [\#4472](https://github.com/cosmos/cosmos-sdk/issues/4472) validation for crisis genesis
* [\#3985](https://github.com/cosmos/cosmos-sdk/issues/3985) `ValidatorPowerRank` uses potential consensus power instead of tendermint power
* [\#4104](https://github.com/cosmos/cosmos-sdk/issues/4104) Gaia has been moved to its own repository: https://github.com/cosmos/gaia
* [\#4104](https://github.com/cosmos/cosmos-sdk/issues/4104) Rename gaiad.toml to app.toml. The internal contents of the application
  config remain unchanged.
* [\#4159](https://github.com/cosmos/cosmos-sdk/issues/4159) create the default module patterns and module manager
* [\#4230](https://github.com/cosmos/cosmos-sdk/issues/4230) Change the type of ABCIMessageLog#MsgIndex to uint16 for proper serialization.
* [\#4250](https://github.com/cosmos/cosmos-sdk/issues/4250) BaseApp.Query() returns app's version string set via BaseApp.SetAppVersion()
  when handling /app/version queries instead of the version string passed as build
  flag at compile time.
* [\#4262](https://github.com/cosmos/cosmos-sdk/issues/4262) GoSumHash is no longer returned by the version command.
* [\#4263](https://github.com/cosmos/cosmos-sdk/issues/4263) RestServer#Start now takes read and write timeout arguments.
* [\#4305](https://github.com/cosmos/cosmos-sdk/issues/4305) `GenerateOrBroadcastMsgs` no longer takes an `offline` parameter.
* [\#4342](https://github.com/cosmos/cosmos-sdk/pull/4342) Upgrade go-amino to v0.15.0
* [\#4351](https://github.com/cosmos/cosmos-sdk/issues/4351) InitCmd, AddGenesisAccountCmd, and CollectGenTxsCmd take node's and client's default home directories as arguments.
* [\#4387](https://github.com/cosmos/cosmos-sdk/issues/4387) Refactor the usage of tags (now called events) to reflect the
  new ABCI events semantics:
    * Move `x/{module}/tags/tags.go` => `x/{module}/types/events.go`
    * Update `docs/specs`
    * Refactor tags in favor of new `Event(s)` type(s)
    * Update `Context` to use new `EventManager`
    * (Begin|End)Blocker no longer return tags, but rather uses new `EventManager`
    * Message handlers no longer return tags, but rather uses new `EventManager`
  Any component (e.g. BeginBlocker, message handler, etc...) wishing to emit an event must do so
  through `ctx.EventManger().EmitEvent(s)`.
  To reset or wipe emitted events: `ctx = ctx.WithEventManager(sdk.NewEventManager())`
  To get all emitted events: `events := ctx.EventManager().Events()`
* [\#4437](https://github.com/cosmos/cosmos-sdk/issues/4437) Replace governance module store keys to use `[]byte` instead of `string`.
* [\#4451](https://github.com/cosmos/cosmos-sdk/issues/4451) Improve modularization of clients and modules:
    * Module directory structure improved and standardized
    * Aliases autogenerated
    * Auth and bank related commands are now mounted under the respective moduels
    * Client initialization and mounting standardized
* [\#4479](https://github.com/cosmos/cosmos-sdk/issues/4479) Remove codec argument redundency in client usage where
  the CLIContext's codec should be used instead.
* [\#4488](https://github.com/cosmos/cosmos-sdk/issues/4488) Decouple client tx, REST, and ultil packages from auth. These packages have
  been restructured and retrofitted into the `x/auth` module.
* [\#4521](https://github.com/cosmos/cosmos-sdk/issues/4521) Flatten x/bank structure by hiding module internals.
* [\#4525](https://github.com/cosmos/cosmos-sdk/issues/4525) Remove --cors flag, the feature is long gone.
* [\#4536](https://github.com/cosmos/cosmos-sdk/issues/4536) The `/auth/accounts/{address}` now returns a `height` in the response.
  The account is now nested under `account`.
* [\#4543](https://github.com/cosmos/cosmos-sdk/issues/4543) Account getters are no longer part of client.CLIContext() and have now moved
  to reside in the auth-specific AccountRetriever.
* [\#4588](https://github.com/cosmos/cosmos-sdk/issues/4588) Context does not depend on x/auth anymore. client/context is stripped out of the following features:
    * GetAccountDecoder()
    * CLIContext.WithAccountDecoder()
    * CLIContext.WithAccountStore()
  x/auth.AccountDecoder is unnecessary and consequently removed.
* [\#4602](https://github.com/cosmos/cosmos-sdk/issues/4602) client/input.{Buffer,Override}Stdin() functions are removed. Thanks to cobra's new release they are now redundant.
* [\#4633](https://github.com/cosmos/cosmos-sdk/issues/4633) Update old Tx search by tags APIs to use new Events
  nomenclature.
* [\#4649](https://github.com/cosmos/cosmos-sdk/issues/4649) Refactor x/crisis as per modules new specs.
* [\#3685](https://github.com/cosmos/cosmos-sdk/issues/3685) The default signature verification gas logic (`DefaultSigVerificationGasConsumer`) now specifies explicit key types rather than string pattern matching. This means that zones that depended on string matching to allow other keys will need to write a custom `SignatureVerificationGasConsumer` function.
* [\#4663](https://github.com/cosmos/cosmos-sdk/issues/4663) Refactor bank keeper by removing private functions
    * `InputOutputCoins`, `SetCoins`, `SubtractCoins` and `AddCoins` are now part of the `SendKeeper` instead of the `Keeper` interface
* (tendermint) [\#4721](https://github.com/cosmos/cosmos-sdk/pull/4721) Upgrade Tendermint to v0.32.1

### Features

* [\#4843](https://github.com/cosmos/cosmos-sdk/issues/4843) Add RegisterEvidences function in the codec package to register
  Tendermint evidence types with a given codec.
* (rest) [\#3867](https://github.com/cosmos/cosmos-sdk/issues/3867) Allow querying for genesis transaction when height query param is set to zero.
* [\#2020](https://github.com/cosmos/cosmos-sdk/issues/2020) New keys export/import command line utilities to export/import private keys in ASCII format
  that rely on Keybase's new underlying ExportPrivKey()/ImportPrivKey() API calls.
* [\#3565](https://github.com/cosmos/cosmos-sdk/issues/3565) Implement parameter change proposal support.
  Parameter change proposals can be submitted through the CLI
  or a REST endpoint. See docs for further usage.
* [\#3850](https://github.com/cosmos/cosmos-sdk/issues/3850) Add `rewards` and `commission` to distribution tx tags.
* [\#3981](https://github.com/cosmos/cosmos-sdk/issues/3981) Add support to gracefully halt a node at a given height
  via the node's `halt-height` config or CLI value.
* [\#4144](https://github.com/cosmos/cosmos-sdk/issues/4144) Allow for configurable BIP44 HD path and coin type.
* [\#4250](https://github.com/cosmos/cosmos-sdk/issues/4250) New BaseApp.{,Set}AppVersion() methods to get/set app's version string.
* [\#4263](https://github.com/cosmos/cosmos-sdk/issues/4263) Add `--read-timeout` and `--write-timeout` args to the `rest-server` command
  to support custom RPC R/W timeouts.
* [\#4271](https://github.com/cosmos/cosmos-sdk/issues/4271) Implement Coins#IsAnyGT
* [\#4318](https://github.com/cosmos/cosmos-sdk/issues/4318) Support height queries. Queries against nodes that have the queried
  height pruned will return an error.
* [\#4409](https://github.com/cosmos/cosmos-sdk/issues/4409) Implement a command that migrates exported state from one version to the next.
  The `migrate` command currently supports migrating from v0.34 to v0.36 by implementing
  necessary types for both versions.
* [\#4570](https://github.com/cosmos/cosmos-sdk/issues/4570) Move /bank/balances/{address} REST handler to x/bank/client/rest. The exposed interface is unchanged.
* Community pool spend proposal per Cosmos Hub governance proposal [\#7](https://github.com/cosmos/cosmos-sdk/issues/7) "Activate the Community Pool"

### Improvements

* (simulation) PrintAllInvariants flag will print all failed invariants
* (simulation) Add `InitialBlockHeight` flag to resume a simulation from a given block
* (simulation) [\#4670](https://github.com/cosmos/cosmos-sdk/issues/4670) Update simulation statistics to JSON format

    * Support exporting the simulation stats to a given JSON file
* [\#4775](https://github.com/cosmos/cosmos-sdk/issues/4775) Refactor CI config
* Upgrade IAVL to v0.12.4
* (tendermint) Upgrade Tendermint to v0.32.2
* (modules) [\#4751](https://github.com/cosmos/cosmos-sdk/issues/4751) update `x/genutils` to match module spec
* (keys) [\#4611](https://github.com/cosmos/cosmos-sdk/issues/4611) store keys in simapp now use a map instead of using individual literal keys
* [\#2286](https://github.com/cosmos/cosmos-sdk/issues/2286) Improve performance of CacheKVStore iterator.
* [\#3512](https://github.com/cosmos/cosmos-sdk/issues/3512) Implement Logger method on each module's keeper.
* [\#3655](https://github.com/cosmos/cosmos-sdk/issues/3655) Improve signature verification failure error message.
* [\#3774](https://github.com/cosmos/cosmos-sdk/issues/3774) add category tag to transactions for ease of filtering
* [\#3914](https://github.com/cosmos/cosmos-sdk/issues/3914) Implement invariant benchmarks and add target to makefile.
* [\#3928](https://github.com/cosmos/cosmos-sdk/issues/3928) remove staking references from types package
* [\#3978](https://github.com/cosmos/cosmos-sdk/issues/3978) Return ErrUnknownRequest in message handlers for unknown
  or invalid routed messages.
* [\#4190](https://github.com/cosmos/cosmos-sdk/issues/4190) Client responses that return (re)delegation(s) now return balances
  instead of shares.
* [\#4194](https://github.com/cosmos/cosmos-sdk/issues/4194) ValidatorSigningInfo now includes the validator's consensus address.
* [\#4235](https://github.com/cosmos/cosmos-sdk/issues/4235) Add parameter change proposal messages to simulation.
* [\#4235](https://github.com/cosmos/cosmos-sdk/issues/4235) Update the minting module params to implement params.ParamSet so
  individual keys can be set via proposals instead of passing a struct.
* [\#4259](https://github.com/cosmos/cosmos-sdk/issues/4259) `Coins` that are `nil` are now JSON encoded as an empty array `[]`.
  Decoding remains unchanged and behavior is left intact.
* [\#4305](https://github.com/cosmos/cosmos-sdk/issues/4305) The `--generate-only` CLI flag fully respects offline tx processing.
* [\#4379](https://github.com/cosmos/cosmos-sdk/issues/4379) close db write batch.
* [\#4384](https://github.com/cosmos/cosmos-sdk/issues/4384)- Allow splitting withdrawal transaction in several chunks
* [\#4403](https://github.com/cosmos/cosmos-sdk/issues/4403) Allow for parameter change proposals to supply only desired fields to be updated
  in objects instead of the entire object (only applies to values that are objects).
* [\#4415](https://github.com/cosmos/cosmos-sdk/issues/4415) /client refactor, reduce genutil dependancy on staking
* [\#4439](https://github.com/cosmos/cosmos-sdk/issues/4439) Implement governance module iterators.
* [\#4465](https://github.com/cosmos/cosmos-sdk/issues/4465) Unknown subcommands print relevant error message
* [\#4466](https://github.com/cosmos/cosmos-sdk/issues/4466) Commission validation added to validate basic of MsgCreateValidator by changing CommissionMsg to CommissionRates
* [\#4501](https://github.com/cosmos/cosmos-sdk/issues/4501) Support height queriers in rest client
* [\#4535](https://github.com/cosmos/cosmos-sdk/issues/4535) Improve import-export simulation errors by decoding the `KVPair.Value` into its
  respective type
* [\#4536](https://github.com/cosmos/cosmos-sdk/issues/4536) cli context queries return query height and accounts are returned with query height
* [\#4553](https://github.com/cosmos/cosmos-sdk/issues/4553) undelegate max entries check first
* [\#4556](https://github.com/cosmos/cosmos-sdk/issues/4556) Added IsValid function to Coin
* [\#4564](https://github.com/cosmos/cosmos-sdk/issues/4564) client/input.GetConfirmation()'s default is changed to No.
* [\#4573](https://github.com/cosmos/cosmos-sdk/issues/4573) Returns height in response for query endpoints.
* [\#4580](https://github.com/cosmos/cosmos-sdk/issues/4580) Update `Context#BlockHeight` to properly set the block height via `WithBlockHeader`.
* [\#4584](https://github.com/cosmos/cosmos-sdk/issues/4584) Update bank Keeper to use expected keeper interface of the AccountKeeper.
* [\#4584](https://github.com/cosmos/cosmos-sdk/issues/4584) Move `Account` and `VestingAccount` interface types to `x/auth/exported`.
* [\#4082](https://github.com/cosmos/cosmos-sdk/issues/4082) supply module queriers for CLI and REST endpoints
* [\#4601](https://github.com/cosmos/cosmos-sdk/issues/4601) Implement generic pangination helper function to be used in
  REST handlers and queriers.
* [\#4629](https://github.com/cosmos/cosmos-sdk/issues/4629) Added warning event that gets emitted if validator misses a block.
* [\#4674](https://github.com/cosmos/cosmos-sdk/issues/4674) Export `Simapp` genState generators and util functions by making them public
* [\#4706](https://github.com/cosmos/cosmos-sdk/issues/4706) Simplify context
  Replace complex Context construct with a simpler immutible struct.
  Only breaking change is not to support `Value` and `GetValue` as first class calls.
  We do embed ctx.Context() as a raw context.Context instead to be used as you see fit.

  Migration guide:

  ```go
  ctx = ctx.WithValue(contextKeyBadProposal, false)
  ```

  Now becomes:

  ```go
  ctx = ctx.WithContext(context.WithValue(ctx.Context(), contextKeyBadProposal, false))
  ```

  A bit more verbose, but also allows `context.WithTimeout()`, etc and only used
  in one function in this repo, in test code.
* [\#3685](https://github.com/cosmos/cosmos-sdk/issues/3685)  Add `SetAddressVerifier` and `GetAddressVerifier` to `sdk.Config` to allow SDK users to configure custom address format verification logic (to override the default limitation of 20-byte addresses).
* [\#3685](https://github.com/cosmos/cosmos-sdk/issues/3685)  Add an additional parameter to NewAnteHandler for a custom `SignatureVerificationGasConsumer` (the default logic is now in `DefaultSigVerificationGasConsumer). This allows SDK users to configure their own logic for which key types are accepted and how those key types consume gas.
* Remove `--print-response` flag as it is no longer used.
* Revert [\#2284](https://github.com/cosmos/cosmos-sdk/pull/2284) to allow create_empty_blocks in the config
* (tendermint) [\#4718](https://github.com/cosmos/cosmos-sdk/issues/4718) Upgrade tendermint/iavl to v0.12.3

### Bug Fixes

* [\#4891](https://github.com/cosmos/cosmos-sdk/issues/4891) Disable querying with proofs enabled when the query height <= 1.
* (rest) [\#4858](https://github.com/cosmos/cosmos-sdk/issues/4858) Do not return an error in BroadcastTxCommit when the tx broadcasting
  was successful. This allows the proper REST response to be returned for a
  failed tx during `block` broadcasting mode.
* (store) [\#4880](https://github.com/cosmos/cosmos-sdk/pull/4880) Fix error check in
  IAVL `Store#DeleteVersion`.
* (tendermint) [\#4879](https://github.com/cosmos/cosmos-sdk/issues/4879) Don't terminate the process immediately after startup when run in standalone mode.
* (simulation) [\#4861](https://github.com/cosmos/cosmos-sdk/pull/4861) Fix non-determinism simulation
  by using CLI flags as input and updating Makefile target.
* [\#4868](https://github.com/cosmos/cosmos-sdk/issues/4868) Context#CacheContext now sets a new EventManager. This prevents unwanted events
  from being emitted.
* (cli) [\#4870](https://github.com/cosmos/cosmos-sdk/issues/4870) Disable the `withdraw-all-rewards` command when `--generate-only` is supplied
* (modules) [\#4831](https://github.com/cosmos/cosmos-sdk/issues/4831) Prevent community spend proposal from transferring funds to a module account
* (keys) [\#4338](https://github.com/cosmos/cosmos-sdk/issues/4338) fix multisig key output for CLI
* (modules) [\#4795](https://github.com/cosmos/cosmos-sdk/issues/4795) restrict module accounts from receiving transactions.
  Allowing this would cause an invariant on the module account coins.
* (modules) [\#4823](https://github.com/cosmos/cosmos-sdk/issues/4823) Update the `DefaultUnbondingTime` from 3 days to 3 weeks to be inline with documentation.
* (abci) [\#4639](https://github.com/cosmos/cosmos-sdk/issues/4639) Fix `CheckTx` by verifying the message route
* Return height in responses when querying against BaseApp
* [\#1351](https://github.com/cosmos/cosmos-sdk/issues/1351) Stable AppHash allows no_empty_blocks
* [\#3705](https://github.com/cosmos/cosmos-sdk/issues/3705) Return `[]` instead of `null` when querying delegator rewards.
* [\#3966](https://github.com/cosmos/cosmos-sdk/issues/3966) fixed multiple assigns to action tags
  [\#3793](https://github.com/cosmos/cosmos-sdk/issues/3793) add delegator tag for MsgCreateValidator and deleted unused moniker and identity tags
* [\#4194](https://github.com/cosmos/cosmos-sdk/issues/4194) Fix pagination and results returned from /slashing/signing_infos
* [\#4230](https://github.com/cosmos/cosmos-sdk/issues/4230) Properly set and display the message index through the TxResponse.
* [\#4234](https://github.com/cosmos/cosmos-sdk/pull/4234) Allow `tx send --generate-only` to
  actually work offline.
* [\#4271](https://github.com/cosmos/cosmos-sdk/issues/4271) Fix addGenesisAccount by using Coins#IsAnyGT for vesting amount validation.
* [\#4273](https://github.com/cosmos/cosmos-sdk/issues/4273) Fix usage of AppendTags in x/staking/handler.go
* [\#4303](https://github.com/cosmos/cosmos-sdk/issues/4303) Fix NewCoins() underlying function for duplicate coins detection.
* [\#4307](https://github.com/cosmos/cosmos-sdk/pull/4307) Don't pass height to RPC calls as
  Tendermint will automatically use the latest height.
* [\#4362](https://github.com/cosmos/cosmos-sdk/issues/4362) simulation setup bugfix for multisim 7601778
* [\#4383](https://github.com/cosmos/cosmos-sdk/issues/4383) - currentStakeRoundUp is now always atleast currentStake + smallest-decimal-precision
* [\#4394](https://github.com/cosmos/cosmos-sdk/issues/4394) Fix signature count check to use the TxSigLimit param instead of
  a default.
* [\#4455](https://github.com/cosmos/cosmos-sdk/issues/4455) Use `QueryWithData()` to query unbonding delegations.
* [\#4493](https://github.com/cosmos/cosmos-sdk/issues/4493) Fix validator-outstanding-rewards command. It now takes as an argument
  a validator address.
* [\#4598](https://github.com/cosmos/cosmos-sdk/issues/4598) Fix redelegation and undelegation txs that were not checking for the correct bond denomination.
* [\#4619](https://github.com/cosmos/cosmos-sdk/issues/4619) Close iterators in `GetAllMatureValidatorQueue` and `UnbondAllMatureValidatorQueue`
  methods.
* [\#4654](https://github.com/cosmos/cosmos-sdk/issues/4654) validator slash event stored by period and height
* [\#4681](https://github.com/cosmos/cosmos-sdk/issues/4681) panic on invalid amount on `MintCoins` and `BurnCoins`
    * skip minting if inflation is set to zero
* Sort state JSON during export and initialization

## 0.35.0

### Bug Fixes

* Fix gas consumption bug in `Undelegate` preventing the ability to sync from
genesis.

## 0.34.10

### Bug Fixes

* Bump Tendermint version to [v0.31.11](https://github.com/tendermint/tendermint/releases/tag/v0.31.11) to address the vulnerability found in the `consensus` package.

## 0.34.9

### Bug Fixes

* Bump Tendermint version to [v0.31.10](https://github.com/tendermint/tendermint/releases/tag/v0.31.10) to address p2p panic errors.

## 0.34.8

### Bug Fixes

* Bump Tendermint version to v0.31.9 to fix the p2p panic error.
* Update gaiareplay's use of an internal Tendermint API

## 0.34.7

### Bug Fixes

#### SDK

* Fix gas consumption bug in `Undelegate` preventing the ability to sync from
genesis.

## 0.34.6

### Bug Fixes

#### SDK

* Unbonding from a validator is now only considered "complete" after the full
unbonding period has elapsed regardless of the validator's status.

## 0.34.5

### Bug Fixes

#### SDK

* [\#4273](https://github.com/cosmos/cosmos-sdk/issues/4273) Fix usage of `AppendTags` in x/staking/handler.go

### Improvements

### SDK

* [\#2286](https://github.com/cosmos/cosmos-sdk/issues/2286) Improve performance of `CacheKVStore` iterator.
* [\#3655](https://github.com/cosmos/cosmos-sdk/issues/3655) Improve signature verification failure error message.
* [\#4384](https://github.com/cosmos/cosmos-sdk/issues/4384) Allow splitting withdrawal transaction in several chunks.

#### Gaia CLI

* [\#4227](https://github.com/cosmos/cosmos-sdk/issues/4227) Support for Ledger App v1.5.
* [#4345](https://github.com/cosmos/cosmos-sdk/pull/4345) Update `ledger-cosmos-go`
to v0.10.3.

## 0.34.4

### Bug Fixes

#### SDK

* [#4234](https://github.com/cosmos/cosmos-sdk/pull/4234) Allow `tx send --generate-only` to
actually work offline.

#### Gaia

* [\#4219](https://github.com/cosmos/cosmos-sdk/issues/4219) Return an error when an empty mnemonic is provided during key recovery.

### Improvements

#### Gaia

* [\#2007](https://github.com/cosmos/cosmos-sdk/issues/2007) Return 200 status code on empty results

### New features

#### SDK

* [\#3850](https://github.com/cosmos/cosmos-sdk/issues/3850) Add `rewards` and `commission` to distribution tx tags.

## 0.34.3

### Bug Fixes

#### Gaia

* [\#4196](https://github.com/cosmos/cosmos-sdk/pull/4196) Set default invariant
check period to zero.

## 0.34.2

### Improvements

#### SDK

* [\#4135](https://github.com/cosmos/cosmos-sdk/pull/4135) Add further clarification
to generate only usage.

### Bug Fixes

#### SDK

* [\#4135](https://github.com/cosmos/cosmos-sdk/pull/4135) Fix `NewResponseFormatBroadcastTxCommit`
* [\#4053](https://github.com/cosmos/cosmos-sdk/issues/4053) Add `--inv-check-period`
flag to gaiad to set period at which invariants checks will run.
* [\#4099](https://github.com/cosmos/cosmos-sdk/issues/4099) Update the /staking/validators endpoint to support
status and pagination query flags.

## 0.34.1

### Bug Fixes

#### Gaia

* [#4163](https://github.com/cosmos/cosmos-sdk/pull/4163) Fix v0.33.x export script to port gov data correctly.

## 0.34.0

### Breaking Changes

#### Gaia

* [\#3463](https://github.com/cosmos/cosmos-sdk/issues/3463) Revert bank module handler fork (re-enables transfers)
* [\#3875](https://github.com/cosmos/cosmos-sdk/issues/3875) Replace `async` flag with `--broadcast-mode` flag where the default
  value is `sync`. The `block` mode should not be used. The REST client now
  uses `mode` parameter instead of the `return` parameter.

#### Gaia CLI

* [\#3938](https://github.com/cosmos/cosmos-sdk/issues/3938) Remove REST server's SSL support altogether.

#### SDK

* [\#3245](https://github.com/cosmos/cosmos-sdk/issues/3245) Rename validator.GetJailed() to validator.IsJailed()
* [\#3516](https://github.com/cosmos/cosmos-sdk/issues/3516) Remove concept of shares from staking unbonding and redelegation UX;
  replaced by direct coin amount.

#### Tendermint

* [\#4029](https://github.com/cosmos/cosmos-sdk/issues/4029) Upgrade Tendermint to v0.31.3

### New features

#### SDK

* [\#2935](https://github.com/cosmos/cosmos-sdk/issues/2935) New module Crisis which can test broken invariant with messages
* [\#3813](https://github.com/cosmos/cosmos-sdk/issues/3813) New sdk.NewCoins safe constructor to replace bare sdk.Coins{} declarations.
* [\#3858](https://github.com/cosmos/cosmos-sdk/issues/3858) add website, details and identity to gentx cli command
* Implement coin conversion and denomination registration utilities

#### Gaia

* [\#2935](https://github.com/cosmos/cosmos-sdk/issues/2935) Optionally assert invariants on a blockly basis using `gaiad --assert-invariants-blockly`
* [\#3886](https://github.com/cosmos/cosmos-sdk/issues/3886) Implement minting module querier and CLI/REST clients.

#### Gaia CLI

* [\#3937](https://github.com/cosmos/cosmos-sdk/issues/3937) Add command to query community-pool

#### Gaia REST API

* [\#3937](https://github.com/cosmos/cosmos-sdk/issues/3937) Add route to fetch community-pool
* [\#3949](https://github.com/cosmos/cosmos-sdk/issues/3949) added /slashing/signing_infos to get signing_info for all validators

### Improvements

#### Gaia

* [\#3808](https://github.com/cosmos/cosmos-sdk/issues/3808) `gaiad` and `gaiacli` integration tests use ./build/ binaries.
* [\#3819](https://github.com/cosmos/cosmos-sdk/issues/3819) Simulation refactor, log output now stored in ~/.gaiad/simulation/
    * Simulation moved to its own module (not a part of mock)
    * Logger type instead of passing function variables everywhere
    * Logger json output (for reloadable simulation running)
    * Cleanup bank simulation messages / remove dup code in bank simulation
    * Simulations saved in `~/.gaiad/simulations/`
    * "Lean" simulation output option to exclude No-ops and !ok functions (`--SimulationLean` flag)
* [\#3893](https://github.com/cosmos/cosmos-sdk/issues/3893) Improve `gaiacli tx sign` command
    * Add shorthand flags -a and -s for the account and sequence numbers respectively
    * Mark the account and sequence numbers required during "offline" mode
    * Always do an RPC query for account and sequence number during "online" mode
* [\#4018](https://github.com/cosmos/cosmos-sdk/issues/4018) create genesis port script for release v.0.34.0

#### Gaia CLI

* [\#3833](https://github.com/cosmos/cosmos-sdk/issues/3833) Modify stake to atom in gaia's doc.
* [\#3841](https://github.com/cosmos/cosmos-sdk/issues/3841) Add indent to JSON of `gaiacli keys [add|show|list]`
* [\#3859](https://github.com/cosmos/cosmos-sdk/issues/3859) Add newline to echo of `gaiacli keys ...`
* [\#3959](https://github.com/cosmos/cosmos-sdk/issues/3959) Improving error messages when signing with ledger devices fails

#### SDK

* [\#3238](https://github.com/cosmos/cosmos-sdk/issues/3238) Add block time to tx responses when querying for
  txs by tags or hash.
* [\#3752](https://github.com/cosmos/cosmos-sdk/issues/3752) Explanatory docs for minting mechanism (`docs/spec/mint/01_concepts.md`)
* [\#3801](https://github.com/cosmos/cosmos-sdk/issues/3801) `baseapp` safety improvements
* [\#3820](https://github.com/cosmos/cosmos-sdk/issues/3820) Make Coins.IsAllGT() more robust and consistent.
* [\#3828](https://github.com/cosmos/cosmos-sdk/issues/3828) New sdkch tool to maintain changelogs
* [\#3864](https://github.com/cosmos/cosmos-sdk/issues/3864) Make Coins.IsAllGTE() more consistent.
* [\#3907](https://github.com/cosmos/cosmos-sdk/issues/3907): dep -> go mod migration
    * Drop dep in favor of go modules.
    * Upgrade to Go 1.12.1.
* [\#3917](https://github.com/cosmos/cosmos-sdk/issues/3917) Allow arbitrary decreases to validator commission rates.
* [\#3937](https://github.com/cosmos/cosmos-sdk/issues/3937) Implement community pool querier.
* [\#3940](https://github.com/cosmos/cosmos-sdk/issues/3940) Codespace should be lowercase.
* [\#3986](https://github.com/cosmos/cosmos-sdk/issues/3986) Update the Stringer implementation of the Proposal type.
* [\#926](https://github.com/cosmos/cosmos-sdk/issues/926) circuit breaker high level explanation
* [\#3896](https://github.com/cosmos/cosmos-sdk/issues/3896) Fixed various linters warnings in the context of the gometalinter -> golangci-lint migration
* [\#3916](https://github.com/cosmos/cosmos-sdk/issues/3916) Hex encode data in tx responses

### Bug Fixes

#### Gaia

* [\#3825](https://github.com/cosmos/cosmos-sdk/issues/3825) Validate genesis before running gentx
* [\#3889](https://github.com/cosmos/cosmos-sdk/issues/3889) When `--generate-only` is provided, the Keybase is not used and as a result
  the `--from` value must be a valid Bech32 cosmos address.
* 3974 Fix go env setting in installation.md
* 3996 Change 'make get_tools' to 'make tools' in DOCS_README.md.

#### Gaia CLI

* [\#3883](https://github.com/cosmos/cosmos-sdk/issues/3883) Remove Height Flag from CLI Queries
* [\#3899](https://github.com/cosmos/cosmos-sdk/issues/3899) Using 'gaiacli config node' breaks ~/config/config.toml

#### SDK

* [\#3837](https://github.com/cosmos/cosmos-sdk/issues/3837) Fix `WithdrawValidatorCommission` to properly set the validator's remaining commission.
* [\#3870](https://github.com/cosmos/cosmos-sdk/issues/3870) Fix DecCoins#TruncateDecimal to never return zero coins in
  either the truncated coins or the change coins.
* [\#3915](https://github.com/cosmos/cosmos-sdk/issues/3915) Remove ';' delimiting support from ParseDecCoins
* [\#3977](https://github.com/cosmos/cosmos-sdk/issues/3977) Fix docker image build
* [\#4020](https://github.com/cosmos/cosmos-sdk/issues/4020) Fix queryDelegationRewards by returning an error
when the validator or delegation do not exist.
* [\#4050](https://github.com/cosmos/cosmos-sdk/issues/4050) Fix DecCoins APIs
where rounding or truncation could result in zero decimal coins.
* [\#4088](https://github.com/cosmos/cosmos-sdk/issues/4088) Fix `calculateDelegationRewards`
by accounting for rounding errors when multiplying stake by slashing fractions.

## 0.33.2

### Improvements

#### Tendermint

* Upgrade Tendermint to `v0.31.0-dev0-fix0` which includes critical security fixes.

## 0.33.1

### Bug Fixes

#### Gaia

* [\#3999](https://github.com/cosmos/cosmos-sdk/pull/3999) Fix distribution delegation for zero height export bug

## 0.33.0

BREAKING CHANGES

* Gaia REST API
    * [\#3641](https://github.com/cosmos/cosmos-sdk/pull/3641) Remove the ability to use a Keybase from the REST API client:
        * `password` and `generate_only` have been removed from the `base_req` object
        * All txs that used to sign or use the Keybase now only generate the tx
        * `keys` routes completely removed
    * [\#3692](https://github.com/cosmos/cosmos-sdk/pull/3692) Update tx encoding and broadcasting endpoints:
        * Remove duplicate broadcasting endpoints in favor of POST @ `/txs`
            * The `Tx` field now accepts a `StdTx` and not raw tx bytes
        * Move encoding endpoint to `/txs/encode`

* Gaia
    * [\#3787](https://github.com/cosmos/cosmos-sdk/pull/3787) Fork the `x/bank` module into the Gaia application with only a
  modified message handler, where the modified message handler behaves the same as
  the standard `x/bank` message handler except for `MsgMultiSend` that must burn
  exactly 9 atoms and transfer 1 atom, and `MsgSend` is disabled.
    * [\#3789](https://github.com/cosmos/cosmos-sdk/pull/3789) Update validator creation flow:
        * Remove `NewMsgCreateValidatorOnBehalfOf` and corresponding business logic
        * Ensure the validator address equals the delegator address during
    `MsgCreateValidator#ValidateBasic`

* SDK
    * [\#3750](https://github.com/cosmos/cosmos-sdk/issues/3750) Track outstanding rewards per-validator instead of globally,
           and fix the main simulation issue, which was that slashes of
           re-delegations to a validator were not correctly accounted for
           in fee distribution when the redelegation in question had itself
            been slashed (from a fault committed by a different validator)
           in the same BeginBlock. Outstanding rewards are now available
           on a per-validator basis in REST.
    * [\#3669](https://github.com/cosmos/cosmos-sdk/pull/3669) Ensure consistency in message naming, codec registration, and JSON
  tags.
    * [\#3788](https://github.com/cosmos/cosmos-sdk/pull/3788) Change order of operations for greater accuracy when calculating delegation share token value
    * [\#3788](https://github.com/cosmos/cosmos-sdk/pull/3788) DecCoins.Cap -> DecCoins.Intersect
    * [\#3666](https://github.com/cosmos/cosmos-sdk/pull/3666) Improve coins denom validation.
    * [\#3751](https://github.com/cosmos/cosmos-sdk/pull/3751) Disable (temporarily) support for ED25519 account key pairs.

* Tendermint
    * [\#3804] Update to Tendermint `v0.31.0-dev0`

FEATURES

* SDK
    * [\#3719](https://github.com/cosmos/cosmos-sdk/issues/3719) DBBackend can now be set at compile time.
    Defaults: goleveldb. Supported: cleveldb.

IMPROVEMENTS

* Gaia REST API
    * Update the `TxResponse` type allowing for the `Logs` result to be JSON decoded automatically.

* Gaia CLI
    * [\#3653](https://github.com/cosmos/cosmos-sdk/pull/3653) Prompt user confirmation prior to signing and broadcasting a transaction.
    * [\#3670](https://github.com/cosmos/cosmos-sdk/pull/3670) CLI support for showing bech32 addresses in Ledger devices
    * [\#3711](https://github.com/cosmos/cosmos-sdk/pull/3711) Update `tx sign` to use `--from` instead of the deprecated `--name`
  CLI flag.
    * [\#3738](https://github.com/cosmos/cosmos-sdk/pull/3738) Improve multisig UX:
        * `gaiacli keys show -o json` now includes constituent pubkeys, respective weights and threshold
        * `gaiacli keys show --show-multisig` now displays constituent pubkeys, respective weights and threshold
        * `gaiacli tx sign --validate-signatures` now displays multisig signers with their respective weights
    * [\#3730](https://github.com/cosmos/cosmos-sdk/issues/3730) Improve workflow for
  `gaiad gentx` with offline public keys, by outputting stdtx file that needs to be signed.
    * [\#3761](https://github.com/cosmos/cosmos-sdk/issues/3761) Querying account related information using custom querier in auth module

* SDK
    * [\#3753](https://github.com/cosmos/cosmos-sdk/issues/3753) Remove no-longer-used governance penalty parameter
    * [\#3679](https://github.com/cosmos/cosmos-sdk/issues/3679) Consistent operators across Coins, DecCoins, Int, Dec
            replaced: Minus->Sub Plus->Add Div->Quo
    * [\#3665](https://github.com/cosmos/cosmos-sdk/pull/3665) Overhaul sdk.Uint type in preparation for Coins Int -> Uint migration.
    * [\#3691](https://github.com/cosmos/cosmos-sdk/issues/3691) Cleanup error messages
    * [\#3456](https://github.com/cosmos/cosmos-sdk/issues/3456) Integrate in the Int.ToDec() convenience function
    * [\#3300](https://github.com/cosmos/cosmos-sdk/pull/3300) Update the spec-spec, spec file reorg, and TOC updates.
    * [\#3694](https://github.com/cosmos/cosmos-sdk/pull/3694) Push tagged docker images on docker hub when tag is created.
    * [\#3716](https://github.com/cosmos/cosmos-sdk/pull/3716) Update file permissions the client keys directory and contents to `0700`.
    * [\#3681](https://github.com/cosmos/cosmos-sdk/issues/3681) Migrate ledger-cosmos-go from ZondaX to Cosmos organization

* Tendermint
    * [\#3699](https://github.com/cosmos/cosmos-sdk/pull/3699) Upgrade to Tendermint 0.30.1

BUG FIXES

* Gaia CLI
    * [\#3731](https://github.com/cosmos/cosmos-sdk/pull/3731) `keys add --interactive` bip32 passphrase regression fix
    * [\#3714](https://github.com/cosmos/cosmos-sdk/issues/3714) Fix USB raw access issues with gaiacli when installed via snap

* Gaia
    * [\#3777](https://github.com/cosmso/cosmos-sdk/pull/3777) `gaiad export` no longer panics when the database is empty
    * [\#3806](https://github.com/cosmos/cosmos-sdk/pull/3806) Properly return errors from a couple of struct Unmarshal functions

* SDK
    * [\#3728](https://github.com/cosmos/cosmos-sdk/issues/3728) Truncate decimal multiplication & division in distribution to ensure
           no more than the collected fees / inflation are distributed
    * [\#3727](https://github.com/cosmos/cosmos-sdk/issues/3727) Return on zero-length (including []byte{}) PrefixEndBytes() calls
    * [\#3559](https://github.com/cosmos/cosmos-sdk/issues/3559) fix occasional failing due to non-determinism in lcd test TestBonding
    where validator is unexpectedly slashed throwing off test calculations
    * [\#3411](https://github.com/cosmos/cosmos-sdk/pull/3411) Include the `RequestInitChain.Time` in the block header init during
  `InitChain`.
    * [\#3717](https://github.com/cosmos/cosmos-sdk/pull/3717) Update the vesting specification and implementation to cap deduction from
  `DelegatedVesting` by at most `DelegatedVesting`. This accounts for the case where
  the undelegation amount may exceed the original delegation amount due to
  truncation of undelegation tokens.
    * [\#3717](https://github.com/cosmos/cosmos-sdk/pull/3717) Ignore unknown proposers in allocating rewards for proposers, in case
    unbonding period was just 1 block and proposer was already deleted.
    * [\#3726](https://github.com/cosmos/cosmos-sdk/pull/3724) Cap(clip) reward to remaining coins in AllocateTokens.

## 0.32.0

BREAKING CHANGES

* Gaia REST API
    * [\#3642](https://github.com/cosmos/cosmos-sdk/pull/3642) `GET /tx/{hash}` now returns `404` instead of `500` if the transaction is not found

* SDK
* [\#3580](https://github.com/cosmos/cosmos-sdk/issues/3580) Migrate HTTP request/response types and utilities to types/rest.
* [\#3592](https://github.com/cosmos/cosmos-sdk/issues/3592) Drop deprecated keybase implementation's New() constructor in
   favor of a new crypto/keys.New(string, string) implementation that
   returns a lazy keybase instance. Remove client.MockKeyBase,
   superseded by crypto/keys.NewInMemory()
* [\#3621](https://github.com/cosmos/cosmos-sdk/issues/3621) staking.GenesisState.Bonds -> Delegations

IMPROVEMENTS

* SDK
    * [\#3311](https://github.com/cosmos/cosmos-sdk/pull/3311) Reconcile the `DecCoin/s` API with the `Coin/s` API.
    * [\#3614](https://github.com/cosmos/cosmos-sdk/pull/3614) Add coin denom length checks to the coins constructors.
    * [\#3621](https://github.com/cosmos/cosmos-sdk/issues/3621) remove many inter-module dependancies
    * [\#3601](https://github.com/cosmos/cosmos-sdk/pull/3601) JSON-stringify the ABCI log response which includes the log and message
  index.
    * [\#3604](https://github.com/cosmos/cosmos-sdk/pull/3604) Improve SDK funds related error messages and allow for unicode in
  JSON ABCI log.
    * [\#3620](https://github.com/cosmos/cosmos-sdk/pull/3620) Version command shows build tags
    * [\#3638](https://github.com/cosmos/cosmos-sdk/pull/3638) Add Bcrypt benchmarks & justification of security parameter choice
    * [\#3648](https://github.com/cosmos/cosmos-sdk/pull/3648) Add JSON struct tags to vesting accounts.

* Tendermint
    * [\#3618](https://github.com/cosmos/cosmos-sdk/pull/3618) Upgrade to Tendermint 0.30.03

BUG FIXES

* SDK
    * [\#3646](https://github.com/cosmos/cosmos-sdk/issues/3646) `x/mint` now uses total token supply instead of total bonded tokens to calculate inflation


## 0.31.2

BREAKING CHANGES

* SDK
* [\#3592](https://github.com/cosmos/cosmos-sdk/issues/3592) Drop deprecated keybase implementation's
   New constructor in favor of a new
   crypto/keys.New(string, string) implementation that
   returns a lazy keybase instance. Remove client.MockKeyBase,
   superseded by crypto/keys.NewInMemory()

IMPROVEMENTS

* SDK
    * [\#3604](https://github.com/cosmos/cosmos-sdk/pulls/3604) Improve SDK funds related error messages and allow for unicode in
  JSON ABCI log.

* Tendermint
    * [\#3563](https://github.com/cosmos/cosmos-sdk/3563) Update to Tendermint version `0.30.0-rc0`


BUG FIXES

* Gaia
    * [\#3585] Fix setting the tx hash in `NewResponseFormatBroadcastTxCommit`.
    * [\#3585] Return an empty `TxResponse` when Tendermint returns an empty
  `ResultBroadcastTx`.

* SDK
    * [\#3582](https://github.com/cosmos/cosmos-sdk/pull/3582) Running `make test_unit` was failing due to a missing tag
    * [\#3617](https://github.com/cosmos/cosmos-sdk/pull/3582) Fix fee comparison when the required fees does not contain any denom
  present in the tx fees.

## 0.31.0

BREAKING CHANGES

* Gaia REST API (`gaiacli advanced rest-server`)
    * [\#3284](https://github.com/cosmos/cosmos-sdk/issues/3284) Rename the `name`
  field to `from` in the `base_req` body.
    * [\#3485](https://github.com/cosmos/cosmos-sdk/pull/3485) Error responses are now JSON objects.
    * [\#3477][distribution] endpoint changed "all_delegation_rewards" -> "delegator_total_rewards"

* Gaia CLI  (`gaiacli`)
    * [#3399](https://github.com/cosmos/cosmos-sdk/pull/3399) Add `gaiad validate-genesis` command to facilitate checking of genesis files
    * [\#1894](https://github.com/cosmos/cosmos-sdk/issues/1894) `version` prints out short info by default. Add `--long` flag. Proper handling of `--format` flag introduced.
    * [\#3465](https://github.com/cosmos/cosmos-sdk/issues/3465) `gaiacli rest-server` switched back to insecure mode by default:
        * `--insecure` flag is removed.
        * `--tls` is now used to enable secure layer.
    * [\#3451](https://github.com/cosmos/cosmos-sdk/pull/3451) `gaiacli` now returns transactions in plain text including tags.
    * [\#3497](https://github.com/cosmos/cosmos-sdk/issues/3497) `gaiad init` now takes moniker as required arguments, not as parameter.
    * [\#3501](https://github.com/cosmos/cosmos-sdk/issues/3501) Change validator
  address Bech32 encoding to consensus address in `tendermint-validator-set`.

* Gaia
    *  [\#3457](https://github.com/cosmos/cosmos-sdk/issues/3457) Changed governance tally validatorGovInfo to use sdk.Int power instead of sdk.Dec
    *  [\#3495](https://github.com/cosmos/cosmos-sdk/issues/3495) Added Validator Minimum Self Delegation
    *  Reintroduce OR semantics for tx fees

* SDK
    * [\#2513](https://github.com/cosmos/cosmos-sdk/issues/2513) Tendermint updates are adjusted by 10^-6 relative to staking tokens,
    * [\#3487](https://github.com/cosmos/cosmos-sdk/pull/3487) Move HTTP/REST utilities out of client/utils into a new dedicated client/rest package.
    * [\#3490](https://github.com/cosmos/cosmos-sdk/issues/3490) ReadRESTReq() returns bool to avoid callers to write error responses twice.
    * [\#3502](https://github.com/cosmos/cosmos-sdk/pull/3502) Fixes issue when comparing genesis states
    * [\#3514](https://github.com/cosmos/cosmos-sdk/pull/3514) Various clean ups:
        * Replace all GetKeyBase\* functions family in favor of NewKeyBaseFromDir and NewKeyBaseFromHomeFlag.
        * Remove Get prefix from all TxBuilder's getters.
    * [\#3522](https://github.com/cosmos/cosmos-sdk/pull/3522) Get rid of double negatives: Coins.IsNotNegative() -> Coins.IsAnyNegative().
    * [\#3561](https://github.com/cosmos/cosmos-sdk/issues/3561) Don't unnecessarily store denominations in staking


FEATURES

* Gaia REST API

* [\#2358](https://github.com/cosmos/cosmos-sdk/issues/2358) Add distribution module REST interface

* Gaia CLI  (`gaiacli`)
    * [\#3429](https://github.com/cosmos/cosmos-sdk/issues/3429) Support querying
  for all delegator distribution rewards.
    * [\#3449](https://github.com/cosmos/cosmos-sdk/issues/3449) Proof verification now works with absence proofs
    * [\#3484](https://github.com/cosmos/cosmos-sdk/issues/3484) Add support
  vesting accounts to the add-genesis-account command.

* Gaia
    * [\#3397](https://github.com/cosmos/cosmos-sdk/pull/3397) Implement genesis file sanitization to avoid failures at chain init.
    * [\#3428](https://github.com/cosmos/cosmos-sdk/issues/3428) Run the simulation from a particular genesis state loaded from a file

* SDK
    * [\#3270](https://github.com/cosmos/cosmos-sdk/issues/3270) [x/staking] limit number of ongoing unbonding delegations /redelegations per pair/trio
    * [\#3477][distribution] new query endpoint "delegator_validators"
    * [\#3514](https://github.com/cosmos/cosmos-sdk/pull/3514) Provided a lazy loading implementation of Keybase that locks the underlying
    storage only for the time needed to perform the required operation. Also added Keybase reference to TxBuilder struct.
    * [types] [\#2580](https://github.com/cosmos/cosmos-sdk/issues/2580) Addresses now Bech32 empty addresses to an empty string


IMPROVEMENTS

* Gaia REST API
    * [\#3284](https://github.com/cosmos/cosmos-sdk/issues/3284) Update Gaia Lite
  REST service to support the following:
        * Automatic account number and sequence population when fields are omitted
        * Generate only functionality no longer requires access to a local Keybase
        * `from` field in the `base_req` body can be a Keybase name or account address
    * [\#3423](https://github.com/cosmos/cosmos-sdk/issues/3423) Allow simulation
  (auto gas) to work with generate only.
    * [\#3514](https://github.com/cosmos/cosmos-sdk/pull/3514) REST server calls to keybase does not lock the underlying storage anymore.
    * [\#3523](https://github.com/cosmos/cosmos-sdk/pull/3523) Added `/tx/encode` endpoint to serialize a JSON tx to base64-encoded Amino.

* Gaia CLI  (`gaiacli`)
    * [\#3476](https://github.com/cosmos/cosmos-sdk/issues/3476) New `withdraw-all-rewards` command to withdraw all delegations rewards for delegators.
    * [\#3497](https://github.com/cosmos/cosmos-sdk/issues/3497) `gaiad gentx` supports `--ip` and `--node-id` flags to override defaults.
    * [\#3518](https://github.com/cosmos/cosmos-sdk/issues/3518) Fix flow in
  `keys add` to show the mnemonic by default.
    * [\#3517](https://github.com/cosmos/cosmos-sdk/pull/3517) Increased test coverage
    * [\#3523](https://github.com/cosmos/cosmos-sdk/pull/3523) Added `tx encode` command to serialize a JSON tx to base64-encoded Amino.

* Gaia
    * [\#3418](https://github.com/cosmos/cosmos-sdk/issues/3418) Add vesting account
  genesis validation checks to `GaiaValidateGenesisState`.
    * [\#3420](https://github.com/cosmos/cosmos-sdk/issues/3420) Added maximum length to governance proposal descriptions and titles
    * [\#3256](https://github.com/cosmos/cosmos-sdk/issues/3256) Add gas consumption
  for tx size in the ante handler.
    * [\#3454](https://github.com/cosmos/cosmos-sdk/pull/3454) Add `--jail-whitelist` to `gaiad export` to enable testing of complex exports
    * [\#3424](https://github.com/cosmos/cosmos-sdk/issues/3424) Allow generation of gentxs with empty memo field.
    * [\#3507](https://github.com/cosmos/cosmos-sdk/issues/3507) General cleanup, removal of unnecessary struct fields, undelegation bugfix, and comment clarification in x/staking and x/slashing

* SDK
    * [\#2605] x/params add subkey accessing
    * [\#2986](https://github.com/cosmos/cosmos-sdk/pull/2986) Store Refactor
    * [\#3435](https://github.com/cosmos/cosmos-sdk/issues/3435) Test that store implementations do not allow nil values
    * [\#2509](https://github.com/cosmos/cosmos-sdk/issues/2509) Sanitize all usage of Dec.RoundInt64()
    * [\#556](https://github.com/cosmos/cosmos-sdk/issues/556) Increase `BaseApp`
  test coverage.
    * [\#3357](https://github.com/cosmos/cosmos-sdk/issues/3357) develop state-transitions.md for staking spec, missing states added to `state.md`
    * [\#3552](https://github.com/cosmos/cosmos-sdk/pull/3552) Validate bit length when
  deserializing `Int` types.


BUG FIXES

* Gaia CLI  (`gaiacli`)
    * [\#3417](https://github.com/cosmos/cosmos-sdk/pull/3417) Fix `q slashing signing-info` panic by ensuring safety of user input and properly returning not found error
    * [\#3345](https://github.com/cosmos/cosmos-sdk/issues/3345) Upgrade ledger-cosmos-go dependency to v0.9.3 to pull
    https://github.com/ZondaX/ledger-cosmos-go/commit/ed9aa39ce8df31bad1448c72d3d226bf2cb1a8d1 in order to fix a derivation path issue that causes `gaiacli keys add --recover`
    to malfunction.
    * [\#3419](https://github.com/cosmos/cosmos-sdk/pull/3419) Fix `q distr slashes` panic
    * [\#3453](https://github.com/cosmos/cosmos-sdk/pull/3453) The `rest-server` command didn't respect persistent flags such as `--chain-id` and `--trust-node` if they were
    passed on the command line.
    * [\#3441](https://github.com/cosmos/cosmos-sdk/pull/3431) Improved resource management and connection handling (ledger devices). Fixes issue with DER vs BER signatures.

* Gaia
    * [\#3486](https://github.com/cosmos/cosmos-sdk/pull/3486) Use AmountOf in
    vesting accounts instead of zipping/aligning denominations.


## 0.30.0

BREAKING CHANGES

* Gaia REST API (`gaiacli advanced rest-server`)
    * [gaia-lite] [\#2182] Renamed and merged all redelegations endpoints into `/staking/redelegations`
    * [\#3176](https://github.com/cosmos/cosmos-sdk/issues/3176) `tx/sign` endpoint now expects `BaseReq` fields as nested object.
    * [\#2222] all endpoints renamed from `/stake` -> `/staking`
    * [\#1268] `LooseTokens` -> `NotBondedTokens`
    * [\#3289] misc renames:
        * `Validator.UnbondingMinTime` -> `Validator.UnbondingCompletionTime`
        * `Delegation` -> `Value` in `MsgCreateValidator` and `MsgDelegate`
        * `MsgBeginUnbonding` -> `MsgUndelegate`

* Gaia CLI  (`gaiacli`)
    * [\#810](https://github.com/cosmos/cosmos-sdk/issues/810) Don't fallback to any default values for chain ID.
        * Users need to supply chain ID either via config file or the `--chain-id` flag.
        * Change `chain_id` and `trust_node` in `gaiacli` configuration to `chain-id` and `trust-node` respectively.
    * [\#3069](https://github.com/cosmos/cosmos-sdk/pull/3069) `--fee` flag renamed to `--fees` to support multiple coins
    * [\#3156](https://github.com/cosmos/cosmos-sdk/pull/3156) Remove unimplemented `gaiacli init` command
    * [\#2222] `gaiacli tx stake` -> `gaiacli tx staking`, `gaiacli query stake` -> `gaiacli query staking`
    * [\#1894](https://github.com/cosmos/cosmos-sdk/issues/1894) `version` command now shows latest commit, vendor dir hash, and build machine info.
    * [\#3320](https://github.com/cosmos/cosmos-sdk/pull/3320) Ensure all `gaiacli query` commands respect the `--output` and `--indent` flags

* Gaia
    * https://github.com/cosmos/cosmos-sdk/issues/2838 - Move store keys to constants
    * [\#3162](https://github.com/cosmos/cosmos-sdk/issues/3162) The `--gas` flag now takes `auto` instead of `simulate`
    in order to trigger a simulation of the tx before the actual execution.
    * [\#3285](https://github.com/cosmos/cosmos-sdk/pull/3285) New `gaiad tendermint version` to print libs versions
    * [\#1894](https://github.com/cosmos/cosmos-sdk/pull/1894) `version` command now shows latest commit, vendor dir hash, and build machine info.
    * [\#3249](https://github.com/cosmos/cosmos-sdk/issues/3249) `tendermint`'s `show-validator` and `show-address` `--json` flags removed in favor of `--output-format=json`.

* SDK
    * [distribution] [\#3359](https://github.com/cosmos/cosmos-sdk/issues/3359) Always round down when calculating rewards-to-be-withdrawn in F1 fee distribution
    * [#3336](https://github.com/cosmos/cosmos-sdk/issues/3336) Ensure all SDK
  messages have their signature bytes contain canonical fields `value` and `type`.
    * [\#3333](https://github.com/cosmos/cosmos-sdk/issues/3333) - F1 storage efficiency improvements - automatic withdrawals when unbonded, historical reward reference counting
    * [staking] [\#2513](https://github.com/cosmos/cosmos-sdk/issues/2513) Validator power type from Dec -> Int
    * [staking] [\#3233](https://github.com/cosmos/cosmos-sdk/issues/3233) key and value now contain duplicate fields to simplify code
    * [\#3064](https://github.com/cosmos/cosmos-sdk/issues/3064) Sanitize `sdk.Coin` denom. Coins denoms are now case insensitive, i.e. 100fooToken equals to 100FOOTOKEN.
    * [\#3195](https://github.com/cosmos/cosmos-sdk/issues/3195) Allows custom configuration for syncable strategy
    * [\#3242](https://github.com/cosmos/cosmos-sdk/issues/3242) Fix infinite gas
    meter utilization during aborted ante handler executions.
    * [x/distribution] [\#3292](https://github.com/cosmos/cosmos-sdk/issues/3292) Enable or disable withdraw addresses with a parameter in the param store
    * [staking] [\#2222](https://github.com/cosmos/cosmos-sdk/issues/2222) `/stake` -> `/staking` module rename
    * [staking] [\#1268](https://github.com/cosmos/cosmos-sdk/issues/1268) `LooseTokens` -> `NotBondedTokens`
    * [staking] [\#1402](https://github.com/cosmos/cosmos-sdk/issues/1402) Redelegation and unbonding-delegation structs changed to include multiple an array of entries
    * [staking] [\#3289](https://github.com/cosmos/cosmos-sdk/issues/3289) misc renames:
        * `Validator.UnbondingMinTime` -> `Validator.UnbondingCompletionTime`
        * `Delegation` -> `Value` in `MsgCreateValidator` and `MsgDelegate`
        * `MsgBeginUnbonding` -> `MsgUndelegate`
    * [\#3315] Increase decimal precision to 18
    * [\#3323](https://github.com/cosmos/cosmos-sdk/issues/3323) Update to Tendermint 0.29.0
    * [\#3328](https://github.com/cosmos/cosmos-sdk/issues/3328) [x/gov] Remove redundant action tag

* Tendermint
    * [\#3298](https://github.com/cosmos/cosmos-sdk/issues/3298) Upgrade to Tendermint 0.28.0

FEATURES

* Gaia REST API (`gaiacli advanced rest-server`)
    * [\#3067](https://github.com/cosmos/cosmos-sdk/issues/3067) Add support for fees on transactions
    * [\#3069](https://github.com/cosmos/cosmos-sdk/pull/3069) Add a custom memo on transactions
    * [\#3027](https://github.com/cosmos/cosmos-sdk/issues/3027) Implement
  `/gov/proposals/{proposalID}/proposer` to query for a proposal's proposer.

* Gaia CLI  (`gaiacli`)
    * [\#2399](https://github.com/cosmos/cosmos-sdk/issues/2399) Implement `params` command to query slashing parameters.
    * [\#2730](https://github.com/cosmos/cosmos-sdk/issues/2730) Add tx search pagination parameter
    * [\#3027](https://github.com/cosmos/cosmos-sdk/issues/3027) Implement
  `query gov proposer [proposal-id]` to query for a proposal's proposer.
    * [\#3198](https://github.com/cosmos/cosmos-sdk/issues/3198) New `keys add --multisig` flag to store multisig keys locally.
    * [\#3198](https://github.com/cosmos/cosmos-sdk/issues/3198) New `multisign` command to generate multisig signatures.
    * [\#3198](https://github.com/cosmos/cosmos-sdk/issues/3198) New `sign --multisig` flag to enable multisig mode.
    * [\#2715](https://github.com/cosmos/cosmos-sdk/issues/2715) Reintroduce gaia server's insecure mode.
    * [\#3334](https://github.com/cosmos/cosmos-sdk/pull/3334) New `gaiad completion` and `gaiacli completion` to generate Bash/Zsh completion scripts.
    * [\#2607](https://github.com/cosmos/cosmos-sdk/issues/2607) Make `gaiacli config` handle the boolean `indent` flag to beautify commands JSON output.

* Gaia
    * [\#2182] [x/staking] Added querier for querying a single redelegation
    * [\#3305](https://github.com/cosmos/cosmos-sdk/issues/3305) Add support for
    vesting accounts at genesis.
    * [\#3198](https://github.com/cosmos/cosmos-sdk/issues/3198) [x/auth] Add multisig transactions support
    * [\#3198](https://github.com/cosmos/cosmos-sdk/issues/3198) `add-genesis-account` can take both account addresses and key names

* SDK
    * [\#3099](https://github.com/cosmos/cosmos-sdk/issues/3099) Implement F1 fee distribution
    * [\#2926](https://github.com/cosmos/cosmos-sdk/issues/2926) Add TxEncoder to client TxBuilder.
    * [\#2694](https://github.com/cosmos/cosmos-sdk/issues/2694) Vesting account implementation.
    * [\#2996](https://github.com/cosmos/cosmos-sdk/issues/2996) Update the `AccountKeeper` to contain params used in the context of
  the ante handler.
    * [\#3179](https://github.com/cosmos/cosmos-sdk/pull/3179) New CodeNoSignatures error code.
    * [\#3319](https://github.com/cosmos/cosmos-sdk/issues/3319) [x/distribution] Queriers for all distribution state worth querying; distribution query commands
    * [\#3356](https://github.com/cosmos/cosmos-sdk/issues/3356) [x/auth] bech32-ify accounts address in error message.

IMPROVEMENTS

* Gaia REST API
    * [\#3176](https://github.com/cosmos/cosmos-sdk/issues/3176) Validate tx/sign endpoint POST body.
    * [\#2948](https://github.com/cosmos/cosmos-sdk/issues/2948) Swagger UI now makes requests to light client node

* Gaia CLI  (`gaiacli`)
    * [\#3224](https://github.com/cosmos/cosmos-sdk/pull/3224) Support adding offline public keys to the keystore

* Gaia
    * [\#2186](https://github.com/cosmos/cosmos-sdk/issues/2186) Add Address Interface
    * [\#3158](https://github.com/cosmos/cosmos-sdk/pull/3158) Validate slashing genesis
    * [\#3172](https://github.com/cosmos/cosmos-sdk/pull/3172) Support minimum fees in a local testnet.
    * [\#3250](https://github.com/cosmos/cosmos-sdk/pull/3250) Refactor integration tests and increase coverage
    * [\#3248](https://github.com/cosmos/cosmos-sdk/issues/3248) Refactor tx fee
  model:
        * Validators specify minimum gas prices instead of minimum fees
        * Clients may provide either fees or gas prices directly
        * The gas prices of a tx must meet a validator's minimum
        * `gaiad start` and `gaia.toml` take --minimum-gas-prices flag and minimum-gas-price config key respectively.
    * [\#2859](https://github.com/cosmos/cosmos-sdk/issues/2859) Rename `TallyResult` in gov proposals to `FinalTallyResult`
    * [\#3286](https://github.com/cosmos/cosmos-sdk/pull/3286) Fix `gaiad gentx` printout of account's addresses, i.e. user bech32 instead of hex.
    * [\#3249](https://github.com/cosmos/cosmos-sdk/issues/3249) `--json` flag removed, users should use `--output=json` instead.

* SDK
    * [\#3137](https://github.com/cosmos/cosmos-sdk/pull/3137) Add tag documentation
    for each module along with cleaning up a few existing tags in the governance,
    slashing, and staking modules.
    * [\#3093](https://github.com/cosmos/cosmos-sdk/issues/3093) Ante handler does no longer read all accounts in one go when processing signatures as signature
    verification may fail before last signature is checked.
    * [staking] [\#1402](https://github.com/cosmos/cosmos-sdk/issues/1402) Add for multiple simultaneous redelegations or unbonding-delegations within an unbonding period
    * [staking] [\#1268](https://github.com/cosmos/cosmos-sdk/issues/1268) staking spec rewrite

* CI
    * [\#2498](https://github.com/cosmos/cosmos-sdk/issues/2498) Added macos CI job to CircleCI
    * [#142](https://github.com/tendermint/devops/issues/142) Increased the number of blocks to be tested during multi-sim
    * [#147](https://github.com/tendermint/devops/issues/142) Added docker image build to CI

BUG FIXES

* Gaia CLI  (`gaiacli`)
    * [\#3141](https://github.com/cosmos/cosmos-sdk/issues/3141) Fix the bug in GetAccount when `len(res) == 0` and `err == nil`
    * [\#810](https://github.com/cosmos/cosmos-sdk/pull/3316) Fix regression in gaiacli config file handling

* Gaia
    * [\#3148](https://github.com/cosmos/cosmos-sdk/issues/3148) Fix `gaiad export` by adding a boolean to `NewGaiaApp` determining whether or not to load the latest version
    * [\#3181](https://github.com/cosmos/cosmos-sdk/issues/3181) Correctly reset total accum update height and jailed-validator bond height / unbonding height on export-for-zero-height
    * [\#3172](https://github.com/cosmos/cosmos-sdk/pull/3172) Fix parsing `gaiad.toml`
  when it already exists.
    * [\#3223](https://github.com/cosmos/cosmos-sdk/issues/3223) Fix unset governance proposal queues when importing state from old chain
    * [#3187](https://github.com/cosmos/cosmos-sdk/issues/3187) Fix `gaiad export`
  by resetting each validator's slashing period.

## 0.29.1

BUG FIXES

* SDK
    * [\#3207](https://github.com/cosmos/cosmos-sdk/issues/3207) - Fix token printing bug

## 0.29.0

BREAKING CHANGES

* Gaia
    * [\#3148](https://github.com/cosmos/cosmos-sdk/issues/3148) Fix `gaiad export` by adding a boolean to `NewGaiaApp` determining whether or not to load the latest version

* SDK
    * [\#3163](https://github.com/cosmos/cosmos-sdk/issues/3163) Withdraw commission on self bond removal


## 0.28.1

BREAKING CHANGES

* Gaia REST API (`gaiacli advanced rest-server`)
    * [lcd] [\#3045](https://github.com/cosmos/cosmos-sdk/pull/3045) Fix quoted json return on GET /keys (keys list)
    * [gaia-lite] [\#2191](https://github.com/cosmos/cosmos-sdk/issues/2191) Split `POST /stake/delegators/{delegatorAddr}/delegations` into `POST /stake/delegators/{delegatorAddr}/delegations`, `POST /stake/delegators/{delegatorAddr}/unbonding_delegations` and `POST /stake/delegators/{delegatorAddr}/redelegations`
    * [gaia-lite] [\#3056](https://github.com/cosmos/cosmos-sdk/pull/3056) `generate_only` and `simulate` have moved from query arguments to POST requests body.
* Tendermint
    * [tendermint] Now using Tendermint 0.27.3

FEATURES

* Gaia REST API (`gaiacli advanced rest-server`)
    * [slashing] [\#2399](https://github.com/cosmos/cosmos-sdk/issues/2399)  Implement `/slashing/parameters` endpoint to query slashing parameters.
* Gaia CLI  (`gaiacli`)
    * [gaiacli] [\#2399](https://github.com/cosmos/cosmos-sdk/issues/2399) Implement `params` command to query slashing parameters.
* SDK
    * [client] [\#2926](https://github.com/cosmos/cosmos-sdk/issues/2926) Add TxEncoder to client TxBuilder.
* Other
    * Introduced the logjack tool for saving logs w/ rotation

IMPROVEMENTS

* Gaia REST API (`gaiacli advanced rest-server`)
    * [\#2879](https://github.com/cosmos/cosmos-sdk/issues/2879), [\#2880](https://github.com/cosmos/cosmos-sdk/issues/2880) Update deposit and vote endpoints to perform a direct txs query
    when a given proposal is inactive and thus having votes and deposits removed
    from state.
* Gaia CLI  (`gaiacli`)
    * [\#2879](https://github.com/cosmos/cosmos-sdk/issues/2879), [\#2880](https://github.com/cosmos/cosmos-sdk/issues/2880) Update deposit and vote CLI commands to perform a direct txs query
    when a given proposal is inactive and thus having votes and deposits removed
    from state.
* Gaia
    * [\#3021](https://github.com/cosmos/cosmos-sdk/pull/3021) Add `--gentx-dir` to `gaiad collect-gentxs` to specify a directory from which collect and load gentxs. Add `--output-document` to `gaiad init` to allow one to redirect output to file.


## 0.28.0

BREAKING CHANGES

* Gaia CLI  (`gaiacli`)
    * [cli] [\#2595](https://github.com/cosmos/cosmos-sdk/issues/2595) Remove `keys new` in favor of `keys add` incorporating existing functionality with addition of key recovery functionality.
    * [cli] [\#2987](https://github.com/cosmos/cosmos-sdk/pull/2987) Add shorthand `-a` to `gaiacli keys show` and update docs
    * [cli] [\#2971](https://github.com/cosmos/cosmos-sdk/pull/2971) Additional verification when running `gaiad gentx`
    * [cli] [\#2734](https://github.com/cosmos/cosmos-sdk/issues/2734) Rewrite `gaiacli config`. It is now a non-interactive config utility.

* Gaia
    * [#128](https://github.com/tendermint/devops/issues/128) Updated CircleCI job to trigger website build on every push to master/develop.
    * [\#2994](https://github.com/cosmos/cosmos-sdk/pull/2994) Change wrong-password error message.
    * [\#3009](https://github.com/cosmos/cosmos-sdk/issues/3009) Added missing Gaia genesis verification
    * [#128](https://github.com/tendermint/devops/issues/128) Updated CircleCI job to trigger website build on every push to master/develop.
    * [\#2994](https://github.com/cosmos/cosmos-sdk/pull/2994) Change wrong-password error message.
    * [\#3009](https://github.com/cosmos/cosmos-sdk/issues/3009) Added missing Gaia genesis verification
    * [gas] [\#3052](https://github.com/cosmos/cosmos-sdk/issues/3052) Updated gas costs to more reasonable numbers

* SDK
    * [auth] [\#2952](https://github.com/cosmos/cosmos-sdk/issues/2952) Signatures are no longer serialized on chain with the account number and sequence number
    * [auth] [\#2952](https://github.com/cosmos/cosmos-sdk/issues/2952) Signatures are no longer serialized on chain with the account number and sequence number
    * [stake] [\#3055](https://github.com/cosmos/cosmos-sdk/issues/3055) Use address instead of bond height / intratxcounter for deduplication

FEATURES

* Gaia CLI  (`gaiacli`)
    * [\#2961](https://github.com/cosmos/cosmos-sdk/issues/2961) Add --force flag to gaiacli keys delete command to skip passphrase check and force key deletion unconditionally.

IMPROVEMENTS

* Gaia CLI  (`gaiacli`)
    * [\#2991](https://github.com/cosmos/cosmos-sdk/issues/2991) Fully validate transaction signatures during `gaiacli tx sign --validate-signatures`

* SDK
    * [\#1277](https://github.com/cosmos/cosmos-sdk/issues/1277) Complete bank module specification
    * [\#2963](https://github.com/cosmos/cosmos-sdk/issues/2963) Complete auth module specification
    * [\#2914](https://github.com/cosmos/cosmos-sdk/issues/2914) No longer withdraw validator rewards on bond/unbond, but rather move
  the rewards to the respective validator's pools.


BUG FIXES

* Gaia CLI  (`gaiacli`)
    * [\#2921](https://github.com/cosmos/cosmos-sdk/issues/2921) Fix `keys delete` inability to delete offline and ledger keys.

* Gaia
    * [\#3003](https://github.com/cosmos/cosmos-sdk/issues/3003) CollectStdTxs() must validate DelegatorAddr against genesis accounts.

* SDK
    * [\#2967](https://github.com/cosmos/cosmos-sdk/issues/2967) Change ordering of `mint.BeginBlocker` and `distr.BeginBlocker`, recalculate inflation each block
    * [\#3068](https://github.com/cosmos/cosmos-sdk/issues/3068) check for uint64 gas overflow during `Std#ValidateBasic`.
    * [\#3071](https://github.com/cosmos/cosmos-sdk/issues/3071) Catch overflow on block gas meter


## 0.27.0

BREAKING CHANGES

* Gaia REST API (`gaiacli advanced rest-server`)
    * [gaia-lite] [\#2819](https://github.com/cosmos/cosmos-sdk/pull/2819) Txs query param format is now: `/txs?tag=value` (removed '' wrapping the query parameter `value`)

* Gaia CLI  (`gaiacli`)
    * [cli] [\#2728](https://github.com/cosmos/cosmos-sdk/pull/2728) Seperate `tx` and `query` subcommands by module
    * [cli] [\#2727](https://github.com/cosmos/cosmos-sdk/pull/2727) Fix unbonding command flow
    * [cli] [\#2786](https://github.com/cosmos/cosmos-sdk/pull/2786) Fix redelegation command flow
    * [cli] [\#2829](https://github.com/cosmos/cosmos-sdk/pull/2829) add-genesis-account command now validates state when adding accounts
    * [cli] [\#2804](https://github.com/cosmos/cosmos-sdk/issues/2804) Check whether key exists before passing it on to `tx create-validator`.
    * [cli] [\#2874](https://github.com/cosmos/cosmos-sdk/pull/2874) `gaiacli tx sign` takes an optional `--output-document` flag to support output redirection.
    * [cli] [\#2875](https://github.com/cosmos/cosmos-sdk/pull/2875) Refactor `gaiad gentx` and avoid redirection to `gaiacli tx sign` for tx signing.

* Gaia
    * [mint] [\#2825] minting now occurs every block, inflation parameter updates still hourly

* SDK
    * [\#2752](https://github.com/cosmos/cosmos-sdk/pull/2752) Don't hardcode bondable denom.
    * [\#2701](https://github.com/cosmos/cosmos-sdk/issues/2701) Account numbers and sequence numbers in `auth` are now `uint64` instead of `int64`
    * [\#2019](https://github.com/cosmos/cosmos-sdk/issues/2019) Cap total number of signatures. Current per-transaction limit is 7, and if that is exceeded transaction is rejected.
    * [\#2801](https://github.com/cosmos/cosmos-sdk/pull/2801) Remove AppInit structure.
    * [\#2798](https://github.com/cosmos/cosmos-sdk/issues/2798) Governance API has miss-spelled English word in JSON response ('depositer' -> 'depositor')
    * [\#2943](https://github.com/cosmos/cosmos-sdk/pull/2943) Transaction action tags equal the message type. Staking EndBlocker tags are included.

* Tendermint
    * Update to Tendermint 0.27.0

FEATURES

* Gaia REST API (`gaiacli advanced rest-server`)
    * [gov] [\#2479](https://github.com/cosmos/cosmos-sdk/issues/2479) Added governance parameter
    query REST endpoints.

* Gaia CLI  (`gaiacli`)
    * [gov][cli] [\#2479](https://github.com/cosmos/cosmos-sdk/issues/2479) Added governance
    parameter query commands.
    * [stake][cli] [\#2027] Add CLI query command for getting all delegations to a specific validator.
    * [\#2840](https://github.com/cosmos/cosmos-sdk/pull/2840) Standardize CLI exports from modules

* Gaia
    * [app] [\#2791](https://github.com/cosmos/cosmos-sdk/issues/2791) Support export at a specific height, with `gaiad export --height=HEIGHT`.
    * [x/gov] [#2479](https://github.com/cosmos/cosmos-sdk/issues/2479) Implemented querier
  for getting governance parameters.
    * [app] [\#2663](https://github.com/cosmos/cosmos-sdk/issues/2663) - Runtime-assertable invariants
    * [app] [\#2791](https://github.com/cosmos/cosmos-sdk/issues/2791) Support export at a specific height, with `gaiad export --height=HEIGHT`.
    * [app] [\#2812](https://github.com/cosmos/cosmos-sdk/issues/2812) Support export alterations to prepare for restarting at zero-height

* SDK
    * [simulator] [\#2682](https://github.com/cosmos/cosmos-sdk/issues/2682) MsgEditValidator now looks at the validator's max rate, thus it now succeeds a significant portion of the time
    * [core] [\#2775](https://github.com/cosmos/cosmos-sdk/issues/2775) Add deliverTx maximum block gas limit


IMPROVEMENTS

* Gaia REST API (`gaiacli advanced rest-server`)
    * [gaia-lite] [\#2819](https://github.com/cosmos/cosmos-sdk/pull/2819) Tx search now supports multiple tags as query parameters
    * [\#2836](https://github.com/cosmos/cosmos-sdk/pull/2836) Expose LCD router to allow users to register routes there.

* Gaia CLI  (`gaiacli`)
    * [\#2749](https://github.com/cosmos/cosmos-sdk/pull/2749) Add --chain-id flag to gaiad testnet
    * [\#2819](https://github.com/cosmos/cosmos-sdk/pull/2819) Tx search now supports multiple tags as query parameters

* Gaia
    * [\#2772](https://github.com/cosmos/cosmos-sdk/issues/2772) Update BaseApp to not persist state when the ante handler fails on DeliverTx.
    * [\#2773](https://github.com/cosmos/cosmos-sdk/issues/2773) Require moniker to be provided on `gaiad init`.
    * [\#2672](https://github.com/cosmos/cosmos-sdk/issues/2672) [Makefile] Updated for better Windows compatibility and ledger support logic, get_tools was rewritten as a cross-compatible Makefile.
    * [\#2766](https://github.com/cosmos/cosmos-sdk/issues/2766) [Makefile] Added goimports tool to get_tools. Get_tools now only builds new versions if binaries are missing.
    * [#110](https://github.com/tendermint/devops/issues/110) Updated CircleCI job to trigger website build when cosmos docs are updated.

* SDK
 & [x/mock/simulation] [\#2720] major cleanup, introduction of helper objects, reorganization
* [\#2821](https://github.com/cosmos/cosmos-sdk/issues/2821) Codespaces are now strings
* [types] [\#2776](https://github.com/cosmos/cosmos-sdk/issues/2776) Improve safety of `Coin` and `Coins` types. Various functions
 and methods will panic when a negative amount is discovered.
* [\#2815](https://github.com/cosmos/cosmos-sdk/issues/2815) Gas unit fields changed from `int64` to `uint64`.
* [\#2821](https://github.com/cosmos/cosmos-sdk/issues/2821) Codespaces are now strings
* [\#2779](https://github.com/cosmos/cosmos-sdk/issues/2779) Introduce `ValidateBasic` to the `Tx` interface and call it in the ante
 handler.
* [\#2825](https://github.com/cosmos/cosmos-sdk/issues/2825) More staking and distribution invariants
* [\#2912](https://github.com/cosmos/cosmos-sdk/issues/2912) Print commit ID in hex when commit is synced.

* Tendermint
* [\#2796](https://github.com/cosmos/cosmos-sdk/issues/2796) Update to go-amino 0.14.1


BUG FIXES

* Gaia REST API (`gaiacli advanced rest-server`)
    * [gaia-lite] [\#2868](https://github.com/cosmos/cosmos-sdk/issues/2868) Added handler for governance tally endpoint
    * [\#2907](https://github.com/cosmos/cosmos-sdk/issues/2907) Refactor and fix the way Gaia Lite is started.

* Gaia
    * [\#2723] Use `cosmosvalcons` Bech32 prefix in `tendermint show-address`
    * [\#2742](https://github.com/cosmos/cosmos-sdk/issues/2742) Fix time format of TimeoutCommit override
    * [\#2898](https://github.com/cosmos/cosmos-sdk/issues/2898) Remove redundant '$' in docker-compose.yml

* SDK
    * [\#2733](https://github.com/cosmos/cosmos-sdk/issues/2733) [x/gov, x/mock/simulation] Fix governance simulation, update x/gov import/export
    * [\#2854](https://github.com/cosmos/cosmos-sdk/issues/2854) [x/bank] Remove unused bank.MsgIssue, prevent possible panic
    * [\#2884](https://github.com/cosmos/cosmos-sdk/issues/2884) [docs/examples] Fix `basecli version` panic

* Tendermint
    * [\#2797](https://github.com/tendermint/tendermint/pull/2797) AddressBook requires addresses to have IDs; Do not crap out immediately after sending pex addrs in seed mode

## 0.26.0

BREAKING CHANGES

* Gaia
    * [gaiad init] [\#2602](https://github.com/cosmos/cosmos-sdk/issues/2602) New genesis workflow

* SDK
    * [simulation] [\#2665](https://github.com/cosmos/cosmos-sdk/issues/2665) only argument to sdk.Invariant is now app

* Tendermint
    * Upgrade to version 0.26.0

FEATURES

* Gaia CLI  (`gaiacli`)
    * [cli] [\#2569](https://github.com/cosmos/cosmos-sdk/pull/2569) Add commands to query validator unbondings and redelegations
    * [cli] [\#2569](https://github.com/cosmos/cosmos-sdk/pull/2569) Add commands to query validator unbondings and redelegations
    * [cli] [\#2524](https://github.com/cosmos/cosmos-sdk/issues/2524) Add support offline mode to `gaiacli tx sign`. Lookups are not performed if the flag `--offline` is on.
    * [cli] [\#2558](https://github.com/cosmos/cosmos-sdk/issues/2558) Rename --print-sigs to --validate-signatures. It now performs a complete set of sanity checks and reports to the user. Also added --print-signature-only to print the signature only, not the whole transaction.
    * [cli] [\#2704](https://github.com/cosmos/cosmos-sdk/pull/2704) New add-genesis-account convenience command to populate genesis.json with genesis accounts.

* SDK
    * [\#1336](https://github.com/cosmos/cosmos-sdk/issues/1336) Mechanism for SDK Users to configure their own Bech32 prefixes instead of using the default cosmos prefixes.

IMPROVEMENTS

* Gaia
* [\#2637](https://github.com/cosmos/cosmos-sdk/issues/2637) [x/gov] Switched inactive and active proposal queues to an iterator based queue

* SDK
* [\#2573](https://github.com/cosmos/cosmos-sdk/issues/2573) [x/distribution] add accum invariance
* [\#2556](https://github.com/cosmos/cosmos-sdk/issues/2556) [x/mock/simulation] Fix debugging output
* [\#2396](https://github.com/cosmos/cosmos-sdk/issues/2396) [x/mock/simulation] Change parameters to get more slashes
* [\#2617](https://github.com/cosmos/cosmos-sdk/issues/2617) [x/mock/simulation] Randomize all genesis parameters
* [\#2669](https://github.com/cosmos/cosmos-sdk/issues/2669) [x/stake] Added invarant check to make sure validator's power aligns with its spot in the power store.
* [\#1924](https://github.com/cosmos/cosmos-sdk/issues/1924) [x/mock/simulation] Use a transition matrix for block size
* [\#2660](https://github.com/cosmos/cosmos-sdk/issues/2660) [x/mock/simulation] Staking transactions get tested far more frequently
* [\#2610](https://github.com/cosmos/cosmos-sdk/issues/2610) [x/stake] Block redelegation to and from the same validator
* [\#2652](https://github.com/cosmos/cosmos-sdk/issues/2652) [x/auth] Add benchmark for get and set account
* [\#2685](https://github.com/cosmos/cosmos-sdk/issues/2685) [store] Add general merkle absence proof (also for empty substores)
* [\#2708](https://github.com/cosmos/cosmos-sdk/issues/2708) [store] Disallow setting nil values

BUG FIXES

* Gaia
* [\#2670](https://github.com/cosmos/cosmos-sdk/issues/2670) [x/stake] fixed incorrect `IterateBondedValidators` and split into two functions: `IterateBondedValidators` and `IterateLastBlockConsValidators`
* [\#2691](https://github.com/cosmos/cosmos-sdk/issues/2691) Fix local testnet creation by using a single canonical genesis time
* [\#2648](https://github.com/cosmos/cosmos-sdk/issues/2648) [gaiad] Fix `gaiad export` / `gaiad import` consistency, test in CI

* SDK
* [\#2625](https://github.com/cosmos/cosmos-sdk/issues/2625) [x/gov] fix AppendTag function usage error
* [\#2677](https://github.com/cosmos/cosmos-sdk/issues/2677) [x/stake, x/distribution] various staking/distribution fixes as found by the simulator
* [\#2674](https://github.com/cosmos/cosmos-sdk/issues/2674) [types] Fix coin.IsLT() impl, coins.IsLT() impl, and renamed coins.Is\* to coins.IsAll\* (see [\#2686](https://github.com/cosmos/cosmos-sdk/issues/2686))
* [\#2711](https://github.com/cosmos/cosmos-sdk/issues/2711) [x/stake] Add commission data to `MsgCreateValidator` signature bytes.
* Temporarily disable insecure mode for Gaia Lite

## 0.25.0

_October 24th, 2018_.

BREAKING CHANGES

* Gaia REST API (`gaiacli advanced rest-server`)
    * [x/stake] Validator.Owner renamed to Validator.Operator
    * [\#595](https://github.com/cosmos/cosmos-sdk/issues/595) Connections to the REST server are now secured using Transport Layer Security by default. The --insecure flag is provided to switch back to insecure HTTP.
    * [gaia-lite] [\#2258](https://github.com/cosmos/cosmos-sdk/issues/2258) Split `GET stake/delegators/{delegatorAddr}` into `GET stake/delegators/{delegatorAddr}/delegations`, `GET stake/delegators/{delegatorAddr}/unbonding_delegations` and `GET stake/delegators/{delegatorAddr}/redelegations`

* Gaia CLI  (`gaiacli`)
    * [x/stake] Validator.Owner renamed to Validator.Operator
    * [cli] unsafe_reset_all, show_validator, and show_node_id have been renamed to unsafe-reset-all, show-validator, and show-node-id
    * [cli] [\#1983](https://github.com/cosmos/cosmos-sdk/issues/1983) --print-response now defaults to true in commands that create and send a transaction
    * [cli] [\#1983](https://github.com/cosmos/cosmos-sdk/issues/1983) you can now pass --pubkey or --address to gaiacli keys show to return a plaintext representation of the key's address or public key for use with other commands
    * [cli] [\#2061](https://github.com/cosmos/cosmos-sdk/issues/2061) changed proposalID in governance REST endpoints to proposal-id
    * [cli] [\#2014](https://github.com/cosmos/cosmos-sdk/issues/2014) `gaiacli advanced` no longer exists - to access `ibc`, `rest-server`, and `validator-set` commands use `gaiacli ibc`, `gaiacli rest-server`, and `gaiacli tendermint`, respectively
    * [makefile] `get_vendor_deps` no longer updates lock file it just updates vendor directory. Use `update_vendor_deps` to update the lock file. [#2152](https://github.com/cosmos/cosmos-sdk/pull/2152)
    * [cli] [\#2221](https://github.com/cosmos/cosmos-sdk/issues/2221) All commands that
    utilize a validator's operator address must now use the new Bech32 prefix,
    `cosmosvaloper`.
    * [cli] [\#2190](https://github.com/cosmos/cosmos-sdk/issues/2190) `gaiacli init --gen-txs` is now `gaiacli init --with-txs` to reduce confusion
    * [cli] [\#2073](https://github.com/cosmos/cosmos-sdk/issues/2073) --from can now be either an address or a key name
    * [cli] [\#1184](https://github.com/cosmos/cosmos-sdk/issues/1184) Subcommands reorganisation, see [\#2390](https://github.com/cosmos/cosmos-sdk/pull/2390) for a comprehensive list of changes.
    * [cli] [\#2524](https://github.com/cosmos/cosmos-sdk/issues/2524) Add support offline mode to `gaiacli tx sign`. Lookups are not performed if the flag `--offline` is on.
    * [cli] [\#2570](https://github.com/cosmos/cosmos-sdk/pull/2570) Add commands to query deposits on proposals

* Gaia
    * Make the transient store key use a distinct store key. [#2013](https://github.com/cosmos/cosmos-sdk/pull/2013)
    * [x/stake] [\#1901](https://github.com/cosmos/cosmos-sdk/issues/1901) Validator type's Owner field renamed to Operator; Validator's GetOwner() renamed accordingly to comply with the SDK's Validator interface.
    * [docs] [#2001](https://github.com/cosmos/cosmos-sdk/pull/2001) Update slashing spec for slashing period
    * [x/stake, x/slashing] [#1305](https://github.com/cosmos/cosmos-sdk/issues/1305) - Rename "revoked" to "jailed"
    * [x/stake] [#1676] Revoked and jailed validators put into the unbonding state
    * [x/stake] [#1877] Redelegations/unbonding-delegation from unbonding validator have reduced time
    * [x/slashing] [\#1789](https://github.com/cosmos/cosmos-sdk/issues/1789) Slashing changes for Tendermint validator set offset (NextValSet)
    * [x/stake] [\#2040](https://github.com/cosmos/cosmos-sdk/issues/2040) Validator
    operator type has now changed to `sdk.ValAddress`
    * [x/stake] [\#2221](https://github.com/cosmos/cosmos-sdk/issues/2221) New
    Bech32 prefixes have been introduced for a validator's consensus address and
    public key: `cosmosvalcons` and `cosmosvalconspub` respectively. Also, existing Bech32 prefixes have been
    renamed for accounts and validator operators:
        * `cosmosaccaddr` / `cosmosaccpub` => `cosmos` / `cosmospub`
        * `cosmosvaladdr` / `cosmosvalpub` => `cosmosvaloper` / `cosmosvaloperpub`
    * [x/stake] [#1013] TendermintUpdates now uses transient store
    * [x/stake] [\#2435](https://github.com/cosmos/cosmos-sdk/issues/2435) Remove empty bytes from the ValidatorPowerRank store key
    * [x/gov] [\#2195](https://github.com/cosmos/cosmos-sdk/issues/2195) Governance uses BFT Time
    * [x/gov] [\#2256](https://github.com/cosmos/cosmos-sdk/issues/2256) Removed slashing for governance non-voting validators
    * [simulation] [\#2162](https://github.com/cosmos/cosmos-sdk/issues/2162) Added back correct supply invariants
    * [x/slashing] [\#2430](https://github.com/cosmos/cosmos-sdk/issues/2430) Simulate more slashes, check if validator is jailed before jailing
    * [x/stake] [\#2393](https://github.com/cosmos/cosmos-sdk/issues/2393) Removed `CompleteUnbonding` and `CompleteRedelegation` Msg types, and instead added unbonding/redelegation queues to endblocker
    * [x/mock/simulation] [\#2501](https://github.com/cosmos/cosmos-sdk/issues/2501) Simulate transactions & invariants for fee distribution, and fix bugs discovered in the process
        * [x/auth] Simulate random fee payments
        * [cmd/gaia/app] Simulate non-zero inflation
        * [x/stake] Call hooks correctly in several cases related to delegation/validator updates
        * [x/stake] Check full supply invariants, including yet-to-be-withdrawn fees
        * [x/stake] Remove no-longer-in-use store key
        * [x/slashing] Call hooks correctly when a validator is slashed
        * [x/slashing] Truncate withdrawals (unbonding, redelegation) and burn change
        * [x/mock/simulation] Ensure the simulation cannot set a proposer address of nil
        * [x/mock/simulation] Add more event logs on begin block / end block for clarity
        * [x/mock/simulation] Correctly set validator power in abci.RequestBeginBlock
        * [x/minting] Correctly call stake keeper to track inflated supply
        * [x/distribution] Sanity check for nonexistent rewards
        * [x/distribution] Truncate withdrawals and return change to the community pool
        * [x/distribution] Add sanity checks for incorrect accum / total accum relations
        * [x/distribution] Correctly calculate total power using Tendermint updates
        * [x/distribution] Simulate withdrawal transactions
        * [x/distribution] Fix a bug where the fee pool was not correctly tracked on WithdrawDelegatorRewardsAll
    * [x/stake] [\#1673](https://github.com/cosmos/cosmos-sdk/issues/1673) Validators are no longer deleted until they can no longer possibly be slashed
    * [\#1890](https://github.com/cosmos/cosmos-sdk/issues/1890) Start chain with initial state + sequence of transactions
        * [cli] Rename `gaiad init gentx` to `gaiad gentx`.
        * [cli] Add `--skip-genesis` flag to `gaiad init` to prevent `genesis.json` generation.
        * Drop `GenesisTx` in favor of a signed `StdTx` with only one `MsgCreateValidator` message.
        * [cli] Port `gaiad init` and `gaiad testnet` to work with `StdTx` genesis transactions.
        * [cli] Add `--moniker` flag to `gaiad init` to override moniker when generating `genesis.json` - i.e. it takes effect when running with the `--with-txs` flag, it is ignored otherwise.

* SDK
    * [core] [\#2219](https://github.com/cosmos/cosmos-sdk/issues/2219) Update to Tendermint 0.24.0
        * Validator set updates delayed by one block
        * BFT timestamp that can safely be used by applications
        * Fixed maximum block size enforcement
    * [core] [\#1807](https://github.com/cosmos/cosmos-sdk/issues/1807) Switch from use of rational to decimal
    * [types] [\#1901](https://github.com/cosmos/cosmos-sdk/issues/1901) Validator interface's GetOwner() renamed to GetOperator()
    * [x/slashing] [#2122](https://github.com/cosmos/cosmos-sdk/pull/2122) - Implement slashing period
    * [types] [\#2119](https://github.com/cosmos/cosmos-sdk/issues/2119) Parsed error messages and ABCI log errors to make     them more human readable.
    * [types] [\#2407](https://github.com/cosmos/cosmos-sdk/issues/2407) MulInt method added to big decimal in order to improve efficiency of slashing
    * [simulation] Rename TestAndRunTx to Operation [#2153](https://github.com/cosmos/cosmos-sdk/pull/2153)
    * [simulation] Remove log and testing.TB from Operation and Invariants, in favor of using errors [\#2282](https://github.com/cosmos/cosmos-sdk/issues/2282)
    * [simulation] Remove usage of keys and addrs in the types, in favor of simulation.Account [\#2384](https://github.com/cosmos/cosmos-sdk/issues/2384)
    * [tools] Removed gocyclo [#2211](https://github.com/cosmos/cosmos-sdk/issues/2211)
    * [baseapp] Remove `SetTxDecoder` in favor of requiring the decoder be set in baseapp initialization. [#1441](https://github.com/cosmos/cosmos-sdk/issues/1441)
    * [baseapp] [\#1921](https://github.com/cosmos/cosmos-sdk/issues/1921) Add minimumFees field to BaseApp.
    * [store] Change storeInfo within the root multistore to use tmhash instead of ripemd160 [\#2308](https://github.com/cosmos/cosmos-sdk/issues/2308)
    * [codec] [\#2324](https://github.com/cosmos/cosmos-sdk/issues/2324) All referrences to wire have been renamed to codec. Additionally, wire.NewCodec is now codec.New().
    * [types] [\#2343](https://github.com/cosmos/cosmos-sdk/issues/2343) Make sdk.Msg have a names field, to facilitate automatic tagging.
    * [baseapp] [\#2366](https://github.com/cosmos/cosmos-sdk/issues/2366) Automatically add action tags to all messages
    * [x/auth] [\#2377](https://github.com/cosmos/cosmos-sdk/issues/2377) auth.StdSignMsg -> txbuilder.StdSignMsg
    * [x/staking] [\#2244](https://github.com/cosmos/cosmos-sdk/issues/2244) staking now holds a consensus-address-index instead of a consensus-pubkey-index
    * [x/staking] [\#2236](https://github.com/cosmos/cosmos-sdk/issues/2236) more distribution hooks for distribution
    * [x/stake] [\#2394](https://github.com/cosmos/cosmos-sdk/issues/2394) Split up UpdateValidator into distinct state transitions applied only in EndBlock
    * [x/slashing] [\#2480](https://github.com/cosmos/cosmos-sdk/issues/2480) Fix signing info handling bugs & faulty slashing
    * [x/stake] [\#2412](https://github.com/cosmos/cosmos-sdk/issues/2412) Added an unbonding validator queue to EndBlock to automatically update validator.Status when finished Unbonding
    * [x/stake] [\#2500](https://github.com/cosmos/cosmos-sdk/issues/2500) Block conflicting redelegations until we add an index
    * [x/params] Global Paramstore refactored
    * [types] [\#2506](https://github.com/cosmos/cosmos-sdk/issues/2506) sdk.Dec MarshalJSON now marshals as a normal Decimal, with 10 digits of decimal precision
    * [x/stake] [\#2508](https://github.com/cosmos/cosmos-sdk/issues/2508) Utilize Tendermint power for validator power key
    * [x/stake] [\#2531](https://github.com/cosmos/cosmos-sdk/issues/2531) Remove all inflation logic
    * [x/mint] [\#2531](https://github.com/cosmos/cosmos-sdk/issues/2531) Add minting module and inflation logic
    * [x/auth] [\#2540](https://github.com/cosmos/cosmos-sdk/issues/2540) Rename `AccountMapper` to `AccountKeeper`.
    * [types] [\#2456](https://github.com/cosmos/cosmos-sdk/issues/2456) Renamed msg.Name() and msg.Type() to msg.Type() and msg.Route() respectively

* Tendermint
    * Update tendermint version from v0.23.0 to v0.25.0, notable changes
        * Mempool now won't build too large blocks, or too computationally expensive blocks
        * Maximum tx sizes and gas are now removed, and are implicitly the blocks maximums
        * ABCI validators no longer send the pubkey. The pubkey is only sent in validator updates
        * Validator set changes are now delayed by one block
        * Block header now includes the next validator sets hash
        * BFT time is implemented
        * Secp256k1 signature format has changed
        * There is now a threshold multisig format
        * See the [tendermint changelog](https://github.com/tendermint/tendermint/blob/master/CHANGELOG.md) for other changes.

FEATURES

* Gaia REST API (`gaiacli advanced rest-server`)
    * [gaia-lite] Endpoints to query staking pool and params
    * [gaia-lite] [\#2110](https://github.com/cosmos/cosmos-sdk/issues/2110) Add support for `simulate=true` requests query argument to endpoints that send txs to run simulations of transactions
    * [gaia-lite] [\#966](https://github.com/cosmos/cosmos-sdk/issues/966) Add support for `generate_only=true` query argument to generate offline unsigned transactions
    * [gaia-lite] [\#1953](https://github.com/cosmos/cosmos-sdk/issues/1953) Add /sign endpoint to sign transactions generated with `generate_only=true`.
    * [gaia-lite] [\#1954](https://github.com/cosmos/cosmos-sdk/issues/1954) Add /broadcast endpoint to broadcast transactions signed by the /sign endpoint.
    * [gaia-lite] [\#2113](https://github.com/cosmos/cosmos-sdk/issues/2113) Rename `/accounts/{address}/send` to `/bank/accounts/{address}/transfers`, rename `/accounts/{address}` to `/auth/accounts/{address}`, replace `proposal-id` with `proposalId` in all gov endpoints
    * [gaia-lite] [\#2478](https://github.com/cosmos/cosmos-sdk/issues/2478) Add query gov proposal's deposits endpoint
    * [gaia-lite] [\#2477](https://github.com/cosmos/cosmos-sdk/issues/2477) Add query validator's outgoing redelegations and unbonding delegations endpoints

* Gaia CLI  (`gaiacli`)
    * [cli] Cmds to query staking pool and params
    * [gov][cli] [\#2062](https://github.com/cosmos/cosmos-sdk/issues/2062) added `--proposal` flag to `submit-proposal` that allows a JSON file containing a proposal to be passed in
    * [\#2040](https://github.com/cosmos/cosmos-sdk/issues/2040) Add `--bech` to `gaiacli keys show` and respective REST endpoint to
  provide desired Bech32 prefix encoding
    * [cli] [\#2047](https://github.com/cosmos/cosmos-sdk/issues/2047) [\#2306](https://github.com/cosmos/cosmos-sdk/pull/2306) Passing --gas=simulate triggers a simulation of the tx before the actual execution.
  The gas estimate obtained via the simulation will be used as gas limit in the actual execution.
    * [cli] [\#2047](https://github.com/cosmos/cosmos-sdk/issues/2047) The --gas-adjustment flag can be used to adjust the estimate obtained via the simulation triggered by --gas=simulate.
    * [cli] [\#2110](https://github.com/cosmos/cosmos-sdk/issues/2110) Add --dry-run flag to perform a simulation of a transaction without broadcasting it. The --gas flag is ignored as gas would be automatically estimated.
    * [cli] [\#2204](https://github.com/cosmos/cosmos-sdk/issues/2204) Support generating and broadcasting messages with multiple signatures via command line:
        * [\#966](https://github.com/cosmos/cosmos-sdk/issues/966) Add --generate-only flag to build an unsigned transaction and write it to STDOUT.
        * [\#1953](https://github.com/cosmos/cosmos-sdk/issues/1953) New `sign` command to sign transactions generated with the --generate-only flag.
        * [\#1954](https://github.com/cosmos/cosmos-sdk/issues/1954) New `broadcast` command to broadcast transactions generated offline and signed with the `sign` command.
    * [cli] [\#2220](https://github.com/cosmos/cosmos-sdk/issues/2220) Add `gaiacli config` feature to interactively create CLI config files to reduce the number of required flags
    * [stake][cli] [\#1672](https://github.com/cosmos/cosmos-sdk/issues/1672) Introduced
  new commission flags for validator commands `create-validator` and `edit-validator`.
    * [stake][cli] [\#1890](https://github.com/cosmos/cosmos-sdk/issues/1890) Add `--genesis-format` flag to `gaiacli tx create-validator` to produce transactions in genesis-friendly format.
    * [cli][\#2554](https://github.com/cosmos/cosmos-sdk/issues/2554) Make `gaiacli keys show` multisig ready.

* Gaia
    * [cli] [\#2170](https://github.com/cosmos/cosmos-sdk/issues/2170) added ability to show the node's address via `gaiad tendermint show-address`
    * [simulation] [\#2313](https://github.com/cosmos/cosmos-sdk/issues/2313) Reworked `make test_sim_gaia_slow` to `make test_sim_gaia_full`, now simulates from multiple starting seeds in parallel
    * [cli] [\#1921](https://github.com/cosmos/cosmos-sdk/issues/1921)
        * New configuration file `gaiad.toml` is now created to host Gaia-specific configuration.
        * New --minimum_fees/minimum_fees flag/config option to set a minimum fee.

* SDK
    * [querier] added custom querier functionality, so ABCI query requests can be handled by keepers
    * [simulation] [\#1924](https://github.com/cosmos/cosmos-sdk/issues/1924) allow operations to specify future operations
    * [simulation] [\#1924](https://github.com/cosmos/cosmos-sdk/issues/1924) Add benchmarking capabilities, with makefile commands "test_sim_gaia_benchmark, test_sim_gaia_profile"
    * [simulation] [\#2349](https://github.com/cosmos/cosmos-sdk/issues/2349) Add time-based future scheduled operations to simulator
    * [x/auth] [\#2376](https://github.com/cosmos/cosmos-sdk/issues/2376) Remove FeePayer() from StdTx
    * [x/stake] [\#1672](https://github.com/cosmos/cosmos-sdk/issues/1672) Implement
  basis for the validator commission model.
    * [x/auth] Support account removal in the account mapper.


IMPROVEMENTS

* [tools] Improved terraform and ansible scripts for infrastructure deployment
* [tools] Added ansible script to enable process core dumps

* Gaia REST API (`gaiacli advanced rest-server`)
    * [x/stake] [\#2000](https://github.com/cosmos/cosmos-sdk/issues/2000) Added tests for new staking endpoints
    * [gaia-lite] [\#2445](https://github.com/cosmos/cosmos-sdk/issues/2445) Standarized REST error responses
    * [gaia-lite] Added example to Swagger specification for /keys/seed.
    * [x/stake] Refactor REST utils

* Gaia CLI  (`gaiacli`)
    * [cli] [\#2060](https://github.com/cosmos/cosmos-sdk/issues/2060) removed `--select` from `block` command
    * [cli] [\#2128](https://github.com/cosmos/cosmos-sdk/issues/2128) fixed segfault when exporting directly after `gaiad init`
    * [cli] [\#1255](https://github.com/cosmos/cosmos-sdk/issues/1255) open KeyBase in read-only mode
     for query-purpose CLI commands
    * [docs] Added commands for querying governance deposits, votes and tally

* Gaia
    * [x/stake] [#2023](https://github.com/cosmos/cosmos-sdk/pull/2023) Terminate iteration loop in `UpdateBondedValidators` and `UpdateBondedValidatorsFull` when the first revoked validator is encountered and perform a sanity check.
    * [x/auth] Signature verification's gas cost now accounts for pubkey type. [#2046](https://github.com/tendermint/tendermint/pull/2046)
    * [x/stake] [x/slashing] Ensure delegation invariants to jailed validators [#1883](https://github.com/cosmos/cosmos-sdk/issues/1883).
    * [x/stake] Improve speed of GetValidator, which was shown to be a performance bottleneck. [#2046](https://github.com/tendermint/tendermint/pull/2200)
    * [x/stake] [\#2435](https://github.com/cosmos/cosmos-sdk/issues/2435) Improve memory efficiency of getting the various store keys
    * [genesis] [\#2229](https://github.com/cosmos/cosmos-sdk/issues/2229) Ensure that there are no duplicate accounts or validators in the genesis state.
    * [genesis] [\#2450](https://github.com/cosmos/cosmos-sdk/issues/2450) Validate staking genesis parameters.
    * Add SDK validation to `config.toml` (namely disabling `create_empty_blocks`) [\#1571](https://github.com/cosmos/cosmos-sdk/issues/1571)
    * [\#1941](https://github.com/cosmos/cosmos-sdk/issues/1941) Version is now inferred via `git describe --tags`.
    * [x/distribution] [\#1671](https://github.com/cosmos/cosmos-sdk/issues/1671) add distribution types and tests

* SDK
    * [tools] Make get_vendor_deps deletes `.vendor-new` directories, in case scratch files are present.
    * [spec] Added simple piggy bank distribution spec
    * [cli] [\#1632](https://github.com/cosmos/cosmos-sdk/issues/1632) Add integration tests to ensure `basecoind init && basecoind` start sequences run successfully for both `democoin` and `basecoin` examples.
    * [store] Speedup IAVL iteration, and consequently everything that requires IAVL iteration. [#2143](https://github.com/cosmos/cosmos-sdk/issues/2143)
    * [store] [\#1952](https://github.com/cosmos/cosmos-sdk/issues/1952), [\#2281](https://github.com/cosmos/cosmos-sdk/issues/2281) Update IAVL dependency to v0.11.0
    * [simulation] Make timestamps randomized [#2153](https://github.com/cosmos/cosmos-sdk/pull/2153)
    * [simulation] Make logs not just pure strings, speeding it up by a large factor at greater block heights [\#2282](https://github.com/cosmos/cosmos-sdk/issues/2282)
    * [simulation] Add a concept of weighting the operations [\#2303](https://github.com/cosmos/cosmos-sdk/issues/2303)
    * [simulation] Logs get written to file if large, and also get printed on panics [\#2285](https://github.com/cosmos/cosmos-sdk/issues/2285)
    * [simulation] Bank simulations now makes testing auth configurable [\#2425](https://github.com/cosmos/cosmos-sdk/issues/2425)
    * [gaiad] [\#1992](https://github.com/cosmos/cosmos-sdk/issues/1992) Add optional flag to `gaiad testnet` to make config directory of daemon (default `gaiad`) and cli (default `gaiacli`) configurable
    * [x/stake] Add stake `Queriers` for Gaia-lite endpoints. This increases the staking endpoints performance by reusing the staking `keeper` logic for queries. [#2249](https://github.com/cosmos/cosmos-sdk/pull/2149)
    * [store] [\#2017](https://github.com/cosmos/cosmos-sdk/issues/2017) Refactor
    gas iterator gas consumption to only consume gas for iterator creation and `Next`
    calls which includes dynamic consumption of value length.
    * [types/decimal] [\#2378](https://github.com/cosmos/cosmos-sdk/issues/2378) - Added truncate functionality to decimal
    * [client] [\#1184](https://github.com/cosmos/cosmos-sdk/issues/1184) Remove unused `client/tx/sign.go`.
    * [tools] [\#2464](https://github.com/cosmos/cosmos-sdk/issues/2464) Lock binary dependencies to a specific version
    * #2573 [x/distribution] add accum invariance

BUG FIXES

* Gaia CLI  (`gaiacli`)
    * [cli] [\#1997](https://github.com/cosmos/cosmos-sdk/issues/1997) Handle panics gracefully when `gaiacli stake {delegation,unbond}` fail to unmarshal delegation.
    * [cli] [\#2265](https://github.com/cosmos/cosmos-sdk/issues/2265) Fix JSON formatting of the `gaiacli send` command.
    * [cli] [\#2547](https://github.com/cosmos/cosmos-sdk/issues/2547) Mark --to and --amount as required flags for `gaiacli tx send`.

* Gaia
    * [x/stake] Return correct Tendermint validator update set on `EndBlocker` by not
  including non previously bonded validators that have zero power. [#2189](https://github.com/cosmos/cosmos-sdk/issues/2189)
    * [docs] Fixed light client section links

* SDK
    * [\#1988](https://github.com/cosmos/cosmos-sdk/issues/1988) Make us compile on OpenBSD (disable ledger)
    * [\#2105](https://github.com/cosmos/cosmos-sdk/issues/2105) Fix DB Iterator leak, which may leak a go routine.
    * [ledger] [\#2064](https://github.com/cosmos/cosmos-sdk/issues/2064) Fix inability to sign and send transactions via the LCD by
    loading a Ledger device at runtime.
    * [\#2158](https://github.com/cosmos/cosmos-sdk/issues/2158) Fix non-deterministic ordering of validator iteration when slashing in `gov EndBlocker`
    * [simulation] [\#1924](https://github.com/cosmos/cosmos-sdk/issues/1924) Make simulation stop on SIGTERM
    * [\#2388](https://github.com/cosmos/cosmos-sdk/issues/2388) Remove dependency on deprecated tendermint/tmlibs repository.
    * [\#2416](https://github.com/cosmos/cosmos-sdk/issues/2416) Refactored `InitializeTestLCD` to properly include proposing validator in genesis state.
    * #2573 [x/distribution] accum invariance bugfix
    * #2573 [x/slashing] unbonding-delegation slashing invariance bugfix

## 0.24.2

_August 22nd, 2018_.

BUG FIXES

* Tendermint
    * Fix unbounded consensus WAL growth

## 0.24.1

_August 21st, 2018_.

BUG FIXES

* Gaia
    * [x/slashing] Evidence tracking now uses validator address instead of validator pubkey

## 0.24.0

_August 13th, 2018_.

BREAKING CHANGES

* Gaia REST API (`gaiacli advanced rest-server`)
    * [x/stake] [\#1880](https://github.com/cosmos/cosmos-sdk/issues/1880) More REST-ful endpoints (large refactor)
    * [x/slashing] [\#1866](https://github.com/cosmos/cosmos-sdk/issues/1866) `/slashing/signing_info` takes cosmosvalpub instead of cosmosvaladdr
    * use time.Time instead of int64 for time. See Tendermint v0.23.0
    * Signatures are no longer Amino encoded with prefixes (just encoded as raw
    bytes) - see Tendermint v0.23.0

* Gaia CLI  (`gaiacli`)
    *  [x/stake] change `--keybase-sig` to `--identity`
    *  [x/stake] [\#1828](https://github.com/cosmos/cosmos-sdk/issues/1828) Force user to specify amount on create-validator command by removing default
    *  [x/gov] Change `--proposalID` to `--proposal-id`
    *  [x/stake, x/gov] [\#1606](https://github.com/cosmos/cosmos-sdk/issues/1606) Use `--from` instead of adhoc flags like `--address-validator`
        and `--proposer` to indicate the sender address.
    *  [\#1551](https://github.com/cosmos/cosmos-sdk/issues/1551) Remove `--name` completely
    *  Genesis/key creation (`gaiad init`) now supports user-provided key passwords

* Gaia
    * [x/stake] Inflation doesn't use rationals in calculation (performance boost)
    * [x/stake] Persist a map from `addr->pubkey` in the state since BeginBlock
    doesn't provide pubkeys.
    * [x/gov] [\#1781](https://github.com/cosmos/cosmos-sdk/issues/1781) Added tags sub-package, changed tags to use dash-case
    * [x/gov] [\#1688](https://github.com/cosmos/cosmos-sdk/issues/1688) Governance parameters are now stored in globalparams store
    * [x/gov] [\#1859](https://github.com/cosmos/cosmos-sdk/issues/1859) Slash validators who do not vote on a proposal
    * [x/gov] [\#1914](https://github.com/cosmos/cosmos-sdk/issues/1914) added TallyResult type that gets stored in Proposal after tallying is finished

* SDK
    * [baseapp] Msgs are no longer run on CheckTx, removed `ctx.IsCheckTx()`
    * [baseapp] NewBaseApp constructor takes sdk.TxDecoder as argument instead of wire.Codec
    * [types] sdk.NewCoin takes sdk.Int, sdk.NewInt64Coin takes int64
    * [x/auth] Default TxDecoder can be found in `x/auth` rather than baseapp
    * [client] [\#1551](https://github.com/cosmos/cosmos-sdk/issues/1551): Refactored `CoreContext` to `TxContext` and `QueryContext`
        * Removed all tx related fields and logic (building & signing) to separate
        structure `TxContext` in `x/auth/client/context`

* Tendermint
    * v0.22.5 -> See [Tendermint PR](https://github.com/tendermint/tendermint/pull/1966)
        * change all the cryptography imports.
    * v0.23.0 -> See
      [Changelog](https://github.com/tendermint/tendermint/blob/v0.23.0/CHANGELOG.md#0230)
      and [SDK PR](https://github.com/cosmos/cosmos-sdk/pull/1927)
        * BeginBlock no longer includes crypto.Pubkey
        * use time.Time instead of int64 for time.

FEATURES

* Gaia REST API (`gaiacli advanced rest-server`)
    * [x/gov] Can now query governance proposals by ProposalStatus

* Gaia CLI  (`gaiacli`)
    * [x/gov] added `query-proposals` command. Can filter by `depositer`, `voter`, and `status`
    * [x/stake] [\#2043](https://github.com/cosmos/cosmos-sdk/issues/2043) Added staking query cli cmds for unbonding-delegations and redelegations

* Gaia
    * [networks] Added ansible scripts to upgrade seed nodes on a network

* SDK
    * [x/mock/simulation] Randomized simulation framework
        * Modules specify invariants and operations, preferably in an x/[module]/simulation package
        * Modules can test random combinations of their own operations
        * Applications can integrate operations and invariants from modules together for an integrated simulation
        * Simulates Tendermint's algorithm for validator set updates
        * Simulates validator signing/downtime with a Markov chain, and occaisional double-signatures
        * Includes simulated operations & invariants for staking, slashing, governance, and bank modules
    * [store] [\#1481](https://github.com/cosmos/cosmos-sdk/issues/1481) Add transient store
    * [baseapp] Initialize validator set on ResponseInitChain
    * [baseapp] added BaseApp.Seal - ability to seal baseapp parameters once they've been set
    * [cosmos-sdk-cli] New `cosmos-sdk-cli` tool to quickly initialize a new
    SDK-based project
    * [scripts] added log output monitoring to DataDog using Ansible scripts

IMPROVEMENTS

* Gaia
    * [spec] [\#967](https://github.com/cosmos/cosmos-sdk/issues/967) Inflation and distribution specs drastically improved
    * [x/gov] [\#1773](https://github.com/cosmos/cosmos-sdk/issues/1773) Votes on a proposal can now be queried
    * [x/gov] Initial governance parameters can now be set in the genesis file
    * [x/stake] [\#1815](https://github.com/cosmos/cosmos-sdk/issues/1815) Sped up the processing of `EditValidator` txs.
    * [config] [\#1930](https://github.com/cosmos/cosmos-sdk/issues/1930) Transactions indexer indexes all tags by default.
    * [ci] [#2057](https://github.com/cosmos/cosmos-sdk/pull/2057) Run `make localnet-start` on every commit and ensure network reaches at least 10 blocks

* SDK
    * [baseapp] [\#1587](https://github.com/cosmos/cosmos-sdk/issues/1587) Allow any alphanumeric character in route
    * [baseapp] Allow any alphanumeric character in route
    * [tools] Remove `rm -rf vendor/` from `make get_vendor_deps`
    * [x/auth] Recover ErrorOutOfGas panic in order to set sdk.Result attributes correctly
    * [x/auth] [\#2376](https://github.com/cosmos/cosmos-sdk/issues/2376) No longer runs any signature in a multi-msg, if any account/sequence number is wrong.
    * [x/auth] [\#2376](https://github.com/cosmos/cosmos-sdk/issues/2376) No longer charge gas for subtracting fees
    * [x/bank] Unit tests are now table-driven
    * [tests] Add tests to example apps in docs
    * [tests] Fixes ansible scripts to work with AWS too
    * [tests] [\#1806](https://github.com/cosmos/cosmos-sdk/issues/1806) CLI tests are now behind the build flag 'cli_test', so go test works on a new repo

BUG FIXES

* Gaia CLI  (`gaiacli`)
    *  [\#1766](https://github.com/cosmos/cosmos-sdk/issues/1766) Fixes bad example for keybase identity
    *  [x/stake] [\#2021](https://github.com/cosmos/cosmos-sdk/issues/2021) Fixed repeated CLI commands in staking

* Gaia
    * [x/stake] [#2077](https://github.com/cosmos/cosmos-sdk/pull/2077) Fixed invalid cliff power comparison
    * [\#1804](https://github.com/cosmos/cosmos-sdk/issues/1804) Fixes gen-tx genesis generation logic temporarily until upstream updates
    * [\#1799](https://github.com/cosmos/cosmos-sdk/issues/1799) Fix `gaiad export`
    * [\#1839](https://github.com/cosmos/cosmos-sdk/issues/1839) Fixed bug where intra-tx counter wasn't set correctly for genesis validators
    * [x/stake] [\#1858](https://github.com/cosmos/cosmos-sdk/issues/1858) Fixed bug where the cliff validator was not updated correctly
    * [tests] [\#1675](https://github.com/cosmos/cosmos-sdk/issues/1675) Fix non-deterministic `test_cover`
    * [tests] [\#1551](https://github.com/cosmos/cosmos-sdk/issues/1551) Fixed invalid LCD test JSON payload in `doIBCTransfer`
    * [basecoin] Fixes coin transaction failure and account query [discussion](https://forum.cosmos.network/t/unmarshalbinarybare-expected-to-read-prefix-bytes-75fbfab8-since-it-is-registered-concrete-but-got-0a141dfa/664/6)
    * [x/gov] [\#1757](https://github.com/cosmos/cosmos-sdk/issues/1757) Fix VoteOption conversion to String
    * [x/stake] [#2083] Fix broken invariant of bonded validator power decrease

## 0.23.1

_July 27th, 2018_.

BUG FIXES

* [tendermint] Update to v0.22.8
    * [consensus, blockchain] Register the Evidence interface so it can be
      marshalled/unmarshalled by the blockchain and consensus reactors

## 0.23.0

_July 25th, 2018_.

BREAKING CHANGES

* [x/stake] Fixed the period check for the inflation calculation

IMPROVEMENTS

* [cli] Improve error messages for all txs when the account doesn't exist
* [tendermint] Update to v0.22.6
    * Updates the crypto imports/API (#1966)
* [x/stake] Add revoked to human-readable validator

BUG FIXES

* [tendermint] Update to v0.22.6
    * Fixes some security vulnerabilities reported in the [Bug Bounty](https://hackerone.com/tendermint)
*  [\#1797](https://github.com/cosmos/cosmos-sdk/issues/1797) Fix off-by-one error in slashing for downtime
*  [\#1787](https://github.com/cosmos/cosmos-sdk/issues/1787) Fixed bug where Tally fails due to revoked/unbonding validator
*  [\#1666](https://github.com/cosmos/cosmos-sdk/issues/1666) Add intra-tx counter to the genesis validators

## 0.22.0

_July 16th, 2018_.

BREAKING CHANGES

* [x/gov] Increase VotingPeriod, DepositPeriod, and MinDeposit

IMPROVEMENTS

* [gaiad] Default config updates:
    * `timeout_commit=5000` so blocks only made every 5s
    * `prof_listen_addr=localhost:6060` so profile server is on by default
    * `p2p.send_rate` and `p2p.recv_rate` increases 10x (~5MB/s)

BUG FIXES

* [server] Fix to actually overwrite default tendermint config

## 0.21.1

_July 14th, 2018_.

BUG FIXES

* [build] Added Ledger build support via `LEDGER_ENABLED=true|false`
    * True by default except when cross-compiling

## 0.21.0

_July 13th, 2018_.

BREAKING CHANGES

* [x/stake] Specify DelegatorAddress in MsgCreateValidator
* [x/stake] Remove the use of global shares in the pool
    * Remove the use of `PoolShares` type in `x/stake/validator` type - replace with `Status` `Tokens` fields
* [x/auth] NewAccountMapper takes a constructor instead of a prototype
* [keys] Keybase.Update function now takes in a function to get the newpass, rather than the password itself

FEATURES

* [baseapp] NewBaseApp now takes option functions as parameters

IMPROVEMENTS

* Updated docs folder to accommodate cosmos.network docs project
* [store] Added support for tracing multi-store operations via `--trace-store`
* [store] Pruning strategy configurable with pruning flag on gaiad start

BUG FIXES

* [\#1630](https://github.com/cosmos/cosmos-sdk/issues/1630) - redelegation nolonger removes tokens from the delegator liquid account
* [keys] [\#1629](https://github.com/cosmos/cosmos-sdk/issues/1629) - updating password no longer asks for a new password when the first entered password was incorrect
* [lcd] importing an account would create a random account
* [server] 'gaiad init' command family now writes provided name as the moniker in `config.toml`
* [build] Added Ledger build support via `LEDGER_ENABLED=true|false`
    * True by default except when cross-compiling

## 0.20.0

_July 10th, 2018_.

BREAKING CHANGES

* msg.GetSignBytes() returns sorted JSON (by key)
* msg.GetSignBytes() field changes
    * `msg_bytes` -> `msgs`
    * `fee_bytes` -> `fee`
* Update Tendermint to v0.22.2
    * Default ports changed from 466xx to 266xx
    * Amino JSON uses type names instead of prefix bytes
    * ED25519 addresses are the first 20-bytes of the SHA256 of the raw 32-byte
      pubkey (Instead of RIPEMD160)
    * go-crypto, abci, tmlibs have been merged into Tendermint
        * The keys sub-module is now in the SDK
    * Various other fixes
* [auth] Signers of a transaction now only sign over their own account and sequence number
* [auth] Removed MsgChangePubKey
* [auth] Removed SetPubKey from account mapper
* [auth] AltBytes renamed to Memo, now a string, max 100 characters, costs a bit of gas
* [types] `GetMsg()` -> `GetMsgs()` as txs wrap many messages
* [types] Removed GetMemo from Tx (it is still on StdTx)
* [types] renamed rational.Evaluate to rational.Round{Int64, Int}
* [types] Renamed `sdk.Address` to `sdk.AccAddress`/`sdk.ValAddress`
* [types] `sdk.AccAddress`/`sdk.ValAddress` natively marshals to Bech32 in String, Sprintf (when used with `%s`), and MarshalJSON
* [keys] Keybase and Ledger support from go-crypto merged into the SDK in the `crypto` folder
* [cli] Rearranged commands under subcommands
* [x/slashing] Update slashing for unbonding period
    * Slash according to power at time of infraction instead of power at
    time of discovery
    * Iterate through unbonding delegations & redelegations which contributed
    to an infraction, slash them proportional to their stake at the time
    * Add REST endpoint to unrevoke a validator previously revoked for downtime
    * Add REST endpoint to retrieve liveness signing information for a validator
* [x/stake] Remove Tick and add EndBlocker
* [x/stake] most index keys nolonger hold a value - inputs are rearranged to form the desired key
* [x/stake] store-value for delegation, validator, ubd, and red do not hold duplicate information contained store-key
* [x/stake] Introduce concept of unbonding for delegations and validators
    * `gaiacli stake unbond` replaced with `gaiacli stake begin-unbonding`
    * Introduced:
        * `gaiacli stake complete-unbonding`
        * `gaiacli stake begin-redelegation`
        * `gaiacli stake complete-redelegation`
* [lcd] Switch key creation output to return bech32
* [lcd] Removed shorthand CLI flags (`a`, `c`, `n`, `o`)
* [gaiad] genesis transactions now use bech32 addresses / pubkeys
* [gov] VoteStatus renamed to ProposalStatus
* [gov] VoteOption, ProposalType, and ProposalStatus all marshal to string form in JSON

DEPRECATED

* [cli] Deprecated `--name` flag in commands that send txs, in favor of `--from`

FEATURES

* [x/gov] Implemented MVP
    * Supported proposal types: just binary (pass/fail) TextProposals for now
    * Proposals need deposits to be votable; deposits are burned if proposal fails
    * Delegators delegate votes to validator by default but can override (for their stake)
* [gaiacli] Ledger support added
    * You can now use a Ledger with `gaiacli --ledger` for all key-related commands
    * Ledger keys can be named and tracked locally in the key DB
* [gaiacli] You can now attach a simple text-only memo to any transaction, with the `--memo` flag
* [gaiacli] added the following flags for commands that post transactions to the chain:
    * async -- send the tx without waiting for a tendermint response
    * json  -- return the output in json format for increased readability
    * print-response -- return the tx response. (includes fields like gas cost)
* [lcd] Queried TXs now include the tx hash to identify each tx
* [mockapp] CompleteSetup() no longer takes a testing parameter
* [x/bank] Add benchmarks for signing and delivering a block with a single bank transaction
    * Run with `cd x/bank && go test --bench=.`
* [tools] make get_tools installs tendermint's linter, and gometalinter
* [tools] Switch gometalinter to the stable version
* [tools] Add the following linters
    * misspell
    * gofmt
    * go vet -composites=false
    * unconvert
    * ineffassign
    * errcheck
    * unparam
    * gocyclo
* [tools] Added `make format` command to automate fixing misspell and gofmt errors.
* [server] Default config now creates a profiler at port 6060, and increase p2p send/recv rates
* [types] Switches internal representation of Int/Uint/Rat to use pointers
* [types] Added MinInt and MinUint functions
* [gaiad] `unsafe_reset_all` now resets addrbook.json
* [democoin] add x/oracle, x/assoc
* [tests] created a randomized testing framework.
    * Currently bank has limited functionality in the framework
    * Auth has its invariants checked within the framework
* [tests] Add WaitForNextNBlocksTM helper method
* [keys] New keys now have 24 word recovery keys, for heightened security

* [keys] Add a temporary method for exporting the private key

IMPROVEMENTS

* [x/bank] Now uses go-wire codec instead of 'encoding/json'
* [x/auth] Now uses go-wire codec instead of 'encoding/json'
* revised use of endblock and beginblock
* [stake] module reorganized to include `types` and `keeper` package
* [stake] keeper always loads the store (instead passing around which doesn't really boost efficiency)
* [stake] edit-validator changes now can use the keyword [do-not-modify] to not modify unspecified `--flag` (aka won't set them to `""` value)
* [stake] offload more generic functionality from the handler into the keeper
* [stake] clearer staking logic
* [types] added common tag constants
* [keys] improve error message when deleting non-existent key
* [gaiacli] improve error messages on `send` and `account` commands
* added contributing guidelines
* [docs] Added commands for governance CLI on testnet README

BUG FIXES

* [x/slashing] [\#1510](https://github.com/cosmos/cosmos-sdk/issues/1510) Unrevoked validators cannot un-revoke themselves
* [x/stake] [\#1513](https://github.com/cosmos/cosmos-sdk/issues/1513) Validators slashed to zero power are unbonded and removed from the store
* [x/stake] [\#1567](https://github.com/cosmos/cosmos-sdk/issues/1567) Validators decreased in power but not unbonded are now updated in Tendermint
* [x/stake] error strings lower case
* [x/stake] pool loose tokens now accounts for unbonding and unbonding tokens not associated with any validator
* [x/stake] fix revoke bytes ordering (was putting revoked candidates at the top of the list)
* [x/stake] bond count was counting revoked validators as bonded, fixed
* [gaia] Added self delegation for validators in the genesis creation
* [lcd] tests now don't depend on raw json text
* Retry on HTTP request failure in CLI tests, add option to retry tests in Makefile
* Fixed bug where chain ID wasn't passed properly in x/bank REST handler, removed Viper hack from ante handler
* Fixed bug where `democli account` didn't decode the account data correctly
* [\#872](https://github.com/cosmos/cosmos-sdk/issues/872)  - recovery phrases no longer all end in `abandon`
* [\#887](https://github.com/cosmos/cosmos-sdk/issues/887)  - limit the size of rationals that can be passed in from user input
* [\#1052](https://github.com/cosmos/cosmos-sdk/issues/1052) - Make all now works
* [\#1258](https://github.com/cosmos/cosmos-sdk/issues/1258) - printing big.rat's can no longer overflow int64
* [\#1259](https://github.com/cosmos/cosmos-sdk/issues/1259) - fix bug where certain tests that could have a nil pointer in defer
* [\#1343](https://github.com/cosmos/cosmos-sdk/issues/1343) - fixed unnecessary parallelism in CI
* [\#1353](https://github.com/cosmos/cosmos-sdk/issues/1353) - CLI: Show pool shares fractions in human-readable format
* [\#1367](https://github.com/cosmos/cosmos-sdk/issues/1367) - set ChainID in InitChain
* [\#1461](https://github.com/cosmos/cosmos-sdk/issues/1461) - CLI tests now no longer reset your local environment data
* [\#1505](https://github.com/cosmos/cosmos-sdk/issues/1505) - `gaiacli stake validator` no longer panics if validator doesn't exist
* [\#1565](https://github.com/cosmos/cosmos-sdk/issues/1565) - fix cliff validator persisting when validator set shrinks from max
* [\#1287](https://github.com/cosmos/cosmos-sdk/issues/1287) - prevent zero power validators at genesis
* [x/stake] fix bug when unbonding/redelegating using `--shares-percent`
* [\#1010](https://github.com/cosmos/cosmos-sdk/issues/1010) - two validators can't bond with the same pubkey anymore


## 0.19.0

_June 13, 2018_.

BREAKING CHANGES

* msg.GetSignBytes() now returns bech32-encoded addresses in all cases
* [lcd] REST end-points now include gas
* sdk.Coin now uses sdk.Int, a big.Int wrapper with 256bit range cap

FEATURES

* [x/auth] Added AccountNumbers to BaseAccount and StdTxs to allow for replay protection with account pruning
* [lcd] added an endpoint to query for the SDK version of the connected node

IMPROVEMENTS

* export command now writes current validator set for Tendermint
* [tests] Application module tests now use a mock application
* [gaiacli] Fix error message when account isn't found when running gaiacli account
* [lcd] refactored to eliminate use of global variables, and interdependent tests
* [tests] Added testnet command to gaiad
* [tests] Added localnet targets to Makefile
* [x/stake] More stake tests added to test ByPower index

FIXES

* Fixes consensus fault on testnet - see postmortem [here](https://github.com/cosmos/cosmos-sdk/issues/1197#issuecomment-396823021)
* [x/stake] bonded inflation removed, non-bonded inflation partially implemented
* [lcd] Switch to bech32 for addresses on all human readable inputs and outputs
* [lcd] fixed tx indexing/querying
* [cli] Added `--gas` flag to specify transaction gas limit
* [gaia] Registered slashing message handler
* [x/slashing] Set signInfo.StartHeight correctly for newly bonded validators

FEATURES

* [docs] Reorganize documentation
* [docs] Update staking spec, create WIP spec for slashing, and fees

## 0.18.0

_June 9, 2018_.

BREAKING CHANGES

* [stake] candidate -> validator throughout (details in refactor comment)
* [stake] delegate-bond -> delegation throughout
* [stake] `gaiacli query validator` takes and argument instead of using the `--address-candidate` flag
* [stake] introduce `gaiacli query delegations`
* [stake] staking refactor
    * ValidatorsBonded store now take sorted pubKey-address instead of validator owner-address,
    is sorted like Tendermint by pk's address
    * store names more understandable
    * removed temporary ToKick store, just needs a local map!
    * removed distinction between candidates and validators
        * everything is now a validator
        * only validators with a status == bonded are actively validating/receiving rewards
    * Introduction of Unbonding fields, lowlevel logic throughout (not fully implemented with queue)
    * Introduction of PoolShares type within validators,
    replaces three rational fields (BondedShares, UnbondingShares, UnbondedShares
* [x/auth] move stuff specific to auth anteHandler to the auth module rather than the types folder. This includes:
    * StdTx (and its related stuff i.e. StdSignDoc, etc)
    * StdFee
    * StdSignature
    * Account interface
    * Related to this organization, I also:
* [x/auth] got rid of AccountMapper interface (in favor of the struct already in auth module)
* [x/auth] removed the FeeHandler function from the AnteHandler, Replaced with FeeKeeper
* [x/auth] Removed GetSignatures() from Tx interface (as different Tx styles might use something different than StdSignature)
* [store] Removed SubspaceIterator and ReverseSubspaceIterator from KVStore interface and replaced them with helper functions in /types
* [cli] rearranged commands under subcommands
* [stake] remove Tick and add EndBlocker
* Switch to bech32cosmos on all human readable inputs and outputs


FEATURES

* [x/auth] Added ability to change pubkey to auth module
* [baseapp] baseapp now has settable functions for filtering peers by address/port & public key
* [sdk] Gas consumption is now measured as transactions are executed
    * Transactions which run out of gas stop execution and revert state changes
    * A "simulate" query has been added to determine how much gas a transaction will need
    * Modules can include their own gas costs for execution of particular message types
* [stake] Seperation of fee distribution to a new module
* [stake] Creation of a validator/delegation generics in `/types`
* [stake] Helper Description of the store in x/stake/store.md
* [stake] removed use of caches in the stake keeper
* [stake] Added REST API
* [Makefile] Added terraform/ansible playbooks to easily create remote testnets on Digital Ocean


BUG FIXES

* [stake] staking delegator shares exchange rate now relative to equivalent-bonded-tokens the validator has instead of bonded tokens
  ^ this is important for unbonded validators in the power store!
* [cli] fixed cli-bash tests
* [ci] added cli-bash tests
* [basecoin] updated basecoin for stake and slashing
* [docs] fixed references to old cli commands
* [docs] Downgraded Swagger to v2 for downstream compatibility
* auto-sequencing transactions correctly
* query sequence via account store
* fixed duplicate pub_key in stake.Validator
* Auto-sequencing now works correctly
* [gaiacli] Fix error message when account isn't found when running gaiacli account

## 0.17.5

_June 5, 2018_.

Update to Tendermint v0.19.9 (Fix evidence reactor, mempool deadlock, WAL panic,
memory leak)

## 0.17.4

_May 31, 2018_.

Update to Tendermint v0.19.7 (WAL fixes and more)

## 0.17.3

_May 29, 2018_.

Update to Tendermint v0.19.6 (fix fast-sync halt)

## 0.17.2

_May 20, 2018_.

Update to Tendermint v0.19.5 (reduce WAL use, bound the mempool and some rpcs, improve logging)

## 0.17.1 (May 17, 2018)

Update to Tendermint v0.19.4 (fixes a consensus bug and improves logging)

## 0.17.0 (May 15, 2018)

BREAKING CHANGES

* [stake] MarshalJSON -> MarshalBinaryLengthPrefixed
* Queries against the store must be prefixed with the path "/store"

FEATURES

* [gaiacli] Support queries for candidates, delegator-bonds
* [gaiad] Added `gaiad export` command to export current state to JSON
* [x/bank] Tx tags with sender/recipient for indexing & later retrieval
* [x/stake] Tx tags with delegator/candidate for delegation & unbonding, and candidate info for declare candidate / edit validator

IMPROVEMENTS

* [gaiad] Update for Tendermint v0.19.3 (improve `/dump_consensus_state` and add
  `/consensus_state`)
* [spec/ibc] Added spec!
* [spec/stake] Cleanup structure, include details about slashing and
  auto-unbonding
* [spec/governance] Fixup some names and pseudocode
* NOTE: specs are still a work-in-progress ...

BUG FIXES

* Auto-sequencing now works correctly


## 0.16.0 (May 14th, 2018)

BREAKING CHANGES

* Move module REST/CLI packages to x/[module]/client/rest and x/[module]/client/cli
* Gaia simple-staking bond and unbond functions replaced
* [stake] Delegator bonds now store the height at which they were updated
* All module keepers now require a codespace, see basecoin or democoin for usage
* Many changes to names throughout
    * Type as a prefix naming convention applied (ex. BondMsg -> MsgBond)
    * Removed redundancy in names (ex. stake.StakingKeeper -> stake.Keeper)
* Removed SealedAccountMapper
* gaiad init now requires use of `--name` flag
* Removed Get from Msg interface
* types/rational now extends big.Rat

FEATURES:

* Gaia stake commands include, CreateValidator, EditValidator, Delegate, Unbond
* MountStoreWithDB without providing a custom store works.
* Repo is now lint compliant / GoMetaLinter with tendermint-lint integrated into CI
* Better key output, pubkey go-amino hex bytes now output by default
* gaiad init overhaul
    * Create genesis transactions with `gaiad init gen-tx`
    * New genesis account keys are automatically added to the client keybase (introduce `--client-home` flag)
    * Initialize with genesis txs using `--gen-txs` flag
* Context now has access to the application-configured logger
* Add (non-proof) subspace query helper functions
* Add more staking query functions: candidates, delegator-bonds

BUG FIXES

* Gaia now uses stake, ported from github.com/cosmos/gaia


## 0.15.1 (April 29, 2018)

IMPROVEMENTS:

* Update Tendermint to v0.19.1 (includes many rpc fixes)


## 0.15.0 (April 29, 2018)

NOTE: v0.15.0 is a large breaking change that updates the encoding scheme to use
[Amino](github.com/tendermint/go-amino).

For details on how this changes encoding for public keys and addresses,
see the [docs](https://github.com/tendermint/tendermint/blob/v0.19.1/docs/specification/new-spec/encoding.md#public-key-cryptography).

BREAKING CHANGES

* Remove go-wire, use go-amino
* [store] Add `SubspaceIterator` and `ReverseSubspaceIterator` to `KVStore` interface
* [basecoin] NewBasecoinApp takes a `dbm.DB` and uses namespaced DBs for substores

FEATURES:

* Add CacheContext
* Add auto sequencing to client
* Add FeeHandler to ante handler

BUG FIXES

* MountStoreWithDB without providing a custom store works.

## 0.14.1 (April 9, 2018)

BUG FIXES

* [gaiacli] Fix all commands (just a duplicate of basecli for now)

## 0.14.0 (April 9, 2018)

BREAKING CHANGES:

* [client/builder] Renamed to `client/core` and refactored to use a CoreContext
  struct
* [server] Refactor to improve useability and de-duplicate code
* [types] `Result.ToQuery -> Error.QueryResult`
* [makefile] `make build` and `make install` only build/install `gaiacli` and
  `gaiad`. Use `make build_examples` and `make install_examples` for
  `basecoind/basecli` and `democoind/democli`
* [staking] Various fixes/improvements

FEATURES:

* [democoin] Added Proof-of-Work module

BUG FIXES

* [client] Reuse Tendermint RPC client to avoid excessive open files
* [client] Fix setting log level
* [basecoin] Sort coins in genesis

## 0.13.1 (April 3, 2018)

BUG FIXES

* [x/ibc] Fix CLI and relay for IBC txs
* [x/stake] Various fixes/improvements

## 0.13.0 (April 2, 2018)

BREAKING CHANGES

* [basecoin] Remove cool/sketchy modules -> moved to new `democoin`
* [basecoin] NewBasecoinApp takes a `map[string]dbm.DB` as temporary measure
  to allow mounting multiple stores with their own DB until they can share one
* [x/staking] Renamed to `simplestake`
* [builder] Functions don't take `passphrase` as argument
* [server] GenAppParams returns generated seed and address
* [basecoind] `init` command outputs JSON of everything necessary for testnet
* [basecoind] `basecoin.db -> data/basecoin.db`
* [basecli] `data/keys.db -> keys/keys.db`

FEATURES

* [types] `Coin` supports direct arithmetic operations
* [basecoind] Add `show_validator` and `show_node_id` commands
* [x/stake] Initial merge of full staking module!
* [democoin] New example application to demo custom modules

IMPROVEMENTS

* [makefile] `make install`
* [testing] Use `/tmp` for directories so they don't get left in the repo

BUG FIXES

* [basecoin] Allow app to be restarted
* [makefile] Fix build on Windows
* [basecli] Get confirmation before overriding key with same name

## 0.12.0 (March 27 2018)

BREAKING CHANGES

* Revert to old go-wire for now
* glide -> godep
* [types] ErrBadNonce -> ErrInvalidSequence
* [types] Replace tx.GetFeePayer with FeePayer(tx) - returns the first signer
* [types] NewStdTx takes the Fee
* [types] ParseAccount -> AccountDecoder; ErrTxParse -> ErrTxDecoder
* [x/auth] AnteHandler deducts fees
* [x/bank] Move some errors to `types`
* [x/bank] Remove sequence and signature from Input

FEATURES

* [examples/basecoin] New cool module to demonstrate use of state and custom transactions
* [basecoind] `show_node_id` command
* [lcd] Implement the Light Client Daemon and endpoints
* [types/stdlib] Queue functionality
* [store] Subspace iterator on IAVLTree
* [types] StdSignDoc is the document that gets signed (chainid, msg, sequence, fee)
* [types] CodeInvalidPubKey
* [types] StdFee, and StdTx takes the StdFee
* [specs] Progression of MVPs for IBC
* [x/ibc] Initial shell of IBC functionality (no proofs)
* [x/simplestake] Simple staking module with bonding/unbonding

IMPROVEMENTS

* Lots more tests!
* [client/builder] Helpers for forming and signing transactions
* [types] sdk.Address
* [specs] Staking

BUG FIXES

* [x/auth] Fix setting pubkey on new account
* [x/auth] Require signatures to include the sequences
* [baseapp] Dont panic on nil handler
* [basecoin] Check for empty bytes in account and tx

## 0.11.0 (March 1, 2017)

BREAKING CHANGES

* [examples] dummy -> kvstore
* [examples] Remove gaia
* [examples/basecoin] MakeTxCodec -> MakeCodec
* [types] CommitMultiStore interface has new `GetCommitKVStore(key StoreKey) CommitKVStore` method

FEATURES

* [examples/basecoin] CLI for `basecli` and `basecoind` (!)
* [baseapp] router.AddRoute returns Router

IMPROVEMENTS

* [baseapp] Run msg handlers on CheckTx
* [docs] Add spec for REST API
* [all] More tests!

BUG FIXES

* [baseapp] Fix panic on app restart
* [baseapp] InitChain does not call Commit
* [basecoin] Remove IBCStore because mounting multiple stores is currently broken

## 0.10.0 (February 20, 2017)

BREAKING CHANGES

* [baseapp] NewBaseApp(logger, db)
* [baseapp] NewContext(isCheckTx, header)
* [x/bank] CoinMapper -> CoinKeeper

FEATURES

* [examples/gaia] Mock CLI !
* [baseapp] InitChainer, BeginBlocker, EndBlocker
* [baseapp] MountStoresIAVL

IMPROVEMENTS

* [docs] Various improvements.
* [basecoin] Much simpler :)

BUG FIXES

* [baseapp] initialize and reset msCheck and msDeliver properly

## 0.9.0 (February 13, 2017)

BREAKING CHANGES

* Massive refactor. Basecoin works. Still needs <3

## 0.8.1

* Updates for dependencies

## 0.8.0 (December 18, 2017)

* Updates for dependencies

## 0.7.1 (October 11, 2017)

IMPROVEMENTS:

* server/commands: GetInitCmd takes list of options

## 0.7.0 (October 11, 2017)

BREAKING CHANGES:

* Everything has changed, and it's all about to change again, so don't bother using it yet!

## 0.6.2 (July 27, 2017)

IMPROVEMENTS:

* auto-test all tutorials to detect breaking changes
* move deployment scripts from `/scripts` to `/publish` for clarity

BUG FIXES:

* `basecoin init` ensures the address in genesis.json is valid
* fix bug that certain addresses couldn't receive ibc packets

## 0.6.1 (June 28, 2017)

Make lots of small cli fixes that arose when people were using the tools for
the testnet.

IMPROVEMENTS:

* basecoin
    * `basecoin start` supports all flags that `tendermint node` does, such as
    `--rpc.laddr`, `--p2p.seeds`, and `--p2p.skip_upnp`
    * fully supports `--log_level` and `--trace` for logger configuration
    * merkleeyes no longers spams the logs... unless you want it
        * Example: `basecoin start --log_level="merkleeyes:info,state:info,*:error"`
        * Example: `basecoin start --log_level="merkleeyes:debug,state:info,*:error"`
* basecli
    * `basecli init` is more intelligent and only complains if there really was
    a connected chain, not just random files
    * support `localhost:46657` or `http://localhost:46657` format for nodes,
    not just `tcp://localhost:46657`
    * Add `--genesis` to init to specify chain-id and validator hash
        * Example: `basecli init --node=localhost:46657 --genesis=$HOME/.basecoin/genesis.json`
    * `basecli rpc` has a number of methods to easily accept tendermint rpc, and verifies what it can

BUG FIXES:

* basecli
    * `basecli query account` accepts hex account address with or without `0x`
    prefix
    * gives error message when running commands on an unitialized chain, rather
    than some unintelligable panic

## 0.6.0 (June 22, 2017)

Make the basecli command the only way to use client-side, to enforce best
security practices. Lots of enhancements to get it up to production quality.

BREAKING CHANGES:

* ./cmd/commands -> ./cmd/basecoin/commands
* basecli
    * `basecli proof state get` -> `basecli query key`
    * `basecli proof tx get` -> `basecli query tx`
    * `basecli proof state get --app=account` -> `basecli query account`
    * use `--chain-id` not `--chainid` for consistency
    * update to use `--trace` not `--debug` for stack traces on errors
    * complete overhaul on how tx and query subcommands are added. (see counter or trackomatron for examples)
    * no longer supports counter app (see new countercli)
* basecoin
    * `basecoin init` takes an argument, an address to allocate funds to in the genesis
    * removed key2.json
    * removed all client side functionality from it (use basecli now for proofs)
        * no tx subcommand
        * no query subcommand
        * no account (query) subcommand
        * a few other random ones...
    * enhanced relay subcommand
        * relay start did what relay used to do
        * relay init registers both chains on one another (to set it up so relay start just works)
* docs
    * removed `example-plugin`, put `counter` inside `docs/guide`
* app
    * Implements ABCI handshake by proxying merkleeyes.Info()

IMPROVEMENTS:

* `basecoin init` support `--chain-id`
* intergrates tendermint 0.10.0 (not the rc-2, but the real thing)
* commands return error code (1) on failure for easier script testing
* add `reset_all` to basecli, and never delete keys on `init`
* new shutil based unit tests, with better coverage of the cli actions
* just `make fresh` when things are getting stale ;)

BUG FIXES:

* app: no longer panics on missing app_options in genesis (thanks, anton)
* docs: updated all docs... again
* ibc: fix panic on getting BlockID from commit without 100% precommits (still a TODO)

## 0.5.2 (June 2, 2017)

BUG FIXES:

* fix parsing of the log level from Tendermint config (#97)

## 0.5.1 (May 30, 2017)

BUG FIXES:

* fix ibc demo app to use proper tendermint flags, 0.10.0-rc2 compatibility
* Make sure all cli uses new json.Marshal not wire.JSONBytes

## 0.5.0 (May 27, 2017)

BREAKING CHANGES:

* only those related to the tendermint 0.9 -> 0.10 upgrade

IMPROVEMENTS:

* basecoin cli
    * integrates tendermint 0.10.0 and unifies cli (init, unsafe_reset_all, ...)
    * integrate viper, all command line flags can also be defined in environmental variables or config.toml
* genesis file
    * you can define accounts with either address or pub_key
    * sorts coins for you, so no silent errors if not in alphabetical order
* [light-client](https://github.com/tendermint/light-client) integration
    * no longer must you trust the node you connect to, prove everything!
    * new [basecli command](./cmd/basecli/README.md)
    * integrated [key management](https://github.com/tendermint/go-crypto/blob/master/cmd/README.md), stored encrypted locally
    * tracks validator set changes and proves everything from one initial validator seed
    * `basecli proof state` gets complete proofs for any abci state
    * `basecli proof tx` gets complete proof where a tx was stored in the chain
    * `basecli proxy` exposes tendermint rpc, but only passes through results after doing complete verification

BUG FIXES:

* no more silently ignored error with invalid coin names (eg. "17.22foo coin" used to parse as "17 foo", not warning/error)

## 0.4.1 (April 26, 2017)

BUG FIXES:

* Fix bug in `basecoin unsafe_reset_X` where the `priv_validator.json` was not being reset

## 0.4.0 (April 21, 2017)

BREAKING CHANGES:

* CLI now uses Cobra, which forced changes to some of the flag names and orderings

IMPROVEMENTS:

* `basecoin init` doesn't generate error if already initialized
* Much more testing

## 0.3.1 (March 23, 2017)

IMPROVEMENTS:

* CLI returns exit code 1 and logs error before exiting

## 0.3.0 (March 23, 2017)

BREAKING CHANGES:

* Remove `--data` flag and use `BCHOME` to set the home directory (defaults to `~/.basecoin`)
* Remove `--in-proc` flag and start Tendermint in-process by default (expect Tendermint files in $BCHOME/tendermint).
  To start just the ABCI app/server, use `basecoin start --without-tendermint`.
* Consolidate genesis files so the Basecoin genesis is an object under `app_options` in Tendermint genesis. For instance:

```json
{
  "app_hash": "",
  "chain_id": "foo_bar_chain",
  "genesis_time": "0001-01-01T00:00:00.000Z",
  "validators": [
    {
      "amount": 10,
      "name": "",
      "pub_key": [
	1,
	"7B90EA87E7DC0C7145C8C48C08992BE271C7234134343E8A8E8008E617DE7B30"
      ]
    }
  ],
  "app_options": {
    "accounts": [{
      "pub_key": {
        "type": "ed25519",
        "data": "6880db93598e283a67c4d88fc67a8858aa2de70f713fe94a5109e29c137100c2"
      },
      "coins": [
        {
          "denom": "blank",
          "amount": 12345
        },
        {
          "denom": "ETH",
          "amount": 654321
        }
      ]
    }],
    "plugin_options": ["plugin1/key1", "value1", "plugin1/key2", "value2"]
  }
}
```

Note the array of key-value pairs is now under `app_options.plugin_options` while the `app_options` themselves are well formed.
We also changed `chainID` to `chain_id` and consolidated to have just one of them.

FEATURES:

* Introduce `basecoin init` and `basecoin unsafe_reset_all`

## 0.2.0 (March 6, 2017)

BREAKING CHANGES:

* Update to ABCI v0.4.0 and Tendermint v0.9.0
* Coins are specified on the CLI as `Xcoin`, eg. `5gold`
* `Cost` is now `Fee`

FEATURES:

* CLI for sending transactions and querying the state,
  designed to be easily extensible as plugins are implemented
* Run Basecoin in-process with Tendermint
* Add `/account` path in Query
* IBC plugin for InterBlockchain Communication
* Demo script of IBC between two chains

IMPROVEMENTS:

* Use new Tendermint `/commit` endpoint for crafting IBC transactions
* More unit tests
* Use go-crypto S structs and go-data for more standard JSON
* Demo uses fewer sleeps

BUG FIXES:

* Various little fixes in coin arithmetic
* More commit validation in IBC
* Return results from transactions

## PreHistory

### January 14-18, 2017

* Update to Tendermint v0.8.0
* Cleanup a bit and release blog post

### September 22, 2016

* Basecoin compiles again

<!-- Release links -->

[Unreleased]: https://github.com/cosmos/cosmos-sdk/compare/v0.38.2...HEAD
[v0.38.2]: https://github.com/cosmos/cosmos-sdk/releases/tag/v0.38.2
[v0.38.1]: https://github.com/cosmos/cosmos-sdk/releases/tag/v0.38.1
[v0.38.0]: https://github.com/cosmos/cosmos-sdk/releases/tag/v0.38.0
[v0.37.9]: https://github.com/cosmos/cosmos-sdk/releases/tag/v0.37.9
[v0.37.8]: https://github.com/cosmos/cosmos-sdk/releases/tag/v0.37.8
[v0.37.7]: https://github.com/cosmos/cosmos-sdk/releases/tag/v0.37.7
[v0.37.6]: https://github.com/cosmos/cosmos-sdk/releases/tag/v0.37.6
[v0.37.5]: https://github.com/cosmos/cosmos-sdk/releases/tag/v0.37.5
[v0.37.4]: https://github.com/cosmos/cosmos-sdk/releases/tag/v0.37.4
[v0.37.3]: https://github.com/cosmos/cosmos-sdk/releases/tag/v0.37.3
[v0.37.1]: https://github.com/cosmos/cosmos-sdk/releases/tag/v0.37.1
[v0.37.0]: https://github.com/cosmos/cosmos-sdk/releases/tag/v0.37.0
[v0.36.0]: https://github.com/cosmos/cosmos-sdk/releases/tag/v0.36.0<|MERGE_RESOLUTION|>--- conflicted
+++ resolved
@@ -54,12 +54,8 @@
 
 ### Bug Fixes
 
-<<<<<<< HEAD
 * (vesting) [#12190](https://github.com/cosmos/cosmos-sdk/pull/12190) Replace https://github.com/cosmos/cosmos-sdk/pull/12190 to use `NewBaseAccountWithAddress` in all vesting account message handlers.
-* (linting) [#12135](https://github.com/cosmos/cosmos-sdk/pull/12135/) Fix variable naming issues per enabled linters.  Run gofumpt to ensure easy reviews of ongoing linting work. 
-=======
 * (linting) [#12135](https://github.com/cosmos/cosmos-sdk/pull/12135) Fix variable naming issues per enabled linters.  Run gofumpt to ensure easy reviews of ongoing linting work. 
->>>>>>> f1196ad1
 * (linting) [#12132](https://github.com/cosmos/cosmos-sdk/pull/12132) Change sdk.Int to math.Int, run `gofumpt -w -l .`, and `golangci-lint run ./... --fix`
 * (cli) [#12127](https://github.com/cosmos/cosmos-sdk/pull/12127) Fix the CLI not always taking into account `--fee-payer` and `--fee-granter` flags.
 * (migrations) [#12028](https://github.com/cosmos/cosmos-sdk/pull/12028) Fix v0.45->v0.46 in-place store migrations.
