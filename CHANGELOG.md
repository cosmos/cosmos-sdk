--- conflicted
+++ resolved
@@ -10,11 +10,8 @@
 
 IMPROVEMENTS
 * [baseapp] Allow any alphanumeric character in route
-<<<<<<< HEAD
 * [x/stake] Add revoked to human-readable validator 
-=======
 * [cli] Improve error messages for all txs when the account doesn't exist
->>>>>>> 95191f5a
 * [tools] Remove `rm -rf vendor/` from `make get_vendor_deps`
 
 BUG FIXES
