<!--
Guiding Principles:

Changelogs are for humans, not machines.
There should be an entry for every single version.
The same types of changes should be grouped.
Versions and sections should be linkable.
The latest version comes first.
The release date of each version is displayed.
Mention whether you follow Semantic Versioning.

Usage:

Change log entries are to be added to the Unreleased section under the
appropriate stanza (see below). Each entry should ideally include a tag and
the Github issue reference in the following format:

* (<tag>) \#<issue-number> message

The issue numbers will later be link-ified during the release process so you do
not have to worry about including a link manually, but you can if you wish.

Types of changes (Stanzas):

"Features" for new features.
"Improvements" for changes in existing functionality.
"Deprecated" for soon-to-be removed features.
"Bug Fixes" for any bug fixes.
"Client Breaking" for breaking Protobuf, gRPC and REST routes used by end-users.
"CLI Breaking" for breaking CLI commands.
"API Breaking" for breaking exported APIs used by developers building on SDK.
"State Machine Breaking" for any changes that result in a different AppState given same genesisState and txList.
Ref: https://keepachangelog.com/en/1.0.0/
-->

# Changelog

## [Unreleased]

### Features

* [\#10710](https://github.com/cosmos/cosmos-sdk/pull/10710) Chain-id shouldn't be required for creating a transaction with both --generate-only and --offline flags.
* [\#10703](https://github.com/cosmos/cosmos-sdk/pull/10703) Create a new grantee account, if the grantee of an authorization does not exist.
* [\#10592](https://github.com/cosmos/cosmos-sdk/pull/10592) Add a `DecApproxEq` function that checks to see if `|d1 - d2| < tol` for some Dec `d1, d2, tol`.
* [\#9933](https://github.com/cosmos/cosmos-sdk/pull/9933) Introduces the notion of a Cosmos "Scalar" type, which would just be simple aliases that give human-understandable meaning to the underlying type, both in Go code and in Proto definitions.
* [\#9884](https://github.com/cosmos/cosmos-sdk/pull/9884) Provide a new gRPC query handler, `/cosmos/params/v1beta1/subspaces`, that allows the ability to query for all registered subspaces and their respective keys.
* [\#9776](https://github.com/cosmos/cosmos-sdk/pull/9776) Add flag `staking-bond-denom` to specify the staking bond denomination value when initializing a new chain.
* [\#9533](https://github.com/cosmos/cosmos-sdk/pull/9533) Added a new gRPC method, `DenomOwners`, in `x/bank` to query for all account holders of a specific denomination.
* (bank) [\#9618](https://github.com/cosmos/cosmos-sdk/pull/9618) Update bank.Metadata: add URI and URIHash attributes.
* (store) [\#8664](https://github.com/cosmos/cosmos-sdk/pull/8664) Implementation of ADR-038 file StreamingService
* [\#9837](https://github.com/cosmos/cosmos-sdk/issues/9837) `--generate-only` flag will accept the keyname now.
* [\#10326](https://github.com/cosmos/cosmos-sdk/pull/10326) `x/authz` add query all grants by granter query.
* [\#10348](https://github.com/cosmos/cosmos-sdk/pull/10348) Add `fee.{payer,granter}` and `tip` fields to StdSignDoc for signing tipped transactions.
* [\#10208](https://github.com/cosmos/cosmos-sdk/pull/10208) Add `TipsTxMiddleware` for transferring tips.
* [\#10379](https://github.com/cosmos/cosmos-sdk/pull/10379) Add validation to `x/upgrade` CLI `software-upgrade` command `--plan-info` value.
* [\#10507](https://github.com/cosmos/cosmos-sdk/pull/10507) Add middleware for tx priority.
* [\#10311](https://github.com/cosmos/cosmos-sdk/pull/10311) Adds cli to use tips transactions. It adds an `--aux` flag to all CLI tx commands to generate the aux signer data (with optional tip), and a new `tx aux-to-fee` subcommand to let the fee payer gather aux signer data and broadcast the tx
* [\#10430](https://github.com/cosmos/cosmos-sdk/pull/10430) ADR-040: Add store/v2 `MultiStore` implementation
<<<<<<< HEAD
* [\#10614](https://github.com/cosmos/cosmos-sdk/pull/10614) Support in-place migration ordering
* [\#10794](https://github.com/cosmos/cosmos-sdk/pull/10794) ADR-040: Add State Sync to V2 Store
=======
* [\#10947](https://github.com/cosmos/cosmos-sdk/pull/10947) Add `AllowancesByGranter` query to the feegrant module
* [\#10407](https://github.com/cosmos/cosmos-sdk/pull/10407) Add validation to `x/upgrade` module's `BeginBlock` to check accidental binary downgrades
>>>>>>> 9606c16c

### API Breaking Changes

* [\#10950](https://github.com/cosmos/cosmos-sdk/pull/10950) Add `envPrefix` parameter to `cmd.Execute`.
* (x/mint) [\#10441](https://github.com/cosmos/cosmos-sdk/pull/10441) The `NewAppModule` function now accepts an inflation calculation function as an argument.
* [\#10295](https://github.com/cosmos/cosmos-sdk/pull/10295) Remove store type aliases from /types
* [\#9695](https://github.com/cosmos/cosmos-sdk/pull/9695) Migrate keys from `Info` -> `Record`
  * Add new `codec.Codec` argument in:
    * `keyring.NewInMemory`
    * `keyring.New`
  * Rename:
    * `SavePubKey` to `SaveOfflineKey`.
    * `NewMultiInfo`, `NewLedgerInfo`  to `NewLegacyMultiInfo`, `newLegacyLedgerInfo`  respectively.  Move them into `legacy_info.go`.
    * `NewOfflineInfo` to `newLegacyOfflineInfo` and move it to `migration_test.go`.
  * Return:
    *`keyring.Record, error` in `SaveOfflineKey`, `SaveLedgerKey`, `SaveMultiSig`, `Key` and `KeyByAddress`.
    *`keyring.Record` instead of `Info` in `NewMnemonic` and `List`.
  * Remove `algo` argument from :
    * `SaveOfflineKey`
  * Take `keyring.Record` instead of `Info` as first argument in:
    * `MkConsKeyOutput`
    * `MkValKeyOutput`
    * `MkAccKeyOutput`
* [\#10022](https://github.com/cosmos/cosmos-sdk/pull/10022) `AuthKeeper` interface in `x/auth` now includes a function `HasAccount`.
* [\#9759](https://github.com/cosmos/cosmos-sdk/pull/9759) `NewAccountKeeeper` in `x/auth` now takes an additional `bech32Prefix` argument that represents `sdk.Bech32MainPrefix`.
* [\#9628](https://github.com/cosmos/cosmos-sdk/pull/9628) Rename `x/{mod}/legacy` to `x/{mod}/migrations`.
* [\#9571](https://github.com/cosmos/cosmos-sdk/pull/9571) Implemented error handling for staking hooks, which now return an error on failure.
* [\#9427](https://github.com/cosmos/cosmos-sdk/pull/9427) Move simapp `FundAccount` and `FundModuleAccount` to `x/bank/testutil`
* (client/tx) [\#9421](https://github.com/cosmos/cosmos-sdk/pull/9421/) `BuildUnsignedTx`, `BuildSimTx`, `PrintUnsignedStdTx` functions are moved to
  the Tx Factory as methods.
* (client/keys) [\#9407](https://github.com/cosmos/cosmos-sdk/pull/9601) Added `keys rename` CLI command and `Keyring.Rename` interface method to rename a key in the keyring.
* (x/slashing) [\#9458](https://github.com/cosmos/cosmos-sdk/pull/9458) Coins burned from slashing is now returned from Slash function and included in Slash event.
* [\#9246](https://github.com/cosmos/cosmos-sdk/pull/9246) The `New` method for the network package now returns an error.
* [\#9519](https://github.com/cosmos/cosmos-sdk/pull/9519) `DeleteDeposits` renamed to `DeleteAndBurnDeposits`, `RefundDeposits` renamed to `RefundAndDeleteDeposits`
* (codec) [\#9521](https://github.com/cosmos/cosmos-sdk/pull/9521) Removed deprecated `clientCtx.JSONCodec` from `client.Context`.
* (codec) [\#9521](https://github.com/cosmos/cosmos-sdk/pull/9521) Rename `EncodingConfig.Marshaler` to `Codec`.
* [\#9594](https://github.com/cosmos/cosmos-sdk/pull/9594) `RESTHandlerFn` argument is removed from the `gov/NewProposalHandler`.
* [\#9594](https://github.com/cosmos/cosmos-sdk/pull/9594) `types/rest` package moved to `testutil/rest`.
* [\#9432](https://github.com/cosmos/cosmos-sdk/pull/9432) `ConsensusParamsKeyTable` moved from `params/keeper` to `params/types`
* [\#9576](https://github.com/cosmos/cosmos-sdk/pull/9576) Add debug error message to `sdkerrors.QueryResult` when enabled
* [\#9650](https://github.com/cosmos/cosmos-sdk/pull/9650) Removed deprecated message handler implementation from the SDK modules.
* [\#10248](https://github.com/cosmos/cosmos-sdk/pull/10248) Remove unused `KeyPowerReduction` variable from x/staking types.
* (x/bank) [\#9832] (https://github.com/cosmos/cosmos-sdk/pull/9832) `AddressFromBalancesStore` renamed to `AddressAndDenomFromBalancesStore`.
* (tests) [\#9938](https://github.com/cosmos/cosmos-sdk/pull/9938) `simapp.Setup` accepts additional `testing.T` argument.
* (baseapp) [\#9920](https://github.com/cosmos/cosmos-sdk/pull/9920) BaseApp `{Check,Deliver,Simulate}Tx` methods are now replaced by a middleware stack.
  * Replace the Antehandler interface with the `tx.Handler` and `tx.Middleware` interfaces.
  * Replace `baseapp.SetAnteHandler` with `baseapp.SetTxHandler`.
  * Move Msg routers from BaseApp to middlewares.
  * Move Baseapp panic recovery into a middleware.
  * Rename simulation helper methods `baseapp.{Check,Deliver}` to `baseapp.Sim{Check,Deliver}**`.
* (x/gov) [\#10373](https://github.com/cosmos/cosmos-sdk/pull/10373) Removed gov `keeper.{MustMarshal, MustUnmarshal}`.
* [\#10348](https://github.com/cosmos/cosmos-sdk/pull/10348) StdSignBytes takes a new argument of type `*tx.Tip` for signing over tips using LEGACY_AMINO_JSON.
* [\#10208](https://github.com/cosmos/cosmos-sdk/pull/10208) The `x/auth/signing.Tx` interface now also includes a new `GetTip() *tx.Tip` method for verifying tipped transactions. The `x/auth/types` expected BankKeeper interface now expects the `SendCoins` method too.
* [\#10612](https://github.com/cosmos/cosmos-sdk/pull/10612) `baseapp.NewBaseApp` constructor function doesn't take the `sdk.TxDecoder` anymore. This logic has been moved into the TxDecoderMiddleware.
* [\#10692](https://github.com/cosmos/cosmos-sdk/pull/10612) `SignerData` takes 2 new fields, `Address` and `PubKey`, which need to get populated when using SIGN_MODE_DIRECT_AUX.
* [\#10748](https://github.com/cosmos/cosmos-sdk/pull/10748) Move legacy `x/gov` api to `v1beta1` directory.
* [\#10816](https://github.com/cosmos/cosmos-sdk/pull/10816) Reuse blocked addresses from the bank module. No need to pass them to distribution. 
* [\#10852](https://github.com/cosmos/cosmos-sdk/pull/10852) Move `x/gov/types` to `x/gov/types/v1beta2`.
* [\#10868](https://github.com/cosmos/cosmos-sdk/pull/10868), [\#10989](https://github.com/cosmos/cosmos-sdk/pull/10989) The Gov keeper accepts now 2 more mandatory arguments, the ServiceMsgRouter and a maximum proposal metadata length.

### Client Breaking Changes

* [\#9594](https://github.com/cosmos/cosmos-sdk/pull/9594) Remove legacy REST API. Please see the [REST Endpoints Migration guide](https://docs.cosmos.network/master/migrations/rest.html) to migrate to the new REST endpoints.
* [\#9995](https://github.com/cosmos/cosmos-sdk/pull/9995) Increased gas cost for creating proposals.

### CLI Breaking Changes

* [\#9695](https://github.com/cosmos/cosmos-sdk/pull/9695) `<app> keys migrate` CLI command now takes no arguments
* [\#9246](https://github.com/cosmos/cosmos-sdk/pull/9246) Removed the CLI flag `--setup-config-only` from the `testnet` command and added the subcommand `init-files`.
* [\#9780](https://github.com/cosmos/cosmos-sdk/pull/9780) Use sigs.k8s.io for yaml, which might lead to minor YAML output changes
* [\#10625](https://github.com/cosmos/cosmos-sdk/pull/10625) Rename `--fee-account` CLI flag to `--fee-granter`
* [\#10684](https://github.com/cosmos/cosmos-sdk/pull/10684) Rename `edit-validator` command's `--moniker` flag to `--new-moniker`

### Improvements

* [\#10439](https://github.com/cosmos/cosmos-sdk/pull/10439) Check error for `RegisterQueryHandlerClient` in all modules `RegisterGRPCGatewayRoutes`.
* [\#9780](https://github.com/cosmos/cosmos-sdk/pull/9780) Remove gogoproto `moretags` YAML annotations and add `sigs.k8s.io/yaml` for YAML marshalling.
* (x/bank) [\#10134](https://github.com/cosmos/cosmos-sdk/pull/10134) Add `HasDenomMetadata` function to bank `Keeper` to check if a client coin denom metadata exists in state.
* (x/bank) [\#10022](https://github.com/cosmos/cosmos-sdk/pull/10022) `BankKeeper.SendCoins` now takes less execution time.
* (deps) [\#9987](https://github.com/cosmos/cosmos-sdk/pull/9987) Bump Go version minimum requirement to `1.17`
* (cli) [\#9856](https://github.com/cosmos/cosmos-sdk/pull/9856) Overwrite `--sequence` and `--account-number` flags with default flag values when used with `offline=false` in `sign-batch` command.
* (rosetta) [\#10001](https://github.com/cosmos/cosmos-sdk/issues/10001) Add documentation for rosetta-cli dockerfile and rename folder for the rosetta-ci dockerfile
* [\#9699](https://github.com/cosmos/cosmos-sdk/pull/9699) Add `:`, `.`, `-`, and `_` as allowed characters in the default denom regular expression.
* (genesis) [\#9697](https://github.com/cosmos/cosmos-sdk/pull/9697) Ensure `InitGenesis` returns with non-empty validator set.
* [\#10341](https://github.com/cosmos/cosmos-sdk/pull/10341) Move from `io/ioutil` to `io` and `os` packages.
* [\#10468](https://github.com/cosmos/cosmos-sdk/pull/10468) Allow futureOps to queue additional operations in simulations
* [\#10625](https://github.com/cosmos/cosmos-sdk/pull/10625) Add `--fee-payer` CLI flag
* (cli) [\#10683](https://github.com/cosmos/cosmos-sdk/pull/10683) In CLI, allow 1 SIGN_MODE_DIRECT signer in transactions with multiple signers.
* (deps) [\#10210](https://github.com/cosmos/cosmos-sdk/pull/10210) Bump Tendermint to [v0.35.0](https://github.com/tendermint/tendermint/releases/tag/v0.35.0).
* (deps) [\#10706](https://github.com/cosmos/cosmos-sdk/issues/10706) Bump rosetta-sdk-go to v0.7.2 and rosetta-cli to v0.7.3
* (types/errors) [\#10779](https://github.com/cosmos/cosmos-sdk/pull/10779) Move most functionality in `types/errors` to a standalone `errors` go module, except the `RootCodespace` errors and ABCI response helpers. All functions and types that used to live in `types/errors` are now aliased so this is not a breaking change.
* (gov) [\#10854](https://github.com/cosmos/cosmos-sdk/pull/10854) v1beta2's vote doesn't include the deprecate `option VoteOption` anymore. Instead, it only uses `WeightedVoteOption`.

### Bug Fixes

* (grpc) [\#10985](https://github.com/cosmos/cosmos-sdk/pull/10992) The `/cosmos/tx/v1beta1/txs/{hash}` endpoint returns a 404 when a tx does not exist.
* (rosetta) [\#10340](https://github.com/cosmos/cosmos-sdk/pull/10340) Use `GenesisChunked(ctx)` instead `Genesis(ctx)` to get genesis block height
* [#10180](https://github.com/cosmos/cosmos-sdk/issues/10180) Documentation: make references to Cosmos SDK consistent
* [\#9651](https://github.com/cosmos/cosmos-sdk/pull/9651) Change inconsistent limit of `0` to `MaxUint64` on InfiniteGasMeter and add GasRemaining func to GasMeter.
* [\#9639](https://github.com/cosmos/cosmos-sdk/pull/9639) Check store keys length before accessing them by making sure that `key` is of length `m+1` (for `key[n:m]`)
* (types) [\#9627](https://github.com/cosmos/cosmos-sdk/pull/9627) Fix nil pointer panic on `NewBigIntFromInt`
* (x/genutil) [\#9574](https://github.com/cosmos/cosmos-sdk/pull/9575) Actually use the `gentx` client tx flags (like `--keyring-dir`)
* (x/distribution) [\#9599](https://github.com/cosmos/cosmos-sdk/pull/9599) Withdraw rewards event now includes a value attribute even if there are 0 rewards (due to situations like 100% commission).
* (x/genutil) [\#9638](https://github.com/cosmos/cosmos-sdk/pull/9638) Added missing validator key save when recovering from mnemonic
* [\#9762](https://github.com/cosmos/cosmos-sdk/pull/9762) The init command uses the chain-id from the client config if --chain-id is not provided
* [\#9854](https://github.com/cosmos/cosmos-sdk/pull/9854) Fixed the `make proto-gen` to get dynamic container name based on project name for the cosmos based sdks.
+ [\#9980](https://github.com/cosmos/cosmos-sdk/pull/9980) Returning the error when the invalid argument is passed to bank query total supply cli.
* (server) [#10016](https://github.com/cosmos/cosmos-sdk/issues/10016) Fix marshaling of index-events into server config file.
* [\#10184](https://github.com/cosmos/cosmos-sdk/pull/10184) Fixed CLI tx commands to no longer explicitly require the chain-id flag as this value can come from a user config.
* [\#10239](https://github.com/cosmos/cosmos-sdk/pull/10239) Fixed x/bank/044 migrateDenomMetadata.
* (x/upgrade) [\#10189](https://github.com/cosmos/cosmos-sdk/issues/10189) Removed potential sources of non-determinism in upgrades
* [\#10258](https://github.com/cosmos/cosmos-sdk/issues/10258) Fixes issue related to segmentation fault on mac m1 arm64
* [\#10466](https://github.com/cosmos/cosmos-sdk/issues/10466) Fixes error with simulation tests when genesis start time is randomly created after the year 2262
* [\#10394](https://github.com/cosmos/cosmos-sdk/issues/10394) Fixes issue related to grpc-gateway of account balance by
  ibc-denom.
* [\#10593](https://github.com/cosmos/cosmos-sdk/pull/10593) Update swagger-ui to v4.1.0 to fix xss vulnerability.
* [\#10842](https://github.com/cosmos/cosmos-sdk/pull/10842) Fix error when `--generate-only`, `--max-msgs` fags set while executing `WithdrawAllRewards` command.
* [\#10897](https://github.com/cosmos/cosmos-sdk/pull/10897) Fix: set a non-zero value on gas overflow.
* [#9790](https://github.com/cosmos/cosmos-sdk/pull/10687) Fix behavior of `DecCoins.MulDecTruncate`.
* (crypto) [#11027] Remove dependency on Tendermint core for xsalsa20symmetric.

### State Machine Breaking

* [\#10564](https://github.com/cosmos/cosmos-sdk/pull/10564) Fix bug when updating allowance inside AllowedMsgAllowance
* (x/auth)[\#9596](https://github.com/cosmos/cosmos-sdk/pull/9596) Enable creating periodic vesting accounts with a transactions instead of requiring them to be created in genesis.
* (x/bank) [\#9611](https://github.com/cosmos/cosmos-sdk/pull/9611) Introduce a new index to act as a reverse index between a denomination and address allowing to query for
  token holders of a specific denomination. `DenomOwners` is updated to use the new reverse index.
* (x/bank) [\#9832] (https://github.com/cosmos/cosmos-sdk/pull/9832) Account balance is stored as `sdk.Int` rather than `sdk.Coin`.
* (x/bank) [\#9890] (https://github.com/cosmos/cosmos-sdk/pull/9890) Remove duplicate denom from denom metadata key.
* (x/upgrade) [\#10189](https://github.com/cosmos/cosmos-sdk/issues/10189) Removed potential sources of non-determinism in upgrades
* [\#10422](https://github.com/cosmos/cosmos-sdk/pull/10422) and [\#10529](https://github.com/cosmos/cosmos-sdk/pull/10529) Add `MinCommissionRate` param to `x/staking` module.
* [#10763](https://github.com/cosmos/cosmos-sdk/pull/10763) modify the fields in `TallyParams` to use `string` instead of `bytes`
* [#10770](https://github.com/cosmos/cosmos-sdk/pull/10770) revert tx when block gas limit exceeded
* [\#10868](https://github.com/cosmos/cosmos-sdk/pull/10868) Bump gov to v1beta2. Both v1beta1 and v1beta2 queries and Msgs are accepted.
* [\#11011](https://github.com/cosmos/cosmos-sdk/pull/11011) Remove burning of deposits when qourum is not reached on a governance proposal and when the deposit is not fully met. 

### Deprecated

* (x/upgrade) [\#9906](https://github.com/cosmos/cosmos-sdk/pull/9906) Deprecate `UpgradeConsensusState` gRPC query since this functionality is only used for IBC, which now has its own [IBC replacement](https://github.com/cosmos/ibc-go/blob/2c880a22e9f9cc75f62b527ca94aa75ce1106001/proto/ibc/core/client/v1/query.proto#L54)

## [v0.45.0](https://github.com/cosmos/cosmos-sdk/releases/tag/v0.45.0) - 2022-01-18

### State Machine Breaking

* [#10833](https://github.com/cosmos/cosmos-sdk/pull/10833) fix reported tx gas used when block gas limit exceeded.
* (auth) [\#10536](https://github.com/cosmos/cosmos-sdk/pull/10536]) Enable `SetSequence` for `ModuleAccount`.
* (store) [#10218](https://github.com/cosmos/cosmos-sdk/pull/10218) Charge gas even when there are no entries while seeking.
* (store) [#10247](https://github.com/cosmos/cosmos-sdk/pull/10247) Charge gas for the key length in gas meter.
* (x/gov) [\#10740](https://github.com/cosmos/cosmos-sdk/pull/10740) Increase maximum proposal description size from 5k characters to 10k characters.
* [#10814](https://github.com/cosmos/cosmos-sdk/pull/10814) revert tx when block gas limit exceeded.

### API Breaking Changes

* [\#10561](https://github.com/cosmos/cosmos-sdk/pull/10561) The `CommitMultiStore` interface contains a new `SetIAVLCacheSize` method
* [\#10922](https://github.com/cosmos/cosmos-sdk/pull/10922), [/#10956](https://github.com/cosmos/cosmos-sdk/pull/10956) Deprecate key `server.Generate*` functions and move them to `testutil` and support custom mnemonics in in-process testing network. Moved `TestMnemonic` from `testutil` package to `testdata`.

### Features

* [\#10614](https://github.com/cosmos/cosmos-sdk/pull/10614) Support in-place migration ordering

### Improvements

* [\#10486](https://github.com/cosmos/cosmos-sdk/pull/10486) store/cachekv's `Store.Write` conservatively
  looks up keys, but also uses the [map clearing idiom](https://bencher.orijtech.com/perfclinic/mapclearing/)
  to reduce the RAM usage, CPU time usage, and garbage collection pressure from clearing maps,
  instead of allocating new maps.
* (module) [\#10711](https://github.com/cosmos/cosmos-sdk/pull/10711) Panic at startup if the app developer forgot to add modules in the `SetOrder{BeginBlocker, EndBlocker, InitGenesis, ExportGenesis}` functions. This means that all modules, even those who have empty implementations for those methods, need to be added to `SetOrder*`.
* (types) [\#10076](https://github.com/cosmos/cosmos-sdk/pull/10076) Significantly speedup and lower allocations for `Coins.String()`.
* (auth) [\#10022](https://github.com/cosmos/cosmos-sdk/pull/10022) `AuthKeeper` interface in `x/auth` now includes a function `HasAccount`.
* [\#10393](https://github.com/cosmos/cosmos-sdk/pull/10393) Add `HasSupply` method to bank keeper to ensure that input denom actually exists on chain.

### Bug Fixes

* (std/codec) [/#10595](https://github.com/cosmos/cosmos-sdk/pull/10595) Add evidence to std/codec to be able to decode evidence in client interactions. 
* (types) [\#9627](https://github.com/cosmos/cosmos-sdk/pull/9627) Fix nil pointer panic on `NewBigIntFromInt`.
* [#10725](https://github.com/cosmos/cosmos-sdk/pull/10725) populate `ctx.ConsensusParams` for begin/end blockers.
* [\#9829](https://github.com/cosmos/cosmos-sdk/pull/9829) Fixed Coin denom sorting not being checked during `Balance.Validate` check. Refactored the Validation logic to use `Coins.Validate` for `Balance.Coins`
* [\#10061](https://github.com/cosmos/cosmos-sdk/pull/10061) and [\#10515](https://github.com/cosmos/cosmos-sdk/pull/10515) Ensure that `LegacyAminoPubKey` struct correctly unmarshals from JSON

## [v0.44.5](https://github.com/cosmos/cosmos-sdk/releases/tag/v0.44.5) - 2021-12-02

### Improvements

* (baseapp) [\#10631](https://github.com/cosmos/cosmos-sdk/pull/10631)  Emit ante events even for the failed txs. 
* (store) [\#10741](https://github.com/cosmos/cosmos-sdk/pull/10741) Significantly speedup iterator creation after delete heavy workloads. Significantly improves IBC migration times.

### Bug Fixes

* [\#10648](https://github.com/cosmos/cosmos-sdk/pull/10648) Upgrade IAVL to 0.17.3 to solve race condition bug in IAVL.

## [v0.44.4](https://github.com/cosmos/cosmos-sdk/releases/tag/v0.44.4) - 2021-11-25

### Improvements

* (types) [\#10630](https://github.com/cosmos/cosmos-sdk/pull/10630) Add an `Events` field to the `TxResponse` type that captures _all_ events emitted by a transaction, unlike `Logs` which only contains events emitted during message execution.
* (x/upgrade) [\#10532](https://github.com/cosmos/cosmos-sdk/pull/10532)  Add `keeper.DumpUpgradeInfoWithInfoToDisk` to include `Plan.Info` in the upgrade-info file.
* (store) [\#10544](https://github.com/cosmos/cosmos-sdk/pull/10544) Use the new IAVL iterator structure which significantly improves iterator performance.

### Bug Fixes

* [\#10827](https://github.com/cosmos/cosmos-sdk/pull/10827) Create query `Context` with requested block height
* [\#10414](https://github.com/cosmos/cosmos-sdk/pull/10414) Use `sdk.GetConfig().GetFullBIP44Path()` instead `sdk.FullFundraiserPath` to generate key
* (bank) [\#10394](https://github.com/cosmos/cosmos-sdk/pull/10394) Fix: query account balance by ibc denom.
* [\10608](https://github.com/cosmos/cosmos-sdk/pull/10608) Change the order of module migration by pushing x/auth to the end. Auth module depends on other modules and should be run last. We have updated the documentation to provide more details how to change module migration order. This is technically a breaking change, but only impacts updates between the upgrades with version change, hence migrating from the previous patch release doesn't cause new migration and doesn't break the state.
* [\#10674](https://github.com/cosmos/cosmos-sdk/pull/10674) Fix issue with `Error.Wrap` and `Error.Wrapf` usage with `errors.Is`.

## [v0.44.3](https://github.com/cosmos/cosmos-sdk/releases/tag/v0.44.3) - 2021-10-21

### Improvements

* [\#10768](https://github.com/cosmos/cosmos-sdk/pull/10768) Added extra logging for tracking in-place store migrations
* [\#10262](https://github.com/cosmos/cosmos-sdk/pull/10262) Remove unnecessary logging in `x/feegrant` simulation.
* [\#10327](https://github.com/cosmos/cosmos-sdk/pull/10327) Add null guard for possible nil `Amount` in tx fee `Coins`
* [\#10339](https://github.com/cosmos/cosmos-sdk/pull/10339) Improve performance of `removeZeroCoins` by only allocating memory when necessary
* [\#10045](https://github.com/cosmos/cosmos-sdk/pull/10045) Revert [#8549](https://github.com/cosmos/cosmos-sdk/pull/8549). Do not route grpc queries through Tendermint.
* (deps) [\#10375](https://github.com/cosmos/cosmos-sdk/pull/10375) Bump Tendermint to [v0.34.14](https://github.com/tendermint/tendermint/releases/tag/v0.34.14).
* [\#10024](https://github.com/cosmos/cosmos-sdk/pull/10024) `store/cachekv` performance improvement by reduced growth factor for iterator ranging by using binary searches to find dirty items when unsorted key count >= 1024.

### Bug Fixes

* (client) [#10226](https://github.com/cosmos/cosmos-sdk/pull/10226) Fix --home flag parsing.
* (rosetta) [\#10340](https://github.com/cosmos/cosmos-sdk/pull/10340) Use `GenesisChunked(ctx)` instead `Genesis(ctx)` to get genesis block height

## [v0.44.2](https://github.com/cosmos/cosmos-sdk/releases/tag/v0.44.2) - 2021-10-12

Security Release. No breaking changes related to 0.44.x.

## [v0.44.1](https://github.com/cosmos/cosmos-sdk/releases/tag/v0.44.1) - 2021-09-29

### Improvements

* (store) [\#10040](https://github.com/cosmos/cosmos-sdk/pull/10040) Bump IAVL to v0.17.1 which includes performance improvements on a batch load.
* (types) [\#10021](https://github.com/cosmos/cosmos-sdk/pull/10021) Speedup coins.AmountOf(), by removing many intermittent regex calls.
* [\#10077](https://github.com/cosmos/cosmos-sdk/pull/10077) Remove telemetry on `GasKV` and `CacheKV` store Get/Set operations, significantly improving their performance.
* (store) [\#10026](https://github.com/cosmos/cosmos-sdk/pull/10026) Improve CacheKVStore datastructures / algorithms, to no longer take O(N^2) time when interleaving iterators and insertions.

### Bug Fixes

* [\#9969](https://github.com/cosmos/cosmos-sdk/pull/9969) fix: use keyring in config for add-genesis-account cmd.
* (x/genutil) [#10104](https://github.com/cosmos/cosmos-sdk/pull/10104) Ensure the `init` command reads the `--home` flag value correctly.
* (x/feegrant) [\#10049](https://github.com/cosmos/cosmos-sdk/issues/10049) Fixed the error message when `period` or `period-limit` flag is not set on a feegrant grant transaction.

### Client Breaking Changes

* [\#9879](https://github.com/cosmos/cosmos-sdk/pull/9879) Modify ABCI Queries to use `abci.QueryRequest` Height field if it is non-zero, otherwise continue using context height.

## [v0.44.0](https://github.com/cosmos/cosmos-sdk/releases/tag/v0.44.0) - 2021-09-01

### Features

* [\#9860](https://github.com/cosmos/cosmos-sdk/pull/9860) Emit transaction fee in ante handler fee decorator. The event type is `tx` and the attribute is `fee`.

### Improvements

* (deps) [\#9956](https://github.com/cosmos/cosmos-sdk/pull/9956) Bump Tendermint to [v0.34.12](https://github.com/tendermint/tendermint/releases/tag/v0.34.12).

### Deprecated

* (x/upgrade) [\#9906](https://github.com/cosmos/cosmos-sdk/pull/9906) Deprecate `UpgradeConsensusState` gRPC query since this functionality is only used for IBC, which now has its own [IBC replacement](https://github.com/cosmos/ibc-go/blob/2c880a22e9f9cc75f62b527ca94aa75ce1106001/proto/ibc/core/client/v1/query.proto#L54)

### Bug Fixes

* [\#9965](https://github.com/cosmos/cosmos-sdk/pull/9965) Fixed `simd version` command output to report the right release tag.
* (x/upgrade) [\#10189](https://github.com/cosmos/cosmos-sdk/issues/10189) Removed potential sources of non-determinism in upgrades.

### Client Breaking Changes

* [\#10041](https://github.com/cosmos/cosmos-sdk/pull/10041) Remove broadcast & encode legacy REST endpoints. Please see the [REST Endpoints Migration guide](https://docs.cosmos.network/master/migrations/rest.html) to migrate to the new REST endpoints.

## [v0.43.0](https://github.com/cosmos/cosmos-sdk/releases/tag/v0.43.0) - 2021-08-10

### Features

* [\#6711](https://github.com/cosmos/cosmos-sdk/pull/6711) Make integration test suites reusable by apps, tests are exported in each module's `client/testutil` package.
* [\#8077](https://github.com/cosmos/cosmos-sdk/pull/8077) Added support for grpc-web, enabling browsers to communicate with a chain's gRPC server
* [\#8965](https://github.com/cosmos/cosmos-sdk/pull/8965) cosmos reflection now provides more information on the application such as: deliverable msgs, sdk.Config info etc (still in alpha stage).
* [\#8520](https://github.com/cosmos/cosmos-sdk/pull/8520) Add support for permanently locked vesting accounts.
* [\#8559](https://github.com/cosmos/cosmos-sdk/pull/8559) Added Protobuf compatible secp256r1 ECDSA signatures.
* [\#8786](https://github.com/cosmos/cosmos-sdk/pull/8786) Enabled secp256r1 in x/auth.
* (rosetta) [\#8729](https://github.com/cosmos/cosmos-sdk/pull/8729) Data API fully supports balance tracking. Construction API can now construct any message supported by the application.
* [\#8754](https://github.com/cosmos/cosmos-sdk/pull/8875) Added support for reverse iteration to pagination.
* (types) [\#9079](https://github.com/cosmos/cosmos-sdk/issues/9079) Add `AddAmount`/`SubAmount` methods to `sdk.Coin`.
* [#9088](https://github.com/cosmos/cosmos-sdk/pull/9088) Added implementation to ADR-28 Derived Addresses.
* [\#9133](https://github.com/cosmos/cosmos-sdk/pull/9133) Added hooks for governance actions.
* (x/staking) [\#9214](https://github.com/cosmos/cosmos-sdk/pull/9214) Added `new_shares` attribute inside `EventTypeDelegate` event.
* [\#9382](https://github.com/cosmos/cosmos-sdk/pull/9382) feat: add Dec.Float64() function.
* [\#9457](https://github.com/cosmos/cosmos-sdk/pull/9457) Add amino support for x/authz and x/feegrant Msgs.
* [\#9498](https://github.com/cosmos/cosmos-sdk/pull/9498) Added `Codec: codec.Codec` attribute to `client/Context` structure.
* [\#9540](https://github.com/cosmos/cosmos-sdk/pull/9540) Add output flag for query txs command.
* (errors) [\#8845](https://github.com/cosmos/cosmos-sdk/pull/8845) Add `Error.Wrap` handy method
* [\#8518](https://github.com/cosmos/cosmos-sdk/pull/8518) Help users of multisig wallets debug signature issues.
* [\#9573](https://github.com/cosmos/cosmos-sdk/pull/9573) ADR 040 implementation: New DB interface
* [\#9952](https://github.com/cosmos/cosmos-sdk/pull/9952) ADR 040: Implement in-memory DB backend
* [\#9848](https://github.com/cosmos/cosmos-sdk/pull/9848) ADR-040: Implement BadgerDB backend
* [\#9851](https://github.com/cosmos/cosmos-sdk/pull/9851) ADR-040: Implement RocksDB backend
* [\#10308](https://github.com/cosmos/cosmos-sdk/pull/10308) ADR-040: Implement DBConnection.Revert
* [\#9892](https://github.com/cosmos/cosmos-sdk/pull/9892) ADR-040: KV Store with decoupled storage and state commitment


### Client Breaking Changes

* [\#8363](https://github.com/cosmos/cosmos-sdk/pull/8363) Addresses no longer have a fixed 20-byte length. From the SDK modules' point of view, any 1-255 bytes-long byte array is a valid address.
* (crypto/ed25519) [\#8690] Adopt zip1215 ed2559 verification rules.
* [\#8849](https://github.com/cosmos/cosmos-sdk/pull/8849) Upgrade module no longer supports time based upgrades.
* [\#7477](https://github.com/cosmos/cosmos-sdk/pull/7477) Changed Bech32 Public Key serialization in the client facing functionality (CLI, MsgServer, QueryServer):
  * updated the keyring display structure (it uses protobuf JSON serialization) - the output is more verbose.
  * Renamed `MarshalAny` and `UnmarshalAny` to `MarshalInterface` and `UnmarshalInterface` respectively. These functions must take an interface as parameter (not a concrete type nor `Any` object). Underneath they use `Any` wrapping for correct protobuf serialization.
  * CLI: removed `--text` flag from `show-node-id` command; the text format for public keys is not used any more - instead we use ProtoJSON.
* (store) [\#8790](https://github.com/cosmos/cosmos-sdk/pull/8790) Reduce gas costs by 10x for transient store operations.
* [\#9139](https://github.com/cosmos/cosmos-sdk/pull/9139) Querying events:
  * via `ServiceMsg` TypeURLs (e.g. `message.action='/cosmos.bank.v1beta1.Msg/Send'`) does not work anymore,
  * via legacy `msg.Type()` (e.g. `message.action='send'`) is being deprecated, new `Msg`s won't emit these events.
  * Please use concrete `Msg` TypeURLs instead (e.g. `message.action='/cosmos.bank.v1beta1.MsgSend'`).
* [\#9859](https://github.com/cosmos/cosmos-sdk/pull/9859) The `default` pruning strategy now keeps the last 362880 blocks instead of 100. 362880 equates to roughly enough blocks to cover the entire unbonding period assuming a 21 day unbonding period and 5s block time.
* [\#9785](https://github.com/cosmos/cosmos-sdk/issues/9785) Missing coin denomination in logs


### API Breaking Changes

* (keyring) [#\8662](https://github.com/cosmos/cosmos-sdk/pull/8662) `NewMnemonic` now receives an additional `passphrase` argument to secure the key generated by the bip39 mnemonic.
* (x/bank) [\#8473](https://github.com/cosmos/cosmos-sdk/pull/8473) Bank keeper does not expose unsafe balance changing methods such as `SetBalance`, `SetSupply` etc.
* (x/staking) [\#8473](https://github.com/cosmos/cosmos-sdk/pull/8473) On genesis init, if non bonded pool and bonded pool balance, coming from the bank module, does not match what is saved in the staking state, the initialization will panic.
* (x/gov) [\#8473](https://github.com/cosmos/cosmos-sdk/pull/8473) On genesis init, if the gov module account balance, coming from bank module state, does not match the one in gov module state, the initialization will panic.
* (x/distribution) [\#8473](https://github.com/cosmos/cosmos-sdk/pull/8473) On genesis init, if the distribution module account balance, coming from bank module state, does not match the one in distribution module state, the initialization will panic.
* (client/keys) [\#8500](https://github.com/cosmos/cosmos-sdk/pull/8500) `InfoImporter` interface is removed from legacy keybase.
* (x/staking) [\#8505](https://github.com/cosmos/cosmos-sdk/pull/8505) `sdk.PowerReduction` has been renamed to `sdk.DefaultPowerReduction`, and most staking functions relying on power reduction take a new function argument, instead of relying on that global variable.
* [\#8629](https://github.com/cosmos/cosmos-sdk/pull/8629) Deprecated `SetFullFundraiserPath` from `Config` in favor of `SetPurpose` and `SetCoinType`.
* (x/upgrade) [\#8673](https://github.com/cosmos/cosmos-sdk/pull/8673) Remove IBC logic from x/upgrade. Deprecates IBC fields in an Upgrade Plan, an error will be thrown if they are set. IBC upgrade logic moved to 02-client and an IBC UpgradeProposal is added.
* (x/bank) [\#8517](https://github.com/cosmos/cosmos-sdk/pull/8517) `SupplyI` interface and `Supply` are removed and uses `sdk.Coins` for supply tracking
* (x/upgrade) [\#8743](https://github.com/cosmos/cosmos-sdk/pull/8743) `UpgradeHandler` includes a new argument `VersionMap` which helps facilitate in-place migrations.
* (x/auth) [\#8129](https://github.com/cosmos/cosmos-sdk/pull/8828) Updated `SigVerifiableTx.GetPubKeys` method signature to return error.
* (x/upgrade) [\7487](https://github.com/cosmos/cosmos-sdk/pull/8897) Upgrade `Keeper` takes new argument `ProtocolVersionSetter` which implements setting a protocol version on baseapp.
* (baseapp) [\7487](https://github.com/cosmos/cosmos-sdk/pull/8897) BaseApp's fields appVersion and version were swapped to match Tendermint's fields.
* [\#8682](https://github.com/cosmos/cosmos-sdk/pull/8682) `ante.NewAnteHandler` updated to receive all positional params as `ante.HandlerOptions` struct. If required fields aren't set, throws error accordingly.
* (x/staking/types) [\#7447](https://github.com/cosmos/cosmos-sdk/issues/7447) Remove bech32 PubKey support:
  * `ValidatorI` interface update: `GetConsPubKey` renamed to `TmConsPubKey` (this is to clarify the return type: consensus public key must be a tendermint key); `TmConsPubKey`, `GetConsAddr` methods return error.
  * `Validator` updated according to the `ValidatorI` changes described above.
  * `ToTmValidator` function: added `error` to return values.
  * `Validator.ConsensusPubkey` type changed from `string` to `codectypes.Any`.
  * `MsgCreateValidator.Pubkey` type changed from `string` to `codectypes.Any`.
* (client) [\#8926](https://github.com/cosmos/cosmos-sdk/pull/8926) `client/tx.PrepareFactory` has been converted to a private function, as it's only used internally.
* (auth/tx) [\#8926](https://github.com/cosmos/cosmos-sdk/pull/8926) The `ProtoTxProvider` interface used as a workaround for transaction simulation has been removed.
* (x/bank) [\#8798](https://github.com/cosmos/cosmos-sdk/pull/8798) `GetTotalSupply` is removed in favour of `GetPaginatedTotalSupply`
* (keyring) [\#8739](https://github.com/cosmos/cosmos-sdk/pull/8739) Rename InfoImporter -> LegacyInfoImporter.
* (x/bank/types) [\#9061](https://github.com/cosmos/cosmos-sdk/pull/9061) `AddressFromBalancesStore` now returns an error for invalid key instead of panic.
* (x/auth) [\#9144](https://github.com/cosmos/cosmos-sdk/pull/9144) The `NewTxTimeoutHeightDecorator` antehandler has been converted from a struct to a function.
* (codec) [\#9226](https://github.com/cosmos/cosmos-sdk/pull/9226) Rename codec interfaces and methods, to follow a general Go interfaces:
  * `codec.Marshaler` → `codec.Codec` (this defines objects which serialize other objects)
  * `codec.BinaryMarshaler` → `codec.BinaryCodec`
  * `codec.JSONMarshaler` → `codec.JSONCodec`
  * Removed `BinaryBare` suffix from `BinaryCodec` methods (`MarshalBinaryBare`, `UnmarshalBinaryBare`, ...)
  * Removed `Binary` infix from `BinaryCodec` methods (`MarshalBinaryLengthPrefixed`, `UnmarshalBinaryLengthPrefixed`, ...)
* [\#9139](https://github.com/cosmos/cosmos-sdk/pull/9139) `ServiceMsg` TypeURLs (e.g. `/cosmos.bank.v1beta1.Msg/Send`) have been removed, as they don't comply to the Probobuf `Any` spec. Please use `Msg` type TypeURLs (e.g. `/cosmos.bank.v1beta1.MsgSend`). This has multiple consequences:
  * The `sdk.ServiceMsg` struct has been removed.
  * `sdk.Msg` now only contains `ValidateBasic` and `GetSigners` methods. The remaining methods `GetSignBytes`, `Route` and `Type` are moved to `legacytx.LegacyMsg`.
  * The `RegisterCustomTypeURL` function and the `cosmos.base.v1beta1.ServiceMsg` interface have been removed from the interface registry.
* (codec) [\#9251](https://github.com/cosmos/cosmos-sdk/pull/9251) Rename `clientCtx.JSONMarshaler` to `clientCtx.JSONCodec` as per #9226.
* (x/bank) [\#9271](https://github.com/cosmos/cosmos-sdk/pull/9271) SendEnabledCoin(s) renamed to IsSendEnabledCoin(s) to better reflect its functionality.
* (x/bank) [\#9550](https://github.com/cosmos/cosmos-sdk/pull/9550) `server.InterceptConfigsPreRunHandler` now takes 2 additional arguments: customAppConfigTemplate and customAppConfig. If you don't need to customize these, simply put `""` and `nil`.
* [\#8245](https://github.com/cosmos/cosmos-sdk/pull/8245) Removed `simapp.MakeCodecs` and use `simapp.MakeTestEncodingConfig` instead.
* (x/capability) [\#9836](https://github.com/cosmos/cosmos-sdk/pull/9836) Removed `InitializeAndSeal(ctx sdk.Context)` and replaced with `Seal()`. App must add x/capability module to the begin blockers which will assure that the x/capability keeper is properly initialized. The x/capability begin blocker must be run before any other module which uses x/capability.

### State Machine Breaking

* (x/{bank,distrib,gov,slashing,staking}) [\#8363](https://github.com/cosmos/cosmos-sdk/issues/8363) Store keys have been modified to allow for variable-length addresses.
* (x/evidence) [\#8502](https://github.com/cosmos/cosmos-sdk/pull/8502) `HandleEquivocationEvidence` persists the evidence to state.
* (x/gov) [\#7733](https://github.com/cosmos/cosmos-sdk/pull/7733) ADR 037 Implementation: Governance Split Votes, use `MsgWeightedVote` to send a split vote. Sending a regular `MsgVote` will convert the underlying vote option into a weighted vote with weight 1.
* (x/bank) [\#8656](https://github.com/cosmos/cosmos-sdk/pull/8656) balance and supply are now correctly tracked via `coin_spent`, `coin_received`, `coinbase` and `burn` events.
* (x/bank) [\#8517](https://github.com/cosmos/cosmos-sdk/pull/8517) Supply is now stored and tracked as `sdk.Coins`
* (x/bank) [\#9051](https://github.com/cosmos/cosmos-sdk/pull/9051) Supply value is stored as `sdk.Int` rather than `string`.


### CLI Breaking Changes

* [\#8880](https://github.com/cosmos/cosmos-sdk/pull/8880) The CLI `simd migrate v0.40 ...` command has been renamed to `simd migrate v0.42`.
* [\#8628](https://github.com/cosmos/cosmos-sdk/issues/8628) Commands no longer print outputs using `stderr` by default
* [\#9134](https://github.com/cosmos/cosmos-sdk/pull/9134) Renamed the CLI flag `--memo` to `--note`.
* [\#9291](https://github.com/cosmos/cosmos-sdk/pull/9291) Migration scripts prior to v0.38 have been removed from the CLI `migrate` command. The oldest supported migration is v0.39->v0.42.
* [\#9371](https://github.com/cosmos/cosmos-sdk/pull/9371) Non-zero default fees/Server will error if there's an empty value for min-gas-price in app.toml
* [\#9827](https://github.com/cosmos/cosmos-sdk/pull/9827) Ensure input parity of validator public key input between `tx staking create-validator` and `gentx`.
* [\#9621](https://github.com/cosmos/cosmos-sdk/pull/9621) Rollback [\#9371](https://github.com/cosmos/cosmos-sdk/pull/9371) and log warning if there's an empty value for min-gas-price in app.toml

### Improvements

* (store) [\#8012](https://github.com/cosmos/cosmos-sdk/pull/8012) Implementation of ADR-038 WriteListener and listen.KVStore
* (x/bank) [\#8614](https://github.com/cosmos/cosmos-sdk/issues/8614) Add `Name` and `Symbol` fields to denom metadata
* (x/auth) [\#8522](https://github.com/cosmos/cosmos-sdk/pull/8522) Allow to query all stored accounts
* (crypto/types) [\#8600](https://github.com/cosmos/cosmos-sdk/pull/8600) `CompactBitArray`: optimize the `NumTrueBitsBefore` method and add an `Equal` method.
* (x/upgrade) [\#8743](https://github.com/cosmos/cosmos-sdk/pull/8743) Add tracking module versions as per ADR-041
* (types) [\#8962](https://github.com/cosmos/cosmos-sdk/issues/8962) Add `Abs()` method to `sdk.Int`.
* (x/bank) [\#8950](https://github.com/cosmos/cosmos-sdk/pull/8950) Improve efficiency on supply updates.
* (store) [\#8811](https://github.com/cosmos/cosmos-sdk/pull/8811) store/cachekv: use typed `types/kv.List` instead of `container/list.List`. The change brings time spent on the time assertion cummulatively to 580ms down from 6.88s.
* (keyring) [\#8826](https://github.com/cosmos/cosmos-sdk/pull/8826) add trust to macOS Keychain for calling apps by default, avoiding repeating keychain popups that appears when dealing with keyring (key add, list, ...) operations.
* (makefile) [\#7933](https://github.com/cosmos/cosmos-sdk/issues/7933) Use Docker to generate swagger files.
* (crypto/types) [\#9196](https://github.com/cosmos/cosmos-sdk/pull/9196) Fix negative index accesses in CompactUnmarshal,GetIndex,SetIndex
* (makefile) [\#9192](https://github.com/cosmos/cosmos-sdk/pull/9192) Reuse proto containers in proto related jobs.
* [\#9205](https://github.com/cosmos/cosmos-sdk/pull/9205) Improve readability in `abci` handleQueryP2P
* [\#9231](https://github.com/cosmos/cosmos-sdk/pull/9231) Remove redundant staking errors.
* [\#9314](https://github.com/cosmos/cosmos-sdk/pull/9314) Update Rosetta SDK to upstream's latest release.
* (gRPC-Web) [\#9493](https://github.com/cosmos/cosmos-sdk/pull/9493) Add `EnableUnsafeCORS` flag to grpc-web config.
* (x/params) [\#9481](https://github.com/cosmos/cosmos-sdk/issues/9481) Speedup simulator for parameter change proposals.
* (x/staking) [\#9423](https://github.com/cosmos/cosmos-sdk/pull/9423) Staking delegations now returns empty list instead of rpc error when no records found.
* (x/auth) [\#9553](https://github.com/cosmos/cosmos-sdk/pull/9553) The `--multisig` flag now accepts both a name and address.
* [\#8549](https://github.com/cosmos/cosmos-sdk/pull/8549) Make gRPC requests go through tendermint Query
* [\#8093](https://github.com/cosmos/cosmos-sdk/pull/8093) Limit usage of context.background.
* [\#8460](https://github.com/cosmos/cosmos-sdk/pull/8460) Ensure b.ReportAllocs() in all the benchmarks
* [\#8461](https://github.com/cosmos/cosmos-sdk/pull/8461) Fix upgrade tx commands not showing up in CLI


### Bug Fixes

* (gRPC) [\#8945](https://github.com/cosmos/cosmos-sdk/pull/8945) gRPC reflection now works correctly.
* (keyring) [#\8635](https://github.com/cosmos/cosmos-sdk/issues/8635) Remove hardcoded default passphrase value on `NewMnemonic`
* (x/bank) [\#8434](https://github.com/cosmos/cosmos-sdk/pull/8434) Fix legacy REST API `GET /bank/total` and `GET /bank/total/{denom}` in swagger
* (x/slashing) [\#8427](https://github.com/cosmos/cosmos-sdk/pull/8427) Fix query signing infos command
* (x/bank/types) [\#9112](https://github.com/cosmos/cosmos-sdk/pull/9112) fix AddressFromBalancesStore address length overflow
* (x/bank) [\#9229](https://github.com/cosmos/cosmos-sdk/pull/9229) Now zero coin balances cannot be added to balances & supply stores. If any denom becomes zero corresponding key gets deleted from store. State migration: [\#9664](https://github.com/cosmos/cosmos-sdk/pull/9664).
* [\#9363](https://github.com/cosmos/cosmos-sdk/pull/9363) Check store key uniqueness in app wiring.
* [\#9460](https://github.com/cosmos/cosmos-sdk/pull/9460) Fix lint error in `MigratePrefixAddress`.
* [\#9480](https://github.com/cosmos/cosmos-sdk/pull/9480) Fix added keys when using `--dry-run`.
* (types) [\#9511](https://github.com/cosmos/cosmos-sdk/pull/9511) Change `maxBitLen` of `sdk.Int` and `sdk.Dec`  to handle max ERC20 value.
* [\#9454](https://github.com/cosmos/cosmos-sdk/pull/9454) Fix testnet command with --node-dir-prefix accepts `-` and change `node-dir-prefix token` to `testtoken`.
* (keyring) [\#9562](https://github.com/cosmos/cosmos-sdk/pull/9563) fix keyring kwallet backend when using with empty wallet.
* (keyring) [\#9583](https://github.com/cosmos/cosmos-sdk/pull/9583) Fix correct population of legacy `Vote.Option` field for votes with 1 VoteOption of weight 1.
* (x/distinction) [\#8918](https://github.com/cosmos/cosmos-sdk/pull/8918) Fix module's parameters validation.
* (x/gov/types) [\#8586](https://github.com/cosmos/cosmos-sdk/pull/8586) Fix bug caused by NewProposal that unnecessarily creates a Proposal object that’s discarded on any error.
* [\#8580](https://github.com/cosmos/cosmos-sdk/pull/8580) Use more cheaper method from the math/big package that provides a way to trivially check if a value is zero with .BitLen() == 0
* [\#8567](https://github.com/cosmos/cosmos-sdk/pull/8567) Fix bug by introducing pagination to GetValidatorSetByHeight response
* (x/bank) [\#8531](https://github.com/cosmos/cosmos-sdk/pull/8531) Fix bug caused by ignoring errors returned by Balance.GetAddress()
* (server) [\#8399](https://github.com/cosmos/cosmos-sdk/pull/8399) fix gRPC-web flag default value
* [\#8282](https://github.com/cosmos/cosmos-sdk/pull/8282) fix zero time checks
* (cli) [\#9593](https://github.com/cosmos/cosmos-sdk/pull/9593) Check if chain-id is blank before verifying signatures in multisign and error.
* [\#9720](https://github.com/cosmos/cosmos-sdk/pull/9720) Feegrant grant cli granter now accepts key name as well as address in general and accepts only address in --generate-only mode
* [\#9793](https://github.com/cosmos/cosmos-sdk/pull/9793) Fixed ECDSA/secp256r1 transaction malleability.
* (server) [#9704](https://github.com/cosmos/cosmos-sdk/pull/9704) Start GRPCWebServer in goroutine, avoid blocking other services from starting.
* (bank) [\#9687](https://github.com/cosmos/cosmos-sdk/issues/9687) fixes [\#9159](https://github.com/cosmos/cosmos-sdk/issues/9159). Added migration to prune balances with zero coins.


### Deprecated

* (grpc) [\#8926](https://github.com/cosmos/cosmos-sdk/pull/8926) The `tx` field in `SimulateRequest` has been deprecated, prefer to pass `tx_bytes` instead.
* (sdk types) [\#9498](https://github.com/cosmos/cosmos-sdk/pull/9498) `clientContext.JSONCodec` will be removed in the next version. use `clientContext.Codec` instead.

## [v0.42.10](https://github.com/cosmos/cosmos-sdk/releases/tag/v0.42.10) - 2021-09-28

### Improvements

* (store) [\#10026](https://github.com/cosmos/cosmos-sdk/pull/10026) Improve CacheKVStore datastructures / algorithms, to no longer take O(N^2) time when interleaving iterators and insertions.
* (store) [\#10040](https://github.com/cosmos/cosmos-sdk/pull/10040) Bump IAVL to v0.17.1 which includes performance improvements on a batch load.
* [\#10211](https://github.com/cosmos/cosmos-sdk/pull/10211) Backport of the mechanism to reject redundant IBC transactions from [ibc-go \#235](https://github.com/cosmos/ibc-go/pull/235).

### Bug Fixes

* [\#9969](https://github.com/cosmos/cosmos-sdk/pull/9969) fix: use keyring in config for add-genesis-account cmd.

### Client Breaking Changes

* [\#9879](https://github.com/cosmos/cosmos-sdk/pull/9879) Modify ABCI Queries to use `abci.QueryRequest` Height field if it is non-zero, otherwise continue using context height.

### API Breaking Changes

* [\#10077](https://github.com/cosmos/cosmos-sdk/pull/10077) Remove telemetry on `GasKV` and `CacheKV` store Get/Set operations, significantly improving their performance.

## [v0.42.9](https://github.com/cosmos/cosmos-sdk/releases/tag/v0.42.9) - 2021-08-04

### Bug Fixes

* [\#9835](https://github.com/cosmos/cosmos-sdk/pull/9835) Moved capability initialization logic to BeginBlocker to fix nondeterminsim issue mentioned in [\#9800](https://github.com/cosmos/cosmos-sdk/issues/9800). Applications must now include the capability module in their BeginBlocker order before any module that uses capabilities gets run.
* [\#9201](https://github.com/cosmos/cosmos-sdk/pull/9201) Fixed `<app> init --recover` flag.


### API Breaking Changes

* [\#9835](https://github.com/cosmos/cosmos-sdk/pull/9835) The `InitializeAndSeal` API has not changed, however it no longer initializes the in-memory state. `InitMemStore` has been introduced to serve this function, which will be called either in `InitChain` or `BeginBlock` (whichever is first after app start). Nodes may run this version on a network running 0.42.x, however, they must update their app.go files to include the capability module in their begin blockers.

### Client Breaking Changes

* [\#9781](https://github.com/cosmos/cosmos-sdk/pull/9781) Improve`withdraw-all-rewards` UX when broadcast mode `async` or `async` is used.

## [v0.42.8](https://github.com/cosmos/cosmos-sdk/releases/tag/v0.42.8) - 2021-07-30

### Features

* [\#9750](https://github.com/cosmos/cosmos-sdk/pull/9750) Emit events for tx signature and sequence, so clients can now query txs by signature (`tx.signature='<base64_sig>'`) or by address and sequence combo (`tx.acc_seq='<addr>/<seq>'`).

### Improvements

* (cli) [\#9717](https://github.com/cosmos/cosmos-sdk/pull/9717) Added CLI flag `--output json/text` to `tx` cli commands.

### Bug Fixes

* [\#9766](https://github.com/cosmos/cosmos-sdk/pull/9766) Fix hardcoded ledger signing algorithm on `keys add` command.

## [v0.42.7](https://github.com/cosmos/cosmos-sdk/releases/tag/v0.42.7) - 2021-07-09

### Improvements

* (baseapp) [\#9578](https://github.com/cosmos/cosmos-sdk/pull/9578) Return `Baseapp`'s `trace` value for logging error stack traces.

### Bug Fixes

* (x/ibc) [\#9640](https://github.com/cosmos/cosmos-sdk/pull/9640) Fix IBC Transfer Ack Success event as it was initially emitting opposite value.
* [\#9645](https://github.com/cosmos/cosmos-sdk/pull/9645) Use correct Prometheus format for metric labels.
* [\#9299](https://github.com/cosmos/cosmos-sdk/pull/9299) Fix `[appd] keys parse cosmos1...` freezing.
* (keyring) [\#9563](https://github.com/cosmos/cosmos-sdk/pull/9563) fix keyring kwallet backend when using with empty wallet.
* (x/capability) [\#9392](https://github.com/cosmos/cosmos-sdk/pull/9392) initialization fix, which fixes the consensus error when using statesync.

## [v0.42.6](https://github.com/cosmos/cosmos-sdk/releases/tag/v0.42.6) - 2021-06-18

### Improvements

* [\#9428](https://github.com/cosmos/cosmos-sdk/pull/9428) Optimize bank InitGenesis. Added `k.initBalances`.
* [\#9429](https://github.com/cosmos/cosmos-sdk/pull/9429) Add `cosmos_sdk_version` to node_info
* [\#9541](https://github.com/cosmos/cosmos-sdk/pull/9541) Bump tendermint dependency to v0.34.11.

### Bug Fixes

* [\#9385](https://github.com/cosmos/cosmos-sdk/pull/9385) Fix IBC `query ibc client header` cli command. Support historical queries for query header/node-state commands.
* [\#9401](https://github.com/cosmos/cosmos-sdk/pull/9401) Fixes incorrect export of IBC identifier sequences. Previously, the next identifier sequence for clients/connections/channels was not set during genesis export. This resulted in the next identifiers being generated on the new chain to reuse old identifiers (the sequences began again from 0).
* [\#9408](https://github.com/cosmos/cosmos-sdk/pull/9408) Update simapp to use correct default broadcast mode.
* [\#9513](https://github.com/cosmos/cosmos-sdk/pull/9513) Fixes testnet CLI command. Testnet now updates the supply in genesis. Previously, when using add-genesis-account and testnet together, inconsistent genesis files would be produced, as only add-genesis-account was updating the supply.
* (x/gov) [\#8813](https://github.com/cosmos/cosmos-sdk/pull/8813) fix `GET /cosmos/gov/v1beta1/proposals/{proposal_id}/deposits` to include initial deposit

### Features

* [\#9383](https://github.com/cosmos/cosmos-sdk/pull/9383) New CLI command `query ibc-transfer escrow-address <port> <channel id>` to get the escrow address for a channel; can be used to then query balance of escrowed tokens
* (baseapp, types) [#\9390](https://github.com/cosmos/cosmos-sdk/pull/9390) Add current block header hash to `Context`
* (store) [\#9403](https://github.com/cosmos/cosmos-sdk/pull/9403) Add `RefundGas` function to `GasMeter` interface

## [v0.42.5](https://github.com/cosmos/cosmos-sdk/releases/tag/v0.42.5) - 2021-05-18

### Bug Fixes

* [\#9514](https://github.com/cosmos/cosmos-sdk/issues/9514) Fix panic when retrieving the `BlockGasMeter` on `(Re)CheckTx` mode.
* [\#9235](https://github.com/cosmos/cosmos-sdk/pull/9235) CreateMembershipProof/CreateNonMembershipProof now returns an error
if input key is empty, or input data contains empty key.
* [\#9108](https://github.com/cosmos/cosmos-sdk/pull/9108) Fixed the bug with querying multisig account, which is not showing threshold and public_keys.
* [\#9345](https://github.com/cosmos/cosmos-sdk/pull/9345) Fix ARM support.
* [\#9040](https://github.com/cosmos/cosmos-sdk/pull/9040) Fix ENV variables binding to CLI flags for client config.

### Features

* [\#8953](https://github.com/cosmos/cosmos-sdk/pull/8953) Add the `config` CLI subcommand back to the SDK, which saves client-side configuration in a `client.toml` file.

## [v0.42.4](https://github.com/cosmos/cosmos-sdk/releases/tag/v0.42.4) - 2021-04-08

### Client Breaking Changes

* [\#9026](https://github.com/cosmos/cosmos-sdk/pull/9026) By default, the `tx sign` and `tx sign-batch` CLI commands use SIGN_MODE_DIRECT to sign transactions for local pubkeys. For multisigs and ledger keys, the default LEGACY_AMINO_JSON is used.

### Bug Fixes

* (gRPC) [\#9015](https://github.com/cosmos/cosmos-sdk/pull/9015) Fix invalid status code when accessing gRPC endpoints.
* [\#9026](https://github.com/cosmos/cosmos-sdk/pull/9026) Fixed the bug that caused the `gentx` command to fail for Ledger keys.

### Improvements

* [\#9081](https://github.com/cosmos/cosmos-sdk/pull/9081) Upgrade Tendermint to v0.34.9 that includes a security issue fix for Tendermint light clients.

## [v0.42.3](https://github.com/cosmos/cosmos-sdk/releases/tag/v0.42.3) - 2021-03-24

This release fixes a security vulnerability identified in x/bank.

## [v0.42.2](https://github.com/cosmos/cosmos-sdk/releases/tag/v0.42.2) - 2021-03-19

### Improvements

* (grpc) [\#8815](https://github.com/cosmos/cosmos-sdk/pull/8815) Add orderBy parameter to `TxsByEvents` endpoint.
* (cli) [\#8826](https://github.com/cosmos/cosmos-sdk/pull/8826) Add trust to macOS Keychain for caller app by default.
* (store) [\#8811](https://github.com/cosmos/cosmos-sdk/pull/8811) store/cachekv: use typed types/kv.List instead of container/list.List

### Bug Fixes

* (crypto) [\#8841](https://github.com/cosmos/cosmos-sdk/pull/8841) Fix legacy multisig amino marshaling, allowing migrations to work between v0.39 and v0.40+.
* (cli tx) [\8873](https://github.com/cosmos/cosmos-sdk/pull/8873) add missing `--output-document` option to `app tx multisign-batch`.

## [v0.42.1](https://github.com/cosmos/cosmos-sdk/releases/tag/v0.42.1) - 2021-03-10

This release fixes security vulnerability identified in the simapp.

## [v0.42.0](https://github.com/cosmos/cosmos-sdk/releases/tag/v0.42.0) - 2021-03-08

**IMPORTANT**: This release contains an important security fix for all non Cosmos Hub chains running Stargate version of the Cosmos SDK (>0.40). Non-hub chains should not be using any version of the SDK in the v0.40.x or v0.41.x release series. See [#8461](https://github.com/cosmos/cosmos-sdk/pull/8461) for more details.

### Improvements

* (x/ibc) [\#8624](https://github.com/cosmos/cosmos-sdk/pull/8624) Emit full header in IBC UpdateClient message.
* (x/crisis) [\#8621](https://github.com/cosmos/cosmos-sdk/issues/8621) crisis invariants names now print to loggers.

### Bug fixes

* (x/evidence) [\#8461](https://github.com/cosmos/cosmos-sdk/pull/8461) Fix bech32 prefix in evidence validator address conversion
* (x/gov) [\#8806](https://github.com/cosmos/cosmos-sdk/issues/8806) Fix q gov proposals command's mishandling of the --status parameter's values.

## [v0.41.4](https://github.com/cosmos/cosmos-sdk/releases/tag/v0.41.3) - 2021-03-02

**IMPORTANT**: Due to a bug in the v0.41.x series with how evidence handles validator consensus addresses #8461, SDK based chains that are not using the default bech32 prefix (cosmos, aka all chains except for t
he Cosmos Hub) should not use this release or any release in the v0.41.x series. Please see #8668 for tracking & timeline for the v0.42.0 release, which will include a fix for this issue.

### Features

* [\#7787](https://github.com/cosmos/cosmos-sdk/pull/7787) Add multisign-batch command.

### Bug fixes

* [\#8730](https://github.com/cosmos/cosmos-sdk/pull/8730) Allow REST endpoint to query txs with multisig addresses.
* [\#8680](https://github.com/cosmos/cosmos-sdk/issues/8680) Fix missing timestamp in GetTxsEvent response [\#8732](https://github.com/cosmos/cosmos-sdk/pull/8732).
* [\#8681](https://github.com/cosmos/cosmos-sdk/issues/8681) Fix missing error message when calling GetTxsEvent [\#8732](https://github.com/cosmos/cosmos-sdk/pull/8732)
* (server) [\#8641](https://github.com/cosmos/cosmos-sdk/pull/8641) Fix Tendermint and application configuration reading from file
* (client/keys) [\#8639] (https://github.com/cosmos/cosmos-sdk/pull/8639) Fix keys migrate for mulitisig, offline, and ledger keys. The migrate command now takes a positional old_home_dir argument.

### Improvements

* (store/cachekv), (x/bank/types) [\#8719](https://github.com/cosmos/cosmos-sdk/pull/8719) algorithmically fix pathologically slow code
* [\#8701](https://github.com/cosmos/cosmos-sdk/pull/8701) Upgrade tendermint v0.34.8.
* [\#8714](https://github.com/cosmos/cosmos-sdk/pull/8714) Allow accounts to have a balance of 0 at genesis.

## [v0.41.3](https://github.com/cosmos/cosmos-sdk/releases/tag/v0.41.3) - 2021-02-18

### Bug Fixes

* [\#8617](https://github.com/cosmos/cosmos-sdk/pull/8617) Fix build failures caused by a small API breakage introduced in tendermint v0.34.7.

## [v0.41.2](https://github.com/cosmos/cosmos-sdk/releases/tag/v0.41.2) - 2021-02-18

### Improvements

* Bump tendermint dependency to v0.34.7.

## [v0.41.1](https://github.com/cosmos/cosmos-sdk/releases/tag/v0.41.1) - 2021-02-17

### Bug Fixes

* (grpc) [\#8549](https://github.com/cosmos/cosmos-sdk/pull/8549) Make gRPC requests go through ABCI and disallow concurrency.
* (x/staking) [\#8546](https://github.com/cosmos/cosmos-sdk/pull/8546) Fix caching bug where concurrent calls to GetValidator could cause a node to crash
* (server) [\#8481](https://github.com/cosmos/cosmos-sdk/pull/8481) Don't create files when running `{appd} tendermint show-*` subcommands.
* (client/keys) [\#8436](https://github.com/cosmos/cosmos-sdk/pull/8436) Fix keybase->keyring keys migration.
* (crypto/hd) [\#8607](https://github.com/cosmos/cosmos-sdk/pull/8607) Make DerivePrivateKeyForPath error and not panic on trailing slashes.

### Improvements

* (x/ibc) [\#8458](https://github.com/cosmos/cosmos-sdk/pull/8458) Add `packet_connection` attribute to ibc events to enable relayer filtering
* [\#8396](https://github.com/cosmos/cosmos-sdk/pull/8396) Add support for ARM platform
* (x/bank) [\#8479](https://github.com/cosmos/cosmos-sdk/pull/8479) Aditional client denom metadata validation for `base` and `display` denoms.
* (codec/types) [\#8605](https://github.com/cosmos/cosmos-sdk/pull/8605) Avoid unnecessary allocations for NewAnyWithCustomTypeURL on error.

## [v0.41.0](https://github.com/cosmos/cosmos-sdk/releases/tag/v0.41.0) - 2021-01-26

### State Machine Breaking

* (x/ibc) [\#8266](https://github.com/cosmos/cosmos-sdk/issues/8266) Add amino JSON support for IBC MsgTransfer in order to support Ledger text signing transfer transactions.
* (x/ibc) [\#8404](https://github.com/cosmos/cosmos-sdk/pull/8404) Reorder IBC `ChanOpenAck` and `ChanOpenConfirm` handler execution to perform core handler first, followed by application callbacks.



### Bug Fixes

* (simapp) [\#8418](https://github.com/cosmos/cosmos-sdk/pull/8418) Add balance coin to supply when adding a new genesis account
* (x/bank) [\#8417](https://github.com/cosmos/cosmos-sdk/pull/8417) Validate balances and coin denom metadata on genesis

## [v0.40.1](https://github.com/cosmos/cosmos-sdk/releases/tag/v0.40.1) - 2021-01-19

### Improvements

* (x/bank) [\#8302](https://github.com/cosmos/cosmos-sdk/issues/8302) Add gRPC and CLI queries for client denomination metadata.
* (tendermint) Bump Tendermint version to [v0.34.3](https://github.com/tendermint/tendermint/releases/tag/v0.34.3).

### Bug Fixes

* [\#8085](https://github.com/cosmos/cosmos-sdk/pull/8058) fix zero time checks
* [\#8280](https://github.com/cosmos/cosmos-sdk/pull/8280) fix GET /upgrade/current query
* (x/auth) [\#8287](https://github.com/cosmos/cosmos-sdk/pull/8287) Fix `tx sign --signature-only` to return correct sequence value in signature.
* (build) [\8300](https://github.com/cosmos/cosmos-sdk/pull/8300), [\8301](https://github.com/cosmos/cosmos-sdk/pull/8301) Fix reproducible builds
* (types/errors) [\#8355][https://github.com/cosmos/cosmos-sdk/pull/8355] Fix errorWrap `Is` method.
* (x/ibc) [\#8341](https://github.com/cosmos/cosmos-sdk/pull/8341) Fix query latest consensus state.
* (proto) [\#8350][https://github.com/cosmos/cosmos-sdk/pull/8350], [\#8361](https://github.com/cosmos/cosmos-sdk/pull/8361) Update gogo proto deps with v1.3.2 security fixes
* (x/ibc) [\#8359](https://github.com/cosmos/cosmos-sdk/pull/8359) Add missing UnpackInterfaces functions to IBC Query Responses. Fixes 'cannot unpack Any' error for IBC types.
* (x/bank) [\#8317](https://github.com/cosmos/cosmos-sdk/pull/8317) Fix panic when querying for a not found client denomination metadata.


## [v0.40.0](https://github.com/cosmos/cosmos-sdk/releases/tag/v0.40.0) - 2021-01-08

v0.40.0, known as the Stargate release of the Cosmos SDK, is one of the largest releases
of the Cosmos SDK since launch. Please read through this changelog and [release notes](https://github.com/cosmos/cosmos-sdk/blob/v0.40.0/RELEASE_NOTES.md) to make
sure you are aware of any relevant breaking changes.

### Client Breaking Changes

* __CLI__
  * (client/keys) [\#5889](https://github.com/cosmos/cosmos-sdk/pull/5889) remove `keys update` command.
  * (x/auth) [\#5844](https://github.com/cosmos/cosmos-sdk/pull/5844) `tx sign` command now returns an error when signing is attempted with offline/multisig keys.
  * (x/auth) [\#6108](https://github.com/cosmos/cosmos-sdk/pull/6108) `tx sign` command's `--validate-signatures` flag is migrated into a `tx validate-signatures` standalone command.
  * (x/auth) [#7788](https://github.com/cosmos/cosmos-sdk/pull/7788) Remove `tx auth` subcommands, all auth subcommands exist as `tx <subcommand>`
  * (x/genutil) [\#6651](https://github.com/cosmos/cosmos-sdk/pull/6651) The `gentx` command has been improved. No longer are `--from` and `--name` flags required. Instead, a single argument, `name`, is required which refers to the key pair in the Keyring. In addition, an optional
  `--moniker` flag can be provided to override the moniker found in `config.toml`.
  * (x/upgrade) [#7697](https://github.com/cosmos/cosmos-sdk/pull/7697) Rename flag name "--time" to "--upgrade-time", "--info" to "--upgrade-info", to keep it consistent with help message.
* __REST / Queriers__
  * (api) [\#6426](https://github.com/cosmos/cosmos-sdk/pull/6426) The ability to start an out-of-process API REST server has now been removed. Instead, the API server is now started in-process along with the application and Tendermint. Configuration options have been added to `app.toml` to enable/disable the API server along with additional HTTP server options.
  * (client) [\#7246](https://github.com/cosmos/cosmos-sdk/pull/7246) The rest server endpoint `/swagger-ui/` is replaced by `/swagger/`, and contains swagger documentation for gRPC Gateway routes in addition to legacy REST routes. Swagger API is exposed only if set in `app.toml`.
  * (x/auth) [\#5702](https://github.com/cosmos/cosmos-sdk/pull/5702) The `x/auth` querier route has changed from `"acc"` to `"auth"`.
  * (x/bank) [\#5572](https://github.com/cosmos/cosmos-sdk/pull/5572) The `/bank/balances/{address}` endpoint now returns all account balances or a single balance by denom when the `denom` query parameter is present.
  * (x/evidence) [\#5952](https://github.com/cosmos/cosmos-sdk/pull/5952) Remove CLI and REST handlers for querying `x/evidence` parameters.
  * (x/gov) [#6295](https://github.com/cosmos/cosmos-sdk/pull/6295) Fix typo in querying governance params.
* __General__
  * (baseapp) [\#6384](https://github.com/cosmos/cosmos-sdk/pull/6384) The `Result.Data` is now a Protocol Buffer encoded binary blob of type `TxData`. The `TxData` contains `Data` which contains a list of Protocol Buffer encoded message data and the corresponding message type.
  * (client) [\#5783](https://github.com/cosmos/cosmos-sdk/issues/5783) Unify all coins representations on JSON client requests for governance proposals.
  * (crypto) [\#7419](https://github.com/cosmos/cosmos-sdk/pull/7419) The SDK doesn't use Tendermint's `crypto.PubKey`
      interface anymore, and uses instead it's own `PubKey` interface, defined in `crypto/types`. Replace all instances of
      `crypto.PubKey` by `cryptotypes.Pubkey`.
  * (store/rootmulti) [\#6390](https://github.com/cosmos/cosmos-sdk/pull/6390) Proofs of empty stores are no longer supported.
  * (store/types) [\#5730](https://github.com/cosmos/cosmos-sdk/pull/5730) store.types.Cp() is removed in favour of types.CopyBytes().
  * (x/auth) [\#6054](https://github.com/cosmos/cosmos-sdk/pull/6054) Remove custom JSON marshaling for base accounts as multsigs cannot be bech32 decoded.
  * (x/auth/vesting) [\#6859](https://github.com/cosmos/cosmos-sdk/pull/6859) Custom JSON marshaling of vesting accounts was removed. Vesting accounts are now marshaled using their default proto or amino JSON representation.
  * (x/bank) [\#5785](https://github.com/cosmos/cosmos-sdk/issues/5785) In x/bank errors, JSON strings coerced to valid UTF-8 bytes at JSON marshalling time
  are now replaced by human-readable expressions. This change can potentially break compatibility with all those client side tools
  that parse log messages.
  * (x/evidence) [\#7538](https://github.com/cosmos/cosmos-sdk/pull/7538) The ABCI's `Result.Data` field for
    `MsgSubmitEvidence` responses does not contain the raw evidence's hash, but the protobuf encoded
    `MsgSubmitEvidenceResponse` struct.
  * (x/gov) [\#7533](https://github.com/cosmos/cosmos-sdk/pull/7533) The ABCI's `Result.Data` field for
    `MsgSubmitProposal` responses does not contain a raw binary encoding of the `proposalID`, but the protobuf encoded
    `MsgSubmitSubmitProposalResponse` struct.
  * (x/gov) [\#6859](https://github.com/cosmos/cosmos-sdk/pull/6859) `ProposalStatus` and `VoteOption` are now JSON serialized using its protobuf name, so expect names like `PROPOSAL_STATUS_DEPOSIT_PERIOD` as opposed to `DepositPeriod`.
  * (x/staking) [\#7499](https://github.com/cosmos/cosmos-sdk/pull/7499) `BondStatus` is now a protobuf `enum` instead
    of an `int32`, and JSON serialized using its protobuf name, so expect names like `BOND_STATUS_UNBONDING` as opposed
    to `Unbonding`.
  * (x/staking) [\#7556](https://github.com/cosmos/cosmos-sdk/pull/7556) The ABCI's `Result.Data` field for
    `MsgBeginRedelegate` and `MsgUndelegate` responses does not contain custom binary marshaled `completionTime`, but the
    protobuf encoded `MsgBeginRedelegateResponse` and `MsgUndelegateResponse` structs respectively

### API Breaking Changes

* __Baseapp / Client__
  * (AppModule) [\#7518](https://github.com/cosmos/cosmos-sdk/pull/7518) [\#7584](https://github.com/cosmos/cosmos-sdk/pull/7584) Rename `AppModule.RegisterQueryServices` to `AppModule.RegisterServices`, as this method now registers multiple services (the gRPC query service and the protobuf Msg service). A `Configurator` struct is used to hold the different services.
  * (baseapp) [\#5865](https://github.com/cosmos/cosmos-sdk/pull/5865) The `SimulationResponse` returned from tx simulation is now JSON encoded instead of Amino binary.
  * (client) [\#6290](https://github.com/cosmos/cosmos-sdk/pull/6290) `CLIContext` is renamed to `Context`. `Context` and all related methods have been moved from package context to client.
  * (client) [\#6525](https://github.com/cosmos/cosmos-sdk/pull/6525) Removed support for `indent` in JSON responses. Clients should consider piping to an external tool such as `jq`.
  * (client) [\#8107](https://github.com/cosmos/cosmos-sdk/pull/8107) Renamed `PrintOutput` and `PrintOutputLegacy`
      methods of the `context.Client` object to `PrintProto` and `PrintObjectLegacy`.
  * (client/flags) [\#6632](https://github.com/cosmos/cosmos-sdk/pull/6632) Remove NewCompletionCmd(), the function is now available in tendermint.
  * (client/input) [\#5904](https://github.com/cosmos/cosmos-sdk/pull/5904) Removal of unnecessary `GetCheckPassword`, `PrintPrefixed` functions.
  * (client/keys) [\#5889](https://github.com/cosmos/cosmos-sdk/pull/5889) Rename `NewKeyBaseFromDir()` -> `NewLegacyKeyBaseFromDir()`.
  * (client/keys) [\#5820](https://github.com/cosmos/cosmos-sdk/pull/5820/) Removed method CloseDB from Keybase interface.
  * (client/rpc) [\#6290](https://github.com/cosmos/cosmos-sdk/pull/6290) `client` package and subdirs reorganization.
  * (client/lcd) [\#6290](https://github.com/cosmos/cosmos-sdk/pull/6290) `CliCtx` of struct `RestServer` in package client/lcd has been renamed to `ClientCtx`.
  * (codec) [\#6330](https://github.com/cosmos/cosmos-sdk/pull/6330) `codec.RegisterCrypto` has been moved to the `crypto/codec` package and the global `codec.Cdc` Amino instance has been deprecated and moved to the `codec/legacy_global` package.
  * (codec) [\#8080](https://github.com/cosmos/cosmos-sdk/pull/8080) Updated the `codec.Marshaler` interface
    * Moved `MarshalAny` and `UnmarshalAny` helper functions to `codec.Marshaler` and renamed to `MarshalInterface` and
      `UnmarshalInterface` respectively. These functions must take interface as a parameter (not a concrete type nor `Any`
      object). Underneath they use `Any` wrapping for correct protobuf serialization.
  * (crypto) [\#6780](https://github.com/cosmos/cosmos-sdk/issues/6780) Move ledger code to its own package.
  * (crypto/types/multisig) [\#6373](https://github.com/cosmos/cosmos-sdk/pull/6373) `multisig.Multisignature` has been renamed  to `AminoMultisignature`
  * (codec) `*codec.LegacyAmino` is now a wrapper around Amino which provides backwards compatibility with protobuf `Any`. ALL legacy code should use `*codec.LegacyAmino` instead of `*amino.Codec` directly
  * (crypto) [\#5880](https://github.com/cosmos/cosmos-sdk/pull/5880) Merge `crypto/keys/mintkey` into `crypto`.
  * (crypto/hd) [\#5904](https://github.com/cosmos/cosmos-sdk/pull/5904) `crypto/keys/hd` moved to `crypto/hd`.
  * (crypto/keyring):
    * [\#5866](https://github.com/cosmos/cosmos-sdk/pull/5866) Rename `crypto/keys/` to `crypto/keyring/`.
    * [\#5904](https://github.com/cosmos/cosmos-sdk/pull/5904) `Keybase` -> `Keyring` interfaces migration. `LegacyKeybase` interface is added in order
  to guarantee limited backward compatibility with the old Keybase interface for the sole purpose of migrating keys across the new keyring backends. `NewLegacy`
  constructor is provided [\#5889](https://github.com/cosmos/cosmos-sdk/pull/5889) to allow for smooth migration of keys from the legacy LevelDB based implementation
  to new keyring backends. Plus, the package and the new keyring no longer depends on the sdk.Config singleton. Please consult the [package documentation](https://github.com/cosmos/cosmos-sdk/tree/master/crypto/keyring/doc.go) for more
  information on how to implement the new `Keyring` interface.
    * [\#5858](https://github.com/cosmos/cosmos-sdk/pull/5858) Make Keyring store keys by name and address's hexbytes representation.
  * (export) [\#5952](https://github.com/cosmos/cosmos-sdk/pull/5952) `AppExporter` now returns ABCI consensus parameters to be included in marshaled exported state. These parameters must be returned from the application via the `BaseApp`.
  * (simapp) Deprecating and renaming `MakeEncodingConfig` to `MakeTestEncodingConfig` (both in `simapp` and `simapp/params` packages).
  * (store) [\#5803](https://github.com/cosmos/cosmos-sdk/pull/5803) The `store.CommitMultiStore` interface now includes the new `snapshots.Snapshotter` interface as well.
  * (types) [\#5579](https://github.com/cosmos/cosmos-sdk/pull/5579) The `keepRecent` field has been removed from the `PruningOptions` type.
  The `PruningOptions` type now only includes fields `KeepEvery` and `SnapshotEvery`, where `KeepEvery`
  determines which committed heights are flushed to disk and `SnapshotEvery` determines which of these
  heights are kept after pruning. The `IsValid` method should be called whenever using these options. Methods
  `SnapshotVersion` and `FlushVersion` accept a version arugment and determine if the version should be
  flushed to disk or kept as a snapshot. Note, `KeepRecent` is automatically inferred from the options
  and provided directly the IAVL store.
  * (types) [\#5533](https://github.com/cosmos/cosmos-sdk/pull/5533) Refactored `AppModuleBasic` and `AppModuleGenesis`
  to now accept a `codec.JSONMarshaler` for modular serialization of genesis state.
  * (types/rest) [\#5779](https://github.com/cosmos/cosmos-sdk/pull/5779) Drop unused Parse{Int64OrReturnBadRequest,QueryParamBool}() functions.
* __Modules__
  * (modules) [\#7243](https://github.com/cosmos/cosmos-sdk/pull/7243) Rename `RegisterCodec` to `RegisterLegacyAminoCodec` and `codec.New()` is now renamed to `codec.NewLegacyAmino()`
  * (modules) [\#6564](https://github.com/cosmos/cosmos-sdk/pull/6564) Constant `DefaultParamspace` is removed from all modules, use ModuleName instead.
  * (modules) [\#5989](https://github.com/cosmos/cosmos-sdk/pull/5989) `AppModuleBasic.GetTxCmd` now takes a single `CLIContext` parameter.
  * (modules) [\#5664](https://github.com/cosmos/cosmos-sdk/pull/5664) Remove amino `Codec` from simulation `StoreDecoder`, which now returns a function closure in order to unmarshal the key-value pairs.
  * (modules) [\#5555](https://github.com/cosmos/cosmos-sdk/pull/5555) Move `x/auth/client/utils/` types and functions to `x/auth/client/`.
  * (modules) [\#5572](https://github.com/cosmos/cosmos-sdk/pull/5572) Move account balance logic and APIs from `x/auth` to `x/bank`.
  * (modules) [\#6326](https://github.com/cosmos/cosmos-sdk/pull/6326) `AppModuleBasic.GetQueryCmd` now takes a single `client.Context` parameter.
  * (modules) [\#6336](https://github.com/cosmos/cosmos-sdk/pull/6336) `AppModuleBasic.RegisterQueryService` method was added to support gRPC queries, and `QuerierRoute` and `NewQuerierHandler` were deprecated.
  * (modules) [\#6311](https://github.com/cosmos/cosmos-sdk/issues/6311) Remove `alias.go` usage
  * (modules) [\#6447](https://github.com/cosmos/cosmos-sdk/issues/6447) Rename `blacklistedAddrs` to `blockedAddrs`.
  * (modules) [\#6834](https://github.com/cosmos/cosmos-sdk/issues/6834) Add `RegisterInterfaces` method to `AppModuleBasic` to support registration of protobuf interface types.
  * (modules) [\#6734](https://github.com/cosmos/cosmos-sdk/issues/6834) Add `TxEncodingConfig` parameter to `AppModuleBasic.ValidateGenesis` command to support JSON tx decoding in `genutil`.
  * (modules) [#7764](https://github.com/cosmos/cosmos-sdk/pull/7764) Added module initialization options:
    * `server/types.AppExporter` requires extra argument: `AppOptions`.
    * `server.AddCommands` requires extra argument: `addStartFlags types.ModuleInitFlags`
    * `x/crisis.NewAppModule` has a new attribute: `skipGenesisInvariants`. [PR](https://github.com/cosmos/cosmos-sdk/pull/7764)
  * (types) [\#6327](https://github.com/cosmos/cosmos-sdk/pull/6327) `sdk.Msg` now inherits `proto.Message`, as a result all `sdk.Msg` types now use pointer semantics.
  * (types) [\#7032](https://github.com/cosmos/cosmos-sdk/pull/7032) All types ending with `ID` (e.g. `ProposalID`) now end with `Id` (e.g. `ProposalId`), to match default Protobuf generated format. Also see [\#7033](https://github.com/cosmos/cosmos-sdk/pull/7033) for more details.
  * (x/auth) [\#6029](https://github.com/cosmos/cosmos-sdk/pull/6029) Module accounts have been moved from `x/supply` to `x/auth`.
  * (x/auth) [\#6443](https://github.com/cosmos/cosmos-sdk/issues/6443) Move `FeeTx` and `TxWithMemo` interfaces from `x/auth/ante` to `types`.
  * (x/auth) [\#7006](https://github.com/cosmos/cosmos-sdk/pull/7006) All `AccountRetriever` methods now take `client.Context` as a parameter instead of as a struct member.
  * (x/auth) [\#6270](https://github.com/cosmos/cosmos-sdk/pull/6270) The passphrase argument has been removed from the signature of the following functions and methods: `BuildAndSign`, ` MakeSignature`, ` SignStdTx`, `TxBuilder.BuildAndSign`, `TxBuilder.Sign`, `TxBuilder.SignStdTx`
  * (x/auth) [\#6428](https://github.com/cosmos/cosmos-sdk/issues/6428):
    * `NewAnteHandler` and `NewSigVerificationDecorator` both now take a `SignModeHandler` parameter.
    * `SignatureVerificationGasConsumer` now has the signature: `func(meter sdk.GasMeter, sig signing.SignatureV2, params types.Params) error`.
    * The `SigVerifiableTx` interface now has a `GetSignaturesV2() ([]signing.SignatureV2, error)` method and no longer has the `GetSignBytes` method.
  * (x/auth/tx) [\#8106](https://github.com/cosmos/cosmos-sdk/pull/8106) change related to missing append functionality in
      client transaction signing
    + added `overwriteSig` argument to `x/auth/client.SignTx` and `client/tx.Sign` functions.
    + removed `x/auth/tx.go:wrapper.GetSignatures`. The `wrapper` provides `TxBuilder` functionality, and it's a private
      structure. That function was not used at all and it's not exposed through the `TxBuilder` interface.
  * (x/bank) [\#7327](https://github.com/cosmos/cosmos-sdk/pull/7327) AddCoins and SubtractCoins no longer return a resultingValue and will only return an error.
  * (x/capability) [#7918](https://github.com/cosmos/cosmos-sdk/pull/7918) Add x/capability safety checks:
    * All outward facing APIs will now check that capability is not nil and name is not empty before performing any state-machine changes
    * `SetIndex` has been renamed to `InitializeIndex`
  * (x/evidence) [\#7251](https://github.com/cosmos/cosmos-sdk/pull/7251) New evidence types and light client evidence handling. The module function names changed.
  * (x/evidence) [\#5952](https://github.com/cosmos/cosmos-sdk/pull/5952) Remove APIs for getting and setting `x/evidence` parameters. `BaseApp` now uses a `ParamStore` to manage Tendermint consensus parameters which is managed via the `x/params` `Substore` type.
  * (x/gov) [\#6147](https://github.com/cosmos/cosmos-sdk/pull/6147) The `Content` field on `Proposal` and `MsgSubmitProposal`
    is now `Any` in concordance with [ADR 019](docs/architecture/adr-019-protobuf-state-encoding.md) and `GetContent` should now
    be used to retrieve the actual proposal `Content`. Also the `NewMsgSubmitProposal` constructor now may return an `error`
  * (x/ibc) [\#6374](https://github.com/cosmos/cosmos-sdk/pull/6374) `VerifyMembership` and `VerifyNonMembership` now take a `specs []string` argument to specify the proof format used for verification. Most SDK chains can simply use `commitmenttypes.GetSDKSpecs()` for this argument.
  * (x/params) [\#5619](https://github.com/cosmos/cosmos-sdk/pull/5619) The `x/params` keeper now accepts a `codec.Marshaller` instead of
  a reference to an amino codec. Amino is still used for JSON serialization.
  * (x/staking) [\#6451](https://github.com/cosmos/cosmos-sdk/pull/6451) `DefaultParamspace` and `ParamKeyTable` in staking module are moved from keeper to types to enforce consistency.
  * (x/staking) [\#7419](https://github.com/cosmos/cosmos-sdk/pull/7419) The `TmConsPubKey` method on ValidatorI has been
      removed and replaced instead by `ConsPubKey` (which returns a SDK `cryptotypes.PubKey`) and `TmConsPublicKey` (which
      returns a Tendermint proto PublicKey).
  * (x/staking/types) [\#7447](https://github.com/cosmos/cosmos-sdk/issues/7447) Remove bech32 PubKey support:
    * `ValidatorI` interface update. `GetConsPubKey` renamed to `TmConsPubKey` (consensus public key must be a tendermint key). `TmConsPubKey`, `GetConsAddr` methods return error.
    * `Validator` update. Methods changed in `ValidatorI` (as described above) and `ToTmValidator` return error.
    * `Validator.ConsensusPubkey` type changed from `string` to `codectypes.Any`.
    * `MsgCreateValidator.Pubkey` type changed from `string` to `codectypes.Any`.
  * (x/supply) [\#6010](https://github.com/cosmos/cosmos-sdk/pull/6010) All `x/supply` types and APIs have been moved to `x/bank`.
  * [\#6409](https://github.com/cosmos/cosmos-sdk/pull/6409) Rename all IsEmpty methods to Empty across the codebase and enforce consistency.
  * [\#6231](https://github.com/cosmos/cosmos-sdk/pull/6231) Simplify `AppModule` interface, `Route` and `NewHandler` methods become only `Route`
  and returns a new `Route` type.
  * (x/slashing) [\#6212](https://github.com/cosmos/cosmos-sdk/pull/6212) Remove `Get*` prefixes from key construction functions
  * (server) [\#6079](https://github.com/cosmos/cosmos-sdk/pull/6079) Remove `UpgradeOldPrivValFile` (deprecated in Tendermint Core v0.28).
  * [\#5719](https://github.com/cosmos/cosmos-sdk/pull/5719) Bump Go requirement to 1.14+


### State Machine Breaking

* __General__
  * (client) [\#7268](https://github.com/cosmos/cosmos-sdk/pull/7268) / [\#7147](https://github.com/cosmos/cosmos-sdk/pull/7147) Introduce new protobuf based PubKeys, and migrate PubKey in BaseAccount to use this new protobuf based PubKey format

* __Modules__
  * (modules) [\#5572](https://github.com/cosmos/cosmos-sdk/pull/5572) Separate balance from accounts per ADR 004.
    * Account balances are now persisted and retrieved via the `x/bank` module.
    * Vesting account interface has been modified to account for changes.
    * Callers to `NewBaseVestingAccount` are responsible for verifying account balance in relation to
    the original vesting amount.
    * The `SendKeeper` and `ViewKeeper` interfaces in `x/bank` have been modified to account for changes.
  * (x/auth) [\#5533](https://github.com/cosmos/cosmos-sdk/pull/5533) Migrate the `x/auth` module to use Protocol Buffers for state
  serialization instead of Amino.
    * The `BaseAccount.PubKey` field is now represented as a Bech32 string instead of a `crypto.Pubkey`.
    * `NewBaseAccountWithAddress` now returns a reference to a `BaseAccount`.
    * The `x/auth` module now accepts a `Codec` interface which extends the `codec.Marshaler` interface by
    requiring a concrete codec to know how to serialize accounts.
    * The `AccountRetriever` type now accepts a `Codec` in its constructor in order to know how to
    serialize accounts.
  * (x/bank) [\#6518](https://github.com/cosmos/cosmos-sdk/pull/6518) Support for global and per-denomination send enabled flags.
    * Existing send_enabled global flag has been moved into a Params structure as `default_send_enabled`.
    * An array of: `{denom: string, enabled: bool}` is added to bank Params to support per-denomination override of global default value.
  * (x/distribution) [\#5610](https://github.com/cosmos/cosmos-sdk/pull/5610) Migrate the `x/distribution` module to use Protocol Buffers for state
  serialization instead of Amino. The exact codec used is `codec.HybridCodec` which utilizes Protobuf for binary encoding and Amino
  for JSON encoding.
    * `ValidatorHistoricalRewards.ReferenceCount` is now of types `uint32` instead of `uint16`.
    * `ValidatorSlashEvents` is now a struct with `slashevents`.
    * `ValidatorOutstandingRewards` is now a struct with `rewards`.
    * `ValidatorAccumulatedCommission` is now a struct with `commission`.
    * The `Keeper` constructor now takes a `codec.Marshaler` instead of a concrete Amino codec. This exact type
    provided is specified by `ModuleCdc`.
  * (x/evidence) [\#5634](https://github.com/cosmos/cosmos-sdk/pull/5634) Migrate the `x/evidence` module to use Protocol Buffers for state
  serialization instead of Amino.
    * The `internal` sub-package has been removed in order to expose the types proto file.
    * The module now accepts a `Codec` interface which extends the `codec.Marshaler` interface by
    requiring a concrete codec to know how to serialize `Evidence` types.
    * The `MsgSubmitEvidence` message has been removed in favor of `MsgSubmitEvidenceBase`. The application-level
    codec must now define the concrete `MsgSubmitEvidence` type which must implement the module's `MsgSubmitEvidence`
    interface.
  * (x/evidence) [\#5952](https://github.com/cosmos/cosmos-sdk/pull/5952) Remove parameters from `x/evidence` genesis and module state. The `x/evidence` module now solely uses Tendermint consensus parameters to determine of evidence is valid or not.
  * (x/gov) [\#5737](https://github.com/cosmos/cosmos-sdk/pull/5737) Migrate the `x/gov` module to use Protocol
  Buffers for state serialization instead of Amino.
    * `MsgSubmitProposal` will be removed in favor of the application-level proto-defined `MsgSubmitProposal` which
    implements the `MsgSubmitProposalI` interface. Applications should extend the `NewMsgSubmitProposalBase` type
    to define their own concrete `MsgSubmitProposal` types.
    * The module now accepts a `Codec` interface which extends the `codec.Marshaler` interface by
    requiring a concrete codec to know how to serialize `Proposal` types.
  * (x/mint) [\#5634](https://github.com/cosmos/cosmos-sdk/pull/5634) Migrate the `x/mint` module to use Protocol Buffers for state
  serialization instead of Amino.
    * The `internal` sub-package has been removed in order to expose the types proto file.
  * (x/slashing) [\#5627](https://github.com/cosmos/cosmos-sdk/pull/5627) Migrate the `x/slashing` module to use Protocol Buffers for state
  serialization instead of Amino. The exact codec used is `codec.HybridCodec` which utilizes Protobuf for binary encoding and Amino
  for JSON encoding.
    * The `Keeper` constructor now takes a `codec.Marshaler` instead of a concrete Amino codec. This exact type
    provided is specified by `ModuleCdc`.
  * (x/staking) [\#6844](https://github.com/cosmos/cosmos-sdk/pull/6844) Validators are now inserted into the unbonding queue based on their unbonding time and height. The relevant keeper APIs are modified to reflect these changes by now also requiring a height.
  * (x/staking) [\#6061](https://github.com/cosmos/cosmos-sdk/pull/6061) Allow a validator to immediately unjail when no signing info is present due to
  falling below their minimum self-delegation and never having been bonded. The validator may immediately unjail once they've met their minimum self-delegation.
  * (x/staking) [\#5600](https://github.com/cosmos/cosmos-sdk/pull/5600) Migrate the `x/staking` module to use Protocol Buffers for state
  serialization instead of Amino. The exact codec used is `codec.HybridCodec` which utilizes Protobuf for binary encoding and Amino
  for JSON encoding.
    * `BondStatus` is now of type `int32` instead of `byte`.
    * Types of `int16` in the `Params` type are now of type `int32`.
    * Every reference of `crypto.Pubkey` in context of a `Validator` is now of type string. `GetPubKeyFromBech32` must be used to get the `crypto.Pubkey`.
    * The `Keeper` constructor now takes a `codec.Marshaler` instead of a concrete Amino codec. This exact type
    provided is specified by `ModuleCdc`.
  * (x/staking) [\#7979](https://github.com/cosmos/cosmos-sdk/pull/7979) keeper pubkey storage serialization migration
      from bech32 to protobuf.
  * (x/supply) [\#6010](https://github.com/cosmos/cosmos-sdk/pull/6010) Removed the `x/supply` module by merging the existing types and APIs into the `x/bank` module.
  * (x/supply) [\#5533](https://github.com/cosmos/cosmos-sdk/pull/5533) Migrate the `x/supply` module to use Protocol Buffers for state
  serialization instead of Amino.
    * The `internal` sub-package has been removed in order to expose the types proto file.
    * The `x/supply` module now accepts a `Codec` interface which extends the `codec.Marshaler` interface by
    requiring a concrete codec to know how to serialize `SupplyI` types.
    * The `SupplyI` interface has been modified to no longer return `SupplyI` on methods. Instead the
    concrete type's receiver should modify the type.
  * (x/upgrade) [\#5659](https://github.com/cosmos/cosmos-sdk/pull/5659) Migrate the `x/upgrade` module to use Protocol
  Buffers for state serialization instead of Amino.
    * The `internal` sub-package has been removed in order to expose the types proto file.
    * The `x/upgrade` module now accepts a `codec.Marshaler` interface.

### Features

* __Baseapp / Client / REST__
  * (x/auth) [\#6213](https://github.com/cosmos/cosmos-sdk/issues/6213) Introduce new protobuf based path for transaction signing, see [ADR020](https://github.com/cosmos/cosmos-sdk/blob/master/docs/architecture/adr-020-protobuf-transaction-encoding.md) for more details
  * (x/auth) [\#6350](https://github.com/cosmos/cosmos-sdk/pull/6350) New sign-batch command to sign StdTx batch files.
  * (baseapp) [\#5803](https://github.com/cosmos/cosmos-sdk/pull/5803) Added support for taking state snapshots at regular height intervals, via options `snapshot-interval` and `snapshot-keep-recent`.
  * (baseapp) [\#7519](https://github.com/cosmos/cosmos-sdk/pull/7519) Add `ServiceMsgRouter` to BaseApp to handle routing of protobuf service `Msg`s. The two new types defined in ADR 031, `sdk.ServiceMsg` and `sdk.MsgRequest` are introduced with this router.
  * (client) [\#5921](https://github.com/cosmos/cosmos-sdk/issues/5921) Introduce new gRPC and gRPC Gateway based APIs for querying app & module data. See [ADR021](https://github.com/cosmos/cosmos-sdk/blob/master/docs/architecture/adr-021-protobuf-query-encoding.md) for more details
  * (cli) [\#7485](https://github.com/cosmos/cosmos-sdk/pull/7485) Introduce a new optional `--keyring-dir` flag that allows clients to specify a Keyring directory if it does not reside in the directory specified by `--home`.
  * (cli) [\#7221](https://github.com/cosmos/cosmos-sdk/pull/7221) Add the option of emitting amino encoded json from the CLI
  * (codec) [\#7519](https://github.com/cosmos/cosmos-sdk/pull/7519) `InterfaceRegistry` now inherits `jsonpb.AnyResolver`, and has a `RegisterCustomTypeURL` method to support ADR 031 packing of `Any`s. `AnyResolver` is now a required parameter to `RejectUnknownFields`.
  * (coin) [\#6755](https://github.com/cosmos/cosmos-sdk/pull/6755) Add custom regex validation for `Coin` denom by overwriting `CoinDenomRegex` when using `/types/coin.go`.
  * (config) [\#7265](https://github.com/cosmos/cosmos-sdk/pull/7265) Support Tendermint block pruning through a new `min-retain-blocks` configuration that can be set in either `app.toml` or via the CLI. This parameter is used in conjunction with other criteria to determine the height at which Tendermint should prune blocks.
  * (events) [\#7121](https://github.com/cosmos/cosmos-sdk/pull/7121) The application now derives what events are indexed by Tendermint via the `index-events` configuration in `app.toml`, which is a list of events taking the form `{eventType}.{attributeKey}`.
  * (tx) [\#6089](https://github.com/cosmos/cosmos-sdk/pull/6089) Transactions can now have a `TimeoutHeight` set which allows the transaction to be rejected if it's committed at a height greater than the timeout.
  * (rest) [\#6167](https://github.com/cosmos/cosmos-sdk/pull/6167) Support `max-body-bytes` CLI flag for the REST service.
  * (genesis) [\#7089](https://github.com/cosmos/cosmos-sdk/pull/7089) The `export` command now adds a `initial_height` field in the exported JSON. Baseapp's `CommitMultiStore` now also has a `SetInitialVersion` setter, so it can set the initial store version inside `InitChain` and start a new chain from a given height.
* __General__
  * (crypto/multisig) [\#6241](https://github.com/cosmos/cosmos-sdk/pull/6241) Add Multisig type directly to the repo. Previously this was in tendermint.
  * (codec/types) [\#8106](https://github.com/cosmos/cosmos-sdk/pull/8106) Adding `NewAnyWithCustomTypeURL` to correctly
     marshal Messages in TxBuilder.
  * (tests) [\#6489](https://github.com/cosmos/cosmos-sdk/pull/6489) Introduce package `testutil`, new in-process testing network framework for use in integration and unit tests.
  * (tx) Add new auth/tx gRPC & gRPC-Gateway endpoints for basic querying & broadcasting support
    * [\#7842](https://github.com/cosmos/cosmos-sdk/pull/7842) Add TxsByEvent gRPC endpoint
    * [\#7852](https://github.com/cosmos/cosmos-sdk/pull/7852) Add tx broadcast gRPC endpoint
  * (tx) [\#7688](https://github.com/cosmos/cosmos-sdk/pull/7688) Add a new Tx gRPC service with methods `Simulate` and `GetTx` (by hash).
  * (store) [\#5803](https://github.com/cosmos/cosmos-sdk/pull/5803) Added `rootmulti.Store` methods for taking and restoring snapshots, based on `iavl.Store` export/import.
  * (store) [\#6324](https://github.com/cosmos/cosmos-sdk/pull/6324) IAVL store query proofs now return CommitmentOp which wraps an ics23 CommitmentProof
  * (store) [\#6390](https://github.com/cosmos/cosmos-sdk/pull/6390) `RootMulti` store query proofs now return `CommitmentOp` which wraps `CommitmentProofs`
    * `store.Query` now only returns chained `ics23.CommitmentProof` wrapped in `merkle.Proof`
    * `ProofRuntime` only decodes and verifies `ics23.CommitmentProof`
* __Modules__
  * (modules) [\#5921](https://github.com/cosmos/cosmos-sdk/issues/5921) Introduction of Query gRPC service definitions along with REST annotations for gRPC Gateway for each module
  * (modules) [\#7540](https://github.com/cosmos/cosmos-sdk/issues/7540) Protobuf service definitions can now be used for
    packing `Msg`s in transactions as defined in [ADR 031](./docs/architecture/adr-031-msg-service.md). All modules now
    define a `Msg` protobuf service.
  * (x/auth/vesting) [\#7209](https://github.com/cosmos/cosmos-sdk/pull/7209) Create new `MsgCreateVestingAccount` message type along with CLI handler that allows for the creation of delayed and continuous vesting types.
  * (x/capability) [\#5828](https://github.com/cosmos/cosmos-sdk/pull/5828) Capability module integration as outlined in [ADR 3 - Dynamic Capability Store](https://github.com/cosmos/tree/master/docs/architecture/adr-003-dynamic-capability-store.md).
  * (x/crisis) `x/crisis` has a new function: `AddModuleInitFlags`, which will register optional crisis module flags for the start command.
  * (x/ibc) [\#5277](https://github.com/cosmos/cosmos-sdk/pull/5277) `x/ibc` changes from IBC alpha. For more details check the the [`x/ibc/core/spec`](https://github.com/cosmos/cosmos-sdk/tree/master/x/ibc/core/spec) directory, or the ICS specs below:
    * [ICS 002 - Client Semantics](https://github.com/cosmos/ics/tree/master/spec/ics-002-client-semantics) subpackage
    * [ICS 003 - Connection Semantics](https://github.com/cosmos/ics/blob/master/spec/ics-003-connection-semantics) subpackage
    * [ICS 004 - Channel and Packet Semantics](https://github.com/cosmos/ics/blob/master/spec/ics-004-channel-and-packet-semantics) subpackage
    * [ICS 005 - Port Allocation](https://github.com/cosmos/ics/blob/master/spec/ics-005-port-allocation) subpackage
    * [ICS 006 - Solo Machine Client](https://github.com/cosmos/ics/tree/master/spec/ics-006-solo-machine-client) subpackage
    * [ICS 007 - Tendermint Client](https://github.com/cosmos/ics/blob/master/spec/ics-007-tendermint-client) subpackage
    * [ICS 009 - Loopback Client](https://github.com/cosmos/ics/tree/master/spec/ics-009-loopback-client) subpackage
    * [ICS 020 - Fungible Token Transfer](https://github.com/cosmos/ics/tree/master/spec/ics-020-fungible-token-transfer) subpackage
    * [ICS 023 - Vector Commitments](https://github.com/cosmos/ics/tree/master/spec/ics-023-vector-commitments) subpackage
    * [ICS 024 - Host State Machine Requirements](https://github.com/cosmos/ics/tree/master/spec/ics-024-host-requirements) subpackage
  * (x/ibc) [\#6374](https://github.com/cosmos/cosmos-sdk/pull/6374) ICS-23 Verify functions will now accept and verify ics23 CommitmentProofs exclusively
  * (x/params) [\#6005](https://github.com/cosmos/cosmos-sdk/pull/6005) Add new CLI command for querying raw x/params parameters by subspace and key.

### Bug Fixes

* __Baseapp / Client / REST__
  * (client) [\#5964](https://github.com/cosmos/cosmos-sdk/issues/5964) `--trust-node` is now false by default - for real. Users must ensure it is set to true if they don't want to enable the verifier.
  * (client) [\#6402](https://github.com/cosmos/cosmos-sdk/issues/6402) Fix `keys add` `--algo` flag which only worked for Tendermint's `secp256k1` default key signing algorithm.
  * (client) [\#7699](https://github.com/cosmos/cosmos-sdk/pull/7699) Fix panic in context when setting invalid nodeURI. `WithNodeURI` does not set the `Client` in the context.
  * (export) [\#6510](https://github.com/cosmos/cosmos-sdk/pull/6510/) Field TimeIotaMs now is included in genesis file while exporting.
  * (rest) [\#5906](https://github.com/cosmos/cosmos-sdk/pull/5906) Fix an issue that make some REST calls panic when sending invalid or incomplete requests.
  * (crypto) [\#7966](https://github.com/cosmos/cosmos-sdk/issues/7966) `Bip44Params` `String()` function now correctly
      returns the absolute HD path by adding the `m/` prefix.
  * (crypto/keyring) [\#5844](https://github.com/cosmos/cosmos-sdk/pull/5844) `Keyring.Sign()` methods no longer decode amino signatures when method receivers
  are offline/multisig keys.
  * (store) [\#7415](https://github.com/cosmos/cosmos-sdk/pull/7415) Allow new stores to be registered during on-chain upgrades.
* __Modules__
  * (modules) [\#5569](https://github.com/cosmos/cosmos-sdk/issues/5569) `InitGenesis`, for the relevant modules, now ensures module accounts exist.
  * (x/auth) [\#5892](https://github.com/cosmos/cosmos-sdk/pull/5892) Add `RegisterKeyTypeCodec` to register new
  types (eg. keys) to the `auth` module internal amino codec.
  * (x/bank) [\#6536](https://github.com/cosmos/cosmos-sdk/pull/6536) Fix bug in `WriteGeneratedTxResponse` function used by multiple
  REST endpoints. Now it writes a Tx in StdTx format.
  * (x/genutil) [\#5938](https://github.com/cosmos/cosmos-sdk/pull/5938) Fix `InitializeNodeValidatorFiles` error handling.
  * (x/gentx) [\#8183](https://github.com/cosmos/cosmos-sdk/pull/8183) change gentx cmd amount to arg from flag
  * (x/gov) [#7641](https://github.com/cosmos/cosmos-sdk/pull/7641) Fix tally calculation precision error.
  * (x/staking) [\#6529](https://github.com/cosmos/cosmos-sdk/pull/6529) Export validator addresses (previously was empty).
  * (x/staking) [\#5949](https://github.com/cosmos/cosmos-sdk/pull/5949) Skip staking `HistoricalInfoKey` in simulations as headers are not exported.
  * (x/staking) [\#6061](https://github.com/cosmos/cosmos-sdk/pull/6061) Allow a validator to immediately unjail when no signing info is present due to
falling below their minimum self-delegation and never having been bonded. The validator may immediately unjail once they've met their minimum self-delegation.
* __General__
  * (types) [\#7038](https://github.com/cosmos/cosmos-sdk/issues/7038) Fix infinite looping of `ApproxRoot` by including a hard-coded maximum iterations limit of 100.
  * (types) [\#7084](https://github.com/cosmos/cosmos-sdk/pull/7084) Fix panic when calling `BigInt()` on an uninitialized `Int`.
  * (simulation) [\#7129](https://github.com/cosmos/cosmos-sdk/issues/7129) Fix support for custom `Account` and key types on auth's simulation.


### Improvements
* __Baseapp / Client / REST__
  * (baseapp) [\#6186](https://github.com/cosmos/cosmos-sdk/issues/6186) Support emitting events during `AnteHandler` execution.
  * (baseapp) [\#6053](https://github.com/cosmos/cosmos-sdk/pull/6053) Customizable panic recovery handling added for `app.runTx()` method (as proposed in the [ADR 22](https://github.com/cosmos/cosmos-sdk/blob/master/docs/architecture/adr-022-custom-panic-handling.md)). Adds ability for developers to register custom panic handlers extending standard ones.
  * (client) [\#5810](https://github.com/cosmos/cosmos-sdk/pull/5810) Added a new `--offline` flag that allows commands to be executed without an
  internet connection. Previously, `--generate-only` served this purpose in addition to only allowing txs to be generated. Now, `--generate-only` solely
  allows txs to be generated without being broadcasted and disallows Keybase use and `--offline` allows the use of Keybase but does not allow any
  functionality that requires an online connection.
  * (cli) [#7764](https://github.com/cosmos/cosmos-sdk/pull/7764) Update x/banking and x/crisis InitChain to improve node startup time
  * (client) [\#5856](https://github.com/cosmos/cosmos-sdk/pull/5856) Added the possibility to set `--offline` flag with config command.
  * (client) [\#5895](https://github.com/cosmos/cosmos-sdk/issues/5895) show config options in the config command's help screen.
  * (client/keys) [\#8043](https://github.com/cosmos/cosmos-sdk/pull/8043) Add support for export of unarmored private key
  * (client/tx) [\#7801](https://github.com/cosmos/cosmos-sdk/pull/7801) Update sign-batch multisig to work online
  * (x/genutil) [\#8099](https://github.com/cosmos/cosmos-sdk/pull/8099) `init` now supports a `--recover` flag to recover
      the private validator key from a given mnemonic
* __Modules__
  * (x/auth) [\#5702](https://github.com/cosmos/cosmos-sdk/pull/5702) Add parameter querying support for `x/auth`.
  * (x/auth/ante) [\#6040](https://github.com/cosmos/cosmos-sdk/pull/6040) `AccountKeeper` interface used for `NewAnteHandler` and handler's decorators to add support of using custom `AccountKeeper` implementations.
  * (x/evidence) [\#5952](https://github.com/cosmos/cosmos-sdk/pull/5952) Tendermint Consensus parameters can now be changed via parameter change proposals through `x/gov`.
  * (x/evidence) [\#5961](https://github.com/cosmos/cosmos-sdk/issues/5961) Add `StoreDecoder` simulation for evidence module.
  * (x/ibc) [\#5948](https://github.com/cosmos/cosmos-sdk/issues/5948) Add `InitGenesis` and `ExportGenesis` functions for `ibc` module.
  * (x/ibc-transfer) [\#6871](https://github.com/cosmos/cosmos-sdk/pull/6871) Implement [ADR 001 - Coin Source Tracing](./docs/architecture/adr-001-coin-source-tracing.md).
  * (x/staking) [\#6059](https://github.com/cosmos/cosmos-sdk/pull/6059) Updated `HistoricalEntries` parameter default to 100.
  * (x/staking) [\#5584](https://github.com/cosmos/cosmos-sdk/pull/5584) Add util function `ToTmValidator` that converts a `staking.Validator` type to `*tmtypes.Validator`.
  * (x/staking) [\#6163](https://github.com/cosmos/cosmos-sdk/pull/6163) CLI and REST call to unbonding delegations and delegations now accept
  pagination.
  * (x/staking) [\#8178](https://github.com/cosmos/cosmos-sdk/pull/8178) Update default historical header number for stargate
* __General__
  * (crypto) [\#7987](https://github.com/cosmos/cosmos-sdk/pull/7987) Fix the inconsistency of CryptoCdc, only use
      `codec/legacy.Cdc`.
  * (logging) [\#8072](https://github.com/cosmos/cosmos-sdk/pull/8072) Refactor logging:
    * Use [zerolog](https://github.com/rs/zerolog) over Tendermint's go-kit logging wrapper.
    * Introduce Tendermint's `--log_format=plain|json` flag. Using format `json` allows for emitting structured JSON
    logs which can be consumed by an external logging facility (e.g. Loggly). Both formats log to STDERR.
    * The existing `--log_level` flag and it's default value now solely relates to the global logging
    level (e.g. `info`, `debug`, etc...) instead of `<module>:<level>`.
  * (rest) [#7649](https://github.com/cosmos/cosmos-sdk/pull/7649) Return an unsigned tx in legacy GET /tx endpoint when signature conversion fails
  * (simulation) [\#6002](https://github.com/cosmos/cosmos-sdk/pull/6002) Add randomized consensus params into simulation.
  * (store) [\#6481](https://github.com/cosmos/cosmos-sdk/pull/6481) Move `SimpleProofsFromMap` from Tendermint into the SDK.
  * (store) [\#6719](https://github.com/cosmos/cosmos-sdk/6754) Add validity checks to stores for nil and empty keys.
  * (SDK) Updated dependencies
    * Updated iavl dependency to v0.15.3
    * Update tendermint to v0.34.1
  * (types) [\#7027](https://github.com/cosmos/cosmos-sdk/pull/7027) `Coin(s)` and `DecCoin(s)` updates:
    * Bump denomination max length to 128
    * Allow uppercase letters and numbers in denominations to support [ADR 001](./docs/architecture/adr-001-coin-source-tracing.md)
    * Added `Validate` function that returns a descriptive error
  * (types) [\#5581](https://github.com/cosmos/cosmos-sdk/pull/5581) Add convenience functions {,Must}Bech32ifyAddressBytes.
  * (types/module) [\#5724](https://github.com/cosmos/cosmos-sdk/issues/5724) The `types/module` package does no longer depend on `x/simulation`.
  * (types) [\#5585](https://github.com/cosmos/cosmos-sdk/pull/5585) IBC additions:
    * `Coin` denomination max lenght has been increased to 32.
    * Added `CapabilityKey` alias for `StoreKey` to match IBC spec.
  * (types/rest) [\#5900](https://github.com/cosmos/cosmos-sdk/pull/5900) Add Check*Error function family to spare developers from replicating tons of boilerplate code.
  * (types) [\#6128](https://github.com/cosmos/cosmos-sdk/pull/6137) Add `String()` method to `GasMeter`.
  * (types) [\#6195](https://github.com/cosmos/cosmos-sdk/pull/6195) Add codespace to broadcast(sync/async) response.
  * (types) \#6897 Add KV type from tendermint to `types` directory.
  * (version) [\#7848](https://github.com/cosmos/cosmos-sdk/pull/7848) [\#7941](https://github.com/cosmos/cosmos-sdk/pull/7941)
    `version --long` output now shows the list of build dependencies and replaced build dependencies.

## [v0.39.1](https://github.com/cosmos/cosmos-sdk/releases/tag/v0.39.1) - 2020-08-11

### Client Breaking

* (x/auth) [\#6861](https://github.com/cosmos/cosmos-sdk/pull/6861) Remove public key Bech32 encoding for all account types for JSON serialization, instead relying on direct Amino encoding. In addition, JSON serialization utilizes Amino instead of the Go stdlib, so integers are treated as strings.

### Improvements

* (client) [\#6853](https://github.com/cosmos/cosmos-sdk/pull/6853) Add --unsafe-cors flag.

## [v0.39.0](https://github.com/cosmos/cosmos-sdk/releases/tag/v0.39.0) - 2020-07-20

### Improvements

* (deps) Bump IAVL version to [v0.14.0](https://github.com/cosmos/iavl/releases/tag/v0.14.0)
* (client) [\#5585](https://github.com/cosmos/cosmos-sdk/pull/5585) `CLIContext` additions:
  * Introduce `QueryABCI` that returns the full `abci.ResponseQuery` with inclusion Merkle proofs.
  * Added `prove` flag for Merkle proof verification.
* (x/staking) [\#6791)](https://github.com/cosmos/cosmos-sdk/pull/6791) Close {UBDQueue,RedelegationQueu}Iterator once used.

### API Breaking Changes

* (baseapp) [\#5837](https://github.com/cosmos/cosmos-sdk/issues/5837) Transaction simulation now returns a `SimulationResponse` which contains the `GasInfo` and `Result` from the execution.

### Client Breaking Changes

* (x/auth) [\#6745](https://github.com/cosmos/cosmos-sdk/issues/6745) Remove BaseAccount's custom JSON {,un}marshalling.

### Bug Fixes

* (store) [\#6475](https://github.com/cosmos/cosmos-sdk/pull/6475) Revert IAVL pruning functionality introduced in
[v0.13.0](https://github.com/cosmos/iavl/releases/tag/v0.13.0),
where the IAVL no longer keeps states in-memory in which it flushes periodically. IAVL now commits and
flushes every state to disk as it did pre-v0.13.0. The SDK's multi-store will track and ensure the proper
heights are pruned. The operator can set the pruning options via a `pruning` config via the CLI or
through `app.toml`. The `pruning` flag exposes `default|everything|nothing|custom` as options --
see docs for further details. If the operator chooses `custom`, they may provide granular pruning
options `pruning-keep-recent`, `pruning-keep-every`, and `pruning-interval`. The former two options
dictate how many recent versions are kept on disk and the offset of what versions are kept after that
respectively, and the latter defines the height interval in which versions are deleted in a batch.
**Note, there are some client-facing API breaking changes with regard to IAVL, stores, and pruning settings.**
* (x/distribution) [\#6210](https://github.com/cosmos/cosmos-sdk/pull/6210) Register `MsgFundCommunityPool` in distribution amino codec.
* (types) [\#5741](https://github.com/cosmos/cosmos-sdk/issues/5741) Prevent `ChainAnteDecorators()` from panicking when empty `AnteDecorator` slice is supplied.
* (baseapp) [\#6306](https://github.com/cosmos/cosmos-sdk/issues/6306) Prevent events emitted by the antehandler from being persisted between transactions.
* (client/keys) [\#5091](https://github.com/cosmos/cosmos-sdk/issues/5091) `keys parse` does not honor client app's configuration.
* (x/bank) [\#6674](https://github.com/cosmos/cosmos-sdk/pull/6674) Create account if recipient does not exist on handing `MsgMultiSend`.
* (x/auth) [\#6287](https://github.com/cosmos/cosmos-sdk/pull/6287) Fix nonce stuck when sending multiple transactions from an account in a same block.

## [v0.38.5] - 2020-07-02

### Improvements

* (tendermint) Bump Tendermint version to [v0.33.6](https://github.com/tendermint/tendermint/releases/tag/v0.33.6).

## [v0.38.4] - 2020-05-21

### Bug Fixes

* (x/auth) [\#5950](https://github.com/cosmos/cosmos-sdk/pull/5950) Fix `IncrementSequenceDecorator` to use is `IsReCheckTx` instead of `IsCheckTx` to allow account sequence incrementing.

## [v0.38.3] - 2020-04-09

### Improvements

* (tendermint) Bump Tendermint version to [v0.33.3](https://github.com/tendermint/tendermint/releases/tag/v0.33.3).

## [v0.38.2] - 2020-03-25

### Bug Fixes

* (baseapp) [\#5718](https://github.com/cosmos/cosmos-sdk/pull/5718) Remove call to `ctx.BlockGasMeter` during failed message validation which resulted in a panic when the tx execution mode was `CheckTx`.
* (x/genutil) [\#5775](https://github.com/cosmos/cosmos-sdk/pull/5775) Fix `ExportGenesis` in `x/genutil` to export default genesis state (`[]`) instead of `null`.
* (client) [\#5618](https://github.com/cosmos/cosmos-sdk/pull/5618) Fix crash on the client when the verifier is not set.
* (crypto/keys/mintkey) [\#5823](https://github.com/cosmos/cosmos-sdk/pull/5823) fix errors handling in `UnarmorPubKeyBytes` (underlying armoring function's return error was not being checked).
* (x/distribution) [\#5620](https://github.com/cosmos/cosmos-sdk/pull/5620) Fix nil pointer deref in distribution tax/reward validation helpers.

### Improvements

* (rest) [\#5648](https://github.com/cosmos/cosmos-sdk/pull/5648) Enhance /txs usability:
  * Add `tx.minheight` key to filter transaction with an inclusive minimum block height
  * Add `tx.maxheight` key to filter transaction with an inclusive maximum block height
* (crypto/keys) [\#5739](https://github.com/cosmos/cosmos-sdk/pull/5739) Print an error message if the password input failed.

## [v0.38.1] - 2020-02-11

### Improvements

* (modules) [\#5597](https://github.com/cosmos/cosmos-sdk/pull/5597) Add `amount` event attribute to the `complete_unbonding`
and `complete_redelegation` events that reflect the total balances of the completed unbondings and redelegations
respectively.

### Bug Fixes

* (types) [\#5579](https://github.com/cosmos/cosmos-sdk/pull/5579) The IAVL `Store#Commit` method has been refactored to
delete a flushed version if it is not a snapshot version. The root multi-store now keeps track of `commitInfo` instead
of `types.CommitID`. During `Commit` of the root multi-store, `lastCommitInfo` is updated from the saved state
and is only flushed to disk if it is a snapshot version. During `Query` of the root multi-store, if the request height
is the latest height, we'll use the store's `lastCommitInfo`. Otherwise, we fetch `commitInfo` from disk.
* (x/bank) [\#5531](https://github.com/cosmos/cosmos-sdk/issues/5531) Added missing amount event to MsgMultiSend, emitted for each output.
* (x/gov) [\#5622](https://github.com/cosmos/cosmos-sdk/pull/5622) Track any events emitted from a proposal's handler upon successful execution.

## [v0.38.0] - 2020-01-23

### State Machine Breaking

* (genesis) [\#5506](https://github.com/cosmos/cosmos-sdk/pull/5506) The `x/distribution` genesis state
  now includes `params` instead of individual parameters.
* (genesis) [\#5017](https://github.com/cosmos/cosmos-sdk/pull/5017) The `x/genaccounts` module has been
deprecated and all components removed except the `legacy/` package. This requires changes to the
genesis state. Namely, `accounts` now exist under `app_state.auth.accounts`. The corresponding migration
logic has been implemented for v0.38 target version. Applications can migrate via:
`$ {appd} migrate v0.38 genesis.json`.
* (modules) [\#5299](https://github.com/cosmos/cosmos-sdk/pull/5299) Handling of `ABCIEvidenceTypeDuplicateVote`
  during `BeginBlock` along with the corresponding parameters (`MaxEvidenceAge`) have moved from the
  `x/slashing` module to the `x/evidence` module.

### API Breaking Changes

* (modules) [\#5506](https://github.com/cosmos/cosmos-sdk/pull/5506) Remove individual setters of `x/distribution` parameters. Instead, follow the module spec in getting parameters, setting new value(s) and finally calling `SetParams`.
* (types) [\#5495](https://github.com/cosmos/cosmos-sdk/pull/5495) Remove redundant `(Must)Bech32ify*` and `(Must)Get*KeyBech32` functions in favor of `(Must)Bech32ifyPubKey` and `(Must)GetPubKeyFromBech32` respectively, both of which take a `Bech32PubKeyType` (string).
* (types) [\#5430](https://github.com/cosmos/cosmos-sdk/pull/5430) `DecCoins#Add` parameter changed from `DecCoins`
to `...DecCoin`, `Coins#Add` parameter changed from `Coins` to `...Coin`.
* (baseapp/types) [\#5421](https://github.com/cosmos/cosmos-sdk/pull/5421) The `Error` interface (`types/errors.go`)
has been removed in favor of the concrete type defined in `types/errors/` which implements the standard `error` interface.
  * As a result, the `Handler` and `Querier` implementations now return a standard `error`.
  Within `BaseApp`, `runTx` now returns a `(GasInfo, *Result, error)` tuple and `runMsgs` returns a
  `(*Result, error)` tuple. A reference to a `Result` is now used to indicate success whereas an error
  signals an invalid message or failed message execution. As a result, the fields `Code`, `Codespace`,
  `GasWanted`, and `GasUsed` have been removed the `Result` type. The latter two fields are now found
  in the `GasInfo` type which is always returned regardless of execution outcome.
  * Note to developers: Since all handlers and queriers must now return a standard `error`, the `types/errors/`
  package contains all the relevant and pre-registered errors that you typically work with. A typical
  error returned will look like `sdkerrors.Wrap(sdkerrors.ErrUnknownRequest, "...")`. You can retrieve
  relevant ABCI information from the error via `ABCIInfo`.
* (client) [\#5442](https://github.com/cosmos/cosmos-sdk/pull/5442) Remove client/alias.go as it's not necessary and
components can be imported directly from the packages.
* (store) [\#4748](https://github.com/cosmos/cosmos-sdk/pull/4748) The `CommitMultiStore` interface
now requires a `SetInterBlockCache` method. Applications that do not wish to support this can simply
have this method perform a no-op.
* (modules) [\#4665](https://github.com/cosmos/cosmos-sdk/issues/4665) Refactored `x/gov` module structure and dev-UX:
  * Prepare for module spec integration
  * Update gov keys to use big endian encoding instead of little endian
* (modules) [\#5017](https://github.com/cosmos/cosmos-sdk/pull/5017) The `x/genaccounts` module has been deprecated and all components removed except the `legacy/` package.
* [\#4486](https://github.com/cosmos/cosmos-sdk/issues/4486) Vesting account types decoupled from the `x/auth` module and now live under `x/auth/vesting`. Applications wishing to use vesting account types must be sure to register types via `RegisterCodec` under the new vesting package.
* [\#4486](https://github.com/cosmos/cosmos-sdk/issues/4486) The `NewBaseVestingAccount` constructor returns an error
if the provided arguments are invalid.
* (x/auth) [\#5006](https://github.com/cosmos/cosmos-sdk/pull/5006) Modular `AnteHandler` via composable decorators:
  * The `AnteHandler` interface now returns `(newCtx Context, err error)` instead of `(newCtx Context, result sdk.Result, abort bool)`
  * The `NewAnteHandler` function returns an `AnteHandler` function that returns the new `AnteHandler`
  interface and has been moved into the `auth/ante` directory.
  * `ValidateSigCount`, `ValidateMemo`, `ProcessPubKey`, `EnsureSufficientMempoolFee`, and `GetSignBytes`
  have all been removed as public functions.
  * Invalid Signatures may return `InvalidPubKey` instead of `Unauthorized` error, since the transaction
  will first hit `SetPubKeyDecorator` before the `SigVerificationDecorator` runs.
  * `StdTx#GetSignatures` will return an array of just signature byte slices `[][]byte` instead of
  returning an array of `StdSignature` structs. To replicate the old behavior, use the public field
  `StdTx.Signatures` to get back the array of StdSignatures `[]StdSignature`.
* (modules) [\#5299](https://github.com/cosmos/cosmos-sdk/pull/5299) `HandleDoubleSign` along with params `MaxEvidenceAge` and `DoubleSignJailEndTime` have moved from the `x/slashing` module to the `x/evidence` module.
* (keys) [\#4941](https://github.com/cosmos/cosmos-sdk/issues/4941) Keybase concrete types constructors such as `NewKeyBaseFromDir` and `NewInMemory` now accept optional parameters of type `KeybaseOption`. These
optional parameters are also added on the keys sub-commands functions, which are now public, and allows
these options to be set on the commands or ignored to default to previous behavior.
* [\#5547](https://github.com/cosmos/cosmos-sdk/pull/5547) `NewKeyBaseFromHomeFlag` constructor has been removed.
* [\#5439](https://github.com/cosmos/cosmos-sdk/pull/5439) Further modularization was done to the `keybase`
package to make it more suitable for use with different key formats and algorithms:
  * The `WithKeygenFunc` function added as a `KeybaseOption` which allows a custom bytes to key
    implementation to be defined when keys are created.
  * The `WithDeriveFunc` function added as a `KeybaseOption` allows custom logic for deriving a key
    from a mnemonic, bip39 password, and HD Path.
  * BIP44 is no longer build into `keybase.CreateAccount()`. It is however the default when using
    the `client/keys` add command.
  * `SupportedAlgos` and `SupportedAlgosLedger` functions return a slice of `SigningAlgo`s that are
    supported by the keybase and the ledger integration respectively.
* (simapp) [\#5419](https://github.com/cosmos/cosmos-sdk/pull/5419) The `helpers.GenTx()` now accepts a gas argument.
* (baseapp) [\#5455](https://github.com/cosmos/cosmos-sdk/issues/5455) A `sdk.Context` is now passed into the `router.Route()` function.

### Client Breaking Changes

* (rest) [\#5270](https://github.com/cosmos/cosmos-sdk/issues/5270) All account types now implement custom JSON serialization.
* (rest) [\#4783](https://github.com/cosmos/cosmos-sdk/issues/4783) The balance field in the DelegationResponse type is now sdk.Coin instead of sdk.Int
* (x/auth) [\#5006](https://github.com/cosmos/cosmos-sdk/pull/5006) The gas required to pass the `AnteHandler` has
increased significantly due to modular `AnteHandler` support. Increase GasLimit accordingly.
* (rest) [\#5336](https://github.com/cosmos/cosmos-sdk/issues/5336) `MsgEditValidator` uses `description` instead of `Description` as a JSON key.
* (keys) [\#5097](https://github.com/cosmos/cosmos-sdk/pull/5097) Due to the keybase -> keyring transition, keys need to be migrated. See `keys migrate` command for more info.
* (x/auth) [\#5424](https://github.com/cosmos/cosmos-sdk/issues/5424) Drop `decode-tx` command from x/auth/client/cli, duplicate of the `decode` command.

### Features

* (store) [\#5435](https://github.com/cosmos/cosmos-sdk/pull/5435) New iterator for paginated requests. Iterator limits DB reads to the range of the requested page.
* (x/evidence) [\#5240](https://github.com/cosmos/cosmos-sdk/pull/5240) Initial implementation of the `x/evidence` module.
* (cli) [\#5212](https://github.com/cosmos/cosmos-sdk/issues/5212) The `q gov proposals` command now supports pagination.
* (store) [\#4724](https://github.com/cosmos/cosmos-sdk/issues/4724) Multistore supports substore migrations upon load. New `rootmulti.Store.LoadLatestVersionAndUpgrade` method in
`Baseapp` supports `StoreLoader` to enable various upgrade strategies. It no
longer panics if the store to load contains substores that we didn't explicitly mount.
* [\#4972](https://github.com/cosmos/cosmos-sdk/issues/4972) A `TxResponse` with a corresponding code
and tx hash will be returned for specific Tendermint errors:
  * `CodeTxInMempoolCache`
  * `CodeMempoolIsFull`
  * `CodeTxTooLarge`
* [\#3872](https://github.com/cosmos/cosmos-sdk/issues/3872) Implement a RESTful endpoint and cli command to decode transactions.
* (keys) [\#4754](https://github.com/cosmos/cosmos-sdk/pull/4754) Introduce new Keybase implementation that can
leverage operating systems' built-in functionalities to securely store secrets. MacOS users may encounter
the following [issue](https://github.com/keybase/go-keychain/issues/47) with the `go-keychain` library. If
you encounter this issue, you must upgrade your xcode command line tools to version >= `10.2`. You can
upgrade via: `sudo rm -rf /Library/Developer/CommandLineTools; xcode-select --install`. Verify the
correct version via: `pkgutil --pkg-info=com.apple.pkg.CLTools_Executables`.
* [\#5355](https://github.com/cosmos/cosmos-sdk/pull/5355) Client commands accept a new `--keyring-backend` option through which users can specify which backend should be used
by the new key store:
  * `os`: use OS default credentials storage (default).
  * `file`: use encrypted file-based store.
  * `kwallet`: use [KDE Wallet](https://utils.kde.org/projects/kwalletmanager/) service.
  * `pass`: use the [pass](https://www.passwordstore.org/) command line password manager.
  * `test`: use password-less key store. *For testing purposes only. Use it at your own risk.*
* (keys) [\#5097](https://github.com/cosmos/cosmos-sdk/pull/5097) New `keys migrate` command to assist users migrate their keys
to the new keyring.
* (keys) [\#5366](https://github.com/cosmos/cosmos-sdk/pull/5366) `keys list` now accepts a `--list-names` option to list key names only, whilst the `keys delete`
command can delete multiple keys by passing their names as arguments. The aforementioned commands can then be piped together, e.g.
`appcli keys list -n | xargs appcli keys delete`
* (modules) [\#4233](https://github.com/cosmos/cosmos-sdk/pull/4233) Add upgrade module that coordinates software upgrades of live chains.
* [\#4486](https://github.com/cosmos/cosmos-sdk/issues/4486) Introduce new `PeriodicVestingAccount` vesting account type
that allows for arbitrary vesting periods.
* (baseapp) [\#5196](https://github.com/cosmos/cosmos-sdk/pull/5196) Baseapp has a new `runTxModeReCheck` to allow applications to skip expensive and unnecessary re-checking of transactions.
* (types) [\#5196](https://github.com/cosmos/cosmos-sdk/pull/5196) Context has new `IsRecheckTx() bool` and `WithIsReCheckTx(bool) Context` methods to to be used in the `AnteHandler`.
* (x/auth/ante) [\#5196](https://github.com/cosmos/cosmos-sdk/pull/5196) AnteDecorators have been updated to avoid unnecessary checks when `ctx.IsReCheckTx() == true`
* (x/auth) [\#5006](https://github.com/cosmos/cosmos-sdk/pull/5006) Modular `AnteHandler` via composable decorators:
  * The `AnteDecorator` interface has been introduced to allow users to implement modular `AnteHandler`
  functionality that can be composed together to create a single `AnteHandler` rather than implementing
  a custom `AnteHandler` completely from scratch, where each `AnteDecorator` allows for custom behavior in
  tightly defined and logically isolated manner. These custom `AnteDecorator` can then be chained together
  with default `AnteDecorator` or third-party `AnteDecorator` to create a modularized `AnteHandler`
  which will run each `AnteDecorator` in the order specified in `ChainAnteDecorators`. For details
  on the new architecture, refer to the [ADR](docs/architecture/adr-010-modular-antehandler.md).
  * `ChainAnteDecorators` function has been introduced to take in a list of `AnteDecorators` and chain
  them in sequence and return a single `AnteHandler`:
    * `SetUpContextDecorator`: Sets `GasMeter` in context and creates defer clause to recover from any
    `OutOfGas` panics in future AnteDecorators and return `OutOfGas` error to `BaseApp`. It MUST be the
    first `AnteDecorator` in the chain for any application that uses gas (or another one that sets the gas meter).
    * `ValidateBasicDecorator`: Calls tx.ValidateBasic and returns any non-nil error.
    * `ValidateMemoDecorator`: Validates tx memo with application parameters and returns any non-nil error.
    * `ConsumeGasTxSizeDecorator`: Consumes gas proportional to the tx size based on application parameters.
    * `MempoolFeeDecorator`: Checks if fee is above local mempool `minFee` parameter during `CheckTx`.
    * `DeductFeeDecorator`: Deducts the `FeeAmount` from first signer of the transaction.
    * `SetPubKeyDecorator`: Sets pubkey of account in any account that does not already have pubkey saved in state machine.
    * `SigGasConsumeDecorator`: Consume parameter-defined amount of gas for each signature.
    * `SigVerificationDecorator`: Verify each signature is valid, return if there is an error.
    * `ValidateSigCountDecorator`: Validate the number of signatures in tx based on app-parameters.
    * `IncrementSequenceDecorator`: Increments the account sequence for each signer to prevent replay attacks.
* (cli) [\#5223](https://github.com/cosmos/cosmos-sdk/issues/5223) Cosmos Ledger App v2.0.0 is now supported. The changes are backwards compatible and App v1.5.x is still supported.
* (x/staking) [\#5380](https://github.com/cosmos/cosmos-sdk/pull/5380) Introduced ability to store historical info entries in staking keeper, allows applications to introspect specified number of past headers and validator sets
  * Introduces new parameter `HistoricalEntries` which allows applications to determine how many recent historical info entries they want to persist in store. Default value is 0.
  * Introduces cli commands and rest routes to query historical information at a given height
* (modules) [\#5249](https://github.com/cosmos/cosmos-sdk/pull/5249) Funds are now allowed to be directly sent to the community pool (via the distribution module account).
* (keys) [\#4941](https://github.com/cosmos/cosmos-sdk/issues/4941) Introduce keybase option to allow overriding the default private key implementation of a key generated through the `keys add` cli command.
* (keys) [\#5439](https://github.com/cosmos/cosmos-sdk/pull/5439) Flags `--algo` and `--hd-path` are added to
  `keys add` command in order to make use of keybase modularized. By default, it uses (0, 0) bip44
  HD path and secp256k1 keys, so is non-breaking.
* (types) [\#5447](https://github.com/cosmos/cosmos-sdk/pull/5447) Added `ApproxRoot` function to sdk.Decimal type in order to get the nth root for a decimal number, where n is a positive integer.
  * An `ApproxSqrt` function was also added for convenience around the common case of n=2.

### Improvements

* (iavl) [\#5538](https://github.com/cosmos/cosmos-sdk/pull/5538) Remove manual IAVL pruning in favor of IAVL's internal pruning strategy.
* (server) [\#4215](https://github.com/cosmos/cosmos-sdk/issues/4215) The `--pruning` flag
has been moved to the configuration file, to allow easier node configuration.
* (cli) [\#5116](https://github.com/cosmos/cosmos-sdk/issues/5116) The `CLIContext` now supports multiple verifiers
when connecting to multiple chains. The connecting chain's `CLIContext` will have to have the correct
chain ID and node URI or client set. To use a `CLIContext` with a verifier for another chain:
  ```go
  // main or parent chain (chain as if you're running without IBC)
  mainCtx := context.NewCLIContext()

  // connecting IBC chain
  sideCtx := context.NewCLIContext().
    WithChainID(sideChainID).
    WithNodeURI(sideChainNodeURI) // or .WithClient(...)

  sideCtx = sideCtx.WithVerifier(
    context.CreateVerifier(sideCtx, context.DefaultVerifierCacheSize),
  )
  ```
* (modules) [\#5017](https://github.com/cosmos/cosmos-sdk/pull/5017) The `x/auth` package now supports
generalized genesis accounts through the `GenesisAccount` interface.
* (modules) [\#4762](https://github.com/cosmos/cosmos-sdk/issues/4762) Deprecate remove and add permissions in ModuleAccount.
* (modules) [\#4760](https://github.com/cosmos/cosmos-sdk/issues/4760) update `x/auth` to match module spec.
* (modules) [\#4814](https://github.com/cosmos/cosmos-sdk/issues/4814) Add security contact to Validator description.
* (modules) [\#4875](https://github.com/cosmos/cosmos-sdk/issues/4875) refactor integration tests to use SimApp and separate test package
* (sdk) [\#4566](https://github.com/cosmos/cosmos-sdk/issues/4566) Export simulation's parameters and app state to JSON in order to reproduce bugs and invariants.
* (sdk) [\#4640](https://github.com/cosmos/cosmos-sdk/issues/4640) improve import/export simulation errors by extending `DiffKVStores` to return an array of `KVPairs` that are then compared to check for inconsistencies.
* (sdk) [\#4717](https://github.com/cosmos/cosmos-sdk/issues/4717) refactor `x/slashing` to match the new module spec
* (sdk) [\#4758](https://github.com/cosmos/cosmos-sdk/issues/4758) update `x/genaccounts` to match module spec
* (simulation) [\#4824](https://github.com/cosmos/cosmos-sdk/issues/4824) `PrintAllInvariants` flag will print all failed invariants
* (simulation) [\#4490](https://github.com/cosmos/cosmos-sdk/issues/4490) add `InitialBlockHeight` flag to resume a simulation from a given block

  * Support exporting the simulation stats to a given JSON file
* (simulation) [\#4847](https://github.com/cosmos/cosmos-sdk/issues/4847), [\#4838](https://github.com/cosmos/cosmos-sdk/pull/4838) and [\#4869](https://github.com/cosmos/cosmos-sdk/pull/4869) `SimApp` and simulation refactors:
  * Implement `SimulationManager` for executing modules' simulation functionalities in a modularized way
  * Add `RegisterStoreDecoders` to the `SimulationManager` for decoding each module's types
  * Add `GenerateGenesisStates` to the `SimulationManager` to generate a randomized `GenState` for each module
  * Add `RandomizedParams` to the `SimulationManager` that registers each modules' parameters in order to
  simulate `ParamChangeProposal`s' `Content`s
  * Add `WeightedOperations` to the `SimulationManager` that define simulation operations (modules' `Msg`s) with their
  respective weights (i.e chance of being simulated).
  * Add `ProposalContents` to the `SimulationManager` to register each module's governance proposal `Content`s.
* (simulation) [\#4893](https://github.com/cosmos/cosmos-sdk/issues/4893) Change `SimApp` keepers to be public and add getter functions for keys and codec
* (simulation) [\#4906](https://github.com/cosmos/cosmos-sdk/issues/4906) Add simulation `Config` struct that wraps simulation flags
* (simulation) [\#4935](https://github.com/cosmos/cosmos-sdk/issues/4935) Update simulation to reflect a proper `ABCI` application without bypassing `BaseApp` semantics
* (simulation) [\#5378](https://github.com/cosmos/cosmos-sdk/pull/5378) Simulation tests refactor:
  * Add `App` interface for general SDK-based app's methods.
  * Refactor and cleanup simulation tests into util functions to simplify their implementation for other SDK apps.
* (store) [\#4792](https://github.com/cosmos/cosmos-sdk/issues/4792) panic on non-registered store
* (types) [\#4821](https://github.com/cosmos/cosmos-sdk/issues/4821) types/errors package added with support for stacktraces. It is meant as a more feature-rich replacement for sdk.Errors in the mid-term.
* (store) [\#1947](https://github.com/cosmos/cosmos-sdk/issues/1947) Implement inter-block (persistent)
caching through `CommitKVStoreCacheManager`. Any application wishing to utilize an inter-block cache
must set it in their app via a `BaseApp` option. The `BaseApp` docs have been drastically improved
to detail this new feature and how state transitions occur.
* (docs/spec) All module specs moved into their respective module dir in x/ (i.e. docs/spec/staking -->> x/staking/spec)
* (docs/) [\#5379](https://github.com/cosmos/cosmos-sdk/pull/5379) Major documentation refactor, including:
  * (docs/intro/) Add and improve introduction material for newcomers.
  * (docs/basics/) Add documentation about basic concepts of the cosmos sdk such as the anatomy of an SDK application, the transaction lifecycle or accounts.
  * (docs/core/) Add documentation about core conepts of the cosmos sdk such as `baseapp`, `server`, `store`s, `context` and more.
  * (docs/building-modules/) Add reference documentation on concepts relevant for module developers (`keeper`, `handler`, `messages`, `queries`,...).
  * (docs/interfaces/) Add documentation on building interfaces for the Cosmos SDK.
  * Redesigned user interface that features new dynamically generated sidebar, build-time code embedding from GitHub, new homepage as well as many other improvements.
* (types) [\#5428](https://github.com/cosmos/cosmos-sdk/pull/5428) Add `Mod` (modulo) method and `RelativePow` (exponentation) function for `Uint`.
* (modules) [\#5506](https://github.com/cosmos/cosmos-sdk/pull/5506) Remove redundancy in `x/distribution`s use of parameters. There
  now exists a single `Params` type with a getter and setter along with a getter for each individual parameter.

### Bug Fixes

* (client) [\#5303](https://github.com/cosmos/cosmos-sdk/issues/5303) Fix ignored error in tx generate only mode.
* (cli) [\#4763](https://github.com/cosmos/cosmos-sdk/issues/4763) Fix flag `--min-self-delegation` for staking `EditValidator`
* (keys) Fix ledger custom coin type support bug.
* (x/gov) [\#5107](https://github.com/cosmos/cosmos-sdk/pull/5107) Sum validator operator's all voting power when tally votes
* (rest) [\#5212](https://github.com/cosmos/cosmos-sdk/issues/5212) Fix pagination in the `/gov/proposals` handler.

## [v0.37.14] - 2020-08-12

### Improvements

* (tendermint) Bump Tendermint version to [v0.32.13](https://github.com/tendermint/tendermint/releases/tag/v0.32.13).


## [v0.37.13] - 2020-06-03

### Improvements

* (tendermint) Bump Tendermint version to [v0.32.12](https://github.com/tendermint/tendermint/releases/tag/v0.32.12).
* (cosmos-ledger-go) Bump Cosmos Ledger Wallet library version to [v0.11.1](https://github.com/cosmos/ledger-cosmos-go/releases/tag/v0.11.1).

## [v0.37.12] - 2020-05-05

### Improvements

* (tendermint) Bump Tendermint version to [v0.32.11](https://github.com/tendermint/tendermint/releases/tag/v0.32.11).

## [v0.37.11] - 2020-04-22

### Bug Fixes

* (x/staking) [\#6021](https://github.com/cosmos/cosmos-sdk/pull/6021) --trust-node's false default value prevents creation of the genesis transaction.

## [v0.37.10] - 2020-04-22

### Bug Fixes

* (client/context) [\#5964](https://github.com/cosmos/cosmos-sdk/issues/5964) Fix incorrect instantiation of tmlite verifier when --trust-node is off.

## [v0.37.9] - 2020-04-09

### Improvements

* (tendermint) Bump Tendermint version to [v0.32.10](https://github.com/tendermint/tendermint/releases/tag/v0.32.10).

## [v0.37.8] - 2020-03-11

### Bug Fixes

* (rest) [\#5508](https://github.com/cosmos/cosmos-sdk/pull/5508) Fix `x/distribution` endpoints to properly return height in the response.
* (x/genutil) [\#5499](https://github.com/cosmos/cosmos-sdk/pull/) Ensure `DefaultGenesis` returns valid and non-nil default genesis state.
* (x/genutil) [\#5775](https://github.com/cosmos/cosmos-sdk/pull/5775) Fix `ExportGenesis` in `x/genutil` to export default genesis state (`[]`) instead of `null`.
* (genesis) [\#5086](https://github.com/cosmos/cosmos-sdk/issues/5086) Ensure `gentxs` are always an empty array instead of `nil`.

### Improvements

* (rest) [\#5648](https://github.com/cosmos/cosmos-sdk/pull/5648) Enhance /txs usability:
  * Add `tx.minheight` key to filter transaction with an inclusive minimum block height
  * Add `tx.maxheight` key to filter transaction with an inclusive maximum block height

## [v0.37.7] - 2020-02-10

### Improvements

* (modules) [\#5597](https://github.com/cosmos/cosmos-sdk/pull/5597) Add `amount` event attribute to the `complete_unbonding`
and `complete_redelegation` events that reflect the total balances of the completed unbondings and redelegations
respectively.

### Bug Fixes

* (x/gov) [\#5622](https://github.com/cosmos/cosmos-sdk/pull/5622) Track any events emitted from a proposal's handler upon successful execution.
* (x/bank) [\#5531](https://github.com/cosmos/cosmos-sdk/issues/5531) Added missing amount event to MsgMultiSend, emitted for each output.

## [v0.37.6] - 2020-01-21

### Improvements

* (tendermint) Bump Tendermint version to [v0.32.9](https://github.com/tendermint/tendermint/releases/tag/v0.32.9)

## [v0.37.5] - 2020-01-07

### Features

* (types) [\#5360](https://github.com/cosmos/cosmos-sdk/pull/5360) Implement `SortableDecBytes` which
  allows the `Dec` type be sortable.

### Improvements

* (tendermint) Bump Tendermint version to [v0.32.8](https://github.com/tendermint/tendermint/releases/tag/v0.32.8)
* (cli) [\#5482](https://github.com/cosmos/cosmos-sdk/pull/5482) Remove old "tags" nomenclature from the `q txs` command in
  favor of the new events system. Functionality remains unchanged except that `=` is used instead of `:` to be
  consistent with the API's use of event queries.

### Bug Fixes

* (iavl) [\#5276](https://github.com/cosmos/cosmos-sdk/issues/5276) Fix potential race condition in `iavlIterator#Close`.
* (baseapp) [\#5350](https://github.com/cosmos/cosmos-sdk/issues/5350) Allow a node to restart successfully
  after a `halt-height` or `halt-time` has been triggered.
* (types) [\#5395](https://github.com/cosmos/cosmos-sdk/issues/5395) Fix `Uint#LTE`.
* (types) [\#5408](https://github.com/cosmos/cosmos-sdk/issues/5408) `NewDecCoins` constructor now sorts the coins.

## [v0.37.4] - 2019-11-04

### Improvements

* (tendermint) Bump Tendermint version to [v0.32.7](https://github.com/tendermint/tendermint/releases/tag/v0.32.7)
* (ledger) [\#4716](https://github.com/cosmos/cosmos-sdk/pull/4716) Fix ledger custom coin type support bug.

### Bug Fixes

* (baseapp) [\#5200](https://github.com/cosmos/cosmos-sdk/issues/5200) Remove duplicate events from previous messages.

## [v0.37.3] - 2019-10-10

### Bug Fixes

* (genesis) [\#5095](https://github.com/cosmos/cosmos-sdk/issues/5095) Fix genesis file migration from v0.34 to
v0.36/v0.37 not converting validator consensus pubkey to bech32 format.

### Improvements

* (tendermint) Bump Tendermint version to [v0.32.6](https://github.com/tendermint/tendermint/releases/tag/v0.32.6)

## [v0.37.1] - 2019-09-19

### Features

* (cli) [\#4973](https://github.com/cosmos/cosmos-sdk/pull/4973) Enable application CPU profiling
via the `--cpu-profile` flag.
* [\#4979](https://github.com/cosmos/cosmos-sdk/issues/4979) Introduce a new `halt-time` config and
CLI option to the `start` command. When provided, an application will halt during `Commit` when the
block time is >= the `halt-time`.

### Improvements

* [\#4990](https://github.com/cosmos/cosmos-sdk/issues/4990) Add `Events` to the `ABCIMessageLog` to
provide context and grouping of events based on the messages they correspond to. The `Events` field
in `TxResponse` is deprecated and will be removed in the next major release.

### Bug Fixes

* [\#4979](https://github.com/cosmos/cosmos-sdk/issues/4979) Use `Signal(os.Interrupt)` over
`os.Exit(0)` during configured halting to allow any `defer` calls to be executed.
* [\#5034](https://github.com/cosmos/cosmos-sdk/issues/5034) Binary search in NFT Module wasn't working on larger sets.

## [v0.37.0] - 2019-08-21

### Bug Fixes

* (baseapp) [\#4903](https://github.com/cosmos/cosmos-sdk/issues/4903) Various height query fixes:
  * Move height with proof check from `CLIContext` to `BaseApp` as the height
  can automatically be injected there.
  * Update `handleQueryStore` to resemble `handleQueryCustom`
* (simulation) [\#4912](https://github.com/cosmos/cosmos-sdk/issues/4912) Fix SimApp ModuleAccountAddrs
to properly return black listed addresses for bank keeper initialization.
* (cli) [\#4919](https://github.com/cosmos/cosmos-sdk/pull/4919) Don't crash CLI
if user doesn't answer y/n confirmation request.
* (cli) [\#4927](https://github.com/cosmos/cosmos-sdk/issues/4927) Fix the `q gov vote`
command to handle empty (pruned) votes correctly.

### Improvements

* (rest) [\#4924](https://github.com/cosmos/cosmos-sdk/pull/4924) Return response
height even upon error as it may be useful for the downstream caller and have
`/auth/accounts/{address}` return a 200 with an empty account upon error when
that error is that the account doesn't exist.

## [v0.36.0] - 2019-08-13

### Breaking Changes

* (rest) [\#4837](https://github.com/cosmos/cosmos-sdk/pull/4837) Remove /version and /node_version
  endpoints in favor of refactoring /node_info to also include application version info.
* All REST responses now wrap the original resource/result. The response
  will contain two fields: height and result.
* [\#3565](https://github.com/cosmos/cosmos-sdk/issues/3565) Updates to the governance module:
  * Rename JSON field from `proposal_content` to `content`
  * Rename JSON field from `proposal_id` to `id`
  * Disable `ProposalTypeSoftwareUpgrade` temporarily
* [\#3775](https://github.com/cosmos/cosmos-sdk/issues/3775) unify sender transaction tag for ease of querying
* [\#4255](https://github.com/cosmos/cosmos-sdk/issues/4255) Add supply module that passively tracks the supplies of a chain
  - Renamed `x/distribution` `ModuleName`
  - Genesis JSON and CLI now use `distribution` instead of `distr`
  - Introduce `ModuleAccount` type, which tracks the flow of coins held within a module
  - Replaced `FeeCollectorKeeper` for a `ModuleAccount`
  - Replaced the staking `Pool`, which coins are now held by the `BondedPool` and `NotBonded` module accounts
  - The `NotBonded` module account now only keeps track of the not bonded tokens within staking, instead of the whole chain
  - [\#3628](https://github.com/cosmos/cosmos-sdk/issues/3628) Replaced governance's burn and deposit accounts for a `ModuleAccount`
  - Added a `ModuleAccount` for the distribution module
  - Added a `ModuleAccount` for the mint module
  [\#4472](https://github.com/cosmos/cosmos-sdk/issues/4472) validation for crisis genesis
* [\#3985](https://github.com/cosmos/cosmos-sdk/issues/3985) `ValidatorPowerRank` uses potential consensus power instead of tendermint power
* [\#4104](https://github.com/cosmos/cosmos-sdk/issues/4104) Gaia has been moved to its own repository: https://github.com/cosmos/gaia
* [\#4104](https://github.com/cosmos/cosmos-sdk/issues/4104) Rename gaiad.toml to app.toml. The internal contents of the application
  config remain unchanged.
* [\#4159](https://github.com/cosmos/cosmos-sdk/issues/4159) create the default module patterns and module manager
* [\#4230](https://github.com/cosmos/cosmos-sdk/issues/4230) Change the type of ABCIMessageLog#MsgIndex to uint16 for proper serialization.
* [\#4250](https://github.com/cosmos/cosmos-sdk/issues/4250) BaseApp.Query() returns app's version string set via BaseApp.SetAppVersion()
  when handling /app/version queries instead of the version string passed as build
  flag at compile time.
* [\#4262](https://github.com/cosmos/cosmos-sdk/issues/4262) GoSumHash is no longer returned by the version command.
* [\#4263](https://github.com/cosmos/cosmos-sdk/issues/4263) RestServer#Start now takes read and write timeout arguments.
* [\#4305](https://github.com/cosmos/cosmos-sdk/issues/4305) `GenerateOrBroadcastMsgs` no longer takes an `offline` parameter.
* [\#4342](https://github.com/cosmos/cosmos-sdk/pull/4342) Upgrade go-amino to v0.15.0
* [\#4351](https://github.com/cosmos/cosmos-sdk/issues/4351) InitCmd, AddGenesisAccountCmd, and CollectGenTxsCmd take node's and client's default home directories as arguments.
* [\#4387](https://github.com/cosmos/cosmos-sdk/issues/4387) Refactor the usage of tags (now called events) to reflect the
  new ABCI events semantics:
  - Move `x/{module}/tags/tags.go` => `x/{module}/types/events.go`
  - Update `docs/specs`
  - Refactor tags in favor of new `Event(s)` type(s)
  - Update `Context` to use new `EventManager`
  - (Begin|End)Blocker no longer return tags, but rather uses new `EventManager`
  - Message handlers no longer return tags, but rather uses new `EventManager`
  Any component (e.g. BeginBlocker, message handler, etc...) wishing to emit an event must do so
  through `ctx.EventManger().EmitEvent(s)`.
  To reset or wipe emitted events: `ctx = ctx.WithEventManager(sdk.NewEventManager())`
  To get all emitted events: `events := ctx.EventManager().Events()`
* [\#4437](https://github.com/cosmos/cosmos-sdk/issues/4437) Replace governance module store keys to use `[]byte` instead of `string`.
* [\#4451](https://github.com/cosmos/cosmos-sdk/issues/4451) Improve modularization of clients and modules:
  * Module directory structure improved and standardized
  * Aliases autogenerated
  * Auth and bank related commands are now mounted under the respective moduels
  * Client initialization and mounting standardized
* [\#4479](https://github.com/cosmos/cosmos-sdk/issues/4479) Remove codec argument redundency in client usage where
  the CLIContext's codec should be used instead.
* [\#4488](https://github.com/cosmos/cosmos-sdk/issues/4488) Decouple client tx, REST, and ultil packages from auth. These packages have
  been restructured and retrofitted into the `x/auth` module.
* [\#4521](https://github.com/cosmos/cosmos-sdk/issues/4521) Flatten x/bank structure by hiding module internals.
* [\#4525](https://github.com/cosmos/cosmos-sdk/issues/4525) Remove --cors flag, the feature is long gone.
* [\#4536](https://github.com/cosmos/cosmos-sdk/issues/4536) The `/auth/accounts/{address}` now returns a `height` in the response.
  The account is now nested under `account`.
* [\#4543](https://github.com/cosmos/cosmos-sdk/issues/4543) Account getters are no longer part of client.CLIContext() and have now moved
  to reside in the auth-specific AccountRetriever.
* [\#4588](https://github.com/cosmos/cosmos-sdk/issues/4588) Context does not depend on x/auth anymore. client/context is stripped out of the following features:
  - GetAccountDecoder()
  - CLIContext.WithAccountDecoder()
  - CLIContext.WithAccountStore()
  x/auth.AccountDecoder is unnecessary and consequently removed.
* [\#4602](https://github.com/cosmos/cosmos-sdk/issues/4602) client/input.{Buffer,Override}Stdin() functions are removed. Thanks to cobra's new release they are now redundant.
* [\#4633](https://github.com/cosmos/cosmos-sdk/issues/4633) Update old Tx search by tags APIs to use new Events
  nomenclature.
* [\#4649](https://github.com/cosmos/cosmos-sdk/issues/4649) Refactor x/crisis as per modules new specs.
* [\#3685](https://github.com/cosmos/cosmos-sdk/issues/3685) The default signature verification gas logic (`DefaultSigVerificationGasConsumer`) now specifies explicit key types rather than string pattern matching. This means that zones that depended on string matching to allow other keys will need to write a custom `SignatureVerificationGasConsumer` function.
* [\#4663](https://github.com/cosmos/cosmos-sdk/issues/4663) Refactor bank keeper by removing private functions
  - `InputOutputCoins`, `SetCoins`, `SubtractCoins` and `AddCoins` are now part of the `SendKeeper` instead of the `Keeper` interface
* (tendermint) [\#4721](https://github.com/cosmos/cosmos-sdk/pull/4721) Upgrade Tendermint to v0.32.1

### Features

* [\#4843](https://github.com/cosmos/cosmos-sdk/issues/4843) Add RegisterEvidences function in the codec package to register
  Tendermint evidence types with a given codec.
* (rest) [\#3867](https://github.com/cosmos/cosmos-sdk/issues/3867) Allow querying for genesis transaction when height query param is set to zero.
* [\#2020](https://github.com/cosmos/cosmos-sdk/issues/2020) New keys export/import command line utilities to export/import private keys in ASCII format
  that rely on Keybase's new underlying ExportPrivKey()/ImportPrivKey() API calls.
* [\#3565](https://github.com/cosmos/cosmos-sdk/issues/3565) Implement parameter change proposal support.
  Parameter change proposals can be submitted through the CLI
  or a REST endpoint. See docs for further usage.
* [\#3850](https://github.com/cosmos/cosmos-sdk/issues/3850) Add `rewards` and `commission` to distribution tx tags.
* [\#3981](https://github.com/cosmos/cosmos-sdk/issues/3981) Add support to gracefully halt a node at a given height
  via the node's `halt-height` config or CLI value.
* [\#4144](https://github.com/cosmos/cosmos-sdk/issues/4144) Allow for configurable BIP44 HD path and coin type.
* [\#4250](https://github.com/cosmos/cosmos-sdk/issues/4250) New BaseApp.{,Set}AppVersion() methods to get/set app's version string.
* [\#4263](https://github.com/cosmos/cosmos-sdk/issues/4263) Add `--read-timeout` and `--write-timeout` args to the `rest-server` command
  to support custom RPC R/W timeouts.
* [\#4271](https://github.com/cosmos/cosmos-sdk/issues/4271) Implement Coins#IsAnyGT
* [\#4318](https://github.com/cosmos/cosmos-sdk/issues/4318) Support height queries. Queries against nodes that have the queried
  height pruned will return an error.
* [\#4409](https://github.com/cosmos/cosmos-sdk/issues/4409) Implement a command that migrates exported state from one version to the next.
  The `migrate` command currently supports migrating from v0.34 to v0.36 by implementing
  necessary types for both versions.
* [\#4570](https://github.com/cosmos/cosmos-sdk/issues/4570) Move /bank/balances/{address} REST handler to x/bank/client/rest. The exposed interface is unchanged.
* Community pool spend proposal per Cosmos Hub governance proposal [\#7](https://github.com/cosmos/cosmos-sdk/issues/7) "Activate the Community Pool"

### Improvements

* (simulation) PrintAllInvariants flag will print all failed invariants
* (simulation) Add `InitialBlockHeight` flag to resume a simulation from a given block
* (simulation) [\#4670](https://github.com/cosmos/cosmos-sdk/issues/4670) Update simulation statistics to JSON format

  - Support exporting the simulation stats to a given JSON file
* [\#4775](https://github.com/cosmos/cosmos-sdk/issues/4775) Refactor CI config
* Upgrade IAVL to v0.12.4
* (tendermint) Upgrade Tendermint to v0.32.2
* (modules) [\#4751](https://github.com/cosmos/cosmos-sdk/issues/4751) update `x/genutils` to match module spec
* (keys) [\#4611](https://github.com/cosmos/cosmos-sdk/issues/4611) store keys in simapp now use a map instead of using individual literal keys
* [\#2286](https://github.com/cosmos/cosmos-sdk/issues/2286) Improve performance of CacheKVStore iterator.
* [\#3512](https://github.com/cosmos/cosmos-sdk/issues/3512) Implement Logger method on each module's keeper.
* [\#3655](https://github.com/cosmos/cosmos-sdk/issues/3655) Improve signature verification failure error message.
* [\#3774](https://github.com/cosmos/cosmos-sdk/issues/3774) add category tag to transactions for ease of filtering
* [\#3914](https://github.com/cosmos/cosmos-sdk/issues/3914) Implement invariant benchmarks and add target to makefile.
* [\#3928](https://github.com/cosmos/cosmos-sdk/issues/3928) remove staking references from types package
* [\#3978](https://github.com/cosmos/cosmos-sdk/issues/3978) Return ErrUnknownRequest in message handlers for unknown
  or invalid routed messages.
* [\#4190](https://github.com/cosmos/cosmos-sdk/issues/4190) Client responses that return (re)delegation(s) now return balances
  instead of shares.
* [\#4194](https://github.com/cosmos/cosmos-sdk/issues/4194) ValidatorSigningInfo now includes the validator's consensus address.
* [\#4235](https://github.com/cosmos/cosmos-sdk/issues/4235) Add parameter change proposal messages to simulation.
* [\#4235](https://github.com/cosmos/cosmos-sdk/issues/4235) Update the minting module params to implement params.ParamSet so
  individual keys can be set via proposals instead of passing a struct.
* [\#4259](https://github.com/cosmos/cosmos-sdk/issues/4259) `Coins` that are `nil` are now JSON encoded as an empty array `[]`.
  Decoding remains unchanged and behavior is left intact.
* [\#4305](https://github.com/cosmos/cosmos-sdk/issues/4305) The `--generate-only` CLI flag fully respects offline tx processing.
* [\#4379](https://github.com/cosmos/cosmos-sdk/issues/4379) close db write batch.
* [\#4384](https://github.com/cosmos/cosmos-sdk/issues/4384)- Allow splitting withdrawal transaction in several chunks
* [\#4403](https://github.com/cosmos/cosmos-sdk/issues/4403) Allow for parameter change proposals to supply only desired fields to be updated
  in objects instead of the entire object (only applies to values that are objects).
* [\#4415](https://github.com/cosmos/cosmos-sdk/issues/4415) /client refactor, reduce genutil dependancy on staking
* [\#4439](https://github.com/cosmos/cosmos-sdk/issues/4439) Implement governance module iterators.
* [\#4465](https://github.com/cosmos/cosmos-sdk/issues/4465) Unknown subcommands print relevant error message
* [\#4466](https://github.com/cosmos/cosmos-sdk/issues/4466) Commission validation added to validate basic of MsgCreateValidator by changing CommissionMsg to CommissionRates
* [\#4501](https://github.com/cosmos/cosmos-sdk/issues/4501) Support height queriers in rest client
* [\#4535](https://github.com/cosmos/cosmos-sdk/issues/4535) Improve import-export simulation errors by decoding the `KVPair.Value` into its
  respective type
* [\#4536](https://github.com/cosmos/cosmos-sdk/issues/4536) cli context queries return query height and accounts are returned with query height
* [\#4553](https://github.com/cosmos/cosmos-sdk/issues/4553) undelegate max entries check first
* [\#4556](https://github.com/cosmos/cosmos-sdk/issues/4556) Added IsValid function to Coin
* [\#4564](https://github.com/cosmos/cosmos-sdk/issues/4564) client/input.GetConfirmation()'s default is changed to No.
* [\#4573](https://github.com/cosmos/cosmos-sdk/issues/4573) Returns height in response for query endpoints.
* [\#4580](https://github.com/cosmos/cosmos-sdk/issues/4580) Update `Context#BlockHeight` to properly set the block height via `WithBlockHeader`.
* [\#4584](https://github.com/cosmos/cosmos-sdk/issues/4584) Update bank Keeper to use expected keeper interface of the AccountKeeper.
* [\#4584](https://github.com/cosmos/cosmos-sdk/issues/4584) Move `Account` and `VestingAccount` interface types to `x/auth/exported`.
* [\#4082](https://github.com/cosmos/cosmos-sdk/issues/4082) supply module queriers for CLI and REST endpoints
* [\#4601](https://github.com/cosmos/cosmos-sdk/issues/4601) Implement generic pangination helper function to be used in
  REST handlers and queriers.
* [\#4629](https://github.com/cosmos/cosmos-sdk/issues/4629) Added warning event that gets emitted if validator misses a block.
* [\#4674](https://github.com/cosmos/cosmos-sdk/issues/4674) Export `Simapp` genState generators and util functions by making them public
* [\#4706](https://github.com/cosmos/cosmos-sdk/issues/4706) Simplify context
  Replace complex Context construct with a simpler immutible struct.
  Only breaking change is not to support `Value` and `GetValue` as first class calls.
  We do embed ctx.Context() as a raw context.Context instead to be used as you see fit.

  Migration guide:

  ```go
  ctx = ctx.WithValue(contextKeyBadProposal, false)
  ```

  Now becomes:

  ```go
  ctx = ctx.WithContext(context.WithValue(ctx.Context(), contextKeyBadProposal, false))
  ```

  A bit more verbose, but also allows `context.WithTimeout()`, etc and only used
  in one function in this repo, in test code.
* [\#3685](https://github.com/cosmos/cosmos-sdk/issues/3685)  Add `SetAddressVerifier` and `GetAddressVerifier` to `sdk.Config` to allow SDK users to configure custom address format verification logic (to override the default limitation of 20-byte addresses).
* [\#3685](https://github.com/cosmos/cosmos-sdk/issues/3685)  Add an additional parameter to NewAnteHandler for a custom `SignatureVerificationGasConsumer` (the default logic is now in `DefaultSigVerificationGasConsumer). This allows SDK users to configure their own logic for which key types are accepted and how those key types consume gas.
* Remove `--print-response` flag as it is no longer used.
* Revert [\#2284](https://github.com/cosmos/cosmos-sdk/pull/2284) to allow create_empty_blocks in the config
* (tendermint) [\#4718](https://github.com/cosmos/cosmos-sdk/issues/4718) Upgrade tendermint/iavl to v0.12.3

### Bug Fixes

* [\#4891](https://github.com/cosmos/cosmos-sdk/issues/4891) Disable querying with proofs enabled when the query height <= 1.
* (rest) [\#4858](https://github.com/cosmos/cosmos-sdk/issues/4858) Do not return an error in BroadcastTxCommit when the tx broadcasting
  was successful. This allows the proper REST response to be returned for a
  failed tx during `block` broadcasting mode.
* (store) [\#4880](https://github.com/cosmos/cosmos-sdk/pull/4880) Fix error check in
  IAVL `Store#DeleteVersion`.
* (tendermint) [\#4879](https://github.com/cosmos/cosmos-sdk/issues/4879) Don't terminate the process immediately after startup when run in standalone mode.
* (simulation) [\#4861](https://github.com/cosmos/cosmos-sdk/pull/4861) Fix non-determinism simulation
  by using CLI flags as input and updating Makefile target.
* [\#4868](https://github.com/cosmos/cosmos-sdk/issues/4868) Context#CacheContext now sets a new EventManager. This prevents unwanted events
  from being emitted.
* (cli) [\#4870](https://github.com/cosmos/cosmos-sdk/issues/4870) Disable the `withdraw-all-rewards` command when `--generate-only` is supplied
* (modules) [\#4831](https://github.com/cosmos/cosmos-sdk/issues/4831) Prevent community spend proposal from transferring funds to a module account
* (keys) [\#4338](https://github.com/cosmos/cosmos-sdk/issues/4338) fix multisig key output for CLI
* (modules) [\#4795](https://github.com/cosmos/cosmos-sdk/issues/4795) restrict module accounts from receiving transactions.
  Allowing this would cause an invariant on the module account coins.
* (modules) [\#4823](https://github.com/cosmos/cosmos-sdk/issues/4823) Update the `DefaultUnbondingTime` from 3 days to 3 weeks to be inline with documentation.
* (abci) [\#4639](https://github.com/cosmos/cosmos-sdk/issues/4639) Fix `CheckTx` by verifying the message route
* Return height in responses when querying against BaseApp
* [\#1351](https://github.com/cosmos/cosmos-sdk/issues/1351) Stable AppHash allows no_empty_blocks
* [\#3705](https://github.com/cosmos/cosmos-sdk/issues/3705) Return `[]` instead of `null` when querying delegator rewards.
* [\#3966](https://github.com/cosmos/cosmos-sdk/issues/3966) fixed multiple assigns to action tags
  [\#3793](https://github.com/cosmos/cosmos-sdk/issues/3793) add delegator tag for MsgCreateValidator and deleted unused moniker and identity tags
* [\#4194](https://github.com/cosmos/cosmos-sdk/issues/4194) Fix pagination and results returned from /slashing/signing_infos
* [\#4230](https://github.com/cosmos/cosmos-sdk/issues/4230) Properly set and display the message index through the TxResponse.
* [\#4234](https://github.com/cosmos/cosmos-sdk/pull/4234) Allow `tx send --generate-only` to
  actually work offline.
* [\#4271](https://github.com/cosmos/cosmos-sdk/issues/4271) Fix addGenesisAccount by using Coins#IsAnyGT for vesting amount validation.
* [\#4273](https://github.com/cosmos/cosmos-sdk/issues/4273) Fix usage of AppendTags in x/staking/handler.go
* [\#4303](https://github.com/cosmos/cosmos-sdk/issues/4303) Fix NewCoins() underlying function for duplicate coins detection.
* [\#4307](https://github.com/cosmos/cosmos-sdk/pull/4307) Don't pass height to RPC calls as
  Tendermint will automatically use the latest height.
* [\#4362](https://github.com/cosmos/cosmos-sdk/issues/4362) simulation setup bugfix for multisim 7601778
* [\#4383](https://github.com/cosmos/cosmos-sdk/issues/4383) - currentStakeRoundUp is now always atleast currentStake + smallest-decimal-precision
* [\#4394](https://github.com/cosmos/cosmos-sdk/issues/4394) Fix signature count check to use the TxSigLimit param instead of
  a default.
* [\#4455](https://github.com/cosmos/cosmos-sdk/issues/4455) Use `QueryWithData()` to query unbonding delegations.
* [\#4493](https://github.com/cosmos/cosmos-sdk/issues/4493) Fix validator-outstanding-rewards command. It now takes as an argument
  a validator address.
* [\#4598](https://github.com/cosmos/cosmos-sdk/issues/4598) Fix redelegation and undelegation txs that were not checking for the correct bond denomination.
* [\#4619](https://github.com/cosmos/cosmos-sdk/issues/4619) Close iterators in `GetAllMatureValidatorQueue` and `UnbondAllMatureValidatorQueue`
  methods.
* [\#4654](https://github.com/cosmos/cosmos-sdk/issues/4654) validator slash event stored by period and height
* [\#4681](https://github.com/cosmos/cosmos-sdk/issues/4681) panic on invalid amount on `MintCoins` and `BurnCoins`
  * skip minting if inflation is set to zero
* Sort state JSON during export and initialization

## 0.35.0

### Bug Fixes

* Fix gas consumption bug in `Undelegate` preventing the ability to sync from
genesis.

## 0.34.10

### Bug Fixes

* Bump Tendermint version to [v0.31.11](https://github.com/tendermint/tendermint/releases/tag/v0.31.11) to address the vulnerability found in the `consensus` package.

## 0.34.9

### Bug Fixes

* Bump Tendermint version to [v0.31.10](https://github.com/tendermint/tendermint/releases/tag/v0.31.10) to address p2p panic errors.

## 0.34.8

### Bug Fixes

* Bump Tendermint version to v0.31.9 to fix the p2p panic error.
* Update gaiareplay's use of an internal Tendermint API

## 0.34.7

### Bug Fixes

#### SDK

* Fix gas consumption bug in `Undelegate` preventing the ability to sync from
genesis.

## 0.34.6

### Bug Fixes

#### SDK

* Unbonding from a validator is now only considered "complete" after the full
unbonding period has elapsed regardless of the validator's status.

## 0.34.5

### Bug Fixes

#### SDK

* [\#4273](https://github.com/cosmos/cosmos-sdk/issues/4273) Fix usage of `AppendTags` in x/staking/handler.go

### Improvements

### SDK

* [\#2286](https://github.com/cosmos/cosmos-sdk/issues/2286) Improve performance of `CacheKVStore` iterator.
* [\#3655](https://github.com/cosmos/cosmos-sdk/issues/3655) Improve signature verification failure error message.
* [\#4384](https://github.com/cosmos/cosmos-sdk/issues/4384) Allow splitting withdrawal transaction in several chunks.

#### Gaia CLI

* [\#4227](https://github.com/cosmos/cosmos-sdk/issues/4227) Support for Ledger App v1.5.
* [#4345](https://github.com/cosmos/cosmos-sdk/pull/4345) Update `ledger-cosmos-go`
to v0.10.3.

## 0.34.4

### Bug Fixes

#### SDK

* [#4234](https://github.com/cosmos/cosmos-sdk/pull/4234) Allow `tx send --generate-only` to
actually work offline.

#### Gaia

* [\#4219](https://github.com/cosmos/cosmos-sdk/issues/4219) Return an error when an empty mnemonic is provided during key recovery.

### Improvements

#### Gaia

* [\#2007](https://github.com/cosmos/cosmos-sdk/issues/2007) Return 200 status code on empty results

### New features

#### SDK

* [\#3850](https://github.com/cosmos/cosmos-sdk/issues/3850) Add `rewards` and `commission` to distribution tx tags.

## 0.34.3

### Bug Fixes

#### Gaia

* [\#4196](https://github.com/cosmos/cosmos-sdk/pull/4196) Set default invariant
check period to zero.

## 0.34.2

### Improvements

#### SDK

* [\#4135](https://github.com/cosmos/cosmos-sdk/pull/4135) Add further clarification
to generate only usage.

### Bug Fixes

#### SDK

* [\#4135](https://github.com/cosmos/cosmos-sdk/pull/4135) Fix `NewResponseFormatBroadcastTxCommit`
* [\#4053](https://github.com/cosmos/cosmos-sdk/issues/4053) Add `--inv-check-period`
flag to gaiad to set period at which invariants checks will run.
* [\#4099](https://github.com/cosmos/cosmos-sdk/issues/4099) Update the /staking/validators endpoint to support
status and pagination query flags.

## 0.34.1

### Bug Fixes

#### Gaia

* [#4163](https://github.com/cosmos/cosmos-sdk/pull/4163) Fix v0.33.x export script to port gov data correctly.

## 0.34.0

### Breaking Changes

#### Gaia

* [\#3463](https://github.com/cosmos/cosmos-sdk/issues/3463) Revert bank module handler fork (re-enables transfers)
* [\#3875](https://github.com/cosmos/cosmos-sdk/issues/3875) Replace `async` flag with `--broadcast-mode` flag where the default
  value is `sync`. The `block` mode should not be used. The REST client now
  uses `mode` parameter instead of the `return` parameter.

#### Gaia CLI

* [\#3938](https://github.com/cosmos/cosmos-sdk/issues/3938) Remove REST server's SSL support altogether.

#### SDK

* [\#3245](https://github.com/cosmos/cosmos-sdk/issues/3245) Rename validator.GetJailed() to validator.IsJailed()
* [\#3516](https://github.com/cosmos/cosmos-sdk/issues/3516) Remove concept of shares from staking unbonding and redelegation UX;
  replaced by direct coin amount.

#### Tendermint

* [\#4029](https://github.com/cosmos/cosmos-sdk/issues/4029) Upgrade Tendermint to v0.31.3

### New features

#### SDK

* [\#2935](https://github.com/cosmos/cosmos-sdk/issues/2935) New module Crisis which can test broken invariant with messages
* [\#3813](https://github.com/cosmos/cosmos-sdk/issues/3813) New sdk.NewCoins safe constructor to replace bare sdk.Coins{} declarations.
* [\#3858](https://github.com/cosmos/cosmos-sdk/issues/3858) add website, details and identity to gentx cli command
* Implement coin conversion and denomination registration utilities

#### Gaia

* [\#2935](https://github.com/cosmos/cosmos-sdk/issues/2935) Optionally assert invariants on a blockly basis using `gaiad --assert-invariants-blockly`
* [\#3886](https://github.com/cosmos/cosmos-sdk/issues/3886) Implement minting module querier and CLI/REST clients.

#### Gaia CLI

* [\#3937](https://github.com/cosmos/cosmos-sdk/issues/3937) Add command to query community-pool

#### Gaia REST API

* [\#3937](https://github.com/cosmos/cosmos-sdk/issues/3937) Add route to fetch community-pool
* [\#3949](https://github.com/cosmos/cosmos-sdk/issues/3949) added /slashing/signing_infos to get signing_info for all validators

### Improvements

#### Gaia

* [\#3808](https://github.com/cosmos/cosmos-sdk/issues/3808) `gaiad` and `gaiacli` integration tests use ./build/ binaries.
* \[\#3819](https://github.com/cosmos/cosmos-sdk/issues/3819) Simulation refactor, log output now stored in ~/.gaiad/simulation/
  * Simulation moved to its own module (not a part of mock)
  * Logger type instead of passing function variables everywhere
  * Logger json output (for reloadable simulation running)
  * Cleanup bank simulation messages / remove dup code in bank simulation
  * Simulations saved in `~/.gaiad/simulations/`
  * "Lean" simulation output option to exclude No-ops and !ok functions (`--SimulationLean` flag)
* [\#3893](https://github.com/cosmos/cosmos-sdk/issues/3893) Improve `gaiacli tx sign` command
  * Add shorthand flags -a and -s for the account and sequence numbers respectively
  * Mark the account and sequence numbers required during "offline" mode
  * Always do an RPC query for account and sequence number during "online" mode
* [\#4018](https://github.com/cosmos/cosmos-sdk/issues/4018) create genesis port script for release v.0.34.0

#### Gaia CLI

* [\#3833](https://github.com/cosmos/cosmos-sdk/issues/3833) Modify stake to atom in gaia's doc.
* [\#3841](https://github.com/cosmos/cosmos-sdk/issues/3841) Add indent to JSON of `gaiacli keys [add|show|list]`
* [\#3859](https://github.com/cosmos/cosmos-sdk/issues/3859) Add newline to echo of `gaiacli keys ...`
* [\#3959](https://github.com/cosmos/cosmos-sdk/issues/3959) Improving error messages when signing with ledger devices fails

#### SDK

* [\#3238](https://github.com/cosmos/cosmos-sdk/issues/3238) Add block time to tx responses when querying for
  txs by tags or hash.
* \[\#3752](https://github.com/cosmos/cosmos-sdk/issues/3752) Explanatory docs for minting mechanism (`docs/spec/mint/01_concepts.md`)
* [\#3801](https://github.com/cosmos/cosmos-sdk/issues/3801) `baseapp` safety improvements
* [\#3820](https://github.com/cosmos/cosmos-sdk/issues/3820) Make Coins.IsAllGT() more robust and consistent.
* [\#3828](https://github.com/cosmos/cosmos-sdk/issues/3828) New sdkch tool to maintain changelogs
* [\#3864](https://github.com/cosmos/cosmos-sdk/issues/3864) Make Coins.IsAllGTE() more consistent.
* [\#3907](https://github.com/cosmos/cosmos-sdk/issues/3907): dep -> go mod migration
  * Drop dep in favor of go modules.
  * Upgrade to Go 1.12.1.
* [\#3917](https://github.com/cosmos/cosmos-sdk/issues/3917) Allow arbitrary decreases to validator commission rates.
* [\#3937](https://github.com/cosmos/cosmos-sdk/issues/3937) Implement community pool querier.
* [\#3940](https://github.com/cosmos/cosmos-sdk/issues/3940) Codespace should be lowercase.
* [\#3986](https://github.com/cosmos/cosmos-sdk/issues/3986) Update the Stringer implementation of the Proposal type.
* [\#926](https://github.com/cosmos/cosmos-sdk/issues/926) circuit breaker high level explanation
* [\#3896](https://github.com/cosmos/cosmos-sdk/issues/3896) Fixed various linters warnings in the context of the gometalinter -> golangci-lint migration
* [\#3916](https://github.com/cosmos/cosmos-sdk/issues/3916) Hex encode data in tx responses

### Bug Fixes

#### Gaia

* [\#3825](https://github.com/cosmos/cosmos-sdk/issues/3825) Validate genesis before running gentx
* [\#3889](https://github.com/cosmos/cosmos-sdk/issues/3889) When `--generate-only` is provided, the Keybase is not used and as a result
  the `--from` value must be a valid Bech32 cosmos address.
* 3974 Fix go env setting in installation.md
* 3996 Change 'make get_tools' to 'make tools' in DOCS_README.md.

#### Gaia CLI

* [\#3883](https://github.com/cosmos/cosmos-sdk/issues/3883) Remove Height Flag from CLI Queries
* [\#3899](https://github.com/cosmos/cosmos-sdk/issues/3899) Using 'gaiacli config node' breaks ~/config/config.toml

#### SDK

* [\#3837](https://github.com/cosmos/cosmos-sdk/issues/3837) Fix `WithdrawValidatorCommission` to properly set the validator's remaining commission.
* [\#3870](https://github.com/cosmos/cosmos-sdk/issues/3870) Fix DecCoins#TruncateDecimal to never return zero coins in
  either the truncated coins or the change coins.
* [\#3915](https://github.com/cosmos/cosmos-sdk/issues/3915) Remove ';' delimiting support from ParseDecCoins
* [\#3977](https://github.com/cosmos/cosmos-sdk/issues/3977) Fix docker image build
* [\#4020](https://github.com/cosmos/cosmos-sdk/issues/4020) Fix queryDelegationRewards by returning an error
when the validator or delegation do not exist.
* [\#4050](https://github.com/cosmos/cosmos-sdk/issues/4050) Fix DecCoins APIs
where rounding or truncation could result in zero decimal coins.
* [\#4088](https://github.com/cosmos/cosmos-sdk/issues/4088) Fix `calculateDelegationRewards`
by accounting for rounding errors when multiplying stake by slashing fractions.

## 0.33.2

### Improvements

#### Tendermint

* Upgrade Tendermint to `v0.31.0-dev0-fix0` which includes critical security fixes.

## 0.33.1

### Bug Fixes

#### Gaia

* [\#3999](https://github.com/cosmos/cosmos-sdk/pull/3999) Fix distribution delegation for zero height export bug

## 0.33.0

BREAKING CHANGES

* Gaia REST API
  * [\#3641](https://github.com/cosmos/cosmos-sdk/pull/3641) Remove the ability to use a Keybase from the REST API client:
    * `password` and `generate_only` have been removed from the `base_req` object
    * All txs that used to sign or use the Keybase now only generate the tx
    * `keys` routes completely removed
  * [\#3692](https://github.com/cosmos/cosmos-sdk/pull/3692) Update tx encoding and broadcasting endpoints:
    * Remove duplicate broadcasting endpoints in favor of POST @ `/txs`
      * The `Tx` field now accepts a `StdTx` and not raw tx bytes
    * Move encoding endpoint to `/txs/encode`

* Gaia
  * [\#3787](https://github.com/cosmos/cosmos-sdk/pull/3787) Fork the `x/bank` module into the Gaia application with only a
  modified message handler, where the modified message handler behaves the same as
  the standard `x/bank` message handler except for `MsgMultiSend` that must burn
  exactly 9 atoms and transfer 1 atom, and `MsgSend` is disabled.
  * [\#3789](https://github.com/cosmos/cosmos-sdk/pull/3789) Update validator creation flow:
    * Remove `NewMsgCreateValidatorOnBehalfOf` and corresponding business logic
    * Ensure the validator address equals the delegator address during
    `MsgCreateValidator#ValidateBasic`

* SDK
  * [\#3750](https://github.com/cosmos/cosmos-sdk/issues/3750) Track outstanding rewards per-validator instead of globally,
           and fix the main simulation issue, which was that slashes of
           re-delegations to a validator were not correctly accounted for
           in fee distribution when the redelegation in question had itself
            been slashed (from a fault committed by a different validator)
           in the same BeginBlock. Outstanding rewards are now available
           on a per-validator basis in REST.
  * [\#3669](https://github.com/cosmos/cosmos-sdk/pull/3669) Ensure consistency in message naming, codec registration, and JSON
  tags.
  * [\#3788](https://github.com/cosmos/cosmos-sdk/pull/3788) Change order of operations for greater accuracy when calculating delegation share token value
  * [\#3788](https://github.com/cosmos/cosmos-sdk/pull/3788) DecCoins.Cap -> DecCoins.Intersect
  * [\#3666](https://github.com/cosmos/cosmos-sdk/pull/3666) Improve coins denom validation.
  * [\#3751](https://github.com/cosmos/cosmos-sdk/pull/3751) Disable (temporarily) support for ED25519 account key pairs.

* Tendermint
  * [\#3804] Update to Tendermint `v0.31.0-dev0`

FEATURES

* SDK
  * [\#3719](https://github.com/cosmos/cosmos-sdk/issues/3719) DBBackend can now be set at compile time.
    Defaults: goleveldb. Supported: cleveldb.

IMPROVEMENTS

* Gaia REST API
  * Update the `TxResponse` type allowing for the `Logs` result to be JSON decoded automatically.

* Gaia CLI
  * [\#3653](https://github.com/cosmos/cosmos-sdk/pull/3653) Prompt user confirmation prior to signing and broadcasting a transaction.
  * [\#3670](https://github.com/cosmos/cosmos-sdk/pull/3670) CLI support for showing bech32 addresses in Ledger devices
  * [\#3711](https://github.com/cosmos/cosmos-sdk/pull/3711) Update `tx sign` to use `--from` instead of the deprecated `--name`
  CLI flag.
  * [\#3738](https://github.com/cosmos/cosmos-sdk/pull/3738) Improve multisig UX:
    * `gaiacli keys show -o json` now includes constituent pubkeys, respective weights and threshold
    * `gaiacli keys show --show-multisig` now displays constituent pubkeys, respective weights and threshold
    * `gaiacli tx sign --validate-signatures` now displays multisig signers with their respective weights
  * [\#3730](https://github.com/cosmos/cosmos-sdk/issues/3730) Improve workflow for
  `gaiad gentx` with offline public keys, by outputting stdtx file that needs to be signed.
  * [\#3761](https://github.com/cosmos/cosmos-sdk/issues/3761) Querying account related information using custom querier in auth module

* SDK
  * [\#3753](https://github.com/cosmos/cosmos-sdk/issues/3753) Remove no-longer-used governance penalty parameter
  * [\#3679](https://github.com/cosmos/cosmos-sdk/issues/3679) Consistent operators across Coins, DecCoins, Int, Dec
            replaced: Minus->Sub Plus->Add Div->Quo
  * [\#3665](https://github.com/cosmos/cosmos-sdk/pull/3665) Overhaul sdk.Uint type in preparation for Coins Int -> Uint migration.
  * [\#3691](https://github.com/cosmos/cosmos-sdk/issues/3691) Cleanup error messages
  * [\#3456](https://github.com/cosmos/cosmos-sdk/issues/3456) Integrate in the Int.ToDec() convenience function
  * [\#3300](https://github.com/cosmos/cosmos-sdk/pull/3300) Update the spec-spec, spec file reorg, and TOC updates.
  * [\#3694](https://github.com/cosmos/cosmos-sdk/pull/3694) Push tagged docker images on docker hub when tag is created.
  * [\#3716](https://github.com/cosmos/cosmos-sdk/pull/3716) Update file permissions the client keys directory and contents to `0700`.
  * [\#3681](https://github.com/cosmos/cosmos-sdk/issues/3681) Migrate ledger-cosmos-go from ZondaX to Cosmos organization

* Tendermint
  * [\#3699](https://github.com/cosmos/cosmos-sdk/pull/3699) Upgrade to Tendermint 0.30.1

BUG FIXES

* Gaia CLI
  * [\#3731](https://github.com/cosmos/cosmos-sdk/pull/3731) `keys add --interactive` bip32 passphrase regression fix
  * [\#3714](https://github.com/cosmos/cosmos-sdk/issues/3714) Fix USB raw access issues with gaiacli when installed via snap

* Gaia
  * [\#3777](https://github.com/cosmso/cosmos-sdk/pull/3777) `gaiad export` no longer panics when the database is empty
  * [\#3806](https://github.com/cosmos/cosmos-sdk/pull/3806) Properly return errors from a couple of struct Unmarshal functions

* SDK
  * [\#3728](https://github.com/cosmos/cosmos-sdk/issues/3728) Truncate decimal multiplication & division in distribution to ensure
           no more than the collected fees / inflation are distributed
  * [\#3727](https://github.com/cosmos/cosmos-sdk/issues/3727) Return on zero-length (including []byte{}) PrefixEndBytes() calls
  * [\#3559](https://github.com/cosmos/cosmos-sdk/issues/3559) fix occasional failing due to non-determinism in lcd test TestBonding
    where validator is unexpectedly slashed throwing off test calculations
  * [\#3411](https://github.com/cosmos/cosmos-sdk/pull/3411) Include the `RequestInitChain.Time` in the block header init during
  `InitChain`.
  * [\#3717](https://github.com/cosmos/cosmos-sdk/pull/3717) Update the vesting specification and implementation to cap deduction from
  `DelegatedVesting` by at most `DelegatedVesting`. This accounts for the case where
  the undelegation amount may exceed the original delegation amount due to
  truncation of undelegation tokens.
  * [\#3717](https://github.com/cosmos/cosmos-sdk/pull/3717) Ignore unknown proposers in allocating rewards for proposers, in case
    unbonding period was just 1 block and proposer was already deleted.
  * [\#3726](https://github.com/cosmos/cosmos-sdk/pull/3724) Cap(clip) reward to remaining coins in AllocateTokens.

## 0.32.0

BREAKING CHANGES

* Gaia REST API
  * [\#3642](https://github.com/cosmos/cosmos-sdk/pull/3642) `GET /tx/{hash}` now returns `404` instead of `500` if the transaction is not found

* SDK
 * [\#3580](https://github.com/cosmos/cosmos-sdk/issues/3580) Migrate HTTP request/response types and utilities to types/rest.
 * [\#3592](https://github.com/cosmos/cosmos-sdk/issues/3592) Drop deprecated keybase implementation's New() constructor in
   favor of a new crypto/keys.New(string, string) implementation that
   returns a lazy keybase instance. Remove client.MockKeyBase,
   superseded by crypto/keys.NewInMemory()
 * [\#3621](https://github.com/cosmos/cosmos-sdk/issues/3621) staking.GenesisState.Bonds -> Delegations

IMPROVEMENTS

* SDK
  * [\#3311](https://github.com/cosmos/cosmos-sdk/pull/3311) Reconcile the `DecCoin/s` API with the `Coin/s` API.
  * [\#3614](https://github.com/cosmos/cosmos-sdk/pull/3614) Add coin denom length checks to the coins constructors.
  * [\#3621](https://github.com/cosmos/cosmos-sdk/issues/3621) remove many inter-module dependancies
  * [\#3601](https://github.com/cosmos/cosmos-sdk/pull/3601) JSON-stringify the ABCI log response which includes the log and message
  index.
  * [\#3604](https://github.com/cosmos/cosmos-sdk/pull/3604) Improve SDK funds related error messages and allow for unicode in
  JSON ABCI log.
  * [\#3620](https://github.com/cosmos/cosmos-sdk/pull/3620) Version command shows build tags
  * [\#3638](https://github.com/cosmos/cosmos-sdk/pull/3638) Add Bcrypt benchmarks & justification of security parameter choice
  * [\#3648](https://github.com/cosmos/cosmos-sdk/pull/3648) Add JSON struct tags to vesting accounts.

* Tendermint
  * [\#3618](https://github.com/cosmos/cosmos-sdk/pull/3618) Upgrade to Tendermint 0.30.03

BUG FIXES

* SDK
  * [\#3646](https://github.com/cosmos/cosmos-sdk/issues/3646) `x/mint` now uses total token supply instead of total bonded tokens to calculate inflation


## 0.31.2

BREAKING CHANGES

* SDK
 * [\#3592](https://github.com/cosmos/cosmos-sdk/issues/3592) Drop deprecated keybase implementation's
   New constructor in favor of a new
   crypto/keys.New(string, string) implementation that
   returns a lazy keybase instance. Remove client.MockKeyBase,
   superseded by crypto/keys.NewInMemory()

IMPROVEMENTS

* SDK
  * [\#3604](https://github.com/cosmos/cosmos-sdk/pulls/3604) Improve SDK funds related error messages and allow for unicode in
  JSON ABCI log.

* Tendermint
  * [\#3563](https://github.com/cosmos/cosmos-sdk/3563) Update to Tendermint version `0.30.0-rc0`


BUG FIXES

* Gaia
  * [\#3585] Fix setting the tx hash in `NewResponseFormatBroadcastTxCommit`.
  * [\#3585] Return an empty `TxResponse` when Tendermint returns an empty
  `ResultBroadcastTx`.

* SDK
  * [\#3582](https://github.com/cosmos/cosmos-sdk/pull/3582) Running `make test_unit` was failing due to a missing tag
  * [\#3617](https://github.com/cosmos/cosmos-sdk/pull/3582) Fix fee comparison when the required fees does not contain any denom
  present in the tx fees.

## 0.31.0

BREAKING CHANGES

* Gaia REST API (`gaiacli advanced rest-server`)
  * [\#3284](https://github.com/cosmos/cosmos-sdk/issues/3284) Rename the `name`
  field to `from` in the `base_req` body.
  * [\#3485](https://github.com/cosmos/cosmos-sdk/pull/3485) Error responses are now JSON objects.
  * [\#3477][distribution] endpoint changed "all_delegation_rewards" -> "delegator_total_rewards"

* Gaia CLI  (`gaiacli`)
  - [#3399](https://github.com/cosmos/cosmos-sdk/pull/3399) Add `gaiad validate-genesis` command to facilitate checking of genesis files
  - [\#1894](https://github.com/cosmos/cosmos-sdk/issues/1894) `version` prints out short info by default. Add `--long` flag. Proper handling of `--format` flag introduced.
  - [\#3465](https://github.com/cosmos/cosmos-sdk/issues/3465) `gaiacli rest-server` switched back to insecure mode by default:
    - `--insecure` flag is removed.
    - `--tls` is now used to enable secure layer.
  - [\#3451](https://github.com/cosmos/cosmos-sdk/pull/3451) `gaiacli` now returns transactions in plain text including tags.
  - [\#3497](https://github.com/cosmos/cosmos-sdk/issues/3497) `gaiad init` now takes moniker as required arguments, not as parameter.
  * [\#3501](https://github.com/cosmos/cosmos-sdk/issues/3501) Change validator
  address Bech32 encoding to consensus address in `tendermint-validator-set`.

* Gaia
  *  [\#3457](https://github.com/cosmos/cosmos-sdk/issues/3457) Changed governance tally validatorGovInfo to use sdk.Int power instead of sdk.Dec
  *  [\#3495](https://github.com/cosmos/cosmos-sdk/issues/3495) Added Validator Minimum Self Delegation
  *  Reintroduce OR semantics for tx fees

* SDK
  * [\#2513](https://github.com/cosmos/cosmos-sdk/issues/2513) Tendermint updates are adjusted by 10^-6 relative to staking tokens,
  * [\#3487](https://github.com/cosmos/cosmos-sdk/pull/3487) Move HTTP/REST utilities out of client/utils into a new dedicated client/rest package.
  * [\#3490](https://github.com/cosmos/cosmos-sdk/issues/3490) ReadRESTReq() returns bool to avoid callers to write error responses twice.
  * [\#3502](https://github.com/cosmos/cosmos-sdk/pull/3502) Fixes issue when comparing genesis states
  * [\#3514](https://github.com/cosmos/cosmos-sdk/pull/3514) Various clean ups:
    - Replace all GetKeyBase\* functions family in favor of NewKeyBaseFromDir and NewKeyBaseFromHomeFlag.
    - Remove Get prefix from all TxBuilder's getters.
  * [\#3522](https://github.com/cosmos/cosmos-sdk/pull/3522) Get rid of double negatives: Coins.IsNotNegative() -> Coins.IsAnyNegative().
  * [\#3561](https://github.com/cosmos/cosmos-sdk/issues/3561) Don't unnecessarily store denominations in staking


FEATURES

* Gaia REST API

* [\#2358](https://github.com/cosmos/cosmos-sdk/issues/2358) Add distribution module REST interface

* Gaia CLI  (`gaiacli`)
  * [\#3429](https://github.com/cosmos/cosmos-sdk/issues/3429) Support querying
  for all delegator distribution rewards.
  * [\#3449](https://github.com/cosmos/cosmos-sdk/issues/3449) Proof verification now works with absence proofs
  * [\#3484](https://github.com/cosmos/cosmos-sdk/issues/3484) Add support
  vesting accounts to the add-genesis-account command.

* Gaia
  - [\#3397](https://github.com/cosmos/cosmos-sdk/pull/3397) Implement genesis file sanitization to avoid failures at chain init.
  * [\#3428](https://github.com/cosmos/cosmos-sdk/issues/3428) Run the simulation from a particular genesis state loaded from a file

* SDK
  * [\#3270](https://github.com/cosmos/cosmos-sdk/issues/3270) [x/staking] limit number of ongoing unbonding delegations /redelegations per pair/trio
  * [\#3477][distribution] new query endpoint "delegator_validators"
  * [\#3514](https://github.com/cosmos/cosmos-sdk/pull/3514) Provided a lazy loading implementation of Keybase that locks the underlying
    storage only for the time needed to perform the required operation. Also added Keybase reference to TxBuilder struct.
  * [types] [\#2580](https://github.com/cosmos/cosmos-sdk/issues/2580) Addresses now Bech32 empty addresses to an empty string


IMPROVEMENTS

* Gaia REST API
  * [\#3284](https://github.com/cosmos/cosmos-sdk/issues/3284) Update Gaia Lite
  REST service to support the following:
    * Automatic account number and sequence population when fields are omitted
    * Generate only functionality no longer requires access to a local Keybase
    * `from` field in the `base_req` body can be a Keybase name or account address
  * [\#3423](https://github.com/cosmos/cosmos-sdk/issues/3423) Allow simulation
  (auto gas) to work with generate only.
  * [\#3514](https://github.com/cosmos/cosmos-sdk/pull/3514) REST server calls to keybase does not lock the underlying storage anymore.
  * [\#3523](https://github.com/cosmos/cosmos-sdk/pull/3523) Added `/tx/encode` endpoint to serialize a JSON tx to base64-encoded Amino.

* Gaia CLI  (`gaiacli`)
  * [\#3476](https://github.com/cosmos/cosmos-sdk/issues/3476) New `withdraw-all-rewards` command to withdraw all delegations rewards for delegators.
  * [\#3497](https://github.com/cosmos/cosmos-sdk/issues/3497) `gaiad gentx` supports `--ip` and `--node-id` flags to override defaults.
  * [\#3518](https://github.com/cosmos/cosmos-sdk/issues/3518) Fix flow in
  `keys add` to show the mnemonic by default.
  * [\#3517](https://github.com/cosmos/cosmos-sdk/pull/3517) Increased test coverage
  * [\#3523](https://github.com/cosmos/cosmos-sdk/pull/3523) Added `tx encode` command to serialize a JSON tx to base64-encoded Amino.

* Gaia
  * [\#3418](https://github.com/cosmos/cosmos-sdk/issues/3418) Add vesting account
  genesis validation checks to `GaiaValidateGenesisState`.
  * [\#3420](https://github.com/cosmos/cosmos-sdk/issues/3420) Added maximum length to governance proposal descriptions and titles
  * [\#3256](https://github.com/cosmos/cosmos-sdk/issues/3256) Add gas consumption
  for tx size in the ante handler.
  * [\#3454](https://github.com/cosmos/cosmos-sdk/pull/3454) Add `--jail-whitelist` to `gaiad export` to enable testing of complex exports
  * [\#3424](https://github.com/cosmos/cosmos-sdk/issues/3424) Allow generation of gentxs with empty memo field.
  * [\#3507](https://github.com/cosmos/cosmos-sdk/issues/3507) General cleanup, removal of unnecessary struct fields, undelegation bugfix, and comment clarification in x/staking and x/slashing

* SDK
  * [\#2605] x/params add subkey accessing
  * [\#2986](https://github.com/cosmos/cosmos-sdk/pull/2986) Store Refactor
  * [\#3435](https://github.com/cosmos/cosmos-sdk/issues/3435) Test that store implementations do not allow nil values
  * [\#2509](https://github.com/cosmos/cosmos-sdk/issues/2509) Sanitize all usage of Dec.RoundInt64()
  * [\#556](https://github.com/cosmos/cosmos-sdk/issues/556) Increase `BaseApp`
  test coverage.
  * [\#3357](https://github.com/cosmos/cosmos-sdk/issues/3357) develop state-transitions.md for staking spec, missing states added to `state.md`
  * [\#3552](https://github.com/cosmos/cosmos-sdk/pull/3552) Validate bit length when
  deserializing `Int` types.


BUG FIXES

* Gaia CLI  (`gaiacli`)
  - [\#3417](https://github.com/cosmos/cosmos-sdk/pull/3417) Fix `q slashing signing-info` panic by ensuring safety of user input and properly returning not found error
  - [\#3345](https://github.com/cosmos/cosmos-sdk/issues/3345) Upgrade ledger-cosmos-go dependency to v0.9.3 to pull
    https://github.com/ZondaX/ledger-cosmos-go/commit/ed9aa39ce8df31bad1448c72d3d226bf2cb1a8d1 in order to fix a derivation path issue that causes `gaiacli keys add --recover`
    to malfunction.
  - [\#3419](https://github.com/cosmos/cosmos-sdk/pull/3419) Fix `q distr slashes` panic
  - [\#3453](https://github.com/cosmos/cosmos-sdk/pull/3453) The `rest-server` command didn't respect persistent flags such as `--chain-id` and `--trust-node` if they were
    passed on the command line.
  - [\#3441](https://github.com/cosmos/cosmos-sdk/pull/3431) Improved resource management and connection handling (ledger devices). Fixes issue with DER vs BER signatures.

* Gaia
  * [\#3486](https://github.com/cosmos/cosmos-sdk/pull/3486) Use AmountOf in
    vesting accounts instead of zipping/aligning denominations.


## 0.30.0

BREAKING CHANGES

* Gaia REST API (`gaiacli advanced rest-server`)
  * [gaia-lite] [\#2182] Renamed and merged all redelegations endpoints into `/staking/redelegations`
  * [\#3176](https://github.com/cosmos/cosmos-sdk/issues/3176) `tx/sign` endpoint now expects `BaseReq` fields as nested object.
  * [\#2222] all endpoints renamed from `/stake` -> `/staking`
  * [\#1268] `LooseTokens` -> `NotBondedTokens`
  * [\#3289] misc renames:
    * `Validator.UnbondingMinTime` -> `Validator.UnbondingCompletionTime`
    * `Delegation` -> `Value` in `MsgCreateValidator` and `MsgDelegate`
    * `MsgBeginUnbonding` -> `MsgUndelegate`

* Gaia CLI  (`gaiacli`)
  * [\#810](https://github.com/cosmos/cosmos-sdk/issues/810) Don't fallback to any default values for chain ID.
    * Users need to supply chain ID either via config file or the `--chain-id` flag.
    * Change `chain_id` and `trust_node` in `gaiacli` configuration to `chain-id` and `trust-node` respectively.
  * [\#3069](https://github.com/cosmos/cosmos-sdk/pull/3069) `--fee` flag renamed to `--fees` to support multiple coins
  * [\#3156](https://github.com/cosmos/cosmos-sdk/pull/3156) Remove unimplemented `gaiacli init` command
  * [\#2222] `gaiacli tx stake` -> `gaiacli tx staking`, `gaiacli query stake` -> `gaiacli query staking`
  * [\#1894](https://github.com/cosmos/cosmos-sdk/issues/1894) `version` command now shows latest commit, vendor dir hash, and build machine info.
  * [\#3320](https://github.com/cosmos/cosmos-sdk/pull/3320) Ensure all `gaiacli query` commands respect the `--output` and `--indent` flags

* Gaia
  * https://github.com/cosmos/cosmos-sdk/issues/2838 - Move store keys to constants
  * [\#3162](https://github.com/cosmos/cosmos-sdk/issues/3162) The `--gas` flag now takes `auto` instead of `simulate`
    in order to trigger a simulation of the tx before the actual execution.
  * [\#3285](https://github.com/cosmos/cosmos-sdk/pull/3285) New `gaiad tendermint version` to print libs versions
  * [\#1894](https://github.com/cosmos/cosmos-sdk/pull/1894) `version` command now shows latest commit, vendor dir hash, and build machine info.
  * [\#3249\(https://github.com/cosmos/cosmos-sdk/issues/3249) `tendermint`'s `show-validator` and `show-address` `--json` flags removed in favor of `--output-format=json`.

* SDK
  * [distribution] [\#3359](https://github.com/cosmos/cosmos-sdk/issues/3359) Always round down when calculating rewards-to-be-withdrawn in F1 fee distribution
  * [#3336](https://github.com/cosmos/cosmos-sdk/issues/3336) Ensure all SDK
  messages have their signature bytes contain canonical fields `value` and `type`.
  * [\#3333](https://github.com/cosmos/cosmos-sdk/issues/3333) - F1 storage efficiency improvements - automatic withdrawals when unbonded, historical reward reference counting
  * [staking] [\#2513](https://github.com/cosmos/cosmos-sdk/issues/2513) Validator power type from Dec -> Int
  * [staking] [\#3233](https://github.com/cosmos/cosmos-sdk/issues/3233) key and value now contain duplicate fields to simplify code
  * [\#3064](https://github.com/cosmos/cosmos-sdk/issues/3064) Sanitize `sdk.Coin` denom. Coins denoms are now case insensitive, i.e. 100fooToken equals to 100FOOTOKEN.
  * [\#3195](https://github.com/cosmos/cosmos-sdk/issues/3195) Allows custom configuration for syncable strategy
  * [\#3242](https://github.com/cosmos/cosmos-sdk/issues/3242) Fix infinite gas
    meter utilization during aborted ante handler executions.
  * [x/distribution] [\#3292](https://github.com/cosmos/cosmos-sdk/issues/3292) Enable or disable withdraw addresses with a parameter in the param store
  * [staking] [\#2222](https://github.com/cosmos/cosmos-sdk/issues/2222) `/stake` -> `/staking` module rename
  * [staking] [\#1268](https://github.com/cosmos/cosmos-sdk/issues/1268) `LooseTokens` -> `NotBondedTokens`
  * [staking] [\#1402](https://github.com/cosmos/cosmos-sdk/issues/1402) Redelegation and unbonding-delegation structs changed to include multiple an array of entries
  * [staking] [\#3289](https://github.com/cosmos/cosmos-sdk/issues/3289) misc renames:
    * `Validator.UnbondingMinTime` -> `Validator.UnbondingCompletionTime`
    * `Delegation` -> `Value` in `MsgCreateValidator` and `MsgDelegate`
    * `MsgBeginUnbonding` -> `MsgUndelegate`
  * [\#3315] Increase decimal precision to 18
  * [\#3323](https://github.com/cosmos/cosmos-sdk/issues/3323) Update to Tendermint 0.29.0
  * [\#3328](https://github.com/cosmos/cosmos-sdk/issues/3328) [x/gov] Remove redundant action tag

* Tendermint
  * [\#3298](https://github.com/cosmos/cosmos-sdk/issues/3298) Upgrade to Tendermint 0.28.0

FEATURES

* Gaia REST API (`gaiacli advanced rest-server`)
  * [\#3067](https://github.com/cosmos/cosmos-sdk/issues/3067) Add support for fees on transactions
  * [\#3069](https://github.com/cosmos/cosmos-sdk/pull/3069) Add a custom memo on transactions
  * [\#3027](https://github.com/cosmos/cosmos-sdk/issues/3027) Implement
  `/gov/proposals/{proposalID}/proposer` to query for a proposal's proposer.

* Gaia CLI  (`gaiacli`)
  * [\#2399](https://github.com/cosmos/cosmos-sdk/issues/2399) Implement `params` command to query slashing parameters.
  * [\#2730](https://github.com/cosmos/cosmos-sdk/issues/2730) Add tx search pagination parameter
  * [\#3027](https://github.com/cosmos/cosmos-sdk/issues/3027) Implement
  `query gov proposer [proposal-id]` to query for a proposal's proposer.
  * [\#3198](https://github.com/cosmos/cosmos-sdk/issues/3198) New `keys add --multisig` flag to store multisig keys locally.
  * [\#3198](https://github.com/cosmos/cosmos-sdk/issues/3198) New `multisign` command to generate multisig signatures.
  * [\#3198](https://github.com/cosmos/cosmos-sdk/issues/3198) New `sign --multisig` flag to enable multisig mode.
  * [\#2715](https://github.com/cosmos/cosmos-sdk/issues/2715) Reintroduce gaia server's insecure mode.
  * [\#3334](https://github.com/cosmos/cosmos-sdk/pull/3334) New `gaiad completion` and `gaiacli completion` to generate Bash/Zsh completion scripts.
  * [\#2607](https://github.com/cosmos/cosmos-sdk/issues/2607) Make `gaiacli config` handle the boolean `indent` flag to beautify commands JSON output.

* Gaia
  * [\#2182] [x/staking] Added querier for querying a single redelegation
  * [\#3305](https://github.com/cosmos/cosmos-sdk/issues/3305) Add support for
    vesting accounts at genesis.
  * [\#3198](https://github.com/cosmos/cosmos-sdk/issues/3198) [x/auth] Add multisig transactions support
  * [\#3198](https://github.com/cosmos/cosmos-sdk/issues/3198) `add-genesis-account` can take both account addresses and key names

* SDK
  - [\#3099](https://github.com/cosmos/cosmos-sdk/issues/3099) Implement F1 fee distribution
  - [\#2926](https://github.com/cosmos/cosmos-sdk/issues/2926) Add TxEncoder to client TxBuilder.
  * [\#2694](https://github.com/cosmos/cosmos-sdk/issues/2694) Vesting account implementation.
  * [\#2996](https://github.com/cosmos/cosmos-sdk/issues/2996) Update the `AccountKeeper` to contain params used in the context of
  the ante handler.
  * [\#3179](https://github.com/cosmos/cosmos-sdk/pull/3179) New CodeNoSignatures error code.
  * [\#3319](https://github.com/cosmos/cosmos-sdk/issues/3319) [x/distribution] Queriers for all distribution state worth querying; distribution query commands
  * [\#3356](https://github.com/cosmos/cosmos-sdk/issues/3356) [x/auth] bech32-ify accounts address in error message.

IMPROVEMENTS

* Gaia REST API
  * [\#3176](https://github.com/cosmos/cosmos-sdk/issues/3176) Validate tx/sign endpoint POST body.
  * [\#2948](https://github.com/cosmos/cosmos-sdk/issues/2948) Swagger UI now makes requests to light client node

* Gaia CLI  (`gaiacli`)
  * [\#3224](https://github.com/cosmos/cosmos-sdk/pull/3224) Support adding offline public keys to the keystore

* Gaia
  * [\#2186](https://github.com/cosmos/cosmos-sdk/issues/2186) Add Address Interface
  * [\#3158](https://github.com/cosmos/cosmos-sdk/pull/3158) Validate slashing genesis
  * [\#3172](https://github.com/cosmos/cosmos-sdk/pull/3172) Support minimum fees in a local testnet.
  * [\#3250](https://github.com/cosmos/cosmos-sdk/pull/3250) Refactor integration tests and increase coverage
  * [\#3248](https://github.com/cosmos/cosmos-sdk/issues/3248) Refactor tx fee
  model:
    * Validators specify minimum gas prices instead of minimum fees
    * Clients may provide either fees or gas prices directly
    * The gas prices of a tx must meet a validator's minimum
    * `gaiad start` and `gaia.toml` take --minimum-gas-prices flag and minimum-gas-price config key respectively.
  * [\#2859](https://github.com/cosmos/cosmos-sdk/issues/2859) Rename `TallyResult` in gov proposals to `FinalTallyResult`
  * [\#3286](https://github.com/cosmos/cosmos-sdk/pull/3286) Fix `gaiad gentx` printout of account's addresses, i.e. user bech32 instead of hex.
  * [\#3249\(https://github.com/cosmos/cosmos-sdk/issues/3249) `--json` flag removed, users should use `--output=json` instead.

* SDK
  * [\#3137](https://github.com/cosmos/cosmos-sdk/pull/3137) Add tag documentation
    for each module along with cleaning up a few existing tags in the governance,
    slashing, and staking modules.
  * [\#3093](https://github.com/cosmos/cosmos-sdk/issues/3093) Ante handler does no longer read all accounts in one go when processing signatures as signature
    verification may fail before last signature is checked.
  * [staking] [\#1402](https://github.com/cosmos/cosmos-sdk/issues/1402) Add for multiple simultaneous redelegations or unbonding-delegations within an unbonding period
  * [staking] [\#1268](https://github.com/cosmos/cosmos-sdk/issues/1268) staking spec rewrite

* CI
  * [\#2498](https://github.com/cosmos/cosmos-sdk/issues/2498) Added macos CI job to CircleCI
  * [#142](https://github.com/tendermint/devops/issues/142) Increased the number of blocks to be tested during multi-sim
  * [#147](https://github.com/tendermint/devops/issues/142) Added docker image build to CI

BUG FIXES

* Gaia CLI  (`gaiacli`)
  * [\#3141](https://github.com/cosmos/cosmos-sdk/issues/3141) Fix the bug in GetAccount when `len(res) == 0` and `err == nil`
  * [\#810](https://github.com/cosmos/cosmos-sdk/pull/3316) Fix regression in gaiacli config file handling

* Gaia
  * [\#3148](https://github.com/cosmos/cosmos-sdk/issues/3148) Fix `gaiad export` by adding a boolean to `NewGaiaApp` determining whether or not to load the latest version
  * [\#3181](https://github.com/cosmos/cosmos-sdk/issues/3181) Correctly reset total accum update height and jailed-validator bond height / unbonding height on export-for-zero-height
  * [\#3172](https://github.com/cosmos/cosmos-sdk/pull/3172) Fix parsing `gaiad.toml`
  when it already exists.
  * [\#3223](https://github.com/cosmos/cosmos-sdk/issues/3223) Fix unset governance proposal queues when importing state from old chain
  * [#3187](https://github.com/cosmos/cosmos-sdk/issues/3187) Fix `gaiad export`
  by resetting each validator's slashing period.

## 0.29.1

BUG FIXES

* SDK
  * [\#3207](https://github.com/cosmos/cosmos-sdk/issues/3207) - Fix token printing bug

## 0.29.0

BREAKING CHANGES

* Gaia
  * [\#3148](https://github.com/cosmos/cosmos-sdk/issues/3148) Fix `gaiad export` by adding a boolean to `NewGaiaApp` determining whether or not to load the latest version

* SDK
  * [\#3163](https://github.com/cosmos/cosmos-sdk/issues/3163) Withdraw commission on self bond removal


## 0.28.1

BREAKING CHANGES

* Gaia REST API (`gaiacli advanced rest-server`)
  * [lcd] [\#3045](https://github.com/cosmos/cosmos-sdk/pull/3045) Fix quoted json return on GET /keys (keys list)
  * [gaia-lite] [\#2191](https://github.com/cosmos/cosmos-sdk/issues/2191) Split `POST /stake/delegators/{delegatorAddr}/delegations` into `POST /stake/delegators/{delegatorAddr}/delegations`, `POST /stake/delegators/{delegatorAddr}/unbonding_delegations` and `POST /stake/delegators/{delegatorAddr}/redelegations`
  * [gaia-lite] [\#3056](https://github.com/cosmos/cosmos-sdk/pull/3056) `generate_only` and `simulate` have moved from query arguments to POST requests body.
* Tendermint
  * [tendermint] Now using Tendermint 0.27.3

FEATURES

* Gaia REST API (`gaiacli advanced rest-server`)
  * [slashing] [\#2399](https://github.com/cosmos/cosmos-sdk/issues/2399)  Implement `/slashing/parameters` endpoint to query slashing parameters.
* Gaia CLI  (`gaiacli`)
  * [gaiacli] [\#2399](https://github.com/cosmos/cosmos-sdk/issues/2399) Implement `params` command to query slashing parameters.
* SDK
  - [client] [\#2926](https://github.com/cosmos/cosmos-sdk/issues/2926) Add TxEncoder to client TxBuilder.
* Other
  - Introduced the logjack tool for saving logs w/ rotation

IMPROVEMENTS

* Gaia REST API (`gaiacli advanced rest-server`)
  * [\#2879](https://github.com/cosmos/cosmos-sdk/issues/2879), [\#2880](https://github.com/cosmos/cosmos-sdk/issues/2880) Update deposit and vote endpoints to perform a direct txs query
    when a given proposal is inactive and thus having votes and deposits removed
    from state.
* Gaia CLI  (`gaiacli`)
  * [\#2879](https://github.com/cosmos/cosmos-sdk/issues/2879), [\#2880](https://github.com/cosmos/cosmos-sdk/issues/2880) Update deposit and vote CLI commands to perform a direct txs query
    when a given proposal is inactive and thus having votes and deposits removed
    from state.
* Gaia
  * [\#3021](https://github.com/cosmos/cosmos-sdk/pull/3021) Add `--gentx-dir` to `gaiad collect-gentxs` to specify a directory from which collect and load gentxs. Add `--output-document` to `gaiad init` to allow one to redirect output to file.


## 0.28.0

BREAKING CHANGES

* Gaia CLI  (`gaiacli`)
  * [cli] [\#2595](https://github.com/cosmos/cosmos-sdk/issues/2595) Remove `keys new` in favor of `keys add` incorporating existing functionality with addition of key recovery functionality.
  * [cli] [\#2987](https://github.com/cosmos/cosmos-sdk/pull/2987) Add shorthand `-a` to `gaiacli keys show` and update docs
  * [cli] [\#2971](https://github.com/cosmos/cosmos-sdk/pull/2971) Additional verification when running `gaiad gentx`
  * [cli] [\#2734](https://github.com/cosmos/cosmos-sdk/issues/2734) Rewrite `gaiacli config`. It is now a non-interactive config utility.

* Gaia
  * [#128](https://github.com/tendermint/devops/issues/128) Updated CircleCI job to trigger website build on every push to master/develop.
  * [\#2994](https://github.com/cosmos/cosmos-sdk/pull/2994) Change wrong-password error message.
  * [\#3009](https://github.com/cosmos/cosmos-sdk/issues/3009) Added missing Gaia genesis verification
  * [#128](https://github.com/tendermint/devops/issues/128) Updated CircleCI job to trigger website build on every push to master/develop.
  * [\#2994](https://github.com/cosmos/cosmos-sdk/pull/2994) Change wrong-password error message.
  * [\#3009](https://github.com/cosmos/cosmos-sdk/issues/3009) Added missing Gaia genesis verification
  * [gas] [\#3052](https://github.com/cosmos/cosmos-sdk/issues/3052) Updated gas costs to more reasonable numbers

* SDK
  * [auth] [\#2952](https://github.com/cosmos/cosmos-sdk/issues/2952) Signatures are no longer serialized on chain with the account number and sequence number
  * [auth] [\#2952](https://github.com/cosmos/cosmos-sdk/issues/2952) Signatures are no longer serialized on chain with the account number and sequence number
  * [stake] [\#3055](https://github.com/cosmos/cosmos-sdk/issues/3055) Use address instead of bond height / intratxcounter for deduplication

FEATURES

* Gaia CLI  (`gaiacli`)
  * [\#2961](https://github.com/cosmos/cosmos-sdk/issues/2961) Add --force flag to gaiacli keys delete command to skip passphrase check and force key deletion unconditionally.

IMPROVEMENTS

* Gaia CLI  (`gaiacli`)
  * [\#2991](https://github.com/cosmos/cosmos-sdk/issues/2991) Fully validate transaction signatures during `gaiacli tx sign --validate-signatures`

* SDK
  * [\#1277](https://github.com/cosmos/cosmos-sdk/issues/1277) Complete bank module specification
  * [\#2963](https://github.com/cosmos/cosmos-sdk/issues/2963) Complete auth module specification
  * [\#2914](https://github.com/cosmos/cosmos-sdk/issues/2914) No longer withdraw validator rewards on bond/unbond, but rather move
  the rewards to the respective validator's pools.


BUG FIXES

* Gaia CLI  (`gaiacli`)
  * [\#2921](https://github.com/cosmos/cosmos-sdk/issues/2921) Fix `keys delete` inability to delete offline and ledger keys.

* Gaia
  * [\#3003](https://github.com/cosmos/cosmos-sdk/issues/3003) CollectStdTxs() must validate DelegatorAddr against genesis accounts.

* SDK
  * [\#2967](https://github.com/cosmos/cosmos-sdk/issues/2967) Change ordering of `mint.BeginBlocker` and `distr.BeginBlocker`, recalculate inflation each block
  * [\#3068](https://github.com/cosmos/cosmos-sdk/issues/3068) check for uint64 gas overflow during `Std#ValidateBasic`.
  * [\#3071](https://github.com/cosmos/cosmos-sdk/issues/3071) Catch overflow on block gas meter


## 0.27.0

BREAKING CHANGES

* Gaia REST API (`gaiacli advanced rest-server`)
  * [gaia-lite] [\#2819](https://github.com/cosmos/cosmos-sdk/pull/2819) Txs query param format is now: `/txs?tag=value` (removed '' wrapping the query parameter `value`)

* Gaia CLI  (`gaiacli`)
  * [cli] [\#2728](https://github.com/cosmos/cosmos-sdk/pull/2728) Seperate `tx` and `query` subcommands by module
  * [cli] [\#2727](https://github.com/cosmos/cosmos-sdk/pull/2727) Fix unbonding command flow
  * [cli] [\#2786](https://github.com/cosmos/cosmos-sdk/pull/2786) Fix redelegation command flow
  * [cli] [\#2829](https://github.com/cosmos/cosmos-sdk/pull/2829) add-genesis-account command now validates state when adding accounts
  * [cli] [\#2804](https://github.com/cosmos/cosmos-sdk/issues/2804) Check whether key exists before passing it on to `tx create-validator`.
  * [cli] [\#2874](https://github.com/cosmos/cosmos-sdk/pull/2874) `gaiacli tx sign` takes an optional `--output-document` flag to support output redirection.
  * [cli] [\#2875](https://github.com/cosmos/cosmos-sdk/pull/2875) Refactor `gaiad gentx` and avoid redirection to `gaiacli tx sign` for tx signing.

* Gaia
  * [mint] [\#2825] minting now occurs every block, inflation parameter updates still hourly

* SDK
  * [\#2752](https://github.com/cosmos/cosmos-sdk/pull/2752) Don't hardcode bondable denom.
  * [\#2701](https://github.com/cosmos/cosmos-sdk/issues/2701) Account numbers and sequence numbers in `auth` are now `uint64` instead of `int64`
  * [\#2019](https://github.com/cosmos/cosmos-sdk/issues/2019) Cap total number of signatures. Current per-transaction limit is 7, and if that is exceeded transaction is rejected.
  * [\#2801](https://github.com/cosmos/cosmos-sdk/pull/2801) Remove AppInit structure.
  * [\#2798](https://github.com/cosmos/cosmos-sdk/issues/2798) Governance API has miss-spelled English word in JSON response ('depositer' -> 'depositor')
  * [\#2943](https://github.com/cosmos/cosmos-sdk/pull/2943) Transaction action tags equal the message type. Staking EndBlocker tags are included.

* Tendermint
  * Update to Tendermint 0.27.0

FEATURES

* Gaia REST API (`gaiacli advanced rest-server`)
  * [gov] [\#2479](https://github.com/cosmos/cosmos-sdk/issues/2479) Added governance parameter
    query REST endpoints.

* Gaia CLI  (`gaiacli`)
  * [gov][cli] [\#2479](https://github.com/cosmos/cosmos-sdk/issues/2479) Added governance
    parameter query commands.
  * [stake][cli] [\#2027] Add CLI query command for getting all delegations to a specific validator.
  * [\#2840](https://github.com/cosmos/cosmos-sdk/pull/2840) Standardize CLI exports from modules

* Gaia
  * [app] [\#2791](https://github.com/cosmos/cosmos-sdk/issues/2791) Support export at a specific height, with `gaiad export --height=HEIGHT`.
  * [x/gov] [#2479](https://github.com/cosmos/cosmos-sdk/issues/2479) Implemented querier
  for getting governance parameters.
  * [app] [\#2663](https://github.com/cosmos/cosmos-sdk/issues/2663) - Runtime-assertable invariants
  * [app] [\#2791](https://github.com/cosmos/cosmos-sdk/issues/2791) Support export at a specific height, with `gaiad export --height=HEIGHT`.
  * [app] [\#2812](https://github.com/cosmos/cosmos-sdk/issues/2812) Support export alterations to prepare for restarting at zero-height

* SDK
  * [simulator] [\#2682](https://github.com/cosmos/cosmos-sdk/issues/2682) MsgEditValidator now looks at the validator's max rate, thus it now succeeds a significant portion of the time
  * [core] [\#2775](https://github.com/cosmos/cosmos-sdk/issues/2775) Add deliverTx maximum block gas limit


IMPROVEMENTS

* Gaia REST API (`gaiacli advanced rest-server`)
  * [gaia-lite] [\#2819](https://github.com/cosmos/cosmos-sdk/pull/2819) Tx search now supports multiple tags as query parameters
  * [\#2836](https://github.com/cosmos/cosmos-sdk/pull/2836) Expose LCD router to allow users to register routes there.

* Gaia CLI  (`gaiacli`)
  * [\#2749](https://github.com/cosmos/cosmos-sdk/pull/2749) Add --chain-id flag to gaiad testnet
  * [\#2819](https://github.com/cosmos/cosmos-sdk/pull/2819) Tx search now supports multiple tags as query parameters

* Gaia
  * [\#2772](https://github.com/cosmos/cosmos-sdk/issues/2772) Update BaseApp to not persist state when the ante handler fails on DeliverTx.
  * [\#2773](https://github.com/cosmos/cosmos-sdk/issues/2773) Require moniker to be provided on `gaiad init`.
  * [\#2672](https://github.com/cosmos/cosmos-sdk/issues/2672) [Makefile] Updated for better Windows compatibility and ledger support logic, get_tools was rewritten as a cross-compatible Makefile.
  * [\#2766](https://github.com/cosmos/cosmos-sdk/issues/2766) [Makefile] Added goimports tool to get_tools. Get_tools now only builds new versions if binaries are missing.
  * [#110](https://github.com/tendermint/devops/issues/110) Updated CircleCI job to trigger website build when cosmos docs are updated.

* SDK
 & [x/mock/simulation] [\#2720] major cleanup, introduction of helper objects, reorganization
 * [\#2821](https://github.com/cosmos/cosmos-sdk/issues/2821) Codespaces are now strings
 * [types] [\#2776](https://github.com/cosmos/cosmos-sdk/issues/2776) Improve safety of `Coin` and `Coins` types. Various functions
 and methods will panic when a negative amount is discovered.
 * [\#2815](https://github.com/cosmos/cosmos-sdk/issues/2815) Gas unit fields changed from `int64` to `uint64`.
 * [\#2821](https://github.com/cosmos/cosmos-sdk/issues/2821) Codespaces are now strings
 * [\#2779](https://github.com/cosmos/cosmos-sdk/issues/2779) Introduce `ValidateBasic` to the `Tx` interface and call it in the ante
 handler.
 * [\#2825](https://github.com/cosmos/cosmos-sdk/issues/2825) More staking and distribution invariants
 * [\#2912](https://github.com/cosmos/cosmos-sdk/issues/2912) Print commit ID in hex when commit is synced.

* Tendermint
 * [\#2796](https://github.com/cosmos/cosmos-sdk/issues/2796) Update to go-amino 0.14.1


BUG FIXES

* Gaia REST API (`gaiacli advanced rest-server`)
  * [gaia-lite] [\#2868](https://github.com/cosmos/cosmos-sdk/issues/2868) Added handler for governance tally endpoint
  * [\#2907](https://github.com/cosmos/cosmos-sdk/issues/2907) Refactor and fix the way Gaia Lite is started.

* Gaia
  * [\#2723] Use `cosmosvalcons` Bech32 prefix in `tendermint show-address`
  * [\#2742](https://github.com/cosmos/cosmos-sdk/issues/2742) Fix time format of TimeoutCommit override
  * [\#2898](https://github.com/cosmos/cosmos-sdk/issues/2898) Remove redundant '$' in docker-compose.yml

* SDK
  * [\#2733](https://github.com/cosmos/cosmos-sdk/issues/2733) [x/gov, x/mock/simulation] Fix governance simulation, update x/gov import/export
  * [\#2854](https://github.com/cosmos/cosmos-sdk/issues/2854) [x/bank] Remove unused bank.MsgIssue, prevent possible panic
  * [\#2884](https://github.com/cosmos/cosmos-sdk/issues/2884) [docs/examples] Fix `basecli version` panic

* Tendermint
  * [\#2797](https://github.com/tendermint/tendermint/pull/2797) AddressBook requires addresses to have IDs; Do not crap out immediately after sending pex addrs in seed mode

## 0.26.0

BREAKING CHANGES

* Gaia
  * [gaiad init] [\#2602](https://github.com/cosmos/cosmos-sdk/issues/2602) New genesis workflow

* SDK
  * [simulation] [\#2665](https://github.com/cosmos/cosmos-sdk/issues/2665) only argument to sdk.Invariant is now app

* Tendermint
  * Upgrade to version 0.26.0

FEATURES

* Gaia CLI  (`gaiacli`)
  * [cli] [\#2569](https://github.com/cosmos/cosmos-sdk/pull/2569) Add commands to query validator unbondings and redelegations
  * [cli] [\#2569](https://github.com/cosmos/cosmos-sdk/pull/2569) Add commands to query validator unbondings and redelegations
  * [cli] [\#2524](https://github.com/cosmos/cosmos-sdk/issues/2524) Add support offline mode to `gaiacli tx sign`. Lookups are not performed if the flag `--offline` is on.
  * [cli] [\#2558](https://github.com/cosmos/cosmos-sdk/issues/2558) Rename --print-sigs to --validate-signatures. It now performs a complete set of sanity checks and reports to the user. Also added --print-signature-only to print the signature only, not the whole transaction.
  * [cli] [\#2704](https://github.com/cosmos/cosmos-sdk/pull/2704) New add-genesis-account convenience command to populate genesis.json with genesis accounts.

* SDK
  * [\#1336](https://github.com/cosmos/cosmos-sdk/issues/1336) Mechanism for SDK Users to configure their own Bech32 prefixes instead of using the default cosmos prefixes.

IMPROVEMENTS

* Gaia
 * [\#2637](https://github.com/cosmos/cosmos-sdk/issues/2637) [x/gov] Switched inactive and active proposal queues to an iterator based queue

* SDK
 * [\#2573](https://github.com/cosmos/cosmos-sdk/issues/2573) [x/distribution] add accum invariance
 * [\#2556](https://github.com/cosmos/cosmos-sdk/issues/2556) [x/mock/simulation] Fix debugging output
 * [\#2396](https://github.com/cosmos/cosmos-sdk/issues/2396) [x/mock/simulation] Change parameters to get more slashes
 * [\#2617](https://github.com/cosmos/cosmos-sdk/issues/2617) [x/mock/simulation] Randomize all genesis parameters
 * [\#2669](https://github.com/cosmos/cosmos-sdk/issues/2669) [x/stake] Added invarant check to make sure validator's power aligns with its spot in the power store.
 * [\#1924](https://github.com/cosmos/cosmos-sdk/issues/1924) [x/mock/simulation] Use a transition matrix for block size
 * [\#2660](https://github.com/cosmos/cosmos-sdk/issues/2660) [x/mock/simulation] Staking transactions get tested far more frequently
 * [\#2610](https://github.com/cosmos/cosmos-sdk/issues/2610) [x/stake] Block redelegation to and from the same validator
 * [\#2652](https://github.com/cosmos/cosmos-sdk/issues/2652) [x/auth] Add benchmark for get and set account
 * [\#2685](https://github.com/cosmos/cosmos-sdk/issues/2685) [store] Add general merkle absence proof (also for empty substores)
 * [\#2708](https://github.com/cosmos/cosmos-sdk/issues/2708) [store] Disallow setting nil values

BUG FIXES

* Gaia
 * [\#2670](https://github.com/cosmos/cosmos-sdk/issues/2670) [x/stake] fixed incorrect `IterateBondedValidators` and split into two functions: `IterateBondedValidators` and `IterateLastBlockConsValidators`
 * [\#2691](https://github.com/cosmos/cosmos-sdk/issues/2691) Fix local testnet creation by using a single canonical genesis time
 * [\#2648](https://github.com/cosmos/cosmos-sdk/issues/2648) [gaiad] Fix `gaiad export` / `gaiad import` consistency, test in CI

* SDK
 * [\#2625](https://github.com/cosmos/cosmos-sdk/issues/2625) [x/gov] fix AppendTag function usage error
 * [\#2677](https://github.com/cosmos/cosmos-sdk/issues/2677) [x/stake, x/distribution] various staking/distribution fixes as found by the simulator
 * [\#2674](https://github.com/cosmos/cosmos-sdk/issues/2674) [types] Fix coin.IsLT() impl, coins.IsLT() impl, and renamed coins.Is\* to coins.IsAll\* (see [\#2686](https://github.com/cosmos/cosmos-sdk/issues/2686))
 * [\#2711](https://github.com/cosmos/cosmos-sdk/issues/2711) [x/stake] Add commission data to `MsgCreateValidator` signature bytes.
 * Temporarily disable insecure mode for Gaia Lite

## 0.25.0

*October 24th, 2018*

BREAKING CHANGES

* Gaia REST API (`gaiacli advanced rest-server`)
    * [x/stake] Validator.Owner renamed to Validator.Operator
    * [\#595](https://github.com/cosmos/cosmos-sdk/issues/595) Connections to the REST server are now secured using Transport Layer Security by default. The --insecure flag is provided to switch back to insecure HTTP.
    * [gaia-lite] [\#2258](https://github.com/cosmos/cosmos-sdk/issues/2258) Split `GET stake/delegators/{delegatorAddr}` into `GET stake/delegators/{delegatorAddr}/delegations`, `GET stake/delegators/{delegatorAddr}/unbonding_delegations` and `GET stake/delegators/{delegatorAddr}/redelegations`

* Gaia CLI  (`gaiacli`)
    * [x/stake] Validator.Owner renamed to Validator.Operator
    * [cli] unsafe_reset_all, show_validator, and show_node_id have been renamed to unsafe-reset-all, show-validator, and show-node-id
    * [cli] [\#1983](https://github.com/cosmos/cosmos-sdk/issues/1983) --print-response now defaults to true in commands that create and send a transaction
    * [cli] [\#1983](https://github.com/cosmos/cosmos-sdk/issues/1983) you can now pass --pubkey or --address to gaiacli keys show to return a plaintext representation of the key's address or public key for use with other commands
    * [cli] [\#2061](https://github.com/cosmos/cosmos-sdk/issues/2061) changed proposalID in governance REST endpoints to proposal-id
    * [cli] [\#2014](https://github.com/cosmos/cosmos-sdk/issues/2014) `gaiacli advanced` no longer exists - to access `ibc`, `rest-server`, and `validator-set` commands use `gaiacli ibc`, `gaiacli rest-server`, and `gaiacli tendermint`, respectively
    * [makefile] `get_vendor_deps` no longer updates lock file it just updates vendor directory. Use `update_vendor_deps` to update the lock file. [#2152](https://github.com/cosmos/cosmos-sdk/pull/2152)
    * [cli] [\#2221](https://github.com/cosmos/cosmos-sdk/issues/2221) All commands that
    utilize a validator's operator address must now use the new Bech32 prefix,
    `cosmosvaloper`.
    * [cli] [\#2190](https://github.com/cosmos/cosmos-sdk/issues/2190) `gaiacli init --gen-txs` is now `gaiacli init --with-txs` to reduce confusion
    * [cli] [\#2073](https://github.com/cosmos/cosmos-sdk/issues/2073) --from can now be either an address or a key name
    * [cli] [\#1184](https://github.com/cosmos/cosmos-sdk/issues/1184) Subcommands reorganisation, see [\#2390](https://github.com/cosmos/cosmos-sdk/pull/2390) for a comprehensive list of changes.
    * [cli] [\#2524](https://github.com/cosmos/cosmos-sdk/issues/2524) Add support offline mode to `gaiacli tx sign`. Lookups are not performed if the flag `--offline` is on.
    * [cli] [\#2570](https://github.com/cosmos/cosmos-sdk/pull/2570) Add commands to query deposits on proposals

* Gaia
    * Make the transient store key use a distinct store key. [#2013](https://github.com/cosmos/cosmos-sdk/pull/2013)
    * [x/stake] [\#1901](https://github.com/cosmos/cosmos-sdk/issues/1901) Validator type's Owner field renamed to Operator; Validator's GetOwner() renamed accordingly to comply with the SDK's Validator interface.
    * [docs] [#2001](https://github.com/cosmos/cosmos-sdk/pull/2001) Update slashing spec for slashing period
    * [x/stake, x/slashing] [#1305](https://github.com/cosmos/cosmos-sdk/issues/1305) - Rename "revoked" to "jailed"
    * [x/stake] [#1676] Revoked and jailed validators put into the unbonding state
    * [x/stake] [#1877] Redelegations/unbonding-delegation from unbonding validator have reduced time
    * [x/slashing] [\#1789](https://github.com/cosmos/cosmos-sdk/issues/1789) Slashing changes for Tendermint validator set offset (NextValSet)
    * [x/stake] [\#2040](https://github.com/cosmos/cosmos-sdk/issues/2040) Validator
    operator type has now changed to `sdk.ValAddress`
    * [x/stake] [\#2221](https://github.com/cosmos/cosmos-sdk/issues/2221) New
    Bech32 prefixes have been introduced for a validator's consensus address and
    public key: `cosmosvalcons` and `cosmosvalconspub` respectively. Also, existing Bech32 prefixes have been
    renamed for accounts and validator operators:
      * `cosmosaccaddr` / `cosmosaccpub` => `cosmos` / `cosmospub`
      * `cosmosvaladdr` / `cosmosvalpub` => `cosmosvaloper` / `cosmosvaloperpub`
    * [x/stake] [#1013] TendermintUpdates now uses transient store
    * [x/stake] [\#2435](https://github.com/cosmos/cosmos-sdk/issues/2435) Remove empty bytes from the ValidatorPowerRank store key
    * [x/gov] [\#2195](https://github.com/cosmos/cosmos-sdk/issues/2195) Governance uses BFT Time
    * [x/gov] [\#2256](https://github.com/cosmos/cosmos-sdk/issues/2256) Removed slashing for governance non-voting validators
    * [simulation] [\#2162](https://github.com/cosmos/cosmos-sdk/issues/2162) Added back correct supply invariants
    * [x/slashing] [\#2430](https://github.com/cosmos/cosmos-sdk/issues/2430) Simulate more slashes, check if validator is jailed before jailing
    * [x/stake] [\#2393](https://github.com/cosmos/cosmos-sdk/issues/2393) Removed `CompleteUnbonding` and `CompleteRedelegation` Msg types, and instead added unbonding/redelegation queues to endblocker
    * [x/mock/simulation] [\#2501](https://github.com/cosmos/cosmos-sdk/issues/2501) Simulate transactions & invariants for fee distribution, and fix bugs discovered in the process
      * [x/auth] Simulate random fee payments
      * [cmd/gaia/app] Simulate non-zero inflation
      * [x/stake] Call hooks correctly in several cases related to delegation/validator updates
      * [x/stake] Check full supply invariants, including yet-to-be-withdrawn fees
      * [x/stake] Remove no-longer-in-use store key
      * [x/slashing] Call hooks correctly when a validator is slashed
      * [x/slashing] Truncate withdrawals (unbonding, redelegation) and burn change
      * [x/mock/simulation] Ensure the simulation cannot set a proposer address of nil
      * [x/mock/simulation] Add more event logs on begin block / end block for clarity
      * [x/mock/simulation] Correctly set validator power in abci.RequestBeginBlock
      * [x/minting] Correctly call stake keeper to track inflated supply
      * [x/distribution] Sanity check for nonexistent rewards
      * [x/distribution] Truncate withdrawals and return change to the community pool
      * [x/distribution] Add sanity checks for incorrect accum / total accum relations
      * [x/distribution] Correctly calculate total power using Tendermint updates
      * [x/distribution] Simulate withdrawal transactions
      * [x/distribution] Fix a bug where the fee pool was not correctly tracked on WithdrawDelegatorRewardsAll
    * [x/stake] [\#1673](https://github.com/cosmos/cosmos-sdk/issues/1673) Validators are no longer deleted until they can no longer possibly be slashed
    * [\#1890](https://github.com/cosmos/cosmos-sdk/issues/1890) Start chain with initial state + sequence of transactions
      * [cli] Rename `gaiad init gentx` to `gaiad gentx`.
      * [cli] Add `--skip-genesis` flag to `gaiad init` to prevent `genesis.json` generation.
      * Drop `GenesisTx` in favor of a signed `StdTx` with only one `MsgCreateValidator` message.
      * [cli] Port `gaiad init` and `gaiad testnet` to work with `StdTx` genesis transactions.
      * [cli] Add `--moniker` flag to `gaiad init` to override moniker when generating `genesis.json` - i.e. it takes effect when running with the `--with-txs` flag, it is ignored otherwise.

* SDK
    * [core] [\#2219](https://github.com/cosmos/cosmos-sdk/issues/2219) Update to Tendermint 0.24.0
      * Validator set updates delayed by one block
      * BFT timestamp that can safely be used by applications
      * Fixed maximum block size enforcement
    * [core] [\#1807](https://github.com/cosmos/cosmos-sdk/issues/1807) Switch from use of rational to decimal
    * [types] [\#1901](https://github.com/cosmos/cosmos-sdk/issues/1901) Validator interface's GetOwner() renamed to GetOperator()
    * [x/slashing] [#2122](https://github.com/cosmos/cosmos-sdk/pull/2122) - Implement slashing period
    * [types] [\#2119](https://github.com/cosmos/cosmos-sdk/issues/2119) Parsed error messages and ABCI log errors to make     them more human readable.
    * [types] [\#2407](https://github.com/cosmos/cosmos-sdk/issues/2407) MulInt method added to big decimal in order to improve efficiency of slashing
    * [simulation] Rename TestAndRunTx to Operation [#2153](https://github.com/cosmos/cosmos-sdk/pull/2153)
    * [simulation] Remove log and testing.TB from Operation and Invariants, in favor of using errors [\#2282](https://github.com/cosmos/cosmos-sdk/issues/2282)
    * [simulation] Remove usage of keys and addrs in the types, in favor of simulation.Account [\#2384](https://github.com/cosmos/cosmos-sdk/issues/2384)
    * [tools] Removed gocyclo [#2211](https://github.com/cosmos/cosmos-sdk/issues/2211)
    * [baseapp] Remove `SetTxDecoder` in favor of requiring the decoder be set in baseapp initialization. [#1441](https://github.com/cosmos/cosmos-sdk/issues/1441)
    * [baseapp] [\#1921](https://github.com/cosmos/cosmos-sdk/issues/1921) Add minimumFees field to BaseApp.
    * [store] Change storeInfo within the root multistore to use tmhash instead of ripemd160 [\#2308](https://github.com/cosmos/cosmos-sdk/issues/2308)
    * [codec] [\#2324](https://github.com/cosmos/cosmos-sdk/issues/2324) All referrences to wire have been renamed to codec. Additionally, wire.NewCodec is now codec.New().
    * [types] [\#2343](https://github.com/cosmos/cosmos-sdk/issues/2343) Make sdk.Msg have a names field, to facilitate automatic tagging.
    * [baseapp] [\#2366](https://github.com/cosmos/cosmos-sdk/issues/2366) Automatically add action tags to all messages
    * [x/auth] [\#2377](https://github.com/cosmos/cosmos-sdk/issues/2377) auth.StdSignMsg -> txbuilder.StdSignMsg
    * [x/staking] [\#2244](https://github.com/cosmos/cosmos-sdk/issues/2244) staking now holds a consensus-address-index instead of a consensus-pubkey-index
    * [x/staking] [\#2236](https://github.com/cosmos/cosmos-sdk/issues/2236) more distribution hooks for distribution
    * [x/stake] [\#2394](https://github.com/cosmos/cosmos-sdk/issues/2394) Split up UpdateValidator into distinct state transitions applied only in EndBlock
    * [x/slashing] [\#2480](https://github.com/cosmos/cosmos-sdk/issues/2480) Fix signing info handling bugs & faulty slashing
    * [x/stake] [\#2412](https://github.com/cosmos/cosmos-sdk/issues/2412) Added an unbonding validator queue to EndBlock to automatically update validator.Status when finished Unbonding
    * [x/stake] [\#2500](https://github.com/cosmos/cosmos-sdk/issues/2500) Block conflicting redelegations until we add an index
    * [x/params] Global Paramstore refactored
    * [types] [\#2506](https://github.com/cosmos/cosmos-sdk/issues/2506) sdk.Dec MarshalJSON now marshals as a normal Decimal, with 10 digits of decimal precision
    * [x/stake] [\#2508](https://github.com/cosmos/cosmos-sdk/issues/2508) Utilize Tendermint power for validator power key
    * [x/stake] [\#2531](https://github.com/cosmos/cosmos-sdk/issues/2531) Remove all inflation logic
    * [x/mint] [\#2531](https://github.com/cosmos/cosmos-sdk/issues/2531) Add minting module and inflation logic
    * [x/auth] [\#2540](https://github.com/cosmos/cosmos-sdk/issues/2540) Rename `AccountMapper` to `AccountKeeper`.
    * [types] [\#2456](https://github.com/cosmos/cosmos-sdk/issues/2456) Renamed msg.Name() and msg.Type() to msg.Type() and msg.Route() respectively

* Tendermint
  * Update tendermint version from v0.23.0 to v0.25.0, notable changes
    * Mempool now won't build too large blocks, or too computationally expensive blocks
    * Maximum tx sizes and gas are now removed, and are implicitly the blocks maximums
    * ABCI validators no longer send the pubkey. The pubkey is only sent in validator updates
    * Validator set changes are now delayed by one block
    * Block header now includes the next validator sets hash
    * BFT time is implemented
    * Secp256k1 signature format has changed
    * There is now a threshold multisig format
    * See the [tendermint changelog](https://github.com/tendermint/tendermint/blob/master/CHANGELOG.md) for other changes.

FEATURES

* Gaia REST API (`gaiacli advanced rest-server`)
  * [gaia-lite] Endpoints to query staking pool and params
  * [gaia-lite] [\#2110](https://github.com/cosmos/cosmos-sdk/issues/2110) Add support for `simulate=true` requests query argument to endpoints that send txs to run simulations of transactions
  * [gaia-lite] [\#966](https://github.com/cosmos/cosmos-sdk/issues/966) Add support for `generate_only=true` query argument to generate offline unsigned transactions
  * [gaia-lite] [\#1953](https://github.com/cosmos/cosmos-sdk/issues/1953) Add /sign endpoint to sign transactions generated with `generate_only=true`.
  * [gaia-lite] [\#1954](https://github.com/cosmos/cosmos-sdk/issues/1954) Add /broadcast endpoint to broadcast transactions signed by the /sign endpoint.
  * [gaia-lite] [\#2113](https://github.com/cosmos/cosmos-sdk/issues/2113) Rename `/accounts/{address}/send` to `/bank/accounts/{address}/transfers`, rename `/accounts/{address}` to `/auth/accounts/{address}`, replace `proposal-id` with `proposalId` in all gov endpoints
  * [gaia-lite] [\#2478](https://github.com/cosmos/cosmos-sdk/issues/2478) Add query gov proposal's deposits endpoint
  * [gaia-lite] [\#2477](https://github.com/cosmos/cosmos-sdk/issues/2477) Add query validator's outgoing redelegations and unbonding delegations endpoints

* Gaia CLI  (`gaiacli`)
  * [cli] Cmds to query staking pool and params
  * [gov][cli] [\#2062](https://github.com/cosmos/cosmos-sdk/issues/2062) added `--proposal` flag to `submit-proposal` that allows a JSON file containing a proposal to be passed in
  * [\#2040](https://github.com/cosmos/cosmos-sdk/issues/2040) Add `--bech` to `gaiacli keys show` and respective REST endpoint to
  provide desired Bech32 prefix encoding
  * [cli] [\#2047](https://github.com/cosmos/cosmos-sdk/issues/2047) [\#2306](https://github.com/cosmos/cosmos-sdk/pull/2306) Passing --gas=simulate triggers a simulation of the tx before the actual execution.
  The gas estimate obtained via the simulation will be used as gas limit in the actual execution.
  * [cli] [\#2047](https://github.com/cosmos/cosmos-sdk/issues/2047) The --gas-adjustment flag can be used to adjust the estimate obtained via the simulation triggered by --gas=simulate.
  * [cli] [\#2110](https://github.com/cosmos/cosmos-sdk/issues/2110) Add --dry-run flag to perform a simulation of a transaction without broadcasting it. The --gas flag is ignored as gas would be automatically estimated.
  * [cli] [\#2204](https://github.com/cosmos/cosmos-sdk/issues/2204) Support generating and broadcasting messages with multiple signatures via command line:
    * [\#966](https://github.com/cosmos/cosmos-sdk/issues/966) Add --generate-only flag to build an unsigned transaction and write it to STDOUT.
    * [\#1953](https://github.com/cosmos/cosmos-sdk/issues/1953) New `sign` command to sign transactions generated with the --generate-only flag.
    * [\#1954](https://github.com/cosmos/cosmos-sdk/issues/1954) New `broadcast` command to broadcast transactions generated offline and signed with the `sign` command.
  * [cli] [\#2220](https://github.com/cosmos/cosmos-sdk/issues/2220) Add `gaiacli config` feature to interactively create CLI config files to reduce the number of required flags
  * [stake][cli] [\#1672](https://github.com/cosmos/cosmos-sdk/issues/1672) Introduced
  new commission flags for validator commands `create-validator` and `edit-validator`.
  * [stake][cli] [\#1890](https://github.com/cosmos/cosmos-sdk/issues/1890) Add `--genesis-format` flag to `gaiacli tx create-validator` to produce transactions in genesis-friendly format.
  * [cli][\#2554](https://github.com/cosmos/cosmos-sdk/issues/2554) Make `gaiacli keys show` multisig ready.

* Gaia
  * [cli] [\#2170](https://github.com/cosmos/cosmos-sdk/issues/2170) added ability to show the node's address via `gaiad tendermint show-address`
  * [simulation] [\#2313](https://github.com/cosmos/cosmos-sdk/issues/2313) Reworked `make test_sim_gaia_slow` to `make test_sim_gaia_full`, now simulates from multiple starting seeds in parallel
  * [cli] [\#1921] (https://github.com/cosmos/cosmos-sdk/issues/1921)
    * New configuration file `gaiad.toml` is now created to host Gaia-specific configuration.
    * New --minimum_fees/minimum_fees flag/config option to set a minimum fee.

* SDK
  * [querier] added custom querier functionality, so ABCI query requests can be handled by keepers
  * [simulation] [\#1924](https://github.com/cosmos/cosmos-sdk/issues/1924) allow operations to specify future operations
  * [simulation] [\#1924](https://github.com/cosmos/cosmos-sdk/issues/1924) Add benchmarking capabilities, with makefile commands "test_sim_gaia_benchmark, test_sim_gaia_profile"
  * [simulation] [\#2349](https://github.com/cosmos/cosmos-sdk/issues/2349) Add time-based future scheduled operations to simulator
  * [x/auth] [\#2376](https://github.com/cosmos/cosmos-sdk/issues/2376) Remove FeePayer() from StdTx
  * [x/stake] [\#1672](https://github.com/cosmos/cosmos-sdk/issues/1672) Implement
  basis for the validator commission model.
  * [x/auth] Support account removal in the account mapper.


IMPROVEMENTS
* [tools] Improved terraform and ansible scripts for infrastructure deployment
* [tools] Added ansible script to enable process core dumps

* Gaia REST API (`gaiacli advanced rest-server`)
    * [x/stake] [\#2000](https://github.com/cosmos/cosmos-sdk/issues/2000) Added tests for new staking endpoints
    * [gaia-lite] [\#2445](https://github.com/cosmos/cosmos-sdk/issues/2445) Standarized REST error responses
    * [gaia-lite] Added example to Swagger specification for /keys/seed.
    * [x/stake] Refactor REST utils

* Gaia CLI  (`gaiacli`)
    * [cli] [\#2060](https://github.com/cosmos/cosmos-sdk/issues/2060) removed `--select` from `block` command
    * [cli] [\#2128](https://github.com/cosmos/cosmos-sdk/issues/2128) fixed segfault when exporting directly after `gaiad init`
    * [cli] [\#1255](https://github.com/cosmos/cosmos-sdk/issues/1255) open KeyBase in read-only mode
     for query-purpose CLI commands
    * [docs] Added commands for querying governance deposits, votes and tally

* Gaia
    * [x/stake] [#2023](https://github.com/cosmos/cosmos-sdk/pull/2023) Terminate iteration loop in `UpdateBondedValidators` and `UpdateBondedValidatorsFull` when the first revoked validator is encountered and perform a sanity check.
    * [x/auth] Signature verification's gas cost now accounts for pubkey type. [#2046](https://github.com/tendermint/tendermint/pull/2046)
    * [x/stake] [x/slashing] Ensure delegation invariants to jailed validators [#1883](https://github.com/cosmos/cosmos-sdk/issues/1883).
    * [x/stake] Improve speed of GetValidator, which was shown to be a performance bottleneck. [#2046](https://github.com/tendermint/tendermint/pull/2200)
    * [x/stake] [\#2435](https://github.com/cosmos/cosmos-sdk/issues/2435) Improve memory efficiency of getting the various store keys
    * [genesis] [\#2229](https://github.com/cosmos/cosmos-sdk/issues/2229) Ensure that there are no duplicate accounts or validators in the genesis state.
    * [genesis] [\#2450](https://github.com/cosmos/cosmos-sdk/issues/2450) Validate staking genesis parameters.
    * Add SDK validation to `config.toml` (namely disabling `create_empty_blocks`) [\#1571](https://github.com/cosmos/cosmos-sdk/issues/1571)
    * [\#1941](https://github.com/cosmos/cosmos-sdk/issues/1941)(https://github.com/cosmos/cosmos-sdk/issues/1941) Version is now inferred via `git describe --tags`.
    * [x/distribution] [\#1671](https://github.com/cosmos/cosmos-sdk/issues/1671) add distribution types and tests

* SDK
    * [tools] Make get_vendor_deps deletes `.vendor-new` directories, in case scratch files are present.
    * [spec] Added simple piggy bank distribution spec
    * [cli] [\#1632](https://github.com/cosmos/cosmos-sdk/issues/1632) Add integration tests to ensure `basecoind init && basecoind` start sequences run successfully for both `democoin` and `basecoin` examples.
    * [store] Speedup IAVL iteration, and consequently everything that requires IAVL iteration. [#2143](https://github.com/cosmos/cosmos-sdk/issues/2143)
    * [store] [\#1952](https://github.com/cosmos/cosmos-sdk/issues/1952), [\#2281](https://github.com/cosmos/cosmos-sdk/issues/2281) Update IAVL dependency to v0.11.0
    * [simulation] Make timestamps randomized [#2153](https://github.com/cosmos/cosmos-sdk/pull/2153)
    * [simulation] Make logs not just pure strings, speeding it up by a large factor at greater block heights [\#2282](https://github.com/cosmos/cosmos-sdk/issues/2282)
    * [simulation] Add a concept of weighting the operations [\#2303](https://github.com/cosmos/cosmos-sdk/issues/2303)
    * [simulation] Logs get written to file if large, and also get printed on panics [\#2285](https://github.com/cosmos/cosmos-sdk/issues/2285)
    * [simulation] Bank simulations now makes testing auth configurable [\#2425](https://github.com/cosmos/cosmos-sdk/issues/2425)
    * [gaiad] [\#1992](https://github.com/cosmos/cosmos-sdk/issues/1992) Add optional flag to `gaiad testnet` to make config directory of daemon (default `gaiad`) and cli (default `gaiacli`) configurable
    * [x/stake] Add stake `Queriers` for Gaia-lite endpoints. This increases the staking endpoints performance by reusing the staking `keeper` logic for queries. [#2249](https://github.com/cosmos/cosmos-sdk/pull/2149)
    * [store] [\#2017](https://github.com/cosmos/cosmos-sdk/issues/2017) Refactor
    gas iterator gas consumption to only consume gas for iterator creation and `Next`
    calls which includes dynamic consumption of value length.
    * [types/decimal] [\#2378](https://github.com/cosmos/cosmos-sdk/issues/2378) - Added truncate functionality to decimal
    * [client] [\#1184](https://github.com/cosmos/cosmos-sdk/issues/1184) Remove unused `client/tx/sign.go`.
    * [tools] [\#2464](https://github.com/cosmos/cosmos-sdk/issues/2464) Lock binary dependencies to a specific version
    * #2573 [x/distribution] add accum invariance

BUG FIXES

* Gaia CLI  (`gaiacli`)
    * [cli] [\#1997](https://github.com/cosmos/cosmos-sdk/issues/1997) Handle panics gracefully when `gaiacli stake {delegation,unbond}` fail to unmarshal delegation.
    * [cli] [\#2265](https://github.com/cosmos/cosmos-sdk/issues/2265) Fix JSON formatting of the `gaiacli send` command.
    * [cli] [\#2547](https://github.com/cosmos/cosmos-sdk/issues/2547) Mark --to and --amount as required flags for `gaiacli tx send`.

* Gaia
  * [x/stake] Return correct Tendermint validator update set on `EndBlocker` by not
  including non previously bonded validators that have zero power. [#2189](https://github.com/cosmos/cosmos-sdk/issues/2189)
  * [docs] Fixed light client section links

* SDK
    * [\#1988](https://github.com/cosmos/cosmos-sdk/issues/1988) Make us compile on OpenBSD (disable ledger) [#1988] (https://github.com/cosmos/cosmos-sdk/issues/1988)
    * [\#2105](https://github.com/cosmos/cosmos-sdk/issues/2105) Fix DB Iterator leak, which may leak a go routine.
    * [ledger] [\#2064](https://github.com/cosmos/cosmos-sdk/issues/2064) Fix inability to sign and send transactions via the LCD by
    loading a Ledger device at runtime.
    * [\#2158](https://github.com/cosmos/cosmos-sdk/issues/2158) Fix non-deterministic ordering of validator iteration when slashing in `gov EndBlocker`
    * [simulation] [\#1924](https://github.com/cosmos/cosmos-sdk/issues/1924) Make simulation stop on SIGTERM
    * [\#2388](https://github.com/cosmos/cosmos-sdk/issues/2388) Remove dependency on deprecated tendermint/tmlibs repository.
    * [\#2416](https://github.com/cosmos/cosmos-sdk/issues/2416) Refactored `InitializeTestLCD` to properly include proposing validator in genesis state.
    * #2573 [x/distribution] accum invariance bugfix
    * #2573 [x/slashing] unbonding-delegation slashing invariance bugfix

## 0.24.2

*August 22nd, 2018*

BUG FIXES

* Tendermint
  - Fix unbounded consensus WAL growth

## 0.24.1

*August 21st, 2018*

BUG FIXES

* Gaia
  - [x/slashing] Evidence tracking now uses validator address instead of validator pubkey

## 0.24.0

*August 13th, 2018*

BREAKING CHANGES

* Gaia REST API (`gaiacli advanced rest-server`)
  - [x/stake] [\#1880](https://github.com/cosmos/cosmos-sdk/issues/1880) More REST-ful endpoints (large refactor)
  - [x/slashing] [\#1866](https://github.com/cosmos/cosmos-sdk/issues/1866) `/slashing/signing_info` takes cosmosvalpub instead of cosmosvaladdr
  - use time.Time instead of int64 for time. See Tendermint v0.23.0
  - Signatures are no longer Amino encoded with prefixes (just encoded as raw
    bytes) - see Tendermint v0.23.0

* Gaia CLI  (`gaiacli`)
  -  [x/stake] change `--keybase-sig` to `--identity`
  -  [x/stake] [\#1828](https://github.com/cosmos/cosmos-sdk/issues/1828) Force user to specify amount on create-validator command by removing default
  -  [x/gov] Change `--proposalID` to `--proposal-id`
  -  [x/stake, x/gov] [\#1606](https://github.com/cosmos/cosmos-sdk/issues/1606) Use `--from` instead of adhoc flags like `--address-validator`
        and `--proposer` to indicate the sender address.
  -  [\#1551](https://github.com/cosmos/cosmos-sdk/issues/1551) Remove `--name` completely
  -  Genesis/key creation (`gaiad init`) now supports user-provided key passwords

* Gaia
  - [x/stake] Inflation doesn't use rationals in calculation (performance boost)
  - [x/stake] Persist a map from `addr->pubkey` in the state since BeginBlock
    doesn't provide pubkeys.
  - [x/gov] [\#1781](https://github.com/cosmos/cosmos-sdk/issues/1781) Added tags sub-package, changed tags to use dash-case
  - [x/gov] [\#1688](https://github.com/cosmos/cosmos-sdk/issues/1688) Governance parameters are now stored in globalparams store
  - [x/gov] [\#1859](https://github.com/cosmos/cosmos-sdk/issues/1859) Slash validators who do not vote on a proposal
  - [x/gov] [\#1914](https://github.com/cosmos/cosmos-sdk/issues/1914) added TallyResult type that gets stored in Proposal after tallying is finished

* SDK
  - [baseapp] Msgs are no longer run on CheckTx, removed `ctx.IsCheckTx()`
  - [baseapp] NewBaseApp constructor takes sdk.TxDecoder as argument instead of wire.Codec
  - [types] sdk.NewCoin takes sdk.Int, sdk.NewInt64Coin takes int64
  - [x/auth] Default TxDecoder can be found in `x/auth` rather than baseapp
  - [client] [\#1551](https://github.com/cosmos/cosmos-sdk/issues/1551): Refactored `CoreContext` to `TxContext` and `QueryContext`
      - Removed all tx related fields and logic (building & signing) to separate
        structure `TxContext` in `x/auth/client/context`

* Tendermint
    - v0.22.5 -> See [Tendermint PR](https://github.com/tendermint/tendermint/pull/1966)
        - change all the cryptography imports.
    - v0.23.0 -> See
      [Changelog](https://github.com/tendermint/tendermint/blob/v0.23.0/CHANGELOG.md#0230)
      and [SDK PR](https://github.com/cosmos/cosmos-sdk/pull/1927)
        - BeginBlock no longer includes crypto.Pubkey
        - use time.Time instead of int64 for time.

FEATURES

* Gaia REST API (`gaiacli advanced rest-server`)
    - [x/gov] Can now query governance proposals by ProposalStatus

* Gaia CLI  (`gaiacli`)
    - [x/gov] added `query-proposals` command. Can filter by `depositer`, `voter`, and `status`
    - [x/stake] [\#2043](https://github.com/cosmos/cosmos-sdk/issues/2043) Added staking query cli cmds for unbonding-delegations and redelegations

* Gaia
  - [networks] Added ansible scripts to upgrade seed nodes on a network

* SDK
  - [x/mock/simulation] Randomized simulation framework
     - Modules specify invariants and operations, preferably in an x/[module]/simulation package
     - Modules can test random combinations of their own operations
     - Applications can integrate operations and invariants from modules together for an integrated simulation
     - Simulates Tendermint's algorithm for validator set updates
     - Simulates validator signing/downtime with a Markov chain, and occaisional double-signatures
     - Includes simulated operations & invariants for staking, slashing, governance, and bank modules
  - [store] [\#1481](https://github.com/cosmos/cosmos-sdk/issues/1481) Add transient store
  - [baseapp] Initialize validator set on ResponseInitChain
  - [baseapp] added BaseApp.Seal - ability to seal baseapp parameters once they've been set
  - [cosmos-sdk-cli] New `cosmos-sdk-cli` tool to quickly initialize a new
    SDK-based project
  - [scripts] added log output monitoring to DataDog using Ansible scripts

IMPROVEMENTS

* Gaia
  - [spec] [\#967](https://github.com/cosmos/cosmos-sdk/issues/967) Inflation and distribution specs drastically improved
  - [x/gov] [\#1773](https://github.com/cosmos/cosmos-sdk/issues/1773) Votes on a proposal can now be queried
  - [x/gov] Initial governance parameters can now be set in the genesis file
  - [x/stake] [\#1815](https://github.com/cosmos/cosmos-sdk/issues/1815) Sped up the processing of `EditValidator` txs.
  - [config] [\#1930](https://github.com/cosmos/cosmos-sdk/issues/1930) Transactions indexer indexes all tags by default.
  - [ci] [#2057](https://github.com/cosmos/cosmos-sdk/pull/2057) Run `make localnet-start` on every commit and ensure network reaches at least 10 blocks

* SDK
  - [baseapp] [\#1587](https://github.com/cosmos/cosmos-sdk/issues/1587) Allow any alphanumeric character in route
  - [baseapp] Allow any alphanumeric character in route
  - [tools] Remove `rm -rf vendor/` from `make get_vendor_deps`
  - [x/auth] Recover ErrorOutOfGas panic in order to set sdk.Result attributes correctly
  - [x/auth] [\#2376](https://github.com/cosmos/cosmos-sdk/issues/2376) No longer runs any signature in a multi-msg, if any account/sequence number is wrong.
  - [x/auth] [\#2376](https://github.com/cosmos/cosmos-sdk/issues/2376) No longer charge gas for subtracting fees
  - [x/bank] Unit tests are now table-driven
  - [tests] Add tests to example apps in docs
  - [tests] Fixes ansible scripts to work with AWS too
  - [tests] [\#1806](https://github.com/cosmos/cosmos-sdk/issues/1806) CLI tests are now behind the build flag 'cli_test', so go test works on a new repo

BUG FIXES

* Gaia CLI  (`gaiacli`)
  -  [\#1766](https://github.com/cosmos/cosmos-sdk/issues/1766) Fixes bad example for keybase identity
  -  [x/stake] [\#2021](https://github.com/cosmos/cosmos-sdk/issues/2021) Fixed repeated CLI commands in staking

* Gaia
  - [x/stake] [#2077](https://github.com/cosmos/cosmos-sdk/pull/2077) Fixed invalid cliff power comparison
  - [\#1804](https://github.com/cosmos/cosmos-sdk/issues/1804) Fixes gen-tx genesis generation logic temporarily until upstream updates
  - [\#1799](https://github.com/cosmos/cosmos-sdk/issues/1799) Fix `gaiad export`
  - [\#1839](https://github.com/cosmos/cosmos-sdk/issues/1839) Fixed bug where intra-tx counter wasn't set correctly for genesis validators
  - [x/stake] [\#1858](https://github.com/cosmos/cosmos-sdk/issues/1858) Fixed bug where the cliff validator was not updated correctly
  - [tests] [\#1675](https://github.com/cosmos/cosmos-sdk/issues/1675) Fix non-deterministic `test_cover`
  - [tests] [\#1551](https://github.com/cosmos/cosmos-sdk/issues/1551) Fixed invalid LCD test JSON payload in `doIBCTransfer`
  - [basecoin] Fixes coin transaction failure and account query [discussion](https://forum.cosmos.network/t/unmarshalbinarybare-expected-to-read-prefix-bytes-75fbfab8-since-it-is-registered-concrete-but-got-0a141dfa/664/6)
  - [x/gov] [\#1757](https://github.com/cosmos/cosmos-sdk/issues/1757) Fix VoteOption conversion to String
  * [x/stake] [#2083] Fix broken invariant of bonded validator power decrease

## 0.23.1

*July 27th, 2018*

BUG FIXES
  * [tendermint] Update to v0.22.8
    - [consensus, blockchain] Register the Evidence interface so it can be
      marshalled/unmarshalled by the blockchain and consensus reactors

## 0.23.0

*July 25th, 2018*

BREAKING CHANGES
* [x/stake] Fixed the period check for the inflation calculation

IMPROVEMENTS
* [cli] Improve error messages for all txs when the account doesn't exist
* [tendermint] Update to v0.22.6
    - Updates the crypto imports/API (#1966)
* [x/stake] Add revoked to human-readable validator

BUG FIXES
* [tendermint] Update to v0.22.6
    - Fixes some security vulnerabilities reported in the [Bug Bounty](https://hackerone.com/tendermint)
*  [\#1797](https://github.com/cosmos/cosmos-sdk/issues/1797) Fix off-by-one error in slashing for downtime
*  [\#1787](https://github.com/cosmos/cosmos-sdk/issues/1787) Fixed bug where Tally fails due to revoked/unbonding validator
*  [\#1666](https://github.com/cosmos/cosmos-sdk/issues/1666) Add intra-tx counter to the genesis validators

## 0.22.0

*July 16th, 2018*

BREAKING CHANGES
* [x/gov] Increase VotingPeriod, DepositPeriod, and MinDeposit

IMPROVEMENTS
* [gaiad] Default config updates:
    - `timeout_commit=5000` so blocks only made every 5s
    - `prof_listen_addr=localhost:6060` so profile server is on by default
    - `p2p.send_rate` and `p2p.recv_rate` increases 10x (~5MB/s)

BUG FIXES
* [server] Fix to actually overwrite default tendermint config

## 0.21.1

*July 14th, 2018*

BUG FIXES
* [build] Added Ledger build support via `LEDGER_ENABLED=true|false`
  * True by default except when cross-compiling

## 0.21.0

*July 13th, 2018*

BREAKING CHANGES
* [x/stake] Specify DelegatorAddress in MsgCreateValidator
* [x/stake] Remove the use of global shares in the pool
   * Remove the use of `PoolShares` type in `x/stake/validator` type - replace with `Status` `Tokens` fields
* [x/auth] NewAccountMapper takes a constructor instead of a prototype
* [keys] Keybase.Update function now takes in a function to get the newpass, rather than the password itself

FEATURES
* [baseapp] NewBaseApp now takes option functions as parameters

IMPROVEMENTS
* Updated docs folder to accommodate cosmos.network docs project
* [store] Added support for tracing multi-store operations via `--trace-store`
* [store] Pruning strategy configurable with pruning flag on gaiad start

BUG FIXES
* [\#1630](https://github.com/cosmos/cosmos-sdk/issues/1630) - redelegation nolonger removes tokens from the delegator liquid account
* [keys] [\#1629](https://github.com/cosmos/cosmos-sdk/issues/1629) - updating password no longer asks for a new password when the first entered password was incorrect
* [lcd] importing an account would create a random account
* [server] 'gaiad init' command family now writes provided name as the moniker in `config.toml`
* [build] Added Ledger build support via `LEDGER_ENABLED=true|false`
  * True by default except when cross-compiling

## 0.20.0

*July 10th, 2018*

BREAKING CHANGES
* msg.GetSignBytes() returns sorted JSON (by key)
* msg.GetSignBytes() field changes
    * `msg_bytes` -> `msgs`
    * `fee_bytes` -> `fee`
* Update Tendermint to v0.22.2
    * Default ports changed from 466xx to 266xx
    * Amino JSON uses type names instead of prefix bytes
    * ED25519 addresses are the first 20-bytes of the SHA256 of the raw 32-byte
      pubkey (Instead of RIPEMD160)
    * go-crypto, abci, tmlibs have been merged into Tendermint
      * The keys sub-module is now in the SDK
    * Various other fixes
* [auth] Signers of a transaction now only sign over their own account and sequence number
* [auth] Removed MsgChangePubKey
* [auth] Removed SetPubKey from account mapper
* [auth] AltBytes renamed to Memo, now a string, max 100 characters, costs a bit of gas
* [types] `GetMsg()` -> `GetMsgs()` as txs wrap many messages
* [types] Removed GetMemo from Tx (it is still on StdTx)
* [types] renamed rational.Evaluate to rational.Round{Int64, Int}
* [types] Renamed `sdk.Address` to `sdk.AccAddress`/`sdk.ValAddress`
* [types] `sdk.AccAddress`/`sdk.ValAddress` natively marshals to Bech32 in String, Sprintf (when used with `%s`), and MarshalJSON
* [keys] Keybase and Ledger support from go-crypto merged into the SDK in the `crypto` folder
* [cli] Rearranged commands under subcommands
* [x/slashing] Update slashing for unbonding period
  * Slash according to power at time of infraction instead of power at
    time of discovery
  * Iterate through unbonding delegations & redelegations which contributed
    to an infraction, slash them proportional to their stake at the time
  * Add REST endpoint to unrevoke a validator previously revoked for downtime
  * Add REST endpoint to retrieve liveness signing information for a validator
* [x/stake] Remove Tick and add EndBlocker
* [x/stake] most index keys nolonger hold a value - inputs are rearranged to form the desired key
* [x/stake] store-value for delegation, validator, ubd, and red do not hold duplicate information contained store-key
* [x/stake] Introduce concept of unbonding for delegations and validators
  * `gaiacli stake unbond` replaced with `gaiacli stake begin-unbonding`
  * Introduced:
    * `gaiacli stake complete-unbonding`
    * `gaiacli stake begin-redelegation`
    * `gaiacli stake complete-redelegation`
* [lcd] Switch key creation output to return bech32
* [lcd] Removed shorthand CLI flags (`a`, `c`, `n`, `o`)
* [gaiad] genesis transactions now use bech32 addresses / pubkeys
* [gov] VoteStatus renamed to ProposalStatus
* [gov] VoteOption, ProposalType, and ProposalStatus all marshal to string form in JSON

DEPRECATED
* [cli] Deprecated `--name` flag in commands that send txs, in favor of `--from`

FEATURES
* [x/gov] Implemented MVP
  * Supported proposal types: just binary (pass/fail) TextProposals for now
  * Proposals need deposits to be votable; deposits are burned if proposal fails
  * Delegators delegate votes to validator by default but can override (for their stake)
* [gaiacli] Ledger support added
  - You can now use a Ledger with `gaiacli --ledger` for all key-related commands
  - Ledger keys can be named and tracked locally in the key DB
* [gaiacli] You can now attach a simple text-only memo to any transaction, with the `--memo` flag
* [gaiacli] added the following flags for commands that post transactions to the chain:
  * async -- send the tx without waiting for a tendermint response
  * json  -- return the output in json format for increased readability
  * print-response -- return the tx response. (includes fields like gas cost)
* [lcd] Queried TXs now include the tx hash to identify each tx
* [mockapp] CompleteSetup() no longer takes a testing parameter
* [x/bank] Add benchmarks for signing and delivering a block with a single bank transaction
  * Run with `cd x/bank && go test --bench=.`
* [tools] make get_tools installs tendermint's linter, and gometalinter
* [tools] Switch gometalinter to the stable version
* [tools] Add the following linters
  * misspell
  * gofmt
  * go vet -composites=false
  * unconvert
  * ineffassign
  * errcheck
  * unparam
  * gocyclo
* [tools] Added `make format` command to automate fixing misspell and gofmt errors.
* [server] Default config now creates a profiler at port 6060, and increase p2p send/recv rates
* [types] Switches internal representation of Int/Uint/Rat to use pointers
* [types] Added MinInt and MinUint functions
* [gaiad] `unsafe_reset_all` now resets addrbook.json
* [democoin] add x/oracle, x/assoc
* [tests] created a randomized testing framework.
  - Currently bank has limited functionality in the framework
  - Auth has its invariants checked within the framework
* [tests] Add WaitForNextNBlocksTM helper method
* [keys] New keys now have 24 word recovery keys, for heightened security
- [keys] Add a temporary method for exporting the private key

IMPROVEMENTS
* [x/bank] Now uses go-wire codec instead of 'encoding/json'
* [x/auth] Now uses go-wire codec instead of 'encoding/json'
* revised use of endblock and beginblock
* [stake] module reorganized to include `types` and `keeper` package
* [stake] keeper always loads the store (instead passing around which doesn't really boost efficiency)
* [stake] edit-validator changes now can use the keyword [do-not-modify] to not modify unspecified `--flag` (aka won't set them to `""` value)
* [stake] offload more generic functionality from the handler into the keeper
* [stake] clearer staking logic
* [types] added common tag constants
* [keys] improve error message when deleting non-existent key
* [gaiacli] improve error messages on `send` and `account` commands
* added contributing guidelines
* [docs] Added commands for governance CLI on testnet README

BUG FIXES
* [x/slashing] [\#1510](https://github.com/cosmos/cosmos-sdk/issues/1510) Unrevoked validators cannot un-revoke themselves
* [x/stake] [\#1513](https://github.com/cosmos/cosmos-sdk/issues/1513) Validators slashed to zero power are unbonded and removed from the store
* [x/stake] [\#1567](https://github.com/cosmos/cosmos-sdk/issues/1567) Validators decreased in power but not unbonded are now updated in Tendermint
* [x/stake] error strings lower case
* [x/stake] pool loose tokens now accounts for unbonding and unbonding tokens not associated with any validator
* [x/stake] fix revoke bytes ordering (was putting revoked candidates at the top of the list)
* [x/stake] bond count was counting revoked validators as bonded, fixed
* [gaia] Added self delegation for validators in the genesis creation
* [lcd] tests now don't depend on raw json text
* Retry on HTTP request failure in CLI tests, add option to retry tests in Makefile
* Fixed bug where chain ID wasn't passed properly in x/bank REST handler, removed Viper hack from ante handler
* Fixed bug where `democli account` didn't decode the account data correctly
* [\#872](https://github.com/cosmos/cosmos-sdk/issues/872)  - recovery phrases no longer all end in `abandon`
* [\#887](https://github.com/cosmos/cosmos-sdk/issues/887)  - limit the size of rationals that can be passed in from user input
* [\#1052](https://github.com/cosmos/cosmos-sdk/issues/1052) - Make all now works
* [\#1258](https://github.com/cosmos/cosmos-sdk/issues/1258) - printing big.rat's can no longer overflow int64
* [\#1259](https://github.com/cosmos/cosmos-sdk/issues/1259) - fix bug where certain tests that could have a nil pointer in defer
* [\#1343](https://github.com/cosmos/cosmos-sdk/issues/1343) - fixed unnecessary parallelism in CI
* [\#1353](https://github.com/cosmos/cosmos-sdk/issues/1353) - CLI: Show pool shares fractions in human-readable format
* [\#1367](https://github.com/cosmos/cosmos-sdk/issues/1367) - set ChainID in InitChain
* [\#1461](https://github.com/cosmos/cosmos-sdk/issues/1461) - CLI tests now no longer reset your local environment data
* [\#1505](https://github.com/cosmos/cosmos-sdk/issues/1505) - `gaiacli stake validator` no longer panics if validator doesn't exist
* [\#1565](https://github.com/cosmos/cosmos-sdk/issues/1565) - fix cliff validator persisting when validator set shrinks from max
* [\#1287](https://github.com/cosmos/cosmos-sdk/issues/1287) - prevent zero power validators at genesis
* [x/stake] fix bug when unbonding/redelegating using `--shares-percent`
* [\#1010](https://github.com/cosmos/cosmos-sdk/issues/1010) - two validators can't bond with the same pubkey anymore


## 0.19.0

*June 13, 2018*

BREAKING CHANGES
* msg.GetSignBytes() now returns bech32-encoded addresses in all cases
* [lcd] REST end-points now include gas
* sdk.Coin now uses sdk.Int, a big.Int wrapper with 256bit range cap

FEATURES
* [x/auth] Added AccountNumbers to BaseAccount and StdTxs to allow for replay protection with account pruning
* [lcd] added an endpoint to query for the SDK version of the connected node

IMPROVEMENTS
* export command now writes current validator set for Tendermint
* [tests] Application module tests now use a mock application
* [gaiacli] Fix error message when account isn't found when running gaiacli account
* [lcd] refactored to eliminate use of global variables, and interdependent tests
* [tests] Added testnet command to gaiad
* [tests] Added localnet targets to Makefile
* [x/stake] More stake tests added to test ByPower index

FIXES
* Fixes consensus fault on testnet - see postmortem [here](https://github.com/cosmos/cosmos-sdk/issues/1197#issuecomment-396823021)
* [x/stake] bonded inflation removed, non-bonded inflation partially implemented
* [lcd] Switch to bech32 for addresses on all human readable inputs and outputs
* [lcd] fixed tx indexing/querying
* [cli] Added `--gas` flag to specify transaction gas limit
* [gaia] Registered slashing message handler
* [x/slashing] Set signInfo.StartHeight correctly for newly bonded validators

FEATURES
* [docs] Reorganize documentation
* [docs] Update staking spec, create WIP spec for slashing, and fees

## 0.18.0

*June 9, 2018*

BREAKING CHANGES

* [stake] candidate -> validator throughout (details in refactor comment)
* [stake] delegate-bond -> delegation throughout
* [stake] `gaiacli query validator` takes and argument instead of using the `--address-candidate` flag
* [stake] introduce `gaiacli query delegations`
* [stake] staking refactor
  * ValidatorsBonded store now take sorted pubKey-address instead of validator owner-address,
    is sorted like Tendermint by pk's address
  * store names more understandable
  * removed temporary ToKick store, just needs a local map!
  * removed distinction between candidates and validators
    * everything is now a validator
    * only validators with a status == bonded are actively validating/receiving rewards
  * Introduction of Unbonding fields, lowlevel logic throughout (not fully implemented with queue)
  * Introduction of PoolShares type within validators,
    replaces three rational fields (BondedShares, UnbondingShares, UnbondedShares
* [x/auth] move stuff specific to auth anteHandler to the auth module rather than the types folder. This includes:
  * StdTx (and its related stuff i.e. StdSignDoc, etc)
  * StdFee
  * StdSignature
  * Account interface
  * Related to this organization, I also:
* [x/auth] got rid of AccountMapper interface (in favor of the struct already in auth module)
* [x/auth] removed the FeeHandler function from the AnteHandler, Replaced with FeeKeeper
* [x/auth] Removed GetSignatures() from Tx interface (as different Tx styles might use something different than StdSignature)
* [store] Removed SubspaceIterator and ReverseSubspaceIterator from KVStore interface and replaced them with helper functions in /types
* [cli] rearranged commands under subcommands
* [stake] remove Tick and add EndBlocker
* Switch to bech32cosmos on all human readable inputs and outputs


FEATURES

* [x/auth] Added ability to change pubkey to auth module
* [baseapp] baseapp now has settable functions for filtering peers by address/port & public key
* [sdk] Gas consumption is now measured as transactions are executed
  * Transactions which run out of gas stop execution and revert state changes
  * A "simulate" query has been added to determine how much gas a transaction will need
  * Modules can include their own gas costs for execution of particular message types
* [stake] Seperation of fee distribution to a new module
* [stake] Creation of a validator/delegation generics in `/types`
* [stake] Helper Description of the store in x/stake/store.md
* [stake] removed use of caches in the stake keeper
* [stake] Added REST API
* [Makefile] Added terraform/ansible playbooks to easily create remote testnets on Digital Ocean


BUG FIXES

* [stake] staking delegator shares exchange rate now relative to equivalent-bonded-tokens the validator has instead of bonded tokens
  ^ this is important for unbonded validators in the power store!
* [cli] fixed cli-bash tests
* [ci] added cli-bash tests
* [basecoin] updated basecoin for stake and slashing
* [docs] fixed references to old cli commands
* [docs] Downgraded Swagger to v2 for downstream compatibility
* auto-sequencing transactions correctly
* query sequence via account store
* fixed duplicate pub_key in stake.Validator
* Auto-sequencing now works correctly
* [gaiacli] Fix error message when account isn't found when running gaiacli account


## 0.17.5

*June 5, 2018*

Update to Tendermint v0.19.9 (Fix evidence reactor, mempool deadlock, WAL panic,
memory leak)

## 0.17.4

*May 31, 2018*

Update to Tendermint v0.19.7 (WAL fixes and more)

## 0.17.3

*May 29, 2018*

Update to Tendermint v0.19.6 (fix fast-sync halt)

## 0.17.5

*June 5, 2018*

Update to Tendermint v0.19.9 (Fix evidence reactor, mempool deadlock, WAL panic,
memory leak)

## 0.17.4

*May 31, 2018*

Update to Tendermint v0.19.7 (WAL fixes and more)

## 0.17.3

*May 29, 2018*

Update to Tendermint v0.19.6 (fix fast-sync halt)

## 0.17.2

_May 20, 2018_

Update to Tendermint v0.19.5 (reduce WAL use, bound the mempool and some rpcs, improve logging)

## 0.17.1 (May 17, 2018)

Update to Tendermint v0.19.4 (fixes a consensus bug and improves logging)

## 0.17.0 (May 15, 2018)

BREAKING CHANGES

* [stake] MarshalJSON -> MarshalBinaryLengthPrefixed
* Queries against the store must be prefixed with the path "/store"

FEATURES

* [gaiacli] Support queries for candidates, delegator-bonds
* [gaiad] Added `gaiad export` command to export current state to JSON
* [x/bank] Tx tags with sender/recipient for indexing & later retrieval
* [x/stake] Tx tags with delegator/candidate for delegation & unbonding, and candidate info for declare candidate / edit validator

IMPROVEMENTS

* [gaiad] Update for Tendermint v0.19.3 (improve `/dump_consensus_state` and add
  `/consensus_state`)
* [spec/ibc] Added spec!
* [spec/stake] Cleanup structure, include details about slashing and
  auto-unbonding
* [spec/governance] Fixup some names and pseudocode
* NOTE: specs are still a work-in-progress ...

BUG FIXES

* Auto-sequencing now works correctly


## 0.16.0 (May 14th, 2018)

BREAKING CHANGES

* Move module REST/CLI packages to x/[module]/client/rest and x/[module]/client/cli
* Gaia simple-staking bond and unbond functions replaced
* [stake] Delegator bonds now store the height at which they were updated
* All module keepers now require a codespace, see basecoin or democoin for usage
* Many changes to names throughout
  * Type as a prefix naming convention applied (ex. BondMsg -> MsgBond)
  * Removed redundancy in names (ex. stake.StakingKeeper -> stake.Keeper)
* Removed SealedAccountMapper
* gaiad init now requires use of `--name` flag
* Removed Get from Msg interface
* types/rational now extends big.Rat

FEATURES:

* Gaia stake commands include, CreateValidator, EditValidator, Delegate, Unbond
* MountStoreWithDB without providing a custom store works.
* Repo is now lint compliant / GoMetaLinter with tendermint-lint integrated into CI
* Better key output, pubkey go-amino hex bytes now output by default
* gaiad init overhaul
  * Create genesis transactions with `gaiad init gen-tx`
  * New genesis account keys are automatically added to the client keybase (introduce `--client-home` flag)
  * Initialize with genesis txs using `--gen-txs` flag
* Context now has access to the application-configured logger
* Add (non-proof) subspace query helper functions
* Add more staking query functions: candidates, delegator-bonds

BUG FIXES

* Gaia now uses stake, ported from github.com/cosmos/gaia


## 0.15.1 (April 29, 2018)

IMPROVEMENTS:

* Update Tendermint to v0.19.1 (includes many rpc fixes)


## 0.15.0 (April 29, 2018)

NOTE: v0.15.0 is a large breaking change that updates the encoding scheme to use
[Amino](github.com/tendermint/go-amino).

For details on how this changes encoding for public keys and addresses,
see the [docs](https://github.com/tendermint/tendermint/blob/v0.19.1/docs/specification/new-spec/encoding.md#public-key-cryptography).

BREAKING CHANGES

* Remove go-wire, use go-amino
* [store] Add `SubspaceIterator` and `ReverseSubspaceIterator` to `KVStore` interface
* [basecoin] NewBasecoinApp takes a `dbm.DB` and uses namespaced DBs for substores

FEATURES:

* Add CacheContext
* Add auto sequencing to client
* Add FeeHandler to ante handler

BUG FIXES

* MountStoreWithDB without providing a custom store works.

## 0.14.1 (April 9, 2018)

BUG FIXES

* [gaiacli] Fix all commands (just a duplicate of basecli for now)

## 0.14.0 (April 9, 2018)

BREAKING CHANGES:

* [client/builder] Renamed to `client/core` and refactored to use a CoreContext
  struct
* [server] Refactor to improve useability and de-duplicate code
* [types] `Result.ToQuery -> Error.QueryResult`
* [makefile] `make build` and `make install` only build/install `gaiacli` and
  `gaiad`. Use `make build_examples` and `make install_examples` for
  `basecoind/basecli` and `democoind/democli`
* [staking] Various fixes/improvements

FEATURES:

* [democoin] Added Proof-of-Work module

BUG FIXES

* [client] Reuse Tendermint RPC client to avoid excessive open files
* [client] Fix setting log level
* [basecoin] Sort coins in genesis

## 0.13.1 (April 3, 2018)

BUG FIXES

* [x/ibc] Fix CLI and relay for IBC txs
* [x/stake] Various fixes/improvements

## 0.13.0 (April 2, 2018)

BREAKING CHANGES

* [basecoin] Remove cool/sketchy modules -> moved to new `democoin`
* [basecoin] NewBasecoinApp takes a `map[string]dbm.DB` as temporary measure
  to allow mounting multiple stores with their own DB until they can share one
* [x/staking] Renamed to `simplestake`
* [builder] Functions don't take `passphrase` as argument
* [server] GenAppParams returns generated seed and address
* [basecoind] `init` command outputs JSON of everything necessary for testnet
* [basecoind] `basecoin.db -> data/basecoin.db`
* [basecli] `data/keys.db -> keys/keys.db`

FEATURES

* [types] `Coin` supports direct arithmetic operations
* [basecoind] Add `show_validator` and `show_node_id` commands
* [x/stake] Initial merge of full staking module!
* [democoin] New example application to demo custom modules

IMPROVEMENTS

* [makefile] `make install`
* [testing] Use `/tmp` for directories so they don't get left in the repo

BUG FIXES

* [basecoin] Allow app to be restarted
* [makefile] Fix build on Windows
* [basecli] Get confirmation before overriding key with same name

## 0.12.0 (March 27 2018)

BREAKING CHANGES

* Revert to old go-wire for now
* glide -> godep
* [types] ErrBadNonce -> ErrInvalidSequence
* [types] Replace tx.GetFeePayer with FeePayer(tx) - returns the first signer
* [types] NewStdTx takes the Fee
* [types] ParseAccount -> AccountDecoder; ErrTxParse -> ErrTxDecoder
* [x/auth] AnteHandler deducts fees
* [x/bank] Move some errors to `types`
* [x/bank] Remove sequence and signature from Input

FEATURES

* [examples/basecoin] New cool module to demonstrate use of state and custom transactions
* [basecoind] `show_node_id` command
* [lcd] Implement the Light Client Daemon and endpoints
* [types/stdlib] Queue functionality
* [store] Subspace iterator on IAVLTree
* [types] StdSignDoc is the document that gets signed (chainid, msg, sequence, fee)
* [types] CodeInvalidPubKey
* [types] StdFee, and StdTx takes the StdFee
* [specs] Progression of MVPs for IBC
* [x/ibc] Initial shell of IBC functionality (no proofs)
* [x/simplestake] Simple staking module with bonding/unbonding

IMPROVEMENTS

* Lots more tests!
* [client/builder] Helpers for forming and signing transactions
* [types] sdk.Address
* [specs] Staking

BUG FIXES

* [x/auth] Fix setting pubkey on new account
* [x/auth] Require signatures to include the sequences
* [baseapp] Dont panic on nil handler
* [basecoin] Check for empty bytes in account and tx

## 0.11.0 (March 1, 2017)

BREAKING CHANGES

* [examples] dummy -> kvstore
* [examples] Remove gaia
* [examples/basecoin] MakeTxCodec -> MakeCodec
* [types] CommitMultiStore interface has new `GetCommitKVStore(key StoreKey) CommitKVStore` method

FEATURES

* [examples/basecoin] CLI for `basecli` and `basecoind` (!)
* [baseapp] router.AddRoute returns Router

IMPROVEMENTS

* [baseapp] Run msg handlers on CheckTx
* [docs] Add spec for REST API
* [all] More tests!

BUG FIXES

* [baseapp] Fix panic on app restart
* [baseapp] InitChain does not call Commit
* [basecoin] Remove IBCStore because mounting multiple stores is currently broken

## 0.10.0 (February 20, 2017)

BREAKING CHANGES

* [baseapp] NewBaseApp(logger, db)
* [baseapp] NewContext(isCheckTx, header)
* [x/bank] CoinMapper -> CoinKeeper

FEATURES

* [examples/gaia] Mock CLI !
* [baseapp] InitChainer, BeginBlocker, EndBlocker
* [baseapp] MountStoresIAVL

IMPROVEMENTS

* [docs] Various improvements.
* [basecoin] Much simpler :)

BUG FIXES

* [baseapp] initialize and reset msCheck and msDeliver properly

## 0.9.0 (February 13, 2017)

BREAKING CHANGES

* Massive refactor. Basecoin works. Still needs <3

## 0.8.1

* Updates for dependencies

## 0.8.0 (December 18, 2017)

* Updates for dependencies

## 0.7.1 (October 11, 2017)

IMPROVEMENTS:

* server/commands: GetInitCmd takes list of options

## 0.7.0 (October 11, 2017)

BREAKING CHANGES:

* Everything has changed, and it's all about to change again, so don't bother using it yet!

## 0.6.2 (July 27, 2017)

IMPROVEMENTS:

* auto-test all tutorials to detect breaking changes
* move deployment scripts from `/scripts` to `/publish` for clarity

BUG FIXES:

* `basecoin init` ensures the address in genesis.json is valid
* fix bug that certain addresses couldn't receive ibc packets

## 0.6.1 (June 28, 2017)

Make lots of small cli fixes that arose when people were using the tools for
the testnet.

IMPROVEMENTS:

* basecoin
  * `basecoin start` supports all flags that `tendermint node` does, such as
    `--rpc.laddr`, `--p2p.seeds`, and `--p2p.skip_upnp`
  * fully supports `--log_level` and `--trace` for logger configuration
  * merkleeyes no longers spams the logs... unless you want it
    * Example: `basecoin start --log_level="merkleeyes:info,state:info,*:error"`
    * Example: `basecoin start --log_level="merkleeyes:debug,state:info,*:error"`
* basecli
  * `basecli init` is more intelligent and only complains if there really was
    a connected chain, not just random files
  * support `localhost:46657` or `http://localhost:46657` format for nodes,
    not just `tcp://localhost:46657`
  * Add `--genesis` to init to specify chain-id and validator hash
    * Example: `basecli init --node=localhost:46657 --genesis=$HOME/.basecoin/genesis.json`
  * `basecli rpc` has a number of methods to easily accept tendermint rpc, and verifies what it can

BUG FIXES:

* basecli
  * `basecli query account` accepts hex account address with or without `0x`
    prefix
  * gives error message when running commands on an unitialized chain, rather
    than some unintelligable panic

## 0.6.0 (June 22, 2017)

Make the basecli command the only way to use client-side, to enforce best
security practices. Lots of enhancements to get it up to production quality.

BREAKING CHANGES:

* ./cmd/commands -> ./cmd/basecoin/commands
* basecli
  * `basecli proof state get` -> `basecli query key`
  * `basecli proof tx get` -> `basecli query tx`
  * `basecli proof state get --app=account` -> `basecli query account`
  * use `--chain-id` not `--chainid` for consistency
  * update to use `--trace` not `--debug` for stack traces on errors
  * complete overhaul on how tx and query subcommands are added. (see counter or trackomatron for examples)
  * no longer supports counter app (see new countercli)
* basecoin
  * `basecoin init` takes an argument, an address to allocate funds to in the genesis
  * removed key2.json
  * removed all client side functionality from it (use basecli now for proofs)
    * no tx subcommand
    * no query subcommand
    * no account (query) subcommand
    * a few other random ones...
  * enhanced relay subcommand
    * relay start did what relay used to do
    * relay init registers both chains on one another (to set it up so relay start just works)
* docs
  * removed `example-plugin`, put `counter` inside `docs/guide`
* app
  * Implements ABCI handshake by proxying merkleeyes.Info()

IMPROVEMENTS:

* `basecoin init` support `--chain-id`
* intergrates tendermint 0.10.0 (not the rc-2, but the real thing)
* commands return error code (1) on failure for easier script testing
* add `reset_all` to basecli, and never delete keys on `init`
* new shutil based unit tests, with better coverage of the cli actions
* just `make fresh` when things are getting stale ;)

BUG FIXES:

* app: no longer panics on missing app_options in genesis (thanks, anton)
* docs: updated all docs... again
* ibc: fix panic on getting BlockID from commit without 100% precommits (still a TODO)

## 0.5.2 (June 2, 2017)

BUG FIXES:

* fix parsing of the log level from Tendermint config (#97)

## 0.5.1 (May 30, 2017)

BUG FIXES:

* fix ibc demo app to use proper tendermint flags, 0.10.0-rc2 compatibility
* Make sure all cli uses new json.Marshal not wire.JSONBytes

## 0.5.0 (May 27, 2017)

BREAKING CHANGES:

* only those related to the tendermint 0.9 -> 0.10 upgrade

IMPROVEMENTS:

* basecoin cli
  * integrates tendermint 0.10.0 and unifies cli (init, unsafe_reset_all, ...)
  * integrate viper, all command line flags can also be defined in environmental variables or config.toml
* genesis file
  * you can define accounts with either address or pub_key
  * sorts coins for you, so no silent errors if not in alphabetical order
* [light-client](https://github.com/tendermint/light-client) integration
  * no longer must you trust the node you connect to, prove everything!
  * new [basecli command](./cmd/basecli/README.md)
  * integrated [key management](https://github.com/tendermint/go-crypto/blob/master/cmd/README.md), stored encrypted locally
  * tracks validator set changes and proves everything from one initial validator seed
  * `basecli proof state` gets complete proofs for any abci state
  * `basecli proof tx` gets complete proof where a tx was stored in the chain
  * `basecli proxy` exposes tendermint rpc, but only passes through results after doing complete verification

BUG FIXES:

* no more silently ignored error with invalid coin names (eg. "17.22foo coin" used to parse as "17 foo", not warning/error)

## 0.4.1 (April 26, 2017)

BUG FIXES:

* Fix bug in `basecoin unsafe_reset_X` where the `priv_validator.json` was not being reset

## 0.4.0 (April 21, 2017)

BREAKING CHANGES:

* CLI now uses Cobra, which forced changes to some of the flag names and orderings

IMPROVEMENTS:

* `basecoin init` doesn't generate error if already initialized
* Much more testing

## 0.3.1 (March 23, 2017)

IMPROVEMENTS:

* CLI returns exit code 1 and logs error before exiting

## 0.3.0 (March 23, 2017)

BREAKING CHANGES:

* Remove `--data` flag and use `BCHOME` to set the home directory (defaults to `~/.basecoin`)
* Remove `--in-proc` flag and start Tendermint in-process by default (expect Tendermint files in $BCHOME/tendermint).
  To start just the ABCI app/server, use `basecoin start --without-tendermint`.
* Consolidate genesis files so the Basecoin genesis is an object under `app_options` in Tendermint genesis. For instance:

```
{
  "app_hash": "",
  "chain_id": "foo_bar_chain",
  "genesis_time": "0001-01-01T00:00:00.000Z",
  "validators": [
    {
      "amount": 10,
      "name": "",
      "pub_key": [
	1,
	"7B90EA87E7DC0C7145C8C48C08992BE271C7234134343E8A8E8008E617DE7B30"
      ]
    }
  ],
  "app_options": {
    "accounts": [{
      "pub_key": {
        "type": "ed25519",
        "data": "6880db93598e283a67c4d88fc67a8858aa2de70f713fe94a5109e29c137100c2"
      },
      "coins": [
        {
          "denom": "blank",
          "amount": 12345
        },
        {
          "denom": "ETH",
          "amount": 654321
        }
      ]
    }],
    "plugin_options": ["plugin1/key1", "value1", "plugin1/key2", "value2"]
  }
}
```

Note the array of key-value pairs is now under `app_options.plugin_options` while the `app_options` themselves are well formed.
We also changed `chainID` to `chain_id` and consolidated to have just one of them.

FEATURES:

* Introduce `basecoin init` and `basecoin unsafe_reset_all`

## 0.2.0 (March 6, 2017)

BREAKING CHANGES:

* Update to ABCI v0.4.0 and Tendermint v0.9.0
* Coins are specified on the CLI as `Xcoin`, eg. `5gold`
* `Cost` is now `Fee`

FEATURES:

* CLI for sending transactions and querying the state,
  designed to be easily extensible as plugins are implemented
* Run Basecoin in-process with Tendermint
* Add `/account` path in Query
* IBC plugin for InterBlockchain Communication
* Demo script of IBC between two chains

IMPROVEMENTS:

* Use new Tendermint `/commit` endpoint for crafting IBC transactions
* More unit tests
* Use go-crypto S structs and go-data for more standard JSON
* Demo uses fewer sleeps

BUG FIXES:

* Various little fixes in coin arithmetic
* More commit validation in IBC
* Return results from transactions

## PreHistory

##### January 14-18, 2017

* Update to Tendermint v0.8.0
* Cleanup a bit and release blog post

##### September 22, 2016

* Basecoin compiles again

<!-- Release links -->

[Unreleased]: https://github.com/cosmos/cosmos-sdk/compare/v0.38.2...HEAD
[v0.38.2]: https://github.com/cosmos/cosmos-sdk/releases/tag/v0.38.2
[v0.38.1]: https://github.com/cosmos/cosmos-sdk/releases/tag/v0.38.1
[v0.38.0]: https://github.com/cosmos/cosmos-sdk/releases/tag/v0.38.0
[v0.37.9]: https://github.com/cosmos/cosmos-sdk/releases/tag/v0.37.9
[v0.37.8]: https://github.com/cosmos/cosmos-sdk/releases/tag/v0.37.8
[v0.37.7]: https://github.com/cosmos/cosmos-sdk/releases/tag/v0.37.7
[v0.37.6]: https://github.com/cosmos/cosmos-sdk/releases/tag/v0.37.6
[v0.37.5]: https://github.com/cosmos/cosmos-sdk/releases/tag/v0.37.5
[v0.37.4]: https://github.com/cosmos/cosmos-sdk/releases/tag/v0.37.4
[v0.37.3]: https://github.com/cosmos/cosmos-sdk/releases/tag/v0.37.3
[v0.37.1]: https://github.com/cosmos/cosmos-sdk/releases/tag/v0.37.1
[v0.37.0]: https://github.com/cosmos/cosmos-sdk/releases/tag/v0.37.0
[v0.36.0]: https://github.com/cosmos/cosmos-sdk/releases/tag/v0.36.0<|MERGE_RESOLUTION|>--- conflicted
+++ resolved
@@ -42,6 +42,7 @@
 * [\#10710](https://github.com/cosmos/cosmos-sdk/pull/10710) Chain-id shouldn't be required for creating a transaction with both --generate-only and --offline flags.
 * [\#10703](https://github.com/cosmos/cosmos-sdk/pull/10703) Create a new grantee account, if the grantee of an authorization does not exist.
 * [\#10592](https://github.com/cosmos/cosmos-sdk/pull/10592) Add a `DecApproxEq` function that checks to see if `|d1 - d2| < tol` for some Dec `d1, d2, tol`.
+* [\#10393](https://github.com/cosmos/cosmos-sdk/pull/10393) Add `HasSupply` method to bank keeper to ensure that input denom actually exists on chain.
 * [\#9933](https://github.com/cosmos/cosmos-sdk/pull/9933) Introduces the notion of a Cosmos "Scalar" type, which would just be simple aliases that give human-understandable meaning to the underlying type, both in Go code and in Proto definitions.
 * [\#9884](https://github.com/cosmos/cosmos-sdk/pull/9884) Provide a new gRPC query handler, `/cosmos/params/v1beta1/subspaces`, that allows the ability to query for all registered subspaces and their respective keys.
 * [\#9776](https://github.com/cosmos/cosmos-sdk/pull/9776) Add flag `staking-bond-denom` to specify the staking bond denomination value when initializing a new chain.
@@ -56,13 +57,10 @@
 * [\#10507](https://github.com/cosmos/cosmos-sdk/pull/10507) Add middleware for tx priority.
 * [\#10311](https://github.com/cosmos/cosmos-sdk/pull/10311) Adds cli to use tips transactions. It adds an `--aux` flag to all CLI tx commands to generate the aux signer data (with optional tip), and a new `tx aux-to-fee` subcommand to let the fee payer gather aux signer data and broadcast the tx
 * [\#10430](https://github.com/cosmos/cosmos-sdk/pull/10430) ADR-040: Add store/v2 `MultiStore` implementation
-<<<<<<< HEAD
+* [\#10947](https://github.com/cosmos/cosmos-sdk/pull/10947) Add `AllowancesByGranter` query to the feegrant module
+* [\#10407](https://github.com/cosmos/cosmos-sdk/pull/10407) Add validation to `x/upgrade` module's `BeginBlock` to check accidental binary downgrades
 * [\#10614](https://github.com/cosmos/cosmos-sdk/pull/10614) Support in-place migration ordering
 * [\#10794](https://github.com/cosmos/cosmos-sdk/pull/10794) ADR-040: Add State Sync to V2 Store
-=======
-* [\#10947](https://github.com/cosmos/cosmos-sdk/pull/10947) Add `AllowancesByGranter` query to the feegrant module
-* [\#10407](https://github.com/cosmos/cosmos-sdk/pull/10407) Add validation to `x/upgrade` module's `BeginBlock` to check accidental binary downgrades
->>>>>>> 9606c16c
 
 ### API Breaking Changes
 
@@ -141,6 +139,7 @@
 * [\#10439](https://github.com/cosmos/cosmos-sdk/pull/10439) Check error for `RegisterQueryHandlerClient` in all modules `RegisterGRPCGatewayRoutes`.
 * [\#9780](https://github.com/cosmos/cosmos-sdk/pull/9780) Remove gogoproto `moretags` YAML annotations and add `sigs.k8s.io/yaml` for YAML marshalling.
 * (x/bank) [\#10134](https://github.com/cosmos/cosmos-sdk/pull/10134) Add `HasDenomMetadata` function to bank `Keeper` to check if a client coin denom metadata exists in state.
+* (types) [\#10076](https://github.com/cosmos/cosmos-sdk/pull/10076) Significantly speedup and lower allocations for `Coins.String()`.
 * (x/bank) [\#10022](https://github.com/cosmos/cosmos-sdk/pull/10022) `BankKeeper.SendCoins` now takes less execution time.
 * (deps) [\#9987](https://github.com/cosmos/cosmos-sdk/pull/9987) Bump Go version minimum requirement to `1.17`
 * (cli) [\#9856](https://github.com/cosmos/cosmos-sdk/pull/9856) Overwrite `--sequence` and `--account-number` flags with default flag values when used with `offline=false` in `sign-batch` command.
