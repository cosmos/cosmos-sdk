<!--
Guiding Principles:

Changelogs are for humans, not machines.
There should be an entry for every single version.
The same types of changes should be grouped.
Versions and sections should be linkable.
The latest version comes first.
The release date of each version is displayed.
Mention whether you follow Semantic Versioning.

Usage:

Change log entries are to be added to the Unreleased section under the
appropriate stanza (see below). Each entry should ideally include a tag and
the Github issue reference in the following format:

* (<tag>) \#<issue-number> message

The issue numbers will later be link-ified during the release process so you do
not have to worry about including a link manually, but you can if you wish.

Types of changes (Stanzas):

"Features" for new features.
"Improvements" for changes in existing functionality.
"Deprecated" for soon-to-be removed features.
"Bug Fixes" for any bug fixes.
"Client Breaking" for breaking Protobuf, gRPC and REST routes used by end-users.
"CLI Breaking" for breaking CLI commands.
"API Breaking" for breaking exported APIs used by developers building on SDK.
"State Machine Breaking" for any changes that result in a different AppState given same genesisState and txList.
Ref: https://keepachangelog.com/en/1.0.0/
-->

# Changelog

## [Unreleased]

### Features

* (client) [#14342](https://github.com/cosmos/cosmos-sdk/pull/14342) Add `simd config` command is now a sub-command, for setting, getting and migrating Cosmos SDK configuration files.
* (query) [#14468](https://github.com/cosmos/cosmos-sdk/pull/14468) Implement pagination for collections.
* (x/bank) [#14045](https://github.com/cosmos/cosmos-sdk/pull/14045) Add CLI command `spendable-balances`, which also accepts the flag `--denom`.
* (x/slashing, x/staking) [#14363](https://github.com/cosmos/cosmos-sdk/pull/14363) Add the infraction a validator commited type as an argument to a `SlashWithInfractionReason` keeper method.
* (client) [#13867](https://github.com/cosmos/cosmos-sdk/pull/13867/) Wire AutoCLI commands with SimApp.
* (x/distribution) [#14322](https://github.com/cosmos/cosmos-sdk/pull/14322) Introduce a new gRPC message handler, `DepositValidatorRewardsPool`, that allows explicit funding of a validator's reward pool.
* (x/evidence) [#13740](https://github.com/cosmos/cosmos-sdk/pull/13740) Add new proto field `hash` of type `string` to `QueryEvidenceRequest` which helps to decode the hash properly while using query API.
* (core) [#13306](https://github.com/cosmos/cosmos-sdk/pull/13306) Add a `FormatCoins` function to in `core/coins` to format sdk Coins following the Value Renderers spec.
* (math) [#13306](https://github.com/cosmos/cosmos-sdk/pull/13306) Add `FormatInt` and `FormatDec` functions in `math` to format integers and decimals following the Value Renderers spec.
* (x/staking) [#13122](https://github.com/cosmos/cosmos-sdk/pull/13122) Add `UnbondingCanComplete` and `PutUnbondingOnHold` to `x/staking` module.
* [#13437](https://github.com/cosmos/cosmos-sdk/pull/13437) Add new flag `--modules-to-export` in `simd export` command to export only selected modules.
* [#13298](https://github.com/cosmos/cosmos-sdk/pull/13298) Add `AddGenesisAccount` helper func in x/auth module which helps adding accounts to genesis state.
* (x/authz) [#12648](https://github.com/cosmos/cosmos-sdk/pull/12648) Add an allow list, an optional list of addresses allowed to receive bank assets via authz MsgSend grant.
* (sdk.Coins) [#12627](https://github.com/cosmos/cosmos-sdk/pull/12627) Make a `Denoms` method on sdk.Coins.
* (testutil) [#12973](https://github.com/cosmos/cosmos-sdk/pull/12973) Add generic `testutil.RandSliceElem` function which selects a random element from the list.
* (client) [#12936](https://github.com/cosmos/cosmos-sdk/pull/12936) Add capability to pre-process transactions before broadcasting from a higher level chain.
* (cli) [#13064](https://github.com/cosmos/cosmos-sdk/pull/13064) Add `debug prefixes` to list supported HRP prefixes via .
* (ledger) [#12935](https://github.com/cosmos/cosmos-sdk/pull/12935) Generalize Ledger integration to allow for different apps or key types that use SECP256k1.
* (x/bank) [#11981](https://github.com/cosmos/cosmos-sdk/pull/11981) Create the `SetSendEnabled` endpoint for managing the bank's SendEnabled settings.
* (x/auth) [#13210](https://github.com/cosmos/cosmos-sdk/pull/13210) Add `Query/AccountInfo` endpoint for simplified access to basic account info.
* (x/consensus) [#12905](https://github.com/cosmos/cosmos-sdk/pull/12905) Create a new `x/consensus` module that is now responsible for maintaining Tendermint consensus parameters instead of `x/param`. Legacy types remain in order to facilitate parameter migration from the deprecated `x/params`. App developers should ensure that they execute `baseapp.MigrateParams` during their chain upgrade. These legacy types will be removed in a future release.
* (client/tx) [#13670](https://github.com/cosmos/cosmos-sdk/pull/13670) Add validation in `BuildUnsignedTx` to prevent simple inclusion of valid mnemonics
<<<<<<< HEAD
* (x/bank) [#14224](https://github.com/cosmos/cosmos-sdk/pull/14224) Allow injection of restrictions on transfers using `AppendSendRestriction` or `PrependSendRestriction`.
=======
* [#13473](https://github.com/cosmos/cosmos-sdk/pull/13473) ADR-038: Go plugin system proposal
* [#14356](https://github.com/cosmos/cosmos-sdk/pull/14356) Add `events.GetAttributes` and `event.GetAttribute` methods to simplify the retrieval of an attribute from event(s).
* [#14472](https://github.com/cosmos/cosmos-sdk/pull/14356) The recommended metadata format for x/gov and x/group proposals now uses an array of strings (instead of a single string) for the `authors` field.
* (mempool) [#14484](https://github.com/cosmos/cosmos-sdk/pull/14484) Add priority nonce mempool option for transaction replacement.
* (client) [#14509](https://github.com/cosmos/cosmos-sdk/pull/#14509) Added `AddKeyringFlags` function.
>>>>>>> 67e71980

### Improvements

* [#14529](https://github.com/cosmos/cosmos-sdk/pull/14529) Add new property `BondDenom` to `SimulationState` struct.
* (x/group, x/gov) [#14483](https://github.com/cosmos/cosmos-sdk/pull/14483) Add support for `[]string` and `[]int` in `draft-proposal` prompt.
* (protobuf) [#14476](https://github.com/cosmos/cosmos-sdk/pull/14476) Clean up protobuf annotations `{accepts,implements}_interface`.
* (module) [#14415](https://github.com/cosmos/cosmos-sdk/pull/14415) Loosen assertions in SetOrderBeginBlockers() and SetOrderEndBlockers()
* (context)[#14384](https://github.com/cosmos/cosmos-sdk/pull/14384) refactor(context): Pass EventManager to the context as an interface.
* (types) [#14354](https://github.com/cosmos/cosmos-sdk/pull/14354) - improve performance on Context.KVStore and Context.TransientStore by 40%
* (crypto/keyring) [#14151](https://github.com/cosmos/cosmos-sdk/pull/14151) Move keys presentation from `crypto/keyring` to `client/keys`
* (types) [#14163](https://github.com/cosmos/cosmos-sdk/pull/14163) Refactor `(coins Coins) Validate()` to avoid unnecessary map.
* (signing) [#14087](https://github.com/cosmos/cosmos-sdk/pull/14087) Add SignModeHandlerWithContext interface with a new `GetSignBytesWithContext` to get the sign bytes using `context.Context` as an argument to access state.
* (server) [#14062](https://github.com/cosmos/cosmos-sdk/pull/14062) Remove rosetta from server start.
* [13882] (https://github.com/cosmos/cosmos-sdk/pull/13882) Add tx `encode` and `decode` endpoints to amino tx service.
  > Note: These endpoints encodes and decodes only amino txs.
* (x/nft) [#13836](https://github.com/cosmos/cosmos-sdk/pull/13836) Remove the validation for `classID` and `nftID` from the NFT module.
* [#13789](https://github.com/cosmos/cosmos-sdk/pull/13789) Add tx `encode` and `decode` endpoints to tx service.
  > Note: These endpoints will only encode and decode proto messages, Amino encoding and decoding is not supported.
* [#13826](https://github.com/cosmos/cosmos-sdk/pull/13826) Support custom `GasConfig` configuration for applications.
* [#13619](https://github.com/cosmos/cosmos-sdk/pull/13619) Add new function called LogDeferred to report errors in defers. Use the function in x/bank files.
* (tools) [#13603](https://github.com/cosmos/cosmos-sdk/pull/13603) Rename cosmovisor package name to `cosmossdk.io/tools/cosmovisor`. The new tool directory contains Cosmos SDK tools.
* (deps) [#13397](https://github.com/cosmos/cosmos-sdk/pull/13397) Bump Go version minimum requirement to `1.19`.
* [#13070](https://github.com/cosmos/cosmos-sdk/pull/13070) Migrate from `gogo/protobuf` to `cosmos/gogoproto`.
* [#12995](https://github.com/cosmos/cosmos-sdk/pull/12995) Add `FormatTime` and `ParseTimeString` methods.
* [#12952](https://github.com/cosmos/cosmos-sdk/pull/12952) Replace keyring module to Cosmos fork.
* [#12352](https://github.com/cosmos/cosmos-sdk/pull/12352) Move the `RegisterSwaggerAPI` logic into a separate helper function in the server package.
* [#12876](https://github.com/cosmos/cosmos-sdk/pull/12876) Remove proposer-based rewards.
* [#12892](https://github.com/cosmos/cosmos-sdk/pull/12892) `make format` now runs only gofumpt and golangci-lint run ./... --fix, replacing `goimports` `gofmt` and `misspell`
* [#12846](https://github.com/cosmos/cosmos-sdk/pull/12846) Remove `RandomizedParams` from the `AppModuleSimulation` interface which is no longer needed.
* (ci) [#12854](https://github.com/cosmos/cosmos-sdk/pull/12854) Use ghcr.io to host the proto builder image. Update proto builder image to go 1.19
* (x/bank) [#12706](https://github.com/cosmos/cosmos-sdk/pull/12706) Added the `chain-id` flag to the `AddTxFlagsToCmd` API. There is no longer a need to explicitly register this flag on commands whens `AddTxFlagsToCmd` is already called.
* [#12791](https://github.com/cosmos/cosmos-sdk/pull/12791) Bump the math library used in the sdk and replace old usages of sdk.\*
* [#12717](https://github.com/cosmos/cosmos-sdk/pull/12717) Use injected encoding params in simapp.
* [#12702](https://github.com/cosmos/cosmos-sdk/pull/12702) Linting and tidiness, fixed two minor security warnings.
* [#12634](https://github.com/cosmos/cosmos-sdk/pull/12634) Move `sdk.Dec` to math package.
* [#12596](https://github.com/cosmos/cosmos-sdk/pull/12596) Remove all imports of the non-existent gogo/protobuf v1.3.3 to ease downstream use and go workspaces.
* [#12187](https://github.com/cosmos/cosmos-sdk/pull/12187) Add batch operation for x/nft module.
* [#12455](https://github.com/cosmos/cosmos-sdk/pull/12455) Show attempts count in error for signing.
* [#13101](https://github.com/cosmos/cosmos-sdk/pull/13101) Remove weights from `simapp/params` and `testutil/sims`. They are now in their respective modules.
* [#12398](https://github.com/cosmos/cosmos-sdk/issues/12398) Refactor all `x` modules to unit-test via mocks and decouple `simapp`.
* [#13144](https://github.com/cosmos/cosmos-sdk/pull/13144) Add validator distribution info grpc gateway get endpoint.
* [#13168](https://github.com/cosmos/cosmos-sdk/pull/13168) Migrate tendermintdev/proto-builder to ghcr.io. New image `ghcr.io/cosmos/proto-builder:0.8`
* [#13178](https://github.com/cosmos/cosmos-sdk/pull/13178) Add `cosmos.msg.v1.service` protobuf annotation to allow tooling to distinguish between Msg and Query services via reflection.
* [#13236](https://github.com/cosmos/cosmos-sdk/pull/13236) Integrate Filter Logging
* [#13528](https://github.com/cosmos/cosmos-sdk/pull/13528) Update `ValidateMemoDecorator` to only check memo against `MaxMemoCharacters` param when a memo is present.
* [#13781](https://github.com/cosmos/cosmos-sdk/pull/13781) Remove `client/keys.KeysCdc`.
* [#13802](https://github.com/cosmos/cosmos-sdk/pull/13802) Add --output-document flag to the export CLI command to allow writing genesis state to a file.
* [#13794](https://github.com/cosmos/cosmos-sdk/pull/13794) `types/module.Manager` now supports the
`cosmossdk.io/core/appmodule.AppModule` API via the new `NewManagerFromMap` constructor.
* [#14019](https://github.com/cosmos/cosmos-sdk/issues/14019) Remove the interface casting to allow other implementations of a `CommitMultiStore`.
* [#13881](https://github.com/cosmos/cosmos-sdk/pull/13881) Optimize iteration on nested cached KV stores and other operations in general.
* (x/gov) [#14347](https://github.com/cosmos/cosmos-sdk/pull/14347) Support `v1.Proposal` message in `v1beta1.Proposal.Content`.
* (x/gov) [#14390](https://github.com/cosmos/cosmos-sdk/pull/14390) Add title, proposer and summary to proposal struct
* (baseapp) [#14417](https://github.com/cosmos/cosmos-sdk/pull/14417) `SetStreamingService` accepts appOptions, AppCodec and Storekeys needed to set streamers.  
    * Store pacakge no longer has a dependency on baseapp. 
* (store) [#14438](https://github.com/cosmos/cosmos-sdk/pull/14438)  Pass logger from baseapp to store. 
* (store) [#14439](https://github.com/cosmos/cosmos-sdk/pull/14439) Remove global metric gatherer from store. 
  * By default store has a no op metric gatherer, the application developer must set another metric gatherer or us the provided one in `store/metrics`.
* [#14406](https://github.com/cosmos/cosmos-sdk/issues/14406) Migrate usage of types/store.go to store/types/..

### State Machine Breaking

* (x/group) [#13742](https://github.com/cosmos/cosmos-sdk/pull/13742) Migrate group policy account from module accounts to base account.
* (codec) [#13307](https://github.com/cosmos/cosmos-sdk/pull/13307) Register all modules' `Msg`s with group's ModuleCdc so that Amino sign bytes are correctly generated.
* (codec) [#13196](https://github.com/cosmos/cosmos-sdk/pull/13196) Register all modules' `Msg`s with gov's ModuleCdc so that Amino sign bytes are correctly generated.
* (group) [#13592](https://github.com/cosmos/cosmos-sdk/pull/13592) Fix group types registration with Amino.
* (x/distribution) [#12852](https://github.com/cosmos/cosmos-sdk/pull/12852) Deprecate `CommunityPoolSpendProposal`. Please execute a `MsgCommunityPoolSpend` message via the new v1 `x/gov` module instead. This message can be used to directly fund the `x/gov` module account.
* (x/bank) [#12610](https://github.com/cosmos/cosmos-sdk/pull/12610) `MsgMultiSend` now allows only a single input.
* (x/bank) [#12630](https://github.com/cosmos/cosmos-sdk/pull/12630) Migrate `x/bank` to self-managed parameters and deprecate its usage of `x/params`.
* (x/auth) [#12475](https://github.com/cosmos/cosmos-sdk/pull/12475) Migrate `x/auth` to self-managed parameters and deprecate its usage of `x/params`.
* (x/slashing) [#12399](https://github.com/cosmos/cosmos-sdk/pull/12399) Migrate `x/slashing` to self-managed parameters and deprecate its usage of `x/params`.
* (x/mint) [#12363](https://github.com/cosmos/cosmos-sdk/pull/12363) Migrate `x/mint` to self-managed parameters and deprecate it's usage of `x/params`.
* (x/distribution) [#12434](https://github.com/cosmos/cosmos-sdk/pull/12434) Migrate `x/distribution` to self-managed parameters and deprecate it's usage of `x/params`.
* (x/crisis) [#12445](https://github.com/cosmos/cosmos-sdk/pull/12445) Migrate `x/crisis` to self-managed parameters and deprecate it's usage of `x/params`.
* (x/gov) [#12631](https://github.com/cosmos/cosmos-sdk/pull/12631) Migrate `x/gov` to self-managed parameters and deprecate it's usage of `x/params`.
* (x/staking) [#12409](https://github.com/cosmos/cosmos-sdk/pull/12409) Migrate `x/staking` to self-managed parameters and deprecate it's usage of `x/params`.
* (x/bank) [#11859](https://github.com/cosmos/cosmos-sdk/pull/11859) Move the SendEnabled information out of the Params and into the state store directly.
* (x/gov) [#12771](https://github.com/cosmos/cosmos-sdk/pull/12771) Initial deposit requirement for proposals at submission time.
* (x/staking) [#12967](https://github.com/cosmos/cosmos-sdk/pull/12967) `unbond` now creates only one unbonding delegation entry when multiple unbondings exist at a single height (e.g. through multiple messages in a transaction).
* (x/auth/vesting) [#13502](https://github.com/cosmos/cosmos-sdk/pull/13502) Add Amino Msg registration for `MsgCreatePeriodicVestingAccount`.
* (x/auth)[#13780](https://github.com/cosmos/cosmos-sdk/pull/13780) `id` (type of int64) in `AccountAddressByID` grpc query is now deprecated, update to account-id(type of uint64) to use `AccountAddressByID`.
* (x/group) [#13876](https://github.com/cosmos/cosmos-sdk/pull/13876) Fix group MinExecutionPeriod that is checked on execution now, instead of voting period end.
* (x/feegrant) [#14294](https://github.com/cosmos/cosmos-sdk/pull/14294) Moved the logic of rejecting duplicate grant from `msg_server` to `keeper` method.
* (store) [#14378](https://github.com/cosmos/cosmos-sdk/pull/14378) The `CacheKV` store is thread-safe again, which includes improved iteration and deletion logic. Iteration is on a strictly isolated view now, which is breaking from previous behavior.

### API Breaking Changes

* (crypto/keyring) [#14151](https://github.com/cosmos/cosmos-sdk/pull/14151) Move keys presentation from `crypto/keyring` to `client/keys`
* (modules) [#13850](https://github.com/cosmos/cosmos-sdk/pull/13850) and [#14046](https://github.com/cosmos/cosmos-sdk/pull/14046) Remove gogoproto stringer annotations. This removes the custom `String()` methods on all types that were using the annotations.
* (x/auth) [#13850](https://github.com/cosmos/cosmos-sdk/pull/13850/) Remove `MarshalYAML` methods from module (`x/...`) types.
* (x/auth) [#13877](https://github.com/cosmos/cosmos-sdk/pull/13877) Rename `AccountKeeper`'s `GetNextAccountNumber` to `NextAccountNumber`.
* (x/evidence) [#13740](https://github.com/cosmos/cosmos-sdk/pull/13740) The `NewQueryEvidenceRequest` function now takes `hash` as a HEX encoded `string`.
* (server) [#13485](https://github.com/cosmos/cosmos-sdk/pull/13485) The `Application` service now requires the `RegisterNodeService` method to be implemented.
* [#13437](https://github.com/cosmos/cosmos-sdk/pull/13437) Add a list of modules to export argument in `ExportAppStateAndValidators`.
* (x/slashing) [#13427](https://github.com/cosmos/cosmos-sdk/pull/13427) Move `x/slashing/testslashing` to `x/slashing/testutil` for consistency with other modules.
* (x/staking) [#13427](https://github.com/cosmos/cosmos-sdk/pull/13427) Move `x/staking/teststaking` to `x/staking/testutil` for consistency with other modules.
* (simapp) [#13402](https://github.com/cosmos/cosmos-sdk/pull/13402) Move simulation flags to `x/simulation/client/cli`.
* (simapp) [#13402](https://github.com/cosmos/cosmos-sdk/pull/13402) Move simulation helpers functions (`SetupSimulation`, `SimulationOperations`, `CheckExportSimulation`, `PrintStats`, `GetSimulationLog`) to `testutil/sims`.
* (simapp) [#13402](https://github.com/cosmos/cosmos-sdk/pull/13402) Move `testutil/rest` package to `testutil`.
* (types) [#13380](https://github.com/cosmos/cosmos-sdk/pull/13380) Remove deprecated `sdk.NewLevelDB`.
* (simapp) [#13378](https://github.com/cosmos/cosmos-sdk/pull/13378) Move `simapp.App` to `runtime.AppI`.
* (tx) [#12659](https://github.com/cosmos/cosmos-sdk/pull/12659) Remove broadcast mode `block`.
* (db) [#13370](https://github.com/cosmos/cosmos-sdk/pull/13370) remove storev2alpha1, see also https://github.com/cosmos/cosmos-sdk/pull/13371
* (x/bank) [#12706](https://github.com/cosmos/cosmos-sdk/pull/12706) Removed the `testutil` package from the `x/bank/client` package.
* (simapp) [#12747](https://github.com/cosmos/cosmos-sdk/pull/12747) Remove `simapp.MakeTestEncodingConfig`. Please use `moduletestutil.MakeTestEncodingConfig` (`types/module/testutil`) in tests instead.
* (x/bank) [#12648](https://github.com/cosmos/cosmos-sdk/pull/12648) `NewSendAuthorization` takes a new argument of an optional list of addresses allowed to receive bank assests via authz MsgSend grant. You can pass `nil` for the same behavior as before, i.e. any recipient is allowed.
* (x/bank) [#12593](https://github.com/cosmos/cosmos-sdk/pull/12593) Add `SpendableCoin` method to `BaseViewKeeper`
* (x/slashing) [#12581](https://github.com/cosmos/cosmos-sdk/pull/12581) Remove `x/slashing` legacy querier.
* (types) [#12355](https://github.com/cosmos/cosmos-sdk/pull/12355) Remove the compile-time `types.DBbackend` variable. Removes usage of the same in server/util.go
* (x/gov) [#12368](https://github.com/cosmos/cosmos-sdk/pull/12369) Gov keeper is now passed by reference instead of copy to make post-construction mutation of Hooks and Proposal Handlers possible at a framework level.
* (simapp) [#12270](https://github.com/cosmos/cosmos-sdk/pull/12270) Remove `invCheckPeriod uint` attribute from `SimApp` struct as per migration of `x/crisis` to app wiring
* (simapp) [#12334](https://github.com/cosmos/cosmos-sdk/pull/12334) Move `simapp.ConvertAddrsToValAddrs` and `simapp.CreateTestPubKeys ` to respectively `simtestutil.ConvertAddrsToValAddrs` and `simtestutil.CreateTestPubKeys` (`testutil/sims`)
* (simapp) [#12312](https://github.com/cosmos/cosmos-sdk/pull/12312) Move `simapp.EmptyAppOptions` to `simtestutil.EmptyAppOptions` (`testutil/sims`)
* (simapp) [#12312](https://github.com/cosmos/cosmos-sdk/pull/12312) Remove `skipUpgradeHeights map[int64]bool` and `homePath string` from `NewSimApp` constructor as per migration of `x/upgrade` to app-wiring.
* (testutil) [#12278](https://github.com/cosmos/cosmos-sdk/pull/12278) Move all functions from `simapp/helpers` to `testutil/sims`
* (testutil) [#12233](https://github.com/cosmos/cosmos-sdk/pull/12233) Move `simapp.TestAddr` to `simtestutil.TestAddr` (`testutil/sims`)
* (x/staking) [#12102](https://github.com/cosmos/cosmos-sdk/pull/12102) Staking keeper now is passed by reference instead of copy. Keeper's SetHooks no longer returns keeper. It updates the keeper in place instead.
* (linting) [#12141](https://github.com/cosmos/cosmos-sdk/pull/12141) Fix usability related linting for database. This means removing the infix Prefix from `prefix.NewPrefixWriter` and such so that it is `prefix.NewWriter` and making `db.DBConnection` and such into `db.Connection`
* (x/distribution) [#12434](https://github.com/cosmos/cosmos-sdk/pull/12434) `x/distribution` module `SetParams` keeper method definition is now updated to return `error`.
* (x/staking) [#12409](https://github.com/cosmos/cosmos-sdk/pull/12409) `x/staking` module `SetParams` keeper method definition is now updated to return `error`.
* (x/crisis) [#12445](https://github.com/cosmos/cosmos-sdk/pull/12445) `x/crisis` module `SetConstantFee` keeper method definition is now updated to return `error`.
* (x/gov) [#12631](https://github.com/cosmos/cosmos-sdk/pull/12631) `x/gov` module refactored to use `Params` as single struct instead of `DepositParams`, `TallyParams` & `VotingParams`.
* (x/gov) [#12631](https://github.com/cosmos/cosmos-sdk/pull/12631) Migrate `x/gov` to self-managed parameters and deprecate it's usage of `x/params`.
* (x/bank) [#12630](https://github.com/cosmos/cosmos-sdk/pull/12630) `x/bank` module `SetParams` keeper method definition is now updated to return `error`.
* (x/bank) [#11859](https://github.com/cosmos/cosmos-sdk/pull/11859) Move the SendEnabled information out of the Params and into the state store directly.
  The information can now be accessed using the BankKeeper.
  Setting can be done using MsgSetSendEnabled as a governance proposal.
  A SendEnabled query has been added to both GRPC and CLI.
* (appModule) Remove `Route`, `QuerierRoute` and `LegacyQuerierHandler` from AppModule Interface.
* (x/modules) Remove all LegacyQueries and related code from modules
* (store) [#11825](https://github.com/cosmos/cosmos-sdk/pull/11825) Make extension snapshotter interface safer to use, renamed the util function `WriteExtensionItem` to `WriteExtensionPayload`.
* (x/genutil)[#12956](https://github.com/cosmos/cosmos-sdk/pull/12956) `genutil.AppModuleBasic` has a new attribute: genesis transaction validation function. The existing validation logic is implemented in `genutiltypes.DefaultMessageValidator`. Use `genutil.NewAppModuleBasic` to create a new genutil Module Basic.
* (codec) [#12964](https://github.com/cosmos/cosmos-sdk/pull/12964) `ProtoCodec.MarshalInterface` now returns an error when serializing unregistered types and a subsequent `ProtoCodec.UnmarshalInterface` would fail.
* (x/staking) [#12973](https://github.com/cosmos/cosmos-sdk/pull/12973) Removed `stakingkeeper.RandomValidator`. Use `testutil.RandSliceElem(r, sk.GetAllValidators(ctx))` instead.
* (x/gov) [#13160](https://github.com/cosmos/cosmos-sdk/pull/13160) Remove custom marshaling of proposl and voteoption.
* (types) [#13430](https://github.com/cosmos/cosmos-sdk/pull/13430) Remove unused code `ResponseCheckTx` and `ResponseDeliverTx`
* (store) [#13529](https://github.com/cosmos/cosmos-sdk/pull/13529) Add method `LatestVersion` to `MultiStore` interface, add method `SetQueryMultiStore` to baesapp to support alternative `MultiStore` implementation for query service.
* (pruning) [#13609](https://github.com/cosmos/cosmos-sdk/pull/13609) Move pruning package to be under store package
* [#13794](https://github.com/cosmos/cosmos-sdk/pull/13794) Most methods on `types/module.AppModule` have been moved to
extension interfaces. `module.Manager.Modules` is now of type `map[string]interface{}` to support in parallel the new
`cosmossdk.io/core/appmodule.AppModule` API.
* (signing) [#13701](https://github.com/cosmos/cosmos-sdk/pull/) Add `context.Context` as an argument `x/auth/signing.VerifySignature`.
* (x/group) [#13876](https://github.com/cosmos/cosmos-sdk/pull/13876) Add `GetMinExecutionPeriod` method on DecisionPolicy interface.
* (x/auth)[#13780](https://github.com/cosmos/cosmos-sdk/pull/13780) Querying with `id` (type of int64) in `AccountAddressByID` grpc query now throws error, use account-id(type of uint64) instead.
* (snapshots) [14048](https://github.com/cosmos/cosmos-sdk/pull/14048) Move the Snapshot package to the store package. This is done in an effort group all storage related logic under one package.
* (baseapp) [#14050](https://github.com/cosmos/cosmos-sdk/pull/14050) refactor `ABCIListener` interface to accept go contexts
<<<<<<< HEAD
* (store) [#13516](https://github.com/cosmos/cosmos-sdk/pull/13516) Update State Streaming APIs:
  * Add method `ListenCommit` to `ABCIListener`
  * Move `ListeningEnabled` and  `AddListener` methods to `CommitMultiStore`
  * Remove `CacheWrapWithListeners` from `CacheWrap` and `CacheWrapper` interfaces
  * Remove listening APIs from the caching layer (it should only listen to the `rootmulti.Store`)
  * Add three new options to file streaming service constructor.
  * Modify `ABCIListener` such that any error from any method will always halt the app via `panic`
* (x/bank) [#14224](https://github.com/cosmos/cosmos-sdk/pull/14224) `InputOutputCoins` now only allows for a single `Input`.
=======
>>>>>>> 67e71980

### CLI Breaking Changes

* (client) [#14342](https://github.com/cosmos/cosmos-sdk/pull/14342) `simd config` command is now a sub-command. Use `simd config --help` to learn more.
* (x/genutil) [#13535](https://github.com/cosmos/cosmos-sdk/pull/13535) Replace in `simd init`, the `--staking-bond-denom` flag with `--default-denom` which is used for all default denomination in the genesis, instead of only staking.
* (tx) [#12659](https://github.com/cosmos/cosmos-sdk/pull/12659) Remove broadcast mode `block`.
* (genesis) [#14149](https://github.com/cosmos/cosmos-sdk/pull/14149) Add `simd genesis` command, which contains all genesis-related sub-commands.

### Bug Fixes

* (x/bank) [#14538](https://github.com/cosmos/cosmos-sdk/pull/14538) Validate denom in bank balances GRPC queries.
* (baseapp) [#14505](https://github.com/cosmos/cosmos-sdk/pull/14505) PrepareProposal and ProcessProposal now use deliverState for the first block in order to access changes made in InitChain.
* (x/group) [#14526](https://github.com/cosmos/cosmos-sdk/pull/14526) Fix wrong address set in `EventUpdateGroupPolicy`.
* (server) [#14441](https://github.com/cosmos/cosmos-sdk/pull/14441) Fix `--log_format` flag not working.
* (x/upgrade) [#13936](https://github.com/cosmos/cosmos-sdk/pull/13936) Make downgrade verification work again
* (x/group) [#13742](https://github.com/cosmos/cosmos-sdk/pull/13742) Fix `validate-genesis` when group policy accounts exist.
* (x/auth) [#13838](https://github.com/cosmos/cosmos-sdk/pull/13838) Fix calling `String()` when pubkey is set on a `BaseAccount`.
* (rosetta) [#13583](https://github.com/cosmos/cosmos-sdk/pull/13583) Misc fixes for cosmos-rosetta.
* (x/evidence) [#13740](https://github.com/cosmos/cosmos-sdk/pull/13740) Fix evidence query API to decode the hash properly.
* (bank) [#13691](https://github.com/cosmos/cosmos-sdk/issues/13691) Fix unhandled error for vesting account transfers, when total vesting amount exceeds total balance.
* [#13553](https://github.com/cosmos/cosmos-sdk/pull/13553) Ensure all parameter validation for decimal types handles nil decimal values.
* [#13145](https://github.com/cosmos/cosmos-sdk/pull/13145) Fix panic when calling `String()` to a Record struct type.
* [#13116](https://github.com/cosmos/cosmos-sdk/pull/13116) Fix a dead-lock in the `Group-TotalWeight` `x/group` invariant.
* (genutil) [#12140](https://github.com/cosmos/cosmos-sdk/pull/12140) Fix staking's genesis JSON migrate in the `simd migrate v0.46` CLI command.
* (types) [#12154](https://github.com/cosmos/cosmos-sdk/pull/12154) Add `baseAccountGetter` to avoid invalid account error when create vesting account.
* (x/authz) [#12184](https://github.com/cosmos/cosmos-sdk/pull/12184) Fix MsgExec not verifying the validity of nested messages.
* (x/staking) [#12303](https://github.com/cosmos/cosmos-sdk/pull/12303) Use bytes instead of string comparison in delete validator queue
* (store/rootmulti) [#12487](https://github.com/cosmos/cosmos-sdk/pull/12487) Fix non-deterministic map iteration.
* (sdk/dec_coins) [#12903](https://github.com/cosmos/cosmos-sdk/pull/12903) Fix nil `DecCoin` creation when converting `Coins` to `DecCoins`
* (store) [#12945](https://github.com/cosmos/cosmos-sdk/pull/12945) Fix nil end semantics in store/cachekv/iterator when iterating a dirty cache.
* (x/gov) [#13051](https://github.com/cosmos/cosmos-sdk/pull/13051) In SubmitPropsal, when a legacy msg fails it's handler call, wrap the error as ErrInvalidProposalContent (instead of ErrNoProposalHandlerExists).
* (x/gov) [#13045](https://github.com/cosmos/cosmos-sdk/pull/13045) Fix gov migrations for v3(0.46).
* (snapshot) [#13400](https://github.com/cosmos/cosmos-sdk/pull/13400) Fix snapshot checksum issue in golang 1.19.
* (server) [#13778](https://github.com/cosmos/cosmos-sdk/pull/13778) Set Cosmos SDK default endpoints to localhost to avoid unknown exposure of endpoints.
* (x/auth) [#13877](https://github.com/cosmos/cosmos-sdk/pull/13877) Handle missing account numbers during `InitGenesis`.
* (ante) [#14448](https://github.com/cosmos/cosmos-sdk/pull/14448) Return anteEvents when postHandler fail.
* (cli) [#14509](https://github.com/cosmos/cosmos-sdk/pull/#14509) Added missing options to keyring-backend flag usage

### Deprecated

* (x/evidence) [#13740](https://github.com/cosmos/cosmos-sdk/pull/13740) The `evidence_hash` field of `QueryEvidenceRequest` has been deprecated and now contains a new field `hash` with type `string`.
* (x/bank) [#11859](https://github.com/cosmos/cosmos-sdk/pull/11859) The Params.SendEnabled field is deprecated and unusable.
  The information can now be accessed using the BankKeeper.
  Setting can be done using MsgSetSendEnabled as a governance proposal.
  A SendEnabled query has been added to both GRPC and CLI.

## [v0.46.7](https://github.com/cosmos/cosmos-sdk/releases/tag/v0.46.7) - 2022-12-13

### Features

* (client) [#14051](https://github.com/cosmos/cosmos-sdk/pull/14051) Add `--grpc` client option.

### Improvements

* (deps) Bump Tendermint version to [v0.34.24](https://github.com/tendermint/tendermint/releases/tag/v0.34.24).
* [#13651](https://github.com/cosmos/cosmos-sdk/pull/13651) Update `server/config/config.GetConfig` function.
* [#14175](https://github.com/cosmos/cosmos-sdk/pull/14175) Add `server.DefaultBaseappOptions(appopts)` function to reduce boiler plate in root.go.

### State Machine Breaking

* (x/gov) [#14214](https://github.com/cosmos/cosmos-sdk/pull/14214) Fix gov v0.46 migration to v1 votes.
    * Also provide a helper function `govv046.Migrate_V0466_To_V0467` for migrating a chain already on v0.46 with versions <=v0.46.6 to the latest v0.46.7 correct state.
* (x/group) [#14071](https://github.com/cosmos/cosmos-sdk/pull/14071) Don't re-tally proposal after voting period end if they have been marked as ACCEPTED or REJECTED.

### API Breaking Changes

* (store) [#13516](https://github.com/cosmos/cosmos-sdk/pull/13516) Update State Streaming APIs:
    * Add method `ListenCommit` to `ABCIListener`
    * Move `ListeningEnabled` and  `AddListener` methods to `CommitMultiStore`
    * Remove `CacheWrapWithListeners` from `CacheWrap` and `CacheWrapper` interfaces
    * Remove listening APIs from the caching layer (it should only listen to the `rootmulti.Store`)
    * Add three new options to file streaming service constructor.
    * Modify `ABCIListener` such that any error from any method will always halt the app via `panic`
* (store) [#13529](https://github.com/cosmos/cosmos-sdk/pull/13529) Add method `LatestVersion` to `MultiStore` interface, add method `SetQueryMultiStore` to baesapp to support alternative `MultiStore` implementation for query service.

### Bug Fixes

* (baseapp) [#13983](https://github.com/cosmos/cosmos-sdk/pull/13983) Don't emit duplicate ante-handler events when a post-handler is defined.
* (baseapp) [#14049](https://github.com/cosmos/cosmos-sdk/pull/14049) Fix state sync when interval is zero.
* (store) [#13516](https://github.com/cosmos/cosmos-sdk/pull/13516) Fix state listener that was observing writes at wrong time.

## [v0.46.6](https://github.com/cosmos/cosmos-sdk/releases/tag/v0.46.6) - 2022-11-18

### Improvements

* (config) [#13894](https://github.com/cosmos/cosmos-sdk/pull/13894) Support state streaming configuration in `app.toml` template and default configuration.

### Bug Fixes

* (x/gov) [#13918](https://github.com/cosmos/cosmos-sdk/pull/13918) Fix propagation of message errors when executing a proposal.

## [v0.46.5](https://github.com/cosmos/cosmos-sdk/releases/tag/v0.46.5) - 2022-11-17

### Features

* (x/bank) [#13891](https://github.com/cosmos/cosmos-sdk/pull/13891) Provide a helper function `Migrate_V0464_To_V0465` for migrating a chain **already on v0.46 with versions <=v0.46.4** to the latest v0.46.5 correct state.

### Improvements

* [#13826](https://github.com/cosmos/cosmos-sdk/pull/13826) Support custom `GasConfig` configuration for applications.
* (deps) Bump Tendermint version to [v0.34.23](https://github.com/tendermint/tendermint/releases/tag/v0.34.23).

### State Machine Breaking

* (x/group) [#13876](https://github.com/cosmos/cosmos-sdk/pull/13876) Fix group MinExecutionPeriod that is checked on execution now, instead of voting period end.

### API Breaking Changes

* (x/group) [#13876](https://github.com/cosmos/cosmos-sdk/pull/13876) Add `GetMinExecutionPeriod` method on DecisionPolicy interface.

### Bug Fixes

* (x/group) [#13869](https://github.com/cosmos/cosmos-sdk/pull/13869) Group members weight must be positive and a finite number.
* (x/bank) [#13821](https://github.com/cosmos/cosmos-sdk/pull/13821) Fix bank store migration of coin metadata.
* (x/group) [#13808](https://github.com/cosmos/cosmos-sdk/pull/13808) Fix propagation of message events to the current context in `EndBlocker`.
* (x/gov) [#13728](https://github.com/cosmos/cosmos-sdk/pull/13728) Fix propagation of message events to the current context in `EndBlocker`.
* (store) [#13803](https://github.com/cosmos/cosmos-sdk/pull/13803) Add an error log if IAVL set operation failed.
* [#13861](https://github.com/cosmos/cosmos-sdk/pull/13861) Allow `_` characters in tx event queries, i.e. `GetTxsEvent`.

## [v0.46.4](https://github.com/cosmos/cosmos-sdk/releases/tag/v0.46.4) - 2022-11-01

### Features

* (x/auth) [#13612](https://github.com/cosmos/cosmos-sdk/pull/13612) Add `Query/ModuleAccountByName` endpoint for accessing the module account info by module name.

### Improvements

* (deps) Bump IAVL version to [v0.19.4](https://github.com/cosmos/iavl/releases/tag/v0.19.4).

### Bug Fixes

* (x/auth/tx) [#12474](https://github.com/cosmos/cosmos-sdk/pull/12474) Remove condition in GetTxsEvent that disallowed multiple equal signs, which would break event queries with base64 strings (i.e. query by signature).
* (store) [#13530](https://github.com/cosmos/cosmos-sdk/pull/13530) Fix app-hash mismatch if upgrade migration commit is interrupted.

### CLI Breaking Changes

* [#13656](https://github.com/cosmos/cosmos-sdk/pull/13659) Rename `server.FlagIAVLFastNode` to `server.FlagDisableIAVLFastNode` for clarity.

### API Breaking Changes

* (context) [#13063](https://github.com/cosmos/cosmos-sdk/pull/13063) Update `Context#CacheContext` to automatically emit all events on the parent context's `EventManager`.

## [v0.46.3](https://github.com/cosmos/cosmos-sdk/releases/tag/v0.46.3) - 2022-10-20

ATTENTION:

This is a security release for the [Dragonberry security advisory](https://forum.cosmos.network/t/ibc-security-advisory-dragonberry/7702).

All users should upgrade immediately.

Users *must* add a replace directive in their go.mod for the new `ics23` package in the SDK:

```go
replace github.com/confio/ics23/go => github.com/cosmos/cosmos-sdk/ics23/go v0.8.0
```

### Features

* [#13435](https://github.com/cosmos/cosmos-sdk/pull/13435) Extend error context when a simulation fails.
* (grpc) [#13485](https://github.com/cosmos/cosmos-sdk/pull/13485) Implement a new gRPC query, `/cosmos/base/node/v1beta1/config`, which provides operator configuration.
* (cli) [#13147](https://github.com/cosmos/cosmos-sdk/pull/13147) Add the `--append` flag to the `sign-batch` CLI cmd to combine the messages and sign those txs which are created with `--generate-only`.
* (cli) [#13454](https://github.com/cosmos/cosmos-sdk/pull/13454) `sign-batch` CLI can now read multiple transaction files.

### Improvements

* [#13586](https://github.com/cosmos/cosmos-sdk/pull/13586) Bump Tendermint to `v0.34.22`.
* (auth) [#13460](https://github.com/cosmos/cosmos-sdk/pull/13460) The `q auth address-by-id` CLI command has been renamed to `q auth address-by-acc-num` to be more explicit. However, the old `address-by-id` version is still kept as an alias, for backwards compatibility.
* [#13433](https://github.com/cosmos/cosmos-sdk/pull/13433) Remove dead code in cacheMergeIterator `Domain()`.

### Bug Fixes

* Implement dragonberry security patch.
    * For applying the patch please refer to the [RELEASE NOTES](./RELEASE_NOTES.md)
* (store) [#13459](https://github.com/cosmos/cosmos-sdk/pull/13459) Don't let state listener observe the uncommitted writes.
* [#12548](https://github.com/cosmos/cosmos-sdk/pull/12548) Prevent signing from wrong key while using multisig.

### API Breaking Changes

* (server) [#13485](https://github.com/cosmos/cosmos-sdk/pull/13485) The `Application` service now requires the `RegisterNodeService` method to be implemented.

## [v0.46.2](https://github.com/cosmos/cosmos-sdk/releases/tag/v0.46.2) - 2022-10-03

### API Breaking Changes

* (cli) [#13089](https://github.com/cosmos/cosmos-sdk/pull/13089) Fix rollback command don't actually delete multistore versions, added method `RollbackToVersion` to interface `CommitMultiStore` and added method `CommitMultiStore` to `Application` interface.
* (cli) [#13089](https://github.com/cosmos/cosmos-sdk/pull/13089) `NewRollbackCmd` now takes an `appCreator types.AppCreator`.

### Features

* (cli) [#13207](https://github.com/cosmos/cosmos-sdk/pull/13207) Reduce user's password prompts when calling keyring `List()` function.
* (cli) [#13353](https://github.com/cosmos/cosmos-sdk/pull/13353) Add `tx group draft-proposal` command for generating group proposal JSONs (skeleton).
* (cli) [#13304](https://github.com/cosmos/cosmos-sdk/pull/13304) Add `tx gov draft-proposal` command for generating proposal JSONs (skeleton).
* (x/authz) [#13047](https://github.com/cosmos/cosmos-sdk/pull/13047) Add a GetAuthorization function to the keeper.
* (cli) [#12742](https://github.com/cosmos/cosmos-sdk/pull/12742) Add the `prune` CLI cmd to manually prune app store history versions based on the pruning options.

### Improvements

* [#13323](https://github.com/cosmos/cosmos-sdk/pull/13323) Ensure `withdraw_rewards` rewards are emitted from all actions that result in rewards being withdrawn.
* [#13233](https://github.com/cosmos/cosmos-sdk/pull/13233) Add `--append` to `add-genesis-account` sub-command to append new tokens after an account is already created.
* (x/group) [#13214](https://github.com/cosmos/cosmos-sdk/pull/13214) Add `withdraw-proposal` command to group module's CLI transaction commands.
* (x/auth) [#13048](https://github.com/cosmos/cosmos-sdk/pull/13048) Add handling of AccountNumberStoreKeyPrefix to the simulation decoder.
* (simapp) [#13107](https://github.com/cosmos/cosmos-sdk/pull/13107) Call `SetIAVLCacheSize` with the configured value in simapp.
* [#13301](https://github.com/cosmos/cosmos-sdk/pull/13301) Keep the balance query endpoint compatible with legacy blocks
* [#13321](https://github.com/cosmos/cosmos-sdk/pull/13321) Add flag to disable fast node migration and usage.

### Bug Fixes

* (types) [#13265](https://github.com/cosmos/cosmos-sdk/pull/13265) Correctly coalesce coins even with repeated denominations & simplify logic.
* (x/auth) [#13200](https://github.com/cosmos/cosmos-sdk/pull/13200) Fix wrong sequences in `sign-batch`.
* (export) [#13029](https://github.com/cosmos/cosmos-sdk/pull/13029) Fix exporting the blockParams regression.
* [#13046](https://github.com/cosmos/cosmos-sdk/pull/13046) Fix missing return statement in BaseApp.Query.
* (store) [#13336](https://github.com/cosmos/cosmos-sdk/pull/13334) Call streaming listeners for deliver tx event, it was removed accidentally.
* (grpc) [#13417](https://github.com/cosmos/cosmos-sdk/pull/13417) fix grpc query panic that could crash the node (backport #13352).
* (grpc) [#13418](https://github.com/cosmos/cosmos-sdk/pull/13418) Add close for grpc only mode.

## [v0.46.1](https://github.com/cosmos/cosmos-sdk/releases/tag/v0.46.1) - 2022-08-24

### Improvements

* [#12953](https://github.com/cosmos/cosmos-sdk/pull/12953) Change the default priority mechanism to be based on gas price.
* [#12981](https://github.com/cosmos/cosmos-sdk/pull/12981) Return proper error when parsing telemetry configuration.
* [#12969](https://github.com/cosmos/cosmos-sdk/pull/12969) Bump Tendermint to `v0.34.21` and IAVL to `v0.19.1`.
* [#12885](https://github.com/cosmos/cosmos-sdk/pull/12885) Amortize cost of processing cache KV store.
* (events) [#12850](https://github.com/cosmos/cosmos-sdk/pull/12850) Add a new `fee_payer` attribute to the `tx` event that is emitted from the `DeductFeeDecorator` AnteHandler decorator.
* (x/params) [#12615](https://github.com/cosmos/cosmos-sdk/pull/12615) Add `GetParamSetIfExists` function to params `Subspace` to prevent panics on breaking changes.
* (x/bank) [#12674](https://github.com/cosmos/cosmos-sdk/pull/12674) Add convenience function `CreatePrefixedAccountStoreKey()` to construct key to access account's balance for a given denom.
* [#12877](https://github.com/cosmos/cosmos-sdk/pull/12877) Bumped cosmossdk.io/math to v1.0.0-beta.3
* [#12693](https://github.com/cosmos/cosmos-sdk/pull/12693) Make sure the order of each node is consistent when emitting proto events.

### Bug Fixes

* (x/group) [#12888](https://github.com/cosmos/cosmos-sdk/pull/12888) Fix event propagation to the current context of `x/group` message execution `[]sdk.Result`.
* (x/upgrade) [#12906](https://github.com/cosmos/cosmos-sdk/pull/12906) Fix upgrade failure by moving downgrade verification logic after store migration.

## [v0.46.0](https://github.com/cosmos/cosmos-sdk/releases/tag/v0.46.0) - 2022-07-26

### Features

* (types) [#11985](https://github.com/cosmos/cosmos-sdk/pull/11985) Add a `Priority` field on `sdk.Context`, which represents the CheckTx priority field. It is only used during CheckTx.
* (gRPC) [#11889](https://github.com/cosmos/cosmos-sdk/pull/11889) Support custom read and write gRPC options in `app.toml`. See `max-recv-msg-size` and `max-send-msg-size` respectively.
* (cli) [#11738](https://github.com/cosmos/cosmos-sdk/pull/11738) Add `tx auth multi-sign` as alias of `tx auth multisign` for consistency with `multi-send`.
* (cli) [#11738](https://github.com/cosmos/cosmos-sdk/pull/11738) Add `tx bank multi-send` command for bulk send of coins to multiple accounts.
* (grpc) [#11642](https://github.com/cosmos/cosmos-sdk/pull/11642) Implement `ABCIQuery` in the Tendermint gRPC service, which proxies ABCI `Query` requests directly to the application.
* (x/upgrade) [#11551](https://github.com/cosmos/cosmos-sdk/pull/11551) Update `ScheduleUpgrade` for chains to schedule an automated upgrade on `BeginBlock` without having to go though governance.
* (tx) [#11533](https://github.com/cosmos/cosmos-sdk/pull/11533) Register [`EIP191`](https://eips.ethereum.org/EIPS/eip-191) as an available `SignMode` for chains to use.
* (x/genutil) [#11500](https://github.com/cosmos/cosmos-sdk/pull/11500) Fix GenTx validation and adjust error messages
* [#11430](https://github.com/cosmos/cosmos-sdk/pull/11430) Introduce a new `grpc-only` flag, such that when enabled, will start the node in a query-only mode. Note, gRPC MUST be enabled with this flag.
* (x/bank) [#11417](https://github.com/cosmos/cosmos-sdk/pull/11417) Introduce a new `SpendableBalances` gRPC query that retrieves an account's total (paginated) spendable balances.
* [#11441](https://github.com/cosmos/cosmos-sdk/pull/11441) Added a new method, `IsLTE`, for `types.Coin`. This method is used to check if a `types.Coin` is less than or equal to another `types.Coin`.
* (x/upgrade) [#11116](https://github.com/cosmos/cosmos-sdk/pull/11116) `MsgSoftwareUpgrade` and `MsgCancelUpgrade` have been added to support v1beta2 msgs-based gov proposals.
* [#10977](https://github.com/cosmos/cosmos-sdk/pull/10977) Now every cosmos message protobuf definition must be extended with a `cosmos.msg.v1.signer` option to signal the signer fields in a language agnostic way.
* [#10710](https://github.com/cosmos/cosmos-sdk/pull/10710) Chain-id shouldn't be required for creating a transaction with both --generate-only and --offline flags.
* [#10703](https://github.com/cosmos/cosmos-sdk/pull/10703) Create a new grantee account, if the grantee of an authorization does not exist.
* [#10592](https://github.com/cosmos/cosmos-sdk/pull/10592) Add a `DecApproxEq` function that checks to see if `|d1 - d2| < tol` for some Dec `d1, d2, tol`.
* [#9933](https://github.com/cosmos/cosmos-sdk/pull/9933) Introduces the notion of a Cosmos "Scalar" type, which would just be simple aliases that give human-understandable meaning to the underlying type, both in Go code and in Proto definitions.
* [#9884](https://github.com/cosmos/cosmos-sdk/pull/9884) Provide a new gRPC query handler, `/cosmos/params/v1beta1/subspaces`, that allows the ability to query for all registered subspaces and their respective keys.
* [#9776](https://github.com/cosmos/cosmos-sdk/pull/9776) Add flag `staking-bond-denom` to specify the staking bond denomination value when initializing a new chain.
* [#9533](https://github.com/cosmos/cosmos-sdk/pull/9533) Added a new gRPC method, `DenomOwners`, in `x/bank` to query for all account holders of a specific denomination.
* (bank) [#9618](https://github.com/cosmos/cosmos-sdk/pull/9618) Update bank.Metadata: add URI and URIHash attributes.
* (store) [#8664](https://github.com/cosmos/cosmos-sdk/pull/8664) Implementation of ADR-038 file StreamingService
* [#9837](https://github.com/cosmos/cosmos-sdk/issues/9837) `--generate-only` flag can be used with a keyname from the keyring.
* [#10326](https://github.com/cosmos/cosmos-sdk/pull/10326) `x/authz` add all grants by granter query.
* [#10944](https://github.com/cosmos/cosmos-sdk/pull/10944) `x/authz` add all grants by grantee query
* [#10348](https://github.com/cosmos/cosmos-sdk/pull/10348) Add `fee.{payer,granter}` and `tip` fields to StdSignDoc for signing tipped transactions.
* [#10208](https://github.com/cosmos/cosmos-sdk/pull/10208) Add `TipsTxMiddleware` for transferring tips.
* [#10379](https://github.com/cosmos/cosmos-sdk/pull/10379) Add validation to `x/upgrade` CLI `software-upgrade` command `--plan-info` value.
* [#10507](https://github.com/cosmos/cosmos-sdk/pull/10507) Add antehandler for tx priority.
* [#10311](https://github.com/cosmos/cosmos-sdk/pull/10311) Adds cli to use tips transactions. It adds an `--aux` flag to all CLI tx commands to generate the aux signer data (with optional tip), and a new `tx aux-to-fee` subcommand to let the fee payer gather aux signer data and broadcast the tx
* [#11019](https://github.com/cosmos/cosmos-sdk/pull/11019) Add `MsgCreatePermanentLockedAccount` and CLI method for creating permanent locked account
* [#10947](https://github.com/cosmos/cosmos-sdk/pull/10947) Add `AllowancesByGranter` query to the feegrant module
* [#10407](https://github.com/cosmos/cosmos-sdk/pull/10407) Add validation to `x/upgrade` module's `BeginBlock` to check accidental binary downgrades
* (gov) [#11036](https://github.com/cosmos/cosmos-sdk/pull/11036) Add in-place migrations for 0.43->0.46. Add a `migrate v0.46` CLI command for v0.43->0.46 JSON genesis migration.
* [#11006](https://github.com/cosmos/cosmos-sdk/pull/11006) Add `debug pubkey-raw` command to allow inspecting of pubkeys in legacy bech32 format
* (x/authz) [#10714](https://github.com/cosmos/cosmos-sdk/pull/10714) Add support for pruning expired authorizations
* [#11179](https://github.com/cosmos/cosmos-sdk/pull/11179) Add state rollback command.
* [#11234](https://github.com/cosmos/cosmos-sdk/pull/11234) Add `GRPCClient` field to Client Context. If `GRPCClient` field is set to nil, the `Invoke` method would use ABCI query, otherwise use gprc.
* (authz)[#11060](https://github.com/cosmos/cosmos-sdk/pull/11060) Support grant with no expire time.
* (rosetta) [#11590](https://github.com/cosmos/cosmos-sdk/pull/11590) Add fee suggestion for rosetta and enable offline mode. Also force set events about Fees to Success to pass reconciliation test.
* (types) [#11959](https://github.com/cosmos/cosmos-sdk/pull/11959) Added `sdk.Coins.Find` helper method to find a coin by denom.
* (upgrade) [#12603](https://github.com/cosmos/cosmos-sdk/pull/12603) feat: Move AppModule.BeginBlock and AppModule.EndBlock to extension interfaces
* (telemetry) [#12405](https://github.com/cosmos/cosmos-sdk/pull/12405) Add *query* calls metric to telemetry.
* (query) [#12253](https://github.com/cosmos/cosmos-sdk/pull/12253) Add `GenericFilteredPaginate` to the `query` package to improve UX.

### API Breaking Changes

* (x/auth/ante) [#11985](https://github.com/cosmos/cosmos-sdk/pull/11985) The `MempoolFeeDecorator` has been removed. Instead, the `DeductFeeDecorator` takes a new argument of type `TxFeeChecker`, to define custom fee models. If `nil` is passed to this `TxFeeChecker` argument, then it will default to `checkTxFeeWithValidatorMinGasPrices`, which is the exact same behavior as the old `MempoolFeeDecorator` (i.e. checking fees against validator's own min gas price).
* (x/auth/ante) [#11985](https://github.com/cosmos/cosmos-sdk/pull/11985) The `ExtensionOptionsDecorator` takes an argument of type `ExtensionOptionChecker`. For backwards-compatibility, you can pass `nil`, which defaults to the old behavior of rejecting all tx extensions.
* (crypto/keyring) [#11932](https://github.com/cosmos/cosmos-sdk/pull/11932) Remove `Unsafe*` interfaces from keyring package. Please use interface casting if you wish to access those unsafe functions.
* (types) [#11881](https://github.com/cosmos/cosmos-sdk/issues/11881) Rename `AccAddressFromHex` to `AccAddressFromHexUnsafe`.
* (types) [#11788](https://github.com/cosmos/cosmos-sdk/pull/11788) The `Int` and `Uint` types have been moved to their own dedicated module, `math`. Aliases are kept in the SDK's root `types` package, however, it is encouraged to utilize the new `math` module. As a result, the `Int#ToDec` API has been removed.
* (grpc) [#11642](https://github.com/cosmos/cosmos-sdk/pull/11642) The `RegisterTendermintService` method in the `tmservice` package now requires a `abciQueryFn` query function parameter.
* [#11496](https://github.com/cosmos/cosmos-sdk/pull/11496) Refactor abstractions for snapshot and pruning; snapshot intervals eventually pruned; unit tests.
* (types) [#11689](https://github.com/cosmos/cosmos-sdk/pull/11689) Make `Coins#Sub` and `Coins#SafeSub` consistent with `Coins#Add`.
* (store)[#11152](https://github.com/cosmos/cosmos-sdk/pull/11152) Remove `keep-every` from pruning options.
* [#10950](https://github.com/cosmos/cosmos-sdk/pull/10950) Add `envPrefix` parameter to `cmd.Execute`.
* (x/mint) [#10441](https://github.com/cosmos/cosmos-sdk/pull/10441) The `NewAppModule` function now accepts an inflation calculation function as an argument.
* [#9695](https://github.com/cosmos/cosmos-sdk/pull/9695) Migrate keys from `Info` (serialized as amino) -> `Record` (serialized as proto)
    * Add new `codec.Codec` argument in:
        * `keyring.NewInMemory`
        * `keyring.New`
    * Rename:
        * `SavePubKey` to `SaveOfflineKey`.
        * `NewMultiInfo`, `NewLedgerInfo` to `NewLegacyMultiInfo`, `newLegacyLedgerInfo` respectively. Move them into `legacy_info.go`.
        * `NewOfflineInfo` to `newLegacyOfflineInfo` and move it to `migration_test.go`.
    * Return:
    _`keyring.Record, error` in `SaveOfflineKey`, `SaveLedgerKey`, `SaveMultiSig`, `Key` and `KeyByAddress`.
    _`keyring.Record` instead of `Info` in `NewMnemonic` and `List`.
    * Remove `algo` argument from :
        * `SaveOfflineKey`
    * Take `keyring.Record` instead of `Info` as first argument in:
        * `MkConsKeyOutput`
        * `MkValKeyOutput`
        * `MkAccKeyOutput`
* [#10022](https://github.com/cosmos/cosmos-sdk/pull/10022) `AuthKeeper` interface in `x/auth` now includes a function `HasAccount`.
* [#9759](https://github.com/cosmos/cosmos-sdk/pull/9759) `NewAccountKeeeper` in `x/auth` now takes an additional `bech32Prefix` argument that represents `sdk.Bech32MainPrefix`.
* [#9628](https://github.com/cosmos/cosmos-sdk/pull/9628) Rename `x/{mod}/legacy` to `x/{mod}/migrations`.
* [#9571](https://github.com/cosmos/cosmos-sdk/pull/9571) Implemented error handling for staking hooks, which now return an error on failure.
* [#9427](https://github.com/cosmos/cosmos-sdk/pull/9427) Move simapp `FundAccount` and `FundModuleAccount` to `x/bank/testutil`
* (client/tx) [#9421](https://github.com/cosmos/cosmos-sdk/pull/9421/) `BuildUnsignedTx`, `BuildSimTx`, `PrintUnsignedStdTx` functions are moved to
  the Tx Factory as methods.
* (client/keys) [#9601](https://github.com/cosmos/cosmos-sdk/pull/9601) Added `keys rename` CLI command and `Keyring.Rename` interface method to rename a key in the keyring.
* (x/slashing) [#9458](https://github.com/cosmos/cosmos-sdk/pull/9458) Coins burned from slashing is now returned from Slash function and included in Slash event.
* [#9246](https://github.com/cosmos/cosmos-sdk/pull/9246) The `New` method for the network package now returns an error.
* [#9519](https://github.com/cosmos/cosmos-sdk/pull/9519) `DeleteDeposits` renamed to `DeleteAndBurnDeposits`, `RefundDeposits` renamed to `RefundAndDeleteDeposits`
* (codec) [#9521](https://github.com/cosmos/cosmos-sdk/pull/9521) Removed deprecated `clientCtx.JSONCodec` from `client.Context`.
* (codec) [#9521](https://github.com/cosmos/cosmos-sdk/pull/9521) Rename `EncodingConfig.Marshaler` to `Codec`.
* [#9594](https://github.com/cosmos/cosmos-sdk/pull/9594) `RESTHandlerFn` argument is removed from the `gov/NewProposalHandler`.
* [#9594](https://github.com/cosmos/cosmos-sdk/pull/9594) `types/rest` package moved to `testutil/rest`.
* [#9432](https://github.com/cosmos/cosmos-sdk/pull/9432) `ConsensusParamsKeyTable` moved from `params/keeper` to `params/types`
* [#9576](https://github.com/cosmos/cosmos-sdk/pull/9576) Add debug error message to `sdkerrors.QueryResult` when enabled
* [#9650](https://github.com/cosmos/cosmos-sdk/pull/9650) Removed deprecated message handler implementation from the SDK modules.
* [#10248](https://github.com/cosmos/cosmos-sdk/pull/10248) Remove unused `KeyPowerReduction` variable from x/staking types.
* (x/bank) [#9832](https://github.com/cosmos/cosmos-sdk/pull/9832) `AddressFromBalancesStore` renamed to `AddressAndDenomFromBalancesStore`.
* (tests) [#9938](https://github.com/cosmos/cosmos-sdk/pull/9938) `simapp.Setup` accepts additional `testing.T` argument.
* (baseapp) [#11979](https://github.com/cosmos/cosmos-sdk/pull/11979) Rename baseapp simulation helper methods `baseapp.{Check,Deliver}` to `baseapp.Sim{Check,Deliver}`.
* (x/gov) [#10373](https://github.com/cosmos/cosmos-sdk/pull/10373) Removed gov `keeper.{MustMarshal, MustUnmarshal}`.
* [#10348](https://github.com/cosmos/cosmos-sdk/pull/10348) StdSignBytes takes a new argument of type `*tx.Tip` for signing over tips using LEGACY_AMINO_JSON.
* [#10208](https://github.com/cosmos/cosmos-sdk/pull/10208) The `x/auth/signing.Tx` interface now also includes a new `GetTip() *tx.Tip` method for verifying tipped transactions. The `x/auth/types` expected BankKeeper interface now expects the `SendCoins` method too.
* [#10612](https://github.com/cosmos/cosmos-sdk/pull/10612) `baseapp.NewBaseApp` constructor function doesn't take the `sdk.TxDecoder` anymore. This logic has been moved into the TxDecoderMiddleware.
* [#10692](https://github.com/cosmos/cosmos-sdk/pull/10612) `SignerData` takes 2 new fields, `Address` and `PubKey`, which need to get populated when using SIGN_MODE_DIRECT_AUX.
* [#10748](https://github.com/cosmos/cosmos-sdk/pull/10748) Move legacy `x/gov` api to `v1beta1` directory.
* [#10816](https://github.com/cosmos/cosmos-sdk/pull/10816) Reuse blocked addresses from the bank module. No need to pass them to distribution.
* [#10852](https://github.com/cosmos/cosmos-sdk/pull/10852) Move `x/gov/types` to `x/gov/types/v1beta2`.
* [#10922](https://github.com/cosmos/cosmos-sdk/pull/10922), [/#10957](https://github.com/cosmos/cosmos-sdk/pull/10957) Move key `server.Generate*` functions to testutil and support custom mnemonics in in-process testing network. Moved `TestMnemonic` from `testutil` package to `testdata`.
* (x/bank) [#10771](https://github.com/cosmos/cosmos-sdk/pull/10771) Add safety check on bank module perms to allow module-specific mint restrictions (e.g. only minting a certain denom).
* (x/bank) [#10771](https://github.com/cosmos/cosmos-sdk/pull/10771) Add `bank.BaseKeeper.WithMintCoinsRestriction` function to restrict use of bank `MintCoins` usage.
* [#10868](https://github.com/cosmos/cosmos-sdk/pull/10868), [#10989](https://github.com/cosmos/cosmos-sdk/pull/10989) The Gov keeper accepts now 2 more mandatory arguments, the ServiceMsgRouter and a maximum proposal metadata length.
* [#10868](https://github.com/cosmos/cosmos-sdk/pull/10868), [#10989](https://github.com/cosmos/cosmos-sdk/pull/10989), [#11093](https://github.com/cosmos/cosmos-sdk/pull/11093) The Gov keeper accepts now 2 more mandatory arguments, the ServiceMsgRouter and a gov Config including the max metadata length.
* [#11124](https://github.com/cosmos/cosmos-sdk/pull/11124) Add `GetAllVersions` to application store
* (x/authz) [#10447](https://github.com/cosmos/cosmos-sdk/pull/10447) authz `NewGrant` takes a new argument: block time, to correctly validate expire time.
* [#10961](https://github.com/cosmos/cosmos-sdk/pull/10961) Support third-party modules to add extension snapshots to state-sync.
* [#11274](https://github.com/cosmos/cosmos-sdk/pull/11274) `types/errors.New` now is an alias for `types/errors.Register` and should only be used in initialization code.
* (authz)[#11060](https://github.com/cosmos/cosmos-sdk/pull/11060) `authz.NewMsgGrant` `expiration` is now a pointer. When `nil` is used then no expiration will be set (grant won't expire).
* (x/distribution)[#11457](https://github.com/cosmos/cosmos-sdk/pull/11457) Add amount field to `distr.MsgWithdrawDelegatorRewardResponse` and `distr.MsgWithdrawValidatorCommissionResponse`.
* [#11334](https://github.com/cosmos/cosmos-sdk/pull/11334) Move `x/gov/types/v1beta2` to `x/gov/types/v1`.
* (x/auth/middleware) [#11413](https://github.com/cosmos/cosmos-sdk/pull/11413) Refactor tx middleware to be extensible on tx fee logic. Merged `MempoolFeeMiddleware` and `TxPriorityMiddleware` functionalities into `DeductFeeMiddleware`, make the logic extensible using the `TxFeeChecker` option, the current fee logic is preserved by the default `checkTxFeeWithValidatorMinGasPrices` implementation. Change `RejectExtensionOptionsMiddleware` to `NewExtensionOptionsMiddleware` which is extensible with the `ExtensionOptionChecker` option. Unpack the tx extension options `Any`s to interface `TxExtensionOptionI`.
* (migrations) [#11556](https://github.com/cosmos/cosmos-sdk/pull/11556#issuecomment-1091385011) Remove migration code from 0.42 and below. To use previous migrations, checkout previous versions of the cosmos-sdk.

### Client Breaking Changes

* [#11797](https://github.com/cosmos/cosmos-sdk/pull/11797) Remove all RegisterRESTRoutes (previously deprecated)
* [#11089](https://github.com/cosmos/cosmos-sdk/pull/11089]) interacting with the node through `grpc.Dial` requires clients to pass a codec refer to [doc](docs/docs/run-node/02-interact-node.md).
* [#9594](https://github.com/cosmos/cosmos-sdk/pull/9594) Remove legacy REST API. Please see the [REST Endpoints Migration guide](https://docs.cosmos.network/v0.45/migrations/rest.html) to migrate to the new REST endpoints.
* [#9995](https://github.com/cosmos/cosmos-sdk/pull/9995) Increased gas cost for creating proposals.
* [#11029](https://github.com/cosmos/cosmos-sdk/pull/11029) The deprecated Vote Option field is removed in gov v1beta2 and nil in v1beta1. Use Options instead.
* [#11013](https://github.com/cosmos/cosmos-sdk/pull/11013) The `tx gov submit-proposal` command has changed syntax to support the new Msg-based gov proposals. To access the old CLI command, please use `tx gov submit-legacy-proposal`.
* [#11170](https://github.com/cosmos/cosmos-sdk/issues/11170) Fixes issue related to grpc-gateway of supply by ibc-denom.

### CLI Breaking Changes

* (cli) [#11818](https://github.com/cosmos/cosmos-sdk/pull/11818) CLI transactions preview now respect the chosen `--output` flag format (json or text).
* [#9695](https://github.com/cosmos/cosmos-sdk/pull/9695) `<app> keys migrate` CLI command now takes no arguments.
* [#9246](https://github.com/cosmos/cosmos-sdk/pull/9246) Removed the CLI flag `--setup-config-only` from the `testnet` command and added the subcommand `init-files`.
* [#9780](https://github.com/cosmos/cosmos-sdk/pull/9780) Use sigs.k8s.io for yaml, which might lead to minor YAML output changes
* [#10625](https://github.com/cosmos/cosmos-sdk/pull/10625) Rename `--fee-account` CLI flag to `--fee-granter`
* [#10684](https://github.com/cosmos/cosmos-sdk/pull/10684) Rename `edit-validator` command's `--moniker` flag to `--new-moniker`
* (authz)[#11060](https://github.com/cosmos/cosmos-sdk/pull/11060) Changed the default value of the `--expiration` `tx grant` CLI Flag: was now + 1year, update: null (no expire date).

### Improvements

* (types) [#12201](https://github.com/cosmos/cosmos-sdk/pull/12201) Add `MustAccAddressFromBech32` util function
* [#11696](https://github.com/cosmos/cosmos-sdk/pull/11696) Rename `helpers.GenTx` to `GenSignedMockTx` to avoid confusion with genutil's `GenTxCmd`.
* (x/auth/vesting) [#11652](https://github.com/cosmos/cosmos-sdk/pull/11652) Add util functions for `Period(s)`
* [#11630](https://github.com/cosmos/cosmos-sdk/pull/11630) Add SafeSub method to sdk.Coin.
* [#11511](https://github.com/cosmos/cosmos-sdk/pull/11511) Add api server flags to start command.
* [#11484](https://github.com/cosmos/cosmos-sdk/pull/11484) Implement getter for keyring backend option.
* [#11449](https://github.com/cosmos/cosmos-sdk/pull/11449) Improved error messages when node isn't synced.
* [#11349](https://github.com/cosmos/cosmos-sdk/pull/11349) Add `RegisterAminoMsg` function that checks that a msg name is <40 chars (else this would break ledger nano signing) then registers the concrete msg type with amino, it should be used for registering `sdk.Msg`s with amino instead of `cdc.RegisterConcrete`.
* [#11089](https://github.com/cosmos/cosmos-sdk/pull/11089]) Now cosmos-sdk consumers can upgrade gRPC to its newest versions.
* [#10439](https://github.com/cosmos/cosmos-sdk/pull/10439) Check error for `RegisterQueryHandlerClient` in all modules `RegisterGRPCGatewayRoutes`.
* [#9780](https://github.com/cosmos/cosmos-sdk/pull/9780) Remove gogoproto `moretags` YAML annotations and add `sigs.k8s.io/yaml` for YAML marshalling.
* (x/bank) [#10134](https://github.com/cosmos/cosmos-sdk/pull/10134) Add `HasDenomMetadata` function to bank `Keeper` to check if a client coin denom metadata exists in state.
* (x/bank) [#10022](https://github.com/cosmos/cosmos-sdk/pull/10022) `BankKeeper.SendCoins` now takes less execution time.
* (deps) [#9987](https://github.com/cosmos/cosmos-sdk/pull/9987) Bump Go version minimum requirement to `1.17`
* (cli) [#9856](https://github.com/cosmos/cosmos-sdk/pull/9856) Overwrite `--sequence` and `--account-number` flags with default flag values when used with `offline=false` in `sign-batch` command.
* (rosetta) [#10001](https://github.com/cosmos/cosmos-sdk/issues/10001) Add documentation for rosetta-cli dockerfile and rename folder for the rosetta-ci dockerfile
* [#9699](https://github.com/cosmos/cosmos-sdk/pull/9699) Add `:`, `.`, `-`, and `_` as allowed characters in the default denom regular expression.
* (genesis) [#9697](https://github.com/cosmos/cosmos-sdk/pull/9697) Ensure `InitGenesis` returns with non-empty validator set.
* [#10468](https://github.com/cosmos/cosmos-sdk/pull/10468) Allow futureOps to queue additional operations in simulations
* [#10625](https://github.com/cosmos/cosmos-sdk/pull/10625) Add `--fee-payer` CLI flag
* (cli) [#10683](https://github.com/cosmos/cosmos-sdk/pull/10683) In CLI, allow 1 SIGN_MODE_DIRECT signer in transactions with multiple signers.
* (deps) [#10706](https://github.com/cosmos/cosmos-sdk/issues/10706) Bump rosetta-sdk-go to v0.7.2 and rosetta-cli to v0.7.3
* (types/errors) [#10779](https://github.com/cosmos/cosmos-sdk/pull/10779) Move most functionality in `types/errors` to a standalone `errors` go module, except the `RootCodespace` errors and ABCI response helpers. All functions and types that used to live in `types/errors` are now aliased so this is not a breaking change.
* (gov) [#10854](https://github.com/cosmos/cosmos-sdk/pull/10854) v1beta2's vote doesn't include the deprecate `option VoteOption` anymore. Instead, it only uses `WeightedVoteOption`.
* (types) [#11004](https://github.com/cosmos/cosmos-sdk/pull/11004) Added mutable versions of many of the sdk.Dec types operations. This improves performance when used by avoiding reallocating a new bigint for each operation.
* (x/auth) [#10880](https://github.com/cosmos/cosmos-sdk/pull/10880) Added a new query to the tx query service that returns a block with transactions fully decoded.
* (types) [#11200](https://github.com/cosmos/cosmos-sdk/pull/11200) Added `Min()` and `Max()` operations on sdk.Coins.
* (gov) [#11287](https://github.com/cosmos/cosmos-sdk/pull/11287) Fix error message when no flags are provided while executing `submit-legacy-proposal` transaction.
* (x/auth) [#11482](https://github.com/cosmos/cosmos-sdk/pull/11482) Improve panic message when attempting to register a method handler for a message that does not implement sdk.Msg
* (x/staking) [#11596](https://github.com/cosmos/cosmos-sdk/pull/11596) Add (re)delegation getters
* (errors) [#11960](https://github.com/cosmos/cosmos-sdk/pull/11960) Removed 'redacted' error message from defaultErrEncoder
* (ante) [#12013](https://github.com/cosmos/cosmos-sdk/pull/12013) Index ante events for failed tx.
* [#12668](https://github.com/cosmos/cosmos-sdk/pull/12668) Add `authz_msg_index` event attribute to message events emitted when executing via `MsgExec` through `x/authz`.
* [#12626](https://github.com/cosmos/cosmos-sdk/pull/12626) Upgrade IAVL to v0.19.0 with fast index and error propagation. NOTE: first start will take a while to propagate into new model.
* [#12576](https://github.com/cosmos/cosmos-sdk/pull/12576) Remove dependency on cosmos/keyring and upgrade to 99designs/keyring v1.2.1
* [#12590](https://github.com/cosmos/cosmos-sdk/pull/12590) Allow zero gas in simulation mode.
* [#12453](https://github.com/cosmos/cosmos-sdk/pull/12453) Add `NewInMemoryWithKeyring` function which allows the creation of in memory `keystore` instances with a specified set of existing items.
* [#11390](https://github.com/cosmos/cosmos-sdk/pull/11390) `LatestBlockResponse` & `BlockByHeightResponse` types' `Block` filed has been deprecated and they now contains new field `sdk_block` with `proposer_address` as `string`
* [#12089](https://github.com/cosmos/cosmos-sdk/pull/12089) Mark the `TipDecorator` as beta, don't include it in simapp by default.
* [#12153](https://github.com/cosmos/cosmos-sdk/pull/12153) Add a new `NewSimulationManagerFromAppModules` constructor, to simplify simulation wiring.

### Bug Fixes

* [#11969](https://github.com/cosmos/cosmos-sdk/pull/11969) Fix the panic error in `x/upgrade` when `AppVersion` is not set.
* (tests) [#11940](https://github.com/cosmos/cosmos-sdk/pull/11940) Fix some client tests in the `x/gov` module
* [#11772](https://github.com/cosmos/cosmos-sdk/pull/11772) Limit types.Dec length to avoid overflow.
* [#11724](https://github.com/cosmos/cosmos-sdk/pull/11724) Fix data race issues with api.Server
* [#11693](https://github.com/cosmos/cosmos-sdk/pull/11693) Add validation for gentx cmd.
* [#11645](https://github.com/cosmos/cosmos-sdk/pull/11645) Fix `--home` flag ignored when running help.
* [#11558](https://github.com/cosmos/cosmos-sdk/pull/11558) Fix `--dry-run` not working when using tx command.
* [#11354](https://github.com/cosmos/cosmos-sdk/pull/11355) Added missing pagination flag for `bank q total` query.
* [#11197](https://github.com/cosmos/cosmos-sdk/pull/11197) Signing with multisig now works with multisig address which is not in the keyring.
* (makefile) [#11285](https://github.com/cosmos/cosmos-sdk/pull/11285) Fix lint-fix make target.
* (client) [#11283](https://github.com/cosmos/cosmos-sdk/issues/11283) Support multiple keys for tx simulation and setting automatic gas for txs.
* (store) [#11177](https://github.com/cosmos/cosmos-sdk/pull/11177) Update the prune `everything` strategy to store the last two heights.
* [#10844](https://github.com/cosmos/cosmos-sdk/pull/10844) Automatic recovering non-consistent keyring storage during public key import.
* (store) [#11117](https://github.com/cosmos/cosmos-sdk/pull/11117) Fix data race in store trace component
* (cli) [#11065](https://github.com/cosmos/cosmos-sdk/pull/11065) Ensure the `tendermint-validator-set` query command respects the `-o` output flag.
* (grpc) [#10985](https://github.com/cosmos/cosmos-sdk/pull/10992) The `/cosmos/tx/v1beta1/txs/{hash}` endpoint returns a 404 when a tx does not exist.
* (rosetta) [#10340](https://github.com/cosmos/cosmos-sdk/pull/10340) Use `GenesisChunked(ctx)` instead `Genesis(ctx)` to get genesis block height
* [#9651](https://github.com/cosmos/cosmos-sdk/pull/9651) Change inconsistent limit of `0` to `MaxUint64` on InfiniteGasMeter and add GasRemaining func to GasMeter.
* [#9639](https://github.com/cosmos/cosmos-sdk/pull/9639) Check store keys length before accessing them by making sure that `key` is of length `m+1` (for `key[n:m]`)
* (types) [#9627](https://github.com/cosmos/cosmos-sdk/pull/9627) Fix nil pointer panic on `NewBigIntFromInt`
* (x/genutil) [#9574](https://github.com/cosmos/cosmos-sdk/pull/9575) Actually use the `gentx` client tx flags (like `--keyring-dir`)
* (x/distribution) [#9599](https://github.com/cosmos/cosmos-sdk/pull/9599) Withdraw rewards event now includes a value attribute even if there are 0 rewards (due to situations like 100% commission).
* (x/genutil) [#9638](https://github.com/cosmos/cosmos-sdk/pull/9638) Added missing validator key save when recovering from mnemonic
* [#9762](https://github.com/cosmos/cosmos-sdk/pull/9762) The init command uses the chain-id from the client config if --chain-id is not provided
* [#9980](https://github.com/cosmos/cosmos-sdk/pull/9980) Returning the error when the invalid argument is passed to bank query total supply cli.
* (server) [#10016](https://github.com/cosmos/cosmos-sdk/issues/10016) Fix marshaling of index-events into server config file.
* [#10184](https://github.com/cosmos/cosmos-sdk/pull/10184) Fixed CLI tx commands to no longer explicitly require the chain-id flag as this value can come from a user config.
* (x/upgrade) [#10189](https://github.com/cosmos/cosmos-sdk/issues/10189) Removed potential sources of non-determinism in upgrades
* [#10258](https://github.com/cosmos/cosmos-sdk/issues/10258) Fixes issue related to segmentation fault on mac m1 arm64
* [#10466](https://github.com/cosmos/cosmos-sdk/issues/10466) Fixes error with simulation tests when genesis start time is randomly created after the year 2262
* [#10394](https://github.com/cosmos/cosmos-sdk/issues/10394) Fixes issue related to grpc-gateway of account balance by
  ibc-denom.
* [#10842](https://github.com/cosmos/cosmos-sdk/pull/10842) Fix error when `--generate-only`, `--max-msgs` fags set while executing `WithdrawAllRewards` command.
* [#10897](https://github.com/cosmos/cosmos-sdk/pull/10897) Fix: set a non-zero value on gas overflow.
* [#9790](https://github.com/cosmos/cosmos-sdk/pull/10687) Fix behavior of `DecCoins.MulDecTruncate`.
* [#10990](https://github.com/cosmos/cosmos-sdk/pull/10990) Fixes missing `iavl-cache-size` config parsing in `GetConfig` method.
* (x/authz) [#10447](https://github.com/cosmos/cosmos-sdk/pull/10447) Fix authz `NewGrant` expiration check.
* (x/authz) [#10633](https://github.com/cosmos/cosmos-sdk/pull/10633) Fixed authorization not found error when executing message.
* [#11222](https://github.com/cosmos/cosmos-sdk/pull/11222) reject query with block height in the future
* [#11229](https://github.com/cosmos/cosmos-sdk/pull/11229) Handled the error message of `transaction encountered error` from tendermint.
* (x/authz) [#11252](https://github.com/cosmos/cosmos-sdk/pull/11252) Allow insufficient funds error for authz simulation
* (cli) [#11313](https://github.com/cosmos/cosmos-sdk/pull/11313) Fixes `--gas auto` when executing CLI transactions in `--generate-only` mode
* (cli) [#11337](https://github.com/cosmos/cosmos-sdk/pull/11337) Fixes `show-adress` cli cmd
* (crypto) [#11298](https://github.com/cosmos/cosmos-sdk/pull/11298) Fix cgo secp signature verification and update libscep256k1 library.
* (x/authz) [#11512](https://github.com/cosmos/cosmos-sdk/pull/11512) Fix response of a panic to error, when subtracting balances.
* (rosetta) [#11590](https://github.com/cosmos/cosmos-sdk/pull/11590) `/block` returns an error with nil pointer when a request has both of index and hash and increase timeout for huge genesis.
* (x/feegrant) [#11813](https://github.com/cosmos/cosmos-sdk/pull/11813) Fix pagination total count in `AllowancesByGranter` query.
* (simapp) [#11855](https://github.com/cosmos/cosmos-sdk/pull/11855) Use `sdkmath.Int` instead of `int64` for `SimulationState.InitialStake`.
* (x/capability) [#11737](https://github.com/cosmos/cosmos-sdk/pull/11737) Use a fixed length encoding of `Capability` pointer for `FwdCapabilityKey`
* [#11983](https://github.com/cosmos/cosmos-sdk/pull/11983) (x/feegrant, x/authz) rename grants query commands to `grants-by-grantee`, `grants-by-granter` cmds.
* (testutil/sims) [#12374](https://github.com/cosmos/cosmos-sdk/pull/12374) fix the non-determinstic behavior in simulations caused by `GenSignedMockTx` and check empty coins slice before it is used to create `banktype.MsgSend`.
* [#12448](https://github.com/cosmos/cosmos-sdk/pull/12448) Start telemetry independently from the API server.
* [#12509](https://github.com/cosmos/cosmos-sdk/pull/12509) Fix `Register{Tx,Tendermint}Service` not being called, resulting in some endpoints like the Simulate endpoint not working.
* [#12416](https://github.com/cosmos/cosmos-sdk/pull/12416) Prevent zero gas transactions in the `DeductFeeDecorator` AnteHandler decorator.
* (x/mint) [#12384](https://github.com/cosmos/cosmos-sdk/pull/12384) Ensure `GoalBonded` must be positive when performing `x/mint` parameter validation.
* (x/auth) [#12261](https://github.com/cosmos/cosmos-sdk/pull/12261) Deprecate pagination in GetTxsEventRequest/Response in favor of page and limit to align with tendermint `SignClient.TxSearch`
* (vesting) [#12190](https://github.com/cosmos/cosmos-sdk/pull/12190) Replace https://github.com/cosmos/cosmos-sdk/pull/12190 to use `NewBaseAccountWithAddress` in all vesting account message handlers.
* (linting) [#12132](https://github.com/cosmos/cosmos-sdk/pull/12132) Change sdk.Int to math.Int
* (cli) [#12127](https://github.com/cosmos/cosmos-sdk/pull/12127) Fix the CLI not always taking into account `--fee-payer` and `--fee-granter` flags.
* (migrations) [#12028](https://github.com/cosmos/cosmos-sdk/pull/12028) Fix v0.45->v0.46 in-place store migrations.
* (baseapp) [#12089](https://github.com/cosmos/cosmos-sdk/pull/12089) Include antehandler and runMsgs events in SimulateTx.
* (cli) [#12095](https://github.com/cosmos/cosmos-sdk/pull/12095) Fix running a tx with --dry-run returns an error
* (x/auth) [#12108](https://github.com/cosmos/cosmos-sdk/pull/12108) Fix GetBlockWithTxs error when querying block with 0 tx
* (genutil) [#12140](https://github.com/cosmos/cosmos-sdk/pull/12140) Fix staking's genesis JSON migrate in the `simd migrate v0.46` CLI command.
* (types) [#12154](https://github.com/cosmos/cosmos-sdk/pull/12154) Add `baseAccountGetter` to avoid invalid account error when create vesting account.
* (x/crisis) [#12208](https://github.com/cosmos/cosmos-sdk/pull/12208) Fix progress index of crisis invariant assertion logs.
* (types) [#12229](https://github.com/cosmos/cosmos-sdk/pull/12229) Increase sdk.Dec maxApproxRootIterations to 300

### State Machine Breaking

* (x/gov) [#13576](https://github.com/cosmos/cosmos-sdk/pull/13576) Proposals in voting period are tracked in a separate store.
* (baseapp) [#11985](https://github.com/cosmos/cosmos-sdk/pull/11985) Add a `postHandler` to baseapp. This `postHandler` is like antehandler, but is run *after* the `runMsgs` execution. It is in the same store branch that `runMsgs`, meaning that both `runMsgs` and `postHandler`
* (x/gov) [#11998](https://github.com/cosmos/cosmos-sdk/pull/11998) Tweak the `x/gov` `ModuleAccountInvariant` invariant to ensure deposits are `<=` total module account balance instead of strictly equal.
* (x/upgrade) [#11800](https://github.com/cosmos/cosmos-sdk/pull/11800) Fix `GetLastCompleteUpgrade` to properly return the latest upgrade.
* [#10564](https://github.com/cosmos/cosmos-sdk/pull/10564) Fix bug when updating allowance inside AllowedMsgAllowance
* (x/auth)[#9596](https://github.com/cosmos/cosmos-sdk/pull/9596) Enable creating periodic vesting accounts with a transactions instead of requiring them to be created in genesis.
* (x/bank) [#9611](https://github.com/cosmos/cosmos-sdk/pull/9611) Introduce a new index to act as a reverse index between a denomination and address allowing to query for token holders of a specific denomination. `DenomOwners` is updated to use the new reverse index.
* (x/bank) [#9832](https://github.com/cosmos/cosmos-sdk/pull/9832) Account balance is stored as `sdk.Int` rather than `sdk.Coin`.
* (x/bank) [#9890](https://github.com/cosmos/cosmos-sdk/pull/9890) Remove duplicate denom from denom metadata key.
* (x/upgrade) [#10189](https://github.com/cosmos/cosmos-sdk/issues/10189) Removed potential sources of non-determinism in upgrades
* [#10422](https://github.com/cosmos/cosmos-sdk/pull/10422) and [#10529](https://github.com/cosmos/cosmos-sdk/pull/10529) Add `MinCommissionRate` param to `x/staking` module.
* (x/gov) [#10763](https://github.com/cosmos/cosmos-sdk/pull/10763) modify the fields in `TallyParams` to use `string` instead of `bytes`
* [#10770](https://github.com/cosmos/cosmos-sdk/pull/10770) revert tx when block gas limit exceeded
* (x/gov) [#10868](https://github.com/cosmos/cosmos-sdk/pull/10868) Bump gov to v1. Both v1beta1 and v1beta2 queries and Msgs are accepted.
* [#11011](https://github.com/cosmos/cosmos-sdk/pull/11011) Remove burning of deposits when qourum is not reached on a governance proposal and when the deposit is not fully met.
* [#11019](https://github.com/cosmos/cosmos-sdk/pull/11019) Add `MsgCreatePermanentLockedAccount` and CLI method for creating permanent locked account
* (x/staking) [#10885] (https://github.com/cosmos/cosmos-sdk/pull/10885) Add new `CancelUnbondingDelegation`
  transaction to `x/staking` module. Delegators can now cancel unbonding delegation entry and delegate back to validator.
* (x/feegrant) [#10830](https://github.com/cosmos/cosmos-sdk/pull/10830) Expired allowances will be pruned from state.
* (x/authz,x/feegrant) [#11214](https://github.com/cosmos/cosmos-sdk/pull/11214) Fix Amino JSON encoding of authz and feegrant Msgs to be consistent with other modules.
* (authz)[#11060](https://github.com/cosmos/cosmos-sdk/pull/11060) Support grant with no expire time.

### Deprecated

* (x/upgrade) [#9906](https://github.com/cosmos/cosmos-sdk/pull/9906) Deprecate `UpgradeConsensusState` gRPC query since this functionality is only used for IBC, which now has its own [IBC replacement](https://github.com/cosmos/ibc-go/blob/2c880a22e9f9cc75f62b527ca94aa75ce1106001/proto/ibc/core/client/v1/query.proto#L54)
* (types) [#10948](https://github.com/cosmos/cosmos-sdk/issues/10948) Deprecate the types.DBBackend variable and types.NewLevelDB function. They are replaced by a new entry in `app.toml`: `app-db-backend` and `tendermint/tm-db`s `NewDB` function. If `app-db-backend` is defined, then it is used. Otherwise, if `types.DBBackend` is defined, it is used (until removed: [#11241](https://github.com/cosmos/cosmos-sdk/issues/11241)). Otherwise, Tendermint config's `db-backend` is used.

## [v0.45.10](https://github.com/cosmos/cosmos-sdk/releases/tag/v0.45.10) - 2022-10-24

### Features

* (grpc) [#13485](https://github.com/cosmos/cosmos-sdk/pull/13485) Implement a new gRPC query, `/cosmos/base/node/v1beta1/config`, which provides operator configuration. Applications that wish to expose operator minimum gas prices via gRPC should have their application implement the `ApplicationQueryService` interface (see `SimApp#RegisterNodeService` as an example).
* [#13557](https://github.com/cosmos/cosmos-sdk/pull/#13557) - Add `GenSignedMockTx`. This can be used as workaround for #12437 revertion. `v0.46+` contains as well a `GenSignedMockTx` that behaves the same way.
* (x/auth) [#13612](https://github.com/cosmos/cosmos-sdk/pull/13612) Add `Query/ModuleAccountByName` endpoint for accessing the module account info by module name.

### Improvements

* [#13585](https://github.com/cosmos/cosmos-sdk/pull/13585) Bump Tendermint to `v0.34.22`.

### Bug Fixes

* [#13588](https://github.com/cosmos/cosmos-sdk/pull/13588) Fix regression in distrubtion.WithdrawDelegationRewards when rewards are zero.
* [#13564](https://github.com/cosmos/cosmos-sdk/pull/13564) - Fix `make proto-gen`.
* (server) [#13610](https://github.com/cosmos/cosmos-sdk/pull/13610) Read the pruning-keep-every field again.

## [v0.45.9](https://github.com/cosmos/cosmos-sdk/releases/tag/v0.45.9) - 2022-10-14

ATTENTION:

This is a security release for the [Dragonberry security advisory](https://forum.cosmos.network/t/ibc-security-advisory-dragonberry/7702).

All users should upgrade immediately.

Users *must* add a replace directive in their go.mod for the new `ics23` package in the SDK:

```go
replace github.com/confio/ics23/go => github.com/cosmos/cosmos-sdk/ics23/go v0.8.0
```

### Features

* [#13435](https://github.com/cosmos/cosmos-sdk/pull/13435) Extend error context when a simulation fails.

### Improvements

* [#13369](https://github.com/cosmos/cosmos-sdk/pull/13369) Improve UX for `keyring.List` by returning all retrieved keys.
* [#13323](https://github.com/cosmos/cosmos-sdk/pull/13323) Ensure `withdraw_rewards` rewards are emitted from all actions that result in rewards being withdrawn.
* [#13321](https://github.com/cosmos/cosmos-sdk/pull/13321) Add flag to disable fast node migration and usage.
* (store) [#13326](https://github.com/cosmos/cosmos-sdk/pull/13326) Implementation of ADR-038 file StreamingService, backport #8664.
* (store) [#13540](https://github.com/cosmos/cosmos-sdk/pull/13540) Default fastnode migration to false to prevent suprises. Operators must enable it, unless they have it enabled already.

### API Breaking Changes

* (cli) [#13089](https://github.com/cosmos/cosmos-sdk/pull/13089) Fix rollback command don't actually delete multistore versions, added method `RollbackToVersion` to interface `CommitMultiStore` and added method `CommitMultiStore` to `Application` interface.

### Bug Fixes

* Implement dragonberry security patch.
    * For applying the patch please refer to the [RELEASE NOTES](./RELEASE_NOTES.md)
* (store) [#13459](https://github.com/cosmos/cosmos-sdk/pull/13459) Don't let state listener observe the uncommitted writes.

### Notes

Reverted #12437 due to API breaking changes.

## [v0.45.8](https://github.com/cosmos/cosmos-sdk/releases/tag/v0.45.8) - 2022-08-25

### Improvements

* [#12981](https://github.com/cosmos/cosmos-sdk/pull/12981) Return proper error when parsing telemetry configuration.
* [#12885](https://github.com/cosmos/cosmos-sdk/pull/12885) Amortize cost of processing cache KV store.
* [#12970](https://github.com/cosmos/cosmos-sdk/pull/12970) Bump Tendermint to `v0.34.21` and IAVL to `v0.19.1`.
* [#12693](https://github.com/cosmos/cosmos-sdk/pull/12693) Make sure the order of each node is consistent when emitting proto events.

### Bug Fixes

* [#13046](https://github.com/cosmos/cosmos-sdk/pull/13046) Fix missing return statement in BaseApp.Query.

## [v0.45.7](https://github.com/cosmos/cosmos-sdk/releases/tag/v0.45.7) - 2022-08-04

### Features

* (upgrade) [#12603](https://github.com/cosmos/cosmos-sdk/pull/12603) feat: Move AppModule.BeginBlock and AppModule.EndBlock to extension interfaces

### Improvements

* (events) [#12850](https://github.com/cosmos/cosmos-sdk/pull/12850) Add a new `fee_payer` attribute to the `tx` event that is emitted from the `DeductFeeDecorator` AnteHandler decorator.
* (x/params) [#12724](https://github.com/cosmos/cosmos-sdk/pull/12724) Add `GetParamSetIfExists` function to params `Subspace` to prevent panics on breaking changes.
* [#12668](https://github.com/cosmos/cosmos-sdk/pull/12668) Add `authz_msg_index` event attribute to message events emitted when executing via `MsgExec` through `x/authz`.
* [#12697](https://github.com/cosmos/cosmos-sdk/pull/12697) Upgrade IAVL to v0.19.0 with fast index and error propagation. NOTE: first start will take a while to propagate into new model.
    * Note: after upgrading to this version it may take up to 15 minutes to migrate from 0.17 to 0.19. This time is used to create the fast cache introduced into IAVL for performance
* [#12784](https://github.com/cosmos/cosmos-sdk/pull/12784) Upgrade Tendermint to 0.34.20.
* (x/bank) [#12674](https://github.com/cosmos/cosmos-sdk/pull/12674) Add convenience function `CreatePrefixedAccountStoreKey()` to construct key to access account's balance for a given denom.

### Bug Fixes

* (x/mint) [#12384](https://github.com/cosmos/cosmos-sdk/pull/12384) Ensure `GoalBonded` must be positive when performing `x/mint` parameter validation.
* (simapp) [#12437](https://github.com/cosmos/cosmos-sdk/pull/12437) fix the non-determinstic behavior in simulations caused by `GenTx` and check
empty coins slice before it is used to create `banktype.MsgSend`.
* (x/capability) [12818](https://github.com/cosmos/cosmos-sdk/pull/12818) Use fixed length hex for pointer at FwdCapabilityKey.

## [v0.45.6](https://github.com/cosmos/cosmos-sdk/releases/tag/v0.45.6) - 2022-06-28

### Improvements

* (simapp) [#12314](https://github.com/cosmos/cosmos-sdk/pull/12314) Increase `DefaultGenTxGas` from `1000000` to `10000000`
* [#12371](https://github.com/cosmos/cosmos-sdk/pull/12371) Update min required Golang version to 1.18.

### Bug Fixes

* [#12317](https://github.com/cosmos/cosmos-sdk/pull/12317) Rename `edit-validator` command's `--moniker` flag to `--new-moniker`
* (x/upgrade) [#12264](https://github.com/cosmos/cosmos-sdk/pull/12264) Fix `GetLastCompleteUpgrade` to properly return the latest upgrade.
* (x/crisis) [#12208](https://github.com/cosmos/cosmos-sdk/pull/12208) Fix progress index of crisis invariant assertion logs.

### Features

* (query) [#12253](https://github.com/cosmos/cosmos-sdk/pull/12253) Add `GenericFilteredPaginate` to the `query` package to improve UX.

## [v0.45.5](https://github.com/cosmos/cosmos-sdk/releases/tag/v0.45.5) - 2022-06-09

### Improvements

* (x/feegrant) [#11813](https://github.com/cosmos/cosmos-sdk/pull/11813) Fix pagination total count in `AllowancesByGranter` query.
* (errors) [#12002](https://github.com/cosmos/cosmos-sdk/pull/12002) Removed 'redacted' error message from defaultErrEncoder.
* (ante) [#12017](https://github.com/cosmos/cosmos-sdk/pull/12017) Index ante events for failed tx (backport #12013).
* [#12153](https://github.com/cosmos/cosmos-sdk/pull/12153) Add a new `NewSimulationManagerFromAppModules` constructor, to simplify simulation wiring.

### Bug Fixes

* [#11796](https://github.com/cosmos/cosmos-sdk/pull/11796) Handle EOF error case in `readLineFromBuf`, which allows successful reading of passphrases from STDIN.
* [#11772](https://github.com/cosmos/cosmos-sdk/pull/11772) Limit types.Dec length to avoid overflow.
* [#10947](https://github.com/cosmos/cosmos-sdk/pull/10947) Add `AllowancesByGranter` query to the feegrant module
* [#9639](https://github.com/cosmos/cosmos-sdk/pull/9639) Check store keys length before accessing them by making sure that `key` is of length `m+1` (for `key[n:m]`)
* [#11983](https://github.com/cosmos/cosmos-sdk/pull/11983) (x/feegrant, x/authz) rename grants query commands to `grants-by-grantee`, `grants-by-granter` cmds.

## Improvements

* [#11886](https://github.com/cosmos/cosmos-sdk/pull/11886) Improve error messages

## [v0.45.4](https://github.com/cosmos/cosmos-sdk/releases/tag/v0.45.4) - 2022-04-25

### Bug Fixes

* [#11624](https://github.com/cosmos/cosmos-sdk/pull/11624) Handle the error returned from `NewNode` in the `server` package.
* [#11724](https://github.com/cosmos/cosmos-sdk/pull/11724) Fix data race issues with `api.Server`.

### Improvements

* (types) [#12201](https://github.com/cosmos/cosmos-sdk/pull/12201) Add `MustAccAddressFromBech32` util function
* [#11693](https://github.com/cosmos/cosmos-sdk/pull/11693) Add validation for gentx cmd.
* [#11686](https://github.com/cosmos/cosmos-sdk/pull/11686) Update the min required Golang version to `1.17`.
* (x/auth/vesting) [#11652](https://github.com/cosmos/cosmos-sdk/pull/11652) Add util functions for `Period(s)`

## [v0.45.3](https://github.com/cosmos/cosmos-sdk/releases/tag/v0.45.3) - 2022-04-12

### Improvements

* [#11562](https://github.com/cosmos/cosmos-sdk/pull/11562) Updated Tendermint to v0.34.19; `unsafe-reset-all` command has been moved to the `tendermint` sub-command.

### Features

* (x/upgrade) [#11551](https://github.com/cosmos/cosmos-sdk/pull/11551) Update `ScheduleUpgrade` for chains to schedule an automated upgrade on `BeginBlock` without having to go though governance.

## [v0.45.2](https://github.com/cosmos/cosmos-sdk/releases/tag/v0.45.2) - 2022-04-05

### Features

* (tx) [#11533](https://github.com/cosmos/cosmos-sdk/pull/11533) Register [`EIP191`](https://eips.ethereum.org/EIPS/eip-191) as an available `SignMode` for chains to use.
* [#11430](https://github.com/cosmos/cosmos-sdk/pull/11430) Introduce a new `grpc-only` flag, such that when enabled, will start the node in a query-only mode. Note, gRPC MUST be enabled with this flag.
* (x/bank) [#11417](https://github.com/cosmos/cosmos-sdk/pull/11417) Introduce a new `SpendableBalances` gRPC query that retrieves an account's total (paginated) spendable balances.
* (x/bank) [#10771](https://github.com/cosmos/cosmos-sdk/pull/10771) Add safety check on bank module perms to allow module-specific mint restrictions (e.g. only minting a certain denom).
* (x/bank) [#10771](https://github.com/cosmos/cosmos-sdk/pull/10771) Add `bank.BankKeeper.WithMintCoinsRestriction` function to restrict use of bank `MintCoins` usage. This function is not on the bank `Keeper` interface, so it's not API-breaking, but only additive on the keeper implementation.
* [#10944](https://github.com/cosmos/cosmos-sdk/pull/10944) `x/authz` add all grants by grantee query
* [#11124](https://github.com/cosmos/cosmos-sdk/pull/11124) Add `GetAllVersions` to application store
* (x/auth) [#10880](https://github.com/cosmos/cosmos-sdk/pull/10880) Added a new query to the tx query service that returns a block with transactions fully decoded.
* [#11314](https://github.com/cosmos/cosmos-sdk/pull/11314) Add state rollback command.

### Bug Fixes

* [#11354](https://github.com/cosmos/cosmos-sdk/pull/11355) Added missing pagination flag for `bank q total` query.
* [#11197](https://github.com/cosmos/cosmos-sdk/pull/11197) Signing with multisig now works with multisig address which is not in the keyring.
* (client) [#11283](https://github.com/cosmos/cosmos-sdk/issues/11283) Support multiple keys for tx simulation and setting automatic gas for txs.
* (store) [#11177](https://github.com/cosmos/cosmos-sdk/pull/11177) Update the prune `everything` strategy to store the last two heights.
* (store) [#11117](https://github.com/cosmos/cosmos-sdk/pull/11117) Fix data race in store trace component
* (x/authz) [#11252](https://github.com/cosmos/cosmos-sdk/pull/11252) Allow insufficient funds error for authz simulation
* (crypto) [#11298](https://github.com/cosmos/cosmos-sdk/pull/11298) Fix cgo secp signature verification and update libscep256k1 library.
* (crypto) [#12122](https://github.com/cosmos/cosmos-sdk/pull/12122) Fix keyring migration issue.

### Improvements

* [#9576](https://github.com/cosmos/cosmos-sdk/pull/9576) Add debug error message to query result when enabled
* (types) [#11200](https://github.com/cosmos/cosmos-sdk/pull/11200) Added `Min()` and `Max()` operations on sdk.Coins.
* [#11267](https://github.com/cosmos/cosmos-sdk/pull/11267) Add hooks to allow app modules to add things to state-sync (backport #10961).

## [v0.45.1](https://github.com/cosmos/cosmos-sdk/releases/tag/v0.45.1) - 2022-02-03

### Bug Fixes

* (grpc) [#10985](https://github.com/cosmos/cosmos-sdk/pull/10992) The `/cosmos/tx/v1beta1/txs/{hash}` endpoint returns a 404 when a tx does not exist.
* [#10990](https://github.com/cosmos/cosmos-sdk/pull/10990) Fixes missing `iavl-cache-size` config parsing in `GetConfig` method.
* [#11222](https://github.com/cosmos/cosmos-sdk/pull/11222) reject query with block height in the future

### Improvements

* [#10407](https://github.com/cosmos/cosmos-sdk/pull/10407) Added validation to `x/upgrade` module's `BeginBlock` to check accidental binary downgrades
* [#10768](https://github.com/cosmos/cosmos-sdk/pull/10768) Extra logging in in-place store migrations.

## [v0.45.0](https://github.com/cosmos/cosmos-sdk/releases/tag/v0.45.0) - 2022-01-18

### State Machine Breaking

* [#10833](https://github.com/cosmos/cosmos-sdk/pull/10833) fix reported tx gas used when block gas limit exceeded.
* (auth) [#10536](https://github.com/cosmos/cosmos-sdk/pull/10536]) Enable `SetSequence` for `ModuleAccount`.
* (store) [#10218](https://github.com/cosmos/cosmos-sdk/pull/10218) Charge gas even when there are no entries while seeking.
* (store) [#10247](https://github.com/cosmos/cosmos-sdk/pull/10247) Charge gas for the key length in gas meter.
* (x/gov) [#10740](https://github.com/cosmos/cosmos-sdk/pull/10740) Increase maximum proposal description size from 5k characters to 10k characters.
* [#10814](https://github.com/cosmos/cosmos-sdk/pull/10814) revert tx when block gas limit exceeded.

### API Breaking Changes

* [#10561](https://github.com/cosmos/cosmos-sdk/pull/10561) The `CommitMultiStore` interface contains a new `SetIAVLCacheSize` method
* [#10922](https://github.com/cosmos/cosmos-sdk/pull/10922), [/#10956](https://github.com/cosmos/cosmos-sdk/pull/10956) Deprecate key `server.Generate*` functions and move them to `testutil` and support custom mnemonics in in-process testing network. Moved `TestMnemonic` from `testutil` package to `testdata`.
* [#11049](https://github.com/cosmos/cosmos-sdk/pull/11049) Add custom tendermint config variables into root command. Allows App developers to set config.toml variables.

### Features

* [#10614](https://github.com/cosmos/cosmos-sdk/pull/10614) Support in-place migration ordering

### Improvements

* [#10486](https://github.com/cosmos/cosmos-sdk/pull/10486) store/cachekv's `Store.Write` conservatively
  looks up keys, but also uses the [map clearing idiom](https://bencher.orijtech.com/perfclinic/mapclearing/)
  to reduce the RAM usage, CPU time usage, and garbage collection pressure from clearing maps,
  instead of allocating new maps.
* (module) [#10711](https://github.com/cosmos/cosmos-sdk/pull/10711) Panic at startup if the app developer forgot to add modules in the `SetOrder{BeginBlocker, EndBlocker, InitGenesis, ExportGenesis}` functions. This means that all modules, even those who have empty implementations for those methods, need to be added to `SetOrder*`.
* (types) [#10076](https://github.com/cosmos/cosmos-sdk/pull/10076) Significantly speedup and lower allocations for `Coins.String()`.
* (auth) [#10022](https://github.com/cosmos/cosmos-sdk/pull/10022) `AuthKeeper` interface in `x/auth` now includes a function `HasAccount`.
* [#10393](https://github.com/cosmos/cosmos-sdk/pull/10393) Add `HasSupply` method to bank keeper to ensure that input denom actually exists on chain.

### Bug Fixes

* (std/codec) [/#10595](https://github.com/cosmos/cosmos-sdk/pull/10595) Add evidence to std/codec to be able to decode evidence in client interactions.
* (types) [#9627](https://github.com/cosmos/cosmos-sdk/pull/9627) Fix nil pointer panic on `NewBigIntFromInt`.
* [#10725](https://github.com/cosmos/cosmos-sdk/pull/10725) populate `ctx.ConsensusParams` for begin/end blockers.
* [#9829](https://github.com/cosmos/cosmos-sdk/pull/9829) Fixed Coin denom sorting not being checked during `Balance.Validate` check. Refactored the Validation logic to use `Coins.Validate` for `Balance.Coins`
* [#10061](https://github.com/cosmos/cosmos-sdk/pull/10061) and [#10515](https://github.com/cosmos/cosmos-sdk/pull/10515) Ensure that `LegacyAminoPubKey` struct correctly unmarshals from JSON

## [v0.44.8](https://github.com/cosmos/cosmos-sdk/releases/tag/v0.44.8) - 2022-04-12

### Improvements

* [#11563](https://github.com/cosmos/cosmos-sdk/pull/11563) Updated Tendermint to v0.34.19; `unsafe-reset-all` command has been moved to the `tendermint` sub-command.

## [v0.44.7](https://github.com/cosmos/cosmos-sdk/releases/tag/v0.44.7) - 2022-04-04

### Features

* (x/bank) [#10771](https://github.com/cosmos/cosmos-sdk/pull/10771) Add safety check on bank module perms to allow module-specific mint restrictions (e.g. only minting a certain denom).
* (x/bank) [#10771](https://github.com/cosmos/cosmos-sdk/pull/10771) Add `bank.BankKeeper.WithMintCoinsRestriction` function to restrict use of bank `MintCoins` usage. This function is not on the bank `Keeper` interface, so it's not API-breaking, but only additive on the keeper implementation.

### Bug Fixes

* [#11354](https://github.com/cosmos/cosmos-sdk/pull/11355) Added missing pagination flag for `bank q total` query.
* (store) [#11177](https://github.com/cosmos/cosmos-sdk/pull/11177) Update the prune `everything` strategy to store the last two heights.
* (store) [#11117](https://github.com/cosmos/cosmos-sdk/pull/11117) Fix data race in store trace component
* (x/authz) [#11252](https://github.com/cosmos/cosmos-sdk/pull/11252) Allow insufficient funds error for authz simulation

### Improvements

* [#9576](https://github.com/cosmos/cosmos-sdk/pull/9576) Add debug error message to query result when enabled

## [v0.44.6](https://github.com/cosmos/cosmos-sdk/releases/tag/v0.44.6) - 2022-02-02

### Features

* [#11124](https://github.com/cosmos/cosmos-sdk/pull/11124) Add `GetAllVersions` to application store

### Bug Fixes

* (grpc) [#10985](https://github.com/cosmos/cosmos-sdk/pull/10992) The `/cosmos/tx/v1beta1/txs/{hash}` endpoint returns a 404 when a tx does not exist.
* (std/codec) [/#10595](https://github.com/cosmos/cosmos-sdk/pull/10595) Add evidence to std/codec to be able to decode evidence in client interactions.
* [#10725](https://github.com/cosmos/cosmos-sdk/pull/10725) populate `ctx.ConsensusParams` for begin/end blockers.
* [#10061](https://github.com/cosmos/cosmos-sdk/pull/10061) and [#10515](https://github.com/cosmos/cosmos-sdk/pull/10515) Ensure that `LegacyAminoPubKey` struct correctly unmarshals from JSON

### Improvements

* [#10823](https://github.com/cosmos/cosmos-sdk/pull/10823) updated ambiguous cli description for creating feegrant.

## [v0.44.5-patch](https://github.com/cosmos/cosmos-sdk/releases/tag/v0.44.5-patch) - 2021-10-14

ATTENTION:

This is a security release for the [Dragonberry security advisory](https://forum.cosmos.network/t/ibc-security-advisory-dragonberry/7702).

All users should upgrade immediately.

Users *must* add a replace directive in their go.mod for the new `ics23` package in the SDK:

```go
replace github.com/confio/ics23/go => github.com/cosmos/cosmos-sdk/ics23/go v0.8.0
```

## [v0.44.5](https://github.com/cosmos/cosmos-sdk/releases/tag/v0.44.5) - 2021-12-02

### Improvements

* (baseapp) [#10631](https://github.com/cosmos/cosmos-sdk/pull/10631) Emit ante events even for the failed txs.
* (store) [#10741](https://github.com/cosmos/cosmos-sdk/pull/10741) Significantly speedup iterator creation after delete heavy workloads. Significantly improves IBC migration times.

### Bug Fixes

* [#10648](https://github.com/cosmos/cosmos-sdk/pull/10648) Upgrade IAVL to 0.17.3 to solve race condition bug in IAVL.

## [v0.44.4](https://github.com/cosmos/cosmos-sdk/releases/tag/v0.44.4) - 2021-11-25

### Improvements

* (types) [#10630](https://github.com/cosmos/cosmos-sdk/pull/10630) Add an `Events` field to the `TxResponse` type that captures *all* events emitted by a transaction, unlike `Logs` which only contains events emitted during message execution.
* (x/upgrade) [#10532](https://github.com/cosmos/cosmos-sdk/pull/10532) Add `keeper.DumpUpgradeInfoWithInfoToDisk` to include `Plan.Info` in the upgrade-info file.
* (store) [#10544](https://github.com/cosmos/cosmos-sdk/pull/10544) Use the new IAVL iterator structure which significantly improves iterator performance.

### Bug Fixes

* [#10827](https://github.com/cosmos/cosmos-sdk/pull/10827) Create query `Context` with requested block height
* [#10414](https://github.com/cosmos/cosmos-sdk/pull/10414) Use `sdk.GetConfig().GetFullBIP44Path()` instead `sdk.FullFundraiserPath` to generate key
* (bank) [#10394](https://github.com/cosmos/cosmos-sdk/pull/10394) Fix: query account balance by ibc denom.
* [\10608](https://github.com/cosmos/cosmos-sdk/pull/10608) Change the order of module migration by pushing x/auth to the end. Auth module depends on other modules and should be run last. We have updated the documentation to provide more details how to change module migration order. This is technically a breaking change, but only impacts updates between the upgrades with version change, hence migrating from the previous patch release doesn't cause new migration and doesn't break the state.
* [#10674](https://github.com/cosmos/cosmos-sdk/pull/10674) Fix issue with `Error.Wrap` and `Error.Wrapf` usage with `errors.Is`.

## [v0.44.3](https://github.com/cosmos/cosmos-sdk/releases/tag/v0.44.3) - 2021-10-21

### Improvements

* [#10768](https://github.com/cosmos/cosmos-sdk/pull/10768) Added extra logging for tracking in-place store migrations
* [#10262](https://github.com/cosmos/cosmos-sdk/pull/10262) Remove unnecessary logging in `x/feegrant` simulation.
* [#10327](https://github.com/cosmos/cosmos-sdk/pull/10327) Add null guard for possible nil `Amount` in tx fee `Coins`
* [#10339](https://github.com/cosmos/cosmos-sdk/pull/10339) Improve performance of `removeZeroCoins` by only allocating memory when necessary
* [#10045](https://github.com/cosmos/cosmos-sdk/pull/10045) Revert [#8549](https://github.com/cosmos/cosmos-sdk/pull/8549). Do not route grpc queries through Tendermint.
* (deps) [#10375](https://github.com/cosmos/cosmos-sdk/pull/10375) Bump Tendermint to [v0.34.14](https://github.com/tendermint/tendermint/releases/tag/v0.34.14).
* [#10024](https://github.com/cosmos/cosmos-sdk/pull/10024) `store/cachekv` performance improvement by reduced growth factor for iterator ranging by using binary searches to find dirty items when unsorted key count >= 1024.

### Bug Fixes

* (client) [#10226](https://github.com/cosmos/cosmos-sdk/pull/10226) Fix --home flag parsing.
* (rosetta) [#10340](https://github.com/cosmos/cosmos-sdk/pull/10340) Use `GenesisChunked(ctx)` instead `Genesis(ctx)` to get genesis block height

## [v0.44.2](https://github.com/cosmos/cosmos-sdk/releases/tag/v0.44.2) - 2021-10-12

Security Release. No breaking changes related to 0.44.x.

## [v0.44.1](https://github.com/cosmos/cosmos-sdk/releases/tag/v0.44.1) - 2021-09-29

### Improvements

* (store) [#10040](https://github.com/cosmos/cosmos-sdk/pull/10040) Bump IAVL to v0.17.1 which includes performance improvements on a batch load.
* (types) [#10021](https://github.com/cosmos/cosmos-sdk/pull/10021) Speedup coins.AmountOf(), by removing many intermittent regex calls.
* [#10077](https://github.com/cosmos/cosmos-sdk/pull/10077) Remove telemetry on `GasKV` and `CacheKV` store Get/Set operations, significantly improving their performance.
* (store) [#10026](https://github.com/cosmos/cosmos-sdk/pull/10026) Improve CacheKVStore datastructures / algorithms, to no longer take O(N^2) time when interleaving iterators and insertions.

### Bug Fixes

* [#9969](https://github.com/cosmos/cosmos-sdk/pull/9969) fix: use keyring in config for add-genesis-account cmd.
* (x/genutil) [#10104](https://github.com/cosmos/cosmos-sdk/pull/10104) Ensure the `init` command reads the `--home` flag value correctly.
* (x/feegrant) [#10049](https://github.com/cosmos/cosmos-sdk/issues/10049) Fixed the error message when `period` or `period-limit` flag is not set on a feegrant grant transaction.

### Client Breaking Changes

* [#9879](https://github.com/cosmos/cosmos-sdk/pull/9879) Modify ABCI Queries to use `abci.QueryRequest` Height field if it is non-zero, otherwise continue using context height.

## [v0.44.0](https://github.com/cosmos/cosmos-sdk/releases/tag/v0.44.0) - 2021-09-01

### Features

* [#9860](https://github.com/cosmos/cosmos-sdk/pull/9860) Emit transaction fee in ante handler fee decorator. The event type is `tx` and the attribute is `fee`.

### Improvements

* (deps) [#9956](https://github.com/cosmos/cosmos-sdk/pull/9956) Bump Tendermint to [v0.34.12](https://github.com/tendermint/tendermint/releases/tag/v0.34.12).

### Deprecated

* (x/upgrade) [#9906](https://github.com/cosmos/cosmos-sdk/pull/9906) Deprecate `UpgradeConsensusState` gRPC query since this functionality is only used for IBC, which now has its own [IBC replacement](https://github.com/cosmos/ibc-go/blob/2c880a22e9f9cc75f62b527ca94aa75ce1106001/proto/ibc/core/client/v1/query.proto#L54)

### Bug Fixes

* [#9965](https://github.com/cosmos/cosmos-sdk/pull/9965) Fixed `simd version` command output to report the right release tag.
* (x/upgrade) [#10189](https://github.com/cosmos/cosmos-sdk/issues/10189) Removed potential sources of non-determinism in upgrades.

### Client Breaking Changes

* [#10041](https://github.com/cosmos/cosmos-sdk/pull/10041) Remove broadcast & encode legacy REST endpoints. Please see the [REST Endpoints Migration guide](https://docs.cosmos.network/v0.45/migrations/rest.html) to migrate to the new REST endpoints.

## [v0.43.0](https://github.com/cosmos/cosmos-sdk/releases/tag/v0.43.0) - 2021-08-10

### Features

* [#6711](https://github.com/cosmos/cosmos-sdk/pull/6711) Make integration test suites reusable by apps, tests are exported in each module's `client/testutil` package.
* [#8077](https://github.com/cosmos/cosmos-sdk/pull/8077) Added support for grpc-web, enabling browsers to communicate with a chain's gRPC server
* [#8965](https://github.com/cosmos/cosmos-sdk/pull/8965) cosmos reflection now provides more information on the application such as: deliverable msgs, sdk.Config info etc (still in alpha stage).
* [#8520](https://github.com/cosmos/cosmos-sdk/pull/8520) Add support for permanently locked vesting accounts.
* [#8559](https://github.com/cosmos/cosmos-sdk/pull/8559) Added Protobuf compatible secp256r1 ECDSA signatures.
* [#8786](https://github.com/cosmos/cosmos-sdk/pull/8786) Enabled secp256r1 in x/auth.
* (rosetta) [#8729](https://github.com/cosmos/cosmos-sdk/pull/8729) Data API fully supports balance tracking. Construction API can now construct any message supported by the application.
* [#8754](https://github.com/cosmos/cosmos-sdk/pull/8875) Added support for reverse iteration to pagination.
* (types) [#9079](https://github.com/cosmos/cosmos-sdk/issues/9079) Add `AddAmount`/`SubAmount` methods to `sdk.Coin`.
* [#9088](https://github.com/cosmos/cosmos-sdk/pull/9088) Added implementation to ADR-28 Derived Addresses.
* [#9133](https://github.com/cosmos/cosmos-sdk/pull/9133) Added hooks for governance actions.
* (x/staking) [#9214](https://github.com/cosmos/cosmos-sdk/pull/9214) Added `new_shares` attribute inside `EventTypeDelegate` event.
* [#9382](https://github.com/cosmos/cosmos-sdk/pull/9382) feat: add Dec.Float64() function.
* [#9457](https://github.com/cosmos/cosmos-sdk/pull/9457) Add amino support for x/authz and x/feegrant Msgs.
* [#9498](https://github.com/cosmos/cosmos-sdk/pull/9498) Added `Codec: codec.Codec` attribute to `client/Context` structure.
* [#9540](https://github.com/cosmos/cosmos-sdk/pull/9540) Add output flag for query txs command.
* (errors) [#8845](https://github.com/cosmos/cosmos-sdk/pull/8845) Add `Error.Wrap` handy method
* [#8518](https://github.com/cosmos/cosmos-sdk/pull/8518) Help users of multisig wallets debug signature issues.
* [#9573](https://github.com/cosmos/cosmos-sdk/pull/9573) ADR 040 implementation: New DB interface
* [#9952](https://github.com/cosmos/cosmos-sdk/pull/9952) ADR 040: Implement in-memory DB backend
* [#9848](https://github.com/cosmos/cosmos-sdk/pull/9848) ADR-040: Implement BadgerDB backend
* [#9851](https://github.com/cosmos/cosmos-sdk/pull/9851) ADR-040: Implement RocksDB backend
* [#10308](https://github.com/cosmos/cosmos-sdk/pull/10308) ADR-040: Implement DBConnection.Revert
* [#9892](https://github.com/cosmos/cosmos-sdk/pull/9892) ADR-040: KV Store with decoupled storage and state commitment

### Client Breaking Changes

* [#8363](https://github.com/cosmos/cosmos-sdk/pull/8363) Addresses no longer have a fixed 20-byte length. From the SDK modules' point of view, any 1-255 bytes-long byte array is a valid address.
* (crypto/ed25519) [#8690] Adopt zip1215 ed2559 verification rules.
* [#8849](https://github.com/cosmos/cosmos-sdk/pull/8849) Upgrade module no longer supports time based upgrades.
* [#7477](https://github.com/cosmos/cosmos-sdk/pull/7477) Changed Bech32 Public Key serialization in the client facing functionality (CLI, MsgServer, QueryServer):
    * updated the keyring display structure (it uses protobuf JSON serialization) - the output is more verbose.
    * Renamed `MarshalAny` and `UnmarshalAny` to `MarshalInterface` and `UnmarshalInterface` respectively. These functions must take an interface as parameter (not a concrete type nor `Any` object). Underneath they use `Any` wrapping for correct protobuf serialization.
    * CLI: removed `--text` flag from `show-node-id` command; the text format for public keys is not used any more - instead we use ProtoJSON.
* (store) [#8790](https://github.com/cosmos/cosmos-sdk/pull/8790) Reduce gas costs by 10x for transient store operations.
* [#9139](https://github.com/cosmos/cosmos-sdk/pull/9139) Querying events:
    * via `ServiceMsg` TypeURLs (e.g. `message.action='/cosmos.bank.v1beta1.Msg/Send'`) does not work anymore,
    * via legacy `msg.Type()` (e.g. `message.action='send'`) is being deprecated, new `Msg`s won't emit these events.
    * Please use concrete `Msg` TypeURLs instead (e.g. `message.action='/cosmos.bank.v1beta1.MsgSend'`).
* [#9859](https://github.com/cosmos/cosmos-sdk/pull/9859) The `default` pruning strategy now keeps the last 362880 blocks instead of 100. 362880 equates to roughly enough blocks to cover the entire unbonding period assuming a 21 day unbonding period and 5s block time.
* [#9785](https://github.com/cosmos/cosmos-sdk/issues/9785) Missing coin denomination in logs

### API Breaking Changes

* (keyring) [#8662](https://github.com/cosmos/cosmos-sdk/pull/8662) `NewMnemonic` now receives an additional `passphrase` argument to secure the key generated by the bip39 mnemonic.
* (x/bank) [#8473](https://github.com/cosmos/cosmos-sdk/pull/8473) Bank keeper does not expose unsafe balance changing methods such as `SetBalance`, `SetSupply` etc.
* (x/staking) [#8473](https://github.com/cosmos/cosmos-sdk/pull/8473) On genesis init, if non bonded pool and bonded pool balance, coming from the bank module, does not match what is saved in the staking state, the initialization will panic.
* (x/gov) [#8473](https://github.com/cosmos/cosmos-sdk/pull/8473) On genesis init, if the gov module account balance, coming from bank module state, does not match the one in gov module state, the initialization will panic.
* (x/distribution) [#8473](https://github.com/cosmos/cosmos-sdk/pull/8473) On genesis init, if the distribution module account balance, coming from bank module state, does not match the one in distribution module state, the initialization will panic.
* (client/keys) [#8500](https://github.com/cosmos/cosmos-sdk/pull/8500) `InfoImporter` interface is removed from legacy keybase.
* (x/staking) [#8505](https://github.com/cosmos/cosmos-sdk/pull/8505) `sdk.PowerReduction` has been renamed to `sdk.DefaultPowerReduction`, and most staking functions relying on power reduction take a new function argument, instead of relying on that global variable.
* [#8629](https://github.com/cosmos/cosmos-sdk/pull/8629) Deprecated `SetFullFundraiserPath` from `Config` in favor of `SetPurpose` and `SetCoinType`.
* (x/upgrade) [#8673](https://github.com/cosmos/cosmos-sdk/pull/8673) Remove IBC logic from x/upgrade. Deprecates IBC fields in an Upgrade Plan, an error will be thrown if they are set. IBC upgrade logic moved to 02-client and an IBC UpgradeProposal is added.
* (x/bank) [#8517](https://github.com/cosmos/cosmos-sdk/pull/8517) `SupplyI` interface and `Supply` are removed and uses `sdk.Coins` for supply tracking
* (x/upgrade) [#8743](https://github.com/cosmos/cosmos-sdk/pull/8743) `UpgradeHandler` includes a new argument `VersionMap` which helps facilitate in-place migrations.
* (x/auth) [#8129](https://github.com/cosmos/cosmos-sdk/pull/8828) Updated `SigVerifiableTx.GetPubKeys` method signature to return error.
* (x/upgrade) [\7487](https://github.com/cosmos/cosmos-sdk/pull/8897) Upgrade `Keeper` takes new argument `ProtocolVersionSetter` which implements setting a protocol version on baseapp.
* (baseapp) [\7487](https://github.com/cosmos/cosmos-sdk/pull/8897) BaseApp's fields appVersion and version were swapped to match Tendermint's fields.
* [#8682](https://github.com/cosmos/cosmos-sdk/pull/8682) `ante.NewAnteHandler` updated to receive all positional params as `ante.HandlerOptions` struct. If required fields aren't set, throws error accordingly.
* (x/staking/types) [#7447](https://github.com/cosmos/cosmos-sdk/issues/7447) Remove bech32 PubKey support:
    * `ValidatorI` interface update: `GetConsPubKey` renamed to `TmConsPubKey` (this is to clarify the return type: consensus public key must be a tendermint key); `TmConsPubKey`, `GetConsAddr` methods return error.
    * `Validator` updated according to the `ValidatorI` changes described above.
    * `ToTmValidator` function: added `error` to return values.
    * `Validator.ConsensusPubkey` type changed from `string` to `codectypes.Any`.
    * `MsgCreateValidator.Pubkey` type changed from `string` to `codectypes.Any`.
* (client) [#8926](https://github.com/cosmos/cosmos-sdk/pull/8926) `client/tx.PrepareFactory` has been converted to a private function, as it's only used internally.
* (auth/tx) [#8926](https://github.com/cosmos/cosmos-sdk/pull/8926) The `ProtoTxProvider` interface used as a workaround for transaction simulation has been removed.
* (x/bank) [#8798](https://github.com/cosmos/cosmos-sdk/pull/8798) `GetTotalSupply` is removed in favour of `GetPaginatedTotalSupply`
* (keyring) [#8739](https://github.com/cosmos/cosmos-sdk/pull/8739) Rename InfoImporter -> LegacyInfoImporter.
* (x/bank/types) [#9061](https://github.com/cosmos/cosmos-sdk/pull/9061) `AddressFromBalancesStore` now returns an error for invalid key instead of panic.
* (x/auth) [#9144](https://github.com/cosmos/cosmos-sdk/pull/9144) The `NewTxTimeoutHeightDecorator` antehandler has been converted from a struct to a function.
* (codec) [#9226](https://github.com/cosmos/cosmos-sdk/pull/9226) Rename codec interfaces and methods, to follow a general Go interfaces:
    * `codec.Marshaler` → `codec.Codec` (this defines objects which serialize other objects)
    * `codec.BinaryMarshaler` → `codec.BinaryCodec`
    * `codec.JSONMarshaler` → `codec.JSONCodec`
    * Removed `BinaryBare` suffix from `BinaryCodec` methods (`MarshalBinaryBare`, `UnmarshalBinaryBare`, ...)
    * Removed `Binary` infix from `BinaryCodec` methods (`MarshalBinaryLengthPrefixed`, `UnmarshalBinaryLengthPrefixed`, ...)
* [#9139](https://github.com/cosmos/cosmos-sdk/pull/9139) `ServiceMsg` TypeURLs (e.g. `/cosmos.bank.v1beta1.Msg/Send`) have been removed, as they don't comply to the Probobuf `Any` spec. Please use `Msg` type TypeURLs (e.g. `/cosmos.bank.v1beta1.MsgSend`). This has multiple consequences:
    * The `sdk.ServiceMsg` struct has been removed.
    * `sdk.Msg` now only contains `ValidateBasic` and `GetSigners` methods. The remaining methods `GetSignBytes`, `Route` and `Type` are moved to `legacytx.LegacyMsg`.
    * The `RegisterCustomTypeURL` function and the `cosmos.base.v1beta1.ServiceMsg` interface have been removed from the interface registry.
* (codec) [#9251](https://github.com/cosmos/cosmos-sdk/pull/9251) Rename `clientCtx.JSONMarshaler` to `clientCtx.JSONCodec` as per #9226.
* (x/bank) [#9271](https://github.com/cosmos/cosmos-sdk/pull/9271) SendEnabledCoin(s) renamed to IsSendEnabledCoin(s) to better reflect its functionality.
* (x/bank) [#9550](https://github.com/cosmos/cosmos-sdk/pull/9550) `server.InterceptConfigsPreRunHandler` now takes 2 additional arguments: customAppConfigTemplate and customAppConfig. If you don't need to customize these, simply put `""` and `nil`.
* [#8245](https://github.com/cosmos/cosmos-sdk/pull/8245) Removed `simapp.MakeCodecs` and use `simapp.MakeTestEncodingConfig` instead.
* (x/capability) [#9836](https://github.com/cosmos/cosmos-sdk/pull/9836) Removed `InitializeAndSeal(ctx sdk.Context)` and replaced with `Seal()`. App must add x/capability module to the begin blockers which will assure that the x/capability keeper is properly initialized. The x/capability begin blocker must be run before any other module which uses x/capability.

### State Machine Breaking

* (x/{bank,distrib,gov,slashing,staking}) [#8363](https://github.com/cosmos/cosmos-sdk/issues/8363) Store keys have been modified to allow for variable-length addresses.
* (x/evidence) [#8502](https://github.com/cosmos/cosmos-sdk/pull/8502) `HandleEquivocationEvidence` persists the evidence to state.
* (x/gov) [#7733](https://github.com/cosmos/cosmos-sdk/pull/7733) ADR 037 Implementation: Governance Split Votes, use `MsgWeightedVote` to send a split vote. Sending a regular `MsgVote` will convert the underlying vote option into a weighted vote with weight 1.
* (x/bank) [#8656](https://github.com/cosmos/cosmos-sdk/pull/8656) balance and supply are now correctly tracked via `coin_spent`, `coin_received`, `coinbase` and `burn` events.
* (x/bank) [#8517](https://github.com/cosmos/cosmos-sdk/pull/8517) Supply is now stored and tracked as `sdk.Coins`
* (x/bank) [#9051](https://github.com/cosmos/cosmos-sdk/pull/9051) Supply value is stored as `sdk.Int` rather than `string`.

### CLI Breaking Changes

* [#8880](https://github.com/cosmos/cosmos-sdk/pull/8880) The CLI `simd migrate v0.40 ...` command has been renamed to `simd migrate v0.42`.
* [#8628](https://github.com/cosmos/cosmos-sdk/issues/8628) Commands no longer print outputs using `stderr` by default
* [#9134](https://github.com/cosmos/cosmos-sdk/pull/9134) Renamed the CLI flag `--memo` to `--note`.
* [#9291](https://github.com/cosmos/cosmos-sdk/pull/9291) Migration scripts prior to v0.38 have been removed from the CLI `migrate` command. The oldest supported migration is v0.39->v0.42.
* [#9371](https://github.com/cosmos/cosmos-sdk/pull/9371) Non-zero default fees/Server will error if there's an empty value for min-gas-price in app.toml
* [#9827](https://github.com/cosmos/cosmos-sdk/pull/9827) Ensure input parity of validator public key input between `tx staking create-validator` and `gentx`.
* [#9621](https://github.com/cosmos/cosmos-sdk/pull/9621) Rollback [#9371](https://github.com/cosmos/cosmos-sdk/pull/9371) and log warning if there's an empty value for min-gas-price in app.toml

### Improvements

* (store) [#8012](https://github.com/cosmos/cosmos-sdk/pull/8012) Implementation of ADR-038 WriteListener and listen.KVStore
* (x/bank) [#8614](https://github.com/cosmos/cosmos-sdk/issues/8614) Add `Name` and `Symbol` fields to denom metadata
* (x/auth) [#8522](https://github.com/cosmos/cosmos-sdk/pull/8522) Allow to query all stored accounts
* (crypto/types) [#8600](https://github.com/cosmos/cosmos-sdk/pull/8600) `CompactBitArray`: optimize the `NumTrueBitsBefore` method and add an `Equal` method.
* (x/upgrade) [#8743](https://github.com/cosmos/cosmos-sdk/pull/8743) Add tracking module versions as per ADR-041
* (types) [#8962](https://github.com/cosmos/cosmos-sdk/issues/8962) Add `Abs()` method to `sdk.Int`.
* (x/bank) [#8950](https://github.com/cosmos/cosmos-sdk/pull/8950) Improve efficiency on supply updates.
* (store) [#8811](https://github.com/cosmos/cosmos-sdk/pull/8811) store/cachekv: use typed `types/kv.List` instead of `container/list.List`. The change brings time spent on the time assertion cummulatively to 580ms down from 6.88s.
* (keyring) [#8826](https://github.com/cosmos/cosmos-sdk/pull/8826) add trust to macOS Keychain for calling apps by default, avoiding repeating keychain popups that appears when dealing with keyring (key add, list, ...) operations.
* (makefile) [#7933](https://github.com/cosmos/cosmos-sdk/issues/7933) Use Docker to generate swagger files.
* (crypto/types) [#9196](https://github.com/cosmos/cosmos-sdk/pull/9196) Fix negative index accesses in CompactUnmarshal,GetIndex,SetIndex
* (makefile) [#9192](https://github.com/cosmos/cosmos-sdk/pull/9192) Reuse proto containers in proto related jobs.
* [#9205](https://github.com/cosmos/cosmos-sdk/pull/9205) Improve readability in `abci` handleQueryP2P
* [#9231](https://github.com/cosmos/cosmos-sdk/pull/9231) Remove redundant staking errors.
* [#9314](https://github.com/cosmos/cosmos-sdk/pull/9314) Update Rosetta SDK to upstream's latest release.
* (gRPC-Web) [#9493](https://github.com/cosmos/cosmos-sdk/pull/9493) Add `EnableUnsafeCORS` flag to grpc-web config.
* (x/params) [#9481](https://github.com/cosmos/cosmos-sdk/issues/9481) Speedup simulator for parameter change proposals.
* (x/staking) [#9423](https://github.com/cosmos/cosmos-sdk/pull/9423) Staking delegations now returns empty list instead of rpc error when no records found.
* (x/auth) [#9553](https://github.com/cosmos/cosmos-sdk/pull/9553) The `--multisig` flag now accepts both a name and address.
* [#8549](https://github.com/cosmos/cosmos-sdk/pull/8549) Make gRPC requests go through tendermint Query
* [#8093](https://github.com/cosmos/cosmos-sdk/pull/8093) Limit usage of context.background.
* [#8460](https://github.com/cosmos/cosmos-sdk/pull/8460) Ensure b.ReportAllocs() in all the benchmarks
* [#8461](https://github.com/cosmos/cosmos-sdk/pull/8461) Fix upgrade tx commands not showing up in CLI

### Bug Fixes

* (gRPC) [#8945](https://github.com/cosmos/cosmos-sdk/pull/8945) gRPC reflection now works correctly.
* (keyring) [#8635](https://github.com/cosmos/cosmos-sdk/issues/8635) Remove hardcoded default passphrase value on `NewMnemonic`
* (x/bank) [#8434](https://github.com/cosmos/cosmos-sdk/pull/8434) Fix legacy REST API `GET /bank/total` and `GET /bank/total/{denom}` in swagger
* (x/slashing) [#8427](https://github.com/cosmos/cosmos-sdk/pull/8427) Fix query signing infos command
* (x/bank/types) [#9112](https://github.com/cosmos/cosmos-sdk/pull/9112) fix AddressFromBalancesStore address length overflow
* (x/bank) [#9229](https://github.com/cosmos/cosmos-sdk/pull/9229) Now zero coin balances cannot be added to balances & supply stores. If any denom becomes zero corresponding key gets deleted from store. State migration: [#9664](https://github.com/cosmos/cosmos-sdk/pull/9664).
* [#9363](https://github.com/cosmos/cosmos-sdk/pull/9363) Check store key uniqueness in app wiring.
* [#9460](https://github.com/cosmos/cosmos-sdk/pull/9460) Fix lint error in `MigratePrefixAddress`.
* [#9480](https://github.com/cosmos/cosmos-sdk/pull/9480) Fix added keys when using `--dry-run`.
* (types) [#9511](https://github.com/cosmos/cosmos-sdk/pull/9511) Change `maxBitLen` of `sdk.Int` and `sdk.Dec` to handle max ERC20 value.
* [#9454](https://github.com/cosmos/cosmos-sdk/pull/9454) Fix testnet command with --node-dir-prefix accepts `-` and change `node-dir-prefix token` to `testtoken`.
* (keyring) [#9562](https://github.com/cosmos/cosmos-sdk/pull/9563) fix keyring kwallet backend when using with empty wallet.
* (keyring) [#9583](https://github.com/cosmos/cosmos-sdk/pull/9583) Fix correct population of legacy `Vote.Option` field for votes with 1 VoteOption of weight 1.
* (x/distinction) [#8918](https://github.com/cosmos/cosmos-sdk/pull/8918) Fix module's parameters validation.
* (x/gov/types) [#8586](https://github.com/cosmos/cosmos-sdk/pull/8586) Fix bug caused by NewProposal that unnecessarily creates a Proposal object that’s discarded on any error.
* [#8580](https://github.com/cosmos/cosmos-sdk/pull/8580) Use more cheaper method from the math/big package that provides a way to trivially check if a value is zero with .BitLen() == 0
* [#8567](https://github.com/cosmos/cosmos-sdk/pull/8567) Fix bug by introducing pagination to GetValidatorSetByHeight response
* (x/bank) [#8531](https://github.com/cosmos/cosmos-sdk/pull/8531) Fix bug caused by ignoring errors returned by Balance.GetAddress()
* (server) [#8399](https://github.com/cosmos/cosmos-sdk/pull/8399) fix gRPC-web flag default value
* [#8282](https://github.com/cosmos/cosmos-sdk/pull/8282) fix zero time checks
* (cli) [#9593](https://github.com/cosmos/cosmos-sdk/pull/9593) Check if chain-id is blank before verifying signatures in multisign and error.
* [#9720](https://github.com/cosmos/cosmos-sdk/pull/9720) Feegrant grant cli granter now accepts key name as well as address in general and accepts only address in --generate-only mode
* [#9793](https://github.com/cosmos/cosmos-sdk/pull/9793) Fixed ECDSA/secp256r1 transaction malleability.
* (server) [#9704](https://github.com/cosmos/cosmos-sdk/pull/9704) Start GRPCWebServer in goroutine, avoid blocking other services from starting.
* (bank) [#9687](https://github.com/cosmos/cosmos-sdk/issues/9687) fixes [#9159](https://github.com/cosmos/cosmos-sdk/issues/9159). Added migration to prune balances with zero coins.

### Deprecated

* (grpc) [#8926](https://github.com/cosmos/cosmos-sdk/pull/8926) The `tx` field in `SimulateRequest` has been deprecated, prefer to pass `tx_bytes` instead.
* (sdk types) [#9498](https://github.com/cosmos/cosmos-sdk/pull/9498) `clientContext.JSONCodec` will be removed in the next version. use `clientContext.Codec` instead.

## [v0.42.10](https://github.com/cosmos/cosmos-sdk/releases/tag/v0.42.10) - 2021-09-28

### Improvements

* (store) [#10026](https://github.com/cosmos/cosmos-sdk/pull/10026) Improve CacheKVStore datastructures / algorithms, to no longer take O(N^2) time when interleaving iterators and insertions.
* (store) [#10040](https://github.com/cosmos/cosmos-sdk/pull/10040) Bump IAVL to v0.17.1 which includes performance improvements on a batch load.
* [#10211](https://github.com/cosmos/cosmos-sdk/pull/10211) Backport of the mechanism to reject redundant IBC transactions from [ibc-go \#235](https://github.com/cosmos/ibc-go/pull/235).

### Bug Fixes

* [#9969](https://github.com/cosmos/cosmos-sdk/pull/9969) fix: use keyring in config for add-genesis-account cmd.

### Client Breaking Changes

* [#9879](https://github.com/cosmos/cosmos-sdk/pull/9879) Modify ABCI Queries to use `abci.QueryRequest` Height field if it is non-zero, otherwise continue using context height.

### API Breaking Changes

* [#10077](https://github.com/cosmos/cosmos-sdk/pull/10077) Remove telemetry on `GasKV` and `CacheKV` store Get/Set operations, significantly improving their performance.

## [v0.42.9](https://github.com/cosmos/cosmos-sdk/releases/tag/v0.42.9) - 2021-08-04

### Bug Fixes

* [#9835](https://github.com/cosmos/cosmos-sdk/pull/9835) Moved capability initialization logic to BeginBlocker to fix nondeterminsim issue mentioned in [#9800](https://github.com/cosmos/cosmos-sdk/issues/9800). Applications must now include the capability module in their BeginBlocker order before any module that uses capabilities gets run.
* [#9201](https://github.com/cosmos/cosmos-sdk/pull/9201) Fixed `<app> init --recover` flag.

### API Breaking Changes

* [#9835](https://github.com/cosmos/cosmos-sdk/pull/9835) The `InitializeAndSeal` API has not changed, however it no longer initializes the in-memory state. `InitMemStore` has been introduced to serve this function, which will be called either in `InitChain` or `BeginBlock` (whichever is first after app start). Nodes may run this version on a network running 0.42.x, however, they must update their app.go files to include the capability module in their begin blockers.

### Client Breaking Changes

* [#9781](https://github.com/cosmos/cosmos-sdk/pull/9781) Improve`withdraw-all-rewards` UX when broadcast mode `async` or `async` is used.

## [v0.42.8](https://github.com/cosmos/cosmos-sdk/releases/tag/v0.42.8) - 2021-07-30

### Features

* [#9750](https://github.com/cosmos/cosmos-sdk/pull/9750) Emit events for tx signature and sequence, so clients can now query txs by signature (`tx.signature='<base64_sig>'`) or by address and sequence combo (`tx.acc_seq='<addr>/<seq>'`).

### Improvements

* (cli) [#9717](https://github.com/cosmos/cosmos-sdk/pull/9717) Added CLI flag `--output json/text` to `tx` cli commands.

### Bug Fixes

* [#9766](https://github.com/cosmos/cosmos-sdk/pull/9766) Fix hardcoded ledger signing algorithm on `keys add` command.

## [v0.42.7](https://github.com/cosmos/cosmos-sdk/releases/tag/v0.42.7) - 2021-07-09

### Improvements

* (baseapp) [#9578](https://github.com/cosmos/cosmos-sdk/pull/9578) Return `Baseapp`'s `trace` value for logging error stack traces.

### Bug Fixes

* (x/ibc) [#9640](https://github.com/cosmos/cosmos-sdk/pull/9640) Fix IBC Transfer Ack Success event as it was initially emitting opposite value.
* [#9645](https://github.com/cosmos/cosmos-sdk/pull/9645) Use correct Prometheus format for metric labels.
* [#9299](https://github.com/cosmos/cosmos-sdk/pull/9299) Fix `[appd] keys parse cosmos1...` freezing.
* (keyring) [#9563](https://github.com/cosmos/cosmos-sdk/pull/9563) fix keyring kwallet backend when using with empty wallet.
* (x/capability) [#9392](https://github.com/cosmos/cosmos-sdk/pull/9392) initialization fix, which fixes the consensus error when using statesync.

## [v0.42.6](https://github.com/cosmos/cosmos-sdk/releases/tag/v0.42.6) - 2021-06-18

### Improvements

* [#9428](https://github.com/cosmos/cosmos-sdk/pull/9428) Optimize bank InitGenesis. Added `k.initBalances`.
* [#9429](https://github.com/cosmos/cosmos-sdk/pull/9429) Add `cosmos_sdk_version` to node_info
* [#9541](https://github.com/cosmos/cosmos-sdk/pull/9541) Bump tendermint dependency to v0.34.11.

### Bug Fixes

* [#9385](https://github.com/cosmos/cosmos-sdk/pull/9385) Fix IBC `query ibc client header` cli command. Support historical queries for query header/node-state commands.
* [#9401](https://github.com/cosmos/cosmos-sdk/pull/9401) Fixes incorrect export of IBC identifier sequences. Previously, the next identifier sequence for clients/connections/channels was not set during genesis export. This resulted in the next identifiers being generated on the new chain to reuse old identifiers (the sequences began again from 0).
* [#9408](https://github.com/cosmos/cosmos-sdk/pull/9408) Update simapp to use correct default broadcast mode.
* [#9513](https://github.com/cosmos/cosmos-sdk/pull/9513) Fixes testnet CLI command. Testnet now updates the supply in genesis. Previously, when using add-genesis-account and testnet together, inconsistent genesis files would be produced, as only add-genesis-account was updating the supply.
* (x/gov) [#8813](https://github.com/cosmos/cosmos-sdk/pull/8813) fix `GET /cosmos/gov/v1beta1/proposals/{proposal_id}/deposits` to include initial deposit

### Features

* [#9383](https://github.com/cosmos/cosmos-sdk/pull/9383) New CLI command `query ibc-transfer escrow-address <port> <channel id>` to get the escrow address for a channel; can be used to then query balance of escrowed tokens
* (baseapp, types) [#9390](https://github.com/cosmos/cosmos-sdk/pull/9390) Add current block header hash to `Context`
* (store) [#9403](https://github.com/cosmos/cosmos-sdk/pull/9403) Add `RefundGas` function to `GasMeter` interface

## [v0.42.5](https://github.com/cosmos/cosmos-sdk/releases/tag/v0.42.5) - 2021-05-18

### Bug Fixes

* [#9514](https://github.com/cosmos/cosmos-sdk/issues/9514) Fix panic when retrieving the `BlockGasMeter` on `(Re)CheckTx` mode.
* [#9235](https://github.com/cosmos/cosmos-sdk/pull/9235) CreateMembershipProof/CreateNonMembershipProof now returns an error
  if input key is empty, or input data contains empty key.
* [#9108](https://github.com/cosmos/cosmos-sdk/pull/9108) Fixed the bug with querying multisig account, which is not showing threshold and public_keys.
* [#9345](https://github.com/cosmos/cosmos-sdk/pull/9345) Fix ARM support.
* [#9040](https://github.com/cosmos/cosmos-sdk/pull/9040) Fix ENV variables binding to CLI flags for client config.

### Features

* [#8953](https://github.com/cosmos/cosmos-sdk/pull/8953) Add the `config` CLI subcommand back to the SDK, which saves client-side configuration in a `client.toml` file.

## [v0.42.4](https://github.com/cosmos/cosmos-sdk/releases/tag/v0.42.4) - 2021-04-08

### Client Breaking Changes

* [#9026](https://github.com/cosmos/cosmos-sdk/pull/9026) By default, the `tx sign` and `tx sign-batch` CLI commands use SIGN_MODE_DIRECT to sign transactions for local pubkeys. For multisigs and ledger keys, the default LEGACY_AMINO_JSON is used.

### Bug Fixes

* (gRPC) [#9015](https://github.com/cosmos/cosmos-sdk/pull/9015) Fix invalid status code when accessing gRPC endpoints.
* [#9026](https://github.com/cosmos/cosmos-sdk/pull/9026) Fixed the bug that caused the `gentx` command to fail for Ledger keys.

### Improvements

* [#9081](https://github.com/cosmos/cosmos-sdk/pull/9081) Upgrade Tendermint to v0.34.9 that includes a security issue fix for Tendermint light clients.

## [v0.42.3](https://github.com/cosmos/cosmos-sdk/releases/tag/v0.42.3) - 2021-03-24

This release fixes a security vulnerability identified in x/bank.

## [v0.42.2](https://github.com/cosmos/cosmos-sdk/releases/tag/v0.42.2) - 2021-03-19

### Improvements

* (grpc) [#8815](https://github.com/cosmos/cosmos-sdk/pull/8815) Add orderBy parameter to `TxsByEvents` endpoint.
* (cli) [#8826](https://github.com/cosmos/cosmos-sdk/pull/8826) Add trust to macOS Keychain for caller app by default.
* (store) [#8811](https://github.com/cosmos/cosmos-sdk/pull/8811) store/cachekv: use typed types/kv.List instead of container/list.List

### Bug Fixes

* (crypto) [#8841](https://github.com/cosmos/cosmos-sdk/pull/8841) Fix legacy multisig amino marshaling, allowing migrations to work between v0.39 and v0.40+.
* (cli tx) [\8873](https://github.com/cosmos/cosmos-sdk/pull/8873) add missing `--output-document` option to `app tx multisign-batch`.

## [v0.42.1](https://github.com/cosmos/cosmos-sdk/releases/tag/v0.42.1) - 2021-03-10

This release fixes security vulnerability identified in the simapp.

## [v0.42.0](https://github.com/cosmos/cosmos-sdk/releases/tag/v0.42.0) - 2021-03-08

**IMPORTANT**: This release contains an important security fix for all non Cosmos Hub chains running Stargate version of the Cosmos SDK (>0.40). Non-hub chains should not be using any version of the SDK in the v0.40.x or v0.41.x release series. See [#8461](https://github.com/cosmos/cosmos-sdk/pull/8461) for more details.

### Improvements

* (x/ibc) [#8624](https://github.com/cosmos/cosmos-sdk/pull/8624) Emit full header in IBC UpdateClient message.
* (x/crisis) [#8621](https://github.com/cosmos/cosmos-sdk/issues/8621) crisis invariants names now print to loggers.

### Bug fixes

* (x/evidence) [#8461](https://github.com/cosmos/cosmos-sdk/pull/8461) Fix bech32 prefix in evidence validator address conversion
* (x/gov) [#8806](https://github.com/cosmos/cosmos-sdk/issues/8806) Fix q gov proposals command's mishandling of the --status parameter's values.

## [v0.41.4](https://github.com/cosmos/cosmos-sdk/releases/tag/v0.41.3) - 2021-03-02

**IMPORTANT**: Due to a bug in the v0.41.x series with how evidence handles validator consensus addresses #8461, SDK based chains that are not using the default bech32 prefix (cosmos, aka all chains except for t
he Cosmos Hub) should not use this release or any release in the v0.41.x series. Please see #8668 for tracking & timeline for the v0.42.0 release, which will include a fix for this issue.

### Features

* [#7787](https://github.com/cosmos/cosmos-sdk/pull/7787) Add multisign-batch command.

### Bug fixes

* [#8730](https://github.com/cosmos/cosmos-sdk/pull/8730) Allow REST endpoint to query txs with multisig addresses.
* [#8680](https://github.com/cosmos/cosmos-sdk/issues/8680) Fix missing timestamp in GetTxsEvent response [#8732](https://github.com/cosmos/cosmos-sdk/pull/8732).
* [#8681](https://github.com/cosmos/cosmos-sdk/issues/8681) Fix missing error message when calling GetTxsEvent [#8732](https://github.com/cosmos/cosmos-sdk/pull/8732)
* (server) [#8641](https://github.com/cosmos/cosmos-sdk/pull/8641) Fix Tendermint and application configuration reading from file
* (client/keys) [#8639](https://github.com/cosmos/cosmos-sdk/pull/8639) Fix keys migrate for mulitisig, offline, and ledger keys. The migrate command now takes a positional old_home_dir argument.

### Improvements

* (store/cachekv), (x/bank/types) [#8719](https://github.com/cosmos/cosmos-sdk/pull/8719) algorithmically fix pathologically slow code
* [#8701](https://github.com/cosmos/cosmos-sdk/pull/8701) Upgrade tendermint v0.34.8.
* [#8714](https://github.com/cosmos/cosmos-sdk/pull/8714) Allow accounts to have a balance of 0 at genesis.

## [v0.41.3](https://github.com/cosmos/cosmos-sdk/releases/tag/v0.41.3) - 2021-02-18

### Bug Fixes

* [#8617](https://github.com/cosmos/cosmos-sdk/pull/8617) Fix build failures caused by a small API breakage introduced in tendermint v0.34.7.

## [v0.41.2](https://github.com/cosmos/cosmos-sdk/releases/tag/v0.41.2) - 2021-02-18

### Improvements

* Bump tendermint dependency to v0.34.7.

## [v0.41.1](https://github.com/cosmos/cosmos-sdk/releases/tag/v0.41.1) - 2021-02-17

### Bug Fixes

* (grpc) [#8549](https://github.com/cosmos/cosmos-sdk/pull/8549) Make gRPC requests go through ABCI and disallow concurrency.
* (x/staking) [#8546](https://github.com/cosmos/cosmos-sdk/pull/8546) Fix caching bug where concurrent calls to GetValidator could cause a node to crash
* (server) [#8481](https://github.com/cosmos/cosmos-sdk/pull/8481) Don't create files when running `{appd} tendermint show-*` subcommands.
* (client/keys) [#8436](https://github.com/cosmos/cosmos-sdk/pull/8436) Fix keybase->keyring keys migration.
* (crypto/hd) [#8607](https://github.com/cosmos/cosmos-sdk/pull/8607) Make DerivePrivateKeyForPath error and not panic on trailing slashes.

### Improvements

* (x/ibc) [#8458](https://github.com/cosmos/cosmos-sdk/pull/8458) Add `packet_connection` attribute to ibc events to enable relayer filtering
* [#8396](https://github.com/cosmos/cosmos-sdk/pull/8396) Add support for ARM platform
* (x/bank) [#8479](https://github.com/cosmos/cosmos-sdk/pull/8479) Aditional client denom metadata validation for `base` and `display` denoms.
* (codec/types) [#8605](https://github.com/cosmos/cosmos-sdk/pull/8605) Avoid unnecessary allocations for NewAnyWithCustomTypeURL on error.

## [v0.41.0](https://github.com/cosmos/cosmos-sdk/releases/tag/v0.41.0) - 2021-01-26

### State Machine Breaking

* (x/ibc) [#8266](https://github.com/cosmos/cosmos-sdk/issues/8266) Add amino JSON support for IBC MsgTransfer in order to support Ledger text signing transfer transactions.
* (x/ibc) [#8404](https://github.com/cosmos/cosmos-sdk/pull/8404) Reorder IBC `ChanOpenAck` and `ChanOpenConfirm` handler execution to perform core handler first, followed by application callbacks.

### Bug Fixes

* (simapp) [#8418](https://github.com/cosmos/cosmos-sdk/pull/8418) Add balance coin to supply when adding a new genesis account
* (x/bank) [#8417](https://github.com/cosmos/cosmos-sdk/pull/8417) Validate balances and coin denom metadata on genesis

## [v0.40.1](https://github.com/cosmos/cosmos-sdk/releases/tag/v0.40.1) - 2021-01-19

### Improvements

* (x/bank) [#8302](https://github.com/cosmos/cosmos-sdk/issues/8302) Add gRPC and CLI queries for client denomination metadata.
* (tendermint) Bump Tendermint version to [v0.34.3](https://github.com/tendermint/tendermint/releases/tag/v0.34.3).

### Bug Fixes

* [#8085](https://github.com/cosmos/cosmos-sdk/pull/8058) fix zero time checks
* [#8280](https://github.com/cosmos/cosmos-sdk/pull/8280) fix GET /upgrade/current query
* (x/auth) [#8287](https://github.com/cosmos/cosmos-sdk/pull/8287) Fix `tx sign --signature-only` to return correct sequence value in signature.
* (build) [\8300](https://github.com/cosmos/cosmos-sdk/pull/8300), [\8301](https://github.com/cosmos/cosmos-sdk/pull/8301) Fix reproducible builds
* (types/errors) [#8355](https://github.com/cosmos/cosmos-sdk/pull/8355) Fix errorWrap `Is` method.
* (x/ibc) [#8341](https://github.com/cosmos/cosmos-sdk/pull/8341) Fix query latest consensus state.
* (proto) [#8350](https://github.com/cosmos/cosmos-sdk/pull/8350), [#8361](https://github.com/cosmos/cosmos-sdk/pull/8361) Update gogo proto deps with v1.3.2 security fixes
* (x/ibc) [#8359](https://github.com/cosmos/cosmos-sdk/pull/8359) Add missing UnpackInterfaces functions to IBC Query Responses. Fixes 'cannot unpack Any' error for IBC types.
* (x/bank) [#8317](https://github.com/cosmos/cosmos-sdk/pull/8317) Fix panic when querying for a not found client denomination metadata.

## [v0.40.0](https://github.com/cosmos/cosmos-sdk/releases/tag/v0.40.0) - 2021-01-08

v0.40.0, known as the Stargate release of the Cosmos SDK, is one of the largest releases
of the Cosmos SDK since launch. Please read through this changelog and [release notes](https://github.com/cosmos/cosmos-sdk/blob/v0.40.0/RELEASE_NOTES.md) to make
sure you are aware of any relevant breaking changes.

### Client Breaking Changes

* **CLI**
    * (client/keys) [#5889](https://github.com/cosmos/cosmos-sdk/pull/5889) remove `keys update` command.
    * (x/auth) [#5844](https://github.com/cosmos/cosmos-sdk/pull/5844) `tx sign` command now returns an error when signing is attempted with offline/multisig keys.
    * (x/auth) [#6108](https://github.com/cosmos/cosmos-sdk/pull/6108) `tx sign` command's `--validate-signatures` flag is migrated into a `tx validate-signatures` standalone command.
    * (x/auth) [#7788](https://github.com/cosmos/cosmos-sdk/pull/7788) Remove `tx auth` subcommands, all auth subcommands exist as `tx <subcommand>`
    * (x/genutil) [#6651](https://github.com/cosmos/cosmos-sdk/pull/6651) The `gentx` command has been improved. No longer are `--from` and `--name` flags required. Instead, a single argument, `name`, is required which refers to the key pair in the Keyring. In addition, an optional
    `--moniker` flag can be provided to override the moniker found in `config.toml`.
    * (x/upgrade) [#7697](https://github.com/cosmos/cosmos-sdk/pull/7697) Rename flag name "--time" to "--upgrade-time", "--info" to "--upgrade-info", to keep it consistent with help message.
* **REST / Queriers**
    * (api) [#6426](https://github.com/cosmos/cosmos-sdk/pull/6426) The ability to start an out-of-process API REST server has now been removed. Instead, the API server is now started in-process along with the application and Tendermint. Configuration options have been added to `app.toml` to enable/disable the API server along with additional HTTP server options.
    * (client) [#7246](https://github.com/cosmos/cosmos-sdk/pull/7246) The rest server endpoint `/swagger-ui/` is replaced by `/swagger/`, and contains swagger documentation for gRPC Gateway routes in addition to legacy REST routes. Swagger API is exposed only if set in `app.toml`.
    * (x/auth) [#5702](https://github.com/cosmos/cosmos-sdk/pull/5702) The `x/auth` querier route has changed from `"acc"` to `"auth"`.
    * (x/bank) [#5572](https://github.com/cosmos/cosmos-sdk/pull/5572) The `/bank/balances/{address}` endpoint now returns all account balances or a single balance by denom when the `denom` query parameter is present.
    * (x/evidence) [#5952](https://github.com/cosmos/cosmos-sdk/pull/5952) Remove CLI and REST handlers for querying `x/evidence` parameters.
    * (x/gov) [#6295](https://github.com/cosmos/cosmos-sdk/pull/6295) Fix typo in querying governance params.
* **General**
    * (baseapp) [#6384](https://github.com/cosmos/cosmos-sdk/pull/6384) The `Result.Data` is now a Protocol Buffer encoded binary blob of type `TxData`. The `TxData` contains `Data` which contains a list of Protocol Buffer encoded message data and the corresponding message type.
    * (client) [#5783](https://github.com/cosmos/cosmos-sdk/issues/5783) Unify all coins representations on JSON client requests for governance proposals.
    * (crypto) [#7419](https://github.com/cosmos/cosmos-sdk/pull/7419) The SDK doesn't use Tendermint's `crypto.PubKey`
    interface anymore, and uses instead it's own `PubKey` interface, defined in `crypto/types`. Replace all instances of
    `crypto.PubKey` by `cryptotypes.Pubkey`.
    * (store/rootmulti) [#6390](https://github.com/cosmos/cosmos-sdk/pull/6390) Proofs of empty stores are no longer supported.
    * (store/types) [#5730](https://github.com/cosmos/cosmos-sdk/pull/5730) store.types.Cp() is removed in favour of types.CopyBytes().
    * (x/auth) [#6054](https://github.com/cosmos/cosmos-sdk/pull/6054) Remove custom JSON marshaling for base accounts as multsigs cannot be bech32 decoded.
    * (x/auth/vesting) [#6859](https://github.com/cosmos/cosmos-sdk/pull/6859) Custom JSON marshaling of vesting accounts was removed. Vesting accounts are now marshaled using their default proto or amino JSON representation.
    * (x/bank) [#5785](https://github.com/cosmos/cosmos-sdk/issues/5785) In x/bank errors, JSON strings coerced to valid UTF-8 bytes at JSON marshalling time
    are now replaced by human-readable expressions. This change can potentially break compatibility with all those client side tools
    that parse log messages.
    * (x/evidence) [#7538](https://github.com/cosmos/cosmos-sdk/pull/7538) The ABCI's `Result.Data` field for
    `MsgSubmitEvidence` responses does not contain the raw evidence's hash, but the protobuf encoded
    `MsgSubmitEvidenceResponse` struct.
    * (x/gov) [#7533](https://github.com/cosmos/cosmos-sdk/pull/7533) The ABCI's `Result.Data` field for
    `MsgSubmitProposal` responses does not contain a raw binary encoding of the `proposalID`, but the protobuf encoded
    `MsgSubmitSubmitProposalResponse` struct.
    * (x/gov) [#6859](https://github.com/cosmos/cosmos-sdk/pull/6859) `ProposalStatus` and `VoteOption` are now JSON serialized using its protobuf name, so expect names like `PROPOSAL_STATUS_DEPOSIT_PERIOD` as opposed to `DepositPeriod`.
    * (x/staking) [#7499](https://github.com/cosmos/cosmos-sdk/pull/7499) `BondStatus` is now a protobuf `enum` instead
    of an `int32`, and JSON serialized using its protobuf name, so expect names like `BOND_STATUS_UNBONDING` as opposed
    to `Unbonding`.
    * (x/staking) [#7556](https://github.com/cosmos/cosmos-sdk/pull/7556) The ABCI's `Result.Data` field for
    `MsgBeginRedelegate` and `MsgUndelegate` responses does not contain custom binary marshaled `completionTime`, but the
    protobuf encoded `MsgBeginRedelegateResponse` and `MsgUndelegateResponse` structs respectively

### API Breaking Changes

* **Baseapp / Client**
    * (AppModule) [#7518](https://github.com/cosmos/cosmos-sdk/pull/7518) [#7584](https://github.com/cosmos/cosmos-sdk/pull/7584) Rename `AppModule.RegisterQueryServices` to `AppModule.RegisterServices`, as this method now registers multiple services (the gRPC query service and the protobuf Msg service). A `Configurator` struct is used to hold the different services.
    * (baseapp) [#5865](https://github.com/cosmos/cosmos-sdk/pull/5865) The `SimulationResponse` returned from tx simulation is now JSON encoded instead of Amino binary.
    * (client) [#6290](https://github.com/cosmos/cosmos-sdk/pull/6290) `CLIContext` is renamed to `Context`. `Context` and all related methods have been moved from package context to client.
    * (client) [#6525](https://github.com/cosmos/cosmos-sdk/pull/6525) Removed support for `indent` in JSON responses. Clients should consider piping to an external tool such as `jq`.
    * (client) [#8107](https://github.com/cosmos/cosmos-sdk/pull/8107) Renamed `PrintOutput` and `PrintOutputLegacy`
    methods of the `context.Client` object to `PrintProto` and `PrintObjectLegacy`.
    * (client/flags) [#6632](https://github.com/cosmos/cosmos-sdk/pull/6632) Remove NewCompletionCmd(), the function is now available in tendermint.
    * (client/input) [#5904](https://github.com/cosmos/cosmos-sdk/pull/5904) Removal of unnecessary `GetCheckPassword`, `PrintPrefixed` functions.
    * (client/keys) [#5889](https://github.com/cosmos/cosmos-sdk/pull/5889) Rename `NewKeyBaseFromDir()` -> `NewLegacyKeyBaseFromDir()`.
    * (client/keys) [#5820](https://github.com/cosmos/cosmos-sdk/pull/5820/) Removed method CloseDB from Keybase interface.
    * (client/rpc) [#6290](https://github.com/cosmos/cosmos-sdk/pull/6290) `client` package and subdirs reorganization.
    * (client/lcd) [#6290](https://github.com/cosmos/cosmos-sdk/pull/6290) `CliCtx` of struct `RestServer` in package client/lcd has been renamed to `ClientCtx`.
    * (codec) [#6330](https://github.com/cosmos/cosmos-sdk/pull/6330) `codec.RegisterCrypto` has been moved to the `crypto/codec` package and the global `codec.Cdc` Amino instance has been deprecated and moved to the `codec/legacy_global` package.
    * (codec) [#8080](https://github.com/cosmos/cosmos-sdk/pull/8080) Updated the `codec.Marshaler` interface
        * Moved `MarshalAny` and `UnmarshalAny` helper functions to `codec.Marshaler` and renamed to `MarshalInterface` and
      `UnmarshalInterface` respectively. These functions must take interface as a parameter (not a concrete type nor `Any`
      object). Underneath they use `Any` wrapping for correct protobuf serialization.
    * (crypto) [#6780](https://github.com/cosmos/cosmos-sdk/issues/6780) Move ledger code to its own package.
    * (crypto/types/multisig) [#6373](https://github.com/cosmos/cosmos-sdk/pull/6373) `multisig.Multisignature` has been renamed to `AminoMultisignature`
    * (codec) `*codec.LegacyAmino` is now a wrapper around Amino which provides backwards compatibility with protobuf `Any`. ALL legacy code should use `*codec.LegacyAmino` instead of `*amino.Codec` directly
    * (crypto) [#5880](https://github.com/cosmos/cosmos-sdk/pull/5880) Merge `crypto/keys/mintkey` into `crypto`.
    * (crypto/hd) [#5904](https://github.com/cosmos/cosmos-sdk/pull/5904) `crypto/keys/hd` moved to `crypto/hd`.
    * (crypto/keyring):
    _ [#5866](https://github.com/cosmos/cosmos-sdk/pull/5866) Rename `crypto/keys/` to `crypto/keyring/`.
    _ [#5904](https://github.com/cosmos/cosmos-sdk/pull/5904) `Keybase` -> `Keyring` interfaces migration. `LegacyKeybase` interface is added in order
    to guarantee limited backward compatibility with the old Keybase interface for the sole purpose of migrating keys across the new keyring backends. `NewLegacy`
    constructor is provided [#5889](https://github.com/cosmos/cosmos-sdk/pull/5889) to allow for smooth migration of keys from the legacy LevelDB based implementation
    to new keyring backends. Plus, the package and the new keyring no longer depends on the sdk.Config singleton. Please consult the [package documentation](https://github.com/cosmos/cosmos-sdk/tree/master/crypto/keyring/doc.go) for more
    information on how to implement the new `Keyring` interface. \* [#5858](https://github.com/cosmos/cosmos-sdk/pull/5858) Make Keyring store keys by name and address's hexbytes representation.
    * (export) [#5952](https://github.com/cosmos/cosmos-sdk/pull/5952) `AppExporter` now returns ABCI consensus parameters to be included in marshaled exported state. These parameters must be returned from the application via the `BaseApp`.
    * (simapp) Deprecating and renaming `MakeEncodingConfig` to `MakeTestEncodingConfig` (both in `simapp` and `simapp/params` packages).
    * (store) [#5803](https://github.com/cosmos/cosmos-sdk/pull/5803) The `store.CommitMultiStore` interface now includes the new `snapshots.Snapshotter` interface as well.
    * (types) [#5579](https://github.com/cosmos/cosmos-sdk/pull/5579) The `keepRecent` field has been removed from the `PruningOptions` type.
    The `PruningOptions` type now only includes fields `KeepEvery` and `SnapshotEvery`, where `KeepEvery`
    determines which committed heights are flushed to disk and `SnapshotEvery` determines which of these
    heights are kept after pruning. The `IsValid` method should be called whenever using these options. Methods
    `SnapshotVersion` and `FlushVersion` accept a version arugment and determine if the version should be
    flushed to disk or kept as a snapshot. Note, `KeepRecent` is automatically inferred from the options
    and provided directly the IAVL store.
    * (types) [#5533](https://github.com/cosmos/cosmos-sdk/pull/5533) Refactored `AppModuleBasic` and `AppModuleGenesis`
    to now accept a `codec.JSONMarshaler` for modular serialization of genesis state.
    * (types/rest) [#5779](https://github.com/cosmos/cosmos-sdk/pull/5779) Drop unused Parse{Int64OrReturnBadRequest,QueryParamBool}() functions.
* **Modules**
    * (modules) [#7243](https://github.com/cosmos/cosmos-sdk/pull/7243) Rename `RegisterCodec` to `RegisterLegacyAminoCodec` and `codec.New()` is now renamed to `codec.NewLegacyAmino()`
    * (modules) [#6564](https://github.com/cosmos/cosmos-sdk/pull/6564) Constant `DefaultParamspace` is removed from all modules, use ModuleName instead.
    * (modules) [#5989](https://github.com/cosmos/cosmos-sdk/pull/5989) `AppModuleBasic.GetTxCmd` now takes a single `CLIContext` parameter.
    * (modules) [#5664](https://github.com/cosmos/cosmos-sdk/pull/5664) Remove amino `Codec` from simulation `StoreDecoder`, which now returns a function closure in order to unmarshal the key-value pairs.
    * (modules) [#5555](https://github.com/cosmos/cosmos-sdk/pull/5555) Move `x/auth/client/utils/` types and functions to `x/auth/client/`.
    * (modules) [#5572](https://github.com/cosmos/cosmos-sdk/pull/5572) Move account balance logic and APIs from `x/auth` to `x/bank`.
    * (modules) [#6326](https://github.com/cosmos/cosmos-sdk/pull/6326) `AppModuleBasic.GetQueryCmd` now takes a single `client.Context` parameter.
    * (modules) [#6336](https://github.com/cosmos/cosmos-sdk/pull/6336) `AppModuleBasic.RegisterQueryService` method was added to support gRPC queries, and `QuerierRoute` and `NewQuerierHandler` were deprecated.
    * (modules) [#6311](https://github.com/cosmos/cosmos-sdk/issues/6311) Remove `alias.go` usage
    * (modules) [#6447](https://github.com/cosmos/cosmos-sdk/issues/6447) Rename `blacklistedAddrs` to `blockedAddrs`.
    * (modules) [#6834](https://github.com/cosmos/cosmos-sdk/issues/6834) Add `RegisterInterfaces` method to `AppModuleBasic` to support registration of protobuf interface types.
    * (modules) [#6734](https://github.com/cosmos/cosmos-sdk/issues/6834) Add `TxEncodingConfig` parameter to `AppModuleBasic.ValidateGenesis` command to support JSON tx decoding in `genutil`.
    * (modules) [#7764](https://github.com/cosmos/cosmos-sdk/pull/7764) Added module initialization options:
        * `server/types.AppExporter` requires extra argument: `AppOptions`.
        * `server.AddCommands` requires extra argument: `addStartFlags types.ModuleInitFlags`
        * `x/crisis.NewAppModule` has a new attribute: `skipGenesisInvariants`. [PR](https://github.com/cosmos/cosmos-sdk/pull/7764)
    * (types) [#6327](https://github.com/cosmos/cosmos-sdk/pull/6327) `sdk.Msg` now inherits `proto.Message`, as a result all `sdk.Msg` types now use pointer semantics.
    * (types) [#7032](https://github.com/cosmos/cosmos-sdk/pull/7032) All types ending with `ID` (e.g. `ProposalID`) now end with `Id` (e.g. `ProposalId`), to match default Protobuf generated format. Also see [#7033](https://github.com/cosmos/cosmos-sdk/pull/7033) for more details.
    * (x/auth) [#6029](https://github.com/cosmos/cosmos-sdk/pull/6029) Module accounts have been moved from `x/supply` to `x/auth`.
    * (x/auth) [#6443](https://github.com/cosmos/cosmos-sdk/issues/6443) Move `FeeTx` and `TxWithMemo` interfaces from `x/auth/ante` to `types`.
    * (x/auth) [#7006](https://github.com/cosmos/cosmos-sdk/pull/7006) All `AccountRetriever` methods now take `client.Context` as a parameter instead of as a struct member.
    * (x/auth) [#6270](https://github.com/cosmos/cosmos-sdk/pull/6270) The passphrase argument has been removed from the signature of the following functions and methods: `BuildAndSign`, ` MakeSignature`, ` SignStdTx`, `TxBuilder.BuildAndSign`, `TxBuilder.Sign`, `TxBuilder.SignStdTx`
    * (x/auth) [#6428](https://github.com/cosmos/cosmos-sdk/issues/6428):
        * `NewAnteHandler` and `NewSigVerificationDecorator` both now take a `SignModeHandler` parameter.
        * `SignatureVerificationGasConsumer` now has the signature: `func(meter sdk.GasMeter, sig signing.SignatureV2, params types.Params) error`.
        * The `SigVerifiableTx` interface now has a `GetSignaturesV2() ([]signing.SignatureV2, error)` method and no longer has the `GetSignBytes` method.
    * (x/auth/tx) [#8106](https://github.com/cosmos/cosmos-sdk/pull/8106) change related to missing append functionality in
    client transaction signing
        * added `overwriteSig` argument to `x/auth/client.SignTx` and `client/tx.Sign` functions.
        * removed `x/auth/tx.go:wrapper.GetSignatures`. The `wrapper` provides `TxBuilder` functionality, and it's a private
      structure. That function was not used at all and it's not exposed through the `TxBuilder` interface.
    * (x/bank) [#7327](https://github.com/cosmos/cosmos-sdk/pull/7327) AddCoins and SubtractCoins no longer return a resultingValue and will only return an error.
    * (x/capability) [#7918](https://github.com/cosmos/cosmos-sdk/pull/7918) Add x/capability safety checks:
        * All outward facing APIs will now check that capability is not nil and name is not empty before performing any state-machine changes
        * `SetIndex` has been renamed to `InitializeIndex`
    * (x/evidence) [#7251](https://github.com/cosmos/cosmos-sdk/pull/7251) New evidence types and light client evidence handling. The module function names changed.
    * (x/evidence) [#5952](https://github.com/cosmos/cosmos-sdk/pull/5952) Remove APIs for getting and setting `x/evidence` parameters. `BaseApp` now uses a `ParamStore` to manage Tendermint consensus parameters which is managed via the `x/params` `Substore` type.
    * (x/gov) [#6147](https://github.com/cosmos/cosmos-sdk/pull/6147) The `Content` field on `Proposal` and `MsgSubmitProposal`
    is now `Any` in concordance with [ADR 019](docs/architecture/adr-019-protobuf-state-encoding.md) and `GetContent` should now
    be used to retrieve the actual proposal `Content`. Also the `NewMsgSubmitProposal` constructor now may return an `error`
    * (x/ibc) [#6374](https://github.com/cosmos/cosmos-sdk/pull/6374) `VerifyMembership` and `VerifyNonMembership` now take a `specs []string` argument to specify the proof format used for verification. Most SDK chains can simply use `commitmenttypes.GetSDKSpecs()` for this argument.
    * (x/params) [#5619](https://github.com/cosmos/cosmos-sdk/pull/5619) The `x/params` keeper now accepts a `codec.Marshaller` instead of
    a reference to an amino codec. Amino is still used for JSON serialization.
    * (x/staking) [#6451](https://github.com/cosmos/cosmos-sdk/pull/6451) `DefaultParamspace` and `ParamKeyTable` in staking module are moved from keeper to types to enforce consistency.
    * (x/staking) [#7419](https://github.com/cosmos/cosmos-sdk/pull/7419) The `TmConsPubKey` method on ValidatorI has been
    removed and replaced instead by `ConsPubKey` (which returns a SDK `cryptotypes.PubKey`) and `TmConsPublicKey` (which
    returns a Tendermint proto PublicKey).
    * (x/staking/types) [#7447](https://github.com/cosmos/cosmos-sdk/issues/7447) Remove bech32 PubKey support:
        * `ValidatorI` interface update. `GetConsPubKey` renamed to `TmConsPubKey` (consensus public key must be a tendermint key). `TmConsPubKey`, `GetConsAddr` methods return error.
        * `Validator` update. Methods changed in `ValidatorI` (as described above) and `ToTmValidator` return error.
        * `Validator.ConsensusPubkey` type changed from `string` to `codectypes.Any`.
        * `MsgCreateValidator.Pubkey` type changed from `string` to `codectypes.Any`.
    * (x/supply) [#6010](https://github.com/cosmos/cosmos-sdk/pull/6010) All `x/supply` types and APIs have been moved to `x/bank`.
    * [#6409](https://github.com/cosmos/cosmos-sdk/pull/6409) Rename all IsEmpty methods to Empty across the codebase and enforce consistency.
    * [#6231](https://github.com/cosmos/cosmos-sdk/pull/6231) Simplify `AppModule` interface, `Route` and `NewHandler` methods become only `Route`
    and returns a new `Route` type.
    * (x/slashing) [#6212](https://github.com/cosmos/cosmos-sdk/pull/6212) Remove `Get*` prefixes from key construction functions
    * (server) [#6079](https://github.com/cosmos/cosmos-sdk/pull/6079) Remove `UpgradeOldPrivValFile` (deprecated in Tendermint Core v0.28).
    * [#5719](https://github.com/cosmos/cosmos-sdk/pull/5719) Bump Go requirement to 1.14+

### State Machine Breaking

* **General**

    * (client) [#7268](https://github.com/cosmos/cosmos-sdk/pull/7268) / [#7147](https://github.com/cosmos/cosmos-sdk/pull/7147) Introduce new protobuf based PubKeys, and migrate PubKey in BaseAccount to use this new protobuf based PubKey format

* **Modules**
    * (modules) [#5572](https://github.com/cosmos/cosmos-sdk/pull/5572) Separate balance from accounts per ADR 004.
    _ Account balances are now persisted and retrieved via the `x/bank` module.
    _ Vesting account interface has been modified to account for changes.
    _ Callers to `NewBaseVestingAccount` are responsible for verifying account balance in relation to
    the original vesting amount.
    _ The `SendKeeper` and `ViewKeeper` interfaces in `x/bank` have been modified to account for changes.
    * (x/auth) [#5533](https://github.com/cosmos/cosmos-sdk/pull/5533) Migrate the `x/auth` module to use Protocol Buffers for state
    serialization instead of Amino.
    _ The `BaseAccount.PubKey` field is now represented as a Bech32 string instead of a `crypto.Pubkey`.
    _ `NewBaseAccountWithAddress` now returns a reference to a `BaseAccount`.
    _ The `x/auth` module now accepts a `Codec` interface which extends the `codec.Marshaler` interface by
    requiring a concrete codec to know how to serialize accounts.
    _ The `AccountRetriever` type now accepts a `Codec` in its constructor in order to know how to
    serialize accounts.
    * (x/bank) [#6518](https://github.com/cosmos/cosmos-sdk/pull/6518) Support for global and per-denomination send enabled flags.
        * Existing send_enabled global flag has been moved into a Params structure as `default_send_enabled`.
        * An array of: `{denom: string, enabled: bool}` is added to bank Params to support per-denomination override of global default value.
    * (x/distribution) [#5610](https://github.com/cosmos/cosmos-sdk/pull/5610) Migrate the `x/distribution` module to use Protocol Buffers for state
    serialization instead of Amino. The exact codec used is `codec.HybridCodec` which utilizes Protobuf for binary encoding and Amino
    for JSON encoding.
    _ `ValidatorHistoricalRewards.ReferenceCount` is now of types `uint32` instead of `uint16`.
    _ `ValidatorSlashEvents` is now a struct with `slashevents`.
    _ `ValidatorOutstandingRewards` is now a struct with `rewards`.
    _ `ValidatorAccumulatedCommission` is now a struct with `commission`. \* The `Keeper` constructor now takes a `codec.Marshaler` instead of a concrete Amino codec. This exact type
    provided is specified by `ModuleCdc`.
    * (x/evidence) [#5634](https://github.com/cosmos/cosmos-sdk/pull/5634) Migrate the `x/evidence` module to use Protocol Buffers for state
    serialization instead of Amino.
    _ The `internal` sub-package has been removed in order to expose the types proto file.
    _ The module now accepts a `Codec` interface which extends the `codec.Marshaler` interface by
    requiring a concrete codec to know how to serialize `Evidence` types. \* The `MsgSubmitEvidence` message has been removed in favor of `MsgSubmitEvidenceBase`. The application-level
    codec must now define the concrete `MsgSubmitEvidence` type which must implement the module's `MsgSubmitEvidence`
    interface.
    * (x/evidence) [#5952](https://github.com/cosmos/cosmos-sdk/pull/5952) Remove parameters from `x/evidence` genesis and module state. The `x/evidence` module now solely uses Tendermint consensus parameters to determine of evidence is valid or not.
    * (x/gov) [#5737](https://github.com/cosmos/cosmos-sdk/pull/5737) Migrate the `x/gov` module to use Protocol
    Buffers for state serialization instead of Amino.
    _ `MsgSubmitProposal` will be removed in favor of the application-level proto-defined `MsgSubmitProposal` which
    implements the `MsgSubmitProposalI` interface. Applications should extend the `NewMsgSubmitProposalBase` type
    to define their own concrete `MsgSubmitProposal` types.
    _ The module now accepts a `Codec` interface which extends the `codec.Marshaler` interface by
    requiring a concrete codec to know how to serialize `Proposal` types.
    * (x/mint) [#5634](https://github.com/cosmos/cosmos-sdk/pull/5634) Migrate the `x/mint` module to use Protocol Buffers for state
    serialization instead of Amino. \* The `internal` sub-package has been removed in order to expose the types proto file.
    * (x/slashing) [#5627](https://github.com/cosmos/cosmos-sdk/pull/5627) Migrate the `x/slashing` module to use Protocol Buffers for state
    serialization instead of Amino. The exact codec used is `codec.HybridCodec` which utilizes Protobuf for binary encoding and Amino
    for JSON encoding. \* The `Keeper` constructor now takes a `codec.Marshaler` instead of a concrete Amino codec. This exact type
    provided is specified by `ModuleCdc`.
    * (x/staking) [#6844](https://github.com/cosmos/cosmos-sdk/pull/6844) Validators are now inserted into the unbonding queue based on their unbonding time and height. The relevant keeper APIs are modified to reflect these changes by now also requiring a height.
    * (x/staking) [#6061](https://github.com/cosmos/cosmos-sdk/pull/6061) Allow a validator to immediately unjail when no signing info is present due to
    falling below their minimum self-delegation and never having been bonded. The validator may immediately unjail once they've met their minimum self-delegation.
    * (x/staking) [#5600](https://github.com/cosmos/cosmos-sdk/pull/5600) Migrate the `x/staking` module to use Protocol Buffers for state
    serialization instead of Amino. The exact codec used is `codec.HybridCodec` which utilizes Protobuf for binary encoding and Amino
    for JSON encoding.
    _ `BondStatus` is now of type `int32` instead of `byte`.
    _ Types of `int16` in the `Params` type are now of type `int32`.
    _ Every reference of `crypto.Pubkey` in context of a `Validator` is now of type string. `GetPubKeyFromBech32` must be used to get the `crypto.Pubkey`.
    _ The `Keeper` constructor now takes a `codec.Marshaler` instead of a concrete Amino codec. This exact type
    provided is specified by `ModuleCdc`.
    * (x/staking) [#7979](https://github.com/cosmos/cosmos-sdk/pull/7979) keeper pubkey storage serialization migration
    from bech32 to protobuf.
    * (x/supply) [#6010](https://github.com/cosmos/cosmos-sdk/pull/6010) Removed the `x/supply` module by merging the existing types and APIs into the `x/bank` module.
    * (x/supply) [#5533](https://github.com/cosmos/cosmos-sdk/pull/5533) Migrate the `x/supply` module to use Protocol Buffers for state
    serialization instead of Amino.
    _ The `internal` sub-package has been removed in order to expose the types proto file.
    _ The `x/supply` module now accepts a `Codec` interface which extends the `codec.Marshaler` interface by
    requiring a concrete codec to know how to serialize `SupplyI` types. \* The `SupplyI` interface has been modified to no longer return `SupplyI` on methods. Instead the
    concrete type's receiver should modify the type.
    * (x/upgrade) [#5659](https://github.com/cosmos/cosmos-sdk/pull/5659) Migrate the `x/upgrade` module to use Protocol
    Buffers for state serialization instead of Amino.
    _ The `internal` sub-package has been removed in order to expose the types proto file.
    _ The `x/upgrade` module now accepts a `codec.Marshaler` interface.

### Features

* **Baseapp / Client / REST**
    * (x/auth) [#6213](https://github.com/cosmos/cosmos-sdk/issues/6213) Introduce new protobuf based path for transaction signing, see [ADR020](https://github.com/cosmos/cosmos-sdk/blob/master/docs/architecture/adr-020-protobuf-transaction-encoding.md) for more details
    * (x/auth) [#6350](https://github.com/cosmos/cosmos-sdk/pull/6350) New sign-batch command to sign StdTx batch files.
    * (baseapp) [#5803](https://github.com/cosmos/cosmos-sdk/pull/5803) Added support for taking state snapshots at regular height intervals, via options `snapshot-interval` and `snapshot-keep-recent`.
    * (baseapp) [#7519](https://github.com/cosmos/cosmos-sdk/pull/7519) Add `ServiceMsgRouter` to BaseApp to handle routing of protobuf service `Msg`s. The two new types defined in ADR 031, `sdk.ServiceMsg` and `sdk.MsgRequest` are introduced with this router.
    * (client) [#5921](https://github.com/cosmos/cosmos-sdk/issues/5921) Introduce new gRPC and gRPC Gateway based APIs for querying app & module data. See [ADR021](https://github.com/cosmos/cosmos-sdk/blob/master/docs/architecture/adr-021-protobuf-query-encoding.md) for more details
    * (cli) [#7485](https://github.com/cosmos/cosmos-sdk/pull/7485) Introduce a new optional `--keyring-dir` flag that allows clients to specify a Keyring directory if it does not reside in the directory specified by `--home`.
    * (cli) [#7221](https://github.com/cosmos/cosmos-sdk/pull/7221) Add the option of emitting amino encoded json from the CLI
    * (codec) [#7519](https://github.com/cosmos/cosmos-sdk/pull/7519) `InterfaceRegistry` now inherits `jsonpb.AnyResolver`, and has a `RegisterCustomTypeURL` method to support ADR 031 packing of `Any`s. `AnyResolver` is now a required parameter to `RejectUnknownFields`.
    * (coin) [#6755](https://github.com/cosmos/cosmos-sdk/pull/6755) Add custom regex validation for `Coin` denom by overwriting `CoinDenomRegex` when using `/types/coin.go`.
    * (config) [#7265](https://github.com/cosmos/cosmos-sdk/pull/7265) Support Tendermint block pruning through a new `min-retain-blocks` configuration that can be set in either `app.toml` or via the CLI. This parameter is used in conjunction with other criteria to determine the height at which Tendermint should prune blocks.
    * (events) [#7121](https://github.com/cosmos/cosmos-sdk/pull/7121) The application now derives what events are indexed by Tendermint via the `index-events` configuration in `app.toml`, which is a list of events taking the form `{eventType}.{attributeKey}`.
    * (tx) [#6089](https://github.com/cosmos/cosmos-sdk/pull/6089) Transactions can now have a `TimeoutHeight` set which allows the transaction to be rejected if it's committed at a height greater than the timeout.
    * (rest) [#6167](https://github.com/cosmos/cosmos-sdk/pull/6167) Support `max-body-bytes` CLI flag for the REST service.
    * (genesis) [#7089](https://github.com/cosmos/cosmos-sdk/pull/7089) The `export` command now adds a `initial_height` field in the exported JSON. Baseapp's `CommitMultiStore` now also has a `SetInitialVersion` setter, so it can set the initial store version inside `InitChain` and start a new chain from a given height.
* **General**
    * (crypto/multisig) [#6241](https://github.com/cosmos/cosmos-sdk/pull/6241) Add Multisig type directly to the repo. Previously this was in tendermint.
    * (codec/types) [#8106](https://github.com/cosmos/cosmos-sdk/pull/8106) Adding `NewAnyWithCustomTypeURL` to correctly
    marshal Messages in TxBuilder.
    * (tests) [#6489](https://github.com/cosmos/cosmos-sdk/pull/6489) Introduce package `testutil`, new in-process testing network framework for use in integration and unit tests.
    * (tx) Add new auth/tx gRPC & gRPC-Gateway endpoints for basic querying & broadcasting support
        * [#7842](https://github.com/cosmos/cosmos-sdk/pull/7842) Add TxsByEvent gRPC endpoint
        * [#7852](https://github.com/cosmos/cosmos-sdk/pull/7852) Add tx broadcast gRPC endpoint
    * (tx) [#7688](https://github.com/cosmos/cosmos-sdk/pull/7688) Add a new Tx gRPC service with methods `Simulate` and `GetTx` (by hash).
    * (store) [#5803](https://github.com/cosmos/cosmos-sdk/pull/5803) Added `rootmulti.Store` methods for taking and restoring snapshots, based on `iavl.Store` export/import.
    * (store) [#6324](https://github.com/cosmos/cosmos-sdk/pull/6324) IAVL store query proofs now return CommitmentOp which wraps an ics23 CommitmentProof
    * (store) [#6390](https://github.com/cosmos/cosmos-sdk/pull/6390) `RootMulti` store query proofs now return `CommitmentOp` which wraps `CommitmentProofs`
        * `store.Query` now only returns chained `ics23.CommitmentProof` wrapped in `merkle.Proof`
        * `ProofRuntime` only decodes and verifies `ics23.CommitmentProof`
* **Modules**
    * (modules) [#5921](https://github.com/cosmos/cosmos-sdk/issues/5921) Introduction of Query gRPC service definitions along with REST annotations for gRPC Gateway for each module
    * (modules) [#7540](https://github.com/cosmos/cosmos-sdk/issues/7540) Protobuf service definitions can now be used for
    packing `Msg`s in transactions as defined in [ADR 031](./docs/architecture/adr-031-msg-service.md). All modules now
    define a `Msg` protobuf service.
    * (x/auth/vesting) [#7209](https://github.com/cosmos/cosmos-sdk/pull/7209) Create new `MsgCreateVestingAccount` message type along with CLI handler that allows for the creation of delayed and continuous vesting types.
    * (x/capability) [#5828](https://github.com/cosmos/cosmos-sdk/pull/5828) Capability module integration as outlined in [ADR 3 - Dynamic Capability Store](https://github.com/cosmos/tree/master/docs/architecture/adr-003-dynamic-capability-store.md).
    * (x/crisis) `x/crisis` has a new function: `AddModuleInitFlags`, which will register optional crisis module flags for the start command.
    * (x/ibc) [#5277](https://github.com/cosmos/cosmos-sdk/pull/5277) `x/ibc` changes from IBC alpha. For more details check the [`x/ibc/core/spec`](https://github.com/cosmos/cosmos-sdk/tree/master/x/ibc/core/spec) directory, or the ICS specs below:
        * [ICS 002 - Client Semantics](https://github.com/cosmos/ics/tree/master/spec/ics-002-client-semantics) subpackage
        * [ICS 003 - Connection Semantics](https://github.com/cosmos/ics/blob/master/spec/ics-003-connection-semantics) subpackage
        * [ICS 004 - Channel and Packet Semantics](https://github.com/cosmos/ics/blob/master/spec/ics-004-channel-and-packet-semantics) subpackage
        * [ICS 005 - Port Allocation](https://github.com/cosmos/ics/blob/master/spec/ics-005-port-allocation) subpackage
        * [ICS 006 - Solo Machine Client](https://github.com/cosmos/ics/tree/master/spec/ics-006-solo-machine-client) subpackage
        * [ICS 007 - Tendermint Client](https://github.com/cosmos/ics/blob/master/spec/ics-007-tendermint-client) subpackage
        * [ICS 009 - Loopback Client](https://github.com/cosmos/ics/tree/master/spec/ics-009-loopback-client) subpackage
        * [ICS 020 - Fungible Token Transfer](https://github.com/cosmos/ics/tree/master/spec/ics-020-fungible-token-transfer) subpackage
        * [ICS 023 - Vector Commitments](https://github.com/cosmos/ics/tree/master/spec/ics-023-vector-commitments) subpackage
        * [ICS 024 - Host State Machine Requirements](https://github.com/cosmos/ics/tree/master/spec/ics-024-host-requirements) subpackage
    * (x/ibc) [#6374](https://github.com/cosmos/cosmos-sdk/pull/6374) ICS-23 Verify functions will now accept and verify ics23 CommitmentProofs exclusively
    * (x/params) [#6005](https://github.com/cosmos/cosmos-sdk/pull/6005) Add new CLI command for querying raw x/params parameters by subspace and key.

### Bug Fixes

* **Baseapp / Client / REST**
    * (client) [#5964](https://github.com/cosmos/cosmos-sdk/issues/5964) `--trust-node` is now false by default - for real. Users must ensure it is set to true if they don't want to enable the verifier.
    * (client) [#6402](https://github.com/cosmos/cosmos-sdk/issues/6402) Fix `keys add` `--algo` flag which only worked for Tendermint's `secp256k1` default key signing algorithm.
    * (client) [#7699](https://github.com/cosmos/cosmos-sdk/pull/7699) Fix panic in context when setting invalid nodeURI. `WithNodeURI` does not set the `Client` in the context.
    * (export) [#6510](https://github.com/cosmos/cosmos-sdk/pull/6510/) Field TimeIotaMs now is included in genesis file while exporting.
    * (rest) [#5906](https://github.com/cosmos/cosmos-sdk/pull/5906) Fix an issue that make some REST calls panic when sending invalid or incomplete requests.
    * (crypto) [#7966](https://github.com/cosmos/cosmos-sdk/issues/7966) `Bip44Params` `String()` function now correctly
    returns the absolute HD path by adding the `m/` prefix.
    * (crypto/keyring) [#5844](https://github.com/cosmos/cosmos-sdk/pull/5844) `Keyring.Sign()` methods no longer decode amino signatures when method receivers
    are offline/multisig keys.
    * (store) [#7415](https://github.com/cosmos/cosmos-sdk/pull/7415) Allow new stores to be registered during on-chain upgrades.
* **Modules**
  _ (modules) [#5569](https://github.com/cosmos/cosmos-sdk/issues/5569) `InitGenesis`, for the relevant modules, now ensures module accounts exist.
  _ (x/auth) [#5892](https://github.com/cosmos/cosmos-sdk/pull/5892) Add `RegisterKeyTypeCodec` to register new
  types (eg. keys) to the `auth` module internal amino codec.
  _ (x/bank) [#6536](https://github.com/cosmos/cosmos-sdk/pull/6536) Fix bug in `WriteGeneratedTxResponse` function used by multiple
  REST endpoints. Now it writes a Tx in StdTx format.
  _ (x/genutil) [#5938](https://github.com/cosmos/cosmos-sdk/pull/5938) Fix `InitializeNodeValidatorFiles` error handling.
  _ (x/gentx) [#8183](https://github.com/cosmos/cosmos-sdk/pull/8183) change gentx cmd amount to arg from flag
  _ (x/gov) [#7641](https://github.com/cosmos/cosmos-sdk/pull/7641) Fix tally calculation precision error.
  _ (x/staking) [#6529](https://github.com/cosmos/cosmos-sdk/pull/6529) Export validator addresses (previously was empty).
  _ (x/staking) [#5949](https://github.com/cosmos/cosmos-sdk/pull/5949) Skip staking `HistoricalInfoKey` in simulations as headers are not exported. \* (x/staking) [#6061](https://github.com/cosmos/cosmos-sdk/pull/6061) Allow a validator to immediately unjail when no signing info is present due to
  falling below their minimum self-delegation and never having been bonded. The validator may immediately unjail once they've met their minimum self-delegation.
* **General**
    * (types) [#7038](https://github.com/cosmos/cosmos-sdk/issues/7038) Fix infinite looping of `ApproxRoot` by including a hard-coded maximum iterations limit of 100.
    * (types) [#7084](https://github.com/cosmos/cosmos-sdk/pull/7084) Fix panic when calling `BigInt()` on an uninitialized `Int`.
    * (simulation) [#7129](https://github.com/cosmos/cosmos-sdk/issues/7129) Fix support for custom `Account` and key types on auth's simulation.

### Improvements

* **Baseapp / Client / REST**
    * (baseapp) [#6186](https://github.com/cosmos/cosmos-sdk/issues/6186) Support emitting events during `AnteHandler` execution.
    * (baseapp) [#6053](https://github.com/cosmos/cosmos-sdk/pull/6053) Customizable panic recovery handling added for `app.runTx()` method (as proposed in the [ADR 22](https://github.com/cosmos/cosmos-sdk/blob/master/docs/architecture/adr-022-custom-panic-handling.md)). Adds ability for developers to register custom panic handlers extending standard ones.
    * (client) [#5810](https://github.com/cosmos/cosmos-sdk/pull/5810) Added a new `--offline` flag that allows commands to be executed without an
    internet connection. Previously, `--generate-only` served this purpose in addition to only allowing txs to be generated. Now, `--generate-only` solely
    allows txs to be generated without being broadcasted and disallows Keybase use and `--offline` allows the use of Keybase but does not allow any
    functionality that requires an online connection.
    * (cli) [#7764](https://github.com/cosmos/cosmos-sdk/pull/7764) Update x/banking and x/crisis InitChain to improve node startup time
    * (client) [#5856](https://github.com/cosmos/cosmos-sdk/pull/5856) Added the possibility to set `--offline` flag with config command.
    * (client) [#5895](https://github.com/cosmos/cosmos-sdk/issues/5895) show config options in the config command's help screen.
    * (client/keys) [#8043](https://github.com/cosmos/cosmos-sdk/pull/8043) Add support for export of unarmored private key
    * (client/tx) [#7801](https://github.com/cosmos/cosmos-sdk/pull/7801) Update sign-batch multisig to work online
    * (x/genutil) [#8099](https://github.com/cosmos/cosmos-sdk/pull/8099) `init` now supports a `--recover` flag to recover
    the private validator key from a given mnemonic
* **Modules**
    * (x/auth) [#5702](https://github.com/cosmos/cosmos-sdk/pull/5702) Add parameter querying support for `x/auth`.
    * (x/auth/ante) [#6040](https://github.com/cosmos/cosmos-sdk/pull/6040) `AccountKeeper` interface used for `NewAnteHandler` and handler's decorators to add support of using custom `AccountKeeper` implementations.
    * (x/evidence) [#5952](https://github.com/cosmos/cosmos-sdk/pull/5952) Tendermint Consensus parameters can now be changed via parameter change proposals through `x/gov`.
    * (x/evidence) [#5961](https://github.com/cosmos/cosmos-sdk/issues/5961) Add `StoreDecoder` simulation for evidence module.
    * (x/ibc) [#5948](https://github.com/cosmos/cosmos-sdk/issues/5948) Add `InitGenesis` and `ExportGenesis` functions for `ibc` module.
    * (x/ibc-transfer) [#6871](https://github.com/cosmos/cosmos-sdk/pull/6871) Implement [ADR 001 - Coin Source Tracing](./docs/architecture/adr-001-coin-source-tracing.md).
    * (x/staking) [#6059](https://github.com/cosmos/cosmos-sdk/pull/6059) Updated `HistoricalEntries` parameter default to 100.
    * (x/staking) [#5584](https://github.com/cosmos/cosmos-sdk/pull/5584) Add util function `ToTmValidator` that converts a `staking.Validator` type to `*tmtypes.Validator`.
    * (x/staking) [#6163](https://github.com/cosmos/cosmos-sdk/pull/6163) CLI and REST call to unbonding delegations and delegations now accept
    pagination.
    * (x/staking) [#8178](https://github.com/cosmos/cosmos-sdk/pull/8178) Update default historical header number for stargate
* **General**
    * (crypto) [#7987](https://github.com/cosmos/cosmos-sdk/pull/7987) Fix the inconsistency of CryptoCdc, only use
    `codec/legacy.Cdc`.
    * (logging) [#8072](https://github.com/cosmos/cosmos-sdk/pull/8072) Refactor logging:
    _ Use [zerolog](https://github.com/rs/zerolog) over Tendermint's go-kit logging wrapper.
    _ Introduce Tendermint's `--log_format=plain|json` flag. Using format `json` allows for emitting structured JSON
    logs which can be consumed by an external logging facility (e.g. Loggly). Both formats log to STDERR. \* The existing `--log_level` flag and it's default value now solely relates to the global logging
    level (e.g. `info`, `debug`, etc...) instead of `<module>:<level>`.
    * (rest) [#7649](https://github.com/cosmos/cosmos-sdk/pull/7649) Return an unsigned tx in legacy GET /tx endpoint when signature conversion fails
    * (simulation) [#6002](https://github.com/cosmos/cosmos-sdk/pull/6002) Add randomized consensus params into simulation.
    * (store) [#6481](https://github.com/cosmos/cosmos-sdk/pull/6481) Move `SimpleProofsFromMap` from Tendermint into the SDK.
    * (store) [#6719](https://github.com/cosmos/cosmos-sdk/6754) Add validity checks to stores for nil and empty keys.
    * (SDK) Updated dependencies
        * Updated iavl dependency to v0.15.3
        * Update tendermint to v0.34.1
    * (types) [#7027](https://github.com/cosmos/cosmos-sdk/pull/7027) `Coin(s)` and `DecCoin(s)` updates:
        * Bump denomination max length to 128
        * Allow uppercase letters and numbers in denominations to support [ADR 001](./docs/architecture/adr-001-coin-source-tracing.md)
        * Added `Validate` function that returns a descriptive error
    * (types) [#5581](https://github.com/cosmos/cosmos-sdk/pull/5581) Add convenience functions {,Must}Bech32ifyAddressBytes.
    * (types/module) [#5724](https://github.com/cosmos/cosmos-sdk/issues/5724) The `types/module` package does no longer depend on `x/simulation`.
    * (types) [#5585](https://github.com/cosmos/cosmos-sdk/pull/5585) IBC additions:
        * `Coin` denomination max lenght has been increased to 32.
        * Added `CapabilityKey` alias for `StoreKey` to match IBC spec.
    * (types/rest) [#5900](https://github.com/cosmos/cosmos-sdk/pull/5900) Add Check\*Error function family to spare developers from replicating tons of boilerplate code.
    * (types) [#6128](https://github.com/cosmos/cosmos-sdk/pull/6137) Add `String()` method to `GasMeter`.
    * (types) [#6195](https://github.com/cosmos/cosmos-sdk/pull/6195) Add codespace to broadcast(sync/async) response.
    * (types) [#6897](https://github.com/cosmos/cosmos-sdk/issues/6897) Add KV type from tendermint to `types` directory.
    * (version) [#7848](https://github.com/cosmos/cosmos-sdk/pull/7848) [#7941](https://github.com/cosmos/cosmos-sdk/pull/7941)
    `version --long` output now shows the list of build dependencies and replaced build dependencies.

## [v0.39.1](https://github.com/cosmos/cosmos-sdk/releases/tag/v0.39.1) - 2020-08-11

### Client Breaking

* (x/auth) [#6861](https://github.com/cosmos/cosmos-sdk/pull/6861) Remove public key Bech32 encoding for all account types for JSON serialization, instead relying on direct Amino encoding. In addition, JSON serialization utilizes Amino instead of the Go stdlib, so integers are treated as strings.

### Improvements

* (client) [#6853](https://github.com/cosmos/cosmos-sdk/pull/6853) Add --unsafe-cors flag.

## [v0.39.0](https://github.com/cosmos/cosmos-sdk/releases/tag/v0.39.0) - 2020-07-20

### Improvements

* (deps) Bump IAVL version to [v0.14.0](https://github.com/cosmos/iavl/releases/tag/v0.14.0)
* (client) [#5585](https://github.com/cosmos/cosmos-sdk/pull/5585) `CLIContext` additions:
    * Introduce `QueryABCI` that returns the full `abci.ResponseQuery` with inclusion Merkle proofs.
    * Added `prove` flag for Merkle proof verification.
* (x/staking) [#6791)](https://github.com/cosmos/cosmos-sdk/pull/6791) Close {UBDQueue,RedelegationQueu}Iterator once used.

### API Breaking Changes

* (baseapp) [#5837](https://github.com/cosmos/cosmos-sdk/issues/5837) Transaction simulation now returns a `SimulationResponse` which contains the `GasInfo` and `Result` from the execution.

### Client Breaking Changes

* (x/auth) [#6745](https://github.com/cosmos/cosmos-sdk/issues/6745) Remove BaseAccount's custom JSON {,un}marshalling.

### Bug Fixes

* (store) [#6475](https://github.com/cosmos/cosmos-sdk/pull/6475) Revert IAVL pruning functionality introduced in
  [v0.13.0](https://github.com/cosmos/iavl/releases/tag/v0.13.0),
  where the IAVL no longer keeps states in-memory in which it flushes periodically. IAVL now commits and
  flushes every state to disk as it did pre-v0.13.0. The SDK's multi-store will track and ensure the proper
  heights are pruned. The operator can set the pruning options via a `pruning` config via the CLI or
  through `app.toml`. The `pruning` flag exposes `default|everything|nothing|custom` as options --
  see docs for further details. If the operator chooses `custom`, they may provide granular pruning
  options `pruning-keep-recent`, `pruning-keep-every`, and `pruning-interval`. The former two options
  dictate how many recent versions are kept on disk and the offset of what versions are kept after that
  respectively, and the latter defines the height interval in which versions are deleted in a batch.
  **Note, there are some client-facing API breaking changes with regard to IAVL, stores, and pruning settings.**
* (x/distribution) [#6210](https://github.com/cosmos/cosmos-sdk/pull/6210) Register `MsgFundCommunityPool` in distribution amino codec.
* (types) [#5741](https://github.com/cosmos/cosmos-sdk/issues/5741) Prevent `ChainAnteDecorators()` from panicking when empty `AnteDecorator` slice is supplied.
* (baseapp) [#6306](https://github.com/cosmos/cosmos-sdk/issues/6306) Prevent events emitted by the antehandler from being persisted between transactions.
* (client/keys) [#5091](https://github.com/cosmos/cosmos-sdk/issues/5091) `keys parse` does not honor client app's configuration.
* (x/bank) [#6674](https://github.com/cosmos/cosmos-sdk/pull/6674) Create account if recipient does not exist on handing `MsgMultiSend`.
* (x/auth) [#6287](https://github.com/cosmos/cosmos-sdk/pull/6287) Fix nonce stuck when sending multiple transactions from an account in a same block.

## [v0.38.5] - 2020-07-02

### Improvements

* (tendermint) Bump Tendermint version to [v0.33.6](https://github.com/tendermint/tendermint/releases/tag/v0.33.6).

## [v0.38.4] - 2020-05-21

### Bug Fixes

* (x/auth) [#5950](https://github.com/cosmos/cosmos-sdk/pull/5950) Fix `IncrementSequenceDecorator` to use is `IsReCheckTx` instead of `IsCheckTx` to allow account sequence incrementing.

## [v0.38.3] - 2020-04-09

### Improvements

* (tendermint) Bump Tendermint version to [v0.33.3](https://github.com/tendermint/tendermint/releases/tag/v0.33.3).

## [v0.38.2] - 2020-03-25

### Bug Fixes

* (baseapp) [#5718](https://github.com/cosmos/cosmos-sdk/pull/5718) Remove call to `ctx.BlockGasMeter` during failed message validation which resulted in a panic when the tx execution mode was `CheckTx`.
* (x/genutil) [#5775](https://github.com/cosmos/cosmos-sdk/pull/5775) Fix `ExportGenesis` in `x/genutil` to export default genesis state (`[]`) instead of `null`.
* (client) [#5618](https://github.com/cosmos/cosmos-sdk/pull/5618) Fix crash on the client when the verifier is not set.
* (crypto/keys/mintkey) [#5823](https://github.com/cosmos/cosmos-sdk/pull/5823) fix errors handling in `UnarmorPubKeyBytes` (underlying armoring function's return error was not being checked).
* (x/distribution) [#5620](https://github.com/cosmos/cosmos-sdk/pull/5620) Fix nil pointer deref in distribution tax/reward validation helpers.

### Improvements

* (rest) [#5648](https://github.com/cosmos/cosmos-sdk/pull/5648) Enhance /txs usability:
    * Add `tx.minheight` key to filter transaction with an inclusive minimum block height
    * Add `tx.maxheight` key to filter transaction with an inclusive maximum block height
* (crypto/keys) [#5739](https://github.com/cosmos/cosmos-sdk/pull/5739) Print an error message if the password input failed.

## [v0.38.1] - 2020-02-11

### Improvements

* (modules) [#5597](https://github.com/cosmos/cosmos-sdk/pull/5597) Add `amount` event attribute to the `complete_unbonding`
  and `complete_redelegation` events that reflect the total balances of the completed unbondings and redelegations
  respectively.

### Bug Fixes

* (types) [#5579](https://github.com/cosmos/cosmos-sdk/pull/5579) The IAVL `Store#Commit` method has been refactored to
  delete a flushed version if it is not a snapshot version. The root multi-store now keeps track of `commitInfo` instead
  of `types.CommitID`. During `Commit` of the root multi-store, `lastCommitInfo` is updated from the saved state
  and is only flushed to disk if it is a snapshot version. During `Query` of the root multi-store, if the request height
  is the latest height, we'll use the store's `lastCommitInfo`. Otherwise, we fetch `commitInfo` from disk.
* (x/bank) [#5531](https://github.com/cosmos/cosmos-sdk/issues/5531) Added missing amount event to MsgMultiSend, emitted for each output.
* (x/gov) [#5622](https://github.com/cosmos/cosmos-sdk/pull/5622) Track any events emitted from a proposal's handler upon successful execution.

## [v0.38.0] - 2020-01-23

### State Machine Breaking

* (genesis) [#5506](https://github.com/cosmos/cosmos-sdk/pull/5506) The `x/distribution` genesis state
  now includes `params` instead of individual parameters.
* (genesis) [#5017](https://github.com/cosmos/cosmos-sdk/pull/5017) The `x/genaccounts` module has been
  deprecated and all components removed except the `legacy/` package. This requires changes to the
  genesis state. Namely, `accounts` now exist under `app_state.auth.accounts`. The corresponding migration
  logic has been implemented for v0.38 target version. Applications can migrate via:
  `$ {appd} migrate v0.38 genesis.json`.
* (modules) [#5299](https://github.com/cosmos/cosmos-sdk/pull/5299) Handling of `ABCIEvidenceTypeDuplicateVote`
  during `BeginBlock` along with the corresponding parameters (`MaxEvidenceAge`) have moved from the
  `x/slashing` module to the `x/evidence` module.

### API Breaking Changes

* (modules) [#5506](https://github.com/cosmos/cosmos-sdk/pull/5506) Remove individual setters of `x/distribution` parameters. Instead, follow the module spec in getting parameters, setting new value(s) and finally calling `SetParams`.
* (types) [#5495](https://github.com/cosmos/cosmos-sdk/pull/5495) Remove redundant `(Must)Bech32ify*` and `(Must)Get*KeyBech32` functions in favor of `(Must)Bech32ifyPubKey` and `(Must)GetPubKeyFromBech32` respectively, both of which take a `Bech32PubKeyType` (string).
* (types) [#5430](https://github.com/cosmos/cosmos-sdk/pull/5430) `DecCoins#Add` parameter changed from `DecCoins`
  to `...DecCoin`, `Coins#Add` parameter changed from `Coins` to `...Coin`.
* (baseapp/types) [#5421](https://github.com/cosmos/cosmos-sdk/pull/5421) The `Error` interface (`types/errors.go`)
  has been removed in favor of the concrete type defined in `types/errors/` which implements the standard `error` interface.
    * As a result, the `Handler` and `Querier` implementations now return a standard `error`.
  Within `BaseApp`, `runTx` now returns a `(GasInfo, *Result, error)`tuple and`runMsgs`returns a `(_Result, error)`tuple. A reference to a`Result`is now used to indicate success whereas an error signals an invalid message or failed message execution. As a result, the fields`Code`, `Codespace`, `GasWanted`, and `GasUsed`have been removed the`Result`type. The latter two fields are now found in the`GasInfo` type which is always returned regardless of execution outcome.
  _ Note to developers: Since all handlers and queriers must now return a standard `error`, the `types/errors/`
  package contains all the relevant and pre-registered errors that you typically work with. A typical
  error returned will look like `sdkerrors.Wrap(sdkerrors.ErrUnknownRequest, "...")`. You can retrieve
  relevant ABCI information from the error via `ABCIInfo`.
* (client) [#5442](https://github.com/cosmos/cosmos-sdk/pull/5442) Remove client/alias.go as it's not necessary and
  components can be imported directly from the packages.
* (store) [#4748](https://github.com/cosmos/cosmos-sdk/pull/4748) The `CommitMultiStore` interface
  now requires a `SetInterBlockCache` method. Applications that do not wish to support this can simply
  have this method perform a no-op.
* (modules) [#4665](https://github.com/cosmos/cosmos-sdk/issues/4665) Refactored `x/gov` module structure and dev-UX:
    * Prepare for module spec integration
    * Update gov keys to use big endian encoding instead of little endian
* (modules) [#5017](https://github.com/cosmos/cosmos-sdk/pull/5017) The `x/genaccounts` module has been deprecated and all components removed except the `legacy/` package.
* [#4486](https://github.com/cosmos/cosmos-sdk/issues/4486) Vesting account types decoupled from the `x/auth` module and now live under `x/auth/vesting`. Applications wishing to use vesting account types must be sure to register types via `RegisterCodec` under the new vesting package.
* [#4486](https://github.com/cosmos/cosmos-sdk/issues/4486) The `NewBaseVestingAccount` constructor returns an error
  if the provided arguments are invalid.
* (x/auth) [#5006](https://github.com/cosmos/cosmos-sdk/pull/5006) Modular `AnteHandler` via composable decorators:
    * The `AnteHandler` interface now returns `(newCtx Context, err error)` instead of `(newCtx Context, result sdk.Result, abort bool)`
    * The `NewAnteHandler` function returns an `AnteHandler` function that returns the new `AnteHandler`
    interface and has been moved into the `auth/ante` directory.
    * `ValidateSigCount`, `ValidateMemo`, `ProcessPubKey`, `EnsureSufficientMempoolFee`, and `GetSignBytes`
    have all been removed as public functions.
    * Invalid Signatures may return `InvalidPubKey` instead of `Unauthorized` error, since the transaction
    will first hit `SetPubKeyDecorator` before the `SigVerificationDecorator` runs.
    * `StdTx#GetSignatures` will return an array of just signature byte slices `[][]byte` instead of
    returning an array of `StdSignature` structs. To replicate the old behavior, use the public field
    `StdTx.Signatures` to get back the array of StdSignatures `[]StdSignature`.
* (modules) [#5299](https://github.com/cosmos/cosmos-sdk/pull/5299) `HandleDoubleSign` along with params `MaxEvidenceAge` and `DoubleSignJailEndTime` have moved from the `x/slashing` module to the `x/evidence` module.
* (keys) [#4941](https://github.com/cosmos/cosmos-sdk/issues/4941) Keybase concrete types constructors such as `NewKeyBaseFromDir` and `NewInMemory` now accept optional parameters of type `KeybaseOption`. These
  optional parameters are also added on the keys sub-commands functions, which are now public, and allows
  these options to be set on the commands or ignored to default to previous behavior.
* [#5547](https://github.com/cosmos/cosmos-sdk/pull/5547) `NewKeyBaseFromHomeFlag` constructor has been removed.
* [#5439](https://github.com/cosmos/cosmos-sdk/pull/5439) Further modularization was done to the `keybase`
  package to make it more suitable for use with different key formats and algorithms:
  _ The `WithKeygenFunc` function added as a `KeybaseOption` which allows a custom bytes to key
  implementation to be defined when keys are created.
  _ The `WithDeriveFunc` function added as a `KeybaseOption` allows custom logic for deriving a key
  from a mnemonic, bip39 password, and HD Path.
  _ BIP44 is no longer build into `keybase.CreateAccount()`. It is however the default when using
  the `client/keys` add command.
  _ `SupportedAlgos` and `SupportedAlgosLedger` functions return a slice of `SigningAlgo`s that are
  supported by the keybase and the ledger integration respectively.
* (simapp) [#5419](https://github.com/cosmos/cosmos-sdk/pull/5419) The `helpers.GenTx()` now accepts a gas argument.
* (baseapp) [#5455](https://github.com/cosmos/cosmos-sdk/issues/5455) A `sdk.Context` is now passed into the `router.Route()` function.

### Client Breaking Changes

* (rest) [#5270](https://github.com/cosmos/cosmos-sdk/issues/5270) All account types now implement custom JSON serialization.
* (rest) [#4783](https://github.com/cosmos/cosmos-sdk/issues/4783) The balance field in the DelegationResponse type is now sdk.Coin instead of sdk.Int
* (x/auth) [#5006](https://github.com/cosmos/cosmos-sdk/pull/5006) The gas required to pass the `AnteHandler` has
  increased significantly due to modular `AnteHandler` support. Increase GasLimit accordingly.
* (rest) [#5336](https://github.com/cosmos/cosmos-sdk/issues/5336) `MsgEditValidator` uses `description` instead of `Description` as a JSON key.
* (keys) [#5097](https://github.com/cosmos/cosmos-sdk/pull/5097) Due to the keybase -> keyring transition, keys need to be migrated. See `keys migrate` command for more info.
* (x/auth) [#5424](https://github.com/cosmos/cosmos-sdk/issues/5424) Drop `decode-tx` command from x/auth/client/cli, duplicate of the `decode` command.

### Features

* (store) [#5435](https://github.com/cosmos/cosmos-sdk/pull/5435) New iterator for paginated requests. Iterator limits DB reads to the range of the requested page.
* (x/evidence) [#5240](https://github.com/cosmos/cosmos-sdk/pull/5240) Initial implementation of the `x/evidence` module.
* (cli) [#5212](https://github.com/cosmos/cosmos-sdk/issues/5212) The `q gov proposals` command now supports pagination.
* (store) [#4724](https://github.com/cosmos/cosmos-sdk/issues/4724) Multistore supports substore migrations upon load. New `rootmulti.Store.LoadLatestVersionAndUpgrade` method in
  `Baseapp` supports `StoreLoader` to enable various upgrade strategies. It no
  longer panics if the store to load contains substores that we didn't explicitly mount.
* [#4972](https://github.com/cosmos/cosmos-sdk/issues/4972) A `TxResponse` with a corresponding code
  and tx hash will be returned for specific Tendermint errors:
  _ `CodeTxInMempoolCache`
  _ `CodeMempoolIsFull` \* `CodeTxTooLarge`
* [#3872](https://github.com/cosmos/cosmos-sdk/issues/3872) Implement a RESTful endpoint and cli command to decode transactions.
* (keys) [#4754](https://github.com/cosmos/cosmos-sdk/pull/4754) Introduce new Keybase implementation that can
  leverage operating systems' built-in functionalities to securely store secrets. MacOS users may encounter
  the following [issue](https://github.com/keybase/go-keychain/issues/47) with the `go-keychain` library. If
  you encounter this issue, you must upgrade your xcode command line tools to version >= `10.2`. You can
  upgrade via: `sudo rm -rf /Library/Developer/CommandLineTools; xcode-select --install`. Verify the
  correct version via: `pkgutil --pkg-info=com.apple.pkg.CLTools_Executables`.
* [#5355](https://github.com/cosmos/cosmos-sdk/pull/5355) Client commands accept a new `--keyring-backend` option through which users can specify which backend should be used
  by the new key store:
  _ `os`: use OS default credentials storage (default).
  _ `file`: use encrypted file-based store.
  _ `kwallet`: use [KDE Wallet](https://utils.kde.org/projects/kwalletmanager/) service.
  _ `pass`: use the [pass](https://www.passwordstore.org/) command line password manager. \* `test`: use password-less key store. *For testing purposes only. Use it at your own risk.*
* (keys) [#5097](https://github.com/cosmos/cosmos-sdk/pull/5097) New `keys migrate` command to assist users migrate their keys
  to the new keyring.
* (keys) [#5366](https://github.com/cosmos/cosmos-sdk/pull/5366) `keys list` now accepts a `--list-names` option to list key names only, whilst the `keys delete`
  command can delete multiple keys by passing their names as arguments. The aforementioned commands can then be piped together, e.g.
  `appcli keys list -n | xargs appcli keys delete`
* (modules) [#4233](https://github.com/cosmos/cosmos-sdk/pull/4233) Add upgrade module that coordinates software upgrades of live chains.
* [#4486](https://github.com/cosmos/cosmos-sdk/issues/4486) Introduce new `PeriodicVestingAccount` vesting account type
  that allows for arbitrary vesting periods.
* (baseapp) [#5196](https://github.com/cosmos/cosmos-sdk/pull/5196) Baseapp has a new `runTxModeReCheck` to allow applications to skip expensive and unnecessary re-checking of transactions.
* (types) [#5196](https://github.com/cosmos/cosmos-sdk/pull/5196) Context has new `IsRecheckTx() bool` and `WithIsReCheckTx(bool) Context` methods to to be used in the `AnteHandler`.
* (x/auth/ante) [#5196](https://github.com/cosmos/cosmos-sdk/pull/5196) AnteDecorators have been updated to avoid unnecessary checks when `ctx.IsReCheckTx() == true`
* (x/auth) [#5006](https://github.com/cosmos/cosmos-sdk/pull/5006) Modular `AnteHandler` via composable decorators:
    * The `AnteDecorator` interface has been introduced to allow users to implement modular `AnteHandler`
    functionality that can be composed together to create a single `AnteHandler` rather than implementing
    a custom `AnteHandler` completely from scratch, where each `AnteDecorator` allows for custom behavior in
    tightly defined and logically isolated manner. These custom `AnteDecorator` can then be chained together
    with default `AnteDecorator` or third-party `AnteDecorator` to create a modularized `AnteHandler`
    which will run each `AnteDecorator` in the order specified in `ChainAnteDecorators`. For details
    on the new architecture, refer to the [ADR](docs/architecture/adr-010-modular-antehandler.md).
    * `ChainAnteDecorators` function has been introduced to take in a list of `AnteDecorators` and chain
    them in sequence and return a single `AnteHandler`:
    _ `SetUpContextDecorator`: Sets `GasMeter` in context and creates defer clause to recover from any
    `OutOfGas` panics in future AnteDecorators and return `OutOfGas` error to `BaseApp`. It MUST be the
    first `AnteDecorator` in the chain for any application that uses gas (or another one that sets the gas meter).
    _ `ValidateBasicDecorator`: Calls tx.ValidateBasic and returns any non-nil error.
    _ `ValidateMemoDecorator`: Validates tx memo with application parameters and returns any non-nil error.
    _ `ConsumeGasTxSizeDecorator`: Consumes gas proportional to the tx size based on application parameters.
    _ `MempoolFeeDecorator`: Checks if fee is above local mempool `minFee` parameter during `CheckTx`.
    _ `DeductFeeDecorator`: Deducts the `FeeAmount` from first signer of the transaction.
    _ `SetPubKeyDecorator`: Sets pubkey of account in any account that does not already have pubkey saved in state machine.
    _ `SigGasConsumeDecorator`: Consume parameter-defined amount of gas for each signature.
    _ `SigVerificationDecorator`: Verify each signature is valid, return if there is an error.
    _ `ValidateSigCountDecorator`: Validate the number of signatures in tx based on app-parameters. \* `IncrementSequenceDecorator`: Increments the account sequence for each signer to prevent replay attacks.
* (cli) [#5223](https://github.com/cosmos/cosmos-sdk/issues/5223) Cosmos Ledger App v2.0.0 is now supported. The changes are backwards compatible and App v1.5.x is still supported.
* (x/staking) [#5380](https://github.com/cosmos/cosmos-sdk/pull/5380) Introduced ability to store historical info entries in staking keeper, allows applications to introspect specified number of past headers and validator sets
    * Introduces new parameter `HistoricalEntries` which allows applications to determine how many recent historical info entries they want to persist in store. Default value is 0.
    * Introduces cli commands and rest routes to query historical information at a given height
* (modules) [#5249](https://github.com/cosmos/cosmos-sdk/pull/5249) Funds are now allowed to be directly sent to the community pool (via the distribution module account).
* (keys) [#4941](https://github.com/cosmos/cosmos-sdk/issues/4941) Introduce keybase option to allow overriding the default private key implementation of a key generated through the `keys add` cli command.
* (keys) [#5439](https://github.com/cosmos/cosmos-sdk/pull/5439) Flags `--algo` and `--hd-path` are added to
  `keys add` command in order to make use of keybase modularized. By default, it uses (0, 0) bip44
  HD path and secp256k1 keys, so is non-breaking.
* (types) [#5447](https://github.com/cosmos/cosmos-sdk/pull/5447) Added `ApproxRoot` function to sdk.Decimal type in order to get the nth root for a decimal number, where n is a positive integer.
    * An `ApproxSqrt` function was also added for convenience around the common case of n=2.

### Improvements

* (iavl) [#5538](https://github.com/cosmos/cosmos-sdk/pull/5538) Remove manual IAVL pruning in favor of IAVL's internal pruning strategy.
* (server) [#4215](https://github.com/cosmos/cosmos-sdk/issues/4215) The `--pruning` flag
  has been moved to the configuration file, to allow easier node configuration.
* (cli) [#5116](https://github.com/cosmos/cosmos-sdk/issues/5116) The `CLIContext` now supports multiple verifiers
  when connecting to multiple chains. The connecting chain's `CLIContext` will have to have the correct
  chain ID and node URI or client set. To use a `CLIContext` with a verifier for another chain:

  ```go
  // main or parent chain (chain as if you're running without IBC)
  mainCtx := context.NewCLIContext()

  // connecting IBC chain
  sideCtx := context.NewCLIContext().
    WithChainID(sideChainID).
    WithNodeURI(sideChainNodeURI) // or .WithClient(...)

  sideCtx = sideCtx.WithVerifier(
    context.CreateVerifier(sideCtx, context.DefaultVerifierCacheSize),
  )
  ```

* (modules) [#5017](https://github.com/cosmos/cosmos-sdk/pull/5017) The `x/auth` package now supports
  generalized genesis accounts through the `GenesisAccount` interface.
* (modules) [#4762](https://github.com/cosmos/cosmos-sdk/issues/4762) Deprecate remove and add permissions in ModuleAccount.
* (modules) [#4760](https://github.com/cosmos/cosmos-sdk/issues/4760) update `x/auth` to match module spec.
* (modules) [#4814](https://github.com/cosmos/cosmos-sdk/issues/4814) Add security contact to Validator description.
* (modules) [#4875](https://github.com/cosmos/cosmos-sdk/issues/4875) refactor integration tests to use SimApp and separate test package
* (sdk) [#4566](https://github.com/cosmos/cosmos-sdk/issues/4566) Export simulation's parameters and app state to JSON in order to reproduce bugs and invariants.
* (sdk) [#4640](https://github.com/cosmos/cosmos-sdk/issues/4640) improve import/export simulation errors by extending `DiffKVStores` to return an array of `KVPairs` that are then compared to check for inconsistencies.
* (sdk) [#4717](https://github.com/cosmos/cosmos-sdk/issues/4717) refactor `x/slashing` to match the new module spec
* (sdk) [#4758](https://github.com/cosmos/cosmos-sdk/issues/4758) update `x/genaccounts` to match module spec
* (simulation) [#4824](https://github.com/cosmos/cosmos-sdk/issues/4824) `PrintAllInvariants` flag will print all failed invariants
* (simulation) [#4490](https://github.com/cosmos/cosmos-sdk/issues/4490) add `InitialBlockHeight` flag to resume a simulation from a given block

    * Support exporting the simulation stats to a given JSON file

* (simulation) [#4847](https://github.com/cosmos/cosmos-sdk/issues/4847), [#4838](https://github.com/cosmos/cosmos-sdk/pull/4838) and [#4869](https://github.com/cosmos/cosmos-sdk/pull/4869) `SimApp` and simulation refactors:
    * Implement `SimulationManager` for executing modules' simulation functionalities in a modularized way
    * Add `RegisterStoreDecoders` to the `SimulationManager` for decoding each module's types
    * Add `GenerateGenesisStates` to the `SimulationManager` to generate a randomized `GenState` for each module
    * Add `RandomizedParams` to the `SimulationManager` that registers each modules' parameters in order to
    simulate `ParamChangeProposal`s' `Content`s
    * Add `WeightedOperations` to the `SimulationManager` that define simulation operations (modules' `Msg`s) with their
    respective weights (i.e chance of being simulated).
    * Add `ProposalContents` to the `SimulationManager` to register each module's governance proposal `Content`s.
* (simulation) [#4893](https://github.com/cosmos/cosmos-sdk/issues/4893) Change `SimApp` keepers to be public and add getter functions for keys and codec
* (simulation) [#4906](https://github.com/cosmos/cosmos-sdk/issues/4906) Add simulation `Config` struct that wraps simulation flags
* (simulation) [#4935](https://github.com/cosmos/cosmos-sdk/issues/4935) Update simulation to reflect a proper `ABCI` application without bypassing `BaseApp` semantics
* (simulation) [#5378](https://github.com/cosmos/cosmos-sdk/pull/5378) Simulation tests refactor:
    * Add `App` interface for general SDK-based app's methods.
    * Refactor and cleanup simulation tests into util functions to simplify their implementation for other SDK apps.
* (store) [#4792](https://github.com/cosmos/cosmos-sdk/issues/4792) panic on non-registered store
* (types) [#4821](https://github.com/cosmos/cosmos-sdk/issues/4821) types/errors package added with support for stacktraces. It is meant as a more feature-rich replacement for sdk.Errors in the mid-term.
* (store) [#1947](https://github.com/cosmos/cosmos-sdk/issues/1947) Implement inter-block (persistent)
  caching through `CommitKVStoreCacheManager`. Any application wishing to utilize an inter-block cache
  must set it in their app via a `BaseApp` option. The `BaseApp` docs have been drastically improved
  to detail this new feature and how state transitions occur.
* (docs/spec) All module specs moved into their respective module dir in x/ (i.e. docs/spec/staking -->> x/staking/spec)
* (docs/) [#5379](https://github.com/cosmos/cosmos-sdk/pull/5379) Major documentation refactor, including:
    * (docs/intro/) Add and improve introduction material for newcomers.
    * (docs/basics/) Add documentation about basic concepts of the cosmos sdk such as the anatomy of an SDK application, the transaction lifecycle or accounts.
    * (docs/core/) Add documentation about core conepts of the cosmos sdk such as `baseapp`, `server`, `store`s, `context` and more.
    * (docs/building-modules/) Add reference documentation on concepts relevant for module developers (`keeper`, `handler`, `messages`, `queries`,...).
    * (docs/interfaces/) Add documentation on building interfaces for the Cosmos SDK.
    * Redesigned user interface that features new dynamically generated sidebar, build-time code embedding from GitHub, new homepage as well as many other improvements.
* (types) [#5428](https://github.com/cosmos/cosmos-sdk/pull/5428) Add `Mod` (modulo) method and `RelativePow` (exponentation) function for `Uint`.
* (modules) [#5506](https://github.com/cosmos/cosmos-sdk/pull/5506) Remove redundancy in `x/distribution`s use of parameters. There
  now exists a single `Params` type with a getter and setter along with a getter for each individual parameter.

### Bug Fixes

* (client) [#5303](https://github.com/cosmos/cosmos-sdk/issues/5303) Fix ignored error in tx generate only mode.
* (cli) [#4763](https://github.com/cosmos/cosmos-sdk/issues/4763) Fix flag `--min-self-delegation` for staking `EditValidator`
* (keys) Fix ledger custom coin type support bug.
* (x/gov) [#5107](https://github.com/cosmos/cosmos-sdk/pull/5107) Sum validator operator's all voting power when tally votes
* (rest) [#5212](https://github.com/cosmos/cosmos-sdk/issues/5212) Fix pagination in the `/gov/proposals` handler.

## [v0.37.14] - 2020-08-12

### Improvements

* (tendermint) Bump Tendermint version to [v0.32.13](https://github.com/tendermint/tendermint/releases/tag/v0.32.13).

## [v0.37.13] - 2020-06-03

### Improvements

* (tendermint) Bump Tendermint version to [v0.32.12](https://github.com/tendermint/tendermint/releases/tag/v0.32.12).
* (cosmos-ledger-go) Bump Cosmos Ledger Wallet library version to [v0.11.1](https://github.com/cosmos/ledger-cosmos-go/releases/tag/v0.11.1).

## [v0.37.12] - 2020-05-05

### Improvements

* (tendermint) Bump Tendermint version to [v0.32.11](https://github.com/tendermint/tendermint/releases/tag/v0.32.11).

## [v0.37.11] - 2020-04-22

### Bug Fixes

* (x/staking) [#6021](https://github.com/cosmos/cosmos-sdk/pull/6021) --trust-node's false default value prevents creation of the genesis transaction.

## [v0.37.10] - 2020-04-22

### Bug Fixes

* (client/context) [#5964](https://github.com/cosmos/cosmos-sdk/issues/5964) Fix incorrect instantiation of tmlite verifier when --trust-node is off.

## [v0.37.9] - 2020-04-09

### Improvements

* (tendermint) Bump Tendermint version to [v0.32.10](https://github.com/tendermint/tendermint/releases/tag/v0.32.10).

## [v0.37.8] - 2020-03-11

### Bug Fixes

* (rest) [#5508](https://github.com/cosmos/cosmos-sdk/pull/5508) Fix `x/distribution` endpoints to properly return height in the response.
* (x/genutil) [#5499](https://github.com/cosmos/cosmos-sdk/pull/) Ensure `DefaultGenesis` returns valid and non-nil default genesis state.
* (x/genutil) [#5775](https://github.com/cosmos/cosmos-sdk/pull/5775) Fix `ExportGenesis` in `x/genutil` to export default genesis state (`[]`) instead of `null`.
* (genesis) [#5086](https://github.com/cosmos/cosmos-sdk/issues/5086) Ensure `gentxs` are always an empty array instead of `nil`.

### Improvements

* (rest) [#5648](https://github.com/cosmos/cosmos-sdk/pull/5648) Enhance /txs usability:
    * Add `tx.minheight` key to filter transaction with an inclusive minimum block height
    * Add `tx.maxheight` key to filter transaction with an inclusive maximum block height

## [v0.37.7] - 2020-02-10

### Improvements

* (modules) [#5597](https://github.com/cosmos/cosmos-sdk/pull/5597) Add `amount` event attribute to the `complete_unbonding`
  and `complete_redelegation` events that reflect the total balances of the completed unbondings and redelegations
  respectively.

### Bug Fixes

* (x/gov) [#5622](https://github.com/cosmos/cosmos-sdk/pull/5622) Track any events emitted from a proposal's handler upon successful execution.
* (x/bank) [#5531](https://github.com/cosmos/cosmos-sdk/issues/5531) Added missing amount event to MsgMultiSend, emitted for each output.

## [v0.37.6] - 2020-01-21

### Improvements

* (tendermint) Bump Tendermint version to [v0.32.9](https://github.com/tendermint/tendermint/releases/tag/v0.32.9)

## [v0.37.5] - 2020-01-07

### Features

* (types) [#5360](https://github.com/cosmos/cosmos-sdk/pull/5360) Implement `SortableDecBytes` which
  allows the `Dec` type be sortable.

### Improvements

* (tendermint) Bump Tendermint version to [v0.32.8](https://github.com/tendermint/tendermint/releases/tag/v0.32.8)
* (cli) [#5482](https://github.com/cosmos/cosmos-sdk/pull/5482) Remove old "tags" nomenclature from the `q txs` command in
  favor of the new events system. Functionality remains unchanged except that `=` is used instead of `:` to be
  consistent with the API's use of event queries.

### Bug Fixes

* (iavl) [#5276](https://github.com/cosmos/cosmos-sdk/issues/5276) Fix potential race condition in `iavlIterator#Close`.
* (baseapp) [#5350](https://github.com/cosmos/cosmos-sdk/issues/5350) Allow a node to restart successfully
  after a `halt-height` or `halt-time` has been triggered.
* (types) [#5395](https://github.com/cosmos/cosmos-sdk/issues/5395) Fix `Uint#LTE`.
* (types) [#5408](https://github.com/cosmos/cosmos-sdk/issues/5408) `NewDecCoins` constructor now sorts the coins.

## [v0.37.4] - 2019-11-04

### Improvements

* (tendermint) Bump Tendermint version to [v0.32.7](https://github.com/tendermint/tendermint/releases/tag/v0.32.7)
* (ledger) [#4716](https://github.com/cosmos/cosmos-sdk/pull/4716) Fix ledger custom coin type support bug.

### Bug Fixes

* (baseapp) [#5200](https://github.com/cosmos/cosmos-sdk/issues/5200) Remove duplicate events from previous messages.

## [v0.37.3] - 2019-10-10

### Bug Fixes

* (genesis) [#5095](https://github.com/cosmos/cosmos-sdk/issues/5095) Fix genesis file migration from v0.34 to
  v0.36/v0.37 not converting validator consensus pubkey to bech32 format.

### Improvements

* (tendermint) Bump Tendermint version to [v0.32.6](https://github.com/tendermint/tendermint/releases/tag/v0.32.6)

## [v0.37.1] - 2019-09-19

### Features

* (cli) [#4973](https://github.com/cosmos/cosmos-sdk/pull/4973) Enable application CPU profiling
  via the `--cpu-profile` flag.
* [#4979](https://github.com/cosmos/cosmos-sdk/issues/4979) Introduce a new `halt-time` config and
  CLI option to the `start` command. When provided, an application will halt during `Commit` when the
  block time is >= the `halt-time`.

### Improvements

* [#4990](https://github.com/cosmos/cosmos-sdk/issues/4990) Add `Events` to the `ABCIMessageLog` to
  provide context and grouping of events based on the messages they correspond to. The `Events` field
  in `TxResponse` is deprecated and will be removed in the next major release.

### Bug Fixes

* [#4979](https://github.com/cosmos/cosmos-sdk/issues/4979) Use `Signal(os.Interrupt)` over
  `os.Exit(0)` during configured halting to allow any `defer` calls to be executed.
* [#5034](https://github.com/cosmos/cosmos-sdk/issues/5034) Binary search in NFT Module wasn't working on larger sets.

## [v0.37.0] - 2019-08-21

### Bug Fixes

* (baseapp) [#4903](https://github.com/cosmos/cosmos-sdk/issues/4903) Various height query fixes:
    * Move height with proof check from `CLIContext` to `BaseApp` as the height
    can automatically be injected there.
    * Update `handleQueryStore` to resemble `handleQueryCustom`
* (simulation) [#4912](https://github.com/cosmos/cosmos-sdk/issues/4912) Fix SimApp ModuleAccountAddrs
  to properly return black listed addresses for bank keeper initialization.
* (cli) [#4919](https://github.com/cosmos/cosmos-sdk/pull/4919) Don't crash CLI
  if user doesn't answer y/n confirmation request.
* (cli) [#4927](https://github.com/cosmos/cosmos-sdk/issues/4927) Fix the `q gov vote`
  command to handle empty (pruned) votes correctly.

### Improvements

* (rest) [#4924](https://github.com/cosmos/cosmos-sdk/pull/4924) Return response
  height even upon error as it may be useful for the downstream caller and have
  `/auth/accounts/{address}` return a 200 with an empty account upon error when
  that error is that the account doesn't exist.

## [v0.36.0] - 2019-08-13

### Breaking Changes

* (rest) [#4837](https://github.com/cosmos/cosmos-sdk/pull/4837) Remove /version and /node_version
  endpoints in favor of refactoring /node_info to also include application version info.
* All REST responses now wrap the original resource/result. The response
  will contain two fields: height and result.
* [#3565](https://github.com/cosmos/cosmos-sdk/issues/3565) Updates to the governance module:
    * Rename JSON field from `proposal_content` to `content`
    * Rename JSON field from `proposal_id` to `id`
    * Disable `ProposalTypeSoftwareUpgrade` temporarily
* [#3775](https://github.com/cosmos/cosmos-sdk/issues/3775) unify sender transaction tag for ease of querying
* [#4255](https://github.com/cosmos/cosmos-sdk/issues/4255) Add supply module that passively tracks the supplies of a chain
    * Renamed `x/distribution` `ModuleName`
    * Genesis JSON and CLI now use `distribution` instead of `distr`
    * Introduce `ModuleAccount` type, which tracks the flow of coins held within a module
    * Replaced `FeeCollectorKeeper` for a `ModuleAccount`
    * Replaced the staking `Pool`, which coins are now held by the `BondedPool` and `NotBonded` module accounts
    * The `NotBonded` module account now only keeps track of the not bonded tokens within staking, instead of the whole chain
    * [#3628](https://github.com/cosmos/cosmos-sdk/issues/3628) Replaced governance's burn and deposit accounts for a `ModuleAccount`
    * Added a `ModuleAccount` for the distribution module
    * Added a `ModuleAccount` for the mint module
    [#4472](https://github.com/cosmos/cosmos-sdk/issues/4472) validation for crisis genesis
* [#3985](https://github.com/cosmos/cosmos-sdk/issues/3985) `ValidatorPowerRank` uses potential consensus power instead of tendermint power
* [#4104](https://github.com/cosmos/cosmos-sdk/issues/4104) Gaia has been moved to its own repository: https://github.com/cosmos/gaia
* [#4104](https://github.com/cosmos/cosmos-sdk/issues/4104) Rename gaiad.toml to app.toml. The internal contents of the application
  config remain unchanged.
* [#4159](https://github.com/cosmos/cosmos-sdk/issues/4159) create the default module patterns and module manager
* [#4230](https://github.com/cosmos/cosmos-sdk/issues/4230) Change the type of ABCIMessageLog#MsgIndex to uint16 for proper serialization.
* [#4250](https://github.com/cosmos/cosmos-sdk/issues/4250) BaseApp.Query() returns app's version string set via BaseApp.SetAppVersion()
  when handling /app/version queries instead of the version string passed as build
  flag at compile time.
* [#4262](https://github.com/cosmos/cosmos-sdk/issues/4262) GoSumHash is no longer returned by the version command.
* [#4263](https://github.com/cosmos/cosmos-sdk/issues/4263) RestServer#Start now takes read and write timeout arguments.
* [#4305](https://github.com/cosmos/cosmos-sdk/issues/4305) `GenerateOrBroadcastMsgs` no longer takes an `offline` parameter.
* [#4342](https://github.com/cosmos/cosmos-sdk/pull/4342) Upgrade go-amino to v0.15.0
* [#4351](https://github.com/cosmos/cosmos-sdk/issues/4351) InitCmd, AddGenesisAccountCmd, and CollectGenTxsCmd take node's and client's default home directories as arguments.
* [#4387](https://github.com/cosmos/cosmos-sdk/issues/4387) Refactor the usage of tags (now called events) to reflect the
  new ABCI events semantics:
    * Move `x/{module}/tags/tags.go` => `x/{module}/types/events.go`
    * Update `docs/specs`
    * Refactor tags in favor of new `Event(s)` type(s)
    * Update `Context` to use new `EventManager`
    * (Begin|End)Blocker no longer return tags, but rather uses new `EventManager`
    * Message handlers no longer return tags, but rather uses new `EventManager`
    Any component (e.g. BeginBlocker, message handler, etc...) wishing to emit an event must do so
    through `ctx.EventManger().EmitEvent(s)`.
    To reset or wipe emitted events: `ctx = ctx.WithEventManager(sdk.NewEventManager())`
    To get all emitted events: `events := ctx.EventManager().Events()`
* [#4437](https://github.com/cosmos/cosmos-sdk/issues/4437) Replace governance module store keys to use `[]byte` instead of `string`.
* [#4451](https://github.com/cosmos/cosmos-sdk/issues/4451) Improve modularization of clients and modules:
    * Module directory structure improved and standardized
    * Aliases autogenerated
    * Auth and bank related commands are now mounted under the respective moduels
    * Client initialization and mounting standardized
* [#4479](https://github.com/cosmos/cosmos-sdk/issues/4479) Remove codec argument redundency in client usage where
  the CLIContext's codec should be used instead.
* [#4488](https://github.com/cosmos/cosmos-sdk/issues/4488) Decouple client tx, REST, and ultil packages from auth. These packages have
  been restructured and retrofitted into the `x/auth` module.
* [#4521](https://github.com/cosmos/cosmos-sdk/issues/4521) Flatten x/bank structure by hiding module internals.
* [#4525](https://github.com/cosmos/cosmos-sdk/issues/4525) Remove --cors flag, the feature is long gone.
* [#4536](https://github.com/cosmos/cosmos-sdk/issues/4536) The `/auth/accounts/{address}` now returns a `height` in the response.
  The account is now nested under `account`.
* [#4543](https://github.com/cosmos/cosmos-sdk/issues/4543) Account getters are no longer part of client.CLIContext() and have now moved
  to reside in the auth-specific AccountRetriever.
* [#4588](https://github.com/cosmos/cosmos-sdk/issues/4588) Context does not depend on x/auth anymore. client/context is stripped out of the following features:
    * GetAccountDecoder()
    * CLIContext.WithAccountDecoder()
    * CLIContext.WithAccountStore()
    x/auth.AccountDecoder is unnecessary and consequently removed.
* [#4602](https://github.com/cosmos/cosmos-sdk/issues/4602) client/input.{Buffer,Override}Stdin() functions are removed. Thanks to cobra's new release they are now redundant.
* [#4633](https://github.com/cosmos/cosmos-sdk/issues/4633) Update old Tx search by tags APIs to use new Events
  nomenclature.
* [#4649](https://github.com/cosmos/cosmos-sdk/issues/4649) Refactor x/crisis as per modules new specs.
* [#3685](https://github.com/cosmos/cosmos-sdk/issues/3685) The default signature verification gas logic (`DefaultSigVerificationGasConsumer`) now specifies explicit key types rather than string pattern matching. This means that zones that depended on string matching to allow other keys will need to write a custom `SignatureVerificationGasConsumer` function.
* [#4663](https://github.com/cosmos/cosmos-sdk/issues/4663) Refactor bank keeper by removing private functions
    * `InputOutputCoins`, `SetCoins`, `SubtractCoins` and `AddCoins` are now part of the `SendKeeper` instead of the `Keeper` interface
* (tendermint) [#4721](https://github.com/cosmos/cosmos-sdk/pull/4721) Upgrade Tendermint to v0.32.1

### Features

* [#4843](https://github.com/cosmos/cosmos-sdk/issues/4843) Add RegisterEvidences function in the codec package to register
  Tendermint evidence types with a given codec.
* (rest) [#3867](https://github.com/cosmos/cosmos-sdk/issues/3867) Allow querying for genesis transaction when height query param is set to zero.
* [#2020](https://github.com/cosmos/cosmos-sdk/issues/2020) New keys export/import command line utilities to export/import private keys in ASCII format
  that rely on Keybase's new underlying ExportPrivKey()/ImportPrivKey() API calls.
* [#3565](https://github.com/cosmos/cosmos-sdk/issues/3565) Implement parameter change proposal support.
  Parameter change proposals can be submitted through the CLI
  or a REST endpoint. See docs for further usage.
* [#3850](https://github.com/cosmos/cosmos-sdk/issues/3850) Add `rewards` and `commission` to distribution tx tags.
* [#3981](https://github.com/cosmos/cosmos-sdk/issues/3981) Add support to gracefully halt a node at a given height
  via the node's `halt-height` config or CLI value.
* [#4144](https://github.com/cosmos/cosmos-sdk/issues/4144) Allow for configurable BIP44 HD path and coin type.
* [#4250](https://github.com/cosmos/cosmos-sdk/issues/4250) New BaseApp.{,Set}AppVersion() methods to get/set app's version string.
* [#4263](https://github.com/cosmos/cosmos-sdk/issues/4263) Add `--read-timeout` and `--write-timeout` args to the `rest-server` command
  to support custom RPC R/W timeouts.
* [#4271](https://github.com/cosmos/cosmos-sdk/issues/4271) Implement Coins#IsAnyGT
* [#4318](https://github.com/cosmos/cosmos-sdk/issues/4318) Support height queries. Queries against nodes that have the queried
  height pruned will return an error.
* [#4409](https://github.com/cosmos/cosmos-sdk/issues/4409) Implement a command that migrates exported state from one version to the next.
  The `migrate` command currently supports migrating from v0.34 to v0.36 by implementing
  necessary types for both versions.
* [#4570](https://github.com/cosmos/cosmos-sdk/issues/4570) Move /bank/balances/{address} REST handler to x/bank/client/rest. The exposed interface is unchanged.
* Community pool spend proposal per Cosmos Hub governance proposal [#7](https://github.com/cosmos/cosmos-sdk/issues/7) "Activate the Community Pool"

### Improvements

* (simulation) PrintAllInvariants flag will print all failed invariants
* (simulation) Add `InitialBlockHeight` flag to resume a simulation from a given block
* (simulation) [#4670](https://github.com/cosmos/cosmos-sdk/issues/4670) Update simulation statistics to JSON format

    * Support exporting the simulation stats to a given JSON file

* [#4775](https://github.com/cosmos/cosmos-sdk/issues/4775) Refactor CI config
* Upgrade IAVL to v0.12.4
* (tendermint) Upgrade Tendermint to v0.32.2
* (modules) [#4751](https://github.com/cosmos/cosmos-sdk/issues/4751) update `x/genutils` to match module spec
* (keys) [#4611](https://github.com/cosmos/cosmos-sdk/issues/4611) store keys in simapp now use a map instead of using individual literal keys
* [#2286](https://github.com/cosmos/cosmos-sdk/issues/2286) Improve performance of CacheKVStore iterator.
* [#3512](https://github.com/cosmos/cosmos-sdk/issues/3512) Implement Logger method on each module's keeper.
* [#3655](https://github.com/cosmos/cosmos-sdk/issues/3655) Improve signature verification failure error message.
* [#3774](https://github.com/cosmos/cosmos-sdk/issues/3774) add category tag to transactions for ease of filtering
* [#3914](https://github.com/cosmos/cosmos-sdk/issues/3914) Implement invariant benchmarks and add target to makefile.
* [#3928](https://github.com/cosmos/cosmos-sdk/issues/3928) remove staking references from types package
* [#3978](https://github.com/cosmos/cosmos-sdk/issues/3978) Return ErrUnknownRequest in message handlers for unknown
  or invalid routed messages.
* [#4190](https://github.com/cosmos/cosmos-sdk/issues/4190) Client responses that return (re)delegation(s) now return balances
  instead of shares.
* [#4194](https://github.com/cosmos/cosmos-sdk/issues/4194) ValidatorSigningInfo now includes the validator's consensus address.
* [#4235](https://github.com/cosmos/cosmos-sdk/issues/4235) Add parameter change proposal messages to simulation.
* [#4235](https://github.com/cosmos/cosmos-sdk/issues/4235) Update the minting module params to implement params.ParamSet so
  individual keys can be set via proposals instead of passing a struct.
* [#4259](https://github.com/cosmos/cosmos-sdk/issues/4259) `Coins` that are `nil` are now JSON encoded as an empty array `[]`.
  Decoding remains unchanged and behavior is left intact.
* [#4305](https://github.com/cosmos/cosmos-sdk/issues/4305) The `--generate-only` CLI flag fully respects offline tx processing.
* [#4379](https://github.com/cosmos/cosmos-sdk/issues/4379) close db write batch.
* [#4384](https://github.com/cosmos/cosmos-sdk/issues/4384)- Allow splitting withdrawal transaction in several chunks
* [#4403](https://github.com/cosmos/cosmos-sdk/issues/4403) Allow for parameter change proposals to supply only desired fields to be updated
  in objects instead of the entire object (only applies to values that are objects).
* [#4415](https://github.com/cosmos/cosmos-sdk/issues/4415) /client refactor, reduce genutil dependancy on staking
* [#4439](https://github.com/cosmos/cosmos-sdk/issues/4439) Implement governance module iterators.
* [#4465](https://github.com/cosmos/cosmos-sdk/issues/4465) Unknown subcommands print relevant error message
* [#4466](https://github.com/cosmos/cosmos-sdk/issues/4466) Commission validation added to validate basic of MsgCreateValidator by changing CommissionMsg to CommissionRates
* [#4501](https://github.com/cosmos/cosmos-sdk/issues/4501) Support height queriers in rest client
* [#4535](https://github.com/cosmos/cosmos-sdk/issues/4535) Improve import-export simulation errors by decoding the `KVPair.Value` into its
  respective type
* [#4536](https://github.com/cosmos/cosmos-sdk/issues/4536) cli context queries return query height and accounts are returned with query height
* [#4553](https://github.com/cosmos/cosmos-sdk/issues/4553) undelegate max entries check first
* [#4556](https://github.com/cosmos/cosmos-sdk/issues/4556) Added IsValid function to Coin
* [#4564](https://github.com/cosmos/cosmos-sdk/issues/4564) client/input.GetConfirmation()'s default is changed to No.
* [#4573](https://github.com/cosmos/cosmos-sdk/issues/4573) Returns height in response for query endpoints.
* [#4580](https://github.com/cosmos/cosmos-sdk/issues/4580) Update `Context#BlockHeight` to properly set the block height via `WithBlockHeader`.
* [#4584](https://github.com/cosmos/cosmos-sdk/issues/4584) Update bank Keeper to use expected keeper interface of the AccountKeeper.
* [#4584](https://github.com/cosmos/cosmos-sdk/issues/4584) Move `Account` and `VestingAccount` interface types to `x/auth/exported`.
* [#4082](https://github.com/cosmos/cosmos-sdk/issues/4082) supply module queriers for CLI and REST endpoints
* [#4601](https://github.com/cosmos/cosmos-sdk/issues/4601) Implement generic pangination helper function to be used in
  REST handlers and queriers.
* [#4629](https://github.com/cosmos/cosmos-sdk/issues/4629) Added warning event that gets emitted if validator misses a block.
* [#4674](https://github.com/cosmos/cosmos-sdk/issues/4674) Export `Simapp` genState generators and util functions by making them public
* [#4706](https://github.com/cosmos/cosmos-sdk/issues/4706) Simplify context
  Replace complex Context construct with a simpler immutible struct.
  Only breaking change is not to support `Value` and `GetValue` as first class calls.
  We do embed ctx.Context() as a raw context.Context instead to be used as you see fit.

  Migration guide:

  ```go
  ctx = ctx.WithValue(contextKeyBadProposal, false)
  ```

  Now becomes:

  ```go
  ctx = ctx.WithContext(context.WithValue(ctx.Context(), contextKeyBadProposal, false))
  ```

  A bit more verbose, but also allows `context.WithTimeout()`, etc and only used
  in one function in this repo, in test code.

* [#3685](https://github.com/cosmos/cosmos-sdk/issues/3685) Add `SetAddressVerifier` and `GetAddressVerifier` to `sdk.Config` to allow SDK users to configure custom address format verification logic (to override the default limitation of 20-byte addresses).
* [#3685](https://github.com/cosmos/cosmos-sdk/issues/3685) Add an additional parameter to NewAnteHandler for a custom `SignatureVerificationGasConsumer` (the default logic is now in `DefaultSigVerificationGasConsumer). This allows SDK users to configure their own logic for which key types are accepted and how those key types consume gas.
* Remove `--print-response` flag as it is no longer used.
* Revert [#2284](https://github.com/cosmos/cosmos-sdk/pull/2284) to allow create_empty_blocks in the config
* (tendermint) [#4718](https://github.com/cosmos/cosmos-sdk/issues/4718) Upgrade tendermint/iavl to v0.12.3

### Bug Fixes

* [#4891](https://github.com/cosmos/cosmos-sdk/issues/4891) Disable querying with proofs enabled when the query height <= 1.
* (rest) [#4858](https://github.com/cosmos/cosmos-sdk/issues/4858) Do not return an error in BroadcastTxCommit when the tx broadcasting
  was successful. This allows the proper REST response to be returned for a
  failed tx during `block` broadcasting mode.
* (store) [#4880](https://github.com/cosmos/cosmos-sdk/pull/4880) Fix error check in
  IAVL `Store#DeleteVersion`.
* (tendermint) [#4879](https://github.com/cosmos/cosmos-sdk/issues/4879) Don't terminate the process immediately after startup when run in standalone mode.
* (simulation) [#4861](https://github.com/cosmos/cosmos-sdk/pull/4861) Fix non-determinism simulation
  by using CLI flags as input and updating Makefile target.
* [#4868](https://github.com/cosmos/cosmos-sdk/issues/4868) Context#CacheContext now sets a new EventManager. This prevents unwanted events
  from being emitted.
* (cli) [#4870](https://github.com/cosmos/cosmos-sdk/issues/4870) Disable the `withdraw-all-rewards` command when `--generate-only` is supplied
* (modules) [#4831](https://github.com/cosmos/cosmos-sdk/issues/4831) Prevent community spend proposal from transferring funds to a module account
* (keys) [#4338](https://github.com/cosmos/cosmos-sdk/issues/4338) fix multisig key output for CLI
* (modules) [#4795](https://github.com/cosmos/cosmos-sdk/issues/4795) restrict module accounts from receiving transactions.
  Allowing this would cause an invariant on the module account coins.
* (modules) [#4823](https://github.com/cosmos/cosmos-sdk/issues/4823) Update the `DefaultUnbondingTime` from 3 days to 3 weeks to be inline with documentation.
* (abci) [#4639](https://github.com/cosmos/cosmos-sdk/issues/4639) Fix `CheckTx` by verifying the message route
* Return height in responses when querying against BaseApp
* [#1351](https://github.com/cosmos/cosmos-sdk/issues/1351) Stable AppHash allows no_empty_blocks
* [#3705](https://github.com/cosmos/cosmos-sdk/issues/3705) Return `[]` instead of `null` when querying delegator rewards.
* [#3966](https://github.com/cosmos/cosmos-sdk/issues/3966) fixed multiple assigns to action tags
  [#3793](https://github.com/cosmos/cosmos-sdk/issues/3793) add delegator tag for MsgCreateValidator and deleted unused moniker and identity tags
* [#4194](https://github.com/cosmos/cosmos-sdk/issues/4194) Fix pagination and results returned from /slashing/signing_infos
* [#4230](https://github.com/cosmos/cosmos-sdk/issues/4230) Properly set and display the message index through the TxResponse.
* [#4234](https://github.com/cosmos/cosmos-sdk/pull/4234) Allow `tx send --generate-only` to
  actually work offline.
* [#4271](https://github.com/cosmos/cosmos-sdk/issues/4271) Fix addGenesisAccount by using Coins#IsAnyGT for vesting amount validation.
* [#4273](https://github.com/cosmos/cosmos-sdk/issues/4273) Fix usage of AppendTags in x/staking/handler.go
* [#4303](https://github.com/cosmos/cosmos-sdk/issues/4303) Fix NewCoins() underlying function for duplicate coins detection.
* [#4307](https://github.com/cosmos/cosmos-sdk/pull/4307) Don't pass height to RPC calls as
  Tendermint will automatically use the latest height.
* [#4362](https://github.com/cosmos/cosmos-sdk/issues/4362) simulation setup bugfix for multisim 7601778
* [#4383](https://github.com/cosmos/cosmos-sdk/issues/4383) - currentStakeRoundUp is now always atleast currentStake + smallest-decimal-precision
* [#4394](https://github.com/cosmos/cosmos-sdk/issues/4394) Fix signature count check to use the TxSigLimit param instead of
  a default.
* [#4455](https://github.com/cosmos/cosmos-sdk/issues/4455) Use `QueryWithData()` to query unbonding delegations.
* [#4493](https://github.com/cosmos/cosmos-sdk/issues/4493) Fix validator-outstanding-rewards command. It now takes as an argument
  a validator address.
* [#4598](https://github.com/cosmos/cosmos-sdk/issues/4598) Fix redelegation and undelegation txs that were not checking for the correct bond denomination.
* [#4619](https://github.com/cosmos/cosmos-sdk/issues/4619) Close iterators in `GetAllMatureValidatorQueue` and `UnbondAllMatureValidatorQueue`
  methods.
* [#4654](https://github.com/cosmos/cosmos-sdk/issues/4654) validator slash event stored by period and height
* [#4681](https://github.com/cosmos/cosmos-sdk/issues/4681) panic on invalid amount on `MintCoins` and `BurnCoins`
    * skip minting if inflation is set to zero
* Sort state JSON during export and initialization

## 0.35.0

### Bug Fixes

* Fix gas consumption bug in `Undelegate` preventing the ability to sync from
  genesis.

## 0.34.10

### Bug Fixes

* Bump Tendermint version to [v0.31.11](https://github.com/tendermint/tendermint/releases/tag/v0.31.11) to address the vulnerability found in the `consensus` package.

## 0.34.9

### Bug Fixes

* Bump Tendermint version to [v0.31.10](https://github.com/tendermint/tendermint/releases/tag/v0.31.10) to address p2p panic errors.

## 0.34.8

### Bug Fixes

* Bump Tendermint version to v0.31.9 to fix the p2p panic error.
* Update gaiareplay's use of an internal Tendermint API

## 0.34.7

### Bug Fixes

#### SDK

* Fix gas consumption bug in `Undelegate` preventing the ability to sync from
  genesis.

## 0.34.6

### Bug Fixes

#### SDK

* Unbonding from a validator is now only considered "complete" after the full
  unbonding period has elapsed regardless of the validator's status.

## 0.34.5

### Bug Fixes

#### SDK

* [#4273](https://github.com/cosmos/cosmos-sdk/issues/4273) Fix usage of `AppendTags` in x/staking/handler.go

### Improvements

### SDK

* [#2286](https://github.com/cosmos/cosmos-sdk/issues/2286) Improve performance of `CacheKVStore` iterator.
* [#3655](https://github.com/cosmos/cosmos-sdk/issues/3655) Improve signature verification failure error message.
* [#4384](https://github.com/cosmos/cosmos-sdk/issues/4384) Allow splitting withdrawal transaction in several chunks.

#### Gaia CLI

* [#4227](https://github.com/cosmos/cosmos-sdk/issues/4227) Support for Ledger App v1.5.
* [#4345](https://github.com/cosmos/cosmos-sdk/pull/4345) Update `ledger-cosmos-go`
  to v0.10.3.

## 0.34.4

### Bug Fixes

#### SDK

* [#4234](https://github.com/cosmos/cosmos-sdk/pull/4234) Allow `tx send --generate-only` to
  actually work offline.

#### Gaia

* [#4219](https://github.com/cosmos/cosmos-sdk/issues/4219) Return an error when an empty mnemonic is provided during key recovery.

### Improvements

#### Gaia

* [#2007](https://github.com/cosmos/cosmos-sdk/issues/2007) Return 200 status code on empty results

### New features

#### SDK

* [#3850](https://github.com/cosmos/cosmos-sdk/issues/3850) Add `rewards` and `commission` to distribution tx tags.

## 0.34.3

### Bug Fixes

#### Gaia

* [#4196](https://github.com/cosmos/cosmos-sdk/pull/4196) Set default invariant
  check period to zero.

## 0.34.2

### Improvements

#### SDK

* [#4135](https://github.com/cosmos/cosmos-sdk/pull/4135) Add further clarification
  to generate only usage.

### Bug Fixes

#### SDK

* [#4135](https://github.com/cosmos/cosmos-sdk/pull/4135) Fix `NewResponseFormatBroadcastTxCommit`
* [#4053](https://github.com/cosmos/cosmos-sdk/issues/4053) Add `--inv-check-period`
  flag to gaiad to set period at which invariants checks will run.
* [#4099](https://github.com/cosmos/cosmos-sdk/issues/4099) Update the /staking/validators endpoint to support
  status and pagination query flags.

## 0.34.1

### Bug Fixes

#### Gaia

* [#4163](https://github.com/cosmos/cosmos-sdk/pull/4163) Fix v0.33.x export script to port gov data correctly.

## 0.34.0

### Breaking Changes

#### Gaia

* [#3463](https://github.com/cosmos/cosmos-sdk/issues/3463) Revert bank module handler fork (re-enables transfers)
* [#3875](https://github.com/cosmos/cosmos-sdk/issues/3875) Replace `async` flag with `--broadcast-mode` flag where the default
  value is `sync`. The `block` mode should not be used. The REST client now
  uses `mode` parameter instead of the `return` parameter.

#### Gaia CLI

* [#3938](https://github.com/cosmos/cosmos-sdk/issues/3938) Remove REST server's SSL support altogether.

#### SDK

* [#3245](https://github.com/cosmos/cosmos-sdk/issues/3245) Rename validator.GetJailed() to validator.IsJailed()
* [#3516](https://github.com/cosmos/cosmos-sdk/issues/3516) Remove concept of shares from staking unbonding and redelegation UX;
  replaced by direct coin amount.

#### Tendermint

* [#4029](https://github.com/cosmos/cosmos-sdk/issues/4029) Upgrade Tendermint to v0.31.3

### New features

#### SDK

* [#2935](https://github.com/cosmos/cosmos-sdk/issues/2935) New module Crisis which can test broken invariant with messages
* [#3813](https://github.com/cosmos/cosmos-sdk/issues/3813) New sdk.NewCoins safe constructor to replace bare sdk.Coins{} declarations.
* [#3858](https://github.com/cosmos/cosmos-sdk/issues/3858) add website, details and identity to gentx cli command
* Implement coin conversion and denomination registration utilities

#### Gaia

* [#2935](https://github.com/cosmos/cosmos-sdk/issues/2935) Optionally assert invariants on a blockly basis using `gaiad --assert-invariants-blockly`
* [#3886](https://github.com/cosmos/cosmos-sdk/issues/3886) Implement minting module querier and CLI/REST clients.

#### Gaia CLI

* [#3937](https://github.com/cosmos/cosmos-sdk/issues/3937) Add command to query community-pool

#### Gaia REST API

* [#3937](https://github.com/cosmos/cosmos-sdk/issues/3937) Add route to fetch community-pool
* [#3949](https://github.com/cosmos/cosmos-sdk/issues/3949) added /slashing/signing_infos to get signing_info for all validators

### Improvements

#### Gaia

* [#3808](https://github.com/cosmos/cosmos-sdk/issues/3808) `gaiad` and `gaiacli` integration tests use ./build/ binaries.
* [#3819](https://github.com/cosmos/cosmos-sdk/issues/3819) Simulation refactor, log output now stored in ~/.gaiad/simulation/
    * Simulation moved to its own module (not a part of mock)
    * Logger type instead of passing function variables everywhere
    * Logger json output (for reloadable simulation running)
    * Cleanup bank simulation messages / remove dup code in bank simulation
    * Simulations saved in `~/.gaiad/simulations/`
    * "Lean" simulation output option to exclude No-ops and !ok functions (`--SimulationLean` flag)
* [#3893](https://github.com/cosmos/cosmos-sdk/issues/3893) Improve `gaiacli tx sign` command
    * Add shorthand flags -a and -s for the account and sequence numbers respectively
    * Mark the account and sequence numbers required during "offline" mode
    * Always do an RPC query for account and sequence number during "online" mode
* [#4018](https://github.com/cosmos/cosmos-sdk/issues/4018) create genesis port script for release v.0.34.0

#### Gaia CLI

* [#3833](https://github.com/cosmos/cosmos-sdk/issues/3833) Modify stake to atom in gaia's doc.
* [#3841](https://github.com/cosmos/cosmos-sdk/issues/3841) Add indent to JSON of `gaiacli keys [add|show|list]`
* [#3859](https://github.com/cosmos/cosmos-sdk/issues/3859) Add newline to echo of `gaiacli keys ...`
* [#3959](https://github.com/cosmos/cosmos-sdk/issues/3959) Improving error messages when signing with ledger devices fails

#### SDK

* [#3238](https://github.com/cosmos/cosmos-sdk/issues/3238) Add block time to tx responses when querying for
  txs by tags or hash.
* [#3752](https://github.com/cosmos/cosmos-sdk/issues/3752) Explanatory docs for minting mechanism (`docs/spec/mint/01_concepts.md`)
* [#3801](https://github.com/cosmos/cosmos-sdk/issues/3801) `baseapp` safety improvements
* [#3820](https://github.com/cosmos/cosmos-sdk/issues/3820) Make Coins.IsAllGT() more robust and consistent.
* [#3828](https://github.com/cosmos/cosmos-sdk/issues/3828) New sdkch tool to maintain changelogs
* [#3864](https://github.com/cosmos/cosmos-sdk/issues/3864) Make Coins.IsAllGTE() more consistent.
* [#3907](https://github.com/cosmos/cosmos-sdk/issues/3907): dep -> go mod migration
    * Drop dep in favor of go modules.
    * Upgrade to Go 1.12.1.
* [#3917](https://github.com/cosmos/cosmos-sdk/issues/3917) Allow arbitrary decreases to validator commission rates.
* [#3937](https://github.com/cosmos/cosmos-sdk/issues/3937) Implement community pool querier.
* [#3940](https://github.com/cosmos/cosmos-sdk/issues/3940) Codespace should be lowercase.
* [#3986](https://github.com/cosmos/cosmos-sdk/issues/3986) Update the Stringer implementation of the Proposal type.
* [#926](https://github.com/cosmos/cosmos-sdk/issues/926) circuit breaker high level explanation
* [#3896](https://github.com/cosmos/cosmos-sdk/issues/3896) Fixed various linters warnings in the context of the gometalinter -> golangci-lint migration
* [#3916](https://github.com/cosmos/cosmos-sdk/issues/3916) Hex encode data in tx responses

### Bug Fixes

#### Gaia

* [#3825](https://github.com/cosmos/cosmos-sdk/issues/3825) Validate genesis before running gentx
* [#3889](https://github.com/cosmos/cosmos-sdk/issues/3889) When `--generate-only` is provided, the Keybase is not used and as a result
  the `--from` value must be a valid Bech32 cosmos address.
* 3974 Fix go env setting in installation.md
* 3996 Change 'make get_tools' to 'make tools' in DOCS_README.md.

#### Gaia CLI

* [#3883](https://github.com/cosmos/cosmos-sdk/issues/3883) Remove Height Flag from CLI Queries
* [#3899](https://github.com/cosmos/cosmos-sdk/issues/3899) Using 'gaiacli config node' breaks ~/config/config.toml

#### SDK

* [#3837](https://github.com/cosmos/cosmos-sdk/issues/3837) Fix `WithdrawValidatorCommission` to properly set the validator's remaining commission.
* [#3870](https://github.com/cosmos/cosmos-sdk/issues/3870) Fix DecCoins#TruncateDecimal to never return zero coins in
  either the truncated coins or the change coins.
* [#3915](https://github.com/cosmos/cosmos-sdk/issues/3915) Remove ';' delimiting support from ParseDecCoins
* [#3977](https://github.com/cosmos/cosmos-sdk/issues/3977) Fix docker image build
* [#4020](https://github.com/cosmos/cosmos-sdk/issues/4020) Fix queryDelegationRewards by returning an error
  when the validator or delegation do not exist.
* [#4050](https://github.com/cosmos/cosmos-sdk/issues/4050) Fix DecCoins APIs
  where rounding or truncation could result in zero decimal coins.
* [#4088](https://github.com/cosmos/cosmos-sdk/issues/4088) Fix `calculateDelegationRewards`
  by accounting for rounding errors when multiplying stake by slashing fractions.

## 0.33.2

### Improvements

#### Tendermint

* Upgrade Tendermint to `v0.31.0-dev0-fix0` which includes critical security fixes.

## 0.33.1

### Bug Fixes

#### Gaia

* [#3999](https://github.com/cosmos/cosmos-sdk/pull/3999) Fix distribution delegation for zero height export bug

## 0.33.0

BREAKING CHANGES

* Gaia REST API

    * [#3641](https://github.com/cosmos/cosmos-sdk/pull/3641) Remove the ability to use a Keybase from the REST API client:
        * `password` and `generate_only` have been removed from the `base_req` object
        * All txs that used to sign or use the Keybase now only generate the tx
        * `keys` routes completely removed
    * [#3692](https://github.com/cosmos/cosmos-sdk/pull/3692) Update tx encoding and broadcasting endpoints:
        * Remove duplicate broadcasting endpoints in favor of POST @ `/txs`
            * The `Tx` field now accepts a `StdTx` and not raw tx bytes
        * Move encoding endpoint to `/txs/encode`

* Gaia

    * [#3787](https://github.com/cosmos/cosmos-sdk/pull/3787) Fork the `x/bank` module into the Gaia application with only a
    modified message handler, where the modified message handler behaves the same as
    the standard `x/bank` message handler except for `MsgMultiSend` that must burn
    exactly 9 atoms and transfer 1 atom, and `MsgSend` is disabled.
    * [#3789](https://github.com/cosmos/cosmos-sdk/pull/3789) Update validator creation flow:
    _ Remove `NewMsgCreateValidatorOnBehalfOf` and corresponding business logic
    _ Ensure the validator address equals the delegator address during
    `MsgCreateValidator#ValidateBasic`

* SDK

    * [#3750](https://github.com/cosmos/cosmos-sdk/issues/3750) Track outstanding rewards per-validator instead of globally,
    and fix the main simulation issue, which was that slashes of
    re-delegations to a validator were not correctly accounted for
    in fee distribution when the redelegation in question had itself
    been slashed (from a fault committed by a different validator)
    in the same BeginBlock. Outstanding rewards are now available
    on a per-validator basis in REST.
    * [#3669](https://github.com/cosmos/cosmos-sdk/pull/3669) Ensure consistency in message naming, codec registration, and JSON
    tags.
    * [#3788](https://github.com/cosmos/cosmos-sdk/pull/3788) Change order of operations for greater accuracy when calculating delegation share token value
    * [#3788](https://github.com/cosmos/cosmos-sdk/pull/3788) DecCoins.Cap -> DecCoins.Intersect
    * [#3666](https://github.com/cosmos/cosmos-sdk/pull/3666) Improve coins denom validation.
    * [#3751](https://github.com/cosmos/cosmos-sdk/pull/3751) Disable (temporarily) support for ED25519 account key pairs.

* Tendermint
    * [#3804] Update to Tendermint `v0.31.0-dev0`

FEATURES

* SDK
    * [#3719](https://github.com/cosmos/cosmos-sdk/issues/3719) DBBackend can now be set at compile time.
    Defaults: goleveldb. Supported: cleveldb.

IMPROVEMENTS

* Gaia REST API

    * Update the `TxResponse` type allowing for the `Logs` result to be JSON decoded automatically.

* Gaia CLI

    * [#3653](https://github.com/cosmos/cosmos-sdk/pull/3653) Prompt user confirmation prior to signing and broadcasting a transaction.
    * [#3670](https://github.com/cosmos/cosmos-sdk/pull/3670) CLI support for showing bech32 addresses in Ledger devices
    * [#3711](https://github.com/cosmos/cosmos-sdk/pull/3711) Update `tx sign` to use `--from` instead of the deprecated `--name`
    CLI flag.
    * [#3738](https://github.com/cosmos/cosmos-sdk/pull/3738) Improve multisig UX:
        * `gaiacli keys show -o json` now includes constituent pubkeys, respective weights and threshold
        * `gaiacli keys show --show-multisig` now displays constituent pubkeys, respective weights and threshold
        * `gaiacli tx sign --validate-signatures` now displays multisig signers with their respective weights
    * [#3730](https://github.com/cosmos/cosmos-sdk/issues/3730) Improve workflow for
    `gaiad gentx` with offline public keys, by outputting stdtx file that needs to be signed.
    * [#3761](https://github.com/cosmos/cosmos-sdk/issues/3761) Querying account related information using custom querier in auth module

* SDK

    * [#3753](https://github.com/cosmos/cosmos-sdk/issues/3753) Remove no-longer-used governance penalty parameter
    * [#3679](https://github.com/cosmos/cosmos-sdk/issues/3679) Consistent operators across Coins, DecCoins, Int, Dec
    replaced: Minus->Sub Plus->Add Div->Quo
    * [#3665](https://github.com/cosmos/cosmos-sdk/pull/3665) Overhaul sdk.Uint type in preparation for Coins Int -> Uint migration.
    * [#3691](https://github.com/cosmos/cosmos-sdk/issues/3691) Cleanup error messages
    * [#3456](https://github.com/cosmos/cosmos-sdk/issues/3456) Integrate in the Int.ToDec() convenience function
    * [#3300](https://github.com/cosmos/cosmos-sdk/pull/3300) Update the spec-spec, spec file reorg, and TOC updates.
    * [#3694](https://github.com/cosmos/cosmos-sdk/pull/3694) Push tagged docker images on docker hub when tag is created.
    * [#3716](https://github.com/cosmos/cosmos-sdk/pull/3716) Update file permissions the client keys directory and contents to `0700`.
    * [#3681](https://github.com/cosmos/cosmos-sdk/issues/3681) Migrate ledger-cosmos-go from ZondaX to Cosmos organization

* Tendermint
    * [#3699](https://github.com/cosmos/cosmos-sdk/pull/3699) Upgrade to Tendermint 0.30.1

BUG FIXES

* Gaia CLI

    * [#3731](https://github.com/cosmos/cosmos-sdk/pull/3731) `keys add --interactive` bip32 passphrase regression fix
    * [#3714](https://github.com/cosmos/cosmos-sdk/issues/3714) Fix USB raw access issues with gaiacli when installed via snap

* Gaia

    * [#3777](https://github.com/cosmso/cosmos-sdk/pull/3777) `gaiad export` no longer panics when the database is empty
    * [#3806](https://github.com/cosmos/cosmos-sdk/pull/3806) Properly return errors from a couple of struct Unmarshal functions

* SDK
    * [#3728](https://github.com/cosmos/cosmos-sdk/issues/3728) Truncate decimal multiplication & division in distribution to ensure
    no more than the collected fees / inflation are distributed
    * [#3727](https://github.com/cosmos/cosmos-sdk/issues/3727) Return on zero-length (including []byte{}) PrefixEndBytes() calls
    * [#3559](https://github.com/cosmos/cosmos-sdk/issues/3559) fix occasional failing due to non-determinism in lcd test TestBonding
    where validator is unexpectedly slashed throwing off test calculations
    * [#3411](https://github.com/cosmos/cosmos-sdk/pull/3411) Include the `RequestInitChain.Time` in the block header init during
    `InitChain`.
    * [#3717](https://github.com/cosmos/cosmos-sdk/pull/3717) Update the vesting specification and implementation to cap deduction from
    `DelegatedVesting` by at most `DelegatedVesting`. This accounts for the case where
    the undelegation amount may exceed the original delegation amount due to
    truncation of undelegation tokens.
    * [#3717](https://github.com/cosmos/cosmos-sdk/pull/3717) Ignore unknown proposers in allocating rewards for proposers, in case
    unbonding period was just 1 block and proposer was already deleted.
    * [#3726](https://github.com/cosmos/cosmos-sdk/pull/3724) Cap(clip) reward to remaining coins in AllocateTokens.

## 0.32.0

BREAKING CHANGES

* Gaia REST API

    * [#3642](https://github.com/cosmos/cosmos-sdk/pull/3642) `GET /tx/{hash}` now returns `404` instead of `500` if the transaction is not found

* SDK
* [#3580](https://github.com/cosmos/cosmos-sdk/issues/3580) Migrate HTTP request/response types and utilities to types/rest.
* [#3592](https://github.com/cosmos/cosmos-sdk/issues/3592) Drop deprecated keybase implementation's New() constructor in
  favor of a new crypto/keys.New(string, string) implementation that
  returns a lazy keybase instance. Remove client.MockKeyBase,
  superseded by crypto/keys.NewInMemory()
* [#3621](https://github.com/cosmos/cosmos-sdk/issues/3621) staking.GenesisState.Bonds -> Delegations

IMPROVEMENTS

* SDK

    * [#3311](https://github.com/cosmos/cosmos-sdk/pull/3311) Reconcile the `DecCoin/s` API with the `Coin/s` API.
    * [#3614](https://github.com/cosmos/cosmos-sdk/pull/3614) Add coin denom length checks to the coins constructors.
    * [#3621](https://github.com/cosmos/cosmos-sdk/issues/3621) remove many inter-module dependancies
    * [#3601](https://github.com/cosmos/cosmos-sdk/pull/3601) JSON-stringify the ABCI log response which includes the log and message
    index.
    * [#3604](https://github.com/cosmos/cosmos-sdk/pull/3604) Improve SDK funds related error messages and allow for unicode in
    JSON ABCI log.
    * [#3620](https://github.com/cosmos/cosmos-sdk/pull/3620) Version command shows build tags
    * [#3638](https://github.com/cosmos/cosmos-sdk/pull/3638) Add Bcrypt benchmarks & justification of security parameter choice
    * [#3648](https://github.com/cosmos/cosmos-sdk/pull/3648) Add JSON struct tags to vesting accounts.

* Tendermint
    * [#3618](https://github.com/cosmos/cosmos-sdk/pull/3618) Upgrade to Tendermint 0.30.03

BUG FIXES

* SDK
    * [#3646](https://github.com/cosmos/cosmos-sdk/issues/3646) `x/mint` now uses total token supply instead of total bonded tokens to calculate inflation

## 0.31.2

BREAKING CHANGES

* SDK
* [#3592](https://github.com/cosmos/cosmos-sdk/issues/3592) Drop deprecated keybase implementation's
  New constructor in favor of a new
  crypto/keys.New(string, string) implementation that
  returns a lazy keybase instance. Remove client.MockKeyBase,
  superseded by crypto/keys.NewInMemory()

IMPROVEMENTS

* SDK

    * [#3604](https://github.com/cosmos/cosmos-sdk/pulls/3604) Improve SDK funds related error messages and allow for unicode in
    JSON ABCI log.

* Tendermint
    * [#3563](https://github.com/cosmos/cosmos-sdk/3563) Update to Tendermint version `0.30.0-rc0`

BUG FIXES

* Gaia

    * [#3585] Fix setting the tx hash in `NewResponseFormatBroadcastTxCommit`.
    * [#3585] Return an empty `TxResponse` when Tendermint returns an empty
    `ResultBroadcastTx`.

* SDK
    * [#3582](https://github.com/cosmos/cosmos-sdk/pull/3582) Running `make test_unit` was failing due to a missing tag
    * [#3617](https://github.com/cosmos/cosmos-sdk/pull/3582) Fix fee comparison when the required fees does not contain any denom
    present in the tx fees.

## 0.31.0

BREAKING CHANGES

* Gaia REST API (`gaiacli advanced rest-server`)

    * [#3284](https://github.com/cosmos/cosmos-sdk/issues/3284) Rename the `name`
    field to `from` in the `base_req` body.
    * [#3485](https://github.com/cosmos/cosmos-sdk/pull/3485) Error responses are now JSON objects.
    * [#3477][distribution] endpoint changed "all_delegation_rewards" -> "delegator_total_rewards"

* Gaia CLI (`gaiacli`)

    * [#3399](https://github.com/cosmos/cosmos-sdk/pull/3399) Add `gaiad validate-genesis` command to facilitate checking of genesis files
    * [#1894](https://github.com/cosmos/cosmos-sdk/issues/1894) `version` prints out short info by default. Add `--long` flag. Proper handling of `--format` flag introduced.
    * [#3465](https://github.com/cosmos/cosmos-sdk/issues/3465) `gaiacli rest-server` switched back to insecure mode by default:
        * `--insecure` flag is removed.
        * `--tls` is now used to enable secure layer.
    * [#3451](https://github.com/cosmos/cosmos-sdk/pull/3451) `gaiacli` now returns transactions in plain text including tags.
    * [#3497](https://github.com/cosmos/cosmos-sdk/issues/3497) `gaiad init` now takes moniker as required arguments, not as parameter.
    * [#3501](https://github.com/cosmos/cosmos-sdk/issues/3501) Change validator
    address Bech32 encoding to consensus address in `tendermint-validator-set`.

* Gaia

    * [#3457](https://github.com/cosmos/cosmos-sdk/issues/3457) Changed governance tally validatorGovInfo to use sdk.Int power instead of sdk.Dec
    * [#3495](https://github.com/cosmos/cosmos-sdk/issues/3495) Added Validator Minimum Self Delegation
    * Reintroduce OR semantics for tx fees

* SDK
    * [#2513](https://github.com/cosmos/cosmos-sdk/issues/2513) Tendermint updates are adjusted by 10^-6 relative to staking tokens,
    * [#3487](https://github.com/cosmos/cosmos-sdk/pull/3487) Move HTTP/REST utilities out of client/utils into a new dedicated client/rest package.
    * [#3490](https://github.com/cosmos/cosmos-sdk/issues/3490) ReadRESTReq() returns bool to avoid callers to write error responses twice.
    * [#3502](https://github.com/cosmos/cosmos-sdk/pull/3502) Fixes issue when comparing genesis states
    * [#3514](https://github.com/cosmos/cosmos-sdk/pull/3514) Various clean ups:
        * Replace all GetKeyBase\* functions family in favor of NewKeyBaseFromDir and NewKeyBaseFromHomeFlag.
        * Remove Get prefix from all TxBuilder's getters.
    * [#3522](https://github.com/cosmos/cosmos-sdk/pull/3522) Get rid of double negatives: Coins.IsNotNegative() -> Coins.IsAnyNegative().
    * [#3561](https://github.com/cosmos/cosmos-sdk/issues/3561) Don't unnecessarily store denominations in staking

FEATURES

* Gaia REST API

* [#2358](https://github.com/cosmos/cosmos-sdk/issues/2358) Add distribution module REST interface

* Gaia CLI (`gaiacli`)

    * [#3429](https://github.com/cosmos/cosmos-sdk/issues/3429) Support querying
    for all delegator distribution rewards.
    * [#3449](https://github.com/cosmos/cosmos-sdk/issues/3449) Proof verification now works with absence proofs
    * [#3484](https://github.com/cosmos/cosmos-sdk/issues/3484) Add support
    vesting accounts to the add-genesis-account command.

* Gaia

    * [#3397](https://github.com/cosmos/cosmos-sdk/pull/3397) Implement genesis file sanitization to avoid failures at chain init.
    * [#3428](https://github.com/cosmos/cosmos-sdk/issues/3428) Run the simulation from a particular genesis state loaded from a file

* SDK
    * [#3270](https://github.com/cosmos/cosmos-sdk/issues/3270) [x/staking] limit number of ongoing unbonding delegations /redelegations per pair/trio
    * [#3477][distribution] new query endpoint "delegator_validators"
    * [#3514](https://github.com/cosmos/cosmos-sdk/pull/3514) Provided a lazy loading implementation of Keybase that locks the underlying
    storage only for the time needed to perform the required operation. Also added Keybase reference to TxBuilder struct.
    * [types] [#2580](https://github.com/cosmos/cosmos-sdk/issues/2580) Addresses now Bech32 empty addresses to an empty string

IMPROVEMENTS

* Gaia REST API

    * [#3284](https://github.com/cosmos/cosmos-sdk/issues/3284) Update Gaia Lite
    REST service to support the following:
    _ Automatic account number and sequence population when fields are omitted
    _ Generate only functionality no longer requires access to a local Keybase \* `from` field in the `base_req` body can be a Keybase name or account address
    * [#3423](https://github.com/cosmos/cosmos-sdk/issues/3423) Allow simulation
    (auto gas) to work with generate only.
    * [#3514](https://github.com/cosmos/cosmos-sdk/pull/3514) REST server calls to keybase does not lock the underlying storage anymore.
    * [#3523](https://github.com/cosmos/cosmos-sdk/pull/3523) Added `/tx/encode` endpoint to serialize a JSON tx to base64-encoded Amino.

* Gaia CLI (`gaiacli`)

    * [#3476](https://github.com/cosmos/cosmos-sdk/issues/3476) New `withdraw-all-rewards` command to withdraw all delegations rewards for delegators.
    * [#3497](https://github.com/cosmos/cosmos-sdk/issues/3497) `gaiad gentx` supports `--ip` and `--node-id` flags to override defaults.
    * [#3518](https://github.com/cosmos/cosmos-sdk/issues/3518) Fix flow in
    `keys add` to show the mnemonic by default.
    * [#3517](https://github.com/cosmos/cosmos-sdk/pull/3517) Increased test coverage
    * [#3523](https://github.com/cosmos/cosmos-sdk/pull/3523) Added `tx encode` command to serialize a JSON tx to base64-encoded Amino.

* Gaia

    * [#3418](https://github.com/cosmos/cosmos-sdk/issues/3418) Add vesting account
    genesis validation checks to `GaiaValidateGenesisState`.
    * [#3420](https://github.com/cosmos/cosmos-sdk/issues/3420) Added maximum length to governance proposal descriptions and titles
    * [#3256](https://github.com/cosmos/cosmos-sdk/issues/3256) Add gas consumption
    for tx size in the ante handler.
    * [#3454](https://github.com/cosmos/cosmos-sdk/pull/3454) Add `--jail-whitelist` to `gaiad export` to enable testing of complex exports
    * [#3424](https://github.com/cosmos/cosmos-sdk/issues/3424) Allow generation of gentxs with empty memo field.
    * [#3507](https://github.com/cosmos/cosmos-sdk/issues/3507) General cleanup, removal of unnecessary struct fields, undelegation bugfix, and comment clarification in x/staking and x/slashing

* SDK
    * [#2605] x/params add subkey accessing
    * [#2986](https://github.com/cosmos/cosmos-sdk/pull/2986) Store Refactor
    * [#3435](https://github.com/cosmos/cosmos-sdk/issues/3435) Test that store implementations do not allow nil values
    * [#2509](https://github.com/cosmos/cosmos-sdk/issues/2509) Sanitize all usage of Dec.RoundInt64()
    * [#556](https://github.com/cosmos/cosmos-sdk/issues/556) Increase `BaseApp`
    test coverage.
    * [#3357](https://github.com/cosmos/cosmos-sdk/issues/3357) develop state-transitions.md for staking spec, missing states added to `state.md`
    * [#3552](https://github.com/cosmos/cosmos-sdk/pull/3552) Validate bit length when
    deserializing `Int` types.

BUG FIXES

* Gaia CLI (`gaiacli`)

    * [#3417](https://github.com/cosmos/cosmos-sdk/pull/3417) Fix `q slashing signing-info` panic by ensuring safety of user input and properly returning not found error
    * [#3345](https://github.com/cosmos/cosmos-sdk/issues/3345) Upgrade ledger-cosmos-go dependency to v0.9.3 to pull
    https://github.com/ZondaX/ledger-cosmos-go/commit/ed9aa39ce8df31bad1448c72d3d226bf2cb1a8d1 in order to fix a derivation path issue that causes `gaiacli keys add --recover`
    to malfunction.
    * [#3419](https://github.com/cosmos/cosmos-sdk/pull/3419) Fix `q distr slashes` panic
    * [#3453](https://github.com/cosmos/cosmos-sdk/pull/3453) The `rest-server` command didn't respect persistent flags such as `--chain-id` and `--trust-node` if they were
    passed on the command line.
    * [#3441](https://github.com/cosmos/cosmos-sdk/pull/3431) Improved resource management and connection handling (ledger devices). Fixes issue with DER vs BER signatures.

* Gaia
    * [#3486](https://github.com/cosmos/cosmos-sdk/pull/3486) Use AmountOf in
    vesting accounts instead of zipping/aligning denominations.

## 0.30.0

BREAKING CHANGES

* Gaia REST API (`gaiacli advanced rest-server`)

    * [gaia-lite] [#2182] Renamed and merged all redelegations endpoints into `/staking/redelegations`
    * [#3176](https://github.com/cosmos/cosmos-sdk/issues/3176) `tx/sign` endpoint now expects `BaseReq` fields as nested object.
    * [#2222] all endpoints renamed from `/stake` -> `/staking`
    * [#1268] `LooseTokens` -> `NotBondedTokens`
    * [#3289] misc renames:
        * `Validator.UnbondingMinTime` -> `Validator.UnbondingCompletionTime`
        * `Delegation` -> `Value` in `MsgCreateValidator` and `MsgDelegate`
        * `MsgBeginUnbonding` -> `MsgUndelegate`

* Gaia CLI (`gaiacli`)

    * [#810](https://github.com/cosmos/cosmos-sdk/issues/810) Don't fallback to any default values for chain ID.
        * Users need to supply chain ID either via config file or the `--chain-id` flag.
        * Change `chain_id` and `trust_node` in `gaiacli` configuration to `chain-id` and `trust-node` respectively.
    * [#3069](https://github.com/cosmos/cosmos-sdk/pull/3069) `--fee` flag renamed to `--fees` to support multiple coins
    * [#3156](https://github.com/cosmos/cosmos-sdk/pull/3156) Remove unimplemented `gaiacli init` command
    * [#2222] `gaiacli tx stake` -> `gaiacli tx staking`, `gaiacli query stake` -> `gaiacli query staking`
    * [#1894](https://github.com/cosmos/cosmos-sdk/issues/1894) `version` command now shows latest commit, vendor dir hash, and build machine info.
    * [#3320](https://github.com/cosmos/cosmos-sdk/pull/3320) Ensure all `gaiacli query` commands respect the `--output` and `--indent` flags

* Gaia

    * https://github.com/cosmos/cosmos-sdk/issues/2838 - Move store keys to constants
    * [#3162](https://github.com/cosmos/cosmos-sdk/issues/3162) The `--gas` flag now takes `auto` instead of `simulate`
    in order to trigger a simulation of the tx before the actual execution.
    * [#3285](https://github.com/cosmos/cosmos-sdk/pull/3285) New `gaiad tendermint version` to print libs versions
    * [#1894](https://github.com/cosmos/cosmos-sdk/pull/1894) `version` command now shows latest commit, vendor dir hash, and build machine info.
    * [#3249](https://github.com/cosmos/cosmos-sdk/issues/3249) `tendermint`'s `show-validator` and `show-address` `--json` flags removed in favor of `--output-format=json`.

* SDK

    * [distribution] [#3359](https://github.com/cosmos/cosmos-sdk/issues/3359) Always round down when calculating rewards-to-be-withdrawn in F1 fee distribution
    * [#3336](https://github.com/cosmos/cosmos-sdk/issues/3336) Ensure all SDK
    messages have their signature bytes contain canonical fields `value` and `type`.
    * [#3333](https://github.com/cosmos/cosmos-sdk/issues/3333) - F1 storage efficiency improvements - automatic withdrawals when unbonded, historical reward reference counting
    * [staking] [#2513](https://github.com/cosmos/cosmos-sdk/issues/2513) Validator power type from Dec -> Int
    * [staking] [#3233](https://github.com/cosmos/cosmos-sdk/issues/3233) key and value now contain duplicate fields to simplify code
    * [#3064](https://github.com/cosmos/cosmos-sdk/issues/3064) Sanitize `sdk.Coin` denom. Coins denoms are now case insensitive, i.e. 100fooToken equals to 100FOOTOKEN.
    * [#3195](https://github.com/cosmos/cosmos-sdk/issues/3195) Allows custom configuration for syncable strategy
    * [#3242](https://github.com/cosmos/cosmos-sdk/issues/3242) Fix infinite gas
    meter utilization during aborted ante handler executions.
    * [x/distribution] [#3292](https://github.com/cosmos/cosmos-sdk/issues/3292) Enable or disable withdraw addresses with a parameter in the param store
    * [staking] [#2222](https://github.com/cosmos/cosmos-sdk/issues/2222) `/stake` -> `/staking` module rename
    * [staking] [#1268](https://github.com/cosmos/cosmos-sdk/issues/1268) `LooseTokens` -> `NotBondedTokens`
    * [staking] [#1402](https://github.com/cosmos/cosmos-sdk/issues/1402) Redelegation and unbonding-delegation structs changed to include multiple an array of entries
    * [staking] [#3289](https://github.com/cosmos/cosmos-sdk/issues/3289) misc renames:
        * `Validator.UnbondingMinTime` -> `Validator.UnbondingCompletionTime`
        * `Delegation` -> `Value` in `MsgCreateValidator` and `MsgDelegate`
        * `MsgBeginUnbonding` -> `MsgUndelegate`
    * [#3315] Increase decimal precision to 18
    * [#3323](https://github.com/cosmos/cosmos-sdk/issues/3323) Update to Tendermint 0.29.0
    * [#3328](https://github.com/cosmos/cosmos-sdk/issues/3328) [x/gov] Remove redundant action tag

* Tendermint
    * [#3298](https://github.com/cosmos/cosmos-sdk/issues/3298) Upgrade to Tendermint 0.28.0

FEATURES

* Gaia REST API (`gaiacli advanced rest-server`)

    * [#3067](https://github.com/cosmos/cosmos-sdk/issues/3067) Add support for fees on transactions
    * [#3069](https://github.com/cosmos/cosmos-sdk/pull/3069) Add a custom memo on transactions
    * [#3027](https://github.com/cosmos/cosmos-sdk/issues/3027) Implement
    `/gov/proposals/{proposalID}/proposer` to query for a proposal's proposer.

* Gaia CLI (`gaiacli`)

    * [#2399](https://github.com/cosmos/cosmos-sdk/issues/2399) Implement `params` command to query slashing parameters.
    * [#2730](https://github.com/cosmos/cosmos-sdk/issues/2730) Add tx search pagination parameter
    * [#3027](https://github.com/cosmos/cosmos-sdk/issues/3027) Implement
    `query gov proposer [proposal-id]` to query for a proposal's proposer.
    * [#3198](https://github.com/cosmos/cosmos-sdk/issues/3198) New `keys add --multisig` flag to store multisig keys locally.
    * [#3198](https://github.com/cosmos/cosmos-sdk/issues/3198) New `multisign` command to generate multisig signatures.
    * [#3198](https://github.com/cosmos/cosmos-sdk/issues/3198) New `sign --multisig` flag to enable multisig mode.
    * [#2715](https://github.com/cosmos/cosmos-sdk/issues/2715) Reintroduce gaia server's insecure mode.
    * [#3334](https://github.com/cosmos/cosmos-sdk/pull/3334) New `gaiad completion` and `gaiacli completion` to generate Bash/Zsh completion scripts.
    * [#2607](https://github.com/cosmos/cosmos-sdk/issues/2607) Make `gaiacli config` handle the boolean `indent` flag to beautify commands JSON output.

* Gaia

    * [#2182] [x/staking] Added querier for querying a single redelegation
    * [#3305](https://github.com/cosmos/cosmos-sdk/issues/3305) Add support for
    vesting accounts at genesis.
    * [#3198](https://github.com/cosmos/cosmos-sdk/issues/3198) [x/auth] Add multisig transactions support
    * [#3198](https://github.com/cosmos/cosmos-sdk/issues/3198) `add-genesis-account` can take both account addresses and key names

* SDK
    * [#3099](https://github.com/cosmos/cosmos-sdk/issues/3099) Implement F1 fee distribution
    * [#2926](https://github.com/cosmos/cosmos-sdk/issues/2926) Add TxEncoder to client TxBuilder.
    * [#2694](https://github.com/cosmos/cosmos-sdk/issues/2694) Vesting account implementation.
    * [#2996](https://github.com/cosmos/cosmos-sdk/issues/2996) Update the `AccountKeeper` to contain params used in the context of
    the ante handler.
    * [#3179](https://github.com/cosmos/cosmos-sdk/pull/3179) New CodeNoSignatures error code.
    * [#3319](https://github.com/cosmos/cosmos-sdk/issues/3319) [x/distribution] Queriers for all distribution state worth querying; distribution query commands
    * [#3356](https://github.com/cosmos/cosmos-sdk/issues/3356) [x/auth] bech32-ify accounts address in error message.

IMPROVEMENTS

* Gaia REST API

    * [#3176](https://github.com/cosmos/cosmos-sdk/issues/3176) Validate tx/sign endpoint POST body.
    * [#2948](https://github.com/cosmos/cosmos-sdk/issues/2948) Swagger UI now makes requests to light client node

* Gaia CLI (`gaiacli`)

    * [#3224](https://github.com/cosmos/cosmos-sdk/pull/3224) Support adding offline public keys to the keystore

* Gaia

    * [#2186](https://github.com/cosmos/cosmos-sdk/issues/2186) Add Address Interface
    * [#3158](https://github.com/cosmos/cosmos-sdk/pull/3158) Validate slashing genesis
    * [#3172](https://github.com/cosmos/cosmos-sdk/pull/3172) Support minimum fees in a local testnet.
    * [#3250](https://github.com/cosmos/cosmos-sdk/pull/3250) Refactor integration tests and increase coverage
    * [#3248](https://github.com/cosmos/cosmos-sdk/issues/3248) Refactor tx fee
    model:
    _ Validators specify minimum gas prices instead of minimum fees
    _ Clients may provide either fees or gas prices directly
    _ The gas prices of a tx must meet a validator's minimum
    _ `gaiad start` and `gaia.toml` take --minimum-gas-prices flag and minimum-gas-price config key respectively.
    * [#2859](https://github.com/cosmos/cosmos-sdk/issues/2859) Rename `TallyResult` in gov proposals to `FinalTallyResult`
    * [#3286](https://github.com/cosmos/cosmos-sdk/pull/3286) Fix `gaiad gentx` printout of account's addresses, i.e. user bech32 instead of hex.
    * [#3249](https://github.com/cosmos/cosmos-sdk/issues/3249) `--json` flag removed, users should use `--output=json` instead.

* SDK

    * [#3137](https://github.com/cosmos/cosmos-sdk/pull/3137) Add tag documentation
    for each module along with cleaning up a few existing tags in the governance,
    slashing, and staking modules.
    * [#3093](https://github.com/cosmos/cosmos-sdk/issues/3093) Ante handler does no longer read all accounts in one go when processing signatures as signature
    verification may fail before last signature is checked.
    * [staking] [#1402](https://github.com/cosmos/cosmos-sdk/issues/1402) Add for multiple simultaneous redelegations or unbonding-delegations within an unbonding period
    * [staking] [#1268](https://github.com/cosmos/cosmos-sdk/issues/1268) staking spec rewrite

* CI
    * [#2498](https://github.com/cosmos/cosmos-sdk/issues/2498) Added macos CI job to CircleCI
    * [#142](https://github.com/tendermint/devops/issues/142) Increased the number of blocks to be tested during multi-sim
    * [#147](https://github.com/tendermint/devops/issues/142) Added docker image build to CI

BUG FIXES

* Gaia CLI (`gaiacli`)

    * [#3141](https://github.com/cosmos/cosmos-sdk/issues/3141) Fix the bug in GetAccount when `len(res) == 0` and `err == nil`
    * [#810](https://github.com/cosmos/cosmos-sdk/pull/3316) Fix regression in gaiacli config file handling

* Gaia
    * [#3148](https://github.com/cosmos/cosmos-sdk/issues/3148) Fix `gaiad export` by adding a boolean to `NewGaiaApp` determining whether or not to load the latest version
    * [#3181](https://github.com/cosmos/cosmos-sdk/issues/3181) Correctly reset total accum update height and jailed-validator bond height / unbonding height on export-for-zero-height
    * [#3172](https://github.com/cosmos/cosmos-sdk/pull/3172) Fix parsing `gaiad.toml`
    when it already exists.
    * [#3223](https://github.com/cosmos/cosmos-sdk/issues/3223) Fix unset governance proposal queues when importing state from old chain
    * [#3187](https://github.com/cosmos/cosmos-sdk/issues/3187) Fix `gaiad export`
    by resetting each validator's slashing period.

## 0.29.1

BUG FIXES

* SDK
    * [#3207](https://github.com/cosmos/cosmos-sdk/issues/3207) - Fix token printing bug

## 0.29.0

BREAKING CHANGES

* Gaia

    * [#3148](https://github.com/cosmos/cosmos-sdk/issues/3148) Fix `gaiad export` by adding a boolean to `NewGaiaApp` determining whether or not to load the latest version

* SDK
    * [#3163](https://github.com/cosmos/cosmos-sdk/issues/3163) Withdraw commission on self bond removal

## 0.28.1

BREAKING CHANGES

* Gaia REST API (`gaiacli advanced rest-server`)
    * [lcd] [#3045](https://github.com/cosmos/cosmos-sdk/pull/3045) Fix quoted json return on GET /keys (keys list)
    * [gaia-lite] [#2191](https://github.com/cosmos/cosmos-sdk/issues/2191) Split `POST /stake/delegators/{delegatorAddr}/delegations` into `POST /stake/delegators/{delegatorAddr}/delegations`, `POST /stake/delegators/{delegatorAddr}/unbonding_delegations` and `POST /stake/delegators/{delegatorAddr}/redelegations`
    * [gaia-lite] [#3056](https://github.com/cosmos/cosmos-sdk/pull/3056) `generate_only` and `simulate` have moved from query arguments to POST requests body.
* Tendermint
    * [tendermint] Now using Tendermint 0.27.3

FEATURES

* Gaia REST API (`gaiacli advanced rest-server`)
    * [slashing] [#2399](https://github.com/cosmos/cosmos-sdk/issues/2399) Implement `/slashing/parameters` endpoint to query slashing parameters.
* Gaia CLI (`gaiacli`)
    * [gaiacli] [#2399](https://github.com/cosmos/cosmos-sdk/issues/2399) Implement `params` command to query slashing parameters.
* SDK
    * [client] [#2926](https://github.com/cosmos/cosmos-sdk/issues/2926) Add TxEncoder to client TxBuilder.
* Other
    * Introduced the logjack tool for saving logs w/ rotation

IMPROVEMENTS

* Gaia REST API (`gaiacli advanced rest-server`)
    * [#2879](https://github.com/cosmos/cosmos-sdk/issues/2879), [#2880](https://github.com/cosmos/cosmos-sdk/issues/2880) Update deposit and vote endpoints to perform a direct txs query
    when a given proposal is inactive and thus having votes and deposits removed
    from state.
* Gaia CLI (`gaiacli`)
    * [#2879](https://github.com/cosmos/cosmos-sdk/issues/2879), [#2880](https://github.com/cosmos/cosmos-sdk/issues/2880) Update deposit and vote CLI commands to perform a direct txs query
    when a given proposal is inactive and thus having votes and deposits removed
    from state.
* Gaia
    * [#3021](https://github.com/cosmos/cosmos-sdk/pull/3021) Add `--gentx-dir` to `gaiad collect-gentxs` to specify a directory from which collect and load gentxs. Add `--output-document` to `gaiad init` to allow one to redirect output to file.

## 0.28.0

BREAKING CHANGES

* Gaia CLI (`gaiacli`)

    * [cli] [#2595](https://github.com/cosmos/cosmos-sdk/issues/2595) Remove `keys new` in favor of `keys add` incorporating existing functionality with addition of key recovery functionality.
    * [cli] [#2987](https://github.com/cosmos/cosmos-sdk/pull/2987) Add shorthand `-a` to `gaiacli keys show` and update docs
    * [cli] [#2971](https://github.com/cosmos/cosmos-sdk/pull/2971) Additional verification when running `gaiad gentx`
    * [cli] [#2734](https://github.com/cosmos/cosmos-sdk/issues/2734) Rewrite `gaiacli config`. It is now a non-interactive config utility.

* Gaia

    * [#128](https://github.com/tendermint/devops/issues/128) Updated CircleCI job to trigger website build on every push to master/develop.
    * [#2994](https://github.com/cosmos/cosmos-sdk/pull/2994) Change wrong-password error message.
    * [#3009](https://github.com/cosmos/cosmos-sdk/issues/3009) Added missing Gaia genesis verification
    * [#128](https://github.com/tendermint/devops/issues/128) Updated CircleCI job to trigger website build on every push to master/develop.
    * [#2994](https://github.com/cosmos/cosmos-sdk/pull/2994) Change wrong-password error message.
    * [#3009](https://github.com/cosmos/cosmos-sdk/issues/3009) Added missing Gaia genesis verification
    * [gas] [#3052](https://github.com/cosmos/cosmos-sdk/issues/3052) Updated gas costs to more reasonable numbers

* SDK
    * [auth] [#2952](https://github.com/cosmos/cosmos-sdk/issues/2952) Signatures are no longer serialized on chain with the account number and sequence number
    * [auth] [#2952](https://github.com/cosmos/cosmos-sdk/issues/2952) Signatures are no longer serialized on chain with the account number and sequence number
    * [stake] [#3055](https://github.com/cosmos/cosmos-sdk/issues/3055) Use address instead of bond height / intratxcounter for deduplication

FEATURES

* Gaia CLI (`gaiacli`)
    * [#2961](https://github.com/cosmos/cosmos-sdk/issues/2961) Add --force flag to gaiacli keys delete command to skip passphrase check and force key deletion unconditionally.

IMPROVEMENTS

* Gaia CLI (`gaiacli`)

    * [#2991](https://github.com/cosmos/cosmos-sdk/issues/2991) Fully validate transaction signatures during `gaiacli tx sign --validate-signatures`

* SDK
    * [#1277](https://github.com/cosmos/cosmos-sdk/issues/1277) Complete bank module specification
    * [#2963](https://github.com/cosmos/cosmos-sdk/issues/2963) Complete auth module specification
    * [#2914](https://github.com/cosmos/cosmos-sdk/issues/2914) No longer withdraw validator rewards on bond/unbond, but rather move
    the rewards to the respective validator's pools.

BUG FIXES

* Gaia CLI (`gaiacli`)

    * [#2921](https://github.com/cosmos/cosmos-sdk/issues/2921) Fix `keys delete` inability to delete offline and ledger keys.

* Gaia

    * [#3003](https://github.com/cosmos/cosmos-sdk/issues/3003) CollectStdTxs() must validate DelegatorAddr against genesis accounts.

* SDK
    * [#2967](https://github.com/cosmos/cosmos-sdk/issues/2967) Change ordering of `mint.BeginBlocker` and `distr.BeginBlocker`, recalculate inflation each block
    * [#3068](https://github.com/cosmos/cosmos-sdk/issues/3068) check for uint64 gas overflow during `Std#ValidateBasic`.
    * [#3071](https://github.com/cosmos/cosmos-sdk/issues/3071) Catch overflow on block gas meter

## 0.27.0

BREAKING CHANGES

* Gaia REST API (`gaiacli advanced rest-server`)

    * [gaia-lite] [#2819](https://github.com/cosmos/cosmos-sdk/pull/2819) Txs query param format is now: `/txs?tag=value` (removed '' wrapping the query parameter `value`)

* Gaia CLI (`gaiacli`)

    * [cli] [#2728](https://github.com/cosmos/cosmos-sdk/pull/2728) Seperate `tx` and `query` subcommands by module
    * [cli] [#2727](https://github.com/cosmos/cosmos-sdk/pull/2727) Fix unbonding command flow
    * [cli] [#2786](https://github.com/cosmos/cosmos-sdk/pull/2786) Fix redelegation command flow
    * [cli] [#2829](https://github.com/cosmos/cosmos-sdk/pull/2829) add-genesis-account command now validates state when adding accounts
    * [cli] [#2804](https://github.com/cosmos/cosmos-sdk/issues/2804) Check whether key exists before passing it on to `tx create-validator`.
    * [cli] [#2874](https://github.com/cosmos/cosmos-sdk/pull/2874) `gaiacli tx sign` takes an optional `--output-document` flag to support output redirection.
    * [cli] [#2875](https://github.com/cosmos/cosmos-sdk/pull/2875) Refactor `gaiad gentx` and avoid redirection to `gaiacli tx sign` for tx signing.

* Gaia

    * [mint] [#2825] minting now occurs every block, inflation parameter updates still hourly

* SDK

    * [#2752](https://github.com/cosmos/cosmos-sdk/pull/2752) Don't hardcode bondable denom.
    * [#2701](https://github.com/cosmos/cosmos-sdk/issues/2701) Account numbers and sequence numbers in `auth` are now `uint64` instead of `int64`
    * [#2019](https://github.com/cosmos/cosmos-sdk/issues/2019) Cap total number of signatures. Current per-transaction limit is 7, and if that is exceeded transaction is rejected.
    * [#2801](https://github.com/cosmos/cosmos-sdk/pull/2801) Remove AppInit structure.
    * [#2798](https://github.com/cosmos/cosmos-sdk/issues/2798) Governance API has miss-spelled English word in JSON response ('depositer' -> 'depositor')
    * [#2943](https://github.com/cosmos/cosmos-sdk/pull/2943) Transaction action tags equal the message type. Staking EndBlocker tags are included.

* Tendermint
    * Update to Tendermint 0.27.0

FEATURES

* Gaia REST API (`gaiacli advanced rest-server`)

    * [gov] [#2479](https://github.com/cosmos/cosmos-sdk/issues/2479) Added governance parameter
    query REST endpoints.

* Gaia CLI (`gaiacli`)

    * [gov][cli] [#2479](https://github.com/cosmos/cosmos-sdk/issues/2479) Added governance
    parameter query commands.
    * [stake][cli] [#2027] Add CLI query command for getting all delegations to a specific validator.
    * [#2840](https://github.com/cosmos/cosmos-sdk/pull/2840) Standardize CLI exports from modules

* Gaia

    * [app] [#2791](https://github.com/cosmos/cosmos-sdk/issues/2791) Support export at a specific height, with `gaiad export --height=HEIGHT`.
    * [x/gov] [#2479](https://github.com/cosmos/cosmos-sdk/issues/2479) Implemented querier
    for getting governance parameters.
    * [app] [#2663](https://github.com/cosmos/cosmos-sdk/issues/2663) - Runtime-assertable invariants
    * [app] [#2791](https://github.com/cosmos/cosmos-sdk/issues/2791) Support export at a specific height, with `gaiad export --height=HEIGHT`.
    * [app] [#2812](https://github.com/cosmos/cosmos-sdk/issues/2812) Support export alterations to prepare for restarting at zero-height

* SDK
    * [simulator] [#2682](https://github.com/cosmos/cosmos-sdk/issues/2682) MsgEditValidator now looks at the validator's max rate, thus it now succeeds a significant portion of the time
    * [core] [#2775](https://github.com/cosmos/cosmos-sdk/issues/2775) Add deliverTx maximum block gas limit

IMPROVEMENTS

* Gaia REST API (`gaiacli advanced rest-server`)

    * [gaia-lite] [#2819](https://github.com/cosmos/cosmos-sdk/pull/2819) Tx search now supports multiple tags as query parameters
    * [#2836](https://github.com/cosmos/cosmos-sdk/pull/2836) Expose LCD router to allow users to register routes there.

* Gaia CLI (`gaiacli`)

    * [#2749](https://github.com/cosmos/cosmos-sdk/pull/2749) Add --chain-id flag to gaiad testnet
    * [#2819](https://github.com/cosmos/cosmos-sdk/pull/2819) Tx search now supports multiple tags as query parameters

* Gaia

    * [#2772](https://github.com/cosmos/cosmos-sdk/issues/2772) Update BaseApp to not persist state when the ante handler fails on DeliverTx.
    * [#2773](https://github.com/cosmos/cosmos-sdk/issues/2773) Require moniker to be provided on `gaiad init`.
    * [#2672](https://github.com/cosmos/cosmos-sdk/issues/2672) [Makefile] Updated for better Windows compatibility and ledger support logic, get_tools was rewritten as a cross-compatible Makefile.
    * [#2766](https://github.com/cosmos/cosmos-sdk/issues/2766) [Makefile] Added goimports tool to get_tools. Get_tools now only builds new versions if binaries are missing.
    * [#110](https://github.com/tendermint/devops/issues/110) Updated CircleCI job to trigger website build when cosmos docs are updated.

* SDK
  & [x/mock/simulation] [#2720] major cleanup, introduction of helper objects, reorganization
* [#2821](https://github.com/cosmos/cosmos-sdk/issues/2821) Codespaces are now strings
* [types] [#2776](https://github.com/cosmos/cosmos-sdk/issues/2776) Improve safety of `Coin` and `Coins` types. Various functions
  and methods will panic when a negative amount is discovered.
* [#2815](https://github.com/cosmos/cosmos-sdk/issues/2815) Gas unit fields changed from `int64` to `uint64`.
* [#2821](https://github.com/cosmos/cosmos-sdk/issues/2821) Codespaces are now strings
* [#2779](https://github.com/cosmos/cosmos-sdk/issues/2779) Introduce `ValidateBasic` to the `Tx` interface and call it in the ante
  handler.
* [#2825](https://github.com/cosmos/cosmos-sdk/issues/2825) More staking and distribution invariants
* [#2912](https://github.com/cosmos/cosmos-sdk/issues/2912) Print commit ID in hex when commit is synced.

* Tendermint
* [#2796](https://github.com/cosmos/cosmos-sdk/issues/2796) Update to go-amino 0.14.1

BUG FIXES

* Gaia REST API (`gaiacli advanced rest-server`)

    * [gaia-lite] [#2868](https://github.com/cosmos/cosmos-sdk/issues/2868) Added handler for governance tally endpoint
    * [#2907](https://github.com/cosmos/cosmos-sdk/issues/2907) Refactor and fix the way Gaia Lite is started.

* Gaia

    * [#2723] Use `cosmosvalcons` Bech32 prefix in `tendermint show-address`
    * [#2742](https://github.com/cosmos/cosmos-sdk/issues/2742) Fix time format of TimeoutCommit override
    * [#2898](https://github.com/cosmos/cosmos-sdk/issues/2898) Remove redundant '$' in docker-compose.yml

* SDK

    * [#2733](https://github.com/cosmos/cosmos-sdk/issues/2733) [x/gov, x/mock/simulation] Fix governance simulation, update x/gov import/export
    * [#2854](https://github.com/cosmos/cosmos-sdk/issues/2854) [x/bank] Remove unused bank.MsgIssue, prevent possible panic
    * [#2884](https://github.com/cosmos/cosmos-sdk/issues/2884) [docs/examples] Fix `basecli version` panic

* Tendermint
    * [#2797](https://github.com/tendermint/tendermint/pull/2797) AddressBook requires addresses to have IDs; Do not crap out immediately after sending pex addrs in seed mode

## 0.26.0

BREAKING CHANGES

* Gaia

    * [gaiad init] [#2602](https://github.com/cosmos/cosmos-sdk/issues/2602) New genesis workflow

* SDK

    * [simulation] [#2665](https://github.com/cosmos/cosmos-sdk/issues/2665) only argument to sdk.Invariant is now app

* Tendermint
    * Upgrade to version 0.26.0

FEATURES

* Gaia CLI (`gaiacli`)

    * [cli] [#2569](https://github.com/cosmos/cosmos-sdk/pull/2569) Add commands to query validator unbondings and redelegations
    * [cli] [#2569](https://github.com/cosmos/cosmos-sdk/pull/2569) Add commands to query validator unbondings and redelegations
    * [cli] [#2524](https://github.com/cosmos/cosmos-sdk/issues/2524) Add support offline mode to `gaiacli tx sign`. Lookups are not performed if the flag `--offline` is on.
    * [cli] [#2558](https://github.com/cosmos/cosmos-sdk/issues/2558) Rename --print-sigs to --validate-signatures. It now performs a complete set of sanity checks and reports to the user. Also added --print-signature-only to print the signature only, not the whole transaction.
    * [cli] [#2704](https://github.com/cosmos/cosmos-sdk/pull/2704) New add-genesis-account convenience command to populate genesis.json with genesis accounts.

* SDK
    * [#1336](https://github.com/cosmos/cosmos-sdk/issues/1336) Mechanism for SDK Users to configure their own Bech32 prefixes instead of using the default cosmos prefixes.

IMPROVEMENTS

* Gaia
* [#2637](https://github.com/cosmos/cosmos-sdk/issues/2637) [x/gov] Switched inactive and active proposal queues to an iterator based queue

* SDK
* [#2573](https://github.com/cosmos/cosmos-sdk/issues/2573) [x/distribution] add accum invariance
* [#2556](https://github.com/cosmos/cosmos-sdk/issues/2556) [x/mock/simulation] Fix debugging output
* [#2396](https://github.com/cosmos/cosmos-sdk/issues/2396) [x/mock/simulation] Change parameters to get more slashes
* [#2617](https://github.com/cosmos/cosmos-sdk/issues/2617) [x/mock/simulation] Randomize all genesis parameters
* [#2669](https://github.com/cosmos/cosmos-sdk/issues/2669) [x/stake] Added invarant check to make sure validator's power aligns with its spot in the power store.
* [#1924](https://github.com/cosmos/cosmos-sdk/issues/1924) [x/mock/simulation] Use a transition matrix for block size
* [#2660](https://github.com/cosmos/cosmos-sdk/issues/2660) [x/mock/simulation] Staking transactions get tested far more frequently
* [#2610](https://github.com/cosmos/cosmos-sdk/issues/2610) [x/stake] Block redelegation to and from the same validator
* [#2652](https://github.com/cosmos/cosmos-sdk/issues/2652) [x/auth] Add benchmark for get and set account
* [#2685](https://github.com/cosmos/cosmos-sdk/issues/2685) [store] Add general merkle absence proof (also for empty substores)
* [#2708](https://github.com/cosmos/cosmos-sdk/issues/2708) [store] Disallow setting nil values

BUG FIXES

* Gaia
* [#2670](https://github.com/cosmos/cosmos-sdk/issues/2670) [x/stake] fixed incorrect `IterateBondedValidators` and split into two functions: `IterateBondedValidators` and `IterateLastBlockConsValidators`
* [#2691](https://github.com/cosmos/cosmos-sdk/issues/2691) Fix local testnet creation by using a single canonical genesis time
* [#2648](https://github.com/cosmos/cosmos-sdk/issues/2648) [gaiad] Fix `gaiad export` / `gaiad import` consistency, test in CI

* SDK
* [#2625](https://github.com/cosmos/cosmos-sdk/issues/2625) [x/gov] fix AppendTag function usage error
* [#2677](https://github.com/cosmos/cosmos-sdk/issues/2677) [x/stake, x/distribution] various staking/distribution fixes as found by the simulator
* [#2674](https://github.com/cosmos/cosmos-sdk/issues/2674) [types] Fix coin.IsLT() impl, coins.IsLT() impl, and renamed coins.Is\* to coins.IsAll\* (see [#2686](https://github.com/cosmos/cosmos-sdk/issues/2686))
* [#2711](https://github.com/cosmos/cosmos-sdk/issues/2711) [x/stake] Add commission data to `MsgCreateValidator` signature bytes.
* Temporarily disable insecure mode for Gaia Lite

## 0.25.0

*October 24th, 2018*.

BREAKING CHANGES

* Gaia REST API (`gaiacli advanced rest-server`)

    * [x/stake] Validator.Owner renamed to Validator.Operator
    * [#595](https://github.com/cosmos/cosmos-sdk/issues/595) Connections to the REST server are now secured using Transport Layer Security by default. The --insecure flag is provided to switch back to insecure HTTP.
    * [gaia-lite] [#2258](https://github.com/cosmos/cosmos-sdk/issues/2258) Split `GET stake/delegators/{delegatorAddr}` into `GET stake/delegators/{delegatorAddr}/delegations`, `GET stake/delegators/{delegatorAddr}/unbonding_delegations` and `GET stake/delegators/{delegatorAddr}/redelegations`

* Gaia CLI (`gaiacli`)

    * [x/stake] Validator.Owner renamed to Validator.Operator
    * [cli] unsafe_reset_all, show_validator, and show_node_id have been renamed to unsafe-reset-all, show-validator, and show-node-id
    * [cli] [#1983](https://github.com/cosmos/cosmos-sdk/issues/1983) --print-response now defaults to true in commands that create and send a transaction
    * [cli] [#1983](https://github.com/cosmos/cosmos-sdk/issues/1983) you can now pass --pubkey or --address to gaiacli keys show to return a plaintext representation of the key's address or public key for use with other commands
    * [cli] [#2061](https://github.com/cosmos/cosmos-sdk/issues/2061) changed proposalID in governance REST endpoints to proposal-id
    * [cli] [#2014](https://github.com/cosmos/cosmos-sdk/issues/2014) `gaiacli advanced` no longer exists - to access `ibc`, `rest-server`, and `validator-set` commands use `gaiacli ibc`, `gaiacli rest-server`, and `gaiacli tendermint`, respectively
    * [makefile] `get_vendor_deps` no longer updates lock file it just updates vendor directory. Use `update_vendor_deps` to update the lock file. [#2152](https://github.com/cosmos/cosmos-sdk/pull/2152)
    * [cli] [#2221](https://github.com/cosmos/cosmos-sdk/issues/2221) All commands that
    utilize a validator's operator address must now use the new Bech32 prefix,
    `cosmosvaloper`.
    * [cli] [#2190](https://github.com/cosmos/cosmos-sdk/issues/2190) `gaiacli init --gen-txs` is now `gaiacli init --with-txs` to reduce confusion
    * [cli] [#2073](https://github.com/cosmos/cosmos-sdk/issues/2073) --from can now be either an address or a key name
    * [cli] [#1184](https://github.com/cosmos/cosmos-sdk/issues/1184) Subcommands reorganisation, see [#2390](https://github.com/cosmos/cosmos-sdk/pull/2390) for a comprehensive list of changes.
    * [cli] [#2524](https://github.com/cosmos/cosmos-sdk/issues/2524) Add support offline mode to `gaiacli tx sign`. Lookups are not performed if the flag `--offline` is on.
    * [cli] [#2570](https://github.com/cosmos/cosmos-sdk/pull/2570) Add commands to query deposits on proposals

* Gaia

    * Make the transient store key use a distinct store key. [#2013](https://github.com/cosmos/cosmos-sdk/pull/2013)
    * [x/stake] [#1901](https://github.com/cosmos/cosmos-sdk/issues/1901) Validator type's Owner field renamed to Operator; Validator's GetOwner() renamed accordingly to comply with the SDK's Validator interface.
    * [docs] [#2001](https://github.com/cosmos/cosmos-sdk/pull/2001) Update slashing spec for slashing period
    * [x/stake, x/slashing] [#1305](https://github.com/cosmos/cosmos-sdk/issues/1305) - Rename "revoked" to "jailed"
    * [x/stake] [#1676] Revoked and jailed validators put into the unbonding state
    * [x/stake] [#1877] Redelegations/unbonding-delegation from unbonding validator have reduced time
    * [x/slashing] [#1789](https://github.com/cosmos/cosmos-sdk/issues/1789) Slashing changes for Tendermint validator set offset (NextValSet)
    * [x/stake] [#2040](https://github.com/cosmos/cosmos-sdk/issues/2040) Validator
    operator type has now changed to `sdk.ValAddress`
    * [x/stake] [#2221](https://github.com/cosmos/cosmos-sdk/issues/2221) New
    Bech32 prefixes have been introduced for a validator's consensus address and
    public key: `cosmosvalcons` and `cosmosvalconspub` respectively. Also, existing Bech32 prefixes have been
    renamed for accounts and validator operators:
    _ `cosmosaccaddr` / `cosmosaccpub` => `cosmos` / `cosmospub`
    _ `cosmosvaladdr` / `cosmosvalpub` => `cosmosvaloper` / `cosmosvaloperpub`
    * [x/stake] [#1013] TendermintUpdates now uses transient store
    * [x/stake] [#2435](https://github.com/cosmos/cosmos-sdk/issues/2435) Remove empty bytes from the ValidatorPowerRank store key
    * [x/gov] [#2195](https://github.com/cosmos/cosmos-sdk/issues/2195) Governance uses BFT Time
    * [x/gov] [#2256](https://github.com/cosmos/cosmos-sdk/issues/2256) Removed slashing for governance non-voting validators
    * [simulation] [#2162](https://github.com/cosmos/cosmos-sdk/issues/2162) Added back correct supply invariants
    * [x/slashing] [#2430](https://github.com/cosmos/cosmos-sdk/issues/2430) Simulate more slashes, check if validator is jailed before jailing
    * [x/stake] [#2393](https://github.com/cosmos/cosmos-sdk/issues/2393) Removed `CompleteUnbonding` and `CompleteRedelegation` Msg types, and instead added unbonding/redelegation queues to endblocker
    * [x/mock/simulation] [#2501](https://github.com/cosmos/cosmos-sdk/issues/2501) Simulate transactions & invariants for fee distribution, and fix bugs discovered in the process
        * [x/auth] Simulate random fee payments
        * [cmd/gaia/app] Simulate non-zero inflation
        * [x/stake] Call hooks correctly in several cases related to delegation/validator updates
        * [x/stake] Check full supply invariants, including yet-to-be-withdrawn fees
        * [x/stake] Remove no-longer-in-use store key
        * [x/slashing] Call hooks correctly when a validator is slashed
        * [x/slashing] Truncate withdrawals (unbonding, redelegation) and burn change
        * [x/mock/simulation] Ensure the simulation cannot set a proposer address of nil
        * [x/mock/simulation] Add more event logs on begin block / end block for clarity
        * [x/mock/simulation] Correctly set validator power in abci.RequestBeginBlock
        * [x/minting] Correctly call stake keeper to track inflated supply
        * [x/distribution] Sanity check for nonexistent rewards
        * [x/distribution] Truncate withdrawals and return change to the community pool
        * [x/distribution] Add sanity checks for incorrect accum / total accum relations
        * [x/distribution] Correctly calculate total power using Tendermint updates
        * [x/distribution] Simulate withdrawal transactions
        * [x/distribution] Fix a bug where the fee pool was not correctly tracked on WithdrawDelegatorRewardsAll
    * [x/stake] [#1673](https://github.com/cosmos/cosmos-sdk/issues/1673) Validators are no longer deleted until they can no longer possibly be slashed
    * [#1890](https://github.com/cosmos/cosmos-sdk/issues/1890) Start chain with initial state + sequence of transactions
        * [cli] Rename `gaiad init gentx` to `gaiad gentx`.
        * [cli] Add `--skip-genesis` flag to `gaiad init` to prevent `genesis.json` generation.
        * Drop `GenesisTx` in favor of a signed `StdTx` with only one `MsgCreateValidator` message.
        * [cli] Port `gaiad init` and `gaiad testnet` to work with `StdTx` genesis transactions.
        * [cli] Add `--moniker` flag to `gaiad init` to override moniker when generating `genesis.json` - i.e. it takes effect when running with the `--with-txs` flag, it is ignored otherwise.

* SDK

    * [core] [#2219](https://github.com/cosmos/cosmos-sdk/issues/2219) Update to Tendermint 0.24.0
        * Validator set updates delayed by one block
        * BFT timestamp that can safely be used by applications
        * Fixed maximum block size enforcement
    * [core] [#1807](https://github.com/cosmos/cosmos-sdk/issues/1807) Switch from use of rational to decimal
    * [types] [#1901](https://github.com/cosmos/cosmos-sdk/issues/1901) Validator interface's GetOwner() renamed to GetOperator()
    * [x/slashing] [#2122](https://github.com/cosmos/cosmos-sdk/pull/2122) - Implement slashing period
    * [types] [#2119](https://github.com/cosmos/cosmos-sdk/issues/2119) Parsed error messages and ABCI log errors to make them more human readable.
    * [types] [#2407](https://github.com/cosmos/cosmos-sdk/issues/2407) MulInt method added to big decimal in order to improve efficiency of slashing
    * [simulation] Rename TestAndRunTx to Operation [#2153](https://github.com/cosmos/cosmos-sdk/pull/2153)
    * [simulation] Remove log and testing.TB from Operation and Invariants, in favor of using errors [#2282](https://github.com/cosmos/cosmos-sdk/issues/2282)
    * [simulation] Remove usage of keys and addrs in the types, in favor of simulation.Account [#2384](https://github.com/cosmos/cosmos-sdk/issues/2384)
    * [tools] Removed gocyclo [#2211](https://github.com/cosmos/cosmos-sdk/issues/2211)
    * [baseapp] Remove `SetTxDecoder` in favor of requiring the decoder be set in baseapp initialization. [#1441](https://github.com/cosmos/cosmos-sdk/issues/1441)
    * [baseapp] [#1921](https://github.com/cosmos/cosmos-sdk/issues/1921) Add minimumFees field to BaseApp.
    * [store] Change storeInfo within the root multistore to use tmhash instead of ripemd160 [#2308](https://github.com/cosmos/cosmos-sdk/issues/2308)
    * [codec] [#2324](https://github.com/cosmos/cosmos-sdk/issues/2324) All referrences to wire have been renamed to codec. Additionally, wire.NewCodec is now codec.New().
    * [types] [#2343](https://github.com/cosmos/cosmos-sdk/issues/2343) Make sdk.Msg have a names field, to facilitate automatic tagging.
    * [baseapp] [#2366](https://github.com/cosmos/cosmos-sdk/issues/2366) Automatically add action tags to all messages
    * [x/auth] [#2377](https://github.com/cosmos/cosmos-sdk/issues/2377) auth.StdSignMsg -> txbuilder.StdSignMsg
    * [x/staking] [#2244](https://github.com/cosmos/cosmos-sdk/issues/2244) staking now holds a consensus-address-index instead of a consensus-pubkey-index
    * [x/staking] [#2236](https://github.com/cosmos/cosmos-sdk/issues/2236) more distribution hooks for distribution
    * [x/stake] [#2394](https://github.com/cosmos/cosmos-sdk/issues/2394) Split up UpdateValidator into distinct state transitions applied only in EndBlock
    * [x/slashing] [#2480](https://github.com/cosmos/cosmos-sdk/issues/2480) Fix signing info handling bugs & faulty slashing
    * [x/stake] [#2412](https://github.com/cosmos/cosmos-sdk/issues/2412) Added an unbonding validator queue to EndBlock to automatically update validator.Status when finished Unbonding
    * [x/stake] [#2500](https://github.com/cosmos/cosmos-sdk/issues/2500) Block conflicting redelegations until we add an index
    * [x/params] Global Paramstore refactored
    * [types] [#2506](https://github.com/cosmos/cosmos-sdk/issues/2506) sdk.Dec MarshalJSON now marshals as a normal Decimal, with 10 digits of decimal precision
    * [x/stake] [#2508](https://github.com/cosmos/cosmos-sdk/issues/2508) Utilize Tendermint power for validator power key
    * [x/stake] [#2531](https://github.com/cosmos/cosmos-sdk/issues/2531) Remove all inflation logic
    * [x/mint] [#2531](https://github.com/cosmos/cosmos-sdk/issues/2531) Add minting module and inflation logic
    * [x/auth] [#2540](https://github.com/cosmos/cosmos-sdk/issues/2540) Rename `AccountMapper` to `AccountKeeper`.
    * [types] [#2456](https://github.com/cosmos/cosmos-sdk/issues/2456) Renamed msg.Name() and msg.Type() to msg.Type() and msg.Route() respectively

* Tendermint
    * Update tendermint version from v0.23.0 to v0.25.0, notable changes
        * Mempool now won't build too large blocks, or too computationally expensive blocks
        * Maximum tx sizes and gas are now removed, and are implicitly the blocks maximums
        * ABCI validators no longer send the pubkey. The pubkey is only sent in validator updates
        * Validator set changes are now delayed by one block
        * Block header now includes the next validator sets hash
        * BFT time is implemented
        * Secp256k1 signature format has changed
        * There is now a threshold multisig format
        * See the [tendermint changelog](https://github.com/tendermint/tendermint/blob/master/CHANGELOG.md) for other changes.

FEATURES

* Gaia REST API (`gaiacli advanced rest-server`)

    * [gaia-lite] Endpoints to query staking pool and params
    * [gaia-lite] [#2110](https://github.com/cosmos/cosmos-sdk/issues/2110) Add support for `simulate=true` requests query argument to endpoints that send txs to run simulations of transactions
    * [gaia-lite] [#966](https://github.com/cosmos/cosmos-sdk/issues/966) Add support for `generate_only=true` query argument to generate offline unsigned transactions
    * [gaia-lite] [#1953](https://github.com/cosmos/cosmos-sdk/issues/1953) Add /sign endpoint to sign transactions generated with `generate_only=true`.
    * [gaia-lite] [#1954](https://github.com/cosmos/cosmos-sdk/issues/1954) Add /broadcast endpoint to broadcast transactions signed by the /sign endpoint.
    * [gaia-lite] [#2113](https://github.com/cosmos/cosmos-sdk/issues/2113) Rename `/accounts/{address}/send` to `/bank/accounts/{address}/transfers`, rename `/accounts/{address}` to `/auth/accounts/{address}`, replace `proposal-id` with `proposalId` in all gov endpoints
    * [gaia-lite] [#2478](https://github.com/cosmos/cosmos-sdk/issues/2478) Add query gov proposal's deposits endpoint
    * [gaia-lite] [#2477](https://github.com/cosmos/cosmos-sdk/issues/2477) Add query validator's outgoing redelegations and unbonding delegations endpoints

* Gaia CLI (`gaiacli`)

    * [cli] Cmds to query staking pool and params
    * [gov][cli] [#2062](https://github.com/cosmos/cosmos-sdk/issues/2062) added `--proposal` flag to `submit-proposal` that allows a JSON file containing a proposal to be passed in
    * [#2040](https://github.com/cosmos/cosmos-sdk/issues/2040) Add `--bech` to `gaiacli keys show` and respective REST endpoint to
    provide desired Bech32 prefix encoding
    * [cli] [#2047](https://github.com/cosmos/cosmos-sdk/issues/2047) [#2306](https://github.com/cosmos/cosmos-sdk/pull/2306) Passing --gas=simulate triggers a simulation of the tx before the actual execution.
    The gas estimate obtained via the simulation will be used as gas limit in the actual execution.
    * [cli] [#2047](https://github.com/cosmos/cosmos-sdk/issues/2047) The --gas-adjustment flag can be used to adjust the estimate obtained via the simulation triggered by --gas=simulate.
    * [cli] [#2110](https://github.com/cosmos/cosmos-sdk/issues/2110) Add --dry-run flag to perform a simulation of a transaction without broadcasting it. The --gas flag is ignored as gas would be automatically estimated.
    * [cli] [#2204](https://github.com/cosmos/cosmos-sdk/issues/2204) Support generating and broadcasting messages with multiple signatures via command line:
        * [#966](https://github.com/cosmos/cosmos-sdk/issues/966) Add --generate-only flag to build an unsigned transaction and write it to STDOUT.
        * [#1953](https://github.com/cosmos/cosmos-sdk/issues/1953) New `sign` command to sign transactions generated with the --generate-only flag.
        * [#1954](https://github.com/cosmos/cosmos-sdk/issues/1954) New `broadcast` command to broadcast transactions generated offline and signed with the `sign` command.
    * [cli] [#2220](https://github.com/cosmos/cosmos-sdk/issues/2220) Add `gaiacli config` feature to interactively create CLI config files to reduce the number of required flags
    * [stake][cli] [#1672](https://github.com/cosmos/cosmos-sdk/issues/1672) Introduced
    new commission flags for validator commands `create-validator` and `edit-validator`.
    * [stake][cli] [#1890](https://github.com/cosmos/cosmos-sdk/issues/1890) Add `--genesis-format` flag to `gaiacli tx create-validator` to produce transactions in genesis-friendly format.
    * [cli][#2554](https://github.com/cosmos/cosmos-sdk/issues/2554) Make `gaiacli keys show` multisig ready.

* Gaia

    * [cli] [#2170](https://github.com/cosmos/cosmos-sdk/issues/2170) added ability to show the node's address via `gaiad tendermint show-address`
    * [simulation] [#2313](https://github.com/cosmos/cosmos-sdk/issues/2313) Reworked `make test_sim_gaia_slow` to `make test_sim_gaia_full`, now simulates from multiple starting seeds in parallel
    * [cli] [#1921](https://github.com/cosmos/cosmos-sdk/issues/1921)
        * New configuration file `gaiad.toml` is now created to host Gaia-specific configuration.
        * New --minimum_fees/minimum_fees flag/config option to set a minimum fee.

* SDK
    * [querier] added custom querier functionality, so ABCI query requests can be handled by keepers
    * [simulation] [#1924](https://github.com/cosmos/cosmos-sdk/issues/1924) allow operations to specify future operations
    * [simulation] [#1924](https://github.com/cosmos/cosmos-sdk/issues/1924) Add benchmarking capabilities, with makefile commands "test_sim_gaia_benchmark, test_sim_gaia_profile"
    * [simulation] [#2349](https://github.com/cosmos/cosmos-sdk/issues/2349) Add time-based future scheduled operations to simulator
    * [x/auth] [#2376](https://github.com/cosmos/cosmos-sdk/issues/2376) Remove FeePayer() from StdTx
    * [x/stake] [#1672](https://github.com/cosmos/cosmos-sdk/issues/1672) Implement
    basis for the validator commission model.
    * [x/auth] Support account removal in the account mapper.

IMPROVEMENTS

* [tools] Improved terraform and ansible scripts for infrastructure deployment
* [tools] Added ansible script to enable process core dumps

* Gaia REST API (`gaiacli advanced rest-server`)

    * [x/stake] [#2000](https://github.com/cosmos/cosmos-sdk/issues/2000) Added tests for new staking endpoints
    * [gaia-lite] [#2445](https://github.com/cosmos/cosmos-sdk/issues/2445) Standarized REST error responses
    * [gaia-lite] Added example to Swagger specification for /keys/seed.
    * [x/stake] Refactor REST utils

* Gaia CLI (`gaiacli`)

    * [cli] [#2060](https://github.com/cosmos/cosmos-sdk/issues/2060) removed `--select` from `block` command
    * [cli] [#2128](https://github.com/cosmos/cosmos-sdk/issues/2128) fixed segfault when exporting directly after `gaiad init`
    * [cli] [#1255](https://github.com/cosmos/cosmos-sdk/issues/1255) open KeyBase in read-only mode
    for query-purpose CLI commands
    * [docs] Added commands for querying governance deposits, votes and tally

* Gaia

    * [x/stake] [#2023](https://github.com/cosmos/cosmos-sdk/pull/2023) Terminate iteration loop in `UpdateBondedValidators` and `UpdateBondedValidatorsFull` when the first revoked validator is encountered and perform a sanity check.
    * [x/auth] Signature verification's gas cost now accounts for pubkey type. [#2046](https://github.com/tendermint/tendermint/pull/2046)
    * [x/stake] [x/slashing] Ensure delegation invariants to jailed validators [#1883](https://github.com/cosmos/cosmos-sdk/issues/1883).
    * [x/stake] Improve speed of GetValidator, which was shown to be a performance bottleneck. [#2046](https://github.com/tendermint/tendermint/pull/2200)
    * [x/stake] [#2435](https://github.com/cosmos/cosmos-sdk/issues/2435) Improve memory efficiency of getting the various store keys
    * [genesis] [#2229](https://github.com/cosmos/cosmos-sdk/issues/2229) Ensure that there are no duplicate accounts or validators in the genesis state.
    * [genesis] [#2450](https://github.com/cosmos/cosmos-sdk/issues/2450) Validate staking genesis parameters.
    * Add SDK validation to `config.toml` (namely disabling `create_empty_blocks`) [#1571](https://github.com/cosmos/cosmos-sdk/issues/1571)
    * [#1941](https://github.com/cosmos/cosmos-sdk/issues/1941) Version is now inferred via `git describe --tags`.
    * [x/distribution] [#1671](https://github.com/cosmos/cosmos-sdk/issues/1671) add distribution types and tests

* SDK
    * [tools] Make get_vendor_deps deletes `.vendor-new` directories, in case scratch files are present.
    * [spec] Added simple piggy bank distribution spec
    * [cli] [#1632](https://github.com/cosmos/cosmos-sdk/issues/1632) Add integration tests to ensure `basecoind init && basecoind` start sequences run successfully for both `democoin` and `basecoin` examples.
    * [store] Speedup IAVL iteration, and consequently everything that requires IAVL iteration. [#2143](https://github.com/cosmos/cosmos-sdk/issues/2143)
    * [store] [#1952](https://github.com/cosmos/cosmos-sdk/issues/1952), [#2281](https://github.com/cosmos/cosmos-sdk/issues/2281) Update IAVL dependency to v0.11.0
    * [simulation] Make timestamps randomized [#2153](https://github.com/cosmos/cosmos-sdk/pull/2153)
    * [simulation] Make logs not just pure strings, speeding it up by a large factor at greater block heights [#2282](https://github.com/cosmos/cosmos-sdk/issues/2282)
    * [simulation] Add a concept of weighting the operations [#2303](https://github.com/cosmos/cosmos-sdk/issues/2303)
    * [simulation] Logs get written to file if large, and also get printed on panics [#2285](https://github.com/cosmos/cosmos-sdk/issues/2285)
    * [simulation] Bank simulations now makes testing auth configurable [#2425](https://github.com/cosmos/cosmos-sdk/issues/2425)
    * [gaiad] [#1992](https://github.com/cosmos/cosmos-sdk/issues/1992) Add optional flag to `gaiad testnet` to make config directory of daemon (default `gaiad`) and cli (default `gaiacli`) configurable
    * [x/stake] Add stake `Queriers` for Gaia-lite endpoints. This increases the staking endpoints performance by reusing the staking `keeper` logic for queries. [#2249](https://github.com/cosmos/cosmos-sdk/pull/2149)
    * [store] [#2017](https://github.com/cosmos/cosmos-sdk/issues/2017) Refactor
    gas iterator gas consumption to only consume gas for iterator creation and `Next`
    calls which includes dynamic consumption of value length.
    * [types/decimal] [#2378](https://github.com/cosmos/cosmos-sdk/issues/2378) - Added truncate functionality to decimal
    * [client] [#1184](https://github.com/cosmos/cosmos-sdk/issues/1184) Remove unused `client/tx/sign.go`.
    * [tools] [#2464](https://github.com/cosmos/cosmos-sdk/issues/2464) Lock binary dependencies to a specific version
    * #2573 [x/distribution] add accum invariance

BUG FIXES

* Gaia CLI (`gaiacli`)

    * [cli] [#1997](https://github.com/cosmos/cosmos-sdk/issues/1997) Handle panics gracefully when `gaiacli stake {delegation,unbond}` fail to unmarshal delegation.
    * [cli] [#2265](https://github.com/cosmos/cosmos-sdk/issues/2265) Fix JSON formatting of the `gaiacli send` command.
    * [cli] [#2547](https://github.com/cosmos/cosmos-sdk/issues/2547) Mark --to and --amount as required flags for `gaiacli tx send`.

* Gaia

    * [x/stake] Return correct Tendermint validator update set on `EndBlocker` by not
    including non previously bonded validators that have zero power. [#2189](https://github.com/cosmos/cosmos-sdk/issues/2189)
    * [docs] Fixed light client section links

* SDK
    * [#1988](https://github.com/cosmos/cosmos-sdk/issues/1988) Make us compile on OpenBSD (disable ledger)
    * [#2105](https://github.com/cosmos/cosmos-sdk/issues/2105) Fix DB Iterator leak, which may leak a go routine.
    * [ledger] [#2064](https://github.com/cosmos/cosmos-sdk/issues/2064) Fix inability to sign and send transactions via the LCD by
    loading a Ledger device at runtime.
    * [#2158](https://github.com/cosmos/cosmos-sdk/issues/2158) Fix non-deterministic ordering of validator iteration when slashing in `gov EndBlocker`
    * [simulation] [#1924](https://github.com/cosmos/cosmos-sdk/issues/1924) Make simulation stop on SIGTERM
    * [#2388](https://github.com/cosmos/cosmos-sdk/issues/2388) Remove dependency on deprecated tendermint/tmlibs repository.
    * [#2416](https://github.com/cosmos/cosmos-sdk/issues/2416) Refactored `InitializeTestLCD` to properly include proposing validator in genesis state.
    * #2573 [x/distribution] accum invariance bugfix
    * #2573 [x/slashing] unbonding-delegation slashing invariance bugfix

## 0.24.2

*August 22nd, 2018*.

BUG FIXES

* Tendermint
    * Fix unbounded consensus WAL growth

## 0.24.1

*August 21st, 2018*.

BUG FIXES

* Gaia
    * [x/slashing] Evidence tracking now uses validator address instead of validator pubkey

## 0.24.0

*August 13th, 2018*.

BREAKING CHANGES

* Gaia REST API (`gaiacli advanced rest-server`)

    * [x/stake] [#1880](https://github.com/cosmos/cosmos-sdk/issues/1880) More REST-ful endpoints (large refactor)
    * [x/slashing] [#1866](https://github.com/cosmos/cosmos-sdk/issues/1866) `/slashing/signing_info` takes cosmosvalpub instead of cosmosvaladdr
    * use time.Time instead of int64 for time. See Tendermint v0.23.0
    * Signatures are no longer Amino encoded with prefixes (just encoded as raw
    bytes) - see Tendermint v0.23.0

* Gaia CLI (`gaiacli`)

    * [x/stake] change `--keybase-sig` to `--identity`
    * [x/stake] [#1828](https://github.com/cosmos/cosmos-sdk/issues/1828) Force user to specify amount on create-validator command by removing default
    * [x/gov] Change `--proposalID` to `--proposal-id`
    * [x/stake, x/gov] [#1606](https://github.com/cosmos/cosmos-sdk/issues/1606) Use `--from` instead of adhoc flags like `--address-validator`
    and `--proposer` to indicate the sender address.
    * [#1551](https://github.com/cosmos/cosmos-sdk/issues/1551) Remove `--name` completely
    * Genesis/key creation (`gaiad init`) now supports user-provided key passwords

* Gaia

    * [x/stake] Inflation doesn't use rationals in calculation (performance boost)
    * [x/stake] Persist a map from `addr->pubkey` in the state since BeginBlock
    doesn't provide pubkeys.
    * [x/gov] [#1781](https://github.com/cosmos/cosmos-sdk/issues/1781) Added tags sub-package, changed tags to use dash-case
    * [x/gov] [#1688](https://github.com/cosmos/cosmos-sdk/issues/1688) Governance parameters are now stored in globalparams store
    * [x/gov] [#1859](https://github.com/cosmos/cosmos-sdk/issues/1859) Slash validators who do not vote on a proposal
    * [x/gov] [#1914](https://github.com/cosmos/cosmos-sdk/issues/1914) added TallyResult type that gets stored in Proposal after tallying is finished

* SDK

    * [baseapp] Msgs are no longer run on CheckTx, removed `ctx.IsCheckTx()`
    * [baseapp] NewBaseApp constructor takes sdk.TxDecoder as argument instead of wire.Codec
    * [types] sdk.NewCoin takes sdk.Int, sdk.NewInt64Coin takes int64
    * [x/auth] Default TxDecoder can be found in `x/auth` rather than baseapp
    * [client] [#1551](https://github.com/cosmos/cosmos-sdk/issues/1551): Refactored `CoreContext` to `TxContext` and `QueryContext`
        * Removed all tx related fields and logic (building & signing) to separate
      structure `TxContext` in `x/auth/client/context`

* Tendermint
    * v0.22.5 -> See [Tendermint PR](https://github.com/tendermint/tendermint/pull/1966)
        * change all the cryptography imports.
    * v0.23.0 -> See
    [Changelog](https://github.com/tendermint/tendermint/blob/v0.23.0/CHANGELOG.md#0230)
    and [SDK PR](https://github.com/cosmos/cosmos-sdk/pull/1927)
        * BeginBlock no longer includes crypto.Pubkey
        * use time.Time instead of int64 for time.

FEATURES

* Gaia REST API (`gaiacli advanced rest-server`)

    * [x/gov] Can now query governance proposals by ProposalStatus

* Gaia CLI (`gaiacli`)

    * [x/gov] added `query-proposals` command. Can filter by `depositer`, `voter`, and `status`
    * [x/stake] [#2043](https://github.com/cosmos/cosmos-sdk/issues/2043) Added staking query cli cmds for unbonding-delegations and redelegations

* Gaia

    * [networks] Added ansible scripts to upgrade seed nodes on a network

* SDK
    * [x/mock/simulation] Randomized simulation framework
        * Modules specify invariants and operations, preferably in an x/[module]/simulation package
        * Modules can test random combinations of their own operations
        * Applications can integrate operations and invariants from modules together for an integrated simulation
        * Simulates Tendermint's algorithm for validator set updates
        * Simulates validator signing/downtime with a Markov chain, and occaisional double-signatures
        * Includes simulated operations & invariants for staking, slashing, governance, and bank modules
    * [store] [#1481](https://github.com/cosmos/cosmos-sdk/issues/1481) Add transient store
    * [baseapp] Initialize validator set on ResponseInitChain
    * [baseapp] added BaseApp.Seal - ability to seal baseapp parameters once they've been set
    * [cosmos-sdk-cli] New `cosmos-sdk-cli` tool to quickly initialize a new
    SDK-based project
    * [scripts] added log output monitoring to DataDog using Ansible scripts

IMPROVEMENTS

* Gaia

    * [spec] [#967](https://github.com/cosmos/cosmos-sdk/issues/967) Inflation and distribution specs drastically improved
    * [x/gov] [#1773](https://github.com/cosmos/cosmos-sdk/issues/1773) Votes on a proposal can now be queried
    * [x/gov] Initial governance parameters can now be set in the genesis file
    * [x/stake] [#1815](https://github.com/cosmos/cosmos-sdk/issues/1815) Sped up the processing of `EditValidator` txs.
    * [config] [#1930](https://github.com/cosmos/cosmos-sdk/issues/1930) Transactions indexer indexes all tags by default.
    * [ci] [#2057](https://github.com/cosmos/cosmos-sdk/pull/2057) Run `make localnet-start` on every commit and ensure network reaches at least 10 blocks

* SDK
    * [baseapp] [#1587](https://github.com/cosmos/cosmos-sdk/issues/1587) Allow any alphanumeric character in route
    * [baseapp] Allow any alphanumeric character in route
    * [tools] Remove `rm -rf vendor/` from `make get_vendor_deps`
    * [x/auth] Recover ErrorOutOfGas panic in order to set sdk.Result attributes correctly
    * [x/auth] [#2376](https://github.com/cosmos/cosmos-sdk/issues/2376) No longer runs any signature in a multi-msg, if any account/sequence number is wrong.
    * [x/auth] [#2376](https://github.com/cosmos/cosmos-sdk/issues/2376) No longer charge gas for subtracting fees
    * [x/bank] Unit tests are now table-driven
    * [tests] Add tests to example apps in docs
    * [tests] Fixes ansible scripts to work with AWS too
    * [tests] [#1806](https://github.com/cosmos/cosmos-sdk/issues/1806) CLI tests are now behind the build flag 'cli_test', so go test works on a new repo

BUG FIXES

* Gaia CLI (`gaiacli`)

    * [#1766](https://github.com/cosmos/cosmos-sdk/issues/1766) Fixes bad example for keybase identity
    * [x/stake] [#2021](https://github.com/cosmos/cosmos-sdk/issues/2021) Fixed repeated CLI commands in staking

* Gaia
    * [x/stake] [#2077](https://github.com/cosmos/cosmos-sdk/pull/2077) Fixed invalid cliff power comparison
    * [#1804](https://github.com/cosmos/cosmos-sdk/issues/1804) Fixes gen-tx genesis generation logic temporarily until upstream updates
    * [#1799](https://github.com/cosmos/cosmos-sdk/issues/1799) Fix `gaiad export`
    * [#1839](https://github.com/cosmos/cosmos-sdk/issues/1839) Fixed bug where intra-tx counter wasn't set correctly for genesis validators
    * [x/stake] [#1858](https://github.com/cosmos/cosmos-sdk/issues/1858) Fixed bug where the cliff validator was not updated correctly
    * [tests] [#1675](https://github.com/cosmos/cosmos-sdk/issues/1675) Fix non-deterministic `test_cover`
    * [tests] [#1551](https://github.com/cosmos/cosmos-sdk/issues/1551) Fixed invalid LCD test JSON payload in `doIBCTransfer`
    * [basecoin] Fixes coin transaction failure and account query [discussion](https://forum.cosmos.network/t/unmarshalbinarybare-expected-to-read-prefix-bytes-75fbfab8-since-it-is-registered-concrete-but-got-0a141dfa/664/6)
    * [x/gov] [#1757](https://github.com/cosmos/cosmos-sdk/issues/1757) Fix VoteOption conversion to String
    * [x/stake] [#2083] Fix broken invariant of bonded validator power decrease

## 0.23.1

*July 27th, 2018*.

BUG FIXES

* [tendermint] Update to v0.22.8
    * [consensus, blockchain] Register the Evidence interface so it can be
    marshalled/unmarshalled by the blockchain and consensus reactors

## 0.23.0

*July 25th, 2018*.

BREAKING CHANGES

* [x/stake] Fixed the period check for the inflation calculation

IMPROVEMENTS

* [cli] Improve error messages for all txs when the account doesn't exist
* [tendermint] Update to v0.22.6
    * Updates the crypto imports/API (#1966)
* [x/stake] Add revoked to human-readable validator

BUG FIXES

* [tendermint] Update to v0.22.6
    * Fixes some security vulnerabilities reported in the [Bug Bounty](https://hackerone.com/tendermint)
* [#1797](https://github.com/cosmos/cosmos-sdk/issues/1797) Fix off-by-one error in slashing for downtime
* [#1787](https://github.com/cosmos/cosmos-sdk/issues/1787) Fixed bug where Tally fails due to revoked/unbonding validator
* [#1666](https://github.com/cosmos/cosmos-sdk/issues/1666) Add intra-tx counter to the genesis validators

## 0.22.0

*July 16th, 2018*.

BREAKING CHANGES

* [x/gov] Increase VotingPeriod, DepositPeriod, and MinDeposit

IMPROVEMENTS

* [gaiad] Default config updates:
    * `timeout_commit=5000` so blocks only made every 5s
    * `prof_listen_addr=localhost:6060` so profile server is on by default
    * `p2p.send_rate` and `p2p.recv_rate` increases 10x (~5MB/s)

BUG FIXES

* [server] Fix to actually overwrite default tendermint config

## 0.21.1

*July 14th, 2018*.

BUG FIXES

* [build] Added Ledger build support via `LEDGER_ENABLED=true|false`
    * True by default except when cross-compiling

## 0.21.0

*July 13th, 2018*.

BREAKING CHANGES

* [x/stake] Specify DelegatorAddress in MsgCreateValidator
* [x/stake] Remove the use of global shares in the pool
    * Remove the use of `PoolShares` type in `x/stake/validator` type - replace with `Status` `Tokens` fields
* [x/auth] NewAccountMapper takes a constructor instead of a prototype
* [keys] Keybase.Update function now takes in a function to get the newpass, rather than the password itself

FEATURES

* [baseapp] NewBaseApp now takes option functions as parameters

IMPROVEMENTS

* Updated docs folder to accommodate cosmos.network docs project
* [store] Added support for tracing multi-store operations via `--trace-store`
* [store] Pruning strategy configurable with pruning flag on gaiad start

BUG FIXES

* [#1630](https://github.com/cosmos/cosmos-sdk/issues/1630) - redelegation nolonger removes tokens from the delegator liquid account
* [keys] [#1629](https://github.com/cosmos/cosmos-sdk/issues/1629) - updating password no longer asks for a new password when the first entered password was incorrect
* [lcd] importing an account would create a random account
* [server] 'gaiad init' command family now writes provided name as the moniker in `config.toml`
* [build] Added Ledger build support via `LEDGER_ENABLED=true|false`
    * True by default except when cross-compiling

## 0.20.0

*July 10th, 2018*.

BREAKING CHANGES

* msg.GetSignBytes() returns sorted JSON (by key)
* msg.GetSignBytes() field changes
    * `msg_bytes` -> `msgs`
    * `fee_bytes` -> `fee`
* Update Tendermint to v0.22.2
    * Default ports changed from 466xx to 266xx
    * Amino JSON uses type names instead of prefix bytes
    * ED25519 addresses are the first 20-bytes of the SHA256 of the raw 32-byte
    pubkey (Instead of RIPEMD160)
    * go-crypto, abci, tmlibs have been merged into Tendermint
        * The keys sub-module is now in the SDK
    * Various other fixes
* [auth] Signers of a transaction now only sign over their own account and sequence number
* [auth] Removed MsgChangePubKey
* [auth] Removed SetPubKey from account mapper
* [auth] AltBytes renamed to Memo, now a string, max 100 characters, costs a bit of gas
* [types] `GetMsg()` -> `GetMsgs()` as txs wrap many messages
* [types] Removed GetMemo from Tx (it is still on StdTx)
* [types] renamed rational.Evaluate to rational.Round{Int64, Int}
* [types] Renamed `sdk.Address` to `sdk.AccAddress`/`sdk.ValAddress`
* [types] `sdk.AccAddress`/`sdk.ValAddress` natively marshals to Bech32 in String, Sprintf (when used with `%s`), and MarshalJSON
* [keys] Keybase and Ledger support from go-crypto merged into the SDK in the `crypto` folder
* [cli] Rearranged commands under subcommands
* [x/slashing] Update slashing for unbonding period
    * Slash according to power at time of infraction instead of power at
    time of discovery
    * Iterate through unbonding delegations & redelegations which contributed
    to an infraction, slash them proportional to their stake at the time
    * Add REST endpoint to unrevoke a validator previously revoked for downtime
    * Add REST endpoint to retrieve liveness signing information for a validator
* [x/stake] Remove Tick and add EndBlocker
* [x/stake] most index keys nolonger hold a value - inputs are rearranged to form the desired key
* [x/stake] store-value for delegation, validator, ubd, and red do not hold duplicate information contained store-key
* [x/stake] Introduce concept of unbonding for delegations and validators
    * `gaiacli stake unbond` replaced with `gaiacli stake begin-unbonding`
    * Introduced:
        * `gaiacli stake complete-unbonding`
        * `gaiacli stake begin-redelegation`
        * `gaiacli stake complete-redelegation`
* [lcd] Switch key creation output to return bech32
* [lcd] Removed shorthand CLI flags (`a`, `c`, `n`, `o`)
* [gaiad] genesis transactions now use bech32 addresses / pubkeys
* [gov] VoteStatus renamed to ProposalStatus
* [gov] VoteOption, ProposalType, and ProposalStatus all marshal to string form in JSON

DEPRECATED

* [cli] Deprecated `--name` flag in commands that send txs, in favor of `--from`

FEATURES

* [x/gov] Implemented MVP
    * Supported proposal types: just binary (pass/fail) TextProposals for now
    * Proposals need deposits to be votable; deposits are burned if proposal fails
    * Delegators delegate votes to validator by default but can override (for their stake)
* [gaiacli] Ledger support added
    * You can now use a Ledger with `gaiacli --ledger` for all key-related commands
    * Ledger keys can be named and tracked locally in the key DB
* [gaiacli] You can now attach a simple text-only memo to any transaction, with the `--memo` flag
* [gaiacli] added the following flags for commands that post transactions to the chain:
    * async -- send the tx without waiting for a tendermint response
    * json -- return the output in json format for increased readability
    * print-response -- return the tx response. (includes fields like gas cost)
* [lcd] Queried TXs now include the tx hash to identify each tx
* [mockapp] CompleteSetup() no longer takes a testing parameter
* [x/bank] Add benchmarks for signing and delivering a block with a single bank transaction
    * Run with `cd x/bank && go test --bench=.`
* [tools] make get_tools installs tendermint's linter, and gometalinter
* [tools] Switch gometalinter to the stable version
* [tools] Add the following linters
    * misspell
    * gofmt
    * go vet -composites=false
    * unconvert
    * ineffassign
    * errcheck
    * unparam
    * gocyclo
* [tools] Added `make format` command to automate fixing misspell and gofmt errors.
* [server] Default config now creates a profiler at port 6060, and increase p2p send/recv rates
* [types] Switches internal representation of Int/Uint/Rat to use pointers
* [types] Added MinInt and MinUint functions
* [gaiad] `unsafe_reset_all` now resets addrbook.json
* [democoin] add x/oracle, x/assoc
* [tests] created a randomized testing framework.
    * Currently bank has limited functionality in the framework
    * Auth has its invariants checked within the framework
* [tests] Add WaitForNextNBlocksTM helper method
* [keys] New keys now have 24 word recovery keys, for heightened security

* [keys] Add a temporary method for exporting the private key

IMPROVEMENTS

* [x/bank] Now uses go-wire codec instead of 'encoding/json'
* [x/auth] Now uses go-wire codec instead of 'encoding/json'
* revised use of endblock and beginblock
* [stake] module reorganized to include `types` and `keeper` package
* [stake] keeper always loads the store (instead passing around which doesn't really boost efficiency)
* [stake] edit-validator changes now can use the keyword [do-not-modify] to not modify unspecified `--flag` (aka won't set them to `""` value)
* [stake] offload more generic functionality from the handler into the keeper
* [stake] clearer staking logic
* [types] added common tag constants
* [keys] improve error message when deleting non-existent key
* [gaiacli] improve error messages on `send` and `account` commands
* added contributing guidelines
* [docs] Added commands for governance CLI on testnet README

BUG FIXES

* [x/slashing] [#1510](https://github.com/cosmos/cosmos-sdk/issues/1510) Unrevoked validators cannot un-revoke themselves
* [x/stake] [#1513](https://github.com/cosmos/cosmos-sdk/issues/1513) Validators slashed to zero power are unbonded and removed from the store
* [x/stake] [#1567](https://github.com/cosmos/cosmos-sdk/issues/1567) Validators decreased in power but not unbonded are now updated in Tendermint
* [x/stake] error strings lower case
* [x/stake] pool loose tokens now accounts for unbonding and unbonding tokens not associated with any validator
* [x/stake] fix revoke bytes ordering (was putting revoked candidates at the top of the list)
* [x/stake] bond count was counting revoked validators as bonded, fixed
* [gaia] Added self delegation for validators in the genesis creation
* [lcd] tests now don't depend on raw json text
* Retry on HTTP request failure in CLI tests, add option to retry tests in Makefile
* Fixed bug where chain ID wasn't passed properly in x/bank REST handler, removed Viper hack from ante handler
* Fixed bug where `democli account` didn't decode the account data correctly
* [#872](https://github.com/cosmos/cosmos-sdk/issues/872) - recovery phrases no longer all end in `abandon`
* [#887](https://github.com/cosmos/cosmos-sdk/issues/887) - limit the size of rationals that can be passed in from user input
* [#1052](https://github.com/cosmos/cosmos-sdk/issues/1052) - Make all now works
* [#1258](https://github.com/cosmos/cosmos-sdk/issues/1258) - printing big.rat's can no longer overflow int64
* [#1259](https://github.com/cosmos/cosmos-sdk/issues/1259) - fix bug where certain tests that could have a nil pointer in defer
* [#1343](https://github.com/cosmos/cosmos-sdk/issues/1343) - fixed unnecessary parallelism in CI
* [#1353](https://github.com/cosmos/cosmos-sdk/issues/1353) - CLI: Show pool shares fractions in human-readable format
* [#1367](https://github.com/cosmos/cosmos-sdk/issues/1367) - set ChainID in InitChain
* [#1461](https://github.com/cosmos/cosmos-sdk/issues/1461) - CLI tests now no longer reset your local environment data
* [#1505](https://github.com/cosmos/cosmos-sdk/issues/1505) - `gaiacli stake validator` no longer panics if validator doesn't exist
* [#1565](https://github.com/cosmos/cosmos-sdk/issues/1565) - fix cliff validator persisting when validator set shrinks from max
* [#1287](https://github.com/cosmos/cosmos-sdk/issues/1287) - prevent zero power validators at genesis
* [x/stake] fix bug when unbonding/redelegating using `--shares-percent`
* [#1010](https://github.com/cosmos/cosmos-sdk/issues/1010) - two validators can't bond with the same pubkey anymore

## 0.19.0

*June 13, 2018*.

BREAKING CHANGES

* msg.GetSignBytes() now returns bech32-encoded addresses in all cases
* [lcd] REST end-points now include gas
* sdk.Coin now uses sdk.Int, a big.Int wrapper with 256bit range cap

FEATURES

* [x/auth] Added AccountNumbers to BaseAccount and StdTxs to allow for replay protection with account pruning
* [lcd] added an endpoint to query for the SDK version of the connected node

IMPROVEMENTS

* export command now writes current validator set for Tendermint
* [tests] Application module tests now use a mock application
* [gaiacli] Fix error message when account isn't found when running gaiacli account
* [lcd] refactored to eliminate use of global variables, and interdependent tests
* [tests] Added testnet command to gaiad
* [tests] Added localnet targets to Makefile
* [x/stake] More stake tests added to test ByPower index

FIXES

* Fixes consensus fault on testnet - see postmortem [here](https://github.com/cosmos/cosmos-sdk/issues/1197#issuecomment-396823021)
* [x/stake] bonded inflation removed, non-bonded inflation partially implemented
* [lcd] Switch to bech32 for addresses on all human readable inputs and outputs
* [lcd] fixed tx indexing/querying
* [cli] Added `--gas` flag to specify transaction gas limit
* [gaia] Registered slashing message handler
* [x/slashing] Set signInfo.StartHeight correctly for newly bonded validators

FEATURES

* [docs] Reorganize documentation
* [docs] Update staking spec, create WIP spec for slashing, and fees

## 0.18.0

*June 9, 2018*.

BREAKING CHANGES

* [stake] candidate -> validator throughout (details in refactor comment)
* [stake] delegate-bond -> delegation throughout
* [stake] `gaiacli query validator` takes and argument instead of using the `--address-candidate` flag
* [stake] introduce `gaiacli query delegations`
* [stake] staking refactor
    * ValidatorsBonded store now take sorted pubKey-address instead of validator owner-address,
    is sorted like Tendermint by pk's address
    * store names more understandable
    * removed temporary ToKick store, just needs a local map!
    * removed distinction between candidates and validators
        * everything is now a validator
        * only validators with a status == bonded are actively validating/receiving rewards
    * Introduction of Unbonding fields, lowlevel logic throughout (not fully implemented with queue)
    * Introduction of PoolShares type within validators,
    replaces three rational fields (BondedShares, UnbondingShares, UnbondedShares
* [x/auth] move stuff specific to auth anteHandler to the auth module rather than the types folder. This includes:
    * StdTx (and its related stuff i.e. StdSignDoc, etc)
    * StdFee
    * StdSignature
    * Account interface
    * Related to this organization, I also:
* [x/auth] got rid of AccountMapper interface (in favor of the struct already in auth module)
* [x/auth] removed the FeeHandler function from the AnteHandler, Replaced with FeeKeeper
* [x/auth] Removed GetSignatures() from Tx interface (as different Tx styles might use something different than StdSignature)
* [store] Removed SubspaceIterator and ReverseSubspaceIterator from KVStore interface and replaced them with helper functions in /types
* [cli] rearranged commands under subcommands
* [stake] remove Tick and add EndBlocker
* Switch to bech32cosmos on all human readable inputs and outputs

FEATURES

* [x/auth] Added ability to change pubkey to auth module
* [baseapp] baseapp now has settable functions for filtering peers by address/port & public key
* [sdk] Gas consumption is now measured as transactions are executed
    * Transactions which run out of gas stop execution and revert state changes
    * A "simulate" query has been added to determine how much gas a transaction will need
    * Modules can include their own gas costs for execution of particular message types
* [stake] Seperation of fee distribution to a new module
* [stake] Creation of a validator/delegation generics in `/types`
* [stake] Helper Description of the store in x/stake/store.md
* [stake] removed use of caches in the stake keeper
* [stake] Added REST API
* [Makefile] Added terraform/ansible playbooks to easily create remote testnets on Digital Ocean

BUG FIXES

* [stake] staking delegator shares exchange rate now relative to equivalent-bonded-tokens the validator has instead of bonded tokens
  ^ this is important for unbonded validators in the power store!
* [cli] fixed cli-bash tests
* [ci] added cli-bash tests
* [basecoin] updated basecoin for stake and slashing
* [docs] fixed references to old cli commands
* [docs] Downgraded Swagger to v2 for downstream compatibility
* auto-sequencing transactions correctly
* query sequence via account store
* fixed duplicate pub_key in stake.Validator
* Auto-sequencing now works correctly
* [gaiacli] Fix error message when account isn't found when running gaiacli account

## 0.17.5

*June 5, 2018*.

Update to Tendermint v0.19.9 (Fix evidence reactor, mempool deadlock, WAL panic,
memory leak)

## 0.17.4

*May 31, 2018*.

Update to Tendermint v0.19.7 (WAL fixes and more)

## 0.17.3

*May 29, 2018*.

Update to Tendermint v0.19.6 (fix fast-sync halt)

## 0.17.2

*May 20, 2018*.

Update to Tendermint v0.19.5 (reduce WAL use, bound the mempool and some rpcs, improve logging)

## 0.17.1 (May 17, 2018)

Update to Tendermint v0.19.4 (fixes a consensus bug and improves logging)

## 0.17.0 (May 15, 2018)

BREAKING CHANGES

* [stake] MarshalJSON -> MarshalBinaryLengthPrefixed
* Queries against the store must be prefixed with the path "/store"

FEATURES

* [gaiacli] Support queries for candidates, delegator-bonds
* [gaiad] Added `gaiad export` command to export current state to JSON
* [x/bank] Tx tags with sender/recipient for indexing & later retrieval
* [x/stake] Tx tags with delegator/candidate for delegation & unbonding, and candidate info for declare candidate / edit validator

IMPROVEMENTS

* [gaiad] Update for Tendermint v0.19.3 (improve `/dump_consensus_state` and add
  `/consensus_state`)
* [spec/ibc] Added spec!
* [spec/stake] Cleanup structure, include details about slashing and
  auto-unbonding
* [spec/governance] Fixup some names and pseudocode
* NOTE: specs are still a work-in-progress ...

BUG FIXES

* Auto-sequencing now works correctly

## 0.16.0 (May 14th, 2018)

BREAKING CHANGES

* Move module REST/CLI packages to x/[module]/client/rest and x/[module]/client/cli
* Gaia simple-staking bond and unbond functions replaced
* [stake] Delegator bonds now store the height at which they were updated
* All module keepers now require a codespace, see basecoin or democoin for usage
* Many changes to names throughout
    * Type as a prefix naming convention applied (ex. BondMsg -> MsgBond)
    * Removed redundancy in names (ex. stake.StakingKeeper -> stake.Keeper)
* Removed SealedAccountMapper
* gaiad init now requires use of `--name` flag
* Removed Get from Msg interface
* types/rational now extends big.Rat

FEATURES:

* Gaia stake commands include, CreateValidator, EditValidator, Delegate, Unbond
* MountStoreWithDB without providing a custom store works.
* Repo is now lint compliant / GoMetaLinter with tendermint-lint integrated into CI
* Better key output, pubkey go-amino hex bytes now output by default
* gaiad init overhaul
    * Create genesis transactions with `gaiad init gen-tx`
    * New genesis account keys are automatically added to the client keybase (introduce `--client-home` flag)
    * Initialize with genesis txs using `--gen-txs` flag
* Context now has access to the application-configured logger
* Add (non-proof) subspace query helper functions
* Add more staking query functions: candidates, delegator-bonds

BUG FIXES

* Gaia now uses stake, ported from github.com/cosmos/gaia

## 0.15.1 (April 29, 2018)

IMPROVEMENTS:

* Update Tendermint to v0.19.1 (includes many rpc fixes)

## 0.15.0 (April 29, 2018)

NOTE: v0.15.0 is a large breaking change that updates the encoding scheme to use
[Amino](github.com/tendermint/go-amino).

For details on how this changes encoding for public keys and addresses,
see the [docs](https://github.com/tendermint/tendermint/blob/v0.19.1/docs/specification/new-spec/encoding.md#public-key-cryptography).

BREAKING CHANGES

* Remove go-wire, use go-amino
* [store] Add `SubspaceIterator` and `ReverseSubspaceIterator` to `KVStore` interface
* [basecoin] NewBasecoinApp takes a `dbm.DB` and uses namespaced DBs for substores

FEATURES:

* Add CacheContext
* Add auto sequencing to client
* Add FeeHandler to ante handler

BUG FIXES

* MountStoreWithDB without providing a custom store works.

## 0.14.1 (April 9, 2018)

BUG FIXES

* [gaiacli] Fix all commands (just a duplicate of basecli for now)

## 0.14.0 (April 9, 2018)

BREAKING CHANGES:

* [client/builder] Renamed to `client/core` and refactored to use a CoreContext
  struct
* [server] Refactor to improve useability and de-duplicate code
* [types] `Result.ToQuery -> Error.QueryResult`
* [makefile] `make build` and `make install` only build/install `gaiacli` and
  `gaiad`. Use `make build_examples` and `make install_examples` for
  `basecoind/basecli` and `democoind/democli`
* [staking] Various fixes/improvements

FEATURES:

* [democoin] Added Proof-of-Work module

BUG FIXES

* [client] Reuse Tendermint RPC client to avoid excessive open files
* [client] Fix setting log level
* [basecoin] Sort coins in genesis

## 0.13.1 (April 3, 2018)

BUG FIXES

* [x/ibc] Fix CLI and relay for IBC txs
* [x/stake] Various fixes/improvements

## 0.13.0 (April 2, 2018)

BREAKING CHANGES

* [basecoin] Remove cool/sketchy modules -> moved to new `democoin`
* [basecoin] NewBasecoinApp takes a `map[string]dbm.DB` as temporary measure
  to allow mounting multiple stores with their own DB until they can share one
* [x/staking] Renamed to `simplestake`
* [builder] Functions don't take `passphrase` as argument
* [server] GenAppParams returns generated seed and address
* [basecoind] `init` command outputs JSON of everything necessary for testnet
* [basecoind] `basecoin.db -> data/basecoin.db`
* [basecli] `data/keys.db -> keys/keys.db`

FEATURES

* [types] `Coin` supports direct arithmetic operations
* [basecoind] Add `show_validator` and `show_node_id` commands
* [x/stake] Initial merge of full staking module!
* [democoin] New example application to demo custom modules

IMPROVEMENTS

* [makefile] `make install`
* [testing] Use `/tmp` for directories so they don't get left in the repo

BUG FIXES

* [basecoin] Allow app to be restarted
* [makefile] Fix build on Windows
* [basecli] Get confirmation before overriding key with same name

## 0.12.0 (March 27 2018)

BREAKING CHANGES

* Revert to old go-wire for now
* glide -> godep
* [types] ErrBadNonce -> ErrInvalidSequence
* [types] Replace tx.GetFeePayer with FeePayer(tx) - returns the first signer
* [types] NewStdTx takes the Fee
* [types] ParseAccount -> AccountDecoder; ErrTxParse -> ErrTxDecoder
* [x/auth] AnteHandler deducts fees
* [x/bank] Move some errors to `types`
* [x/bank] Remove sequence and signature from Input

FEATURES

* [examples/basecoin] New cool module to demonstrate use of state and custom transactions
* [basecoind] `show_node_id` command
* [lcd] Implement the Light Client Daemon and endpoints
* [types/stdlib] Queue functionality
* [store] Subspace iterator on IAVLTree
* [types] StdSignDoc is the document that gets signed (chainid, msg, sequence, fee)
* [types] CodeInvalidPubKey
* [types] StdFee, and StdTx takes the StdFee
* [specs] Progression of MVPs for IBC
* [x/ibc] Initial shell of IBC functionality (no proofs)
* [x/simplestake] Simple staking module with bonding/unbonding

IMPROVEMENTS

* Lots more tests!
* [client/builder] Helpers for forming and signing transactions
* [types] sdk.Address
* [specs] Staking

BUG FIXES

* [x/auth] Fix setting pubkey on new account
* [x/auth] Require signatures to include the sequences
* [baseapp] Dont panic on nil handler
* [basecoin] Check for empty bytes in account and tx

## 0.11.0 (March 1, 2017)

BREAKING CHANGES

* [examples] dummy -> kvstore
* [examples] Remove gaia
* [examples/basecoin] MakeTxCodec -> MakeCodec
* [types] CommitMultiStore interface has new `GetCommitKVStore(key StoreKey) CommitKVStore` method

FEATURES

* [examples/basecoin] CLI for `basecli` and `basecoind` (!)
* [baseapp] router.AddRoute returns Router

IMPROVEMENTS

* [baseapp] Run msg handlers on CheckTx
* [docs] Add spec for REST API
* [all] More tests!

BUG FIXES

* [baseapp] Fix panic on app restart
* [baseapp] InitChain does not call Commit
* [basecoin] Remove IBCStore because mounting multiple stores is currently broken

## 0.10.0 (February 20, 2017)

BREAKING CHANGES

* [baseapp] NewBaseApp(logger, db)
* [baseapp] NewContext(isCheckTx, header)
* [x/bank] CoinMapper -> CoinKeeper

FEATURES

* [examples/gaia] Mock CLI !
* [baseapp] InitChainer, BeginBlocker, EndBlocker
* [baseapp] MountStoresIAVL

IMPROVEMENTS

* [docs] Various improvements.
* [basecoin] Much simpler :)

BUG FIXES

* [baseapp] initialize and reset msCheck and msDeliver properly

## 0.9.0 (February 13, 2017)

BREAKING CHANGES

* Massive refactor. Basecoin works. Still needs <3

## 0.8.1

* Updates for dependencies

## 0.8.0 (December 18, 2017)

* Updates for dependencies

## 0.7.1 (October 11, 2017)

IMPROVEMENTS:

* server/commands: GetInitCmd takes list of options

## 0.7.0 (October 11, 2017)

BREAKING CHANGES:

* Everything has changed, and it's all about to change again, so don't bother using it yet!

## 0.6.2 (July 27, 2017)

IMPROVEMENTS:

* auto-test all tutorials to detect breaking changes
* move deployment scripts from `/scripts` to `/publish` for clarity

BUG FIXES:

* `basecoin init` ensures the address in genesis.json is valid
* fix bug that certain addresses couldn't receive ibc packets

## 0.6.1 (June 28, 2017)

Make lots of small cli fixes that arose when people were using the tools for
the testnet.

IMPROVEMENTS:

* basecoin
    * `basecoin start` supports all flags that `tendermint node` does, such as
    `--rpc.laddr`, `--p2p.seeds`, and `--p2p.skip_upnp`
    * fully supports `--log_level` and `--trace` for logger configuration
    * merkleeyes no longers spams the logs... unless you want it
        * Example: `basecoin start --log_level="merkleeyes:info,state:info,*:error"`
        * Example: `basecoin start --log_level="merkleeyes:debug,state:info,*:error"`
* basecli
    * `basecli init` is more intelligent and only complains if there really was
    a connected chain, not just random files
    * support `localhost:46657` or `http://localhost:46657` format for nodes,
    not just `tcp://localhost:46657`
    * Add `--genesis` to init to specify chain-id and validator hash
        * Example: `basecli init --node=localhost:46657 --genesis=$HOME/.basecoin/genesis.json`
    * `basecli rpc` has a number of methods to easily accept tendermint rpc, and verifies what it can

BUG FIXES:

* basecli
    * `basecli query account` accepts hex account address with or without `0x`
    prefix
    * gives error message when running commands on an unitialized chain, rather
    than some unintelligable panic

## 0.6.0 (June 22, 2017)

Make the basecli command the only way to use client-side, to enforce best
security practices. Lots of enhancements to get it up to production quality.

BREAKING CHANGES:

* ./cmd/commands -> ./cmd/basecoin/commands
* basecli
    * `basecli proof state get` -> `basecli query key`
    * `basecli proof tx get` -> `basecli query tx`
    * `basecli proof state get --app=account` -> `basecli query account`
    * use `--chain-id` not `--chainid` for consistency
    * update to use `--trace` not `--debug` for stack traces on errors
    * complete overhaul on how tx and query subcommands are added. (see counter or trackomatron for examples)
    * no longer supports counter app (see new countercli)
* basecoin
    * `basecoin init` takes an argument, an address to allocate funds to in the genesis
    * removed key2.json
    * removed all client side functionality from it (use basecli now for proofs)
        * no tx subcommand
        * no query subcommand
        * no account (query) subcommand
        * a few other random ones...
    * enhanced relay subcommand
        * relay start did what relay used to do
        * relay init registers both chains on one another (to set it up so relay start just works)
* docs
    * removed `example-plugin`, put `counter` inside `docs/guide`
* app
    * Implements ABCI handshake by proxying merkleeyes.Info()

IMPROVEMENTS:

* `basecoin init` support `--chain-id`
* intergrates tendermint 0.10.0 (not the rc-2, but the real thing)
* commands return error code (1) on failure for easier script testing
* add `reset_all` to basecli, and never delete keys on `init`
* new shutil based unit tests, with better coverage of the cli actions
* just `make fresh` when things are getting stale ;)

BUG FIXES:

* app: no longer panics on missing app_options in genesis (thanks, anton)
* docs: updated all docs... again
* ibc: fix panic on getting BlockID from commit without 100% precommits (still a TODO)

## 0.5.2 (June 2, 2017)

BUG FIXES:

* fix parsing of the log level from Tendermint config (#97)

## 0.5.1 (May 30, 2017)

BUG FIXES:

* fix ibc demo app to use proper tendermint flags, 0.10.0-rc2 compatibility
* Make sure all cli uses new json.Marshal not wire.JSONBytes

## 0.5.0 (May 27, 2017)

BREAKING CHANGES:

* only those related to the tendermint 0.9 -> 0.10 upgrade

IMPROVEMENTS:

* basecoin cli
    * integrates tendermint 0.10.0 and unifies cli (init, unsafe_reset_all, ...)
    * integrate viper, all command line flags can also be defined in environmental variables or config.toml
* genesis file
    * you can define accounts with either address or pub_key
    * sorts coins for you, so no silent errors if not in alphabetical order
* [light-client](https://github.com/tendermint/light-client) integration
    * no longer must you trust the node you connect to, prove everything!
    * new [basecli command](./cmd/basecli/README.md)
    * integrated [key management](https://github.com/tendermint/go-crypto/blob/master/cmd/README.md), stored encrypted locally
    * tracks validator set changes and proves everything from one initial validator seed
    * `basecli proof state` gets complete proofs for any abci state
    * `basecli proof tx` gets complete proof where a tx was stored in the chain
    * `basecli proxy` exposes tendermint rpc, but only passes through results after doing complete verification

BUG FIXES:

* no more silently ignored error with invalid coin names (eg. "17.22foo coin" used to parse as "17 foo", not warning/error)

## 0.4.1 (April 26, 2017)

BUG FIXES:

* Fix bug in `basecoin unsafe_reset_X` where the `priv_validator.json` was not being reset

## 0.4.0 (April 21, 2017)

BREAKING CHANGES:

* CLI now uses Cobra, which forced changes to some of the flag names and orderings

IMPROVEMENTS:

* `basecoin init` doesn't generate error if already initialized
* Much more testing

## 0.3.1 (March 23, 2017)

IMPROVEMENTS:

* CLI returns exit code 1 and logs error before exiting

## 0.3.0 (March 23, 2017)

BREAKING CHANGES:

* Remove `--data` flag and use `BCHOME` to set the home directory (defaults to `~/.basecoin`)
* Remove `--in-proc` flag and start Tendermint in-process by default (expect Tendermint files in $BCHOME/tendermint).
  To start just the ABCI app/server, use `basecoin start --without-tendermint`.
* Consolidate genesis files so the Basecoin genesis is an object under `app_options` in Tendermint genesis. For instance:

```json
{
  "app_hash": "",
  "chain_id": "foo_bar_chain",
  "genesis_time": "0001-01-01T00:00:00.000Z",
  "validators": [
    {
      "amount": 10,
      "name": "",
      "pub_key": [
        1,
        "7B90EA87E7DC0C7145C8C48C08992BE271C7234134343E8A8E8008E617DE7B30"
      ]
    }
  ],
  "app_options": {
    "accounts": [
      {
        "pub_key": {
          "type": "ed25519",
          "data": "6880db93598e283a67c4d88fc67a8858aa2de70f713fe94a5109e29c137100c2"
        },
        "coins": [
          {
            "denom": "blank",
            "amount": 12345
          },
          {
            "denom": "ETH",
            "amount": 654321
          }
        ]
      }
    ],
    "plugin_options": ["plugin1/key1", "value1", "plugin1/key2", "value2"]
  }
}
```

Note the array of key-value pairs is now under `app_options.plugin_options` while the `app_options` themselves are well formed.
We also changed `chainID` to `chain_id` and consolidated to have just one of them.

FEATURES:

* Introduce `basecoin init` and `basecoin unsafe_reset_all`

## 0.2.0 (March 6, 2017)

BREAKING CHANGES:

* Update to ABCI v0.4.0 and Tendermint v0.9.0
* Coins are specified on the CLI as `Xcoin`, eg. `5gold`
* `Cost` is now `Fee`

FEATURES:

* CLI for sending transactions and querying the state,
  designed to be easily extensible as plugins are implemented
* Run Basecoin in-process with Tendermint
* Add `/account` path in Query
* IBC plugin for InterBlockchain Communication
* Demo script of IBC between two chains

IMPROVEMENTS:

* Use new Tendermint `/commit` endpoint for crafting IBC transactions
* More unit tests
* Use go-crypto S structs and go-data for more standard JSON
* Demo uses fewer sleeps

BUG FIXES:

* Various little fixes in coin arithmetic
* More commit validation in IBC
* Return results from transactions

## PreHistory

### January 14-18, 2017

* Update to Tendermint v0.8.0
* Cleanup a bit and release blog post

### September 22, 2016

* Basecoin compiles again

<!-- Release links -->

[unreleased]: https://github.com/cosmos/cosmos-sdk/compare/v0.38.2...HEAD
[v0.38.2]: https://github.com/cosmos/cosmos-sdk/releases/tag/v0.38.2
[v0.38.1]: https://github.com/cosmos/cosmos-sdk/releases/tag/v0.38.1
[v0.38.0]: https://github.com/cosmos/cosmos-sdk/releases/tag/v0.38.0
[v0.37.9]: https://github.com/cosmos/cosmos-sdk/releases/tag/v0.37.9
[v0.37.8]: https://github.com/cosmos/cosmos-sdk/releases/tag/v0.37.8
[v0.37.7]: https://github.com/cosmos/cosmos-sdk/releases/tag/v0.37.7
[v0.37.6]: https://github.com/cosmos/cosmos-sdk/releases/tag/v0.37.6
[v0.37.5]: https://github.com/cosmos/cosmos-sdk/releases/tag/v0.37.5
[v0.37.4]: https://github.com/cosmos/cosmos-sdk/releases/tag/v0.37.4
[v0.37.3]: https://github.com/cosmos/cosmos-sdk/releases/tag/v0.37.3
[v0.37.1]: https://github.com/cosmos/cosmos-sdk/releases/tag/v0.37.1
[v0.37.0]: https://github.com/cosmos/cosmos-sdk/releases/tag/v0.37.0
[v0.36.0]: https://github.com/cosmos/cosmos-sdk/releases/tag/v0.36.0<|MERGE_RESOLUTION|>--- conflicted
+++ resolved
@@ -61,15 +61,12 @@
 * (x/auth) [#13210](https://github.com/cosmos/cosmos-sdk/pull/13210) Add `Query/AccountInfo` endpoint for simplified access to basic account info.
 * (x/consensus) [#12905](https://github.com/cosmos/cosmos-sdk/pull/12905) Create a new `x/consensus` module that is now responsible for maintaining Tendermint consensus parameters instead of `x/param`. Legacy types remain in order to facilitate parameter migration from the deprecated `x/params`. App developers should ensure that they execute `baseapp.MigrateParams` during their chain upgrade. These legacy types will be removed in a future release.
 * (client/tx) [#13670](https://github.com/cosmos/cosmos-sdk/pull/13670) Add validation in `BuildUnsignedTx` to prevent simple inclusion of valid mnemonics
-<<<<<<< HEAD
-* (x/bank) [#14224](https://github.com/cosmos/cosmos-sdk/pull/14224) Allow injection of restrictions on transfers using `AppendSendRestriction` or `PrependSendRestriction`.
-=======
 * [#13473](https://github.com/cosmos/cosmos-sdk/pull/13473) ADR-038: Go plugin system proposal
 * [#14356](https://github.com/cosmos/cosmos-sdk/pull/14356) Add `events.GetAttributes` and `event.GetAttribute` methods to simplify the retrieval of an attribute from event(s).
 * [#14472](https://github.com/cosmos/cosmos-sdk/pull/14356) The recommended metadata format for x/gov and x/group proposals now uses an array of strings (instead of a single string) for the `authors` field.
 * (mempool) [#14484](https://github.com/cosmos/cosmos-sdk/pull/14484) Add priority nonce mempool option for transaction replacement.
 * (client) [#14509](https://github.com/cosmos/cosmos-sdk/pull/#14509) Added `AddKeyringFlags` function.
->>>>>>> 67e71980
+* (x/bank) [#14224](https://github.com/cosmos/cosmos-sdk/pull/14224) Allow injection of restrictions on transfers using `AppendSendRestriction` or `PrependSendRestriction`.
 
 ### Improvements
 
@@ -216,17 +213,7 @@
 * (x/auth)[#13780](https://github.com/cosmos/cosmos-sdk/pull/13780) Querying with `id` (type of int64) in `AccountAddressByID` grpc query now throws error, use account-id(type of uint64) instead.
 * (snapshots) [14048](https://github.com/cosmos/cosmos-sdk/pull/14048) Move the Snapshot package to the store package. This is done in an effort group all storage related logic under one package.
 * (baseapp) [#14050](https://github.com/cosmos/cosmos-sdk/pull/14050) refactor `ABCIListener` interface to accept go contexts
-<<<<<<< HEAD
-* (store) [#13516](https://github.com/cosmos/cosmos-sdk/pull/13516) Update State Streaming APIs:
-  * Add method `ListenCommit` to `ABCIListener`
-  * Move `ListeningEnabled` and  `AddListener` methods to `CommitMultiStore`
-  * Remove `CacheWrapWithListeners` from `CacheWrap` and `CacheWrapper` interfaces
-  * Remove listening APIs from the caching layer (it should only listen to the `rootmulti.Store`)
-  * Add three new options to file streaming service constructor.
-  * Modify `ABCIListener` such that any error from any method will always halt the app via `panic`
 * (x/bank) [#14224](https://github.com/cosmos/cosmos-sdk/pull/14224) `InputOutputCoins` now only allows for a single `Input`.
-=======
->>>>>>> 67e71980
 
 ### CLI Breaking Changes
 
