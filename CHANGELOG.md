--- conflicted
+++ resolved
@@ -199,16 +199,15 @@
 * (x/gov) [#16127](https://github.com/cosmos/cosmos-sdk/pull/16127) Use collections for deposit state management:
   - The following methods are removed from the gov keeper: `GetDeposit`, `GetAllDeposits`, `IterateAllDeposits`.
   - The following functions are removed from the gov types: `DepositKey`, `DepositsKey`.
-<<<<<<< HEAD
-- (x/gov) [#16164](https://github.com/cosmos/cosmos-sdk/pull/16164) Use collections for vote state management:
+* (x/gov) [#16164](https://github.com/cosmos/cosmos-sdk/pull/16164) Use collections for vote state management:
   - Removed: types `VoteKey`, `VoteKeys`
   - Removed: keeper `IterateVotes`, `IterateAllVotes`, `GetVotes`, `GetVote`, `SetVote`
-=======
+
 * (sims) [#16155](https://github.com/cosmos/cosmos-sdk/pull/16155) 
   * `simulation.NewOperationMsg` now marshals the operation msg as proto bytes instead of legacy amino JSON bytes.
   * `simulation.NewOperationMsg` is now 2-arity instead of 3-arity with the obsolete argument `codec.ProtoCodec` removed.
   * The field `OperationMsg.Msg` is now of type `[]byte` instead of `json.RawMessage`.
->>>>>>> 4c85b6a3
+
 
 ### Client Breaking Changes
 
