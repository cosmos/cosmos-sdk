--- conflicted
+++ resolved
@@ -195,31 +195,28 @@
     * The signature of `NewSigVerificationDecorator` has been changed to accept a `x/tx/signing.HandlerMap`.
     * The signature of `VerifySignature` has been changed to accept a `x/tx/signing.HandlerMap` and other structs from `x/tx` as arguments.
     * The signature of `NewTxConfigWithTextual` has been deprecated and its signature changed to accept a `SignModeOptions`.
-<<<<<<< HEAD
 * (x/bank) [#15567](https://github.com/cosmos/cosmos-sdk/pull/15567) `GenesisBalance.GetAddress` now returns a string instead of `sdk.AccAddress`
     * `MsgSendExec` test helper function now takes a address.Codec 
 * (x/genutil) [#15567](https://github.com/cosmos/cosmos-sdk/pull/15567) `CollectGenTxsCmd` & `GenTxCmd` takes a address.Codec to be able to decode addresses
-=======
 * (x/genutil) [#15999](https://github.com/cosmos/cosmos-sdk/pull/15999) Genutil now takes the `GenesisTxHanlder` interface instead of deliverTx. The interface is implemented on baseapp
 * (types/math) [#16040](https://github.com/cosmos/cosmos-sdk/pull/16040) Remove unused aliases in math.go
 * (x/gov) [#16106](https://github.com/cosmos/cosmos-sdk/pull/16106) Remove gRPC query methods from Keeper
 * (x/gov) [#16118](https://github.com/cosmos/cosmos-sdk/pull/16118/) Use collections for constituion and params state management.
 * (x/gov) [#16127](https://github.com/cosmos/cosmos-sdk/pull/16127) Use collections for deposit state management:
-  - The following methods are removed from the gov keeper: `GetDeposit`, `GetAllDeposits`, `IterateAllDeposits`.
-  - The following functions are removed from the gov types: `DepositKey`, `DepositsKey`.
+    * The following methods are removed from the gov keeper: `GetDeposit`, `GetAllDeposits`, `IterateAllDeposits`.
+    * The following functions are removed from the gov types: `DepositKey`, `DepositsKey`.
 * (x/gov) [#16164](https://github.com/cosmos/cosmos-sdk/pull/16164) Use collections for vote state management:
-  - Removed: types `VoteKey`, `VoteKeys`
-  - Removed: keeper `IterateVotes`, `IterateAllVotes`, `GetVotes`, `GetVote`, `SetVote`
+    * Removed: types `VoteKey`, `VoteKeys`
+    * Removed: keeper `IterateVotes`, `IterateAllVotes`, `GetVotes`, `GetVote`, `SetVote`
 * (x/gov) [#16171](https://github.com/cosmos/cosmos-sdk/pull/16171) Use collections for proposal state management (part 1):
-  - Removed: keeper: `GetProposal`, `UnmarshalProposal`, `MarshalProposal`, `IterateProposal`, `GetProposal`, `GetProposalFiltered`, `GetProposals`, `GetProposalID`, `SetProposalID`
-  - Remove: errors unused errors
+    * Removed: keeper: `GetProposal`, `UnmarshalProposal`, `MarshalProposal`, `IterateProposal`, `GetProposal`, `GetProposalFiltered`, `GetProposals`, `GetProposalID`, `SetProposalID`
+    * Remove: errors unused errors
 
 * (sims) [#16155](https://github.com/cosmos/cosmos-sdk/pull/16155) 
-  * `simulation.NewOperationMsg` now marshals the operation msg as proto bytes instead of legacy amino JSON bytes.
-  * `simulation.NewOperationMsg` is now 2-arity instead of 3-arity with the obsolete argument `codec.ProtoCodec` removed.
-  * The field `OperationMsg.Msg` is now of type `[]byte` instead of `json.RawMessage`.
+    * `simulation.NewOperationMsg` now marshals the operation msg as proto bytes instead of legacy amino JSON bytes.
+    * `simulation.NewOperationMsg` is now 2-arity instead of 3-arity with the obsolete argument `codec.ProtoCodec` removed.
+    * The field `OperationMsg.Msg` is now of type `[]byte` instead of `json.RawMessage`.
 * (cli) [#16209](https://github.com/cosmos/cosmos-sdk/pull/16209) Add API `StartCmdWithOptions` to create customized start command.
->>>>>>> b20bd5d9
 
 
 ### Client Breaking Changes
