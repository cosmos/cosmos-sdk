--- conflicted
+++ resolved
@@ -124,11 +124,8 @@
 
 * [\#9594](https://github.com/cosmos/cosmos-sdk/pull/9594) Remove legacy REST API. Please see the [REST Endpoints Migration guide](https://docs.cosmos.network/master/migrations/rest.html) to migrate to the new REST endpoints.
 * [\#9995](https://github.com/cosmos/cosmos-sdk/pull/9995) Increased gas cost for creating proposals.
-<<<<<<< HEAD
 * [\#11029](https://github.com/cosmos/cosmos-sdk/pull/11029) The deprecated Vote Option field is removed in gov v1beta2 and nil in v1beta1. Use Options instead.
-=======
 * [\#11013](https://github.com/cosmos/cosmos-sdk/pull/) The `tx gov submit-proposal` command has changed syntax to support the new Msg-based gov proposals. To access the old CLI command, please use `tx gov submit-legacy-proposal`.
->>>>>>> 8bfbda2d
 
 ### CLI Breaking Changes
 
