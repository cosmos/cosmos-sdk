--- conflicted
+++ resolved
@@ -39,11 +39,8 @@
 
 ### Features
 
-<<<<<<< HEAD
 * (baseapp) [#16290](https://github.com/cosmos/cosmos-sdk/pull/16290) Add circuit breaker setter in baseapp.
-=======
 * (x/group) [#16191](https://github.com/cosmos/cosmos-sdk/pull/16191) Add EventProposalPruned event to group module whenever a proposal is pruned.
->>>>>>> d64fccb5
 
 ### Improvements
 
