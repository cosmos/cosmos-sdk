<!--
Guiding Principles:

Changelogs are for humans, not machines.
There should be an entry for every single version.
The same types of changes should be grouped.
Versions and sections should be linkable.
The latest version comes first.
The release date of each version is displayed.
Mention whether you follow Semantic Versioning.

Usage:

Change log entries are to be added to the Unreleased section under the
appropriate stanza (see below). Each entry should ideally include a tag and
the Github issue reference in the following format:

* (<tag>) \#<issue-number> message

The issue numbers will later be link-ified during the release process so you do
not have to worry about including a link manually, but you can if you wish.

Types of changes (Stanzas):

"Features" for new features.
"Improvements" for changes in existing functionality.
"Deprecated" for soon-to-be removed features.
"Bug Fixes" for any bug fixes.
"Client Breaking" for breaking Protobuf, gRPC and REST routes used by end-users.
"CLI Breaking" for breaking CLI commands.
"API Breaking" for breaking exported APIs used by developers building on SDK.
"State Machine Breaking" for any changes that result in a different AppState given same genesisState and txList.
Ref: https://keepachangelog.com/en/1.0.0/
-->

# Changelog

## [Unreleased]

### Improvements

* (deps) [#16083](https://github.com/cosmos/cosmos-sdk/pull/16083) Bumps `proto-builder` image to 0.13.0.
* (client) [#16075](https://github.com/cosmos/cosmos-sdk/pull/16075) Partly revert [#15953](https://github.com/cosmos/cosmos-sdk/issues/15953) and `factory.Prepare` now does nothing in offline mode.
* (server) [#15984](https://github.com/cosmos/cosmos-sdk/pull/15984) Use `cosmossdk.io/log` package for logging instead of CometBFT logger. NOTE: v0.45 and v0.46 were not using CometBFT logger either. This keeps the same underlying logger (zerolog) as in v0.45.x+ and v0.46.x+ but now properly supporting filtered logging.
* (gov) [#15979](https://github.com/cosmos/cosmos-sdk/pull/15979) Improve gov error message when failing to convert v1 proposal to v1beta1.
<<<<<<< HEAD
* (store) [#16067](https://github.com/cosmos/cosmos-sdk/pull/16067) Add local snapshots management commands.

=======
* (server) [#16061](https://github.com/cosmos/cosmos-sdk/pull/16061) add comet bootstrap command
>>>>>>> 050f03af
### Bug Fixes

* (x/group) [#16017](https://github.com/cosmos/cosmos-sdk/pull/16017) Correctly apply account number in group v2 migration.

### API Breaking Changes

* (testutil) [#14991](https://github.com/cosmos/cosmos-sdk/pull/14991) The `testutil/testdata_pulsar` package has moved to `testutil/testdata/testpb`.  Chains will not notice this breaking change as this package contains testing utilities only used by the SDK internally.

## [v0.47.2](https://github.com/cosmos/cosmos-sdk/releases/tag/v0.47.2) - 2023-04-27

### Improvements

* (x/evidence) [#15908](https://github.com/cosmos/cosmos-sdk/pull/15908) Update the equivocation handler to work with ICS by removing a pubkey check that was performing a no-op for consumer chains.
* (x/slashing) [#15908](https://github.com/cosmos/cosmos-sdk/pull/15908) Remove the validators' pubkey check in the signature handler in order to work with ICS.
* (deps) [#15957](https://github.com/cosmos/cosmos-sdk/pull/15957) Bump CometBFT to [v0.37.1](https://github.com/cometbft/cometbft/blob/v0.37.1/CHANGELOG.md#v0371).
* (store) [#15683](https://github.com/cosmos/cosmos-sdk/pull/15683) `rootmulti.Store.CacheMultiStoreWithVersion` now can handle loading archival states that don't persist any of the module stores the current state has.
* [#15448](https://github.com/cosmos/cosmos-sdk/pull/15448) Automatically populate the block timestamp for historical queries. In contexts where the block timestamp is needed for previous states, the timestamp will now be set. Note, when querying against a node it must be re-synced in order to be able to automatically populate the block timestamp. Otherwise, the block timestamp will be populated for heights going forward once upgraded.
* [#14019](https://github.com/cosmos/cosmos-sdk/issues/14019) Remove the interface casting to allow other implementations of a `CommitMultiStore`.
* (simtestutil) [#15903](https://github.com/cosmos/cosmos-sdk/pull/15903) Add `AppStateFnWithExtendedCbs` with moduleStateCb callback function to allow access moduleState.

### Bug Fixes

* (baseapp) [#15789](https://github.com/cosmos/cosmos-sdk/pull/15789) Ensure `PrepareProposal` and `ProcessProposal` respect `InitialHeight` set by CometBFT when set to a value greater than 1.
* (types) [#15433](https://github.com/cosmos/cosmos-sdk/pull/15433) Allow disabling of account address caches (for printing bech32 account addresses).
* (client/keys) [#15876](https://github.com/cosmos/cosmos-sdk/pull/15876) Fix the JSON output `<appd> keys list --output json` when there are no keys.

## [v0.47.1](https://github.com/cosmos/cosmos-sdk/releases/tag/v0.47.1) - 2023-03-23

### Features

* (x/bank) [#15265](https://github.com/cosmos/cosmos-sdk/pull/15265) Update keeper interface to include `GetAllDenomMetaData`.
* (x/groups) [#14879](https://github.com/cosmos/cosmos-sdk/pull/14879) Add `Query/Groups` query to get all the groups.
* (x/gov,cli) [#14718](https://github.com/cosmos/cosmos-sdk/pull/14718) Added `AddGovPropFlagsToCmd` and `ReadGovPropFlags` functions.
* (cli) [#14655](https://github.com/cosmos/cosmos-sdk/pull/14655) Add a new command to list supported algos.
* (x/genutil,cli) [#15147](https://github.com/cosmos/cosmos-sdk/pull/15147) Add `--initial-height` flag to cli init cmd to provide `genesis.json` with user-defined initial block height.

### Improvements

* (x/distribution) [#15462](https://github.com/cosmos/cosmos-sdk/pull/15462) Add delegator address to the event for withdrawing delegation rewards.
* [#14609](https://github.com/cosmos/cosmos-sdk/pull/14609) Add `RetryForBlocks` method to use in tests that require waiting for a transaction to be included in a block.

### Bug Fixes

* (baseapp) [#15487](https://github.com/cosmos/cosmos-sdk/pull/15487) Reset state before calling PrepareProposal and ProcessProposal.
* (cli) [#15123](https://github.com/cosmos/cosmos-sdk/pull/15123) Fix the CLI `offline` mode behavior to be really offline. The API of `clienttx.NewFactoryCLI` is updated to return an error. 

### Deprecated

* (x/genutil) [#15316](https://github.com/cosmos/cosmos-sdk/pull/15316) Remove requirement on node & IP being included in a gentx.

## [v0.47.0](https://github.com/cosmos/cosmos-sdk/releases/tag/v0.47.0) - 2023-03-14

### Features

* (x/gov) [#15151](https://github.com/cosmos/cosmos-sdk/pull/15151) Add `burn_vote_quorum`, `burn_proposal_deposit_prevote` and `burn_vote_veto` params to allow applications to decide if they would like to burn deposits
* (client) [#14509](https://github.com/cosmos/cosmos-sdk/pull/#14509) Added `AddKeyringFlags` function.
* (x/bank) [#14045](https://github.com/cosmos/cosmos-sdk/pull/14045) Add CLI command `spendable-balances`, which also accepts the flag `--denom`.
* (x/slashing, x/staking) [#14363](https://github.com/cosmos/cosmos-sdk/pull/14363) Add the infraction a validator commited type as an argument to a `SlashWithInfractionReason` keeper method.
* (client) [#14051](https://github.com/cosmos/cosmos-sdk/pull/14051) Add `--grpc` client option.
* (x/genutil) [#14149](https://github.com/cosmos/cosmos-sdk/pull/14149) Add `genutilcli.GenesisCoreCommand` command, which contains all genesis-related sub-commands.
* (x/evidence) [#13740](https://github.com/cosmos/cosmos-sdk/pull/13740) Add new proto field `hash` of type `string` to `QueryEvidenceRequest` which helps to decode the hash properly while using query API.
* (core) [#13306](https://github.com/cosmos/cosmos-sdk/pull/13306) Add a `FormatCoins` function to in `core/coins` to format sdk Coins following the Value Renderers spec.
* (math) [#13306](https://github.com/cosmos/cosmos-sdk/pull/13306) Add `FormatInt` and `FormatDec` functiosn in `math` to format integers and decimals following the Value Renderers spec.
* (x/staking) [#13122](https://github.com/cosmos/cosmos-sdk/pull/13122) Add `UnbondingCanComplete` and `PutUnbondingOnHold` to `x/staking` module.
* [#13437](https://github.com/cosmos/cosmos-sdk/pull/13437) Add new flag `--modules-to-export` in `simd export` command to export only selected modules.
* [#13298](https://github.com/cosmos/cosmos-sdk/pull/13298) Add `AddGenesisAccount` helper func in x/auth module which helps adding accounts to genesis state.
* (x/authz) [#12648](https://github.com/cosmos/cosmos-sdk/pull/12648) Add an allow list, an optional list of addresses allowed to receive bank assets via authz MsgSend grant.
* (sdk.Coins) [#12627](https://github.com/cosmos/cosmos-sdk/pull/12627) Make a Denoms method on sdk.Coins.
* (testutil) [#12973](https://github.com/cosmos/cosmos-sdk/pull/12973) Add generic `testutil.RandSliceElem` function which selects a random element from the list.
* (client) [#12936](https://github.com/cosmos/cosmos-sdk/pull/12936) Add capability to preprocess transactions before broadcasting from a higher level chain.
* (cli) [#13064](https://github.com/cosmos/cosmos-sdk/pull/13064) Add `debug prefixes` to list supported HRP prefixes via .
* (ledger) [#12935](https://github.com/cosmos/cosmos-sdk/pull/12935) Generalize Ledger integration to allow for different apps or keytypes that use SECP256k1.
* (x/bank) [#11981](https://github.com/cosmos/cosmos-sdk/pull/11981) Create the `SetSendEnabled` endpoint for managing the bank's SendEnabled settings.
* (x/auth) [#13210](https://github.com/cosmos/cosmos-sdk/pull/13210) Add `Query/AccountInfo` endpoint for simplified access to basic account info.
* (x/consensus) [#12905](https://github.com/cosmos/cosmos-sdk/pull/12905) Create a new `x/consensus` module that is now responsible for maintaining Tendermint consensus parameters instead of `x/param`. Legacy types remain in order to facilitate parameter migration from the deprecated `x/params`. App developers should ensure that they execute `baseapp.MigrateParams` during their chain upgrade. These legacy types will be removed in a future release.
* (client/tx) [#13670](https://github.com/cosmos/cosmos-sdk/pull/13670) Add validation in `BuildUnsignedTx` to prevent simple inclusion of valid mnemonics

### Improvements

* [#14995](https://github.com/cosmos/cosmos-sdk/pull/14995) Allow unknown fields in `ParseTypedEvent`.
* (store) [#14931](https://github.com/cosmos/cosmos-sdk/pull/14931) Exclude in-memory KVStores, i.e. `StoreTypeMemory`, from CommitInfo commitments.
* (cli) [#14919](https://github.com/cosmos/cosmos-sdk/pull/14919) Fix never assigned error when write validators.
* (x/group) [#14923](https://github.com/cosmos/cosmos-sdk/pull/14923) Fix error while using pagination in `x/group` from CLI.
* (types/coin) [#14715](https://github.com/cosmos/cosmos-sdk/pull/14715) `sdk.Coins.Add` now returns an empty set of coins `sdk.Coins{}` if both coins set are empty.
    * This is a behavior change, as previously `sdk.Coins.Add` would return `nil` in this case.
* (reflection) [#14838](https://github.com/cosmos/cosmos-sdk/pull/14838) We now require that all proto files' import path (i.e. the OS path) matches their fully-qualified package name. For example, proto files with package name `cosmos.my.pkg.v1` should live in the folder `cosmos/my/pkg/v1/*.proto` relatively to the protoc import root folder (usually the root `proto/` folder).
* (baseapp) [#14505](https://github.com/cosmos/cosmos-sdk/pull/14505) PrepareProposal and ProcessProposal now use deliverState for the first block in order to access changes made in InitChain.
* (x/group) [#14527](https://github.com/cosmos/cosmos-sdk/pull/14527) Fix wrong address set in `EventUpdateGroupPolicy`.
* (cli) [#14509](https://github.com/cosmos/cosmos-sdk/pull/14509) Added missing options to keyring-backend flag usage.
* (server) [#14441](https://github.com/cosmos/cosmos-sdk/pull/14441) Fix `--log_format` flag not working.
* (ante) [#14448](https://github.com/cosmos/cosmos-sdk/pull/14448) Return anteEvents when postHandler fail.
* (baseapp) [#13983](https://github.com/cosmos/cosmos-sdk/pull/13983) Don't emit duplicate ante-handler events when a post-handler is defined.
* (x/staking) [#14064](https://github.com/cosmos/cosmos-sdk/pull/14064) Set all fields in `redelegation.String()`.
* (x/upgrade) [#13936](https://github.com/cosmos/cosmos-sdk/pull/13936) Make downgrade verification work again.
* (x/group) [#13742](https://github.com/cosmos/cosmos-sdk/pull/13742) Fix `validate-genesis` when group policy accounts exist.
* (store) [#13516](https://github.com/cosmos/cosmos-sdk/pull/13516) Fix state listener that was observing writes at wrong time.
* (simstestutil) [#15305](https://github.com/cosmos/cosmos-sdk/pull/15305) Add `AppStateFnWithExtendedCb` with callback function to extend rawState.
* (simapp) [#14977](https://github.com/cosmos/cosmos-sdk/pull/14977) Move simulation helpers functions (`AppStateFn` and `AppStateRandomizedFn`) to `testutil/sims`. These takes an extra genesisState argument which is the default state of the app.
* (cli) [#14953](https://github.com/cosmos/cosmos-sdk/pull/14953) Enable profiling block replay during abci handshake with `--cpu-profile`.
* (store) [#14410](https://github.com/cosmos/cosmos-sdk/pull/14410) `rootmulti.Store.loadVersion` has validation to check if all the module stores' height is correct, it will error if any module store has incorrect height.
* (store) [#14189](https://github.com/cosmos/cosmos-sdk/pull/14189) Add config `iavl-lazy-loading` to enable lazy loading of iavl store, to improve start up time of archive nodes, add method `SetLazyLoading` to `CommitMultiStore` interface.
* (deps) [#14830](https://github.com/cosmos/cosmos-sdk/pull/14830) Bump to IAVL `v0.19.5-rc.1`.
* (tools) [#14793](https://github.com/cosmos/cosmos-sdk/pull/14793) Dockerfile optimization.
* (x/gov) [#13010](https://github.com/cosmos/cosmos-sdk/pull/13010) Partial cherry-pick of this issue for adding proposer migration.
* [#14691](https://github.com/cosmos/cosmos-sdk/pull/14691) Change behavior of `sdk.StringifyEvents` to not flatten events attributes by events type.
    * This change only affects ABCI message logs, and not the events field.
* [#14692](https://github.com/cosmos/cosmos-sdk/pull/14692) Improve RPC queries error message when app is at height 0.
* [#14017](https://github.com/cosmos/cosmos-sdk/pull/14017) Simplify ADR-028 and `address.Module`.
    * This updates the [ADR-028](https://docs.cosmos.network/main/architecture/adr-028-public-key-addresses) and enhance the `address.Module` API to support module addresses and sub-module addresses in a backward compatible way.
* (snapshots) [#14608](https://github.com/cosmos/cosmos-sdk/pull/14608/) Deprecate unused structs `SnapshotKVItem` and `SnapshotSchema`.
* [#15243](https://github.com/cosmos/cosmos-sdk/pull/15243) `LatestBlockResponse` & `BlockByHeightResponse` types' field `sdk_block` was incorrectly cast `proposer_address` bytes to validator operator address, now to consensus address
* (x/group, x/gov) [#14483](https://github.com/cosmos/cosmos-sdk/pull/14483) Add support for `[]string` and `[]int` in `draft-proposal` prompt.
* (protobuf) [#14476](https://github.com/cosmos/cosmos-sdk/pull/14476) Clean up protobuf annotations `{accepts,implements}_interface`.
* (x/gov, x/group) [#14472](https://github.com/cosmos/cosmos-sdk/pull/14472) The recommended metadata format for x/gov and x/group proposals now uses an array of strings (instead of a single string) for the `authors` field.
* (crypto) [#14460](https://github.com/cosmos/cosmos-sdk/pull/14460) Check the signature returned by a ledger device against the public key in the keyring.
* [#14356](https://github.com/cosmos/cosmos-sdk/pull/14356) Add `events.GetAttributes` and `event.GetAttribute` methods to simplify the retrieval of an attribute from event(s).
* (types) [#14332](https://github.com/cosmos/cosmos-sdk/issues/14332) Reduce state export time by 50%.
* (types) [#14163](https://github.com/cosmos/cosmos-sdk/pull/14163) Refactor `(coins Coins) Validate()` to avoid unnecessary map.
* [#13881](https://github.com/cosmos/cosmos-sdk/pull/13881) Optimize iteration on nested cached KV stores and other operations in general.
* (x/gov) [#14347](https://github.com/cosmos/cosmos-sdk/pull/14347) Support `v1.Proposal` message in `v1beta1.Proposal.Content`.
* [#13882](https://github.com/cosmos/cosmos-sdk/pull/13882) Add tx `encode` and `decode` endpoints to amino tx service.
  > Note: These endpoints encodes and decodes only amino txs.
* (config) [#13894](https://github.com/cosmos/cosmos-sdk/pull/13894) Support state streaming configuration in `app.toml` template and default configuration.
* (x/nft) [#13836](https://github.com/cosmos/cosmos-sdk/pull/13836) Remove the validation for `classID` and `nftID` from the NFT module.
* [#13789](https://github.com/cosmos/cosmos-sdk/pull/13789) Add tx `encode` and `decode` endpoints to tx service.
  > Note: These endpoints will only encode and decode proto messages, Amino encoding and decoding is not supported.
* [#13619](https://github.com/cosmos/cosmos-sdk/pull/13619) Add new function called LogDeferred to report errors in defers. Use the function in x/bank files.
* (deps) [#13397](https://github.com/cosmos/cosmos-sdk/pull/13397) Bump Go version minimum requirement to `1.19`.
* [#13070](https://github.com/cosmos/cosmos-sdk/pull/13070) Migrate from `gogo/protobuf` to `cosmos/gogoproto`.
* [#12995](https://github.com/cosmos/cosmos-sdk/pull/12995) Add `FormatTime` and `ParseTimeString` methods.
* [#12952](https://github.com/cosmos/cosmos-sdk/pull/12952) Replace keyring module to Cosmos fork.
* [#12352](https://github.com/cosmos/cosmos-sdk/pull/12352) Move the `RegisterSwaggerAPI` logic into a separate helper function in the server package.
* [#12876](https://github.com/cosmos/cosmos-sdk/pull/12876) Remove proposer-based rewards.
* [#12846](https://github.com/cosmos/cosmos-sdk/pull/12846) Remove `RandomizedParams` from the `AppModuleSimulation` interface which is no longer needed.
* (ci) [#12854](https://github.com/cosmos/cosmos-sdk/pull/12854) Use ghcr.io to host the proto builder image. Update proto builder image to go 1.19
* (x/bank) [#12706](https://github.com/cosmos/cosmos-sdk/pull/12706) Added the `chain-id` flag to the `AddTxFlagsToCmd` API. There is no longer a need to explicitly register this flag on commands whens `AddTxFlagsToCmd` is already called.
* [#12717](https://github.com/cosmos/cosmos-sdk/pull/12717) Use injected encoding params in simapp.
* [#12634](https://github.com/cosmos/cosmos-sdk/pull/12634) Move `sdk.Dec` to math package.
* [#12187](https://github.com/cosmos/cosmos-sdk/pull/12187) Add batch operation for x/nft module.
* [#12455](https://github.com/cosmos/cosmos-sdk/pull/12455) Show attempts count in error for signing.
* [#13101](https://github.com/cosmos/cosmos-sdk/pull/13101) Remove weights from `simapp/params` and `testutil/sims`. They are now in their respective modules.
* [#12398](https://github.com/cosmos/cosmos-sdk/issues/12398) Refactor all `x` modules to unit-test via mocks and decouple `simapp`.
* [#13144](https://github.com/cosmos/cosmos-sdk/pull/13144) Add validator distribution info grpc gateway get endpoint.
* [#13168](https://github.com/cosmos/cosmos-sdk/pull/13168) Migrate tendermintdev/proto-builder to ghcr.io. New image `ghcr.io/cosmos/proto-builder:0.8`
* [#13178](https://github.com/cosmos/cosmos-sdk/pull/13178) Add `cosmos.msg.v1.service` protobuf annotation to allow tooling to distinguish between Msg and Query services via reflection.
* [#13236](https://github.com/cosmos/cosmos-sdk/pull/13236) Integrate Filter Logging
* [#13528](https://github.com/cosmos/cosmos-sdk/pull/13528) Update `ValidateMemoDecorator` to only check memo against `MaxMemoCharacters` param when a memo is present.
* [#13651](https://github.com/cosmos/cosmos-sdk/pull/13651) Update `server/config/config.GetConfig` function.
* [#13781](https://github.com/cosmos/cosmos-sdk/pull/13781) Remove `client/keys.KeysCdc`.
* [#13802](https://github.com/cosmos/cosmos-sdk/pull/13802) Add --output-document flag to the export CLI command to allow writing genesis state to a file.
* [#13794](https://github.com/cosmos/cosmos-sdk/pull/13794) `types/module.Manager` now supports the
`cosmossdk.io/core/appmodule.AppModule` API via the new `NewManagerFromMap` constructor.
* [#14175](https://github.com/cosmos/cosmos-sdk/pull/14175) Add `server.DefaultBaseappOptions(appopts)` function to reduce boiler plate in root.go. 

### State Machine Breaking

* (baseapp, x/auth/posthandler) [#13940](https://github.com/cosmos/cosmos-sdk/pull/13940) Update `PostHandler` to receive the `runTx` success boolean.
* (store) [#14378](https://github.com/cosmos/cosmos-sdk/pull/14378) The `CacheKV` store is thread-safe again, which includes improved iteration and deletion logic. Iteration is on a strictly isolated view now, which is breaking from previous behavior.
* (x/bank) [#14538](https://github.com/cosmos/cosmos-sdk/pull/14538) Validate denom in bank balances GRPC queries.
* (x/group) [#14465](https://github.com/cosmos/cosmos-sdk/pull/14465) Add title and summary to proposal struct.
* (x/gov) [#14390](https://github.com/cosmos/cosmos-sdk/pull/14390) Add title, proposer and summary to proposal struct.
* (x/group) [#14071](https://github.com/cosmos/cosmos-sdk/pull/14071) Don't re-tally proposal after voting period end if they have been marked as ACCEPTED or REJECTED.
* (x/group) [#13742](https://github.com/cosmos/cosmos-sdk/pull/13742) Migrate group policy account from module accounts to base account.
* (x/auth)[#13780](https://github.com/cosmos/cosmos-sdk/pull/13780) `id` (type of int64) in `AccountAddressByID` grpc query is now deprecated, update to account-id(type of uint64) to use `AccountAddressByID`.
* (codec) [#13307](https://github.com/cosmos/cosmos-sdk/pull/13307) Register all modules' `Msg`s with group's ModuleCdc so that Amino sign bytes are correctly generated.* (x/gov) 
* (codec) [#13196](https://github.com/cosmos/cosmos-sdk/pull/13196) Register all modules' `Msg`s with gov's ModuleCdc so that Amino sign bytes are correctly generated.
* (group) [#13592](https://github.com/cosmos/cosmos-sdk/pull/13592) Fix group types registration with Amino.
* (x/distribution) [#12852](https://github.com/cosmos/cosmos-sdk/pull/12852) Deprecate `CommunityPoolSpendProposal`. Please execute a `MsgCommunityPoolSpend` message via the new v1 `x/gov` module instead. This message can be used to directly fund the `x/gov` module account.
* (x/bank) [#12610](https://github.com/cosmos/cosmos-sdk/pull/12610) `MsgMultiSend` now allows only a single input.
* (x/bank) [#12630](https://github.com/cosmos/cosmos-sdk/pull/12630) Migrate `x/bank` to self-managed parameters and deprecate its usage of `x/params`.
* (x/auth) [#12475](https://github.com/cosmos/cosmos-sdk/pull/12475) Migrate `x/auth` to self-managed parameters and deprecate its usage of `x/params`.
* (x/slashing) [#12399](https://github.com/cosmos/cosmos-sdk/pull/12399) Migrate `x/slashing` to self-managed parameters and deprecate its usage of `x/params`.
* (x/mint) [#12363](https://github.com/cosmos/cosmos-sdk/pull/12363) Migrate `x/mint` to self-managed parameters and deprecate it's usage of `x/params`.
* (x/distribution) [#12434](https://github.com/cosmos/cosmos-sdk/pull/12434) Migrate `x/distribution` to self-managed parameters and deprecate it's usage of `x/params`.
* (x/crisis) [#12445](https://github.com/cosmos/cosmos-sdk/pull/12445) Migrate `x/crisis` to self-managed parameters and deprecate it's usage of `x/params`.
* (x/gov) [#12631](https://github.com/cosmos/cosmos-sdk/pull/12631) Migrate `x/gov` to self-managed parameters and deprecate it's usage of `x/params`.
* (x/staking) [#12409](https://github.com/cosmos/cosmos-sdk/pull/12409) Migrate `x/staking` to self-managed parameters and deprecate it's usage of `x/params`.
* (x/bank) [#11859](https://github.com/cosmos/cosmos-sdk/pull/11859) Move the SendEnabled information out of the Params and into the state store directly.
* (x/gov) [#12771](https://github.com/cosmos/cosmos-sdk/pull/12771) Initial deposit requirement for proposals at submission time.
* (x/staking) [#12967](https://github.com/cosmos/cosmos-sdk/pull/12967) `unbond` now creates only one unbonding delegation entry when multiple unbondings exist at a single height (e.g. through multiple messages in a transaction).
* (x/auth/vesting) [#13502](https://github.com/cosmos/cosmos-sdk/pull/13502) Add Amino Msg registration for `MsgCreatePeriodicVestingAccount`.

### API Breaking Changes

* Migrate to CometBFT. Follow the migration instructions in the [upgrade guide](./UPGRADING.md#migration-to-cometbft-part-1).
* (simulation) [#14728](https://github.com/cosmos/cosmos-sdk/pull/14728) Rename the `ParamChanges` field to `LegacyParamChange` and `Contents` to `LegacyProposalContents` in `simulation.SimulationState`. Additionally it adds a `ProposalMsgs` field to `simulation.SimulationState`.
* (x/gov) [#14782](https://github.com/cosmos/cosmos-sdk/pull/14782) Move the `metadata` argument in `govv1.NewProposal` alongside `title` and `summary`.
* (x/upgrade) [#14216](https://github.com/cosmos/cosmos-sdk/pull/14216) Change upgrade keeper receiver to upgrade keeper pointers.
* (x/auth) [#13780](https://github.com/cosmos/cosmos-sdk/pull/13780) Querying with `id` (type of int64) in `AccountAddressByID` grpc query now throws error, use account-id(type of uint64) instead.
* (store) [#13516](https://github.com/cosmos/cosmos-sdk/pull/13516) Update State Streaming APIs:
    * Add method `ListenCommit` to `ABCIListener`
    * Move `ListeningEnabled` and  `AddListener` methods to `CommitMultiStore`
    * Remove `CacheWrapWithListeners` from `CacheWrap` and `CacheWrapper` interfaces
    * Remove listening APIs from the caching layer (it should only listen to the `rootmulti.Store`)
    * Add three new options to file streaming service constructor.
    * Modify `ABCIListener` such that any error from any method will always halt the app via `panic`
* (x/auth) [#13877](https://github.com/cosmos/cosmos-sdk/pull/13877) Rename `AccountKeeper`'s `GetNextAccountNumber` to `NextAccountNumber`.
* (x/evidence) [#13740](https://github.com/cosmos/cosmos-sdk/pull/13740) The `NewQueryEvidenceRequest` function now takes `hash` as a HEX encoded `string`.
* (server) [#13485](https://github.com/cosmos/cosmos-sdk/pull/13485) The `Application` service now requires the `RegisterNodeService` method to be implemented.
* [#13437](https://github.com/cosmos/cosmos-sdk/pull/13437) Add a list of modules to export argument in `ExportAppStateAndValidators`.
* (simapp) [#13402](https://github.com/cosmos/cosmos-sdk/pull/13402) Move simulation flags to `x/simulation/client/cli`.
* (simapp) [#13402](https://github.com/cosmos/cosmos-sdk/pull/13402) Move simulation helpers functions (`SetupSimulation`, `SimulationOperations`, `CheckExportSimulation`, `PrintStats`, `GetSimulationLog`) to `testutil/sims`.
* (simapp) [#13402](https://github.com/cosmos/cosmos-sdk/pull/13402) Move `testutil/rest` package to `testutil`.
* (types) [#13380](https://github.com/cosmos/cosmos-sdk/pull/13380) Remove deprecated `sdk.NewLevelDB`.
* (simapp) [#13378](https://github.com/cosmos/cosmos-sdk/pull/13378) Move `simapp.App` to `runtime.AppI`.
* (tx) [#12659](https://github.com/cosmos/cosmos-sdk/pull/12659) Remove broadcast mode `block`.
* (simapp) [#12747](https://github.com/cosmos/cosmos-sdk/pull/12747) Remove `simapp.MakeTestEncodingConfig`. Please use `moduletestutil.MakeTestEncodingConfig` (`types/module/testutil`) in tests instead.
* (x/bank) [#12648](https://github.com/cosmos/cosmos-sdk/pull/12648) `NewSendAuthorization` takes a new argument of an optional list of addresses allowed to receive bank assests via authz MsgSend grant. You can pass `nil` for the same behavior as before, i.e. any recipient is allowed.
* (x/bank) [#12593](https://github.com/cosmos/cosmos-sdk/pull/12593) Add `SpendableCoin` method to `BaseViewKeeper`
* (x/slashing) [#12581](https://github.com/cosmos/cosmos-sdk/pull/12581) Remove `x/slashing` legacy querier.
* (types) [#12355](https://github.com/cosmos/cosmos-sdk/pull/12355) Remove the compile-time `types.DBbackend` variable. Removes usage of the same in server/util.go
* (x/gov) [#12368](https://github.com/cosmos/cosmos-sdk/pull/12369) Gov keeper is now passed by reference instead of copy to make post-construction mutation of Hooks and Proposal Handlers possible at a framework level.
* (simapp) [#12270](https://github.com/cosmos/cosmos-sdk/pull/12270) Remove `invCheckPeriod uint` attribute from `SimApp` struct as per migration of `x/crisis` to app wiring
* (simapp) [#12334](https://github.com/cosmos/cosmos-sdk/pull/12334) Move `simapp.ConvertAddrsToValAddrs` and `simapp.CreateTestPubKeys ` to respectively `simtestutil.ConvertAddrsToValAddrs` and `simtestutil.CreateTestPubKeys` (`testutil/sims`)
* (simapp) [#12312](https://github.com/cosmos/cosmos-sdk/pull/12312) Move `simapp.EmptyAppOptions` to `simtestutil.EmptyAppOptions` (`testutil/sims`)
* (simapp) [#12312](https://github.com/cosmos/cosmos-sdk/pull/12312) Remove `skipUpgradeHeights map[int64]bool` and `homePath string` from `NewSimApp` constructor as per migration of `x/upgrade` to app-wiring.
* (testutil) [#12278](https://github.com/cosmos/cosmos-sdk/pull/12278) Move all functions from `simapp/helpers` to `testutil/sims`
* (testutil) [#12233](https://github.com/cosmos/cosmos-sdk/pull/12233) Move `simapp.TestAddr` to `simtestutil.TestAddr` (`testutil/sims`)
* (x/staking) [#12102](https://github.com/cosmos/cosmos-sdk/pull/12102) Staking keeper now is passed by reference instead of copy. Keeper's SetHooks no longer returns keeper. It updates the keeper in place instead.
* (linting) [#12141](https://github.com/cosmos/cosmos-sdk/pull/12141) Fix usability related linting for database. This means removing the infix Prefix from `prefix.NewPrefixWriter` and such so that it is `prefix.NewWriter` and making `db.DBConnection` and such into `db.Connection`
* (x/distribution) [#12434](https://github.com/cosmos/cosmos-sdk/pull/12434) `x/distribution` module `SetParams` keeper method definition is now updated to return `error`.
* (x/staking) [#12409](https://github.com/cosmos/cosmos-sdk/pull/12409) `x/staking` module `SetParams` keeper method definition is now updated to return `error`.
* (x/crisis) [#12445](https://github.com/cosmos/cosmos-sdk/pull/12445) `x/crisis` module `SetConstantFee` keeper method definition is now updated to return `error`.
* (x/gov) [#12631](https://github.com/cosmos/cosmos-sdk/pull/12631) `x/gov` module refactored to use `Params` as single struct instead of `DepositParams`, `TallyParams` & `VotingParams`.
* (x/gov) [#12631](https://github.com/cosmos/cosmos-sdk/pull/12631) Migrate `x/gov` to self-managed parameters and deprecate it's usage of `x/params`.
* (x/bank) [#12630](https://github.com/cosmos/cosmos-sdk/pull/12630) `x/bank` module `SetParams` keeper method definition is now updated to return `error`.
* (x/bank) [#11859](https://github.com/cosmos/cosmos-sdk/pull/11859) Move the SendEnabled information out of the Params and into the state store directly.
  The information can now be accessed using the BankKeeper.
  Setting can be done using MsgSetSendEnabled as a governance proposal.
  A SendEnabled query has been added to both GRPC and CLI.
* (appModule) Remove `Route`, `QuerierRoute` and `LegacyQuerierHandler` from AppModule Interface.
* (x/modules) Remove all LegacyQueries and related code from modules
* (store) [#11825](https://github.com/cosmos/cosmos-sdk/pull/11825) Make extension snapshotter interface safer to use, renamed the util function `WriteExtensionItem` to `WriteExtensionPayload`.
* (x/genutil)[#12956](https://github.com/cosmos/cosmos-sdk/pull/12956) `genutil.AppModuleBasic` has a new attribute: genesis transaction validation function. The existing validation logic is implemented in `genutiltypes.DefaultMessageValidator`. Use `genutil.NewAppModuleBasic` to create a new genutil Module Basic.
* (codec) [#12964](https://github.com/cosmos/cosmos-sdk/pull/12964) `ProtoCodec.MarshalInterface` now returns an error when serializing unregistered types and a subsequent `ProtoCodec.UnmarshalInterface` would fail.
* (x/staking) [#12973](https://github.com/cosmos/cosmos-sdk/pull/12973) Removed `stakingkeeper.RandomValidator`. Use `testutil.RandSliceElem(r, sk.GetAllValidators(ctx))` instead.
* (x/gov) [#13160](https://github.com/cosmos/cosmos-sdk/pull/13160) Remove custom marshaling of proposl and voteoption.
* (types) [#13430](https://github.com/cosmos/cosmos-sdk/pull/13430) Remove unused code `ResponseCheckTx` and `ResponseDeliverTx`
* (store) [#13529](https://github.com/cosmos/cosmos-sdk/pull/13529) Add method `LatestVersion` to `MultiStore` interface, add method `SetQueryMultiStore` to baesapp to support alternative `MultiStore` implementation for query service.
* (pruning) [#13609](https://github.com/cosmos/cosmos-sdk/pull/13609) Move pruning package to be under store package
* [#13794](https://github.com/cosmos/cosmos-sdk/pull/13794) Most methods on `types/module.AppModule` have been moved to 
extension interfaces. `module.Manager.Modules` is now of type `map[string]interface{}` to support in parallel the new 
`cosmossdk.io/core/appmodule.AppModule` API.

### CLI Breaking Changes

* (genesis) [#14149](https://github.com/cosmos/cosmos-sdk/pull/14149) Add `simd genesis` command, which contains all genesis-related sub-commands.
* (x/genutil) [#13535](https://github.com/cosmos/cosmos-sdk/pull/13535) Replace in `simd init`, the `--staking-bond-denom` flag with `--default-denom` which is used for all default denomination in the genesis, instead of only staking.

### Bug Fixes

* (x/auth/vesting) [#15373](https://github.com/cosmos/cosmos-sdk/pull/15373) Add extra checks when creating a periodic vesting account.
* (x/auth) [#13838](https://github.com/cosmos/cosmos-sdk/pull/13838) Fix calling `String()` and `MarshalYAML` panics when pubkey is set on a `BaseAccount``. 
* (x/evidence) [#13740](https://github.com/cosmos/cosmos-sdk/pull/13740) Fix evidence query API to decode the hash properly.
* (bank) [#13691](https://github.com/cosmos/cosmos-sdk/issues/13691) Fix unhandled error for vesting account transfers, when total vesting amount exceeds total balance.
* [#13553](https://github.com/cosmos/cosmos-sdk/pull/13553) Ensure all parameter validation for decimal types handles nil decimal values.
* [#13145](https://github.com/cosmos/cosmos-sdk/pull/13145) Fix panic when calling `String()` to a Record struct type.
* [#13116](https://github.com/cosmos/cosmos-sdk/pull/13116) Fix a dead-lock in the `Group-TotalWeight` `x/group` invariant.
* (types) [#12154](https://github.com/cosmos/cosmos-sdk/pull/12154) Add `baseAccountGetter` to avoid invalid account error when create vesting account.
* (x/staking) [#12303](https://github.com/cosmos/cosmos-sdk/pull/12303) Use bytes instead of string comparison in delete validator queue
* (store/rootmulti) [#12487](https://github.com/cosmos/cosmos-sdk/pull/12487) Fix non-deterministic map iteration.
* (sdk/dec_coins) [#12903](https://github.com/cosmos/cosmos-sdk/pull/12903) Fix nil `DecCoin` creation when converting `Coins` to `DecCoins`
* (store) [#12945](https://github.com/cosmos/cosmos-sdk/pull/12945) Fix nil end semantics in store/cachekv/iterator when iterating a dirty cache.
* (x/gov) [#13051](https://github.com/cosmos/cosmos-sdk/pull/13051) In SubmitPropsal, when a legacy msg fails it's handler call, wrap the error as ErrInvalidProposalContent (instead of ErrNoProposalHandlerExists).
* (snapshot) [#13400](https://github.com/cosmos/cosmos-sdk/pull/13400) Fix snapshot checksum issue in golang 1.19. 
* (server) [#13778](https://github.com/cosmos/cosmos-sdk/pull/13778) Set Cosmos SDK default endpoints to localhost to avoid unknown exposure of endpoints.
* (x/auth) [#13877](https://github.com/cosmos/cosmos-sdk/pull/13877) Handle missing account numbers during `InitGenesis`.
* (x/gov) [#13918](https://github.com/cosmos/cosmos-sdk/pull/13918) Propagate message errors when executing a proposal.

### Deprecated

* (x/evidence) [#13740](https://github.com/cosmos/cosmos-sdk/pull/13740) The `evidence_hash` field of `QueryEvidenceRequest` has been deprecated and now contains a new field `hash` with type `string`.
* (x/bank) [#11859](https://github.com/cosmos/cosmos-sdk/pull/11859) The Params.SendEnabled field is deprecated and unusable.
  The information can now be accessed using the BankKeeper.
  Setting can be done using MsgSetSendEnabled as a governance proposal.
  A SendEnabled query has been added to both GRPC and CLI.

## Previous Versions

[CHANGELOG of previous versions](https://github.com/cosmos/cosmos-sdk/blob/main/CHANGELOG.md#v0460---2022-07-26).<|MERGE_RESOLUTION|>--- conflicted
+++ resolved
@@ -43,12 +43,9 @@
 * (client) [#16075](https://github.com/cosmos/cosmos-sdk/pull/16075) Partly revert [#15953](https://github.com/cosmos/cosmos-sdk/issues/15953) and `factory.Prepare` now does nothing in offline mode.
 * (server) [#15984](https://github.com/cosmos/cosmos-sdk/pull/15984) Use `cosmossdk.io/log` package for logging instead of CometBFT logger. NOTE: v0.45 and v0.46 were not using CometBFT logger either. This keeps the same underlying logger (zerolog) as in v0.45.x+ and v0.46.x+ but now properly supporting filtered logging.
 * (gov) [#15979](https://github.com/cosmos/cosmos-sdk/pull/15979) Improve gov error message when failing to convert v1 proposal to v1beta1.
-<<<<<<< HEAD
 * (store) [#16067](https://github.com/cosmos/cosmos-sdk/pull/16067) Add local snapshots management commands.
-
-=======
 * (server) [#16061](https://github.com/cosmos/cosmos-sdk/pull/16061) add comet bootstrap command
->>>>>>> 050f03af
+
 ### Bug Fixes
 
 * (x/group) [#16017](https://github.com/cosmos/cosmos-sdk/pull/16017) Correctly apply account number in group v2 migration.
