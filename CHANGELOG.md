--- conflicted
+++ resolved
@@ -49,11 +49,10 @@
 
 ### Bug Fixes
 
-<<<<<<< HEAD
+
 * (baseapp) [#22692](https://github.com/cosmos/cosmos-sdk/pull/22692) Add mutex locks for `state` and make `lastCommitInfo` atomic to prevent race conditions between `Commit` and `CreateQueryContext`.
-=======
 * (query) [23002](https://github.com/cosmos/cosmos-sdk/pull/23002) Fix collection filtered pagination.
->>>>>>> d39d0bc4
+
 
 ### API Breaking Changes
 
