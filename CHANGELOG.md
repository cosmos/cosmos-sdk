--- conflicted
+++ resolved
@@ -77,12 +77,9 @@
 
 ### Bug Fixes
 
-<<<<<<< HEAD
+* (x/staking) [#19226](https://github.com/cosmos/cosmos-sdk/pull/19226) Ensure `GetLastValidators` in `x/staking` does not return an error when `MaxValidators` exceeds total number of bonded validators.
+* (baseapp) [#19198](https://github.com/cosmos/cosmos-sdk/pull/19198) Remove usage of pointers in logs in all OE goroutines.
 * (baseapp) [#19177](https://github.com/cosmos/cosmos-sdk/pull/19177) Fix baseapp DefaultProposalHandler same-sender non-sequential sequence
-=======
-* (x/staking) [#19226](https://github.com/cosmos/cosmos-sdk/pull/19226) Ensure `GetLastValidators` in `x/staking` does not return an error when `MaxValidators` exceeds total number of bonded validators.
->>>>>>> a69836b3
-* (baseapp) [#19198](https://github.com/cosmos/cosmos-sdk/pull/19198) Remove usage of pointers in logs in all OE goroutines.
 * (baseapp) [#18727](https://github.com/cosmos/cosmos-sdk/pull/18727) Ensure that `BaseApp.Init` firstly returns any errors from a nil commit multistore instead of panicking on nil dereferencing and before sealing the app.
 * (client) [#18622](https://github.com/cosmos/cosmos-sdk/pull/18622) Fixed a potential under/overflow from `uint64->int64` when computing gas fees as a LegacyDec.
 * (client/keys) [#18562](https://github.com/cosmos/cosmos-sdk/pull/18562) `keys delete` won't terminate when a key is not found.
