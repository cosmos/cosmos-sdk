--- conflicted
+++ resolved
@@ -60,16 +60,13 @@
 * [\#4979](https://github.com/cosmos/cosmos-sdk/issues/4979) Introduce a new `halt-time` config and
 CLI option to the `start` command. When provided, an application will halt during `Commit` when the
 block time is >= the `halt-time`.
-<<<<<<< HEAD
-* (keys) [\#4754](https://github.com/cosmos/cosmos-sdk/pull/4754) Introduce new Keybase implementation that can
-leverage operating systems' built-in functionalities to securely store secrets.
-=======
 * [\#4972](https://github.com/cosmos/cosmos-sdk/issues/4972) A `TxResponse` with a corresponding code
 and tx hash will be returned for specific Tendermint errors:
   * `CodeTxInMempoolCache`
   * `CodeMempoolIsFull`
   * `CodeTxTooLarge`
->>>>>>> 5bcab79e
+* (keys) [\#4754](https://github.com/cosmos/cosmos-sdk/pull/4754) Introduce new Keybase implementation that can
+leverage operating systems' built-in functionalities to securely store secrets.
 
 ### Improvements
 
