--- conflicted
+++ resolved
@@ -35,13 +35,12 @@
 
 # Changelog
 
-<<<<<<< HEAD
 ## [Unreleased]
 
 ### Improvements
 
 * (staking) [#20444](https://github.com/cosmos/cosmos-sdk/pull/20444) Disable tokenization of shares from redelegations.
-=======
+
 ## v0.47.13-ics-lsm
 
 This is a special cosmos-sdk release with support for both ICS and LSM.
@@ -55,8 +54,6 @@
 ### Bugfixes
 
 * (crypto) [#20073](https://github.com/cosmos/cosmos-sdk/pull/20073) Add secp256r1 parsing support (backport from main)
-
->>>>>>> c059f66f
 
 ## v0.47.11-ics-lsm
 
