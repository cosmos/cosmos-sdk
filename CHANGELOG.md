--- conflicted
+++ resolved
@@ -37,18 +37,11 @@
 
 ## [Unreleased]
 
-<<<<<<< HEAD
-## [v0.46.10](https://github.com/cosmos/cosmos-sdk/releases/tag/v0.46.10) - 2022-02-16
-
 ### Improvements
 
 * (cli) [#14953](https://github.com/cosmos/cosmos-sdk/pull/14953) Enable profiling block replay during abci handshake with `--cpu-profile`.
 * (store) [#14410](https://github.com/cosmos/cosmos-sdk/pull/14410) `rootmulti.Store.loadVersion` has validation to check if all the module stores' height is correct, it will error if any module store has incorrect height.
-=======
-### Improvements
-
 * (cli) [#8](https://github.com/evmos/cosmos-sdk/pull/8) Add `auto` option for fees flag
->>>>>>> 796a9d75
 
 ## [v0.46.9](https://github.com/cosmos/cosmos-sdk/releases/tag/v0.46.9) - 2022-02-07
 
