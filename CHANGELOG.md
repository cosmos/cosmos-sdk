--- conflicted
+++ resolved
@@ -6,6 +6,10 @@
 
 BREAKING CHANGES
 * Change default ports from 466xx to 266xx
+
+FIXES
+* [gaia] Added self delegation for validators in the genesis creation
+
 
 ## 0.19.0
 
@@ -31,12 +35,8 @@
 * [lcd] Switch to bech32 for addresses on all human readable inputs and outputs
 * [lcd] fixed tx indexing/querying
 * [cli] Added `--gas` flag to specify transaction gas limit
-<<<<<<< HEAD
-* [gaia] Added self delegation for validators in the genesis creation
-=======
 * [gaia] Registered slashing message handler
 * [x/slashing] Set signInfo.StartHeight correctly for newly bonded validators
->>>>>>> cc11bd22
 
 ## 0.18.0
 
