--- conflicted
+++ resolved
@@ -48,7 +48,6 @@
 
 ### API Breaking Changes
 
-<<<<<<< HEAD
 * [\#9695](https://github.com/cosmos/cosmos-sdk/pull/9695) Migrate keys from `Info` -> `Record`
   * Add new `codec.Codec` argument in:
     * `keyring.NewInMemory`
@@ -66,10 +65,8 @@
     * `MkConsKeyOutput`
     * `MkValKeyOutput` 
     * `MkAccKeyOutput`
-=======
 * [\#10077](https://github.com/cosmos/cosmos-sdk/pull/10077) Remove telemetry on `GasKV` and `CacheKV` store Get/Set operations, significantly improving their performance.
 * [\#10022](https://github.com/cosmos/cosmos-sdk/pull/10022) `AuthKeeper` interface in `x/auth` now includes a function `HasAccount`.
->>>>>>> eb0113e4
 * [\#9759](https://github.com/cosmos/cosmos-sdk/pull/9759) `NewAccountKeeeper` in `x/auth` now takes an additional `bech32Prefix` argument that represents `sdk.Bech32MainPrefix`.
 * [\#9628](https://github.com/cosmos/cosmos-sdk/pull/9628) Rename `x/{mod}/legacy` to `x/{mod}/migrations`.
 * [\#9571](https://github.com/cosmos/cosmos-sdk/pull/9571) Implemented error handling for staking hooks, which now return an error on failure.
