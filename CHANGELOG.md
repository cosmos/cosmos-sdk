<!--
Guiding Principles:

Changelogs are for humans, not machines.
There should be an entry for every single version.
The same types of changes should be grouped.
Versions and sections should be linkable.
The latest version comes first.
The release date of each version is displayed.
Mention whether you follow Semantic Versioning.

Usage:

Change log entries are to be added to the Unreleased section under the
appropriate stanza (see below). Each entry is required to include a tag and
the Github issue reference in the following format:

* (<tag>) \#<issue-number> message

The tag should consist of where the change is being made ex. (x/staking), (store)
The issue numbers will later be link-ified during the release process so you do
not have to worry about including a link manually, but you can if you wish.

Types of changes (Stanzas):

"Features" for new features.
"Improvements" for changes in existing functionality.
"Deprecated" for soon-to-be removed features.
"Bug Fixes" for any bug fixes.
"Client Breaking" for breaking Protobuf, gRPC and REST routes used by end-users.
"CLI Breaking" for breaking CLI commands.
"API Breaking" for breaking exported APIs used by developers building on SDK.
"State Machine Breaking" for any changes that result in a different AppState given same genesisState and txList.
Ref: https://keepachangelog.com/en/1.0.0/
-->

# Changelog

## [Unreleased]

### Features

* (x/bank) [#14224](https://github.com/cosmos/cosmos-sdk/pull/14224) Allow injection of restrictions on transfers using `AppendSendRestriction` or `PrependSendRestriction`.

### Improvements

* (client) [#17503](https://github.com/cosmos/cosmos-sdk/pull/17503) Add `client.Context{}.WithAddressCodec`, `WithValidatorAddressCodec`, `WithConsensusAddressCodec` to provide address codecs to the client context. See the [UPGRADING.md](./UPGRADING.md) for more details.
* (crypto/keyring) [#17503](https://github.com/cosmos/cosmos-sdk/pull/17503) Simplify keyring interfaces to use `[]byte` instead of `sdk.Address` for addresses.
* (all) [#16537](https://github.com/cosmos/cosmos-sdk/pull/16537) Properly propagated `fmt.Errorf` errors and using `errors.New` where appropriate.
* (rpc) [#17470](https://github.com/cosmos/cosmos-sdk/pull/17470) Avoid open 0.0.0.0 to public by default and add `listen-ip-address` argument for `testnet init-files` cmd.

### Bug Fixes

* (types) [#16583](https://github.com/cosmos/cosmos-sdk/pull/16583), [#17372](https://github.com/cosmos/cosmos-sdk/pull/17372) Add `MigrationModuleManager` to handle migration of upgrade module before other modules, ensuring access to the updated context with consensus parameters within the same block that executes the migration.
* (baseapp) [#17518](https://github.com/cosmos/cosmos-sdk/pull/17518) Utilizing voting power from vote extensions (CometBFT) instead of the current bonded tokens (x/staking) to determine if a set of vote extensions are valid.

### API Breaking Changes

<<<<<<< HEAD
* (x/staking) [#17498](https://github.com/cosmos/cosmos-sdk/pull/17498) Use collections for `LastValidatorPower`:
    * remove from `types`: `GetLastValidatorPowerKey`
    * remove from `Keeper`: `LastValidatorsIterator`
=======
* (x/staking) [#17123](https://github.com/cosmos/cosmos-sdk/pull/17123) Use collections for `Validators`
>>>>>>> 70b3e857
* (x/staking) [#17270](https://github.com/cosmos/cosmos-sdk/pull/17270) Use collections for `UnbondingDelegation`:
    * remove from `types`: `GetUBDsKey`
    * remove from `Keeper`: `IterateUnbondingDelegations`, `IterateDelegatorUnbondingDelegations`
* (client/keys) [#17503](https://github.com/cosmos/cosmos-sdk/pull/17503) `clientkeys.NewKeyOutput`, `MkConsKeyOutput`, `MkValKeyOutput`, `MkAccKeyOutput`, `MkAccKeysOutput` now take their corresponding address codec instead of using the global SDK config.
* (x/staking) [#17336](https://github.com/cosmos/cosmos-sdk/pull/17336) Use collections for `RedelegationByValDstIndexKey`:
    * remove from `types`: `GetREDByValDstIndexKey`, `GetREDsToValDstIndexKey`
* (x/staking) [#17332](https://github.com/cosmos/cosmos-sdk/pull/17332) Use collections for `RedelegationByValSrcIndexKey`:
    * remove from `types`: `GetREDKeyFromValSrcIndexKey`, `GetREDsFromValSrcIndexKey`
* (x/staking) [#17315](https://github.com/cosmos/cosmos-sdk/pull/17315) Use collections for `RedelegationKey`:
    * remove from `keeper`: `GetRedelegation`
* (types) `module.BeginBlockAppModule` has been replaced by Core API `appmodule.HasBeginBlocker`.
* (types) `module.EndBlockAppModule` has been replaced by Core API `appmodule.HasEndBlocker` or `module.HasABCIEndBlock` when needing validator updates.
* (x/slashing) [#17044](https://github.com/cosmos/cosmos-sdk/pull/17044) Use collections for `AddrPubkeyRelation`:
    * remove from `types`: `AddrPubkeyRelationKey`
    * remove from `Keeper`: `AddPubkey`
* (x/staking) [#17260](https://github.com/cosmos/cosmos-sdk/pull/17260) Use collections for `DelegationKey`:
    * remove from `types`: `GetDelegationKey`, `GetDelegationsKey`
* (x/staking) [#17288](https://github.com/cosmos/cosmos-sdk/pull/17288) Use collections for `UnbondingIndex`:
    * remove from `types`: `GetUnbondingIndexKey`.
* (x/staking) [#17256](https://github.com/cosmos/cosmos-sdk/pull/17256) Use collections for `UnbondingID`.
* (x/staking) [#17260](https://github.com/cosmos/cosmos-sdk/pull/17260) Use collections for `ValidatorByConsAddr`:
    * remove from `types`: `GetValidatorByConsAddrKey`
* (x/staking) [#17248](https://github.com/cosmos/cosmos-sdk/pull/17248) Use collections for `UnbondingType`.
    * remove from `types`: `GetUnbondingTypeKey`.
* (client) [#17259](https://github.com/cosmos/cosmos-sdk/pull/17259) Remove deprecated `clientCtx.PrintObjectLegacy`. Use `clientCtx.PrintProto` or `clientCtx.PrintRaw` instead.
* (x/distribution) [#17115](https://github.com/cosmos/cosmos-sdk/pull/17115) Use collections for `PreviousProposer` and `ValidatorSlashEvents`:
    * remove from `Keeper`: `GetPreviousProposerConsAddr`, `SetPreviousProposerConsAddr`, `GetValidatorHistoricalReferenceCount`, `GetValidatorSlashEvent`, `SetValidatorSlashEvent`.
* (x/feegrant) [#16535](https://github.com/cosmos/cosmos-sdk/pull/16535) Use collections for `FeeAllowance`, `FeeAllowanceQueue`.
* (x/staking) [#17063](https://github.com/cosmos/cosmos-sdk/pull/17063) Use collections for `HistoricalInfo`:
    * remove `Keeper`: `GetHistoricalInfo`, `SetHistoricalInfo`
* (x/staking) [#17062](https://github.com/cosmos/cosmos-sdk/pull/17062) Use collections for `ValidatorUpdates`:
    * remove `Keeper`: `SetValidatorUpdates`, `GetValidatorUpdates`
* (x/slashing) [#17023](https://github.com/cosmos/cosmos-sdk/pull/17023) Use collections for `ValidatorSigningInfo`:
    * remove `Keeper`: `SetValidatorSigningInfo`, `GetValidatorSigningInfo`, `IterateValidatorSigningInfos`
* (x/staking) [#17026](https://github.com/cosmos/cosmos-sdk/pull/17026) Use collections for `LastTotalPower`:
    * remove `Keeper`: `SetLastTotalPower`, `GetLastTotalPower`
* (x/distribution) [#16440](https://github.com/cosmos/cosmos-sdk/pull/16440) use collections for `DelegatorWithdrawAddresState`:
    * remove `Keeper`: `SetDelegatorWithdrawAddr`, `DeleteDelegatorWithdrawAddr`, `IterateDelegatorWithdrawAddrs`.
* (x/distribution) [#16459](https://github.com/cosmos/cosmos-sdk/pull/16459) use collections for `ValidatorCurrentRewards` state management:
    * remove `Keeper`: `IterateValidatorCurrentRewards`, `GetValidatorCurrentRewards`, `SetValidatorCurrentRewards`, `DeleteValidatorCurrentRewards`
* (x/authz) [#16509](https://github.com/cosmos/cosmos-sdk/pull/16509) `AcceptResponse` has been moved to sdk/types/authz and the `Updated` field is now of the type `sdk.Msg` instead of `authz.Authorization`.
* (x/distribution) [#16483](https://github.com/cosmos/cosmos-sdk/pull/16483) use collections for `DelegatorStartingInfo` state management:
    * remove `Keeper`: `IterateDelegatorStartingInfo`, `GetDelegatorStartingInfo`, `SetDelegatorStartingInfo`, `DeleteDelegatorStartingInfo`, `HasDelegatorStartingInfo`
* (x/distribution) [#16571](https://github.com/cosmos/cosmos-sdk/pull/16571) use collections for `ValidatorAccumulatedCommission` state management:
    * remove `Keeper`: `IterateValidatorAccumulatedCommission`, `GetValidatorAccumulatedCommission`, `SetValidatorAccumulatedCommission`, `DeleteValidatorAccumulatedCommission`
* (x/distribution) [#16590](https://github.com/cosmos/cosmos-sdk/pull/16590) use collections for `ValidatorOutstandingRewards` state management:
    * remove `Keeper`: `IterateValidatorOutstandingRewards`, `GetValidatorOutstandingRewards`, `SetValidatorOutstandingRewards`, `DeleteValidatorOutstandingRewards`
* (x/distribution) [#16607](https://github.com/cosmos/cosmos-sdk/pull/16607) use collections for `ValidatorHistoricalRewards` state management:
    * remove `Keeper`: `IterateValidatorHistoricalRewards`, `GetValidatorHistoricalRewards`, `SetValidatorHistoricalRewards`, `DeleteValidatorHistoricalRewards`, `DeleteValidatorHistoricalReward`, `DeleteAllValidatorHistoricalRewards`
* (x/slashing) [#16441](https://github.com/cosmos/cosmos-sdk/pull/16441) Params state is migrated to collections. `GetParams` has been removed.
* (types) [#16918](https://github.com/cosmos/cosmos-sdk/pull/16918) Remove `IntProto` and `DecProto`. Instead, `math.Int` and `math.LegacyDec` should be used respectively. Both types support `Marshal` and `Unmarshal` which should be used for binary marshaling.
* (client) [#17215](https://github.com/cosmos/cosmos-sdk/pull/17215) `server.StartCmd`,`server.ExportCmd`,`server.NewRollbackCmd`,`pruning.Cmd`,`genutilcli.InitCmd`,`genutilcli.GenTxCmd`,`genutilcli.CollectGenTxsCmd`,`genutilcli.AddGenesisAccountCmd`, do not take a home directory anymore. It is inferred from the root command.
* (types) [#17348](https://github.com/cosmos/cosmos-sdk/pull/17348) Remove the `WrapServiceResult` function.
    * The `*sdk.Result` returned by the msg server router will not contain the `.Data` field.
* (x/staking) [#17335](https://github.com/cosmos/cosmos-sdk/pull/17335) Remove usage of `"github.com/cosmos/cosmos-sdk/x/staking/types".Infraction_*` in favour of `"cosmossdk.io/api/cosmos/staking/v1beta1".Infraction_` in order to remove dependency between modules on staking
* (x/gov) [#17496](https://github.com/cosmos/cosmos-sdk/pull/17469) in `x/gov/types/v1beta1/vote.go` `NewVote` was removed, constructing the struct is required for this type
* (types) [#17426](https://github.com/cosmos/cosmos-sdk/pull/17426) `NewContext` does not take a `cmtproto.Header{}` any longer. 
    * `WithChainID` / `WithBlockHeight` / `WithBlockHeader` must be used to set values on the context

### CLI Breaking Changes

### State Machine Breaking

* (x/distribution) [#17115](https://github.com/cosmos/cosmos-sdk/pull/17115) Migrate `PreviousProposer` to collections.

## [v0.50.0-rc.0](https://github.com/cosmos/cosmos-sdk/releases/tag/v0.50.0-rc.0) - 2023-08-18

### Features

* (keyring) [#17424](https://github.com/cosmos/cosmos-sdk/pull/17424) Allows to import private keys encoded in hex. 
* (client/rpc) [#17274](https://github.com/cosmos/cosmos-sdk/pull/17274) Add `QueryEventForTxCmd` cmd to subscribe and wait event for transaction by hash.
* (codec) [#17042](https://github.com/cosmos/cosmos-sdk/pull/17042) Add `CollValueV2` which supports encoding of protov2 messages in collections.
* (x/gov) [#16976](https://github.com/cosmos/cosmos-sdk/pull/16976) Add `failed_reason` field to `Proposal` under `x/gov` to indicate the reason for a failed proposal. Referenced from [#238](https://github.com/bnb-chain/greenfield-cosmos-sdk/pull/238) under `bnb-chain/greenfield-cosmos-sdk`.
* (baseapp) [#16898](https://github.com/cosmos/cosmos-sdk/pull/16898) Add `preFinalizeBlockHook` to allow vote extensions persistence.
* (cli) [#16887](https://github.com/cosmos/cosmos-sdk/pull/16887) Add two new CLI commands: `<appd> tx simulate` for simulating a transaction; `<appd> query block-results` for querying CometBFT RPC for block results.
* (x/bank) [#16852](https://github.com/cosmos/cosmos-sdk/pull/16852) Add `DenomMetadataByQueryString` query in bank module to support metadata query by query string.
* (types) [#16257](https://github.com/cosmos/cosmos-sdk/pull/16257) Allow setting the base denom in the denom registry.
* (baseapp) [#16239](https://github.com/cosmos/cosmos-sdk/pull/16239) Add Gas Limits to allow node operators to resource bound queries.
* (cli) [#16209](https://github.com/cosmos/cosmos-sdk/pull/16209) Make `StartCmd` more customizable.
* (types/simulation) [#16074](https://github.com/cosmos/cosmos-sdk/pull/16074) Add generic SimulationStoreDecoder for modules using collections.
* (genutil) [#16046](https://github.com/cosmos/cosmos-sdk/pull/16046) Add "module-name" flag to genutil `add-genesis-account` to enable intializing module accounts at genesis.* [#15970](https://github.com/cosmos/cosmos-sdk/pull/15970) Enable SIGN_MODE_TEXTUAL.
* (types) [#15958](https://github.com/cosmos/cosmos-sdk/pull/15958) Add `module.NewBasicManagerFromManager` for creating a basic module manager from a module manager.
* (types/module) [#15829](https://github.com/cosmos/cosmos-sdk/pull/15829) Add new endblocker interface to handle valset updates.
* (runtime) [#15818](https://github.com/cosmos/cosmos-sdk/pull/15818) Provide logger through `depinject` instead of appBuilder.
* (types) [#15735](https://github.com/cosmos/cosmos-sdk/pull/15735) Make `ValidateBasic() error` method of `Msg` interface optional. Modules should validate messages directly in their message handlers ([RFC 001](https://docs.cosmos.network/main/rfc/rfc-001-tx-validation)).
* (x/genutil) [#15679](https://github.com/cosmos/cosmos-sdk/pull/15679) Allow applications to specify a custom genesis migration function for the `genesis migrate` command.
* (telemetry) [#15657](https://github.com/cosmos/cosmos-sdk/pull/15657) Emit more data (go version, sdk version, upgrade height) in prom metrics.
* (client) [#15597](https://github.com/cosmos/cosmos-sdk/pull/15597) Add status endpoint for clients.
* (testutil/integration) [#15556](https://github.com/cosmos/cosmos-sdk/pull/15556) Introduce `testutil/integration` package for module integration testing.
* (runtime) [#15547](https://github.com/cosmos/cosmos-sdk/pull/15547) Allow runtime to pass event core api service to modules.
* (client) [#15458](https://github.com/cosmos/cosmos-sdk/pull/15458) Add a `CmdContext` field to client.Context initialized to cobra command's context.
* (x/genutil) [#15301](https://github.com/cosmos/cosmos-sdk/pull/15031) Add application genesis. The genesis is now entirely managed by the application and passed to CometBFT at note instantiation. Functions that were taking a `cmttypes.GenesisDoc{}` now takes a `genutiltypes.AppGenesis{}`.
* (core) [#15133](https://github.com/cosmos/cosmos-sdk/pull/15133) Implement RegisterServices in the module manager.
* (x/bank) [#14894](https://github.com/cosmos/cosmos-sdk/pull/14894) Return a human readable denomination for IBC vouchers when querying bank balances. Added a `ResolveDenom` parameter to `types.QueryAllBalancesRequest` and `--resolve-denom` flag to `GetBalancesCmd()`.
* (core) [#14860](https://github.com/cosmos/cosmos-sdk/pull/14860) Add `Precommit` and `PrepareCheckState` AppModule callbacks.
* (x/gov) [#14720](https://github.com/cosmos/cosmos-sdk/pull/14720) Upstream expedited proposals from Osmosis.
* (cli) [#14659](https://github.com/cosmos/cosmos-sdk/pull/14659) Added ability to query blocks by events with queries directly passed to Tendermint, which will allow for full query operator support, e.g. `>`.
* (x/auth) [#14650](https://github.com/cosmos/cosmos-sdk/pull/14650) Add Textual SignModeHandler. It is however **NOT** enabled by default, and should only be used for **TESTING** purposes until `SIGN_MODE_TEXTUAL` is fully released.
* (x/crisis) [#14588](https://github.com/cosmos/cosmos-sdk/pull/14588) Use CacheContext() in AssertInvariants().
* (mempool) [#14484](https://github.com/cosmos/cosmos-sdk/pull/14484) Add priority nonce mempool option for transaction replacement.
* (query) [#14468](https://github.com/cosmos/cosmos-sdk/pull/14468) Implement pagination for collections.
* (x/gov) [#14373](https://github.com/cosmos/cosmos-sdk/pull/14373) Add new proto field `constitution` of type `string` to gov module genesis state, which allows chain builders to lay a strong foundation by specifying purpose.
* (client) [#14342](https://github.com/cosmos/cosmos-sdk/pull/14342) Add `<app> config` command is now a sub-command, for setting, getting and migrating Cosmos SDK configuration files.
* (x/distribution) [#14322](https://github.com/cosmos/cosmos-sdk/pull/14322) Introduce a new gRPC message handler, `DepositValidatorRewardsPool`, that allows explicit funding of a validator's reward pool.
* [#13473](https://github.com/cosmos/cosmos-sdk/pull/13473) ADR-038: Go plugin system proposal.

### Improvements

* (cli) [#17389](https://github.com/cosmos/cosmos-sdk/pull/17389) gRPC CometBFT commands have been added under `<aapd> q consensus comet`. CometBFT commands placement in the SDK has been simplified. See the exhaustive list below.
    * `client/rpc.StatusCommand()` is now at `server.StatusCommand()`
* (x/group, x/gov) [#17220](https://github.com/cosmos/cosmos-sdk/pull/17220) Add `--skip-metadata` flag in `draft-proposal` to skip metadata prompt.
* (testutil) [#17216](https://github.com/cosmos/cosmos-sdk/issues/17216) Add `DefaultContextWithKeys` to `testutil` package.
* (cli) [#17187](https://github.com/cosmos/cosmos-sdk/pull/17187) Do not use `ctx.PrintObjectLegacy` in commands anymore.
    * `<appd> q gov proposer [proposal-id]` now returns a proposal id as int instead of string.
* (x/staking) [#17164](https://github.com/cosmos/cosmos-sdk/pull/17164) Add `BondedTokensAndPubKeyByConsAddr` to the keeper to enable vote extension verification.
* (x/group, x/gov) [#17109](https://github.com/cosmos/cosmos-sdk/pull/17109) Let proposal summary be 40x longer than metadata limit.
* (version) [#17096](https://github.com/cosmos/cosmos-sdk/pull/17096) Improve `getSDKVersion()` to handle module replacements.
* (types) [#16890](https://github.com/cosmos/cosmos-sdk/pull/16890) Remove `GetTxCmd() *cobra.Command` and `GetQueryCmd() *cobra.Command` from `module.AppModuleBasic` interface.
* (x/authz) [#16869](https://github.com/cosmos/cosmos-sdk/pull/16869) Improve error message when grant not found.
* (cli) [#16856](https://github.com/cosmos/cosmos-sdk/pull/16856) Improve `simd prune` UX by using the app default home directory and set pruning method as first variable argument (defaults to default).
* (all) [#16497](https://github.com/cosmos/cosmos-sdk/pull/16497) Removed all exported vestiges of `sdk.MustSortJSON` and `sdk.SortJSON`.
* (server) [#16238](https://github.com/cosmos/cosmos-sdk/pull/16238) Don't setup p2p node keys if starting a node in GRPC only mode.
* (cli) [#16206](https://github.com/cosmos/cosmos-sdk/pull/16206) Make ABCI handshake profileable.
* (types) [#16076](https://github.com/cosmos/cosmos-sdk/pull/16076) Optimize `ChainAnteDecorators`/`ChainPostDecorators` to instantiate the functions once instead of on every invocation of the returned `AnteHandler`/`PostHandler`.
* (server) [#16071](https://github.com/cosmos/cosmos-sdk/pull/16071) When `mempool.max-txs` is set to a negative value, use a no-op mempool (effectively disable the app mempool).
* (types/query) [#16041](https://github.com/cosmos/cosmos-sdk/pull/16041) Change pagination max limit to a variable in order to be modifed by application devs.
* (simapp) [#15958](https://github.com/cosmos/cosmos-sdk/pull/15958) Refactor SimApp for removing the global basic manager.
* (all modules) [#15901](https://github.com/cosmos/cosmos-sdk/issues/15901) All core Cosmos SDK modules query commands have migrated to [AutoCLI](https://docs.cosmos.network/main/core/autocli), ensuring parity between gRPC and CLI queries.
* (x/auth) [#15867](https://github.com/cosmos/cosmos-sdk/pull/15867) Support better logging for signature verification failure.
* (store/cachekv) [#15767](https://github.com/cosmos/cosmos-sdk/pull/15767) Reduce peak RAM usage during and after `InitGenesis`.
* (x/bank) [#15764](https://github.com/cosmos/cosmos-sdk/pull/15764) Speedup x/bank `InitGenesis`.
* (x/slashing) [#15580](https://github.com/cosmos/cosmos-sdk/pull/15580) Refactor the validator's missed block signing window to be a chunked bitmap instead of a "logical" bitmap, significantly reducing the storage footprint.
* (x/gov) [#15554](https://github.com/cosmos/cosmos-sdk/pull/15554) Add proposal result log in `active_proposal` event. When a proposal passes but fails to execute, the proposal result is logged in the `active_proposal` event.
* (x/consensus) [#15553](https://github.com/cosmos/cosmos-sdk/pull/15553) Migrate consensus module to use collections.
* (server) [#15358](https://github.com/cosmos/cosmos-sdk/pull/15358) Add `server.InterceptConfigsAndCreateContext` as alternative to `server.InterceptConfigsPreRunHandler` which does not set the server context and the default SDK logger.
* (mempool) [#15328](https://github.com/cosmos/cosmos-sdk/pull/15328) Improve the `PriorityNonceMempool`:
    * Support generic transaction prioritization, instead of `ctx.Priority()`
    * Improve construction through the use of a single `PriorityNonceMempoolConfig` instead of option functions
* (x/authz) [#15164](https://github.com/cosmos/cosmos-sdk/pull/15164) Add `MsgCancelUnbondingDelegation` to staking authorization.
* (server) [#15041](https://github.com/cosmos/cosmos-sdk/pull/15041) Remove unnecessary sleeps from gRPC and API server initiation. The servers will start and accept requests as soon as they're ready.
* (baseapp) [#15023](https://github.com/cosmos/cosmos-sdk/pull/15023) & [#15213](https://github.com/cosmos/cosmos-sdk/pull/15213) Add `MessageRouter` interface to baseapp and pass it to authz, gov and groups instead of concrete type. 
* [#15011](https://github.com/cosmos/cosmos-sdk/pull/15011) Introduce `cosmossdk.io/log` package to provide a consistent logging interface through the SDK. CometBFT logger is now replaced by `cosmossdk.io/log.Logger`.
* (x/staking) [#14864](https://github.com/cosmos/cosmos-sdk/pull/14864) `create-validator` CLI command now takes a json file as an arg instead of having a bunch of required flags to it.
* (x/auth) [#14758](https://github.com/cosmos/cosmos-sdk/pull/14758) Allow transaction event queries to directly passed to Tendermint, which will allow for full query operator support, e.g. `>`.
* (x/evidence) [#14757](https://github.com/cosmos/cosmos-sdk/pull/14757) Evidence messages do not need to implement a `.Type()` anymore.
* (x/auth/tx) [#14751](https://github.com/cosmos/cosmos-sdk/pull/14751) Remove `.Type()` and `Route()` methods from all msgs and `legacytx.LegacyMsg` interface.
* (cli) [#14659](https://github.com/cosmos/cosmos-sdk/pull/14659) Added ability to query blocks by either height/hash `<app> q block --type=height|hash <height|hash>`.
* (x/staking) [#14590](https://github.com/cosmos/cosmos-sdk/pull/14590) Return undelegate amount in MsgUndelegateResponse.
* [#14529](https://github.com/cosmos/cosmos-sdk/pull/14529) Add new property `BondDenom` to `SimulationState` struct.
* (store) [#14439](https://github.com/cosmos/cosmos-sdk/pull/14439) Remove global metric gatherer from store. 
    * By default store has a no op metric gatherer, the application developer must set another metric gatherer or us the provided one in `store/metrics`.
* (store) [#14438](https://github.com/cosmos/cosmos-sdk/pull/14438) Pass logger from baseapp to store. 
* (baseapp) [#14417](https://github.com/cosmos/cosmos-sdk/pull/14417) The store pacakge no longer has a dependency on baseapp. 
* (module) [#14415](https://github.com/cosmos/cosmos-sdk/pull/14415) Loosen assertions in SetOrderBeginBlockers() and SetOrderEndBlockers().
* (store) [#14410](https://github.com/cosmos/cosmos-sdk/pull/14410) `rootmulti.Store.loadVersion` has validation to check if all the module stores' height is correct, it will error if any module store has incorrect height.
* [#14406](https://github.com/cosmos/cosmos-sdk/issues/14406) Migrate usage of `types/store.go` to `store/types/..`.
* (context)[#14384](https://github.com/cosmos/cosmos-sdk/pull/14384) Refactor(context): Pass EventManager to the context as an interface.
* (types) [#14354](https://github.com/cosmos/cosmos-sdk/pull/14354) Improve performance on Context.KVStore and Context.TransientStore by 40%.
* (crypto/keyring) [#14151](https://github.com/cosmos/cosmos-sdk/pull/14151) Move keys presentation from `crypto/keyring` to `client/keys`
* (signing) [#14087](https://github.com/cosmos/cosmos-sdk/pull/14087) Add SignModeHandlerWithContext interface with a new `GetSignBytesWithContext` to get the sign bytes using `context.Context` as an argument to access state.
* (server) [#14062](https://github.com/cosmos/cosmos-sdk/pull/14062) Remove rosetta from server start.
* (crypto) [#3129](https://github.com/cosmos/cosmos-sdk/pull/3129) New armor and keyring key derivation uses aead and encryption uses chacha20poly.

### State Machine Breaking

* (x/group,x/gov) [#16235](https://github.com/cosmos/cosmos-sdk/pull/16235) A group and gov proposal is rejected if the proposal metadata title and summary do not match the proposal title and summary.
* (baseapp) [#15930](https://github.com/cosmos/cosmos-sdk/pull/15930) change vote info provided by prepare and process proposal to the one in the block.
* (x/staking) [#15731](https://github.com/cosmos/cosmos-sdk/pull/15731) Introducing a new index to retrieve the delegations by validator efficiently.
* (x/staking) [#15701](https://github.com/cosmos/cosmos-sdk/pull/15701) The `HistoricalInfoKey` has been updated to use a binary format.
* (x/slashing) [#15580](https://github.com/cosmos/cosmos-sdk/pull/15580) The validator slashing window now stores "chunked" bitmap entries for each validator's signing window instead of a single boolean entry per signing window index.
* (x/staking) [#14590](https://github.com/cosmos/cosmos-sdk/pull/14590) `MsgUndelegateResponse` now includes undelegated amount. `x/staking` module's `keeper.Undelegate` now returns 3 values (completionTime,undelegateAmount,error) instead of 2.
* (x/feegrant) [#14294](https://github.com/cosmos/cosmos-sdk/pull/14294) Moved the logic of rejecting duplicate grant from `msg_server` to `keeper` method.

### API Breaking Changes

* (types) `module.EndBlockAppModule` has been replaced by Core API `appmodule.HasEndBlocker` or `module.HasABCIEndBlock` when needing validator updates.
* (types) `module.BeginBlockAppModule` has been replaced by Core API `appmodule.HasBeginBlocker`.
* (types) [#17358](https://github.com/cosmos/cosmos-sdk/pull/17358) Remove deprecated `sdk.Handler`, use `baseapp.MsgServiceHandler` instead.
* (client) [#17197](https://github.com/cosmos/cosmos-sdk/pull/17197) `keys.Commands` does not take a home directory anymore. It is inferred from the root command.
* (x/staking) [#17157](https://github.com/cosmos/cosmos-sdk/pull/17157) `GetValidatorsByPowerIndexKey` and `ValidateBasic` for historical info takes a validator address codec in order to be able to decode/encode addresses. 
    * `GetOperator()` now returns the address as it is represented in state, by default this is an encoded address
    * `GetConsAddr() ([]byte, error)` returns `[]byte` instead of sdk.ConsAddres. 
    * `FromABCIEvidence` & `GetConsensusAddress(consAc address.Codec)` now take a consensus address codec to be able to decode the incoming address. 
    * (x/distribution) `Delegate` & `SlashValidator` helper function added the mock staking keeper as a parameter passed to the function
* (x/staking) [#17098](https://github.com/cosmos/cosmos-sdk/pull/17098) `NewMsgCreateValidator`, `NewValidator`, `NewMsgCancelUnbondingDelegation`, `NewMsgUndelegate`, `NewMsgBeginRedelegate`, `NewMsgDelegate` and `NewMsgEditValidator`  takes a string instead of `sdk.ValAddress` or `sdk.AccAddress`:
    * `NewRedelegation` and `NewUnbondingDelegation` takes a validatorAddressCodec and a delegatorAddressCodec in order to decode the addresses.
    * `NewRedelegationResponse` takes a string instead of `sdk.ValAddress` or `sdk.AccAddress`.
    * `NewMsgCreateValidator.Validate()` takes an address codec in order to decode the address.
    * `BuildCreateValidatorMsg` takes a ValidatorAddressCodec in order to decode addresses.
* (x/slashing) [#17098](https://github.com/cosmos/cosmos-sdk/pull/17098) `NewMsgUnjail` takes a string instead of `sdk.ValAddress`
* (x/genutil) [#17098](https://github.com/cosmos/cosmos-sdk/pull/17098) `GenAppStateFromConfig`, AddGenesisAccountCmd and `GenTxCmd` takes an addresscodec to decode addresses.
* (x/distribution) [#17098](https://github.com/cosmos/cosmos-sdk/pull/17098) `NewMsgDepositValidatorRewardsPool`, `NewMsgFundCommunityPool`, `NewMsgWithdrawValidatorCommission` and `NewMsgWithdrawDelegatorReward` takes a string instead of `sdk.ValAddress` or `sdk.AccAddress`.
* (x/staking) [#16959](https://github.com/cosmos/cosmos-sdk/pull/16959) Add validator and consensus address codec as staking keeper arguments.
* (x/staking) [#16958](https://github.com/cosmos/cosmos-sdk/pull/16958) DelegationI interface `GetDelegatorAddr` & `GetValidatorAddr` have been migrated to return string instead of sdk.AccAddress and sdk.ValAddress respectively. stakingtypes.NewDelegation takes a string instead of sdk.AccAddress and sdk.ValAddress.
* (testutil) [#16899](https://github.com/cosmos/cosmos-sdk/pull/16899) The *cli testutil* `QueryBalancesExec` has been removed. Use the gRPC or REST query instead.
* (x/staking) [#16795](https://github.com/cosmos/cosmos-sdk/pull/16795) `DelegationToDelegationResponse`, `DelegationsToDelegationResponses`, `RedelegationsToRedelegationResponses` are no longer exported.
* (x/auth/vesting) [#16741](https://github.com/cosmos/cosmos-sdk/pull/16741) Vesting account constructor now return an error with the result of their validate function.
* (x/auth) [#16650](https://github.com/cosmos/cosmos-sdk/pull/16650) The *cli testutil* `QueryAccountExec` has been removed. Use the gRPC or REST query instead.
* (x/auth) [#16621](https://github.com/cosmos/cosmos-sdk/pull/16621) Pass address codec to auth new keeper constructor.
* (x/auth) [#16423](https://github.com/cosmos/cosmos-sdk/pull/16423) `helpers.AddGenesisAccount` has been moved to `x/genutil` to remove the cyclic dependency between `x/auth` and `x/genutil`.
* (baseapp) [#16342](https://github.com/cosmos/cosmos-sdk/pull/16342) NewContext was renamed to NewContextLegacy. The replacement (NewContext) now does not take a header, instead you should set the header via `WithHeaderInfo` or `WithBlockHeight`. Note that `WithBlockHeight` will soon be depreacted and its recommneded to use `WithHeaderInfo`.
* (x/mint) [#16329](https://github.com/cosmos/cosmos-sdk/pull/16329) Use collections for state management:
    * Removed: keeper `GetParams`, `SetParams`, `GetMinter`, `SetMinter`.
* (x/crisis) [#16328](https://github.com/cosmos/cosmos-sdk/pull/16328) Use collections for state management:
    * Removed: keeper `GetConstantFee`, `SetConstantFee` 
* (x/staking) [#16324](https://github.com/cosmos/cosmos-sdk/pull/16324) `NewKeeper` now takes a `KVStoreService` instead of a `StoreKey`, and methods in the `Keeper` now take a `context.Context` instead of a `sdk.Context` and return an `error`. Notable changes:
    * `Validator` method now returns `types.ErrNoValidatorFound` instead of `nil` when not found.
* (x/distribution) [#16302](https://github.com/cosmos/cosmos-sdk/pull/16302) Use collections for FeePool state management.
    * Removed: keeper `GetFeePool`, `SetFeePool`, `GetFeePoolCommunityCoins`
* (types) [#16272](https://github.com/cosmos/cosmos-sdk/pull/16272) `FeeGranter` in the `FeeTx` interface returns `[]byte` instead of `string`. 
* (x/gov) [#16268](https://github.com/cosmos/cosmos-sdk/pull/16268) Use collections for proposal state management (part 2):
    * this finalizes the gov collections migration
    * Removed: types all the key related functions
    * Removed: keeper `InsertActiveProposalsQueue`, `RemoveActiveProposalsQueue`, `InsertInactiveProposalsQueue`, `RemoveInactiveProposalsQueue`, `IterateInactiveProposalsQueue`, `IterateActiveProposalsQueue`, `ActiveProposalsQueueIterator`, `InactiveProposalsQueueIterator`
* (x/slashing) [#16246](https://github.com/cosmos/cosmos-sdk/issues/16246) `NewKeeper` now takes a `KVStoreService` instead of a `StoreKey`, and methods in the `Keeper` now take a `context.Context` instead of a `sdk.Context` and return an `error`. `GetValidatorSigningInfo` now returns an error instead of a `found bool`, the error can be `nil` (found), `ErrNoSigningInfoFound` (not found) and any other error.
* (module) [#16227](https://github.com/cosmos/cosmos-sdk/issues/16227) `manager.RunMigrations()` now take a `context.Context` instead of a `sdk.Context`.
* (x/crisis) [#16216](https://github.com/cosmos/cosmos-sdk/issues/16216) `NewKeeper` now takes a `KVStoreService` instead of a `StoreKey`, methods in the `Keeper` now take a `context.Context` instead of a `sdk.Context` and return an `error` instead of panicking.
* (x/distribution) [#16211](https://github.com/cosmos/cosmos-sdk/pull/16211) Use collections for params state management.
* (cli) [#16209](https://github.com/cosmos/cosmos-sdk/pull/16209) Add API `StartCmdWithOptions` to create customized start command.
* (x/mint) [#16179](https://github.com/cosmos/cosmos-sdk/issues/16179) `NewKeeper` now takes a `KVStoreService` instead of a `StoreKey`, and methods in the `Keeper` now take a `context.Context` instead of a `sdk.Context` and return an `error`.
* (x/gov) [#16171](https://github.com/cosmos/cosmos-sdk/pull/16171) Use collections for proposal state management (part 1):
    * Removed: keeper: `GetProposal`, `UnmarshalProposal`, `MarshalProposal`, `IterateProposal`, `GetProposal`, `GetProposalFiltered`, `GetProposals`, `GetProposalID`, `SetProposalID`
    * Removed: errors unused errors
* (x/gov) [#16164](https://github.com/cosmos/cosmos-sdk/pull/16164) Use collections for vote state management:
    * Removed: types `VoteKey`, `VoteKeys`
    * Removed: keeper `IterateVotes`, `IterateAllVotes`, `GetVotes`, `GetVote`, `SetVote`
* (sims) [#16155](https://github.com/cosmos/cosmos-sdk/pull/16155) 
    * `simulation.NewOperationMsg` now marshals the operation msg as proto bytes instead of legacy amino JSON bytes.
    * `simulation.NewOperationMsg` is now 2-arity instead of 3-arity with the obsolete argument `codec.ProtoCodec` removed.
    * The field `OperationMsg.Msg` is now of type `[]byte` instead of `json.RawMessage`.
* (x/gov) [#16127](https://github.com/cosmos/cosmos-sdk/pull/16127) Use collections for deposit state management:
    * The following methods are removed from the gov keeper: `GetDeposit`, `GetAllDeposits`, `IterateAllDeposits`.
    * The following functions are removed from the gov types: `DepositKey`, `DepositsKey`.
* (x/gov) [#16118](https://github.com/cosmos/cosmos-sdk/pull/16118/) Use collections for constituion and params state management.
* (x/gov) [#16106](https://github.com/cosmos/cosmos-sdk/pull/16106) Remove gRPC query methods from Keeper.
* (x/*all*) [#16052](https://github.com/cosmos/cosmos-sdk/pull/16062) `GetSignBytes` implementations on messages and global legacy amino codec definitions have been removed from all modules.
* (sims) [#16052](https://github.com/cosmos/cosmos-sdk/pull/16062) `GetOrGenerate` no longer requires a codec argument is now 4-arity instead of 5-arity.
* (types/math) [#16040](https://github.com/cosmos/cosmos-sdk/pull/16798) Remove aliases in `types/math.go` (part 2).
* (types/math) [#16040](https://github.com/cosmos/cosmos-sdk/pull/16040) Remove aliases in `types/math.go` (part 1).
* (x/auth) [#16016](https://github.com/cosmos/cosmos-sdk/pull/16016) Use collections for accounts state management:
    * removed: keeper `HasAccountByID`, `AccountAddressByID`, `SetParams
* (x/genutil) [#15999](https://github.com/cosmos/cosmos-sdk/pull/15999) Genutil now takes the `GenesisTxHanlder` interface instead of deliverTx. The interface is implemented on baseapp
* (x/gov) [#15988](https://github.com/cosmos/cosmos-sdk/issues/15988) `NewKeeper` now takes a `KVStoreService` instead of a `StoreKey`, methods in the `Keeper` now take a `context.Context` instead of a `sdk.Context` and return an `error` (instead of panicking or returning a `found bool`). Iterators callback functions now return an error instead of a `bool`.
* (x/auth) [#15985](https://github.com/cosmos/cosmos-sdk/pull/15985) The `AccountKeeper` does not expose the `QueryServer` and `MsgServer` APIs anymore.
* (x/authz) [#15962](https://github.com/cosmos/cosmos-sdk/issues/15962) `NewKeeper` now takes a `KVStoreService` instead of a `StoreKey`, methods in the `Keeper` now take a `context.Context` instead of a `sdk.Context`. The `Authorization` interface's `Accept` method now takes a `context.Context` instead of a `sdk.Context`.
* (x/distribution) [#15948](https://github.com/cosmos/cosmos-sdk/issues/15948) `NewKeeper` now takes a `KVStoreService` instead of a `StoreKey` and methods in the `Keeper` now take a `context.Context` instead of a `sdk.Context`. Keeper methods also now return an `error`.
* (x/bank) [#15891](https://github.com/cosmos/cosmos-sdk/issues/15891) `NewKeeper` now takes a `KVStoreService` instead of a `StoreKey` and methods in the `Keeper` now take a `context.Context` instead of a `sdk.Context`. Also `FundAccount` and `FundModuleAccount` from the `testutil` package accept a `context.Context` instead of a `sdk.Context`, and it's position was moved to the first place.
* (x/slashing) [#15875](https://github.com/cosmos/cosmos-sdk/pull/15875) `x/slashing.NewAppModule` now requires an `InterfaceRegistry` parameter.
* (x/crisis) [#15852](https://github.com/cosmos/cosmos-sdk/pull/15852) Crisis keeper now takes a instance of the address codec to be able to decode user addresses
* (x/auth) [#15822](https://github.com/cosmos/cosmos-sdk/pull/15822) The type of struct field `ante.HandlerOptions.SignModeHandler` has been changed to `x/tx/signing.HandlerMap`.
* (client) [#15822](https://github.com/cosmos/cosmos-sdk/pull/15822) The return type of the interface method `TxConfig.SignModeHandler` has been changed to `x/tx/signing.HandlerMap`.
    * The signature of `VerifySignature` has been changed to accept a `x/tx/signing.HandlerMap` and other structs from `x/tx` as arguments.
    * The signature of `NewTxConfigWithTextual` has been deprecated and its signature changed to accept a `SignModeOptions`.
    * The signature of `NewSigVerificationDecorator` has been changed to accept a `x/tx/signing.HandlerMap`.
* (x/bank) [#15818](https://github.com/cosmos/cosmos-sdk/issues/15818) `BaseViewKeeper`'s `Logger` method now doesn't require a context. `NewBaseKeeper`, `NewBaseSendKeeper` and `NewBaseViewKeeper` now also require a `log.Logger` to be passed in.
* (x/genutil) [#15679](https://github.com/cosmos/cosmos-sdk/pull/15679) `MigrateGenesisCmd` now takes a `MigrationMap` instead of having the SDK genesis migration hardcoded.
* (client) [#15673](https://github.com/cosmos/cosmos-sdk/pull/15673) Move `client/keys.OutputFormatJSON` and `client/keys.OutputFormatText` to `client/flags` package.
* (x/*all*) [#15648](https://github.com/cosmos/cosmos-sdk/issues/15648) Make `SetParams` consistent across all modules and validate the params at the message handling instead of `SetParams` method.
* (codec) [#15600](https://github.com/cosmos/cosmos-sdk/pull/15600) [#15873](https://github.com/cosmos/cosmos-sdk/pull/15873) add support for getting signers to `codec.Codec` and `InterfaceRegistry`:
    * `InterfaceRegistry` is has unexported methods and implements `protodesc.Resolver` plus the `RangeFiles` and `SigningContext` methods. All implementations of `InterfaceRegistry` by other users must now embed the official implementation.
    * `Codec` has new methods `InterfaceRegistry`, `GetMsgAnySigners`, `GetMsgV1Signers`, and `GetMsgV2Signers` as well as unexported methods. All implementations of `Codec` by other users must now embed an official implementation from the `codec` package.
    * `AminoCodec` is marked as deprecated and no longer implements `Codec.
* (client) [#15597](https://github.com/cosmos/cosmos-sdk/pull/15597) `RegisterNodeService` now requires a config parameter.
* (x/nft) [#15588](https://github.com/cosmos/cosmos-sdk/pull/15588) `NewKeeper` now takes a `KVStoreService` instead of a `StoreKey` and methods in the `Keeper` now take a `context.Context` instead of a `sdk.Context`. 
* (baseapp) [#15568](https://github.com/cosmos/cosmos-sdk/pull/15568) `SetIAVLLazyLoading` is removed from baseapp.
* (x/genutil) [#15567](https://github.com/cosmos/cosmos-sdk/pull/15567) `CollectGenTxsCmd` & `GenTxCmd` takes a address.Codec to be able to decode addresses.
* (x/bank) [#15567](https://github.com/cosmos/cosmos-sdk/pull/15567) `GenesisBalance.GetAddress` now returns a string instead of `sdk.AccAddress`
    * `MsgSendExec` test helper function now takes a address.Codec 
* (x/auth) [#15520](https://github.com/cosmos/cosmos-sdk/pull/15520) `NewAccountKeeper` now takes a `KVStoreService` instead of a `StoreKey` and methods in the `Keeper` now take a `context.Context` instead of a `sdk.Context`. 
* (baseapp) [#15519](https://github.com/cosmos/cosmos-sdk/pull/15519/files) `runTxMode`s were renamed to `execMode`. `ModeDeliver` as changed to `ModeFinalize` and a new `ModeVoteExtension` was added for vote extensions.
* (baseapp) [#15519](https://github.com/cosmos/cosmos-sdk/pull/15519/files) Writing of state to the multistore was moved to `FinalizeBlock`. `Commit` still handles the commiting values to disk. 
* (baseapp) [#15519](https://github.com/cosmos/cosmos-sdk/pull/15519/files) Calls to BeginBlock and EndBlock have been replaced with core api beginblock & endblock. 
* (baseapp) [#15519](https://github.com/cosmos/cosmos-sdk/pull/15519/files) BeginBlock and EndBlock are now internal to baseapp. For testing, user must call `FinalizeBlock`. BeginBlock and EndBlock calls are internal to Baseapp. 
* (baseapp) [#15519](https://github.com/cosmos/cosmos-sdk/pull/15519/files) All calls to ABCI methods now accept a pointer of the abci request and response types
* (x/consensus) [#15517](https://github.com/cosmos/cosmos-sdk/pull/15517) `NewKeeper` now takes a `KVStoreService` instead of a `StoreKey`.
* (x/bank) [#15477](https://github.com/cosmos/cosmos-sdk/pull/15477) `banktypes.NewMsgMultiSend` and `keeper.InputOutputCoins` only accept one input.
* (server) [#15358](https://github.com/cosmos/cosmos-sdk/pull/15358) Remove `server.ErrorCode` that was not used anywhere.
* (x/capability) [#15344](https://github.com/cosmos/cosmos-sdk/pull/15344) Capability module was removed and is now housed in [IBC-GO](https://github.com/cosmos/ibc-go). 
* (mempool) [#15328](https://github.com/cosmos/cosmos-sdk/pull/15328) The `PriorityNonceMempool` is now generic over type `C comparable` and takes a single `PriorityNonceMempoolConfig[C]` argument. See `DefaultPriorityNonceMempoolConfig` for how to construct the configuration and a `TxPriority` type.
* [#15299](https://github.com/cosmos/cosmos-sdk/pull/15299) Remove `StdTx` transaction and signing APIs. No SDK version has actually supported `StdTx` since before Stargate.
* [#15284](https://github.com/cosmos/cosmos-sdk/pull/15284)
* (x/gov) [#15284](https://github.com/cosmos/cosmos-sdk/pull/15284) `NewKeeper` now requires `codec.Codec`.
* (x/authx) [#15284](https://github.com/cosmos/cosmos-sdk/pull/15284) `NewKeeper` now requires `codec.Codec`.
    * `types/tx.Tx` no longer implements `sdk.Tx`.
    * `sdk.Tx` now requires a new method `GetMsgsV2()`.
    * `sdk.Msg.GetSigners` was deprecated and is no longer supported. Use the `cosmos.msg.v1.signer` protobuf annotation instead.
    * `TxConfig` has a new method `SigningContext() *signing.Context`.
    * `SigVerifiableTx.GetSigners()` now returns `([][]byte, error)` instead of `[]sdk.AccAddress`.
    * `AccountKeeper` now has an `AddressCodec() address.Codec` method and the expected `AccountKeeper` for `x/auth/ante` expects this method.
* [#15211](https://github.com/cosmos/cosmos-sdk/pull/15211) Remove usage of `github.com/cometbft/cometbft/libs/bytes.HexBytes` in favor of `[]byte` thorough the SDK.
* (crypto) [#15070](https://github.com/cosmos/cosmos-sdk/pull/15070) `GenerateFromPassword` and `Cost` from `bcrypt.go` now take a `uint32` instead of a `int` type.  
* (types) [#15067](https://github.com/cosmos/cosmos-sdk/pull/15067) Remove deprecated alias from `types/errors`. Use `cosmossdk.io/errors` instead.
* (server) [#15041](https://github.com/cosmos/cosmos-sdk/pull/15041) Refactor how gRPC and API servers are started to remove unnecessary sleeps:
    * `api.Server#Start` now accepts a `context.Context`. The caller is responsible for ensuring that the context is canceled such that the API server can gracefully exit. The caller does not need to stop the server.
    * To start the gRPC server you must first create the server via `NewGRPCServer`, after which you can start the gRPC server via `StartGRPCServer` which accepts a `context.Context`. The caller is responsible for ensuring that the context is canceled such that the gRPC server can gracefully exit. The caller does not need to stop the server.
    * Rename `WaitForQuitSignals` to `ListenForQuitSignals`. Note, this function is no longer blocking. Thus the caller is expected to provide a `context.CancelFunc` which indicates that when a signal is caught, that any spawned processes can gracefully exit.
    * Remove `ServerStartTime` constant.
* [#15011](https://github.com/cosmos/cosmos-sdk/pull/15011) All functions that were taking a CometBFT logger, now take `cosmossdk.io/log.Logger` instead.
* (simapp) [#14977](https://github.com/cosmos/cosmos-sdk/pull/14977) Move simulation helpers functions (`AppStateFn` and `AppStateRandomizedFn`) to `testutil/sims`. These takes an extra genesisState argument which is the default state of the app.
* (x/bank) [#14894](https://github.com/cosmos/cosmos-sdk/pull/14894) Allow a human readable denomination for coins when querying bank balances. Added a `ResolveDenom` parameter to `types.QueryAllBalancesRequest`.
* [#14847](https://github.com/cosmos/cosmos-sdk/pull/14847) App and ModuleManager methods `InitGenesis`, `ExportGenesis`, `BeginBlock` and `EndBlock` now also return an error.
* (x/upgrade) [#14764](https://github.com/cosmos/cosmos-sdk/pull/14764) The `x/upgrade` module is extracted to have a separate go.mod file which allows it to be a standalone module. 
* (x/auth) [#14758](https://github.com/cosmos/cosmos-sdk/pull/14758) Refactor transaction searching:
    * Refactor `QueryTxsByEvents` to accept a `query` of type `string` instead of `events` of type `[]string`
    * Refactor CLI methods to accept `--query` flag instead of `--events`
    * Pass `prove=false` to Tendermint's `TxSearch` RPC method
* (simulation) [#14751](https://github.com/cosmos/cosmos-sdk/pull/14751) Remove the `MsgType` field from `simulation.OperationInput` struct.
* (store) [#14746](https://github.com/cosmos/cosmos-sdk/pull/14746) Extract Store in its own go.mod and rename the package to `cosmossdk.io/store`.
* (x/nft) [#14725](https://github.com/cosmos/cosmos-sdk/pull/14725) Extract NFT in its own go.mod and rename the package to `cosmossdk.io/x/nft`.
* (x/gov) [#14720](https://github.com/cosmos/cosmos-sdk/pull/14720) Add an expedited field in the gov v1 proposal and `MsgNewMsgProposal`.
* (x/feegrant) [#14649](https://github.com/cosmos/cosmos-sdk/pull/14649) Extract Feegrant in its own go.mod and rename the package to `cosmossdk.io/x/feegrant`.
* (tx) [#14634](https://github.com/cosmos/cosmos-sdk/pull/14634) Move the `tx` go module to `x/tx`.
* (store/streaming)[#14603](https://github.com/cosmos/cosmos-sdk/pull/14603) `StoreDecoderRegistry` moved from store to `types/simulations` this breaks the `AppModuleSimulation` interface. 
* (snapshots) [#14597](https://github.com/cosmos/cosmos-sdk/pull/14597) Move `snapshots` to `store/snapshots`, rename and bump proto package to v1.
* (x/staking) [#14590](https://github.com/cosmos/cosmos-sdk/pull/14590) `MsgUndelegateResponse` now includes undelegated amount. `x/staking` module's `keeper.Undelegate` now returns 3 values (completionTime,undelegateAmount,error)  instead of 2.
* (crypto/keyring) [#14151](https://github.com/cosmos/cosmos-sdk/pull/14151) Move keys presentation from `crypto/keyring` to `client/keys`
* (baseapp) [#14050](https://github.com/cosmos/cosmos-sdk/pull/14050) Refactor `ABCIListener` interface to accept Go contexts.
* (x/auth) [#13850](https://github.com/cosmos/cosmos-sdk/pull/13850/) Remove `MarshalYAML` methods from module (`x/...`) types.
* (modules) [#13850](https://github.com/cosmos/cosmos-sdk/pull/13850) and [#14046](https://github.com/cosmos/cosmos-sdk/pull/14046) Remove gogoproto stringer annotations. This removes the custom `String()` methods on all types that were using the annotations.
* (x/evidence) [14724](https://github.com/cosmos/cosmos-sdk/pull/14724) Extract Evidence in its own go.mod and rename the package to `cosmossdk.io/x/evidence`.
* (crypto/keyring) [#13734](https://github.com/cosmos/cosmos-sdk/pull/13834) The keyring's `Sign` method now takes a new `signMode` argument. It is only used if the signing key is a Ledger hardware device. You can set it to 0 in all other cases.
* (snapshots) [14048](https://github.com/cosmos/cosmos-sdk/pull/14048) Move the Snapshot package to the store package. This is done in an effort group all storage related logic under one package.
* (signing) [#13701](https://github.com/cosmos/cosmos-sdk/pull/) Add `context.Context` as an argument `x/auth/signing.VerifySignature`.
* (store) [#11825](https://github.com/cosmos/cosmos-sdk/pull/11825) Make extension snapshotter interface safer to use, renamed the util function `WriteExtensionItem` to `WriteExtensionPayload`.

### Client Breaking Changes

* (abci) [#15845](https://github.com/cosmos/cosmos-sdk/pull/15845) Remove duplicating events in `logs`.
* (abci) [#15845](https://github.com/cosmos/cosmos-sdk/pull/15845) Add `msg_index` to all event attributes to associate events and messages.
* (x/staking) [#15701](https://github.com/cosmos/cosmos-sdk/pull/15701) `HistoricalInfoKey` now has a binary format.
* (store/streaming) [#15519](https://github.com/cosmos/cosmos-sdk/pull/15519/files) State Streaming removed emitting of beginblock, endblock and delivertx in favour of emitting FinalizeBlock. 
* (baseapp) [#15519](https://github.com/cosmos/cosmos-sdk/pull/15519/files) BeginBlock & EndBlock events have begin or endblock in the events in order to identify which stage they are emitted from since they are returned to comet as FinalizeBlock events.
* (grpc-web) [#14652](https://github.com/cosmos/cosmos-sdk/pull/14652) Use same port for gRPC-Web and the API server.

### CLI Breaking Changes

* (all) The migration of modules to [AutoCLI](https://docs.cosmos.network/main/core/autocli) led to no changes in UX but a [small change in CLI outputs](https://github.com/cosmos/cosmos-sdk/issues/16651) where results can be nested.
* (all) Query pagination flags have been renamed with the migration to AutoCLI:
    * `--reverse` -> `--page-reverse`
    * `--offset` -> `--page-offset`
    * `--limit` -> `--page-limit`
    * `--count-total` -> `--page-count-total`
* (cli) [#17184](https://github.com/cosmos/cosmos-sdk/pull/17184) All json keys returned by the `status` command are now snake case instead of pascal case.
* (server) [#17177](https://github.com/cosmos/cosmos-sdk/pull/17177) Remove `iavl-lazy-loading` configuration.
* (x/gov) [#16987](https://github.com/cosmos/cosmos-sdk/pull/16987) In `<appd> query gov proposals` the proposal status flag have renamed from `--status` to `--proposal-status`. Additonally, that flags now uses the ENUM values: `PROPOSAL_STATUS_DEPOSIT_PERIOD`, `PROPOSAL_STATUS_VOTING_PERIOD`, `PROPOSAL_STATUS_PASSED`, `PROPOSAL_STATUS_REJECTED`, `PROPOSAL_STATUS_FAILED`.
* (x/bank) [#16899](https://github.com/cosmos/cosmos-sdk/pull/16899) With the migration to AutoCLI some bank commands have been split in two: 
    * Use `total-supply` (or `total`) for querying the total supply and `total-supply-of` for querying the supply of a specific denom. 
    * Use `denoms-metadata` for querying all denom metadata and `denom-metadata` for querying a specific denom metadata.
* (rosetta) [#16276](https://github.com/cosmos/cosmos-sdk/issues/16276) Rosetta migration to standalone repo.
* (cli) [#15826](https://github.com/cosmos/cosmos-sdk/pull/15826) Remove `<appd> q account` command. Use `<appd> q auth account` instead.
* (cli) [#15299](https://github.com/cosmos/cosmos-sdk/pull/15299) Remove `--amino` flag from `sign` and `multi-sign` commands. Amino `StdTx` has been deprecated for a while. Amino JSON signing still works as expected. 
* (x/gov) [#14880](https://github.com/cosmos/cosmos-sdk/pull/14880) Remove `<app> tx gov submit-legacy-proposal cancel-software-upgrade` and `software-upgrade` commands. These commands are now in the `x/upgrade` module and using gov v1. Use `tx upgrade software-upgrade` instead.
* (x/staking) [#14864](https://github.com/cosmos/cosmos-sdk/pull/14864) `create-validator` CLI command now takes a json file as an arg instead of having a bunch of required flags to it.
* (cli) [#14659](https://github.com/cosmos/cosmos-sdk/pull/14659) `<app> q block <height>` is removed as it just output json. The new command allows either height/hash and is `<app> q block --type=height|hash <height|hash>`. 
* (grpc-web) [#14652](https://github.com/cosmos/cosmos-sdk/pull/14652) Remove `grpc-web.address` flag.
* (client) [#14342](https://github.com/cosmos/cosmos-sdk/pull/14342) `<app> config` command is now a sub-command. Use `<app> config --help` to learn more.

### Bug Fixes

* (runtime) [#17284](https://github.com/cosmos/cosmos-sdk/pull/17284) Properly allow to combine depinject-enabled modules and non-depinject-enabled modules in app v2.
* (baseapp) [#17251](https://github.com/cosmos/cosmos-sdk/pull/17251) VerifyVoteExtensions and ExtendVote initialize their own contexts/states, allowing VerifyVoteExtensions being called without ExtendVote.
* (x/distribution) [#17236](https://github.com/cosmos/cosmos-sdk/pull/17236) Using "validateCommunityTax" in "Params.ValidateBasic", preventing panic when field "CommunityTax" is nil.
* (x/auth) [#17209](https://github.com/cosmos/cosmos-sdk/pull/17209) Internal error on AccountInfo when account's public key is not set.
* (server) [#17181](https://github.com/cosmos/cosmos-sdk/pull/17181) Fix `db_backend` lookup fallback from `config.toml`.
* (x/bank) [#17170](https://github.com/cosmos/cosmos-sdk/pull/17170) Avoid empty spendable error message on send coins.
* (baseapp) [#17159](https://github.com/cosmos/cosmos-sdk/pull/17159) Validators can propose blocks that exceed the gas limit.
* (x/group) [#17146](https://github.com/cosmos/cosmos-sdk/pull/17146) Rename x/group legacy ORM package's error codespace from "orm" to "legacy_orm", preventing collisions with ORM's error codespace "orm".
* (types/query) [#16905](https://github.com/cosmos/cosmos-sdk/pull/16905) Collections Pagination now applies proper count when filtering results.
* (x/bank) [#16841](https://github.com/cosmos/cosmos-sdk/pull/16841) Correctly process legacy `DenomAddressIndex` values.
* (x/auth/vesting) [#16733](https://github.com/cosmos/cosmos-sdk/pull/16733) Panic on overflowing and negative EndTimes when creating a PeriodicVestingAccount.
* (x/consensus) [#16713](https://github.com/cosmos/cosmos-sdk/pull/16713) Add missing ABCI param in `MsgUpdateParams`.
* (baseapp) [#16700](https://github.com/cosmos/cosmos-sdk/pull/16700) Fix consensus failure in returning no response to malformed transactions.
* [#16639](https://github.com/cosmos/cosmos-sdk/pull/16639) Make sure we don't execute blocks beyond the halt height.
* (baseapp) [#16613](https://github.com/cosmos/cosmos-sdk/pull/16613) Ensure each message in a transaction has a registered handler, otherwise `CheckTx` will fail.
* (baseapp) [#16596](https://github.com/cosmos/cosmos-sdk/pull/16596) Return error during `ExtendVote` and `VerifyVoteExtension` if the request height is earlier than `VoteExtensionsEnableHeight`.
* [#16547](https://github.com/cosmos/cosmos-sdk/pull/16547) Ensure a transaction's gas limit cannot exceed the block gas limit.
* (baseapp) [#16259](https://github.com/cosmos/cosmos-sdk/pull/16259) Ensure the `Context` block height is correct after `InitChain` and prior to the second block.
* (x/gov) [#16231](https://github.com/cosmos/cosmos-sdk/pull/16231) Fix Rawlog JSON formatting of proposal_vote option field.* (cli) [#16138](https://github.com/cosmos/cosmos-sdk/pull/16138) Fix snapshot commands panic if snapshot don't exists.
* (x/staking) [#16043](https://github.com/cosmos/cosmos-sdk/pull/16043) Call `AfterUnbondingInitiated` hook for new unbonding entries only and fix `UnbondingDelegation` entries handling. This is a behavior change compared to Cosmos SDK v0.47.x, now the hook is called only for new unbonding entries.
* (types) [#16010](https://github.com/cosmos/cosmos-sdk/pull/16010) Let `module.CoreAppModuleBasicAdaptor` fallback to legacy genesis handling.
* (types) [#15691](https://github.com/cosmos/cosmos-sdk/pull/15691) Make `Coin.Validate()` check that `.Amount` is not nil.
* (x/crypto) [#15258](https://github.com/cosmos/cosmos-sdk/pull/15258) Write keyhash file with permissions 0600 instead of 0555.
* (x/auth) [#15059](https://github.com/cosmos/cosmos-sdk/pull/15059) `ante.CountSubKeys` returns 0 when passing a nil `Pubkey`.
* (x/capability) [#15030](https://github.com/cosmos/cosmos-sdk/pull/15030) Prevent `x/capability` from consuming `GasMeter` gas during `InitMemStore`
* (types/coin) [#14739](https://github.com/cosmos/cosmos-sdk/pull/14739) Deprecate the method `Coin.IsEqual` in favour of  `Coin.Equal`. The difference between the two methods is that the first one results in a panic when denoms are not equal. This panic lead to unexpected behavior.

### Deprecated

* (types) [#16980](https://github.com/cosmos/cosmos-sdk/pull/16980) Deprecate `IntProto` and `DecProto`. Instead, `math.Int` and `math.LegacyDec` should be used respectively. Both types support `Marshal` and `Unmarshal` for binary serialization.
* (x/staking) [#14567](https://github.com/cosmos/cosmos-sdk/pull/14567) The `delegator_address` field of `MsgCreateValidator` has been deprecated.
   The validator address bytes and delegator address bytes refer to the same account while creating validator (defer only in bech32 notation).

## [v0.47.4](https://github.com/cosmos/cosmos-sdk/releases/tag/v0.47.4) - 2023-07-17

### Features

* (sims) [#16656](https://github.com/cosmos/cosmos-sdk/pull/16656) Add custom max gas for block for sim config with unlimited as default.

### Improvements

* (cli) [#16856](https://github.com/cosmos/cosmos-sdk/pull/16856) Improve `simd prune` UX by using the app default home directory and set pruning method as first variable argument (defaults to default). `pruning.PruningCmd` rest unchanged for API compability, use `pruning.Cmd` instead.
* (testutil) [#16704](https://github.com/cosmos/cosmos-sdk/pull/16704) Make app config configurator for testing configurable with external modules.
* (deps) [#16565](https://github.com/cosmos/cosmos-sdk/pull/16565) Bump CometBFT to [v0.37.2](https://github.com/cometbft/cometbft/blob/v0.37.2/CHANGELOG.md).

### Bug Fixes

* (x/auth) [#16994](https://github.com/cosmos/cosmos-sdk/pull/16994) Fix regression where querying transactions events with `<=` or `>=` would not work.
* (server) [#16827](https://github.com/cosmos/cosmos-sdk/pull/16827) Properly use `--trace` flag (before it was setting the trace level instead of displaying the stacktraces).
* (x/auth) [#16554](https://github.com/cosmos/cosmos-sdk/pull/16554) `ModuleAccount.Validate` now reports a nil `.BaseAccount` instead of panicking.
* [#16588](https://github.com/cosmos/cosmos-sdk/pull/16588) Propogate snapshotter failures to the caller, (it would create an empty snapshot silently before).
* (x/slashing) [#16784](https://github.com/cosmos/cosmos-sdk/pull/16784) Emit event with the correct reason in `SlashWithInfractionReason`.

## [v0.47.3](https://github.com/cosmos/cosmos-sdk/releases/tag/v0.47.3) - 2023-06-08

### Features

* (baseapp) [#16290](https://github.com/cosmos/cosmos-sdk/pull/16290) Add circuit breaker setter in baseapp.
* (x/group) [#16191](https://github.com/cosmos/cosmos-sdk/pull/16191) Add EventProposalPruned event to group module whenever a proposal is pruned.
* (tx) [#15992](https://github.com/cosmos/cosmos-sdk/pull/15992) Add `WithExtensionOptions` in tx Factory to allow `SetExtensionOptions` with given extension options.

### Improvements

* (baseapp) [#16407](https://github.com/cosmos/cosmos-sdk/pull/16407) Make `DefaultProposalHandler.ProcessProposalHandler` return a ProcessProposal NoOp when using none or a NoOp mempool.
* (deps) [#16083](https://github.com/cosmos/cosmos-sdk/pull/16083) Bumps `proto-builder` image to 0.13.0.
* (client) [#16075](https://github.com/cosmos/cosmos-sdk/pull/16075) Partly revert [#15953](https://github.com/cosmos/cosmos-sdk/issues/15953) and `factory.Prepare` now does nothing in offline mode.
* (server) [#15984](https://github.com/cosmos/cosmos-sdk/pull/15984) Use `cosmossdk.io/log` package for logging instead of CometBFT logger. NOTE: v0.45 and v0.46 were not using CometBFT logger either. This keeps the same underlying logger (zerolog) as in v0.45.x+ and v0.46.x+ but now properly supporting filtered logging.
* (gov) [#15979](https://github.com/cosmos/cosmos-sdk/pull/15979) Improve gov error message when failing to convert v1 proposal to v1beta1.
* (store) [#16067](https://github.com/cosmos/cosmos-sdk/pull/16067) Add local snapshots management commands.
* (server) [#16061](https://github.com/cosmos/cosmos-sdk/pull/16061) Add Comet bootstrap command.
* (snapshots) [#16060](https://github.com/cosmos/cosmos-sdk/pull/16060) Support saving and restoring snapshot locally.
* (x/staking) [#16068](https://github.com/cosmos/cosmos-sdk/pull/16068) Update simulation to allow non-EOA accounts to stake.
* (server) [#16142](https://github.com/cosmos/cosmos-sdk/pull/16142) Remove JSON Indentation from the GRPC to REST gateway's responses. (Saving bandwidth)
* (types) [#16145](https://github.com/cosmos/cosmos-sdk/pull/16145) Rename interface `ExtensionOptionI` back to `TxExtensionOptionI` to avoid breaking change.
* (baseapp) [#16193](https://github.com/cosmos/cosmos-sdk/pull/16193) Add `Close` method to `BaseApp` for custom app to cleanup resource in graceful shutdown.

### Bug Fixes

* Fix [barberry](https://forum.cosmos.network/t/cosmos-sdk-security-advisory-barberry/10825) security vulnerability.
* (server) [#16395](https://github.com/cosmos/cosmos-sdk/pull/16395) Do not override some Comet config is purposely set differently in `InterceptConfigsPreRunHandler`.
* (store) [#16449](https://github.com/cosmos/cosmos-sdk/pull/16449) Fix StateSync Restore by excluding memory store.
* (cli) [#16312](https://github.com/cosmos/cosmos-sdk/pull/16312) Allow any addresses in `client.ValidatePromptAddress`.
* (x/group) [#16017](https://github.com/cosmos/cosmos-sdk/pull/16017) Correctly apply account number in group v2 migration.

### API Breaking Changes

* (testutil) [#14991](https://github.com/cosmos/cosmos-sdk/pull/14991) The `testutil/testdata_pulsar` package has moved to `testutil/testdata/testpb`.  Chains will not notice this breaking change as this package contains testing utilities only used by the SDK internally.

## [v0.47.2](https://github.com/cosmos/cosmos-sdk/releases/tag/v0.47.2) - 2023-04-27

### Improvements

* (x/evidence) [#15908](https://github.com/cosmos/cosmos-sdk/pull/15908) Update the equivocation handler to work with ICS by removing a pubkey check that was performing a no-op for consumer chains.
* (x/slashing) [#15908](https://github.com/cosmos/cosmos-sdk/pull/15908) Remove the validators' pubkey check in the signature handler in order to work with ICS.
* (deps) [#15957](https://github.com/cosmos/cosmos-sdk/pull/15957) Bump CometBFT to [v0.37.1](https://github.com/cometbft/cometbft/blob/v0.37.1/CHANGELOG.md#v0371).
* (store) [#15683](https://github.com/cosmos/cosmos-sdk/pull/15683) `rootmulti.Store.CacheMultiStoreWithVersion` now can handle loading archival states that don't persist any of the module stores the current state has.
* [#15448](https://github.com/cosmos/cosmos-sdk/pull/15448) Automatically populate the block timestamp for historical queries. In contexts where the block timestamp is needed for previous states, the timestamp will now be set. Note, when querying against a node it must be re-synced in order to be able to automatically populate the block timestamp. Otherwise, the block timestamp will be populated for heights going forward once upgraded.
* [#14019](https://github.com/cosmos/cosmos-sdk/issues/14019) Remove the interface casting to allow other implementations of a `CommitMultiStore`.
* (simtestutil) [#15903](https://github.com/cosmos/cosmos-sdk/pull/15903) Add `AppStateFnWithExtendedCbs` with moduleStateCb callback function to allow access moduleState.

### Bug Fixes

* (baseapp) [#15789](https://github.com/cosmos/cosmos-sdk/pull/15789) Ensure `PrepareProposal` and `ProcessProposal` respect `InitialHeight` set by CometBFT when set to a value greater than 1.
* (types) [#15433](https://github.com/cosmos/cosmos-sdk/pull/15433) Allow disabling of account address caches (for printing bech32 account addresses).
* (client/keys) [#15876](https://github.com/cosmos/cosmos-sdk/pull/15876) Fix the JSON output `<appd> keys list --output json` when there are no keys.

## [v0.47.1](https://github.com/cosmos/cosmos-sdk/releases/tag/v0.47.1) - 2023-03-23

### Features

* (x/bank) [#15265](https://github.com/cosmos/cosmos-sdk/pull/15265) Update keeper interface to include `GetAllDenomMetaData`.
* (x/groups) [#14879](https://github.com/cosmos/cosmos-sdk/pull/14879) Add `Query/Groups` query to get all the groups.
* (x/gov,cli) [#14718](https://github.com/cosmos/cosmos-sdk/pull/14718) Added `AddGovPropFlagsToCmd` and `ReadGovPropFlags` functions.
* (cli) [#14655](https://github.com/cosmos/cosmos-sdk/pull/14655) Add a new command to list supported algos.
* (x/genutil,cli) [#15147](https://github.com/cosmos/cosmos-sdk/pull/15147) Add `--initial-height` flag to cli init cmd to provide `genesis.json` with user-defined initial block height.

### Improvements

* (x/distribution) [#15462](https://github.com/cosmos/cosmos-sdk/pull/15462) Add delegator address to the event for withdrawing delegation rewards.
* [#14609](https://github.com/cosmos/cosmos-sdk/pull/14609) Add `RetryForBlocks` method to use in tests that require waiting for a transaction to be included in a block.

### Bug Fixes

* (baseapp) [#15487](https://github.com/cosmos/cosmos-sdk/pull/15487) Reset state before calling PrepareProposal and ProcessProposal.
* (cli) [#15123](https://github.com/cosmos/cosmos-sdk/pull/15123) Fix the CLI `offline` mode behavior to be really offline. The API of `clienttx.NewFactoryCLI` is updated to return an error. 

### Deprecated

* (x/genutil) [#15316](https://github.com/cosmos/cosmos-sdk/pull/15316) Remove requirement on node & IP being included in a gentx.

## [v0.47.0](https://github.com/cosmos/cosmos-sdk/releases/tag/v0.47.0) - 2023-03-14

### Features

* (x/gov) [#15151](https://github.com/cosmos/cosmos-sdk/pull/15151) Add `burn_vote_quorum`, `burn_proposal_deposit_prevote` and `burn_vote_veto` params to allow applications to decide if they would like to burn deposits
* (client) [#14509](https://github.com/cosmos/cosmos-sdk/pull/#14509) Added `AddKeyringFlags` function.
* (x/bank) [#14045](https://github.com/cosmos/cosmos-sdk/pull/14045) Add CLI command `spendable-balances`, which also accepts the flag `--denom`.
* (x/slashing, x/staking) [#14363](https://github.com/cosmos/cosmos-sdk/pull/14363) Add the infraction a validator commited type as an argument to a `SlashWithInfractionReason` keeper method.
* (client) [#14051](https://github.com/cosmos/cosmos-sdk/pull/14051) Add `--grpc` client option.
* (x/genutil) [#14149](https://github.com/cosmos/cosmos-sdk/pull/14149) Add `genutilcli.GenesisCoreCommand` command, which contains all genesis-related sub-commands.
* (x/evidence) [#13740](https://github.com/cosmos/cosmos-sdk/pull/13740) Add new proto field `hash` of type `string` to `QueryEvidenceRequest` which helps to decode the hash properly while using query API.
* (core) [#13306](https://github.com/cosmos/cosmos-sdk/pull/13306) Add a `FormatCoins` function to in `core/coins` to format sdk Coins following the Value Renderers spec.
* (math) [#13306](https://github.com/cosmos/cosmos-sdk/pull/13306) Add `FormatInt` and `FormatDec` functiosn in `math` to format integers and decimals following the Value Renderers spec.
* (x/staking) [#13122](https://github.com/cosmos/cosmos-sdk/pull/13122) Add `UnbondingCanComplete` and `PutUnbondingOnHold` to `x/staking` module.
* [#13437](https://github.com/cosmos/cosmos-sdk/pull/13437) Add new flag `--modules-to-export` in `simd export` command to export only selected modules.
* [#13298](https://github.com/cosmos/cosmos-sdk/pull/13298) Add `AddGenesisAccount` helper func in x/auth module which helps adding accounts to genesis state.
* (x/authz) [#12648](https://github.com/cosmos/cosmos-sdk/pull/12648) Add an allow list, an optional list of addresses allowed to receive bank assets via authz MsgSend grant.
* (sdk.Coins) [#12627](https://github.com/cosmos/cosmos-sdk/pull/12627) Make a Denoms method on sdk.Coins.
* (testutil) [#12973](https://github.com/cosmos/cosmos-sdk/pull/12973) Add generic `testutil.RandSliceElem` function which selects a random element from the list.
* (client) [#12936](https://github.com/cosmos/cosmos-sdk/pull/12936) Add capability to preprocess transactions before broadcasting from a higher level chain.
* (cli) [#13064](https://github.com/cosmos/cosmos-sdk/pull/13064) Add `debug prefixes` to list supported HRP prefixes via .
* (ledger) [#12935](https://github.com/cosmos/cosmos-sdk/pull/12935) Generalize Ledger integration to allow for different apps or keytypes that use SECP256k1.
* (x/bank) [#11981](https://github.com/cosmos/cosmos-sdk/pull/11981) Create the `SetSendEnabled` endpoint for managing the bank's SendEnabled settings.
* (x/auth) [#13210](https://github.com/cosmos/cosmos-sdk/pull/13210) Add `Query/AccountInfo` endpoint for simplified access to basic account info.
* (x/consensus) [#12905](https://github.com/cosmos/cosmos-sdk/pull/12905) Create a new `x/consensus` module that is now responsible for maintaining Tendermint consensus parameters instead of `x/param`. Legacy types remain in order to facilitate parameter migration from the deprecated `x/params`. App developers should ensure that they execute `baseapp.MigrateParams` during their chain upgrade. These legacy types will be removed in a future release.
* (client/tx) [#13670](https://github.com/cosmos/cosmos-sdk/pull/13670) Add validation in `BuildUnsignedTx` to prevent simple inclusion of valid mnemonics

### Improvements

* [#14995](https://github.com/cosmos/cosmos-sdk/pull/14995) Allow unknown fields in `ParseTypedEvent`.
* (store) [#14931](https://github.com/cosmos/cosmos-sdk/pull/14931) Exclude in-memory KVStores, i.e. `StoreTypeMemory`, from CommitInfo commitments.
* (cli) [#14919](https://github.com/cosmos/cosmos-sdk/pull/14919) Fix never assigned error when write validators.
* (x/group) [#14923](https://github.com/cosmos/cosmos-sdk/pull/14923) Fix error while using pagination in `x/group` from CLI.
* (types/coin) [#14715](https://github.com/cosmos/cosmos-sdk/pull/14715) `sdk.Coins.Add` now returns an empty set of coins `sdk.Coins{}` if both coins set are empty.
    * This is a behavior change, as previously `sdk.Coins.Add` would return `nil` in this case.
* (reflection) [#14838](https://github.com/cosmos/cosmos-sdk/pull/14838) We now require that all proto files' import path (i.e. the OS path) matches their fully-qualified package name. For example, proto files with package name `cosmos.my.pkg.v1` should live in the folder `cosmos/my/pkg/v1/*.proto` relatively to the protoc import root folder (usually the root `proto/` folder).
* (baseapp) [#14505](https://github.com/cosmos/cosmos-sdk/pull/14505) PrepareProposal and ProcessProposal now use deliverState for the first block in order to access changes made in InitChain.
* (x/group) [#14527](https://github.com/cosmos/cosmos-sdk/pull/14527) Fix wrong address set in `EventUpdateGroupPolicy`.
* (cli) [#14509](https://github.com/cosmos/cosmos-sdk/pull/14509) Added missing options to keyring-backend flag usage.
* (server) [#14441](https://github.com/cosmos/cosmos-sdk/pull/14441) Fix `--log_format` flag not working.
* (ante) [#14448](https://github.com/cosmos/cosmos-sdk/pull/14448) Return anteEvents when postHandler fail.
* (baseapp) [#13983](https://github.com/cosmos/cosmos-sdk/pull/13983) Don't emit duplicate ante-handler events when a post-handler is defined.
* (x/staking) [#14064](https://github.com/cosmos/cosmos-sdk/pull/14064) Set all fields in `redelegation.String()`.
* (x/upgrade) [#13936](https://github.com/cosmos/cosmos-sdk/pull/13936) Make downgrade verification work again.
* (x/group) [#13742](https://github.com/cosmos/cosmos-sdk/pull/13742) Fix `validate-genesis` when group policy accounts exist.
* (store) [#13516](https://github.com/cosmos/cosmos-sdk/pull/13516) Fix state listener that was observing writes at wrong time.
* (simstestutil) [#15305](https://github.com/cosmos/cosmos-sdk/pull/15305) Add `AppStateFnWithExtendedCb` with callback function to extend rawState.
* (simapp) [#14977](https://github.com/cosmos/cosmos-sdk/pull/14977) Move simulation helpers functions (`AppStateFn` and `AppStateRandomizedFn`) to `testutil/sims`. These takes an extra genesisState argument which is the default state of the app.
* (cli) [#14953](https://github.com/cosmos/cosmos-sdk/pull/14953) Enable profiling block replay during abci handshake with `--cpu-profile`.
* (store) [#14410](https://github.com/cosmos/cosmos-sdk/pull/14410) `rootmulti.Store.loadVersion` has validation to check if all the module stores' height is correct, it will error if any module store has incorrect height.
* (store) [#14189](https://github.com/cosmos/cosmos-sdk/pull/14189) Add config `iavl-lazy-loading` to enable lazy loading of iavl store, to improve start up time of archive nodes, add method `SetLazyLoading` to `CommitMultiStore` interface.
* (deps) [#14830](https://github.com/cosmos/cosmos-sdk/pull/14830) Bump to IAVL `v0.19.5-rc.1`.
* (tools) [#14793](https://github.com/cosmos/cosmos-sdk/pull/14793) Dockerfile optimization.
* (x/gov) [#13010](https://github.com/cosmos/cosmos-sdk/pull/13010) Partial cherry-pick of this issue for adding proposer migration.
* [#14691](https://github.com/cosmos/cosmos-sdk/pull/14691) Change behavior of `sdk.StringifyEvents` to not flatten events attributes by events type.
    * This change only affects ABCI message logs, and not the events field.
* [#14692](https://github.com/cosmos/cosmos-sdk/pull/14692) Improve RPC queries error message when app is at height 0.
* [#14017](https://github.com/cosmos/cosmos-sdk/pull/14017) Simplify ADR-028 and `address.Module`.
    * This updates the [ADR-028](https://docs.cosmos.network/main/architecture/adr-028-public-key-addresses) and enhance the `address.Module` API to support module addresses and sub-module addresses in a backward compatible way.
* (snapshots) [#14608](https://github.com/cosmos/cosmos-sdk/pull/14608/) Deprecate unused structs `SnapshotKVItem` and `SnapshotSchema`.
* [#15243](https://github.com/cosmos/cosmos-sdk/pull/15243) `LatestBlockResponse` & `BlockByHeightResponse` types' field `sdk_block` was incorrectly cast `proposer_address` bytes to validator operator address, now to consensus address
* (x/group, x/gov) [#14483](https://github.com/cosmos/cosmos-sdk/pull/14483) Add support for `[]string` and `[]int` in `draft-proposal` prompt.
* (protobuf) [#14476](https://github.com/cosmos/cosmos-sdk/pull/14476) Clean up protobuf annotations `{accepts,implements}_interface`.
* (x/gov, x/group) [#14472](https://github.com/cosmos/cosmos-sdk/pull/14472) The recommended metadata format for x/gov and x/group proposals now uses an array of strings (instead of a single string) for the `authors` field.
* (crypto) [#14460](https://github.com/cosmos/cosmos-sdk/pull/14460) Check the signature returned by a ledger device against the public key in the keyring.
* [#14356](https://github.com/cosmos/cosmos-sdk/pull/14356) Add `events.GetAttributes` and `event.GetAttribute` methods to simplify the retrieval of an attribute from event(s).
* (types) [#14332](https://github.com/cosmos/cosmos-sdk/issues/14332) Reduce state export time by 50%.
* (types) [#14163](https://github.com/cosmos/cosmos-sdk/pull/14163) Refactor `(coins Coins) Validate()` to avoid unnecessary map.
* [#13881](https://github.com/cosmos/cosmos-sdk/pull/13881) Optimize iteration on nested cached KV stores and other operations in general.
* (x/gov) [#14347](https://github.com/cosmos/cosmos-sdk/pull/14347) Support `v1.Proposal` message in `v1beta1.Proposal.Content`.
* [#13882](https://github.com/cosmos/cosmos-sdk/pull/13882) Add tx `encode` and `decode` endpoints to amino tx service.
  > Note: These endpoints encodes and decodes only amino txs.
* (config) [#13894](https://github.com/cosmos/cosmos-sdk/pull/13894) Support state streaming configuration in `app.toml` template and default configuration.
* (x/nft) [#13836](https://github.com/cosmos/cosmos-sdk/pull/13836) Remove the validation for `classID` and `nftID` from the NFT module.
* [#13789](https://github.com/cosmos/cosmos-sdk/pull/13789) Add tx `encode` and `decode` endpoints to tx service.
  > Note: These endpoints will only encode and decode proto messages, Amino encoding and decoding is not supported.
* [#13619](https://github.com/cosmos/cosmos-sdk/pull/13619) Add new function called LogDeferred to report errors in defers. Use the function in x/bank files.
* (deps) [#13397](https://github.com/cosmos/cosmos-sdk/pull/13397) Bump Go version minimum requirement to `1.19`.
* [#13070](https://github.com/cosmos/cosmos-sdk/pull/13070) Migrate from `gogo/protobuf` to `cosmos/gogoproto`.
* [#12995](https://github.com/cosmos/cosmos-sdk/pull/12995) Add `FormatTime` and `ParseTimeString` methods.
* [#12952](https://github.com/cosmos/cosmos-sdk/pull/12952) Replace keyring module to Cosmos fork.
* [#12352](https://github.com/cosmos/cosmos-sdk/pull/12352) Move the `RegisterSwaggerAPI` logic into a separate helper function in the server package.
* [#12876](https://github.com/cosmos/cosmos-sdk/pull/12876) Remove proposer-based rewards.
* [#12846](https://github.com/cosmos/cosmos-sdk/pull/12846) Remove `RandomizedParams` from the `AppModuleSimulation` interface which is no longer needed.
* (ci) [#12854](https://github.com/cosmos/cosmos-sdk/pull/12854) Use ghcr.io to host the proto builder image. Update proto builder image to go 1.19
* (x/bank) [#12706](https://github.com/cosmos/cosmos-sdk/pull/12706) Added the `chain-id` flag to the `AddTxFlagsToCmd` API. There is no longer a need to explicitly register this flag on commands whens `AddTxFlagsToCmd` is already called.
* [#12717](https://github.com/cosmos/cosmos-sdk/pull/12717) Use injected encoding params in simapp.
* [#12634](https://github.com/cosmos/cosmos-sdk/pull/12634) Move `sdk.Dec` to math package.
* [#12187](https://github.com/cosmos/cosmos-sdk/pull/12187) Add batch operation for x/nft module.
* [#12455](https://github.com/cosmos/cosmos-sdk/pull/12455) Show attempts count in error for signing.
* [#13101](https://github.com/cosmos/cosmos-sdk/pull/13101) Remove weights from `simapp/params` and `testutil/sims`. They are now in their respective modules.
* [#12398](https://github.com/cosmos/cosmos-sdk/issues/12398) Refactor all `x` modules to unit-test via mocks and decouple `simapp`.
* [#13144](https://github.com/cosmos/cosmos-sdk/pull/13144) Add validator distribution info grpc gateway get endpoint.
* [#13168](https://github.com/cosmos/cosmos-sdk/pull/13168) Migrate tendermintdev/proto-builder to ghcr.io. New image `ghcr.io/cosmos/proto-builder:0.8`
* [#13178](https://github.com/cosmos/cosmos-sdk/pull/13178) Add `cosmos.msg.v1.service` protobuf annotation to allow tooling to distinguish between Msg and Query services via reflection.
* [#13236](https://github.com/cosmos/cosmos-sdk/pull/13236) Integrate Filter Logging
* [#13528](https://github.com/cosmos/cosmos-sdk/pull/13528) Update `ValidateMemoDecorator` to only check memo against `MaxMemoCharacters` param when a memo is present.
* [#13651](https://github.com/cosmos/cosmos-sdk/pull/13651) Update `server/config/config.GetConfig` function.
* [#13781](https://github.com/cosmos/cosmos-sdk/pull/13781) Remove `client/keys.KeysCdc`.
* [#13802](https://github.com/cosmos/cosmos-sdk/pull/13802) Add --output-document flag to the export CLI command to allow writing genesis state to a file.
* [#13794](https://github.com/cosmos/cosmos-sdk/pull/13794) `types/module.Manager` now supports the
`cosmossdk.io/core/appmodule.AppModule` API via the new `NewManagerFromMap` constructor.
* [#14175](https://github.com/cosmos/cosmos-sdk/pull/14175) Add `server.DefaultBaseappOptions(appopts)` function to reduce boiler plate in root.go. 

### State Machine Breaking

* (baseapp, x/auth/posthandler) [#13940](https://github.com/cosmos/cosmos-sdk/pull/13940) Update `PostHandler` to receive the `runTx` success boolean.
* (store) [#14378](https://github.com/cosmos/cosmos-sdk/pull/14378) The `CacheKV` store is thread-safe again, which includes improved iteration and deletion logic. Iteration is on a strictly isolated view now, which is breaking from previous behavior.
* (x/bank) [#14538](https://github.com/cosmos/cosmos-sdk/pull/14538) Validate denom in bank balances GRPC queries.
* (x/group) [#14465](https://github.com/cosmos/cosmos-sdk/pull/14465) Add title and summary to proposal struct.
* (x/gov) [#14390](https://github.com/cosmos/cosmos-sdk/pull/14390) Add title, proposer and summary to proposal struct.
* (x/group) [#14071](https://github.com/cosmos/cosmos-sdk/pull/14071) Don't re-tally proposal after voting period end if they have been marked as ACCEPTED or REJECTED.
* (x/group) [#13742](https://github.com/cosmos/cosmos-sdk/pull/13742) Migrate group policy account from module accounts to base account.
* (x/auth)[#13780](https://github.com/cosmos/cosmos-sdk/pull/13780) `id` (type of int64) in `AccountAddressByID` grpc query is now deprecated, update to account-id(type of uint64) to use `AccountAddressByID`.
* (codec) [#13307](https://github.com/cosmos/cosmos-sdk/pull/13307) Register all modules' `Msg`s with group's ModuleCdc so that Amino sign bytes are correctly generated.* (x/gov) 
* (codec) [#13196](https://github.com/cosmos/cosmos-sdk/pull/13196) Register all modules' `Msg`s with gov's ModuleCdc so that Amino sign bytes are correctly generated.
* (group) [#13592](https://github.com/cosmos/cosmos-sdk/pull/13592) Fix group types registration with Amino.
* (x/distribution) [#12852](https://github.com/cosmos/cosmos-sdk/pull/12852) Deprecate `CommunityPoolSpendProposal`. Please execute a `MsgCommunityPoolSpend` message via the new v1 `x/gov` module instead. This message can be used to directly fund the `x/gov` module account.
* (x/bank) [#12610](https://github.com/cosmos/cosmos-sdk/pull/12610) `MsgMultiSend` now allows only a single input.
* (x/bank) [#12630](https://github.com/cosmos/cosmos-sdk/pull/12630) Migrate `x/bank` to self-managed parameters and deprecate its usage of `x/params`.
* (x/auth) [#12475](https://github.com/cosmos/cosmos-sdk/pull/12475) Migrate `x/auth` to self-managed parameters and deprecate its usage of `x/params`.
* (x/slashing) [#12399](https://github.com/cosmos/cosmos-sdk/pull/12399) Migrate `x/slashing` to self-managed parameters and deprecate its usage of `x/params`.
* (x/mint) [#12363](https://github.com/cosmos/cosmos-sdk/pull/12363) Migrate `x/mint` to self-managed parameters and deprecate it's usage of `x/params`.
* (x/distribution) [#12434](https://github.com/cosmos/cosmos-sdk/pull/12434) Migrate `x/distribution` to self-managed parameters and deprecate it's usage of `x/params`.
* (x/crisis) [#12445](https://github.com/cosmos/cosmos-sdk/pull/12445) Migrate `x/crisis` to self-managed parameters and deprecate it's usage of `x/params`.
* (x/gov) [#12631](https://github.com/cosmos/cosmos-sdk/pull/12631) Migrate `x/gov` to self-managed parameters and deprecate it's usage of `x/params`.
* (x/staking) [#12409](https://github.com/cosmos/cosmos-sdk/pull/12409) Migrate `x/staking` to self-managed parameters and deprecate it's usage of `x/params`.
* (x/bank) [#11859](https://github.com/cosmos/cosmos-sdk/pull/11859) Move the SendEnabled information out of the Params and into the state store directly.
* (x/gov) [#12771](https://github.com/cosmos/cosmos-sdk/pull/12771) Initial deposit requirement for proposals at submission time.
* (x/staking) [#12967](https://github.com/cosmos/cosmos-sdk/pull/12967) `unbond` now creates only one unbonding delegation entry when multiple unbondings exist at a single height (e.g. through multiple messages in a transaction).
* (x/auth/vesting) [#13502](https://github.com/cosmos/cosmos-sdk/pull/13502) Add Amino Msg registration for `MsgCreatePeriodicVestingAccount`.

### API Breaking Changes

* Migrate to CometBFT. Follow the migration instructions in the [upgrade guide](./UPGRADING.md#migration-to-cometbft-part-1).
* (simulation) [#14728](https://github.com/cosmos/cosmos-sdk/pull/14728) Rename the `ParamChanges` field to `LegacyParamChange` and `Contents` to `LegacyProposalContents` in `simulation.SimulationState`. Additionally it adds a `ProposalMsgs` field to `simulation.SimulationState`.
* (x/gov) [#14782](https://github.com/cosmos/cosmos-sdk/pull/14782) Move the `metadata` argument in `govv1.NewProposal` alongside `title` and `summary`.
* (x/upgrade) [#14216](https://github.com/cosmos/cosmos-sdk/pull/14216) Change upgrade keeper receiver to upgrade keeper pointers.
* (x/auth) [#13780](https://github.com/cosmos/cosmos-sdk/pull/13780) Querying with `id` (type of int64) in `AccountAddressByID` grpc query now throws error, use account-id(type of uint64) instead.
* (store) [#13516](https://github.com/cosmos/cosmos-sdk/pull/13516) Update State Streaming APIs:
    * Add method `ListenCommit` to `ABCIListener`
    * Move `ListeningEnabled` and  `AddListener` methods to `CommitMultiStore`
    * Remove `CacheWrapWithListeners` from `CacheWrap` and `CacheWrapper` interfaces
    * Remove listening APIs from the caching layer (it should only listen to the `rootmulti.Store`)
    * Add three new options to file streaming service constructor.
    * Modify `ABCIListener` such that any error from any method will always halt the app via `panic`
* (x/auth) [#13877](https://github.com/cosmos/cosmos-sdk/pull/13877) Rename `AccountKeeper`'s `GetNextAccountNumber` to `NextAccountNumber`.
* (x/evidence) [#13740](https://github.com/cosmos/cosmos-sdk/pull/13740) The `NewQueryEvidenceRequest` function now takes `hash` as a HEX encoded `string`.
* (server) [#13485](https://github.com/cosmos/cosmos-sdk/pull/13485) The `Application` service now requires the `RegisterNodeService` method to be implemented.
* [#13437](https://github.com/cosmos/cosmos-sdk/pull/13437) Add a list of modules to export argument in `ExportAppStateAndValidators`.
* (simapp) [#13402](https://github.com/cosmos/cosmos-sdk/pull/13402) Move simulation flags to `x/simulation/client/cli`.
* (simapp) [#13402](https://github.com/cosmos/cosmos-sdk/pull/13402) Move simulation helpers functions (`SetupSimulation`, `SimulationOperations`, `CheckExportSimulation`, `PrintStats`, `GetSimulationLog`) to `testutil/sims`.
* (simapp) [#13402](https://github.com/cosmos/cosmos-sdk/pull/13402) Move `testutil/rest` package to `testutil`.
* (types) [#13380](https://github.com/cosmos/cosmos-sdk/pull/13380) Remove deprecated `sdk.NewLevelDB`.
* (simapp) [#13378](https://github.com/cosmos/cosmos-sdk/pull/13378) Move `simapp.App` to `runtime.AppI`.
* (tx) [#12659](https://github.com/cosmos/cosmos-sdk/pull/12659) Remove broadcast mode `block`.
* (simapp) [#12747](https://github.com/cosmos/cosmos-sdk/pull/12747) Remove `simapp.MakeTestEncodingConfig`. Please use `moduletestutil.MakeTestEncodingConfig` (`types/module/testutil`) in tests instead.
* (x/bank) [#12648](https://github.com/cosmos/cosmos-sdk/pull/12648) `NewSendAuthorization` takes a new argument of an optional list of addresses allowed to receive bank assests via authz MsgSend grant. You can pass `nil` for the same behavior as before, i.e. any recipient is allowed.
* (x/bank) [#12593](https://github.com/cosmos/cosmos-sdk/pull/12593) Add `SpendableCoin` method to `BaseViewKeeper`
* (x/slashing) [#12581](https://github.com/cosmos/cosmos-sdk/pull/12581) Remove `x/slashing` legacy querier.
* (types) [#12355](https://github.com/cosmos/cosmos-sdk/pull/12355) Remove the compile-time `types.DBbackend` variable. Removes usage of the same in server/util.go
* (x/gov) [#12368](https://github.com/cosmos/cosmos-sdk/pull/12369) Gov keeper is now passed by reference instead of copy to make post-construction mutation of Hooks and Proposal Handlers possible at a framework level.
* (simapp) [#12270](https://github.com/cosmos/cosmos-sdk/pull/12270) Remove `invCheckPeriod uint` attribute from `SimApp` struct as per migration of `x/crisis` to app wiring
* (simapp) [#12334](https://github.com/cosmos/cosmos-sdk/pull/12334) Move `simapp.ConvertAddrsToValAddrs` and `simapp.CreateTestPubKeys ` to respectively `simtestutil.ConvertAddrsToValAddrs` and `simtestutil.CreateTestPubKeys` (`testutil/sims`)
* (simapp) [#12312](https://github.com/cosmos/cosmos-sdk/pull/12312) Move `simapp.EmptyAppOptions` to `simtestutil.EmptyAppOptions` (`testutil/sims`)
* (simapp) [#12312](https://github.com/cosmos/cosmos-sdk/pull/12312) Remove `skipUpgradeHeights map[int64]bool` and `homePath string` from `NewSimApp` constructor as per migration of `x/upgrade` to app-wiring.
* (testutil) [#12278](https://github.com/cosmos/cosmos-sdk/pull/12278) Move all functions from `simapp/helpers` to `testutil/sims`
* (testutil) [#12233](https://github.com/cosmos/cosmos-sdk/pull/12233) Move `simapp.TestAddr` to `simtestutil.TestAddr` (`testutil/sims`)
* (x/staking) [#12102](https://github.com/cosmos/cosmos-sdk/pull/12102) Staking keeper now is passed by reference instead of copy. Keeper's SetHooks no longer returns keeper. It updates the keeper in place instead.
* (linting) [#12141](https://github.com/cosmos/cosmos-sdk/pull/12141) Fix usability related linting for database. This means removing the infix Prefix from `prefix.NewPrefixWriter` and such so that it is `prefix.NewWriter` and making `db.DBConnection` and such into `db.Connection`
* (x/distribution) [#12434](https://github.com/cosmos/cosmos-sdk/pull/12434) `x/distribution` module `SetParams` keeper method definition is now updated to return `error`.
* (x/staking) [#12409](https://github.com/cosmos/cosmos-sdk/pull/12409) `x/staking` module `SetParams` keeper method definition is now updated to return `error`.
* (x/crisis) [#12445](https://github.com/cosmos/cosmos-sdk/pull/12445) `x/crisis` module `SetConstantFee` keeper method definition is now updated to return `error`.
* (x/gov) [#12631](https://github.com/cosmos/cosmos-sdk/pull/12631) `x/gov` module refactored to use `Params` as single struct instead of `DepositParams`, `TallyParams` & `VotingParams`.
* (x/gov) [#12631](https://github.com/cosmos/cosmos-sdk/pull/12631) Migrate `x/gov` to self-managed parameters and deprecate it's usage of `x/params`.
* (x/bank) [#12630](https://github.com/cosmos/cosmos-sdk/pull/12630) `x/bank` module `SetParams` keeper method definition is now updated to return `error`.
* (x/bank) [#11859](https://github.com/cosmos/cosmos-sdk/pull/11859) Move the SendEnabled information out of the Params and into the state store directly.
  The information can now be accessed using the BankKeeper.
  Setting can be done using MsgSetSendEnabled as a governance proposal.
  A SendEnabled query has been added to both GRPC and CLI.
* (appModule) Remove `Route`, `QuerierRoute` and `LegacyQuerierHandler` from AppModule Interface.
* (x/modules) Remove all LegacyQueries and related code from modules
* (store) [#11825](https://github.com/cosmos/cosmos-sdk/pull/11825) Make extension snapshotter interface safer to use, renamed the util function `WriteExtensionItem` to `WriteExtensionPayload`.
* (x/genutil)[#12956](https://github.com/cosmos/cosmos-sdk/pull/12956) `genutil.AppModuleBasic` has a new attribute: genesis transaction validation function. The existing validation logic is implemented in `genutiltypes.DefaultMessageValidator`. Use `genutil.NewAppModuleBasic` to create a new genutil Module Basic.
* (codec) [#12964](https://github.com/cosmos/cosmos-sdk/pull/12964) `ProtoCodec.MarshalInterface` now returns an error when serializing unregistered types and a subsequent `ProtoCodec.UnmarshalInterface` would fail.
* (x/staking) [#12973](https://github.com/cosmos/cosmos-sdk/pull/12973) Removed `stakingkeeper.RandomValidator`. Use `testutil.RandSliceElem(r, sk.GetAllValidators(ctx))` instead.
* (x/gov) [#13160](https://github.com/cosmos/cosmos-sdk/pull/13160) Remove custom marshaling of proposl and voteoption.
* (types) [#13430](https://github.com/cosmos/cosmos-sdk/pull/13430) Remove unused code `ResponseCheckTx` and `ResponseDeliverTx`
* (store) [#13529](https://github.com/cosmos/cosmos-sdk/pull/13529) Add method `LatestVersion` to `MultiStore` interface, add method `SetQueryMultiStore` to baesapp to support alternative `MultiStore` implementation for query service.
* (pruning) [#13609](https://github.com/cosmos/cosmos-sdk/pull/13609) Move pruning package to be under store package
* [#13794](https://github.com/cosmos/cosmos-sdk/pull/13794) Most methods on `types/module.AppModule` have been moved to 
extension interfaces. `module.Manager.Modules` is now of type `map[string]interface{}` to support in parallel the new 
`cosmossdk.io/core/appmodule.AppModule` API.

### CLI Breaking Changes

* (genesis) [#14149](https://github.com/cosmos/cosmos-sdk/pull/14149) Add `simd genesis` command, which contains all genesis-related sub-commands.
* (x/genutil) [#13535](https://github.com/cosmos/cosmos-sdk/pull/13535) Replace in `simd init`, the `--staking-bond-denom` flag with `--default-denom` which is used for all default denomination in the genesis, instead of only staking.

### Bug Fixes

* (x/auth/vesting) [#15373](https://github.com/cosmos/cosmos-sdk/pull/15373) Add extra checks when creating a periodic vesting account.
* (x/auth) [#13838](https://github.com/cosmos/cosmos-sdk/pull/13838) Fix calling `String()` and `MarshalYAML` panics when pubkey is set on a `BaseAccount``. 
* (x/evidence) [#13740](https://github.com/cosmos/cosmos-sdk/pull/13740) Fix evidence query API to decode the hash properly.
* (bank) [#13691](https://github.com/cosmos/cosmos-sdk/issues/13691) Fix unhandled error for vesting account transfers, when total vesting amount exceeds total balance.
* [#13553](https://github.com/cosmos/cosmos-sdk/pull/13553) Ensure all parameter validation for decimal types handles nil decimal values.
* [#13145](https://github.com/cosmos/cosmos-sdk/pull/13145) Fix panic when calling `String()` to a Record struct type.
* [#13116](https://github.com/cosmos/cosmos-sdk/pull/13116) Fix a dead-lock in the `Group-TotalWeight` `x/group` invariant.
* (types) [#12154](https://github.com/cosmos/cosmos-sdk/pull/12154) Add `baseAccountGetter` to avoid invalid account error when create vesting account.
* (x/staking) [#12303](https://github.com/cosmos/cosmos-sdk/pull/12303) Use bytes instead of string comparison in delete validator queue
* (store/rootmulti) [#12487](https://github.com/cosmos/cosmos-sdk/pull/12487) Fix non-deterministic map iteration.
* (sdk/dec_coins) [#12903](https://github.com/cosmos/cosmos-sdk/pull/12903) Fix nil `DecCoin` creation when converting `Coins` to `DecCoins`
* (store) [#12945](https://github.com/cosmos/cosmos-sdk/pull/12945) Fix nil end semantics in store/cachekv/iterator when iterating a dirty cache.
* (x/gov) [#13051](https://github.com/cosmos/cosmos-sdk/pull/13051) In SubmitPropsal, when a legacy msg fails it's handler call, wrap the error as ErrInvalidProposalContent (instead of ErrNoProposalHandlerExists).
* (snapshot) [#13400](https://github.com/cosmos/cosmos-sdk/pull/13400) Fix snapshot checksum issue in golang 1.19. 
* (server) [#13778](https://github.com/cosmos/cosmos-sdk/pull/13778) Set Cosmos SDK default endpoints to localhost to avoid unknown exposure of endpoints.
* (x/auth) [#13877](https://github.com/cosmos/cosmos-sdk/pull/13877) Handle missing account numbers during `InitGenesis`.
* (x/gov) [#13918](https://github.com/cosmos/cosmos-sdk/pull/13918) Propagate message errors when executing a proposal.

### Deprecated

* (x/evidence) [#13740](https://github.com/cosmos/cosmos-sdk/pull/13740) The `evidence_hash` field of `QueryEvidenceRequest` has been deprecated and now contains a new field `hash` with type `string`.
* (x/bank) [#11859](https://github.com/cosmos/cosmos-sdk/pull/11859) The Params.SendEnabled field is deprecated and unusable.
  The information can now be accessed using the BankKeeper.
  Setting can be done using MsgSetSendEnabled as a governance proposal.
  A SendEnabled query has been added to both GRPC and CLI.

## [v0.46.14](https://github.com/cosmos/cosmos-sdk/releases/tag/v0.46.14) - 2023-07-17

### Features

* (sims) [#16656](https://github.com/cosmos/cosmos-sdk/pull/16656) Add custom max gas for block for sim config with unlimited as default.

### Improvements

* (cli) [#16856](https://github.com/cosmos/cosmos-sdk/pull/16856) Improve `simd prune` UX by using the app default home directory and set pruning method as first variable argument (defaults to default). `pruning.PruningCmd` rest unchanged for API compability, use `pruning.Cmd` instead.
* (deps) [#16553](https://github.com/cosmos/cosmos-sdk/pull/16553) Bump CometBFT to [v0.34.29](https://github.com/cometbft/cometbft/blob/v0.34.29/CHANGELOG.md#v03429).

### Bug Fixes

* (x/auth) [#16994](https://github.com/cosmos/cosmos-sdk/pull/16994) Fix regression where querying transactions events with `<=` or `>=` would not work.
* (x/auth) [#16554](https://github.com/cosmos/cosmos-sdk/pull/16554) `ModuleAccount.Validate` now reports a nil `.BaseAccount` instead of panicking.
* [#16588](https://github.com/cosmos/cosmos-sdk/pull/16588) Propogate snapshotter failures to the caller, (it would create an empty snapshot silently before).
* (types) [#15433](https://github.com/cosmos/cosmos-sdk/pull/15433) Allow disabling of account address caches (for printing bech32 account addresses).

## [v0.46.13](https://github.com/cosmos/cosmos-sdk/releases/tag/v0.46.13) - 2023-06-08

### Features 

* (snapshots) [#16060](https://github.com/cosmos/cosmos-sdk/pull/16060) Support saving and restoring snapshot locally.
* (baseapp) [#16290](https://github.com/cosmos/cosmos-sdk/pull/16290) Add circuit breaker setter in baseapp.
* (x/group) [#16191](https://github.com/cosmos/cosmos-sdk/pull/16191) Add EventProposalPruned event to group module whenever a proposal is pruned.

### Improvements

* (deps) [#15973](https://github.com/cosmos/cosmos-sdk/pull/15973) Bump CometBFT to [v0.34.28](https://github.com/cometbft/cometbft/blob/v0.34.28/CHANGELOG.md#v03428).
* (store) [#15683](https://github.com/cosmos/cosmos-sdk/pull/15683) `rootmulti.Store.CacheMultiStoreWithVersion` now can handle loading archival states that don't persist any of the module stores the current state has.
* (simapp) [#15903](https://github.com/cosmos/cosmos-sdk/pull/15903) Add `AppStateFnWithExtendedCbs` with moduleStateCb callback function to allow access moduleState. Note, this function is present in `simtestutil` from `v0.47.2+`.
* (gov) [#15979](https://github.com/cosmos/cosmos-sdk/pull/15979) Improve gov error message when failing to convert v1 proposal to v1beta1.
* (server) [#16061](https://github.com/cosmos/cosmos-sdk/pull/16061) Add Comet bootstrap command.
* (store) [#16067](https://github.com/cosmos/cosmos-sdk/pull/16067) Add local snapshots management commands.
* (baseapp) [#16193](https://github.com/cosmos/cosmos-sdk/pull/16193) Add `Close` method to `BaseApp` for custom app to cleanup resource in graceful shutdown.

### Bug Fixes

* Fix [barberry](https://forum.cosmos.network/t/cosmos-sdk-security-advisory-barberry/10825) security vulnerability.
* (cli) [#16312](https://github.com/cosmos/cosmos-sdk/pull/16312) Allow any addresses in `client.ValidatePromptAddress`.
* (store/iavl) [#15717](https://github.com/cosmos/cosmos-sdk/pull/15717) Upstream error on empty version (this change was present on all version but v0.46).

## [v0.46.12](https://github.com/cosmos/cosmos-sdk/releases/tag/v0.46.12) - 2023-04-04

### Features

* (x/groups) [#14879](https://github.com/cosmos/cosmos-sdk/pull/14879) Add `Query/Groups` query to get all the groups.

### Improvements

* (simapp) [#15305](https://github.com/cosmos/cosmos-sdk/pull/15305) Add `AppStateFnWithExtendedCb` with callback function to extend rawState and `AppStateRandomizedFnWithState` with extra genesisState argument which is the genesis state of the app.
* (x/distribution) [#15462](https://github.com/cosmos/cosmos-sdk/pull/15462) Add delegator address to the event for withdrawing delegation rewards.
* [#14019](https://github.com/cosmos/cosmos-sdk/issues/14019) Remove the interface casting to allow other implementations of a `CommitMultiStore`.

## [v0.46.11](https://github.com/cosmos/cosmos-sdk/releases/tag/v0.46.11) - 2023-03-03

### Improvements

* (deps) Migrate to [CometBFT](https://github.com/cometbft/cometbft). Follow the instructions in the [release notes](./RELEASE_NOTES.md).
* (store) [#15152](https://github.com/cosmos/cosmos-sdk/pull/15152) Remove unmaintained and experimental `store/v2alpha1`.
* (store) [#14410](https://github.com/cosmos/cosmos-sdk/pull/14410) `rootmulti.Store.loadVersion` has validation to check if all the module stores' height is correct, it will error if any module store has incorrect height.

### Bug Fixes

* [#15243](https://github.com/cosmos/cosmos-sdk/pull/15243) `LatestBlockResponse` & `BlockByHeightResponse` types' field `sdk_block` was incorrectly cast `proposer_address` bytes to validator operator address, now to consensus address.

## [v0.46.10](https://github.com/cosmos/cosmos-sdk/releases/tag/v0.46.10) - 2023-02-16

### Improvements

* (cli) [#14953](https://github.com/cosmos/cosmos-sdk/pull/14953) Enable profiling block replay during abci handshake with `--cpu-profile`.

## [v0.46.9](https://github.com/cosmos/cosmos-sdk/releases/tag/v0.46.9) - 2023-02-07

### Improvements

* (store/cache) [#13881](https://github.com/cosmos/cosmos-sdk/pull/13881) Optimize iteration on nested cached KV stores and other operations in general.
* (deps) [#14846](https://github.com/cosmos/cosmos-sdk/pull/14846) Bump btcd.
* (deps) Bump Tendermint version to [v0.34.26](https://github.com/informalsystems/tendermint/releases/tag/v0.34.26).
* (store/cache) [#14189](https://github.com/cosmos/cosmos-sdk/pull/14189) Add config `iavl-lazy-loading` to enable lazy loading of iavl store, to improve start up time of archive nodes, add method `SetLazyLoading` to `CommitMultiStore` interface.
    * A new field has been added to the app.toml. This alllows nodes with larger databases to startup quicker 

    ```toml
    # IAVLLazyLoading enable/disable the lazy loading of iavl store.
    # Default is false.
    iavl-lazy-loading = ""  
  ```

### Bug Fixes

* (cli) [#14919](https://github.com/cosmos/cosmos-sdk/pull/#14919) Fix never assigned error when write validators.
* (store) [#14798](https://github.com/cosmos/cosmos-sdk/pull/14798) Copy btree to avoid the problem of modify while iteration.
* (cli) [#14799](https://github.com/cosmos/cosmos-sdk/pull/14799) Fix Evidence CLI query flag parsing (backport #13458)

## [v0.46.8](https://github.com/cosmos/cosmos-sdk/releases/tag/v0.46.8) - 2023-01-23

### Improvements

* (store/cache) [#13881](https://github.com/cosmos/cosmos-sdk/pull/13881) Optimize iteration on nested cached KV stores and other operations in general.
* (x/gov) [#14347](https://github.com/cosmos/cosmos-sdk/pull/14347) Support `v1.Proposal` message in `v1beta1.Proposal.Content`.
* (deps) Use Informal System fork of Tendermint version to [v0.34.24](https://github.com/informalsystems/tendermint/releases/tag/v0.34.24).

### Bug Fixes

* (x/group) [#14526](https://github.com/cosmos/cosmos-sdk/pull/14526) Fix wrong address set in `EventUpdateGroupPolicy`.
* (ante) [#14448](https://github.com/cosmos/cosmos-sdk/pull/14448) Return anteEvents when postHandler fail.

### API Breaking Changes

* (x/gov) [#14422](https://github.com/cosmos/cosmos-sdk/pull/14422) Remove `Migrate_V046_6_To_V046_7` function which shouldn't be used for chains which already migrated to 0.46.

## [v0.46.7](https://github.com/cosmos/cosmos-sdk/releases/tag/v0.46.7) - 2022-12-13

### Features

* (client) [#14051](https://github.com/cosmos/cosmos-sdk/pull/14051) Add `--grpc` client option.

### Improvements

* (deps) Bump Tendermint version to [v0.34.24](https://github.com/tendermint/tendermint/releases/tag/v0.34.24).
* [#13651](https://github.com/cosmos/cosmos-sdk/pull/13651) Update `server/config/config.GetConfig` function.
* [#14175](https://github.com/cosmos/cosmos-sdk/pull/14175) Add `server.DefaultBaseappOptions(appopts)` function to reduce boiler plate in root.go.

### State Machine Breaking

* (x/gov) [#14214](https://github.com/cosmos/cosmos-sdk/pull/14214) Fix gov v0.46 migration to v1 votes.
    * Also provide a helper function `govv046.Migrate_V0466_To_V0467` for migrating a chain already on v0.46 with versions <=v0.46.6 to the latest v0.46.7 correct state.
* (x/group) [#14071](https://github.com/cosmos/cosmos-sdk/pull/14071) Don't re-tally proposal after voting period end if they have been marked as ACCEPTED or REJECTED.

### API Breaking Changes

* (store) [#13516](https://github.com/cosmos/cosmos-sdk/pull/13516) Update State Streaming APIs:
    * Add method `ListenCommit` to `ABCIListener`
    * Move `ListeningEnabled` and  `AddListener` methods to `CommitMultiStore`
    * Remove `CacheWrapWithListeners` from `CacheWrap` and `CacheWrapper` interfaces
    * Remove listening APIs from the caching layer (it should only listen to the `rootmulti.Store`)
    * Add three new options to file streaming service constructor.
    * Modify `ABCIListener` such that any error from any method will always halt the app via `panic`
* (store) [#13529](https://github.com/cosmos/cosmos-sdk/pull/13529) Add method `LatestVersion` to `MultiStore` interface, add method `SetQueryMultiStore` to baesapp to support alternative `MultiStore` implementation for query service.

### Bug Fixes

* (baseapp) [#13983](https://github.com/cosmos/cosmos-sdk/pull/13983) Don't emit duplicate ante-handler events when a post-handler is defined.
* (baseapp) [#14049](https://github.com/cosmos/cosmos-sdk/pull/14049) Fix state sync when interval is zero.
* (store) [#13516](https://github.com/cosmos/cosmos-sdk/pull/13516) Fix state listener that was observing writes at wrong time.

## [v0.46.6](https://github.com/cosmos/cosmos-sdk/releases/tag/v0.46.6) - 2022-11-18

### Improvements

* (config) [#13894](https://github.com/cosmos/cosmos-sdk/pull/13894) Support state streaming configuration in `app.toml` template and default configuration.

### Bug Fixes

* (x/gov) [#13918](https://github.com/cosmos/cosmos-sdk/pull/13918) Fix propagation of message errors when executing a proposal.

## [v0.46.5](https://github.com/cosmos/cosmos-sdk/releases/tag/v0.46.5) - 2022-11-17

### Features

* (x/bank) [#13891](https://github.com/cosmos/cosmos-sdk/pull/13891) Provide a helper function `Migrate_V0464_To_V0465` for migrating a chain **already on v0.46 with versions <=v0.46.4** to the latest v0.46.5 correct state.

### Improvements

* [#13826](https://github.com/cosmos/cosmos-sdk/pull/13826) Support custom `GasConfig` configuration for applications.
* (deps) Bump Tendermint version to [v0.34.23](https://github.com/tendermint/tendermint/releases/tag/v0.34.23).

### State Machine Breaking

* (x/group) [#13876](https://github.com/cosmos/cosmos-sdk/pull/13876) Fix group MinExecutionPeriod that is checked on execution now, instead of voting period end.

### API Breaking Changes

* (x/group) [#13876](https://github.com/cosmos/cosmos-sdk/pull/13876) Add `GetMinExecutionPeriod` method on DecisionPolicy interface.

### Bug Fixes

* (x/group) [#13869](https://github.com/cosmos/cosmos-sdk/pull/13869) Group members weight must be positive and a finite number.
* (x/bank) [#13821](https://github.com/cosmos/cosmos-sdk/pull/13821) Fix bank store migration of coin metadata.
* (x/group) [#13808](https://github.com/cosmos/cosmos-sdk/pull/13808) Fix propagation of message events to the current context in `EndBlocker`.
* (x/gov) [#13728](https://github.com/cosmos/cosmos-sdk/pull/13728) Fix propagation of message events to the current context in `EndBlocker`.
* (store) [#13803](https://github.com/cosmos/cosmos-sdk/pull/13803) Add an error log if IAVL set operation failed.
* [#13861](https://github.com/cosmos/cosmos-sdk/pull/13861) Allow `_` characters in tx event queries, i.e. `GetTxsEvent`.

## [v0.46.4](https://github.com/cosmos/cosmos-sdk/releases/tag/v0.46.4) - 2022-11-01

### Features

* (x/auth) [#13612](https://github.com/cosmos/cosmos-sdk/pull/13612) Add `Query/ModuleAccountByName` endpoint for accessing the module account info by module name.

### Improvements

* (deps) Bump IAVL version to [v0.19.4](https://github.com/cosmos/iavl/releases/tag/v0.19.4).

### Bug Fixes

* (x/auth/tx) [#12474](https://github.com/cosmos/cosmos-sdk/pull/12474) Remove condition in GetTxsEvent that disallowed multiple equal signs, which would break event queries with base64 strings (i.e. query by signature).
* (store) [#13530](https://github.com/cosmos/cosmos-sdk/pull/13530) Fix app-hash mismatch if upgrade migration commit is interrupted.

### CLI Breaking Changes

* [#13656](https://github.com/cosmos/cosmos-sdk/pull/13659) Rename `server.FlagIAVLFastNode` to `server.FlagDisableIAVLFastNode` for clarity.

### API Breaking Changes

* (context) [#13063](https://github.com/cosmos/cosmos-sdk/pull/13063) Update `Context#CacheContext` to automatically emit all events on the parent context's `EventManager`.

## [v0.46.3](https://github.com/cosmos/cosmos-sdk/releases/tag/v0.46.3) - 2022-10-20

ATTENTION:

This is a security release for the [Dragonberry security advisory](https://forum.cosmos.network/t/ibc-security-advisory-dragonberry/7702).

All users should upgrade immediately.

Users *must* add a replace directive in their go.mod for the new `ics23` package in the SDK:

```go
replace github.com/confio/ics23/go => github.com/cosmos/cosmos-sdk/ics23/go v0.8.0
```

### Features

* [#13435](https://github.com/cosmos/cosmos-sdk/pull/13435) Extend error context when a simulation fails.
* (grpc) [#13485](https://github.com/cosmos/cosmos-sdk/pull/13485) Implement a new gRPC query, `/cosmos/base/node/v1beta1/config`, which provides operator configuration.
* (cli) [#13147](https://github.com/cosmos/cosmos-sdk/pull/13147) Add the `--append` flag to the `sign-batch` CLI cmd to combine the messages and sign those txs which are created with `--generate-only`.
* (cli) [#13454](https://github.com/cosmos/cosmos-sdk/pull/13454) `sign-batch` CLI can now read multiple transaction files.

### Improvements

* [#13586](https://github.com/cosmos/cosmos-sdk/pull/13586) Bump Tendermint to `v0.34.22`.
* (auth) [#13460](https://github.com/cosmos/cosmos-sdk/pull/13460) The `q auth address-by-id` CLI command has been renamed to `q auth address-by-acc-num` to be more explicit. However, the old `address-by-id` version is still kept as an alias, for backwards compatibility.
* [#13433](https://github.com/cosmos/cosmos-sdk/pull/13433) Remove dead code in cacheMergeIterator `Domain()`.

### Bug Fixes

* Implement dragonberry security patch.
    * For applying the patch please refer to the [RELEASE NOTES](./RELEASE_NOTES.md)
* (store) [#13459](https://github.com/cosmos/cosmos-sdk/pull/13459) Don't let state listener observe the uncommitted writes.
* [#12548](https://github.com/cosmos/cosmos-sdk/pull/12548) Prevent signing from wrong key while using multisig.

### API Breaking Changes

* (server) [#13485](https://github.com/cosmos/cosmos-sdk/pull/13485) The `Application` service now requires the `RegisterNodeService` method to be implemented.

## [v0.46.2](https://github.com/cosmos/cosmos-sdk/releases/tag/v0.46.2) - 2022-10-03

### API Breaking Changes

* (cli) [#13089](https://github.com/cosmos/cosmos-sdk/pull/13089) Fix rollback command don't actually delete multistore versions, added method `RollbackToVersion` to interface `CommitMultiStore` and added method `CommitMultiStore` to `Application` interface.
* (cli) [#13089](https://github.com/cosmos/cosmos-sdk/pull/13089) `NewRollbackCmd` now takes an `appCreator types.AppCreator`.

### Features

* (cli) [#13207](https://github.com/cosmos/cosmos-sdk/pull/13207) Reduce user's password prompts when calling keyring `List()` function.
* (cli) [#13353](https://github.com/cosmos/cosmos-sdk/pull/13353) Add `tx group draft-proposal` command for generating group proposal JSONs (skeleton).
* (cli) [#13304](https://github.com/cosmos/cosmos-sdk/pull/13304) Add `tx gov draft-proposal` command for generating proposal JSONs (skeleton).
* (x/authz) [#13047](https://github.com/cosmos/cosmos-sdk/pull/13047) Add a GetAuthorization function to the keeper.
* (cli) [#12742](https://github.com/cosmos/cosmos-sdk/pull/12742) Add the `prune` CLI cmd to manually prune app store history versions based on the pruning options.

### Improvements

* [#13323](https://github.com/cosmos/cosmos-sdk/pull/13323) Ensure `withdraw_rewards` rewards are emitted from all actions that result in rewards being withdrawn.
* [#13233](https://github.com/cosmos/cosmos-sdk/pull/13233) Add `--append` to `add-genesis-account` sub-command to append new tokens after an account is already created.
* (x/group) [#13214](https://github.com/cosmos/cosmos-sdk/pull/13214) Add `withdraw-proposal` command to group module's CLI transaction commands.
* (x/auth) [#13048](https://github.com/cosmos/cosmos-sdk/pull/13048) Add handling of AccountNumberStoreKeyPrefix to the simulation decoder.
* (simapp) [#13107](https://github.com/cosmos/cosmos-sdk/pull/13107) Call `SetIAVLCacheSize` with the configured value in simapp.
* [#13301](https://github.com/cosmos/cosmos-sdk/pull/13301) Keep the balance query endpoint compatible with legacy blocks
* [#13321](https://github.com/cosmos/cosmos-sdk/pull/13321) Add flag to disable fast node migration and usage.

### Bug Fixes

* (types) [#13265](https://github.com/cosmos/cosmos-sdk/pull/13265) Correctly coalesce coins even with repeated denominations & simplify logic.
* (x/auth) [#13200](https://github.com/cosmos/cosmos-sdk/pull/13200) Fix wrong sequences in `sign-batch`.
* (export) [#13029](https://github.com/cosmos/cosmos-sdk/pull/13029) Fix exporting the blockParams regression.
* [#13046](https://github.com/cosmos/cosmos-sdk/pull/13046) Fix missing return statement in BaseApp.Query.
* (store) [#13336](https://github.com/cosmos/cosmos-sdk/pull/13334) Call streaming listeners for deliver tx event, it was removed accidentally.
* (grpc) [#13417](https://github.com/cosmos/cosmos-sdk/pull/13417) fix grpc query panic that could crash the node (backport #13352).
* (grpc) [#13418](https://github.com/cosmos/cosmos-sdk/pull/13418) Add close for grpc only mode.

## [v0.46.1](https://github.com/cosmos/cosmos-sdk/releases/tag/v0.46.1) - 2022-08-24

### Improvements

* [#12953](https://github.com/cosmos/cosmos-sdk/pull/12953) Change the default priority mechanism to be based on gas price.
* [#12981](https://github.com/cosmos/cosmos-sdk/pull/12981) Return proper error when parsing telemetry configuration.
* [#12969](https://github.com/cosmos/cosmos-sdk/pull/12969) Bump Tendermint to `v0.34.21` and IAVL to `v0.19.1`.
* [#12885](https://github.com/cosmos/cosmos-sdk/pull/12885) Amortize cost of processing cache KV store.
* (events) [#12850](https://github.com/cosmos/cosmos-sdk/pull/12850) Add a new `fee_payer` attribute to the `tx` event that is emitted from the `DeductFeeDecorator` AnteHandler decorator.
* (x/params) [#12615](https://github.com/cosmos/cosmos-sdk/pull/12615) Add `GetParamSetIfExists` function to params `Subspace` to prevent panics on breaking changes.
* (x/bank) [#12674](https://github.com/cosmos/cosmos-sdk/pull/12674) Add convenience function `CreatePrefixedAccountStoreKey()` to construct key to access account's balance for a given denom.
* [#12877](https://github.com/cosmos/cosmos-sdk/pull/12877) Bumped cosmossdk.io/math to v1.0.0-beta.3
* [#12693](https://github.com/cosmos/cosmos-sdk/pull/12693) Make sure the order of each node is consistent when emitting proto events.

### Bug Fixes

* (x/group) [#12888](https://github.com/cosmos/cosmos-sdk/pull/12888) Fix event propagation to the current context of `x/group` message execution `[]sdk.Result`.
* (x/upgrade) [#12906](https://github.com/cosmos/cosmos-sdk/pull/12906) Fix upgrade failure by moving downgrade verification logic after store migration.

## [v0.46.0](https://github.com/cosmos/cosmos-sdk/releases/tag/v0.46.0) - 2022-07-26

### Features

* (types) [#11985](https://github.com/cosmos/cosmos-sdk/pull/11985) Add a `Priority` field on `sdk.Context`, which represents the CheckTx priority field. It is only used during CheckTx.
* (gRPC) [#11889](https://github.com/cosmos/cosmos-sdk/pull/11889) Support custom read and write gRPC options in `app.toml`. See `max-recv-msg-size` and `max-send-msg-size` respectively.
* (cli) [#11738](https://github.com/cosmos/cosmos-sdk/pull/11738) Add `tx auth multi-sign` as alias of `tx auth multisign` for consistency with `multi-send`.
* (cli) [#11738](https://github.com/cosmos/cosmos-sdk/pull/11738) Add `tx bank multi-send` command for bulk send of coins to multiple accounts.
* (grpc) [#11642](https://github.com/cosmos/cosmos-sdk/pull/11642) Implement `ABCIQuery` in the Tendermint gRPC service, which proxies ABCI `Query` requests directly to the application.
* (x/upgrade) [#11551](https://github.com/cosmos/cosmos-sdk/pull/11551) Update `ScheduleUpgrade` for chains to schedule an automated upgrade on `BeginBlock` without having to go though governance.
* (tx) [#11533](https://github.com/cosmos/cosmos-sdk/pull/11533) Register [`EIP191`](https://eips.ethereum.org/EIPS/eip-191) as an available `SignMode` for chains to use.
* (x/genutil) [#11500](https://github.com/cosmos/cosmos-sdk/pull/11500) Fix GenTx validation and adjust error messages
* [#11430](https://github.com/cosmos/cosmos-sdk/pull/11430) Introduce a new `grpc-only` flag, such that when enabled, will start the node in a query-only mode. Note, gRPC MUST be enabled with this flag.
* (x/bank) [#11417](https://github.com/cosmos/cosmos-sdk/pull/11417) Introduce a new `SpendableBalances` gRPC query that retrieves an account's total (paginated) spendable balances.
* [#11441](https://github.com/cosmos/cosmos-sdk/pull/11441) Added a new method, `IsLTE`, for `types.Coin`. This method is used to check if a `types.Coin` is less than or equal to another `types.Coin`.
* (x/upgrade) [#11116](https://github.com/cosmos/cosmos-sdk/pull/11116) `MsgSoftwareUpgrade` and `MsgCancelUpgrade` have been added to support v1beta2 msgs-based gov proposals.
* [#10977](https://github.com/cosmos/cosmos-sdk/pull/10977) Now every cosmos message protobuf definition must be extended with a `cosmos.msg.v1.signer` option to signal the signer fields in a language agnostic way.
* [#10710](https://github.com/cosmos/cosmos-sdk/pull/10710) Chain-id shouldn't be required for creating a transaction with both --generate-only and --offline flags.
* [#10703](https://github.com/cosmos/cosmos-sdk/pull/10703) Create a new grantee account, if the grantee of an authorization does not exist.
* [#10592](https://github.com/cosmos/cosmos-sdk/pull/10592) Add a `DecApproxEq` function that checks to see if `|d1 - d2| < tol` for some Dec `d1, d2, tol`.
* [#9933](https://github.com/cosmos/cosmos-sdk/pull/9933) Introduces the notion of a Cosmos "Scalar" type, which would just be simple aliases that give human-understandable meaning to the underlying type, both in Go code and in Proto definitions.
* [#9884](https://github.com/cosmos/cosmos-sdk/pull/9884) Provide a new gRPC query handler, `/cosmos/params/v1beta1/subspaces`, that allows the ability to query for all registered subspaces and their respective keys.
* [#9776](https://github.com/cosmos/cosmos-sdk/pull/9776) Add flag `staking-bond-denom` to specify the staking bond denomination value when initializing a new chain.
* [#9533](https://github.com/cosmos/cosmos-sdk/pull/9533) Added a new gRPC method, `DenomOwners`, in `x/bank` to query for all account holders of a specific denomination.
* (bank) [#9618](https://github.com/cosmos/cosmos-sdk/pull/9618) Update bank.Metadata: add URI and URIHash attributes.
* (store) [#8664](https://github.com/cosmos/cosmos-sdk/pull/8664) Implementation of ADR-038 file StreamingService
* [#9837](https://github.com/cosmos/cosmos-sdk/issues/9837) `--generate-only` flag can be used with a keyname from the keyring.
* [#10326](https://github.com/cosmos/cosmos-sdk/pull/10326) `x/authz` add all grants by granter query.
* [#10944](https://github.com/cosmos/cosmos-sdk/pull/10944) `x/authz` add all grants by grantee query
* [#10348](https://github.com/cosmos/cosmos-sdk/pull/10348) Add `fee.{payer,granter}` and `tip` fields to StdSignDoc for signing tipped transactions.
* [#10208](https://github.com/cosmos/cosmos-sdk/pull/10208) Add `TipsTxMiddleware` for transferring tips.
* [#10379](https://github.com/cosmos/cosmos-sdk/pull/10379) Add validation to `x/upgrade` CLI `software-upgrade` command `--plan-info` value.
* [#10507](https://github.com/cosmos/cosmos-sdk/pull/10507) Add antehandler for tx priority.
* [#10311](https://github.com/cosmos/cosmos-sdk/pull/10311) Adds cli to use tips transactions. It adds an `--aux` flag to all CLI tx commands to generate the aux signer data (with optional tip), and a new `tx aux-to-fee` subcommand to let the fee payer gather aux signer data and broadcast the tx
* [#11019](https://github.com/cosmos/cosmos-sdk/pull/11019) Add `MsgCreatePermanentLockedAccount` and CLI method for creating permanent locked account
* [#10947](https://github.com/cosmos/cosmos-sdk/pull/10947) Add `AllowancesByGranter` query to the feegrant module
* [#10407](https://github.com/cosmos/cosmos-sdk/pull/10407) Add validation to `x/upgrade` module's `BeginBlock` to check accidental binary downgrades
* (gov) [#11036](https://github.com/cosmos/cosmos-sdk/pull/11036) Add in-place migrations for 0.43->0.46. Add a `migrate v0.46` CLI command for v0.43->0.46 JSON genesis migration.
* [#11006](https://github.com/cosmos/cosmos-sdk/pull/11006) Add `debug pubkey-raw` command to allow inspecting of pubkeys in legacy bech32 format
* (x/authz) [#10714](https://github.com/cosmos/cosmos-sdk/pull/10714) Add support for pruning expired authorizations
* [#11179](https://github.com/cosmos/cosmos-sdk/pull/11179) Add state rollback command.
* [#11234](https://github.com/cosmos/cosmos-sdk/pull/11234) Add `GRPCClient` field to Client Context. If `GRPCClient` field is set to nil, the `Invoke` method would use ABCI query, otherwise use gprc.
* (authz)[#11060](https://github.com/cosmos/cosmos-sdk/pull/11060) Support grant with no expire time.
* (rosetta) [#11590](https://github.com/cosmos/cosmos-sdk/pull/11590) Add fee suggestion for rosetta and enable offline mode. Also force set events about Fees to Success to pass reconciliation test.
* (types) [#11959](https://github.com/cosmos/cosmos-sdk/pull/11959) Added `sdk.Coins.Find` helper method to find a coin by denom.
* (upgrade) [#12603](https://github.com/cosmos/cosmos-sdk/pull/12603) feat: Move AppModule.BeginBlock and AppModule.EndBlock to extension interfaces
* (telemetry) [#12405](https://github.com/cosmos/cosmos-sdk/pull/12405) Add *query* calls metric to telemetry.
* (query) [#12253](https://github.com/cosmos/cosmos-sdk/pull/12253) Add `GenericFilteredPaginate` to the `query` package to improve UX.

### API Breaking Changes

* (x/auth/ante) [#11985](https://github.com/cosmos/cosmos-sdk/pull/11985) The `MempoolFeeDecorator` has been removed. Instead, the `DeductFeeDecorator` takes a new argument of type `TxFeeChecker`, to define custom fee models. If `nil` is passed to this `TxFeeChecker` argument, then it will default to `checkTxFeeWithValidatorMinGasPrices`, which is the exact same behavior as the old `MempoolFeeDecorator` (i.e. checking fees against validator's own min gas price).
* (x/auth/ante) [#11985](https://github.com/cosmos/cosmos-sdk/pull/11985) The `ExtensionOptionsDecorator` takes an argument of type `ExtensionOptionChecker`. For backwards-compatibility, you can pass `nil`, which defaults to the old behavior of rejecting all tx extensions.
* (crypto/keyring) [#11932](https://github.com/cosmos/cosmos-sdk/pull/11932) Remove `Unsafe*` interfaces from keyring package. Please use interface casting if you wish to access those unsafe functions.
* (types) [#11881](https://github.com/cosmos/cosmos-sdk/issues/11881) Rename `AccAddressFromHex` to `AccAddressFromHexUnsafe`.
* (types) [#11788](https://github.com/cosmos/cosmos-sdk/pull/11788) The `Int` and `Uint` types have been moved to their own dedicated module, `math`. Aliases are kept in the SDK's root `types` package, however, it is encouraged to utilize the new `math` module. As a result, the `Int#ToDec` API has been removed.
* (grpc) [#11642](https://github.com/cosmos/cosmos-sdk/pull/11642) The `RegisterTendermintService` method in the `tmservice` package now requires a `abciQueryFn` query function parameter.
* [#11496](https://github.com/cosmos/cosmos-sdk/pull/11496) Refactor abstractions for snapshot and pruning; snapshot intervals eventually pruned; unit tests.
* (types) [#11689](https://github.com/cosmos/cosmos-sdk/pull/11689) Make `Coins#Sub` and `Coins#SafeSub` consistent with `Coins#Add`.
* (store)[#11152](https://github.com/cosmos/cosmos-sdk/pull/11152) Remove `keep-every` from pruning options.
* [#10950](https://github.com/cosmos/cosmos-sdk/pull/10950) Add `envPrefix` parameter to `cmd.Execute`.
* (x/mint) [#10441](https://github.com/cosmos/cosmos-sdk/pull/10441) The `NewAppModule` function now accepts an inflation calculation function as an argument.
* [#9695](https://github.com/cosmos/cosmos-sdk/pull/9695) Migrate keys from `Info` (serialized as amino) -> `Record` (serialized as proto)
    * Add new `codec.Codec` argument in:
        * `keyring.NewInMemory`
        * `keyring.New`
    * Rename:
        * `SavePubKey` to `SaveOfflineKey`.
        * `NewMultiInfo`, `NewLedgerInfo` to `NewLegacyMultiInfo`, `newLegacyLedgerInfo` respectively. Move them into `legacy_info.go`.
        * `NewOfflineInfo` to `newLegacyOfflineInfo` and move it to `migration_test.go`.
    * Return:
    _`keyring.Record, error` in `SaveOfflineKey`, `SaveLedgerKey`, `SaveMultiSig`, `Key` and `KeyByAddress`.
    _`keyring.Record` instead of `Info` in `NewMnemonic` and `List`.
    * Remove `algo` argument from :
        * `SaveOfflineKey`
    * Take `keyring.Record` instead of `Info` as first argument in:
        * `MkConsKeyOutput`
        * `MkValKeyOutput`
        * `MkAccKeyOutput`
* [#10022](https://github.com/cosmos/cosmos-sdk/pull/10022) `AuthKeeper` interface in `x/auth` now includes a function `HasAccount`.
* [#9759](https://github.com/cosmos/cosmos-sdk/pull/9759) `NewAccountKeeeper` in `x/auth` now takes an additional `bech32Prefix` argument that represents `sdk.Bech32MainPrefix`.
* [#9628](https://github.com/cosmos/cosmos-sdk/pull/9628) Rename `x/{mod}/legacy` to `x/{mod}/migrations`.
* [#9571](https://github.com/cosmos/cosmos-sdk/pull/9571) Implemented error handling for staking hooks, which now return an error on failure.
* [#9427](https://github.com/cosmos/cosmos-sdk/pull/9427) Move simapp `FundAccount` and `FundModuleAccount` to `x/bank/testutil`
* (client/tx) [#9421](https://github.com/cosmos/cosmos-sdk/pull/9421/) `BuildUnsignedTx`, `BuildSimTx`, `PrintUnsignedStdTx` functions are moved to
  the Tx Factory as methods.
* (client/keys) [#9601](https://github.com/cosmos/cosmos-sdk/pull/9601) Added `keys rename` CLI command and `Keyring.Rename` interface method to rename a key in the keyring.
* (x/slashing) [#9458](https://github.com/cosmos/cosmos-sdk/pull/9458) Coins burned from slashing is now returned from Slash function and included in Slash event.
* [#9246](https://github.com/cosmos/cosmos-sdk/pull/9246) The `New` method for the network package now returns an error.
* [#9519](https://github.com/cosmos/cosmos-sdk/pull/9519) `DeleteDeposits` renamed to `DeleteAndBurnDeposits`, `RefundDeposits` renamed to `RefundAndDeleteDeposits`
* (codec) [#9521](https://github.com/cosmos/cosmos-sdk/pull/9521) Removed deprecated `clientCtx.JSONCodec` from `client.Context`.
* (codec) [#9521](https://github.com/cosmos/cosmos-sdk/pull/9521) Rename `EncodingConfig.Marshaler` to `Codec`.
* [#9594](https://github.com/cosmos/cosmos-sdk/pull/9594) `RESTHandlerFn` argument is removed from the `gov/NewProposalHandler`.
* [#9594](https://github.com/cosmos/cosmos-sdk/pull/9594) `types/rest` package moved to `testutil/rest`.
* [#9432](https://github.com/cosmos/cosmos-sdk/pull/9432) `ConsensusParamsKeyTable` moved from `params/keeper` to `params/types`
* [#9576](https://github.com/cosmos/cosmos-sdk/pull/9576) Add debug error message to `sdkerrors.QueryResult` when enabled
* [#9650](https://github.com/cosmos/cosmos-sdk/pull/9650) Removed deprecated message handler implementation from the SDK modules.
* [#10248](https://github.com/cosmos/cosmos-sdk/pull/10248) Remove unused `KeyPowerReduction` variable from x/staking types.
* (x/bank) [#9832](https://github.com/cosmos/cosmos-sdk/pull/9832) `AddressFromBalancesStore` renamed to `AddressAndDenomFromBalancesStore`.
* (tests) [#9938](https://github.com/cosmos/cosmos-sdk/pull/9938) `simapp.Setup` accepts additional `testing.T` argument.
* (baseapp) [#11979](https://github.com/cosmos/cosmos-sdk/pull/11979) Rename baseapp simulation helper methods `baseapp.{Check,Deliver}` to `baseapp.Sim{Check,Deliver}`.
* (x/gov) [#10373](https://github.com/cosmos/cosmos-sdk/pull/10373) Removed gov `keeper.{MustMarshal, MustUnmarshal}`.
* [#10348](https://github.com/cosmos/cosmos-sdk/pull/10348) StdSignBytes takes a new argument of type `*tx.Tip` for signing over tips using LEGACY_AMINO_JSON.
* [#10208](https://github.com/cosmos/cosmos-sdk/pull/10208) The `x/auth/signing.Tx` interface now also includes a new `GetTip() *tx.Tip` method for verifying tipped transactions. The `x/auth/types` expected BankKeeper interface now expects the `SendCoins` method too.
* [#10612](https://github.com/cosmos/cosmos-sdk/pull/10612) `baseapp.NewBaseApp` constructor function doesn't take the `sdk.TxDecoder` anymore. This logic has been moved into the TxDecoderMiddleware.
* [#10692](https://github.com/cosmos/cosmos-sdk/pull/10612) `SignerData` takes 2 new fields, `Address` and `PubKey`, which need to get populated when using SIGN_MODE_DIRECT_AUX.
* [#10748](https://github.com/cosmos/cosmos-sdk/pull/10748) Move legacy `x/gov` api to `v1beta1` directory.
* [#10816](https://github.com/cosmos/cosmos-sdk/pull/10816) Reuse blocked addresses from the bank module. No need to pass them to distribution.
* [#10852](https://github.com/cosmos/cosmos-sdk/pull/10852) Move `x/gov/types` to `x/gov/types/v1beta2`.
* [#10922](https://github.com/cosmos/cosmos-sdk/pull/10922), [/#10957](https://github.com/cosmos/cosmos-sdk/pull/10957) Move key `server.Generate*` functions to testutil and support custom mnemonics in in-process testing network. Moved `TestMnemonic` from `testutil` package to `testdata`.
* (x/bank) [#10771](https://github.com/cosmos/cosmos-sdk/pull/10771) Add safety check on bank module perms to allow module-specific mint restrictions (e.g. only minting a certain denom).
* (x/bank) [#10771](https://github.com/cosmos/cosmos-sdk/pull/10771) Add `bank.BaseKeeper.WithMintCoinsRestriction` function to restrict use of bank `MintCoins` usage.
* [#10868](https://github.com/cosmos/cosmos-sdk/pull/10868), [#10989](https://github.com/cosmos/cosmos-sdk/pull/10989) The Gov keeper accepts now 2 more mandatory arguments, the ServiceMsgRouter and a maximum proposal metadata length.
* [#10868](https://github.com/cosmos/cosmos-sdk/pull/10868), [#10989](https://github.com/cosmos/cosmos-sdk/pull/10989), [#11093](https://github.com/cosmos/cosmos-sdk/pull/11093) The Gov keeper accepts now 2 more mandatory arguments, the ServiceMsgRouter and a gov Config including the max metadata length.
* [#11124](https://github.com/cosmos/cosmos-sdk/pull/11124) Add `GetAllVersions` to application store
* (x/authz) [#10447](https://github.com/cosmos/cosmos-sdk/pull/10447) authz `NewGrant` takes a new argument: block time, to correctly validate expire time.
* [#10961](https://github.com/cosmos/cosmos-sdk/pull/10961) Support third-party modules to add extension snapshots to state-sync.
* [#11274](https://github.com/cosmos/cosmos-sdk/pull/11274) `types/errors.New` now is an alias for `types/errors.Register` and should only be used in initialization code.
* (authz)[#11060](https://github.com/cosmos/cosmos-sdk/pull/11060) `authz.NewMsgGrant` `expiration` is now a pointer. When `nil` is used then no expiration will be set (grant won't expire).
* (x/distribution)[#11457](https://github.com/cosmos/cosmos-sdk/pull/11457) Add amount field to `distr.MsgWithdrawDelegatorRewardResponse` and `distr.MsgWithdrawValidatorCommissionResponse`.
* [#11334](https://github.com/cosmos/cosmos-sdk/pull/11334) Move `x/gov/types/v1beta2` to `x/gov/types/v1`.
* (x/auth/middleware) [#11413](https://github.com/cosmos/cosmos-sdk/pull/11413) Refactor tx middleware to be extensible on tx fee logic. Merged `MempoolFeeMiddleware` and `TxPriorityMiddleware` functionalities into `DeductFeeMiddleware`, make the logic extensible using the `TxFeeChecker` option, the current fee logic is preserved by the default `checkTxFeeWithValidatorMinGasPrices` implementation. Change `RejectExtensionOptionsMiddleware` to `NewExtensionOptionsMiddleware` which is extensible with the `ExtensionOptionChecker` option. Unpack the tx extension options `Any`s to interface `TxExtensionOptionI`.
* (migrations) [#11556](https://github.com/cosmos/cosmos-sdk/pull/11556#issuecomment-1091385011) Remove migration code from 0.42 and below. To use previous migrations, checkout previous versions of the cosmos-sdk.

### Client Breaking Changes

* [#11797](https://github.com/cosmos/cosmos-sdk/pull/11797) Remove all RegisterRESTRoutes (previously deprecated)
* [#11089](https://github.com/cosmos/cosmos-sdk/pull/11089) interacting with the node through `grpc.Dial` requires clients to pass a codec refer to [doc](docs/docs/run-node/02-interact-node.md).
* [#9594](https://github.com/cosmos/cosmos-sdk/pull/9594) Remove legacy REST API. Please see the [REST Endpoints Migration guide](https://docs.cosmos.network/v0.45/migrations/rest.html) to migrate to the new REST endpoints.
* [#9995](https://github.com/cosmos/cosmos-sdk/pull/9995) Increased gas cost for creating proposals.
* [#11029](https://github.com/cosmos/cosmos-sdk/pull/11029) The deprecated Vote Option field is removed in gov v1beta2 and nil in v1beta1. Use Options instead.
* [#11013](https://github.com/cosmos/cosmos-sdk/pull/11013) The `tx gov submit-proposal` command has changed syntax to support the new Msg-based gov proposals. To access the old CLI command, please use `tx gov submit-legacy-proposal`.
* [#11170](https://github.com/cosmos/cosmos-sdk/issues/11170) Fixes issue related to grpc-gateway of supply by ibc-denom.

### CLI Breaking Changes

* (cli) [#11818](https://github.com/cosmos/cosmos-sdk/pull/11818) CLI transactions preview now respect the chosen `--output` flag format (json or text).
* [#9695](https://github.com/cosmos/cosmos-sdk/pull/9695) `<app> keys migrate` CLI command now takes no arguments.
* [#9246](https://github.com/cosmos/cosmos-sdk/pull/9246) Removed the CLI flag `--setup-config-only` from the `testnet` command and added the subcommand `init-files`.
* [#9780](https://github.com/cosmos/cosmos-sdk/pull/9780) Use sigs.k8s.io for yaml, which might lead to minor YAML output changes
* [#10625](https://github.com/cosmos/cosmos-sdk/pull/10625) Rename `--fee-account` CLI flag to `--fee-granter`
* [#10684](https://github.com/cosmos/cosmos-sdk/pull/10684) Rename `edit-validator` command's `--moniker` flag to `--new-moniker`
* (authz)[#11060](https://github.com/cosmos/cosmos-sdk/pull/11060) Changed the default value of the `--expiration` `tx grant` CLI Flag: was now + 1year, update: null (no expire date).

### Improvements

* (types) [#12201](https://github.com/cosmos/cosmos-sdk/pull/12201) Add `MustAccAddressFromBech32` util function
* [#11696](https://github.com/cosmos/cosmos-sdk/pull/11696) Rename `helpers.GenTx` to `GenSignedMockTx` to avoid confusion with genutil's `GenTxCmd`.
* (x/auth/vesting) [#11652](https://github.com/cosmos/cosmos-sdk/pull/11652) Add util functions for `Period(s)`
* [#11630](https://github.com/cosmos/cosmos-sdk/pull/11630) Add SafeSub method to sdk.Coin.
* [#11511](https://github.com/cosmos/cosmos-sdk/pull/11511) Add api server flags to start command.
* [#11484](https://github.com/cosmos/cosmos-sdk/pull/11484) Implement getter for keyring backend option.
* [#11449](https://github.com/cosmos/cosmos-sdk/pull/11449) Improved error messages when node isn't synced.
* [#11349](https://github.com/cosmos/cosmos-sdk/pull/11349) Add `RegisterAminoMsg` function that checks that a msg name is <40 chars (else this would break ledger nano signing) then registers the concrete msg type with amino, it should be used for registering `sdk.Msg`s with amino instead of `cdc.RegisterConcrete`.
* [#11089](https://github.com/cosmos/cosmos-sdk/pull/11089]) Now cosmos-sdk consumers can upgrade gRPC to its newest versions.
* [#10439](https://github.com/cosmos/cosmos-sdk/pull/10439) Check error for `RegisterQueryHandlerClient` in all modules `RegisterGRPCGatewayRoutes`.
* [#9780](https://github.com/cosmos/cosmos-sdk/pull/9780) Remove gogoproto `moretags` YAML annotations and add `sigs.k8s.io/yaml` for YAML marshalling.
* (x/bank) [#10134](https://github.com/cosmos/cosmos-sdk/pull/10134) Add `HasDenomMetadata` function to bank `Keeper` to check if a client coin denom metadata exists in state.
* (x/bank) [#10022](https://github.com/cosmos/cosmos-sdk/pull/10022) `BankKeeper.SendCoins` now takes less execution time.
* (deps) [#9987](https://github.com/cosmos/cosmos-sdk/pull/9987) Bump Go version minimum requirement to `1.17`
* (cli) [#9856](https://github.com/cosmos/cosmos-sdk/pull/9856) Overwrite `--sequence` and `--account-number` flags with default flag values when used with `offline=false` in `sign-batch` command.
* (rosetta) [#10001](https://github.com/cosmos/cosmos-sdk/issues/10001) Add documentation for rosetta-cli dockerfile and rename folder for the rosetta-ci dockerfile
* [#9699](https://github.com/cosmos/cosmos-sdk/pull/9699) Add `:`, `.`, `-`, and `_` as allowed characters in the default denom regular expression.
* (genesis) [#9697](https://github.com/cosmos/cosmos-sdk/pull/9697) Ensure `InitGenesis` returns with non-empty validator set.
* [#10468](https://github.com/cosmos/cosmos-sdk/pull/10468) Allow futureOps to queue additional operations in simulations
* [#10625](https://github.com/cosmos/cosmos-sdk/pull/10625) Add `--fee-payer` CLI flag
* (cli) [#10683](https://github.com/cosmos/cosmos-sdk/pull/10683) In CLI, allow 1 SIGN_MODE_DIRECT signer in transactions with multiple signers.
* (deps) [#10706](https://github.com/cosmos/cosmos-sdk/issues/10706) Bump rosetta-sdk-go to v0.7.2 and rosetta-cli to v0.7.3
* (types/errors) [#10779](https://github.com/cosmos/cosmos-sdk/pull/10779) Move most functionality in `types/errors` to a standalone `errors` go module, except the `RootCodespace` errors and ABCI response helpers. All functions and types that used to live in `types/errors` are now aliased so this is not a breaking change.
* (gov) [#10854](https://github.com/cosmos/cosmos-sdk/pull/10854) v1beta2's vote doesn't include the deprecate `option VoteOption` anymore. Instead, it only uses `WeightedVoteOption`.
* (types) [#11004](https://github.com/cosmos/cosmos-sdk/pull/11004) Added mutable versions of many of the sdk.Dec types operations. This improves performance when used by avoiding reallocating a new bigint for each operation.
* (x/auth) [#10880](https://github.com/cosmos/cosmos-sdk/pull/10880) Added a new query to the tx query service that returns a block with transactions fully decoded.
* (types) [#11200](https://github.com/cosmos/cosmos-sdk/pull/11200) Added `Min()` and `Max()` operations on sdk.Coins.
* (gov) [#11287](https://github.com/cosmos/cosmos-sdk/pull/11287) Fix error message when no flags are provided while executing `submit-legacy-proposal` transaction.
* (x/auth) [#11482](https://github.com/cosmos/cosmos-sdk/pull/11482) Improve panic message when attempting to register a method handler for a message that does not implement sdk.Msg
* (x/staking) [#11596](https://github.com/cosmos/cosmos-sdk/pull/11596) Add (re)delegation getters
* (errors) [#11960](https://github.com/cosmos/cosmos-sdk/pull/11960) Removed 'redacted' error message from defaultErrEncoder
* (ante) [#12013](https://github.com/cosmos/cosmos-sdk/pull/12013) Index ante events for failed tx.
* [#12668](https://github.com/cosmos/cosmos-sdk/pull/12668) Add `authz_msg_index` event attribute to message events emitted when executing via `MsgExec` through `x/authz`.
* [#12626](https://github.com/cosmos/cosmos-sdk/pull/12626) Upgrade IAVL to v0.19.0 with fast index and error propagation. NOTE: first start will take a while to propagate into new model.
* [#12576](https://github.com/cosmos/cosmos-sdk/pull/12576) Remove dependency on cosmos/keyring and upgrade to 99designs/keyring v1.2.1
* [#12590](https://github.com/cosmos/cosmos-sdk/pull/12590) Allow zero gas in simulation mode.
* [#12453](https://github.com/cosmos/cosmos-sdk/pull/12453) Add `NewInMemoryWithKeyring` function which allows the creation of in memory `keystore` instances with a specified set of existing items.
* [#11390](https://github.com/cosmos/cosmos-sdk/pull/11390) `LatestBlockResponse` & `BlockByHeightResponse` types' `Block` filed has been deprecated and they now contains new field `sdk_block` with `proposer_address` as `string`
* [#12089](https://github.com/cosmos/cosmos-sdk/pull/12089) Mark the `TipDecorator` as beta, don't include it in simapp by default.
* [#12153](https://github.com/cosmos/cosmos-sdk/pull/12153) Add a new `NewSimulationManagerFromAppModules` constructor, to simplify simulation wiring.

### Bug Fixes

* [#11969](https://github.com/cosmos/cosmos-sdk/pull/11969) Fix the panic error in `x/upgrade` when `AppVersion` is not set.
* (tests) [#11940](https://github.com/cosmos/cosmos-sdk/pull/11940) Fix some client tests in the `x/gov` module
* [#11772](https://github.com/cosmos/cosmos-sdk/pull/11772) Limit types.Dec length to avoid overflow.
* [#11724](https://github.com/cosmos/cosmos-sdk/pull/11724) Fix data race issues with api.Server
* [#11693](https://github.com/cosmos/cosmos-sdk/pull/11693) Add validation for gentx cmd.
* [#11645](https://github.com/cosmos/cosmos-sdk/pull/11645) Fix `--home` flag ignored when running help.
* [#11558](https://github.com/cosmos/cosmos-sdk/pull/11558) Fix `--dry-run` not working when using tx command.
* [#11354](https://github.com/cosmos/cosmos-sdk/pull/11355) Added missing pagination flag for `bank q total` query.
* [#11197](https://github.com/cosmos/cosmos-sdk/pull/11197) Signing with multisig now works with multisig address which is not in the keyring.
* (makefile) [#11285](https://github.com/cosmos/cosmos-sdk/pull/11285) Fix lint-fix make target.
* (client) [#11283](https://github.com/cosmos/cosmos-sdk/issues/11283) Support multiple keys for tx simulation and setting automatic gas for txs.
* (store) [#11177](https://github.com/cosmos/cosmos-sdk/pull/11177) Update the prune `everything` strategy to store the last two heights.
* [#10844](https://github.com/cosmos/cosmos-sdk/pull/10844) Automatic recovering non-consistent keyring storage during public key import.
* (store) [#11117](https://github.com/cosmos/cosmos-sdk/pull/11117) Fix data race in store trace component
* (cli) [#11065](https://github.com/cosmos/cosmos-sdk/pull/11065) Ensure the `tendermint-validator-set` query command respects the `-o` output flag.
* (grpc) [#10985](https://github.com/cosmos/cosmos-sdk/pull/10992) The `/cosmos/tx/v1beta1/txs/{hash}` endpoint returns a 404 when a tx does not exist.
* (rosetta) [#10340](https://github.com/cosmos/cosmos-sdk/pull/10340) Use `GenesisChunked(ctx)` instead `Genesis(ctx)` to get genesis block height
* [#9651](https://github.com/cosmos/cosmos-sdk/pull/9651) Change inconsistent limit of `0` to `MaxUint64` on InfiniteGasMeter and add GasRemaining func to GasMeter.
* [#9639](https://github.com/cosmos/cosmos-sdk/pull/9639) Check store keys length before accessing them by making sure that `key` is of length `m+1` (for `key[n:m]`)
* (types) [#9627](https://github.com/cosmos/cosmos-sdk/pull/9627) Fix nil pointer panic on `NewBigIntFromInt`
* (x/genutil) [#9574](https://github.com/cosmos/cosmos-sdk/pull/9575) Actually use the `gentx` client tx flags (like `--keyring-dir`)
* (x/distribution) [#9599](https://github.com/cosmos/cosmos-sdk/pull/9599) Withdraw rewards event now includes a value attribute even if there are 0 rewards (due to situations like 100% commission).
* (x/genutil) [#9638](https://github.com/cosmos/cosmos-sdk/pull/9638) Added missing validator key save when recovering from mnemonic
* [#9762](https://github.com/cosmos/cosmos-sdk/pull/9762) The init command uses the chain-id from the client config if --chain-id is not provided
* [#9980](https://github.com/cosmos/cosmos-sdk/pull/9980) Returning the error when the invalid argument is passed to bank query total supply cli.
* (server) [#10016](https://github.com/cosmos/cosmos-sdk/issues/10016) Fix marshaling of index-events into server config file.
* [#10184](https://github.com/cosmos/cosmos-sdk/pull/10184) Fixed CLI tx commands to no longer explicitly require the chain-id flag as this value can come from a user config.
* (x/upgrade) [#10189](https://github.com/cosmos/cosmos-sdk/issues/10189) Removed potential sources of non-determinism in upgrades
* [#10258](https://github.com/cosmos/cosmos-sdk/issues/10258) Fixes issue related to segmentation fault on mac m1 arm64
* [#10466](https://github.com/cosmos/cosmos-sdk/issues/10466) Fixes error with simulation tests when genesis start time is randomly created after the year 2262
* [#10394](https://github.com/cosmos/cosmos-sdk/issues/10394) Fixes issue related to grpc-gateway of account balance by
  ibc-denom.
* [#10842](https://github.com/cosmos/cosmos-sdk/pull/10842) Fix error when `--generate-only`, `--max-msgs` fags set while executing `WithdrawAllRewards` command.
* [#10897](https://github.com/cosmos/cosmos-sdk/pull/10897) Fix: set a non-zero value on gas overflow.
* [#9790](https://github.com/cosmos/cosmos-sdk/pull/10687) Fix behavior of `DecCoins.MulDecTruncate`.
* [#10990](https://github.com/cosmos/cosmos-sdk/pull/10990) Fixes missing `iavl-cache-size` config parsing in `GetConfig` method.
* (x/authz) [#10447](https://github.com/cosmos/cosmos-sdk/pull/10447) Fix authz `NewGrant` expiration check.
* (x/authz) [#10633](https://github.com/cosmos/cosmos-sdk/pull/10633) Fixed authorization not found error when executing message.
* [#11222](https://github.com/cosmos/cosmos-sdk/pull/11222) reject query with block height in the future
* [#11229](https://github.com/cosmos/cosmos-sdk/pull/11229) Handled the error message of `transaction encountered error` from tendermint.
* (x/authz) [#11252](https://github.com/cosmos/cosmos-sdk/pull/11252) Allow insufficient funds error for authz simulation
* (cli) [#11313](https://github.com/cosmos/cosmos-sdk/pull/11313) Fixes `--gas auto` when executing CLI transactions in `--generate-only` mode
* (cli) [#11337](https://github.com/cosmos/cosmos-sdk/pull/11337) Fixes `show-adress` cli cmd
* (crypto) [#11298](https://github.com/cosmos/cosmos-sdk/pull/11298) Fix cgo secp signature verification and update libscep256k1 library.
* (x/authz) [#11512](https://github.com/cosmos/cosmos-sdk/pull/11512) Fix response of a panic to error, when subtracting balances.
* (rosetta) [#11590](https://github.com/cosmos/cosmos-sdk/pull/11590) `/block` returns an error with nil pointer when a request has both of index and hash and increase timeout for huge genesis.
* (x/feegrant) [#11813](https://github.com/cosmos/cosmos-sdk/pull/11813) Fix pagination total count in `AllowancesByGranter` query.
* (simapp) [#11855](https://github.com/cosmos/cosmos-sdk/pull/11855) Use `sdkmath.Int` instead of `int64` for `SimulationState.InitialStake`.
* (x/capability) [#11737](https://github.com/cosmos/cosmos-sdk/pull/11737) Use a fixed length encoding of `Capability` pointer for `FwdCapabilityKey`
* [#11983](https://github.com/cosmos/cosmos-sdk/pull/11983) (x/feegrant, x/authz) rename grants query commands to `grants-by-grantee`, `grants-by-granter` cmds.
* (testutil/sims) [#12374](https://github.com/cosmos/cosmos-sdk/pull/12374) fix the non-determinstic behavior in simulations caused by `GenSignedMockTx` and check empty coins slice before it is used to create `banktype.MsgSend`.
* [#12448](https://github.com/cosmos/cosmos-sdk/pull/12448) Start telemetry independently from the API server.
* [#12509](https://github.com/cosmos/cosmos-sdk/pull/12509) Fix `Register{Tx,Tendermint}Service` not being called, resulting in some endpoints like the Simulate endpoint not working.
* [#12416](https://github.com/cosmos/cosmos-sdk/pull/12416) Prevent zero gas transactions in the `DeductFeeDecorator` AnteHandler decorator.
* (x/mint) [#12384](https://github.com/cosmos/cosmos-sdk/pull/12384) Ensure `GoalBonded` must be positive when performing `x/mint` parameter validation.
* (x/auth) [#12261](https://github.com/cosmos/cosmos-sdk/pull/12261) Deprecate pagination in GetTxsEventRequest/Response in favor of page and limit to align with tendermint `SignClient.TxSearch`
* (vesting) [#12190](https://github.com/cosmos/cosmos-sdk/pull/12190) Replace https://github.com/cosmos/cosmos-sdk/pull/12190 to use `NewBaseAccountWithAddress` in all vesting account message handlers.
* (linting) [#12132](https://github.com/cosmos/cosmos-sdk/pull/12132) Change sdk.Int to math.Int
* (cli) [#12127](https://github.com/cosmos/cosmos-sdk/pull/12127) Fix the CLI not always taking into account `--fee-payer` and `--fee-granter` flags.
* (migrations) [#12028](https://github.com/cosmos/cosmos-sdk/pull/12028) Fix v0.45->v0.46 in-place store migrations.
* (baseapp) [#12089](https://github.com/cosmos/cosmos-sdk/pull/12089) Include antehandler and runMsgs events in SimulateTx.
* (cli) [#12095](https://github.com/cosmos/cosmos-sdk/pull/12095) Fix running a tx with --dry-run returns an error
* (x/auth) [#12108](https://github.com/cosmos/cosmos-sdk/pull/12108) Fix GetBlockWithTxs error when querying block with 0 tx
* (genutil) [#12140](https://github.com/cosmos/cosmos-sdk/pull/12140) Fix staking's genesis JSON migrate in the `simd migrate v0.46` CLI command.
* (types) [#12154](https://github.com/cosmos/cosmos-sdk/pull/12154) Add `baseAccountGetter` to avoid invalid account error when create vesting account.
* (x/crisis) [#12208](https://github.com/cosmos/cosmos-sdk/pull/12208) Fix progress index of crisis invariant assertion logs.
* (types) [#12229](https://github.com/cosmos/cosmos-sdk/pull/12229) Increase sdk.Dec maxApproxRootIterations to 300

### State Machine Breaking

* (x/gov) [#13576](https://github.com/cosmos/cosmos-sdk/pull/13576) Proposals in voting period are tracked in a separate store.
* (baseapp) [#11985](https://github.com/cosmos/cosmos-sdk/pull/11985) Add a `postHandler` to baseapp. This `postHandler` is like antehandler, but is run *after* the `runMsgs` execution. It is in the same store branch that `runMsgs`, meaning that both `runMsgs` and `postHandler`
* (x/gov) [#11998](https://github.com/cosmos/cosmos-sdk/pull/11998) Tweak the `x/gov` `ModuleAccountInvariant` invariant to ensure deposits are `<=` total module account balance instead of strictly equal.
* (x/upgrade) [#11800](https://github.com/cosmos/cosmos-sdk/pull/11800) Fix `GetLastCompleteUpgrade` to properly return the latest upgrade.
* [#10564](https://github.com/cosmos/cosmos-sdk/pull/10564) Fix bug when updating allowance inside AllowedMsgAllowance
* (x/auth)[#9596](https://github.com/cosmos/cosmos-sdk/pull/9596) Enable creating periodic vesting accounts with a transactions instead of requiring them to be created in genesis.
* (x/bank) [#9611](https://github.com/cosmos/cosmos-sdk/pull/9611) Introduce a new index to act as a reverse index between a denomination and address allowing to query for token holders of a specific denomination. `DenomOwners` is updated to use the new reverse index.
* (x/bank) [#9832](https://github.com/cosmos/cosmos-sdk/pull/9832) Account balance is stored as `sdk.Int` rather than `sdk.Coin`.
* (x/bank) [#9890](https://github.com/cosmos/cosmos-sdk/pull/9890) Remove duplicate denom from denom metadata key.
* (x/upgrade) [#10189](https://github.com/cosmos/cosmos-sdk/issues/10189) Removed potential sources of non-determinism in upgrades
* [#10422](https://github.com/cosmos/cosmos-sdk/pull/10422) and [#10529](https://github.com/cosmos/cosmos-sdk/pull/10529) Add `MinCommissionRate` param to `x/staking` module.
* (x/gov) [#10763](https://github.com/cosmos/cosmos-sdk/pull/10763) modify the fields in `TallyParams` to use `string` instead of `bytes`
* [#10770](https://github.com/cosmos/cosmos-sdk/pull/10770) revert tx when block gas limit exceeded
* (x/gov) [#10868](https://github.com/cosmos/cosmos-sdk/pull/10868) Bump gov to v1. Both v1beta1 and v1beta2 queries and Msgs are accepted.
* [#11011](https://github.com/cosmos/cosmos-sdk/pull/11011) Remove burning of deposits when qourum is not reached on a governance proposal and when the deposit is not fully met.
* [#11019](https://github.com/cosmos/cosmos-sdk/pull/11019) Add `MsgCreatePermanentLockedAccount` and CLI method for creating permanent locked account
* (x/staking) [#10885] (https://github.com/cosmos/cosmos-sdk/pull/10885) Add new `CancelUnbondingDelegation`
  transaction to `x/staking` module. Delegators can now cancel unbonding delegation entry and delegate back to validator.
* (x/feegrant) [#10830](https://github.com/cosmos/cosmos-sdk/pull/10830) Expired allowances will be pruned from state.
* (x/authz,x/feegrant) [#11214](https://github.com/cosmos/cosmos-sdk/pull/11214) Fix Amino JSON encoding of authz and feegrant Msgs to be consistent with other modules.
* (authz)[#11060](https://github.com/cosmos/cosmos-sdk/pull/11060) Support grant with no expire time.

### Deprecated

* (x/upgrade) [#9906](https://github.com/cosmos/cosmos-sdk/pull/9906) Deprecate `UpgradeConsensusState` gRPC query since this functionality is only used for IBC, which now has its own [IBC replacement](https://github.com/cosmos/ibc-go/blob/2c880a22e9f9cc75f62b527ca94aa75ce1106001/proto/ibc/core/client/v1/query.proto#L54)
* (types) [#10948](https://github.com/cosmos/cosmos-sdk/issues/10948) Deprecate the types.DBBackend variable and types.NewLevelDB function. They are replaced by a new entry in `app.toml`: `app-db-backend` and `tendermint/tm-db`s `NewDB` function. If `app-db-backend` is defined, then it is used. Otherwise, if `types.DBBackend` is defined, it is used (until removed: [#11241](https://github.com/cosmos/cosmos-sdk/issues/11241)). Otherwise, Tendermint config's `db-backend` is used.

## [v0.45.16](https://github.com/cosmos/cosmos-sdk/releases/tag/v0.45.16) - 2023-05-11

### Security Bug Fixes

* (x/feegrant) [#16097](https://github.com/cosmos/cosmos-sdk/pull/16097) Fix infinite feegrant allowance bug.

## [v0.45.15](https://github.com/cosmos/cosmos-sdk/releases/tag/v0.45.15) - 2023-03-22

### Improvements

* (deps) Migrate to [CometBFT](https://github.com/cometbft/cometbft). Follow the instructions in the [release notes](./RELEASE_NOTES.md).
* (deps) [#15127](https://github.com/cosmos/cosmos-sdk/pull/15127) Bump btcd.
* (store) [#14410](https://github.com/cosmos/cosmos-sdk/pull/14410) `rootmulti.Store.loadVersion` has validation to check if all the module stores' height is correct, it will error if any module store has incorrect height.

## [v0.45.14](https://github.com/cosmos/cosmos-sdk/releases/tag/v0.45.14) - 2023-02-16

### Features

* [#14583](https://github.com/cosmos/cosmos-sdk/pull/14583) Add support for Core API.

## v0.45.13 - 2023-02-08

### Improvements

* (deps) Bump Tendermint version to [v0.34.26](https://github.com/informalsystems/tendermint/releases/tag/v0.34.26).

### Bug Fixes

* (store) [#14798](https://github.com/cosmos/cosmos-sdk/pull/14798) Copy btree to avoid the problem of modify while iteration.

## v0.45.12 - 2023-01-23

### Improvements

* [#13881](https://github.com/cosmos/cosmos-sdk/pull/13881) Optimize iteration on nested cached KV stores and other operations in general.
* (store) [#11646](https://github.com/cosmos/cosmos-sdk/pull/11646) Add store name in tracekv-emitted store traces
* (deps) Bump Tendermint version to [v0.34.24](https://github.com/tendermint/tendermint/releases/tag/v0.34.24) and use Informal Systems fork.

### API Breaking Changes

* (store) [#13516](https://github.com/cosmos/cosmos-sdk/pull/13516) Update State Streaming APIs:
    * Add method `ListenCommit` to `ABCIListener`
    * Move `ListeningEnabled` and  `AddListener` methods to `CommitMultiStore`
    * Remove `CacheWrapWithListeners` from `CacheWrap` and `CacheWrapper` interfaces
    * Remove listening APIs from the caching layer (it should only listen to the `rootmulti.Store`)
    * Add three new options to file streaming service constructor.
    * Modify `ABCIListener` such that any error from any method will always halt the app via `panic`

### Bug Fixes

* (store) [#12945](https://github.com/cosmos/cosmos-sdk/pull/12945) Fix nil end semantics in store/cachekv/iterator when iterating a dirty cache.
* (store) [#13516](https://github.com/cosmos/cosmos-sdk/pull/13516) Fix state listener that was observing writes at wrong time.

## v0.45.11 - 2022-11-09

### Improvements

* [#13896](https://github.com/cosmos/cosmos-sdk/pull/13896) Queries on pruned height returns error instead of empty values.
* (deps) Bump Tendermint version to [v0.34.23](https://github.com/tendermint/tendermint/releases/tag/v0.34.23).
* (deps) Bump IAVL version to [v0.19.4](https://github.com/cosmos/iavl/releases/tag/v0.19.4).

### Bug Fixes

* [#13673](https://github.com/cosmos/cosmos-sdk/pull/13673) Fix `--dry-run` flag not working when using tx command.

### CLI Breaking Changes

* [#13656](https://github.com/cosmos/cosmos-sdk/pull/13660) Rename `server.FlagIAVLFastNode` to `server.FlagDisableIAVLFastNode` for clarity.

### API Breaking Changes

* [#13673](https://github.com/cosmos/cosmos-sdk/pull/13673) The `GetFromFields` function now takes `Context` as an argument and removes `genOnly`.

## [v0.45.10](https://github.com/cosmos/cosmos-sdk/releases/tag/v0.45.10) - 2022-10-24

### Features

* (grpc) [#13485](https://github.com/cosmos/cosmos-sdk/pull/13485) Implement a new gRPC query, `/cosmos/base/node/v1beta1/config`, which provides operator configuration. Applications that wish to expose operator minimum gas prices via gRPC should have their application implement the `ApplicationQueryService` interface (see `SimApp#RegisterNodeService` as an example).
* [#13557](https://github.com/cosmos/cosmos-sdk/pull/#13557) - Add `GenSignedMockTx`. This can be used as workaround for #12437 revertion. `v0.46+` contains as well a `GenSignedMockTx` that behaves the same way.
* (x/auth) [#13612](https://github.com/cosmos/cosmos-sdk/pull/13612) Add `Query/ModuleAccountByName` endpoint for accessing the module account info by module name.

### Improvements

* [#13585](https://github.com/cosmos/cosmos-sdk/pull/13585) Bump Tendermint to `v0.34.22`.

### Bug Fixes

* [#13588](https://github.com/cosmos/cosmos-sdk/pull/13588) Fix regression in distrubtion.WithdrawDelegationRewards when rewards are zero.
* [#13564](https://github.com/cosmos/cosmos-sdk/pull/13564) - Fix `make proto-gen`.
* (server) [#13610](https://github.com/cosmos/cosmos-sdk/pull/13610) Read the pruning-keep-every field again.

## [v0.45.9](https://github.com/cosmos/cosmos-sdk/releases/tag/v0.45.9) - 2022-10-14

ATTENTION:

This is a security release for the [Dragonberry security advisory](https://forum.cosmos.network/t/ibc-security-advisory-dragonberry/7702).

All users should upgrade immediately.

Users *must* add a replace directive in their go.mod for the new `ics23` package in the SDK:

```go
replace github.com/confio/ics23/go => github.com/cosmos/cosmos-sdk/ics23/go v0.8.0
```

### Features

* [#13435](https://github.com/cosmos/cosmos-sdk/pull/13435) Extend error context when a simulation fails.

### Improvements

* [#13369](https://github.com/cosmos/cosmos-sdk/pull/13369) Improve UX for `keyring.List` by returning all retrieved keys.
* [#13323](https://github.com/cosmos/cosmos-sdk/pull/13323) Ensure `withdraw_rewards` rewards are emitted from all actions that result in rewards being withdrawn.
* [#13321](https://github.com/cosmos/cosmos-sdk/pull/13321) Add flag to disable fast node migration and usage.
* (store) [#13326](https://github.com/cosmos/cosmos-sdk/pull/13326) Implementation of ADR-038 file StreamingService, backport #8664.
* (store) [#13540](https://github.com/cosmos/cosmos-sdk/pull/13540) Default fastnode migration to false to prevent suprises. Operators must enable it, unless they have it enabled already.

### API Breaking Changes

* (cli) [#13089](https://github.com/cosmos/cosmos-sdk/pull/13089) Fix rollback command don't actually delete multistore versions, added method `RollbackToVersion` to interface `CommitMultiStore` and added method `CommitMultiStore` to `Application` interface.

### Bug Fixes

* Implement dragonberry security patch.
    * For applying the patch please refer to the [RELEASE NOTES](./RELEASE_NOTES.md)
* (store) [#13459](https://github.com/cosmos/cosmos-sdk/pull/13459) Don't let state listener observe the uncommitted writes.

### Notes

Reverted #12437 due to API breaking changes.

## [v0.45.8](https://github.com/cosmos/cosmos-sdk/releases/tag/v0.45.8) - 2022-08-25

### Improvements

* [#12981](https://github.com/cosmos/cosmos-sdk/pull/12981) Return proper error when parsing telemetry configuration.
* [#12885](https://github.com/cosmos/cosmos-sdk/pull/12885) Amortize cost of processing cache KV store.
* [#12970](https://github.com/cosmos/cosmos-sdk/pull/12970) Bump Tendermint to `v0.34.21` and IAVL to `v0.19.1`.
* [#12693](https://github.com/cosmos/cosmos-sdk/pull/12693) Make sure the order of each node is consistent when emitting proto events.

### Bug Fixes

* [#13046](https://github.com/cosmos/cosmos-sdk/pull/13046) Fix missing return statement in BaseApp.Query.

## [v0.45.7](https://github.com/cosmos/cosmos-sdk/releases/tag/v0.45.7) - 2022-08-04

### Features

* (upgrade) [#12603](https://github.com/cosmos/cosmos-sdk/pull/12603) feat: Move AppModule.BeginBlock and AppModule.EndBlock to extension interfaces

### Improvements

* (events) [#12850](https://github.com/cosmos/cosmos-sdk/pull/12850) Add a new `fee_payer` attribute to the `tx` event that is emitted from the `DeductFeeDecorator` AnteHandler decorator.
* (x/params) [#12724](https://github.com/cosmos/cosmos-sdk/pull/12724) Add `GetParamSetIfExists` function to params `Subspace` to prevent panics on breaking changes.
* [#12668](https://github.com/cosmos/cosmos-sdk/pull/12668) Add `authz_msg_index` event attribute to message events emitted when executing via `MsgExec` through `x/authz`.
* [#12697](https://github.com/cosmos/cosmos-sdk/pull/12697) Upgrade IAVL to v0.19.0 with fast index and error propagation. NOTE: first start will take a while to propagate into new model.
    * Note: after upgrading to this version it may take up to 15 minutes to migrate from 0.17 to 0.19. This time is used to create the fast cache introduced into IAVL for performance
* [#12784](https://github.com/cosmos/cosmos-sdk/pull/12784) Upgrade Tendermint to 0.34.20.
* (x/bank) [#12674](https://github.com/cosmos/cosmos-sdk/pull/12674) Add convenience function `CreatePrefixedAccountStoreKey()` to construct key to access account's balance for a given denom.

### Bug Fixes

* (x/mint) [#12384](https://github.com/cosmos/cosmos-sdk/pull/12384) Ensure `GoalBonded` must be positive when performing `x/mint` parameter validation.
* (simapp) [#12437](https://github.com/cosmos/cosmos-sdk/pull/12437) fix the non-determinstic behavior in simulations caused by `GenTx` and check
empty coins slice before it is used to create `banktype.MsgSend`.
* (x/capability) [12818](https://github.com/cosmos/cosmos-sdk/pull/12818) Use fixed length hex for pointer at FwdCapabilityKey.

## [v0.45.6](https://github.com/cosmos/cosmos-sdk/releases/tag/v0.45.6) - 2022-06-28

### Improvements

* (simapp) [#12314](https://github.com/cosmos/cosmos-sdk/pull/12314) Increase `DefaultGenTxGas` from `1000000` to `10000000`
* [#12371](https://github.com/cosmos/cosmos-sdk/pull/12371) Update min required Golang version to 1.18.

### Bug Fixes

* [#12317](https://github.com/cosmos/cosmos-sdk/pull/12317) Rename `edit-validator` command's `--moniker` flag to `--new-moniker`
* (x/upgrade) [#12264](https://github.com/cosmos/cosmos-sdk/pull/12264) Fix `GetLastCompleteUpgrade` to properly return the latest upgrade.
* (x/crisis) [#12208](https://github.com/cosmos/cosmos-sdk/pull/12208) Fix progress index of crisis invariant assertion logs.

### Features

* (query) [#12253](https://github.com/cosmos/cosmos-sdk/pull/12253) Add `GenericFilteredPaginate` to the `query` package to improve UX.

## [v0.45.5](https://github.com/cosmos/cosmos-sdk/releases/tag/v0.45.5) - 2022-06-09

### Improvements

* (x/feegrant) [#11813](https://github.com/cosmos/cosmos-sdk/pull/11813) Fix pagination total count in `AllowancesByGranter` query.
* (errors) [#12002](https://github.com/cosmos/cosmos-sdk/pull/12002) Removed 'redacted' error message from defaultErrEncoder.
* (ante) [#12017](https://github.com/cosmos/cosmos-sdk/pull/12017) Index ante events for failed tx (backport #12013).
* [#12153](https://github.com/cosmos/cosmos-sdk/pull/12153) Add a new `NewSimulationManagerFromAppModules` constructor, to simplify simulation wiring.

### Bug Fixes

* [#11796](https://github.com/cosmos/cosmos-sdk/pull/11796) Handle EOF error case in `readLineFromBuf`, which allows successful reading of passphrases from STDIN.
* [#11772](https://github.com/cosmos/cosmos-sdk/pull/11772) Limit types.Dec length to avoid overflow.
* [#10947](https://github.com/cosmos/cosmos-sdk/pull/10947) Add `AllowancesByGranter` query to the feegrant module
* [#9639](https://github.com/cosmos/cosmos-sdk/pull/9639) Check store keys length before accessing them by making sure that `key` is of length `m+1` (for `key[n:m]`)
* [#11983](https://github.com/cosmos/cosmos-sdk/pull/11983) (x/feegrant, x/authz) rename grants query commands to `grants-by-grantee`, `grants-by-granter` cmds.

## Improvements

* [#11886](https://github.com/cosmos/cosmos-sdk/pull/11886) Improve error messages

## [v0.45.4](https://github.com/cosmos/cosmos-sdk/releases/tag/v0.45.4) - 2022-04-25

### Bug Fixes

* [#11624](https://github.com/cosmos/cosmos-sdk/pull/11624) Handle the error returned from `NewNode` in the `server` package.
* [#11724](https://github.com/cosmos/cosmos-sdk/pull/11724) Fix data race issues with `api.Server`.

### Improvements

* (types) [#12201](https://github.com/cosmos/cosmos-sdk/pull/12201) Add `MustAccAddressFromBech32` util function
* [#11693](https://github.com/cosmos/cosmos-sdk/pull/11693) Add validation for gentx cmd.
* [#11686](https://github.com/cosmos/cosmos-sdk/pull/11686) Update the min required Golang version to `1.17`.
* (x/auth/vesting) [#11652](https://github.com/cosmos/cosmos-sdk/pull/11652) Add util functions for `Period(s)`

## [v0.45.3](https://github.com/cosmos/cosmos-sdk/releases/tag/v0.45.3) - 2022-04-12

### Improvements

* [#11562](https://github.com/cosmos/cosmos-sdk/pull/11562) Updated Tendermint to v0.34.19; `unsafe-reset-all` command has been moved to the `tendermint` sub-command.

### Features

* (x/upgrade) [#11551](https://github.com/cosmos/cosmos-sdk/pull/11551) Update `ScheduleUpgrade` for chains to schedule an automated upgrade on `BeginBlock` without having to go though governance.

## [v0.45.2](https://github.com/cosmos/cosmos-sdk/releases/tag/v0.45.2) - 2022-04-05

### Features

* (tx) [#11533](https://github.com/cosmos/cosmos-sdk/pull/11533) Register [`EIP191`](https://eips.ethereum.org/EIPS/eip-191) as an available `SignMode` for chains to use.
* [#11430](https://github.com/cosmos/cosmos-sdk/pull/11430) Introduce a new `grpc-only` flag, such that when enabled, will start the node in a query-only mode. Note, gRPC MUST be enabled with this flag.
* (x/bank) [#11417](https://github.com/cosmos/cosmos-sdk/pull/11417) Introduce a new `SpendableBalances` gRPC query that retrieves an account's total (paginated) spendable balances.
* (x/bank) [#10771](https://github.com/cosmos/cosmos-sdk/pull/10771) Add safety check on bank module perms to allow module-specific mint restrictions (e.g. only minting a certain denom).
* (x/bank) [#10771](https://github.com/cosmos/cosmos-sdk/pull/10771) Add `bank.BankKeeper.WithMintCoinsRestriction` function to restrict use of bank `MintCoins` usage. This function is not on the bank `Keeper` interface, so it's not API-breaking, but only additive on the keeper implementation.
* [#10944](https://github.com/cosmos/cosmos-sdk/pull/10944) `x/authz` add all grants by grantee query
* [#11124](https://github.com/cosmos/cosmos-sdk/pull/11124) Add `GetAllVersions` to application store
* (x/auth) [#10880](https://github.com/cosmos/cosmos-sdk/pull/10880) Added a new query to the tx query service that returns a block with transactions fully decoded.
* [#11314](https://github.com/cosmos/cosmos-sdk/pull/11314) Add state rollback command.

### Bug Fixes

* [#11354](https://github.com/cosmos/cosmos-sdk/pull/11355) Added missing pagination flag for `bank q total` query.
* [#11197](https://github.com/cosmos/cosmos-sdk/pull/11197) Signing with multisig now works with multisig address which is not in the keyring.
* (client) [#11283](https://github.com/cosmos/cosmos-sdk/issues/11283) Support multiple keys for tx simulation and setting automatic gas for txs.
* (store) [#11177](https://github.com/cosmos/cosmos-sdk/pull/11177) Update the prune `everything` strategy to store the last two heights.
* (store) [#11117](https://github.com/cosmos/cosmos-sdk/pull/11117) Fix data race in store trace component
* (x/authz) [#11252](https://github.com/cosmos/cosmos-sdk/pull/11252) Allow insufficient funds error for authz simulation
* (crypto) [#11298](https://github.com/cosmos/cosmos-sdk/pull/11298) Fix cgo secp signature verification and update libscep256k1 library.
* (crypto) [#12122](https://github.com/cosmos/cosmos-sdk/pull/12122) Fix keyring migration issue.

### Improvements

* [#9576](https://github.com/cosmos/cosmos-sdk/pull/9576) Add debug error message to query result when enabled
* (types) [#11200](https://github.com/cosmos/cosmos-sdk/pull/11200) Added `Min()` and `Max()` operations on sdk.Coins.
* [#11267](https://github.com/cosmos/cosmos-sdk/pull/11267) Add hooks to allow app modules to add things to state-sync (backport #10961).

## [v0.45.1](https://github.com/cosmos/cosmos-sdk/releases/tag/v0.45.1) - 2022-02-03

### Bug Fixes

* (grpc) [#10985](https://github.com/cosmos/cosmos-sdk/pull/10992) The `/cosmos/tx/v1beta1/txs/{hash}` endpoint returns a 404 when a tx does not exist.
* [#10990](https://github.com/cosmos/cosmos-sdk/pull/10990) Fixes missing `iavl-cache-size` config parsing in `GetConfig` method.
* [#11222](https://github.com/cosmos/cosmos-sdk/pull/11222) reject query with block height in the future

### Improvements

* [#10407](https://github.com/cosmos/cosmos-sdk/pull/10407) Added validation to `x/upgrade` module's `BeginBlock` to check accidental binary downgrades
* [#10768](https://github.com/cosmos/cosmos-sdk/pull/10768) Extra logging in in-place store migrations.

## [v0.45.0](https://github.com/cosmos/cosmos-sdk/releases/tag/v0.45.0) - 2022-01-18

### State Machine Breaking

* [#10833](https://github.com/cosmos/cosmos-sdk/pull/10833) fix reported tx gas used when block gas limit exceeded.
* (auth) [#10536](https://github.com/cosmos/cosmos-sdk/pull/10536]) Enable `SetSequence` for `ModuleAccount`.
* (store) [#10218](https://github.com/cosmos/cosmos-sdk/pull/10218) Charge gas even when there are no entries while seeking.
* (store) [#10247](https://github.com/cosmos/cosmos-sdk/pull/10247) Charge gas for the key length in gas meter.
* (x/gov) [#10740](https://github.com/cosmos/cosmos-sdk/pull/10740) Increase maximum proposal description size from 5k characters to 10k characters.
* [#10814](https://github.com/cosmos/cosmos-sdk/pull/10814) revert tx when block gas limit exceeded.

### API Breaking Changes

* [#10561](https://github.com/cosmos/cosmos-sdk/pull/10561) The `CommitMultiStore` interface contains a new `SetIAVLCacheSize` method
* [#10922](https://github.com/cosmos/cosmos-sdk/pull/10922), [/#10956](https://github.com/cosmos/cosmos-sdk/pull/10956) Deprecate key `server.Generate*` functions and move them to `testutil` and support custom mnemonics in in-process testing network. Moved `TestMnemonic` from `testutil` package to `testdata`.
* [#11049](https://github.com/cosmos/cosmos-sdk/pull/11049) Add custom tendermint config variables into root command. Allows App developers to set config.toml variables.

### Features

* [#10614](https://github.com/cosmos/cosmos-sdk/pull/10614) Support in-place migration ordering

### Improvements

* [#10486](https://github.com/cosmos/cosmos-sdk/pull/10486) store/cachekv's `Store.Write` conservatively
  looks up keys, but also uses the [map clearing idiom](https://bencher.orijtech.com/perfclinic/mapclearing/)
  to reduce the RAM usage, CPU time usage, and garbage collection pressure from clearing maps,
  instead of allocating new maps.
* (module) [#10711](https://github.com/cosmos/cosmos-sdk/pull/10711) Panic at startup if the app developer forgot to add modules in the `SetOrder{BeginBlocker, EndBlocker, InitGenesis, ExportGenesis}` functions. This means that all modules, even those who have empty implementations for those methods, need to be added to `SetOrder*`.
* (types) [#10076](https://github.com/cosmos/cosmos-sdk/pull/10076) Significantly speedup and lower allocations for `Coins.String()`.
* (auth) [#10022](https://github.com/cosmos/cosmos-sdk/pull/10022) `AuthKeeper` interface in `x/auth` now includes a function `HasAccount`.
* [#10393](https://github.com/cosmos/cosmos-sdk/pull/10393) Add `HasSupply` method to bank keeper to ensure that input denom actually exists on chain.

### Bug Fixes

* (std/codec) [/#10595](https://github.com/cosmos/cosmos-sdk/pull/10595) Add evidence to std/codec to be able to decode evidence in client interactions.
* (types) [#9627](https://github.com/cosmos/cosmos-sdk/pull/9627) Fix nil pointer panic on `NewBigIntFromInt`.
* [#10725](https://github.com/cosmos/cosmos-sdk/pull/10725) populate `ctx.ConsensusParams` for begin/end blockers.
* [#9829](https://github.com/cosmos/cosmos-sdk/pull/9829) Fixed Coin denom sorting not being checked during `Balance.Validate` check. Refactored the Validation logic to use `Coins.Validate` for `Balance.Coins`
* [#10061](https://github.com/cosmos/cosmos-sdk/pull/10061) and [#10515](https://github.com/cosmos/cosmos-sdk/pull/10515) Ensure that `LegacyAminoPubKey` struct correctly unmarshals from JSON

## [v0.44.8](https://github.com/cosmos/cosmos-sdk/releases/tag/v0.44.8) - 2022-04-12

### Improvements

* [#11563](https://github.com/cosmos/cosmos-sdk/pull/11563) Updated Tendermint to v0.34.19; `unsafe-reset-all` command has been moved to the `tendermint` sub-command.

## [v0.44.7](https://github.com/cosmos/cosmos-sdk/releases/tag/v0.44.7) - 2022-04-04

### Features

* (x/bank) [#10771](https://github.com/cosmos/cosmos-sdk/pull/10771) Add safety check on bank module perms to allow module-specific mint restrictions (e.g. only minting a certain denom).
* (x/bank) [#10771](https://github.com/cosmos/cosmos-sdk/pull/10771) Add `bank.BankKeeper.WithMintCoinsRestriction` function to restrict use of bank `MintCoins` usage. This function is not on the bank `Keeper` interface, so it's not API-breaking, but only additive on the keeper implementation.

### Bug Fixes

* [#11354](https://github.com/cosmos/cosmos-sdk/pull/11355) Added missing pagination flag for `bank q total` query.
* (store) [#11177](https://github.com/cosmos/cosmos-sdk/pull/11177) Update the prune `everything` strategy to store the last two heights.
* (store) [#11117](https://github.com/cosmos/cosmos-sdk/pull/11117) Fix data race in store trace component
* (x/authz) [#11252](https://github.com/cosmos/cosmos-sdk/pull/11252) Allow insufficient funds error for authz simulation

### Improvements

* [#9576](https://github.com/cosmos/cosmos-sdk/pull/9576) Add debug error message to query result when enabled

## [v0.44.6](https://github.com/cosmos/cosmos-sdk/releases/tag/v0.44.6) - 2022-02-02

### Features

* [#11124](https://github.com/cosmos/cosmos-sdk/pull/11124) Add `GetAllVersions` to application store

### Bug Fixes

* (grpc) [#10985](https://github.com/cosmos/cosmos-sdk/pull/10992) The `/cosmos/tx/v1beta1/txs/{hash}` endpoint returns a 404 when a tx does not exist.
* (std/codec) [/#10595](https://github.com/cosmos/cosmos-sdk/pull/10595) Add evidence to std/codec to be able to decode evidence in client interactions.
* [#10725](https://github.com/cosmos/cosmos-sdk/pull/10725) populate `ctx.ConsensusParams` for begin/end blockers.
* [#10061](https://github.com/cosmos/cosmos-sdk/pull/10061) and [#10515](https://github.com/cosmos/cosmos-sdk/pull/10515) Ensure that `LegacyAminoPubKey` struct correctly unmarshals from JSON

### Improvements

* [#10823](https://github.com/cosmos/cosmos-sdk/pull/10823) updated ambiguous cli description for creating feegrant.

## [v0.44.5-patch](https://github.com/cosmos/cosmos-sdk/releases/tag/v0.44.5-patch) - 2021-10-14

ATTENTION:

This is a security release for the [Dragonberry security advisory](https://forum.cosmos.network/t/ibc-security-advisory-dragonberry/7702).

All users should upgrade immediately.

Users *must* add a replace directive in their go.mod for the new `ics23` package in the SDK:

```go
replace github.com/confio/ics23/go => github.com/cosmos/cosmos-sdk/ics23/go v0.8.0
```

## [v0.44.5](https://github.com/cosmos/cosmos-sdk/releases/tag/v0.44.5) - 2021-12-02

### Improvements

* (baseapp) [#10631](https://github.com/cosmos/cosmos-sdk/pull/10631) Emit ante events even for the failed txs.
* (store) [#10741](https://github.com/cosmos/cosmos-sdk/pull/10741) Significantly speedup iterator creation after delete heavy workloads. Significantly improves IBC migration times.

### Bug Fixes

* [#10648](https://github.com/cosmos/cosmos-sdk/pull/10648) Upgrade IAVL to 0.17.3 to solve race condition bug in IAVL.

## [v0.44.4](https://github.com/cosmos/cosmos-sdk/releases/tag/v0.44.4) - 2021-11-25

### Improvements

* (types) [#10630](https://github.com/cosmos/cosmos-sdk/pull/10630) Add an `Events` field to the `TxResponse` type that captures *all* events emitted by a transaction, unlike `Logs` which only contains events emitted during message execution.
* (x/upgrade) [#10532](https://github.com/cosmos/cosmos-sdk/pull/10532) Add `keeper.DumpUpgradeInfoWithInfoToDisk` to include `Plan.Info` in the upgrade-info file.
* (store) [#10544](https://github.com/cosmos/cosmos-sdk/pull/10544) Use the new IAVL iterator structure which significantly improves iterator performance.

### Bug Fixes

* [#10827](https://github.com/cosmos/cosmos-sdk/pull/10827) Create query `Context` with requested block height
* [#10414](https://github.com/cosmos/cosmos-sdk/pull/10414) Use `sdk.GetConfig().GetFullBIP44Path()` instead `sdk.FullFundraiserPath` to generate key
* (bank) [#10394](https://github.com/cosmos/cosmos-sdk/pull/10394) Fix: query account balance by ibc denom.
* [\10608](https://github.com/cosmos/cosmos-sdk/pull/10608) Change the order of module migration by pushing x/auth to the end. Auth module depends on other modules and should be run last. We have updated the documentation to provide more details how to change module migration order. This is technically a breaking change, but only impacts updates between the upgrades with version change, hence migrating from the previous patch release doesn't cause new migration and doesn't break the state.
* [#10674](https://github.com/cosmos/cosmos-sdk/pull/10674) Fix issue with `Error.Wrap` and `Error.Wrapf` usage with `errors.Is`.

## [v0.44.3](https://github.com/cosmos/cosmos-sdk/releases/tag/v0.44.3) - 2021-10-21

### Improvements

* [#10768](https://github.com/cosmos/cosmos-sdk/pull/10768) Added extra logging for tracking in-place store migrations
* [#10262](https://github.com/cosmos/cosmos-sdk/pull/10262) Remove unnecessary logging in `x/feegrant` simulation.
* [#10327](https://github.com/cosmos/cosmos-sdk/pull/10327) Add null guard for possible nil `Amount` in tx fee `Coins`
* [#10339](https://github.com/cosmos/cosmos-sdk/pull/10339) Improve performance of `removeZeroCoins` by only allocating memory when necessary
* [#10045](https://github.com/cosmos/cosmos-sdk/pull/10045) Revert [#8549](https://github.com/cosmos/cosmos-sdk/pull/8549). Do not route grpc queries through Tendermint.
* (deps) [#10375](https://github.com/cosmos/cosmos-sdk/pull/10375) Bump Tendermint to [v0.34.14](https://github.com/tendermint/tendermint/releases/tag/v0.34.14).
* [#10024](https://github.com/cosmos/cosmos-sdk/pull/10024) `store/cachekv` performance improvement by reduced growth factor for iterator ranging by using binary searches to find dirty items when unsorted key count >= 1024.

### Bug Fixes

* (client) [#10226](https://github.com/cosmos/cosmos-sdk/pull/10226) Fix --home flag parsing.
* (rosetta) [#10340](https://github.com/cosmos/cosmos-sdk/pull/10340) Use `GenesisChunked(ctx)` instead `Genesis(ctx)` to get genesis block height

## [v0.44.2](https://github.com/cosmos/cosmos-sdk/releases/tag/v0.44.2) - 2021-10-12

Security Release. No breaking changes related to 0.44.x.

## [v0.44.1](https://github.com/cosmos/cosmos-sdk/releases/tag/v0.44.1) - 2021-09-29

### Improvements

* (store) [#10040](https://github.com/cosmos/cosmos-sdk/pull/10040) Bump IAVL to v0.17.1 which includes performance improvements on a batch load.
* (types) [#10021](https://github.com/cosmos/cosmos-sdk/pull/10021) Speedup coins.AmountOf(), by removing many intermittent regex calls.
* [#10077](https://github.com/cosmos/cosmos-sdk/pull/10077) Remove telemetry on `GasKV` and `CacheKV` store Get/Set operations, significantly improving their performance.
* (store) [#10026](https://github.com/cosmos/cosmos-sdk/pull/10026) Improve CacheKVStore datastructures / algorithms, to no longer take O(N^2) time when interleaving iterators and insertions.

### Bug Fixes

* [#9969](https://github.com/cosmos/cosmos-sdk/pull/9969) fix: use keyring in config for add-genesis-account cmd.
* (x/genutil) [#10104](https://github.com/cosmos/cosmos-sdk/pull/10104) Ensure the `init` command reads the `--home` flag value correctly.
* (x/feegrant) [#10049](https://github.com/cosmos/cosmos-sdk/issues/10049) Fixed the error message when `period` or `period-limit` flag is not set on a feegrant grant transaction.

### Client Breaking Changes

* [#9879](https://github.com/cosmos/cosmos-sdk/pull/9879) Modify ABCI Queries to use `abci.QueryRequest` Height field if it is non-zero, otherwise continue using context height.

## [v0.44.0](https://github.com/cosmos/cosmos-sdk/releases/tag/v0.44.0) - 2021-09-01

### Features

* [#9860](https://github.com/cosmos/cosmos-sdk/pull/9860) Emit transaction fee in ante handler fee decorator. The event type is `tx` and the attribute is `fee`.

### Improvements

* (deps) [#9956](https://github.com/cosmos/cosmos-sdk/pull/9956) Bump Tendermint to [v0.34.12](https://github.com/tendermint/tendermint/releases/tag/v0.34.12).

### Deprecated

* (x/upgrade) [#9906](https://github.com/cosmos/cosmos-sdk/pull/9906) Deprecate `UpgradeConsensusState` gRPC query since this functionality is only used for IBC, which now has its own [IBC replacement](https://github.com/cosmos/ibc-go/blob/2c880a22e9f9cc75f62b527ca94aa75ce1106001/proto/ibc/core/client/v1/query.proto#L54)

### Bug Fixes

* [#9965](https://github.com/cosmos/cosmos-sdk/pull/9965) Fixed `simd version` command output to report the right release tag.
* (x/upgrade) [#10189](https://github.com/cosmos/cosmos-sdk/issues/10189) Removed potential sources of non-determinism in upgrades.

### Client Breaking Changes

* [#10041](https://github.com/cosmos/cosmos-sdk/pull/10041) Remove broadcast & encode legacy REST endpoints. Please see the [REST Endpoints Migration guide](https://docs.cosmos.network/v0.45/migrations/rest.html) to migrate to the new REST endpoints.

## [v0.43.0](https://github.com/cosmos/cosmos-sdk/releases/tag/v0.43.0) - 2021-08-10

### Features

* [#6711](https://github.com/cosmos/cosmos-sdk/pull/6711) Make integration test suites reusable by apps, tests are exported in each module's `client/testutil` package.
* [#8077](https://github.com/cosmos/cosmos-sdk/pull/8077) Added support for grpc-web, enabling browsers to communicate with a chain's gRPC server
* [#8965](https://github.com/cosmos/cosmos-sdk/pull/8965) cosmos reflection now provides more information on the application such as: deliverable msgs, sdk.Config info etc (still in alpha stage).
* [#8520](https://github.com/cosmos/cosmos-sdk/pull/8520) Add support for permanently locked vesting accounts.
* [#8559](https://github.com/cosmos/cosmos-sdk/pull/8559) Added Protobuf compatible secp256r1 ECDSA signatures.
* [#8786](https://github.com/cosmos/cosmos-sdk/pull/8786) Enabled secp256r1 in x/auth.
* (rosetta) [#8729](https://github.com/cosmos/cosmos-sdk/pull/8729) Data API fully supports balance tracking. Construction API can now construct any message supported by the application.
* [#8754](https://github.com/cosmos/cosmos-sdk/pull/8875) Added support for reverse iteration to pagination.
* (types) [#9079](https://github.com/cosmos/cosmos-sdk/issues/9079) Add `AddAmount`/`SubAmount` methods to `sdk.Coin`.
* [#9088](https://github.com/cosmos/cosmos-sdk/pull/9088) Added implementation to ADR-28 Derived Addresses.
* [#9133](https://github.com/cosmos/cosmos-sdk/pull/9133) Added hooks for governance actions.
* (x/staking) [#9214](https://github.com/cosmos/cosmos-sdk/pull/9214) Added `new_shares` attribute inside `EventTypeDelegate` event.
* [#9382](https://github.com/cosmos/cosmos-sdk/pull/9382) feat: add Dec.Float64() function.
* [#9457](https://github.com/cosmos/cosmos-sdk/pull/9457) Add amino support for x/authz and x/feegrant Msgs.
* [#9498](https://github.com/cosmos/cosmos-sdk/pull/9498) Added `Codec: codec.Codec` attribute to `client/Context` structure.
* [#9540](https://github.com/cosmos/cosmos-sdk/pull/9540) Add output flag for query txs command.
* (errors) [#8845](https://github.com/cosmos/cosmos-sdk/pull/8845) Add `Error.Wrap` handy method
* [#8518](https://github.com/cosmos/cosmos-sdk/pull/8518) Help users of multisig wallets debug signature issues.
* [#9573](https://github.com/cosmos/cosmos-sdk/pull/9573) ADR 040 implementation: New DB interface
* [#9952](https://github.com/cosmos/cosmos-sdk/pull/9952) ADR 040: Implement in-memory DB backend
* [#9848](https://github.com/cosmos/cosmos-sdk/pull/9848) ADR-040: Implement BadgerDB backend
* [#9851](https://github.com/cosmos/cosmos-sdk/pull/9851) ADR-040: Implement RocksDB backend
* [#10308](https://github.com/cosmos/cosmos-sdk/pull/10308) ADR-040: Implement DBConnection.Revert
* [#9892](https://github.com/cosmos/cosmos-sdk/pull/9892) ADR-040: KV Store with decoupled storage and state commitment

### Client Breaking Changes

* [#8363](https://github.com/cosmos/cosmos-sdk/pull/8363) Addresses no longer have a fixed 20-byte length. From the SDK modules' point of view, any 1-255 bytes-long byte array is a valid address.
* (crypto/ed25519) [#8690] Adopt zip1215 ed2559 verification rules.
* [#8849](https://github.com/cosmos/cosmos-sdk/pull/8849) Upgrade module no longer supports time based upgrades.
* [#7477](https://github.com/cosmos/cosmos-sdk/pull/7477) Changed Bech32 Public Key serialization in the client facing functionality (CLI, MsgServer, QueryServer):
    * updated the keyring display structure (it uses protobuf JSON serialization) - the output is more verbose.
    * Renamed `MarshalAny` and `UnmarshalAny` to `MarshalInterface` and `UnmarshalInterface` respectively. These functions must take an interface as parameter (not a concrete type nor `Any` object). Underneath they use `Any` wrapping for correct protobuf serialization.
    * CLI: removed `--text` flag from `show-node-id` command; the text format for public keys is not used any more - instead we use ProtoJSON.
* (store) [#8790](https://github.com/cosmos/cosmos-sdk/pull/8790) Reduce gas costs by 10x for transient store operations.
* [#9139](https://github.com/cosmos/cosmos-sdk/pull/9139) Querying events:
    * via `ServiceMsg` TypeURLs (e.g. `message.action='/cosmos.bank.v1beta1.Msg/Send'`) does not work anymore,
    * via legacy `msg.Type()` (e.g. `message.action='send'`) is being deprecated, new `Msg`s won't emit these events.
    * Please use concrete `Msg` TypeURLs instead (e.g. `message.action='/cosmos.bank.v1beta1.MsgSend'`).
* [#9859](https://github.com/cosmos/cosmos-sdk/pull/9859) The `default` pruning strategy now keeps the last 362880 blocks instead of 100. 362880 equates to roughly enough blocks to cover the entire unbonding period assuming a 21 day unbonding period and 5s block time.
* [#9785](https://github.com/cosmos/cosmos-sdk/issues/9785) Missing coin denomination in logs

### API Breaking Changes

* (keyring) [#8662](https://github.com/cosmos/cosmos-sdk/pull/8662) `NewMnemonic` now receives an additional `passphrase` argument to secure the key generated by the bip39 mnemonic.
* (x/bank) [#8473](https://github.com/cosmos/cosmos-sdk/pull/8473) Bank keeper does not expose unsafe balance changing methods such as `SetBalance`, `SetSupply` etc.
* (x/staking) [#8473](https://github.com/cosmos/cosmos-sdk/pull/8473) On genesis init, if non bonded pool and bonded pool balance, coming from the bank module, does not match what is saved in the staking state, the initialization will panic.
* (x/gov) [#8473](https://github.com/cosmos/cosmos-sdk/pull/8473) On genesis init, if the gov module account balance, coming from bank module state, does not match the one in gov module state, the initialization will panic.
* (x/distribution) [#8473](https://github.com/cosmos/cosmos-sdk/pull/8473) On genesis init, if the distribution module account balance, coming from bank module state, does not match the one in distribution module state, the initialization will panic.
* (client/keys) [#8500](https://github.com/cosmos/cosmos-sdk/pull/8500) `InfoImporter` interface is removed from legacy keybase.
* (x/staking) [#8505](https://github.com/cosmos/cosmos-sdk/pull/8505) `sdk.PowerReduction` has been renamed to `sdk.DefaultPowerReduction`, and most staking functions relying on power reduction take a new function argument, instead of relying on that global variable.
* [#8629](https://github.com/cosmos/cosmos-sdk/pull/8629) Deprecated `SetFullFundraiserPath` from `Config` in favor of `SetPurpose` and `SetCoinType`.
* (x/upgrade) [#8673](https://github.com/cosmos/cosmos-sdk/pull/8673) Remove IBC logic from x/upgrade. Deprecates IBC fields in an Upgrade Plan, an error will be thrown if they are set. IBC upgrade logic moved to 02-client and an IBC UpgradeProposal is added.
* (x/bank) [#8517](https://github.com/cosmos/cosmos-sdk/pull/8517) `SupplyI` interface and `Supply` are removed and uses `sdk.Coins` for supply tracking
* (x/upgrade) [#8743](https://github.com/cosmos/cosmos-sdk/pull/8743) `UpgradeHandler` includes a new argument `VersionMap` which helps facilitate in-place migrations.
* (x/auth) [#8129](https://github.com/cosmos/cosmos-sdk/pull/8828) Updated `SigVerifiableTx.GetPubKeys` method signature to return error.
* (x/upgrade) [\7487](https://github.com/cosmos/cosmos-sdk/pull/8897) Upgrade `Keeper` takes new argument `ProtocolVersionSetter` which implements setting a protocol version on baseapp.
* (baseapp) [\7487](https://github.com/cosmos/cosmos-sdk/pull/8897) BaseApp's fields appVersion and version were swapped to match Tendermint's fields.
* [#8682](https://github.com/cosmos/cosmos-sdk/pull/8682) `ante.NewAnteHandler` updated to receive all positional params as `ante.HandlerOptions` struct. If required fields aren't set, throws error accordingly.
* (x/staking/types) [#7447](https://github.com/cosmos/cosmos-sdk/issues/7447) Remove bech32 PubKey support:
    * `ValidatorI` interface update: `GetConsPubKey` renamed to `TmConsPubKey` (this is to clarify the return type: consensus public key must be a tendermint key); `TmConsPubKey`, `GetConsAddr` methods return error.
    * `Validator` updated according to the `ValidatorI` changes described above.
    * `ToTmValidator` function: added `error` to return values.
    * `Validator.ConsensusPubkey` type changed from `string` to `codectypes.Any`.
    * `MsgCreateValidator.Pubkey` type changed from `string` to `codectypes.Any`.
* (client) [#8926](https://github.com/cosmos/cosmos-sdk/pull/8926) `client/tx.PrepareFactory` has been converted to a private function, as it's only used internally.
* (auth/tx) [#8926](https://github.com/cosmos/cosmos-sdk/pull/8926) The `ProtoTxProvider` interface used as a workaround for transaction simulation has been removed.
* (x/bank) [#8798](https://github.com/cosmos/cosmos-sdk/pull/8798) `GetTotalSupply` is removed in favour of `GetPaginatedTotalSupply`
* (keyring) [#8739](https://github.com/cosmos/cosmos-sdk/pull/8739) Rename InfoImporter -> LegacyInfoImporter.
* (x/bank/types) [#9061](https://github.com/cosmos/cosmos-sdk/pull/9061) `AddressFromBalancesStore` now returns an error for invalid key instead of panic.
* (x/auth) [#9144](https://github.com/cosmos/cosmos-sdk/pull/9144) The `NewTxTimeoutHeightDecorator` antehandler has been converted from a struct to a function.
* (codec) [#9226](https://github.com/cosmos/cosmos-sdk/pull/9226) Rename codec interfaces and methods, to follow a general Go interfaces:
    * `codec.Marshaler` → `codec.Codec` (this defines objects which serialize other objects)
    * `codec.BinaryMarshaler` → `codec.BinaryCodec`
    * `codec.JSONMarshaler` → `codec.JSONCodec`
    * Removed `BinaryBare` suffix from `BinaryCodec` methods (`MarshalBinaryBare`, `UnmarshalBinaryBare`, ...)
    * Removed `Binary` infix from `BinaryCodec` methods (`MarshalBinaryLengthPrefixed`, `UnmarshalBinaryLengthPrefixed`, ...)
* [#9139](https://github.com/cosmos/cosmos-sdk/pull/9139) `ServiceMsg` TypeURLs (e.g. `/cosmos.bank.v1beta1.Msg/Send`) have been removed, as they don't comply to the Probobuf `Any` spec. Please use `Msg` type TypeURLs (e.g. `/cosmos.bank.v1beta1.MsgSend`). This has multiple consequences:
    * The `sdk.ServiceMsg` struct has been removed.
    * `sdk.Msg` now only contains `ValidateBasic` and `GetSigners` methods. The remaining methods `GetSignBytes`, `Route` and `Type` are moved to `legacytx.LegacyMsg`.
    * The `RegisterCustomTypeURL` function and the `cosmos.base.v1beta1.ServiceMsg` interface have been removed from the interface registry.
* (codec) [#9251](https://github.com/cosmos/cosmos-sdk/pull/9251) Rename `clientCtx.JSONMarshaler` to `clientCtx.JSONCodec` as per #9226.
* (x/bank) [#9271](https://github.com/cosmos/cosmos-sdk/pull/9271) SendEnabledCoin(s) renamed to IsSendEnabledCoin(s) to better reflect its functionality.
* (x/bank) [#9550](https://github.com/cosmos/cosmos-sdk/pull/9550) `server.InterceptConfigsPreRunHandler` now takes 2 additional arguments: customAppConfigTemplate and customAppConfig. If you don't need to customize these, simply put `""` and `nil`.
* [#8245](https://github.com/cosmos/cosmos-sdk/pull/8245) Removed `simapp.MakeCodecs` and use `simapp.MakeTestEncodingConfig` instead.
* (x/capability) [#9836](https://github.com/cosmos/cosmos-sdk/pull/9836) Removed `InitializeAndSeal(ctx sdk.Context)` and replaced with `Seal()`. App must add x/capability module to the begin blockers which will assure that the x/capability keeper is properly initialized. The x/capability begin blocker must be run before any other module which uses x/capability.

### State Machine Breaking

* (x/{bank,distrib,gov,slashing,staking}) [#8363](https://github.com/cosmos/cosmos-sdk/issues/8363) Store keys have been modified to allow for variable-length addresses.
* (x/evidence) [#8502](https://github.com/cosmos/cosmos-sdk/pull/8502) `HandleEquivocationEvidence` persists the evidence to state.
* (x/gov) [#7733](https://github.com/cosmos/cosmos-sdk/pull/7733) ADR 037 Implementation: Governance Split Votes, use `MsgWeightedVote` to send a split vote. Sending a regular `MsgVote` will convert the underlying vote option into a weighted vote with weight 1.
* (x/bank) [#8656](https://github.com/cosmos/cosmos-sdk/pull/8656) balance and supply are now correctly tracked via `coin_spent`, `coin_received`, `coinbase` and `burn` events.
* (x/bank) [#8517](https://github.com/cosmos/cosmos-sdk/pull/8517) Supply is now stored and tracked as `sdk.Coins`
* (x/bank) [#9051](https://github.com/cosmos/cosmos-sdk/pull/9051) Supply value is stored as `sdk.Int` rather than `string`.

### CLI Breaking Changes

* [#8880](https://github.com/cosmos/cosmos-sdk/pull/8880) The CLI `simd migrate v0.40 ...` command has been renamed to `simd migrate v0.42`.
* [#8628](https://github.com/cosmos/cosmos-sdk/issues/8628) Commands no longer print outputs using `stderr` by default
* [#9134](https://github.com/cosmos/cosmos-sdk/pull/9134) Renamed the CLI flag `--memo` to `--note`.
* [#9291](https://github.com/cosmos/cosmos-sdk/pull/9291) Migration scripts prior to v0.38 have been removed from the CLI `migrate` command. The oldest supported migration is v0.39->v0.42.
* [#9371](https://github.com/cosmos/cosmos-sdk/pull/9371) Non-zero default fees/Server will error if there's an empty value for min-gas-price in app.toml
* [#9827](https://github.com/cosmos/cosmos-sdk/pull/9827) Ensure input parity of validator public key input between `tx staking create-validator` and `gentx`.
* [#9621](https://github.com/cosmos/cosmos-sdk/pull/9621) Rollback [#9371](https://github.com/cosmos/cosmos-sdk/pull/9371) and log warning if there's an empty value for min-gas-price in app.toml

### Improvements

* (store) [#8012](https://github.com/cosmos/cosmos-sdk/pull/8012) Implementation of ADR-038 WriteListener and listen.KVStore
* (x/bank) [#8614](https://github.com/cosmos/cosmos-sdk/issues/8614) Add `Name` and `Symbol` fields to denom metadata
* (x/auth) [#8522](https://github.com/cosmos/cosmos-sdk/pull/8522) Allow to query all stored accounts
* (crypto/types) [#8600](https://github.com/cosmos/cosmos-sdk/pull/8600) `CompactBitArray`: optimize the `NumTrueBitsBefore` method and add an `Equal` method.
* (x/upgrade) [#8743](https://github.com/cosmos/cosmos-sdk/pull/8743) Add tracking module versions as per ADR-041
* (types) [#8962](https://github.com/cosmos/cosmos-sdk/issues/8962) Add `Abs()` method to `sdk.Int`.
* (x/bank) [#8950](https://github.com/cosmos/cosmos-sdk/pull/8950) Improve efficiency on supply updates.
* (store) [#8811](https://github.com/cosmos/cosmos-sdk/pull/8811) store/cachekv: use typed `types/kv.List` instead of `container/list.List`. The change brings time spent on the time assertion cummulatively to 580ms down from 6.88s.
* (keyring) [#8826](https://github.com/cosmos/cosmos-sdk/pull/8826) add trust to macOS Keychain for calling apps by default, avoiding repeating keychain popups that appears when dealing with keyring (key add, list, ...) operations.
* (makefile) [#7933](https://github.com/cosmos/cosmos-sdk/issues/7933) Use Docker to generate swagger files.
* (crypto/types) [#9196](https://github.com/cosmos/cosmos-sdk/pull/9196) Fix negative index accesses in CompactUnmarshal,GetIndex,SetIndex
* (makefile) [#9192](https://github.com/cosmos/cosmos-sdk/pull/9192) Reuse proto containers in proto related jobs.
* [#9205](https://github.com/cosmos/cosmos-sdk/pull/9205) Improve readability in `abci` handleQueryP2P
* [#9231](https://github.com/cosmos/cosmos-sdk/pull/9231) Remove redundant staking errors.
* [#9314](https://github.com/cosmos/cosmos-sdk/pull/9314) Update Rosetta SDK to upstream's latest release.
* (gRPC-Web) [#9493](https://github.com/cosmos/cosmos-sdk/pull/9493) Add `EnableUnsafeCORS` flag to grpc-web config.
* (x/params) [#9481](https://github.com/cosmos/cosmos-sdk/issues/9481) Speedup simulator for parameter change proposals.
* (x/staking) [#9423](https://github.com/cosmos/cosmos-sdk/pull/9423) Staking delegations now returns empty list instead of rpc error when no records found.
* (x/auth) [#9553](https://github.com/cosmos/cosmos-sdk/pull/9553) The `--multisig` flag now accepts both a name and address.
* [#8549](https://github.com/cosmos/cosmos-sdk/pull/8549) Make gRPC requests go through tendermint Query
* [#8093](https://github.com/cosmos/cosmos-sdk/pull/8093) Limit usage of context.background.
* [#8460](https://github.com/cosmos/cosmos-sdk/pull/8460) Ensure b.ReportAllocs() in all the benchmarks
* [#8461](https://github.com/cosmos/cosmos-sdk/pull/8461) Fix upgrade tx commands not showing up in CLI

### Bug Fixes

* (gRPC) [#8945](https://github.com/cosmos/cosmos-sdk/pull/8945) gRPC reflection now works correctly.
* (keyring) [#8635](https://github.com/cosmos/cosmos-sdk/issues/8635) Remove hardcoded default passphrase value on `NewMnemonic`
* (x/bank) [#8434](https://github.com/cosmos/cosmos-sdk/pull/8434) Fix legacy REST API `GET /bank/total` and `GET /bank/total/{denom}` in swagger
* (x/slashing) [#8427](https://github.com/cosmos/cosmos-sdk/pull/8427) Fix query signing infos command
* (x/bank/types) [#9112](https://github.com/cosmos/cosmos-sdk/pull/9112) fix AddressFromBalancesStore address length overflow
* (x/bank) [#9229](https://github.com/cosmos/cosmos-sdk/pull/9229) Now zero coin balances cannot be added to balances & supply stores. If any denom becomes zero corresponding key gets deleted from store. State migration: [#9664](https://github.com/cosmos/cosmos-sdk/pull/9664).
* [#9363](https://github.com/cosmos/cosmos-sdk/pull/9363) Check store key uniqueness in app wiring.
* [#9460](https://github.com/cosmos/cosmos-sdk/pull/9460) Fix lint error in `MigratePrefixAddress`.
* [#9480](https://github.com/cosmos/cosmos-sdk/pull/9480) Fix added keys when using `--dry-run`.
* (types) [#9511](https://github.com/cosmos/cosmos-sdk/pull/9511) Change `maxBitLen` of `sdk.Int` and `sdk.Dec` to handle max ERC20 value.
* [#9454](https://github.com/cosmos/cosmos-sdk/pull/9454) Fix testnet command with --node-dir-prefix accepts `-` and change `node-dir-prefix token` to `testtoken`.
* (keyring) [#9562](https://github.com/cosmos/cosmos-sdk/pull/9563) fix keyring kwallet backend when using with empty wallet.
* (keyring) [#9583](https://github.com/cosmos/cosmos-sdk/pull/9583) Fix correct population of legacy `Vote.Option` field for votes with 1 VoteOption of weight 1.
* (x/distinction) [#8918](https://github.com/cosmos/cosmos-sdk/pull/8918) Fix module's parameters validation.
* (x/gov/types) [#8586](https://github.com/cosmos/cosmos-sdk/pull/8586) Fix bug caused by NewProposal that unnecessarily creates a Proposal object that’s discarded on any error.
* [#8580](https://github.com/cosmos/cosmos-sdk/pull/8580) Use more cheaper method from the math/big package that provides a way to trivially check if a value is zero with .BitLen() == 0
* [#8567](https://github.com/cosmos/cosmos-sdk/pull/8567) Fix bug by introducing pagination to GetValidatorSetByHeight response
* (x/bank) [#8531](https://github.com/cosmos/cosmos-sdk/pull/8531) Fix bug caused by ignoring errors returned by Balance.GetAddress()
* (server) [#8399](https://github.com/cosmos/cosmos-sdk/pull/8399) fix gRPC-web flag default value
* [#8282](https://github.com/cosmos/cosmos-sdk/pull/8282) fix zero time checks
* (cli) [#9593](https://github.com/cosmos/cosmos-sdk/pull/9593) Check if chain-id is blank before verifying signatures in multisign and error.
* [#9720](https://github.com/cosmos/cosmos-sdk/pull/9720) Feegrant grant cli granter now accepts key name as well as address in general and accepts only address in --generate-only mode
* [#9793](https://github.com/cosmos/cosmos-sdk/pull/9793) Fixed ECDSA/secp256r1 transaction malleability.
* (server) [#9704](https://github.com/cosmos/cosmos-sdk/pull/9704) Start GRPCWebServer in goroutine, avoid blocking other services from starting.
* (bank) [#9687](https://github.com/cosmos/cosmos-sdk/issues/9687) fixes [#9159](https://github.com/cosmos/cosmos-sdk/issues/9159). Added migration to prune balances with zero coins.

### Deprecated

* (grpc) [#8926](https://github.com/cosmos/cosmos-sdk/pull/8926) The `tx` field in `SimulateRequest` has been deprecated, prefer to pass `tx_bytes` instead.
* (sdk types) [#9498](https://github.com/cosmos/cosmos-sdk/pull/9498) `clientContext.JSONCodec` will be removed in the next version. use `clientContext.Codec` instead.

## [v0.42.10](https://github.com/cosmos/cosmos-sdk/releases/tag/v0.42.10) - 2021-09-28

### Improvements

* (store) [#10026](https://github.com/cosmos/cosmos-sdk/pull/10026) Improve CacheKVStore datastructures / algorithms, to no longer take O(N^2) time when interleaving iterators and insertions.
* (store) [#10040](https://github.com/cosmos/cosmos-sdk/pull/10040) Bump IAVL to v0.17.1 which includes performance improvements on a batch load.
* [#10211](https://github.com/cosmos/cosmos-sdk/pull/10211) Backport of the mechanism to reject redundant IBC transactions from [ibc-go \#235](https://github.com/cosmos/ibc-go/pull/235).

### Bug Fixes

* [#9969](https://github.com/cosmos/cosmos-sdk/pull/9969) fix: use keyring in config for add-genesis-account cmd.

### Client Breaking Changes

* [#9879](https://github.com/cosmos/cosmos-sdk/pull/9879) Modify ABCI Queries to use `abci.QueryRequest` Height field if it is non-zero, otherwise continue using context height.

### API Breaking Changes

* [#10077](https://github.com/cosmos/cosmos-sdk/pull/10077) Remove telemetry on `GasKV` and `CacheKV` store Get/Set operations, significantly improving their performance.

## [v0.42.9](https://github.com/cosmos/cosmos-sdk/releases/tag/v0.42.9) - 2021-08-04

### Bug Fixes

* [#9835](https://github.com/cosmos/cosmos-sdk/pull/9835) Moved capability initialization logic to BeginBlocker to fix nondeterminsim issue mentioned in [#9800](https://github.com/cosmos/cosmos-sdk/issues/9800). Applications must now include the capability module in their BeginBlocker order before any module that uses capabilities gets run.
* [#9201](https://github.com/cosmos/cosmos-sdk/pull/9201) Fixed `<app> init --recover` flag.

### API Breaking Changes

* [#9835](https://github.com/cosmos/cosmos-sdk/pull/9835) The `InitializeAndSeal` API has not changed, however it no longer initializes the in-memory state. `InitMemStore` has been introduced to serve this function, which will be called either in `InitChain` or `BeginBlock` (whichever is first after app start). Nodes may run this version on a network running 0.42.x, however, they must update their app.go files to include the capability module in their begin blockers.

### Client Breaking Changes

* [#9781](https://github.com/cosmos/cosmos-sdk/pull/9781) Improve`withdraw-all-rewards` UX when broadcast mode `async` or `async` is used.

## [v0.42.8](https://github.com/cosmos/cosmos-sdk/releases/tag/v0.42.8) - 2021-07-30

### Features

* [#9750](https://github.com/cosmos/cosmos-sdk/pull/9750) Emit events for tx signature and sequence, so clients can now query txs by signature (`tx.signature='<base64_sig>'`) or by address and sequence combo (`tx.acc_seq='<addr>/<seq>'`).

### Improvements

* (cli) [#9717](https://github.com/cosmos/cosmos-sdk/pull/9717) Added CLI flag `--output json/text` to `tx` cli commands.

### Bug Fixes

* [#9766](https://github.com/cosmos/cosmos-sdk/pull/9766) Fix hardcoded ledger signing algorithm on `keys add` command.

## [v0.42.7](https://github.com/cosmos/cosmos-sdk/releases/tag/v0.42.7) - 2021-07-09

### Improvements

* (baseapp) [#9578](https://github.com/cosmos/cosmos-sdk/pull/9578) Return `Baseapp`'s `trace` value for logging error stack traces.

### Bug Fixes

* (x/ibc) [#9640](https://github.com/cosmos/cosmos-sdk/pull/9640) Fix IBC Transfer Ack Success event as it was initially emitting opposite value.
* [#9645](https://github.com/cosmos/cosmos-sdk/pull/9645) Use correct Prometheus format for metric labels.
* [#9299](https://github.com/cosmos/cosmos-sdk/pull/9299) Fix `[appd] keys parse cosmos1...` freezing.
* (keyring) [#9563](https://github.com/cosmos/cosmos-sdk/pull/9563) fix keyring kwallet backend when using with empty wallet.
* (x/capability) [#9392](https://github.com/cosmos/cosmos-sdk/pull/9392) initialization fix, which fixes the consensus error when using statesync.

## [v0.42.6](https://github.com/cosmos/cosmos-sdk/releases/tag/v0.42.6) - 2021-06-18

### Improvements

* [#9428](https://github.com/cosmos/cosmos-sdk/pull/9428) Optimize bank InitGenesis. Added `k.initBalances`.
* [#9429](https://github.com/cosmos/cosmos-sdk/pull/9429) Add `cosmos_sdk_version` to node_info
* [#9541](https://github.com/cosmos/cosmos-sdk/pull/9541) Bump tendermint dependency to v0.34.11.

### Bug Fixes

* [#9385](https://github.com/cosmos/cosmos-sdk/pull/9385) Fix IBC `query ibc client header` cli command. Support historical queries for query header/node-state commands.
* [#9401](https://github.com/cosmos/cosmos-sdk/pull/9401) Fixes incorrect export of IBC identifier sequences. Previously, the next identifier sequence for clients/connections/channels was not set during genesis export. This resulted in the next identifiers being generated on the new chain to reuse old identifiers (the sequences began again from 0).
* [#9408](https://github.com/cosmos/cosmos-sdk/pull/9408) Update simapp to use correct default broadcast mode.
* [#9513](https://github.com/cosmos/cosmos-sdk/pull/9513) Fixes testnet CLI command. Testnet now updates the supply in genesis. Previously, when using add-genesis-account and testnet together, inconsistent genesis files would be produced, as only add-genesis-account was updating the supply.
* (x/gov) [#8813](https://github.com/cosmos/cosmos-sdk/pull/8813) fix `GET /cosmos/gov/v1beta1/proposals/{proposal_id}/deposits` to include initial deposit

### Features

* [#9383](https://github.com/cosmos/cosmos-sdk/pull/9383) New CLI command `query ibc-transfer escrow-address <port> <channel id>` to get the escrow address for a channel; can be used to then query balance of escrowed tokens
* (baseapp, types) [#9390](https://github.com/cosmos/cosmos-sdk/pull/9390) Add current block header hash to `Context`
* (store) [#9403](https://github.com/cosmos/cosmos-sdk/pull/9403) Add `RefundGas` function to `GasMeter` interface

## [v0.42.5](https://github.com/cosmos/cosmos-sdk/releases/tag/v0.42.5) - 2021-05-18

### Bug Fixes

* [#9514](https://github.com/cosmos/cosmos-sdk/issues/9514) Fix panic when retrieving the `BlockGasMeter` on `(Re)CheckTx` mode.
* [#9235](https://github.com/cosmos/cosmos-sdk/pull/9235) CreateMembershipProof/CreateNonMembershipProof now returns an error
  if input key is empty, or input data contains empty key.
* [#9108](https://github.com/cosmos/cosmos-sdk/pull/9108) Fixed the bug with querying multisig account, which is not showing threshold and public_keys.
* [#9345](https://github.com/cosmos/cosmos-sdk/pull/9345) Fix ARM support.
* [#9040](https://github.com/cosmos/cosmos-sdk/pull/9040) Fix ENV variables binding to CLI flags for client config.

### Features

* [#8953](https://github.com/cosmos/cosmos-sdk/pull/8953) Add the `config` CLI subcommand back to the SDK, which saves client-side configuration in a `client.toml` file.

## [v0.42.4](https://github.com/cosmos/cosmos-sdk/releases/tag/v0.42.4) - 2021-04-08

### Client Breaking Changes

* [#9026](https://github.com/cosmos/cosmos-sdk/pull/9026) By default, the `tx sign` and `tx sign-batch` CLI commands use SIGN_MODE_DIRECT to sign transactions for local pubkeys. For multisigs and ledger keys, the default LEGACY_AMINO_JSON is used.

### Bug Fixes

* (gRPC) [#9015](https://github.com/cosmos/cosmos-sdk/pull/9015) Fix invalid status code when accessing gRPC endpoints.
* [#9026](https://github.com/cosmos/cosmos-sdk/pull/9026) Fixed the bug that caused the `gentx` command to fail for Ledger keys.

### Improvements

* [#9081](https://github.com/cosmos/cosmos-sdk/pull/9081) Upgrade Tendermint to v0.34.9 that includes a security issue fix for Tendermint light clients.

## [v0.42.3](https://github.com/cosmos/cosmos-sdk/releases/tag/v0.42.3) - 2021-03-24

This release fixes a security vulnerability identified in x/bank.

## [v0.42.2](https://github.com/cosmos/cosmos-sdk/releases/tag/v0.42.2) - 2021-03-19

### Improvements

* (grpc) [#8815](https://github.com/cosmos/cosmos-sdk/pull/8815) Add orderBy parameter to `TxsByEvents` endpoint.
* (cli) [#8826](https://github.com/cosmos/cosmos-sdk/pull/8826) Add trust to macOS Keychain for caller app by default.
* (store) [#8811](https://github.com/cosmos/cosmos-sdk/pull/8811) store/cachekv: use typed types/kv.List instead of container/list.List

### Bug Fixes

* (crypto) [#8841](https://github.com/cosmos/cosmos-sdk/pull/8841) Fix legacy multisig amino marshaling, allowing migrations to work between v0.39 and v0.40+.
* (cli tx) [\8873](https://github.com/cosmos/cosmos-sdk/pull/8873) add missing `--output-document` option to `app tx multisign-batch`.

## [v0.42.1](https://github.com/cosmos/cosmos-sdk/releases/tag/v0.42.1) - 2021-03-10

This release fixes security vulnerability identified in the simapp.

## [v0.42.0](https://github.com/cosmos/cosmos-sdk/releases/tag/v0.42.0) - 2021-03-08

**IMPORTANT**: This release contains an important security fix for all non Cosmos Hub chains running Stargate version of the Cosmos SDK (>0.40). Non-hub chains should not be using any version of the SDK in the v0.40.x or v0.41.x release series. See [#8461](https://github.com/cosmos/cosmos-sdk/pull/8461) for more details.

### Improvements

* (x/ibc) [#8624](https://github.com/cosmos/cosmos-sdk/pull/8624) Emit full header in IBC UpdateClient message.
* (x/crisis) [#8621](https://github.com/cosmos/cosmos-sdk/issues/8621) crisis invariants names now print to loggers.

### Bug fixes

* (x/evidence) [#8461](https://github.com/cosmos/cosmos-sdk/pull/8461) Fix bech32 prefix in evidence validator address conversion
* (x/gov) [#8806](https://github.com/cosmos/cosmos-sdk/issues/8806) Fix q gov proposals command's mishandling of the --status parameter's values.

## [v0.41.4](https://github.com/cosmos/cosmos-sdk/releases/tag/v0.41.3) - 2021-03-02

**IMPORTANT**: Due to a bug in the v0.41.x series with how evidence handles validator consensus addresses #8461, SDK based chains that are not using the default bech32 prefix (cosmos, aka all chains except for t
he Cosmos Hub) should not use this release or any release in the v0.41.x series. Please see #8668 for tracking & timeline for the v0.42.0 release, which will include a fix for this issue.

### Features

* [#7787](https://github.com/cosmos/cosmos-sdk/pull/7787) Add multisign-batch command.

### Bug fixes

* [#8730](https://github.com/cosmos/cosmos-sdk/pull/8730) Allow REST endpoint to query txs with multisig addresses.
* [#8680](https://github.com/cosmos/cosmos-sdk/issues/8680) Fix missing timestamp in GetTxsEvent response [#8732](https://github.com/cosmos/cosmos-sdk/pull/8732).
* [#8681](https://github.com/cosmos/cosmos-sdk/issues/8681) Fix missing error message when calling GetTxsEvent [#8732](https://github.com/cosmos/cosmos-sdk/pull/8732)
* (server) [#8641](https://github.com/cosmos/cosmos-sdk/pull/8641) Fix Tendermint and application configuration reading from file
* (client/keys) [#8639](https://github.com/cosmos/cosmos-sdk/pull/8639) Fix keys migrate for mulitisig, offline, and ledger keys. The migrate command now takes a positional old_home_dir argument.

### Improvements

* (store/cachekv), (x/bank/types) [#8719](https://github.com/cosmos/cosmos-sdk/pull/8719) algorithmically fix pathologically slow code
* [#8701](https://github.com/cosmos/cosmos-sdk/pull/8701) Upgrade tendermint v0.34.8.
* [#8714](https://github.com/cosmos/cosmos-sdk/pull/8714) Allow accounts to have a balance of 0 at genesis.

## [v0.41.3](https://github.com/cosmos/cosmos-sdk/releases/tag/v0.41.3) - 2021-02-18

### Bug Fixes

* [#8617](https://github.com/cosmos/cosmos-sdk/pull/8617) Fix build failures caused by a small API breakage introduced in tendermint v0.34.7.

## [v0.41.2](https://github.com/cosmos/cosmos-sdk/releases/tag/v0.41.2) - 2021-02-18

### Improvements

* Bump tendermint dependency to v0.34.7.

## [v0.41.1](https://github.com/cosmos/cosmos-sdk/releases/tag/v0.41.1) - 2021-02-17

### Bug Fixes

* (grpc) [#8549](https://github.com/cosmos/cosmos-sdk/pull/8549) Make gRPC requests go through ABCI and disallow concurrency.
* (x/staking) [#8546](https://github.com/cosmos/cosmos-sdk/pull/8546) Fix caching bug where concurrent calls to GetValidator could cause a node to crash
* (server) [#8481](https://github.com/cosmos/cosmos-sdk/pull/8481) Don't create files when running `{appd} tendermint show-*` subcommands.
* (client/keys) [#8436](https://github.com/cosmos/cosmos-sdk/pull/8436) Fix keybase->keyring keys migration.
* (crypto/hd) [#8607](https://github.com/cosmos/cosmos-sdk/pull/8607) Make DerivePrivateKeyForPath error and not panic on trailing slashes.

### Improvements

* (x/ibc) [#8458](https://github.com/cosmos/cosmos-sdk/pull/8458) Add `packet_connection` attribute to ibc events to enable relayer filtering
* [#8396](https://github.com/cosmos/cosmos-sdk/pull/8396) Add support for ARM platform
* (x/bank) [#8479](https://github.com/cosmos/cosmos-sdk/pull/8479) Aditional client denom metadata validation for `base` and `display` denoms.
* (codec/types) [#8605](https://github.com/cosmos/cosmos-sdk/pull/8605) Avoid unnecessary allocations for NewAnyWithCustomTypeURL on error.

## [v0.41.0](https://github.com/cosmos/cosmos-sdk/releases/tag/v0.41.0) - 2021-01-26

### State Machine Breaking

* (x/ibc) [#8266](https://github.com/cosmos/cosmos-sdk/issues/8266) Add amino JSON support for IBC MsgTransfer in order to support Ledger text signing transfer transactions.
* (x/ibc) [#8404](https://github.com/cosmos/cosmos-sdk/pull/8404) Reorder IBC `ChanOpenAck` and `ChanOpenConfirm` handler execution to perform core handler first, followed by application callbacks.

### Bug Fixes

* (simapp) [#8418](https://github.com/cosmos/cosmos-sdk/pull/8418) Add balance coin to supply when adding a new genesis account
* (x/bank) [#8417](https://github.com/cosmos/cosmos-sdk/pull/8417) Validate balances and coin denom metadata on genesis

## [v0.40.1](https://github.com/cosmos/cosmos-sdk/releases/tag/v0.40.1) - 2021-01-19

### Improvements

* (x/bank) [#8302](https://github.com/cosmos/cosmos-sdk/issues/8302) Add gRPC and CLI queries for client denomination metadata.
* (tendermint) Bump Tendermint version to [v0.34.3](https://github.com/tendermint/tendermint/releases/tag/v0.34.3).

### Bug Fixes

* [#8085](https://github.com/cosmos/cosmos-sdk/pull/8058) fix zero time checks
* [#8280](https://github.com/cosmos/cosmos-sdk/pull/8280) fix GET /upgrade/current query
* (x/auth) [#8287](https://github.com/cosmos/cosmos-sdk/pull/8287) Fix `tx sign --signature-only` to return correct sequence value in signature.
* (build) [\8300](https://github.com/cosmos/cosmos-sdk/pull/8300), [\8301](https://github.com/cosmos/cosmos-sdk/pull/8301) Fix reproducible builds
* (types/errors) [#8355](https://github.com/cosmos/cosmos-sdk/pull/8355) Fix errorWrap `Is` method.
* (x/ibc) [#8341](https://github.com/cosmos/cosmos-sdk/pull/8341) Fix query latest consensus state.
* (proto) [#8350](https://github.com/cosmos/cosmos-sdk/pull/8350), [#8361](https://github.com/cosmos/cosmos-sdk/pull/8361) Update gogo proto deps with v1.3.2 security fixes
* (x/ibc) [#8359](https://github.com/cosmos/cosmos-sdk/pull/8359) Add missing UnpackInterfaces functions to IBC Query Responses. Fixes 'cannot unpack Any' error for IBC types.
* (x/bank) [#8317](https://github.com/cosmos/cosmos-sdk/pull/8317) Fix panic when querying for a not found client denomination metadata.

## [v0.40.0](https://github.com/cosmos/cosmos-sdk/releases/tag/v0.40.0) - 2021-01-08

v0.40.0, known as the Stargate release of the Cosmos SDK, is one of the largest releases
of the Cosmos SDK since launch. Please read through this changelog and [release notes](https://github.com/cosmos/cosmos-sdk/blob/v0.40.0/RELEASE_NOTES.md) to make
sure you are aware of any relevant breaking changes.

### Client Breaking Changes

* **CLI**
    * (client/keys) [#5889](https://github.com/cosmos/cosmos-sdk/pull/5889) remove `keys update` command.
    * (x/auth) [#5844](https://github.com/cosmos/cosmos-sdk/pull/5844) `tx sign` command now returns an error when signing is attempted with offline/multisig keys.
    * (x/auth) [#6108](https://github.com/cosmos/cosmos-sdk/pull/6108) `tx sign` command's `--validate-signatures` flag is migrated into a `tx validate-signatures` standalone command.
    * (x/auth) [#7788](https://github.com/cosmos/cosmos-sdk/pull/7788) Remove `tx auth` subcommands, all auth subcommands exist as `tx <subcommand>`
    * (x/genutil) [#6651](https://github.com/cosmos/cosmos-sdk/pull/6651) The `gentx` command has been improved. No longer are `--from` and `--name` flags required. Instead, a single argument, `name`, is required which refers to the key pair in the Keyring. In addition, an optional
    `--moniker` flag can be provided to override the moniker found in `config.toml`.
    * (x/upgrade) [#7697](https://github.com/cosmos/cosmos-sdk/pull/7697) Rename flag name "--time" to "--upgrade-time", "--info" to "--upgrade-info", to keep it consistent with help message.
* **REST / Queriers**
    * (api) [#6426](https://github.com/cosmos/cosmos-sdk/pull/6426) The ability to start an out-of-process API REST server has now been removed. Instead, the API server is now started in-process along with the application and Tendermint. Configuration options have been added to `app.toml` to enable/disable the API server along with additional HTTP server options.
    * (client) [#7246](https://github.com/cosmos/cosmos-sdk/pull/7246) The rest server endpoint `/swagger-ui/` is replaced by `/swagger/`, and contains swagger documentation for gRPC Gateway routes in addition to legacy REST routes. Swagger API is exposed only if set in `app.toml`.
    * (x/auth) [#5702](https://github.com/cosmos/cosmos-sdk/pull/5702) The `x/auth` querier route has changed from `"acc"` to `"auth"`.
    * (x/bank) [#5572](https://github.com/cosmos/cosmos-sdk/pull/5572) The `/bank/balances/{address}` endpoint now returns all account balances or a single balance by denom when the `denom` query parameter is present.
    * (x/evidence) [#5952](https://github.com/cosmos/cosmos-sdk/pull/5952) Remove CLI and REST handlers for querying `x/evidence` parameters.
    * (x/gov) [#6295](https://github.com/cosmos/cosmos-sdk/pull/6295) Fix typo in querying governance params.
* **General**
    * (baseapp) [#6384](https://github.com/cosmos/cosmos-sdk/pull/6384) The `Result.Data` is now a Protocol Buffer encoded binary blob of type `TxData`. The `TxData` contains `Data` which contains a list of Protocol Buffer encoded message data and the corresponding message type.
    * (client) [#5783](https://github.com/cosmos/cosmos-sdk/issues/5783) Unify all coins representations on JSON client requests for governance proposals.
    * (crypto) [#7419](https://github.com/cosmos/cosmos-sdk/pull/7419) The SDK doesn't use Tendermint's `crypto.PubKey`
    interface anymore, and uses instead it's own `PubKey` interface, defined in `crypto/types`. Replace all instances of
    `crypto.PubKey` by `cryptotypes.Pubkey`.
    * (store/rootmulti) [#6390](https://github.com/cosmos/cosmos-sdk/pull/6390) Proofs of empty stores are no longer supported.
    * (store/types) [#5730](https://github.com/cosmos/cosmos-sdk/pull/5730) store.types.Cp() is removed in favour of types.CopyBytes().
    * (x/auth) [#6054](https://github.com/cosmos/cosmos-sdk/pull/6054) Remove custom JSON marshaling for base accounts as multsigs cannot be bech32 decoded.
    * (x/auth/vesting) [#6859](https://github.com/cosmos/cosmos-sdk/pull/6859) Custom JSON marshaling of vesting accounts was removed. Vesting accounts are now marshaled using their default proto or amino JSON representation.
    * (x/bank) [#5785](https://github.com/cosmos/cosmos-sdk/issues/5785) In x/bank errors, JSON strings coerced to valid UTF-8 bytes at JSON marshalling time
    are now replaced by human-readable expressions. This change can potentially break compatibility with all those client side tools
    that parse log messages.
    * (x/evidence) [#7538](https://github.com/cosmos/cosmos-sdk/pull/7538) The ABCI's `Result.Data` field for
    `MsgSubmitEvidence` responses does not contain the raw evidence's hash, but the protobuf encoded
    `MsgSubmitEvidenceResponse` struct.
    * (x/gov) [#7533](https://github.com/cosmos/cosmos-sdk/pull/7533) The ABCI's `Result.Data` field for
    `MsgSubmitProposal` responses does not contain a raw binary encoding of the `proposalID`, but the protobuf encoded
    `MsgSubmitSubmitProposalResponse` struct.
    * (x/gov) [#6859](https://github.com/cosmos/cosmos-sdk/pull/6859) `ProposalStatus` and `VoteOption` are now JSON serialized using its protobuf name, so expect names like `PROPOSAL_STATUS_DEPOSIT_PERIOD` as opposed to `DepositPeriod`.
    * (x/staking) [#7499](https://github.com/cosmos/cosmos-sdk/pull/7499) `BondStatus` is now a protobuf `enum` instead
    of an `int32`, and JSON serialized using its protobuf name, so expect names like `BOND_STATUS_UNBONDING` as opposed
    to `Unbonding`.
    * (x/staking) [#7556](https://github.com/cosmos/cosmos-sdk/pull/7556) The ABCI's `Result.Data` field for
    `MsgBeginRedelegate` and `MsgUndelegate` responses does not contain custom binary marshaled `completionTime`, but the
    protobuf encoded `MsgBeginRedelegateResponse` and `MsgUndelegateResponse` structs respectively

### API Breaking Changes

* **Baseapp / Client**
    * (AppModule) [#7518](https://github.com/cosmos/cosmos-sdk/pull/7518) [#7584](https://github.com/cosmos/cosmos-sdk/pull/7584) Rename `AppModule.RegisterQueryServices` to `AppModule.RegisterServices`, as this method now registers multiple services (the gRPC query service and the protobuf Msg service). A `Configurator` struct is used to hold the different services.
    * (baseapp) [#5865](https://github.com/cosmos/cosmos-sdk/pull/5865) The `SimulationResponse` returned from tx simulation is now JSON encoded instead of Amino binary.
    * (client) [#6290](https://github.com/cosmos/cosmos-sdk/pull/6290) `CLIContext` is renamed to `Context`. `Context` and all related methods have been moved from package context to client.
    * (client) [#6525](https://github.com/cosmos/cosmos-sdk/pull/6525) Removed support for `indent` in JSON responses. Clients should consider piping to an external tool such as `jq`.
    * (client) [#8107](https://github.com/cosmos/cosmos-sdk/pull/8107) Renamed `PrintOutput` and `PrintOutputLegacy`
    methods of the `context.Client` object to `PrintProto` and `PrintObjectLegacy`.
    * (client/flags) [#6632](https://github.com/cosmos/cosmos-sdk/pull/6632) Remove NewCompletionCmd(), the function is now available in tendermint.
    * (client/input) [#5904](https://github.com/cosmos/cosmos-sdk/pull/5904) Removal of unnecessary `GetCheckPassword`, `PrintPrefixed` functions.
    * (client/keys) [#5889](https://github.com/cosmos/cosmos-sdk/pull/5889) Rename `NewKeyBaseFromDir()` -> `NewLegacyKeyBaseFromDir()`.
    * (client/keys) [#5820](https://github.com/cosmos/cosmos-sdk/pull/5820/) Removed method CloseDB from Keybase interface.
    * (client/rpc) [#6290](https://github.com/cosmos/cosmos-sdk/pull/6290) `client` package and subdirs reorganization.
    * (client/lcd) [#6290](https://github.com/cosmos/cosmos-sdk/pull/6290) `CliCtx` of struct `RestServer` in package client/lcd has been renamed to `ClientCtx`.
    * (codec) [#6330](https://github.com/cosmos/cosmos-sdk/pull/6330) `codec.RegisterCrypto` has been moved to the `crypto/codec` package and the global `codec.Cdc` Amino instance has been deprecated and moved to the `codec/legacy_global` package.
    * (codec) [#8080](https://github.com/cosmos/cosmos-sdk/pull/8080) Updated the `codec.Marshaler` interface
        * Moved `MarshalAny` and `UnmarshalAny` helper functions to `codec.Marshaler` and renamed to `MarshalInterface` and
      `UnmarshalInterface` respectively. These functions must take interface as a parameter (not a concrete type nor `Any`
      object). Underneath they use `Any` wrapping for correct protobuf serialization.
    * (crypto) [#6780](https://github.com/cosmos/cosmos-sdk/issues/6780) Move ledger code to its own package.
    * (crypto/types/multisig) [#6373](https://github.com/cosmos/cosmos-sdk/pull/6373) `multisig.Multisignature` has been renamed to `AminoMultisignature`
    * (codec) `*codec.LegacyAmino` is now a wrapper around Amino which provides backwards compatibility with protobuf `Any`. ALL legacy code should use `*codec.LegacyAmino` instead of `*amino.Codec` directly
    * (crypto) [#5880](https://github.com/cosmos/cosmos-sdk/pull/5880) Merge `crypto/keys/mintkey` into `crypto`.
    * (crypto/hd) [#5904](https://github.com/cosmos/cosmos-sdk/pull/5904) `crypto/keys/hd` moved to `crypto/hd`.
    * (crypto/keyring):
    _ [#5866](https://github.com/cosmos/cosmos-sdk/pull/5866) Rename `crypto/keys/` to `crypto/keyring/`.
    _ [#5904](https://github.com/cosmos/cosmos-sdk/pull/5904) `Keybase` -> `Keyring` interfaces migration. `LegacyKeybase` interface is added in order
    to guarantee limited backward compatibility with the old Keybase interface for the sole purpose of migrating keys across the new keyring backends. `NewLegacy`
    constructor is provided [#5889](https://github.com/cosmos/cosmos-sdk/pull/5889) to allow for smooth migration of keys from the legacy LevelDB based implementation
    to new keyring backends. Plus, the package and the new keyring no longer depends on the sdk.Config singleton. Please consult the [package documentation](https://github.com/cosmos/cosmos-sdk/tree/master/crypto/keyring/doc.go) for more
    information on how to implement the new `Keyring` interface. \* [#5858](https://github.com/cosmos/cosmos-sdk/pull/5858) Make Keyring store keys by name and address's hexbytes representation.
    * (export) [#5952](https://github.com/cosmos/cosmos-sdk/pull/5952) `AppExporter` now returns ABCI consensus parameters to be included in marshaled exported state. These parameters must be returned from the application via the `BaseApp`.
    * (simapp) Deprecating and renaming `MakeEncodingConfig` to `MakeTestEncodingConfig` (both in `simapp` and `simapp/params` packages).
    * (store) [#5803](https://github.com/cosmos/cosmos-sdk/pull/5803) The `store.CommitMultiStore` interface now includes the new `snapshots.Snapshotter` interface as well.
    * (types) [#5579](https://github.com/cosmos/cosmos-sdk/pull/5579) The `keepRecent` field has been removed from the `PruningOptions` type.
    The `PruningOptions` type now only includes fields `KeepEvery` and `SnapshotEvery`, where `KeepEvery`
    determines which committed heights are flushed to disk and `SnapshotEvery` determines which of these
    heights are kept after pruning. The `IsValid` method should be called whenever using these options. Methods
    `SnapshotVersion` and `FlushVersion` accept a version arugment and determine if the version should be
    flushed to disk or kept as a snapshot. Note, `KeepRecent` is automatically inferred from the options
    and provided directly the IAVL store.
    * (types) [#5533](https://github.com/cosmos/cosmos-sdk/pull/5533) Refactored `AppModuleBasic` and `AppModuleGenesis`
    to now accept a `codec.JSONMarshaler` for modular serialization of genesis state.
    * (types/rest) [#5779](https://github.com/cosmos/cosmos-sdk/pull/5779) Drop unused Parse{Int64OrReturnBadRequest,QueryParamBool}() functions.
* **Modules**
    * (modules) [#7243](https://github.com/cosmos/cosmos-sdk/pull/7243) Rename `RegisterCodec` to `RegisterLegacyAminoCodec` and `codec.New()` is now renamed to `codec.NewLegacyAmino()`
    * (modules) [#6564](https://github.com/cosmos/cosmos-sdk/pull/6564) Constant `DefaultParamspace` is removed from all modules, use ModuleName instead.
    * (modules) [#5989](https://github.com/cosmos/cosmos-sdk/pull/5989) `AppModuleBasic.GetTxCmd` now takes a single `CLIContext` parameter.
    * (modules) [#5664](https://github.com/cosmos/cosmos-sdk/pull/5664) Remove amino `Codec` from simulation `StoreDecoder`, which now returns a function closure in order to unmarshal the key-value pairs.
    * (modules) [#5555](https://github.com/cosmos/cosmos-sdk/pull/5555) Move `x/auth/client/utils/` types and functions to `x/auth/client/`.
    * (modules) [#5572](https://github.com/cosmos/cosmos-sdk/pull/5572) Move account balance logic and APIs from `x/auth` to `x/bank`.
    * (modules) [#6326](https://github.com/cosmos/cosmos-sdk/pull/6326) `AppModuleBasic.GetQueryCmd` now takes a single `client.Context` parameter.
    * (modules) [#6336](https://github.com/cosmos/cosmos-sdk/pull/6336) `AppModuleBasic.RegisterQueryService` method was added to support gRPC queries, and `QuerierRoute` and `NewQuerierHandler` were deprecated.
    * (modules) [#6311](https://github.com/cosmos/cosmos-sdk/issues/6311) Remove `alias.go` usage
    * (modules) [#6447](https://github.com/cosmos/cosmos-sdk/issues/6447) Rename `blacklistedAddrs` to `blockedAddrs`.
    * (modules) [#6834](https://github.com/cosmos/cosmos-sdk/issues/6834) Add `RegisterInterfaces` method to `AppModuleBasic` to support registration of protobuf interface types.
    * (modules) [#6734](https://github.com/cosmos/cosmos-sdk/issues/6834) Add `TxEncodingConfig` parameter to `AppModuleBasic.ValidateGenesis` command to support JSON tx decoding in `genutil`.
    * (modules) [#7764](https://github.com/cosmos/cosmos-sdk/pull/7764) Added module initialization options:
        * `server/types.AppExporter` requires extra argument: `AppOptions`.
        * `server.AddCommands` requires extra argument: `addStartFlags types.ModuleInitFlags`
        * `x/crisis.NewAppModule` has a new attribute: `skipGenesisInvariants`. [PR](https://github.com/cosmos/cosmos-sdk/pull/7764)
    * (types) [#6327](https://github.com/cosmos/cosmos-sdk/pull/6327) `sdk.Msg` now inherits `proto.Message`, as a result all `sdk.Msg` types now use pointer semantics.
    * (types) [#7032](https://github.com/cosmos/cosmos-sdk/pull/7032) All types ending with `ID` (e.g. `ProposalID`) now end with `Id` (e.g. `ProposalId`), to match default Protobuf generated format. Also see [#7033](https://github.com/cosmos/cosmos-sdk/pull/7033) for more details.
    * (x/auth) [#6029](https://github.com/cosmos/cosmos-sdk/pull/6029) Module accounts have been moved from `x/supply` to `x/auth`.
    * (x/auth) [#6443](https://github.com/cosmos/cosmos-sdk/issues/6443) Move `FeeTx` and `TxWithMemo` interfaces from `x/auth/ante` to `types`.
    * (x/auth) [#7006](https://github.com/cosmos/cosmos-sdk/pull/7006) All `AccountRetriever` methods now take `client.Context` as a parameter instead of as a struct member.
    * (x/auth) [#6270](https://github.com/cosmos/cosmos-sdk/pull/6270) The passphrase argument has been removed from the signature of the following functions and methods: `BuildAndSign`, ` MakeSignature`, ` SignStdTx`, `TxBuilder.BuildAndSign`, `TxBuilder.Sign`, `TxBuilder.SignStdTx`
    * (x/auth) [#6428](https://github.com/cosmos/cosmos-sdk/issues/6428):
        * `NewAnteHandler` and `NewSigVerificationDecorator` both now take a `SignModeHandler` parameter.
        * `SignatureVerificationGasConsumer` now has the signature: `func(meter sdk.GasMeter, sig signing.SignatureV2, params types.Params) error`.
        * The `SigVerifiableTx` interface now has a `GetSignaturesV2() ([]signing.SignatureV2, error)` method and no longer has the `GetSignBytes` method.
    * (x/auth/tx) [#8106](https://github.com/cosmos/cosmos-sdk/pull/8106) change related to missing append functionality in
    client transaction signing
        * added `overwriteSig` argument to `x/auth/client.SignTx` and `client/tx.Sign` functions.
        * removed `x/auth/tx.go:wrapper.GetSignatures`. The `wrapper` provides `TxBuilder` functionality, and it's a private
      structure. That function was not used at all and it's not exposed through the `TxBuilder` interface.
    * (x/bank) [#7327](https://github.com/cosmos/cosmos-sdk/pull/7327) AddCoins and SubtractCoins no longer return a resultingValue and will only return an error.
    * (x/capability) [#7918](https://github.com/cosmos/cosmos-sdk/pull/7918) Add x/capability safety checks:
        * All outward facing APIs will now check that capability is not nil and name is not empty before performing any state-machine changes
        * `SetIndex` has been renamed to `InitializeIndex`
    * (x/evidence) [#7251](https://github.com/cosmos/cosmos-sdk/pull/7251) New evidence types and light client evidence handling. The module function names changed.
    * (x/evidence) [#5952](https://github.com/cosmos/cosmos-sdk/pull/5952) Remove APIs for getting and setting `x/evidence` parameters. `BaseApp` now uses a `ParamStore` to manage Tendermint consensus parameters which is managed via the `x/params` `Substore` type.
    * (x/gov) [#6147](https://github.com/cosmos/cosmos-sdk/pull/6147) The `Content` field on `Proposal` and `MsgSubmitProposal`
    is now `Any` in concordance with [ADR 019](docs/architecture/adr-019-protobuf-state-encoding.md) and `GetContent` should now
    be used to retrieve the actual proposal `Content`. Also the `NewMsgSubmitProposal` constructor now may return an `error`
    * (x/ibc) [#6374](https://github.com/cosmos/cosmos-sdk/pull/6374) `VerifyMembership` and `VerifyNonMembership` now take a `specs []string` argument to specify the proof format used for verification. Most SDK chains can simply use `commitmenttypes.GetSDKSpecs()` for this argument.
    * (x/params) [#5619](https://github.com/cosmos/cosmos-sdk/pull/5619) The `x/params` keeper now accepts a `codec.Marshaller` instead of
    a reference to an amino codec. Amino is still used for JSON serialization.
    * (x/staking) [#6451](https://github.com/cosmos/cosmos-sdk/pull/6451) `DefaultParamspace` and `ParamKeyTable` in staking module are moved from keeper to types to enforce consistency.
    * (x/staking) [#7419](https://github.com/cosmos/cosmos-sdk/pull/7419) The `TmConsPubKey` method on ValidatorI has been
    removed and replaced instead by `ConsPubKey` (which returns a SDK `cryptotypes.PubKey`) and `TmConsPublicKey` (which
    returns a Tendermint proto PublicKey).
    * (x/staking/types) [#7447](https://github.com/cosmos/cosmos-sdk/issues/7447) Remove bech32 PubKey support:
        * `ValidatorI` interface update. `GetConsPubKey` renamed to `TmConsPubKey` (consensus public key must be a tendermint key). `TmConsPubKey`, `GetConsAddr` methods return error.
        * `Validator` update. Methods changed in `ValidatorI` (as described above) and `ToTmValidator` return error.
        * `Validator.ConsensusPubkey` type changed from `string` to `codectypes.Any`.
        * `MsgCreateValidator.Pubkey` type changed from `string` to `codectypes.Any`.
    * (x/supply) [#6010](https://github.com/cosmos/cosmos-sdk/pull/6010) All `x/supply` types and APIs have been moved to `x/bank`.
    * [#6409](https://github.com/cosmos/cosmos-sdk/pull/6409) Rename all IsEmpty methods to Empty across the codebase and enforce consistency.
    * [#6231](https://github.com/cosmos/cosmos-sdk/pull/6231) Simplify `AppModule` interface, `Route` and `NewHandler` methods become only `Route`
    and returns a new `Route` type.
    * (x/slashing) [#6212](https://github.com/cosmos/cosmos-sdk/pull/6212) Remove `Get*` prefixes from key construction functions
    * (server) [#6079](https://github.com/cosmos/cosmos-sdk/pull/6079) Remove `UpgradeOldPrivValFile` (deprecated in Tendermint Core v0.28).
    * [#5719](https://github.com/cosmos/cosmos-sdk/pull/5719) Bump Go requirement to 1.14+

### State Machine Breaking

* **General**

    * (client) [#7268](https://github.com/cosmos/cosmos-sdk/pull/7268) / [#7147](https://github.com/cosmos/cosmos-sdk/pull/7147) Introduce new protobuf based PubKeys, and migrate PubKey in BaseAccount to use this new protobuf based PubKey format

* **Modules**
    * (modules) [#5572](https://github.com/cosmos/cosmos-sdk/pull/5572) Separate balance from accounts per ADR 004.
    _ Account balances are now persisted and retrieved via the `x/bank` module.
    _ Vesting account interface has been modified to account for changes.
    _ Callers to `NewBaseVestingAccount` are responsible for verifying account balance in relation to
    the original vesting amount.
    _ The `SendKeeper` and `ViewKeeper` interfaces in `x/bank` have been modified to account for changes.
    * (x/auth) [#5533](https://github.com/cosmos/cosmos-sdk/pull/5533) Migrate the `x/auth` module to use Protocol Buffers for state
    serialization instead of Amino.
    _ The `BaseAccount.PubKey` field is now represented as a Bech32 string instead of a `crypto.Pubkey`.
    _ `NewBaseAccountWithAddress` now returns a reference to a `BaseAccount`.
    _ The `x/auth` module now accepts a `Codec` interface which extends the `codec.Marshaler` interface by
    requiring a concrete codec to know how to serialize accounts.
    _ The `AccountRetriever` type now accepts a `Codec` in its constructor in order to know how to
    serialize accounts.
    * (x/bank) [#6518](https://github.com/cosmos/cosmos-sdk/pull/6518) Support for global and per-denomination send enabled flags.
        * Existing send_enabled global flag has been moved into a Params structure as `default_send_enabled`.
        * An array of: `{denom: string, enabled: bool}` is added to bank Params to support per-denomination override of global default value.
    * (x/distribution) [#5610](https://github.com/cosmos/cosmos-sdk/pull/5610) Migrate the `x/distribution` module to use Protocol Buffers for state
    serialization instead of Amino. The exact codec used is `codec.HybridCodec` which utilizes Protobuf for binary encoding and Amino
    for JSON encoding.
    _ `ValidatorHistoricalRewards.ReferenceCount` is now of types `uint32` instead of `uint16`.
    _ `ValidatorSlashEvents` is now a struct with `slashevents`.
    _ `ValidatorOutstandingRewards` is now a struct with `rewards`.
    _ `ValidatorAccumulatedCommission` is now a struct with `commission`. \* The `Keeper` constructor now takes a `codec.Marshaler` instead of a concrete Amino codec. This exact type
    provided is specified by `ModuleCdc`.
    * (x/evidence) [#5634](https://github.com/cosmos/cosmos-sdk/pull/5634) Migrate the `x/evidence` module to use Protocol Buffers for state
    serialization instead of Amino.
    _ The `internal` sub-package has been removed in order to expose the types proto file.
    _ The module now accepts a `Codec` interface which extends the `codec.Marshaler` interface by
    requiring a concrete codec to know how to serialize `Evidence` types. \* The `MsgSubmitEvidence` message has been removed in favor of `MsgSubmitEvidenceBase`. The application-level
    codec must now define the concrete `MsgSubmitEvidence` type which must implement the module's `MsgSubmitEvidence`
    interface.
    * (x/evidence) [#5952](https://github.com/cosmos/cosmos-sdk/pull/5952) Remove parameters from `x/evidence` genesis and module state. The `x/evidence` module now solely uses Tendermint consensus parameters to determine of evidence is valid or not.
    * (x/gov) [#5737](https://github.com/cosmos/cosmos-sdk/pull/5737) Migrate the `x/gov` module to use Protocol
    Buffers for state serialization instead of Amino.
    _ `MsgSubmitProposal` will be removed in favor of the application-level proto-defined `MsgSubmitProposal` which
    implements the `MsgSubmitProposalI` interface. Applications should extend the `NewMsgSubmitProposalBase` type
    to define their own concrete `MsgSubmitProposal` types.
    _ The module now accepts a `Codec` interface which extends the `codec.Marshaler` interface by
    requiring a concrete codec to know how to serialize `Proposal` types.
    * (x/mint) [#5634](https://github.com/cosmos/cosmos-sdk/pull/5634) Migrate the `x/mint` module to use Protocol Buffers for state
    serialization instead of Amino. \* The `internal` sub-package has been removed in order to expose the types proto file.
    * (x/slashing) [#5627](https://github.com/cosmos/cosmos-sdk/pull/5627) Migrate the `x/slashing` module to use Protocol Buffers for state
    serialization instead of Amino. The exact codec used is `codec.HybridCodec` which utilizes Protobuf for binary encoding and Amino
    for JSON encoding. \* The `Keeper` constructor now takes a `codec.Marshaler` instead of a concrete Amino codec. This exact type
    provided is specified by `ModuleCdc`.
    * (x/staking) [#6844](https://github.com/cosmos/cosmos-sdk/pull/6844) Validators are now inserted into the unbonding queue based on their unbonding time and height. The relevant keeper APIs are modified to reflect these changes by now also requiring a height.
    * (x/staking) [#6061](https://github.com/cosmos/cosmos-sdk/pull/6061) Allow a validator to immediately unjail when no signing info is present due to
    falling below their minimum self-delegation and never having been bonded. The validator may immediately unjail once they've met their minimum self-delegation.
    * (x/staking) [#5600](https://github.com/cosmos/cosmos-sdk/pull/5600) Migrate the `x/staking` module to use Protocol Buffers for state
    serialization instead of Amino. The exact codec used is `codec.HybridCodec` which utilizes Protobuf for binary encoding and Amino
    for JSON encoding.
    _ `BondStatus` is now of type `int32` instead of `byte`.
    _ Types of `int16` in the `Params` type are now of type `int32`.
    _ Every reference of `crypto.Pubkey` in context of a `Validator` is now of type string. `GetPubKeyFromBech32` must be used to get the `crypto.Pubkey`.
    _ The `Keeper` constructor now takes a `codec.Marshaler` instead of a concrete Amino codec. This exact type
    provided is specified by `ModuleCdc`.
    * (x/staking) [#7979](https://github.com/cosmos/cosmos-sdk/pull/7979) keeper pubkey storage serialization migration
    from bech32 to protobuf.
    * (x/supply) [#6010](https://github.com/cosmos/cosmos-sdk/pull/6010) Removed the `x/supply` module by merging the existing types and APIs into the `x/bank` module.
    * (x/supply) [#5533](https://github.com/cosmos/cosmos-sdk/pull/5533) Migrate the `x/supply` module to use Protocol Buffers for state
    serialization instead of Amino.
    _ The `internal` sub-package has been removed in order to expose the types proto file.
    _ The `x/supply` module now accepts a `Codec` interface which extends the `codec.Marshaler` interface by
    requiring a concrete codec to know how to serialize `SupplyI` types. \* The `SupplyI` interface has been modified to no longer return `SupplyI` on methods. Instead the
    concrete type's receiver should modify the type.
    * (x/upgrade) [#5659](https://github.com/cosmos/cosmos-sdk/pull/5659) Migrate the `x/upgrade` module to use Protocol
    Buffers for state serialization instead of Amino.
    _ The `internal` sub-package has been removed in order to expose the types proto file.
    _ The `x/upgrade` module now accepts a `codec.Marshaler` interface.

### Features

* **Baseapp / Client / REST**
    * (x/auth) [#6213](https://github.com/cosmos/cosmos-sdk/issues/6213) Introduce new protobuf based path for transaction signing, see [ADR020](https://github.com/cosmos/cosmos-sdk/blob/master/docs/architecture/adr-020-protobuf-transaction-encoding.md) for more details
    * (x/auth) [#6350](https://github.com/cosmos/cosmos-sdk/pull/6350) New sign-batch command to sign StdTx batch files.
    * (baseapp) [#5803](https://github.com/cosmos/cosmos-sdk/pull/5803) Added support for taking state snapshots at regular height intervals, via options `snapshot-interval` and `snapshot-keep-recent`.
    * (baseapp) [#7519](https://github.com/cosmos/cosmos-sdk/pull/7519) Add `ServiceMsgRouter` to BaseApp to handle routing of protobuf service `Msg`s. The two new types defined in ADR 031, `sdk.ServiceMsg` and `sdk.MsgRequest` are introduced with this router.
    * (client) [#5921](https://github.com/cosmos/cosmos-sdk/issues/5921) Introduce new gRPC and gRPC Gateway based APIs for querying app & module data. See [ADR021](https://github.com/cosmos/cosmos-sdk/blob/master/docs/architecture/adr-021-protobuf-query-encoding.md) for more details
    * (cli) [#7485](https://github.com/cosmos/cosmos-sdk/pull/7485) Introduce a new optional `--keyring-dir` flag that allows clients to specify a Keyring directory if it does not reside in the directory specified by `--home`.
    * (cli) [#7221](https://github.com/cosmos/cosmos-sdk/pull/7221) Add the option of emitting amino encoded json from the CLI
    * (codec) [#7519](https://github.com/cosmos/cosmos-sdk/pull/7519) `InterfaceRegistry` now inherits `jsonpb.AnyResolver`, and has a `RegisterCustomTypeURL` method to support ADR 031 packing of `Any`s. `AnyResolver` is now a required parameter to `RejectUnknownFields`.
    * (coin) [#6755](https://github.com/cosmos/cosmos-sdk/pull/6755) Add custom regex validation for `Coin` denom by overwriting `CoinDenomRegex` when using `/types/coin.go`.
    * (config) [#7265](https://github.com/cosmos/cosmos-sdk/pull/7265) Support Tendermint block pruning through a new `min-retain-blocks` configuration that can be set in either `app.toml` or via the CLI. This parameter is used in conjunction with other criteria to determine the height at which Tendermint should prune blocks.
    * (events) [#7121](https://github.com/cosmos/cosmos-sdk/pull/7121) The application now derives what events are indexed by Tendermint via the `index-events` configuration in `app.toml`, which is a list of events taking the form `{eventType}.{attributeKey}`.
    * (tx) [#6089](https://github.com/cosmos/cosmos-sdk/pull/6089) Transactions can now have a `TimeoutHeight` set which allows the transaction to be rejected if it's committed at a height greater than the timeout.
    * (rest) [#6167](https://github.com/cosmos/cosmos-sdk/pull/6167) Support `max-body-bytes` CLI flag for the REST service.
    * (genesis) [#7089](https://github.com/cosmos/cosmos-sdk/pull/7089) The `export` command now adds a `initial_height` field in the exported JSON. Baseapp's `CommitMultiStore` now also has a `SetInitialVersion` setter, so it can set the initial store version inside `InitChain` and start a new chain from a given height.
* **General**
    * (crypto/multisig) [#6241](https://github.com/cosmos/cosmos-sdk/pull/6241) Add Multisig type directly to the repo. Previously this was in tendermint.
    * (codec/types) [#8106](https://github.com/cosmos/cosmos-sdk/pull/8106) Adding `NewAnyWithCustomTypeURL` to correctly
    marshal Messages in TxBuilder.
    * (tests) [#6489](https://github.com/cosmos/cosmos-sdk/pull/6489) Introduce package `testutil`, new in-process testing network framework for use in integration and unit tests.
    * (tx) Add new auth/tx gRPC & gRPC-Gateway endpoints for basic querying & broadcasting support
        * [#7842](https://github.com/cosmos/cosmos-sdk/pull/7842) Add TxsByEvent gRPC endpoint
        * [#7852](https://github.com/cosmos/cosmos-sdk/pull/7852) Add tx broadcast gRPC endpoint
    * (tx) [#7688](https://github.com/cosmos/cosmos-sdk/pull/7688) Add a new Tx gRPC service with methods `Simulate` and `GetTx` (by hash).
    * (store) [#5803](https://github.com/cosmos/cosmos-sdk/pull/5803) Added `rootmulti.Store` methods for taking and restoring snapshots, based on `iavl.Store` export/import.
    * (store) [#6324](https://github.com/cosmos/cosmos-sdk/pull/6324) IAVL store query proofs now return CommitmentOp which wraps an ics23 CommitmentProof
    * (store) [#6390](https://github.com/cosmos/cosmos-sdk/pull/6390) `RootMulti` store query proofs now return `CommitmentOp` which wraps `CommitmentProofs`
        * `store.Query` now only returns chained `ics23.CommitmentProof` wrapped in `merkle.Proof`
        * `ProofRuntime` only decodes and verifies `ics23.CommitmentProof`
* **Modules**
    * (modules) [#5921](https://github.com/cosmos/cosmos-sdk/issues/5921) Introduction of Query gRPC service definitions along with REST annotations for gRPC Gateway for each module
    * (modules) [#7540](https://github.com/cosmos/cosmos-sdk/issues/7540) Protobuf service definitions can now be used for
    packing `Msg`s in transactions as defined in [ADR 031](./docs/architecture/adr-031-msg-service.md). All modules now
    define a `Msg` protobuf service.
    * (x/auth/vesting) [#7209](https://github.com/cosmos/cosmos-sdk/pull/7209) Create new `MsgCreateVestingAccount` message type along with CLI handler that allows for the creation of delayed and continuous vesting types.
    * (x/capability) [#5828](https://github.com/cosmos/cosmos-sdk/pull/5828) Capability module integration as outlined in [ADR 3 - Dynamic Capability Store](https://github.com/cosmos/tree/master/docs/architecture/adr-003-dynamic-capability-store.md).
    * (x/crisis) `x/crisis` has a new function: `AddModuleInitFlags`, which will register optional crisis module flags for the start command.
    * (x/ibc) [#5277](https://github.com/cosmos/cosmos-sdk/pull/5277) `x/ibc` changes from IBC alpha. For more details check the [`x/ibc/core/spec`](https://github.com/cosmos/cosmos-sdk/tree/master/x/ibc/core/spec) directory, or the ICS specs below:
        * [ICS 002 - Client Semantics](https://github.com/cosmos/ics/tree/master/spec/ics-002-client-semantics) subpackage
        * [ICS 003 - Connection Semantics](https://github.com/cosmos/ics/blob/master/spec/ics-003-connection-semantics) subpackage
        * [ICS 004 - Channel and Packet Semantics](https://github.com/cosmos/ics/blob/master/spec/ics-004-channel-and-packet-semantics) subpackage
        * [ICS 005 - Port Allocation](https://github.com/cosmos/ics/blob/master/spec/ics-005-port-allocation) subpackage
        * [ICS 006 - Solo Machine Client](https://github.com/cosmos/ics/tree/master/spec/ics-006-solo-machine-client) subpackage
        * [ICS 007 - Tendermint Client](https://github.com/cosmos/ics/blob/master/spec/ics-007-tendermint-client) subpackage
        * [ICS 009 - Loopback Client](https://github.com/cosmos/ics/tree/master/spec/ics-009-loopback-client) subpackage
        * [ICS 020 - Fungible Token Transfer](https://github.com/cosmos/ics/tree/master/spec/ics-020-fungible-token-transfer) subpackage
        * [ICS 023 - Vector Commitments](https://github.com/cosmos/ics/tree/master/spec/ics-023-vector-commitments) subpackage
        * [ICS 024 - Host State Machine Requirements](https://github.com/cosmos/ics/tree/master/spec/ics-024-host-requirements) subpackage
    * (x/ibc) [#6374](https://github.com/cosmos/cosmos-sdk/pull/6374) ICS-23 Verify functions will now accept and verify ics23 CommitmentProofs exclusively
    * (x/params) [#6005](https://github.com/cosmos/cosmos-sdk/pull/6005) Add new CLI command for querying raw x/params parameters by subspace and key.

### Bug Fixes

* **Baseapp / Client / REST**
    * (client) [#5964](https://github.com/cosmos/cosmos-sdk/issues/5964) `--trust-node` is now false by default - for real. Users must ensure it is set to true if they don't want to enable the verifier.
    * (client) [#6402](https://github.com/cosmos/cosmos-sdk/issues/6402) Fix `keys add` `--algo` flag which only worked for Tendermint's `secp256k1` default key signing algorithm.
    * (client) [#7699](https://github.com/cosmos/cosmos-sdk/pull/7699) Fix panic in context when setting invalid nodeURI. `WithNodeURI` does not set the `Client` in the context.
    * (export) [#6510](https://github.com/cosmos/cosmos-sdk/pull/6510/) Field TimeIotaMs now is included in genesis file while exporting.
    * (rest) [#5906](https://github.com/cosmos/cosmos-sdk/pull/5906) Fix an issue that make some REST calls panic when sending invalid or incomplete requests.
    * (crypto) [#7966](https://github.com/cosmos/cosmos-sdk/issues/7966) `Bip44Params` `String()` function now correctly
    returns the absolute HD path by adding the `m/` prefix.
    * (crypto/keyring) [#5844](https://github.com/cosmos/cosmos-sdk/pull/5844) `Keyring.Sign()` methods no longer decode amino signatures when method receivers
    are offline/multisig keys.
    * (store) [#7415](https://github.com/cosmos/cosmos-sdk/pull/7415) Allow new stores to be registered during on-chain upgrades.
* **Modules**
  _ (modules) [#5569](https://github.com/cosmos/cosmos-sdk/issues/5569) `InitGenesis`, for the relevant modules, now ensures module accounts exist.
  _ (x/auth) [#5892](https://github.com/cosmos/cosmos-sdk/pull/5892) Add `RegisterKeyTypeCodec` to register new
  types (eg. keys) to the `auth` module internal amino codec.
  _ (x/bank) [#6536](https://github.com/cosmos/cosmos-sdk/pull/6536) Fix bug in `WriteGeneratedTxResponse` function used by multiple
  REST endpoints. Now it writes a Tx in StdTx format.
  _ (x/genutil) [#5938](https://github.com/cosmos/cosmos-sdk/pull/5938) Fix `InitializeNodeValidatorFiles` error handling.
  _ (x/gentx) [#8183](https://github.com/cosmos/cosmos-sdk/pull/8183) change gentx cmd amount to arg from flag
  _ (x/gov) [#7641](https://github.com/cosmos/cosmos-sdk/pull/7641) Fix tally calculation precision error.
  _ (x/staking) [#6529](https://github.com/cosmos/cosmos-sdk/pull/6529) Export validator addresses (previously was empty).
  _ (x/staking) [#5949](https://github.com/cosmos/cosmos-sdk/pull/5949) Skip staking `HistoricalInfoKey` in simulations as headers are not exported. \* (x/staking) [#6061](https://github.com/cosmos/cosmos-sdk/pull/6061) Allow a validator to immediately unjail when no signing info is present due to
  falling below their minimum self-delegation and never having been bonded. The validator may immediately unjail once they've met their minimum self-delegation.
* **General**
    * (types) [#7038](https://github.com/cosmos/cosmos-sdk/issues/7038) Fix infinite looping of `ApproxRoot` by including a hard-coded maximum iterations limit of 100.
    * (types) [#7084](https://github.com/cosmos/cosmos-sdk/pull/7084) Fix panic when calling `BigInt()` on an uninitialized `Int`.
    * (simulation) [#7129](https://github.com/cosmos/cosmos-sdk/issues/7129) Fix support for custom `Account` and key types on auth's simulation.

### Improvements

* **Baseapp / Client / REST**
    * (baseapp) [#6186](https://github.com/cosmos/cosmos-sdk/issues/6186) Support emitting events during `AnteHandler` execution.
    * (baseapp) [#6053](https://github.com/cosmos/cosmos-sdk/pull/6053) Customizable panic recovery handling added for `app.runTx()` method (as proposed in the [ADR 22](https://github.com/cosmos/cosmos-sdk/blob/master/docs/architecture/adr-022-custom-panic-handling.md)). Adds ability for developers to register custom panic handlers extending standard ones.
    * (client) [#5810](https://github.com/cosmos/cosmos-sdk/pull/5810) Added a new `--offline` flag that allows commands to be executed without an
    internet connection. Previously, `--generate-only` served this purpose in addition to only allowing txs to be generated. Now, `--generate-only` solely
    allows txs to be generated without being broadcasted and disallows Keybase use and `--offline` allows the use of Keybase but does not allow any
    functionality that requires an online connection.
    * (cli) [#7764](https://github.com/cosmos/cosmos-sdk/pull/7764) Update x/banking and x/crisis InitChain to improve node startup time
    * (client) [#5856](https://github.com/cosmos/cosmos-sdk/pull/5856) Added the possibility to set `--offline` flag with config command.
    * (client) [#5895](https://github.com/cosmos/cosmos-sdk/issues/5895) show config options in the config command's help screen.
    * (client/keys) [#8043](https://github.com/cosmos/cosmos-sdk/pull/8043) Add support for export of unarmored private key
    * (client/tx) [#7801](https://github.com/cosmos/cosmos-sdk/pull/7801) Update sign-batch multisig to work online
    * (x/genutil) [#8099](https://github.com/cosmos/cosmos-sdk/pull/8099) `init` now supports a `--recover` flag to recover
    the private validator key from a given mnemonic
* **Modules**
    * (x/auth) [#5702](https://github.com/cosmos/cosmos-sdk/pull/5702) Add parameter querying support for `x/auth`.
    * (x/auth/ante) [#6040](https://github.com/cosmos/cosmos-sdk/pull/6040) `AccountKeeper` interface used for `NewAnteHandler` and handler's decorators to add support of using custom `AccountKeeper` implementations.
    * (x/evidence) [#5952](https://github.com/cosmos/cosmos-sdk/pull/5952) Tendermint Consensus parameters can now be changed via parameter change proposals through `x/gov`.
    * (x/evidence) [#5961](https://github.com/cosmos/cosmos-sdk/issues/5961) Add `StoreDecoder` simulation for evidence module.
    * (x/ibc) [#5948](https://github.com/cosmos/cosmos-sdk/issues/5948) Add `InitGenesis` and `ExportGenesis` functions for `ibc` module.
    * (x/ibc-transfer) [#6871](https://github.com/cosmos/cosmos-sdk/pull/6871) Implement [ADR 001 - Coin Source Tracing](./docs/architecture/adr-001-coin-source-tracing.md).
    * (x/staking) [#6059](https://github.com/cosmos/cosmos-sdk/pull/6059) Updated `HistoricalEntries` parameter default to 100.
    * (x/staking) [#5584](https://github.com/cosmos/cosmos-sdk/pull/5584) Add util function `ToTmValidator` that converts a `staking.Validator` type to `*tmtypes.Validator`.
    * (x/staking) [#6163](https://github.com/cosmos/cosmos-sdk/pull/6163) CLI and REST call to unbonding delegations and delegations now accept
    pagination.
    * (x/staking) [#8178](https://github.com/cosmos/cosmos-sdk/pull/8178) Update default historical header number for stargate
* **General**
    * (crypto) [#7987](https://github.com/cosmos/cosmos-sdk/pull/7987) Fix the inconsistency of CryptoCdc, only use
    `codec/legacy.Cdc`.
    * (logging) [#8072](https://github.com/cosmos/cosmos-sdk/pull/8072) Refactor logging:
    _ Use [zerolog](https://github.com/rs/zerolog) over Tendermint's go-kit logging wrapper.
    _ Introduce Tendermint's `--log_format=plain|json` flag. Using format `json` allows for emitting structured JSON
    logs which can be consumed by an external logging facility (e.g. Loggly). Both formats log to STDERR. \* The existing `--log_level` flag and it's default value now solely relates to the global logging
    level (e.g. `info`, `debug`, etc...) instead of `<module>:<level>`.
    * (rest) [#7649](https://github.com/cosmos/cosmos-sdk/pull/7649) Return an unsigned tx in legacy GET /tx endpoint when signature conversion fails
    * (simulation) [#6002](https://github.com/cosmos/cosmos-sdk/pull/6002) Add randomized consensus params into simulation.
    * (store) [#6481](https://github.com/cosmos/cosmos-sdk/pull/6481) Move `SimpleProofsFromMap` from Tendermint into the SDK.
    * (store) [#6719](https://github.com/cosmos/cosmos-sdk/6754) Add validity checks to stores for nil and empty keys.
    * (SDK) Updated dependencies
        * Updated iavl dependency to v0.15.3
        * Update tendermint to v0.34.1
    * (types) [#7027](https://github.com/cosmos/cosmos-sdk/pull/7027) `Coin(s)` and `DecCoin(s)` updates:
        * Bump denomination max length to 128
        * Allow uppercase letters and numbers in denominations to support [ADR 001](./docs/architecture/adr-001-coin-source-tracing.md)
        * Added `Validate` function that returns a descriptive error
    * (types) [#5581](https://github.com/cosmos/cosmos-sdk/pull/5581) Add convenience functions {,Must}Bech32ifyAddressBytes.
    * (types/module) [#5724](https://github.com/cosmos/cosmos-sdk/issues/5724) The `types/module` package does no longer depend on `x/simulation`.
    * (types) [#5585](https://github.com/cosmos/cosmos-sdk/pull/5585) IBC additions:
        * `Coin` denomination max lenght has been increased to 32.
        * Added `CapabilityKey` alias for `StoreKey` to match IBC spec.
    * (types/rest) [#5900](https://github.com/cosmos/cosmos-sdk/pull/5900) Add Check\*Error function family to spare developers from replicating tons of boilerplate code.
    * (types) [#6128](https://github.com/cosmos/cosmos-sdk/pull/6137) Add `String()` method to `GasMeter`.
    * (types) [#6195](https://github.com/cosmos/cosmos-sdk/pull/6195) Add codespace to broadcast(sync/async) response.
    * (types) [#6897](https://github.com/cosmos/cosmos-sdk/issues/6897) Add KV type from tendermint to `types` directory.
    * (version) [#7848](https://github.com/cosmos/cosmos-sdk/pull/7848) [#7941](https://github.com/cosmos/cosmos-sdk/pull/7941)
    `version --long` output now shows the list of build dependencies and replaced build dependencies.

## Previous Releases

[CHANGELOG of previous versions](https://github.com/cosmos/cosmos-sdk/blob/c17c3caab86a1426a1eef4541e8203f5f54a1a54/CHANGELOG.md#v0391---2020-08-11) (pre Stargate).<|MERGE_RESOLUTION|>--- conflicted
+++ resolved
@@ -56,13 +56,10 @@
 
 ### API Breaking Changes
 
-<<<<<<< HEAD
 * (x/staking) [#17498](https://github.com/cosmos/cosmos-sdk/pull/17498) Use collections for `LastValidatorPower`:
     * remove from `types`: `GetLastValidatorPowerKey`
     * remove from `Keeper`: `LastValidatorsIterator`
-=======
 * (x/staking) [#17123](https://github.com/cosmos/cosmos-sdk/pull/17123) Use collections for `Validators`
->>>>>>> 70b3e857
 * (x/staking) [#17270](https://github.com/cosmos/cosmos-sdk/pull/17270) Use collections for `UnbondingDelegation`:
     * remove from `types`: `GetUBDsKey`
     * remove from `Keeper`: `IterateUnbondingDelegations`, `IterateDelegatorUnbondingDelegations`
