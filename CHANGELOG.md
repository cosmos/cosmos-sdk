--- conflicted
+++ resolved
@@ -37,15 +37,11 @@
 
 ## [Unreleased]
 
-<<<<<<< HEAD
 ## Bug Fixes
 
 * (x/auth/tx) [#12474](https://github.com/cosmos/cosmos-sdk/pull/12474) Remove condition in GetTxsEvent that disallowed multiple equal signs, which would break event queries with base64 strings (i.e. query by signature).
 
-## [v0.46.3](https://github.com/cosmos/cosmos-sdk/releases/tag/v0.46.3) - 2022-10-16
-=======
 ## [v0.46.3](https://github.com/cosmos/cosmos-sdk/releases/tag/v0.46.3) - 2022-10-20
->>>>>>> 6d32debf
 
 ATTENTION:
 
