--- conflicted
+++ resolved
@@ -41,8 +41,6 @@
 
 ### Bug Fixes
 
-<<<<<<< HEAD
-=======
 * (x/mint) [#12384](https://github.com/cosmos/cosmos-sdk/pull/12384) Ensure `GoalBonded` must be positive when performing `x/mint` parameter validation.
 * (simapp) [#12437](https://github.com/cosmos/cosmos-sdk/pull/12437) fix the non-determinstic behavior in simulations caused by `GenTx` and check 
 empty coins slice before it is used to create `banktype.MsgSend`.
@@ -89,7 +87,6 @@
 
 ### Bug Fixes
 
->>>>>>> 0e166fa0
 * [\#11624](https://github.com/cosmos/cosmos-sdk/pull/11624) Handle the error returned from `NewNode` in the `server` package.
 * [\#11724](https://github.com/cosmos/cosmos-sdk/pull/11724) Fix data race issues with `api.Server`.
 
