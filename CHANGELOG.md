<!--
Guiding Principles:

Changelogs are for humans, not machines.
There should be an entry for every single version.
The same types of changes should be grouped.
Versions and sections should be linkable.
The latest version comes first.
The release date of each version is displayed.
Mention whether you follow Semantic Versioning.

Usage:

Change log entries are to be added to the Unreleased section under the
appropriate stanza (see below). Each entry should ideally include a tag and
the Github issue reference in the following format:

* (<tag>) \#<issue-number> message

The issue numbers will later be link-ified during the release process so you do
not have to worry about including a link manually, but you can if you wish.

Types of changes (Stanzas):

"Features" for new features.
"Improvements" for changes in existing functionality.
"Deprecated" for soon-to-be removed features.
"Bug Fixes" for any bug fixes.
"Client Breaking" for breaking CLI commands and REST routes used by end-users.
"API Breaking" for breaking exported APIs used by developers building on SDK.
"State Machine Breaking" for any changes that result in a different AppState given same genesisState and txList.

Ref: https://keepachangelog.com/en/1.0.0/
-->

# Changelog

## [Unreleased]

### Client Breaking

* (modules) [\#5572](https://github.com/cosmos/cosmos-sdk/pull/5572) The `/bank/balances/{address}` endpoint now returns all account
balances or a single balance by denom when the `denom` query parameter is present.

### API Breaking Changes

* (types) [\#5579](https://github.com/cosmos/cosmos-sdk/pull/5579) The `keepRecent` field has been removed from the `PruningOptions` type.
The `PruningOptions` type now only includes fields `KeepEvery` and `SnapshotEvery`, where `KeepEvery`
determines which committed heights are flushed to disk and `SnapshotEvery` determines which of these
heights are kept after pruning. The `IsValid` method should be called whenever using these options. Methods
`SnapshotVersion` and `FlushVersion` accept a version arugment and determine if the version should be
flushed to disk or kept as a snapshot. Note, `KeepRecent` is automatically inferred from the options
and provided directly the IAVL store.
* (modules) [\#5555](https://github.com/cosmos/cosmos-sdk/pull/5555) Move x/auth/client/utils/ types and functions to x/auth/client/.
* (modules) [\#5572](https://github.com/cosmos/cosmos-sdk/pull/5572) Move account balance logic and APIs from `x/auth` to `x/bank`.

### Bug Fixes

<<<<<<< HEAD
* (x/gov) [\#5622](https://github.com/cosmos/cosmos-sdk/pull/5622) Track any events emitted from a proposal's handler upon successful execution.
=======
* (types) [\#5579](https://github.com/cosmos/cosmos-sdk/pull/5579) The IAVL `Store#Commit` method has been refactored to
delete a flushed version if it is not a snapshot version. The root multi-store now keeps track of `commitInfo` instead
of `types.CommitID`. During `Commit` of the root multi-store, `lastCommitInfo` is updated from the saved state
and is only flushed to disk if it is a snapshot version. During `Query` of the root multi-store, if the request height
is the latest height, we'll use the store's `lastCommitInfo`. Otherwise, we fetch `commitInfo` from disk.
>>>>>>> dba80cae
* (x/bank) [\#5531](https://github.com/cosmos/cosmos-sdk/issues/5531) Added missing amount event to MsgMultiSend, emitted for each output.
* (client) [\#5618](https://github.com/cosmos/cosmos-sdk/pull/5618) Fix crash on the client when the verifier is not set.

### State Machine Breaking

* (modules) [\#5572](https://github.com/cosmos/cosmos-sdk/pull/5572) Separate balance from accounts per ADR 004.
  * Account balances are now persisted and retrieved via the `x/bank` module.
  * Vesting account interface has been modified to account for changes.
  * Callers to `NewBaseVestingAccount` are responsible for verifying account balance in relation to
  the original vesting amount.
  * The `SendKeeper` and `ViewKeeper` interfaces in `x/bank` have been modified to account for changes.
* (staking) [\#5600](https://github.com/cosmos/cosmos-sdk/pull/5600) Migrate the `x/staking` module to use Protocol Buffer for state
serialization instead of Amino. The exact codec used is `codec.HybridCodec` which utilizes Protobuf for binary encoding and Amino
for JSON encoding.
  * `BondStatus` is now of type `int32` instead of `byte`.
  * Types of `int16` in the `Params` type are now of type `int32`.
  * Every reference of `crypto.Pubkey` in context of a `Validator` is now of type string. `GetPubKeyFromBech32` must be used to get the `crypto.Pubkey`.
  * The `Keeper` constructor now takes a `codec.Marshaler` instead of a concrete Amino codec. This exact type
  provided is specified by `ModuleCdc`.

### Improvements

* (modules) [\#5597](https://github.com/cosmos/cosmos-sdk/pull/5597) Add `amount` event attribute to the `complete_unbonding`
and `complete_redelegation` events that reflect the total balances of the completed unbondings and redelegations
respectively.
* (types) [\#5581](https://github.com/cosmos/cosmos-sdk/pull/5581) Add convenience functions {,Must}Bech32ifyAddressBytes.
* (staking) [\#5584](https://github.com/cosmos/cosmos-sdk/pull/5584) Add util function `ToTmValidator` that converts a `staking.Validator` type to `*tmtypes.Validator`.
* (client) [\#5585](https://github.com/cosmos/cosmos-sdk/pull/5585) IBC additions:
  * Added `prove` flag for commitment proof verification.
  * Added `queryABCI` function that returns the full `abci.ResponseQuery` with inclusion merkle proofs.
* (types) [\#5585](https://github.com/cosmos/cosmos-sdk/pull/5585) IBC additions:
  * `Coin` denomination max lenght has been increased to 32.
  * Added `CapabilityKey` alias for `StoreKey` to match IBC spec.

## [v0.38.0] - 2020-01-23

### State Machine Breaking

* (genesis) [\#5506](https://github.com/cosmos/cosmos-sdk/pull/5506) The `x/distribution` genesis state
  now includes `params` instead of individual parameters.
* (genesis) [\#5017](https://github.com/cosmos/cosmos-sdk/pull/5017) The `x/genaccounts` module has been
deprecated and all components removed except the `legacy/` package. This requires changes to the
genesis state. Namely, `accounts` now exist under `app_state.auth.accounts`. The corresponding migration
logic has been implemented for v0.38 target version. Applications can migrate via:
`$ {appd} migrate v0.38 genesis.json`.
* (modules) [\#5299](https://github.com/cosmos/cosmos-sdk/pull/5299) Handling of `ABCIEvidenceTypeDuplicateVote`
  during `BeginBlock` along with the corresponding parameters (`MaxEvidenceAge`) have moved from the
  `x/slashing` module to the `x/evidence` module.

### API Breaking Changes

* (modules) [\#5506](https://github.com/cosmos/cosmos-sdk/pull/5506) Remove individual setters of `x/distribution` parameters. Instead, follow the module spec in getting parameters, setting new value(s) and finally calling `SetParams`.
* (types) [\#5495](https://github.com/cosmos/cosmos-sdk/pull/5495) Remove redundant `(Must)Bech32ify*` and `(Must)Get*KeyBech32` functions in favor of `(Must)Bech32ifyPubKey` and `(Must)GetPubKeyFromBech32` respectively, both of which take a `Bech32PubKeyType` (string).
* (types) [\#5430](https://github.com/cosmos/cosmos-sdk/pull/5430) `DecCoins#Add` parameter changed from `DecCoins`
to `...DecCoin`, `Coins#Add` parameter changed from `Coins` to `...Coin`.
* (baseapp/types) [\#5421](https://github.com/cosmos/cosmos-sdk/pull/5421) The `Error` interface (`types/errors.go`)
has been removed in favor of the concrete type defined in `types/errors/` which implements the standard `error` interface.
  * As a result, the `Handler` and `Querier` implementations now return a standard `error`.
  Within `BaseApp`, `runTx` now returns a `(GasInfo, *Result, error)` tuple and `runMsgs` returns a
  `(*Result, error)` tuple. A reference to a `Result` is now used to indicate success whereas an error
  signals an invalid message or failed message execution. As a result, the fields `Code`, `Codespace`,
  `GasWanted`, and `GasUsed` have been removed the `Result` type. The latter two fields are now found
  in the `GasInfo` type which is always returned regardless of execution outcome.
  * Note to developers: Since all handlers and queriers must now return a standard `error`, the `types/errors/`
  package contains all the relevant and pre-registered errors that you typically work with. A typical
  error returned will look like `sdkerrors.Wrap(sdkerrors.ErrUnknownRequest, "...")`. You can retrieve
  relevant ABCI information from the error via `ABCIInfo`.
* (client) [\#5442](https://github.com/cosmos/cosmos-sdk/pull/5442) Remove client/alias.go as it's not necessary and
components can be imported directly from the packages.
* (store) [\#4748](https://github.com/cosmos/cosmos-sdk/pull/4748) The `CommitMultiStore` interface
now requires a `SetInterBlockCache` method. Applications that do not wish to support this can simply
have this method perform a no-op.
* (modules) [\#4665](https://github.com/cosmos/cosmos-sdk/issues/4665) Refactored `x/gov` module structure and dev-UX:
  * Prepare for module spec integration
  * Update gov keys to use big endian encoding instead of little endian
* (modules) [\#5017](https://github.com/cosmos/cosmos-sdk/pull/5017) The `x/genaccounts` module has been deprecated and all components removed except the `legacy/` package.
* [\#4486](https://github.com/cosmos/cosmos-sdk/issues/4486) Vesting account types decoupled from the `x/auth` module and now live under `x/auth/vesting`. Applications wishing to use vesting account types must be sure to register types via `RegisterCodec` under the new vesting package.
* [\#4486](https://github.com/cosmos/cosmos-sdk/issues/4486) The `NewBaseVestingAccount` constructor returns an error
if the provided arguments are invalid.
* (x/auth) [\#5006](https://github.com/cosmos/cosmos-sdk/pull/5006) Modular `AnteHandler` via composable decorators:
  * The `AnteHandler` interface now returns `(newCtx Context, err error)` instead of `(newCtx Context, result sdk.Result, abort bool)`
  * The `NewAnteHandler` function returns an `AnteHandler` function that returns the new `AnteHandler`
  interface and has been moved into the `auth/ante` directory.
  * `ValidateSigCount`, `ValidateMemo`, `ProcessPubKey`, `EnsureSufficientMempoolFee`, and `GetSignBytes`
  have all been removed as public functions.
  * Invalid Signatures may return `InvalidPubKey` instead of `Unauthorized` error, since the transaction
  will first hit `SetPubKeyDecorator` before the `SigVerificationDecorator` runs.
  * `StdTx#GetSignatures` will return an array of just signature byte slices `[][]byte` instead of
  returning an array of `StdSignature` structs. To replicate the old behavior, use the public field
  `StdTx.Signatures` to get back the array of StdSignatures `[]StdSignature`.
* (modules) [\#5299](https://github.com/cosmos/cosmos-sdk/pull/5299) `HandleDoubleSign` along with params `MaxEvidenceAge` and `DoubleSignJailEndTime` have moved from the `x/slashing` module to the `x/evidence` module.
* (keys) [\#4941](https://github.com/cosmos/cosmos-sdk/issues/4941) Keybase concrete types constructors such as `NewKeyBaseFromDir` and `NewInMemory` now accept optional parameters of type `KeybaseOption`. These
optional parameters are also added on the keys sub-commands functions, which are now public, and allows
these options to be set on the commands or ignored to default to previous behavior.
* [\#5547](https://github.com/cosmos/cosmos-sdk/pull/5547) `NewKeyBaseFromHomeFlag` constructor has been removed.
* [\#5439](https://github.com/cosmos/cosmos-sdk/pull/5439) Further modularization was done to the `keybase`
package to make it more suitable for use with different key formats and algorithms:
  * The `WithKeygenFunc` function added as a `KeybaseOption` which allows a custom bytes to key
    implementation to be defined when keys are created.
  * The `WithDeriveFunc` function added as a `KeybaseOption` allows custom logic for deriving a key
    from a mnemonic, bip39 password, and HD Path.
  * BIP44 is no longer build into `keybase.CreateAccount()`. It is however the default when using
    the `client/keys` add command.
  * `SupportedAlgos` and `SupportedAlgosLedger` functions return a slice of `SigningAlgo`s that are
    supported by the keybase and the ledger integration respectively.
* (simapp) [\#5419](https://github.com/cosmos/cosmos-sdk/pull/5419) The `helpers.GenTx()` now accepts a gas argument.
* (baseapp) [\#5455](https://github.com/cosmos/cosmos-sdk/issues/5455) A `sdk.Context` is now passed into the `router.Route()` function.

### Client Breaking Changes

* (rest) [\#5270](https://github.com/cosmos/cosmos-sdk/issues/5270) All account types now implement custom JSON serialization.
* (rest) [\#4783](https://github.com/cosmos/cosmos-sdk/issues/4783) The balance field in the DelegationResponse type is now sdk.Coin instead of sdk.Int
* (x/auth) [\#5006](https://github.com/cosmos/cosmos-sdk/pull/5006) The gas required to pass the `AnteHandler` has
increased significantly due to modular `AnteHandler` support. Increase GasLimit accordingly.
* (rest) [\#5336](https://github.com/cosmos/cosmos-sdk/issues/5336) `MsgEditValidator` uses `description` instead of `Description` as a JSON key.
* (keys) [\#5097](https://github.com/cosmos/cosmos-sdk/pull/5097) Due to the keybase -> keyring transition, keys need to be migrated. See `keys migrate` command for more info.
* (x/auth) [\#5424](https://github.com/cosmos/cosmos-sdk/issues/5424) Drop `decode-tx` command from x/auth/client/cli, duplicate of the `decode` command.

### Features

* (store) [\#5435](https://github.com/cosmos/cosmos-sdk/pull/5435) New iterator for paginated requests. Iterator limits DB reads to the range of the requested page.
* (x/evidence) [\#5240](https://github.com/cosmos/cosmos-sdk/pull/5240) Initial implementation of the `x/evidence` module.
* (cli) [\#5212](https://github.com/cosmos/cosmos-sdk/issues/5212) The `q gov proposals` command now supports pagination.
* (store) [\#4724](https://github.com/cosmos/cosmos-sdk/issues/4724) Multistore supports substore migrations upon load. New `rootmulti.Store.LoadLatestVersionAndUpgrade` method in
`Baseapp` supports `StoreLoader` to enable various upgrade strategies. It no
longer panics if the store to load contains substores that we didn't explicitly mount.
* [\#4972](https://github.com/cosmos/cosmos-sdk/issues/4972) A `TxResponse` with a corresponding code
and tx hash will be returned for specific Tendermint errors:
  * `CodeTxInMempoolCache`
  * `CodeMempoolIsFull`
  * `CodeTxTooLarge`
* [\#3872](https://github.com/cosmos/cosmos-sdk/issues/3872) Implement a RESTful endpoint and cli command to decode transactions.
* (keys) [\#4754](https://github.com/cosmos/cosmos-sdk/pull/4754) Introduce new Keybase implementation that can
leverage operating systems' built-in functionalities to securely store secrets. MacOS users may encounter
the following [issue](https://github.com/keybase/go-keychain/issues/47) with the `go-keychain` library. If
you encounter this issue, you must upgrade your xcode command line tools to version >= `10.2`. You can
upgrade via: `sudo rm -rf /Library/Developer/CommandLineTools; xcode-select --install`. Verify the
correct version via: `pkgutil --pkg-info=com.apple.pkg.CLTools_Executables`.
* [\#5355](https://github.com/cosmos/cosmos-sdk/pull/5355) Client commands accept a new `--keyring-backend` option through which users can specify which backend should be used
by the new key store:
  * `os`: use OS default credentials storage (default).
  * `file`: use encrypted file-based store.
  * `kwallet`: use [KDE Wallet](https://utils.kde.org/projects/kwalletmanager/) service.
  * `pass`: use the [pass](https://www.passwordstore.org/) command line password manager.
  * `test`: use password-less key store. *For testing purposes only. Use it at your own risk.*
* (keys) [\#5097](https://github.com/cosmos/cosmos-sdk/pull/5097) New `keys migrate` command to assist users migrate their keys
to the new keyring.
* (keys) [\#5366](https://github.com/cosmos/cosmos-sdk/pull/5366) `keys list` now accepts a `--list-names` option to list key names only, whilst the `keys delete`
command can delete multiple keys by passing their names as arguments. The aforementioned commands can then be piped together, e.g.
`appcli keys list -n | xargs appcli keys delete`
* (modules) [\#4233](https://github.com/cosmos/cosmos-sdk/pull/4233) Add upgrade module that coordinates software upgrades of live chains.
* [\#4486](https://github.com/cosmos/cosmos-sdk/issues/4486) Introduce new `PeriodicVestingAccount` vesting account type
that allows for arbitrary vesting periods.
* (baseapp) [\#5196](https://github.com/cosmos/cosmos-sdk/pull/5196) Baseapp has a new `runTxModeReCheck` to allow applications to skip expensive and unnecessary re-checking of transactions.
* (types) [\#5196](https://github.com/cosmos/cosmos-sdk/pull/5196) Context has new `IsRecheckTx() bool` and `WithIsReCheckTx(bool) Context` methods to to be used in the `AnteHandler`.
* (x/auth/ante) [\#5196](https://github.com/cosmos/cosmos-sdk/pull/5196) AnteDecorators have been updated to avoid unnecessary checks when `ctx.IsReCheckTx() == true`
* (x/auth) [\#5006](https://github.com/cosmos/cosmos-sdk/pull/5006) Modular `AnteHandler` via composable decorators:
  * The `AnteDecorator` interface has been introduced to allow users to implement modular `AnteHandler`
  functionality that can be composed together to create a single `AnteHandler` rather than implementing
  a custom `AnteHandler` completely from scratch, where each `AnteDecorator` allows for custom behavior in
  tightly defined and logically isolated manner. These custom `AnteDecorator` can then be chained together
  with default `AnteDecorator` or third-party `AnteDecorator` to create a modularized `AnteHandler`
  which will run each `AnteDecorator` in the order specified in `ChainAnteDecorators`. For details
  on the new architecture, refer to the [ADR](docs/architecture/adr-010-modular-antehandler.md).
  * `ChainAnteDecorators` function has been introduced to take in a list of `AnteDecorators` and chain
  them in sequence and return a single `AnteHandler`:
    * `SetUpContextDecorator`: Sets `GasMeter` in context and creates defer clause to recover from any
    `OutOfGas` panics in future AnteDecorators and return `OutOfGas` error to `BaseApp`. It MUST be the
    first `AnteDecorator` in the chain for any application that uses gas (or another one that sets the gas meter).
    * `ValidateBasicDecorator`: Calls tx.ValidateBasic and returns any non-nil error.
    * `ValidateMemoDecorator`: Validates tx memo with application parameters and returns any non-nil error.
    * `ConsumeGasTxSizeDecorator`: Consumes gas proportional to the tx size based on application parameters.
    * `MempoolFeeDecorator`: Checks if fee is above local mempool `minFee` parameter during `CheckTx`.
    * `DeductFeeDecorator`: Deducts the `FeeAmount` from first signer of the transaction.
    * `SetPubKeyDecorator`: Sets pubkey of account in any account that does not already have pubkey saved in state machine.
    * `SigGasConsumeDecorator`: Consume parameter-defined amount of gas for each signature.
    * `SigVerificationDecorator`: Verify each signature is valid, return if there is an error.
    * `ValidateSigCountDecorator`: Validate the number of signatures in tx based on app-parameters.
    * `IncrementSequenceDecorator`: Increments the account sequence for each signer to prevent replay attacks.
* (cli) [\#5223](https://github.com/cosmos/cosmos-sdk/issues/5223) Cosmos Ledger App v2.0.0 is now supported. The changes are backwards compatible and App v1.5.x is still supported.
* (x/staking) [\#5380](https://github.com/cosmos/cosmos-sdk/pull/5380) Introduced ability to store historical info entries in staking keeper, allows applications to introspect specified number of past headers and validator sets
  * Introduces new parameter `HistoricalEntries` which allows applications to determine how many recent historical info entries they want to persist in store. Default value is 0.
  * Introduces cli commands and rest routes to query historical information at a given height
* (modules) [\#5249](https://github.com/cosmos/cosmos-sdk/pull/5249) Funds are now allowed to be directly sent to the community pool (via the distribution module account).
* (keys) [\#4941](https://github.com/cosmos/cosmos-sdk/issues/4941) Introduce keybase option to allow overriding the default private key implementation of a key generated through the `keys add` cli command.
* (keys) [\#5439](https://github.com/cosmos/cosmos-sdk/pull/5439) Flags `--algo` and `--hd-path` are added to
  `keys add` command in order to make use of keybase modularized. By default, it uses (0, 0) bip44
  HD path and secp256k1 keys, so is non-breaking.
* (types) [\#5447](https://github.com/cosmos/cosmos-sdk/pull/5447) Added `ApproxRoot` function to sdk.Decimal type in order to get the nth root for a decimal number, where n is a positive integer.
  * An `ApproxSqrt` function was also added for convenience around the common case of n=2.

### Improvements

* (iavl) [\#5538](https://github.com/cosmos/cosmos-sdk/pull/5538) Remove manual IAVL pruning in favor of IAVL's internal pruning strategy.
* (server) [\#4215](https://github.com/cosmos/cosmos-sdk/issues/4215) The `--pruning` flag
has been moved to the configuration file, to allow easier node configuration.
* (cli) [\#5116](https://github.com/cosmos/cosmos-sdk/issues/5116) The `CLIContext` now supports multiple verifiers
when connecting to multiple chains. The connecting chain's `CLIContext` will have to have the correct
chain ID and node URI or client set. To use a `CLIContext` with a verifier for another chain:
  ```go
  // main or parent chain (chain as if you're running without IBC)
  mainCtx := context.NewCLIContext()

  // connecting IBC chain
  sideCtx := context.NewCLIContext().
    WithChainID(sideChainID).
    WithNodeURI(sideChainNodeURI) // or .WithClient(...)

  sideCtx = sideCtx.WithVerifier(
    context.CreateVerifier(sideCtx, context.DefaultVerifierCacheSize),
  )
  ```
* (modules) [\#5017](https://github.com/cosmos/cosmos-sdk/pull/5017) The `x/auth` package now supports
generalized genesis accounts through the `GenesisAccount` interface.
* (modules) [\#4762](https://github.com/cosmos/cosmos-sdk/issues/4762) Deprecate remove and add permissions in ModuleAccount.
* (modules) [\#4760](https://github.com/cosmos/cosmos-sdk/issues/4760) update `x/auth` to match module spec.
* (modules) [\#4814](https://github.com/cosmos/cosmos-sdk/issues/4814) Add security contact to Validator description.
* (modules) [\#4875](https://github.com/cosmos/cosmos-sdk/issues/4875) refactor integration tests to use SimApp and separate test package
* (sdk) [\#4566](https://github.com/cosmos/cosmos-sdk/issues/4566) Export simulation's parameters and app state to JSON in order to reproduce bugs and invariants.
* (sdk) [\#4640](https://github.com/cosmos/cosmos-sdk/issues/4640) improve import/export simulation errors by extending `DiffKVStores` to return an array of `KVPairs` that are then compared to check for inconsistencies.
* (sdk) [\#4717](https://github.com/cosmos/cosmos-sdk/issues/4717) refactor `x/slashing` to match the new module spec
* (sdk) [\#4758](https://github.com/cosmos/cosmos-sdk/issues/4758) update `x/genaccounts` to match module spec
* (simulation) [\#4824](https://github.com/cosmos/cosmos-sdk/issues/4824) `PrintAllInvariants` flag will print all failed invariants
* (simulation) [\#4490](https://github.com/cosmos/cosmos-sdk/issues/4490) add `InitialBlockHeight` flag to resume a simulation from a given block
  * Support exporting the simulation stats to a given JSON file
* (simulation) [\#4847](https://github.com/cosmos/cosmos-sdk/issues/4847), [\#4838](https://github.com/cosmos/cosmos-sdk/pull/4838) and [\#4869](https://github.com/cosmos/cosmos-sdk/pull/4869) `SimApp` and simulation refactors:
  * Implement `SimulationManager` for executing modules' simulation functionalities in a modularized way
  * Add `RegisterStoreDecoders` to the `SimulationManager` for decoding each module's types
  * Add `GenerateGenesisStates` to the `SimulationManager` to generate a randomized `GenState` for each module
  * Add `RandomizedParams` to the `SimulationManager` that registers each modules' parameters in order to
  simulate `ParamChangeProposal`s' `Content`s
  * Add `WeightedOperations` to the `SimulationManager` that define simulation operations (modules' `Msg`s) with their
  respective weights (i.e chance of being simulated).
  * Add `ProposalContents` to the `SimulationManager` to register each module's governance proposal `Content`s.
* (simulation) [\#4893](https://github.com/cosmos/cosmos-sdk/issues/4893) Change `SimApp` keepers to be public and add getter functions for keys and codec
* (simulation) [\#4906](https://github.com/cosmos/cosmos-sdk/issues/4906) Add simulation `Config` struct that wraps simulation flags
* (simulation) [\#4935](https://github.com/cosmos/cosmos-sdk/issues/4935) Update simulation to reflect a proper `ABCI` application without bypassing `BaseApp` semantics
* (simulation) [\#5378](https://github.com/cosmos/cosmos-sdk/pull/5378) Simulation tests refactor:
  * Add `App` interface for general SDK-based app's methods.
  * Refactor and cleanup simulation tests into util functions to simplify their implementation for other SDK apps.
* (store) [\#4792](https://github.com/cosmos/cosmos-sdk/issues/4792) panic on non-registered store
* (types) [\#4821](https://github.com/cosmos/cosmos-sdk/issues/4821) types/errors package added with support for stacktraces. It is meant as a more feature-rich replacement for sdk.Errors in the mid-term.
* (store) [\#1947](https://github.com/cosmos/cosmos-sdk/issues/1947) Implement inter-block (persistent)
caching through `CommitKVStoreCacheManager`. Any application wishing to utilize an inter-block cache
must set it in their app via a `BaseApp` option. The `BaseApp` docs have been drastically improved
to detail this new feature and how state transitions occur.
* (docs/spec) All module specs moved into their respective module dir in x/ (i.e. docs/spec/staking -->> x/staking/spec)
* (docs/) [\#5379](https://github.com/cosmos/cosmos-sdk/pull/5379) Major documentation refactor, including:
  * (docs/intro/) Add and improve introduction material for newcomers.
  * (docs/basics/) Add documentation about basic concepts of the cosmos sdk such as the anatomy of an SDK application, the transaction lifecycle or accounts.
  * (docs/core/) Add documentation about core conepts of the cosmos sdk such as `baseapp`, `server`, `store`s, `context` and more.
  * (docs/building-modules/) Add reference documentation on concepts relevant for module developers (`keeper`, `handler`, `messages`, `queries`,...).
  * (docs/interfaces/) Add documentation on building interfaces for the Cosmos SDK.
  * Redesigned user interface that features new dynamically generated sidebar, build-time code embedding from GitHub, new homepage as well as many other improvements.
* (types) [\#5428](https://github.com/cosmos/cosmos-sdk/pull/5428) Add `Mod` (modulo) method and `RelativePow` (exponentation) function for `Uint`.
* (modules) [\#5506](https://github.com/cosmos/cosmos-sdk/pull/5506) Remove redundancy in `x/distribution`s use of parameters. There
  now exists a single `Params` type with a getter and setter along with a getter for each individual parameter.

### Bug Fixes

* (rest) [\#5508](https://github.com/cosmos/cosmos-sdk/pull/5508) Fix `x/distribution` endpoints to properly return height in the response.
* (x/genutil) [\#5499](https://github.com/cosmos/cosmos-sdk/pull/) Ensure `DefaultGenesis` returns valid and non-nil default genesis state.
* (client) [\#5303](https://github.com/cosmos/cosmos-sdk/issues/5303) Fix ignored error in tx generate only mode.
* (cli) [\#4763](https://github.com/cosmos/cosmos-sdk/issues/4763) Fix flag `--min-self-delegation` for staking `EditValidator`
* (keys) Fix ledger custom coin type support bug.
* (x/gov) [\#5107](https://github.com/cosmos/cosmos-sdk/pull/5107) Sum validator operator's all voting power when tally votes
* (rest) [\#5212](https://github.com/cosmos/cosmos-sdk/issues/5212) Fix pagination in the `/gov/proposals` handler.

## [v0.37.6] - 2020-01-21

### Improvements

* (tendermint) Bump Tendermint version to [v0.32.9](https://github.com/tendermint/tendermint/releases/tag/v0.32.9)

## [v0.37.5] - 2020-01-07

### Features

* (types) [\#5360](https://github.com/cosmos/cosmos-sdk/pull/5360) Implement `SortableDecBytes` which
  allows the `Dec` type be sortable.

### Improvements

* (tendermint) Bump Tendermint version to [v0.32.8](https://github.com/tendermint/tendermint/releases/tag/v0.32.8)
* (cli) [\#5482](https://github.com/cosmos/cosmos-sdk/pull/5482) Remove old "tags" nomenclature from the `q txs` command in
  favor of the new events system. Functionality remains unchanged except that `=` is used instead of `:` to be
  consistent with the API's use of event queries.

### Bug Fixes

* (iavl) [\#5276](https://github.com/cosmos/cosmos-sdk/issues/5276) Fix potential race condition in `iavlIterator#Close`.
* (baseapp) [\#5350](https://github.com/cosmos/cosmos-sdk/issues/5350) Allow a node to restart successfully
  after a `halt-height` or `halt-time` has been triggered.
* (types) [\#5395](https://github.com/cosmos/cosmos-sdk/issues/5395) Fix `Uint#LTE`.
* (types) [\#5408](https://github.com/cosmos/cosmos-sdk/issues/5408) `NewDecCoins` constructor now sorts the coins.

## [v0.37.4] - 2019-11-04

### Improvements

* (tendermint) Bump Tendermint version to [v0.32.7](https://github.com/tendermint/tendermint/releases/tag/v0.32.7)
* (ledger) [\#4716](https://github.com/cosmos/cosmos-sdk/pull/4716) Fix ledger custom coin type support bug.

### Bug Fixes

* (baseapp) [\#5200](https://github.com/cosmos/cosmos-sdk/issues/5200) Remove duplicate events from previous messages.

## [v0.37.3] - 2019-10-10

### Bug Fixes

* (genesis) [\#5095](https://github.com/cosmos/cosmos-sdk/issues/5095) Fix genesis file migration from v0.34 to
v0.36/v0.37 not converting validator consensus pubkey to bech32 format.

### Improvements

* (tendermint) Bump Tendermint version to [v0.32.6](https://github.com/tendermint/tendermint/releases/tag/v0.32.6)

## [v0.37.1] - 2019-09-19

### Features

* (cli) [\#4973](https://github.com/cosmos/cosmos-sdk/pull/4973) Enable application CPU profiling
via the `--cpu-profile` flag.
* [\#4979](https://github.com/cosmos/cosmos-sdk/issues/4979) Introduce a new `halt-time` config and
CLI option to the `start` command. When provided, an application will halt during `Commit` when the
block time is >= the `halt-time`.

### Improvements

* [\#4990](https://github.com/cosmos/cosmos-sdk/issues/4990) Add `Events` to the `ABCIMessageLog` to
provide context and grouping of events based on the messages they correspond to. The `Events` field
in `TxResponse` is deprecated and will be removed in the next major release.

### Bug Fixes

* [\#4979](https://github.com/cosmos/cosmos-sdk/issues/4979) Use `Signal(os.Interrupt)` over
`os.Exit(0)` during configured halting to allow any `defer` calls to be executed.
* [\#5034](https://github.com/cosmos/cosmos-sdk/issues/5034) Binary search in NFT Module wasn't working on larger sets.

## [v0.37.0] - 2019-08-21

### Bug Fixes

* (baseapp) [\#4903](https://github.com/cosmos/cosmos-sdk/issues/4903) Various height query fixes:
  * Move height with proof check from `CLIContext` to `BaseApp` as the height
  can automatically be injected there.
  * Update `handleQueryStore` to resemble `handleQueryCustom`
* (simulation) [\#4912](https://github.com/cosmos/cosmos-sdk/issues/4912) Fix SimApp ModuleAccountAddrs
to properly return black listed addresses for bank keeper initialization.
* (cli) [\#4919](https://github.com/cosmos/cosmos-sdk/pull/4919) Don't crash CLI
if user doesn't answer y/n confirmation request.
* (cli) [\#4927](https://github.com/cosmos/cosmos-sdk/issues/4927) Fix the `q gov vote`
command to handle empty (pruned) votes correctly.

### Improvements

* (rest) [\#4924](https://github.com/cosmos/cosmos-sdk/pull/4924) Return response
height even upon error as it may be useful for the downstream caller and have
`/auth/accounts/{address}` return a 200 with an empty account upon error when
that error is that the account doesn't exist.

## [v0.36.0] - 2019-08-13

### Breaking Changes

* (rest) [\#4837](https://github.com/cosmos/cosmos-sdk/pull/4837) Remove /version and /node_version
  endpoints in favor of refactoring /node_info to also include application version info.
* All REST responses now wrap the original resource/result. The response
  will contain two fields: height and result.
* [\#3565](https://github.com/cosmos/cosmos-sdk/issues/3565) Updates to the governance module:
  * Rename JSON field from `proposal_content` to `content`
  * Rename JSON field from `proposal_id` to `id`
  * Disable `ProposalTypeSoftwareUpgrade` temporarily
* [\#3775](https://github.com/cosmos/cosmos-sdk/issues/3775) unify sender transaction tag for ease of querying
* [\#4255](https://github.com/cosmos/cosmos-sdk/issues/4255) Add supply module that passively tracks the supplies of a chain
  - Renamed `x/distribution` `ModuleName`
  - Genesis JSON and CLI now use `distribution` instead of `distr`
  - Introduce `ModuleAccount` type, which tracks the flow of coins held within a module
  - Replaced `FeeCollectorKeeper` for a `ModuleAccount`
  - Replaced the staking `Pool`, which coins are now held by the `BondedPool` and `NotBonded` module accounts
  - The `NotBonded` module account now only keeps track of the not bonded tokens within staking, instead of the whole chain
  - [\#3628](https://github.com/cosmos/cosmos-sdk/issues/3628) Replaced governance's burn and deposit accounts for a `ModuleAccount`
  - Added a `ModuleAccount` for the distribution module
  - Added a `ModuleAccount` for the mint module
  [\#4472](https://github.com/cosmos/cosmos-sdk/issues/4472) validation for crisis genesis
* [\#3985](https://github.com/cosmos/cosmos-sdk/issues/3985) `ValidatorPowerRank` uses potential consensus power instead of tendermint power
* [\#4104](https://github.com/cosmos/cosmos-sdk/issues/4104) Gaia has been moved to its own repository: https://github.com/cosmos/gaia
* [\#4104](https://github.com/cosmos/cosmos-sdk/issues/4104) Rename gaiad.toml to app.toml. The internal contents of the application
  config remain unchanged.
* [\#4159](https://github.com/cosmos/cosmos-sdk/issues/4159) create the default module patterns and module manager
* [\#4230](https://github.com/cosmos/cosmos-sdk/issues/4230) Change the type of ABCIMessageLog#MsgIndex to uint16 for proper serialization.
* [\#4250](https://github.com/cosmos/cosmos-sdk/issues/4250) BaseApp.Query() returns app's version string set via BaseApp.SetAppVersion()
  when handling /app/version queries instead of the version string passed as build
  flag at compile time.
* [\#4262](https://github.com/cosmos/cosmos-sdk/issues/4262) GoSumHash is no longer returned by the version command.
* [\#4263](https://github.com/cosmos/cosmos-sdk/issues/4263) RestServer#Start now takes read and write timeout arguments.
* [\#4305](https://github.com/cosmos/cosmos-sdk/issues/4305) `GenerateOrBroadcastMsgs` no longer takes an `offline` parameter.
* [\#4342](https://github.com/cosmos/cosmos-sdk/pull/4342) Upgrade go-amino to v0.15.0
* [\#4351](https://github.com/cosmos/cosmos-sdk/issues/4351) InitCmd, AddGenesisAccountCmd, and CollectGenTxsCmd take node's and client's default home directories as arguments.
* [\#4387](https://github.com/cosmos/cosmos-sdk/issues/4387) Refactor the usage of tags (now called events) to reflect the
  new ABCI events semantics:
  - Move `x/{module}/tags/tags.go` => `x/{module}/types/events.go`
  - Update `docs/specs`
  - Refactor tags in favor of new `Event(s)` type(s)
  - Update `Context` to use new `EventManager`
  - (Begin|End)Blocker no longer return tags, but rather uses new `EventManager`
  - Message handlers no longer return tags, but rather uses new `EventManager`
  Any component (e.g. BeginBlocker, message handler, etc...) wishing to emit an event must do so
  through `ctx.EventManger().EmitEvent(s)`.
  To reset or wipe emitted events: `ctx = ctx.WithEventManager(sdk.NewEventManager())`
  To get all emitted events: `events := ctx.EventManager().Events()`
* [\#4437](https://github.com/cosmos/cosmos-sdk/issues/4437) Replace governance module store keys to use `[]byte` instead of `string`.
* [\#4451](https://github.com/cosmos/cosmos-sdk/issues/4451) Improve modularization of clients and modules:
  * Module directory structure improved and standardized
  * Aliases autogenerated
  * Auth and bank related commands are now mounted under the respective moduels
  * Client initialization and mounting standardized
* [\#4479](https://github.com/cosmos/cosmos-sdk/issues/4479) Remove codec argument redundency in client usage where
  the CLIContext's codec should be used instead.
* [\#4488](https://github.com/cosmos/cosmos-sdk/issues/4488) Decouple client tx, REST, and ultil packages from auth. These packages have
  been restructured and retrofitted into the `x/auth` module.
* [\#4521](https://github.com/cosmos/cosmos-sdk/issues/4521) Flatten x/bank structure by hiding module internals.
* [\#4525](https://github.com/cosmos/cosmos-sdk/issues/4525) Remove --cors flag, the feature is long gone.
* [\#4536](https://github.com/cosmos/cosmos-sdk/issues/4536) The `/auth/accounts/{address}` now returns a `height` in the response.
  The account is now nested under `account`.
* [\#4543](https://github.com/cosmos/cosmos-sdk/issues/4543) Account getters are no longer part of client.CLIContext() and have now moved
  to reside in the auth-specific AccountRetriever.
* [\#4588](https://github.com/cosmos/cosmos-sdk/issues/4588) Context does not depend on x/auth anymore. client/context is stripped out of the following features:
  - GetAccountDecoder()
  - CLIContext.WithAccountDecoder()
  - CLIContext.WithAccountStore()
  x/auth.AccountDecoder is unnecessary and consequently removed.
* [\#4602](https://github.com/cosmos/cosmos-sdk/issues/4602) client/input.{Buffer,Override}Stdin() functions are removed. Thanks to cobra's new release they are now redundant.
* [\#4633](https://github.com/cosmos/cosmos-sdk/issues/4633) Update old Tx search by tags APIs to use new Events
  nomenclature.
* [\#4649](https://github.com/cosmos/cosmos-sdk/issues/4649) Refactor x/crisis as per modules new specs.
* [\#3685](https://github.com/cosmos/cosmos-sdk/issues/3685) The default signature verification gas logic (`DefaultSigVerificationGasConsumer`) now specifies explicit key types rather than string pattern matching. This means that zones that depended on string matching to allow other keys will need to write a custom `SignatureVerificationGasConsumer` function.
* [\#4663](https://github.com/cosmos/cosmos-sdk/issues/4663) Refactor bank keeper by removing private functions
  - `InputOutputCoins`, `SetCoins`, `SubtractCoins` and `AddCoins` are now part of the `SendKeeper` instead of the `Keeper` interface
* (tendermint) [\#4721](https://github.com/cosmos/cosmos-sdk/pull/4721) Upgrade Tendermint to v0.32.1

### Features

* [\#4843](https://github.com/cosmos/cosmos-sdk/issues/4843) Add RegisterEvidences function in the codec package to register
  Tendermint evidence types with a given codec.
* (rest) [\#3867](https://github.com/cosmos/cosmos-sdk/issues/3867) Allow querying for genesis transaction when height query param is set to zero.
* [\#2020](https://github.com/cosmos/cosmos-sdk/issues/2020) New keys export/import command line utilities to export/import private keys in ASCII format
  that rely on Keybase's new underlying ExportPrivKey()/ImportPrivKey() API calls.
* [\#3565](https://github.com/cosmos/cosmos-sdk/issues/3565) Implement parameter change proposal support.
  Parameter change proposals can be submitted through the CLI
  or a REST endpoint. See docs for further usage.
* [\#3850](https://github.com/cosmos/cosmos-sdk/issues/3850) Add `rewards` and `commission` to distribution tx tags.
* [\#3981](https://github.com/cosmos/cosmos-sdk/issues/3981) Add support to gracefully halt a node at a given height
  via the node's `halt-height` config or CLI value.
* [\#4144](https://github.com/cosmos/cosmos-sdk/issues/4144) Allow for configurable BIP44 HD path and coin type.
* [\#4250](https://github.com/cosmos/cosmos-sdk/issues/4250) New BaseApp.{,Set}AppVersion() methods to get/set app's version string.
* [\#4263](https://github.com/cosmos/cosmos-sdk/issues/4263) Add `--read-timeout` and `--write-timeout` args to the `rest-server` command
  to support custom RPC R/W timeouts.
* [\#4271](https://github.com/cosmos/cosmos-sdk/issues/4271) Implement Coins#IsAnyGT
* [\#4318](https://github.com/cosmos/cosmos-sdk/issues/4318) Support height queries. Queries against nodes that have the queried
  height pruned will return an error.
* [\#4409](https://github.com/cosmos/cosmos-sdk/issues/4409) Implement a command that migrates exported state from one version to the next.
  The `migrate` command currently supports migrating from v0.34 to v0.36 by implementing
  necessary types for both versions.
* [\#4570](https://github.com/cosmos/cosmos-sdk/issues/4570) Move /bank/balances/{address} REST handler to x/bank/client/rest. The exposed interface is unchanged.
* Community pool spend proposal per Cosmos Hub governance proposal [\#7](https://github.com/cosmos/cosmos-sdk/issues/7) "Activate the Community Pool"

### Improvements

* (simulation) PrintAllInvariants flag will print all failed invariants
* (simulation) Add `InitialBlockHeight` flag to resume a simulation from a given block
* (simulation) [\#4670](https://github.com/cosmos/cosmos-sdk/issues/4670) Update simulation statistics to JSON format
  - Support exporting the simulation stats to a given JSON file
* [\#4775](https://github.com/cosmos/cosmos-sdk/issues/4775) Refactor CI config
* Upgrade IAVL to v0.12.4
* (tendermint) Upgrade Tendermint to v0.32.2
* (modules) [\#4751](https://github.com/cosmos/cosmos-sdk/issues/4751) update `x/genutils` to match module spec
* (keys) [\#4611](https://github.com/cosmos/cosmos-sdk/issues/4611) store keys in simapp now use a map instead of using individual literal keys
* [\#2286](https://github.com/cosmos/cosmos-sdk/issues/2286) Improve performance of CacheKVStore iterator.
* [\#3512](https://github.com/cosmos/cosmos-sdk/issues/3512) Implement Logger method on each module's keeper.
* [\#3655](https://github.com/cosmos/cosmos-sdk/issues/3655) Improve signature verification failure error message.
* [\#3774](https://github.com/cosmos/cosmos-sdk/issues/3774) add category tag to transactions for ease of filtering
* [\#3914](https://github.com/cosmos/cosmos-sdk/issues/3914) Implement invariant benchmarks and add target to makefile.
* [\#3928](https://github.com/cosmos/cosmos-sdk/issues/3928) remove staking references from types package
* [\#3978](https://github.com/cosmos/cosmos-sdk/issues/3978) Return ErrUnknownRequest in message handlers for unknown
  or invalid routed messages.
* [\#4190](https://github.com/cosmos/cosmos-sdk/issues/4190) Client responses that return (re)delegation(s) now return balances
  instead of shares.
* [\#4194](https://github.com/cosmos/cosmos-sdk/issues/4194) ValidatorSigningInfo now includes the validator's consensus address.
* [\#4235](https://github.com/cosmos/cosmos-sdk/issues/4235) Add parameter change proposal messages to simulation.
* [\#4235](https://github.com/cosmos/cosmos-sdk/issues/4235) Update the minting module params to implement params.ParamSet so
  individual keys can be set via proposals instead of passing a struct.
* [\#4259](https://github.com/cosmos/cosmos-sdk/issues/4259) `Coins` that are `nil` are now JSON encoded as an empty array `[]`.
  Decoding remains unchanged and behavior is left intact.
* [\#4305](https://github.com/cosmos/cosmos-sdk/issues/4305) The `--generate-only` CLI flag fully respects offline tx processing.
* [\#4379](https://github.com/cosmos/cosmos-sdk/issues/4379) close db write batch.
* [\#4384](https://github.com/cosmos/cosmos-sdk/issues/4384)- Allow splitting withdrawal transaction in several chunks
* [\#4403](https://github.com/cosmos/cosmos-sdk/issues/4403) Allow for parameter change proposals to supply only desired fields to be updated
  in objects instead of the entire object (only applies to values that are objects).
* [\#4415](https://github.com/cosmos/cosmos-sdk/issues/4415) /client refactor, reduce genutil dependancy on staking
* [\#4439](https://github.com/cosmos/cosmos-sdk/issues/4439) Implement governance module iterators.
* [\#4465](https://github.com/cosmos/cosmos-sdk/issues/4465) Unknown subcommands print relevant error message
* [\#4466](https://github.com/cosmos/cosmos-sdk/issues/4466) Commission validation added to validate basic of MsgCreateValidator by changing CommissionMsg to CommissionRates
* [\#4501](https://github.com/cosmos/cosmos-sdk/issues/4501) Support height queriers in rest client
* [\#4535](https://github.com/cosmos/cosmos-sdk/issues/4535) Improve import-export simulation errors by decoding the `KVPair.Value` into its
  respective type
* [\#4536](https://github.com/cosmos/cosmos-sdk/issues/4536) cli context queries return query height and accounts are returned with query height
* [\#4553](https://github.com/cosmos/cosmos-sdk/issues/4553) undelegate max entries check first
* [\#4556](https://github.com/cosmos/cosmos-sdk/issues/4556) Added IsValid function to Coin
* [\#4564](https://github.com/cosmos/cosmos-sdk/issues/4564) client/input.GetConfirmation()'s default is changed to No.
* [\#4573](https://github.com/cosmos/cosmos-sdk/issues/4573) Returns height in response for query endpoints.
* [\#4580](https://github.com/cosmos/cosmos-sdk/issues/4580) Update `Context#BlockHeight` to properly set the block height via `WithBlockHeader`.
* [\#4584](https://github.com/cosmos/cosmos-sdk/issues/4584) Update bank Keeper to use expected keeper interface of the AccountKeeper.
* [\#4584](https://github.com/cosmos/cosmos-sdk/issues/4584) Move `Account` and `VestingAccount` interface types to `x/auth/exported`.
* [\#4082](https://github.com/cosmos/cosmos-sdk/issues/4082) supply module queriers for CLI and REST endpoints
* [\#4601](https://github.com/cosmos/cosmos-sdk/issues/4601) Implement generic pangination helper function to be used in
  REST handlers and queriers.
* [\#4629](https://github.com/cosmos/cosmos-sdk/issues/4629) Added warning event that gets emitted if validator misses a block.
* [\#4674](https://github.com/cosmos/cosmos-sdk/issues/4674) Export `Simapp` genState generators and util functions by making them public
* [\#4706](https://github.com/cosmos/cosmos-sdk/issues/4706) Simplify context
  Replace complex Context construct with a simpler immutible struct.
  Only breaking change is not to support `Value` and `GetValue` as first class calls.
  We do embed ctx.Context() as a raw context.Context instead to be used as you see fit.

  Migration guide:

  ```go
  ctx = ctx.WithValue(contextKeyBadProposal, false)
  ```

  Now becomes:

  ```go
  ctx = ctx.WithContext(context.WithValue(ctx.Context(), contextKeyBadProposal, false))
  ```

  A bit more verbose, but also allows `context.WithTimeout()`, etc and only used
  in one function in this repo, in test code.
* [\#3685](https://github.com/cosmos/cosmos-sdk/issues/3685)  Add `SetAddressVerifier` and `GetAddressVerifier` to `sdk.Config` to allow SDK users to configure custom address format verification logic (to override the default limitation of 20-byte addresses).
* [\#3685](https://github.com/cosmos/cosmos-sdk/issues/3685)  Add an additional parameter to NewAnteHandler for a custom `SignatureVerificationGasConsumer` (the default logic is now in `DefaultSigVerificationGasConsumer). This allows SDK users to configure their own logic for which key types are accepted and how those key types consume gas.
* Remove `--print-response` flag as it is no longer used.
* Revert [\#2284](https://github.com/cosmos/cosmos-sdk/pull/2284) to allow create_empty_blocks in the config
* (tendermint) [\#4718](https://github.com/cosmos/cosmos-sdk/issues/4718) Upgrade tendermint/iavl to v0.12.3

### Bug Fixes

* [\#4891](https://github.com/cosmos/cosmos-sdk/issues/4891) Disable querying with proofs enabled when the query height <= 1.
* (rest) [\#4858](https://github.com/cosmos/cosmos-sdk/issues/4858) Do not return an error in BroadcastTxCommit when the tx broadcasting
  was successful. This allows the proper REST response to be returned for a
  failed tx during `block` broadcasting mode.
* (store) [\#4880](https://github.com/cosmos/cosmos-sdk/pull/4880) Fix error check in
  IAVL `Store#DeleteVersion`.
* (tendermint) [\#4879](https://github.com/cosmos/cosmos-sdk/issues/4879) Don't terminate the process immediately after startup when run in standalone mode.
* (simulation) [\#4861](https://github.com/cosmos/cosmos-sdk/pull/4861) Fix non-determinism simulation
  by using CLI flags as input and updating Makefile target.
* [\#4868](https://github.com/cosmos/cosmos-sdk/issues/4868) Context#CacheContext now sets a new EventManager. This prevents unwanted events
  from being emitted.
* (cli) [\#4870](https://github.com/cosmos/cosmos-sdk/issues/4870) Disable the `withdraw-all-rewards` command when `--generate-only` is supplied
* (modules) [\#4831](https://github.com/cosmos/cosmos-sdk/issues/4831) Prevent community spend proposal from transferring funds to a module account
* (keys) [\#4338](https://github.com/cosmos/cosmos-sdk/issues/4338) fix multisig key output for CLI
* (modules) [\#4795](https://github.com/cosmos/cosmos-sdk/issues/4795) restrict module accounts from receiving transactions.
  Allowing this would cause an invariant on the module account coins.
* (modules) [\#4823](https://github.com/cosmos/cosmos-sdk/issues/4823) Update the `DefaultUnbondingTime` from 3 days to 3 weeks to be inline with documentation.
* (abci) [\#4639](https://github.com/cosmos/cosmos-sdk/issues/4639) Fix `CheckTx` by verifying the message route
* Return height in responses when querying against BaseApp
* [\#1351](https://github.com/cosmos/cosmos-sdk/issues/1351) Stable AppHash allows no_empty_blocks
* [\#3705](https://github.com/cosmos/cosmos-sdk/issues/3705) Return `[]` instead of `null` when querying delegator rewards.
* [\#3966](https://github.com/cosmos/cosmos-sdk/issues/3966) fixed multiple assigns to action tags
  [\#3793](https://github.com/cosmos/cosmos-sdk/issues/3793) add delegator tag for MsgCreateValidator and deleted unused moniker and identity tags
* [\#4194](https://github.com/cosmos/cosmos-sdk/issues/4194) Fix pagination and results returned from /slashing/signing_infos
* [\#4230](https://github.com/cosmos/cosmos-sdk/issues/4230) Properly set and display the message index through the TxResponse.
* [\#4234](https://github.com/cosmos/cosmos-sdk/pull/4234) Allow `tx send --generate-only` to
  actually work offline.
* [\#4271](https://github.com/cosmos/cosmos-sdk/issues/4271) Fix addGenesisAccount by using Coins#IsAnyGT for vesting amount validation.
* [\#4273](https://github.com/cosmos/cosmos-sdk/issues/4273) Fix usage of AppendTags in x/staking/handler.go
* [\#4303](https://github.com/cosmos/cosmos-sdk/issues/4303) Fix NewCoins() underlying function for duplicate coins detection.
* [\#4307](https://github.com/cosmos/cosmos-sdk/pull/4307) Don't pass height to RPC calls as
  Tendermint will automatically use the latest height.
* [\#4362](https://github.com/cosmos/cosmos-sdk/issues/4362) simulation setup bugfix for multisim 7601778
* [\#4383](https://github.com/cosmos/cosmos-sdk/issues/4383) - currentStakeRoundUp is now always atleast currentStake + smallest-decimal-precision
* [\#4394](https://github.com/cosmos/cosmos-sdk/issues/4394) Fix signature count check to use the TxSigLimit param instead of
  a default.
* [\#4455](https://github.com/cosmos/cosmos-sdk/issues/4455) Use `QueryWithData()` to query unbonding delegations.
* [\#4493](https://github.com/cosmos/cosmos-sdk/issues/4493) Fix validator-outstanding-rewards command. It now takes as an argument
  a validator address.
* [\#4598](https://github.com/cosmos/cosmos-sdk/issues/4598) Fix redelegation and undelegation txs that were not checking for the correct bond denomination.
* [\#4619](https://github.com/cosmos/cosmos-sdk/issues/4619) Close iterators in `GetAllMatureValidatorQueue` and `UnbondAllMatureValidatorQueue`
  methods.
* [\#4654](https://github.com/cosmos/cosmos-sdk/issues/4654) validator slash event stored by period and height
* [\#4681](https://github.com/cosmos/cosmos-sdk/issues/4681) panic on invalid amount on `MintCoins` and `BurnCoins`
  * skip minting if inflation is set to zero
* Sort state JSON during export and initialization

## 0.35.0

### Bug Fixes

* Fix gas consumption bug in `Undelegate` preventing the ability to sync from
genesis.

## 0.34.10

### Bug Fixes

* Bump Tendermint version to [v0.31.11](https://github.com/tendermint/tendermint/releases/tag/v0.31.11) to address the vulnerability found in the `consensus` package.

## 0.34.9

### Bug Fixes

* Bump Tendermint version to [v0.31.10](https://github.com/tendermint/tendermint/releases/tag/v0.31.10) to address p2p panic errors.

## 0.34.8

### Bug Fixes

* Bump Tendermint version to v0.31.9 to fix the p2p panic error.
* Update gaiareplay's use of an internal Tendermint API

## 0.34.7

### Bug Fixes

#### SDK

* Fix gas consumption bug in `Undelegate` preventing the ability to sync from
genesis.

## 0.34.6

### Bug Fixes

#### SDK

* Unbonding from a validator is now only considered "complete" after the full
unbonding period has elapsed regardless of the validator's status.

## 0.34.5

### Bug Fixes

#### SDK

* [\#4273](https://github.com/cosmos/cosmos-sdk/issues/4273) Fix usage of `AppendTags` in x/staking/handler.go

### Improvements

### SDK

* [\#2286](https://github.com/cosmos/cosmos-sdk/issues/2286) Improve performance of `CacheKVStore` iterator.
* [\#3655](https://github.com/cosmos/cosmos-sdk/issues/3655) Improve signature verification failure error message.
* [\#4384](https://github.com/cosmos/cosmos-sdk/issues/4384) Allow splitting withdrawal transaction in several chunks.

#### Gaia CLI

* [\#4227](https://github.com/cosmos/cosmos-sdk/issues/4227) Support for Ledger App v1.5.
* [#4345](https://github.com/cosmos/cosmos-sdk/pull/4345) Update `ledger-cosmos-go`
to v0.10.3.

## 0.34.4

### Bug Fixes

#### SDK

* [#4234](https://github.com/cosmos/cosmos-sdk/pull/4234) Allow `tx send --generate-only` to
actually work offline.

#### Gaia

* [\#4219](https://github.com/cosmos/cosmos-sdk/issues/4219) Return an error when an empty mnemonic is provided during key recovery.

### Improvements

#### Gaia

* [\#2007](https://github.com/cosmos/cosmos-sdk/issues/2007) Return 200 status code on empty results

### New features

#### SDK

* [\#3850](https://github.com/cosmos/cosmos-sdk/issues/3850) Add `rewards` and `commission` to distribution tx tags.

## 0.34.3

### Bug Fixes

#### Gaia

* [\#4196](https://github.com/cosmos/cosmos-sdk/pull/4196) Set default invariant
check period to zero.

## 0.34.2

### Improvements

#### SDK

* [\#4135](https://github.com/cosmos/cosmos-sdk/pull/4135) Add further clarification
to generate only usage.

### Bug Fixes

#### SDK

* [\#4135](https://github.com/cosmos/cosmos-sdk/pull/4135) Fix `NewResponseFormatBroadcastTxCommit`
* [\#4053](https://github.com/cosmos/cosmos-sdk/issues/4053) Add `--inv-check-period`
flag to gaiad to set period at which invariants checks will run.
* [\#4099](https://github.com/cosmos/cosmos-sdk/issues/4099) Update the /staking/validators endpoint to support
status and pagination query flags.

## 0.34.1

### Bug Fixes

#### Gaia

* [#4163](https://github.com/cosmos/cosmos-sdk/pull/4163) Fix v0.33.x export script to port gov data correctly.

## 0.34.0

### Breaking Changes

#### Gaia

* [\#3463](https://github.com/cosmos/cosmos-sdk/issues/3463) Revert bank module handler fork (re-enables transfers)
* [\#3875](https://github.com/cosmos/cosmos-sdk/issues/3875) Replace `async` flag with `--broadcast-mode` flag where the default
  value is `sync`. The `block` mode should not be used. The REST client now
  uses `mode` parameter instead of the `return` parameter.

#### Gaia CLI

* [\#3938](https://github.com/cosmos/cosmos-sdk/issues/3938) Remove REST server's SSL support altogether.

#### SDK

* [\#3245](https://github.com/cosmos/cosmos-sdk/issues/3245) Rename validator.GetJailed() to validator.IsJailed()
* [\#3516](https://github.com/cosmos/cosmos-sdk/issues/3516) Remove concept of shares from staking unbonding and redelegation UX;
  replaced by direct coin amount.

#### Tendermint

* [\#4029](https://github.com/cosmos/cosmos-sdk/issues/4029) Upgrade Tendermint to v0.31.3

### New features

#### SDK

* [\#2935](https://github.com/cosmos/cosmos-sdk/issues/2935) New module Crisis which can test broken invariant with messages
* [\#3813](https://github.com/cosmos/cosmos-sdk/issues/3813) New sdk.NewCoins safe constructor to replace bare sdk.Coins{} declarations.
* [\#3858](https://github.com/cosmos/cosmos-sdk/issues/3858) add website, details and identity to gentx cli command
* Implement coin conversion and denomination registration utilities

#### Gaia

* [\#2935](https://github.com/cosmos/cosmos-sdk/issues/2935) Optionally assert invariants on a blockly basis using `gaiad --assert-invariants-blockly`
* [\#3886](https://github.com/cosmos/cosmos-sdk/issues/3886) Implement minting module querier and CLI/REST clients.

#### Gaia CLI

* [\#3937](https://github.com/cosmos/cosmos-sdk/issues/3937) Add command to query community-pool

#### Gaia REST API

* [\#3937](https://github.com/cosmos/cosmos-sdk/issues/3937) Add route to fetch community-pool
* [\#3949](https://github.com/cosmos/cosmos-sdk/issues/3949) added /slashing/signing_infos to get signing_info for all validators

### Improvements

#### Gaia

* [\#3808](https://github.com/cosmos/cosmos-sdk/issues/3808) `gaiad` and `gaiacli` integration tests use ./build/ binaries.
* \[\#3819](https://github.com/cosmos/cosmos-sdk/issues/3819) Simulation refactor, log output now stored in ~/.gaiad/simulation/
  * Simulation moved to its own module (not a part of mock)
  * Logger type instead of passing function variables everywhere
  * Logger json output (for reloadable simulation running)
  * Cleanup bank simulation messages / remove dup code in bank simulation
  * Simulations saved in `~/.gaiad/simulations/`
  * "Lean" simulation output option to exclude No-ops and !ok functions (`--SimulationLean` flag)
* [\#3893](https://github.com/cosmos/cosmos-sdk/issues/3893) Improve `gaiacli tx sign` command
  * Add shorthand flags -a and -s for the account and sequence numbers respectively
  * Mark the account and sequence numbers required during "offline" mode
  * Always do an RPC query for account and sequence number during "online" mode
* [\#4018](https://github.com/cosmos/cosmos-sdk/issues/4018) create genesis port script for release v.0.34.0

#### Gaia CLI

* [\#3833](https://github.com/cosmos/cosmos-sdk/issues/3833) Modify stake to atom in gaia's doc.
* [\#3841](https://github.com/cosmos/cosmos-sdk/issues/3841) Add indent to JSON of `gaiacli keys [add|show|list]`
* [\#3859](https://github.com/cosmos/cosmos-sdk/issues/3859) Add newline to echo of `gaiacli keys ...`
* [\#3959](https://github.com/cosmos/cosmos-sdk/issues/3959) Improving error messages when signing with ledger devices fails

#### SDK

* [\#3238](https://github.com/cosmos/cosmos-sdk/issues/3238) Add block time to tx responses when querying for
  txs by tags or hash.
* \[\#3752](https://github.com/cosmos/cosmos-sdk/issues/3752) Explanatory docs for minting mechanism (`docs/spec/mint/01_concepts.md`)
* [\#3801](https://github.com/cosmos/cosmos-sdk/issues/3801) `baseapp` safety improvements
* [\#3820](https://github.com/cosmos/cosmos-sdk/issues/3820) Make Coins.IsAllGT() more robust and consistent.
* [\#3828](https://github.com/cosmos/cosmos-sdk/issues/3828) New sdkch tool to maintain changelogs
* [\#3864](https://github.com/cosmos/cosmos-sdk/issues/3864) Make Coins.IsAllGTE() more consistent.
* [\#3907](https://github.com/cosmos/cosmos-sdk/issues/3907): dep -> go mod migration
  * Drop dep in favor of go modules.
  * Upgrade to Go 1.12.1.
* [\#3917](https://github.com/cosmos/cosmos-sdk/issues/3917) Allow arbitrary decreases to validator commission rates.
* [\#3937](https://github.com/cosmos/cosmos-sdk/issues/3937) Implement community pool querier.
* [\#3940](https://github.com/cosmos/cosmos-sdk/issues/3940) Codespace should be lowercase.
* [\#3986](https://github.com/cosmos/cosmos-sdk/issues/3986) Update the Stringer implementation of the Proposal type.
* [\#926](https://github.com/cosmos/cosmos-sdk/issues/926) circuit breaker high level explanation
* [\#3896](https://github.com/cosmos/cosmos-sdk/issues/3896) Fixed various linters warnings in the context of the gometalinter -> golangci-lint migration
* [\#3916](https://github.com/cosmos/cosmos-sdk/issues/3916) Hex encode data in tx responses

### Bug Fixes

#### Gaia

* [\#3825](https://github.com/cosmos/cosmos-sdk/issues/3825) Validate genesis before running gentx
* [\#3889](https://github.com/cosmos/cosmos-sdk/issues/3889) When `--generate-only` is provided, the Keybase is not used and as a result
  the `--from` value must be a valid Bech32 cosmos address.
* 3974 Fix go env setting in installation.md
* 3996 Change 'make get_tools' to 'make tools' in DOCS_README.md.

#### Gaia CLI

* [\#3883](https://github.com/cosmos/cosmos-sdk/issues/3883) Remove Height Flag from CLI Queries
* [\#3899](https://github.com/cosmos/cosmos-sdk/issues/3899) Using 'gaiacli config node' breaks ~/config/config.toml

#### SDK

* [\#3837](https://github.com/cosmos/cosmos-sdk/issues/3837) Fix `WithdrawValidatorCommission` to properly set the validator's remaining commission.
* [\#3870](https://github.com/cosmos/cosmos-sdk/issues/3870) Fix DecCoins#TruncateDecimal to never return zero coins in
  either the truncated coins or the change coins.
* [\#3915](https://github.com/cosmos/cosmos-sdk/issues/3915) Remove ';' delimiting support from ParseDecCoins
* [\#3977](https://github.com/cosmos/cosmos-sdk/issues/3977) Fix docker image build
* [\#4020](https://github.com/cosmos/cosmos-sdk/issues/4020) Fix queryDelegationRewards by returning an error
when the validator or delegation do not exist.
* [\#4050](https://github.com/cosmos/cosmos-sdk/issues/4050) Fix DecCoins APIs
where rounding or truncation could result in zero decimal coins.
* [\#4088](https://github.com/cosmos/cosmos-sdk/issues/4088) Fix `calculateDelegationRewards`
by accounting for rounding errors when multiplying stake by slashing fractions.

## 0.33.2

### Improvements

#### Tendermint

* Upgrade Tendermint to `v0.31.0-dev0-fix0` which includes critical security fixes.

## 0.33.1

### Bug Fixes

#### Gaia

* [\#3999](https://github.com/cosmos/cosmos-sdk/pull/3999) Fix distribution delegation for zero height export bug

## 0.33.0

BREAKING CHANGES

* Gaia REST API
  * [\#3641](https://github.com/cosmos/cosmos-sdk/pull/3641) Remove the ability to use a Keybase from the REST API client:
    * `password` and `generate_only` have been removed from the `base_req` object
    * All txs that used to sign or use the Keybase now only generate the tx
    * `keys` routes completely removed
  * [\#3692](https://github.com/cosmos/cosmos-sdk/pull/3692) Update tx encoding and broadcasting endpoints:
    * Remove duplicate broadcasting endpoints in favor of POST @ `/txs`
      * The `Tx` field now accepts a `StdTx` and not raw tx bytes
    * Move encoding endpoint to `/txs/encode`

* Gaia
  * [\#3787](https://github.com/cosmos/cosmos-sdk/pull/3787) Fork the `x/bank` module into the Gaia application with only a
  modified message handler, where the modified message handler behaves the same as
  the standard `x/bank` message handler except for `MsgMultiSend` that must burn
  exactly 9 atoms and transfer 1 atom, and `MsgSend` is disabled.
  * [\#3789](https://github.com/cosmos/cosmos-sdk/pull/3789) Update validator creation flow:
    * Remove `NewMsgCreateValidatorOnBehalfOf` and corresponding business logic
    * Ensure the validator address equals the delegator address during
    `MsgCreateValidator#ValidateBasic`

* SDK
  * [\#3750](https://github.com/cosmos/cosmos-sdk/issues/3750) Track outstanding rewards per-validator instead of globally,
           and fix the main simulation issue, which was that slashes of
           re-delegations to a validator were not correctly accounted for
           in fee distribution when the redelegation in question had itself
            been slashed (from a fault committed by a different validator)
           in the same BeginBlock. Outstanding rewards are now available
           on a per-validator basis in REST.
  * [\#3669](https://github.com/cosmos/cosmos-sdk/pull/3669) Ensure consistency in message naming, codec registration, and JSON
  tags.
  * [\#3788](https://github.com/cosmos/cosmos-sdk/pull/3788) Change order of operations for greater accuracy when calculating delegation share token value
  * [\#3788](https://github.com/cosmos/cosmos-sdk/pull/3788) DecCoins.Cap -> DecCoins.Intersect
  * [\#3666](https://github.com/cosmos/cosmos-sdk/pull/3666) Improve coins denom validation.
  * [\#3751](https://github.com/cosmos/cosmos-sdk/pull/3751) Disable (temporarily) support for ED25519 account key pairs.

* Tendermint
  * [\#3804] Update to Tendermint `v0.31.0-dev0`

FEATURES

* SDK
  * [\#3719](https://github.com/cosmos/cosmos-sdk/issues/3719) DBBackend can now be set at compile time.
    Defaults: goleveldb. Supported: cleveldb.

IMPROVEMENTS

* Gaia REST API
  * Update the `TxResponse` type allowing for the `Logs` result to be JSON decoded automatically.

* Gaia CLI
  * [\#3653](https://github.com/cosmos/cosmos-sdk/pull/3653) Prompt user confirmation prior to signing and broadcasting a transaction.
  * [\#3670](https://github.com/cosmos/cosmos-sdk/pull/3670) CLI support for showing bech32 addresses in Ledger devices
  * [\#3711](https://github.com/cosmos/cosmos-sdk/pull/3711) Update `tx sign` to use `--from` instead of the deprecated `--name`
  CLI flag.
  * [\#3738](https://github.com/cosmos/cosmos-sdk/pull/3738) Improve multisig UX:
    * `gaiacli keys show -o json` now includes constituent pubkeys, respective weights and threshold
    * `gaiacli keys show --show-multisig` now displays constituent pubkeys, respective weights and threshold
    * `gaiacli tx sign --validate-signatures` now displays multisig signers with their respective weights
  * [\#3730](https://github.com/cosmos/cosmos-sdk/issues/3730) Improve workflow for
  `gaiad gentx` with offline public keys, by outputting stdtx file that needs to be signed.
  * [\#3761](https://github.com/cosmos/cosmos-sdk/issues/3761) Querying account related information using custom querier in auth module

* SDK
  * [\#3753](https://github.com/cosmos/cosmos-sdk/issues/3753) Remove no-longer-used governance penalty parameter
  * [\#3679](https://github.com/cosmos/cosmos-sdk/issues/3679) Consistent operators across Coins, DecCoins, Int, Dec
            replaced: Minus->Sub Plus->Add Div->Quo
  * [\#3665](https://github.com/cosmos/cosmos-sdk/pull/3665) Overhaul sdk.Uint type in preparation for Coins Int -> Uint migration.
  * [\#3691](https://github.com/cosmos/cosmos-sdk/issues/3691) Cleanup error messages
  * [\#3456](https://github.com/cosmos/cosmos-sdk/issues/3456) Integrate in the Int.ToDec() convenience function
  * [\#3300](https://github.com/cosmos/cosmos-sdk/pull/3300) Update the spec-spec, spec file reorg, and TOC updates.
  * [\#3694](https://github.com/cosmos/cosmos-sdk/pull/3694) Push tagged docker images on docker hub when tag is created.
  * [\#3716](https://github.com/cosmos/cosmos-sdk/pull/3716) Update file permissions the client keys directory and contents to `0700`.
  * [\#3681](https://github.com/cosmos/cosmos-sdk/issues/3681) Migrate ledger-cosmos-go from ZondaX to Cosmos organization

* Tendermint
  * [\#3699](https://github.com/cosmos/cosmos-sdk/pull/3699) Upgrade to Tendermint 0.30.1

BUG FIXES

* Gaia CLI
  * [\#3731](https://github.com/cosmos/cosmos-sdk/pull/3731) `keys add --interactive` bip32 passphrase regression fix
  * [\#3714](https://github.com/cosmos/cosmos-sdk/issues/3714) Fix USB raw access issues with gaiacli when installed via snap

* Gaia
  * [\#3777](https://github.com/cosmso/cosmos-sdk/pull/3777) `gaiad export` no longer panics when the database is empty
  * [\#3806](https://github.com/cosmos/cosmos-sdk/pull/3806) Properly return errors from a couple of struct Unmarshal functions

* SDK
  * [\#3728](https://github.com/cosmos/cosmos-sdk/issues/3728) Truncate decimal multiplication & division in distribution to ensure
           no more than the collected fees / inflation are distributed
  * [\#3727](https://github.com/cosmos/cosmos-sdk/issues/3727) Return on zero-length (including []byte{}) PrefixEndBytes() calls
  * [\#3559](https://github.com/cosmos/cosmos-sdk/issues/3559) fix occasional failing due to non-determinism in lcd test TestBonding
    where validator is unexpectedly slashed throwing off test calculations
  * [\#3411](https://github.com/cosmos/cosmos-sdk/pull/3411) Include the `RequestInitChain.Time` in the block header init during
  `InitChain`.
  * [\#3717](https://github.com/cosmos/cosmos-sdk/pull/3717) Update the vesting specification and implementation to cap deduction from
  `DelegatedVesting` by at most `DelegatedVesting`. This accounts for the case where
  the undelegation amount may exceed the original delegation amount due to
  truncation of undelegation tokens.
  * [\#3717](https://github.com/cosmos/cosmos-sdk/pull/3717) Ignore unknown proposers in allocating rewards for proposers, in case
    unbonding period was just 1 block and proposer was already deleted.
  * [\#3726](https://github.com/cosmos/cosmos-sdk/pull/3724) Cap(clip) reward to remaining coins in AllocateTokens.

## 0.32.0

BREAKING CHANGES

* Gaia REST API
  * [\#3642](https://github.com/cosmos/cosmos-sdk/pull/3642) `GET /tx/{hash}` now returns `404` instead of `500` if the transaction is not found

* SDK
 * [\#3580](https://github.com/cosmos/cosmos-sdk/issues/3580) Migrate HTTP request/response types and utilities to types/rest.
 * [\#3592](https://github.com/cosmos/cosmos-sdk/issues/3592) Drop deprecated keybase implementation's New() constructor in
   favor of a new crypto/keys.New(string, string) implementation that
   returns a lazy keybase instance. Remove client.MockKeyBase,
   superseded by crypto/keys.NewInMemory()
 * [\#3621](https://github.com/cosmos/cosmos-sdk/issues/3621) staking.GenesisState.Bonds -> Delegations

IMPROVEMENTS

* SDK
  * [\#3311](https://github.com/cosmos/cosmos-sdk/pull/3311) Reconcile the `DecCoin/s` API with the `Coin/s` API.
  * [\#3614](https://github.com/cosmos/cosmos-sdk/pull/3614) Add coin denom length checks to the coins constructors.
  * [\#3621](https://github.com/cosmos/cosmos-sdk/issues/3621) remove many inter-module dependancies
  * [\#3601](https://github.com/cosmos/cosmos-sdk/pull/3601) JSON-stringify the ABCI log response which includes the log and message
  index.
  * [\#3604](https://github.com/cosmos/cosmos-sdk/pull/3604) Improve SDK funds related error messages and allow for unicode in
  JSON ABCI log.
  * [\#3620](https://github.com/cosmos/cosmos-sdk/pull/3620) Version command shows build tags
  * [\#3638](https://github.com/cosmos/cosmos-sdk/pull/3638) Add Bcrypt benchmarks & justification of security parameter choice
  * [\#3648](https://github.com/cosmos/cosmos-sdk/pull/3648) Add JSON struct tags to vesting accounts.

* Tendermint
  * [\#3618](https://github.com/cosmos/cosmos-sdk/pull/3618) Upgrade to Tendermint 0.30.03

BUG FIXES

* SDK
  * [\#3646](https://github.com/cosmos/cosmos-sdk/issues/3646) `x/mint` now uses total token supply instead of total bonded tokens to calculate inflation


## 0.31.2

BREAKING CHANGES

* SDK
 * [\#3592](https://github.com/cosmos/cosmos-sdk/issues/3592) Drop deprecated keybase implementation's
   New constructor in favor of a new
   crypto/keys.New(string, string) implementation that
   returns a lazy keybase instance. Remove client.MockKeyBase,
   superseded by crypto/keys.NewInMemory()

IMPROVEMENTS

* SDK
  * [\#3604](https://github.com/cosmos/cosmos-sdk/pulls/3604) Improve SDK funds related error messages and allow for unicode in
  JSON ABCI log.

* Tendermint
  * [\#3563](https://github.com/cosmos/cosmos-sdk/3563) Update to Tendermint version `0.30.0-rc0`


BUG FIXES

* Gaia
  * [\#3585] Fix setting the tx hash in `NewResponseFormatBroadcastTxCommit`.
  * [\#3585] Return an empty `TxResponse` when Tendermint returns an empty
  `ResultBroadcastTx`.

* SDK
  * [\#3582](https://github.com/cosmos/cosmos-sdk/pull/3582) Running `make test_unit` was failing due to a missing tag
  * [\#3617](https://github.com/cosmos/cosmos-sdk/pull/3582) Fix fee comparison when the required fees does not contain any denom
  present in the tx fees.

## 0.31.0

BREAKING CHANGES

* Gaia REST API (`gaiacli advanced rest-server`)
  * [\#3284](https://github.com/cosmos/cosmos-sdk/issues/3284) Rename the `name`
  field to `from` in the `base_req` body.
  * [\#3485](https://github.com/cosmos/cosmos-sdk/pull/3485) Error responses are now JSON objects.
  * [\#3477][distribution] endpoint changed "all_delegation_rewards" -> "delegator_total_rewards"

* Gaia CLI  (`gaiacli`)
  - [#3399](https://github.com/cosmos/cosmos-sdk/pull/3399) Add `gaiad validate-genesis` command to facilitate checking of genesis files
  - [\#1894](https://github.com/cosmos/cosmos-sdk/issues/1894) `version` prints out short info by default. Add `--long` flag. Proper handling of `--format` flag introduced.
  - [\#3465](https://github.com/cosmos/cosmos-sdk/issues/3465) `gaiacli rest-server` switched back to insecure mode by default:
    - `--insecure` flag is removed.
    - `--tls` is now used to enable secure layer.
  - [\#3451](https://github.com/cosmos/cosmos-sdk/pull/3451) `gaiacli` now returns transactions in plain text including tags.
  - [\#3497](https://github.com/cosmos/cosmos-sdk/issues/3497) `gaiad init` now takes moniker as required arguments, not as parameter.
  * [\#3501](https://github.com/cosmos/cosmos-sdk/issues/3501) Change validator
  address Bech32 encoding to consensus address in `tendermint-validator-set`.

* Gaia
  *  [\#3457](https://github.com/cosmos/cosmos-sdk/issues/3457) Changed governance tally validatorGovInfo to use sdk.Int power instead of sdk.Dec
  *  [\#3495](https://github.com/cosmos/cosmos-sdk/issues/3495) Added Validator Minimum Self Delegation
  *  Reintroduce OR semantics for tx fees

* SDK
  * [\#2513](https://github.com/cosmos/cosmos-sdk/issues/2513) Tendermint updates are adjusted by 10^-6 relative to staking tokens,
  * [\#3487](https://github.com/cosmos/cosmos-sdk/pull/3487) Move HTTP/REST utilities out of client/utils into a new dedicated client/rest package.
  * [\#3490](https://github.com/cosmos/cosmos-sdk/issues/3490) ReadRESTReq() returns bool to avoid callers to write error responses twice.
  * [\#3502](https://github.com/cosmos/cosmos-sdk/pull/3502) Fixes issue when comparing genesis states
  * [\#3514](https://github.com/cosmos/cosmos-sdk/pull/3514) Various clean ups:
    - Replace all GetKeyBase\* functions family in favor of NewKeyBaseFromDir and NewKeyBaseFromHomeFlag.
    - Remove Get prefix from all TxBuilder's getters.
  * [\#3522](https://github.com/cosmos/cosmos-sdk/pull/3522) Get rid of double negatives: Coins.IsNotNegative() -> Coins.IsAnyNegative().
  * [\#3561](https://github.com/cosmos/cosmos-sdk/issues/3561) Don't unnecessarily store denominations in staking


FEATURES

* Gaia REST API
  * [\#2358](https://github.com/cosmos/cosmos-sdk/issues/2358) Add distribution module REST interface

* Gaia CLI  (`gaiacli`)
  * [\#3429](https://github.com/cosmos/cosmos-sdk/issues/3429) Support querying
  for all delegator distribution rewards.
  * [\#3449](https://github.com/cosmos/cosmos-sdk/issues/3449) Proof verification now works with absence proofs
  * [\#3484](https://github.com/cosmos/cosmos-sdk/issues/3484) Add support
  vesting accounts to the add-genesis-account command.

* Gaia
  - [\#3397](https://github.com/cosmos/cosmos-sdk/pull/3397) Implement genesis file sanitization to avoid failures at chain init.
  * [\#3428](https://github.com/cosmos/cosmos-sdk/issues/3428) Run the simulation from a particular genesis state loaded from a file

* SDK
  * [\#3270](https://github.com/cosmos/cosmos-sdk/issues/3270) [x/staking] limit number of ongoing unbonding delegations /redelegations per pair/trio
  * [\#3477][distribution] new query endpoint "delegator_validators"
  * [\#3514](https://github.com/cosmos/cosmos-sdk/pull/3514) Provided a lazy loading implementation of Keybase that locks the underlying
    storage only for the time needed to perform the required operation. Also added Keybase reference to TxBuilder struct.
  * [types] [\#2580](https://github.com/cosmos/cosmos-sdk/issues/2580) Addresses now Bech32 empty addresses to an empty string


IMPROVEMENTS

* Gaia REST API
  * [\#3284](https://github.com/cosmos/cosmos-sdk/issues/3284) Update Gaia Lite
  REST service to support the following:
    * Automatic account number and sequence population when fields are omitted
    * Generate only functionality no longer requires access to a local Keybase
    * `from` field in the `base_req` body can be a Keybase name or account address
  * [\#3423](https://github.com/cosmos/cosmos-sdk/issues/3423) Allow simulation
  (auto gas) to work with generate only.
  * [\#3514](https://github.com/cosmos/cosmos-sdk/pull/3514) REST server calls to keybase does not lock the underlying storage anymore.
  * [\#3523](https://github.com/cosmos/cosmos-sdk/pull/3523) Added `/tx/encode` endpoint to serialize a JSON tx to base64-encoded Amino.

* Gaia CLI  (`gaiacli`)
  * [\#3476](https://github.com/cosmos/cosmos-sdk/issues/3476) New `withdraw-all-rewards` command to withdraw all delegations rewards for delegators.
  * [\#3497](https://github.com/cosmos/cosmos-sdk/issues/3497) `gaiad gentx` supports `--ip` and `--node-id` flags to override defaults.
  * [\#3518](https://github.com/cosmos/cosmos-sdk/issues/3518) Fix flow in
  `keys add` to show the mnemonic by default.
  * [\#3517](https://github.com/cosmos/cosmos-sdk/pull/3517) Increased test coverage
  * [\#3523](https://github.com/cosmos/cosmos-sdk/pull/3523) Added `tx encode` command to serialize a JSON tx to base64-encoded Amino.

* Gaia
  * [\#3418](https://github.com/cosmos/cosmos-sdk/issues/3418) Add vesting account
  genesis validation checks to `GaiaValidateGenesisState`.
  * [\#3420](https://github.com/cosmos/cosmos-sdk/issues/3420) Added maximum length to governance proposal descriptions and titles
  * [\#3256](https://github.com/cosmos/cosmos-sdk/issues/3256) Add gas consumption
  for tx size in the ante handler.
  * [\#3454](https://github.com/cosmos/cosmos-sdk/pull/3454) Add `--jail-whitelist` to `gaiad export` to enable testing of complex exports
  * [\#3424](https://github.com/cosmos/cosmos-sdk/issues/3424) Allow generation of gentxs with empty memo field.
  * [\#3507](https://github.com/cosmos/cosmos-sdk/issues/3507) General cleanup, removal of unnecessary struct fields, undelegation bugfix, and comment clarification in x/staking and x/slashing

* SDK
  * [\#2605] x/params add subkey accessing
  * [\#2986](https://github.com/cosmos/cosmos-sdk/pull/2986) Store Refactor
  * [\#3435](https://github.com/cosmos/cosmos-sdk/issues/3435) Test that store implementations do not allow nil values
  * [\#2509](https://github.com/cosmos/cosmos-sdk/issues/2509) Sanitize all usage of Dec.RoundInt64()
  * [\#556](https://github.com/cosmos/cosmos-sdk/issues/556) Increase `BaseApp`
  test coverage.
  * [\#3357](https://github.com/cosmos/cosmos-sdk/issues/3357) develop state-transitions.md for staking spec, missing states added to `state.md`
  * [\#3552](https://github.com/cosmos/cosmos-sdk/pull/3552) Validate bit length when
  deserializing `Int` types.


BUG FIXES

* Gaia CLI  (`gaiacli`)
  - [\#3417](https://github.com/cosmos/cosmos-sdk/pull/3417) Fix `q slashing signing-info` panic by ensuring safety of user input and properly returning not found error
  - [\#3345](https://github.com/cosmos/cosmos-sdk/issues/3345) Upgrade ledger-cosmos-go dependency to v0.9.3 to pull
    https://github.com/ZondaX/ledger-cosmos-go/commit/ed9aa39ce8df31bad1448c72d3d226bf2cb1a8d1 in order to fix a derivation path issue that causes `gaiacli keys add --recover`
    to malfunction.
  - [\#3419](https://github.com/cosmos/cosmos-sdk/pull/3419) Fix `q distr slashes` panic
  - [\#3453](https://github.com/cosmos/cosmos-sdk/pull/3453) The `rest-server` command didn't respect persistent flags such as `--chain-id` and `--trust-node` if they were
    passed on the command line.
  - [\#3441](https://github.com/cosmos/cosmos-sdk/pull/3431) Improved resource management and connection handling (ledger devices). Fixes issue with DER vs BER signatures.

* Gaia
  * [\#3486](https://github.com/cosmos/cosmos-sdk/pull/3486) Use AmountOf in
    vesting accounts instead of zipping/aligning denominations.


## 0.30.0

BREAKING CHANGES

* Gaia REST API (`gaiacli advanced rest-server`)
  * [gaia-lite] [\#2182] Renamed and merged all redelegations endpoints into `/staking/redelegations`
  * [\#3176](https://github.com/cosmos/cosmos-sdk/issues/3176) `tx/sign` endpoint now expects `BaseReq` fields as nested object.
  * [\#2222] all endpoints renamed from `/stake` -> `/staking`
  * [\#1268] `LooseTokens` -> `NotBondedTokens`
  * [\#3289] misc renames:
    * `Validator.UnbondingMinTime` -> `Validator.UnbondingCompletionTime`
    * `Delegation` -> `Value` in `MsgCreateValidator` and `MsgDelegate`
    * `MsgBeginUnbonding` -> `MsgUndelegate`

* Gaia CLI  (`gaiacli`)
  * [\#810](https://github.com/cosmos/cosmos-sdk/issues/810) Don't fallback to any default values for chain ID.
    * Users need to supply chain ID either via config file or the `--chain-id` flag.
    * Change `chain_id` and `trust_node` in `gaiacli` configuration to `chain-id` and `trust-node` respectively.
  * [\#3069](https://github.com/cosmos/cosmos-sdk/pull/3069) `--fee` flag renamed to `--fees` to support multiple coins
  * [\#3156](https://github.com/cosmos/cosmos-sdk/pull/3156) Remove unimplemented `gaiacli init` command
  * [\#2222] `gaiacli tx stake` -> `gaiacli tx staking`, `gaiacli query stake` -> `gaiacli query staking`
  * [\#1894](https://github.com/cosmos/cosmos-sdk/issues/1894) `version` command now shows latest commit, vendor dir hash, and build machine info.
  * [\#3320](https://github.com/cosmos/cosmos-sdk/pull/3320) Ensure all `gaiacli query` commands respect the `--output` and `--indent` flags

* Gaia
  * https://github.com/cosmos/cosmos-sdk/issues/2838 - Move store keys to constants
  * [\#3162](https://github.com/cosmos/cosmos-sdk/issues/3162) The `--gas` flag now takes `auto` instead of `simulate`
    in order to trigger a simulation of the tx before the actual execution.
  * [\#3285](https://github.com/cosmos/cosmos-sdk/pull/3285) New `gaiad tendermint version` to print libs versions
  * [\#1894](https://github.com/cosmos/cosmos-sdk/pull/1894) `version` command now shows latest commit, vendor dir hash, and build machine info.
  * [\#3249\(https://github.com/cosmos/cosmos-sdk/issues/3249) `tendermint`'s `show-validator` and `show-address` `--json` flags removed in favor of `--output-format=json`.

* SDK
  * [distribution] [\#3359](https://github.com/cosmos/cosmos-sdk/issues/3359) Always round down when calculating rewards-to-be-withdrawn in F1 fee distribution
  * [#3336](https://github.com/cosmos/cosmos-sdk/issues/3336) Ensure all SDK
  messages have their signature bytes contain canonical fields `value` and `type`.
  * [\#3333](https://github.com/cosmos/cosmos-sdk/issues/3333) - F1 storage efficiency improvements - automatic withdrawals when unbonded, historical reward reference counting
  * [staking] [\#2513](https://github.com/cosmos/cosmos-sdk/issues/2513) Validator power type from Dec -> Int
  * [staking] [\#3233](https://github.com/cosmos/cosmos-sdk/issues/3233) key and value now contain duplicate fields to simplify code
  * [\#3064](https://github.com/cosmos/cosmos-sdk/issues/3064) Sanitize `sdk.Coin` denom. Coins denoms are now case insensitive, i.e. 100fooToken equals to 100FOOTOKEN.
  * [\#3195](https://github.com/cosmos/cosmos-sdk/issues/3195) Allows custom configuration for syncable strategy
  * [\#3242](https://github.com/cosmos/cosmos-sdk/issues/3242) Fix infinite gas
    meter utilization during aborted ante handler executions.
  * [x/distribution] [\#3292](https://github.com/cosmos/cosmos-sdk/issues/3292) Enable or disable withdraw addresses with a parameter in the param store
  * [staking] [\#2222](https://github.com/cosmos/cosmos-sdk/issues/2222) `/stake` -> `/staking` module rename
  * [staking] [\#1268](https://github.com/cosmos/cosmos-sdk/issues/1268) `LooseTokens` -> `NotBondedTokens`
  * [staking] [\#1402](https://github.com/cosmos/cosmos-sdk/issues/1402) Redelegation and unbonding-delegation structs changed to include multiple an array of entries
  * [staking] [\#3289](https://github.com/cosmos/cosmos-sdk/issues/3289) misc renames:
    * `Validator.UnbondingMinTime` -> `Validator.UnbondingCompletionTime`
    * `Delegation` -> `Value` in `MsgCreateValidator` and `MsgDelegate`
    * `MsgBeginUnbonding` -> `MsgUndelegate`
  * [\#3315] Increase decimal precision to 18
  * [\#3323](https://github.com/cosmos/cosmos-sdk/issues/3323) Update to Tendermint 0.29.0
  * [\#3328](https://github.com/cosmos/cosmos-sdk/issues/3328) [x/gov] Remove redundant action tag

* Tendermint
  * [\#3298](https://github.com/cosmos/cosmos-sdk/issues/3298) Upgrade to Tendermint 0.28.0

FEATURES

* Gaia REST API (`gaiacli advanced rest-server`)
  * [\#3067](https://github.com/cosmos/cosmos-sdk/issues/3067) Add support for fees on transactions
  * [\#3069](https://github.com/cosmos/cosmos-sdk/pull/3069) Add a custom memo on transactions
  * [\#3027](https://github.com/cosmos/cosmos-sdk/issues/3027) Implement
  `/gov/proposals/{proposalID}/proposer` to query for a proposal's proposer.

* Gaia CLI  (`gaiacli`)
  * [\#2399](https://github.com/cosmos/cosmos-sdk/issues/2399) Implement `params` command to query slashing parameters.
  * [\#2730](https://github.com/cosmos/cosmos-sdk/issues/2730) Add tx search pagination parameter
  * [\#3027](https://github.com/cosmos/cosmos-sdk/issues/3027) Implement
  `query gov proposer [proposal-id]` to query for a proposal's proposer.
  * [\#3198](https://github.com/cosmos/cosmos-sdk/issues/3198) New `keys add --multisig` flag to store multisig keys locally.
  * [\#3198](https://github.com/cosmos/cosmos-sdk/issues/3198) New `multisign` command to generate multisig signatures.
  * [\#3198](https://github.com/cosmos/cosmos-sdk/issues/3198) New `sign --multisig` flag to enable multisig mode.
  * [\#2715](https://github.com/cosmos/cosmos-sdk/issues/2715) Reintroduce gaia server's insecure mode.
  * [\#3334](https://github.com/cosmos/cosmos-sdk/pull/3334) New `gaiad completion` and `gaiacli completion` to generate Bash/Zsh completion scripts.
  * [\#2607](https://github.com/cosmos/cosmos-sdk/issues/2607) Make `gaiacli config` handle the boolean `indent` flag to beautify commands JSON output.

* Gaia
  * [\#2182] [x/staking] Added querier for querying a single redelegation
  * [\#3305](https://github.com/cosmos/cosmos-sdk/issues/3305) Add support for
    vesting accounts at genesis.
  * [\#3198](https://github.com/cosmos/cosmos-sdk/issues/3198) [x/auth] Add multisig transactions support
  * [\#3198](https://github.com/cosmos/cosmos-sdk/issues/3198) `add-genesis-account` can take both account addresses and key names

* SDK
  - [\#3099](https://github.com/cosmos/cosmos-sdk/issues/3099) Implement F1 fee distribution
  - [\#2926](https://github.com/cosmos/cosmos-sdk/issues/2926) Add TxEncoder to client TxBuilder.
  * [\#2694](https://github.com/cosmos/cosmos-sdk/issues/2694) Vesting account implementation.
  * [\#2996](https://github.com/cosmos/cosmos-sdk/issues/2996) Update the `AccountKeeper` to contain params used in the context of
  the ante handler.
  * [\#3179](https://github.com/cosmos/cosmos-sdk/pull/3179) New CodeNoSignatures error code.
  * [\#3319](https://github.com/cosmos/cosmos-sdk/issues/3319) [x/distribution] Queriers for all distribution state worth querying; distribution query commands
  * [\#3356](https://github.com/cosmos/cosmos-sdk/issues/3356) [x/auth] bech32-ify accounts address in error message.

IMPROVEMENTS

* Gaia REST API
  * [\#3176](https://github.com/cosmos/cosmos-sdk/issues/3176) Validate tx/sign endpoint POST body.
  * [\#2948](https://github.com/cosmos/cosmos-sdk/issues/2948) Swagger UI now makes requests to light client node

* Gaia CLI  (`gaiacli`)
  * [\#3224](https://github.com/cosmos/cosmos-sdk/pull/3224) Support adding offline public keys to the keystore

* Gaia
  * [\#2186](https://github.com/cosmos/cosmos-sdk/issues/2186) Add Address Interface
  * [\#3158](https://github.com/cosmos/cosmos-sdk/pull/3158) Validate slashing genesis
  * [\#3172](https://github.com/cosmos/cosmos-sdk/pull/3172) Support minimum fees in a local testnet.
  * [\#3250](https://github.com/cosmos/cosmos-sdk/pull/3250) Refactor integration tests and increase coverage
  * [\#3248](https://github.com/cosmos/cosmos-sdk/issues/3248) Refactor tx fee
  model:
    * Validators specify minimum gas prices instead of minimum fees
    * Clients may provide either fees or gas prices directly
    * The gas prices of a tx must meet a validator's minimum
    * `gaiad start` and `gaia.toml` take --minimum-gas-prices flag and minimum-gas-price config key respectively.
  * [\#2859](https://github.com/cosmos/cosmos-sdk/issues/2859) Rename `TallyResult` in gov proposals to `FinalTallyResult`
  * [\#3286](https://github.com/cosmos/cosmos-sdk/pull/3286) Fix `gaiad gentx` printout of account's addresses, i.e. user bech32 instead of hex.
  * [\#3249\(https://github.com/cosmos/cosmos-sdk/issues/3249) `--json` flag removed, users should use `--output=json` instead.

* SDK
  * [\#3137](https://github.com/cosmos/cosmos-sdk/pull/3137) Add tag documentation
    for each module along with cleaning up a few existing tags in the governance,
    slashing, and staking modules.
  * [\#3093](https://github.com/cosmos/cosmos-sdk/issues/3093) Ante handler does no longer read all accounts in one go when processing signatures as signature
    verification may fail before last signature is checked.
  * [staking] [\#1402](https://github.com/cosmos/cosmos-sdk/issues/1402) Add for multiple simultaneous redelegations or unbonding-delegations within an unbonding period
  * [staking] [\#1268](https://github.com/cosmos/cosmos-sdk/issues/1268) staking spec rewrite

* CI
  * [\#2498](https://github.com/cosmos/cosmos-sdk/issues/2498) Added macos CI job to CircleCI
  * [#142](https://github.com/tendermint/devops/issues/142) Increased the number of blocks to be tested during multi-sim
  * [#147](https://github.com/tendermint/devops/issues/142) Added docker image build to CI

BUG FIXES

* Gaia CLI  (`gaiacli`)
  * [\#3141](https://github.com/cosmos/cosmos-sdk/issues/3141) Fix the bug in GetAccount when `len(res) == 0` and `err == nil`
  * [\#810](https://github.com/cosmos/cosmos-sdk/pull/3316) Fix regression in gaiacli config file handling

* Gaia
  * [\#3148](https://github.com/cosmos/cosmos-sdk/issues/3148) Fix `gaiad export` by adding a boolean to `NewGaiaApp` determining whether or not to load the latest version
  * [\#3181](https://github.com/cosmos/cosmos-sdk/issues/3181) Correctly reset total accum update height and jailed-validator bond height / unbonding height on export-for-zero-height
  * [\#3172](https://github.com/cosmos/cosmos-sdk/pull/3172) Fix parsing `gaiad.toml`
  when it already exists.
  * [\#3223](https://github.com/cosmos/cosmos-sdk/issues/3223) Fix unset governance proposal queues when importing state from old chain
  * [#3187](https://github.com/cosmos/cosmos-sdk/issues/3187) Fix `gaiad export`
  by resetting each validator's slashing period.

## 0.29.1

BUG FIXES

* SDK
  * [\#3207](https://github.com/cosmos/cosmos-sdk/issues/3207) - Fix token printing bug

## 0.29.0

BREAKING CHANGES

* Gaia
  * [\#3148](https://github.com/cosmos/cosmos-sdk/issues/3148) Fix `gaiad export` by adding a boolean to `NewGaiaApp` determining whether or not to load the latest version

* SDK
  * [\#3163](https://github.com/cosmos/cosmos-sdk/issues/3163) Withdraw commission on self bond removal


## 0.28.1

BREAKING CHANGES

* Gaia REST API (`gaiacli advanced rest-server`)
  * [lcd] [\#3045](https://github.com/cosmos/cosmos-sdk/pull/3045) Fix quoted json return on GET /keys (keys list)
  * [gaia-lite] [\#2191](https://github.com/cosmos/cosmos-sdk/issues/2191) Split `POST /stake/delegators/{delegatorAddr}/delegations` into `POST /stake/delegators/{delegatorAddr}/delegations`, `POST /stake/delegators/{delegatorAddr}/unbonding_delegations` and `POST /stake/delegators/{delegatorAddr}/redelegations`
  * [gaia-lite] [\#3056](https://github.com/cosmos/cosmos-sdk/pull/3056) `generate_only` and `simulate` have moved from query arguments to POST requests body.
* Tendermint
  * [tendermint] Now using Tendermint 0.27.3

FEATURES

* Gaia REST API (`gaiacli advanced rest-server`)
  * [slashing] [\#2399](https://github.com/cosmos/cosmos-sdk/issues/2399)  Implement `/slashing/parameters` endpoint to query slashing parameters.
* Gaia CLI  (`gaiacli`)
  * [gaiacli] [\#2399](https://github.com/cosmos/cosmos-sdk/issues/2399) Implement `params` command to query slashing parameters.
* SDK
  - [client] [\#2926](https://github.com/cosmos/cosmos-sdk/issues/2926) Add TxEncoder to client TxBuilder.
* Other
  - Introduced the logjack tool for saving logs w/ rotation

IMPROVEMENTS

* Gaia REST API (`gaiacli advanced rest-server`)
  * [\#2879](https://github.com/cosmos/cosmos-sdk/issues/2879), [\#2880](https://github.com/cosmos/cosmos-sdk/issues/2880) Update deposit and vote endpoints to perform a direct txs query
    when a given proposal is inactive and thus having votes and deposits removed
    from state.
* Gaia CLI  (`gaiacli`)
  * [\#2879](https://github.com/cosmos/cosmos-sdk/issues/2879), [\#2880](https://github.com/cosmos/cosmos-sdk/issues/2880) Update deposit and vote CLI commands to perform a direct txs query
    when a given proposal is inactive and thus having votes and deposits removed
    from state.
* Gaia
  * [\#3021](https://github.com/cosmos/cosmos-sdk/pull/3021) Add `--gentx-dir` to `gaiad collect-gentxs` to specify a directory from which collect and load gentxs. Add `--output-document` to `gaiad init` to allow one to redirect output to file.


## 0.28.0

BREAKING CHANGES

* Gaia CLI  (`gaiacli`)
  * [cli] [\#2595](https://github.com/cosmos/cosmos-sdk/issues/2595) Remove `keys new` in favor of `keys add` incorporating existing functionality with addition of key recovery functionality.
  * [cli] [\#2987](https://github.com/cosmos/cosmos-sdk/pull/2987) Add shorthand `-a` to `gaiacli keys show` and update docs
  * [cli] [\#2971](https://github.com/cosmos/cosmos-sdk/pull/2971) Additional verification when running `gaiad gentx`
  * [cli] [\#2734](https://github.com/cosmos/cosmos-sdk/issues/2734) Rewrite `gaiacli config`. It is now a non-interactive config utility.

* Gaia
  * [#128](https://github.com/tendermint/devops/issues/128) Updated CircleCI job to trigger website build on every push to master/develop.
  * [\#2994](https://github.com/cosmos/cosmos-sdk/pull/2994) Change wrong-password error message.
  * [\#3009](https://github.com/cosmos/cosmos-sdk/issues/3009) Added missing Gaia genesis verification
  * [#128](https://github.com/tendermint/devops/issues/128) Updated CircleCI job to trigger website build on every push to master/develop.
  * [\#2994](https://github.com/cosmos/cosmos-sdk/pull/2994) Change wrong-password error message.
  * [\#3009](https://github.com/cosmos/cosmos-sdk/issues/3009) Added missing Gaia genesis verification
  * [gas] [\#3052](https://github.com/cosmos/cosmos-sdk/issues/3052) Updated gas costs to more reasonable numbers

* SDK
  * [auth] [\#2952](https://github.com/cosmos/cosmos-sdk/issues/2952) Signatures are no longer serialized on chain with the account number and sequence number
  * [auth] [\#2952](https://github.com/cosmos/cosmos-sdk/issues/2952) Signatures are no longer serialized on chain with the account number and sequence number
  * [stake] [\#3055](https://github.com/cosmos/cosmos-sdk/issues/3055) Use address instead of bond height / intratxcounter for deduplication

FEATURES

* Gaia CLI  (`gaiacli`)
  * [\#2961](https://github.com/cosmos/cosmos-sdk/issues/2961) Add --force flag to gaiacli keys delete command to skip passphrase check and force key deletion unconditionally.

IMPROVEMENTS

* Gaia CLI  (`gaiacli`)
  * [\#2991](https://github.com/cosmos/cosmos-sdk/issues/2991) Fully validate transaction signatures during `gaiacli tx sign --validate-signatures`

* SDK
  * [\#1277](https://github.com/cosmos/cosmos-sdk/issues/1277) Complete bank module specification
  * [\#2963](https://github.com/cosmos/cosmos-sdk/issues/2963) Complete auth module specification
  * [\#2914](https://github.com/cosmos/cosmos-sdk/issues/2914) No longer withdraw validator rewards on bond/unbond, but rather move
  the rewards to the respective validator's pools.


BUG FIXES

* Gaia CLI  (`gaiacli`)
  * [\#2921](https://github.com/cosmos/cosmos-sdk/issues/2921) Fix `keys delete` inability to delete offline and ledger keys.

* Gaia
  * [\#3003](https://github.com/cosmos/cosmos-sdk/issues/3003) CollectStdTxs() must validate DelegatorAddr against genesis accounts.

* SDK
  * [\#2967](https://github.com/cosmos/cosmos-sdk/issues/2967) Change ordering of `mint.BeginBlocker` and `distr.BeginBlocker`, recalculate inflation each block
  * [\#3068](https://github.com/cosmos/cosmos-sdk/issues/3068) check for uint64 gas overflow during `Std#ValidateBasic`.
  * [\#3071](https://github.com/cosmos/cosmos-sdk/issues/3071) Catch overflow on block gas meter


## 0.27.0

BREAKING CHANGES

* Gaia REST API (`gaiacli advanced rest-server`)
  * [gaia-lite] [\#2819](https://github.com/cosmos/cosmos-sdk/pull/2819) Txs query param format is now: `/txs?tag=value` (removed '' wrapping the query parameter `value`)

* Gaia CLI  (`gaiacli`)
  * [cli] [\#2728](https://github.com/cosmos/cosmos-sdk/pull/2728) Seperate `tx` and `query` subcommands by module
  * [cli] [\#2727](https://github.com/cosmos/cosmos-sdk/pull/2727) Fix unbonding command flow
  * [cli] [\#2786](https://github.com/cosmos/cosmos-sdk/pull/2786) Fix redelegation command flow
  * [cli] [\#2829](https://github.com/cosmos/cosmos-sdk/pull/2829) add-genesis-account command now validates state when adding accounts
  * [cli] [\#2804](https://github.com/cosmos/cosmos-sdk/issues/2804) Check whether key exists before passing it on to `tx create-validator`.
  * [cli] [\#2874](https://github.com/cosmos/cosmos-sdk/pull/2874) `gaiacli tx sign` takes an optional `--output-document` flag to support output redirection.
  * [cli] [\#2875](https://github.com/cosmos/cosmos-sdk/pull/2875) Refactor `gaiad gentx` and avoid redirection to `gaiacli tx sign` for tx signing.

* Gaia
  * [mint] [\#2825] minting now occurs every block, inflation parameter updates still hourly

* SDK
  * [\#2752](https://github.com/cosmos/cosmos-sdk/pull/2752) Don't hardcode bondable denom.
  * [\#2701](https://github.com/cosmos/cosmos-sdk/issues/2701) Account numbers and sequence numbers in `auth` are now `uint64` instead of `int64`
  * [\#2019](https://github.com/cosmos/cosmos-sdk/issues/2019) Cap total number of signatures. Current per-transaction limit is 7, and if that is exceeded transaction is rejected.
  * [\#2801](https://github.com/cosmos/cosmos-sdk/pull/2801) Remove AppInit structure.
  * [\#2798](https://github.com/cosmos/cosmos-sdk/issues/2798) Governance API has miss-spelled English word in JSON response ('depositer' -> 'depositor')
  * [\#2943](https://github.com/cosmos/cosmos-sdk/pull/2943) Transaction action tags equal the message type. Staking EndBlocker tags are included.

* Tendermint
  * Update to Tendermint 0.27.0

FEATURES

* Gaia REST API (`gaiacli advanced rest-server`)
  * [gov] [\#2479](https://github.com/cosmos/cosmos-sdk/issues/2479) Added governance parameter
    query REST endpoints.

* Gaia CLI  (`gaiacli`)
  * [gov][cli] [\#2479](https://github.com/cosmos/cosmos-sdk/issues/2479) Added governance
    parameter query commands.
  * [stake][cli] [\#2027] Add CLI query command for getting all delegations to a specific validator.
  * [\#2840](https://github.com/cosmos/cosmos-sdk/pull/2840) Standardize CLI exports from modules

* Gaia
  * [app] [\#2791](https://github.com/cosmos/cosmos-sdk/issues/2791) Support export at a specific height, with `gaiad export --height=HEIGHT`.
  * [x/gov] [#2479](https://github.com/cosmos/cosmos-sdk/issues/2479) Implemented querier
  for getting governance parameters.
  * [app] [\#2663](https://github.com/cosmos/cosmos-sdk/issues/2663) - Runtime-assertable invariants
  * [app] [\#2791](https://github.com/cosmos/cosmos-sdk/issues/2791) Support export at a specific height, with `gaiad export --height=HEIGHT`.
  * [app] [\#2812](https://github.com/cosmos/cosmos-sdk/issues/2812) Support export alterations to prepare for restarting at zero-height

* SDK
  * [simulator] [\#2682](https://github.com/cosmos/cosmos-sdk/issues/2682) MsgEditValidator now looks at the validator's max rate, thus it now succeeds a significant portion of the time
  * [core] [\#2775](https://github.com/cosmos/cosmos-sdk/issues/2775) Add deliverTx maximum block gas limit


IMPROVEMENTS

* Gaia REST API (`gaiacli advanced rest-server`)
  * [gaia-lite] [\#2819](https://github.com/cosmos/cosmos-sdk/pull/2819) Tx search now supports multiple tags as query parameters
  * [\#2836](https://github.com/cosmos/cosmos-sdk/pull/2836) Expose LCD router to allow users to register routes there.

* Gaia CLI  (`gaiacli`)
  * [\#2749](https://github.com/cosmos/cosmos-sdk/pull/2749) Add --chain-id flag to gaiad testnet
  * [\#2819](https://github.com/cosmos/cosmos-sdk/pull/2819) Tx search now supports multiple tags as query parameters

* Gaia
  * [\#2772](https://github.com/cosmos/cosmos-sdk/issues/2772) Update BaseApp to not persist state when the ante handler fails on DeliverTx.
  * [\#2773](https://github.com/cosmos/cosmos-sdk/issues/2773) Require moniker to be provided on `gaiad init`.
  * [\#2672](https://github.com/cosmos/cosmos-sdk/issues/2672) [Makefile] Updated for better Windows compatibility and ledger support logic, get_tools was rewritten as a cross-compatible Makefile.
  * [\#2766](https://github.com/cosmos/cosmos-sdk/issues/2766) [Makefile] Added goimports tool to get_tools. Get_tools now only builds new versions if binaries are missing.
  * [#110](https://github.com/tendermint/devops/issues/110) Updated CircleCI job to trigger website build when cosmos docs are updated.

* SDK
 & [x/mock/simulation] [\#2720] major cleanup, introduction of helper objects, reorganization
 * [\#2821](https://github.com/cosmos/cosmos-sdk/issues/2821) Codespaces are now strings
 * [types] [\#2776](https://github.com/cosmos/cosmos-sdk/issues/2776) Improve safety of `Coin` and `Coins` types. Various functions
 and methods will panic when a negative amount is discovered.
 * [\#2815](https://github.com/cosmos/cosmos-sdk/issues/2815) Gas unit fields changed from `int64` to `uint64`.
 * [\#2821](https://github.com/cosmos/cosmos-sdk/issues/2821) Codespaces are now strings
 * [\#2779](https://github.com/cosmos/cosmos-sdk/issues/2779) Introduce `ValidateBasic` to the `Tx` interface and call it in the ante
 handler.
 * [\#2825](https://github.com/cosmos/cosmos-sdk/issues/2825) More staking and distribution invariants
 * [\#2912](https://github.com/cosmos/cosmos-sdk/issues/2912) Print commit ID in hex when commit is synced.

* Tendermint
 * [\#2796](https://github.com/cosmos/cosmos-sdk/issues/2796) Update to go-amino 0.14.1


BUG FIXES

* Gaia REST API (`gaiacli advanced rest-server`)
  * [gaia-lite] [\#2868](https://github.com/cosmos/cosmos-sdk/issues/2868) Added handler for governance tally endpoint
  * [\#2907](https://github.com/cosmos/cosmos-sdk/issues/2907) Refactor and fix the way Gaia Lite is started.

* Gaia
  * [\#2723] Use `cosmosvalcons` Bech32 prefix in `tendermint show-address`
  * [\#2742](https://github.com/cosmos/cosmos-sdk/issues/2742) Fix time format of TimeoutCommit override
  * [\#2898](https://github.com/cosmos/cosmos-sdk/issues/2898) Remove redundant '$' in docker-compose.yml

* SDK
  * [\#2733](https://github.com/cosmos/cosmos-sdk/issues/2733) [x/gov, x/mock/simulation] Fix governance simulation, update x/gov import/export
  * [\#2854](https://github.com/cosmos/cosmos-sdk/issues/2854) [x/bank] Remove unused bank.MsgIssue, prevent possible panic
  * [\#2884](https://github.com/cosmos/cosmos-sdk/issues/2884) [docs/examples] Fix `basecli version` panic

* Tendermint
  * [\#2797](https://github.com/tendermint/tendermint/pull/2797) AddressBook requires addresses to have IDs; Do not crap out immediately after sending pex addrs in seed mode

## 0.26.0

BREAKING CHANGES

* Gaia
  * [gaiad init] [\#2602](https://github.com/cosmos/cosmos-sdk/issues/2602) New genesis workflow

* SDK
  * [simulation] [\#2665](https://github.com/cosmos/cosmos-sdk/issues/2665) only argument to sdk.Invariant is now app

* Tendermint
  * Upgrade to version 0.26.0

FEATURES

* Gaia CLI  (`gaiacli`)
  * [cli] [\#2569](https://github.com/cosmos/cosmos-sdk/pull/2569) Add commands to query validator unbondings and redelegations
  * [cli] [\#2569](https://github.com/cosmos/cosmos-sdk/pull/2569) Add commands to query validator unbondings and redelegations
  * [cli] [\#2524](https://github.com/cosmos/cosmos-sdk/issues/2524) Add support offline mode to `gaiacli tx sign`. Lookups are not performed if the flag `--offline` is on.
  * [cli] [\#2558](https://github.com/cosmos/cosmos-sdk/issues/2558) Rename --print-sigs to --validate-signatures. It now performs a complete set of sanity checks and reports to the user. Also added --print-signature-only to print the signature only, not the whole transaction.
  * [cli] [\#2704](https://github.com/cosmos/cosmos-sdk/pull/2704) New add-genesis-account convenience command to populate genesis.json with genesis accounts.

* SDK
  * [\#1336](https://github.com/cosmos/cosmos-sdk/issues/1336) Mechanism for SDK Users to configure their own Bech32 prefixes instead of using the default cosmos prefixes.

IMPROVEMENTS

* Gaia
 * [\#2637](https://github.com/cosmos/cosmos-sdk/issues/2637) [x/gov] Switched inactive and active proposal queues to an iterator based queue

* SDK
 * [\#2573](https://github.com/cosmos/cosmos-sdk/issues/2573) [x/distribution] add accum invariance
 * [\#2556](https://github.com/cosmos/cosmos-sdk/issues/2556) [x/mock/simulation] Fix debugging output
 * [\#2396](https://github.com/cosmos/cosmos-sdk/issues/2396) [x/mock/simulation] Change parameters to get more slashes
 * [\#2617](https://github.com/cosmos/cosmos-sdk/issues/2617) [x/mock/simulation] Randomize all genesis parameters
 * [\#2669](https://github.com/cosmos/cosmos-sdk/issues/2669) [x/stake] Added invarant check to make sure validator's power aligns with its spot in the power store.
 * [\#1924](https://github.com/cosmos/cosmos-sdk/issues/1924) [x/mock/simulation] Use a transition matrix for block size
 * [\#2660](https://github.com/cosmos/cosmos-sdk/issues/2660) [x/mock/simulation] Staking transactions get tested far more frequently
 * [\#2610](https://github.com/cosmos/cosmos-sdk/issues/2610) [x/stake] Block redelegation to and from the same validator
 * [\#2652](https://github.com/cosmos/cosmos-sdk/issues/2652) [x/auth] Add benchmark for get and set account
 * [\#2685](https://github.com/cosmos/cosmos-sdk/issues/2685) [store] Add general merkle absence proof (also for empty substores)
 * [\#2708](https://github.com/cosmos/cosmos-sdk/issues/2708) [store] Disallow setting nil values

BUG FIXES

* Gaia
 * [\#2670](https://github.com/cosmos/cosmos-sdk/issues/2670) [x/stake] fixed incorrect `IterateBondedValidators` and split into two functions: `IterateBondedValidators` and `IterateLastBlockConsValidators`
 * [\#2691](https://github.com/cosmos/cosmos-sdk/issues/2691) Fix local testnet creation by using a single canonical genesis time
 * [\#2648](https://github.com/cosmos/cosmos-sdk/issues/2648) [gaiad] Fix `gaiad export` / `gaiad import` consistency, test in CI

* SDK
 * [\#2625](https://github.com/cosmos/cosmos-sdk/issues/2625) [x/gov] fix AppendTag function usage error
 * [\#2677](https://github.com/cosmos/cosmos-sdk/issues/2677) [x/stake, x/distribution] various staking/distribution fixes as found by the simulator
 * [\#2674](https://github.com/cosmos/cosmos-sdk/issues/2674) [types] Fix coin.IsLT() impl, coins.IsLT() impl, and renamed coins.Is\* to coins.IsAll\* (see [\#2686](https://github.com/cosmos/cosmos-sdk/issues/2686))
 * [\#2711](https://github.com/cosmos/cosmos-sdk/issues/2711) [x/stake] Add commission data to `MsgCreateValidator` signature bytes.
 * Temporarily disable insecure mode for Gaia Lite

## 0.25.0

*October 24th, 2018*

BREAKING CHANGES

* Gaia REST API (`gaiacli advanced rest-server`)
    * [x/stake] Validator.Owner renamed to Validator.Operator
    * [\#595](https://github.com/cosmos/cosmos-sdk/issues/595) Connections to the REST server are now secured using Transport Layer Security by default. The --insecure flag is provided to switch back to insecure HTTP.
    * [gaia-lite] [\#2258](https://github.com/cosmos/cosmos-sdk/issues/2258) Split `GET stake/delegators/{delegatorAddr}` into `GET stake/delegators/{delegatorAddr}/delegations`, `GET stake/delegators/{delegatorAddr}/unbonding_delegations` and `GET stake/delegators/{delegatorAddr}/redelegations`

* Gaia CLI  (`gaiacli`)
    * [x/stake] Validator.Owner renamed to Validator.Operator
    * [cli] unsafe_reset_all, show_validator, and show_node_id have been renamed to unsafe-reset-all, show-validator, and show-node-id
    * [cli] [\#1983](https://github.com/cosmos/cosmos-sdk/issues/1983) --print-response now defaults to true in commands that create and send a transaction
    * [cli] [\#1983](https://github.com/cosmos/cosmos-sdk/issues/1983) you can now pass --pubkey or --address to gaiacli keys show to return a plaintext representation of the key's address or public key for use with other commands
    * [cli] [\#2061](https://github.com/cosmos/cosmos-sdk/issues/2061) changed proposalID in governance REST endpoints to proposal-id
    * [cli] [\#2014](https://github.com/cosmos/cosmos-sdk/issues/2014) `gaiacli advanced` no longer exists - to access `ibc`, `rest-server`, and `validator-set` commands use `gaiacli ibc`, `gaiacli rest-server`, and `gaiacli tendermint`, respectively
    * [makefile] `get_vendor_deps` no longer updates lock file it just updates vendor directory. Use `update_vendor_deps` to update the lock file. [#2152](https://github.com/cosmos/cosmos-sdk/pull/2152)
    * [cli] [\#2221](https://github.com/cosmos/cosmos-sdk/issues/2221) All commands that
    utilize a validator's operator address must now use the new Bech32 prefix,
    `cosmosvaloper`.
    * [cli] [\#2190](https://github.com/cosmos/cosmos-sdk/issues/2190) `gaiacli init --gen-txs` is now `gaiacli init --with-txs` to reduce confusion
    * [cli] [\#2073](https://github.com/cosmos/cosmos-sdk/issues/2073) --from can now be either an address or a key name
    * [cli] [\#1184](https://github.com/cosmos/cosmos-sdk/issues/1184) Subcommands reorganisation, see [\#2390](https://github.com/cosmos/cosmos-sdk/pull/2390) for a comprehensive list of changes.
    * [cli] [\#2524](https://github.com/cosmos/cosmos-sdk/issues/2524) Add support offline mode to `gaiacli tx sign`. Lookups are not performed if the flag `--offline` is on.
    * [cli] [\#2570](https://github.com/cosmos/cosmos-sdk/pull/2570) Add commands to query deposits on proposals

* Gaia
    * Make the transient store key use a distinct store key. [#2013](https://github.com/cosmos/cosmos-sdk/pull/2013)
    * [x/stake] [\#1901](https://github.com/cosmos/cosmos-sdk/issues/1901) Validator type's Owner field renamed to Operator; Validator's GetOwner() renamed accordingly to comply with the SDK's Validator interface.
    * [docs] [#2001](https://github.com/cosmos/cosmos-sdk/pull/2001) Update slashing spec for slashing period
    * [x/stake, x/slashing] [#1305](https://github.com/cosmos/cosmos-sdk/issues/1305) - Rename "revoked" to "jailed"
    * [x/stake] [#1676] Revoked and jailed validators put into the unbonding state
    * [x/stake] [#1877] Redelegations/unbonding-delegation from unbonding validator have reduced time
    * [x/slashing] [\#1789](https://github.com/cosmos/cosmos-sdk/issues/1789) Slashing changes for Tendermint validator set offset (NextValSet)
    * [x/stake] [\#2040](https://github.com/cosmos/cosmos-sdk/issues/2040) Validator
    operator type has now changed to `sdk.ValAddress`
    * [x/stake] [\#2221](https://github.com/cosmos/cosmos-sdk/issues/2221) New
    Bech32 prefixes have been introduced for a validator's consensus address and
    public key: `cosmosvalcons` and `cosmosvalconspub` respectively. Also, existing Bech32 prefixes have been
    renamed for accounts and validator operators:
      * `cosmosaccaddr` / `cosmosaccpub` => `cosmos` / `cosmospub`
      * `cosmosvaladdr` / `cosmosvalpub` => `cosmosvaloper` / `cosmosvaloperpub`
    * [x/stake] [#1013] TendermintUpdates now uses transient store
    * [x/stake] [\#2435](https://github.com/cosmos/cosmos-sdk/issues/2435) Remove empty bytes from the ValidatorPowerRank store key
    * [x/gov] [\#2195](https://github.com/cosmos/cosmos-sdk/issues/2195) Governance uses BFT Time
    * [x/gov] [\#2256](https://github.com/cosmos/cosmos-sdk/issues/2256) Removed slashing for governance non-voting validators
    * [simulation] [\#2162](https://github.com/cosmos/cosmos-sdk/issues/2162) Added back correct supply invariants
    * [x/slashing] [\#2430](https://github.com/cosmos/cosmos-sdk/issues/2430) Simulate more slashes, check if validator is jailed before jailing
    * [x/stake] [\#2393](https://github.com/cosmos/cosmos-sdk/issues/2393) Removed `CompleteUnbonding` and `CompleteRedelegation` Msg types, and instead added unbonding/redelegation queues to endblocker
    * [x/mock/simulation] [\#2501](https://github.com/cosmos/cosmos-sdk/issues/2501) Simulate transactions & invariants for fee distribution, and fix bugs discovered in the process
      * [x/auth] Simulate random fee payments
      * [cmd/gaia/app] Simulate non-zero inflation
      * [x/stake] Call hooks correctly in several cases related to delegation/validator updates
      * [x/stake] Check full supply invariants, including yet-to-be-withdrawn fees
      * [x/stake] Remove no-longer-in-use store key
      * [x/slashing] Call hooks correctly when a validator is slashed
      * [x/slashing] Truncate withdrawals (unbonding, redelegation) and burn change
      * [x/mock/simulation] Ensure the simulation cannot set a proposer address of nil
      * [x/mock/simulation] Add more event logs on begin block / end block for clarity
      * [x/mock/simulation] Correctly set validator power in abci.RequestBeginBlock
      * [x/minting] Correctly call stake keeper to track inflated supply
      * [x/distribution] Sanity check for nonexistent rewards
      * [x/distribution] Truncate withdrawals and return change to the community pool
      * [x/distribution] Add sanity checks for incorrect accum / total accum relations
      * [x/distribution] Correctly calculate total power using Tendermint updates
      * [x/distribution] Simulate withdrawal transactions
      * [x/distribution] Fix a bug where the fee pool was not correctly tracked on WithdrawDelegatorRewardsAll
    * [x/stake] [\#1673](https://github.com/cosmos/cosmos-sdk/issues/1673) Validators are no longer deleted until they can no longer possibly be slashed
    * [\#1890](https://github.com/cosmos/cosmos-sdk/issues/1890) Start chain with initial state + sequence of transactions
      * [cli] Rename `gaiad init gentx` to `gaiad gentx`.
      * [cli] Add `--skip-genesis` flag to `gaiad init` to prevent `genesis.json` generation.
      * Drop `GenesisTx` in favor of a signed `StdTx` with only one `MsgCreateValidator` message.
      * [cli] Port `gaiad init` and `gaiad testnet` to work with `StdTx` genesis transactions.
      * [cli] Add `--moniker` flag to `gaiad init` to override moniker when generating `genesis.json` - i.e. it takes effect when running with the `--with-txs` flag, it is ignored otherwise.

* SDK
    * [core] [\#2219](https://github.com/cosmos/cosmos-sdk/issues/2219) Update to Tendermint 0.24.0
      * Validator set updates delayed by one block
      * BFT timestamp that can safely be used by applications
      * Fixed maximum block size enforcement
    * [core] [\#1807](https://github.com/cosmos/cosmos-sdk/issues/1807) Switch from use of rational to decimal
    * [types] [\#1901](https://github.com/cosmos/cosmos-sdk/issues/1901) Validator interface's GetOwner() renamed to GetOperator()
    * [x/slashing] [#2122](https://github.com/cosmos/cosmos-sdk/pull/2122) - Implement slashing period
    * [types] [\#2119](https://github.com/cosmos/cosmos-sdk/issues/2119) Parsed error messages and ABCI log errors to make     them more human readable.
    * [types] [\#2407](https://github.com/cosmos/cosmos-sdk/issues/2407) MulInt method added to big decimal in order to improve efficiency of slashing
    * [simulation] Rename TestAndRunTx to Operation [#2153](https://github.com/cosmos/cosmos-sdk/pull/2153)
    * [simulation] Remove log and testing.TB from Operation and Invariants, in favor of using errors [\#2282](https://github.com/cosmos/cosmos-sdk/issues/2282)
    * [simulation] Remove usage of keys and addrs in the types, in favor of simulation.Account [\#2384](https://github.com/cosmos/cosmos-sdk/issues/2384)
    * [tools] Removed gocyclo [#2211](https://github.com/cosmos/cosmos-sdk/issues/2211)
    * [baseapp] Remove `SetTxDecoder` in favor of requiring the decoder be set in baseapp initialization. [#1441](https://github.com/cosmos/cosmos-sdk/issues/1441)
    * [baseapp] [\#1921](https://github.com/cosmos/cosmos-sdk/issues/1921) Add minimumFees field to BaseApp.
    * [store] Change storeInfo within the root multistore to use tmhash instead of ripemd160 [\#2308](https://github.com/cosmos/cosmos-sdk/issues/2308)
    * [codec] [\#2324](https://github.com/cosmos/cosmos-sdk/issues/2324) All referrences to wire have been renamed to codec. Additionally, wire.NewCodec is now codec.New().
    * [types] [\#2343](https://github.com/cosmos/cosmos-sdk/issues/2343) Make sdk.Msg have a names field, to facilitate automatic tagging.
    * [baseapp] [\#2366](https://github.com/cosmos/cosmos-sdk/issues/2366) Automatically add action tags to all messages
    * [x/auth] [\#2377](https://github.com/cosmos/cosmos-sdk/issues/2377) auth.StdSignMsg -> txbuilder.StdSignMsg
    * [x/staking] [\#2244](https://github.com/cosmos/cosmos-sdk/issues/2244) staking now holds a consensus-address-index instead of a consensus-pubkey-index
    * [x/staking] [\#2236](https://github.com/cosmos/cosmos-sdk/issues/2236) more distribution hooks for distribution
    * [x/stake] [\#2394](https://github.com/cosmos/cosmos-sdk/issues/2394) Split up UpdateValidator into distinct state transitions applied only in EndBlock
    * [x/slashing] [\#2480](https://github.com/cosmos/cosmos-sdk/issues/2480) Fix signing info handling bugs & faulty slashing
    * [x/stake] [\#2412](https://github.com/cosmos/cosmos-sdk/issues/2412) Added an unbonding validator queue to EndBlock to automatically update validator.Status when finished Unbonding
    * [x/stake] [\#2500](https://github.com/cosmos/cosmos-sdk/issues/2500) Block conflicting redelegations until we add an index
    * [x/params] Global Paramstore refactored
    * [types] [\#2506](https://github.com/cosmos/cosmos-sdk/issues/2506) sdk.Dec MarshalJSON now marshals as a normal Decimal, with 10 digits of decimal precision
    * [x/stake] [\#2508](https://github.com/cosmos/cosmos-sdk/issues/2508) Utilize Tendermint power for validator power key
    * [x/stake] [\#2531](https://github.com/cosmos/cosmos-sdk/issues/2531) Remove all inflation logic
    * [x/mint] [\#2531](https://github.com/cosmos/cosmos-sdk/issues/2531) Add minting module and inflation logic
    * [x/auth] [\#2540](https://github.com/cosmos/cosmos-sdk/issues/2540) Rename `AccountMapper` to `AccountKeeper`.
    * [types] [\#2456](https://github.com/cosmos/cosmos-sdk/issues/2456) Renamed msg.Name() and msg.Type() to msg.Type() and msg.Route() respectively

* Tendermint
  * Update tendermint version from v0.23.0 to v0.25.0, notable changes
    * Mempool now won't build too large blocks, or too computationally expensive blocks
    * Maximum tx sizes and gas are now removed, and are implicitly the blocks maximums
    * ABCI validators no longer send the pubkey. The pubkey is only sent in validator updates
    * Validator set changes are now delayed by one block
    * Block header now includes the next validator sets hash
    * BFT time is implemented
    * Secp256k1 signature format has changed
    * There is now a threshold multisig format
    * See the [tendermint changelog](https://github.com/tendermint/tendermint/blob/master/CHANGELOG.md) for other changes.

FEATURES

* Gaia REST API (`gaiacli advanced rest-server`)
  * [gaia-lite] Endpoints to query staking pool and params
  * [gaia-lite] [\#2110](https://github.com/cosmos/cosmos-sdk/issues/2110) Add support for `simulate=true` requests query argument to endpoints that send txs to run simulations of transactions
  * [gaia-lite] [\#966](https://github.com/cosmos/cosmos-sdk/issues/966) Add support for `generate_only=true` query argument to generate offline unsigned transactions
  * [gaia-lite] [\#1953](https://github.com/cosmos/cosmos-sdk/issues/1953) Add /sign endpoint to sign transactions generated with `generate_only=true`.
  * [gaia-lite] [\#1954](https://github.com/cosmos/cosmos-sdk/issues/1954) Add /broadcast endpoint to broadcast transactions signed by the /sign endpoint.
  * [gaia-lite] [\#2113](https://github.com/cosmos/cosmos-sdk/issues/2113) Rename `/accounts/{address}/send` to `/bank/accounts/{address}/transfers`, rename `/accounts/{address}` to `/auth/accounts/{address}`, replace `proposal-id` with `proposalId` in all gov endpoints
  * [gaia-lite] [\#2478](https://github.com/cosmos/cosmos-sdk/issues/2478) Add query gov proposal's deposits endpoint
  * [gaia-lite] [\#2477](https://github.com/cosmos/cosmos-sdk/issues/2477) Add query validator's outgoing redelegations and unbonding delegations endpoints

* Gaia CLI  (`gaiacli`)
  * [cli] Cmds to query staking pool and params
  * [gov][cli] [\#2062](https://github.com/cosmos/cosmos-sdk/issues/2062) added `--proposal` flag to `submit-proposal` that allows a JSON file containing a proposal to be passed in
  * [\#2040](https://github.com/cosmos/cosmos-sdk/issues/2040) Add `--bech` to `gaiacli keys show` and respective REST endpoint to
  provide desired Bech32 prefix encoding
  * [cli] [\#2047](https://github.com/cosmos/cosmos-sdk/issues/2047) [\#2306](https://github.com/cosmos/cosmos-sdk/pull/2306) Passing --gas=simulate triggers a simulation of the tx before the actual execution.
  The gas estimate obtained via the simulation will be used as gas limit in the actual execution.
  * [cli] [\#2047](https://github.com/cosmos/cosmos-sdk/issues/2047) The --gas-adjustment flag can be used to adjust the estimate obtained via the simulation triggered by --gas=simulate.
  * [cli] [\#2110](https://github.com/cosmos/cosmos-sdk/issues/2110) Add --dry-run flag to perform a simulation of a transaction without broadcasting it. The --gas flag is ignored as gas would be automatically estimated.
  * [cli] [\#2204](https://github.com/cosmos/cosmos-sdk/issues/2204) Support generating and broadcasting messages with multiple signatures via command line:
    * [\#966](https://github.com/cosmos/cosmos-sdk/issues/966) Add --generate-only flag to build an unsigned transaction and write it to STDOUT.
    * [\#1953](https://github.com/cosmos/cosmos-sdk/issues/1953) New `sign` command to sign transactions generated with the --generate-only flag.
    * [\#1954](https://github.com/cosmos/cosmos-sdk/issues/1954) New `broadcast` command to broadcast transactions generated offline and signed with the `sign` command.
  * [cli] [\#2220](https://github.com/cosmos/cosmos-sdk/issues/2220) Add `gaiacli config` feature to interactively create CLI config files to reduce the number of required flags
  * [stake][cli] [\#1672](https://github.com/cosmos/cosmos-sdk/issues/1672) Introduced
  new commission flags for validator commands `create-validator` and `edit-validator`.
  * [stake][cli] [\#1890](https://github.com/cosmos/cosmos-sdk/issues/1890) Add `--genesis-format` flag to `gaiacli tx create-validator` to produce transactions in genesis-friendly format.
  * [cli][\#2554](https://github.com/cosmos/cosmos-sdk/issues/2554) Make `gaiacli keys show` multisig ready.

* Gaia
  * [cli] [\#2170](https://github.com/cosmos/cosmos-sdk/issues/2170) added ability to show the node's address via `gaiad tendermint show-address`
  * [simulation] [\#2313](https://github.com/cosmos/cosmos-sdk/issues/2313) Reworked `make test_sim_gaia_slow` to `make test_sim_gaia_full`, now simulates from multiple starting seeds in parallel
  * [cli] [\#1921] (https://github.com/cosmos/cosmos-sdk/issues/1921)
    * New configuration file `gaiad.toml` is now created to host Gaia-specific configuration.
    * New --minimum_fees/minimum_fees flag/config option to set a minimum fee.

* SDK
  * [querier] added custom querier functionality, so ABCI query requests can be handled by keepers
  * [simulation] [\#1924](https://github.com/cosmos/cosmos-sdk/issues/1924) allow operations to specify future operations
  * [simulation] [\#1924](https://github.com/cosmos/cosmos-sdk/issues/1924) Add benchmarking capabilities, with makefile commands "test_sim_gaia_benchmark, test_sim_gaia_profile"
  * [simulation] [\#2349](https://github.com/cosmos/cosmos-sdk/issues/2349) Add time-based future scheduled operations to simulator
  * [x/auth] [\#2376](https://github.com/cosmos/cosmos-sdk/issues/2376) Remove FeePayer() from StdTx
  * [x/stake] [\#1672](https://github.com/cosmos/cosmos-sdk/issues/1672) Implement
  basis for the validator commission model.
  * [x/auth] Support account removal in the account mapper.


IMPROVEMENTS
* [tools] Improved terraform and ansible scripts for infrastructure deployment
* [tools] Added ansible script to enable process core dumps

* Gaia REST API (`gaiacli advanced rest-server`)
    * [x/stake] [\#2000](https://github.com/cosmos/cosmos-sdk/issues/2000) Added tests for new staking endpoints
    * [gaia-lite] [\#2445](https://github.com/cosmos/cosmos-sdk/issues/2445) Standarized REST error responses
    * [gaia-lite] Added example to Swagger specification for /keys/seed.
    * [x/stake] Refactor REST utils

* Gaia CLI  (`gaiacli`)
    * [cli] [\#2060](https://github.com/cosmos/cosmos-sdk/issues/2060) removed `--select` from `block` command
    * [cli] [\#2128](https://github.com/cosmos/cosmos-sdk/issues/2128) fixed segfault when exporting directly after `gaiad init`
    * [cli] [\#1255](https://github.com/cosmos/cosmos-sdk/issues/1255) open KeyBase in read-only mode
     for query-purpose CLI commands
    * [docs] Added commands for querying governance deposits, votes and tally

* Gaia
    * [x/stake] [#2023](https://github.com/cosmos/cosmos-sdk/pull/2023) Terminate iteration loop in `UpdateBondedValidators` and `UpdateBondedValidatorsFull` when the first revoked validator is encountered and perform a sanity check.
    * [x/auth] Signature verification's gas cost now accounts for pubkey type. [#2046](https://github.com/tendermint/tendermint/pull/2046)
    * [x/stake] [x/slashing] Ensure delegation invariants to jailed validators [#1883](https://github.com/cosmos/cosmos-sdk/issues/1883).
    * [x/stake] Improve speed of GetValidator, which was shown to be a performance bottleneck. [#2046](https://github.com/tendermint/tendermint/pull/2200)
    * [x/stake] [\#2435](https://github.com/cosmos/cosmos-sdk/issues/2435) Improve memory efficiency of getting the various store keys
    * [genesis] [\#2229](https://github.com/cosmos/cosmos-sdk/issues/2229) Ensure that there are no duplicate accounts or validators in the genesis state.
    * [genesis] [\#2450](https://github.com/cosmos/cosmos-sdk/issues/2450) Validate staking genesis parameters.
    * Add SDK validation to `config.toml` (namely disabling `create_empty_blocks`) [\#1571](https://github.com/cosmos/cosmos-sdk/issues/1571)
    * [\#1941](https://github.com/cosmos/cosmos-sdk/issues/1941)(https://github.com/cosmos/cosmos-sdk/issues/1941) Version is now inferred via `git describe --tags`.
    * [x/distribution] [\#1671](https://github.com/cosmos/cosmos-sdk/issues/1671) add distribution types and tests

* SDK
    * [tools] Make get_vendor_deps deletes `.vendor-new` directories, in case scratch files are present.
    * [spec] Added simple piggy bank distribution spec
    * [cli] [\#1632](https://github.com/cosmos/cosmos-sdk/issues/1632) Add integration tests to ensure `basecoind init && basecoind` start sequences run successfully for both `democoin` and `basecoin` examples.
    * [store] Speedup IAVL iteration, and consequently everything that requires IAVL iteration. [#2143](https://github.com/cosmos/cosmos-sdk/issues/2143)
    * [store] [\#1952](https://github.com/cosmos/cosmos-sdk/issues/1952), [\#2281](https://github.com/cosmos/cosmos-sdk/issues/2281) Update IAVL dependency to v0.11.0
    * [simulation] Make timestamps randomized [#2153](https://github.com/cosmos/cosmos-sdk/pull/2153)
    * [simulation] Make logs not just pure strings, speeding it up by a large factor at greater block heights [\#2282](https://github.com/cosmos/cosmos-sdk/issues/2282)
    * [simulation] Add a concept of weighting the operations [\#2303](https://github.com/cosmos/cosmos-sdk/issues/2303)
    * [simulation] Logs get written to file if large, and also get printed on panics [\#2285](https://github.com/cosmos/cosmos-sdk/issues/2285)
    * [simulation] Bank simulations now makes testing auth configurable [\#2425](https://github.com/cosmos/cosmos-sdk/issues/2425)
    * [gaiad] [\#1992](https://github.com/cosmos/cosmos-sdk/issues/1992) Add optional flag to `gaiad testnet` to make config directory of daemon (default `gaiad`) and cli (default `gaiacli`) configurable
    * [x/stake] Add stake `Queriers` for Gaia-lite endpoints. This increases the staking endpoints performance by reusing the staking `keeper` logic for queries. [#2249](https://github.com/cosmos/cosmos-sdk/pull/2149)
    * [store] [\#2017](https://github.com/cosmos/cosmos-sdk/issues/2017) Refactor
    gas iterator gas consumption to only consume gas for iterator creation and `Next`
    calls which includes dynamic consumption of value length.
    * [types/decimal] [\#2378](https://github.com/cosmos/cosmos-sdk/issues/2378) - Added truncate functionality to decimal
    * [client] [\#1184](https://github.com/cosmos/cosmos-sdk/issues/1184) Remove unused `client/tx/sign.go`.
    * [tools] [\#2464](https://github.com/cosmos/cosmos-sdk/issues/2464) Lock binary dependencies to a specific version
    * #2573 [x/distribution] add accum invariance

BUG FIXES

* Gaia CLI  (`gaiacli`)
    * [cli] [\#1997](https://github.com/cosmos/cosmos-sdk/issues/1997) Handle panics gracefully when `gaiacli stake {delegation,unbond}` fail to unmarshal delegation.
    * [cli] [\#2265](https://github.com/cosmos/cosmos-sdk/issues/2265) Fix JSON formatting of the `gaiacli send` command.
    * [cli] [\#2547](https://github.com/cosmos/cosmos-sdk/issues/2547) Mark --to and --amount as required flags for `gaiacli tx send`.

* Gaia
  * [x/stake] Return correct Tendermint validator update set on `EndBlocker` by not
  including non previously bonded validators that have zero power. [#2189](https://github.com/cosmos/cosmos-sdk/issues/2189)
  * [docs] Fixed light client section links

* SDK
    * [\#1988](https://github.com/cosmos/cosmos-sdk/issues/1988) Make us compile on OpenBSD (disable ledger) [#1988] (https://github.com/cosmos/cosmos-sdk/issues/1988)
    * [\#2105](https://github.com/cosmos/cosmos-sdk/issues/2105) Fix DB Iterator leak, which may leak a go routine.
    * [ledger] [\#2064](https://github.com/cosmos/cosmos-sdk/issues/2064) Fix inability to sign and send transactions via the LCD by
    loading a Ledger device at runtime.
    * [\#2158](https://github.com/cosmos/cosmos-sdk/issues/2158) Fix non-deterministic ordering of validator iteration when slashing in `gov EndBlocker`
    * [simulation] [\#1924](https://github.com/cosmos/cosmos-sdk/issues/1924) Make simulation stop on SIGTERM
    * [\#2388](https://github.com/cosmos/cosmos-sdk/issues/2388) Remove dependency on deprecated tendermint/tmlibs repository.
    * [\#2416](https://github.com/cosmos/cosmos-sdk/issues/2416) Refactored `InitializeTestLCD` to properly include proposing validator in genesis state.
    * #2573 [x/distribution] accum invariance bugfix
    * #2573 [x/slashing] unbonding-delegation slashing invariance bugfix

## 0.24.2

*August 22nd, 2018*

BUG FIXES

* Tendermint
  - Fix unbounded consensus WAL growth

## 0.24.1

*August 21st, 2018*

BUG FIXES

* Gaia
  - [x/slashing] Evidence tracking now uses validator address instead of validator pubkey

## 0.24.0

*August 13th, 2018*

BREAKING CHANGES

* Gaia REST API (`gaiacli advanced rest-server`)
  - [x/stake] [\#1880](https://github.com/cosmos/cosmos-sdk/issues/1880) More REST-ful endpoints (large refactor)
  - [x/slashing] [\#1866](https://github.com/cosmos/cosmos-sdk/issues/1866) `/slashing/signing_info` takes cosmosvalpub instead of cosmosvaladdr
  - use time.Time instead of int64 for time. See Tendermint v0.23.0
  - Signatures are no longer Amino encoded with prefixes (just encoded as raw
    bytes) - see Tendermint v0.23.0

* Gaia CLI  (`gaiacli`)
  -  [x/stake] change `--keybase-sig` to `--identity`
  -  [x/stake] [\#1828](https://github.com/cosmos/cosmos-sdk/issues/1828) Force user to specify amount on create-validator command by removing default
  -  [x/gov] Change `--proposalID` to `--proposal-id`
  -  [x/stake, x/gov] [\#1606](https://github.com/cosmos/cosmos-sdk/issues/1606) Use `--from` instead of adhoc flags like `--address-validator`
        and `--proposer` to indicate the sender address.
  -  [\#1551](https://github.com/cosmos/cosmos-sdk/issues/1551) Remove `--name` completely
  -  Genesis/key creation (`gaiad init`) now supports user-provided key passwords

* Gaia
  - [x/stake] Inflation doesn't use rationals in calculation (performance boost)
  - [x/stake] Persist a map from `addr->pubkey` in the state since BeginBlock
    doesn't provide pubkeys.
  - [x/gov] [\#1781](https://github.com/cosmos/cosmos-sdk/issues/1781) Added tags sub-package, changed tags to use dash-case
  - [x/gov] [\#1688](https://github.com/cosmos/cosmos-sdk/issues/1688) Governance parameters are now stored in globalparams store
  - [x/gov] [\#1859](https://github.com/cosmos/cosmos-sdk/issues/1859) Slash validators who do not vote on a proposal
  - [x/gov] [\#1914](https://github.com/cosmos/cosmos-sdk/issues/1914) added TallyResult type that gets stored in Proposal after tallying is finished

* SDK
  - [baseapp] Msgs are no longer run on CheckTx, removed `ctx.IsCheckTx()`
  - [baseapp] NewBaseApp constructor takes sdk.TxDecoder as argument instead of wire.Codec
  - [types] sdk.NewCoin takes sdk.Int, sdk.NewInt64Coin takes int64
  - [x/auth] Default TxDecoder can be found in `x/auth` rather than baseapp
  - [client] [\#1551](https://github.com/cosmos/cosmos-sdk/issues/1551): Refactored `CoreContext` to `TxContext` and `QueryContext`
      - Removed all tx related fields and logic (building & signing) to separate
        structure `TxContext` in `x/auth/client/context`

* Tendermint
    - v0.22.5 -> See [Tendermint PR](https://github.com/tendermint/tendermint/pull/1966)
        - change all the cryptography imports.
    - v0.23.0 -> See
      [Changelog](https://github.com/tendermint/tendermint/blob/v0.23.0/CHANGELOG.md#0230)
      and [SDK PR](https://github.com/cosmos/cosmos-sdk/pull/1927)
        - BeginBlock no longer includes crypto.Pubkey
        - use time.Time instead of int64 for time.

FEATURES

* Gaia REST API (`gaiacli advanced rest-server`)
    - [x/gov] Can now query governance proposals by ProposalStatus

* Gaia CLI  (`gaiacli`)
    - [x/gov] added `query-proposals` command. Can filter by `depositer`, `voter`, and `status`
    - [x/stake] [\#2043](https://github.com/cosmos/cosmos-sdk/issues/2043) Added staking query cli cmds for unbonding-delegations and redelegations

* Gaia
  - [networks] Added ansible scripts to upgrade seed nodes on a network

* SDK
  - [x/mock/simulation] Randomized simulation framework
     - Modules specify invariants and operations, preferably in an x/[module]/simulation package
     - Modules can test random combinations of their own operations
     - Applications can integrate operations and invariants from modules together for an integrated simulation
     - Simulates Tendermint's algorithm for validator set updates
     - Simulates validator signing/downtime with a Markov chain, and occaisional double-signatures
     - Includes simulated operations & invariants for staking, slashing, governance, and bank modules
  - [store] [\#1481](https://github.com/cosmos/cosmos-sdk/issues/1481) Add transient store
  - [baseapp] Initialize validator set on ResponseInitChain
  - [baseapp] added BaseApp.Seal - ability to seal baseapp parameters once they've been set
  - [cosmos-sdk-cli] New `cosmos-sdk-cli` tool to quickly initialize a new
    SDK-based project
  - [scripts] added log output monitoring to DataDog using Ansible scripts

IMPROVEMENTS

* Gaia
  - [spec] [\#967](https://github.com/cosmos/cosmos-sdk/issues/967) Inflation and distribution specs drastically improved
  - [x/gov] [\#1773](https://github.com/cosmos/cosmos-sdk/issues/1773) Votes on a proposal can now be queried
  - [x/gov] Initial governance parameters can now be set in the genesis file
  - [x/stake] [\#1815](https://github.com/cosmos/cosmos-sdk/issues/1815) Sped up the processing of `EditValidator` txs.
  - [config] [\#1930](https://github.com/cosmos/cosmos-sdk/issues/1930) Transactions indexer indexes all tags by default.
  - [ci] [#2057](https://github.com/cosmos/cosmos-sdk/pull/2057) Run `make localnet-start` on every commit and ensure network reaches at least 10 blocks

* SDK
  - [baseapp] [\#1587](https://github.com/cosmos/cosmos-sdk/issues/1587) Allow any alphanumeric character in route
  - [baseapp] Allow any alphanumeric character in route
  - [tools] Remove `rm -rf vendor/` from `make get_vendor_deps`
  - [x/auth] Recover ErrorOutOfGas panic in order to set sdk.Result attributes correctly
  - [x/auth] [\#2376](https://github.com/cosmos/cosmos-sdk/issues/2376) No longer runs any signature in a multi-msg, if any account/sequence number is wrong.
  - [x/auth] [\#2376](https://github.com/cosmos/cosmos-sdk/issues/2376) No longer charge gas for subtracting fees
  - [x/bank] Unit tests are now table-driven
  - [tests] Add tests to example apps in docs
  - [tests] Fixes ansible scripts to work with AWS too
  - [tests] [\#1806](https://github.com/cosmos/cosmos-sdk/issues/1806) CLI tests are now behind the build flag 'cli_test', so go test works on a new repo

BUG FIXES

* Gaia CLI  (`gaiacli`)
  -  [\#1766](https://github.com/cosmos/cosmos-sdk/issues/1766) Fixes bad example for keybase identity
  -  [x/stake] [\#2021](https://github.com/cosmos/cosmos-sdk/issues/2021) Fixed repeated CLI commands in staking

* Gaia
  - [x/stake] [#2077](https://github.com/cosmos/cosmos-sdk/pull/2077) Fixed invalid cliff power comparison
  - [\#1804](https://github.com/cosmos/cosmos-sdk/issues/1804) Fixes gen-tx genesis generation logic temporarily until upstream updates
  - [\#1799](https://github.com/cosmos/cosmos-sdk/issues/1799) Fix `gaiad export`
  - [\#1839](https://github.com/cosmos/cosmos-sdk/issues/1839) Fixed bug where intra-tx counter wasn't set correctly for genesis validators
  - [x/stake] [\#1858](https://github.com/cosmos/cosmos-sdk/issues/1858) Fixed bug where the cliff validator was not updated correctly
  - [tests] [\#1675](https://github.com/cosmos/cosmos-sdk/issues/1675) Fix non-deterministic `test_cover`
  - [tests] [\#1551](https://github.com/cosmos/cosmos-sdk/issues/1551) Fixed invalid LCD test JSON payload in `doIBCTransfer`
  - [basecoin] Fixes coin transaction failure and account query [discussion](https://forum.cosmos.network/t/unmarshalbinarybare-expected-to-read-prefix-bytes-75fbfab8-since-it-is-registered-concrete-but-got-0a141dfa/664/6)
  - [x/gov] [\#1757](https://github.com/cosmos/cosmos-sdk/issues/1757) Fix VoteOption conversion to String
  * [x/stake] [#2083] Fix broken invariant of bonded validator power decrease

## 0.23.1

*July 27th, 2018*

BUG FIXES
  * [tendermint] Update to v0.22.8
    - [consensus, blockchain] Register the Evidence interface so it can be
      marshalled/unmarshalled by the blockchain and consensus reactors

## 0.23.0

*July 25th, 2018*

BREAKING CHANGES
* [x/stake] Fixed the period check for the inflation calculation

IMPROVEMENTS
* [cli] Improve error messages for all txs when the account doesn't exist
* [tendermint] Update to v0.22.6
    - Updates the crypto imports/API (#1966)
* [x/stake] Add revoked to human-readable validator

BUG FIXES
* [tendermint] Update to v0.22.6
    - Fixes some security vulnerabilities reported in the [Bug Bounty](https://hackerone.com/tendermint)
*  [\#1797](https://github.com/cosmos/cosmos-sdk/issues/1797) Fix off-by-one error in slashing for downtime
*  [\#1787](https://github.com/cosmos/cosmos-sdk/issues/1787) Fixed bug where Tally fails due to revoked/unbonding validator
*  [\#1666](https://github.com/cosmos/cosmos-sdk/issues/1666) Add intra-tx counter to the genesis validators

## 0.22.0

*July 16th, 2018*

BREAKING CHANGES
* [x/gov] Increase VotingPeriod, DepositPeriod, and MinDeposit

IMPROVEMENTS
* [gaiad] Default config updates:
    - `timeout_commit=5000` so blocks only made every 5s
    - `prof_listen_addr=localhost:6060` so profile server is on by default
    - `p2p.send_rate` and `p2p.recv_rate` increases 10x (~5MB/s)

BUG FIXES
* [server] Fix to actually overwrite default tendermint config

## 0.21.1

*July 14th, 2018*

BUG FIXES
* [build] Added Ledger build support via `LEDGER_ENABLED=true|false`
  * True by default except when cross-compiling

## 0.21.0

*July 13th, 2018*

BREAKING CHANGES
* [x/stake] Specify DelegatorAddress in MsgCreateValidator
* [x/stake] Remove the use of global shares in the pool
   * Remove the use of `PoolShares` type in `x/stake/validator` type - replace with `Status` `Tokens` fields
* [x/auth] NewAccountMapper takes a constructor instead of a prototype
* [keys] Keybase.Update function now takes in a function to get the newpass, rather than the password itself

FEATURES
* [baseapp] NewBaseApp now takes option functions as parameters

IMPROVEMENTS
* Updated docs folder to accommodate cosmos.network docs project
* [store] Added support for tracing multi-store operations via `--trace-store`
* [store] Pruning strategy configurable with pruning flag on gaiad start

BUG FIXES
* [\#1630](https://github.com/cosmos/cosmos-sdk/issues/1630) - redelegation nolonger removes tokens from the delegator liquid account
* [keys] [\#1629](https://github.com/cosmos/cosmos-sdk/issues/1629) - updating password no longer asks for a new password when the first entered password was incorrect
* [lcd] importing an account would create a random account
* [server] 'gaiad init' command family now writes provided name as the moniker in `config.toml`
* [build] Added Ledger build support via `LEDGER_ENABLED=true|false`
  * True by default except when cross-compiling

## 0.20.0

*July 10th, 2018*

BREAKING CHANGES
* msg.GetSignBytes() returns sorted JSON (by key)
* msg.GetSignBytes() field changes
    * `msg_bytes` -> `msgs`
    * `fee_bytes` -> `fee`
* Update Tendermint to v0.22.2
    * Default ports changed from 466xx to 266xx
    * Amino JSON uses type names instead of prefix bytes
    * ED25519 addresses are the first 20-bytes of the SHA256 of the raw 32-byte
      pubkey (Instead of RIPEMD160)
    * go-crypto, abci, tmlibs have been merged into Tendermint
      * The keys sub-module is now in the SDK
    * Various other fixes
* [auth] Signers of a transaction now only sign over their own account and sequence number
* [auth] Removed MsgChangePubKey
* [auth] Removed SetPubKey from account mapper
* [auth] AltBytes renamed to Memo, now a string, max 100 characters, costs a bit of gas
* [types] `GetMsg()` -> `GetMsgs()` as txs wrap many messages
* [types] Removed GetMemo from Tx (it is still on StdTx)
* [types] renamed rational.Evaluate to rational.Round{Int64, Int}
* [types] Renamed `sdk.Address` to `sdk.AccAddress`/`sdk.ValAddress`
* [types] `sdk.AccAddress`/`sdk.ValAddress` natively marshals to Bech32 in String, Sprintf (when used with `%s`), and MarshalJSON
* [keys] Keybase and Ledger support from go-crypto merged into the SDK in the `crypto` folder
* [cli] Rearranged commands under subcommands
* [x/slashing] Update slashing for unbonding period
  * Slash according to power at time of infraction instead of power at
    time of discovery
  * Iterate through unbonding delegations & redelegations which contributed
    to an infraction, slash them proportional to their stake at the time
  * Add REST endpoint to unrevoke a validator previously revoked for downtime
  * Add REST endpoint to retrieve liveness signing information for a validator
* [x/stake] Remove Tick and add EndBlocker
* [x/stake] most index keys nolonger hold a value - inputs are rearranged to form the desired key
* [x/stake] store-value for delegation, validator, ubd, and red do not hold duplicate information contained store-key
* [x/stake] Introduce concept of unbonding for delegations and validators
  * `gaiacli stake unbond` replaced with `gaiacli stake begin-unbonding`
  * Introduced:
    * `gaiacli stake complete-unbonding`
    * `gaiacli stake begin-redelegation`
    * `gaiacli stake complete-redelegation`
* [lcd] Switch key creation output to return bech32
* [lcd] Removed shorthand CLI flags (`a`, `c`, `n`, `o`)
* [gaiad] genesis transactions now use bech32 addresses / pubkeys
* [gov] VoteStatus renamed to ProposalStatus
* [gov] VoteOption, ProposalType, and ProposalStatus all marshal to string form in JSON

DEPRECATED
* [cli] Deprecated `--name` flag in commands that send txs, in favor of `--from`

FEATURES
* [x/gov] Implemented MVP
  * Supported proposal types: just binary (pass/fail) TextProposals for now
  * Proposals need deposits to be votable; deposits are burned if proposal fails
  * Delegators delegate votes to validator by default but can override (for their stake)
* [gaiacli] Ledger support added
  - You can now use a Ledger with `gaiacli --ledger` for all key-related commands
  - Ledger keys can be named and tracked locally in the key DB
* [gaiacli] You can now attach a simple text-only memo to any transaction, with the `--memo` flag
* [gaiacli] added the following flags for commands that post transactions to the chain:
  * async -- send the tx without waiting for a tendermint response
  * json  -- return the output in json format for increased readability
  * print-response -- return the tx response. (includes fields like gas cost)
* [lcd] Queried TXs now include the tx hash to identify each tx
* [mockapp] CompleteSetup() no longer takes a testing parameter
* [x/bank] Add benchmarks for signing and delivering a block with a single bank transaction
  * Run with `cd x/bank && go test --bench=.`
* [tools] make get_tools installs tendermint's linter, and gometalinter
* [tools] Switch gometalinter to the stable version
* [tools] Add the following linters
  * misspell
  * gofmt
  * go vet -composites=false
  * unconvert
  * ineffassign
  * errcheck
  * unparam
  * gocyclo
* [tools] Added `make format` command to automate fixing misspell and gofmt errors.
* [server] Default config now creates a profiler at port 6060, and increase p2p send/recv rates
* [types] Switches internal representation of Int/Uint/Rat to use pointers
* [types] Added MinInt and MinUint functions
* [gaiad] `unsafe_reset_all` now resets addrbook.json
* [democoin] add x/oracle, x/assoc
* [tests] created a randomized testing framework.
  - Currently bank has limited functionality in the framework
  - Auth has its invariants checked within the framework
* [tests] Add WaitForNextNBlocksTM helper method
* [keys] New keys now have 24 word recovery keys, for heightened security
- [keys] Add a temporary method for exporting the private key

IMPROVEMENTS
* [x/bank] Now uses go-wire codec instead of 'encoding/json'
* [x/auth] Now uses go-wire codec instead of 'encoding/json'
* revised use of endblock and beginblock
* [stake] module reorganized to include `types` and `keeper` package
* [stake] keeper always loads the store (instead passing around which doesn't really boost efficiency)
* [stake] edit-validator changes now can use the keyword [do-not-modify] to not modify unspecified `--flag` (aka won't set them to `""` value)
* [stake] offload more generic functionality from the handler into the keeper
* [stake] clearer staking logic
* [types] added common tag constants
* [keys] improve error message when deleting non-existent key
* [gaiacli] improve error messages on `send` and `account` commands
* added contributing guidelines
* [docs] Added commands for governance CLI on testnet README

BUG FIXES
* [x/slashing] [\#1510](https://github.com/cosmos/cosmos-sdk/issues/1510) Unrevoked validators cannot un-revoke themselves
* [x/stake] [\#1513](https://github.com/cosmos/cosmos-sdk/issues/1513) Validators slashed to zero power are unbonded and removed from the store
* [x/stake] [\#1567](https://github.com/cosmos/cosmos-sdk/issues/1567) Validators decreased in power but not unbonded are now updated in Tendermint
* [x/stake] error strings lower case
* [x/stake] pool loose tokens now accounts for unbonding and unbonding tokens not associated with any validator
* [x/stake] fix revoke bytes ordering (was putting revoked candidates at the top of the list)
* [x/stake] bond count was counting revoked validators as bonded, fixed
* [gaia] Added self delegation for validators in the genesis creation
* [lcd] tests now don't depend on raw json text
* Retry on HTTP request failure in CLI tests, add option to retry tests in Makefile
* Fixed bug where chain ID wasn't passed properly in x/bank REST handler, removed Viper hack from ante handler
* Fixed bug where `democli account` didn't decode the account data correctly
* [\#872](https://github.com/cosmos/cosmos-sdk/issues/872)  - recovery phrases no longer all end in `abandon`
* [\#887](https://github.com/cosmos/cosmos-sdk/issues/887)  - limit the size of rationals that can be passed in from user input
* [\#1052](https://github.com/cosmos/cosmos-sdk/issues/1052) - Make all now works
* [\#1258](https://github.com/cosmos/cosmos-sdk/issues/1258) - printing big.rat's can no longer overflow int64
* [\#1259](https://github.com/cosmos/cosmos-sdk/issues/1259) - fix bug where certain tests that could have a nil pointer in defer
* [\#1343](https://github.com/cosmos/cosmos-sdk/issues/1343) - fixed unnecessary parallelism in CI
* [\#1353](https://github.com/cosmos/cosmos-sdk/issues/1353) - CLI: Show pool shares fractions in human-readable format
* [\#1367](https://github.com/cosmos/cosmos-sdk/issues/1367) - set ChainID in InitChain
* [\#1461](https://github.com/cosmos/cosmos-sdk/issues/1461) - CLI tests now no longer reset your local environment data
* [\#1505](https://github.com/cosmos/cosmos-sdk/issues/1505) - `gaiacli stake validator` no longer panics if validator doesn't exist
* [\#1565](https://github.com/cosmos/cosmos-sdk/issues/1565) - fix cliff validator persisting when validator set shrinks from max
* [\#1287](https://github.com/cosmos/cosmos-sdk/issues/1287) - prevent zero power validators at genesis
* [x/stake] fix bug when unbonding/redelegating using `--shares-percent`
* [\#1010](https://github.com/cosmos/cosmos-sdk/issues/1010) - two validators can't bond with the same pubkey anymore


## 0.19.0

*June 13, 2018*

BREAKING CHANGES
* msg.GetSignBytes() now returns bech32-encoded addresses in all cases
* [lcd] REST end-points now include gas
* sdk.Coin now uses sdk.Int, a big.Int wrapper with 256bit range cap

FEATURES
* [x/auth] Added AccountNumbers to BaseAccount and StdTxs to allow for replay protection with account pruning
* [lcd] added an endpoint to query for the SDK version of the connected node

IMPROVEMENTS
* export command now writes current validator set for Tendermint
* [tests] Application module tests now use a mock application
* [gaiacli] Fix error message when account isn't found when running gaiacli account
* [lcd] refactored to eliminate use of global variables, and interdependent tests
* [tests] Added testnet command to gaiad
* [tests] Added localnet targets to Makefile
* [x/stake] More stake tests added to test ByPower index

FIXES
* Fixes consensus fault on testnet - see postmortem [here](https://github.com/cosmos/cosmos-sdk/issues/1197#issuecomment-396823021)
* [x/stake] bonded inflation removed, non-bonded inflation partially implemented
* [lcd] Switch to bech32 for addresses on all human readable inputs and outputs
* [lcd] fixed tx indexing/querying
* [cli] Added `--gas` flag to specify transaction gas limit
* [gaia] Registered slashing message handler
* [x/slashing] Set signInfo.StartHeight correctly for newly bonded validators

FEATURES
* [docs] Reorganize documentation
* [docs] Update staking spec, create WIP spec for slashing, and fees

## 0.18.0

*June 9, 2018*

BREAKING CHANGES

* [stake] candidate -> validator throughout (details in refactor comment)
* [stake] delegate-bond -> delegation throughout
* [stake] `gaiacli query validator` takes and argument instead of using the `--address-candidate` flag
* [stake] introduce `gaiacli query delegations`
* [stake] staking refactor
  * ValidatorsBonded store now take sorted pubKey-address instead of validator owner-address,
    is sorted like Tendermint by pk's address
  * store names more understandable
  * removed temporary ToKick store, just needs a local map!
  * removed distinction between candidates and validators
    * everything is now a validator
    * only validators with a status == bonded are actively validating/receiving rewards
  * Introduction of Unbonding fields, lowlevel logic throughout (not fully implemented with queue)
  * Introduction of PoolShares type within validators,
    replaces three rational fields (BondedShares, UnbondingShares, UnbondedShares
* [x/auth] move stuff specific to auth anteHandler to the auth module rather than the types folder. This includes:
  * StdTx (and its related stuff i.e. StdSignDoc, etc)
  * StdFee
  * StdSignature
  * Account interface
  * Related to this organization, I also:
* [x/auth] got rid of AccountMapper interface (in favor of the struct already in auth module)
* [x/auth] removed the FeeHandler function from the AnteHandler, Replaced with FeeKeeper
* [x/auth] Removed GetSignatures() from Tx interface (as different Tx styles might use something different than StdSignature)
* [store] Removed SubspaceIterator and ReverseSubspaceIterator from KVStore interface and replaced them with helper functions in /types
* [cli] rearranged commands under subcommands
* [stake] remove Tick and add EndBlocker
* Switch to bech32cosmos on all human readable inputs and outputs


FEATURES

* [x/auth] Added ability to change pubkey to auth module
* [baseapp] baseapp now has settable functions for filtering peers by address/port & public key
* [sdk] Gas consumption is now measured as transactions are executed
  * Transactions which run out of gas stop execution and revert state changes
  * A "simulate" query has been added to determine how much gas a transaction will need
  * Modules can include their own gas costs for execution of particular message types
* [stake] Seperation of fee distribution to a new module
* [stake] Creation of a validator/delegation generics in `/types`
* [stake] Helper Description of the store in x/stake/store.md
* [stake] removed use of caches in the stake keeper
* [stake] Added REST API
* [Makefile] Added terraform/ansible playbooks to easily create remote testnets on Digital Ocean


BUG FIXES

* [stake] staking delegator shares exchange rate now relative to equivalent-bonded-tokens the validator has instead of bonded tokens
  ^ this is important for unbonded validators in the power store!
* [cli] fixed cli-bash tests
* [ci] added cli-bash tests
* [basecoin] updated basecoin for stake and slashing
* [docs] fixed references to old cli commands
* [docs] Downgraded Swagger to v2 for downstream compatibility
* auto-sequencing transactions correctly
* query sequence via account store
* fixed duplicate pub_key in stake.Validator
* Auto-sequencing now works correctly
* [gaiacli] Fix error message when account isn't found when running gaiacli account


## 0.17.5

*June 5, 2018*

Update to Tendermint v0.19.9 (Fix evidence reactor, mempool deadlock, WAL panic,
memory leak)

## 0.17.4

*May 31, 2018*

Update to Tendermint v0.19.7 (WAL fixes and more)

## 0.17.3

*May 29, 2018*

Update to Tendermint v0.19.6 (fix fast-sync halt)

## 0.17.5

*June 5, 2018*

Update to Tendermint v0.19.9 (Fix evidence reactor, mempool deadlock, WAL panic,
memory leak)

## 0.17.4

*May 31, 2018*

Update to Tendermint v0.19.7 (WAL fixes and more)

## 0.17.3

*May 29, 2018*

Update to Tendermint v0.19.6 (fix fast-sync halt)

## 0.17.2

_May 20, 2018_

Update to Tendermint v0.19.5 (reduce WAL use, bound the mempool and some rpcs, improve logging)

## 0.17.1 (May 17, 2018)

Update to Tendermint v0.19.4 (fixes a consensus bug and improves logging)

## 0.17.0 (May 15, 2018)

BREAKING CHANGES

* [stake] MarshalJSON -> MarshalBinaryLengthPrefixed
* Queries against the store must be prefixed with the path "/store"

FEATURES

* [gaiacli] Support queries for candidates, delegator-bonds
* [gaiad] Added `gaiad export` command to export current state to JSON
* [x/bank] Tx tags with sender/recipient for indexing & later retrieval
* [x/stake] Tx tags with delegator/candidate for delegation & unbonding, and candidate info for declare candidate / edit validator

IMPROVEMENTS

* [gaiad] Update for Tendermint v0.19.3 (improve `/dump_consensus_state` and add
  `/consensus_state`)
* [spec/ibc] Added spec!
* [spec/stake] Cleanup structure, include details about slashing and
  auto-unbonding
* [spec/governance] Fixup some names and pseudocode
* NOTE: specs are still a work-in-progress ...

BUG FIXES

* Auto-sequencing now works correctly


## 0.16.0 (May 14th, 2018)

BREAKING CHANGES

* Move module REST/CLI packages to x/[module]/client/rest and x/[module]/client/cli
* Gaia simple-staking bond and unbond functions replaced
* [stake] Delegator bonds now store the height at which they were updated
* All module keepers now require a codespace, see basecoin or democoin for usage
* Many changes to names throughout
  * Type as a prefix naming convention applied (ex. BondMsg -> MsgBond)
  * Removed redundancy in names (ex. stake.StakingKeeper -> stake.Keeper)
* Removed SealedAccountMapper
* gaiad init now requires use of `--name` flag
* Removed Get from Msg interface
* types/rational now extends big.Rat

FEATURES:

* Gaia stake commands include, CreateValidator, EditValidator, Delegate, Unbond
* MountStoreWithDB without providing a custom store works.
* Repo is now lint compliant / GoMetaLinter with tendermint-lint integrated into CI
* Better key output, pubkey go-amino hex bytes now output by default
* gaiad init overhaul
  * Create genesis transactions with `gaiad init gen-tx`
  * New genesis account keys are automatically added to the client keybase (introduce `--client-home` flag)
  * Initialize with genesis txs using `--gen-txs` flag
* Context now has access to the application-configured logger
* Add (non-proof) subspace query helper functions
* Add more staking query functions: candidates, delegator-bonds

BUG FIXES

* Gaia now uses stake, ported from github.com/cosmos/gaia


## 0.15.1 (April 29, 2018)

IMPROVEMENTS:

* Update Tendermint to v0.19.1 (includes many rpc fixes)


## 0.15.0 (April 29, 2018)

NOTE: v0.15.0 is a large breaking change that updates the encoding scheme to use
[Amino](github.com/tendermint/go-amino).

For details on how this changes encoding for public keys and addresses,
see the [docs](https://github.com/tendermint/tendermint/blob/v0.19.1/docs/specification/new-spec/encoding.md#public-key-cryptography).

BREAKING CHANGES

* Remove go-wire, use go-amino
* [store] Add `SubspaceIterator` and `ReverseSubspaceIterator` to `KVStore` interface
* [basecoin] NewBasecoinApp takes a `dbm.DB` and uses namespaced DBs for substores

FEATURES:

* Add CacheContext
* Add auto sequencing to client
* Add FeeHandler to ante handler

BUG FIXES

* MountStoreWithDB without providing a custom store works.

## 0.14.1 (April 9, 2018)

BUG FIXES

* [gaiacli] Fix all commands (just a duplicate of basecli for now)

## 0.14.0 (April 9, 2018)

BREAKING CHANGES:

* [client/builder] Renamed to `client/core` and refactored to use a CoreContext
  struct
* [server] Refactor to improve useability and de-duplicate code
* [types] `Result.ToQuery -> Error.QueryResult`
* [makefile] `make build` and `make install` only build/install `gaiacli` and
  `gaiad`. Use `make build_examples` and `make install_examples` for
  `basecoind/basecli` and `democoind/democli`
* [staking] Various fixes/improvements

FEATURES:

* [democoin] Added Proof-of-Work module

BUG FIXES

* [client] Reuse Tendermint RPC client to avoid excessive open files
* [client] Fix setting log level
* [basecoin] Sort coins in genesis

## 0.13.1 (April 3, 2018)

BUG FIXES

* [x/ibc] Fix CLI and relay for IBC txs
* [x/stake] Various fixes/improvements

## 0.13.0 (April 2, 2018)

BREAKING CHANGES

* [basecoin] Remove cool/sketchy modules -> moved to new `democoin`
* [basecoin] NewBasecoinApp takes a `map[string]dbm.DB` as temporary measure
  to allow mounting multiple stores with their own DB until they can share one
* [x/staking] Renamed to `simplestake`
* [builder] Functions don't take `passphrase` as argument
* [server] GenAppParams returns generated seed and address
* [basecoind] `init` command outputs JSON of everything necessary for testnet
* [basecoind] `basecoin.db -> data/basecoin.db`
* [basecli] `data/keys.db -> keys/keys.db`

FEATURES

* [types] `Coin` supports direct arithmetic operations
* [basecoind] Add `show_validator` and `show_node_id` commands
* [x/stake] Initial merge of full staking module!
* [democoin] New example application to demo custom modules

IMPROVEMENTS

* [makefile] `make install`
* [testing] Use `/tmp` for directories so they don't get left in the repo

BUG FIXES

* [basecoin] Allow app to be restarted
* [makefile] Fix build on Windows
* [basecli] Get confirmation before overriding key with same name

## 0.12.0 (March 27 2018)

BREAKING CHANGES

* Revert to old go-wire for now
* glide -> godep
* [types] ErrBadNonce -> ErrInvalidSequence
* [types] Replace tx.GetFeePayer with FeePayer(tx) - returns the first signer
* [types] NewStdTx takes the Fee
* [types] ParseAccount -> AccountDecoder; ErrTxParse -> ErrTxDecoder
* [x/auth] AnteHandler deducts fees
* [x/bank] Move some errors to `types`
* [x/bank] Remove sequence and signature from Input

FEATURES

* [examples/basecoin] New cool module to demonstrate use of state and custom transactions
* [basecoind] `show_node_id` command
* [lcd] Implement the Light Client Daemon and endpoints
* [types/stdlib] Queue functionality
* [store] Subspace iterator on IAVLTree
* [types] StdSignDoc is the document that gets signed (chainid, msg, sequence, fee)
* [types] CodeInvalidPubKey
* [types] StdFee, and StdTx takes the StdFee
* [specs] Progression of MVPs for IBC
* [x/ibc] Initial shell of IBC functionality (no proofs)
* [x/simplestake] Simple staking module with bonding/unbonding

IMPROVEMENTS

* Lots more tests!
* [client/builder] Helpers for forming and signing transactions
* [types] sdk.Address
* [specs] Staking

BUG FIXES

* [x/auth] Fix setting pubkey on new account
* [x/auth] Require signatures to include the sequences
* [baseapp] Dont panic on nil handler
* [basecoin] Check for empty bytes in account and tx

## 0.11.0 (March 1, 2017)

BREAKING CHANGES

* [examples] dummy -> kvstore
* [examples] Remove gaia
* [examples/basecoin] MakeTxCodec -> MakeCodec
* [types] CommitMultiStore interface has new `GetCommitKVStore(key StoreKey) CommitKVStore` method

FEATURES

* [examples/basecoin] CLI for `basecli` and `basecoind` (!)
* [baseapp] router.AddRoute returns Router

IMPROVEMENTS

* [baseapp] Run msg handlers on CheckTx
* [docs] Add spec for REST API
* [all] More tests!

BUG FIXES

* [baseapp] Fix panic on app restart
* [baseapp] InitChain does not call Commit
* [basecoin] Remove IBCStore because mounting multiple stores is currently broken

## 0.10.0 (February 20, 2017)

BREAKING CHANGES

* [baseapp] NewBaseApp(logger, db)
* [baseapp] NewContext(isCheckTx, header)
* [x/bank] CoinMapper -> CoinKeeper

FEATURES

* [examples/gaia] Mock CLI !
* [baseapp] InitChainer, BeginBlocker, EndBlocker
* [baseapp] MountStoresIAVL

IMPROVEMENTS

* [docs] Various improvements.
* [basecoin] Much simpler :)

BUG FIXES

* [baseapp] initialize and reset msCheck and msDeliver properly

## 0.9.0 (February 13, 2017)

BREAKING CHANGES

* Massive refactor. Basecoin works. Still needs <3

## 0.8.1

* Updates for dependencies

## 0.8.0 (December 18, 2017)

* Updates for dependencies

## 0.7.1 (October 11, 2017)

IMPROVEMENTS:

* server/commands: GetInitCmd takes list of options

## 0.7.0 (October 11, 2017)

BREAKING CHANGES:

* Everything has changed, and it's all about to change again, so don't bother using it yet!

## 0.6.2 (July 27, 2017)

IMPROVEMENTS:

* auto-test all tutorials to detect breaking changes
* move deployment scripts from `/scripts` to `/publish` for clarity

BUG FIXES:

* `basecoin init` ensures the address in genesis.json is valid
* fix bug that certain addresses couldn't receive ibc packets

## 0.6.1 (June 28, 2017)

Make lots of small cli fixes that arose when people were using the tools for
the testnet.

IMPROVEMENTS:

* basecoin
  * `basecoin start` supports all flags that `tendermint node` does, such as
    `--rpc.laddr`, `--p2p.seeds`, and `--p2p.skip_upnp`
  * fully supports `--log_level` and `--trace` for logger configuration
  * merkleeyes no longers spams the logs... unless you want it
    * Example: `basecoin start --log_level="merkleeyes:info,state:info,*:error"`
    * Example: `basecoin start --log_level="merkleeyes:debug,state:info,*:error"`
* basecli
  * `basecli init` is more intelligent and only complains if there really was
    a connected chain, not just random files
  * support `localhost:46657` or `http://localhost:46657` format for nodes,
    not just `tcp://localhost:46657`
  * Add `--genesis` to init to specify chain-id and validator hash
    * Example: `basecli init --node=localhost:46657 --genesis=$HOME/.basecoin/genesis.json`
  * `basecli rpc` has a number of methods to easily accept tendermint rpc, and verifies what it can

BUG FIXES:

* basecli
  * `basecli query account` accepts hex account address with or without `0x`
    prefix
  * gives error message when running commands on an unitialized chain, rather
    than some unintelligable panic

## 0.6.0 (June 22, 2017)

Make the basecli command the only way to use client-side, to enforce best
security practices. Lots of enhancements to get it up to production quality.

BREAKING CHANGES:

* ./cmd/commands -> ./cmd/basecoin/commands
* basecli
  * `basecli proof state get` -> `basecli query key`
  * `basecli proof tx get` -> `basecli query tx`
  * `basecli proof state get --app=account` -> `basecli query account`
  * use `--chain-id` not `--chainid` for consistency
  * update to use `--trace` not `--debug` for stack traces on errors
  * complete overhaul on how tx and query subcommands are added. (see counter or trackomatron for examples)
  * no longer supports counter app (see new countercli)
* basecoin
  * `basecoin init` takes an argument, an address to allocate funds to in the genesis
  * removed key2.json
  * removed all client side functionality from it (use basecli now for proofs)
    * no tx subcommand
    * no query subcommand
    * no account (query) subcommand
    * a few other random ones...
  * enhanced relay subcommand
    * relay start did what relay used to do
    * relay init registers both chains on one another (to set it up so relay start just works)
* docs
  * removed `example-plugin`, put `counter` inside `docs/guide`
* app
  * Implements ABCI handshake by proxying merkleeyes.Info()

IMPROVEMENTS:

* `basecoin init` support `--chain-id`
* intergrates tendermint 0.10.0 (not the rc-2, but the real thing)
* commands return error code (1) on failure for easier script testing
* add `reset_all` to basecli, and never delete keys on `init`
* new shutil based unit tests, with better coverage of the cli actions
* just `make fresh` when things are getting stale ;)

BUG FIXES:

* app: no longer panics on missing app_options in genesis (thanks, anton)
* docs: updated all docs... again
* ibc: fix panic on getting BlockID from commit without 100% precommits (still a TODO)

## 0.5.2 (June 2, 2017)

BUG FIXES:

* fix parsing of the log level from Tendermint config (#97)

## 0.5.1 (May 30, 2017)

BUG FIXES:

* fix ibc demo app to use proper tendermint flags, 0.10.0-rc2 compatibility
* Make sure all cli uses new json.Marshal not wire.JSONBytes

## 0.5.0 (May 27, 2017)

BREAKING CHANGES:

* only those related to the tendermint 0.9 -> 0.10 upgrade

IMPROVEMENTS:

* basecoin cli
  * integrates tendermint 0.10.0 and unifies cli (init, unsafe_reset_all, ...)
  * integrate viper, all command line flags can also be defined in environmental variables or config.toml
* genesis file
  * you can define accounts with either address or pub_key
  * sorts coins for you, so no silent errors if not in alphabetical order
* [light-client](https://github.com/tendermint/light-client) integration
  * no longer must you trust the node you connect to, prove everything!
  * new [basecli command](./cmd/basecli/README.md)
  * integrated [key management](https://github.com/tendermint/go-crypto/blob/master/cmd/README.md), stored encrypted locally
  * tracks validator set changes and proves everything from one initial validator seed
  * `basecli proof state` gets complete proofs for any abci state
  * `basecli proof tx` gets complete proof where a tx was stored in the chain
  * `basecli proxy` exposes tendermint rpc, but only passes through results after doing complete verification

BUG FIXES:

* no more silently ignored error with invalid coin names (eg. "17.22foo coin" used to parse as "17 foo", not warning/error)

## 0.4.1 (April 26, 2017)

BUG FIXES:

* Fix bug in `basecoin unsafe_reset_X` where the `priv_validator.json` was not being reset

## 0.4.0 (April 21, 2017)

BREAKING CHANGES:

* CLI now uses Cobra, which forced changes to some of the flag names and orderings

IMPROVEMENTS:

* `basecoin init` doesn't generate error if already initialized
* Much more testing

## 0.3.1 (March 23, 2017)

IMPROVEMENTS:

* CLI returns exit code 1 and logs error before exiting

## 0.3.0 (March 23, 2017)

BREAKING CHANGES:

* Remove `--data` flag and use `BCHOME` to set the home directory (defaults to `~/.basecoin`)
* Remove `--in-proc` flag and start Tendermint in-process by default (expect Tendermint files in $BCHOME/tendermint).
  To start just the ABCI app/server, use `basecoin start --without-tendermint`.
* Consolidate genesis files so the Basecoin genesis is an object under `app_options` in Tendermint genesis. For instance:

```
{
  "app_hash": "",
  "chain_id": "foo_bar_chain",
  "genesis_time": "0001-01-01T00:00:00.000Z",
  "validators": [
    {
      "amount": 10,
      "name": "",
      "pub_key": [
	1,
	"7B90EA87E7DC0C7145C8C48C08992BE271C7234134343E8A8E8008E617DE7B30"
      ]
    }
  ],
  "app_options": {
    "accounts": [{
      "pub_key": {
        "type": "ed25519",
        "data": "6880db93598e283a67c4d88fc67a8858aa2de70f713fe94a5109e29c137100c2"
      },
      "coins": [
        {
          "denom": "blank",
          "amount": 12345
        },
        {
          "denom": "ETH",
          "amount": 654321
        }
      ]
    }],
    "plugin_options": ["plugin1/key1", "value1", "plugin1/key2", "value2"]
  }
}
```

Note the array of key-value pairs is now under `app_options.plugin_options` while the `app_options` themselves are well formed.
We also changed `chainID` to `chain_id` and consolidated to have just one of them.

FEATURES:

* Introduce `basecoin init` and `basecoin unsafe_reset_all`

## 0.2.0 (March 6, 2017)

BREAKING CHANGES:

* Update to ABCI v0.4.0 and Tendermint v0.9.0
* Coins are specified on the CLI as `Xcoin`, eg. `5gold`
* `Cost` is now `Fee`

FEATURES:

* CLI for sending transactions and querying the state,
  designed to be easily extensible as plugins are implemented
* Run Basecoin in-process with Tendermint
* Add `/account` path in Query
* IBC plugin for InterBlockchain Communication
* Demo script of IBC between two chains

IMPROVEMENTS:

* Use new Tendermint `/commit` endpoint for crafting IBC transactions
* More unit tests
* Use go-crypto S structs and go-data for more standard JSON
* Demo uses fewer sleeps

BUG FIXES:

* Various little fixes in coin arithmetic
* More commit validation in IBC
* Return results from transactions

## PreHistory

##### January 14-18, 2017

* Update to Tendermint v0.8.0
* Cleanup a bit and release blog post

##### September 22, 2016

* Basecoin compiles again

<!-- Release links -->

[Unreleased]: https://github.com/cosmos/cosmos-sdk/compare/v0.38.0...HEAD
[v0.38.0]: https://github.com/cosmos/cosmos-sdk/releases/tag/v0.38.0
[v0.37.6]: https://github.com/cosmos/cosmos-sdk/releases/tag/v0.37.6
[v0.37.5]: https://github.com/cosmos/cosmos-sdk/releases/tag/v0.37.5
[v0.37.4]: https://github.com/cosmos/cosmos-sdk/releases/tag/v0.37.4
[v0.37.3]: https://github.com/cosmos/cosmos-sdk/releases/tag/v0.37.3
[v0.37.1]: https://github.com/cosmos/cosmos-sdk/releases/tag/v0.37.1
[v0.37.0]: https://github.com/cosmos/cosmos-sdk/releases/tag/v0.37.0
[v0.36.0]: https://github.com/cosmos/cosmos-sdk/releases/tag/v0.36.0<|MERGE_RESOLUTION|>--- conflicted
+++ resolved
@@ -56,15 +56,12 @@
 
 ### Bug Fixes
 
-<<<<<<< HEAD
 * (x/gov) [\#5622](https://github.com/cosmos/cosmos-sdk/pull/5622) Track any events emitted from a proposal's handler upon successful execution.
-=======
 * (types) [\#5579](https://github.com/cosmos/cosmos-sdk/pull/5579) The IAVL `Store#Commit` method has been refactored to
 delete a flushed version if it is not a snapshot version. The root multi-store now keeps track of `commitInfo` instead
 of `types.CommitID`. During `Commit` of the root multi-store, `lastCommitInfo` is updated from the saved state
 and is only flushed to disk if it is a snapshot version. During `Query` of the root multi-store, if the request height
 is the latest height, we'll use the store's `lastCommitInfo`. Otherwise, we fetch `commitInfo` from disk.
->>>>>>> dba80cae
 * (x/bank) [\#5531](https://github.com/cosmos/cosmos-sdk/issues/5531) Added missing amount event to MsgMultiSend, emitted for each output.
 * (client) [\#5618](https://github.com/cosmos/cosmos-sdk/pull/5618) Fix crash on the client when the verifier is not set.
 
