<!--
Guiding Principles:

Changelogs are for humans, not machines.
There should be an entry for every single version.
The same types of changes should be grouped.
Versions and sections should be linkable.
The latest version comes first.
The release date of each version is displayed.
Mention whether you follow Semantic Versioning.

Usage:

Change log entries are to be added to the Unreleased section under the
appropriate stanza (see below). Each entry should ideally include a tag and
the Github issue reference in the following format:

* (<tag>) \#<issue-number> message

The issue numbers will later be link-ified during the release process so you do
not have to worry about including a link manually, but you can if you wish.

Types of changes (Stanzas):

"Features" for new features.
"Improvements" for changes in existing functionality.
"Deprecated" for soon-to-be removed features.
"Bug Fixes" for any bug fixes.
"Client Breaking" for breaking Protobuf, gRPC and REST routes used by end-users.
"CLI Breaking" for breaking CLI commands.
"API Breaking" for breaking exported APIs used by developers building on SDK.
"State Machine Breaking" for any changes that result in a different AppState given same genesisState and txList.
Ref: https://keepachangelog.com/en/1.0.0/
-->

# Changelog

## [Unreleased]

### Features

* (cli) [#14659](https://github.com/cosmos/cosmos-sdk/pull/14659)  Added ability to query blocks by events with queries directly passed to Tendermint, which will allow for full query operator support, e.g. `>`.
* [#14897](https://github.com/cosmos/cosmos-sdk/pull/14897) Migrate the Cosmos SDK to CometBFT.
* (x/gov) [#14720](https://github.com/cosmos/cosmos-sdk/pull/14720) Upstream expedited proposals from Osmosis.
* (x/auth) [#14650](https://github.com/cosmos/cosmos-sdk/pull/14650) Add Textual SignModeHandler. It is however **NOT** enabled by default, and should only be used for **TESTING** purposes until `SIGN_MODE_TEXTUAL` is fully released.
* (cli) [#14655](https://github.com/cosmos/cosmos-sdk/pull/14655) Add a new command to list supported algos.
* (x/crisis) [#14588](https://github.com/cosmos/cosmos-sdk/pull/14588) Use CacheContext() in AssertInvariants()
* (client) [#14342](https://github.com/cosmos/cosmos-sdk/pull/14342) Add `simd config` command is now a sub-command, for setting, getting and migrating Cosmos SDK configuration files.
* (query) [#14468](https://github.com/cosmos/cosmos-sdk/pull/14468) Implement pagination for collections.
* (x/bank) [#14045](https://github.com/cosmos/cosmos-sdk/pull/14045) Add CLI command `spendable-balances`, which also accepts the flag `--denom`.
* (x/slashing, x/staking) [#14363](https://github.com/cosmos/cosmos-sdk/pull/14363) Add the infraction a validator commited type as an argument to a `SlashWithInfractionReason` keeper method.
* (client) [#13867](https://github.com/cosmos/cosmos-sdk/pull/13867/) Wire AutoCLI commands with SimApp.
* (x/distribution) [#14322](https://github.com/cosmos/cosmos-sdk/pull/14322) Introduce a new gRPC message handler, `DepositValidatorRewardsPool`, that allows explicit funding of a validator's reward pool.
* (x/evidence) [#13740](https://github.com/cosmos/cosmos-sdk/pull/13740) Add new proto field `hash` of type `string` to `QueryEvidenceRequest` which helps to decode the hash properly while using query API.
* (core) [#13306](https://github.com/cosmos/cosmos-sdk/pull/13306) Add a `FormatCoins` function to in `core/coins` to format sdk Coins following the Value Renderers spec.
* (math) [#13306](https://github.com/cosmos/cosmos-sdk/pull/13306) Add `FormatInt` and `FormatDec` functions in `math` to format integers and decimals following the Value Renderers spec.
* (x/staking) [#13122](https://github.com/cosmos/cosmos-sdk/pull/13122) Add `UnbondingCanComplete` and `PutUnbondingOnHold` to `x/staking` module.
* [#13437](https://github.com/cosmos/cosmos-sdk/pull/13437) Add new flag `--modules-to-export` in `simd export` command to export only selected modules.
* [#13298](https://github.com/cosmos/cosmos-sdk/pull/13298) Add `AddGenesisAccount` helper func in x/auth module which helps adding accounts to genesis state.
* (x/authz) [#12648](https://github.com/cosmos/cosmos-sdk/pull/12648) Add an allow list, an optional list of addresses allowed to receive bank assets via authz MsgSend grant.
* (sdk.Coins) [#12627](https://github.com/cosmos/cosmos-sdk/pull/12627) Make a `Denoms` method on sdk.Coins.
* (testutil) [#12973](https://github.com/cosmos/cosmos-sdk/pull/12973) Add generic `testutil.RandSliceElem` function which selects a random element from the list.
* (client) [#12936](https://github.com/cosmos/cosmos-sdk/pull/12936) Add capability to pre-process transactions before broadcasting from a higher level chain.
* (cli) [#13064](https://github.com/cosmos/cosmos-sdk/pull/13064) Add `debug prefixes` to list supported HRP prefixes via .
* (ledger) [#12935](https://github.com/cosmos/cosmos-sdk/pull/12935) Generalize Ledger integration to allow for different apps or key types that use SECP256k1.
* (x/bank) [#11981](https://github.com/cosmos/cosmos-sdk/pull/11981) Create the `SetSendEnabled` endpoint for managing the bank's SendEnabled settings.
* (x/auth) [#13210](https://github.com/cosmos/cosmos-sdk/pull/13210) Add `Query/AccountInfo` endpoint for simplified access to basic account info.
* (x/consensus) [#12905](https://github.com/cosmos/cosmos-sdk/pull/12905) Create a new `x/consensus` module that is now responsible for maintaining Tendermint consensus parameters instead of `x/param`. Legacy types remain in order to facilitate parameter migration from the deprecated `x/params`. App developers should ensure that they execute `baseapp.MigrateParams` during their chain upgrade. These legacy types will be removed in a future release.
* (x/gov) [#13010](https://github.com/cosmos/cosmos-sdk/pull/13010) Add `cancel-proposal` feature to proposals. Now proposers can cancel the proposal prior to the proposal's voting period end time.
* (client/tx) [#13670](https://github.com/cosmos/cosmos-sdk/pull/13670) Add validation in `BuildUnsignedTx` to prevent simple inclusion of valid mnemonics
* [#13473](https://github.com/cosmos/cosmos-sdk/pull/13473) ADR-038: Go plugin system proposal
* [#14356](https://github.com/cosmos/cosmos-sdk/pull/14356) Add `events.GetAttributes` and `event.GetAttribute` methods to simplify the retrieval of an attribute from event(s).
* [#14472](https://github.com/cosmos/cosmos-sdk/pull/14356) The recommended metadata format for x/gov and x/group proposals now uses an array of strings (instead of a single string) for the `authors` field.
* (mempool) [#14484](https://github.com/cosmos/cosmos-sdk/pull/14484) Add priority nonce mempool option for transaction replacement.
* (client) [#14509](https://github.com/cosmos/cosmos-sdk/pull/#14509) Added `AddKeyringFlags` function.
* (x/gov,cli) [#14718](https://github.com/cosmos/cosmos-sdk/pull/14718) Added `AddGovPropFlagsToCmd` and `ReadGovPropFlags` functions.
* (x/bank) [#14894](https://github.com/cosmos/cosmos-sdk/pull/14894) Return a human readable denomination for IBC vouchers when querying bank balances. Added a `ResolveDenom` parameter to `types.QueryAllBalancesRequest` and `--resolve-denom` flag to `GetBalancesCmd()`.
* (x/groups) [#14879](https://github.com/cosmos/cosmos-sdk/pull/14879) Add `Query/Groups` query to get all the groups.

### Improvements

<<<<<<< HEAD
* (x/staking) [#14864](https://github.com/cosmos/cosmos-sdk/pull/14864) `create-validator` CLI command now takes a json file as an arg instead of having a bunch of required flags to it.
=======
* (cli) [#14659](https://github.com/cosmos/cosmos-sdk/pull/14659)  Added ability to query blocks by either height/hash `simd q block --type=height|hash <height|hash>`.
>>>>>>> dfb3271c
* (store) [#14410](https://github.com/cosmos/cosmos-sdk/pull/14410) `rootmulti.Store.loadVersion` has validation to check if all the module stores' height is correct, it will error if any module store has incorrect height.
* (x/evidence) [#14757](https://github.com/cosmos/cosmos-sdk/pull/14757) Evidence messages do not need to implement a `.Type()` anymore.
* (x/auth/tx) [#14751](https://github.com/cosmos/cosmos-sdk/pull/14751) Remove `.Type()` and `Route()` methods from all msgs and `legacytx.LegacyMsg` interface.
* [#14691](https://github.com/cosmos/cosmos-sdk/pull/14691) Change behavior of `sdk.StringifyEvents` to not flatten events attributes by events type.
    * This change only affects ABCI message logs, and not the actual events.
* [#14692](https://github.com/cosmos/cosmos-sdk/pull/14692) Improve RPC queries error message when app is at height 0.
* [#14609](https://github.com/cosmos/cosmos-sdk/pull/14609) Add RetryForBlocks method to use in tests that require waiting for a transaction to be included in a block.
* [#14017](https://github.com/cosmos/cosmos-sdk/pull/14017) Simplify ADR-028 and `address.Module`.
    * This updates the [ADR-028](https://docs.cosmos.network/main/architecture/adr-028-public-key-addresses) and enhance the `address.Module` API to support module addresses and sub-module addresses in a backward compatible way.
* [#14529](https://github.com/cosmos/cosmos-sdk/pull/14529) Add new property `BondDenom` to `SimulationState` struct.
* (x/group, x/gov) [#14483](https://github.com/cosmos/cosmos-sdk/pull/14483) Add support for `[]string` and `[]int` in `draft-proposal` prompt.
* (protobuf) [#14476](https://github.com/cosmos/cosmos-sdk/pull/14476) Clean up protobuf annotations `{accepts,implements}_interface`.
* (module) [#14415](https://github.com/cosmos/cosmos-sdk/pull/14415) Loosen assertions in SetOrderBeginBlockers() and SetOrderEndBlockers()
* (context)[#14384](https://github.com/cosmos/cosmos-sdk/pull/14384) refactor(context): Pass EventManager to the context as an interface.
* (types) [#14354](https://github.com/cosmos/cosmos-sdk/pull/14354) - improve performance on Context.KVStore and Context.TransientStore by 40%
* (crypto/keyring) [#14151](https://github.com/cosmos/cosmos-sdk/pull/14151) Move keys presentation from `crypto/keyring` to `client/keys`
* (types) [#14163](https://github.com/cosmos/cosmos-sdk/pull/14163) Refactor `(coins Coins) Validate()` to avoid unnecessary map.
* (signing) [#14087](https://github.com/cosmos/cosmos-sdk/pull/14087) Add SignModeHandlerWithContext interface with a new `GetSignBytesWithContext` to get the sign bytes using `context.Context` as an argument to access state.
* (server) [#14062](https://github.com/cosmos/cosmos-sdk/pull/14062) Remove rosetta from server start.
* [13882] (https://github.com/cosmos/cosmos-sdk/pull/13882) Add tx `encode` and `decode` endpoints to amino tx service.
  > Note: These endpoints encodes and decodes only amino txs.
* (x/nft) [#13836](https://github.com/cosmos/cosmos-sdk/pull/13836) Remove the validation for `classID` and `nftID` from the NFT module.
* [#13789](https://github.com/cosmos/cosmos-sdk/pull/13789) Add tx `encode` and `decode` endpoints to tx service.
  > Note: These endpoints will only encode and decode proto messages, Amino encoding and decoding is not supported.
* [#13826](https://github.com/cosmos/cosmos-sdk/pull/13826) Support custom `GasConfig` configuration for applications.
* [#13619](https://github.com/cosmos/cosmos-sdk/pull/13619) Add new function called LogDeferred to report errors in defers. Use the function in x/bank files.
* (tools) [#13603](https://github.com/cosmos/cosmos-sdk/pull/13603) Rename cosmovisor package name to `cosmossdk.io/tools/cosmovisor`. The new tool directory contains Cosmos SDK tools.
* (deps) [#13397](https://github.com/cosmos/cosmos-sdk/pull/13397) Bump Go version minimum requirement to `1.19`.
* [#13070](https://github.com/cosmos/cosmos-sdk/pull/13070) Migrate from `gogo/protobuf` to `cosmos/gogoproto`.
* [#12995](https://github.com/cosmos/cosmos-sdk/pull/12995) Add `FormatTime` and `ParseTimeString` methods.
* [#12952](https://github.com/cosmos/cosmos-sdk/pull/12952) Replace keyring module to Cosmos fork.
* [#12352](https://github.com/cosmos/cosmos-sdk/pull/12352) Move the `RegisterSwaggerAPI` logic into a separate helper function in the server package.
* [#12876](https://github.com/cosmos/cosmos-sdk/pull/12876) Remove proposer-based rewards.
* [#12892](https://github.com/cosmos/cosmos-sdk/pull/12892) `make format` now runs only gofumpt and golangci-lint run ./... --fix, replacing `goimports` `gofmt` and `misspell`
* [#12846](https://github.com/cosmos/cosmos-sdk/pull/12846) Remove `RandomizedParams` from the `AppModuleSimulation` interface which is no longer needed.
* (ci) [#12854](https://github.com/cosmos/cosmos-sdk/pull/12854) Use ghcr.io to host the proto builder image. Update proto builder image to go 1.19
* (x/bank) [#12706](https://github.com/cosmos/cosmos-sdk/pull/12706) Added the `chain-id` flag to the `AddTxFlagsToCmd` API. There is no longer a need to explicitly register this flag on commands whens `AddTxFlagsToCmd` is already called.
* [#12791](https://github.com/cosmos/cosmos-sdk/pull/12791) Bump the math library used in the sdk and replace old usages of sdk.\*
* [#12717](https://github.com/cosmos/cosmos-sdk/pull/12717) Use injected encoding params in simapp.
* [#12702](https://github.com/cosmos/cosmos-sdk/pull/12702) Linting and tidiness, fixed two minor security warnings.
* [#12634](https://github.com/cosmos/cosmos-sdk/pull/12634) Move `sdk.Dec` to math package.
* [#12596](https://github.com/cosmos/cosmos-sdk/pull/12596) Remove all imports of the non-existent gogo/protobuf v1.3.3 to ease downstream use and go workspaces.
* [#12187](https://github.com/cosmos/cosmos-sdk/pull/12187) Add batch operation for x/nft module.
* [#12455](https://github.com/cosmos/cosmos-sdk/pull/12455) Show attempts count in error for signing.
* [#13101](https://github.com/cosmos/cosmos-sdk/pull/13101) Remove weights from `simapp/params` and `testutil/sims`. They are now in their respective modules.
* [#12398](https://github.com/cosmos/cosmos-sdk/issues/12398) Refactor all `x` modules to unit-test via mocks and decouple `simapp`.
* [#13144](https://github.com/cosmos/cosmos-sdk/pull/13144) Add validator distribution info grpc gateway get endpoint.
* [#13168](https://github.com/cosmos/cosmos-sdk/pull/13168) Migrate tendermintdev/proto-builder to ghcr.io. New image `ghcr.io/cosmos/proto-builder:0.8`
* [#13178](https://github.com/cosmos/cosmos-sdk/pull/13178) Add `cosmos.msg.v1.service` protobuf annotation to allow tooling to distinguish between Msg and Query services via reflection.
* [#13236](https://github.com/cosmos/cosmos-sdk/pull/13236) Integrate Filter Logging
* [#13528](https://github.com/cosmos/cosmos-sdk/pull/13528) Update `ValidateMemoDecorator` to only check memo against `MaxMemoCharacters` param when a memo is present.
* [#13781](https://github.com/cosmos/cosmos-sdk/pull/13781) Remove `client/keys.KeysCdc`.
* [#13802](https://github.com/cosmos/cosmos-sdk/pull/13802) Add --output-document flag to the export CLI command to allow writing genesis state to a file.
* [#13794](https://github.com/cosmos/cosmos-sdk/pull/13794) `types/module.Manager` now supports the
`cosmossdk.io/core/appmodule.AppModule` API via the new `NewManagerFromMap` constructor.
* [#14019](https://github.com/cosmos/cosmos-sdk/issues/14019) Remove the interface casting to allow other implementations of a `CommitMultiStore`.
* (x/gov) [#14390](https://github.com/cosmos/cosmos-sdk/pull/14390) Add title, proposer and summary to proposal struct.
* (baseapp) [#14417](https://github.com/cosmos/cosmos-sdk/pull/14417) `SetStreamingService` accepts appOptions, AppCodec and Storekeys needed to set streamers.  
    * Store pacakge no longer has a dependency on baseapp. 
* (store) [#14438](https://github.com/cosmos/cosmos-sdk/pull/14438)  Pass logger from baseapp to store. 
* (store) [#14439](https://github.com/cosmos/cosmos-sdk/pull/14439) Remove global metric gatherer from store. 
    * By default store has a no op metric gatherer, the application developer must set another metric gatherer or us the provided one in `store/metrics`.
* [#14406](https://github.com/cosmos/cosmos-sdk/issues/14406) Migrate usage of types/store.go to store/types/..
* (x/staking) [#14590](https://github.com/cosmos/cosmos-sdk/pull/14590) Return undelegate amount in MsgUndelegateResponse
* (tools) [#14793](https://github.com/cosmos/cosmos-sdk/pull/14793) Dockerfile optimization.
* (cli) [#14953](https://github.com/cosmos/cosmos-sdk/pull/14953) Enable profiling block replay during abci handshake with `--cpu-profile`.

### State Machine Breaking

* (baseapp, x/auth/posthandler) [#13940](https://github.com/cosmos/cosmos-sdk/pull/13940) Update `PostHandler` to receive the `runTx` success boolean.
* (x/group) [#13742](https://github.com/cosmos/cosmos-sdk/pull/13742) Migrate group policy account from module accounts to base account.
* (codec) [#13307](https://github.com/cosmos/cosmos-sdk/pull/13307) Register all modules' `Msg`s with group's ModuleCdc so that Amino sign bytes are correctly generated.
* (codec) [#13196](https://github.com/cosmos/cosmos-sdk/pull/13196) Register all modules' `Msg`s with gov's ModuleCdc so that Amino sign bytes are correctly generated.
* (group) [#13592](https://github.com/cosmos/cosmos-sdk/pull/13592) Fix group types registration with Amino.
* (x/distribution) [#12852](https://github.com/cosmos/cosmos-sdk/pull/12852) Deprecate `CommunityPoolSpendProposal`. Please execute a `MsgCommunityPoolSpend` message via the new v1 `x/gov` module instead. This message can be used to directly fund the `x/gov` module account.
* (x/bank) [#12610](https://github.com/cosmos/cosmos-sdk/pull/12610) `MsgMultiSend` now allows only a single input.
* (x/bank) [#12630](https://github.com/cosmos/cosmos-sdk/pull/12630) Migrate `x/bank` to self-managed parameters and deprecate its usage of `x/params`.
* (x/auth) [#12475](https://github.com/cosmos/cosmos-sdk/pull/12475) Migrate `x/auth` to self-managed parameters and deprecate its usage of `x/params`.
* (x/slashing) [#12399](https://github.com/cosmos/cosmos-sdk/pull/12399) Migrate `x/slashing` to self-managed parameters and deprecate its usage of `x/params`.
* (x/mint) [#12363](https://github.com/cosmos/cosmos-sdk/pull/12363) Migrate `x/mint` to self-managed parameters and deprecate it's usage of `x/params`.
* (x/distribution) [#12434](https://github.com/cosmos/cosmos-sdk/pull/12434) Migrate `x/distribution` to self-managed parameters and deprecate it's usage of `x/params`.
* (x/crisis) [#12445](https://github.com/cosmos/cosmos-sdk/pull/12445) Migrate `x/crisis` to self-managed parameters and deprecate it's usage of `x/params`.
* (x/gov) [#12631](https://github.com/cosmos/cosmos-sdk/pull/12631) Migrate `x/gov` to self-managed parameters and deprecate it's usage of `x/params`.
* (x/staking) [#12409](https://github.com/cosmos/cosmos-sdk/pull/12409) Migrate `x/staking` to self-managed parameters and deprecate it's usage of `x/params`.
* (x/bank) [#11859](https://github.com/cosmos/cosmos-sdk/pull/11859) Move the SendEnabled information out of the Params and into the state store directly.
* (x/gov) [#12771](https://github.com/cosmos/cosmos-sdk/pull/12771) Initial deposit requirement for proposals at submission time.
* (x/staking) [#12967](https://github.com/cosmos/cosmos-sdk/pull/12967) `unbond` now creates only one unbonding delegation entry when multiple unbondings exist at a single height (e.g. through multiple messages in a transaction).
* (x/auth/vesting) [#13502](https://github.com/cosmos/cosmos-sdk/pull/13502) Add Amino Msg registration for `MsgCreatePeriodicVestingAccount`.
* (x/auth)[#13780](https://github.com/cosmos/cosmos-sdk/pull/13780) `id` (type of int64) in `AccountAddressByID` grpc query is now deprecated, update to account-id(type of uint64) to use `AccountAddressByID`.
* (x/group) [#13876](https://github.com/cosmos/cosmos-sdk/pull/13876) Fix group MinExecutionPeriod that is checked on execution now, instead of voting period end.
* (x/feegrant) [#14294](https://github.com/cosmos/cosmos-sdk/pull/14294) Moved the logic of rejecting duplicate grant from `msg_server` to `keeper` method.
* (store) [#14378](https://github.com/cosmos/cosmos-sdk/pull/14378) The `CacheKV` store is thread-safe again, which includes improved iteration and deletion logic. Iteration is on a strictly isolated view now, which is breaking from previous behavior.
* (x/staking) [#14590](https://github.com/cosmos/cosmos-sdk/pull/14590) `MsgUndelegateResponse` now includes undelegated amount. `x/staking` module's `keeper.Undelegate` now returns 3 values (completionTime,undelegateAmount,error)  instead of 2.

### API Breaking Changes

* (testutil) [#14991](https://github.com/cosmos/cosmos-sdk/pull/14991) The `testutil/testdata_pulsar` package has moved to `testutil/testdata/testpb`.
* (simapp) [#14977](https://github.com/cosmos/cosmos-sdk/pull/14977) Move simulation helpers functions (`AppStateFn` and `AppStateRandomizedFn`) to `testutil/sims`. These takes an extra genesisState argument which is the default state of the app.
* (x/gov) [#14720](https://github.com/cosmos/cosmos-sdk/pull/14720) Add an expedited field in the gov v1 proposal and `MsgNewMsgProposal`.
* [#14847](https://github.com/cosmos/cosmos-sdk/pull/14847) App and ModuleManager methods `InitGenesis`, `ExportGenesis`, `BeginBlock` and `EndBlock` now also return an error.
* (simulation) [#14728](https://github.com/cosmos/cosmos-sdk/pull/14728) Rename the `ParamChanges` field to `LegacyParamChange` and `Contents` to `LegacyProposalContents` in `simulation.SimulationState`. Additionally it adds a `ProposalMsgs` field to `simulation.SimulationState`.
* (x/upgrade) [#14764](https://github.com/cosmos/cosmos-sdk/pull/14764) The `x/upgrade` module is extracted to have a separate go.mod file which allows it to be a standalone module. 
* (x/gov) [#14782](https://github.com/cosmos/cosmos-sdk/pull/14782) Move the `metadata` argument in `govv1.NewProposal` alongside `title` and `summary`.
* (store) [#14746](https://github.com/cosmos/cosmos-sdk/pull/14746) Extract Store in its own go.mod and rename the package to `cosmossdk.io/store`.
* (simulation) [#14751](https://github.com/cosmos/cosmos-sdk/pull/14751) Remove the `MsgType` field from `simulation.OperationInput` struct.
* (crypto/keyring) [#13734](https://github.com/cosmos/cosmos-sdk/pull/13834) The keyring's `Sign` method now takes a new `signMode` argument. It is only used if the signing key is a Ledger hardware device. You can set it to 0 in all other cases.
* (x/evidence) [14724](https://github.com/cosmos/cosmos-sdk/pull/14724) Extract Evidence in its own go.mod and rename the package to `cosmossdk.io/x/evidence`.
* (x/nft) [#14725](https://github.com/cosmos/cosmos-sdk/pull/14725) Extract NFT in its own go.mod and rename the package to `cosmossdk.io/x/nft`.
* (tx) [#14634](https://github.com/cosmos/cosmos-sdk/pull/14634) Move the `tx` go module to `x/tx`.
* (snapshots) [#14597](https://github.com/cosmos/cosmos-sdk/pull/14597) Move `snapshots` to `store/snapshots`, rename and bump proto package to v1.
* (crypto/keyring) [#14151](https://github.com/cosmos/cosmos-sdk/pull/14151) Move keys presentation from `crypto/keyring` to `client/keys`
* (modules) [#13850](https://github.com/cosmos/cosmos-sdk/pull/13850) and [#14046](https://github.com/cosmos/cosmos-sdk/pull/14046) Remove gogoproto stringer annotations. This removes the custom `String()` methods on all types that were using the annotations.
* (x/auth) [#13850](https://github.com/cosmos/cosmos-sdk/pull/13850/) Remove `MarshalYAML` methods from module (`x/...`) types.
* (x/auth) [#13877](https://github.com/cosmos/cosmos-sdk/pull/13877) Rename `AccountKeeper`'s `GetNextAccountNumber` to `NextAccountNumber`.
* (x/evidence) [#13740](https://github.com/cosmos/cosmos-sdk/pull/13740) The `NewQueryEvidenceRequest` function now takes `hash` as a HEX encoded `string`.
* (server) [#13485](https://github.com/cosmos/cosmos-sdk/pull/13485) The `Application` service now requires the `RegisterNodeService` method to be implemented.
* [#13437](https://github.com/cosmos/cosmos-sdk/pull/13437) Add a list of modules to export argument in `ExportAppStateAndValidators`.
* (x/slashing) [#13427](https://github.com/cosmos/cosmos-sdk/pull/13427) Move `x/slashing/testslashing` to `x/slashing/testutil` for consistency with other modules.
* (x/staking) [#13427](https://github.com/cosmos/cosmos-sdk/pull/13427) Move `x/staking/teststaking` to `x/staking/testutil` for consistency with other modules.
* (simapp) [#13402](https://github.com/cosmos/cosmos-sdk/pull/13402) Move simulation flags to `x/simulation/client/cli`.
* (simapp) [#13402](https://github.com/cosmos/cosmos-sdk/pull/13402) Move simulation helpers functions (`SetupSimulation`, `SimulationOperations`, `CheckExportSimulation`, `PrintStats`, `GetSimulationLog`) to `testutil/sims`.
* (simapp) [#13402](https://github.com/cosmos/cosmos-sdk/pull/13402) Move `testutil/rest` package to `testutil`.
* (types) [#13380](https://github.com/cosmos/cosmos-sdk/pull/13380) Remove deprecated `sdk.NewLevelDB`.
* (simapp) [#13378](https://github.com/cosmos/cosmos-sdk/pull/13378) Move `simapp.App` to `runtime.AppI`.
* (tx) [#12659](https://github.com/cosmos/cosmos-sdk/pull/12659) Remove broadcast mode `block`.
* (db) [#13370](https://github.com/cosmos/cosmos-sdk/pull/13370) Remove storev2alpha1, see also https://github.com/cosmos/cosmos-sdk/pull/13371
* (x/bank) [#12706](https://github.com/cosmos/cosmos-sdk/pull/12706) Removed the `testutil` package from the `x/bank/client` package.
* (simapp) [#12747](https://github.com/cosmos/cosmos-sdk/pull/12747) Remove `simapp.MakeTestEncodingConfig`. Please use `moduletestutil.MakeTestEncodingConfig` (`types/module/testutil`) in tests instead.
* (x/bank) [#12648](https://github.com/cosmos/cosmos-sdk/pull/12648) `NewSendAuthorization` takes a new argument of an optional list of addresses allowed to receive bank assests via authz MsgSend grant. You can pass `nil` for the same behavior as before, i.e. any recipient is allowed.
* (x/bank) [#12593](https://github.com/cosmos/cosmos-sdk/pull/12593) Add `SpendableCoin` method to `BaseViewKeeper`
* (x/slashing) [#12581](https://github.com/cosmos/cosmos-sdk/pull/12581) Remove `x/slashing` legacy querier.
* (types) [#12355](https://github.com/cosmos/cosmos-sdk/pull/12355) Remove the compile-time `types.DBbackend` variable. Removes usage of the same in server/util.go
* (x/gov) [#12368](https://github.com/cosmos/cosmos-sdk/pull/12369) Gov keeper is now passed by reference instead of copy to make post-construction mutation of Hooks and Proposal Handlers possible at a framework level.
* (simapp) [#12270](https://github.com/cosmos/cosmos-sdk/pull/12270) Remove `invCheckPeriod uint` attribute from `SimApp` struct as per migration of `x/crisis` to app wiring
* (simapp) [#12334](https://github.com/cosmos/cosmos-sdk/pull/12334) Move `simapp.ConvertAddrsToValAddrs` and `simapp.CreateTestPubKeys ` to respectively `simtestutil.ConvertAddrsToValAddrs` and `simtestutil.CreateTestPubKeys` (`testutil/sims`)
* (simapp) [#12312](https://github.com/cosmos/cosmos-sdk/pull/12312) Move `simapp.EmptyAppOptions` to `simtestutil.EmptyAppOptions` (`testutil/sims`)
* (simapp) [#12312](https://github.com/cosmos/cosmos-sdk/pull/12312) Remove `skipUpgradeHeights map[int64]bool` and `homePath string` from `NewSimApp` constructor as per migration of `x/upgrade` to app-wiring.
* (testutil) [#12278](https://github.com/cosmos/cosmos-sdk/pull/12278) Move all functions from `simapp/helpers` to `testutil/sims`
* (testutil) [#12233](https://github.com/cosmos/cosmos-sdk/pull/12233) Move `simapp.TestAddr` to `simtestutil.TestAddr` (`testutil/sims`)
* (x/staking) [#12102](https://github.com/cosmos/cosmos-sdk/pull/12102) Staking keeper now is passed by reference instead of copy. Keeper's SetHooks no longer returns keeper. It updates the keeper in place instead.
* (linting) [#12141](https://github.com/cosmos/cosmos-sdk/pull/12141) Fix usability related linting for database. This means removing the infix Prefix from `prefix.NewPrefixWriter` and such so that it is `prefix.NewWriter` and making `db.DBConnection` and such into `db.Connection`
* (x/distribution) [#12434](https://github.com/cosmos/cosmos-sdk/pull/12434) `x/distribution` module `SetParams` keeper method definition is now updated to return `error`.
* (x/staking) [#12409](https://github.com/cosmos/cosmos-sdk/pull/12409) `x/staking` module `SetParams` keeper method definition is now updated to return `error`.
* (x/crisis) [#12445](https://github.com/cosmos/cosmos-sdk/pull/12445) `x/crisis` module `SetConstantFee` keeper method definition is now updated to return `error`.
* (x/gov) [#12631](https://github.com/cosmos/cosmos-sdk/pull/12631) `x/gov` module refactored to use `Params` as single struct instead of `DepositParams`, `TallyParams` & `VotingParams`.
* (x/gov) [#12631](https://github.com/cosmos/cosmos-sdk/pull/12631) Migrate `x/gov` to self-managed parameters and deprecate it's usage of `x/params`.
* (x/bank) [#12630](https://github.com/cosmos/cosmos-sdk/pull/12630) `x/bank` module `SetParams` keeper method definition is now updated to return `error`.
* (x/bank) [#11859](https://github.com/cosmos/cosmos-sdk/pull/11859) Move the SendEnabled information out of the Params and into the state store directly.
  The information can now be accessed using the BankKeeper.
  Setting can be done using MsgSetSendEnabled as a governance proposal.
  A SendEnabled query has been added to both GRPC and CLI.
* (appModule) Remove `Route`, `QuerierRoute` and `LegacyQuerierHandler` from AppModule Interface.
* (x/modules) Remove all LegacyQueries and related code from modules
* (store) [#11825](https://github.com/cosmos/cosmos-sdk/pull/11825) Make extension snapshotter interface safer to use, renamed the util function `WriteExtensionItem` to `WriteExtensionPayload`.
* (x/genutil)[#12956](https://github.com/cosmos/cosmos-sdk/pull/12956) `genutil.AppModuleBasic` has a new attribute: genesis transaction validation function. The existing validation logic is implemented in `genutiltypes.DefaultMessageValidator`. Use `genutil.NewAppModuleBasic` to create a new genutil Module Basic.
* (codec) [#12964](https://github.com/cosmos/cosmos-sdk/pull/12964) `ProtoCodec.MarshalInterface` now returns an error when serializing unregistered types and a subsequent `ProtoCodec.UnmarshalInterface` would fail.
* (x/staking) [#12973](https://github.com/cosmos/cosmos-sdk/pull/12973) Removed `stakingkeeper.RandomValidator`. Use `testutil.RandSliceElem(r, sk.GetAllValidators(ctx))` instead.
* (x/gov) [#13160](https://github.com/cosmos/cosmos-sdk/pull/13160) Remove custom marshaling of proposl and voteoption.
* (types) [#13430](https://github.com/cosmos/cosmos-sdk/pull/13430) Remove unused code `ResponseCheckTx` and `ResponseDeliverTx`
* (store) [#13529](https://github.com/cosmos/cosmos-sdk/pull/13529) Add method `LatestVersion` to `MultiStore` interface, add method `SetQueryMultiStore` to baesapp to support alternative `MultiStore` implementation for query service.
* (pruning) [#13609](https://github.com/cosmos/cosmos-sdk/pull/13609) Move pruning package to be under store package.
* [#13794](https://github.com/cosmos/cosmos-sdk/pull/13794) Most methods on `types/module.AppModule` have been moved to 
extension interfaces. `module.Manager.Modules` is now of type `map[string]interface{}` to support in parallel the new 
`cosmossdk.io/core/appmodule.AppModule` API.
* (signing) [#13701](https://github.com/cosmos/cosmos-sdk/pull/) Add `context.Context` as an argument `x/auth/signing.VerifySignature`.
* (x/group) [#13876](https://github.com/cosmos/cosmos-sdk/pull/13876) Add `GetMinExecutionPeriod` method on DecisionPolicy interface.
* (x/auth)[#13780](https://github.com/cosmos/cosmos-sdk/pull/13780) Querying with `id` (type of int64) in `AccountAddressByID` grpc query now throws error, use account-id(type of uint64) instead.
* (snapshots) [14048](https://github.com/cosmos/cosmos-sdk/pull/14048) Move the Snapshot package to the store package. This is done in an effort group all storage related logic under one package.
* (baseapp) [#14050](https://github.com/cosmos/cosmos-sdk/pull/14050) refactor `ABCIListener` interface to accept go contexts
* (store/streaming)[#14603](https://github.com/cosmos/cosmos-sdk/pull/14603) `StoreDecoderRegistry` moved from store to `types/simulations` this breaks the `AppModuleSimulation` interface. 
* (x/staking) [#14590](https://github.com/cosmos/cosmos-sdk/pull/14590) `MsgUndelegateResponse` now includes undelegated amount. `x/staking` module's `keeper.Undelegate` now returns 3 values (completionTime,undelegateAmount,error)  instead of 2.
* (x/feegrant) [14649](https://github.com/cosmos/cosmos-sdk/pull/14649) Extract Feegrant in its own go.mod and rename the package to `cosmossdk.io/x/feegrant`.
* (x/bank) [#14894](https://github.com/cosmos/cosmos-sdk/pull/14894) Return a human readable denomination for IBC vouchers when querying bank balances. Added a `ResolveDenom` parameter to `types.QueryAllBalancesRequest`.

### Client Breaking Changes

* (grpc-web) [#14652](https://github.com/cosmos/cosmos-sdk/pull/14652) Use same port for gRPC-Web and the API server.

### CLI Breaking Changes

<<<<<<< HEAD
* (x/staking) [#14864](https://github.com/cosmos/cosmos-sdk/pull/14864) `create-validator` CLI command now takes a json file as an arg instead of having a bunch of required flags to it.
=======
* (cli) [#14659](https://github.com/cosmos/cosmos-sdk/pull/14659)  `simd q block <height>` is removed as it just output json. The new command allows either height/hash and is `simd q block --type=height|hash <height|hash>`. 
>>>>>>> dfb3271c
* (x/gov) [#14880](https://github.com/cosmos/cosmos-sdk/pull/14880) Remove `simd tx gov submit-legacy-proposal cancel-software-upgrade` and `software-upgrade` commands. These commands are now in the `x/upgrade` module and using gov v1. Use `tx upgrade software-upgrade` instead.
* (grpc-web) [#14652](https://github.com/cosmos/cosmos-sdk/pull/14652) Remove `grpc-web.address` flag.
* (client) [#14342](https://github.com/cosmos/cosmos-sdk/pull/14342) `simd config` command is now a sub-command. Use `simd config --help` to learn more.
* (x/genutil) [#13535](https://github.com/cosmos/cosmos-sdk/pull/13535) Replace in `simd init`, the `--staking-bond-denom` flag with `--default-denom` which is used for all default denomination in the genesis, instead of only staking.
* (tx) [#12659](https://github.com/cosmos/cosmos-sdk/pull/12659) Remove broadcast mode `block`.
* (genesis) [#14149](https://github.com/cosmos/cosmos-sdk/pull/14149) Add `simd genesis` command, which contains all genesis-related sub-commands.

### Bug Fixes

* [#14995](https://github.com/cosmos/cosmos-sdk/pull/14995) Allow unknown fields in `ParseTypedEvent`.
* [#14952](https://github.com/cosmos/cosmos-sdk/pull/14952) Pin version of github.com/syndtr/goleveldb `v1.0.1-0.20210819022825-2ae1ddf74ef7` to avoid issues in the store.
* (store) [#14931](https://github.com/cosmos/cosmos-sdk/pull/14931) Exclude in-memory KVStores, i.e. `StoreTypeMemory`, from CommitInfo commitments.
* (types/coin) [#14715](https://github.com/cosmos/cosmos-sdk/pull/14715) `sdk.Coins.Add` now returns an empty set of coins `sdk.Coins{}` if both coins set are empty.
    * This is a behavior change, as previously `sdk.Coins.Add` would return `nil` in this case.
* (types/coin) [#14739](https://github.com/cosmos/cosmos-sdk/pull/14739) Deprecate the method `Coin.IsEqual` in favour of  `Coin.Equal`. The difference between the two methods is that the first one results in a panic when denoms are not equal. This panic lead to unexpected behaviour
* (x/bank) [#14538](https://github.com/cosmos/cosmos-sdk/pull/14538) Validate denom in bank balances GRPC queries.
* (baseapp) [#14505](https://github.com/cosmos/cosmos-sdk/pull/14505) PrepareProposal and ProcessProposal now use deliverState for the first block in order to access changes made in InitChain.
* (server) [#14441](https://github.com/cosmos/cosmos-sdk/pull/14441) Fix `--log_format` flag not working.
* (x/upgrade) [#13936](https://github.com/cosmos/cosmos-sdk/pull/13936) Make downgrade verification work again
* (x/group) [#13742](https://github.com/cosmos/cosmos-sdk/pull/13742) Fix `validate-genesis` when group policy accounts exist.
* (x/auth) [#13838](https://github.com/cosmos/cosmos-sdk/pull/13838) Fix calling `String()` when pubkey is set on a `BaseAccount`.
* (rosetta) [#13583](https://github.com/cosmos/cosmos-sdk/pull/13583) Misc fixes for cosmos-rosetta.
* (x/evidence) [#13740](https://github.com/cosmos/cosmos-sdk/pull/13740) Fix evidence query API to decode the hash properly.
* (bank) [#13691](https://github.com/cosmos/cosmos-sdk/issues/13691) Fix unhandled error for vesting account transfers, when total vesting amount exceeds total balance.
* [#13553](https://github.com/cosmos/cosmos-sdk/pull/13553) Ensure all parameter validation for decimal types handles nil decimal values.
* [#13145](https://github.com/cosmos/cosmos-sdk/pull/13145) Fix panic when calling `String()` to a Record struct type.
* [#13116](https://github.com/cosmos/cosmos-sdk/pull/13116) Fix a dead-lock in the `Group-TotalWeight` `x/group` invariant.
* (genutil) [#12140](https://github.com/cosmos/cosmos-sdk/pull/12140) Fix staking's genesis JSON migrate in the `simd migrate v0.46` CLI command.
* (types) [#12154](https://github.com/cosmos/cosmos-sdk/pull/12154) Add `baseAccountGetter` to avoid invalid account error when create vesting account.
* (x/authz) [#12184](https://github.com/cosmos/cosmos-sdk/pull/12184) Fix MsgExec not verifying the validity of nested messages.
* (x/staking) [#12303](https://github.com/cosmos/cosmos-sdk/pull/12303) Use bytes instead of string comparison in delete validator queue
* (store/rootmulti) [#12487](https://github.com/cosmos/cosmos-sdk/pull/12487) Fix non-deterministic map iteration.
* (sdk/dec_coins) [#12903](https://github.com/cosmos/cosmos-sdk/pull/12903) Fix nil `DecCoin` creation when converting `Coins` to `DecCoins`
* (x/gov) [#13051](https://github.com/cosmos/cosmos-sdk/pull/13051) In SubmitPropsal, when a legacy msg fails it's handler call, wrap the error as ErrInvalidProposalContent (instead of ErrNoProposalHandlerExists).
* (x/gov) [#13045](https://github.com/cosmos/cosmos-sdk/pull/13045) Fix gov migrations for v3(0.46).
* (snapshot) [#13400](https://github.com/cosmos/cosmos-sdk/pull/13400) Fix snapshot checksum issue in golang 1.19.
* (server) [#13778](https://github.com/cosmos/cosmos-sdk/pull/13778) Set Cosmos SDK default endpoints to localhost to avoid unknown exposure of endpoints.
* (x/auth) [#13877](https://github.com/cosmos/cosmos-sdk/pull/13877) Handle missing account numbers during `InitGenesis`.
* (cli) [#14509](https://github.com/cosmos/cosmos-sdk/pull/#14509) Added missing options to keyring-backend flag usage

### Deprecated

* (x/evidence) [#13740](https://github.com/cosmos/cosmos-sdk/pull/13740) The `evidence_hash` field of `QueryEvidenceRequest` has been deprecated and now contains a new field `hash` with type `string`.
* (x/bank) [#11859](https://github.com/cosmos/cosmos-sdk/pull/11859) The Params.SendEnabled field is deprecated and unusable.
  The information can now be accessed using the BankKeeper.
  Setting can be done using MsgSetSendEnabled as a governance proposal.
  A SendEnabled query has been added to both GRPC and CLI.
* (x/staking) [#14567](https://github.com/cosmos/cosmos-sdk/pull/14567) The `delegator_address` field of `MsgCreateValidator` has been deprecated.
   The validator address bytes and delegator address bytes refer to the same account while creating validator (defer only in bech32 notation).

## [v0.46.9](https://github.com/cosmos/cosmos-sdk/releases/tag/v0.46.9) - 2022-02-07

### Improvements

* (deps) [#14846](https://github.com/cosmos/cosmos-sdk/pull/14846) Bump btcd.
* (deps) Bump Tendermint version to [v0.34.26](https://github.com/informalsystems/tendermint/releases/tag/v0.34.26).
* (store) [#14189](https://github.com/cosmos/cosmos-sdk/pull/14189) Add config `iavl-lazy-loading` to enable lazy loading of iavl store, to improve start up time of archive nodes, add method `SetLazyLoading` to `CommitMultiStore` interface.
    * A new field has been added to the app.toml. This alllows nodes with larger databases to startup quicker 

    ```toml
    # IAVLLazyLoading enable/disable the lazy loading of iavl store.
    # Default is false.
    iavl-lazy-loading = ""  
  ```

### Bug Fixes

* (cli) [#14919](https://github.com/cosmos/cosmos-sdk/pull/#14919) Fix never assigned error when write validators.
* (store) [#14798](https://github.com/cosmos/cosmos-sdk/pull/14798) Copy btree to avoid the problem of modify while iteration.
* (cli) [#14799](https://github.com/cosmos/cosmos-sdk/pull/14799) Fix Evidence CLI query flag parsing (backport #13458)

## [v0.46.8](https://github.com/cosmos/cosmos-sdk/releases/tag/v0.46.8) - 2022-01-23

### Improvements

* [#13881](https://github.com/cosmos/cosmos-sdk/pull/13881) Optimize iteration on nested cached KV stores and other operations in general.
* (x/gov) [#14347](https://github.com/cosmos/cosmos-sdk/pull/14347) Support `v1.Proposal` message in `v1beta1.Proposal.Content`.
* (deps) Use Informal System fork of Tendermint version to [v0.34.24](https://github.com/informalsystems/tendermint/releases/tag/v0.34.24).

### Bug Fixes

* (x/group) [#14526](https://github.com/cosmos/cosmos-sdk/pull/14526) Fix wrong address set in `EventUpdateGroupPolicy`.
* (ante) [#14448](https://github.com/cosmos/cosmos-sdk/pull/14448) Return anteEvents when postHandler fail.

### API Breaking

* (x/gov) [#14422](https://github.com/cosmos/cosmos-sdk/pull/14422) Remove `Migrate_V046_6_To_V046_7` function which shouldn't be used for chains which already migrated to 0.46.

## [v0.46.7](https://github.com/cosmos/cosmos-sdk/releases/tag/v0.46.7) - 2022-12-13

### Features

* (client) [#14051](https://github.com/cosmos/cosmos-sdk/pull/14051) Add `--grpc` client option.

### Improvements

* (deps) Bump Tendermint version to [v0.34.24](https://github.com/tendermint/tendermint/releases/tag/v0.34.24).
* [#13651](https://github.com/cosmos/cosmos-sdk/pull/13651) Update `server/config/config.GetConfig` function.
* [#14175](https://github.com/cosmos/cosmos-sdk/pull/14175) Add `server.DefaultBaseappOptions(appopts)` function to reduce boiler plate in root.go.

### State Machine Breaking

* (x/gov) [#14214](https://github.com/cosmos/cosmos-sdk/pull/14214) Fix gov v0.46 migration to v1 votes.
    * Also provide a helper function `govv046.Migrate_V0466_To_V0467` for migrating a chain already on v0.46 with versions <=v0.46.6 to the latest v0.46.7 correct state.
* (x/group) [#14071](https://github.com/cosmos/cosmos-sdk/pull/14071) Don't re-tally proposal after voting period end if they have been marked as ACCEPTED or REJECTED.

### API Breaking Changes

* (store) [#13516](https://github.com/cosmos/cosmos-sdk/pull/13516) Update State Streaming APIs:
    * Add method `ListenCommit` to `ABCIListener`
    * Move `ListeningEnabled` and  `AddListener` methods to `CommitMultiStore`
    * Remove `CacheWrapWithListeners` from `CacheWrap` and `CacheWrapper` interfaces
    * Remove listening APIs from the caching layer (it should only listen to the `rootmulti.Store`)
    * Add three new options to file streaming service constructor.
    * Modify `ABCIListener` such that any error from any method will always halt the app via `panic`
* (store) [#13529](https://github.com/cosmos/cosmos-sdk/pull/13529) Add method `LatestVersion` to `MultiStore` interface, add method `SetQueryMultiStore` to baesapp to support alternative `MultiStore` implementation for query service.

### Bug Fixes

* (baseapp) [#13983](https://github.com/cosmos/cosmos-sdk/pull/13983) Don't emit duplicate ante-handler events when a post-handler is defined.
* (baseapp) [#14049](https://github.com/cosmos/cosmos-sdk/pull/14049) Fix state sync when interval is zero.
* (store) [#13516](https://github.com/cosmos/cosmos-sdk/pull/13516) Fix state listener that was observing writes at wrong time.

## [v0.46.6](https://github.com/cosmos/cosmos-sdk/releases/tag/v0.46.6) - 2022-11-18

### Improvements

* (config) [#13894](https://github.com/cosmos/cosmos-sdk/pull/13894) Support state streaming configuration in `app.toml` template and default configuration.

### Bug Fixes

* (x/gov) [#13918](https://github.com/cosmos/cosmos-sdk/pull/13918) Fix propagation of message errors when executing a proposal.

## [v0.46.5](https://github.com/cosmos/cosmos-sdk/releases/tag/v0.46.5) - 2022-11-17

### Features

* (x/bank) [#13891](https://github.com/cosmos/cosmos-sdk/pull/13891) Provide a helper function `Migrate_V0464_To_V0465` for migrating a chain **already on v0.46 with versions <=v0.46.4** to the latest v0.46.5 correct state.

### Improvements

* [#13826](https://github.com/cosmos/cosmos-sdk/pull/13826) Support custom `GasConfig` configuration for applications.
* (deps) Bump Tendermint version to [v0.34.23](https://github.com/tendermint/tendermint/releases/tag/v0.34.23).

### State Machine Breaking

* (x/group) [#13876](https://github.com/cosmos/cosmos-sdk/pull/13876) Fix group MinExecutionPeriod that is checked on execution now, instead of voting period end.

### API Breaking Changes

* (x/group) [#13876](https://github.com/cosmos/cosmos-sdk/pull/13876) Add `GetMinExecutionPeriod` method on DecisionPolicy interface.

### Bug Fixes

* (x/group) [#13869](https://github.com/cosmos/cosmos-sdk/pull/13869) Group members weight must be positive and a finite number.
* (x/bank) [#13821](https://github.com/cosmos/cosmos-sdk/pull/13821) Fix bank store migration of coin metadata.
* (x/group) [#13808](https://github.com/cosmos/cosmos-sdk/pull/13808) Fix propagation of message events to the current context in `EndBlocker`.
* (x/gov) [#13728](https://github.com/cosmos/cosmos-sdk/pull/13728) Fix propagation of message events to the current context in `EndBlocker`.
* (store) [#13803](https://github.com/cosmos/cosmos-sdk/pull/13803) Add an error log if IAVL set operation failed.
* [#13861](https://github.com/cosmos/cosmos-sdk/pull/13861) Allow `_` characters in tx event queries, i.e. `GetTxsEvent`.

## [v0.46.4](https://github.com/cosmos/cosmos-sdk/releases/tag/v0.46.4) - 2022-11-01

### Features

* (x/auth) [#13612](https://github.com/cosmos/cosmos-sdk/pull/13612) Add `Query/ModuleAccountByName` endpoint for accessing the module account info by module name.

### Improvements

* (deps) Bump IAVL version to [v0.19.4](https://github.com/cosmos/iavl/releases/tag/v0.19.4).

### Bug Fixes

* (x/auth/tx) [#12474](https://github.com/cosmos/cosmos-sdk/pull/12474) Remove condition in GetTxsEvent that disallowed multiple equal signs, which would break event queries with base64 strings (i.e. query by signature).
* (store) [#13530](https://github.com/cosmos/cosmos-sdk/pull/13530) Fix app-hash mismatch if upgrade migration commit is interrupted.

### CLI Breaking Changes

* [#13656](https://github.com/cosmos/cosmos-sdk/pull/13659) Rename `server.FlagIAVLFastNode` to `server.FlagDisableIAVLFastNode` for clarity.

### API Breaking Changes

* (context) [#13063](https://github.com/cosmos/cosmos-sdk/pull/13063) Update `Context#CacheContext` to automatically emit all events on the parent context's `EventManager`.

## [v0.46.3](https://github.com/cosmos/cosmos-sdk/releases/tag/v0.46.3) - 2022-10-20

ATTENTION:

This is a security release for the [Dragonberry security advisory](https://forum.cosmos.network/t/ibc-security-advisory-dragonberry/7702).

All users should upgrade immediately.

Users *must* add a replace directive in their go.mod for the new `ics23` package in the SDK:

```go
replace github.com/confio/ics23/go => github.com/cosmos/cosmos-sdk/ics23/go v0.8.0
```

### Features

* [#13435](https://github.com/cosmos/cosmos-sdk/pull/13435) Extend error context when a simulation fails.
* (grpc) [#13485](https://github.com/cosmos/cosmos-sdk/pull/13485) Implement a new gRPC query, `/cosmos/base/node/v1beta1/config`, which provides operator configuration.
* (cli) [#13147](https://github.com/cosmos/cosmos-sdk/pull/13147) Add the `--append` flag to the `sign-batch` CLI cmd to combine the messages and sign those txs which are created with `--generate-only`.
* (cli) [#13454](https://github.com/cosmos/cosmos-sdk/pull/13454) `sign-batch` CLI can now read multiple transaction files.

### Improvements

* [#13586](https://github.com/cosmos/cosmos-sdk/pull/13586) Bump Tendermint to `v0.34.22`.
* (auth) [#13460](https://github.com/cosmos/cosmos-sdk/pull/13460) The `q auth address-by-id` CLI command has been renamed to `q auth address-by-acc-num` to be more explicit. However, the old `address-by-id` version is still kept as an alias, for backwards compatibility.
* [#13433](https://github.com/cosmos/cosmos-sdk/pull/13433) Remove dead code in cacheMergeIterator `Domain()`.

### Bug Fixes

* Implement dragonberry security patch.
    * For applying the patch please refer to the [RELEASE NOTES](./RELEASE_NOTES.md)
* (store) [#13459](https://github.com/cosmos/cosmos-sdk/pull/13459) Don't let state listener observe the uncommitted writes.
* [#12548](https://github.com/cosmos/cosmos-sdk/pull/12548) Prevent signing from wrong key while using multisig.

### API Breaking Changes

* (server) [#13485](https://github.com/cosmos/cosmos-sdk/pull/13485) The `Application` service now requires the `RegisterNodeService` method to be implemented.

## [v0.46.2](https://github.com/cosmos/cosmos-sdk/releases/tag/v0.46.2) - 2022-10-03

### API Breaking Changes

* (cli) [#13089](https://github.com/cosmos/cosmos-sdk/pull/13089) Fix rollback command don't actually delete multistore versions, added method `RollbackToVersion` to interface `CommitMultiStore` and added method `CommitMultiStore` to `Application` interface.
* (cli) [#13089](https://github.com/cosmos/cosmos-sdk/pull/13089) `NewRollbackCmd` now takes an `appCreator types.AppCreator`.

### Features

* (cli) [#13207](https://github.com/cosmos/cosmos-sdk/pull/13207) Reduce user's password prompts when calling keyring `List()` function.
* (cli) [#13353](https://github.com/cosmos/cosmos-sdk/pull/13353) Add `tx group draft-proposal` command for generating group proposal JSONs (skeleton).
* (cli) [#13304](https://github.com/cosmos/cosmos-sdk/pull/13304) Add `tx gov draft-proposal` command for generating proposal JSONs (skeleton).
* (x/authz) [#13047](https://github.com/cosmos/cosmos-sdk/pull/13047) Add a GetAuthorization function to the keeper.
* (cli) [#12742](https://github.com/cosmos/cosmos-sdk/pull/12742) Add the `prune` CLI cmd to manually prune app store history versions based on the pruning options.

### Improvements

* [#13323](https://github.com/cosmos/cosmos-sdk/pull/13323) Ensure `withdraw_rewards` rewards are emitted from all actions that result in rewards being withdrawn.
* [#13233](https://github.com/cosmos/cosmos-sdk/pull/13233) Add `--append` to `add-genesis-account` sub-command to append new tokens after an account is already created.
* (x/group) [#13214](https://github.com/cosmos/cosmos-sdk/pull/13214) Add `withdraw-proposal` command to group module's CLI transaction commands.
* (x/auth) [#13048](https://github.com/cosmos/cosmos-sdk/pull/13048) Add handling of AccountNumberStoreKeyPrefix to the simulation decoder.
* (simapp) [#13107](https://github.com/cosmos/cosmos-sdk/pull/13107) Call `SetIAVLCacheSize` with the configured value in simapp.
* [#13301](https://github.com/cosmos/cosmos-sdk/pull/13301) Keep the balance query endpoint compatible with legacy blocks
* [#13321](https://github.com/cosmos/cosmos-sdk/pull/13321) Add flag to disable fast node migration and usage.

### Bug Fixes

* (types) [#13265](https://github.com/cosmos/cosmos-sdk/pull/13265) Correctly coalesce coins even with repeated denominations & simplify logic.
* (x/auth) [#13200](https://github.com/cosmos/cosmos-sdk/pull/13200) Fix wrong sequences in `sign-batch`.
* (export) [#13029](https://github.com/cosmos/cosmos-sdk/pull/13029) Fix exporting the blockParams regression.
* [#13046](https://github.com/cosmos/cosmos-sdk/pull/13046) Fix missing return statement in BaseApp.Query.
* (store) [#13336](https://github.com/cosmos/cosmos-sdk/pull/13334) Call streaming listeners for deliver tx event, it was removed accidentally.
* (grpc) [#13417](https://github.com/cosmos/cosmos-sdk/pull/13417) fix grpc query panic that could crash the node (backport #13352).
* (grpc) [#13418](https://github.com/cosmos/cosmos-sdk/pull/13418) Add close for grpc only mode.

## [v0.46.1](https://github.com/cosmos/cosmos-sdk/releases/tag/v0.46.1) - 2022-08-24

### Improvements

* [#12953](https://github.com/cosmos/cosmos-sdk/pull/12953) Change the default priority mechanism to be based on gas price.
* [#12981](https://github.com/cosmos/cosmos-sdk/pull/12981) Return proper error when parsing telemetry configuration.
* [#12969](https://github.com/cosmos/cosmos-sdk/pull/12969) Bump Tendermint to `v0.34.21` and IAVL to `v0.19.1`.
* [#12885](https://github.com/cosmos/cosmos-sdk/pull/12885) Amortize cost of processing cache KV store.
* (events) [#12850](https://github.com/cosmos/cosmos-sdk/pull/12850) Add a new `fee_payer` attribute to the `tx` event that is emitted from the `DeductFeeDecorator` AnteHandler decorator.
* (x/params) [#12615](https://github.com/cosmos/cosmos-sdk/pull/12615) Add `GetParamSetIfExists` function to params `Subspace` to prevent panics on breaking changes.
* (x/bank) [#12674](https://github.com/cosmos/cosmos-sdk/pull/12674) Add convenience function `CreatePrefixedAccountStoreKey()` to construct key to access account's balance for a given denom.
* [#12877](https://github.com/cosmos/cosmos-sdk/pull/12877) Bumped cosmossdk.io/math to v1.0.0-beta.3
* [#12693](https://github.com/cosmos/cosmos-sdk/pull/12693) Make sure the order of each node is consistent when emitting proto events.

### Bug Fixes

* (x/group) [#12888](https://github.com/cosmos/cosmos-sdk/pull/12888) Fix event propagation to the current context of `x/group` message execution `[]sdk.Result`.
* (x/upgrade) [#12906](https://github.com/cosmos/cosmos-sdk/pull/12906) Fix upgrade failure by moving downgrade verification logic after store migration.

## [v0.46.0](https://github.com/cosmos/cosmos-sdk/releases/tag/v0.46.0) - 2022-07-26

### Features

* (types) [#11985](https://github.com/cosmos/cosmos-sdk/pull/11985) Add a `Priority` field on `sdk.Context`, which represents the CheckTx priority field. It is only used during CheckTx.
* (gRPC) [#11889](https://github.com/cosmos/cosmos-sdk/pull/11889) Support custom read and write gRPC options in `app.toml`. See `max-recv-msg-size` and `max-send-msg-size` respectively.
* (cli) [#11738](https://github.com/cosmos/cosmos-sdk/pull/11738) Add `tx auth multi-sign` as alias of `tx auth multisign` for consistency with `multi-send`.
* (cli) [#11738](https://github.com/cosmos/cosmos-sdk/pull/11738) Add `tx bank multi-send` command for bulk send of coins to multiple accounts.
* (grpc) [#11642](https://github.com/cosmos/cosmos-sdk/pull/11642) Implement `ABCIQuery` in the Tendermint gRPC service, which proxies ABCI `Query` requests directly to the application.
* (x/upgrade) [#11551](https://github.com/cosmos/cosmos-sdk/pull/11551) Update `ScheduleUpgrade` for chains to schedule an automated upgrade on `BeginBlock` without having to go though governance.
* (tx) [#11533](https://github.com/cosmos/cosmos-sdk/pull/11533) Register [`EIP191`](https://eips.ethereum.org/EIPS/eip-191) as an available `SignMode` for chains to use.
* (x/genutil) [#11500](https://github.com/cosmos/cosmos-sdk/pull/11500) Fix GenTx validation and adjust error messages
* [#11430](https://github.com/cosmos/cosmos-sdk/pull/11430) Introduce a new `grpc-only` flag, such that when enabled, will start the node in a query-only mode. Note, gRPC MUST be enabled with this flag.
* (x/bank) [#11417](https://github.com/cosmos/cosmos-sdk/pull/11417) Introduce a new `SpendableBalances` gRPC query that retrieves an account's total (paginated) spendable balances.
* [#11441](https://github.com/cosmos/cosmos-sdk/pull/11441) Added a new method, `IsLTE`, for `types.Coin`. This method is used to check if a `types.Coin` is less than or equal to another `types.Coin`.
* (x/upgrade) [#11116](https://github.com/cosmos/cosmos-sdk/pull/11116) `MsgSoftwareUpgrade` and `MsgCancelUpgrade` have been added to support v1beta2 msgs-based gov proposals.
* [#10977](https://github.com/cosmos/cosmos-sdk/pull/10977) Now every cosmos message protobuf definition must be extended with a `cosmos.msg.v1.signer` option to signal the signer fields in a language agnostic way.
* [#10710](https://github.com/cosmos/cosmos-sdk/pull/10710) Chain-id shouldn't be required for creating a transaction with both --generate-only and --offline flags.
* [#10703](https://github.com/cosmos/cosmos-sdk/pull/10703) Create a new grantee account, if the grantee of an authorization does not exist.
* [#10592](https://github.com/cosmos/cosmos-sdk/pull/10592) Add a `DecApproxEq` function that checks to see if `|d1 - d2| < tol` for some Dec `d1, d2, tol`.
* [#9933](https://github.com/cosmos/cosmos-sdk/pull/9933) Introduces the notion of a Cosmos "Scalar" type, which would just be simple aliases that give human-understandable meaning to the underlying type, both in Go code and in Proto definitions.
* [#9884](https://github.com/cosmos/cosmos-sdk/pull/9884) Provide a new gRPC query handler, `/cosmos/params/v1beta1/subspaces`, that allows the ability to query for all registered subspaces and their respective keys.
* [#9776](https://github.com/cosmos/cosmos-sdk/pull/9776) Add flag `staking-bond-denom` to specify the staking bond denomination value when initializing a new chain.
* [#9533](https://github.com/cosmos/cosmos-sdk/pull/9533) Added a new gRPC method, `DenomOwners`, in `x/bank` to query for all account holders of a specific denomination.
* (bank) [#9618](https://github.com/cosmos/cosmos-sdk/pull/9618) Update bank.Metadata: add URI and URIHash attributes.
* (store) [#8664](https://github.com/cosmos/cosmos-sdk/pull/8664) Implementation of ADR-038 file StreamingService
* [#9837](https://github.com/cosmos/cosmos-sdk/issues/9837) `--generate-only` flag can be used with a keyname from the keyring.
* [#10326](https://github.com/cosmos/cosmos-sdk/pull/10326) `x/authz` add all grants by granter query.
* [#10944](https://github.com/cosmos/cosmos-sdk/pull/10944) `x/authz` add all grants by grantee query
* [#10348](https://github.com/cosmos/cosmos-sdk/pull/10348) Add `fee.{payer,granter}` and `tip` fields to StdSignDoc for signing tipped transactions.
* [#10208](https://github.com/cosmos/cosmos-sdk/pull/10208) Add `TipsTxMiddleware` for transferring tips.
* [#10379](https://github.com/cosmos/cosmos-sdk/pull/10379) Add validation to `x/upgrade` CLI `software-upgrade` command `--plan-info` value.
* [#10507](https://github.com/cosmos/cosmos-sdk/pull/10507) Add antehandler for tx priority.
* [#10311](https://github.com/cosmos/cosmos-sdk/pull/10311) Adds cli to use tips transactions. It adds an `--aux` flag to all CLI tx commands to generate the aux signer data (with optional tip), and a new `tx aux-to-fee` subcommand to let the fee payer gather aux signer data and broadcast the tx
* [#11019](https://github.com/cosmos/cosmos-sdk/pull/11019) Add `MsgCreatePermanentLockedAccount` and CLI method for creating permanent locked account
* [#10947](https://github.com/cosmos/cosmos-sdk/pull/10947) Add `AllowancesByGranter` query to the feegrant module
* [#10407](https://github.com/cosmos/cosmos-sdk/pull/10407) Add validation to `x/upgrade` module's `BeginBlock` to check accidental binary downgrades
* (gov) [#11036](https://github.com/cosmos/cosmos-sdk/pull/11036) Add in-place migrations for 0.43->0.46. Add a `migrate v0.46` CLI command for v0.43->0.46 JSON genesis migration.
* [#11006](https://github.com/cosmos/cosmos-sdk/pull/11006) Add `debug pubkey-raw` command to allow inspecting of pubkeys in legacy bech32 format
* (x/authz) [#10714](https://github.com/cosmos/cosmos-sdk/pull/10714) Add support for pruning expired authorizations
* [#11179](https://github.com/cosmos/cosmos-sdk/pull/11179) Add state rollback command.
* [#11234](https://github.com/cosmos/cosmos-sdk/pull/11234) Add `GRPCClient` field to Client Context. If `GRPCClient` field is set to nil, the `Invoke` method would use ABCI query, otherwise use gprc.
* (authz)[#11060](https://github.com/cosmos/cosmos-sdk/pull/11060) Support grant with no expire time.
* (rosetta) [#11590](https://github.com/cosmos/cosmos-sdk/pull/11590) Add fee suggestion for rosetta and enable offline mode. Also force set events about Fees to Success to pass reconciliation test.
* (types) [#11959](https://github.com/cosmos/cosmos-sdk/pull/11959) Added `sdk.Coins.Find` helper method to find a coin by denom.
* (upgrade) [#12603](https://github.com/cosmos/cosmos-sdk/pull/12603) feat: Move AppModule.BeginBlock and AppModule.EndBlock to extension interfaces
* (telemetry) [#12405](https://github.com/cosmos/cosmos-sdk/pull/12405) Add *query* calls metric to telemetry.
* (query) [#12253](https://github.com/cosmos/cosmos-sdk/pull/12253) Add `GenericFilteredPaginate` to the `query` package to improve UX.

### API Breaking Changes

* (x/auth/ante) [#11985](https://github.com/cosmos/cosmos-sdk/pull/11985) The `MempoolFeeDecorator` has been removed. Instead, the `DeductFeeDecorator` takes a new argument of type `TxFeeChecker`, to define custom fee models. If `nil` is passed to this `TxFeeChecker` argument, then it will default to `checkTxFeeWithValidatorMinGasPrices`, which is the exact same behavior as the old `MempoolFeeDecorator` (i.e. checking fees against validator's own min gas price).
* (x/auth/ante) [#11985](https://github.com/cosmos/cosmos-sdk/pull/11985) The `ExtensionOptionsDecorator` takes an argument of type `ExtensionOptionChecker`. For backwards-compatibility, you can pass `nil`, which defaults to the old behavior of rejecting all tx extensions.
* (crypto/keyring) [#11932](https://github.com/cosmos/cosmos-sdk/pull/11932) Remove `Unsafe*` interfaces from keyring package. Please use interface casting if you wish to access those unsafe functions.
* (types) [#11881](https://github.com/cosmos/cosmos-sdk/issues/11881) Rename `AccAddressFromHex` to `AccAddressFromHexUnsafe`.
* (types) [#11788](https://github.com/cosmos/cosmos-sdk/pull/11788) The `Int` and `Uint` types have been moved to their own dedicated module, `math`. Aliases are kept in the SDK's root `types` package, however, it is encouraged to utilize the new `math` module. As a result, the `Int#ToDec` API has been removed.
* (grpc) [#11642](https://github.com/cosmos/cosmos-sdk/pull/11642) The `RegisterTendermintService` method in the `tmservice` package now requires a `abciQueryFn` query function parameter.
* [#11496](https://github.com/cosmos/cosmos-sdk/pull/11496) Refactor abstractions for snapshot and pruning; snapshot intervals eventually pruned; unit tests.
* (types) [#11689](https://github.com/cosmos/cosmos-sdk/pull/11689) Make `Coins#Sub` and `Coins#SafeSub` consistent with `Coins#Add`.
* (store)[#11152](https://github.com/cosmos/cosmos-sdk/pull/11152) Remove `keep-every` from pruning options.
* [#10950](https://github.com/cosmos/cosmos-sdk/pull/10950) Add `envPrefix` parameter to `cmd.Execute`.
* (x/mint) [#10441](https://github.com/cosmos/cosmos-sdk/pull/10441) The `NewAppModule` function now accepts an inflation calculation function as an argument.
* [#9695](https://github.com/cosmos/cosmos-sdk/pull/9695) Migrate keys from `Info` (serialized as amino) -> `Record` (serialized as proto)
    * Add new `codec.Codec` argument in:
        * `keyring.NewInMemory`
        * `keyring.New`
    * Rename:
        * `SavePubKey` to `SaveOfflineKey`.
        * `NewMultiInfo`, `NewLedgerInfo` to `NewLegacyMultiInfo`, `newLegacyLedgerInfo` respectively. Move them into `legacy_info.go`.
        * `NewOfflineInfo` to `newLegacyOfflineInfo` and move it to `migration_test.go`.
    * Return:
    _`keyring.Record, error` in `SaveOfflineKey`, `SaveLedgerKey`, `SaveMultiSig`, `Key` and `KeyByAddress`.
    _`keyring.Record` instead of `Info` in `NewMnemonic` and `List`.
    * Remove `algo` argument from :
        * `SaveOfflineKey`
    * Take `keyring.Record` instead of `Info` as first argument in:
        * `MkConsKeyOutput`
        * `MkValKeyOutput`
        * `MkAccKeyOutput`
* [#10022](https://github.com/cosmos/cosmos-sdk/pull/10022) `AuthKeeper` interface in `x/auth` now includes a function `HasAccount`.
* [#9759](https://github.com/cosmos/cosmos-sdk/pull/9759) `NewAccountKeeeper` in `x/auth` now takes an additional `bech32Prefix` argument that represents `sdk.Bech32MainPrefix`.
* [#9628](https://github.com/cosmos/cosmos-sdk/pull/9628) Rename `x/{mod}/legacy` to `x/{mod}/migrations`.
* [#9571](https://github.com/cosmos/cosmos-sdk/pull/9571) Implemented error handling for staking hooks, which now return an error on failure.
* [#9427](https://github.com/cosmos/cosmos-sdk/pull/9427) Move simapp `FundAccount` and `FundModuleAccount` to `x/bank/testutil`
* (client/tx) [#9421](https://github.com/cosmos/cosmos-sdk/pull/9421/) `BuildUnsignedTx`, `BuildSimTx`, `PrintUnsignedStdTx` functions are moved to
  the Tx Factory as methods.
* (client/keys) [#9601](https://github.com/cosmos/cosmos-sdk/pull/9601) Added `keys rename` CLI command and `Keyring.Rename` interface method to rename a key in the keyring.
* (x/slashing) [#9458](https://github.com/cosmos/cosmos-sdk/pull/9458) Coins burned from slashing is now returned from Slash function and included in Slash event.
* [#9246](https://github.com/cosmos/cosmos-sdk/pull/9246) The `New` method for the network package now returns an error.
* [#9519](https://github.com/cosmos/cosmos-sdk/pull/9519) `DeleteDeposits` renamed to `DeleteAndBurnDeposits`, `RefundDeposits` renamed to `RefundAndDeleteDeposits`
* (codec) [#9521](https://github.com/cosmos/cosmos-sdk/pull/9521) Removed deprecated `clientCtx.JSONCodec` from `client.Context`.
* (codec) [#9521](https://github.com/cosmos/cosmos-sdk/pull/9521) Rename `EncodingConfig.Marshaler` to `Codec`.
* [#9594](https://github.com/cosmos/cosmos-sdk/pull/9594) `RESTHandlerFn` argument is removed from the `gov/NewProposalHandler`.
* [#9594](https://github.com/cosmos/cosmos-sdk/pull/9594) `types/rest` package moved to `testutil/rest`.
* [#9432](https://github.com/cosmos/cosmos-sdk/pull/9432) `ConsensusParamsKeyTable` moved from `params/keeper` to `params/types`
* [#9576](https://github.com/cosmos/cosmos-sdk/pull/9576) Add debug error message to `sdkerrors.QueryResult` when enabled
* [#9650](https://github.com/cosmos/cosmos-sdk/pull/9650) Removed deprecated message handler implementation from the SDK modules.
* [#10248](https://github.com/cosmos/cosmos-sdk/pull/10248) Remove unused `KeyPowerReduction` variable from x/staking types.
* (x/bank) [#9832](https://github.com/cosmos/cosmos-sdk/pull/9832) `AddressFromBalancesStore` renamed to `AddressAndDenomFromBalancesStore`.
* (tests) [#9938](https://github.com/cosmos/cosmos-sdk/pull/9938) `simapp.Setup` accepts additional `testing.T` argument.
* (baseapp) [#11979](https://github.com/cosmos/cosmos-sdk/pull/11979) Rename baseapp simulation helper methods `baseapp.{Check,Deliver}` to `baseapp.Sim{Check,Deliver}`.
* (x/gov) [#10373](https://github.com/cosmos/cosmos-sdk/pull/10373) Removed gov `keeper.{MustMarshal, MustUnmarshal}`.
* [#10348](https://github.com/cosmos/cosmos-sdk/pull/10348) StdSignBytes takes a new argument of type `*tx.Tip` for signing over tips using LEGACY_AMINO_JSON.
* [#10208](https://github.com/cosmos/cosmos-sdk/pull/10208) The `x/auth/signing.Tx` interface now also includes a new `GetTip() *tx.Tip` method for verifying tipped transactions. The `x/auth/types` expected BankKeeper interface now expects the `SendCoins` method too.
* [#10612](https://github.com/cosmos/cosmos-sdk/pull/10612) `baseapp.NewBaseApp` constructor function doesn't take the `sdk.TxDecoder` anymore. This logic has been moved into the TxDecoderMiddleware.
* [#10692](https://github.com/cosmos/cosmos-sdk/pull/10612) `SignerData` takes 2 new fields, `Address` and `PubKey`, which need to get populated when using SIGN_MODE_DIRECT_AUX.
* [#10748](https://github.com/cosmos/cosmos-sdk/pull/10748) Move legacy `x/gov` api to `v1beta1` directory.
* [#10816](https://github.com/cosmos/cosmos-sdk/pull/10816) Reuse blocked addresses from the bank module. No need to pass them to distribution.
* [#10852](https://github.com/cosmos/cosmos-sdk/pull/10852) Move `x/gov/types` to `x/gov/types/v1beta2`.
* [#10922](https://github.com/cosmos/cosmos-sdk/pull/10922), [/#10957](https://github.com/cosmos/cosmos-sdk/pull/10957) Move key `server.Generate*` functions to testutil and support custom mnemonics in in-process testing network. Moved `TestMnemonic` from `testutil` package to `testdata`.
* (x/bank) [#10771](https://github.com/cosmos/cosmos-sdk/pull/10771) Add safety check on bank module perms to allow module-specific mint restrictions (e.g. only minting a certain denom).
* (x/bank) [#10771](https://github.com/cosmos/cosmos-sdk/pull/10771) Add `bank.BaseKeeper.WithMintCoinsRestriction` function to restrict use of bank `MintCoins` usage.
* [#10868](https://github.com/cosmos/cosmos-sdk/pull/10868), [#10989](https://github.com/cosmos/cosmos-sdk/pull/10989) The Gov keeper accepts now 2 more mandatory arguments, the ServiceMsgRouter and a maximum proposal metadata length.
* [#10868](https://github.com/cosmos/cosmos-sdk/pull/10868), [#10989](https://github.com/cosmos/cosmos-sdk/pull/10989), [#11093](https://github.com/cosmos/cosmos-sdk/pull/11093) The Gov keeper accepts now 2 more mandatory arguments, the ServiceMsgRouter and a gov Config including the max metadata length.
* [#11124](https://github.com/cosmos/cosmos-sdk/pull/11124) Add `GetAllVersions` to application store
* (x/authz) [#10447](https://github.com/cosmos/cosmos-sdk/pull/10447) authz `NewGrant` takes a new argument: block time, to correctly validate expire time.
* [#10961](https://github.com/cosmos/cosmos-sdk/pull/10961) Support third-party modules to add extension snapshots to state-sync.
* [#11274](https://github.com/cosmos/cosmos-sdk/pull/11274) `types/errors.New` now is an alias for `types/errors.Register` and should only be used in initialization code.
* (authz)[#11060](https://github.com/cosmos/cosmos-sdk/pull/11060) `authz.NewMsgGrant` `expiration` is now a pointer. When `nil` is used then no expiration will be set (grant won't expire).
* (x/distribution)[#11457](https://github.com/cosmos/cosmos-sdk/pull/11457) Add amount field to `distr.MsgWithdrawDelegatorRewardResponse` and `distr.MsgWithdrawValidatorCommissionResponse`.
* [#11334](https://github.com/cosmos/cosmos-sdk/pull/11334) Move `x/gov/types/v1beta2` to `x/gov/types/v1`.
* (x/auth/middleware) [#11413](https://github.com/cosmos/cosmos-sdk/pull/11413) Refactor tx middleware to be extensible on tx fee logic. Merged `MempoolFeeMiddleware` and `TxPriorityMiddleware` functionalities into `DeductFeeMiddleware`, make the logic extensible using the `TxFeeChecker` option, the current fee logic is preserved by the default `checkTxFeeWithValidatorMinGasPrices` implementation. Change `RejectExtensionOptionsMiddleware` to `NewExtensionOptionsMiddleware` which is extensible with the `ExtensionOptionChecker` option. Unpack the tx extension options `Any`s to interface `TxExtensionOptionI`.
* (migrations) [#11556](https://github.com/cosmos/cosmos-sdk/pull/11556#issuecomment-1091385011) Remove migration code from 0.42 and below. To use previous migrations, checkout previous versions of the cosmos-sdk.

### Client Breaking Changes

* [#11797](https://github.com/cosmos/cosmos-sdk/pull/11797) Remove all RegisterRESTRoutes (previously deprecated)
* [#11089](https://github.com/cosmos/cosmos-sdk/pull/11089]) interacting with the node through `grpc.Dial` requires clients to pass a codec refer to [doc](docs/docs/run-node/02-interact-node.md).
* [#9594](https://github.com/cosmos/cosmos-sdk/pull/9594) Remove legacy REST API. Please see the [REST Endpoints Migration guide](https://docs.cosmos.network/v0.45/migrations/rest.html) to migrate to the new REST endpoints.
* [#9995](https://github.com/cosmos/cosmos-sdk/pull/9995) Increased gas cost for creating proposals.
* [#11029](https://github.com/cosmos/cosmos-sdk/pull/11029) The deprecated Vote Option field is removed in gov v1beta2 and nil in v1beta1. Use Options instead.
* [#11013](https://github.com/cosmos/cosmos-sdk/pull/11013) The `tx gov submit-proposal` command has changed syntax to support the new Msg-based gov proposals. To access the old CLI command, please use `tx gov submit-legacy-proposal`.
* [#11170](https://github.com/cosmos/cosmos-sdk/issues/11170) Fixes issue related to grpc-gateway of supply by ibc-denom.

### CLI Breaking Changes

* (cli) [#11818](https://github.com/cosmos/cosmos-sdk/pull/11818) CLI transactions preview now respect the chosen `--output` flag format (json or text).
* [#9695](https://github.com/cosmos/cosmos-sdk/pull/9695) `<app> keys migrate` CLI command now takes no arguments.
* [#9246](https://github.com/cosmos/cosmos-sdk/pull/9246) Removed the CLI flag `--setup-config-only` from the `testnet` command and added the subcommand `init-files`.
* [#9780](https://github.com/cosmos/cosmos-sdk/pull/9780) Use sigs.k8s.io for yaml, which might lead to minor YAML output changes
* [#10625](https://github.com/cosmos/cosmos-sdk/pull/10625) Rename `--fee-account` CLI flag to `--fee-granter`
* [#10684](https://github.com/cosmos/cosmos-sdk/pull/10684) Rename `edit-validator` command's `--moniker` flag to `--new-moniker`
* (authz)[#11060](https://github.com/cosmos/cosmos-sdk/pull/11060) Changed the default value of the `--expiration` `tx grant` CLI Flag: was now + 1year, update: null (no expire date).

### Improvements

* (types) [#12201](https://github.com/cosmos/cosmos-sdk/pull/12201) Add `MustAccAddressFromBech32` util function
* [#11696](https://github.com/cosmos/cosmos-sdk/pull/11696) Rename `helpers.GenTx` to `GenSignedMockTx` to avoid confusion with genutil's `GenTxCmd`.
* (x/auth/vesting) [#11652](https://github.com/cosmos/cosmos-sdk/pull/11652) Add util functions for `Period(s)`
* [#11630](https://github.com/cosmos/cosmos-sdk/pull/11630) Add SafeSub method to sdk.Coin.
* [#11511](https://github.com/cosmos/cosmos-sdk/pull/11511) Add api server flags to start command.
* [#11484](https://github.com/cosmos/cosmos-sdk/pull/11484) Implement getter for keyring backend option.
* [#11449](https://github.com/cosmos/cosmos-sdk/pull/11449) Improved error messages when node isn't synced.
* [#11349](https://github.com/cosmos/cosmos-sdk/pull/11349) Add `RegisterAminoMsg` function that checks that a msg name is <40 chars (else this would break ledger nano signing) then registers the concrete msg type with amino, it should be used for registering `sdk.Msg`s with amino instead of `cdc.RegisterConcrete`.
* [#11089](https://github.com/cosmos/cosmos-sdk/pull/11089]) Now cosmos-sdk consumers can upgrade gRPC to its newest versions.
* [#10439](https://github.com/cosmos/cosmos-sdk/pull/10439) Check error for `RegisterQueryHandlerClient` in all modules `RegisterGRPCGatewayRoutes`.
* [#9780](https://github.com/cosmos/cosmos-sdk/pull/9780) Remove gogoproto `moretags` YAML annotations and add `sigs.k8s.io/yaml` for YAML marshalling.
* (x/bank) [#10134](https://github.com/cosmos/cosmos-sdk/pull/10134) Add `HasDenomMetadata` function to bank `Keeper` to check if a client coin denom metadata exists in state.
* (x/bank) [#10022](https://github.com/cosmos/cosmos-sdk/pull/10022) `BankKeeper.SendCoins` now takes less execution time.
* (deps) [#9987](https://github.com/cosmos/cosmos-sdk/pull/9987) Bump Go version minimum requirement to `1.17`
* (cli) [#9856](https://github.com/cosmos/cosmos-sdk/pull/9856) Overwrite `--sequence` and `--account-number` flags with default flag values when used with `offline=false` in `sign-batch` command.
* (rosetta) [#10001](https://github.com/cosmos/cosmos-sdk/issues/10001) Add documentation for rosetta-cli dockerfile and rename folder for the rosetta-ci dockerfile
* [#9699](https://github.com/cosmos/cosmos-sdk/pull/9699) Add `:`, `.`, `-`, and `_` as allowed characters in the default denom regular expression.
* (genesis) [#9697](https://github.com/cosmos/cosmos-sdk/pull/9697) Ensure `InitGenesis` returns with non-empty validator set.
* [#10468](https://github.com/cosmos/cosmos-sdk/pull/10468) Allow futureOps to queue additional operations in simulations
* [#10625](https://github.com/cosmos/cosmos-sdk/pull/10625) Add `--fee-payer` CLI flag
* (cli) [#10683](https://github.com/cosmos/cosmos-sdk/pull/10683) In CLI, allow 1 SIGN_MODE_DIRECT signer in transactions with multiple signers.
* (deps) [#10706](https://github.com/cosmos/cosmos-sdk/issues/10706) Bump rosetta-sdk-go to v0.7.2 and rosetta-cli to v0.7.3
* (types/errors) [#10779](https://github.com/cosmos/cosmos-sdk/pull/10779) Move most functionality in `types/errors` to a standalone `errors` go module, except the `RootCodespace` errors and ABCI response helpers. All functions and types that used to live in `types/errors` are now aliased so this is not a breaking change.
* (gov) [#10854](https://github.com/cosmos/cosmos-sdk/pull/10854) v1beta2's vote doesn't include the deprecate `option VoteOption` anymore. Instead, it only uses `WeightedVoteOption`.
* (types) [#11004](https://github.com/cosmos/cosmos-sdk/pull/11004) Added mutable versions of many of the sdk.Dec types operations. This improves performance when used by avoiding reallocating a new bigint for each operation.
* (x/auth) [#10880](https://github.com/cosmos/cosmos-sdk/pull/10880) Added a new query to the tx query service that returns a block with transactions fully decoded.
* (types) [#11200](https://github.com/cosmos/cosmos-sdk/pull/11200) Added `Min()` and `Max()` operations on sdk.Coins.
* (gov) [#11287](https://github.com/cosmos/cosmos-sdk/pull/11287) Fix error message when no flags are provided while executing `submit-legacy-proposal` transaction.
* (x/auth) [#11482](https://github.com/cosmos/cosmos-sdk/pull/11482) Improve panic message when attempting to register a method handler for a message that does not implement sdk.Msg
* (x/staking) [#11596](https://github.com/cosmos/cosmos-sdk/pull/11596) Add (re)delegation getters
* (errors) [#11960](https://github.com/cosmos/cosmos-sdk/pull/11960) Removed 'redacted' error message from defaultErrEncoder
* (ante) [#12013](https://github.com/cosmos/cosmos-sdk/pull/12013) Index ante events for failed tx.
* [#12668](https://github.com/cosmos/cosmos-sdk/pull/12668) Add `authz_msg_index` event attribute to message events emitted when executing via `MsgExec` through `x/authz`.
* [#12626](https://github.com/cosmos/cosmos-sdk/pull/12626) Upgrade IAVL to v0.19.0 with fast index and error propagation. NOTE: first start will take a while to propagate into new model.
* [#12576](https://github.com/cosmos/cosmos-sdk/pull/12576) Remove dependency on cosmos/keyring and upgrade to 99designs/keyring v1.2.1
* [#12590](https://github.com/cosmos/cosmos-sdk/pull/12590) Allow zero gas in simulation mode.
* [#12453](https://github.com/cosmos/cosmos-sdk/pull/12453) Add `NewInMemoryWithKeyring` function which allows the creation of in memory `keystore` instances with a specified set of existing items.
* [#11390](https://github.com/cosmos/cosmos-sdk/pull/11390) `LatestBlockResponse` & `BlockByHeightResponse` types' `Block` filed has been deprecated and they now contains new field `sdk_block` with `proposer_address` as `string`
* [#12089](https://github.com/cosmos/cosmos-sdk/pull/12089) Mark the `TipDecorator` as beta, don't include it in simapp by default.
* [#12153](https://github.com/cosmos/cosmos-sdk/pull/12153) Add a new `NewSimulationManagerFromAppModules` constructor, to simplify simulation wiring.

### Bug Fixes

* [#11969](https://github.com/cosmos/cosmos-sdk/pull/11969) Fix the panic error in `x/upgrade` when `AppVersion` is not set.
* (tests) [#11940](https://github.com/cosmos/cosmos-sdk/pull/11940) Fix some client tests in the `x/gov` module
* [#11772](https://github.com/cosmos/cosmos-sdk/pull/11772) Limit types.Dec length to avoid overflow.
* [#11724](https://github.com/cosmos/cosmos-sdk/pull/11724) Fix data race issues with api.Server
* [#11693](https://github.com/cosmos/cosmos-sdk/pull/11693) Add validation for gentx cmd.
* [#11645](https://github.com/cosmos/cosmos-sdk/pull/11645) Fix `--home` flag ignored when running help.
* [#11558](https://github.com/cosmos/cosmos-sdk/pull/11558) Fix `--dry-run` not working when using tx command.
* [#11354](https://github.com/cosmos/cosmos-sdk/pull/11355) Added missing pagination flag for `bank q total` query.
* [#11197](https://github.com/cosmos/cosmos-sdk/pull/11197) Signing with multisig now works with multisig address which is not in the keyring.
* (makefile) [#11285](https://github.com/cosmos/cosmos-sdk/pull/11285) Fix lint-fix make target.
* (client) [#11283](https://github.com/cosmos/cosmos-sdk/issues/11283) Support multiple keys for tx simulation and setting automatic gas for txs.
* (store) [#11177](https://github.com/cosmos/cosmos-sdk/pull/11177) Update the prune `everything` strategy to store the last two heights.
* [#10844](https://github.com/cosmos/cosmos-sdk/pull/10844) Automatic recovering non-consistent keyring storage during public key import.
* (store) [#11117](https://github.com/cosmos/cosmos-sdk/pull/11117) Fix data race in store trace component
* (cli) [#11065](https://github.com/cosmos/cosmos-sdk/pull/11065) Ensure the `tendermint-validator-set` query command respects the `-o` output flag.
* (grpc) [#10985](https://github.com/cosmos/cosmos-sdk/pull/10992) The `/cosmos/tx/v1beta1/txs/{hash}` endpoint returns a 404 when a tx does not exist.
* (rosetta) [#10340](https://github.com/cosmos/cosmos-sdk/pull/10340) Use `GenesisChunked(ctx)` instead `Genesis(ctx)` to get genesis block height
* [#9651](https://github.com/cosmos/cosmos-sdk/pull/9651) Change inconsistent limit of `0` to `MaxUint64` on InfiniteGasMeter and add GasRemaining func to GasMeter.
* [#9639](https://github.com/cosmos/cosmos-sdk/pull/9639) Check store keys length before accessing them by making sure that `key` is of length `m+1` (for `key[n:m]`)
* (types) [#9627](https://github.com/cosmos/cosmos-sdk/pull/9627) Fix nil pointer panic on `NewBigIntFromInt`
* (x/genutil) [#9574](https://github.com/cosmos/cosmos-sdk/pull/9575) Actually use the `gentx` client tx flags (like `--keyring-dir`)
* (x/distribution) [#9599](https://github.com/cosmos/cosmos-sdk/pull/9599) Withdraw rewards event now includes a value attribute even if there are 0 rewards (due to situations like 100% commission).
* (x/genutil) [#9638](https://github.com/cosmos/cosmos-sdk/pull/9638) Added missing validator key save when recovering from mnemonic
* [#9762](https://github.com/cosmos/cosmos-sdk/pull/9762) The init command uses the chain-id from the client config if --chain-id is not provided
* [#9980](https://github.com/cosmos/cosmos-sdk/pull/9980) Returning the error when the invalid argument is passed to bank query total supply cli.
* (server) [#10016](https://github.com/cosmos/cosmos-sdk/issues/10016) Fix marshaling of index-events into server config file.
* [#10184](https://github.com/cosmos/cosmos-sdk/pull/10184) Fixed CLI tx commands to no longer explicitly require the chain-id flag as this value can come from a user config.
* (x/upgrade) [#10189](https://github.com/cosmos/cosmos-sdk/issues/10189) Removed potential sources of non-determinism in upgrades
* [#10258](https://github.com/cosmos/cosmos-sdk/issues/10258) Fixes issue related to segmentation fault on mac m1 arm64
* [#10466](https://github.com/cosmos/cosmos-sdk/issues/10466) Fixes error with simulation tests when genesis start time is randomly created after the year 2262
* [#10394](https://github.com/cosmos/cosmos-sdk/issues/10394) Fixes issue related to grpc-gateway of account balance by
  ibc-denom.
* [#10842](https://github.com/cosmos/cosmos-sdk/pull/10842) Fix error when `--generate-only`, `--max-msgs` fags set while executing `WithdrawAllRewards` command.
* [#10897](https://github.com/cosmos/cosmos-sdk/pull/10897) Fix: set a non-zero value on gas overflow.
* [#9790](https://github.com/cosmos/cosmos-sdk/pull/10687) Fix behavior of `DecCoins.MulDecTruncate`.
* [#10990](https://github.com/cosmos/cosmos-sdk/pull/10990) Fixes missing `iavl-cache-size` config parsing in `GetConfig` method.
* (x/authz) [#10447](https://github.com/cosmos/cosmos-sdk/pull/10447) Fix authz `NewGrant` expiration check.
* (x/authz) [#10633](https://github.com/cosmos/cosmos-sdk/pull/10633) Fixed authorization not found error when executing message.
* [#11222](https://github.com/cosmos/cosmos-sdk/pull/11222) reject query with block height in the future
* [#11229](https://github.com/cosmos/cosmos-sdk/pull/11229) Handled the error message of `transaction encountered error` from tendermint.
* (x/authz) [#11252](https://github.com/cosmos/cosmos-sdk/pull/11252) Allow insufficient funds error for authz simulation
* (cli) [#11313](https://github.com/cosmos/cosmos-sdk/pull/11313) Fixes `--gas auto` when executing CLI transactions in `--generate-only` mode
* (cli) [#11337](https://github.com/cosmos/cosmos-sdk/pull/11337) Fixes `show-adress` cli cmd
* (crypto) [#11298](https://github.com/cosmos/cosmos-sdk/pull/11298) Fix cgo secp signature verification and update libscep256k1 library.
* (x/authz) [#11512](https://github.com/cosmos/cosmos-sdk/pull/11512) Fix response of a panic to error, when subtracting balances.
* (rosetta) [#11590](https://github.com/cosmos/cosmos-sdk/pull/11590) `/block` returns an error with nil pointer when a request has both of index and hash and increase timeout for huge genesis.
* (x/feegrant) [#11813](https://github.com/cosmos/cosmos-sdk/pull/11813) Fix pagination total count in `AllowancesByGranter` query.
* (simapp) [#11855](https://github.com/cosmos/cosmos-sdk/pull/11855) Use `sdkmath.Int` instead of `int64` for `SimulationState.InitialStake`.
* (x/capability) [#11737](https://github.com/cosmos/cosmos-sdk/pull/11737) Use a fixed length encoding of `Capability` pointer for `FwdCapabilityKey`
* [#11983](https://github.com/cosmos/cosmos-sdk/pull/11983) (x/feegrant, x/authz) rename grants query commands to `grants-by-grantee`, `grants-by-granter` cmds.
* (testutil/sims) [#12374](https://github.com/cosmos/cosmos-sdk/pull/12374) fix the non-determinstic behavior in simulations caused by `GenSignedMockTx` and check empty coins slice before it is used to create `banktype.MsgSend`.
* [#12448](https://github.com/cosmos/cosmos-sdk/pull/12448) Start telemetry independently from the API server.
* [#12509](https://github.com/cosmos/cosmos-sdk/pull/12509) Fix `Register{Tx,Tendermint}Service` not being called, resulting in some endpoints like the Simulate endpoint not working.
* [#12416](https://github.com/cosmos/cosmos-sdk/pull/12416) Prevent zero gas transactions in the `DeductFeeDecorator` AnteHandler decorator.
* (x/mint) [#12384](https://github.com/cosmos/cosmos-sdk/pull/12384) Ensure `GoalBonded` must be positive when performing `x/mint` parameter validation.
* (x/auth) [#12261](https://github.com/cosmos/cosmos-sdk/pull/12261) Deprecate pagination in GetTxsEventRequest/Response in favor of page and limit to align with tendermint `SignClient.TxSearch`
* (vesting) [#12190](https://github.com/cosmos/cosmos-sdk/pull/12190) Replace https://github.com/cosmos/cosmos-sdk/pull/12190 to use `NewBaseAccountWithAddress` in all vesting account message handlers.
* (linting) [#12132](https://github.com/cosmos/cosmos-sdk/pull/12132) Change sdk.Int to math.Int
* (cli) [#12127](https://github.com/cosmos/cosmos-sdk/pull/12127) Fix the CLI not always taking into account `--fee-payer` and `--fee-granter` flags.
* (migrations) [#12028](https://github.com/cosmos/cosmos-sdk/pull/12028) Fix v0.45->v0.46 in-place store migrations.
* (baseapp) [#12089](https://github.com/cosmos/cosmos-sdk/pull/12089) Include antehandler and runMsgs events in SimulateTx.
* (cli) [#12095](https://github.com/cosmos/cosmos-sdk/pull/12095) Fix running a tx with --dry-run returns an error
* (x/auth) [#12108](https://github.com/cosmos/cosmos-sdk/pull/12108) Fix GetBlockWithTxs error when querying block with 0 tx
* (genutil) [#12140](https://github.com/cosmos/cosmos-sdk/pull/12140) Fix staking's genesis JSON migrate in the `simd migrate v0.46` CLI command.
* (types) [#12154](https://github.com/cosmos/cosmos-sdk/pull/12154) Add `baseAccountGetter` to avoid invalid account error when create vesting account.
* (x/crisis) [#12208](https://github.com/cosmos/cosmos-sdk/pull/12208) Fix progress index of crisis invariant assertion logs.
* (types) [#12229](https://github.com/cosmos/cosmos-sdk/pull/12229) Increase sdk.Dec maxApproxRootIterations to 300

### State Machine Breaking

* (x/gov) [#13576](https://github.com/cosmos/cosmos-sdk/pull/13576) Proposals in voting period are tracked in a separate store.
* (baseapp) [#11985](https://github.com/cosmos/cosmos-sdk/pull/11985) Add a `postHandler` to baseapp. This `postHandler` is like antehandler, but is run *after* the `runMsgs` execution. It is in the same store branch that `runMsgs`, meaning that both `runMsgs` and `postHandler`
* (x/gov) [#11998](https://github.com/cosmos/cosmos-sdk/pull/11998) Tweak the `x/gov` `ModuleAccountInvariant` invariant to ensure deposits are `<=` total module account balance instead of strictly equal.
* (x/upgrade) [#11800](https://github.com/cosmos/cosmos-sdk/pull/11800) Fix `GetLastCompleteUpgrade` to properly return the latest upgrade.
* [#10564](https://github.com/cosmos/cosmos-sdk/pull/10564) Fix bug when updating allowance inside AllowedMsgAllowance
* (x/auth)[#9596](https://github.com/cosmos/cosmos-sdk/pull/9596) Enable creating periodic vesting accounts with a transactions instead of requiring them to be created in genesis.
* (x/bank) [#9611](https://github.com/cosmos/cosmos-sdk/pull/9611) Introduce a new index to act as a reverse index between a denomination and address allowing to query for token holders of a specific denomination. `DenomOwners` is updated to use the new reverse index.
* (x/bank) [#9832](https://github.com/cosmos/cosmos-sdk/pull/9832) Account balance is stored as `sdk.Int` rather than `sdk.Coin`.
* (x/bank) [#9890](https://github.com/cosmos/cosmos-sdk/pull/9890) Remove duplicate denom from denom metadata key.
* (x/upgrade) [#10189](https://github.com/cosmos/cosmos-sdk/issues/10189) Removed potential sources of non-determinism in upgrades
* [#10422](https://github.com/cosmos/cosmos-sdk/pull/10422) and [#10529](https://github.com/cosmos/cosmos-sdk/pull/10529) Add `MinCommissionRate` param to `x/staking` module.
* (x/gov) [#10763](https://github.com/cosmos/cosmos-sdk/pull/10763) modify the fields in `TallyParams` to use `string` instead of `bytes`
* [#10770](https://github.com/cosmos/cosmos-sdk/pull/10770) revert tx when block gas limit exceeded
* (x/gov) [#10868](https://github.com/cosmos/cosmos-sdk/pull/10868) Bump gov to v1. Both v1beta1 and v1beta2 queries and Msgs are accepted.
* [#11011](https://github.com/cosmos/cosmos-sdk/pull/11011) Remove burning of deposits when qourum is not reached on a governance proposal and when the deposit is not fully met.
* [#11019](https://github.com/cosmos/cosmos-sdk/pull/11019) Add `MsgCreatePermanentLockedAccount` and CLI method for creating permanent locked account
* (x/staking) [#10885] (https://github.com/cosmos/cosmos-sdk/pull/10885) Add new `CancelUnbondingDelegation`
  transaction to `x/staking` module. Delegators can now cancel unbonding delegation entry and delegate back to validator.
* (x/feegrant) [#10830](https://github.com/cosmos/cosmos-sdk/pull/10830) Expired allowances will be pruned from state.
* (x/authz,x/feegrant) [#11214](https://github.com/cosmos/cosmos-sdk/pull/11214) Fix Amino JSON encoding of authz and feegrant Msgs to be consistent with other modules.
* (authz)[#11060](https://github.com/cosmos/cosmos-sdk/pull/11060) Support grant with no expire time.

### Deprecated

* (x/upgrade) [#9906](https://github.com/cosmos/cosmos-sdk/pull/9906) Deprecate `UpgradeConsensusState` gRPC query since this functionality is only used for IBC, which now has its own [IBC replacement](https://github.com/cosmos/ibc-go/blob/2c880a22e9f9cc75f62b527ca94aa75ce1106001/proto/ibc/core/client/v1/query.proto#L54)
* (types) [#10948](https://github.com/cosmos/cosmos-sdk/issues/10948) Deprecate the types.DBBackend variable and types.NewLevelDB function. They are replaced by a new entry in `app.toml`: `app-db-backend` and `tendermint/tm-db`s `NewDB` function. If `app-db-backend` is defined, then it is used. Otherwise, if `types.DBBackend` is defined, it is used (until removed: [#11241](https://github.com/cosmos/cosmos-sdk/issues/11241)). Otherwise, Tendermint config's `db-backend` is used.

## v0.45.13 - 2023-02-08

### Improvements

* (deps) Bump Tendermint version to [v0.34.26](https://github.com/informalsystems/tendermint/releases/tag/v0.34.26).

### Bug Fixes

* (store) [#14798](https://github.com/cosmos/cosmos-sdk/pull/14798) Copy btree to avoid the problem of modify while iteration.

## v0.45.12 - 2023-01-23

### Improvements

* [#13881](https://github.com/cosmos/cosmos-sdk/pull/13881) Optimize iteration on nested cached KV stores and other operations in general.
* (store) [#11646](https://github.com/cosmos/cosmos-sdk/pull/11646) Add store name in tracekv-emitted store traces
* (deps) Bump Tendermint version to [v0.34.24](https://github.com/tendermint/tendermint/releases/tag/v0.34.24) and use Informal Systems fork.

### API Breaking Changes

* (store) [#13516](https://github.com/cosmos/cosmos-sdk/pull/13516) Update State Streaming APIs:
    * Add method `ListenCommit` to `ABCIListener`
    * Move `ListeningEnabled` and  `AddListener` methods to `CommitMultiStore`
    * Remove `CacheWrapWithListeners` from `CacheWrap` and `CacheWrapper` interfaces
    * Remove listening APIs from the caching layer (it should only listen to the `rootmulti.Store`)
    * Add three new options to file streaming service constructor.
    * Modify `ABCIListener` such that any error from any method will always halt the app via `panic`

### Bug Fixes

* (store) [#13516](https://github.com/cosmos/cosmos-sdk/pull/13516) Fix state listener that was observing writes at wrong time.
* (store) [#12945](https://github.com/cosmos/cosmos-sdk/pull/12945) Fix nil end semantics in store/cachekv/iterator when iterating a dirty cache.

## v0.45.11 - 2022-11-09

### Improvements

* [#13896](https://github.com/cosmos/cosmos-sdk/pull/13896) Queries on pruned height returns error instead of empty values.
* (deps) Bump Tendermint version to [v0.34.23](https://github.com/tendermint/tendermint/releases/tag/v0.34.23).
* (deps) Bump IAVL version to [v0.19.4](https://github.com/cosmos/iavl/releases/tag/v0.19.4).

### Bug Fixes

* [#13673](https://github.com/cosmos/cosmos-sdk/pull/13673) Fix `--dry-run` flag not working when using tx command.

### CLI Breaking Changes

* [#13656](https://github.com/cosmos/cosmos-sdk/pull/13660) Rename `server.FlagIAVLFastNode` to `server.FlagDisableIAVLFastNode` for clarity.

### API Breaking Changes

* [#13673](https://github.com/cosmos/cosmos-sdk/pull/13673) The `GetFromFields` function now takes `Context` as an argument and removes `genOnly`.

## [v0.45.10](https://github.com/cosmos/cosmos-sdk/releases/tag/v0.45.10) - 2022-10-24

### Features

* (grpc) [#13485](https://github.com/cosmos/cosmos-sdk/pull/13485) Implement a new gRPC query, `/cosmos/base/node/v1beta1/config`, which provides operator configuration. Applications that wish to expose operator minimum gas prices via gRPC should have their application implement the `ApplicationQueryService` interface (see `SimApp#RegisterNodeService` as an example).
* [#13557](https://github.com/cosmos/cosmos-sdk/pull/#13557) - Add `GenSignedMockTx`. This can be used as workaround for #12437 revertion. `v0.46+` contains as well a `GenSignedMockTx` that behaves the same way.
* (x/auth) [#13612](https://github.com/cosmos/cosmos-sdk/pull/13612) Add `Query/ModuleAccountByName` endpoint for accessing the module account info by module name.

### Improvements

* [#13585](https://github.com/cosmos/cosmos-sdk/pull/13585) Bump Tendermint to `v0.34.22`.

### Bug Fixes

* [#13588](https://github.com/cosmos/cosmos-sdk/pull/13588) Fix regression in distrubtion.WithdrawDelegationRewards when rewards are zero.
* [#13564](https://github.com/cosmos/cosmos-sdk/pull/13564) - Fix `make proto-gen`.
* (server) [#13610](https://github.com/cosmos/cosmos-sdk/pull/13610) Read the pruning-keep-every field again.

## [v0.45.9](https://github.com/cosmos/cosmos-sdk/releases/tag/v0.45.9) - 2022-10-14

ATTENTION:

This is a security release for the [Dragonberry security advisory](https://forum.cosmos.network/t/ibc-security-advisory-dragonberry/7702).

All users should upgrade immediately.

Users *must* add a replace directive in their go.mod for the new `ics23` package in the SDK:

```go
replace github.com/confio/ics23/go => github.com/cosmos/cosmos-sdk/ics23/go v0.8.0
```

### Features

* [#13435](https://github.com/cosmos/cosmos-sdk/pull/13435) Extend error context when a simulation fails.

### Improvements

* [#13369](https://github.com/cosmos/cosmos-sdk/pull/13369) Improve UX for `keyring.List` by returning all retrieved keys.
* [#13323](https://github.com/cosmos/cosmos-sdk/pull/13323) Ensure `withdraw_rewards` rewards are emitted from all actions that result in rewards being withdrawn.
* [#13321](https://github.com/cosmos/cosmos-sdk/pull/13321) Add flag to disable fast node migration and usage.
* (store) [#13326](https://github.com/cosmos/cosmos-sdk/pull/13326) Implementation of ADR-038 file StreamingService, backport #8664.
* (store) [#13540](https://github.com/cosmos/cosmos-sdk/pull/13540) Default fastnode migration to false to prevent suprises. Operators must enable it, unless they have it enabled already.

### API Breaking Changes

* (cli) [#13089](https://github.com/cosmos/cosmos-sdk/pull/13089) Fix rollback command don't actually delete multistore versions, added method `RollbackToVersion` to interface `CommitMultiStore` and added method `CommitMultiStore` to `Application` interface.

### Bug Fixes

* Implement dragonberry security patch.
    * For applying the patch please refer to the [RELEASE NOTES](./RELEASE_NOTES.md)
* (store) [#13459](https://github.com/cosmos/cosmos-sdk/pull/13459) Don't let state listener observe the uncommitted writes.

### Notes

Reverted #12437 due to API breaking changes.

## [v0.45.8](https://github.com/cosmos/cosmos-sdk/releases/tag/v0.45.8) - 2022-08-25

### Improvements

* [#12981](https://github.com/cosmos/cosmos-sdk/pull/12981) Return proper error when parsing telemetry configuration.
* [#12885](https://github.com/cosmos/cosmos-sdk/pull/12885) Amortize cost of processing cache KV store.
* [#12970](https://github.com/cosmos/cosmos-sdk/pull/12970) Bump Tendermint to `v0.34.21` and IAVL to `v0.19.1`.
* [#12693](https://github.com/cosmos/cosmos-sdk/pull/12693) Make sure the order of each node is consistent when emitting proto events.

### Bug Fixes

* [#13046](https://github.com/cosmos/cosmos-sdk/pull/13046) Fix missing return statement in BaseApp.Query.

## [v0.45.7](https://github.com/cosmos/cosmos-sdk/releases/tag/v0.45.7) - 2022-08-04

### Features

* (upgrade) [#12603](https://github.com/cosmos/cosmos-sdk/pull/12603) feat: Move AppModule.BeginBlock and AppModule.EndBlock to extension interfaces

### Improvements

* (events) [#12850](https://github.com/cosmos/cosmos-sdk/pull/12850) Add a new `fee_payer` attribute to the `tx` event that is emitted from the `DeductFeeDecorator` AnteHandler decorator.
* (x/params) [#12724](https://github.com/cosmos/cosmos-sdk/pull/12724) Add `GetParamSetIfExists` function to params `Subspace` to prevent panics on breaking changes.
* [#12668](https://github.com/cosmos/cosmos-sdk/pull/12668) Add `authz_msg_index` event attribute to message events emitted when executing via `MsgExec` through `x/authz`.
* [#12697](https://github.com/cosmos/cosmos-sdk/pull/12697) Upgrade IAVL to v0.19.0 with fast index and error propagation. NOTE: first start will take a while to propagate into new model.
    * Note: after upgrading to this version it may take up to 15 minutes to migrate from 0.17 to 0.19. This time is used to create the fast cache introduced into IAVL for performance
* [#12784](https://github.com/cosmos/cosmos-sdk/pull/12784) Upgrade Tendermint to 0.34.20.
* (x/bank) [#12674](https://github.com/cosmos/cosmos-sdk/pull/12674) Add convenience function `CreatePrefixedAccountStoreKey()` to construct key to access account's balance for a given denom.

### Bug Fixes

* (x/mint) [#12384](https://github.com/cosmos/cosmos-sdk/pull/12384) Ensure `GoalBonded` must be positive when performing `x/mint` parameter validation.
* (simapp) [#12437](https://github.com/cosmos/cosmos-sdk/pull/12437) fix the non-determinstic behavior in simulations caused by `GenTx` and check
empty coins slice before it is used to create `banktype.MsgSend`.
* (x/capability) [12818](https://github.com/cosmos/cosmos-sdk/pull/12818) Use fixed length hex for pointer at FwdCapabilityKey.

## [v0.45.6](https://github.com/cosmos/cosmos-sdk/releases/tag/v0.45.6) - 2022-06-28

### Improvements

* (simapp) [#12314](https://github.com/cosmos/cosmos-sdk/pull/12314) Increase `DefaultGenTxGas` from `1000000` to `10000000`
* [#12371](https://github.com/cosmos/cosmos-sdk/pull/12371) Update min required Golang version to 1.18.

### Bug Fixes

* [#12317](https://github.com/cosmos/cosmos-sdk/pull/12317) Rename `edit-validator` command's `--moniker` flag to `--new-moniker`
* (x/upgrade) [#12264](https://github.com/cosmos/cosmos-sdk/pull/12264) Fix `GetLastCompleteUpgrade` to properly return the latest upgrade.
* (x/crisis) [#12208](https://github.com/cosmos/cosmos-sdk/pull/12208) Fix progress index of crisis invariant assertion logs.

### Features

* (query) [#12253](https://github.com/cosmos/cosmos-sdk/pull/12253) Add `GenericFilteredPaginate` to the `query` package to improve UX.

## [v0.45.5](https://github.com/cosmos/cosmos-sdk/releases/tag/v0.45.5) - 2022-06-09

### Improvements

* (x/feegrant) [#11813](https://github.com/cosmos/cosmos-sdk/pull/11813) Fix pagination total count in `AllowancesByGranter` query.
* (errors) [#12002](https://github.com/cosmos/cosmos-sdk/pull/12002) Removed 'redacted' error message from defaultErrEncoder.
* (ante) [#12017](https://github.com/cosmos/cosmos-sdk/pull/12017) Index ante events for failed tx (backport #12013).
* [#12153](https://github.com/cosmos/cosmos-sdk/pull/12153) Add a new `NewSimulationManagerFromAppModules` constructor, to simplify simulation wiring.

### Bug Fixes

* [#11796](https://github.com/cosmos/cosmos-sdk/pull/11796) Handle EOF error case in `readLineFromBuf`, which allows successful reading of passphrases from STDIN.
* [#11772](https://github.com/cosmos/cosmos-sdk/pull/11772) Limit types.Dec length to avoid overflow.
* [#10947](https://github.com/cosmos/cosmos-sdk/pull/10947) Add `AllowancesByGranter` query to the feegrant module
* [#9639](https://github.com/cosmos/cosmos-sdk/pull/9639) Check store keys length before accessing them by making sure that `key` is of length `m+1` (for `key[n:m]`)
* [#11983](https://github.com/cosmos/cosmos-sdk/pull/11983) (x/feegrant, x/authz) rename grants query commands to `grants-by-grantee`, `grants-by-granter` cmds.

## Improvements

* [#11886](https://github.com/cosmos/cosmos-sdk/pull/11886) Improve error messages

## [v0.45.4](https://github.com/cosmos/cosmos-sdk/releases/tag/v0.45.4) - 2022-04-25

### Bug Fixes

* [#11624](https://github.com/cosmos/cosmos-sdk/pull/11624) Handle the error returned from `NewNode` in the `server` package.
* [#11724](https://github.com/cosmos/cosmos-sdk/pull/11724) Fix data race issues with `api.Server`.

### Improvements

* (types) [#12201](https://github.com/cosmos/cosmos-sdk/pull/12201) Add `MustAccAddressFromBech32` util function
* [#11693](https://github.com/cosmos/cosmos-sdk/pull/11693) Add validation for gentx cmd.
* [#11686](https://github.com/cosmos/cosmos-sdk/pull/11686) Update the min required Golang version to `1.17`.
* (x/auth/vesting) [#11652](https://github.com/cosmos/cosmos-sdk/pull/11652) Add util functions for `Period(s)`

## [v0.45.3](https://github.com/cosmos/cosmos-sdk/releases/tag/v0.45.3) - 2022-04-12

### Improvements

* [#11562](https://github.com/cosmos/cosmos-sdk/pull/11562) Updated Tendermint to v0.34.19; `unsafe-reset-all` command has been moved to the `tendermint` sub-command.

### Features

* (x/upgrade) [#11551](https://github.com/cosmos/cosmos-sdk/pull/11551) Update `ScheduleUpgrade` for chains to schedule an automated upgrade on `BeginBlock` without having to go though governance.

## [v0.45.2](https://github.com/cosmos/cosmos-sdk/releases/tag/v0.45.2) - 2022-04-05

### Features

* (tx) [#11533](https://github.com/cosmos/cosmos-sdk/pull/11533) Register [`EIP191`](https://eips.ethereum.org/EIPS/eip-191) as an available `SignMode` for chains to use.
* [#11430](https://github.com/cosmos/cosmos-sdk/pull/11430) Introduce a new `grpc-only` flag, such that when enabled, will start the node in a query-only mode. Note, gRPC MUST be enabled with this flag.
* (x/bank) [#11417](https://github.com/cosmos/cosmos-sdk/pull/11417) Introduce a new `SpendableBalances` gRPC query that retrieves an account's total (paginated) spendable balances.
* (x/bank) [#10771](https://github.com/cosmos/cosmos-sdk/pull/10771) Add safety check on bank module perms to allow module-specific mint restrictions (e.g. only minting a certain denom).
* (x/bank) [#10771](https://github.com/cosmos/cosmos-sdk/pull/10771) Add `bank.BankKeeper.WithMintCoinsRestriction` function to restrict use of bank `MintCoins` usage. This function is not on the bank `Keeper` interface, so it's not API-breaking, but only additive on the keeper implementation.
* [#10944](https://github.com/cosmos/cosmos-sdk/pull/10944) `x/authz` add all grants by grantee query
* [#11124](https://github.com/cosmos/cosmos-sdk/pull/11124) Add `GetAllVersions` to application store
* (x/auth) [#10880](https://github.com/cosmos/cosmos-sdk/pull/10880) Added a new query to the tx query service that returns a block with transactions fully decoded.
* [#11314](https://github.com/cosmos/cosmos-sdk/pull/11314) Add state rollback command.

### Bug Fixes

* [#11354](https://github.com/cosmos/cosmos-sdk/pull/11355) Added missing pagination flag for `bank q total` query.
* [#11197](https://github.com/cosmos/cosmos-sdk/pull/11197) Signing with multisig now works with multisig address which is not in the keyring.
* (client) [#11283](https://github.com/cosmos/cosmos-sdk/issues/11283) Support multiple keys for tx simulation and setting automatic gas for txs.
* (store) [#11177](https://github.com/cosmos/cosmos-sdk/pull/11177) Update the prune `everything` strategy to store the last two heights.
* (store) [#11117](https://github.com/cosmos/cosmos-sdk/pull/11117) Fix data race in store trace component
* (x/authz) [#11252](https://github.com/cosmos/cosmos-sdk/pull/11252) Allow insufficient funds error for authz simulation
* (crypto) [#11298](https://github.com/cosmos/cosmos-sdk/pull/11298) Fix cgo secp signature verification and update libscep256k1 library.
* (crypto) [#12122](https://github.com/cosmos/cosmos-sdk/pull/12122) Fix keyring migration issue.

### Improvements

* [#9576](https://github.com/cosmos/cosmos-sdk/pull/9576) Add debug error message to query result when enabled
* (types) [#11200](https://github.com/cosmos/cosmos-sdk/pull/11200) Added `Min()` and `Max()` operations on sdk.Coins.
* [#11267](https://github.com/cosmos/cosmos-sdk/pull/11267) Add hooks to allow app modules to add things to state-sync (backport #10961).

## [v0.45.1](https://github.com/cosmos/cosmos-sdk/releases/tag/v0.45.1) - 2022-02-03

### Bug Fixes

* (grpc) [#10985](https://github.com/cosmos/cosmos-sdk/pull/10992) The `/cosmos/tx/v1beta1/txs/{hash}` endpoint returns a 404 when a tx does not exist.
* [#10990](https://github.com/cosmos/cosmos-sdk/pull/10990) Fixes missing `iavl-cache-size` config parsing in `GetConfig` method.
* [#11222](https://github.com/cosmos/cosmos-sdk/pull/11222) reject query with block height in the future

### Improvements

* [#10407](https://github.com/cosmos/cosmos-sdk/pull/10407) Added validation to `x/upgrade` module's `BeginBlock` to check accidental binary downgrades
* [#10768](https://github.com/cosmos/cosmos-sdk/pull/10768) Extra logging in in-place store migrations.

## [v0.45.0](https://github.com/cosmos/cosmos-sdk/releases/tag/v0.45.0) - 2022-01-18

### State Machine Breaking

* [#10833](https://github.com/cosmos/cosmos-sdk/pull/10833) fix reported tx gas used when block gas limit exceeded.
* (auth) [#10536](https://github.com/cosmos/cosmos-sdk/pull/10536]) Enable `SetSequence` for `ModuleAccount`.
* (store) [#10218](https://github.com/cosmos/cosmos-sdk/pull/10218) Charge gas even when there are no entries while seeking.
* (store) [#10247](https://github.com/cosmos/cosmos-sdk/pull/10247) Charge gas for the key length in gas meter.
* (x/gov) [#10740](https://github.com/cosmos/cosmos-sdk/pull/10740) Increase maximum proposal description size from 5k characters to 10k characters.
* [#10814](https://github.com/cosmos/cosmos-sdk/pull/10814) revert tx when block gas limit exceeded.

### API Breaking Changes

* [#10561](https://github.com/cosmos/cosmos-sdk/pull/10561) The `CommitMultiStore` interface contains a new `SetIAVLCacheSize` method
* [#10922](https://github.com/cosmos/cosmos-sdk/pull/10922), [/#10956](https://github.com/cosmos/cosmos-sdk/pull/10956) Deprecate key `server.Generate*` functions and move them to `testutil` and support custom mnemonics in in-process testing network. Moved `TestMnemonic` from `testutil` package to `testdata`.
* [#11049](https://github.com/cosmos/cosmos-sdk/pull/11049) Add custom tendermint config variables into root command. Allows App developers to set config.toml variables.

### Features

* [#10614](https://github.com/cosmos/cosmos-sdk/pull/10614) Support in-place migration ordering

### Improvements

* [#10486](https://github.com/cosmos/cosmos-sdk/pull/10486) store/cachekv's `Store.Write` conservatively
  looks up keys, but also uses the [map clearing idiom](https://bencher.orijtech.com/perfclinic/mapclearing/)
  to reduce the RAM usage, CPU time usage, and garbage collection pressure from clearing maps,
  instead of allocating new maps.
* (module) [#10711](https://github.com/cosmos/cosmos-sdk/pull/10711) Panic at startup if the app developer forgot to add modules in the `SetOrder{BeginBlocker, EndBlocker, InitGenesis, ExportGenesis}` functions. This means that all modules, even those who have empty implementations for those methods, need to be added to `SetOrder*`.
* (types) [#10076](https://github.com/cosmos/cosmos-sdk/pull/10076) Significantly speedup and lower allocations for `Coins.String()`.
* (auth) [#10022](https://github.com/cosmos/cosmos-sdk/pull/10022) `AuthKeeper` interface in `x/auth` now includes a function `HasAccount`.
* [#10393](https://github.com/cosmos/cosmos-sdk/pull/10393) Add `HasSupply` method to bank keeper to ensure that input denom actually exists on chain.

### Bug Fixes

* (std/codec) [/#10595](https://github.com/cosmos/cosmos-sdk/pull/10595) Add evidence to std/codec to be able to decode evidence in client interactions.
* (types) [#9627](https://github.com/cosmos/cosmos-sdk/pull/9627) Fix nil pointer panic on `NewBigIntFromInt`.
* [#10725](https://github.com/cosmos/cosmos-sdk/pull/10725) populate `ctx.ConsensusParams` for begin/end blockers.
* [#9829](https://github.com/cosmos/cosmos-sdk/pull/9829) Fixed Coin denom sorting not being checked during `Balance.Validate` check. Refactored the Validation logic to use `Coins.Validate` for `Balance.Coins`
* [#10061](https://github.com/cosmos/cosmos-sdk/pull/10061) and [#10515](https://github.com/cosmos/cosmos-sdk/pull/10515) Ensure that `LegacyAminoPubKey` struct correctly unmarshals from JSON

## [v0.44.8](https://github.com/cosmos/cosmos-sdk/releases/tag/v0.44.8) - 2022-04-12

### Improvements

* [#11563](https://github.com/cosmos/cosmos-sdk/pull/11563) Updated Tendermint to v0.34.19; `unsafe-reset-all` command has been moved to the `tendermint` sub-command.

## [v0.44.7](https://github.com/cosmos/cosmos-sdk/releases/tag/v0.44.7) - 2022-04-04

### Features

* (x/bank) [#10771](https://github.com/cosmos/cosmos-sdk/pull/10771) Add safety check on bank module perms to allow module-specific mint restrictions (e.g. only minting a certain denom).
* (x/bank) [#10771](https://github.com/cosmos/cosmos-sdk/pull/10771) Add `bank.BankKeeper.WithMintCoinsRestriction` function to restrict use of bank `MintCoins` usage. This function is not on the bank `Keeper` interface, so it's not API-breaking, but only additive on the keeper implementation.

### Bug Fixes

* [#11354](https://github.com/cosmos/cosmos-sdk/pull/11355) Added missing pagination flag for `bank q total` query.
* (store) [#11177](https://github.com/cosmos/cosmos-sdk/pull/11177) Update the prune `everything` strategy to store the last two heights.
* (store) [#11117](https://github.com/cosmos/cosmos-sdk/pull/11117) Fix data race in store trace component
* (x/authz) [#11252](https://github.com/cosmos/cosmos-sdk/pull/11252) Allow insufficient funds error for authz simulation

### Improvements

* [#9576](https://github.com/cosmos/cosmos-sdk/pull/9576) Add debug error message to query result when enabled

## [v0.44.6](https://github.com/cosmos/cosmos-sdk/releases/tag/v0.44.6) - 2022-02-02

### Features

* [#11124](https://github.com/cosmos/cosmos-sdk/pull/11124) Add `GetAllVersions` to application store

### Bug Fixes

* (grpc) [#10985](https://github.com/cosmos/cosmos-sdk/pull/10992) The `/cosmos/tx/v1beta1/txs/{hash}` endpoint returns a 404 when a tx does not exist.
* (std/codec) [/#10595](https://github.com/cosmos/cosmos-sdk/pull/10595) Add evidence to std/codec to be able to decode evidence in client interactions.
* [#10725](https://github.com/cosmos/cosmos-sdk/pull/10725) populate `ctx.ConsensusParams` for begin/end blockers.
* [#10061](https://github.com/cosmos/cosmos-sdk/pull/10061) and [#10515](https://github.com/cosmos/cosmos-sdk/pull/10515) Ensure that `LegacyAminoPubKey` struct correctly unmarshals from JSON

### Improvements

* [#10823](https://github.com/cosmos/cosmos-sdk/pull/10823) updated ambiguous cli description for creating feegrant.

## [v0.44.5-patch](https://github.com/cosmos/cosmos-sdk/releases/tag/v0.44.5-patch) - 2021-10-14

ATTENTION:

This is a security release for the [Dragonberry security advisory](https://forum.cosmos.network/t/ibc-security-advisory-dragonberry/7702).

All users should upgrade immediately.

Users *must* add a replace directive in their go.mod for the new `ics23` package in the SDK:

```go
replace github.com/confio/ics23/go => github.com/cosmos/cosmos-sdk/ics23/go v0.8.0
```

## [v0.44.5](https://github.com/cosmos/cosmos-sdk/releases/tag/v0.44.5) - 2021-12-02

### Improvements

* (baseapp) [#10631](https://github.com/cosmos/cosmos-sdk/pull/10631) Emit ante events even for the failed txs.
* (store) [#10741](https://github.com/cosmos/cosmos-sdk/pull/10741) Significantly speedup iterator creation after delete heavy workloads. Significantly improves IBC migration times.

### Bug Fixes

* [#10648](https://github.com/cosmos/cosmos-sdk/pull/10648) Upgrade IAVL to 0.17.3 to solve race condition bug in IAVL.

## [v0.44.4](https://github.com/cosmos/cosmos-sdk/releases/tag/v0.44.4) - 2021-11-25

### Improvements

* (types) [#10630](https://github.com/cosmos/cosmos-sdk/pull/10630) Add an `Events` field to the `TxResponse` type that captures *all* events emitted by a transaction, unlike `Logs` which only contains events emitted during message execution.
* (x/upgrade) [#10532](https://github.com/cosmos/cosmos-sdk/pull/10532) Add `keeper.DumpUpgradeInfoWithInfoToDisk` to include `Plan.Info` in the upgrade-info file.
* (store) [#10544](https://github.com/cosmos/cosmos-sdk/pull/10544) Use the new IAVL iterator structure which significantly improves iterator performance.

### Bug Fixes

* [#10827](https://github.com/cosmos/cosmos-sdk/pull/10827) Create query `Context` with requested block height
* [#10414](https://github.com/cosmos/cosmos-sdk/pull/10414) Use `sdk.GetConfig().GetFullBIP44Path()` instead `sdk.FullFundraiserPath` to generate key
* (bank) [#10394](https://github.com/cosmos/cosmos-sdk/pull/10394) Fix: query account balance by ibc denom.
* [\10608](https://github.com/cosmos/cosmos-sdk/pull/10608) Change the order of module migration by pushing x/auth to the end. Auth module depends on other modules and should be run last. We have updated the documentation to provide more details how to change module migration order. This is technically a breaking change, but only impacts updates between the upgrades with version change, hence migrating from the previous patch release doesn't cause new migration and doesn't break the state.
* [#10674](https://github.com/cosmos/cosmos-sdk/pull/10674) Fix issue with `Error.Wrap` and `Error.Wrapf` usage with `errors.Is`.

## [v0.44.3](https://github.com/cosmos/cosmos-sdk/releases/tag/v0.44.3) - 2021-10-21

### Improvements

* [#10768](https://github.com/cosmos/cosmos-sdk/pull/10768) Added extra logging for tracking in-place store migrations
* [#10262](https://github.com/cosmos/cosmos-sdk/pull/10262) Remove unnecessary logging in `x/feegrant` simulation.
* [#10327](https://github.com/cosmos/cosmos-sdk/pull/10327) Add null guard for possible nil `Amount` in tx fee `Coins`
* [#10339](https://github.com/cosmos/cosmos-sdk/pull/10339) Improve performance of `removeZeroCoins` by only allocating memory when necessary
* [#10045](https://github.com/cosmos/cosmos-sdk/pull/10045) Revert [#8549](https://github.com/cosmos/cosmos-sdk/pull/8549). Do not route grpc queries through Tendermint.
* (deps) [#10375](https://github.com/cosmos/cosmos-sdk/pull/10375) Bump Tendermint to [v0.34.14](https://github.com/tendermint/tendermint/releases/tag/v0.34.14).
* [#10024](https://github.com/cosmos/cosmos-sdk/pull/10024) `store/cachekv` performance improvement by reduced growth factor for iterator ranging by using binary searches to find dirty items when unsorted key count >= 1024.

### Bug Fixes

* (client) [#10226](https://github.com/cosmos/cosmos-sdk/pull/10226) Fix --home flag parsing.
* (rosetta) [#10340](https://github.com/cosmos/cosmos-sdk/pull/10340) Use `GenesisChunked(ctx)` instead `Genesis(ctx)` to get genesis block height

## [v0.44.2](https://github.com/cosmos/cosmos-sdk/releases/tag/v0.44.2) - 2021-10-12

Security Release. No breaking changes related to 0.44.x.

## [v0.44.1](https://github.com/cosmos/cosmos-sdk/releases/tag/v0.44.1) - 2021-09-29

### Improvements

* (store) [#10040](https://github.com/cosmos/cosmos-sdk/pull/10040) Bump IAVL to v0.17.1 which includes performance improvements on a batch load.
* (types) [#10021](https://github.com/cosmos/cosmos-sdk/pull/10021) Speedup coins.AmountOf(), by removing many intermittent regex calls.
* [#10077](https://github.com/cosmos/cosmos-sdk/pull/10077) Remove telemetry on `GasKV` and `CacheKV` store Get/Set operations, significantly improving their performance.
* (store) [#10026](https://github.com/cosmos/cosmos-sdk/pull/10026) Improve CacheKVStore datastructures / algorithms, to no longer take O(N^2) time when interleaving iterators and insertions.

### Bug Fixes

* [#9969](https://github.com/cosmos/cosmos-sdk/pull/9969) fix: use keyring in config for add-genesis-account cmd.
* (x/genutil) [#10104](https://github.com/cosmos/cosmos-sdk/pull/10104) Ensure the `init` command reads the `--home` flag value correctly.
* (x/feegrant) [#10049](https://github.com/cosmos/cosmos-sdk/issues/10049) Fixed the error message when `period` or `period-limit` flag is not set on a feegrant grant transaction.

### Client Breaking Changes

* [#9879](https://github.com/cosmos/cosmos-sdk/pull/9879) Modify ABCI Queries to use `abci.QueryRequest` Height field if it is non-zero, otherwise continue using context height.

## [v0.44.0](https://github.com/cosmos/cosmos-sdk/releases/tag/v0.44.0) - 2021-09-01

### Features

* [#9860](https://github.com/cosmos/cosmos-sdk/pull/9860) Emit transaction fee in ante handler fee decorator. The event type is `tx` and the attribute is `fee`.

### Improvements

* (deps) [#9956](https://github.com/cosmos/cosmos-sdk/pull/9956) Bump Tendermint to [v0.34.12](https://github.com/tendermint/tendermint/releases/tag/v0.34.12).

### Deprecated

* (x/upgrade) [#9906](https://github.com/cosmos/cosmos-sdk/pull/9906) Deprecate `UpgradeConsensusState` gRPC query since this functionality is only used for IBC, which now has its own [IBC replacement](https://github.com/cosmos/ibc-go/blob/2c880a22e9f9cc75f62b527ca94aa75ce1106001/proto/ibc/core/client/v1/query.proto#L54)

### Bug Fixes

* [#9965](https://github.com/cosmos/cosmos-sdk/pull/9965) Fixed `simd version` command output to report the right release tag.
* (x/upgrade) [#10189](https://github.com/cosmos/cosmos-sdk/issues/10189) Removed potential sources of non-determinism in upgrades.

### Client Breaking Changes

* [#10041](https://github.com/cosmos/cosmos-sdk/pull/10041) Remove broadcast & encode legacy REST endpoints. Please see the [REST Endpoints Migration guide](https://docs.cosmos.network/v0.45/migrations/rest.html) to migrate to the new REST endpoints.

## [v0.43.0](https://github.com/cosmos/cosmos-sdk/releases/tag/v0.43.0) - 2021-08-10

### Features

* [#6711](https://github.com/cosmos/cosmos-sdk/pull/6711) Make integration test suites reusable by apps, tests are exported in each module's `client/testutil` package.
* [#8077](https://github.com/cosmos/cosmos-sdk/pull/8077) Added support for grpc-web, enabling browsers to communicate with a chain's gRPC server
* [#8965](https://github.com/cosmos/cosmos-sdk/pull/8965) cosmos reflection now provides more information on the application such as: deliverable msgs, sdk.Config info etc (still in alpha stage).
* [#8520](https://github.com/cosmos/cosmos-sdk/pull/8520) Add support for permanently locked vesting accounts.
* [#8559](https://github.com/cosmos/cosmos-sdk/pull/8559) Added Protobuf compatible secp256r1 ECDSA signatures.
* [#8786](https://github.com/cosmos/cosmos-sdk/pull/8786) Enabled secp256r1 in x/auth.
* (rosetta) [#8729](https://github.com/cosmos/cosmos-sdk/pull/8729) Data API fully supports balance tracking. Construction API can now construct any message supported by the application.
* [#8754](https://github.com/cosmos/cosmos-sdk/pull/8875) Added support for reverse iteration to pagination.
* (types) [#9079](https://github.com/cosmos/cosmos-sdk/issues/9079) Add `AddAmount`/`SubAmount` methods to `sdk.Coin`.
* [#9088](https://github.com/cosmos/cosmos-sdk/pull/9088) Added implementation to ADR-28 Derived Addresses.
* [#9133](https://github.com/cosmos/cosmos-sdk/pull/9133) Added hooks for governance actions.
* (x/staking) [#9214](https://github.com/cosmos/cosmos-sdk/pull/9214) Added `new_shares` attribute inside `EventTypeDelegate` event.
* [#9382](https://github.com/cosmos/cosmos-sdk/pull/9382) feat: add Dec.Float64() function.
* [#9457](https://github.com/cosmos/cosmos-sdk/pull/9457) Add amino support for x/authz and x/feegrant Msgs.
* [#9498](https://github.com/cosmos/cosmos-sdk/pull/9498) Added `Codec: codec.Codec` attribute to `client/Context` structure.
* [#9540](https://github.com/cosmos/cosmos-sdk/pull/9540) Add output flag for query txs command.
* (errors) [#8845](https://github.com/cosmos/cosmos-sdk/pull/8845) Add `Error.Wrap` handy method
* [#8518](https://github.com/cosmos/cosmos-sdk/pull/8518) Help users of multisig wallets debug signature issues.
* [#9573](https://github.com/cosmos/cosmos-sdk/pull/9573) ADR 040 implementation: New DB interface
* [#9952](https://github.com/cosmos/cosmos-sdk/pull/9952) ADR 040: Implement in-memory DB backend
* [#9848](https://github.com/cosmos/cosmos-sdk/pull/9848) ADR-040: Implement BadgerDB backend
* [#9851](https://github.com/cosmos/cosmos-sdk/pull/9851) ADR-040: Implement RocksDB backend
* [#10308](https://github.com/cosmos/cosmos-sdk/pull/10308) ADR-040: Implement DBConnection.Revert
* [#9892](https://github.com/cosmos/cosmos-sdk/pull/9892) ADR-040: KV Store with decoupled storage and state commitment

### Client Breaking Changes

* [#8363](https://github.com/cosmos/cosmos-sdk/pull/8363) Addresses no longer have a fixed 20-byte length. From the SDK modules' point of view, any 1-255 bytes-long byte array is a valid address.
* (crypto/ed25519) [#8690] Adopt zip1215 ed2559 verification rules.
* [#8849](https://github.com/cosmos/cosmos-sdk/pull/8849) Upgrade module no longer supports time based upgrades.
* [#7477](https://github.com/cosmos/cosmos-sdk/pull/7477) Changed Bech32 Public Key serialization in the client facing functionality (CLI, MsgServer, QueryServer):
    * updated the keyring display structure (it uses protobuf JSON serialization) - the output is more verbose.
    * Renamed `MarshalAny` and `UnmarshalAny` to `MarshalInterface` and `UnmarshalInterface` respectively. These functions must take an interface as parameter (not a concrete type nor `Any` object). Underneath they use `Any` wrapping for correct protobuf serialization.
    * CLI: removed `--text` flag from `show-node-id` command; the text format for public keys is not used any more - instead we use ProtoJSON.
* (store) [#8790](https://github.com/cosmos/cosmos-sdk/pull/8790) Reduce gas costs by 10x for transient store operations.
* [#9139](https://github.com/cosmos/cosmos-sdk/pull/9139) Querying events:
    * via `ServiceMsg` TypeURLs (e.g. `message.action='/cosmos.bank.v1beta1.Msg/Send'`) does not work anymore,
    * via legacy `msg.Type()` (e.g. `message.action='send'`) is being deprecated, new `Msg`s won't emit these events.
    * Please use concrete `Msg` TypeURLs instead (e.g. `message.action='/cosmos.bank.v1beta1.MsgSend'`).
* [#9859](https://github.com/cosmos/cosmos-sdk/pull/9859) The `default` pruning strategy now keeps the last 362880 blocks instead of 100. 362880 equates to roughly enough blocks to cover the entire unbonding period assuming a 21 day unbonding period and 5s block time.
* [#9785](https://github.com/cosmos/cosmos-sdk/issues/9785) Missing coin denomination in logs

### API Breaking Changes

* (keyring) [#8662](https://github.com/cosmos/cosmos-sdk/pull/8662) `NewMnemonic` now receives an additional `passphrase` argument to secure the key generated by the bip39 mnemonic.
* (x/bank) [#8473](https://github.com/cosmos/cosmos-sdk/pull/8473) Bank keeper does not expose unsafe balance changing methods such as `SetBalance`, `SetSupply` etc.
* (x/staking) [#8473](https://github.com/cosmos/cosmos-sdk/pull/8473) On genesis init, if non bonded pool and bonded pool balance, coming from the bank module, does not match what is saved in the staking state, the initialization will panic.
* (x/gov) [#8473](https://github.com/cosmos/cosmos-sdk/pull/8473) On genesis init, if the gov module account balance, coming from bank module state, does not match the one in gov module state, the initialization will panic.
* (x/distribution) [#8473](https://github.com/cosmos/cosmos-sdk/pull/8473) On genesis init, if the distribution module account balance, coming from bank module state, does not match the one in distribution module state, the initialization will panic.
* (client/keys) [#8500](https://github.com/cosmos/cosmos-sdk/pull/8500) `InfoImporter` interface is removed from legacy keybase.
* (x/staking) [#8505](https://github.com/cosmos/cosmos-sdk/pull/8505) `sdk.PowerReduction` has been renamed to `sdk.DefaultPowerReduction`, and most staking functions relying on power reduction take a new function argument, instead of relying on that global variable.
* [#8629](https://github.com/cosmos/cosmos-sdk/pull/8629) Deprecated `SetFullFundraiserPath` from `Config` in favor of `SetPurpose` and `SetCoinType`.
* (x/upgrade) [#8673](https://github.com/cosmos/cosmos-sdk/pull/8673) Remove IBC logic from x/upgrade. Deprecates IBC fields in an Upgrade Plan, an error will be thrown if they are set. IBC upgrade logic moved to 02-client and an IBC UpgradeProposal is added.
* (x/bank) [#8517](https://github.com/cosmos/cosmos-sdk/pull/8517) `SupplyI` interface and `Supply` are removed and uses `sdk.Coins` for supply tracking
* (x/upgrade) [#8743](https://github.com/cosmos/cosmos-sdk/pull/8743) `UpgradeHandler` includes a new argument `VersionMap` which helps facilitate in-place migrations.
* (x/auth) [#8129](https://github.com/cosmos/cosmos-sdk/pull/8828) Updated `SigVerifiableTx.GetPubKeys` method signature to return error.
* (x/upgrade) [\7487](https://github.com/cosmos/cosmos-sdk/pull/8897) Upgrade `Keeper` takes new argument `ProtocolVersionSetter` which implements setting a protocol version on baseapp.
* (baseapp) [\7487](https://github.com/cosmos/cosmos-sdk/pull/8897) BaseApp's fields appVersion and version were swapped to match Tendermint's fields.
* [#8682](https://github.com/cosmos/cosmos-sdk/pull/8682) `ante.NewAnteHandler` updated to receive all positional params as `ante.HandlerOptions` struct. If required fields aren't set, throws error accordingly.
* (x/staking/types) [#7447](https://github.com/cosmos/cosmos-sdk/issues/7447) Remove bech32 PubKey support:
    * `ValidatorI` interface update: `GetConsPubKey` renamed to `TmConsPubKey` (this is to clarify the return type: consensus public key must be a tendermint key); `TmConsPubKey`, `GetConsAddr` methods return error.
    * `Validator` updated according to the `ValidatorI` changes described above.
    * `ToTmValidator` function: added `error` to return values.
    * `Validator.ConsensusPubkey` type changed from `string` to `codectypes.Any`.
    * `MsgCreateValidator.Pubkey` type changed from `string` to `codectypes.Any`.
* (client) [#8926](https://github.com/cosmos/cosmos-sdk/pull/8926) `client/tx.PrepareFactory` has been converted to a private function, as it's only used internally.
* (auth/tx) [#8926](https://github.com/cosmos/cosmos-sdk/pull/8926) The `ProtoTxProvider` interface used as a workaround for transaction simulation has been removed.
* (x/bank) [#8798](https://github.com/cosmos/cosmos-sdk/pull/8798) `GetTotalSupply` is removed in favour of `GetPaginatedTotalSupply`
* (keyring) [#8739](https://github.com/cosmos/cosmos-sdk/pull/8739) Rename InfoImporter -> LegacyInfoImporter.
* (x/bank/types) [#9061](https://github.com/cosmos/cosmos-sdk/pull/9061) `AddressFromBalancesStore` now returns an error for invalid key instead of panic.
* (x/auth) [#9144](https://github.com/cosmos/cosmos-sdk/pull/9144) The `NewTxTimeoutHeightDecorator` antehandler has been converted from a struct to a function.
* (codec) [#9226](https://github.com/cosmos/cosmos-sdk/pull/9226) Rename codec interfaces and methods, to follow a general Go interfaces:
    * `codec.Marshaler` → `codec.Codec` (this defines objects which serialize other objects)
    * `codec.BinaryMarshaler` → `codec.BinaryCodec`
    * `codec.JSONMarshaler` → `codec.JSONCodec`
    * Removed `BinaryBare` suffix from `BinaryCodec` methods (`MarshalBinaryBare`, `UnmarshalBinaryBare`, ...)
    * Removed `Binary` infix from `BinaryCodec` methods (`MarshalBinaryLengthPrefixed`, `UnmarshalBinaryLengthPrefixed`, ...)
* [#9139](https://github.com/cosmos/cosmos-sdk/pull/9139) `ServiceMsg` TypeURLs (e.g. `/cosmos.bank.v1beta1.Msg/Send`) have been removed, as they don't comply to the Probobuf `Any` spec. Please use `Msg` type TypeURLs (e.g. `/cosmos.bank.v1beta1.MsgSend`). This has multiple consequences:
    * The `sdk.ServiceMsg` struct has been removed.
    * `sdk.Msg` now only contains `ValidateBasic` and `GetSigners` methods. The remaining methods `GetSignBytes`, `Route` and `Type` are moved to `legacytx.LegacyMsg`.
    * The `RegisterCustomTypeURL` function and the `cosmos.base.v1beta1.ServiceMsg` interface have been removed from the interface registry.
* (codec) [#9251](https://github.com/cosmos/cosmos-sdk/pull/9251) Rename `clientCtx.JSONMarshaler` to `clientCtx.JSONCodec` as per #9226.
* (x/bank) [#9271](https://github.com/cosmos/cosmos-sdk/pull/9271) SendEnabledCoin(s) renamed to IsSendEnabledCoin(s) to better reflect its functionality.
* (x/bank) [#9550](https://github.com/cosmos/cosmos-sdk/pull/9550) `server.InterceptConfigsPreRunHandler` now takes 2 additional arguments: customAppConfigTemplate and customAppConfig. If you don't need to customize these, simply put `""` and `nil`.
* [#8245](https://github.com/cosmos/cosmos-sdk/pull/8245) Removed `simapp.MakeCodecs` and use `simapp.MakeTestEncodingConfig` instead.
* (x/capability) [#9836](https://github.com/cosmos/cosmos-sdk/pull/9836) Removed `InitializeAndSeal(ctx sdk.Context)` and replaced with `Seal()`. App must add x/capability module to the begin blockers which will assure that the x/capability keeper is properly initialized. The x/capability begin blocker must be run before any other module which uses x/capability.

### State Machine Breaking

* (x/{bank,distrib,gov,slashing,staking}) [#8363](https://github.com/cosmos/cosmos-sdk/issues/8363) Store keys have been modified to allow for variable-length addresses.
* (x/evidence) [#8502](https://github.com/cosmos/cosmos-sdk/pull/8502) `HandleEquivocationEvidence` persists the evidence to state.
* (x/gov) [#7733](https://github.com/cosmos/cosmos-sdk/pull/7733) ADR 037 Implementation: Governance Split Votes, use `MsgWeightedVote` to send a split vote. Sending a regular `MsgVote` will convert the underlying vote option into a weighted vote with weight 1.
* (x/bank) [#8656](https://github.com/cosmos/cosmos-sdk/pull/8656) balance and supply are now correctly tracked via `coin_spent`, `coin_received`, `coinbase` and `burn` events.
* (x/bank) [#8517](https://github.com/cosmos/cosmos-sdk/pull/8517) Supply is now stored and tracked as `sdk.Coins`
* (x/bank) [#9051](https://github.com/cosmos/cosmos-sdk/pull/9051) Supply value is stored as `sdk.Int` rather than `string`.

### CLI Breaking Changes

* [#8880](https://github.com/cosmos/cosmos-sdk/pull/8880) The CLI `simd migrate v0.40 ...` command has been renamed to `simd migrate v0.42`.
* [#8628](https://github.com/cosmos/cosmos-sdk/issues/8628) Commands no longer print outputs using `stderr` by default
* [#9134](https://github.com/cosmos/cosmos-sdk/pull/9134) Renamed the CLI flag `--memo` to `--note`.
* [#9291](https://github.com/cosmos/cosmos-sdk/pull/9291) Migration scripts prior to v0.38 have been removed from the CLI `migrate` command. The oldest supported migration is v0.39->v0.42.
* [#9371](https://github.com/cosmos/cosmos-sdk/pull/9371) Non-zero default fees/Server will error if there's an empty value for min-gas-price in app.toml
* [#9827](https://github.com/cosmos/cosmos-sdk/pull/9827) Ensure input parity of validator public key input between `tx staking create-validator` and `gentx`.
* [#9621](https://github.com/cosmos/cosmos-sdk/pull/9621) Rollback [#9371](https://github.com/cosmos/cosmos-sdk/pull/9371) and log warning if there's an empty value for min-gas-price in app.toml

### Improvements

* (store) [#8012](https://github.com/cosmos/cosmos-sdk/pull/8012) Implementation of ADR-038 WriteListener and listen.KVStore
* (x/bank) [#8614](https://github.com/cosmos/cosmos-sdk/issues/8614) Add `Name` and `Symbol` fields to denom metadata
* (x/auth) [#8522](https://github.com/cosmos/cosmos-sdk/pull/8522) Allow to query all stored accounts
* (crypto/types) [#8600](https://github.com/cosmos/cosmos-sdk/pull/8600) `CompactBitArray`: optimize the `NumTrueBitsBefore` method and add an `Equal` method.
* (x/upgrade) [#8743](https://github.com/cosmos/cosmos-sdk/pull/8743) Add tracking module versions as per ADR-041
* (types) [#8962](https://github.com/cosmos/cosmos-sdk/issues/8962) Add `Abs()` method to `sdk.Int`.
* (x/bank) [#8950](https://github.com/cosmos/cosmos-sdk/pull/8950) Improve efficiency on supply updates.
* (store) [#8811](https://github.com/cosmos/cosmos-sdk/pull/8811) store/cachekv: use typed `types/kv.List` instead of `container/list.List`. The change brings time spent on the time assertion cummulatively to 580ms down from 6.88s.
* (keyring) [#8826](https://github.com/cosmos/cosmos-sdk/pull/8826) add trust to macOS Keychain for calling apps by default, avoiding repeating keychain popups that appears when dealing with keyring (key add, list, ...) operations.
* (makefile) [#7933](https://github.com/cosmos/cosmos-sdk/issues/7933) Use Docker to generate swagger files.
* (crypto/types) [#9196](https://github.com/cosmos/cosmos-sdk/pull/9196) Fix negative index accesses in CompactUnmarshal,GetIndex,SetIndex
* (makefile) [#9192](https://github.com/cosmos/cosmos-sdk/pull/9192) Reuse proto containers in proto related jobs.
* [#9205](https://github.com/cosmos/cosmos-sdk/pull/9205) Improve readability in `abci` handleQueryP2P
* [#9231](https://github.com/cosmos/cosmos-sdk/pull/9231) Remove redundant staking errors.
* [#9314](https://github.com/cosmos/cosmos-sdk/pull/9314) Update Rosetta SDK to upstream's latest release.
* (gRPC-Web) [#9493](https://github.com/cosmos/cosmos-sdk/pull/9493) Add `EnableUnsafeCORS` flag to grpc-web config.
* (x/params) [#9481](https://github.com/cosmos/cosmos-sdk/issues/9481) Speedup simulator for parameter change proposals.
* (x/staking) [#9423](https://github.com/cosmos/cosmos-sdk/pull/9423) Staking delegations now returns empty list instead of rpc error when no records found.
* (x/auth) [#9553](https://github.com/cosmos/cosmos-sdk/pull/9553) The `--multisig` flag now accepts both a name and address.
* [#8549](https://github.com/cosmos/cosmos-sdk/pull/8549) Make gRPC requests go through tendermint Query
* [#8093](https://github.com/cosmos/cosmos-sdk/pull/8093) Limit usage of context.background.
* [#8460](https://github.com/cosmos/cosmos-sdk/pull/8460) Ensure b.ReportAllocs() in all the benchmarks
* [#8461](https://github.com/cosmos/cosmos-sdk/pull/8461) Fix upgrade tx commands not showing up in CLI

### Bug Fixes

* (gRPC) [#8945](https://github.com/cosmos/cosmos-sdk/pull/8945) gRPC reflection now works correctly.
* (keyring) [#8635](https://github.com/cosmos/cosmos-sdk/issues/8635) Remove hardcoded default passphrase value on `NewMnemonic`
* (x/bank) [#8434](https://github.com/cosmos/cosmos-sdk/pull/8434) Fix legacy REST API `GET /bank/total` and `GET /bank/total/{denom}` in swagger
* (x/slashing) [#8427](https://github.com/cosmos/cosmos-sdk/pull/8427) Fix query signing infos command
* (x/bank/types) [#9112](https://github.com/cosmos/cosmos-sdk/pull/9112) fix AddressFromBalancesStore address length overflow
* (x/bank) [#9229](https://github.com/cosmos/cosmos-sdk/pull/9229) Now zero coin balances cannot be added to balances & supply stores. If any denom becomes zero corresponding key gets deleted from store. State migration: [#9664](https://github.com/cosmos/cosmos-sdk/pull/9664).
* [#9363](https://github.com/cosmos/cosmos-sdk/pull/9363) Check store key uniqueness in app wiring.
* [#9460](https://github.com/cosmos/cosmos-sdk/pull/9460) Fix lint error in `MigratePrefixAddress`.
* [#9480](https://github.com/cosmos/cosmos-sdk/pull/9480) Fix added keys when using `--dry-run`.
* (types) [#9511](https://github.com/cosmos/cosmos-sdk/pull/9511) Change `maxBitLen` of `sdk.Int` and `sdk.Dec` to handle max ERC20 value.
* [#9454](https://github.com/cosmos/cosmos-sdk/pull/9454) Fix testnet command with --node-dir-prefix accepts `-` and change `node-dir-prefix token` to `testtoken`.
* (keyring) [#9562](https://github.com/cosmos/cosmos-sdk/pull/9563) fix keyring kwallet backend when using with empty wallet.
* (keyring) [#9583](https://github.com/cosmos/cosmos-sdk/pull/9583) Fix correct population of legacy `Vote.Option` field for votes with 1 VoteOption of weight 1.
* (x/distinction) [#8918](https://github.com/cosmos/cosmos-sdk/pull/8918) Fix module's parameters validation.
* (x/gov/types) [#8586](https://github.com/cosmos/cosmos-sdk/pull/8586) Fix bug caused by NewProposal that unnecessarily creates a Proposal object that’s discarded on any error.
* [#8580](https://github.com/cosmos/cosmos-sdk/pull/8580) Use more cheaper method from the math/big package that provides a way to trivially check if a value is zero with .BitLen() == 0
* [#8567](https://github.com/cosmos/cosmos-sdk/pull/8567) Fix bug by introducing pagination to GetValidatorSetByHeight response
* (x/bank) [#8531](https://github.com/cosmos/cosmos-sdk/pull/8531) Fix bug caused by ignoring errors returned by Balance.GetAddress()
* (server) [#8399](https://github.com/cosmos/cosmos-sdk/pull/8399) fix gRPC-web flag default value
* [#8282](https://github.com/cosmos/cosmos-sdk/pull/8282) fix zero time checks
* (cli) [#9593](https://github.com/cosmos/cosmos-sdk/pull/9593) Check if chain-id is blank before verifying signatures in multisign and error.
* [#9720](https://github.com/cosmos/cosmos-sdk/pull/9720) Feegrant grant cli granter now accepts key name as well as address in general and accepts only address in --generate-only mode
* [#9793](https://github.com/cosmos/cosmos-sdk/pull/9793) Fixed ECDSA/secp256r1 transaction malleability.
* (server) [#9704](https://github.com/cosmos/cosmos-sdk/pull/9704) Start GRPCWebServer in goroutine, avoid blocking other services from starting.
* (bank) [#9687](https://github.com/cosmos/cosmos-sdk/issues/9687) fixes [#9159](https://github.com/cosmos/cosmos-sdk/issues/9159). Added migration to prune balances with zero coins.

### Deprecated

* (grpc) [#8926](https://github.com/cosmos/cosmos-sdk/pull/8926) The `tx` field in `SimulateRequest` has been deprecated, prefer to pass `tx_bytes` instead.
* (sdk types) [#9498](https://github.com/cosmos/cosmos-sdk/pull/9498) `clientContext.JSONCodec` will be removed in the next version. use `clientContext.Codec` instead.

## [v0.42.10](https://github.com/cosmos/cosmos-sdk/releases/tag/v0.42.10) - 2021-09-28

### Improvements

* (store) [#10026](https://github.com/cosmos/cosmos-sdk/pull/10026) Improve CacheKVStore datastructures / algorithms, to no longer take O(N^2) time when interleaving iterators and insertions.
* (store) [#10040](https://github.com/cosmos/cosmos-sdk/pull/10040) Bump IAVL to v0.17.1 which includes performance improvements on a batch load.
* [#10211](https://github.com/cosmos/cosmos-sdk/pull/10211) Backport of the mechanism to reject redundant IBC transactions from [ibc-go \#235](https://github.com/cosmos/ibc-go/pull/235).

### Bug Fixes

* [#9969](https://github.com/cosmos/cosmos-sdk/pull/9969) fix: use keyring in config for add-genesis-account cmd.

### Client Breaking Changes

* [#9879](https://github.com/cosmos/cosmos-sdk/pull/9879) Modify ABCI Queries to use `abci.QueryRequest` Height field if it is non-zero, otherwise continue using context height.

### API Breaking Changes

* [#10077](https://github.com/cosmos/cosmos-sdk/pull/10077) Remove telemetry on `GasKV` and `CacheKV` store Get/Set operations, significantly improving their performance.

## [v0.42.9](https://github.com/cosmos/cosmos-sdk/releases/tag/v0.42.9) - 2021-08-04

### Bug Fixes

* [#9835](https://github.com/cosmos/cosmos-sdk/pull/9835) Moved capability initialization logic to BeginBlocker to fix nondeterminsim issue mentioned in [#9800](https://github.com/cosmos/cosmos-sdk/issues/9800). Applications must now include the capability module in their BeginBlocker order before any module that uses capabilities gets run.
* [#9201](https://github.com/cosmos/cosmos-sdk/pull/9201) Fixed `<app> init --recover` flag.

### API Breaking Changes

* [#9835](https://github.com/cosmos/cosmos-sdk/pull/9835) The `InitializeAndSeal` API has not changed, however it no longer initializes the in-memory state. `InitMemStore` has been introduced to serve this function, which will be called either in `InitChain` or `BeginBlock` (whichever is first after app start). Nodes may run this version on a network running 0.42.x, however, they must update their app.go files to include the capability module in their begin blockers.

### Client Breaking Changes

* [#9781](https://github.com/cosmos/cosmos-sdk/pull/9781) Improve`withdraw-all-rewards` UX when broadcast mode `async` or `async` is used.

## [v0.42.8](https://github.com/cosmos/cosmos-sdk/releases/tag/v0.42.8) - 2021-07-30

### Features

* [#9750](https://github.com/cosmos/cosmos-sdk/pull/9750) Emit events for tx signature and sequence, so clients can now query txs by signature (`tx.signature='<base64_sig>'`) or by address and sequence combo (`tx.acc_seq='<addr>/<seq>'`).

### Improvements

* (cli) [#9717](https://github.com/cosmos/cosmos-sdk/pull/9717) Added CLI flag `--output json/text` to `tx` cli commands.

### Bug Fixes

* [#9766](https://github.com/cosmos/cosmos-sdk/pull/9766) Fix hardcoded ledger signing algorithm on `keys add` command.

## [v0.42.7](https://github.com/cosmos/cosmos-sdk/releases/tag/v0.42.7) - 2021-07-09

### Improvements

* (baseapp) [#9578](https://github.com/cosmos/cosmos-sdk/pull/9578) Return `Baseapp`'s `trace` value for logging error stack traces.

### Bug Fixes

* (x/ibc) [#9640](https://github.com/cosmos/cosmos-sdk/pull/9640) Fix IBC Transfer Ack Success event as it was initially emitting opposite value.
* [#9645](https://github.com/cosmos/cosmos-sdk/pull/9645) Use correct Prometheus format for metric labels.
* [#9299](https://github.com/cosmos/cosmos-sdk/pull/9299) Fix `[appd] keys parse cosmos1...` freezing.
* (keyring) [#9563](https://github.com/cosmos/cosmos-sdk/pull/9563) fix keyring kwallet backend when using with empty wallet.
* (x/capability) [#9392](https://github.com/cosmos/cosmos-sdk/pull/9392) initialization fix, which fixes the consensus error when using statesync.

## [v0.42.6](https://github.com/cosmos/cosmos-sdk/releases/tag/v0.42.6) - 2021-06-18

### Improvements

* [#9428](https://github.com/cosmos/cosmos-sdk/pull/9428) Optimize bank InitGenesis. Added `k.initBalances`.
* [#9429](https://github.com/cosmos/cosmos-sdk/pull/9429) Add `cosmos_sdk_version` to node_info
* [#9541](https://github.com/cosmos/cosmos-sdk/pull/9541) Bump tendermint dependency to v0.34.11.

### Bug Fixes

* [#9385](https://github.com/cosmos/cosmos-sdk/pull/9385) Fix IBC `query ibc client header` cli command. Support historical queries for query header/node-state commands.
* [#9401](https://github.com/cosmos/cosmos-sdk/pull/9401) Fixes incorrect export of IBC identifier sequences. Previously, the next identifier sequence for clients/connections/channels was not set during genesis export. This resulted in the next identifiers being generated on the new chain to reuse old identifiers (the sequences began again from 0).
* [#9408](https://github.com/cosmos/cosmos-sdk/pull/9408) Update simapp to use correct default broadcast mode.
* [#9513](https://github.com/cosmos/cosmos-sdk/pull/9513) Fixes testnet CLI command. Testnet now updates the supply in genesis. Previously, when using add-genesis-account and testnet together, inconsistent genesis files would be produced, as only add-genesis-account was updating the supply.
* (x/gov) [#8813](https://github.com/cosmos/cosmos-sdk/pull/8813) fix `GET /cosmos/gov/v1beta1/proposals/{proposal_id}/deposits` to include initial deposit

### Features

* [#9383](https://github.com/cosmos/cosmos-sdk/pull/9383) New CLI command `query ibc-transfer escrow-address <port> <channel id>` to get the escrow address for a channel; can be used to then query balance of escrowed tokens
* (baseapp, types) [#9390](https://github.com/cosmos/cosmos-sdk/pull/9390) Add current block header hash to `Context`
* (store) [#9403](https://github.com/cosmos/cosmos-sdk/pull/9403) Add `RefundGas` function to `GasMeter` interface

## [v0.42.5](https://github.com/cosmos/cosmos-sdk/releases/tag/v0.42.5) - 2021-05-18

### Bug Fixes

* [#9514](https://github.com/cosmos/cosmos-sdk/issues/9514) Fix panic when retrieving the `BlockGasMeter` on `(Re)CheckTx` mode.
* [#9235](https://github.com/cosmos/cosmos-sdk/pull/9235) CreateMembershipProof/CreateNonMembershipProof now returns an error
  if input key is empty, or input data contains empty key.
* [#9108](https://github.com/cosmos/cosmos-sdk/pull/9108) Fixed the bug with querying multisig account, which is not showing threshold and public_keys.
* [#9345](https://github.com/cosmos/cosmos-sdk/pull/9345) Fix ARM support.
* [#9040](https://github.com/cosmos/cosmos-sdk/pull/9040) Fix ENV variables binding to CLI flags for client config.

### Features

* [#8953](https://github.com/cosmos/cosmos-sdk/pull/8953) Add the `config` CLI subcommand back to the SDK, which saves client-side configuration in a `client.toml` file.

## [v0.42.4](https://github.com/cosmos/cosmos-sdk/releases/tag/v0.42.4) - 2021-04-08

### Client Breaking Changes

* [#9026](https://github.com/cosmos/cosmos-sdk/pull/9026) By default, the `tx sign` and `tx sign-batch` CLI commands use SIGN_MODE_DIRECT to sign transactions for local pubkeys. For multisigs and ledger keys, the default LEGACY_AMINO_JSON is used.

### Bug Fixes

* (gRPC) [#9015](https://github.com/cosmos/cosmos-sdk/pull/9015) Fix invalid status code when accessing gRPC endpoints.
* [#9026](https://github.com/cosmos/cosmos-sdk/pull/9026) Fixed the bug that caused the `gentx` command to fail for Ledger keys.

### Improvements

* [#9081](https://github.com/cosmos/cosmos-sdk/pull/9081) Upgrade Tendermint to v0.34.9 that includes a security issue fix for Tendermint light clients.

## [v0.42.3](https://github.com/cosmos/cosmos-sdk/releases/tag/v0.42.3) - 2021-03-24

This release fixes a security vulnerability identified in x/bank.

## [v0.42.2](https://github.com/cosmos/cosmos-sdk/releases/tag/v0.42.2) - 2021-03-19

### Improvements

* (grpc) [#8815](https://github.com/cosmos/cosmos-sdk/pull/8815) Add orderBy parameter to `TxsByEvents` endpoint.
* (cli) [#8826](https://github.com/cosmos/cosmos-sdk/pull/8826) Add trust to macOS Keychain for caller app by default.
* (store) [#8811](https://github.com/cosmos/cosmos-sdk/pull/8811) store/cachekv: use typed types/kv.List instead of container/list.List

### Bug Fixes

* (crypto) [#8841](https://github.com/cosmos/cosmos-sdk/pull/8841) Fix legacy multisig amino marshaling, allowing migrations to work between v0.39 and v0.40+.
* (cli tx) [\8873](https://github.com/cosmos/cosmos-sdk/pull/8873) add missing `--output-document` option to `app tx multisign-batch`.

## [v0.42.1](https://github.com/cosmos/cosmos-sdk/releases/tag/v0.42.1) - 2021-03-10

This release fixes security vulnerability identified in the simapp.

## [v0.42.0](https://github.com/cosmos/cosmos-sdk/releases/tag/v0.42.0) - 2021-03-08

**IMPORTANT**: This release contains an important security fix for all non Cosmos Hub chains running Stargate version of the Cosmos SDK (>0.40). Non-hub chains should not be using any version of the SDK in the v0.40.x or v0.41.x release series. See [#8461](https://github.com/cosmos/cosmos-sdk/pull/8461) for more details.

### Improvements

* (x/ibc) [#8624](https://github.com/cosmos/cosmos-sdk/pull/8624) Emit full header in IBC UpdateClient message.
* (x/crisis) [#8621](https://github.com/cosmos/cosmos-sdk/issues/8621) crisis invariants names now print to loggers.

### Bug fixes

* (x/evidence) [#8461](https://github.com/cosmos/cosmos-sdk/pull/8461) Fix bech32 prefix in evidence validator address conversion
* (x/gov) [#8806](https://github.com/cosmos/cosmos-sdk/issues/8806) Fix q gov proposals command's mishandling of the --status parameter's values.

## [v0.41.4](https://github.com/cosmos/cosmos-sdk/releases/tag/v0.41.3) - 2021-03-02

**IMPORTANT**: Due to a bug in the v0.41.x series with how evidence handles validator consensus addresses #8461, SDK based chains that are not using the default bech32 prefix (cosmos, aka all chains except for t
he Cosmos Hub) should not use this release or any release in the v0.41.x series. Please see #8668 for tracking & timeline for the v0.42.0 release, which will include a fix for this issue.

### Features

* [#7787](https://github.com/cosmos/cosmos-sdk/pull/7787) Add multisign-batch command.

### Bug fixes

* [#8730](https://github.com/cosmos/cosmos-sdk/pull/8730) Allow REST endpoint to query txs with multisig addresses.
* [#8680](https://github.com/cosmos/cosmos-sdk/issues/8680) Fix missing timestamp in GetTxsEvent response [#8732](https://github.com/cosmos/cosmos-sdk/pull/8732).
* [#8681](https://github.com/cosmos/cosmos-sdk/issues/8681) Fix missing error message when calling GetTxsEvent [#8732](https://github.com/cosmos/cosmos-sdk/pull/8732)
* (server) [#8641](https://github.com/cosmos/cosmos-sdk/pull/8641) Fix Tendermint and application configuration reading from file
* (client/keys) [#8639](https://github.com/cosmos/cosmos-sdk/pull/8639) Fix keys migrate for mulitisig, offline, and ledger keys. The migrate command now takes a positional old_home_dir argument.

### Improvements

* (store/cachekv), (x/bank/types) [#8719](https://github.com/cosmos/cosmos-sdk/pull/8719) algorithmically fix pathologically slow code
* [#8701](https://github.com/cosmos/cosmos-sdk/pull/8701) Upgrade tendermint v0.34.8.
* [#8714](https://github.com/cosmos/cosmos-sdk/pull/8714) Allow accounts to have a balance of 0 at genesis.

## [v0.41.3](https://github.com/cosmos/cosmos-sdk/releases/tag/v0.41.3) - 2021-02-18

### Bug Fixes

* [#8617](https://github.com/cosmos/cosmos-sdk/pull/8617) Fix build failures caused by a small API breakage introduced in tendermint v0.34.7.

## [v0.41.2](https://github.com/cosmos/cosmos-sdk/releases/tag/v0.41.2) - 2021-02-18

### Improvements

* Bump tendermint dependency to v0.34.7.

## [v0.41.1](https://github.com/cosmos/cosmos-sdk/releases/tag/v0.41.1) - 2021-02-17

### Bug Fixes

* (grpc) [#8549](https://github.com/cosmos/cosmos-sdk/pull/8549) Make gRPC requests go through ABCI and disallow concurrency.
* (x/staking) [#8546](https://github.com/cosmos/cosmos-sdk/pull/8546) Fix caching bug where concurrent calls to GetValidator could cause a node to crash
* (server) [#8481](https://github.com/cosmos/cosmos-sdk/pull/8481) Don't create files when running `{appd} tendermint show-*` subcommands.
* (client/keys) [#8436](https://github.com/cosmos/cosmos-sdk/pull/8436) Fix keybase->keyring keys migration.
* (crypto/hd) [#8607](https://github.com/cosmos/cosmos-sdk/pull/8607) Make DerivePrivateKeyForPath error and not panic on trailing slashes.

### Improvements

* (x/ibc) [#8458](https://github.com/cosmos/cosmos-sdk/pull/8458) Add `packet_connection` attribute to ibc events to enable relayer filtering
* [#8396](https://github.com/cosmos/cosmos-sdk/pull/8396) Add support for ARM platform
* (x/bank) [#8479](https://github.com/cosmos/cosmos-sdk/pull/8479) Aditional client denom metadata validation for `base` and `display` denoms.
* (codec/types) [#8605](https://github.com/cosmos/cosmos-sdk/pull/8605) Avoid unnecessary allocations for NewAnyWithCustomTypeURL on error.

## [v0.41.0](https://github.com/cosmos/cosmos-sdk/releases/tag/v0.41.0) - 2021-01-26

### State Machine Breaking

* (x/ibc) [#8266](https://github.com/cosmos/cosmos-sdk/issues/8266) Add amino JSON support for IBC MsgTransfer in order to support Ledger text signing transfer transactions.
* (x/ibc) [#8404](https://github.com/cosmos/cosmos-sdk/pull/8404) Reorder IBC `ChanOpenAck` and `ChanOpenConfirm` handler execution to perform core handler first, followed by application callbacks.

### Bug Fixes

* (simapp) [#8418](https://github.com/cosmos/cosmos-sdk/pull/8418) Add balance coin to supply when adding a new genesis account
* (x/bank) [#8417](https://github.com/cosmos/cosmos-sdk/pull/8417) Validate balances and coin denom metadata on genesis

## [v0.40.1](https://github.com/cosmos/cosmos-sdk/releases/tag/v0.40.1) - 2021-01-19

### Improvements

* (x/bank) [#8302](https://github.com/cosmos/cosmos-sdk/issues/8302) Add gRPC and CLI queries for client denomination metadata.
* (tendermint) Bump Tendermint version to [v0.34.3](https://github.com/tendermint/tendermint/releases/tag/v0.34.3).

### Bug Fixes

* [#8085](https://github.com/cosmos/cosmos-sdk/pull/8058) fix zero time checks
* [#8280](https://github.com/cosmos/cosmos-sdk/pull/8280) fix GET /upgrade/current query
* (x/auth) [#8287](https://github.com/cosmos/cosmos-sdk/pull/8287) Fix `tx sign --signature-only` to return correct sequence value in signature.
* (build) [\8300](https://github.com/cosmos/cosmos-sdk/pull/8300), [\8301](https://github.com/cosmos/cosmos-sdk/pull/8301) Fix reproducible builds
* (types/errors) [#8355](https://github.com/cosmos/cosmos-sdk/pull/8355) Fix errorWrap `Is` method.
* (x/ibc) [#8341](https://github.com/cosmos/cosmos-sdk/pull/8341) Fix query latest consensus state.
* (proto) [#8350](https://github.com/cosmos/cosmos-sdk/pull/8350), [#8361](https://github.com/cosmos/cosmos-sdk/pull/8361) Update gogo proto deps with v1.3.2 security fixes
* (x/ibc) [#8359](https://github.com/cosmos/cosmos-sdk/pull/8359) Add missing UnpackInterfaces functions to IBC Query Responses. Fixes 'cannot unpack Any' error for IBC types.
* (x/bank) [#8317](https://github.com/cosmos/cosmos-sdk/pull/8317) Fix panic when querying for a not found client denomination metadata.

## [v0.40.0](https://github.com/cosmos/cosmos-sdk/releases/tag/v0.40.0) - 2021-01-08

v0.40.0, known as the Stargate release of the Cosmos SDK, is one of the largest releases
of the Cosmos SDK since launch. Please read through this changelog and [release notes](https://github.com/cosmos/cosmos-sdk/blob/v0.40.0/RELEASE_NOTES.md) to make
sure you are aware of any relevant breaking changes.

### Client Breaking Changes

* **CLI**
    * (client/keys) [#5889](https://github.com/cosmos/cosmos-sdk/pull/5889) remove `keys update` command.
    * (x/auth) [#5844](https://github.com/cosmos/cosmos-sdk/pull/5844) `tx sign` command now returns an error when signing is attempted with offline/multisig keys.
    * (x/auth) [#6108](https://github.com/cosmos/cosmos-sdk/pull/6108) `tx sign` command's `--validate-signatures` flag is migrated into a `tx validate-signatures` standalone command.
    * (x/auth) [#7788](https://github.com/cosmos/cosmos-sdk/pull/7788) Remove `tx auth` subcommands, all auth subcommands exist as `tx <subcommand>`
    * (x/genutil) [#6651](https://github.com/cosmos/cosmos-sdk/pull/6651) The `gentx` command has been improved. No longer are `--from` and `--name` flags required. Instead, a single argument, `name`, is required which refers to the key pair in the Keyring. In addition, an optional
    `--moniker` flag can be provided to override the moniker found in `config.toml`.
    * (x/upgrade) [#7697](https://github.com/cosmos/cosmos-sdk/pull/7697) Rename flag name "--time" to "--upgrade-time", "--info" to "--upgrade-info", to keep it consistent with help message.
* **REST / Queriers**
    * (api) [#6426](https://github.com/cosmos/cosmos-sdk/pull/6426) The ability to start an out-of-process API REST server has now been removed. Instead, the API server is now started in-process along with the application and Tendermint. Configuration options have been added to `app.toml` to enable/disable the API server along with additional HTTP server options.
    * (client) [#7246](https://github.com/cosmos/cosmos-sdk/pull/7246) The rest server endpoint `/swagger-ui/` is replaced by `/swagger/`, and contains swagger documentation for gRPC Gateway routes in addition to legacy REST routes. Swagger API is exposed only if set in `app.toml`.
    * (x/auth) [#5702](https://github.com/cosmos/cosmos-sdk/pull/5702) The `x/auth` querier route has changed from `"acc"` to `"auth"`.
    * (x/bank) [#5572](https://github.com/cosmos/cosmos-sdk/pull/5572) The `/bank/balances/{address}` endpoint now returns all account balances or a single balance by denom when the `denom` query parameter is present.
    * (x/evidence) [#5952](https://github.com/cosmos/cosmos-sdk/pull/5952) Remove CLI and REST handlers for querying `x/evidence` parameters.
    * (x/gov) [#6295](https://github.com/cosmos/cosmos-sdk/pull/6295) Fix typo in querying governance params.
* **General**
    * (baseapp) [#6384](https://github.com/cosmos/cosmos-sdk/pull/6384) The `Result.Data` is now a Protocol Buffer encoded binary blob of type `TxData`. The `TxData` contains `Data` which contains a list of Protocol Buffer encoded message data and the corresponding message type.
    * (client) [#5783](https://github.com/cosmos/cosmos-sdk/issues/5783) Unify all coins representations on JSON client requests for governance proposals.
    * (crypto) [#7419](https://github.com/cosmos/cosmos-sdk/pull/7419) The SDK doesn't use Tendermint's `crypto.PubKey`
    interface anymore, and uses instead it's own `PubKey` interface, defined in `crypto/types`. Replace all instances of
    `crypto.PubKey` by `cryptotypes.Pubkey`.
    * (store/rootmulti) [#6390](https://github.com/cosmos/cosmos-sdk/pull/6390) Proofs of empty stores are no longer supported.
    * (store/types) [#5730](https://github.com/cosmos/cosmos-sdk/pull/5730) store.types.Cp() is removed in favour of types.CopyBytes().
    * (x/auth) [#6054](https://github.com/cosmos/cosmos-sdk/pull/6054) Remove custom JSON marshaling for base accounts as multsigs cannot be bech32 decoded.
    * (x/auth/vesting) [#6859](https://github.com/cosmos/cosmos-sdk/pull/6859) Custom JSON marshaling of vesting accounts was removed. Vesting accounts are now marshaled using their default proto or amino JSON representation.
    * (x/bank) [#5785](https://github.com/cosmos/cosmos-sdk/issues/5785) In x/bank errors, JSON strings coerced to valid UTF-8 bytes at JSON marshalling time
    are now replaced by human-readable expressions. This change can potentially break compatibility with all those client side tools
    that parse log messages.
    * (x/evidence) [#7538](https://github.com/cosmos/cosmos-sdk/pull/7538) The ABCI's `Result.Data` field for
    `MsgSubmitEvidence` responses does not contain the raw evidence's hash, but the protobuf encoded
    `MsgSubmitEvidenceResponse` struct.
    * (x/gov) [#7533](https://github.com/cosmos/cosmos-sdk/pull/7533) The ABCI's `Result.Data` field for
    `MsgSubmitProposal` responses does not contain a raw binary encoding of the `proposalID`, but the protobuf encoded
    `MsgSubmitSubmitProposalResponse` struct.
    * (x/gov) [#6859](https://github.com/cosmos/cosmos-sdk/pull/6859) `ProposalStatus` and `VoteOption` are now JSON serialized using its protobuf name, so expect names like `PROPOSAL_STATUS_DEPOSIT_PERIOD` as opposed to `DepositPeriod`.
    * (x/staking) [#7499](https://github.com/cosmos/cosmos-sdk/pull/7499) `BondStatus` is now a protobuf `enum` instead
    of an `int32`, and JSON serialized using its protobuf name, so expect names like `BOND_STATUS_UNBONDING` as opposed
    to `Unbonding`.
    * (x/staking) [#7556](https://github.com/cosmos/cosmos-sdk/pull/7556) The ABCI's `Result.Data` field for
    `MsgBeginRedelegate` and `MsgUndelegate` responses does not contain custom binary marshaled `completionTime`, but the
    protobuf encoded `MsgBeginRedelegateResponse` and `MsgUndelegateResponse` structs respectively

### API Breaking Changes

* **Baseapp / Client**
    * (AppModule) [#7518](https://github.com/cosmos/cosmos-sdk/pull/7518) [#7584](https://github.com/cosmos/cosmos-sdk/pull/7584) Rename `AppModule.RegisterQueryServices` to `AppModule.RegisterServices`, as this method now registers multiple services (the gRPC query service and the protobuf Msg service). A `Configurator` struct is used to hold the different services.
    * (baseapp) [#5865](https://github.com/cosmos/cosmos-sdk/pull/5865) The `SimulationResponse` returned from tx simulation is now JSON encoded instead of Amino binary.
    * (client) [#6290](https://github.com/cosmos/cosmos-sdk/pull/6290) `CLIContext` is renamed to `Context`. `Context` and all related methods have been moved from package context to client.
    * (client) [#6525](https://github.com/cosmos/cosmos-sdk/pull/6525) Removed support for `indent` in JSON responses. Clients should consider piping to an external tool such as `jq`.
    * (client) [#8107](https://github.com/cosmos/cosmos-sdk/pull/8107) Renamed `PrintOutput` and `PrintOutputLegacy`
    methods of the `context.Client` object to `PrintProto` and `PrintObjectLegacy`.
    * (client/flags) [#6632](https://github.com/cosmos/cosmos-sdk/pull/6632) Remove NewCompletionCmd(), the function is now available in tendermint.
    * (client/input) [#5904](https://github.com/cosmos/cosmos-sdk/pull/5904) Removal of unnecessary `GetCheckPassword`, `PrintPrefixed` functions.
    * (client/keys) [#5889](https://github.com/cosmos/cosmos-sdk/pull/5889) Rename `NewKeyBaseFromDir()` -> `NewLegacyKeyBaseFromDir()`.
    * (client/keys) [#5820](https://github.com/cosmos/cosmos-sdk/pull/5820/) Removed method CloseDB from Keybase interface.
    * (client/rpc) [#6290](https://github.com/cosmos/cosmos-sdk/pull/6290) `client` package and subdirs reorganization.
    * (client/lcd) [#6290](https://github.com/cosmos/cosmos-sdk/pull/6290) `CliCtx` of struct `RestServer` in package client/lcd has been renamed to `ClientCtx`.
    * (codec) [#6330](https://github.com/cosmos/cosmos-sdk/pull/6330) `codec.RegisterCrypto` has been moved to the `crypto/codec` package and the global `codec.Cdc` Amino instance has been deprecated and moved to the `codec/legacy_global` package.
    * (codec) [#8080](https://github.com/cosmos/cosmos-sdk/pull/8080) Updated the `codec.Marshaler` interface
        * Moved `MarshalAny` and `UnmarshalAny` helper functions to `codec.Marshaler` and renamed to `MarshalInterface` and
      `UnmarshalInterface` respectively. These functions must take interface as a parameter (not a concrete type nor `Any`
      object). Underneath they use `Any` wrapping for correct protobuf serialization.
    * (crypto) [#6780](https://github.com/cosmos/cosmos-sdk/issues/6780) Move ledger code to its own package.
    * (crypto/types/multisig) [#6373](https://github.com/cosmos/cosmos-sdk/pull/6373) `multisig.Multisignature` has been renamed to `AminoMultisignature`
    * (codec) `*codec.LegacyAmino` is now a wrapper around Amino which provides backwards compatibility with protobuf `Any`. ALL legacy code should use `*codec.LegacyAmino` instead of `*amino.Codec` directly
    * (crypto) [#5880](https://github.com/cosmos/cosmos-sdk/pull/5880) Merge `crypto/keys/mintkey` into `crypto`.
    * (crypto/hd) [#5904](https://github.com/cosmos/cosmos-sdk/pull/5904) `crypto/keys/hd` moved to `crypto/hd`.
    * (crypto/keyring):
    _ [#5866](https://github.com/cosmos/cosmos-sdk/pull/5866) Rename `crypto/keys/` to `crypto/keyring/`.
    _ [#5904](https://github.com/cosmos/cosmos-sdk/pull/5904) `Keybase` -> `Keyring` interfaces migration. `LegacyKeybase` interface is added in order
    to guarantee limited backward compatibility with the old Keybase interface for the sole purpose of migrating keys across the new keyring backends. `NewLegacy`
    constructor is provided [#5889](https://github.com/cosmos/cosmos-sdk/pull/5889) to allow for smooth migration of keys from the legacy LevelDB based implementation
    to new keyring backends. Plus, the package and the new keyring no longer depends on the sdk.Config singleton. Please consult the [package documentation](https://github.com/cosmos/cosmos-sdk/tree/master/crypto/keyring/doc.go) for more
    information on how to implement the new `Keyring` interface. \* [#5858](https://github.com/cosmos/cosmos-sdk/pull/5858) Make Keyring store keys by name and address's hexbytes representation.
    * (export) [#5952](https://github.com/cosmos/cosmos-sdk/pull/5952) `AppExporter` now returns ABCI consensus parameters to be included in marshaled exported state. These parameters must be returned from the application via the `BaseApp`.
    * (simapp) Deprecating and renaming `MakeEncodingConfig` to `MakeTestEncodingConfig` (both in `simapp` and `simapp/params` packages).
    * (store) [#5803](https://github.com/cosmos/cosmos-sdk/pull/5803) The `store.CommitMultiStore` interface now includes the new `snapshots.Snapshotter` interface as well.
    * (types) [#5579](https://github.com/cosmos/cosmos-sdk/pull/5579) The `keepRecent` field has been removed from the `PruningOptions` type.
    The `PruningOptions` type now only includes fields `KeepEvery` and `SnapshotEvery`, where `KeepEvery`
    determines which committed heights are flushed to disk and `SnapshotEvery` determines which of these
    heights are kept after pruning. The `IsValid` method should be called whenever using these options. Methods
    `SnapshotVersion` and `FlushVersion` accept a version arugment and determine if the version should be
    flushed to disk or kept as a snapshot. Note, `KeepRecent` is automatically inferred from the options
    and provided directly the IAVL store.
    * (types) [#5533](https://github.com/cosmos/cosmos-sdk/pull/5533) Refactored `AppModuleBasic` and `AppModuleGenesis`
    to now accept a `codec.JSONMarshaler` for modular serialization of genesis state.
    * (types/rest) [#5779](https://github.com/cosmos/cosmos-sdk/pull/5779) Drop unused Parse{Int64OrReturnBadRequest,QueryParamBool}() functions.
* **Modules**
    * (modules) [#7243](https://github.com/cosmos/cosmos-sdk/pull/7243) Rename `RegisterCodec` to `RegisterLegacyAminoCodec` and `codec.New()` is now renamed to `codec.NewLegacyAmino()`
    * (modules) [#6564](https://github.com/cosmos/cosmos-sdk/pull/6564) Constant `DefaultParamspace` is removed from all modules, use ModuleName instead.
    * (modules) [#5989](https://github.com/cosmos/cosmos-sdk/pull/5989) `AppModuleBasic.GetTxCmd` now takes a single `CLIContext` parameter.
    * (modules) [#5664](https://github.com/cosmos/cosmos-sdk/pull/5664) Remove amino `Codec` from simulation `StoreDecoder`, which now returns a function closure in order to unmarshal the key-value pairs.
    * (modules) [#5555](https://github.com/cosmos/cosmos-sdk/pull/5555) Move `x/auth/client/utils/` types and functions to `x/auth/client/`.
    * (modules) [#5572](https://github.com/cosmos/cosmos-sdk/pull/5572) Move account balance logic and APIs from `x/auth` to `x/bank`.
    * (modules) [#6326](https://github.com/cosmos/cosmos-sdk/pull/6326) `AppModuleBasic.GetQueryCmd` now takes a single `client.Context` parameter.
    * (modules) [#6336](https://github.com/cosmos/cosmos-sdk/pull/6336) `AppModuleBasic.RegisterQueryService` method was added to support gRPC queries, and `QuerierRoute` and `NewQuerierHandler` were deprecated.
    * (modules) [#6311](https://github.com/cosmos/cosmos-sdk/issues/6311) Remove `alias.go` usage
    * (modules) [#6447](https://github.com/cosmos/cosmos-sdk/issues/6447) Rename `blacklistedAddrs` to `blockedAddrs`.
    * (modules) [#6834](https://github.com/cosmos/cosmos-sdk/issues/6834) Add `RegisterInterfaces` method to `AppModuleBasic` to support registration of protobuf interface types.
    * (modules) [#6734](https://github.com/cosmos/cosmos-sdk/issues/6834) Add `TxEncodingConfig` parameter to `AppModuleBasic.ValidateGenesis` command to support JSON tx decoding in `genutil`.
    * (modules) [#7764](https://github.com/cosmos/cosmos-sdk/pull/7764) Added module initialization options:
        * `server/types.AppExporter` requires extra argument: `AppOptions`.
        * `server.AddCommands` requires extra argument: `addStartFlags types.ModuleInitFlags`
        * `x/crisis.NewAppModule` has a new attribute: `skipGenesisInvariants`. [PR](https://github.com/cosmos/cosmos-sdk/pull/7764)
    * (types) [#6327](https://github.com/cosmos/cosmos-sdk/pull/6327) `sdk.Msg` now inherits `proto.Message`, as a result all `sdk.Msg` types now use pointer semantics.
    * (types) [#7032](https://github.com/cosmos/cosmos-sdk/pull/7032) All types ending with `ID` (e.g. `ProposalID`) now end with `Id` (e.g. `ProposalId`), to match default Protobuf generated format. Also see [#7033](https://github.com/cosmos/cosmos-sdk/pull/7033) for more details.
    * (x/auth) [#6029](https://github.com/cosmos/cosmos-sdk/pull/6029) Module accounts have been moved from `x/supply` to `x/auth`.
    * (x/auth) [#6443](https://github.com/cosmos/cosmos-sdk/issues/6443) Move `FeeTx` and `TxWithMemo` interfaces from `x/auth/ante` to `types`.
    * (x/auth) [#7006](https://github.com/cosmos/cosmos-sdk/pull/7006) All `AccountRetriever` methods now take `client.Context` as a parameter instead of as a struct member.
    * (x/auth) [#6270](https://github.com/cosmos/cosmos-sdk/pull/6270) The passphrase argument has been removed from the signature of the following functions and methods: `BuildAndSign`, ` MakeSignature`, ` SignStdTx`, `TxBuilder.BuildAndSign`, `TxBuilder.Sign`, `TxBuilder.SignStdTx`
    * (x/auth) [#6428](https://github.com/cosmos/cosmos-sdk/issues/6428):
        * `NewAnteHandler` and `NewSigVerificationDecorator` both now take a `SignModeHandler` parameter.
        * `SignatureVerificationGasConsumer` now has the signature: `func(meter sdk.GasMeter, sig signing.SignatureV2, params types.Params) error`.
        * The `SigVerifiableTx` interface now has a `GetSignaturesV2() ([]signing.SignatureV2, error)` method and no longer has the `GetSignBytes` method.
    * (x/auth/tx) [#8106](https://github.com/cosmos/cosmos-sdk/pull/8106) change related to missing append functionality in
    client transaction signing
        * added `overwriteSig` argument to `x/auth/client.SignTx` and `client/tx.Sign` functions.
        * removed `x/auth/tx.go:wrapper.GetSignatures`. The `wrapper` provides `TxBuilder` functionality, and it's a private
      structure. That function was not used at all and it's not exposed through the `TxBuilder` interface.
    * (x/bank) [#7327](https://github.com/cosmos/cosmos-sdk/pull/7327) AddCoins and SubtractCoins no longer return a resultingValue and will only return an error.
    * (x/capability) [#7918](https://github.com/cosmos/cosmos-sdk/pull/7918) Add x/capability safety checks:
        * All outward facing APIs will now check that capability is not nil and name is not empty before performing any state-machine changes
        * `SetIndex` has been renamed to `InitializeIndex`
    * (x/evidence) [#7251](https://github.com/cosmos/cosmos-sdk/pull/7251) New evidence types and light client evidence handling. The module function names changed.
    * (x/evidence) [#5952](https://github.com/cosmos/cosmos-sdk/pull/5952) Remove APIs for getting and setting `x/evidence` parameters. `BaseApp` now uses a `ParamStore` to manage Tendermint consensus parameters which is managed via the `x/params` `Substore` type.
    * (x/gov) [#6147](https://github.com/cosmos/cosmos-sdk/pull/6147) The `Content` field on `Proposal` and `MsgSubmitProposal`
    is now `Any` in concordance with [ADR 019](docs/architecture/adr-019-protobuf-state-encoding.md) and `GetContent` should now
    be used to retrieve the actual proposal `Content`. Also the `NewMsgSubmitProposal` constructor now may return an `error`
    * (x/ibc) [#6374](https://github.com/cosmos/cosmos-sdk/pull/6374) `VerifyMembership` and `VerifyNonMembership` now take a `specs []string` argument to specify the proof format used for verification. Most SDK chains can simply use `commitmenttypes.GetSDKSpecs()` for this argument.
    * (x/params) [#5619](https://github.com/cosmos/cosmos-sdk/pull/5619) The `x/params` keeper now accepts a `codec.Marshaller` instead of
    a reference to an amino codec. Amino is still used for JSON serialization.
    * (x/staking) [#6451](https://github.com/cosmos/cosmos-sdk/pull/6451) `DefaultParamspace` and `ParamKeyTable` in staking module are moved from keeper to types to enforce consistency.
    * (x/staking) [#7419](https://github.com/cosmos/cosmos-sdk/pull/7419) The `TmConsPubKey` method on ValidatorI has been
    removed and replaced instead by `ConsPubKey` (which returns a SDK `cryptotypes.PubKey`) and `TmConsPublicKey` (which
    returns a Tendermint proto PublicKey).
    * (x/staking/types) [#7447](https://github.com/cosmos/cosmos-sdk/issues/7447) Remove bech32 PubKey support:
        * `ValidatorI` interface update. `GetConsPubKey` renamed to `TmConsPubKey` (consensus public key must be a tendermint key). `TmConsPubKey`, `GetConsAddr` methods return error.
        * `Validator` update. Methods changed in `ValidatorI` (as described above) and `ToTmValidator` return error.
        * `Validator.ConsensusPubkey` type changed from `string` to `codectypes.Any`.
        * `MsgCreateValidator.Pubkey` type changed from `string` to `codectypes.Any`.
    * (x/supply) [#6010](https://github.com/cosmos/cosmos-sdk/pull/6010) All `x/supply` types and APIs have been moved to `x/bank`.
    * [#6409](https://github.com/cosmos/cosmos-sdk/pull/6409) Rename all IsEmpty methods to Empty across the codebase and enforce consistency.
    * [#6231](https://github.com/cosmos/cosmos-sdk/pull/6231) Simplify `AppModule` interface, `Route` and `NewHandler` methods become only `Route`
    and returns a new `Route` type.
    * (x/slashing) [#6212](https://github.com/cosmos/cosmos-sdk/pull/6212) Remove `Get*` prefixes from key construction functions
    * (server) [#6079](https://github.com/cosmos/cosmos-sdk/pull/6079) Remove `UpgradeOldPrivValFile` (deprecated in Tendermint Core v0.28).
    * [#5719](https://github.com/cosmos/cosmos-sdk/pull/5719) Bump Go requirement to 1.14+

### State Machine Breaking

* **General**

    * (client) [#7268](https://github.com/cosmos/cosmos-sdk/pull/7268) / [#7147](https://github.com/cosmos/cosmos-sdk/pull/7147) Introduce new protobuf based PubKeys, and migrate PubKey in BaseAccount to use this new protobuf based PubKey format

* **Modules**
    * (modules) [#5572](https://github.com/cosmos/cosmos-sdk/pull/5572) Separate balance from accounts per ADR 004.
    _ Account balances are now persisted and retrieved via the `x/bank` module.
    _ Vesting account interface has been modified to account for changes.
    _ Callers to `NewBaseVestingAccount` are responsible for verifying account balance in relation to
    the original vesting amount.
    _ The `SendKeeper` and `ViewKeeper` interfaces in `x/bank` have been modified to account for changes.
    * (x/auth) [#5533](https://github.com/cosmos/cosmos-sdk/pull/5533) Migrate the `x/auth` module to use Protocol Buffers for state
    serialization instead of Amino.
    _ The `BaseAccount.PubKey` field is now represented as a Bech32 string instead of a `crypto.Pubkey`.
    _ `NewBaseAccountWithAddress` now returns a reference to a `BaseAccount`.
    _ The `x/auth` module now accepts a `Codec` interface which extends the `codec.Marshaler` interface by
    requiring a concrete codec to know how to serialize accounts.
    _ The `AccountRetriever` type now accepts a `Codec` in its constructor in order to know how to
    serialize accounts.
    * (x/bank) [#6518](https://github.com/cosmos/cosmos-sdk/pull/6518) Support for global and per-denomination send enabled flags.
        * Existing send_enabled global flag has been moved into a Params structure as `default_send_enabled`.
        * An array of: `{denom: string, enabled: bool}` is added to bank Params to support per-denomination override of global default value.
    * (x/distribution) [#5610](https://github.com/cosmos/cosmos-sdk/pull/5610) Migrate the `x/distribution` module to use Protocol Buffers for state
    serialization instead of Amino. The exact codec used is `codec.HybridCodec` which utilizes Protobuf for binary encoding and Amino
    for JSON encoding.
    _ `ValidatorHistoricalRewards.ReferenceCount` is now of types `uint32` instead of `uint16`.
    _ `ValidatorSlashEvents` is now a struct with `slashevents`.
    _ `ValidatorOutstandingRewards` is now a struct with `rewards`.
    _ `ValidatorAccumulatedCommission` is now a struct with `commission`. \* The `Keeper` constructor now takes a `codec.Marshaler` instead of a concrete Amino codec. This exact type
    provided is specified by `ModuleCdc`.
    * (x/evidence) [#5634](https://github.com/cosmos/cosmos-sdk/pull/5634) Migrate the `x/evidence` module to use Protocol Buffers for state
    serialization instead of Amino.
    _ The `internal` sub-package has been removed in order to expose the types proto file.
    _ The module now accepts a `Codec` interface which extends the `codec.Marshaler` interface by
    requiring a concrete codec to know how to serialize `Evidence` types. \* The `MsgSubmitEvidence` message has been removed in favor of `MsgSubmitEvidenceBase`. The application-level
    codec must now define the concrete `MsgSubmitEvidence` type which must implement the module's `MsgSubmitEvidence`
    interface.
    * (x/evidence) [#5952](https://github.com/cosmos/cosmos-sdk/pull/5952) Remove parameters from `x/evidence` genesis and module state. The `x/evidence` module now solely uses Tendermint consensus parameters to determine of evidence is valid or not.
    * (x/gov) [#5737](https://github.com/cosmos/cosmos-sdk/pull/5737) Migrate the `x/gov` module to use Protocol
    Buffers for state serialization instead of Amino.
    _ `MsgSubmitProposal` will be removed in favor of the application-level proto-defined `MsgSubmitProposal` which
    implements the `MsgSubmitProposalI` interface. Applications should extend the `NewMsgSubmitProposalBase` type
    to define their own concrete `MsgSubmitProposal` types.
    _ The module now accepts a `Codec` interface which extends the `codec.Marshaler` interface by
    requiring a concrete codec to know how to serialize `Proposal` types.
    * (x/mint) [#5634](https://github.com/cosmos/cosmos-sdk/pull/5634) Migrate the `x/mint` module to use Protocol Buffers for state
    serialization instead of Amino. \* The `internal` sub-package has been removed in order to expose the types proto file.
    * (x/slashing) [#5627](https://github.com/cosmos/cosmos-sdk/pull/5627) Migrate the `x/slashing` module to use Protocol Buffers for state
    serialization instead of Amino. The exact codec used is `codec.HybridCodec` which utilizes Protobuf for binary encoding and Amino
    for JSON encoding. \* The `Keeper` constructor now takes a `codec.Marshaler` instead of a concrete Amino codec. This exact type
    provided is specified by `ModuleCdc`.
    * (x/staking) [#6844](https://github.com/cosmos/cosmos-sdk/pull/6844) Validators are now inserted into the unbonding queue based on their unbonding time and height. The relevant keeper APIs are modified to reflect these changes by now also requiring a height.
    * (x/staking) [#6061](https://github.com/cosmos/cosmos-sdk/pull/6061) Allow a validator to immediately unjail when no signing info is present due to
    falling below their minimum self-delegation and never having been bonded. The validator may immediately unjail once they've met their minimum self-delegation.
    * (x/staking) [#5600](https://github.com/cosmos/cosmos-sdk/pull/5600) Migrate the `x/staking` module to use Protocol Buffers for state
    serialization instead of Amino. The exact codec used is `codec.HybridCodec` which utilizes Protobuf for binary encoding and Amino
    for JSON encoding.
    _ `BondStatus` is now of type `int32` instead of `byte`.
    _ Types of `int16` in the `Params` type are now of type `int32`.
    _ Every reference of `crypto.Pubkey` in context of a `Validator` is now of type string. `GetPubKeyFromBech32` must be used to get the `crypto.Pubkey`.
    _ The `Keeper` constructor now takes a `codec.Marshaler` instead of a concrete Amino codec. This exact type
    provided is specified by `ModuleCdc`.
    * (x/staking) [#7979](https://github.com/cosmos/cosmos-sdk/pull/7979) keeper pubkey storage serialization migration
    from bech32 to protobuf.
    * (x/supply) [#6010](https://github.com/cosmos/cosmos-sdk/pull/6010) Removed the `x/supply` module by merging the existing types and APIs into the `x/bank` module.
    * (x/supply) [#5533](https://github.com/cosmos/cosmos-sdk/pull/5533) Migrate the `x/supply` module to use Protocol Buffers for state
    serialization instead of Amino.
    _ The `internal` sub-package has been removed in order to expose the types proto file.
    _ The `x/supply` module now accepts a `Codec` interface which extends the `codec.Marshaler` interface by
    requiring a concrete codec to know how to serialize `SupplyI` types. \* The `SupplyI` interface has been modified to no longer return `SupplyI` on methods. Instead the
    concrete type's receiver should modify the type.
    * (x/upgrade) [#5659](https://github.com/cosmos/cosmos-sdk/pull/5659) Migrate the `x/upgrade` module to use Protocol
    Buffers for state serialization instead of Amino.
    _ The `internal` sub-package has been removed in order to expose the types proto file.
    _ The `x/upgrade` module now accepts a `codec.Marshaler` interface.

### Features

* **Baseapp / Client / REST**
    * (x/auth) [#6213](https://github.com/cosmos/cosmos-sdk/issues/6213) Introduce new protobuf based path for transaction signing, see [ADR020](https://github.com/cosmos/cosmos-sdk/blob/master/docs/architecture/adr-020-protobuf-transaction-encoding.md) for more details
    * (x/auth) [#6350](https://github.com/cosmos/cosmos-sdk/pull/6350) New sign-batch command to sign StdTx batch files.
    * (baseapp) [#5803](https://github.com/cosmos/cosmos-sdk/pull/5803) Added support for taking state snapshots at regular height intervals, via options `snapshot-interval` and `snapshot-keep-recent`.
    * (baseapp) [#7519](https://github.com/cosmos/cosmos-sdk/pull/7519) Add `ServiceMsgRouter` to BaseApp to handle routing of protobuf service `Msg`s. The two new types defined in ADR 031, `sdk.ServiceMsg` and `sdk.MsgRequest` are introduced with this router.
    * (client) [#5921](https://github.com/cosmos/cosmos-sdk/issues/5921) Introduce new gRPC and gRPC Gateway based APIs for querying app & module data. See [ADR021](https://github.com/cosmos/cosmos-sdk/blob/master/docs/architecture/adr-021-protobuf-query-encoding.md) for more details
    * (cli) [#7485](https://github.com/cosmos/cosmos-sdk/pull/7485) Introduce a new optional `--keyring-dir` flag that allows clients to specify a Keyring directory if it does not reside in the directory specified by `--home`.
    * (cli) [#7221](https://github.com/cosmos/cosmos-sdk/pull/7221) Add the option of emitting amino encoded json from the CLI
    * (codec) [#7519](https://github.com/cosmos/cosmos-sdk/pull/7519) `InterfaceRegistry` now inherits `jsonpb.AnyResolver`, and has a `RegisterCustomTypeURL` method to support ADR 031 packing of `Any`s. `AnyResolver` is now a required parameter to `RejectUnknownFields`.
    * (coin) [#6755](https://github.com/cosmos/cosmos-sdk/pull/6755) Add custom regex validation for `Coin` denom by overwriting `CoinDenomRegex` when using `/types/coin.go`.
    * (config) [#7265](https://github.com/cosmos/cosmos-sdk/pull/7265) Support Tendermint block pruning through a new `min-retain-blocks` configuration that can be set in either `app.toml` or via the CLI. This parameter is used in conjunction with other criteria to determine the height at which Tendermint should prune blocks.
    * (events) [#7121](https://github.com/cosmos/cosmos-sdk/pull/7121) The application now derives what events are indexed by Tendermint via the `index-events` configuration in `app.toml`, which is a list of events taking the form `{eventType}.{attributeKey}`.
    * (tx) [#6089](https://github.com/cosmos/cosmos-sdk/pull/6089) Transactions can now have a `TimeoutHeight` set which allows the transaction to be rejected if it's committed at a height greater than the timeout.
    * (rest) [#6167](https://github.com/cosmos/cosmos-sdk/pull/6167) Support `max-body-bytes` CLI flag for the REST service.
    * (genesis) [#7089](https://github.com/cosmos/cosmos-sdk/pull/7089) The `export` command now adds a `initial_height` field in the exported JSON. Baseapp's `CommitMultiStore` now also has a `SetInitialVersion` setter, so it can set the initial store version inside `InitChain` and start a new chain from a given height.
* **General**
    * (crypto/multisig) [#6241](https://github.com/cosmos/cosmos-sdk/pull/6241) Add Multisig type directly to the repo. Previously this was in tendermint.
    * (codec/types) [#8106](https://github.com/cosmos/cosmos-sdk/pull/8106) Adding `NewAnyWithCustomTypeURL` to correctly
    marshal Messages in TxBuilder.
    * (tests) [#6489](https://github.com/cosmos/cosmos-sdk/pull/6489) Introduce package `testutil`, new in-process testing network framework for use in integration and unit tests.
    * (tx) Add new auth/tx gRPC & gRPC-Gateway endpoints for basic querying & broadcasting support
        * [#7842](https://github.com/cosmos/cosmos-sdk/pull/7842) Add TxsByEvent gRPC endpoint
        * [#7852](https://github.com/cosmos/cosmos-sdk/pull/7852) Add tx broadcast gRPC endpoint
    * (tx) [#7688](https://github.com/cosmos/cosmos-sdk/pull/7688) Add a new Tx gRPC service with methods `Simulate` and `GetTx` (by hash).
    * (store) [#5803](https://github.com/cosmos/cosmos-sdk/pull/5803) Added `rootmulti.Store` methods for taking and restoring snapshots, based on `iavl.Store` export/import.
    * (store) [#6324](https://github.com/cosmos/cosmos-sdk/pull/6324) IAVL store query proofs now return CommitmentOp which wraps an ics23 CommitmentProof
    * (store) [#6390](https://github.com/cosmos/cosmos-sdk/pull/6390) `RootMulti` store query proofs now return `CommitmentOp` which wraps `CommitmentProofs`
        * `store.Query` now only returns chained `ics23.CommitmentProof` wrapped in `merkle.Proof`
        * `ProofRuntime` only decodes and verifies `ics23.CommitmentProof`
* **Modules**
    * (modules) [#5921](https://github.com/cosmos/cosmos-sdk/issues/5921) Introduction of Query gRPC service definitions along with REST annotations for gRPC Gateway for each module
    * (modules) [#7540](https://github.com/cosmos/cosmos-sdk/issues/7540) Protobuf service definitions can now be used for
    packing `Msg`s in transactions as defined in [ADR 031](./docs/architecture/adr-031-msg-service.md). All modules now
    define a `Msg` protobuf service.
    * (x/auth/vesting) [#7209](https://github.com/cosmos/cosmos-sdk/pull/7209) Create new `MsgCreateVestingAccount` message type along with CLI handler that allows for the creation of delayed and continuous vesting types.
    * (x/capability) [#5828](https://github.com/cosmos/cosmos-sdk/pull/5828) Capability module integration as outlined in [ADR 3 - Dynamic Capability Store](https://github.com/cosmos/tree/master/docs/architecture/adr-003-dynamic-capability-store.md).
    * (x/crisis) `x/crisis` has a new function: `AddModuleInitFlags`, which will register optional crisis module flags for the start command.
    * (x/ibc) [#5277](https://github.com/cosmos/cosmos-sdk/pull/5277) `x/ibc` changes from IBC alpha. For more details check the [`x/ibc/core/spec`](https://github.com/cosmos/cosmos-sdk/tree/master/x/ibc/core/spec) directory, or the ICS specs below:
        * [ICS 002 - Client Semantics](https://github.com/cosmos/ics/tree/master/spec/ics-002-client-semantics) subpackage
        * [ICS 003 - Connection Semantics](https://github.com/cosmos/ics/blob/master/spec/ics-003-connection-semantics) subpackage
        * [ICS 004 - Channel and Packet Semantics](https://github.com/cosmos/ics/blob/master/spec/ics-004-channel-and-packet-semantics) subpackage
        * [ICS 005 - Port Allocation](https://github.com/cosmos/ics/blob/master/spec/ics-005-port-allocation) subpackage
        * [ICS 006 - Solo Machine Client](https://github.com/cosmos/ics/tree/master/spec/ics-006-solo-machine-client) subpackage
        * [ICS 007 - Tendermint Client](https://github.com/cosmos/ics/blob/master/spec/ics-007-tendermint-client) subpackage
        * [ICS 009 - Loopback Client](https://github.com/cosmos/ics/tree/master/spec/ics-009-loopback-client) subpackage
        * [ICS 020 - Fungible Token Transfer](https://github.com/cosmos/ics/tree/master/spec/ics-020-fungible-token-transfer) subpackage
        * [ICS 023 - Vector Commitments](https://github.com/cosmos/ics/tree/master/spec/ics-023-vector-commitments) subpackage
        * [ICS 024 - Host State Machine Requirements](https://github.com/cosmos/ics/tree/master/spec/ics-024-host-requirements) subpackage
    * (x/ibc) [#6374](https://github.com/cosmos/cosmos-sdk/pull/6374) ICS-23 Verify functions will now accept and verify ics23 CommitmentProofs exclusively
    * (x/params) [#6005](https://github.com/cosmos/cosmos-sdk/pull/6005) Add new CLI command for querying raw x/params parameters by subspace and key.

### Bug Fixes

* **Baseapp / Client / REST**
    * (client) [#5964](https://github.com/cosmos/cosmos-sdk/issues/5964) `--trust-node` is now false by default - for real. Users must ensure it is set to true if they don't want to enable the verifier.
    * (client) [#6402](https://github.com/cosmos/cosmos-sdk/issues/6402) Fix `keys add` `--algo` flag which only worked for Tendermint's `secp256k1` default key signing algorithm.
    * (client) [#7699](https://github.com/cosmos/cosmos-sdk/pull/7699) Fix panic in context when setting invalid nodeURI. `WithNodeURI` does not set the `Client` in the context.
    * (export) [#6510](https://github.com/cosmos/cosmos-sdk/pull/6510/) Field TimeIotaMs now is included in genesis file while exporting.
    * (rest) [#5906](https://github.com/cosmos/cosmos-sdk/pull/5906) Fix an issue that make some REST calls panic when sending invalid or incomplete requests.
    * (crypto) [#7966](https://github.com/cosmos/cosmos-sdk/issues/7966) `Bip44Params` `String()` function now correctly
    returns the absolute HD path by adding the `m/` prefix.
    * (crypto/keyring) [#5844](https://github.com/cosmos/cosmos-sdk/pull/5844) `Keyring.Sign()` methods no longer decode amino signatures when method receivers
    are offline/multisig keys.
    * (store) [#7415](https://github.com/cosmos/cosmos-sdk/pull/7415) Allow new stores to be registered during on-chain upgrades.
* **Modules**
  _ (modules) [#5569](https://github.com/cosmos/cosmos-sdk/issues/5569) `InitGenesis`, for the relevant modules, now ensures module accounts exist.
  _ (x/auth) [#5892](https://github.com/cosmos/cosmos-sdk/pull/5892) Add `RegisterKeyTypeCodec` to register new
  types (eg. keys) to the `auth` module internal amino codec.
  _ (x/bank) [#6536](https://github.com/cosmos/cosmos-sdk/pull/6536) Fix bug in `WriteGeneratedTxResponse` function used by multiple
  REST endpoints. Now it writes a Tx in StdTx format.
  _ (x/genutil) [#5938](https://github.com/cosmos/cosmos-sdk/pull/5938) Fix `InitializeNodeValidatorFiles` error handling.
  _ (x/gentx) [#8183](https://github.com/cosmos/cosmos-sdk/pull/8183) change gentx cmd amount to arg from flag
  _ (x/gov) [#7641](https://github.com/cosmos/cosmos-sdk/pull/7641) Fix tally calculation precision error.
  _ (x/staking) [#6529](https://github.com/cosmos/cosmos-sdk/pull/6529) Export validator addresses (previously was empty).
  _ (x/staking) [#5949](https://github.com/cosmos/cosmos-sdk/pull/5949) Skip staking `HistoricalInfoKey` in simulations as headers are not exported. \* (x/staking) [#6061](https://github.com/cosmos/cosmos-sdk/pull/6061) Allow a validator to immediately unjail when no signing info is present due to
  falling below their minimum self-delegation and never having been bonded. The validator may immediately unjail once they've met their minimum self-delegation.
* **General**
    * (types) [#7038](https://github.com/cosmos/cosmos-sdk/issues/7038) Fix infinite looping of `ApproxRoot` by including a hard-coded maximum iterations limit of 100.
    * (types) [#7084](https://github.com/cosmos/cosmos-sdk/pull/7084) Fix panic when calling `BigInt()` on an uninitialized `Int`.
    * (simulation) [#7129](https://github.com/cosmos/cosmos-sdk/issues/7129) Fix support for custom `Account` and key types on auth's simulation.

### Improvements

* **Baseapp / Client / REST**
    * (baseapp) [#6186](https://github.com/cosmos/cosmos-sdk/issues/6186) Support emitting events during `AnteHandler` execution.
    * (baseapp) [#6053](https://github.com/cosmos/cosmos-sdk/pull/6053) Customizable panic recovery handling added for `app.runTx()` method (as proposed in the [ADR 22](https://github.com/cosmos/cosmos-sdk/blob/master/docs/architecture/adr-022-custom-panic-handling.md)). Adds ability for developers to register custom panic handlers extending standard ones.
    * (client) [#5810](https://github.com/cosmos/cosmos-sdk/pull/5810) Added a new `--offline` flag that allows commands to be executed without an
    internet connection. Previously, `--generate-only` served this purpose in addition to only allowing txs to be generated. Now, `--generate-only` solely
    allows txs to be generated without being broadcasted and disallows Keybase use and `--offline` allows the use of Keybase but does not allow any
    functionality that requires an online connection.
    * (cli) [#7764](https://github.com/cosmos/cosmos-sdk/pull/7764) Update x/banking and x/crisis InitChain to improve node startup time
    * (client) [#5856](https://github.com/cosmos/cosmos-sdk/pull/5856) Added the possibility to set `--offline` flag with config command.
    * (client) [#5895](https://github.com/cosmos/cosmos-sdk/issues/5895) show config options in the config command's help screen.
    * (client/keys) [#8043](https://github.com/cosmos/cosmos-sdk/pull/8043) Add support for export of unarmored private key
    * (client/tx) [#7801](https://github.com/cosmos/cosmos-sdk/pull/7801) Update sign-batch multisig to work online
    * (x/genutil) [#8099](https://github.com/cosmos/cosmos-sdk/pull/8099) `init` now supports a `--recover` flag to recover
    the private validator key from a given mnemonic
* **Modules**
    * (x/auth) [#5702](https://github.com/cosmos/cosmos-sdk/pull/5702) Add parameter querying support for `x/auth`.
    * (x/auth/ante) [#6040](https://github.com/cosmos/cosmos-sdk/pull/6040) `AccountKeeper` interface used for `NewAnteHandler` and handler's decorators to add support of using custom `AccountKeeper` implementations.
    * (x/evidence) [#5952](https://github.com/cosmos/cosmos-sdk/pull/5952) Tendermint Consensus parameters can now be changed via parameter change proposals through `x/gov`.
    * (x/evidence) [#5961](https://github.com/cosmos/cosmos-sdk/issues/5961) Add `StoreDecoder` simulation for evidence module.
    * (x/ibc) [#5948](https://github.com/cosmos/cosmos-sdk/issues/5948) Add `InitGenesis` and `ExportGenesis` functions for `ibc` module.
    * (x/ibc-transfer) [#6871](https://github.com/cosmos/cosmos-sdk/pull/6871) Implement [ADR 001 - Coin Source Tracing](./docs/architecture/adr-001-coin-source-tracing.md).
    * (x/staking) [#6059](https://github.com/cosmos/cosmos-sdk/pull/6059) Updated `HistoricalEntries` parameter default to 100.
    * (x/staking) [#5584](https://github.com/cosmos/cosmos-sdk/pull/5584) Add util function `ToTmValidator` that converts a `staking.Validator` type to `*tmtypes.Validator`.
    * (x/staking) [#6163](https://github.com/cosmos/cosmos-sdk/pull/6163) CLI and REST call to unbonding delegations and delegations now accept
    pagination.
    * (x/staking) [#8178](https://github.com/cosmos/cosmos-sdk/pull/8178) Update default historical header number for stargate
* **General**
    * (crypto) [#7987](https://github.com/cosmos/cosmos-sdk/pull/7987) Fix the inconsistency of CryptoCdc, only use
    `codec/legacy.Cdc`.
    * (logging) [#8072](https://github.com/cosmos/cosmos-sdk/pull/8072) Refactor logging:
    _ Use [zerolog](https://github.com/rs/zerolog) over Tendermint's go-kit logging wrapper.
    _ Introduce Tendermint's `--log_format=plain|json` flag. Using format `json` allows for emitting structured JSON
    logs which can be consumed by an external logging facility (e.g. Loggly). Both formats log to STDERR. \* The existing `--log_level` flag and it's default value now solely relates to the global logging
    level (e.g. `info`, `debug`, etc...) instead of `<module>:<level>`.
    * (rest) [#7649](https://github.com/cosmos/cosmos-sdk/pull/7649) Return an unsigned tx in legacy GET /tx endpoint when signature conversion fails
    * (simulation) [#6002](https://github.com/cosmos/cosmos-sdk/pull/6002) Add randomized consensus params into simulation.
    * (store) [#6481](https://github.com/cosmos/cosmos-sdk/pull/6481) Move `SimpleProofsFromMap` from Tendermint into the SDK.
    * (store) [#6719](https://github.com/cosmos/cosmos-sdk/6754) Add validity checks to stores for nil and empty keys.
    * (SDK) Updated dependencies
        * Updated iavl dependency to v0.15.3
        * Update tendermint to v0.34.1
    * (types) [#7027](https://github.com/cosmos/cosmos-sdk/pull/7027) `Coin(s)` and `DecCoin(s)` updates:
        * Bump denomination max length to 128
        * Allow uppercase letters and numbers in denominations to support [ADR 001](./docs/architecture/adr-001-coin-source-tracing.md)
        * Added `Validate` function that returns a descriptive error
    * (types) [#5581](https://github.com/cosmos/cosmos-sdk/pull/5581) Add convenience functions {,Must}Bech32ifyAddressBytes.
    * (types/module) [#5724](https://github.com/cosmos/cosmos-sdk/issues/5724) The `types/module` package does no longer depend on `x/simulation`.
    * (types) [#5585](https://github.com/cosmos/cosmos-sdk/pull/5585) IBC additions:
        * `Coin` denomination max lenght has been increased to 32.
        * Added `CapabilityKey` alias for `StoreKey` to match IBC spec.
    * (types/rest) [#5900](https://github.com/cosmos/cosmos-sdk/pull/5900) Add Check\*Error function family to spare developers from replicating tons of boilerplate code.
    * (types) [#6128](https://github.com/cosmos/cosmos-sdk/pull/6137) Add `String()` method to `GasMeter`.
    * (types) [#6195](https://github.com/cosmos/cosmos-sdk/pull/6195) Add codespace to broadcast(sync/async) response.
    * (types) [#6897](https://github.com/cosmos/cosmos-sdk/issues/6897) Add KV type from tendermint to `types` directory.
    * (version) [#7848](https://github.com/cosmos/cosmos-sdk/pull/7848) [#7941](https://github.com/cosmos/cosmos-sdk/pull/7941)
    `version --long` output now shows the list of build dependencies and replaced build dependencies.

## Previous Releases

[CHANGELOG of previous versions](https://github.com/cosmos/cosmos-sdk/blob/c17c3caab86a1426a1eef4541e8203f5f54a1a54/CHANGELOG.md#v0391---2020-08-11) (pre Stargate).<|MERGE_RESOLUTION|>--- conflicted
+++ resolved
@@ -79,11 +79,8 @@
 
 ### Improvements
 
-<<<<<<< HEAD
 * (x/staking) [#14864](https://github.com/cosmos/cosmos-sdk/pull/14864) `create-validator` CLI command now takes a json file as an arg instead of having a bunch of required flags to it.
-=======
 * (cli) [#14659](https://github.com/cosmos/cosmos-sdk/pull/14659)  Added ability to query blocks by either height/hash `simd q block --type=height|hash <height|hash>`.
->>>>>>> dfb3271c
 * (store) [#14410](https://github.com/cosmos/cosmos-sdk/pull/14410) `rootmulti.Store.loadVersion` has validation to check if all the module stores' height is correct, it will error if any module store has incorrect height.
 * (x/evidence) [#14757](https://github.com/cosmos/cosmos-sdk/pull/14757) Evidence messages do not need to implement a `.Type()` anymore.
 * (x/auth/tx) [#14751](https://github.com/cosmos/cosmos-sdk/pull/14751) Remove `.Type()` and `Route()` methods from all msgs and `legacytx.LegacyMsg` interface.
@@ -264,11 +261,8 @@
 
 ### CLI Breaking Changes
 
-<<<<<<< HEAD
 * (x/staking) [#14864](https://github.com/cosmos/cosmos-sdk/pull/14864) `create-validator` CLI command now takes a json file as an arg instead of having a bunch of required flags to it.
-=======
 * (cli) [#14659](https://github.com/cosmos/cosmos-sdk/pull/14659)  `simd q block <height>` is removed as it just output json. The new command allows either height/hash and is `simd q block --type=height|hash <height|hash>`. 
->>>>>>> dfb3271c
 * (x/gov) [#14880](https://github.com/cosmos/cosmos-sdk/pull/14880) Remove `simd tx gov submit-legacy-proposal cancel-software-upgrade` and `software-upgrade` commands. These commands are now in the `x/upgrade` module and using gov v1. Use `tx upgrade software-upgrade` instead.
 * (grpc-web) [#14652](https://github.com/cosmos/cosmos-sdk/pull/14652) Remove `grpc-web.address` flag.
 * (client) [#14342](https://github.com/cosmos/cosmos-sdk/pull/14342) `simd config` command is now a sub-command. Use `simd config --help` to learn more.
