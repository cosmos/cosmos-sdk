<!--
Guiding Principles:

Changelogs are for humans, not machines.
There should be an entry for every single version.
The same types of changes should be grouped.
Versions and sections should be linkable.
The latest version comes first.
The release date of each version is displayed.
Mention whether you follow Semantic Versioning.

Usage:

Change log entries are to be added to the Unreleased section under the
appropriate stanza (see below). Each entry should ideally include a tag and
the Github issue reference in the following format:

* (<tag>) \#<issue-number> message

The issue numbers will later be link-ified during the release process so you do
not have to worry about including a link manually, but you can if you wish.

Types of changes (Stanzas):

"Features" for new features.
"Improvements" for changes in existing functionality.
"Deprecated" for soon-to-be removed features.
"Bug Fixes" for any bug fixes.
"Client Breaking" for breaking Protobuf, gRPC and REST routes used by end-users.
"CLI Breaking" for breaking CLI commands.
"API Breaking" for breaking exported APIs used by developers building on SDK.
"State Machine Breaking" for any changes that result in a different AppState given same genesisState and txList.
Ref: https://keepachangelog.com/en/1.0.0/
-->

# Changelog

## [Unreleased]

### Features

* [\#9933](https://github.com/cosmos/cosmos-sdk/pull/9933) Introduces the notion of a Cosmos "Scalar" type, which would just be simple aliases that give human-understandable meaning to the underlying type, both in Go code and in Proto definitions.
* [\#9884](https://github.com/cosmos/cosmos-sdk/pull/9884) Provide a new gRPC query handler, `/cosmos/params/v1beta1/subspaces`, that allows the ability to query for all registered subspaces and their respective keys.
* [\#9860](https://github.com/cosmos/cosmos-sdk/pull/9860) Emit transaction fee in ante handler fee decorator. The event type is `tx` and the attribute is `fee`.
* [\#9776](https://github.com/cosmos/cosmos-sdk/pull/9776) Add flag `staking-bond-denom` to specify the staking bond denomination value when initializing a new chain.
* [\#9533](https://github.com/cosmos/cosmos-sdk/pull/9533) Added a new gRPC method, `DenomOwners`, in `x/bank` to query for all account holders of a specific denomination.
* (bank) [\#9618](https://github.com/cosmos/cosmos-sdk/pull/9618) Update bank.Metadata: add URI and URIHash attributes.
* [\#9837](https://github.com/cosmos/cosmos-sdk/issues/9837) `--generate-only` flag will accept the keyname now.
* [\#10045](https://github.com/cosmos/cosmos-sdk/pull/10045) Revert [#8549](https://github.com/cosmos/cosmos-sdk/pull/8549). Do not route grpc queries through Tendermint.

### API Breaking Changes

* [\#9695](https://github.com/cosmos/cosmos-sdk/pull/9695) Migrate keys from `Info` -> `Record`
  * Add new `codec.Codec` argument in:
    * `keyring.NewInMemory`
    * `keyring.New`
  * Rename:
    * `SavePubKey` to `SaveOfflineKey`.
    * `NewMultiInfo`, `NewLedgerInfo`  to `NewLegacyMultiInfo`, `newLegacyLedgerInfo`  respectively.  Move them into `legacy_info.go`.
    * `NewOfflineInfo` to `newLegacyOfflineInfo` and move it to `migration_test.go`.
  * Return:
    *`keyring.Record, error` in `SaveOfflineKey`, `SaveLedgerKey`, `SaveMultiSig`, `Key` and `KeyByAddress`.
    *`keyring.Record` instead of `Info` in `NewMnemonic` and `List`.
  * Remove `algo` argument from :
    * `SaveOfflineKey`
  * Take `keyring.Record` instead of `Info` as first argument in:
    * `MkConsKeyOutput`
    * `MkValKeyOutput`
    * `MkAccKeyOutput`
* [\#10077](https://github.com/cosmos/cosmos-sdk/pull/10077) Remove telemetry on `GasKV` and `CacheKV` store Get/Set operations, significantly improving their performance.
* [\#10022](https://github.com/cosmos/cosmos-sdk/pull/10022) `AuthKeeper` interface in `x/auth` now includes a function `HasAccount`.
* [\#9759](https://github.com/cosmos/cosmos-sdk/pull/9759) `NewAccountKeeeper` in `x/auth` now takes an additional `bech32Prefix` argument that represents `sdk.Bech32MainPrefix`.
* [\#9628](https://github.com/cosmos/cosmos-sdk/pull/9628) Rename `x/{mod}/legacy` to `x/{mod}/migrations`.
* [\#9571](https://github.com/cosmos/cosmos-sdk/pull/9571) Implemented error handling for staking hooks, which now return an error on failure.
* [\#9427](https://github.com/cosmos/cosmos-sdk/pull/9427) Move simapp `FundAccount` and `FundModuleAccount` to `x/bank/testutil`
* (client/tx) [\#9421](https://github.com/cosmos/cosmos-sdk/pull/9421/) `BuildUnsignedTx`, `BuildSimTx`, `PrintUnsignedStdTx` functions are moved to
  the Tx Factory as methods.
* (client/keys) [\#9407](https://github.com/cosmos/cosmos-sdk/pull/9601) Added `keys rename` CLI command and `Keyring.Rename` interface method to rename a key in the keyring.
* (x/slashing) [\#9458](https://github.com/cosmos/cosmos-sdk/pull/9458) Coins burned from slashing is now returned from Slash function and included in Slash event.
* [\#9246](https://github.com/cosmos/cosmos-sdk/pull/9246) The `New` method for the network package now returns an error.
* [\#9519](https://github.com/cosmos/cosmos-sdk/pull/9519) `DeleteDeposits` renamed to `DeleteAndBurnDeposits`, `RefundDeposits` renamed to `RefundAndDeleteDeposits`
* (codec) [\#9521](https://github.com/cosmos/cosmos-sdk/pull/9521) Removed deprecated `clientCtx.JSONCodec` from `client.Context`.
* (codec) [\#9521](https://github.com/cosmos/cosmos-sdk/pull/9521) Rename `EncodingConfig.Marshaler` to `Codec`.
* [\#9594](https://github.com/cosmos/cosmos-sdk/pull/9594) `RESTHandlerFn` argument is removed from the `gov/NewProposalHandler`.
* [\#9594](https://github.com/cosmos/cosmos-sdk/pull/9594) `types/rest` package moved to `testutil/rest`.
* [\#9432](https://github.com/cosmos/cosmos-sdk/pull/9432) `ConsensusParamsKeyTable` moved from `params/keeper` to `params/types`
* [\#9576](https://github.com/cosmos/cosmos-sdk/pull/9576) Add debug error message to `sdkerrors.QueryResult` when enabled
* [\#9650](https://github.com/cosmos/cosmos-sdk/pull/9650) Removed deprecated message handler implementation from the SDK modules.
* [\#10248](https://github.com/cosmos/cosmos-sdk/pull/10248) Remove unused `KeyPowerReduction` variable from x/staking types.
* (x/bank) [\#9832] (https://github.com/cosmos/cosmos-sdk/pull/9832) `AddressFromBalancesStore` renamed to `AddressAndDenomFromBalancesStore`.
* (tests) [\#9938](https://github.com/cosmos/cosmos-sdk/pull/9938) `simapp.Setup` accepts additional `testing.T` argument.
* (baseapp) [\#9920](https://github.com/cosmos/cosmos-sdk/pull/9920) BaseApp `{Check,Deliver,Simulate}Tx` methods are now replaced by a middleware stack.
  * Replace the Antehandler interface with the `tx.Handler` and `tx.Middleware` interfaces.
  * Replace `baseapp.SetAnteHandler` with `baseapp.SetTxHandler`.
  * Move Msg routers from BaseApp to middlewares.
  * Move Baseapp panic recovery into a middleware.
  * Rename simulation helper methods `baseapp.{Check,Deliver}` to `baseapp.Sim{Check,Deliver}`.

### Client Breaking Changes

* [\#9879](https://github.com/cosmos/cosmos-sdk/pull/9879) Modify ABCI Queries to use `abci.QueryRequest` Height field if it is non-zero, otherwise continue using context height.
* [\#9594](https://github.com/cosmos/cosmos-sdk/pull/9594) Remove legacy REST API. Please see the [REST Endpoints Migration guide](https://docs.cosmos.network/master/migrations/rest.html) to migrate to the new REST endpoints.
* [\#9995](https://github.com/cosmos/cosmos-sdk/pull/9995) Increased gas cost for creating proposals.

### CLI Breaking Changes

* [\#9695](https://github.com/cosmos/cosmos-sdk/pull/9695) `<app> keys migrate` CLI command now takes no arguments
* [\#9246](https://github.com/cosmos/cosmos-sdk/pull/9246) Removed the CLI flag `--setup-config-only` from the `testnet` command and added the subcommand `init-files`.
* [\#9780](https://github.com/cosmos/cosmos-sdk/pull/9780) Use sigs.k8s.io for yaml, which might lead to minor YAML output changes

### Improvements

* [\#9780](https://github.com/cosmos/cosmos-sdk/pull/9780) Remove gogoproto `moretags` YAML annotations and add `sigs.k8s.io/yaml` for YAML marshalling.
* (x/bank) [\#10134](https://github.com/cosmos/cosmos-sdk/pull/10134) Add `HasDenomMetadata` function to bank `Keeper` to check if a client coin denom metadata exists in state.
* (store) [\#10026](https://github.com/cosmos/cosmos-sdk/pull/10026) Improve CacheKVStore datastructures / algorithms, to no longer take O(N^2) time when interleaving iterators and insertions.
* (types) [\#10076](https://github.com/cosmos/cosmos-sdk/pull/10076) Significantly speedup and lower allocations for `Coins.String()`.
* (x/bank) [\#10022](https://github.com/cosmos/cosmos-sdk/pull/10022) `BankKeeper.SendCoins` now takes less execution time.
* (deps) [\#9987](https://github.com/cosmos/cosmos-sdk/pull/9987) Bump Go version minimum requirement to `1.17`
* (deps) [\#9956](https://github.com/cosmos/cosmos-sdk/pull/9956) Bump Tendermint to [v0.34.12](https://github.com/tendermint/tendermint/releases/tag/v0.34.12).
* (cli) [\#9856](https://github.com/cosmos/cosmos-sdk/pull/9856) Overwrite `--sequence` and `--account-number` flags with default flag values when used with `offline=false` in `sign-batch` command.
* (types) [\#10021](https://github.com/cosmos/cosmos-sdk/pull/10021) Speedup coins.AmountOf(), by removing many intermittent regex calls.
* (rosetta) [\#10001](https://github.com/cosmos/cosmos-sdk/issues/10001) Add documentation for rosetta-cli dockerfile and rename folder for the rosetta-ci dockerfile
* [\#9699](https://github.com/cosmos/cosmos-sdk/pull/9699) Add `:`, `.`, `-`, and `_` as allowed characters in the default denom regular expression.
* [\#10262](https://github.com/cosmos/cosmos-sdk/pull/10262) Remove unnecessary logging in `x/feegrant` simulation.

### Bug Fixes

* (client) [#10226](https://github.com/cosmos/cosmos-sdk/pull/10226) Fix --home flag parsing. 
* [#10180](https://github.com/cosmos/cosmos-sdk/issues/10180) Documentation: make references to Cosmos SDK consistent
* (x/genutil) [#10104](https://github.com/cosmos/cosmos-sdk/pull/10104) Ensure the `init` command reads the `--home` flag value correctly.
* [\#9651](https://github.com/cosmos/cosmos-sdk/pull/9651) Change inconsistent limit of `0` to `MaxUint64` on InfiniteGasMeter and add GasRemaining func to GasMeter.
* [\#9639](https://github.com/cosmos/cosmos-sdk/pull/9639) Check store keys length before accessing them by making sure that `key` is of length `m+1` (for `key[n:m]`)
* (types) [\#9627](https://github.com/cosmos/cosmos-sdk/pull/9627) Fix nil pointer panic on `NewBigIntFromInt`
* (x/genutil) [\#9574](https://github.com/cosmos/cosmos-sdk/pull/9575) Actually use the `gentx` client tx flags (like `--keyring-dir`)
* (x/distribution) [\#9599](https://github.com/cosmos/cosmos-sdk/pull/9599) Withdraw rewards event now includes a value attribute even if there are 0 rewards (due to situations like 100% commission).
* (x/genutil) [\#9638](https://github.com/cosmos/cosmos-sdk/pull/9638) Added missing validator key save when recovering from mnemonic
* [\#9762](https://github.com/cosmos/cosmos-sdk/pull/9762) The init command uses the chain-id from the client config if --chain-id is not provided
* [\#9854](https://github.com/cosmos/cosmos-sdk/pull/9854) Fixed the `make proto-gen` to get dynamic container name based on project name for the cosmos based sdks.
* [\#9829](https://github.com/cosmos/cosmos-sdk/pull/9829) Fixed Coin denom sorting not being checked during `Balance.Validate` check. Refactored the Validation logic to use `Coins.Validate` for `Balance.Coins`.
+ [\#9965](https://github.com/cosmos/cosmos-sdk/pull/9965) Fixed `simd version` command output to report the right release tag.
+ [\#9980](https://github.com/cosmos/cosmos-sdk/pull/9980) Returning the error when the invalid argument is passed to bank query total supply cli.
+ [\#10061](https://github.com/cosmos/cosmos-sdk/pull/10061) Ensure that `LegacyAminoPubKey` struct correctly unmarshals from JSON
* (server) [#10016](https://github.com/cosmos/cosmos-sdk/issues/10016) Fix marshaling of index-events into server config file.
* (x/feegrant) [\#10049](https://github.com/cosmos/cosmos-sdk/issues/10049) Fixed the error message when `period` or `period-limit` flag is not set on a feegrant grant transaction.
* [\#10184](https://github.com/cosmos/cosmos-sdk/pull/10184) Fixed CLI tx commands to no longer explicitly require the chain-id flag as this value can come from a user config.
* [\#10239](https://github.com/cosmos/cosmos-sdk/pull/10239) Fixed x/bank/044 migrateDenomMetadata.
* (x/upgrade) [\#10189](https://github.com/cosmos/cosmos-sdk/issues/10189) Removed potential sources of non-determinism in upgrades

### State Machine Breaking

<<<<<<< HEAD
* (x/staking) [#10254](https://github.com/cosmos/cosmos-sdk/pull/10254) Instead of using the shares to determine if a delegation should be removed, use the truncated (token) amount.
=======
* (store) [#10247](https://github.com/cosmos/cosmos-sdk/pull/10247) Charge gas for the key length in gas meter.
* (store) [#10218](https://github.com/cosmos/cosmos-sdk/pull/10218) Charge gas even when there are no entries while seeking.
>>>>>>> b601f521
* (x/auth)[\#9596](https://github.com/cosmos/cosmos-sdk/pull/9596) Enable creating periodic vesting accounts with a transactions instead of requiring them to be created in genesis.
* (x/bank) [\#9611](https://github.com/cosmos/cosmos-sdk/pull/9611) Introduce a new index to act as a reverse index between a denomination and address allowing to query for
  token holders of a specific denomination. `DenomOwners` is updated to use the new reverse index.
* (x/bank) [\#9832] (https://github.com/cosmos/cosmos-sdk/pull/9832) Account balance is stored as `sdk.Int` rather than `sdk.Coin`.
* (x/bank) [\#9890] (https://github.com/cosmos/cosmos-sdk/pull/9890) Remove duplicate denom from denom metadata key.
* (x/upgrade) [\#10189](https://github.com/cosmos/cosmos-sdk/issues/10189) Removed potential sources of non-determinism in upgrades

 ### Deprecated

* (x/upgrade) [\#9906](https://github.com/cosmos/cosmos-sdk/pull/9906) Deprecate `UpgradeConsensusState` gRPC query since this functionality is only used for IBC, which now has its own [IBC replacement](https://github.com/cosmos/ibc-go/blob/2c880a22e9f9cc75f62b527ca94aa75ce1106001/proto/ibc/core/client/v1/query.proto#L54)

## [v0.43.0](https://github.com/cosmos/cosmos-sdk/releases/tag/v0.43.0) - 2021-08-10

### Features

* [\#6711](https://github.com/cosmos/cosmos-sdk/pull/6711) Make integration test suites reusable by apps, tests are exported in each module's `client/testutil` package.
* [\#8077](https://github.com/cosmos/cosmos-sdk/pull/8077) Added support for grpc-web, enabling browsers to communicate with a chain's gRPC server
* [\#8965](https://github.com/cosmos/cosmos-sdk/pull/8965) cosmos reflection now provides more information on the application such as: deliverable msgs, sdk.Config info etc (still in alpha stage).
* [\#8520](https://github.com/cosmos/cosmos-sdk/pull/8520) Add support for permanently locked vesting accounts.
* [\#8559](https://github.com/cosmos/cosmos-sdk/pull/8559) Added Protobuf compatible secp256r1 ECDSA signatures.
* [\#8786](https://github.com/cosmos/cosmos-sdk/pull/8786) Enabled secp256r1 in x/auth.
* (rosetta) [\#8729](https://github.com/cosmos/cosmos-sdk/pull/8729) Data API fully supports balance tracking. Construction API can now construct any message supported by the application.
* [\#8754](https://github.com/cosmos/cosmos-sdk/pull/8875) Added support for reverse iteration to pagination.
* (types) [\#9079](https://github.com/cosmos/cosmos-sdk/issues/9079) Add `AddAmount`/`SubAmount` methods to `sdk.Coin`.
* [#9088](https://github.com/cosmos/cosmos-sdk/pull/9088) Added implementation to ADR-28 Derived Addresses.
* [\#9133](https://github.com/cosmos/cosmos-sdk/pull/9133) Added hooks for governance actions.
* (x/staking) [\#9214](https://github.com/cosmos/cosmos-sdk/pull/9214) Added `new_shares` attribute inside `EventTypeDelegate` event.
* [\#9382](https://github.com/cosmos/cosmos-sdk/pull/9382) feat: add Dec.Float64() function.
* [\#9457](https://github.com/cosmos/cosmos-sdk/pull/9457) Add amino support for x/authz and x/feegrant Msgs.
* [\#9498](https://github.com/cosmos/cosmos-sdk/pull/9498) Added `Codec: codec.Codec` attribute to `client/Context` structure.
* [\#9540](https://github.com/cosmos/cosmos-sdk/pull/9540) Add output flag for query txs command.
* (errors) [\#8845](https://github.com/cosmos/cosmos-sdk/pull/8845) Add `Error.Wrap` handy method
* [\#8518](https://github.com/cosmos/cosmos-sdk/pull/8518) Help users of multisig wallets debug signature issues.
* [\#9573](https://github.com/cosmos/cosmos-sdk/pull/9573) ADR 040 implementation: New DB interface
* [\#9952](https://github.com/cosmos/cosmos-sdk/pull/9952) ADR 040: Implement in-memory DB backend
* [\#9848](https://github.com/cosmos/cosmos-sdk/pull/9848) ADR-040: Implement BadgerDB backend


### Client Breaking Changes

* [\#8363](https://github.com/cosmos/cosmos-sdk/pull/8363) Addresses no longer have a fixed 20-byte length. From the SDK modules' point of view, any 1-255 bytes-long byte array is a valid address.
* (crypto/ed25519) [\#8690] Adopt zip1215 ed2559 verification rules.
* [\#8849](https://github.com/cosmos/cosmos-sdk/pull/8849) Upgrade module no longer supports time based upgrades.
* [\#7477](https://github.com/cosmos/cosmos-sdk/pull/7477) Changed Bech32 Public Key serialization in the client facing functionality (CLI, MsgServer, QueryServer):
  * updated the keyring display structure (it uses protobuf JSON serialization) - the output is more verbose.
  * Renamed `MarshalAny` and `UnmarshalAny` to `MarshalInterface` and `UnmarshalInterface` respectively. These functions must take an interface as parameter (not a concrete type nor `Any` object). Underneath they use `Any` wrapping for correct protobuf serialization.
  * CLI: removed `--text` flag from `show-node-id` command; the text format for public keys is not used any more - instead we use ProtoJSON.
* (store) [\#8790](https://github.com/cosmos/cosmos-sdk/pull/8790) Reduce gas costs by 10x for transient store operations.
* [\#9139](https://github.com/cosmos/cosmos-sdk/pull/9139) Querying events:
  * via `ServiceMsg` TypeURLs (e.g. `message.action='/cosmos.bank.v1beta1.Msg/Send'`) does not work anymore,
  * via legacy `msg.Type()` (e.g. `message.action='send'`) is being deprecated, new `Msg`s won't emit these events.
  * Please use concrete `Msg` TypeURLs instead (e.g. `message.action='/cosmos.bank.v1beta1.MsgSend'`).
* [\#9859](https://github.com/cosmos/cosmos-sdk/pull/9859) The `default` pruning strategy now keeps the last 362880 blocks instead of 100. 362880 equates to roughly enough blocks to cover the entire unbonding period assuming a 21 day unbonding period and 5s block time.
* [\#9785](https://github.com/cosmos/cosmos-sdk/issues/9785) Missing coin denomination in logs


### API Breaking Changes

* (keyring) [#\8662](https://github.com/cosmos/cosmos-sdk/pull/8662) `NewMnemonic` now receives an additional `passphrase` argument to secure the key generated by the bip39 mnemonic.
* (x/bank) [\#8473](https://github.com/cosmos/cosmos-sdk/pull/8473) Bank keeper does not expose unsafe balance changing methods such as `SetBalance`, `SetSupply` etc.
* (x/staking) [\#8473](https://github.com/cosmos/cosmos-sdk/pull/8473) On genesis init, if non bonded pool and bonded pool balance, coming from the bank module, does not match what is saved in the staking state, the initialization will panic.
* (x/gov) [\#8473](https://github.com/cosmos/cosmos-sdk/pull/8473) On genesis init, if the gov module account balance, coming from bank module state, does not match the one in gov module state, the initialization will panic.
* (x/distribution) [\#8473](https://github.com/cosmos/cosmos-sdk/pull/8473) On genesis init, if the distribution module account balance, coming from bank module state, does not match the one in distribution module state, the initialization will panic.
* (client/keys) [\#8500](https://github.com/cosmos/cosmos-sdk/pull/8500) `InfoImporter` interface is removed from legacy keybase.
* (x/staking) [\#8505](https://github.com/cosmos/cosmos-sdk/pull/8505) `sdk.PowerReduction` has been renamed to `sdk.DefaultPowerReduction`, and most staking functions relying on power reduction take a new function argument, instead of relying on that global variable.
* [\#8629](https://github.com/cosmos/cosmos-sdk/pull/8629) Deprecated `SetFullFundraiserPath` from `Config` in favor of `SetPurpose` and `SetCoinType`.
* (x/upgrade) [\#8673](https://github.com/cosmos/cosmos-sdk/pull/8673) Remove IBC logic from x/upgrade. Deprecates IBC fields in an Upgrade Plan, an error will be thrown if they are set. IBC upgrade logic moved to 02-client and an IBC UpgradeProposal is added.
* (x/bank) [\#8517](https://github.com/cosmos/cosmos-sdk/pull/8517) `SupplyI` interface and `Supply` are removed and uses `sdk.Coins` for supply tracking
* (x/upgrade) [\#8743](https://github.com/cosmos/cosmos-sdk/pull/8743) `UpgradeHandler` includes a new argument `VersionMap` which helps facilitate in-place migrations.
* (x/auth) [\#8129](https://github.com/cosmos/cosmos-sdk/pull/8828) Updated `SigVerifiableTx.GetPubKeys` method signature to return error.
* (x/upgrade) [\7487](https://github.com/cosmos/cosmos-sdk/pull/8897) Upgrade `Keeper` takes new argument `ProtocolVersionSetter` which implements setting a protocol version on baseapp.
* (baseapp) [\7487](https://github.com/cosmos/cosmos-sdk/pull/8897) BaseApp's fields appVersion and version were swapped to match Tendermint's fields.
* [\#8682](https://github.com/cosmos/cosmos-sdk/pull/8682) `ante.NewAnteHandler` updated to receive all positional params as `ante.HandlerOptions` struct. If required fields aren't set, throws error accordingly.
* (x/staking/types) [\#7447](https://github.com/cosmos/cosmos-sdk/issues/7447) Remove bech32 PubKey support:
  * `ValidatorI` interface update: `GetConsPubKey` renamed to `TmConsPubKey` (this is to clarify the return type: consensus public key must be a tendermint key); `TmConsPubKey`, `GetConsAddr` methods return error.
  * `Validator` updated according to the `ValidatorI` changes described above.
  * `ToTmValidator` function: added `error` to return values.
  * `Validator.ConsensusPubkey` type changed from `string` to `codectypes.Any`.
  * `MsgCreateValidator.Pubkey` type changed from `string` to `codectypes.Any`.
* (client) [\#8926](https://github.com/cosmos/cosmos-sdk/pull/8926) `client/tx.PrepareFactory` has been converted to a private function, as it's only used internally.
* (auth/tx) [\#8926](https://github.com/cosmos/cosmos-sdk/pull/8926) The `ProtoTxProvider` interface used as a workaround for transaction simulation has been removed.
* (x/bank) [\#8798](https://github.com/cosmos/cosmos-sdk/pull/8798) `GetTotalSupply` is removed in favour of `GetPaginatedTotalSupply`
* (keyring) [\#8739](https://github.com/cosmos/cosmos-sdk/pull/8739) Rename InfoImporter -> LegacyInfoImporter.
* (x/bank/types) [\#9061](https://github.com/cosmos/cosmos-sdk/pull/9061) `AddressFromBalancesStore` now returns an error for invalid key instead of panic.
* (x/auth) [\#9144](https://github.com/cosmos/cosmos-sdk/pull/9144) The `NewTxTimeoutHeightDecorator` antehandler has been converted from a struct to a function.
* (codec) [\#9226](https://github.com/cosmos/cosmos-sdk/pull/9226) Rename codec interfaces and methods, to follow a general Go interfaces:
  * `codec.Marshaler` → `codec.Codec` (this defines objects which serialize other objects)
  * `codec.BinaryMarshaler` → `codec.BinaryCodec`
  * `codec.JSONMarshaler` → `codec.JSONCodec`
  * Removed `BinaryBare` suffix from `BinaryCodec` methods (`MarshalBinaryBare`, `UnmarshalBinaryBare`, ...)
  * Removed `Binary` infix from `BinaryCodec` methods (`MarshalBinaryLengthPrefixed`, `UnmarshalBinaryLengthPrefixed`, ...)
* [\#9139](https://github.com/cosmos/cosmos-sdk/pull/9139) `ServiceMsg` TypeURLs (e.g. `/cosmos.bank.v1beta1.Msg/Send`) have been removed, as they don't comply to the Probobuf `Any` spec. Please use `Msg` type TypeURLs (e.g. `/cosmos.bank.v1beta1.MsgSend`). This has multiple consequences:
  * The `sdk.ServiceMsg` struct has been removed.
  * `sdk.Msg` now only contains `ValidateBasic` and `GetSigners` methods. The remaining methods `GetSignBytes`, `Route` and `Type` are moved to `legacytx.LegacyMsg`.
  * The `RegisterCustomTypeURL` function and the `cosmos.base.v1beta1.ServiceMsg` interface have been removed from the interface registry.
* (codec) [\#9251](https://github.com/cosmos/cosmos-sdk/pull/9251) Rename `clientCtx.JSONMarshaler` to `clientCtx.JSONCodec` as per #9226.
* (x/bank) [\#9271](https://github.com/cosmos/cosmos-sdk/pull/9271) SendEnabledCoin(s) renamed to IsSendEnabledCoin(s) to better reflect its functionality.
* (x/bank) [\#9550](https://github.com/cosmos/cosmos-sdk/pull/9550) `server.InterceptConfigsPreRunHandler` now takes 2 additional arguments: customAppConfigTemplate and customAppConfig. If you don't need to customize these, simply put `""` and `nil`.
* [\#8245](https://github.com/cosmos/cosmos-sdk/pull/8245) Removed `simapp.MakeCodecs` and use `simapp.MakeTestEncodingConfig` instead.
* (x/capability) [\#9836](https://github.com/cosmos/cosmos-sdk/pull/9836) Removed `InitializeAndSeal(ctx sdk.Context)` and replaced with `Seal()`. App must add x/capability module to the begin blockers which will assure that the x/capability keeper is properly initialized. The x/capability begin blocker must be run before any other module which uses x/capability.

### State Machine Breaking

* (x/{bank,distrib,gov,slashing,staking}) [\#8363](https://github.com/cosmos/cosmos-sdk/issues/8363) Store keys have been modified to allow for variable-length addresses.
* (x/evidence) [\#8502](https://github.com/cosmos/cosmos-sdk/pull/8502) `HandleEquivocationEvidence` persists the evidence to state.
* (x/gov) [\#7733](https://github.com/cosmos/cosmos-sdk/pull/7733) ADR 037 Implementation: Governance Split Votes, use `MsgWeightedVote` to send a split vote. Sending a regular `MsgVote` will convert the underlying vote option into a weighted vote with weight 1.
* (x/bank) [\#8656](https://github.com/cosmos/cosmos-sdk/pull/8656) balance and supply are now correctly tracked via `coin_spent`, `coin_received`, `coinbase` and `burn` events.
* (x/bank) [\#8517](https://github.com/cosmos/cosmos-sdk/pull/8517) Supply is now stored and tracked as `sdk.Coins`
* (x/bank) [\#9051](https://github.com/cosmos/cosmos-sdk/pull/9051) Supply value is stored as `sdk.Int` rather than `string`.


### CLI Breaking Changes

* [\#8880](https://github.com/cosmos/cosmos-sdk/pull/8880) The CLI `simd migrate v0.40 ...` command has been renamed to `simd migrate v0.42`.
* [\#8628](https://github.com/cosmos/cosmos-sdk/issues/8628) Commands no longer print outputs using `stderr` by default
* [\#9134](https://github.com/cosmos/cosmos-sdk/pull/9134) Renamed the CLI flag `--memo` to `--note`.
* [\#9291](https://github.com/cosmos/cosmos-sdk/pull/9291) Migration scripts prior to v0.38 have been removed from the CLI `migrate` command. The oldest supported migration is v0.39->v0.42.
* [\#9371](https://github.com/cosmos/cosmos-sdk/pull/9371) Non-zero default fees/Server will error if there's an empty value for min-gas-price in app.toml
* [\#9827](https://github.com/cosmos/cosmos-sdk/pull/9827) Ensure input parity of validator public key input between `tx staking create-validator` and `gentx`.
* [\#9621](https://github.com/cosmos/cosmos-sdk/pull/9621) Rollback [\#9371](https://github.com/cosmos/cosmos-sdk/pull/9371) and log warning if there's an empty value for min-gas-price in app.toml

### Improvements

* (store) [\#8012](https://github.com/cosmos/cosmos-sdk/pull/8012) Implementation of ADR-038 WriteListener and listen.KVStore
* (x/bank) [\#8614](https://github.com/cosmos/cosmos-sdk/issues/8614) Add `Name` and `Symbol` fields to denom metadata
* (x/auth) [\#8522](https://github.com/cosmos/cosmos-sdk/pull/8522) Allow to query all stored accounts
* (crypto/types) [\#8600](https://github.com/cosmos/cosmos-sdk/pull/8600) `CompactBitArray`: optimize the `NumTrueBitsBefore` method and add an `Equal` method.
* (x/upgrade) [\#8743](https://github.com/cosmos/cosmos-sdk/pull/8743) Add tracking module versions as per ADR-041
* (types) [\#8962](https://github.com/cosmos/cosmos-sdk/issues/8962) Add `Abs()` method to `sdk.Int`.
* (x/bank) [\#8950](https://github.com/cosmos/cosmos-sdk/pull/8950) Improve efficiency on supply updates.
* (store) [\#8811](https://github.com/cosmos/cosmos-sdk/pull/8811) store/cachekv: use typed `types/kv.List` instead of `container/list.List`. The change brings time spent on the time assertion cummulatively to 580ms down from 6.88s.
* (keyring) [\#8826](https://github.com/cosmos/cosmos-sdk/pull/8826) add trust to macOS Keychain for calling apps by default, avoiding repeating keychain popups that appears when dealing with keyring (key add, list, ...) operations.
* (makefile) [\#7933](https://github.com/cosmos/cosmos-sdk/issues/7933) Use Docker to generate swagger files.
* (crypto/types) [\#9196](https://github.com/cosmos/cosmos-sdk/pull/9196) Fix negative index accesses in CompactUnmarshal,GetIndex,SetIndex
* (makefile) [\#9192](https://github.com/cosmos/cosmos-sdk/pull/9192) Reuse proto containers in proto related jobs.
* [\#9205](https://github.com/cosmos/cosmos-sdk/pull/9205) Improve readability in `abci` handleQueryP2P
* [\#9231](https://github.com/cosmos/cosmos-sdk/pull/9231) Remove redundant staking errors.
* [\#9314](https://github.com/cosmos/cosmos-sdk/pull/9314) Update Rosetta SDK to upstream's latest release.
* (gRPC-Web) [\#9493](https://github.com/cosmos/cosmos-sdk/pull/9493) Add `EnableUnsafeCORS` flag to grpc-web config.
* (x/params) [\#9481](https://github.com/cosmos/cosmos-sdk/issues/9481) Speedup simulator for parameter change proposals.
* (x/staking) [\#9423](https://github.com/cosmos/cosmos-sdk/pull/9423) Staking delegations now returns empty list instead of rpc error when no records found.
* (x/auth) [\#9553](https://github.com/cosmos/cosmos-sdk/pull/9553) The `--multisig` flag now accepts both a name and address.
* [\#8549](https://github.com/cosmos/cosmos-sdk/pull/8549) Make gRPC requests go through tendermint Query
* [\#8093](https://github.com/cosmos/cosmos-sdk/pull/8093) Limit usage of context.background.
* [\#8460](https://github.com/cosmos/cosmos-sdk/pull/8460) Ensure b.ReportAllocs() in all the benchmarks
* [\#8461](https://github.com/cosmos/cosmos-sdk/pull/8461) Fix upgrade tx commands not showing up in CLI


### Bug Fixes

* (gRPC) [\#8945](https://github.com/cosmos/cosmos-sdk/pull/8945) gRPC reflection now works correctly.
* (keyring) [#\8635](https://github.com/cosmos/cosmos-sdk/issues/8635) Remove hardcoded default passphrase value on `NewMnemonic`
* (x/bank) [\#8434](https://github.com/cosmos/cosmos-sdk/pull/8434) Fix legacy REST API `GET /bank/total` and `GET /bank/total/{denom}` in swagger
* (x/slashing) [\#8427](https://github.com/cosmos/cosmos-sdk/pull/8427) Fix query signing infos command
* (x/bank/types) [\#9112](https://github.com/cosmos/cosmos-sdk/pull/9112) fix AddressFromBalancesStore address length overflow
* (x/bank) [\#9229](https://github.com/cosmos/cosmos-sdk/pull/9229) Now zero coin balances cannot be added to balances & supply stores. If any denom becomes zero corresponding key gets deleted from store. State migration: [\#9664](https://github.com/cosmos/cosmos-sdk/pull/9664).
* [\#9363](https://github.com/cosmos/cosmos-sdk/pull/9363) Check store key uniqueness in app wiring.
* [\#9460](https://github.com/cosmos/cosmos-sdk/pull/9460) Fix lint error in `MigratePrefixAddress`.
* [\#9480](https://github.com/cosmos/cosmos-sdk/pull/9480) Fix added keys when using `--dry-run`.
* (types) [\#9511](https://github.com/cosmos/cosmos-sdk/pull/9511) Change `maxBitLen` of `sdk.Int` and `sdk.Dec`  to handle max ERC20 value.
* [\#9454](https://github.com/cosmos/cosmos-sdk/pull/9454) Fix testnet command with --node-dir-prefix accepts `-` and change `node-dir-prefix token` to `testtoken`.
* (keyring) [\#9562](https://github.com/cosmos/cosmos-sdk/pull/9563) fix keyring kwallet backend when using with empty wallet.
* (keyring) [\#9583](https://github.com/cosmos/cosmos-sdk/pull/9583) Fix correct population of legacy `Vote.Option` field for votes with 1 VoteOption of weight 1.
* (x/distinction) [\#8918](https://github.com/cosmos/cosmos-sdk/pull/8918) Fix module's parameters validation.
* (x/gov/types) [\#8586](https://github.com/cosmos/cosmos-sdk/pull/8586) Fix bug caused by NewProposal that unnecessarily creates a Proposal object that’s discarded on any error.
* [\#8580](https://github.com/cosmos/cosmos-sdk/pull/8580) Use more cheaper method from the math/big package that provides a way to trivially check if a value is zero with .BitLen() == 0
* [\#8567](https://github.com/cosmos/cosmos-sdk/pull/8567) Fix bug by introducing pagination to GetValidatorSetByHeight response
* (x/bank) [\#8531](https://github.com/cosmos/cosmos-sdk/pull/8531) Fix bug caused by ignoring errors returned by Balance.GetAddress()
* (server) [\#8399](https://github.com/cosmos/cosmos-sdk/pull/8399) fix gRPC-web flag default value
* [\#8282](https://github.com/cosmos/cosmos-sdk/pull/8282) fix zero time checks
* (cli) [\#9593](https://github.com/cosmos/cosmos-sdk/pull/9593) Check if chain-id is blank before verifying signatures in multisign and error.
* [\#9720](https://github.com/cosmos/cosmos-sdk/pull/9720) Feegrant grant cli granter now accepts key name as well as address in general and accepts only address in --generate-only mode
* [\#9793](https://github.com/cosmos/cosmos-sdk/pull/9793) Fixed ECDSA/secp256r1 transaction malleability.
* (server) [#9704](https://github.com/cosmos/cosmos-sdk/pull/9704) Start GRPCWebServer in goroutine, avoid blocking other services from starting.
* (bank) [\#9687](https://github.com/cosmos/cosmos-sdk/issues/9687) fixes [\#9159](https://github.com/cosmos/cosmos-sdk/issues/9159). Added migration to prune balances with zero coins.


### Deprecated

* (grpc) [\#8926](https://github.com/cosmos/cosmos-sdk/pull/8926) The `tx` field in `SimulateRequest` has been deprecated, prefer to pass `tx_bytes` instead.
* (sdk types) [\#9498](https://github.com/cosmos/cosmos-sdk/pull/9498) `clientContext.JSONCodec` will be removed in the next version. use `clientContext.Codec` instead.

## [v0.42.9](https://github.com/cosmos/cosmos-sdk/releases/tag/v0.42.9) - 2021-08-04

### Bug Fixes

* [\#9835](https://github.com/cosmos/cosmos-sdk/pull/9835) Moved capability initialization logic to BeginBlocker to fix nondeterminsim issue mentioned in [\#9800](https://github.com/cosmos/cosmos-sdk/issues/9800). Applications must now include the capability module in their BeginBlocker order before any module that uses capabilities gets run.
* [\#9201](https://github.com/cosmos/cosmos-sdk/pull/9201) Fixed `<app> init --recover` flag.


### API Breaking Changes

* [\#9835](https://github.com/cosmos/cosmos-sdk/pull/9835) The `InitializeAndSeal` API has not changed, however it no longer initializes the in-memory state. `InitMemStore` has been introduced to serve this function, which will be called either in `InitChain` or `BeginBlock` (whichever is first after app start). Nodes may run this version on a network running 0.42.x, however, they must update their app.go files to include the capability module in their begin blockers.

### Client Breaking Changes

* [\#9781](https://github.com/cosmos/cosmos-sdk/pull/9781) Improve`withdraw-all-rewards` UX when broadcast mode `async` or `async` is used.

## [v0.42.8](https://github.com/cosmos/cosmos-sdk/releases/tag/v0.42.8) - 2021-07-30

### Features

* [\#9750](https://github.com/cosmos/cosmos-sdk/pull/9750) Emit events for tx signature and sequence, so clients can now query txs by signature (`tx.signature='<base64_sig>'`) or by address and sequence combo (`tx.acc_seq='<addr>/<seq>'`).

### Improvements

* (cli) [\#9717](https://github.com/cosmos/cosmos-sdk/pull/9717) Added CLI flag `--output json/text` to `tx` cli commands.

### Bug Fixes

* [\#9766](https://github.com/cosmos/cosmos-sdk/pull/9766) Fix hardcoded ledger signing algorithm on `keys add` command.

## [v0.42.7](https://github.com/cosmos/cosmos-sdk/releases/tag/v0.42.7) - 2021-07-09

### Improvements

* (baseapp) [\#9578](https://github.com/cosmos/cosmos-sdk/pull/9578) Return `Baseapp`'s `trace` value for logging error stack traces.

### Bug Fixes

* (x/ibc) [\#9640](https://github.com/cosmos/cosmos-sdk/pull/9640) Fix IBC Transfer Ack Success event as it was initially emitting opposite value.
* [\#9645](https://github.com/cosmos/cosmos-sdk/pull/9645) Use correct Prometheus format for metric labels.
* [\#9299](https://github.com/cosmos/cosmos-sdk/pull/9299) Fix `[appd] keys parse cosmos1...` freezing.
* (keyring) [\#9563](https://github.com/cosmos/cosmos-sdk/pull/9563) fix keyring kwallet backend when using with empty wallet.
* (x/capability) [\#9392](https://github.com/cosmos/cosmos-sdk/pull/9392) initialization fix, which fixes the consensus error when using statesync.

## [v0.42.6](https://github.com/cosmos/cosmos-sdk/releases/tag/v0.42.6) - 2021-06-18

### Improvements

* [\#9428](https://github.com/cosmos/cosmos-sdk/pull/9428) Optimize bank InitGenesis. Added `k.initBalances`.
* [\#9429](https://github.com/cosmos/cosmos-sdk/pull/9429) Add `cosmos_sdk_version` to node_info
* [\#9541](https://github.com/cosmos/cosmos-sdk/pull/9541) Bump tendermint dependency to v0.34.11.

### Bug Fixes

* [\#9385](https://github.com/cosmos/cosmos-sdk/pull/9385) Fix IBC `query ibc client header` cli command. Support historical queries for query header/node-state commands.
* [\#9401](https://github.com/cosmos/cosmos-sdk/pull/9401) Fixes incorrect export of IBC identifier sequences. Previously, the next identifier sequence for clients/connections/channels was not set during genesis export. This resulted in the next identifiers being generated on the new chain to reuse old identifiers (the sequences began again from 0).
* [\#9408](https://github.com/cosmos/cosmos-sdk/pull/9408) Update simapp to use correct default broadcast mode.
* [\#9513](https://github.com/cosmos/cosmos-sdk/pull/9513) Fixes testnet CLI command. Testnet now updates the supply in genesis. Previously, when using add-genesis-account and testnet together, inconsistent genesis files would be produced, as only add-genesis-account was updating the supply.
* (x/gov) [\#8813](https://github.com/cosmos/cosmos-sdk/pull/8813) fix `GET /cosmos/gov/v1beta1/proposals/{proposal_id}/deposits` to include initial deposit

### Features

* [\#9383](https://github.com/cosmos/cosmos-sdk/pull/9383) New CLI command `query ibc-transfer escrow-address <port> <channel id>` to get the escrow address for a channel; can be used to then query balance of escrowed tokens
* (baseapp, types) [#\9390](https://github.com/cosmos/cosmos-sdk/pull/9390) Add current block header hash to `Context`
* (store) [\#9403](https://github.com/cosmos/cosmos-sdk/pull/9403) Add `RefundGas` function to `GasMeter` interface

## [v0.42.5](https://github.com/cosmos/cosmos-sdk/releases/tag/v0.42.5) - 2021-05-18

### Bug Fixes

* [\#9514](https://github.com/cosmos/cosmos-sdk/issues/9514) Fix panic when retrieving the `BlockGasMeter` on `(Re)CheckTx` mode.
* [\#9235](https://github.com/cosmos/cosmos-sdk/pull/9235) CreateMembershipProof/CreateNonMembershipProof now returns an error
if input key is empty, or input data contains empty key.
* [\#9108](https://github.com/cosmos/cosmos-sdk/pull/9108) Fixed the bug with querying multisig account, which is not showing threshold and public_keys.
* [\#9345](https://github.com/cosmos/cosmos-sdk/pull/9345) Fix ARM support.
* [\#9040](https://github.com/cosmos/cosmos-sdk/pull/9040) Fix ENV variables binding to CLI flags for client config.

### Features

* [\#8953](https://github.com/cosmos/cosmos-sdk/pull/8953) Add the `config` CLI subcommand back to the SDK, which saves client-side configuration in a `client.toml` file.

## [v0.42.4](https://github.com/cosmos/cosmos-sdk/releases/tag/v0.42.4) - 2021-04-08

### Client Breaking Changes

* [\#9026](https://github.com/cosmos/cosmos-sdk/pull/9026) By default, the `tx sign` and `tx sign-batch` CLI commands use SIGN_MODE_DIRECT to sign transactions for local pubkeys. For multisigs and ledger keys, the default LEGACY_AMINO_JSON is used.

### Bug Fixes

* (gRPC) [\#9015](https://github.com/cosmos/cosmos-sdk/pull/9015) Fix invalid status code when accessing gRPC endpoints.
* [\#9026](https://github.com/cosmos/cosmos-sdk/pull/9026) Fixed the bug that caused the `gentx` command to fail for Ledger keys.

### Improvements

* [\#9081](https://github.com/cosmos/cosmos-sdk/pull/9081) Upgrade Tendermint to v0.34.9 that includes a security issue fix for Tendermint light clients.

## [v0.42.3](https://github.com/cosmos/cosmos-sdk/releases/tag/v0.42.3) - 2021-03-24

This release fixes a security vulnerability identified in x/bank.

## [v0.42.2](https://github.com/cosmos/cosmos-sdk/releases/tag/v0.42.2) - 2021-03-19

### Improvements

* (grpc) [\#8815](https://github.com/cosmos/cosmos-sdk/pull/8815) Add orderBy parameter to `TxsByEvents` endpoint.
* (cli) [\#8826](https://github.com/cosmos/cosmos-sdk/pull/8826) Add trust to macOS Keychain for caller app by default.
* (store) [\#8811](https://github.com/cosmos/cosmos-sdk/pull/8811) store/cachekv: use typed types/kv.List instead of container/list.List

### Bug Fixes

* (crypto) [\#8841](https://github.com/cosmos/cosmos-sdk/pull/8841) Fix legacy multisig amino marshaling, allowing migrations to work between v0.39 and v0.40+.
* (cli tx) [\8873](https://github.com/cosmos/cosmos-sdk/pull/8873) add missing `--output-document` option to `app tx multisign-batch`.

## [v0.42.1](https://github.com/cosmos/cosmos-sdk/releases/tag/v0.42.1) - 2021-03-10

This release fixes security vulnerability identified in the simapp.

## [v0.42.0](https://github.com/cosmos/cosmos-sdk/releases/tag/v0.42.0) - 2021-03-08

**IMPORTANT**: This release contains an important security fix for all non Cosmos Hub chains running Stargate version of the Cosmos SDK (>0.40). Non-hub chains should not be using any version of the SDK in the v0.40.x or v0.41.x release series. See [#8461](https://github.com/cosmos/cosmos-sdk/pull/8461) for more details.

### Improvements

* (x/ibc) [\#8624](https://github.com/cosmos/cosmos-sdk/pull/8624) Emit full header in IBC UpdateClient message.
* (x/crisis) [\#8621](https://github.com/cosmos/cosmos-sdk/issues/8621) crisis invariants names now print to loggers.

### Bug fixes

* (x/evidence) [\#8461](https://github.com/cosmos/cosmos-sdk/pull/8461) Fix bech32 prefix in evidence validator address conversion
* (x/gov) [\#8806](https://github.com/cosmos/cosmos-sdk/issues/8806) Fix q gov proposals command's mishandling of the --status parameter's values.

## [v0.41.4](https://github.com/cosmos/cosmos-sdk/releases/tag/v0.41.3) - 2021-03-02

**IMPORTANT**: Due to a bug in the v0.41.x series with how evidence handles validator consensus addresses #8461, SDK based chains that are not using the default bech32 prefix (cosmos, aka all chains except for t
he Cosmos Hub) should not use this release or any release in the v0.41.x series. Please see #8668 for tracking & timeline for the v0.42.0 release, which will include a fix for this issue.

### Features

* [\#7787](https://github.com/cosmos/cosmos-sdk/pull/7787) Add multisign-batch command.

### Bug fixes

* [\#8730](https://github.com/cosmos/cosmos-sdk/pull/8730) Allow REST endpoint to query txs with multisig addresses.
* [\#8680](https://github.com/cosmos/cosmos-sdk/issues/8680) Fix missing timestamp in GetTxsEvent response [\#8732](https://github.com/cosmos/cosmos-sdk/pull/8732).
* [\#8681](https://github.com/cosmos/cosmos-sdk/issues/8681) Fix missing error message when calling GetTxsEvent [\#8732](https://github.com/cosmos/cosmos-sdk/pull/8732)
* (server) [\#8641](https://github.com/cosmos/cosmos-sdk/pull/8641) Fix Tendermint and application configuration reading from file
* (client/keys) [\#8639] (https://github.com/cosmos/cosmos-sdk/pull/8639) Fix keys migrate for mulitisig, offline, and ledger keys. The migrate command now takes a positional old_home_dir argument.

### Improvements

* (store/cachekv), (x/bank/types) [\#8719](https://github.com/cosmos/cosmos-sdk/pull/8719) algorithmically fix pathologically slow code
* [\#8701](https://github.com/cosmos/cosmos-sdk/pull/8701) Upgrade tendermint v0.34.8.
* [\#8714](https://github.com/cosmos/cosmos-sdk/pull/8714) Allow accounts to have a balance of 0 at genesis.

## [v0.41.3](https://github.com/cosmos/cosmos-sdk/releases/tag/v0.41.3) - 2021-02-18

### Bug Fixes

* [\#8617](https://github.com/cosmos/cosmos-sdk/pull/8617) Fix build failures caused by a small API breakage introduced in tendermint v0.34.7.

## [v0.41.2](https://github.com/cosmos/cosmos-sdk/releases/tag/v0.41.2) - 2021-02-18

### Improvements

* Bump tendermint dependency to v0.34.7.

## [v0.41.1](https://github.com/cosmos/cosmos-sdk/releases/tag/v0.41.1) - 2021-02-17

### Bug Fixes

* (grpc) [\#8549](https://github.com/cosmos/cosmos-sdk/pull/8549) Make gRPC requests go through ABCI and disallow concurrency.
* (x/staking) [\#8546](https://github.com/cosmos/cosmos-sdk/pull/8546) Fix caching bug where concurrent calls to GetValidator could cause a node to crash
* (server) [\#8481](https://github.com/cosmos/cosmos-sdk/pull/8481) Don't create files when running `{appd} tendermint show-*` subcommands.
* (client/keys) [\#8436](https://github.com/cosmos/cosmos-sdk/pull/8436) Fix keybase->keyring keys migration.
* (crypto/hd) [\#8607](https://github.com/cosmos/cosmos-sdk/pull/8607) Make DerivePrivateKeyForPath error and not panic on trailing slashes.

### Improvements

* (x/ibc) [\#8458](https://github.com/cosmos/cosmos-sdk/pull/8458) Add `packet_connection` attribute to ibc events to enable relayer filtering
* [\#8396](https://github.com/cosmos/cosmos-sdk/pull/8396) Add support for ARM platform
* (x/bank) [\#8479](https://github.com/cosmos/cosmos-sdk/pull/8479) Aditional client denom metadata validation for `base` and `display` denoms.
* (codec/types) [\#8605](https://github.com/cosmos/cosmos-sdk/pull/8605) Avoid unnecessary allocations for NewAnyWithCustomTypeURL on error.

## [v0.41.0](https://github.com/cosmos/cosmos-sdk/releases/tag/v0.41.0) - 2021-01-26

### State Machine Breaking

* (x/ibc) [\#8266](https://github.com/cosmos/cosmos-sdk/issues/8266) Add amino JSON support for IBC MsgTransfer in order to support Ledger text signing transfer transactions.
* (x/ibc) [\#8404](https://github.com/cosmos/cosmos-sdk/pull/8404) Reorder IBC `ChanOpenAck` and `ChanOpenConfirm` handler execution to perform core handler first, followed by application callbacks.



### Bug Fixes

* (simapp) [\#8418](https://github.com/cosmos/cosmos-sdk/pull/8418) Add balance coin to supply when adding a new genesis account
* (x/bank) [\#8417](https://github.com/cosmos/cosmos-sdk/pull/8417) Validate balances and coin denom metadata on genesis

## [v0.40.1](https://github.com/cosmos/cosmos-sdk/releases/tag/v0.40.1) - 2021-01-19

### Improvements

* (x/bank) [\#8302](https://github.com/cosmos/cosmos-sdk/issues/8302) Add gRPC and CLI queries for client denomination metadata.
* (tendermint) Bump Tendermint version to [v0.34.3](https://github.com/tendermint/tendermint/releases/tag/v0.34.3).

### Bug Fixes

* [\#8085](https://github.com/cosmos/cosmos-sdk/pull/8058) fix zero time checks
* [\#8280](https://github.com/cosmos/cosmos-sdk/pull/8280) fix GET /upgrade/current query
* (x/auth) [\#8287](https://github.com/cosmos/cosmos-sdk/pull/8287) Fix `tx sign --signature-only` to return correct sequence value in signature.
* (build) [\8300](https://github.com/cosmos/cosmos-sdk/pull/8300), [\8301](https://github.com/cosmos/cosmos-sdk/pull/8301) Fix reproducible builds
* (types/errors) [\#8355][https://github.com/cosmos/cosmos-sdk/pull/8355] Fix errorWrap `Is` method.
* (x/ibc) [\#8341](https://github.com/cosmos/cosmos-sdk/pull/8341) Fix query latest consensus state.
* (proto) [\#8350][https://github.com/cosmos/cosmos-sdk/pull/8350], [\#8361](https://github.com/cosmos/cosmos-sdk/pull/8361) Update gogo proto deps with v1.3.2 security fixes
* (x/ibc) [\#8359](https://github.com/cosmos/cosmos-sdk/pull/8359) Add missing UnpackInterfaces functions to IBC Query Responses. Fixes 'cannot unpack Any' error for IBC types.
* (x/bank) [\#8317](https://github.com/cosmos/cosmos-sdk/pull/8317) Fix panic when querying for a not found client denomination metadata.


## [v0.40.0](https://github.com/cosmos/cosmos-sdk/releases/tag/v0.40.0) - 2021-01-08

v0.40.0, known as the Stargate release of the Cosmos SDK, is one of the largest releases
of the Cosmos SDK since launch. Please read through this changelog and [release notes](https://github.com/cosmos/cosmos-sdk/blob/v0.40.0/RELEASE_NOTES.md) to make
sure you are aware of any relevant breaking changes.

### Client Breaking Changes

* __CLI__
  * (client/keys) [\#5889](https://github.com/cosmos/cosmos-sdk/pull/5889) remove `keys update` command.
  * (x/auth) [\#5844](https://github.com/cosmos/cosmos-sdk/pull/5844) `tx sign` command now returns an error when signing is attempted with offline/multisig keys.
  * (x/auth) [\#6108](https://github.com/cosmos/cosmos-sdk/pull/6108) `tx sign` command's `--validate-signatures` flag is migrated into a `tx validate-signatures` standalone command.
  * (x/auth) [#7788](https://github.com/cosmos/cosmos-sdk/pull/7788) Remove `tx auth` subcommands, all auth subcommands exist as `tx <subcommand>`
  * (x/genutil) [\#6651](https://github.com/cosmos/cosmos-sdk/pull/6651) The `gentx` command has been improved. No longer are `--from` and `--name` flags required. Instead, a single argument, `name`, is required which refers to the key pair in the Keyring. In addition, an optional
  `--moniker` flag can be provided to override the moniker found in `config.toml`.
  * (x/upgrade) [#7697](https://github.com/cosmos/cosmos-sdk/pull/7697) Rename flag name "--time" to "--upgrade-time", "--info" to "--upgrade-info", to keep it consistent with help message.
* __REST / Queriers__
  * (api) [\#6426](https://github.com/cosmos/cosmos-sdk/pull/6426) The ability to start an out-of-process API REST server has now been removed. Instead, the API server is now started in-process along with the application and Tendermint. Configuration options have been added to `app.toml` to enable/disable the API server along with additional HTTP server options.
  * (client) [\#7246](https://github.com/cosmos/cosmos-sdk/pull/7246) The rest server endpoint `/swagger-ui/` is replaced by `/swagger/`, and contains swagger documentation for gRPC Gateway routes in addition to legacy REST routes. Swagger API is exposed only if set in `app.toml`.
  * (x/auth) [\#5702](https://github.com/cosmos/cosmos-sdk/pull/5702) The `x/auth` querier route has changed from `"acc"` to `"auth"`.
  * (x/bank) [\#5572](https://github.com/cosmos/cosmos-sdk/pull/5572) The `/bank/balances/{address}` endpoint now returns all account balances or a single balance by denom when the `denom` query parameter is present.
  * (x/evidence) [\#5952](https://github.com/cosmos/cosmos-sdk/pull/5952) Remove CLI and REST handlers for querying `x/evidence` parameters.
  * (x/gov) [#6295](https://github.com/cosmos/cosmos-sdk/pull/6295) Fix typo in querying governance params.
* __General__
  * (baseapp) [\#6384](https://github.com/cosmos/cosmos-sdk/pull/6384) The `Result.Data` is now a Protocol Buffer encoded binary blob of type `TxData`. The `TxData` contains `Data` which contains a list of Protocol Buffer encoded message data and the corresponding message type.
  * (client) [\#5783](https://github.com/cosmos/cosmos-sdk/issues/5783) Unify all coins representations on JSON client requests for governance proposals.
  * (crypto) [\#7419](https://github.com/cosmos/cosmos-sdk/pull/7419) The SDK doesn't use Tendermint's `crypto.PubKey`
      interface anymore, and uses instead it's own `PubKey` interface, defined in `crypto/types`. Replace all instances of
      `crypto.PubKey` by `cryptotypes.Pubkey`.
  * (store/rootmulti) [\#6390](https://github.com/cosmos/cosmos-sdk/pull/6390) Proofs of empty stores are no longer supported.
  * (store/types) [\#5730](https://github.com/cosmos/cosmos-sdk/pull/5730) store.types.Cp() is removed in favour of types.CopyBytes().
  * (x/auth) [\#6054](https://github.com/cosmos/cosmos-sdk/pull/6054) Remove custom JSON marshaling for base accounts as multsigs cannot be bech32 decoded.
  * (x/auth/vesting) [\#6859](https://github.com/cosmos/cosmos-sdk/pull/6859) Custom JSON marshaling of vesting accounts was removed. Vesting accounts are now marshaled using their default proto or amino JSON representation.
  * (x/bank) [\#5785](https://github.com/cosmos/cosmos-sdk/issues/5785) In x/bank errors, JSON strings coerced to valid UTF-8 bytes at JSON marshalling time
  are now replaced by human-readable expressions. This change can potentially break compatibility with all those client side tools
  that parse log messages.
  * (x/evidence) [\#7538](https://github.com/cosmos/cosmos-sdk/pull/7538) The ABCI's `Result.Data` field for
    `MsgSubmitEvidence` responses does not contain the raw evidence's hash, but the protobuf encoded
    `MsgSubmitEvidenceResponse` struct.
  * (x/gov) [\#7533](https://github.com/cosmos/cosmos-sdk/pull/7533) The ABCI's `Result.Data` field for
    `MsgSubmitProposal` responses does not contain a raw binary encoding of the `proposalID`, but the protobuf encoded
    `MsgSubmitSubmitProposalResponse` struct.
  * (x/gov) [\#6859](https://github.com/cosmos/cosmos-sdk/pull/6859) `ProposalStatus` and `VoteOption` are now JSON serialized using its protobuf name, so expect names like `PROPOSAL_STATUS_DEPOSIT_PERIOD` as opposed to `DepositPeriod`.
  * (x/staking) [\#7499](https://github.com/cosmos/cosmos-sdk/pull/7499) `BondStatus` is now a protobuf `enum` instead
    of an `int32`, and JSON serialized using its protobuf name, so expect names like `BOND_STATUS_UNBONDING` as opposed
    to `Unbonding`.
  * (x/staking) [\#7556](https://github.com/cosmos/cosmos-sdk/pull/7556) The ABCI's `Result.Data` field for
    `MsgBeginRedelegate` and `MsgUndelegate` responses does not contain custom binary marshaled `completionTime`, but the
    protobuf encoded `MsgBeginRedelegateResponse` and `MsgUndelegateResponse` structs respectively

### API Breaking Changes

* __Baseapp / Client__
  * (AppModule) [\#7518](https://github.com/cosmos/cosmos-sdk/pull/7518) [\#7584](https://github.com/cosmos/cosmos-sdk/pull/7584) Rename `AppModule.RegisterQueryServices` to `AppModule.RegisterServices`, as this method now registers multiple services (the gRPC query service and the protobuf Msg service). A `Configurator` struct is used to hold the different services.
  * (baseapp) [\#5865](https://github.com/cosmos/cosmos-sdk/pull/5865) The `SimulationResponse` returned from tx simulation is now JSON encoded instead of Amino binary.
  * (client) [\#6290](https://github.com/cosmos/cosmos-sdk/pull/6290) `CLIContext` is renamed to `Context`. `Context` and all related methods have been moved from package context to client.
  * (client) [\#6525](https://github.com/cosmos/cosmos-sdk/pull/6525) Removed support for `indent` in JSON responses. Clients should consider piping to an external tool such as `jq`.
  * (client) [\#8107](https://github.com/cosmos/cosmos-sdk/pull/8107) Renamed `PrintOutput` and `PrintOutputLegacy`
      methods of the `context.Client` object to `PrintProto` and `PrintObjectLegacy`.
  * (client/flags) [\#6632](https://github.com/cosmos/cosmos-sdk/pull/6632) Remove NewCompletionCmd(), the function is now available in tendermint.
  * (client/input) [\#5904](https://github.com/cosmos/cosmos-sdk/pull/5904) Removal of unnecessary `GetCheckPassword`, `PrintPrefixed` functions.
  * (client/keys) [\#5889](https://github.com/cosmos/cosmos-sdk/pull/5889) Rename `NewKeyBaseFromDir()` -> `NewLegacyKeyBaseFromDir()`.
  * (client/keys) [\#5820](https://github.com/cosmos/cosmos-sdk/pull/5820/) Removed method CloseDB from Keybase interface.
  * (client/rpc) [\#6290](https://github.com/cosmos/cosmos-sdk/pull/6290) `client` package and subdirs reorganization.
  * (client/lcd) [\#6290](https://github.com/cosmos/cosmos-sdk/pull/6290) `CliCtx` of struct `RestServer` in package client/lcd has been renamed to `ClientCtx`.
  * (codec) [\#6330](https://github.com/cosmos/cosmos-sdk/pull/6330) `codec.RegisterCrypto` has been moved to the `crypto/codec` package and the global `codec.Cdc` Amino instance has been deprecated and moved to the `codec/legacy_global` package.
  * (codec) [\#8080](https://github.com/cosmos/cosmos-sdk/pull/8080) Updated the `codec.Marshaler` interface
    * Moved `MarshalAny` and `UnmarshalAny` helper functions to `codec.Marshaler` and renamed to `MarshalInterface` and
      `UnmarshalInterface` respectively. These functions must take interface as a parameter (not a concrete type nor `Any`
      object). Underneath they use `Any` wrapping for correct protobuf serialization.
  * (crypto) [\#6780](https://github.com/cosmos/cosmos-sdk/issues/6780) Move ledger code to its own package.
  * (crypto/types/multisig) [\#6373](https://github.com/cosmos/cosmos-sdk/pull/6373) `multisig.Multisignature` has been renamed  to `AminoMultisignature`
  * (codec) `*codec.LegacyAmino` is now a wrapper around Amino which provides backwards compatibility with protobuf `Any`. ALL legacy code should use `*codec.LegacyAmino` instead of `*amino.Codec` directly
  * (crypto) [\#5880](https://github.com/cosmos/cosmos-sdk/pull/5880) Merge `crypto/keys/mintkey` into `crypto`.
  * (crypto/hd) [\#5904](https://github.com/cosmos/cosmos-sdk/pull/5904) `crypto/keys/hd` moved to `crypto/hd`.
  * (crypto/keyring):
    * [\#5866](https://github.com/cosmos/cosmos-sdk/pull/5866) Rename `crypto/keys/` to `crypto/keyring/`.
    * [\#5904](https://github.com/cosmos/cosmos-sdk/pull/5904) `Keybase` -> `Keyring` interfaces migration. `LegacyKeybase` interface is added in order
  to guarantee limited backward compatibility with the old Keybase interface for the sole purpose of migrating keys across the new keyring backends. `NewLegacy`
  constructor is provided [\#5889](https://github.com/cosmos/cosmos-sdk/pull/5889) to allow for smooth migration of keys from the legacy LevelDB based implementation
  to new keyring backends. Plus, the package and the new keyring no longer depends on the sdk.Config singleton. Please consult the [package documentation](https://github.com/cosmos/cosmos-sdk/tree/master/crypto/keyring/doc.go) for more
  information on how to implement the new `Keyring` interface.
    * [\#5858](https://github.com/cosmos/cosmos-sdk/pull/5858) Make Keyring store keys by name and address's hexbytes representation.
  * (export) [\#5952](https://github.com/cosmos/cosmos-sdk/pull/5952) `AppExporter` now returns ABCI consensus parameters to be included in marshaled exported state. These parameters must be returned from the application via the `BaseApp`.
  * (simapp) Deprecating and renaming `MakeEncodingConfig` to `MakeTestEncodingConfig` (both in `simapp` and `simapp/params` packages).
  * (store) [\#5803](https://github.com/cosmos/cosmos-sdk/pull/5803) The `store.CommitMultiStore` interface now includes the new `snapshots.Snapshotter` interface as well.
  * (types) [\#5579](https://github.com/cosmos/cosmos-sdk/pull/5579) The `keepRecent` field has been removed from the `PruningOptions` type.
  The `PruningOptions` type now only includes fields `KeepEvery` and `SnapshotEvery`, where `KeepEvery`
  determines which committed heights are flushed to disk and `SnapshotEvery` determines which of these
  heights are kept after pruning. The `IsValid` method should be called whenever using these options. Methods
  `SnapshotVersion` and `FlushVersion` accept a version arugment and determine if the version should be
  flushed to disk or kept as a snapshot. Note, `KeepRecent` is automatically inferred from the options
  and provided directly the IAVL store.
  * (types) [\#5533](https://github.com/cosmos/cosmos-sdk/pull/5533) Refactored `AppModuleBasic` and `AppModuleGenesis`
  to now accept a `codec.JSONMarshaler` for modular serialization of genesis state.
  * (types/rest) [\#5779](https://github.com/cosmos/cosmos-sdk/pull/5779) Drop unused Parse{Int64OrReturnBadRequest,QueryParamBool}() functions.
* __Modules__
  * (modules) [\#7243](https://github.com/cosmos/cosmos-sdk/pull/7243) Rename `RegisterCodec` to `RegisterLegacyAminoCodec` and `codec.New()` is now renamed to `codec.NewLegacyAmino()`
  * (modules) [\#6564](https://github.com/cosmos/cosmos-sdk/pull/6564) Constant `DefaultParamspace` is removed from all modules, use ModuleName instead.
  * (modules) [\#5989](https://github.com/cosmos/cosmos-sdk/pull/5989) `AppModuleBasic.GetTxCmd` now takes a single `CLIContext` parameter.
  * (modules) [\#5664](https://github.com/cosmos/cosmos-sdk/pull/5664) Remove amino `Codec` from simulation `StoreDecoder`, which now returns a function closure in order to unmarshal the key-value pairs.
  * (modules) [\#5555](https://github.com/cosmos/cosmos-sdk/pull/5555) Move `x/auth/client/utils/` types and functions to `x/auth/client/`.
  * (modules) [\#5572](https://github.com/cosmos/cosmos-sdk/pull/5572) Move account balance logic and APIs from `x/auth` to `x/bank`.
  * (modules) [\#6326](https://github.com/cosmos/cosmos-sdk/pull/6326) `AppModuleBasic.GetQueryCmd` now takes a single `client.Context` parameter.
  * (modules) [\#6336](https://github.com/cosmos/cosmos-sdk/pull/6336) `AppModuleBasic.RegisterQueryService` method was added to support gRPC queries, and `QuerierRoute` and `NewQuerierHandler` were deprecated.
  * (modules) [\#6311](https://github.com/cosmos/cosmos-sdk/issues/6311) Remove `alias.go` usage
  * (modules) [\#6447](https://github.com/cosmos/cosmos-sdk/issues/6447) Rename `blacklistedAddrs` to `blockedAddrs`.
  * (modules) [\#6834](https://github.com/cosmos/cosmos-sdk/issues/6834) Add `RegisterInterfaces` method to `AppModuleBasic` to support registration of protobuf interface types.
  * (modules) [\#6734](https://github.com/cosmos/cosmos-sdk/issues/6834) Add `TxEncodingConfig` parameter to `AppModuleBasic.ValidateGenesis` command to support JSON tx decoding in `genutil`.
  * (modules) [#7764](https://github.com/cosmos/cosmos-sdk/pull/7764) Added module initialization options:
    * `server/types.AppExporter` requires extra argument: `AppOptions`.
    * `server.AddCommands` requires extra argument: `addStartFlags types.ModuleInitFlags`
    * `x/crisis.NewAppModule` has a new attribute: `skipGenesisInvariants`. [PR](https://github.com/cosmos/cosmos-sdk/pull/7764)
  * (types) [\#6327](https://github.com/cosmos/cosmos-sdk/pull/6327) `sdk.Msg` now inherits `proto.Message`, as a result all `sdk.Msg` types now use pointer semantics.
  * (types) [\#7032](https://github.com/cosmos/cosmos-sdk/pull/7032) All types ending with `ID` (e.g. `ProposalID`) now end with `Id` (e.g. `ProposalId`), to match default Protobuf generated format. Also see [\#7033](https://github.com/cosmos/cosmos-sdk/pull/7033) for more details.
  * (x/auth) [\#6029](https://github.com/cosmos/cosmos-sdk/pull/6029) Module accounts have been moved from `x/supply` to `x/auth`.
  * (x/auth) [\#6443](https://github.com/cosmos/cosmos-sdk/issues/6443) Move `FeeTx` and `TxWithMemo` interfaces from `x/auth/ante` to `types`.
  * (x/auth) [\#7006](https://github.com/cosmos/cosmos-sdk/pull/7006) All `AccountRetriever` methods now take `client.Context` as a parameter instead of as a struct member.
  * (x/auth) [\#6270](https://github.com/cosmos/cosmos-sdk/pull/6270) The passphrase argument has been removed from the signature of the following functions and methods: `BuildAndSign`, ` MakeSignature`, ` SignStdTx`, `TxBuilder.BuildAndSign`, `TxBuilder.Sign`, `TxBuilder.SignStdTx`
  * (x/auth) [\#6428](https://github.com/cosmos/cosmos-sdk/issues/6428):
    * `NewAnteHandler` and `NewSigVerificationDecorator` both now take a `SignModeHandler` parameter.
    * `SignatureVerificationGasConsumer` now has the signature: `func(meter sdk.GasMeter, sig signing.SignatureV2, params types.Params) error`.
    * The `SigVerifiableTx` interface now has a `GetSignaturesV2() ([]signing.SignatureV2, error)` method and no longer has the `GetSignBytes` method.
  * (x/auth/tx) [\#8106](https://github.com/cosmos/cosmos-sdk/pull/8106) change related to missing append functionality in
      client transaction signing
    + added `overwriteSig` argument to `x/auth/client.SignTx` and `client/tx.Sign` functions.
    + removed `x/auth/tx.go:wrapper.GetSignatures`. The `wrapper` provides `TxBuilder` functionality, and it's a private
      structure. That function was not used at all and it's not exposed through the `TxBuilder` interface.
  * (x/bank) [\#7327](https://github.com/cosmos/cosmos-sdk/pull/7327) AddCoins and SubtractCoins no longer return a resultingValue and will only return an error.
  * (x/capability) [#7918](https://github.com/cosmos/cosmos-sdk/pull/7918) Add x/capability safety checks:
    * All outward facing APIs will now check that capability is not nil and name is not empty before performing any state-machine changes
    * `SetIndex` has been renamed to `InitializeIndex`
  * (x/evidence) [\#7251](https://github.com/cosmos/cosmos-sdk/pull/7251) New evidence types and light client evidence handling. The module function names changed.
  * (x/evidence) [\#5952](https://github.com/cosmos/cosmos-sdk/pull/5952) Remove APIs for getting and setting `x/evidence` parameters. `BaseApp` now uses a `ParamStore` to manage Tendermint consensus parameters which is managed via the `x/params` `Substore` type.
  * (x/gov) [\#6147](https://github.com/cosmos/cosmos-sdk/pull/6147) The `Content` field on `Proposal` and `MsgSubmitProposal`
    is now `Any` in concordance with [ADR 019](docs/architecture/adr-019-protobuf-state-encoding.md) and `GetContent` should now
    be used to retrieve the actual proposal `Content`. Also the `NewMsgSubmitProposal` constructor now may return an `error`
  * (x/ibc) [\#6374](https://github.com/cosmos/cosmos-sdk/pull/6374) `VerifyMembership` and `VerifyNonMembership` now take a `specs []string` argument to specify the proof format used for verification. Most SDK chains can simply use `commitmenttypes.GetSDKSpecs()` for this argument.
  * (x/params) [\#5619](https://github.com/cosmos/cosmos-sdk/pull/5619) The `x/params` keeper now accepts a `codec.Marshaller` instead of
  a reference to an amino codec. Amino is still used for JSON serialization.
  * (x/staking) [\#6451](https://github.com/cosmos/cosmos-sdk/pull/6451) `DefaultParamspace` and `ParamKeyTable` in staking module are moved from keeper to types to enforce consistency.
  * (x/staking) [\#7419](https://github.com/cosmos/cosmos-sdk/pull/7419) The `TmConsPubKey` method on ValidatorI has been
      removed and replaced instead by `ConsPubKey` (which returns a SDK `cryptotypes.PubKey`) and `TmConsPublicKey` (which
      returns a Tendermint proto PublicKey).
  * (x/staking/types) [\#7447](https://github.com/cosmos/cosmos-sdk/issues/7447) Remove bech32 PubKey support:
    * `ValidatorI` interface update. `GetConsPubKey` renamed to `TmConsPubKey` (consensus public key must be a tendermint key). `TmConsPubKey`, `GetConsAddr` methods return error.
    * `Validator` update. Methods changed in `ValidatorI` (as described above) and `ToTmValidator` return error.
    * `Validator.ConsensusPubkey` type changed from `string` to `codectypes.Any`.
    * `MsgCreateValidator.Pubkey` type changed from `string` to `codectypes.Any`.
  * (x/supply) [\#6010](https://github.com/cosmos/cosmos-sdk/pull/6010) All `x/supply` types and APIs have been moved to `x/bank`.
  * [\#6409](https://github.com/cosmos/cosmos-sdk/pull/6409) Rename all IsEmpty methods to Empty across the codebase and enforce consistency.
  * [\#6231](https://github.com/cosmos/cosmos-sdk/pull/6231) Simplify `AppModule` interface, `Route` and `NewHandler` methods become only `Route`
  and returns a new `Route` type.
  * (x/slashing) [\#6212](https://github.com/cosmos/cosmos-sdk/pull/6212) Remove `Get*` prefixes from key construction functions
  * (server) [\#6079](https://github.com/cosmos/cosmos-sdk/pull/6079) Remove `UpgradeOldPrivValFile` (deprecated in Tendermint Core v0.28).
  * [\#5719](https://github.com/cosmos/cosmos-sdk/pull/5719) Bump Go requirement to 1.14+


### State Machine Breaking

* __General__
  * (client) [\#7268](https://github.com/cosmos/cosmos-sdk/pull/7268) / [\#7147](https://github.com/cosmos/cosmos-sdk/pull/7147) Introduce new protobuf based PubKeys, and migrate PubKey in BaseAccount to use this new protobuf based PubKey format

* __Modules__
  * (modules) [\#5572](https://github.com/cosmos/cosmos-sdk/pull/5572) Separate balance from accounts per ADR 004.
    * Account balances are now persisted and retrieved via the `x/bank` module.
    * Vesting account interface has been modified to account for changes.
    * Callers to `NewBaseVestingAccount` are responsible for verifying account balance in relation to
    the original vesting amount.
    * The `SendKeeper` and `ViewKeeper` interfaces in `x/bank` have been modified to account for changes.
  * (x/auth) [\#5533](https://github.com/cosmos/cosmos-sdk/pull/5533) Migrate the `x/auth` module to use Protocol Buffers for state
  serialization instead of Amino.
    * The `BaseAccount.PubKey` field is now represented as a Bech32 string instead of a `crypto.Pubkey`.
    * `NewBaseAccountWithAddress` now returns a reference to a `BaseAccount`.
    * The `x/auth` module now accepts a `Codec` interface which extends the `codec.Marshaler` interface by
    requiring a concrete codec to know how to serialize accounts.
    * The `AccountRetriever` type now accepts a `Codec` in its constructor in order to know how to
    serialize accounts.
  * (x/bank) [\#6518](https://github.com/cosmos/cosmos-sdk/pull/6518) Support for global and per-denomination send enabled flags.
    * Existing send_enabled global flag has been moved into a Params structure as `default_send_enabled`.
    * An array of: `{denom: string, enabled: bool}` is added to bank Params to support per-denomination override of global default value.
  * (x/distribution) [\#5610](https://github.com/cosmos/cosmos-sdk/pull/5610) Migrate the `x/distribution` module to use Protocol Buffers for state
  serialization instead of Amino. The exact codec used is `codec.HybridCodec` which utilizes Protobuf for binary encoding and Amino
  for JSON encoding.
    * `ValidatorHistoricalRewards.ReferenceCount` is now of types `uint32` instead of `uint16`.
    * `ValidatorSlashEvents` is now a struct with `slashevents`.
    * `ValidatorOutstandingRewards` is now a struct with `rewards`.
    * `ValidatorAccumulatedCommission` is now a struct with `commission`.
    * The `Keeper` constructor now takes a `codec.Marshaler` instead of a concrete Amino codec. This exact type
    provided is specified by `ModuleCdc`.
  * (x/evidence) [\#5634](https://github.com/cosmos/cosmos-sdk/pull/5634) Migrate the `x/evidence` module to use Protocol Buffers for state
  serialization instead of Amino.
    * The `internal` sub-package has been removed in order to expose the types proto file.
    * The module now accepts a `Codec` interface which extends the `codec.Marshaler` interface by
    requiring a concrete codec to know how to serialize `Evidence` types.
    * The `MsgSubmitEvidence` message has been removed in favor of `MsgSubmitEvidenceBase`. The application-level
    codec must now define the concrete `MsgSubmitEvidence` type which must implement the module's `MsgSubmitEvidence`
    interface.
  * (x/evidence) [\#5952](https://github.com/cosmos/cosmos-sdk/pull/5952) Remove parameters from `x/evidence` genesis and module state. The `x/evidence` module now solely uses Tendermint consensus parameters to determine of evidence is valid or not.
  * (x/gov) [\#5737](https://github.com/cosmos/cosmos-sdk/pull/5737) Migrate the `x/gov` module to use Protocol
  Buffers for state serialization instead of Amino.
    * `MsgSubmitProposal` will be removed in favor of the application-level proto-defined `MsgSubmitProposal` which
    implements the `MsgSubmitProposalI` interface. Applications should extend the `NewMsgSubmitProposalBase` type
    to define their own concrete `MsgSubmitProposal` types.
    * The module now accepts a `Codec` interface which extends the `codec.Marshaler` interface by
    requiring a concrete codec to know how to serialize `Proposal` types.
  * (x/mint) [\#5634](https://github.com/cosmos/cosmos-sdk/pull/5634) Migrate the `x/mint` module to use Protocol Buffers for state
  serialization instead of Amino.
    * The `internal` sub-package has been removed in order to expose the types proto file.
  * (x/slashing) [\#5627](https://github.com/cosmos/cosmos-sdk/pull/5627) Migrate the `x/slashing` module to use Protocol Buffers for state
  serialization instead of Amino. The exact codec used is `codec.HybridCodec` which utilizes Protobuf for binary encoding and Amino
  for JSON encoding.
    * The `Keeper` constructor now takes a `codec.Marshaler` instead of a concrete Amino codec. This exact type
    provided is specified by `ModuleCdc`.
  * (x/staking) [\#6844](https://github.com/cosmos/cosmos-sdk/pull/6844) Validators are now inserted into the unbonding queue based on their unbonding time and height. The relevant keeper APIs are modified to reflect these changes by now also requiring a height.
  * (x/staking) [\#6061](https://github.com/cosmos/cosmos-sdk/pull/6061) Allow a validator to immediately unjail when no signing info is present due to
  falling below their minimum self-delegation and never having been bonded. The validator may immediately unjail once they've met their minimum self-delegation.
  * (x/staking) [\#5600](https://github.com/cosmos/cosmos-sdk/pull/5600) Migrate the `x/staking` module to use Protocol Buffers for state
  serialization instead of Amino. The exact codec used is `codec.HybridCodec` which utilizes Protobuf for binary encoding and Amino
  for JSON encoding.
    * `BondStatus` is now of type `int32` instead of `byte`.
    * Types of `int16` in the `Params` type are now of type `int32`.
    * Every reference of `crypto.Pubkey` in context of a `Validator` is now of type string. `GetPubKeyFromBech32` must be used to get the `crypto.Pubkey`.
    * The `Keeper` constructor now takes a `codec.Marshaler` instead of a concrete Amino codec. This exact type
    provided is specified by `ModuleCdc`.
  * (x/staking) [\#7979](https://github.com/cosmos/cosmos-sdk/pull/7979) keeper pubkey storage serialization migration
      from bech32 to protobuf.
  * (x/supply) [\#6010](https://github.com/cosmos/cosmos-sdk/pull/6010) Removed the `x/supply` module by merging the existing types and APIs into the `x/bank` module.
  * (x/supply) [\#5533](https://github.com/cosmos/cosmos-sdk/pull/5533) Migrate the `x/supply` module to use Protocol Buffers for state
  serialization instead of Amino.
    * The `internal` sub-package has been removed in order to expose the types proto file.
    * The `x/supply` module now accepts a `Codec` interface which extends the `codec.Marshaler` interface by
    requiring a concrete codec to know how to serialize `SupplyI` types.
    * The `SupplyI` interface has been modified to no longer return `SupplyI` on methods. Instead the
    concrete type's receiver should modify the type.
  * (x/upgrade) [\#5659](https://github.com/cosmos/cosmos-sdk/pull/5659) Migrate the `x/upgrade` module to use Protocol
  Buffers for state serialization instead of Amino.
    * The `internal` sub-package has been removed in order to expose the types proto file.
    * The `x/upgrade` module now accepts a `codec.Marshaler` interface.

### Features

* __Baseapp / Client / REST__
  * (x/auth) [\#6213](https://github.com/cosmos/cosmos-sdk/issues/6213) Introduce new protobuf based path for transaction signing, see [ADR020](https://github.com/cosmos/cosmos-sdk/blob/master/docs/architecture/adr-020-protobuf-transaction-encoding.md) for more details
  * (x/auth) [\#6350](https://github.com/cosmos/cosmos-sdk/pull/6350) New sign-batch command to sign StdTx batch files.
  * (baseapp) [\#5803](https://github.com/cosmos/cosmos-sdk/pull/5803) Added support for taking state snapshots at regular height intervals, via options `snapshot-interval` and `snapshot-keep-recent`.
  * (baseapp) [\#7519](https://github.com/cosmos/cosmos-sdk/pull/7519) Add `ServiceMsgRouter` to BaseApp to handle routing of protobuf service `Msg`s. The two new types defined in ADR 031, `sdk.ServiceMsg` and `sdk.MsgRequest` are introduced with this router.
  * (client) [\#5921](https://github.com/cosmos/cosmos-sdk/issues/5921) Introduce new gRPC and gRPC Gateway based APIs for querying app & module data. See [ADR021](https://github.com/cosmos/cosmos-sdk/blob/master/docs/architecture/adr-021-protobuf-query-encoding.md) for more details
  * (cli) [\#7485](https://github.com/cosmos/cosmos-sdk/pull/7485) Introduce a new optional `--keyring-dir` flag that allows clients to specify a Keyring directory if it does not reside in the directory specified by `--home`.
  * (cli) [\#7221](https://github.com/cosmos/cosmos-sdk/pull/7221) Add the option of emitting amino encoded json from the CLI
  * (codec) [\#7519](https://github.com/cosmos/cosmos-sdk/pull/7519) `InterfaceRegistry` now inherits `jsonpb.AnyResolver`, and has a `RegisterCustomTypeURL` method to support ADR 031 packing of `Any`s. `AnyResolver` is now a required parameter to `RejectUnknownFields`.
  * (coin) [\#6755](https://github.com/cosmos/cosmos-sdk/pull/6755) Add custom regex validation for `Coin` denom by overwriting `CoinDenomRegex` when using `/types/coin.go`.
  * (config) [\#7265](https://github.com/cosmos/cosmos-sdk/pull/7265) Support Tendermint block pruning through a new `min-retain-blocks` configuration that can be set in either `app.toml` or via the CLI. This parameter is used in conjunction with other criteria to determine the height at which Tendermint should prune blocks.
  * (events) [\#7121](https://github.com/cosmos/cosmos-sdk/pull/7121) The application now derives what events are indexed by Tendermint via the `index-events` configuration in `app.toml`, which is a list of events taking the form `{eventType}.{attributeKey}`.
  * (tx) [\#6089](https://github.com/cosmos/cosmos-sdk/pull/6089) Transactions can now have a `TimeoutHeight` set which allows the transaction to be rejected if it's committed at a height greater than the timeout.
  * (rest) [\#6167](https://github.com/cosmos/cosmos-sdk/pull/6167) Support `max-body-bytes` CLI flag for the REST service.
  * (genesis) [\#7089](https://github.com/cosmos/cosmos-sdk/pull/7089) The `export` command now adds a `initial_height` field in the exported JSON. Baseapp's `CommitMultiStore` now also has a `SetInitialVersion` setter, so it can set the initial store version inside `InitChain` and start a new chain from a given height.
* __General__
  * (crypto/multisig) [\#6241](https://github.com/cosmos/cosmos-sdk/pull/6241) Add Multisig type directly to the repo. Previously this was in tendermint.
  * (codec/types) [\#8106](https://github.com/cosmos/cosmos-sdk/pull/8106) Adding `NewAnyWithCustomTypeURL` to correctly
     marshal Messages in TxBuilder.
  * (tests) [\#6489](https://github.com/cosmos/cosmos-sdk/pull/6489) Introduce package `testutil`, new in-process testing network framework for use in integration and unit tests.
  * (tx) Add new auth/tx gRPC & gRPC-Gateway endpoints for basic querying & broadcasting support
    * [\#7842](https://github.com/cosmos/cosmos-sdk/pull/7842) Add TxsByEvent gRPC endpoint
    * [\#7852](https://github.com/cosmos/cosmos-sdk/pull/7852) Add tx broadcast gRPC endpoint
  * (tx) [\#7688](https://github.com/cosmos/cosmos-sdk/pull/7688) Add a new Tx gRPC service with methods `Simulate` and `GetTx` (by hash).
  * (store) [\#5803](https://github.com/cosmos/cosmos-sdk/pull/5803) Added `rootmulti.Store` methods for taking and restoring snapshots, based on `iavl.Store` export/import.
  * (store) [\#6324](https://github.com/cosmos/cosmos-sdk/pull/6324) IAVL store query proofs now return CommitmentOp which wraps an ics23 CommitmentProof
  * (store) [\#6390](https://github.com/cosmos/cosmos-sdk/pull/6390) `RootMulti` store query proofs now return `CommitmentOp` which wraps `CommitmentProofs`
    * `store.Query` now only returns chained `ics23.CommitmentProof` wrapped in `merkle.Proof`
    * `ProofRuntime` only decodes and verifies `ics23.CommitmentProof`
* __Modules__
  * (modules) [\#5921](https://github.com/cosmos/cosmos-sdk/issues/5921) Introduction of Query gRPC service definitions along with REST annotations for gRPC Gateway for each module
  * (modules) [\#7540](https://github.com/cosmos/cosmos-sdk/issues/7540) Protobuf service definitions can now be used for
    packing `Msg`s in transactions as defined in [ADR 031](./docs/architecture/adr-031-msg-service.md). All modules now
    define a `Msg` protobuf service.
  * (x/auth/vesting) [\#7209](https://github.com/cosmos/cosmos-sdk/pull/7209) Create new `MsgCreateVestingAccount` message type along with CLI handler that allows for the creation of delayed and continuous vesting types.
  * (x/capability) [\#5828](https://github.com/cosmos/cosmos-sdk/pull/5828) Capability module integration as outlined in [ADR 3 - Dynamic Capability Store](https://github.com/cosmos/tree/master/docs/architecture/adr-003-dynamic-capability-store.md).
  * (x/crisis) `x/crisis` has a new function: `AddModuleInitFlags`, which will register optional crisis module flags for the start command.
  * (x/ibc) [\#5277](https://github.com/cosmos/cosmos-sdk/pull/5277) `x/ibc` changes from IBC alpha. For more details check the the [`x/ibc/core/spec`](https://github.com/cosmos/cosmos-sdk/tree/master/x/ibc/core/spec) directory, or the ICS specs below:
    * [ICS 002 - Client Semantics](https://github.com/cosmos/ics/tree/master/spec/ics-002-client-semantics) subpackage
    * [ICS 003 - Connection Semantics](https://github.com/cosmos/ics/blob/master/spec/ics-003-connection-semantics) subpackage
    * [ICS 004 - Channel and Packet Semantics](https://github.com/cosmos/ics/blob/master/spec/ics-004-channel-and-packet-semantics) subpackage
    * [ICS 005 - Port Allocation](https://github.com/cosmos/ics/blob/master/spec/ics-005-port-allocation) subpackage
    * [ICS 006 - Solo Machine Client](https://github.com/cosmos/ics/tree/master/spec/ics-006-solo-machine-client) subpackage
    * [ICS 007 - Tendermint Client](https://github.com/cosmos/ics/blob/master/spec/ics-007-tendermint-client) subpackage
    * [ICS 009 - Loopback Client](https://github.com/cosmos/ics/tree/master/spec/ics-009-loopback-client) subpackage
    * [ICS 020 - Fungible Token Transfer](https://github.com/cosmos/ics/tree/master/spec/ics-020-fungible-token-transfer) subpackage
    * [ICS 023 - Vector Commitments](https://github.com/cosmos/ics/tree/master/spec/ics-023-vector-commitments) subpackage
    * [ICS 024 - Host State Machine Requirements](https://github.com/cosmos/ics/tree/master/spec/ics-024-host-requirements) subpackage
  * (x/ibc) [\#6374](https://github.com/cosmos/cosmos-sdk/pull/6374) ICS-23 Verify functions will now accept and verify ics23 CommitmentProofs exclusively
  * (x/params) [\#6005](https://github.com/cosmos/cosmos-sdk/pull/6005) Add new CLI command for querying raw x/params parameters by subspace and key.

### Bug Fixes

* __Baseapp / Client / REST__
  * (client) [\#5964](https://github.com/cosmos/cosmos-sdk/issues/5964) `--trust-node` is now false by default - for real. Users must ensure it is set to true if they don't want to enable the verifier.
  * (client) [\#6402](https://github.com/cosmos/cosmos-sdk/issues/6402) Fix `keys add` `--algo` flag which only worked for Tendermint's `secp256k1` default key signing algorithm.
  * (client) [\#7699](https://github.com/cosmos/cosmos-sdk/pull/7699) Fix panic in context when setting invalid nodeURI. `WithNodeURI` does not set the `Client` in the context.
  * (export) [\#6510](https://github.com/cosmos/cosmos-sdk/pull/6510/) Field TimeIotaMs now is included in genesis file while exporting.
  * (rest) [\#5906](https://github.com/cosmos/cosmos-sdk/pull/5906) Fix an issue that make some REST calls panic when sending invalid or incomplete requests.
  * (crypto) [\#7966](https://github.com/cosmos/cosmos-sdk/issues/7966) `Bip44Params` `String()` function now correctly
      returns the absolute HD path by adding the `m/` prefix.
  * (crypto/keyring) [\#5844](https://github.com/cosmos/cosmos-sdk/pull/5844) `Keyring.Sign()` methods no longer decode amino signatures when method receivers
  are offline/multisig keys.
  * (store) [\#7415](https://github.com/cosmos/cosmos-sdk/pull/7415) Allow new stores to be registered during on-chain upgrades.
* __Modules__
  * (modules) [\#5569](https://github.com/cosmos/cosmos-sdk/issues/5569) `InitGenesis`, for the relevant modules, now ensures module accounts exist.
  * (x/auth) [\#5892](https://github.com/cosmos/cosmos-sdk/pull/5892) Add `RegisterKeyTypeCodec` to register new
  types (eg. keys) to the `auth` module internal amino codec.
  * (x/bank) [\#6536](https://github.com/cosmos/cosmos-sdk/pull/6536) Fix bug in `WriteGeneratedTxResponse` function used by multiple
  REST endpoints. Now it writes a Tx in StdTx format.
  * (x/genutil) [\#5938](https://github.com/cosmos/cosmos-sdk/pull/5938) Fix `InitializeNodeValidatorFiles` error handling.
  * (x/gentx) [\#8183](https://github.com/cosmos/cosmos-sdk/pull/8183) change gentx cmd amount to arg from flag
  * (x/gov) [#7641](https://github.com/cosmos/cosmos-sdk/pull/7641) Fix tally calculation precision error.
  * (x/staking) [\#6529](https://github.com/cosmos/cosmos-sdk/pull/6529) Export validator addresses (previously was empty).
  * (x/staking) [\#5949](https://github.com/cosmos/cosmos-sdk/pull/5949) Skip staking `HistoricalInfoKey` in simulations as headers are not exported.
  * (x/staking) [\#6061](https://github.com/cosmos/cosmos-sdk/pull/6061) Allow a validator to immediately unjail when no signing info is present due to
falling below their minimum self-delegation and never having been bonded. The validator may immediately unjail once they've met their minimum self-delegation.
* __General__
  * (types) [\#7038](https://github.com/cosmos/cosmos-sdk/issues/7038) Fix infinite looping of `ApproxRoot` by including a hard-coded maximum iterations limit of 100.
  * (types) [\#7084](https://github.com/cosmos/cosmos-sdk/pull/7084) Fix panic when calling `BigInt()` on an uninitialized `Int`.
  * (simulation) [\#7129](https://github.com/cosmos/cosmos-sdk/issues/7129) Fix support for custom `Account` and key types on auth's simulation.


### Improvements
* __Baseapp / Client / REST__
  * (baseapp) [\#6186](https://github.com/cosmos/cosmos-sdk/issues/6186) Support emitting events during `AnteHandler` execution.
  * (baseapp) [\#6053](https://github.com/cosmos/cosmos-sdk/pull/6053) Customizable panic recovery handling added for `app.runTx()` method (as proposed in the [ADR 22](https://github.com/cosmos/cosmos-sdk/blob/master/docs/architecture/adr-022-custom-panic-handling.md)). Adds ability for developers to register custom panic handlers extending standard ones.
  * (client) [\#5810](https://github.com/cosmos/cosmos-sdk/pull/5810) Added a new `--offline` flag that allows commands to be executed without an
  internet connection. Previously, `--generate-only` served this purpose in addition to only allowing txs to be generated. Now, `--generate-only` solely
  allows txs to be generated without being broadcasted and disallows Keybase use and `--offline` allows the use of Keybase but does not allow any
  functionality that requires an online connection.
  * (cli) [#7764](https://github.com/cosmos/cosmos-sdk/pull/7764) Update x/banking and x/crisis InitChain to improve node startup time
  * (client) [\#5856](https://github.com/cosmos/cosmos-sdk/pull/5856) Added the possibility to set `--offline` flag with config command.
  * (client) [\#5895](https://github.com/cosmos/cosmos-sdk/issues/5895) show config options in the config command's help screen.
  * (client/keys) [\#8043](https://github.com/cosmos/cosmos-sdk/pull/8043) Add support for export of unarmored private key
  * (client/tx) [\#7801](https://github.com/cosmos/cosmos-sdk/pull/7801) Update sign-batch multisig to work online
  * (x/genutil) [\#8099](https://github.com/cosmos/cosmos-sdk/pull/8099) `init` now supports a `--recover` flag to recover
      the private validator key from a given mnemonic
* __Modules__
  * (x/auth) [\#5702](https://github.com/cosmos/cosmos-sdk/pull/5702) Add parameter querying support for `x/auth`.
  * (x/auth/ante) [\#6040](https://github.com/cosmos/cosmos-sdk/pull/6040) `AccountKeeper` interface used for `NewAnteHandler` and handler's decorators to add support of using custom `AccountKeeper` implementations.
  * (x/evidence) [\#5952](https://github.com/cosmos/cosmos-sdk/pull/5952) Tendermint Consensus parameters can now be changed via parameter change proposals through `x/gov`.
  * (x/evidence) [\#5961](https://github.com/cosmos/cosmos-sdk/issues/5961) Add `StoreDecoder` simulation for evidence module.
  * (x/ibc) [\#5948](https://github.com/cosmos/cosmos-sdk/issues/5948) Add `InitGenesis` and `ExportGenesis` functions for `ibc` module.
  * (x/ibc-transfer) [\#6871](https://github.com/cosmos/cosmos-sdk/pull/6871) Implement [ADR 001 - Coin Source Tracing](./docs/architecture/adr-001-coin-source-tracing.md).
  * (x/staking) [\#6059](https://github.com/cosmos/cosmos-sdk/pull/6059) Updated `HistoricalEntries` parameter default to 100.
  * (x/staking) [\#5584](https://github.com/cosmos/cosmos-sdk/pull/5584) Add util function `ToTmValidator` that converts a `staking.Validator` type to `*tmtypes.Validator`.
  * (x/staking) [\#6163](https://github.com/cosmos/cosmos-sdk/pull/6163) CLI and REST call to unbonding delegations and delegations now accept
  pagination.
  * (x/staking) [\#8178](https://github.com/cosmos/cosmos-sdk/pull/8178) Update default historical header number for stargate
* __General__
  * (crypto) [\#7987](https://github.com/cosmos/cosmos-sdk/pull/7987) Fix the inconsistency of CryptoCdc, only use
      `codec/legacy.Cdc`.
  * (logging) [\#8072](https://github.com/cosmos/cosmos-sdk/pull/8072) Refactor logging:
    * Use [zerolog](https://github.com/rs/zerolog) over Tendermint's go-kit logging wrapper.
    * Introduce Tendermint's `--log_format=plain|json` flag. Using format `json` allows for emitting structured JSON
    logs which can be consumed by an external logging facility (e.g. Loggly). Both formats log to STDERR.
    * The existing `--log_level` flag and it's default value now solely relates to the global logging
    level (e.g. `info`, `debug`, etc...) instead of `<module>:<level>`.
  * (rest) [#7649](https://github.com/cosmos/cosmos-sdk/pull/7649) Return an unsigned tx in legacy GET /tx endpoint when signature conversion fails
  * (simulation) [\#6002](https://github.com/cosmos/cosmos-sdk/pull/6002) Add randomized consensus params into simulation.
  * (store) [\#6481](https://github.com/cosmos/cosmos-sdk/pull/6481) Move `SimpleProofsFromMap` from Tendermint into the SDK.
  * (store) [\#6719](https://github.com/cosmos/cosmos-sdk/6754) Add validity checks to stores for nil and empty keys.
  * (SDK) Updated dependencies
    * Updated iavl dependency to v0.15.3
    * Update tendermint to v0.34.1
  * (types) [\#7027](https://github.com/cosmos/cosmos-sdk/pull/7027) `Coin(s)` and `DecCoin(s)` updates:
    * Bump denomination max length to 128
    * Allow uppercase letters and numbers in denominations to support [ADR 001](./docs/architecture/adr-001-coin-source-tracing.md)
    * Added `Validate` function that returns a descriptive error
  * (types) [\#5581](https://github.com/cosmos/cosmos-sdk/pull/5581) Add convenience functions {,Must}Bech32ifyAddressBytes.
  * (types/module) [\#5724](https://github.com/cosmos/cosmos-sdk/issues/5724) The `types/module` package does no longer depend on `x/simulation`.
  * (types) [\#5585](https://github.com/cosmos/cosmos-sdk/pull/5585) IBC additions:
    * `Coin` denomination max lenght has been increased to 32.
    * Added `CapabilityKey` alias for `StoreKey` to match IBC spec.
  * (types/rest) [\#5900](https://github.com/cosmos/cosmos-sdk/pull/5900) Add Check*Error function family to spare developers from replicating tons of boilerplate code.
  * (types) [\#6128](https://github.com/cosmos/cosmos-sdk/pull/6137) Add `String()` method to `GasMeter`.
  * (types) [\#6195](https://github.com/cosmos/cosmos-sdk/pull/6195) Add codespace to broadcast(sync/async) response.
  * (types) \#6897 Add KV type from tendermint to `types` directory.
  * (version) [\#7848](https://github.com/cosmos/cosmos-sdk/pull/7848) [\#7941](https://github.com/cosmos/cosmos-sdk/pull/7941)
    `version --long` output now shows the list of build dependencies and replaced build dependencies.

## [v0.39.1](https://github.com/cosmos/cosmos-sdk/releases/tag/v0.39.1) - 2020-08-11

### Client Breaking

* (x/auth) [\#6861](https://github.com/cosmos/cosmos-sdk/pull/6861) Remove public key Bech32 encoding for all account types for JSON serialization, instead relying on direct Amino encoding. In addition, JSON serialization utilizes Amino instead of the Go stdlib, so integers are treated as strings.

### Improvements

* (client) [\#6853](https://github.com/cosmos/cosmos-sdk/pull/6853) Add --unsafe-cors flag.

## [v0.39.0](https://github.com/cosmos/cosmos-sdk/releases/tag/v0.39.0) - 2020-07-20

### Improvements

* (deps) Bump IAVL version to [v0.14.0](https://github.com/cosmos/iavl/releases/tag/v0.14.0)
* (client) [\#5585](https://github.com/cosmos/cosmos-sdk/pull/5585) `CLIContext` additions:
  * Introduce `QueryABCI` that returns the full `abci.ResponseQuery` with inclusion Merkle proofs.
  * Added `prove` flag for Merkle proof verification.
* (x/staking) [\#6791)](https://github.com/cosmos/cosmos-sdk/pull/6791) Close {UBDQueue,RedelegationQueu}Iterator once used.

### API Breaking Changes

* (baseapp) [\#5837](https://github.com/cosmos/cosmos-sdk/issues/5837) Transaction simulation now returns a `SimulationResponse` which contains the `GasInfo` and `Result` from the execution.

### Client Breaking Changes

* (x/auth) [\#6745](https://github.com/cosmos/cosmos-sdk/issues/6745) Remove BaseAccount's custom JSON {,un}marshalling.

### Bug Fixes

* (store) [\#6475](https://github.com/cosmos/cosmos-sdk/pull/6475) Revert IAVL pruning functionality introduced in
[v0.13.0](https://github.com/cosmos/iavl/releases/tag/v0.13.0),
where the IAVL no longer keeps states in-memory in which it flushes periodically. IAVL now commits and
flushes every state to disk as it did pre-v0.13.0. The SDK's multi-store will track and ensure the proper
heights are pruned. The operator can set the pruning options via a `pruning` config via the CLI or
through `app.toml`. The `pruning` flag exposes `default|everything|nothing|custom` as options --
see docs for further details. If the operator chooses `custom`, they may provide granular pruning
options `pruning-keep-recent`, `pruning-keep-every`, and `pruning-interval`. The former two options
dictate how many recent versions are kept on disk and the offset of what versions are kept after that
respectively, and the latter defines the height interval in which versions are deleted in a batch.
**Note, there are some client-facing API breaking changes with regard to IAVL, stores, and pruning settings.**
* (x/distribution) [\#6210](https://github.com/cosmos/cosmos-sdk/pull/6210) Register `MsgFundCommunityPool` in distribution amino codec.
* (types) [\#5741](https://github.com/cosmos/cosmos-sdk/issues/5741) Prevent `ChainAnteDecorators()` from panicking when empty `AnteDecorator` slice is supplied.
* (baseapp) [\#6306](https://github.com/cosmos/cosmos-sdk/issues/6306) Prevent events emitted by the antehandler from being persisted between transactions.
* (client/keys) [\#5091](https://github.com/cosmos/cosmos-sdk/issues/5091) `keys parse` does not honor client app's configuration.
* (x/bank) [\#6674](https://github.com/cosmos/cosmos-sdk/pull/6674) Create account if recipient does not exist on handing `MsgMultiSend`.
* (x/auth) [\#6287](https://github.com/cosmos/cosmos-sdk/pull/6287) Fix nonce stuck when sending multiple transactions from an account in a same block.

## [v0.38.5] - 2020-07-02

### Improvements

* (tendermint) Bump Tendermint version to [v0.33.6](https://github.com/tendermint/tendermint/releases/tag/v0.33.6).

## [v0.38.4] - 2020-05-21

### Bug Fixes

* (x/auth) [\#5950](https://github.com/cosmos/cosmos-sdk/pull/5950) Fix `IncrementSequenceDecorator` to use is `IsReCheckTx` instead of `IsCheckTx` to allow account sequence incrementing.

## [v0.38.3] - 2020-04-09

### Improvements

* (tendermint) Bump Tendermint version to [v0.33.3](https://github.com/tendermint/tendermint/releases/tag/v0.33.3).

## [v0.38.2] - 2020-03-25

### Bug Fixes

* (baseapp) [\#5718](https://github.com/cosmos/cosmos-sdk/pull/5718) Remove call to `ctx.BlockGasMeter` during failed message validation which resulted in a panic when the tx execution mode was `CheckTx`.
* (x/genutil) [\#5775](https://github.com/cosmos/cosmos-sdk/pull/5775) Fix `ExportGenesis` in `x/genutil` to export default genesis state (`[]`) instead of `null`.
* (client) [\#5618](https://github.com/cosmos/cosmos-sdk/pull/5618) Fix crash on the client when the verifier is not set.
* (crypto/keys/mintkey) [\#5823](https://github.com/cosmos/cosmos-sdk/pull/5823) fix errors handling in `UnarmorPubKeyBytes` (underlying armoring function's return error was not being checked).
* (x/distribution) [\#5620](https://github.com/cosmos/cosmos-sdk/pull/5620) Fix nil pointer deref in distribution tax/reward validation helpers.

### Improvements

* (rest) [\#5648](https://github.com/cosmos/cosmos-sdk/pull/5648) Enhance /txs usability:
  * Add `tx.minheight` key to filter transaction with an inclusive minimum block height
  * Add `tx.maxheight` key to filter transaction with an inclusive maximum block height
* (crypto/keys) [\#5739](https://github.com/cosmos/cosmos-sdk/pull/5739) Print an error message if the password input failed.

## [v0.38.1] - 2020-02-11

### Improvements

* (modules) [\#5597](https://github.com/cosmos/cosmos-sdk/pull/5597) Add `amount` event attribute to the `complete_unbonding`
and `complete_redelegation` events that reflect the total balances of the completed unbondings and redelegations
respectively.

### Bug Fixes

* (types) [\#5579](https://github.com/cosmos/cosmos-sdk/pull/5579) The IAVL `Store#Commit` method has been refactored to
delete a flushed version if it is not a snapshot version. The root multi-store now keeps track of `commitInfo` instead
of `types.CommitID`. During `Commit` of the root multi-store, `lastCommitInfo` is updated from the saved state
and is only flushed to disk if it is a snapshot version. During `Query` of the root multi-store, if the request height
is the latest height, we'll use the store's `lastCommitInfo`. Otherwise, we fetch `commitInfo` from disk.
* (x/bank) [\#5531](https://github.com/cosmos/cosmos-sdk/issues/5531) Added missing amount event to MsgMultiSend, emitted for each output.
* (x/gov) [\#5622](https://github.com/cosmos/cosmos-sdk/pull/5622) Track any events emitted from a proposal's handler upon successful execution.

## [v0.38.0] - 2020-01-23

### State Machine Breaking

* (genesis) [\#5506](https://github.com/cosmos/cosmos-sdk/pull/5506) The `x/distribution` genesis state
  now includes `params` instead of individual parameters.
* (genesis) [\#5017](https://github.com/cosmos/cosmos-sdk/pull/5017) The `x/genaccounts` module has been
deprecated and all components removed except the `legacy/` package. This requires changes to the
genesis state. Namely, `accounts` now exist under `app_state.auth.accounts`. The corresponding migration
logic has been implemented for v0.38 target version. Applications can migrate via:
`$ {appd} migrate v0.38 genesis.json`.
* (modules) [\#5299](https://github.com/cosmos/cosmos-sdk/pull/5299) Handling of `ABCIEvidenceTypeDuplicateVote`
  during `BeginBlock` along with the corresponding parameters (`MaxEvidenceAge`) have moved from the
  `x/slashing` module to the `x/evidence` module.

### API Breaking Changes

* (modules) [\#5506](https://github.com/cosmos/cosmos-sdk/pull/5506) Remove individual setters of `x/distribution` parameters. Instead, follow the module spec in getting parameters, setting new value(s) and finally calling `SetParams`.
* (types) [\#5495](https://github.com/cosmos/cosmos-sdk/pull/5495) Remove redundant `(Must)Bech32ify*` and `(Must)Get*KeyBech32` functions in favor of `(Must)Bech32ifyPubKey` and `(Must)GetPubKeyFromBech32` respectively, both of which take a `Bech32PubKeyType` (string).
* (types) [\#5430](https://github.com/cosmos/cosmos-sdk/pull/5430) `DecCoins#Add` parameter changed from `DecCoins`
to `...DecCoin`, `Coins#Add` parameter changed from `Coins` to `...Coin`.
* (baseapp/types) [\#5421](https://github.com/cosmos/cosmos-sdk/pull/5421) The `Error` interface (`types/errors.go`)
has been removed in favor of the concrete type defined in `types/errors/` which implements the standard `error` interface.
  * As a result, the `Handler` and `Querier` implementations now return a standard `error`.
  Within `BaseApp`, `runTx` now returns a `(GasInfo, *Result, error)` tuple and `runMsgs` returns a
  `(*Result, error)` tuple. A reference to a `Result` is now used to indicate success whereas an error
  signals an invalid message or failed message execution. As a result, the fields `Code`, `Codespace`,
  `GasWanted`, and `GasUsed` have been removed the `Result` type. The latter two fields are now found
  in the `GasInfo` type which is always returned regardless of execution outcome.
  * Note to developers: Since all handlers and queriers must now return a standard `error`, the `types/errors/`
  package contains all the relevant and pre-registered errors that you typically work with. A typical
  error returned will look like `sdkerrors.Wrap(sdkerrors.ErrUnknownRequest, "...")`. You can retrieve
  relevant ABCI information from the error via `ABCIInfo`.
* (client) [\#5442](https://github.com/cosmos/cosmos-sdk/pull/5442) Remove client/alias.go as it's not necessary and
components can be imported directly from the packages.
* (store) [\#4748](https://github.com/cosmos/cosmos-sdk/pull/4748) The `CommitMultiStore` interface
now requires a `SetInterBlockCache` method. Applications that do not wish to support this can simply
have this method perform a no-op.
* (modules) [\#4665](https://github.com/cosmos/cosmos-sdk/issues/4665) Refactored `x/gov` module structure and dev-UX:
  * Prepare for module spec integration
  * Update gov keys to use big endian encoding instead of little endian
* (modules) [\#5017](https://github.com/cosmos/cosmos-sdk/pull/5017) The `x/genaccounts` module has been deprecated and all components removed except the `legacy/` package.
* [\#4486](https://github.com/cosmos/cosmos-sdk/issues/4486) Vesting account types decoupled from the `x/auth` module and now live under `x/auth/vesting`. Applications wishing to use vesting account types must be sure to register types via `RegisterCodec` under the new vesting package.
* [\#4486](https://github.com/cosmos/cosmos-sdk/issues/4486) The `NewBaseVestingAccount` constructor returns an error
if the provided arguments are invalid.
* (x/auth) [\#5006](https://github.com/cosmos/cosmos-sdk/pull/5006) Modular `AnteHandler` via composable decorators:
  * The `AnteHandler` interface now returns `(newCtx Context, err error)` instead of `(newCtx Context, result sdk.Result, abort bool)`
  * The `NewAnteHandler` function returns an `AnteHandler` function that returns the new `AnteHandler`
  interface and has been moved into the `auth/ante` directory.
  * `ValidateSigCount`, `ValidateMemo`, `ProcessPubKey`, `EnsureSufficientMempoolFee`, and `GetSignBytes`
  have all been removed as public functions.
  * Invalid Signatures may return `InvalidPubKey` instead of `Unauthorized` error, since the transaction
  will first hit `SetPubKeyDecorator` before the `SigVerificationDecorator` runs.
  * `StdTx#GetSignatures` will return an array of just signature byte slices `[][]byte` instead of
  returning an array of `StdSignature` structs. To replicate the old behavior, use the public field
  `StdTx.Signatures` to get back the array of StdSignatures `[]StdSignature`.
* (modules) [\#5299](https://github.com/cosmos/cosmos-sdk/pull/5299) `HandleDoubleSign` along with params `MaxEvidenceAge` and `DoubleSignJailEndTime` have moved from the `x/slashing` module to the `x/evidence` module.
* (keys) [\#4941](https://github.com/cosmos/cosmos-sdk/issues/4941) Keybase concrete types constructors such as `NewKeyBaseFromDir` and `NewInMemory` now accept optional parameters of type `KeybaseOption`. These
optional parameters are also added on the keys sub-commands functions, which are now public, and allows
these options to be set on the commands or ignored to default to previous behavior.
* [\#5547](https://github.com/cosmos/cosmos-sdk/pull/5547) `NewKeyBaseFromHomeFlag` constructor has been removed.
* [\#5439](https://github.com/cosmos/cosmos-sdk/pull/5439) Further modularization was done to the `keybase`
package to make it more suitable for use with different key formats and algorithms:
  * The `WithKeygenFunc` function added as a `KeybaseOption` which allows a custom bytes to key
    implementation to be defined when keys are created.
  * The `WithDeriveFunc` function added as a `KeybaseOption` allows custom logic for deriving a key
    from a mnemonic, bip39 password, and HD Path.
  * BIP44 is no longer build into `keybase.CreateAccount()`. It is however the default when using
    the `client/keys` add command.
  * `SupportedAlgos` and `SupportedAlgosLedger` functions return a slice of `SigningAlgo`s that are
    supported by the keybase and the ledger integration respectively.
* (simapp) [\#5419](https://github.com/cosmos/cosmos-sdk/pull/5419) The `helpers.GenTx()` now accepts a gas argument.
* (baseapp) [\#5455](https://github.com/cosmos/cosmos-sdk/issues/5455) A `sdk.Context` is now passed into the `router.Route()` function.

### Client Breaking Changes

* (rest) [\#5270](https://github.com/cosmos/cosmos-sdk/issues/5270) All account types now implement custom JSON serialization.
* (rest) [\#4783](https://github.com/cosmos/cosmos-sdk/issues/4783) The balance field in the DelegationResponse type is now sdk.Coin instead of sdk.Int
* (x/auth) [\#5006](https://github.com/cosmos/cosmos-sdk/pull/5006) The gas required to pass the `AnteHandler` has
increased significantly due to modular `AnteHandler` support. Increase GasLimit accordingly.
* (rest) [\#5336](https://github.com/cosmos/cosmos-sdk/issues/5336) `MsgEditValidator` uses `description` instead of `Description` as a JSON key.
* (keys) [\#5097](https://github.com/cosmos/cosmos-sdk/pull/5097) Due to the keybase -> keyring transition, keys need to be migrated. See `keys migrate` command for more info.
* (x/auth) [\#5424](https://github.com/cosmos/cosmos-sdk/issues/5424) Drop `decode-tx` command from x/auth/client/cli, duplicate of the `decode` command.

### Features

* (store) [\#5435](https://github.com/cosmos/cosmos-sdk/pull/5435) New iterator for paginated requests. Iterator limits DB reads to the range of the requested page.
* (x/evidence) [\#5240](https://github.com/cosmos/cosmos-sdk/pull/5240) Initial implementation of the `x/evidence` module.
* (cli) [\#5212](https://github.com/cosmos/cosmos-sdk/issues/5212) The `q gov proposals` command now supports pagination.
* (store) [\#4724](https://github.com/cosmos/cosmos-sdk/issues/4724) Multistore supports substore migrations upon load. New `rootmulti.Store.LoadLatestVersionAndUpgrade` method in
`Baseapp` supports `StoreLoader` to enable various upgrade strategies. It no
longer panics if the store to load contains substores that we didn't explicitly mount.
* [\#4972](https://github.com/cosmos/cosmos-sdk/issues/4972) A `TxResponse` with a corresponding code
and tx hash will be returned for specific Tendermint errors:
  * `CodeTxInMempoolCache`
  * `CodeMempoolIsFull`
  * `CodeTxTooLarge`
* [\#3872](https://github.com/cosmos/cosmos-sdk/issues/3872) Implement a RESTful endpoint and cli command to decode transactions.
* (keys) [\#4754](https://github.com/cosmos/cosmos-sdk/pull/4754) Introduce new Keybase implementation that can
leverage operating systems' built-in functionalities to securely store secrets. MacOS users may encounter
the following [issue](https://github.com/keybase/go-keychain/issues/47) with the `go-keychain` library. If
you encounter this issue, you must upgrade your xcode command line tools to version >= `10.2`. You can
upgrade via: `sudo rm -rf /Library/Developer/CommandLineTools; xcode-select --install`. Verify the
correct version via: `pkgutil --pkg-info=com.apple.pkg.CLTools_Executables`.
* [\#5355](https://github.com/cosmos/cosmos-sdk/pull/5355) Client commands accept a new `--keyring-backend` option through which users can specify which backend should be used
by the new key store:
  * `os`: use OS default credentials storage (default).
  * `file`: use encrypted file-based store.
  * `kwallet`: use [KDE Wallet](https://utils.kde.org/projects/kwalletmanager/) service.
  * `pass`: use the [pass](https://www.passwordstore.org/) command line password manager.
  * `test`: use password-less key store. *For testing purposes only. Use it at your own risk.*
* (keys) [\#5097](https://github.com/cosmos/cosmos-sdk/pull/5097) New `keys migrate` command to assist users migrate their keys
to the new keyring.
* (keys) [\#5366](https://github.com/cosmos/cosmos-sdk/pull/5366) `keys list` now accepts a `--list-names` option to list key names only, whilst the `keys delete`
command can delete multiple keys by passing their names as arguments. The aforementioned commands can then be piped together, e.g.
`appcli keys list -n | xargs appcli keys delete`
* (modules) [\#4233](https://github.com/cosmos/cosmos-sdk/pull/4233) Add upgrade module that coordinates software upgrades of live chains.
* [\#4486](https://github.com/cosmos/cosmos-sdk/issues/4486) Introduce new `PeriodicVestingAccount` vesting account type
that allows for arbitrary vesting periods.
* (baseapp) [\#5196](https://github.com/cosmos/cosmos-sdk/pull/5196) Baseapp has a new `runTxModeReCheck` to allow applications to skip expensive and unnecessary re-checking of transactions.
* (types) [\#5196](https://github.com/cosmos/cosmos-sdk/pull/5196) Context has new `IsRecheckTx() bool` and `WithIsReCheckTx(bool) Context` methods to to be used in the `AnteHandler`.
* (x/auth/ante) [\#5196](https://github.com/cosmos/cosmos-sdk/pull/5196) AnteDecorators have been updated to avoid unnecessary checks when `ctx.IsReCheckTx() == true`
* (x/auth) [\#5006](https://github.com/cosmos/cosmos-sdk/pull/5006) Modular `AnteHandler` via composable decorators:
  * The `AnteDecorator` interface has been introduced to allow users to implement modular `AnteHandler`
  functionality that can be composed together to create a single `AnteHandler` rather than implementing
  a custom `AnteHandler` completely from scratch, where each `AnteDecorator` allows for custom behavior in
  tightly defined and logically isolated manner. These custom `AnteDecorator` can then be chained together
  with default `AnteDecorator` or third-party `AnteDecorator` to create a modularized `AnteHandler`
  which will run each `AnteDecorator` in the order specified in `ChainAnteDecorators`. For details
  on the new architecture, refer to the [ADR](docs/architecture/adr-010-modular-antehandler.md).
  * `ChainAnteDecorators` function has been introduced to take in a list of `AnteDecorators` and chain
  them in sequence and return a single `AnteHandler`:
    * `SetUpContextDecorator`: Sets `GasMeter` in context and creates defer clause to recover from any
    `OutOfGas` panics in future AnteDecorators and return `OutOfGas` error to `BaseApp`. It MUST be the
    first `AnteDecorator` in the chain for any application that uses gas (or another one that sets the gas meter).
    * `ValidateBasicDecorator`: Calls tx.ValidateBasic and returns any non-nil error.
    * `ValidateMemoDecorator`: Validates tx memo with application parameters and returns any non-nil error.
    * `ConsumeGasTxSizeDecorator`: Consumes gas proportional to the tx size based on application parameters.
    * `MempoolFeeDecorator`: Checks if fee is above local mempool `minFee` parameter during `CheckTx`.
    * `DeductFeeDecorator`: Deducts the `FeeAmount` from first signer of the transaction.
    * `SetPubKeyDecorator`: Sets pubkey of account in any account that does not already have pubkey saved in state machine.
    * `SigGasConsumeDecorator`: Consume parameter-defined amount of gas for each signature.
    * `SigVerificationDecorator`: Verify each signature is valid, return if there is an error.
    * `ValidateSigCountDecorator`: Validate the number of signatures in tx based on app-parameters.
    * `IncrementSequenceDecorator`: Increments the account sequence for each signer to prevent replay attacks.
* (cli) [\#5223](https://github.com/cosmos/cosmos-sdk/issues/5223) Cosmos Ledger App v2.0.0 is now supported. The changes are backwards compatible and App v1.5.x is still supported.
* (x/staking) [\#5380](https://github.com/cosmos/cosmos-sdk/pull/5380) Introduced ability to store historical info entries in staking keeper, allows applications to introspect specified number of past headers and validator sets
  * Introduces new parameter `HistoricalEntries` which allows applications to determine how many recent historical info entries they want to persist in store. Default value is 0.
  * Introduces cli commands and rest routes to query historical information at a given height
* (modules) [\#5249](https://github.com/cosmos/cosmos-sdk/pull/5249) Funds are now allowed to be directly sent to the community pool (via the distribution module account).
* (keys) [\#4941](https://github.com/cosmos/cosmos-sdk/issues/4941) Introduce keybase option to allow overriding the default private key implementation of a key generated through the `keys add` cli command.
* (keys) [\#5439](https://github.com/cosmos/cosmos-sdk/pull/5439) Flags `--algo` and `--hd-path` are added to
  `keys add` command in order to make use of keybase modularized. By default, it uses (0, 0) bip44
  HD path and secp256k1 keys, so is non-breaking.
* (types) [\#5447](https://github.com/cosmos/cosmos-sdk/pull/5447) Added `ApproxRoot` function to sdk.Decimal type in order to get the nth root for a decimal number, where n is a positive integer.
  * An `ApproxSqrt` function was also added for convenience around the common case of n=2.

### Improvements

* (iavl) [\#5538](https://github.com/cosmos/cosmos-sdk/pull/5538) Remove manual IAVL pruning in favor of IAVL's internal pruning strategy.
* (server) [\#4215](https://github.com/cosmos/cosmos-sdk/issues/4215) The `--pruning` flag
has been moved to the configuration file, to allow easier node configuration.
* (cli) [\#5116](https://github.com/cosmos/cosmos-sdk/issues/5116) The `CLIContext` now supports multiple verifiers
when connecting to multiple chains. The connecting chain's `CLIContext` will have to have the correct
chain ID and node URI or client set. To use a `CLIContext` with a verifier for another chain:
  ```go
  // main or parent chain (chain as if you're running without IBC)
  mainCtx := context.NewCLIContext()

  // connecting IBC chain
  sideCtx := context.NewCLIContext().
    WithChainID(sideChainID).
    WithNodeURI(sideChainNodeURI) // or .WithClient(...)

  sideCtx = sideCtx.WithVerifier(
    context.CreateVerifier(sideCtx, context.DefaultVerifierCacheSize),
  )
  ```
* (modules) [\#5017](https://github.com/cosmos/cosmos-sdk/pull/5017) The `x/auth` package now supports
generalized genesis accounts through the `GenesisAccount` interface.
* (modules) [\#4762](https://github.com/cosmos/cosmos-sdk/issues/4762) Deprecate remove and add permissions in ModuleAccount.
* (modules) [\#4760](https://github.com/cosmos/cosmos-sdk/issues/4760) update `x/auth` to match module spec.
* (modules) [\#4814](https://github.com/cosmos/cosmos-sdk/issues/4814) Add security contact to Validator description.
* (modules) [\#4875](https://github.com/cosmos/cosmos-sdk/issues/4875) refactor integration tests to use SimApp and separate test package
* (sdk) [\#4566](https://github.com/cosmos/cosmos-sdk/issues/4566) Export simulation's parameters and app state to JSON in order to reproduce bugs and invariants.
* (sdk) [\#4640](https://github.com/cosmos/cosmos-sdk/issues/4640) improve import/export simulation errors by extending `DiffKVStores` to return an array of `KVPairs` that are then compared to check for inconsistencies.
* (sdk) [\#4717](https://github.com/cosmos/cosmos-sdk/issues/4717) refactor `x/slashing` to match the new module spec
* (sdk) [\#4758](https://github.com/cosmos/cosmos-sdk/issues/4758) update `x/genaccounts` to match module spec
* (simulation) [\#4824](https://github.com/cosmos/cosmos-sdk/issues/4824) `PrintAllInvariants` flag will print all failed invariants
* (simulation) [\#4490](https://github.com/cosmos/cosmos-sdk/issues/4490) add `InitialBlockHeight` flag to resume a simulation from a given block

  * Support exporting the simulation stats to a given JSON file
* (simulation) [\#4847](https://github.com/cosmos/cosmos-sdk/issues/4847), [\#4838](https://github.com/cosmos/cosmos-sdk/pull/4838) and [\#4869](https://github.com/cosmos/cosmos-sdk/pull/4869) `SimApp` and simulation refactors:
  * Implement `SimulationManager` for executing modules' simulation functionalities in a modularized way
  * Add `RegisterStoreDecoders` to the `SimulationManager` for decoding each module's types
  * Add `GenerateGenesisStates` to the `SimulationManager` to generate a randomized `GenState` for each module
  * Add `RandomizedParams` to the `SimulationManager` that registers each modules' parameters in order to
  simulate `ParamChangeProposal`s' `Content`s
  * Add `WeightedOperations` to the `SimulationManager` that define simulation operations (modules' `Msg`s) with their
  respective weights (i.e chance of being simulated).
  * Add `ProposalContents` to the `SimulationManager` to register each module's governance proposal `Content`s.
* (simulation) [\#4893](https://github.com/cosmos/cosmos-sdk/issues/4893) Change `SimApp` keepers to be public and add getter functions for keys and codec
* (simulation) [\#4906](https://github.com/cosmos/cosmos-sdk/issues/4906) Add simulation `Config` struct that wraps simulation flags
* (simulation) [\#4935](https://github.com/cosmos/cosmos-sdk/issues/4935) Update simulation to reflect a proper `ABCI` application without bypassing `BaseApp` semantics
* (simulation) [\#5378](https://github.com/cosmos/cosmos-sdk/pull/5378) Simulation tests refactor:
  * Add `App` interface for general SDK-based app's methods.
  * Refactor and cleanup simulation tests into util functions to simplify their implementation for other SDK apps.
* (store) [\#4792](https://github.com/cosmos/cosmos-sdk/issues/4792) panic on non-registered store
* (types) [\#4821](https://github.com/cosmos/cosmos-sdk/issues/4821) types/errors package added with support for stacktraces. It is meant as a more feature-rich replacement for sdk.Errors in the mid-term.
* (store) [\#1947](https://github.com/cosmos/cosmos-sdk/issues/1947) Implement inter-block (persistent)
caching through `CommitKVStoreCacheManager`. Any application wishing to utilize an inter-block cache
must set it in their app via a `BaseApp` option. The `BaseApp` docs have been drastically improved
to detail this new feature and how state transitions occur.
* (docs/spec) All module specs moved into their respective module dir in x/ (i.e. docs/spec/staking -->> x/staking/spec)
* (docs/) [\#5379](https://github.com/cosmos/cosmos-sdk/pull/5379) Major documentation refactor, including:
  * (docs/intro/) Add and improve introduction material for newcomers.
  * (docs/basics/) Add documentation about basic concepts of the cosmos sdk such as the anatomy of an SDK application, the transaction lifecycle or accounts.
  * (docs/core/) Add documentation about core conepts of the cosmos sdk such as `baseapp`, `server`, `store`s, `context` and more.
  * (docs/building-modules/) Add reference documentation on concepts relevant for module developers (`keeper`, `handler`, `messages`, `queries`,...).
  * (docs/interfaces/) Add documentation on building interfaces for the Cosmos SDK.
  * Redesigned user interface that features new dynamically generated sidebar, build-time code embedding from GitHub, new homepage as well as many other improvements.
* (types) [\#5428](https://github.com/cosmos/cosmos-sdk/pull/5428) Add `Mod` (modulo) method and `RelativePow` (exponentation) function for `Uint`.
* (modules) [\#5506](https://github.com/cosmos/cosmos-sdk/pull/5506) Remove redundancy in `x/distribution`s use of parameters. There
  now exists a single `Params` type with a getter and setter along with a getter for each individual parameter.

### Bug Fixes

* (client) [\#5303](https://github.com/cosmos/cosmos-sdk/issues/5303) Fix ignored error in tx generate only mode.
* (cli) [\#4763](https://github.com/cosmos/cosmos-sdk/issues/4763) Fix flag `--min-self-delegation` for staking `EditValidator`
* (keys) Fix ledger custom coin type support bug.
* (x/gov) [\#5107](https://github.com/cosmos/cosmos-sdk/pull/5107) Sum validator operator's all voting power when tally votes
* (rest) [\#5212](https://github.com/cosmos/cosmos-sdk/issues/5212) Fix pagination in the `/gov/proposals` handler.

## [v0.37.14] - 2020-08-12

### Improvements

* (tendermint) Bump Tendermint version to [v0.32.13](https://github.com/tendermint/tendermint/releases/tag/v0.32.13).


## [v0.37.13] - 2020-06-03

### Improvements

* (tendermint) Bump Tendermint version to [v0.32.12](https://github.com/tendermint/tendermint/releases/tag/v0.32.12).
* (cosmos-ledger-go) Bump Cosmos Ledger Wallet library version to [v0.11.1](https://github.com/cosmos/ledger-cosmos-go/releases/tag/v0.11.1).

## [v0.37.12] - 2020-05-05

### Improvements

* (tendermint) Bump Tendermint version to [v0.32.11](https://github.com/tendermint/tendermint/releases/tag/v0.32.11).

## [v0.37.11] - 2020-04-22

### Bug Fixes

* (x/staking) [\#6021](https://github.com/cosmos/cosmos-sdk/pull/6021) --trust-node's false default value prevents creation of the genesis transaction.

## [v0.37.10] - 2020-04-22

### Bug Fixes

* (client/context) [\#5964](https://github.com/cosmos/cosmos-sdk/issues/5964) Fix incorrect instantiation of tmlite verifier when --trust-node is off.

## [v0.37.9] - 2020-04-09

### Improvements

* (tendermint) Bump Tendermint version to [v0.32.10](https://github.com/tendermint/tendermint/releases/tag/v0.32.10).

## [v0.37.8] - 2020-03-11

### Bug Fixes

* (rest) [\#5508](https://github.com/cosmos/cosmos-sdk/pull/5508) Fix `x/distribution` endpoints to properly return height in the response.
* (x/genutil) [\#5499](https://github.com/cosmos/cosmos-sdk/pull/) Ensure `DefaultGenesis` returns valid and non-nil default genesis state.
* (x/genutil) [\#5775](https://github.com/cosmos/cosmos-sdk/pull/5775) Fix `ExportGenesis` in `x/genutil` to export default genesis state (`[]`) instead of `null`.
* (genesis) [\#5086](https://github.com/cosmos/cosmos-sdk/issues/5086) Ensure `gentxs` are always an empty array instead of `nil`.

### Improvements

* (rest) [\#5648](https://github.com/cosmos/cosmos-sdk/pull/5648) Enhance /txs usability:
  * Add `tx.minheight` key to filter transaction with an inclusive minimum block height
  * Add `tx.maxheight` key to filter transaction with an inclusive maximum block height

## [v0.37.7] - 2020-02-10

### Improvements

* (modules) [\#5597](https://github.com/cosmos/cosmos-sdk/pull/5597) Add `amount` event attribute to the `complete_unbonding`
and `complete_redelegation` events that reflect the total balances of the completed unbondings and redelegations
respectively.

### Bug Fixes

* (x/gov) [\#5622](https://github.com/cosmos/cosmos-sdk/pull/5622) Track any events emitted from a proposal's handler upon successful execution.
* (x/bank) [\#5531](https://github.com/cosmos/cosmos-sdk/issues/5531) Added missing amount event to MsgMultiSend, emitted for each output.

## [v0.37.6] - 2020-01-21

### Improvements

* (tendermint) Bump Tendermint version to [v0.32.9](https://github.com/tendermint/tendermint/releases/tag/v0.32.9)

## [v0.37.5] - 2020-01-07

### Features

* (types) [\#5360](https://github.com/cosmos/cosmos-sdk/pull/5360) Implement `SortableDecBytes` which
  allows the `Dec` type be sortable.

### Improvements

* (tendermint) Bump Tendermint version to [v0.32.8](https://github.com/tendermint/tendermint/releases/tag/v0.32.8)
* (cli) [\#5482](https://github.com/cosmos/cosmos-sdk/pull/5482) Remove old "tags" nomenclature from the `q txs` command in
  favor of the new events system. Functionality remains unchanged except that `=` is used instead of `:` to be
  consistent with the API's use of event queries.

### Bug Fixes

* (iavl) [\#5276](https://github.com/cosmos/cosmos-sdk/issues/5276) Fix potential race condition in `iavlIterator#Close`.
* (baseapp) [\#5350](https://github.com/cosmos/cosmos-sdk/issues/5350) Allow a node to restart successfully
  after a `halt-height` or `halt-time` has been triggered.
* (types) [\#5395](https://github.com/cosmos/cosmos-sdk/issues/5395) Fix `Uint#LTE`.
* (types) [\#5408](https://github.com/cosmos/cosmos-sdk/issues/5408) `NewDecCoins` constructor now sorts the coins.

## [v0.37.4] - 2019-11-04

### Improvements

* (tendermint) Bump Tendermint version to [v0.32.7](https://github.com/tendermint/tendermint/releases/tag/v0.32.7)
* (ledger) [\#4716](https://github.com/cosmos/cosmos-sdk/pull/4716) Fix ledger custom coin type support bug.

### Bug Fixes

* (baseapp) [\#5200](https://github.com/cosmos/cosmos-sdk/issues/5200) Remove duplicate events from previous messages.

## [v0.37.3] - 2019-10-10

### Bug Fixes

* (genesis) [\#5095](https://github.com/cosmos/cosmos-sdk/issues/5095) Fix genesis file migration from v0.34 to
v0.36/v0.37 not converting validator consensus pubkey to bech32 format.

### Improvements

* (tendermint) Bump Tendermint version to [v0.32.6](https://github.com/tendermint/tendermint/releases/tag/v0.32.6)

## [v0.37.1] - 2019-09-19

### Features

* (cli) [\#4973](https://github.com/cosmos/cosmos-sdk/pull/4973) Enable application CPU profiling
via the `--cpu-profile` flag.
* [\#4979](https://github.com/cosmos/cosmos-sdk/issues/4979) Introduce a new `halt-time` config and
CLI option to the `start` command. When provided, an application will halt during `Commit` when the
block time is >= the `halt-time`.

### Improvements

* [\#4990](https://github.com/cosmos/cosmos-sdk/issues/4990) Add `Events` to the `ABCIMessageLog` to
provide context and grouping of events based on the messages they correspond to. The `Events` field
in `TxResponse` is deprecated and will be removed in the next major release.

### Bug Fixes

* [\#4979](https://github.com/cosmos/cosmos-sdk/issues/4979) Use `Signal(os.Interrupt)` over
`os.Exit(0)` during configured halting to allow any `defer` calls to be executed.
* [\#5034](https://github.com/cosmos/cosmos-sdk/issues/5034) Binary search in NFT Module wasn't working on larger sets.

## [v0.37.0] - 2019-08-21

### Bug Fixes

* (baseapp) [\#4903](https://github.com/cosmos/cosmos-sdk/issues/4903) Various height query fixes:
  * Move height with proof check from `CLIContext` to `BaseApp` as the height
  can automatically be injected there.
  * Update `handleQueryStore` to resemble `handleQueryCustom`
* (simulation) [\#4912](https://github.com/cosmos/cosmos-sdk/issues/4912) Fix SimApp ModuleAccountAddrs
to properly return black listed addresses for bank keeper initialization.
* (cli) [\#4919](https://github.com/cosmos/cosmos-sdk/pull/4919) Don't crash CLI
if user doesn't answer y/n confirmation request.
* (cli) [\#4927](https://github.com/cosmos/cosmos-sdk/issues/4927) Fix the `q gov vote`
command to handle empty (pruned) votes correctly.

### Improvements

* (rest) [\#4924](https://github.com/cosmos/cosmos-sdk/pull/4924) Return response
height even upon error as it may be useful for the downstream caller and have
`/auth/accounts/{address}` return a 200 with an empty account upon error when
that error is that the account doesn't exist.

## [v0.36.0] - 2019-08-13

### Breaking Changes

* (rest) [\#4837](https://github.com/cosmos/cosmos-sdk/pull/4837) Remove /version and /node_version
  endpoints in favor of refactoring /node_info to also include application version info.
* All REST responses now wrap the original resource/result. The response
  will contain two fields: height and result.
* [\#3565](https://github.com/cosmos/cosmos-sdk/issues/3565) Updates to the governance module:
  * Rename JSON field from `proposal_content` to `content`
  * Rename JSON field from `proposal_id` to `id`
  * Disable `ProposalTypeSoftwareUpgrade` temporarily
* [\#3775](https://github.com/cosmos/cosmos-sdk/issues/3775) unify sender transaction tag for ease of querying
* [\#4255](https://github.com/cosmos/cosmos-sdk/issues/4255) Add supply module that passively tracks the supplies of a chain
  - Renamed `x/distribution` `ModuleName`
  - Genesis JSON and CLI now use `distribution` instead of `distr`
  - Introduce `ModuleAccount` type, which tracks the flow of coins held within a module
  - Replaced `FeeCollectorKeeper` for a `ModuleAccount`
  - Replaced the staking `Pool`, which coins are now held by the `BondedPool` and `NotBonded` module accounts
  - The `NotBonded` module account now only keeps track of the not bonded tokens within staking, instead of the whole chain
  - [\#3628](https://github.com/cosmos/cosmos-sdk/issues/3628) Replaced governance's burn and deposit accounts for a `ModuleAccount`
  - Added a `ModuleAccount` for the distribution module
  - Added a `ModuleAccount` for the mint module
  [\#4472](https://github.com/cosmos/cosmos-sdk/issues/4472) validation for crisis genesis
* [\#3985](https://github.com/cosmos/cosmos-sdk/issues/3985) `ValidatorPowerRank` uses potential consensus power instead of tendermint power
* [\#4104](https://github.com/cosmos/cosmos-sdk/issues/4104) Gaia has been moved to its own repository: https://github.com/cosmos/gaia
* [\#4104](https://github.com/cosmos/cosmos-sdk/issues/4104) Rename gaiad.toml to app.toml. The internal contents of the application
  config remain unchanged.
* [\#4159](https://github.com/cosmos/cosmos-sdk/issues/4159) create the default module patterns and module manager
* [\#4230](https://github.com/cosmos/cosmos-sdk/issues/4230) Change the type of ABCIMessageLog#MsgIndex to uint16 for proper serialization.
* [\#4250](https://github.com/cosmos/cosmos-sdk/issues/4250) BaseApp.Query() returns app's version string set via BaseApp.SetAppVersion()
  when handling /app/version queries instead of the version string passed as build
  flag at compile time.
* [\#4262](https://github.com/cosmos/cosmos-sdk/issues/4262) GoSumHash is no longer returned by the version command.
* [\#4263](https://github.com/cosmos/cosmos-sdk/issues/4263) RestServer#Start now takes read and write timeout arguments.
* [\#4305](https://github.com/cosmos/cosmos-sdk/issues/4305) `GenerateOrBroadcastMsgs` no longer takes an `offline` parameter.
* [\#4342](https://github.com/cosmos/cosmos-sdk/pull/4342) Upgrade go-amino to v0.15.0
* [\#4351](https://github.com/cosmos/cosmos-sdk/issues/4351) InitCmd, AddGenesisAccountCmd, and CollectGenTxsCmd take node's and client's default home directories as arguments.
* [\#4387](https://github.com/cosmos/cosmos-sdk/issues/4387) Refactor the usage of tags (now called events) to reflect the
  new ABCI events semantics:
  - Move `x/{module}/tags/tags.go` => `x/{module}/types/events.go`
  - Update `docs/specs`
  - Refactor tags in favor of new `Event(s)` type(s)
  - Update `Context` to use new `EventManager`
  - (Begin|End)Blocker no longer return tags, but rather uses new `EventManager`
  - Message handlers no longer return tags, but rather uses new `EventManager`
  Any component (e.g. BeginBlocker, message handler, etc...) wishing to emit an event must do so
  through `ctx.EventManger().EmitEvent(s)`.
  To reset or wipe emitted events: `ctx = ctx.WithEventManager(sdk.NewEventManager())`
  To get all emitted events: `events := ctx.EventManager().Events()`
* [\#4437](https://github.com/cosmos/cosmos-sdk/issues/4437) Replace governance module store keys to use `[]byte` instead of `string`.
* [\#4451](https://github.com/cosmos/cosmos-sdk/issues/4451) Improve modularization of clients and modules:
  * Module directory structure improved and standardized
  * Aliases autogenerated
  * Auth and bank related commands are now mounted under the respective moduels
  * Client initialization and mounting standardized
* [\#4479](https://github.com/cosmos/cosmos-sdk/issues/4479) Remove codec argument redundency in client usage where
  the CLIContext's codec should be used instead.
* [\#4488](https://github.com/cosmos/cosmos-sdk/issues/4488) Decouple client tx, REST, and ultil packages from auth. These packages have
  been restructured and retrofitted into the `x/auth` module.
* [\#4521](https://github.com/cosmos/cosmos-sdk/issues/4521) Flatten x/bank structure by hiding module internals.
* [\#4525](https://github.com/cosmos/cosmos-sdk/issues/4525) Remove --cors flag, the feature is long gone.
* [\#4536](https://github.com/cosmos/cosmos-sdk/issues/4536) The `/auth/accounts/{address}` now returns a `height` in the response.
  The account is now nested under `account`.
* [\#4543](https://github.com/cosmos/cosmos-sdk/issues/4543) Account getters are no longer part of client.CLIContext() and have now moved
  to reside in the auth-specific AccountRetriever.
* [\#4588](https://github.com/cosmos/cosmos-sdk/issues/4588) Context does not depend on x/auth anymore. client/context is stripped out of the following features:
  - GetAccountDecoder()
  - CLIContext.WithAccountDecoder()
  - CLIContext.WithAccountStore()
  x/auth.AccountDecoder is unnecessary and consequently removed.
* [\#4602](https://github.com/cosmos/cosmos-sdk/issues/4602) client/input.{Buffer,Override}Stdin() functions are removed. Thanks to cobra's new release they are now redundant.
* [\#4633](https://github.com/cosmos/cosmos-sdk/issues/4633) Update old Tx search by tags APIs to use new Events
  nomenclature.
* [\#4649](https://github.com/cosmos/cosmos-sdk/issues/4649) Refactor x/crisis as per modules new specs.
* [\#3685](https://github.com/cosmos/cosmos-sdk/issues/3685) The default signature verification gas logic (`DefaultSigVerificationGasConsumer`) now specifies explicit key types rather than string pattern matching. This means that zones that depended on string matching to allow other keys will need to write a custom `SignatureVerificationGasConsumer` function.
* [\#4663](https://github.com/cosmos/cosmos-sdk/issues/4663) Refactor bank keeper by removing private functions
  - `InputOutputCoins`, `SetCoins`, `SubtractCoins` and `AddCoins` are now part of the `SendKeeper` instead of the `Keeper` interface
* (tendermint) [\#4721](https://github.com/cosmos/cosmos-sdk/pull/4721) Upgrade Tendermint to v0.32.1

### Features

* [\#4843](https://github.com/cosmos/cosmos-sdk/issues/4843) Add RegisterEvidences function in the codec package to register
  Tendermint evidence types with a given codec.
* (rest) [\#3867](https://github.com/cosmos/cosmos-sdk/issues/3867) Allow querying for genesis transaction when height query param is set to zero.
* [\#2020](https://github.com/cosmos/cosmos-sdk/issues/2020) New keys export/import command line utilities to export/import private keys in ASCII format
  that rely on Keybase's new underlying ExportPrivKey()/ImportPrivKey() API calls.
* [\#3565](https://github.com/cosmos/cosmos-sdk/issues/3565) Implement parameter change proposal support.
  Parameter change proposals can be submitted through the CLI
  or a REST endpoint. See docs for further usage.
* [\#3850](https://github.com/cosmos/cosmos-sdk/issues/3850) Add `rewards` and `commission` to distribution tx tags.
* [\#3981](https://github.com/cosmos/cosmos-sdk/issues/3981) Add support to gracefully halt a node at a given height
  via the node's `halt-height` config or CLI value.
* [\#4144](https://github.com/cosmos/cosmos-sdk/issues/4144) Allow for configurable BIP44 HD path and coin type.
* [\#4250](https://github.com/cosmos/cosmos-sdk/issues/4250) New BaseApp.{,Set}AppVersion() methods to get/set app's version string.
* [\#4263](https://github.com/cosmos/cosmos-sdk/issues/4263) Add `--read-timeout` and `--write-timeout` args to the `rest-server` command
  to support custom RPC R/W timeouts.
* [\#4271](https://github.com/cosmos/cosmos-sdk/issues/4271) Implement Coins#IsAnyGT
* [\#4318](https://github.com/cosmos/cosmos-sdk/issues/4318) Support height queries. Queries against nodes that have the queried
  height pruned will return an error.
* [\#4409](https://github.com/cosmos/cosmos-sdk/issues/4409) Implement a command that migrates exported state from one version to the next.
  The `migrate` command currently supports migrating from v0.34 to v0.36 by implementing
  necessary types for both versions.
* [\#4570](https://github.com/cosmos/cosmos-sdk/issues/4570) Move /bank/balances/{address} REST handler to x/bank/client/rest. The exposed interface is unchanged.
* Community pool spend proposal per Cosmos Hub governance proposal [\#7](https://github.com/cosmos/cosmos-sdk/issues/7) "Activate the Community Pool"

### Improvements

* (simulation) PrintAllInvariants flag will print all failed invariants
* (simulation) Add `InitialBlockHeight` flag to resume a simulation from a given block
* (simulation) [\#4670](https://github.com/cosmos/cosmos-sdk/issues/4670) Update simulation statistics to JSON format

  - Support exporting the simulation stats to a given JSON file
* [\#4775](https://github.com/cosmos/cosmos-sdk/issues/4775) Refactor CI config
* Upgrade IAVL to v0.12.4
* (tendermint) Upgrade Tendermint to v0.32.2
* (modules) [\#4751](https://github.com/cosmos/cosmos-sdk/issues/4751) update `x/genutils` to match module spec
* (keys) [\#4611](https://github.com/cosmos/cosmos-sdk/issues/4611) store keys in simapp now use a map instead of using individual literal keys
* [\#2286](https://github.com/cosmos/cosmos-sdk/issues/2286) Improve performance of CacheKVStore iterator.
* [\#3512](https://github.com/cosmos/cosmos-sdk/issues/3512) Implement Logger method on each module's keeper.
* [\#3655](https://github.com/cosmos/cosmos-sdk/issues/3655) Improve signature verification failure error message.
* [\#3774](https://github.com/cosmos/cosmos-sdk/issues/3774) add category tag to transactions for ease of filtering
* [\#3914](https://github.com/cosmos/cosmos-sdk/issues/3914) Implement invariant benchmarks and add target to makefile.
* [\#3928](https://github.com/cosmos/cosmos-sdk/issues/3928) remove staking references from types package
* [\#3978](https://github.com/cosmos/cosmos-sdk/issues/3978) Return ErrUnknownRequest in message handlers for unknown
  or invalid routed messages.
* [\#4190](https://github.com/cosmos/cosmos-sdk/issues/4190) Client responses that return (re)delegation(s) now return balances
  instead of shares.
* [\#4194](https://github.com/cosmos/cosmos-sdk/issues/4194) ValidatorSigningInfo now includes the validator's consensus address.
* [\#4235](https://github.com/cosmos/cosmos-sdk/issues/4235) Add parameter change proposal messages to simulation.
* [\#4235](https://github.com/cosmos/cosmos-sdk/issues/4235) Update the minting module params to implement params.ParamSet so
  individual keys can be set via proposals instead of passing a struct.
* [\#4259](https://github.com/cosmos/cosmos-sdk/issues/4259) `Coins` that are `nil` are now JSON encoded as an empty array `[]`.
  Decoding remains unchanged and behavior is left intact.
* [\#4305](https://github.com/cosmos/cosmos-sdk/issues/4305) The `--generate-only` CLI flag fully respects offline tx processing.
* [\#4379](https://github.com/cosmos/cosmos-sdk/issues/4379) close db write batch.
* [\#4384](https://github.com/cosmos/cosmos-sdk/issues/4384)- Allow splitting withdrawal transaction in several chunks
* [\#4403](https://github.com/cosmos/cosmos-sdk/issues/4403) Allow for parameter change proposals to supply only desired fields to be updated
  in objects instead of the entire object (only applies to values that are objects).
* [\#4415](https://github.com/cosmos/cosmos-sdk/issues/4415) /client refactor, reduce genutil dependancy on staking
* [\#4439](https://github.com/cosmos/cosmos-sdk/issues/4439) Implement governance module iterators.
* [\#4465](https://github.com/cosmos/cosmos-sdk/issues/4465) Unknown subcommands print relevant error message
* [\#4466](https://github.com/cosmos/cosmos-sdk/issues/4466) Commission validation added to validate basic of MsgCreateValidator by changing CommissionMsg to CommissionRates
* [\#4501](https://github.com/cosmos/cosmos-sdk/issues/4501) Support height queriers in rest client
* [\#4535](https://github.com/cosmos/cosmos-sdk/issues/4535) Improve import-export simulation errors by decoding the `KVPair.Value` into its
  respective type
* [\#4536](https://github.com/cosmos/cosmos-sdk/issues/4536) cli context queries return query height and accounts are returned with query height
* [\#4553](https://github.com/cosmos/cosmos-sdk/issues/4553) undelegate max entries check first
* [\#4556](https://github.com/cosmos/cosmos-sdk/issues/4556) Added IsValid function to Coin
* [\#4564](https://github.com/cosmos/cosmos-sdk/issues/4564) client/input.GetConfirmation()'s default is changed to No.
* [\#4573](https://github.com/cosmos/cosmos-sdk/issues/4573) Returns height in response for query endpoints.
* [\#4580](https://github.com/cosmos/cosmos-sdk/issues/4580) Update `Context#BlockHeight` to properly set the block height via `WithBlockHeader`.
* [\#4584](https://github.com/cosmos/cosmos-sdk/issues/4584) Update bank Keeper to use expected keeper interface of the AccountKeeper.
* [\#4584](https://github.com/cosmos/cosmos-sdk/issues/4584) Move `Account` and `VestingAccount` interface types to `x/auth/exported`.
* [\#4082](https://github.com/cosmos/cosmos-sdk/issues/4082) supply module queriers for CLI and REST endpoints
* [\#4601](https://github.com/cosmos/cosmos-sdk/issues/4601) Implement generic pangination helper function to be used in
  REST handlers and queriers.
* [\#4629](https://github.com/cosmos/cosmos-sdk/issues/4629) Added warning event that gets emitted if validator misses a block.
* [\#4674](https://github.com/cosmos/cosmos-sdk/issues/4674) Export `Simapp` genState generators and util functions by making them public
* [\#4706](https://github.com/cosmos/cosmos-sdk/issues/4706) Simplify context
  Replace complex Context construct with a simpler immutible struct.
  Only breaking change is not to support `Value` and `GetValue` as first class calls.
  We do embed ctx.Context() as a raw context.Context instead to be used as you see fit.

  Migration guide:

  ```go
  ctx = ctx.WithValue(contextKeyBadProposal, false)
  ```

  Now becomes:

  ```go
  ctx = ctx.WithContext(context.WithValue(ctx.Context(), contextKeyBadProposal, false))
  ```

  A bit more verbose, but also allows `context.WithTimeout()`, etc and only used
  in one function in this repo, in test code.
* [\#3685](https://github.com/cosmos/cosmos-sdk/issues/3685)  Add `SetAddressVerifier` and `GetAddressVerifier` to `sdk.Config` to allow SDK users to configure custom address format verification logic (to override the default limitation of 20-byte addresses).
* [\#3685](https://github.com/cosmos/cosmos-sdk/issues/3685)  Add an additional parameter to NewAnteHandler for a custom `SignatureVerificationGasConsumer` (the default logic is now in `DefaultSigVerificationGasConsumer). This allows SDK users to configure their own logic for which key types are accepted and how those key types consume gas.
* Remove `--print-response` flag as it is no longer used.
* Revert [\#2284](https://github.com/cosmos/cosmos-sdk/pull/2284) to allow create_empty_blocks in the config
* (tendermint) [\#4718](https://github.com/cosmos/cosmos-sdk/issues/4718) Upgrade tendermint/iavl to v0.12.3

### Bug Fixes

* [\#4891](https://github.com/cosmos/cosmos-sdk/issues/4891) Disable querying with proofs enabled when the query height <= 1.
* (rest) [\#4858](https://github.com/cosmos/cosmos-sdk/issues/4858) Do not return an error in BroadcastTxCommit when the tx broadcasting
  was successful. This allows the proper REST response to be returned for a
  failed tx during `block` broadcasting mode.
* (store) [\#4880](https://github.com/cosmos/cosmos-sdk/pull/4880) Fix error check in
  IAVL `Store#DeleteVersion`.
* (tendermint) [\#4879](https://github.com/cosmos/cosmos-sdk/issues/4879) Don't terminate the process immediately after startup when run in standalone mode.
* (simulation) [\#4861](https://github.com/cosmos/cosmos-sdk/pull/4861) Fix non-determinism simulation
  by using CLI flags as input and updating Makefile target.
* [\#4868](https://github.com/cosmos/cosmos-sdk/issues/4868) Context#CacheContext now sets a new EventManager. This prevents unwanted events
  from being emitted.
* (cli) [\#4870](https://github.com/cosmos/cosmos-sdk/issues/4870) Disable the `withdraw-all-rewards` command when `--generate-only` is supplied
* (modules) [\#4831](https://github.com/cosmos/cosmos-sdk/issues/4831) Prevent community spend proposal from transferring funds to a module account
* (keys) [\#4338](https://github.com/cosmos/cosmos-sdk/issues/4338) fix multisig key output for CLI
* (modules) [\#4795](https://github.com/cosmos/cosmos-sdk/issues/4795) restrict module accounts from receiving transactions.
  Allowing this would cause an invariant on the module account coins.
* (modules) [\#4823](https://github.com/cosmos/cosmos-sdk/issues/4823) Update the `DefaultUnbondingTime` from 3 days to 3 weeks to be inline with documentation.
* (abci) [\#4639](https://github.com/cosmos/cosmos-sdk/issues/4639) Fix `CheckTx` by verifying the message route
* Return height in responses when querying against BaseApp
* [\#1351](https://github.com/cosmos/cosmos-sdk/issues/1351) Stable AppHash allows no_empty_blocks
* [\#3705](https://github.com/cosmos/cosmos-sdk/issues/3705) Return `[]` instead of `null` when querying delegator rewards.
* [\#3966](https://github.com/cosmos/cosmos-sdk/issues/3966) fixed multiple assigns to action tags
  [\#3793](https://github.com/cosmos/cosmos-sdk/issues/3793) add delegator tag for MsgCreateValidator and deleted unused moniker and identity tags
* [\#4194](https://github.com/cosmos/cosmos-sdk/issues/4194) Fix pagination and results returned from /slashing/signing_infos
* [\#4230](https://github.com/cosmos/cosmos-sdk/issues/4230) Properly set and display the message index through the TxResponse.
* [\#4234](https://github.com/cosmos/cosmos-sdk/pull/4234) Allow `tx send --generate-only` to
  actually work offline.
* [\#4271](https://github.com/cosmos/cosmos-sdk/issues/4271) Fix addGenesisAccount by using Coins#IsAnyGT for vesting amount validation.
* [\#4273](https://github.com/cosmos/cosmos-sdk/issues/4273) Fix usage of AppendTags in x/staking/handler.go
* [\#4303](https://github.com/cosmos/cosmos-sdk/issues/4303) Fix NewCoins() underlying function for duplicate coins detection.
* [\#4307](https://github.com/cosmos/cosmos-sdk/pull/4307) Don't pass height to RPC calls as
  Tendermint will automatically use the latest height.
* [\#4362](https://github.com/cosmos/cosmos-sdk/issues/4362) simulation setup bugfix for multisim 7601778
* [\#4383](https://github.com/cosmos/cosmos-sdk/issues/4383) - currentStakeRoundUp is now always atleast currentStake + smallest-decimal-precision
* [\#4394](https://github.com/cosmos/cosmos-sdk/issues/4394) Fix signature count check to use the TxSigLimit param instead of
  a default.
* [\#4455](https://github.com/cosmos/cosmos-sdk/issues/4455) Use `QueryWithData()` to query unbonding delegations.
* [\#4493](https://github.com/cosmos/cosmos-sdk/issues/4493) Fix validator-outstanding-rewards command. It now takes as an argument
  a validator address.
* [\#4598](https://github.com/cosmos/cosmos-sdk/issues/4598) Fix redelegation and undelegation txs that were not checking for the correct bond denomination.
* [\#4619](https://github.com/cosmos/cosmos-sdk/issues/4619) Close iterators in `GetAllMatureValidatorQueue` and `UnbondAllMatureValidatorQueue`
  methods.
* [\#4654](https://github.com/cosmos/cosmos-sdk/issues/4654) validator slash event stored by period and height
* [\#4681](https://github.com/cosmos/cosmos-sdk/issues/4681) panic on invalid amount on `MintCoins` and `BurnCoins`
  * skip minting if inflation is set to zero
* Sort state JSON during export and initialization

## 0.35.0

### Bug Fixes

* Fix gas consumption bug in `Undelegate` preventing the ability to sync from
genesis.

## 0.34.10

### Bug Fixes

* Bump Tendermint version to [v0.31.11](https://github.com/tendermint/tendermint/releases/tag/v0.31.11) to address the vulnerability found in the `consensus` package.

## 0.34.9

### Bug Fixes

* Bump Tendermint version to [v0.31.10](https://github.com/tendermint/tendermint/releases/tag/v0.31.10) to address p2p panic errors.

## 0.34.8

### Bug Fixes

* Bump Tendermint version to v0.31.9 to fix the p2p panic error.
* Update gaiareplay's use of an internal Tendermint API

## 0.34.7

### Bug Fixes

#### SDK

* Fix gas consumption bug in `Undelegate` preventing the ability to sync from
genesis.

## 0.34.6

### Bug Fixes

#### SDK

* Unbonding from a validator is now only considered "complete" after the full
unbonding period has elapsed regardless of the validator's status.

## 0.34.5

### Bug Fixes

#### SDK

* [\#4273](https://github.com/cosmos/cosmos-sdk/issues/4273) Fix usage of `AppendTags` in x/staking/handler.go

### Improvements

### SDK

* [\#2286](https://github.com/cosmos/cosmos-sdk/issues/2286) Improve performance of `CacheKVStore` iterator.
* [\#3655](https://github.com/cosmos/cosmos-sdk/issues/3655) Improve signature verification failure error message.
* [\#4384](https://github.com/cosmos/cosmos-sdk/issues/4384) Allow splitting withdrawal transaction in several chunks.

#### Gaia CLI

* [\#4227](https://github.com/cosmos/cosmos-sdk/issues/4227) Support for Ledger App v1.5.
* [#4345](https://github.com/cosmos/cosmos-sdk/pull/4345) Update `ledger-cosmos-go`
to v0.10.3.

## 0.34.4

### Bug Fixes

#### SDK

* [#4234](https://github.com/cosmos/cosmos-sdk/pull/4234) Allow `tx send --generate-only` to
actually work offline.

#### Gaia

* [\#4219](https://github.com/cosmos/cosmos-sdk/issues/4219) Return an error when an empty mnemonic is provided during key recovery.

### Improvements

#### Gaia

* [\#2007](https://github.com/cosmos/cosmos-sdk/issues/2007) Return 200 status code on empty results

### New features

#### SDK

* [\#3850](https://github.com/cosmos/cosmos-sdk/issues/3850) Add `rewards` and `commission` to distribution tx tags.

## 0.34.3

### Bug Fixes

#### Gaia

* [\#4196](https://github.com/cosmos/cosmos-sdk/pull/4196) Set default invariant
check period to zero.

## 0.34.2

### Improvements

#### SDK

* [\#4135](https://github.com/cosmos/cosmos-sdk/pull/4135) Add further clarification
to generate only usage.

### Bug Fixes

#### SDK

* [\#4135](https://github.com/cosmos/cosmos-sdk/pull/4135) Fix `NewResponseFormatBroadcastTxCommit`
* [\#4053](https://github.com/cosmos/cosmos-sdk/issues/4053) Add `--inv-check-period`
flag to gaiad to set period at which invariants checks will run.
* [\#4099](https://github.com/cosmos/cosmos-sdk/issues/4099) Update the /staking/validators endpoint to support
status and pagination query flags.

## 0.34.1

### Bug Fixes

#### Gaia

* [#4163](https://github.com/cosmos/cosmos-sdk/pull/4163) Fix v0.33.x export script to port gov data correctly.

## 0.34.0

### Breaking Changes

#### Gaia

* [\#3463](https://github.com/cosmos/cosmos-sdk/issues/3463) Revert bank module handler fork (re-enables transfers)
* [\#3875](https://github.com/cosmos/cosmos-sdk/issues/3875) Replace `async` flag with `--broadcast-mode` flag where the default
  value is `sync`. The `block` mode should not be used. The REST client now
  uses `mode` parameter instead of the `return` parameter.

#### Gaia CLI

* [\#3938](https://github.com/cosmos/cosmos-sdk/issues/3938) Remove REST server's SSL support altogether.

#### SDK

* [\#3245](https://github.com/cosmos/cosmos-sdk/issues/3245) Rename validator.GetJailed() to validator.IsJailed()
* [\#3516](https://github.com/cosmos/cosmos-sdk/issues/3516) Remove concept of shares from staking unbonding and redelegation UX;
  replaced by direct coin amount.

#### Tendermint

* [\#4029](https://github.com/cosmos/cosmos-sdk/issues/4029) Upgrade Tendermint to v0.31.3

### New features

#### SDK

* [\#2935](https://github.com/cosmos/cosmos-sdk/issues/2935) New module Crisis which can test broken invariant with messages
* [\#3813](https://github.com/cosmos/cosmos-sdk/issues/3813) New sdk.NewCoins safe constructor to replace bare sdk.Coins{} declarations.
* [\#3858](https://github.com/cosmos/cosmos-sdk/issues/3858) add website, details and identity to gentx cli command
* Implement coin conversion and denomination registration utilities

#### Gaia

* [\#2935](https://github.com/cosmos/cosmos-sdk/issues/2935) Optionally assert invariants on a blockly basis using `gaiad --assert-invariants-blockly`
* [\#3886](https://github.com/cosmos/cosmos-sdk/issues/3886) Implement minting module querier and CLI/REST clients.

#### Gaia CLI

* [\#3937](https://github.com/cosmos/cosmos-sdk/issues/3937) Add command to query community-pool

#### Gaia REST API

* [\#3937](https://github.com/cosmos/cosmos-sdk/issues/3937) Add route to fetch community-pool
* [\#3949](https://github.com/cosmos/cosmos-sdk/issues/3949) added /slashing/signing_infos to get signing_info for all validators

### Improvements

#### Gaia

* [\#3808](https://github.com/cosmos/cosmos-sdk/issues/3808) `gaiad` and `gaiacli` integration tests use ./build/ binaries.
* \[\#3819](https://github.com/cosmos/cosmos-sdk/issues/3819) Simulation refactor, log output now stored in ~/.gaiad/simulation/
  * Simulation moved to its own module (not a part of mock)
  * Logger type instead of passing function variables everywhere
  * Logger json output (for reloadable simulation running)
  * Cleanup bank simulation messages / remove dup code in bank simulation
  * Simulations saved in `~/.gaiad/simulations/`
  * "Lean" simulation output option to exclude No-ops and !ok functions (`--SimulationLean` flag)
* [\#3893](https://github.com/cosmos/cosmos-sdk/issues/3893) Improve `gaiacli tx sign` command
  * Add shorthand flags -a and -s for the account and sequence numbers respectively
  * Mark the account and sequence numbers required during "offline" mode
  * Always do an RPC query for account and sequence number during "online" mode
* [\#4018](https://github.com/cosmos/cosmos-sdk/issues/4018) create genesis port script for release v.0.34.0

#### Gaia CLI

* [\#3833](https://github.com/cosmos/cosmos-sdk/issues/3833) Modify stake to atom in gaia's doc.
* [\#3841](https://github.com/cosmos/cosmos-sdk/issues/3841) Add indent to JSON of `gaiacli keys [add|show|list]`
* [\#3859](https://github.com/cosmos/cosmos-sdk/issues/3859) Add newline to echo of `gaiacli keys ...`
* [\#3959](https://github.com/cosmos/cosmos-sdk/issues/3959) Improving error messages when signing with ledger devices fails

#### SDK

* [\#3238](https://github.com/cosmos/cosmos-sdk/issues/3238) Add block time to tx responses when querying for
  txs by tags or hash.
* \[\#3752](https://github.com/cosmos/cosmos-sdk/issues/3752) Explanatory docs for minting mechanism (`docs/spec/mint/01_concepts.md`)
* [\#3801](https://github.com/cosmos/cosmos-sdk/issues/3801) `baseapp` safety improvements
* [\#3820](https://github.com/cosmos/cosmos-sdk/issues/3820) Make Coins.IsAllGT() more robust and consistent.
* [\#3828](https://github.com/cosmos/cosmos-sdk/issues/3828) New sdkch tool to maintain changelogs
* [\#3864](https://github.com/cosmos/cosmos-sdk/issues/3864) Make Coins.IsAllGTE() more consistent.
* [\#3907](https://github.com/cosmos/cosmos-sdk/issues/3907): dep -> go mod migration
  * Drop dep in favor of go modules.
  * Upgrade to Go 1.12.1.
* [\#3917](https://github.com/cosmos/cosmos-sdk/issues/3917) Allow arbitrary decreases to validator commission rates.
* [\#3937](https://github.com/cosmos/cosmos-sdk/issues/3937) Implement community pool querier.
* [\#3940](https://github.com/cosmos/cosmos-sdk/issues/3940) Codespace should be lowercase.
* [\#3986](https://github.com/cosmos/cosmos-sdk/issues/3986) Update the Stringer implementation of the Proposal type.
* [\#926](https://github.com/cosmos/cosmos-sdk/issues/926) circuit breaker high level explanation
* [\#3896](https://github.com/cosmos/cosmos-sdk/issues/3896) Fixed various linters warnings in the context of the gometalinter -> golangci-lint migration
* [\#3916](https://github.com/cosmos/cosmos-sdk/issues/3916) Hex encode data in tx responses

### Bug Fixes

#### Gaia

* [\#3825](https://github.com/cosmos/cosmos-sdk/issues/3825) Validate genesis before running gentx
* [\#3889](https://github.com/cosmos/cosmos-sdk/issues/3889) When `--generate-only` is provided, the Keybase is not used and as a result
  the `--from` value must be a valid Bech32 cosmos address.
* 3974 Fix go env setting in installation.md
* 3996 Change 'make get_tools' to 'make tools' in DOCS_README.md.

#### Gaia CLI

* [\#3883](https://github.com/cosmos/cosmos-sdk/issues/3883) Remove Height Flag from CLI Queries
* [\#3899](https://github.com/cosmos/cosmos-sdk/issues/3899) Using 'gaiacli config node' breaks ~/config/config.toml

#### SDK

* [\#3837](https://github.com/cosmos/cosmos-sdk/issues/3837) Fix `WithdrawValidatorCommission` to properly set the validator's remaining commission.
* [\#3870](https://github.com/cosmos/cosmos-sdk/issues/3870) Fix DecCoins#TruncateDecimal to never return zero coins in
  either the truncated coins or the change coins.
* [\#3915](https://github.com/cosmos/cosmos-sdk/issues/3915) Remove ';' delimiting support from ParseDecCoins
* [\#3977](https://github.com/cosmos/cosmos-sdk/issues/3977) Fix docker image build
* [\#4020](https://github.com/cosmos/cosmos-sdk/issues/4020) Fix queryDelegationRewards by returning an error
when the validator or delegation do not exist.
* [\#4050](https://github.com/cosmos/cosmos-sdk/issues/4050) Fix DecCoins APIs
where rounding or truncation could result in zero decimal coins.
* [\#4088](https://github.com/cosmos/cosmos-sdk/issues/4088) Fix `calculateDelegationRewards`
by accounting for rounding errors when multiplying stake by slashing fractions.

## 0.33.2

### Improvements

#### Tendermint

* Upgrade Tendermint to `v0.31.0-dev0-fix0` which includes critical security fixes.

## 0.33.1

### Bug Fixes

#### Gaia

* [\#3999](https://github.com/cosmos/cosmos-sdk/pull/3999) Fix distribution delegation for zero height export bug

## 0.33.0

BREAKING CHANGES

* Gaia REST API
  * [\#3641](https://github.com/cosmos/cosmos-sdk/pull/3641) Remove the ability to use a Keybase from the REST API client:
    * `password` and `generate_only` have been removed from the `base_req` object
    * All txs that used to sign or use the Keybase now only generate the tx
    * `keys` routes completely removed
  * [\#3692](https://github.com/cosmos/cosmos-sdk/pull/3692) Update tx encoding and broadcasting endpoints:
    * Remove duplicate broadcasting endpoints in favor of POST @ `/txs`
      * The `Tx` field now accepts a `StdTx` and not raw tx bytes
    * Move encoding endpoint to `/txs/encode`

* Gaia
  * [\#3787](https://github.com/cosmos/cosmos-sdk/pull/3787) Fork the `x/bank` module into the Gaia application with only a
  modified message handler, where the modified message handler behaves the same as
  the standard `x/bank` message handler except for `MsgMultiSend` that must burn
  exactly 9 atoms and transfer 1 atom, and `MsgSend` is disabled.
  * [\#3789](https://github.com/cosmos/cosmos-sdk/pull/3789) Update validator creation flow:
    * Remove `NewMsgCreateValidatorOnBehalfOf` and corresponding business logic
    * Ensure the validator address equals the delegator address during
    `MsgCreateValidator#ValidateBasic`

* SDK
  * [\#3750](https://github.com/cosmos/cosmos-sdk/issues/3750) Track outstanding rewards per-validator instead of globally,
           and fix the main simulation issue, which was that slashes of
           re-delegations to a validator were not correctly accounted for
           in fee distribution when the redelegation in question had itself
            been slashed (from a fault committed by a different validator)
           in the same BeginBlock. Outstanding rewards are now available
           on a per-validator basis in REST.
  * [\#3669](https://github.com/cosmos/cosmos-sdk/pull/3669) Ensure consistency in message naming, codec registration, and JSON
  tags.
  * [\#3788](https://github.com/cosmos/cosmos-sdk/pull/3788) Change order of operations for greater accuracy when calculating delegation share token value
  * [\#3788](https://github.com/cosmos/cosmos-sdk/pull/3788) DecCoins.Cap -> DecCoins.Intersect
  * [\#3666](https://github.com/cosmos/cosmos-sdk/pull/3666) Improve coins denom validation.
  * [\#3751](https://github.com/cosmos/cosmos-sdk/pull/3751) Disable (temporarily) support for ED25519 account key pairs.

* Tendermint
  * [\#3804] Update to Tendermint `v0.31.0-dev0`

FEATURES

* SDK
  * [\#3719](https://github.com/cosmos/cosmos-sdk/issues/3719) DBBackend can now be set at compile time.
    Defaults: goleveldb. Supported: cleveldb.

IMPROVEMENTS

* Gaia REST API
  * Update the `TxResponse` type allowing for the `Logs` result to be JSON decoded automatically.

* Gaia CLI
  * [\#3653](https://github.com/cosmos/cosmos-sdk/pull/3653) Prompt user confirmation prior to signing and broadcasting a transaction.
  * [\#3670](https://github.com/cosmos/cosmos-sdk/pull/3670) CLI support for showing bech32 addresses in Ledger devices
  * [\#3711](https://github.com/cosmos/cosmos-sdk/pull/3711) Update `tx sign` to use `--from` instead of the deprecated `--name`
  CLI flag.
  * [\#3738](https://github.com/cosmos/cosmos-sdk/pull/3738) Improve multisig UX:
    * `gaiacli keys show -o json` now includes constituent pubkeys, respective weights and threshold
    * `gaiacli keys show --show-multisig` now displays constituent pubkeys, respective weights and threshold
    * `gaiacli tx sign --validate-signatures` now displays multisig signers with their respective weights
  * [\#3730](https://github.com/cosmos/cosmos-sdk/issues/3730) Improve workflow for
  `gaiad gentx` with offline public keys, by outputting stdtx file that needs to be signed.
  * [\#3761](https://github.com/cosmos/cosmos-sdk/issues/3761) Querying account related information using custom querier in auth module

* SDK
  * [\#3753](https://github.com/cosmos/cosmos-sdk/issues/3753) Remove no-longer-used governance penalty parameter
  * [\#3679](https://github.com/cosmos/cosmos-sdk/issues/3679) Consistent operators across Coins, DecCoins, Int, Dec
            replaced: Minus->Sub Plus->Add Div->Quo
  * [\#3665](https://github.com/cosmos/cosmos-sdk/pull/3665) Overhaul sdk.Uint type in preparation for Coins Int -> Uint migration.
  * [\#3691](https://github.com/cosmos/cosmos-sdk/issues/3691) Cleanup error messages
  * [\#3456](https://github.com/cosmos/cosmos-sdk/issues/3456) Integrate in the Int.ToDec() convenience function
  * [\#3300](https://github.com/cosmos/cosmos-sdk/pull/3300) Update the spec-spec, spec file reorg, and TOC updates.
  * [\#3694](https://github.com/cosmos/cosmos-sdk/pull/3694) Push tagged docker images on docker hub when tag is created.
  * [\#3716](https://github.com/cosmos/cosmos-sdk/pull/3716) Update file permissions the client keys directory and contents to `0700`.
  * [\#3681](https://github.com/cosmos/cosmos-sdk/issues/3681) Migrate ledger-cosmos-go from ZondaX to Cosmos organization

* Tendermint
  * [\#3699](https://github.com/cosmos/cosmos-sdk/pull/3699) Upgrade to Tendermint 0.30.1

BUG FIXES

* Gaia CLI
  * [\#3731](https://github.com/cosmos/cosmos-sdk/pull/3731) `keys add --interactive` bip32 passphrase regression fix
  * [\#3714](https://github.com/cosmos/cosmos-sdk/issues/3714) Fix USB raw access issues with gaiacli when installed via snap

* Gaia
  * [\#3777](https://github.com/cosmso/cosmos-sdk/pull/3777) `gaiad export` no longer panics when the database is empty
  * [\#3806](https://github.com/cosmos/cosmos-sdk/pull/3806) Properly return errors from a couple of struct Unmarshal functions

* SDK
  * [\#3728](https://github.com/cosmos/cosmos-sdk/issues/3728) Truncate decimal multiplication & division in distribution to ensure
           no more than the collected fees / inflation are distributed
  * [\#3727](https://github.com/cosmos/cosmos-sdk/issues/3727) Return on zero-length (including []byte{}) PrefixEndBytes() calls
  * [\#3559](https://github.com/cosmos/cosmos-sdk/issues/3559) fix occasional failing due to non-determinism in lcd test TestBonding
    where validator is unexpectedly slashed throwing off test calculations
  * [\#3411](https://github.com/cosmos/cosmos-sdk/pull/3411) Include the `RequestInitChain.Time` in the block header init during
  `InitChain`.
  * [\#3717](https://github.com/cosmos/cosmos-sdk/pull/3717) Update the vesting specification and implementation to cap deduction from
  `DelegatedVesting` by at most `DelegatedVesting`. This accounts for the case where
  the undelegation amount may exceed the original delegation amount due to
  truncation of undelegation tokens.
  * [\#3717](https://github.com/cosmos/cosmos-sdk/pull/3717) Ignore unknown proposers in allocating rewards for proposers, in case
    unbonding period was just 1 block and proposer was already deleted.
  * [\#3726](https://github.com/cosmos/cosmos-sdk/pull/3724) Cap(clip) reward to remaining coins in AllocateTokens.

## 0.32.0

BREAKING CHANGES

* Gaia REST API
  * [\#3642](https://github.com/cosmos/cosmos-sdk/pull/3642) `GET /tx/{hash}` now returns `404` instead of `500` if the transaction is not found

* SDK
 * [\#3580](https://github.com/cosmos/cosmos-sdk/issues/3580) Migrate HTTP request/response types and utilities to types/rest.
 * [\#3592](https://github.com/cosmos/cosmos-sdk/issues/3592) Drop deprecated keybase implementation's New() constructor in
   favor of a new crypto/keys.New(string, string) implementation that
   returns a lazy keybase instance. Remove client.MockKeyBase,
   superseded by crypto/keys.NewInMemory()
 * [\#3621](https://github.com/cosmos/cosmos-sdk/issues/3621) staking.GenesisState.Bonds -> Delegations

IMPROVEMENTS

* SDK
  * [\#3311](https://github.com/cosmos/cosmos-sdk/pull/3311) Reconcile the `DecCoin/s` API with the `Coin/s` API.
  * [\#3614](https://github.com/cosmos/cosmos-sdk/pull/3614) Add coin denom length checks to the coins constructors.
  * [\#3621](https://github.com/cosmos/cosmos-sdk/issues/3621) remove many inter-module dependancies
  * [\#3601](https://github.com/cosmos/cosmos-sdk/pull/3601) JSON-stringify the ABCI log response which includes the log and message
  index.
  * [\#3604](https://github.com/cosmos/cosmos-sdk/pull/3604) Improve SDK funds related error messages and allow for unicode in
  JSON ABCI log.
  * [\#3620](https://github.com/cosmos/cosmos-sdk/pull/3620) Version command shows build tags
  * [\#3638](https://github.com/cosmos/cosmos-sdk/pull/3638) Add Bcrypt benchmarks & justification of security parameter choice
  * [\#3648](https://github.com/cosmos/cosmos-sdk/pull/3648) Add JSON struct tags to vesting accounts.

* Tendermint
  * [\#3618](https://github.com/cosmos/cosmos-sdk/pull/3618) Upgrade to Tendermint 0.30.03

BUG FIXES

* SDK
  * [\#3646](https://github.com/cosmos/cosmos-sdk/issues/3646) `x/mint` now uses total token supply instead of total bonded tokens to calculate inflation


## 0.31.2

BREAKING CHANGES

* SDK
 * [\#3592](https://github.com/cosmos/cosmos-sdk/issues/3592) Drop deprecated keybase implementation's
   New constructor in favor of a new
   crypto/keys.New(string, string) implementation that
   returns a lazy keybase instance. Remove client.MockKeyBase,
   superseded by crypto/keys.NewInMemory()

IMPROVEMENTS

* SDK
  * [\#3604](https://github.com/cosmos/cosmos-sdk/pulls/3604) Improve SDK funds related error messages and allow for unicode in
  JSON ABCI log.

* Tendermint
  * [\#3563](https://github.com/cosmos/cosmos-sdk/3563) Update to Tendermint version `0.30.0-rc0`


BUG FIXES

* Gaia
  * [\#3585] Fix setting the tx hash in `NewResponseFormatBroadcastTxCommit`.
  * [\#3585] Return an empty `TxResponse` when Tendermint returns an empty
  `ResultBroadcastTx`.

* SDK
  * [\#3582](https://github.com/cosmos/cosmos-sdk/pull/3582) Running `make test_unit` was failing due to a missing tag
  * [\#3617](https://github.com/cosmos/cosmos-sdk/pull/3582) Fix fee comparison when the required fees does not contain any denom
  present in the tx fees.

## 0.31.0

BREAKING CHANGES

* Gaia REST API (`gaiacli advanced rest-server`)
  * [\#3284](https://github.com/cosmos/cosmos-sdk/issues/3284) Rename the `name`
  field to `from` in the `base_req` body.
  * [\#3485](https://github.com/cosmos/cosmos-sdk/pull/3485) Error responses are now JSON objects.
  * [\#3477][distribution] endpoint changed "all_delegation_rewards" -> "delegator_total_rewards"

* Gaia CLI  (`gaiacli`)
  - [#3399](https://github.com/cosmos/cosmos-sdk/pull/3399) Add `gaiad validate-genesis` command to facilitate checking of genesis files
  - [\#1894](https://github.com/cosmos/cosmos-sdk/issues/1894) `version` prints out short info by default. Add `--long` flag. Proper handling of `--format` flag introduced.
  - [\#3465](https://github.com/cosmos/cosmos-sdk/issues/3465) `gaiacli rest-server` switched back to insecure mode by default:
    - `--insecure` flag is removed.
    - `--tls` is now used to enable secure layer.
  - [\#3451](https://github.com/cosmos/cosmos-sdk/pull/3451) `gaiacli` now returns transactions in plain text including tags.
  - [\#3497](https://github.com/cosmos/cosmos-sdk/issues/3497) `gaiad init` now takes moniker as required arguments, not as parameter.
  * [\#3501](https://github.com/cosmos/cosmos-sdk/issues/3501) Change validator
  address Bech32 encoding to consensus address in `tendermint-validator-set`.

* Gaia
  *  [\#3457](https://github.com/cosmos/cosmos-sdk/issues/3457) Changed governance tally validatorGovInfo to use sdk.Int power instead of sdk.Dec
  *  [\#3495](https://github.com/cosmos/cosmos-sdk/issues/3495) Added Validator Minimum Self Delegation
  *  Reintroduce OR semantics for tx fees

* SDK
  * [\#2513](https://github.com/cosmos/cosmos-sdk/issues/2513) Tendermint updates are adjusted by 10^-6 relative to staking tokens,
  * [\#3487](https://github.com/cosmos/cosmos-sdk/pull/3487) Move HTTP/REST utilities out of client/utils into a new dedicated client/rest package.
  * [\#3490](https://github.com/cosmos/cosmos-sdk/issues/3490) ReadRESTReq() returns bool to avoid callers to write error responses twice.
  * [\#3502](https://github.com/cosmos/cosmos-sdk/pull/3502) Fixes issue when comparing genesis states
  * [\#3514](https://github.com/cosmos/cosmos-sdk/pull/3514) Various clean ups:
    - Replace all GetKeyBase\* functions family in favor of NewKeyBaseFromDir and NewKeyBaseFromHomeFlag.
    - Remove Get prefix from all TxBuilder's getters.
  * [\#3522](https://github.com/cosmos/cosmos-sdk/pull/3522) Get rid of double negatives: Coins.IsNotNegative() -> Coins.IsAnyNegative().
  * [\#3561](https://github.com/cosmos/cosmos-sdk/issues/3561) Don't unnecessarily store denominations in staking


FEATURES

* Gaia REST API

* [\#2358](https://github.com/cosmos/cosmos-sdk/issues/2358) Add distribution module REST interface

* Gaia CLI  (`gaiacli`)
  * [\#3429](https://github.com/cosmos/cosmos-sdk/issues/3429) Support querying
  for all delegator distribution rewards.
  * [\#3449](https://github.com/cosmos/cosmos-sdk/issues/3449) Proof verification now works with absence proofs
  * [\#3484](https://github.com/cosmos/cosmos-sdk/issues/3484) Add support
  vesting accounts to the add-genesis-account command.

* Gaia
  - [\#3397](https://github.com/cosmos/cosmos-sdk/pull/3397) Implement genesis file sanitization to avoid failures at chain init.
  * [\#3428](https://github.com/cosmos/cosmos-sdk/issues/3428) Run the simulation from a particular genesis state loaded from a file

* SDK
  * [\#3270](https://github.com/cosmos/cosmos-sdk/issues/3270) [x/staking] limit number of ongoing unbonding delegations /redelegations per pair/trio
  * [\#3477][distribution] new query endpoint "delegator_validators"
  * [\#3514](https://github.com/cosmos/cosmos-sdk/pull/3514) Provided a lazy loading implementation of Keybase that locks the underlying
    storage only for the time needed to perform the required operation. Also added Keybase reference to TxBuilder struct.
  * [types] [\#2580](https://github.com/cosmos/cosmos-sdk/issues/2580) Addresses now Bech32 empty addresses to an empty string


IMPROVEMENTS

* Gaia REST API
  * [\#3284](https://github.com/cosmos/cosmos-sdk/issues/3284) Update Gaia Lite
  REST service to support the following:
    * Automatic account number and sequence population when fields are omitted
    * Generate only functionality no longer requires access to a local Keybase
    * `from` field in the `base_req` body can be a Keybase name or account address
  * [\#3423](https://github.com/cosmos/cosmos-sdk/issues/3423) Allow simulation
  (auto gas) to work with generate only.
  * [\#3514](https://github.com/cosmos/cosmos-sdk/pull/3514) REST server calls to keybase does not lock the underlying storage anymore.
  * [\#3523](https://github.com/cosmos/cosmos-sdk/pull/3523) Added `/tx/encode` endpoint to serialize a JSON tx to base64-encoded Amino.

* Gaia CLI  (`gaiacli`)
  * [\#3476](https://github.com/cosmos/cosmos-sdk/issues/3476) New `withdraw-all-rewards` command to withdraw all delegations rewards for delegators.
  * [\#3497](https://github.com/cosmos/cosmos-sdk/issues/3497) `gaiad gentx` supports `--ip` and `--node-id` flags to override defaults.
  * [\#3518](https://github.com/cosmos/cosmos-sdk/issues/3518) Fix flow in
  `keys add` to show the mnemonic by default.
  * [\#3517](https://github.com/cosmos/cosmos-sdk/pull/3517) Increased test coverage
  * [\#3523](https://github.com/cosmos/cosmos-sdk/pull/3523) Added `tx encode` command to serialize a JSON tx to base64-encoded Amino.

* Gaia
  * [\#3418](https://github.com/cosmos/cosmos-sdk/issues/3418) Add vesting account
  genesis validation checks to `GaiaValidateGenesisState`.
  * [\#3420](https://github.com/cosmos/cosmos-sdk/issues/3420) Added maximum length to governance proposal descriptions and titles
  * [\#3256](https://github.com/cosmos/cosmos-sdk/issues/3256) Add gas consumption
  for tx size in the ante handler.
  * [\#3454](https://github.com/cosmos/cosmos-sdk/pull/3454) Add `--jail-whitelist` to `gaiad export` to enable testing of complex exports
  * [\#3424](https://github.com/cosmos/cosmos-sdk/issues/3424) Allow generation of gentxs with empty memo field.
  * [\#3507](https://github.com/cosmos/cosmos-sdk/issues/3507) General cleanup, removal of unnecessary struct fields, undelegation bugfix, and comment clarification in x/staking and x/slashing

* SDK
  * [\#2605] x/params add subkey accessing
  * [\#2986](https://github.com/cosmos/cosmos-sdk/pull/2986) Store Refactor
  * [\#3435](https://github.com/cosmos/cosmos-sdk/issues/3435) Test that store implementations do not allow nil values
  * [\#2509](https://github.com/cosmos/cosmos-sdk/issues/2509) Sanitize all usage of Dec.RoundInt64()
  * [\#556](https://github.com/cosmos/cosmos-sdk/issues/556) Increase `BaseApp`
  test coverage.
  * [\#3357](https://github.com/cosmos/cosmos-sdk/issues/3357) develop state-transitions.md for staking spec, missing states added to `state.md`
  * [\#3552](https://github.com/cosmos/cosmos-sdk/pull/3552) Validate bit length when
  deserializing `Int` types.


BUG FIXES

* Gaia CLI  (`gaiacli`)
  - [\#3417](https://github.com/cosmos/cosmos-sdk/pull/3417) Fix `q slashing signing-info` panic by ensuring safety of user input and properly returning not found error
  - [\#3345](https://github.com/cosmos/cosmos-sdk/issues/3345) Upgrade ledger-cosmos-go dependency to v0.9.3 to pull
    https://github.com/ZondaX/ledger-cosmos-go/commit/ed9aa39ce8df31bad1448c72d3d226bf2cb1a8d1 in order to fix a derivation path issue that causes `gaiacli keys add --recover`
    to malfunction.
  - [\#3419](https://github.com/cosmos/cosmos-sdk/pull/3419) Fix `q distr slashes` panic
  - [\#3453](https://github.com/cosmos/cosmos-sdk/pull/3453) The `rest-server` command didn't respect persistent flags such as `--chain-id` and `--trust-node` if they were
    passed on the command line.
  - [\#3441](https://github.com/cosmos/cosmos-sdk/pull/3431) Improved resource management and connection handling (ledger devices). Fixes issue with DER vs BER signatures.

* Gaia
  * [\#3486](https://github.com/cosmos/cosmos-sdk/pull/3486) Use AmountOf in
    vesting accounts instead of zipping/aligning denominations.


## 0.30.0

BREAKING CHANGES

* Gaia REST API (`gaiacli advanced rest-server`)
  * [gaia-lite] [\#2182] Renamed and merged all redelegations endpoints into `/staking/redelegations`
  * [\#3176](https://github.com/cosmos/cosmos-sdk/issues/3176) `tx/sign` endpoint now expects `BaseReq` fields as nested object.
  * [\#2222] all endpoints renamed from `/stake` -> `/staking`
  * [\#1268] `LooseTokens` -> `NotBondedTokens`
  * [\#3289] misc renames:
    * `Validator.UnbondingMinTime` -> `Validator.UnbondingCompletionTime`
    * `Delegation` -> `Value` in `MsgCreateValidator` and `MsgDelegate`
    * `MsgBeginUnbonding` -> `MsgUndelegate`

* Gaia CLI  (`gaiacli`)
  * [\#810](https://github.com/cosmos/cosmos-sdk/issues/810) Don't fallback to any default values for chain ID.
    * Users need to supply chain ID either via config file or the `--chain-id` flag.
    * Change `chain_id` and `trust_node` in `gaiacli` configuration to `chain-id` and `trust-node` respectively.
  * [\#3069](https://github.com/cosmos/cosmos-sdk/pull/3069) `--fee` flag renamed to `--fees` to support multiple coins
  * [\#3156](https://github.com/cosmos/cosmos-sdk/pull/3156) Remove unimplemented `gaiacli init` command
  * [\#2222] `gaiacli tx stake` -> `gaiacli tx staking`, `gaiacli query stake` -> `gaiacli query staking`
  * [\#1894](https://github.com/cosmos/cosmos-sdk/issues/1894) `version` command now shows latest commit, vendor dir hash, and build machine info.
  * [\#3320](https://github.com/cosmos/cosmos-sdk/pull/3320) Ensure all `gaiacli query` commands respect the `--output` and `--indent` flags

* Gaia
  * https://github.com/cosmos/cosmos-sdk/issues/2838 - Move store keys to constants
  * [\#3162](https://github.com/cosmos/cosmos-sdk/issues/3162) The `--gas` flag now takes `auto` instead of `simulate`
    in order to trigger a simulation of the tx before the actual execution.
  * [\#3285](https://github.com/cosmos/cosmos-sdk/pull/3285) New `gaiad tendermint version` to print libs versions
  * [\#1894](https://github.com/cosmos/cosmos-sdk/pull/1894) `version` command now shows latest commit, vendor dir hash, and build machine info.
  * [\#3249\(https://github.com/cosmos/cosmos-sdk/issues/3249) `tendermint`'s `show-validator` and `show-address` `--json` flags removed in favor of `--output-format=json`.

* SDK
  * [distribution] [\#3359](https://github.com/cosmos/cosmos-sdk/issues/3359) Always round down when calculating rewards-to-be-withdrawn in F1 fee distribution
  * [#3336](https://github.com/cosmos/cosmos-sdk/issues/3336) Ensure all SDK
  messages have their signature bytes contain canonical fields `value` and `type`.
  * [\#3333](https://github.com/cosmos/cosmos-sdk/issues/3333) - F1 storage efficiency improvements - automatic withdrawals when unbonded, historical reward reference counting
  * [staking] [\#2513](https://github.com/cosmos/cosmos-sdk/issues/2513) Validator power type from Dec -> Int
  * [staking] [\#3233](https://github.com/cosmos/cosmos-sdk/issues/3233) key and value now contain duplicate fields to simplify code
  * [\#3064](https://github.com/cosmos/cosmos-sdk/issues/3064) Sanitize `sdk.Coin` denom. Coins denoms are now case insensitive, i.e. 100fooToken equals to 100FOOTOKEN.
  * [\#3195](https://github.com/cosmos/cosmos-sdk/issues/3195) Allows custom configuration for syncable strategy
  * [\#3242](https://github.com/cosmos/cosmos-sdk/issues/3242) Fix infinite gas
    meter utilization during aborted ante handler executions.
  * [x/distribution] [\#3292](https://github.com/cosmos/cosmos-sdk/issues/3292) Enable or disable withdraw addresses with a parameter in the param store
  * [staking] [\#2222](https://github.com/cosmos/cosmos-sdk/issues/2222) `/stake` -> `/staking` module rename
  * [staking] [\#1268](https://github.com/cosmos/cosmos-sdk/issues/1268) `LooseTokens` -> `NotBondedTokens`
  * [staking] [\#1402](https://github.com/cosmos/cosmos-sdk/issues/1402) Redelegation and unbonding-delegation structs changed to include multiple an array of entries
  * [staking] [\#3289](https://github.com/cosmos/cosmos-sdk/issues/3289) misc renames:
    * `Validator.UnbondingMinTime` -> `Validator.UnbondingCompletionTime`
    * `Delegation` -> `Value` in `MsgCreateValidator` and `MsgDelegate`
    * `MsgBeginUnbonding` -> `MsgUndelegate`
  * [\#3315] Increase decimal precision to 18
  * [\#3323](https://github.com/cosmos/cosmos-sdk/issues/3323) Update to Tendermint 0.29.0
  * [\#3328](https://github.com/cosmos/cosmos-sdk/issues/3328) [x/gov] Remove redundant action tag

* Tendermint
  * [\#3298](https://github.com/cosmos/cosmos-sdk/issues/3298) Upgrade to Tendermint 0.28.0

FEATURES

* Gaia REST API (`gaiacli advanced rest-server`)
  * [\#3067](https://github.com/cosmos/cosmos-sdk/issues/3067) Add support for fees on transactions
  * [\#3069](https://github.com/cosmos/cosmos-sdk/pull/3069) Add a custom memo on transactions
  * [\#3027](https://github.com/cosmos/cosmos-sdk/issues/3027) Implement
  `/gov/proposals/{proposalID}/proposer` to query for a proposal's proposer.

* Gaia CLI  (`gaiacli`)
  * [\#2399](https://github.com/cosmos/cosmos-sdk/issues/2399) Implement `params` command to query slashing parameters.
  * [\#2730](https://github.com/cosmos/cosmos-sdk/issues/2730) Add tx search pagination parameter
  * [\#3027](https://github.com/cosmos/cosmos-sdk/issues/3027) Implement
  `query gov proposer [proposal-id]` to query for a proposal's proposer.
  * [\#3198](https://github.com/cosmos/cosmos-sdk/issues/3198) New `keys add --multisig` flag to store multisig keys locally.
  * [\#3198](https://github.com/cosmos/cosmos-sdk/issues/3198) New `multisign` command to generate multisig signatures.
  * [\#3198](https://github.com/cosmos/cosmos-sdk/issues/3198) New `sign --multisig` flag to enable multisig mode.
  * [\#2715](https://github.com/cosmos/cosmos-sdk/issues/2715) Reintroduce gaia server's insecure mode.
  * [\#3334](https://github.com/cosmos/cosmos-sdk/pull/3334) New `gaiad completion` and `gaiacli completion` to generate Bash/Zsh completion scripts.
  * [\#2607](https://github.com/cosmos/cosmos-sdk/issues/2607) Make `gaiacli config` handle the boolean `indent` flag to beautify commands JSON output.

* Gaia
  * [\#2182] [x/staking] Added querier for querying a single redelegation
  * [\#3305](https://github.com/cosmos/cosmos-sdk/issues/3305) Add support for
    vesting accounts at genesis.
  * [\#3198](https://github.com/cosmos/cosmos-sdk/issues/3198) [x/auth] Add multisig transactions support
  * [\#3198](https://github.com/cosmos/cosmos-sdk/issues/3198) `add-genesis-account` can take both account addresses and key names

* SDK
  - [\#3099](https://github.com/cosmos/cosmos-sdk/issues/3099) Implement F1 fee distribution
  - [\#2926](https://github.com/cosmos/cosmos-sdk/issues/2926) Add TxEncoder to client TxBuilder.
  * [\#2694](https://github.com/cosmos/cosmos-sdk/issues/2694) Vesting account implementation.
  * [\#2996](https://github.com/cosmos/cosmos-sdk/issues/2996) Update the `AccountKeeper` to contain params used in the context of
  the ante handler.
  * [\#3179](https://github.com/cosmos/cosmos-sdk/pull/3179) New CodeNoSignatures error code.
  * [\#3319](https://github.com/cosmos/cosmos-sdk/issues/3319) [x/distribution] Queriers for all distribution state worth querying; distribution query commands
  * [\#3356](https://github.com/cosmos/cosmos-sdk/issues/3356) [x/auth] bech32-ify accounts address in error message.

IMPROVEMENTS

* Gaia REST API
  * [\#3176](https://github.com/cosmos/cosmos-sdk/issues/3176) Validate tx/sign endpoint POST body.
  * [\#2948](https://github.com/cosmos/cosmos-sdk/issues/2948) Swagger UI now makes requests to light client node

* Gaia CLI  (`gaiacli`)
  * [\#3224](https://github.com/cosmos/cosmos-sdk/pull/3224) Support adding offline public keys to the keystore

* Gaia
  * [\#2186](https://github.com/cosmos/cosmos-sdk/issues/2186) Add Address Interface
  * [\#3158](https://github.com/cosmos/cosmos-sdk/pull/3158) Validate slashing genesis
  * [\#3172](https://github.com/cosmos/cosmos-sdk/pull/3172) Support minimum fees in a local testnet.
  * [\#3250](https://github.com/cosmos/cosmos-sdk/pull/3250) Refactor integration tests and increase coverage
  * [\#3248](https://github.com/cosmos/cosmos-sdk/issues/3248) Refactor tx fee
  model:
    * Validators specify minimum gas prices instead of minimum fees
    * Clients may provide either fees or gas prices directly
    * The gas prices of a tx must meet a validator's minimum
    * `gaiad start` and `gaia.toml` take --minimum-gas-prices flag and minimum-gas-price config key respectively.
  * [\#2859](https://github.com/cosmos/cosmos-sdk/issues/2859) Rename `TallyResult` in gov proposals to `FinalTallyResult`
  * [\#3286](https://github.com/cosmos/cosmos-sdk/pull/3286) Fix `gaiad gentx` printout of account's addresses, i.e. user bech32 instead of hex.
  * [\#3249\(https://github.com/cosmos/cosmos-sdk/issues/3249) `--json` flag removed, users should use `--output=json` instead.

* SDK
  * [\#3137](https://github.com/cosmos/cosmos-sdk/pull/3137) Add tag documentation
    for each module along with cleaning up a few existing tags in the governance,
    slashing, and staking modules.
  * [\#3093](https://github.com/cosmos/cosmos-sdk/issues/3093) Ante handler does no longer read all accounts in one go when processing signatures as signature
    verification may fail before last signature is checked.
  * [staking] [\#1402](https://github.com/cosmos/cosmos-sdk/issues/1402) Add for multiple simultaneous redelegations or unbonding-delegations within an unbonding period
  * [staking] [\#1268](https://github.com/cosmos/cosmos-sdk/issues/1268) staking spec rewrite

* CI
  * [\#2498](https://github.com/cosmos/cosmos-sdk/issues/2498) Added macos CI job to CircleCI
  * [#142](https://github.com/tendermint/devops/issues/142) Increased the number of blocks to be tested during multi-sim
  * [#147](https://github.com/tendermint/devops/issues/142) Added docker image build to CI

BUG FIXES

* Gaia CLI  (`gaiacli`)
  * [\#3141](https://github.com/cosmos/cosmos-sdk/issues/3141) Fix the bug in GetAccount when `len(res) == 0` and `err == nil`
  * [\#810](https://github.com/cosmos/cosmos-sdk/pull/3316) Fix regression in gaiacli config file handling

* Gaia
  * [\#3148](https://github.com/cosmos/cosmos-sdk/issues/3148) Fix `gaiad export` by adding a boolean to `NewGaiaApp` determining whether or not to load the latest version
  * [\#3181](https://github.com/cosmos/cosmos-sdk/issues/3181) Correctly reset total accum update height and jailed-validator bond height / unbonding height on export-for-zero-height
  * [\#3172](https://github.com/cosmos/cosmos-sdk/pull/3172) Fix parsing `gaiad.toml`
  when it already exists.
  * [\#3223](https://github.com/cosmos/cosmos-sdk/issues/3223) Fix unset governance proposal queues when importing state from old chain
  * [#3187](https://github.com/cosmos/cosmos-sdk/issues/3187) Fix `gaiad export`
  by resetting each validator's slashing period.

## 0.29.1

BUG FIXES

* SDK
  * [\#3207](https://github.com/cosmos/cosmos-sdk/issues/3207) - Fix token printing bug

## 0.29.0

BREAKING CHANGES

* Gaia
  * [\#3148](https://github.com/cosmos/cosmos-sdk/issues/3148) Fix `gaiad export` by adding a boolean to `NewGaiaApp` determining whether or not to load the latest version

* SDK
  * [\#3163](https://github.com/cosmos/cosmos-sdk/issues/3163) Withdraw commission on self bond removal


## 0.28.1

BREAKING CHANGES

* Gaia REST API (`gaiacli advanced rest-server`)
  * [lcd] [\#3045](https://github.com/cosmos/cosmos-sdk/pull/3045) Fix quoted json return on GET /keys (keys list)
  * [gaia-lite] [\#2191](https://github.com/cosmos/cosmos-sdk/issues/2191) Split `POST /stake/delegators/{delegatorAddr}/delegations` into `POST /stake/delegators/{delegatorAddr}/delegations`, `POST /stake/delegators/{delegatorAddr}/unbonding_delegations` and `POST /stake/delegators/{delegatorAddr}/redelegations`
  * [gaia-lite] [\#3056](https://github.com/cosmos/cosmos-sdk/pull/3056) `generate_only` and `simulate` have moved from query arguments to POST requests body.
* Tendermint
  * [tendermint] Now using Tendermint 0.27.3

FEATURES

* Gaia REST API (`gaiacli advanced rest-server`)
  * [slashing] [\#2399](https://github.com/cosmos/cosmos-sdk/issues/2399)  Implement `/slashing/parameters` endpoint to query slashing parameters.
* Gaia CLI  (`gaiacli`)
  * [gaiacli] [\#2399](https://github.com/cosmos/cosmos-sdk/issues/2399) Implement `params` command to query slashing parameters.
* SDK
  - [client] [\#2926](https://github.com/cosmos/cosmos-sdk/issues/2926) Add TxEncoder to client TxBuilder.
* Other
  - Introduced the logjack tool for saving logs w/ rotation

IMPROVEMENTS

* Gaia REST API (`gaiacli advanced rest-server`)
  * [\#2879](https://github.com/cosmos/cosmos-sdk/issues/2879), [\#2880](https://github.com/cosmos/cosmos-sdk/issues/2880) Update deposit and vote endpoints to perform a direct txs query
    when a given proposal is inactive and thus having votes and deposits removed
    from state.
* Gaia CLI  (`gaiacli`)
  * [\#2879](https://github.com/cosmos/cosmos-sdk/issues/2879), [\#2880](https://github.com/cosmos/cosmos-sdk/issues/2880) Update deposit and vote CLI commands to perform a direct txs query
    when a given proposal is inactive and thus having votes and deposits removed
    from state.
* Gaia
  * [\#3021](https://github.com/cosmos/cosmos-sdk/pull/3021) Add `--gentx-dir` to `gaiad collect-gentxs` to specify a directory from which collect and load gentxs. Add `--output-document` to `gaiad init` to allow one to redirect output to file.


## 0.28.0

BREAKING CHANGES

* Gaia CLI  (`gaiacli`)
  * [cli] [\#2595](https://github.com/cosmos/cosmos-sdk/issues/2595) Remove `keys new` in favor of `keys add` incorporating existing functionality with addition of key recovery functionality.
  * [cli] [\#2987](https://github.com/cosmos/cosmos-sdk/pull/2987) Add shorthand `-a` to `gaiacli keys show` and update docs
  * [cli] [\#2971](https://github.com/cosmos/cosmos-sdk/pull/2971) Additional verification when running `gaiad gentx`
  * [cli] [\#2734](https://github.com/cosmos/cosmos-sdk/issues/2734) Rewrite `gaiacli config`. It is now a non-interactive config utility.

* Gaia
  * [#128](https://github.com/tendermint/devops/issues/128) Updated CircleCI job to trigger website build on every push to master/develop.
  * [\#2994](https://github.com/cosmos/cosmos-sdk/pull/2994) Change wrong-password error message.
  * [\#3009](https://github.com/cosmos/cosmos-sdk/issues/3009) Added missing Gaia genesis verification
  * [#128](https://github.com/tendermint/devops/issues/128) Updated CircleCI job to trigger website build on every push to master/develop.
  * [\#2994](https://github.com/cosmos/cosmos-sdk/pull/2994) Change wrong-password error message.
  * [\#3009](https://github.com/cosmos/cosmos-sdk/issues/3009) Added missing Gaia genesis verification
  * [gas] [\#3052](https://github.com/cosmos/cosmos-sdk/issues/3052) Updated gas costs to more reasonable numbers

* SDK
  * [auth] [\#2952](https://github.com/cosmos/cosmos-sdk/issues/2952) Signatures are no longer serialized on chain with the account number and sequence number
  * [auth] [\#2952](https://github.com/cosmos/cosmos-sdk/issues/2952) Signatures are no longer serialized on chain with the account number and sequence number
  * [stake] [\#3055](https://github.com/cosmos/cosmos-sdk/issues/3055) Use address instead of bond height / intratxcounter for deduplication

FEATURES

* Gaia CLI  (`gaiacli`)
  * [\#2961](https://github.com/cosmos/cosmos-sdk/issues/2961) Add --force flag to gaiacli keys delete command to skip passphrase check and force key deletion unconditionally.

IMPROVEMENTS

* Gaia CLI  (`gaiacli`)
  * [\#2991](https://github.com/cosmos/cosmos-sdk/issues/2991) Fully validate transaction signatures during `gaiacli tx sign --validate-signatures`

* SDK
  * [\#1277](https://github.com/cosmos/cosmos-sdk/issues/1277) Complete bank module specification
  * [\#2963](https://github.com/cosmos/cosmos-sdk/issues/2963) Complete auth module specification
  * [\#2914](https://github.com/cosmos/cosmos-sdk/issues/2914) No longer withdraw validator rewards on bond/unbond, but rather move
  the rewards to the respective validator's pools.


BUG FIXES

* Gaia CLI  (`gaiacli`)
  * [\#2921](https://github.com/cosmos/cosmos-sdk/issues/2921) Fix `keys delete` inability to delete offline and ledger keys.

* Gaia
  * [\#3003](https://github.com/cosmos/cosmos-sdk/issues/3003) CollectStdTxs() must validate DelegatorAddr against genesis accounts.

* SDK
  * [\#2967](https://github.com/cosmos/cosmos-sdk/issues/2967) Change ordering of `mint.BeginBlocker` and `distr.BeginBlocker`, recalculate inflation each block
  * [\#3068](https://github.com/cosmos/cosmos-sdk/issues/3068) check for uint64 gas overflow during `Std#ValidateBasic`.
  * [\#3071](https://github.com/cosmos/cosmos-sdk/issues/3071) Catch overflow on block gas meter


## 0.27.0

BREAKING CHANGES

* Gaia REST API (`gaiacli advanced rest-server`)
  * [gaia-lite] [\#2819](https://github.com/cosmos/cosmos-sdk/pull/2819) Txs query param format is now: `/txs?tag=value` (removed '' wrapping the query parameter `value`)

* Gaia CLI  (`gaiacli`)
  * [cli] [\#2728](https://github.com/cosmos/cosmos-sdk/pull/2728) Seperate `tx` and `query` subcommands by module
  * [cli] [\#2727](https://github.com/cosmos/cosmos-sdk/pull/2727) Fix unbonding command flow
  * [cli] [\#2786](https://github.com/cosmos/cosmos-sdk/pull/2786) Fix redelegation command flow
  * [cli] [\#2829](https://github.com/cosmos/cosmos-sdk/pull/2829) add-genesis-account command now validates state when adding accounts
  * [cli] [\#2804](https://github.com/cosmos/cosmos-sdk/issues/2804) Check whether key exists before passing it on to `tx create-validator`.
  * [cli] [\#2874](https://github.com/cosmos/cosmos-sdk/pull/2874) `gaiacli tx sign` takes an optional `--output-document` flag to support output redirection.
  * [cli] [\#2875](https://github.com/cosmos/cosmos-sdk/pull/2875) Refactor `gaiad gentx` and avoid redirection to `gaiacli tx sign` for tx signing.

* Gaia
  * [mint] [\#2825] minting now occurs every block, inflation parameter updates still hourly

* SDK
  * [\#2752](https://github.com/cosmos/cosmos-sdk/pull/2752) Don't hardcode bondable denom.
  * [\#2701](https://github.com/cosmos/cosmos-sdk/issues/2701) Account numbers and sequence numbers in `auth` are now `uint64` instead of `int64`
  * [\#2019](https://github.com/cosmos/cosmos-sdk/issues/2019) Cap total number of signatures. Current per-transaction limit is 7, and if that is exceeded transaction is rejected.
  * [\#2801](https://github.com/cosmos/cosmos-sdk/pull/2801) Remove AppInit structure.
  * [\#2798](https://github.com/cosmos/cosmos-sdk/issues/2798) Governance API has miss-spelled English word in JSON response ('depositer' -> 'depositor')
  * [\#2943](https://github.com/cosmos/cosmos-sdk/pull/2943) Transaction action tags equal the message type. Staking EndBlocker tags are included.

* Tendermint
  * Update to Tendermint 0.27.0

FEATURES

* Gaia REST API (`gaiacli advanced rest-server`)
  * [gov] [\#2479](https://github.com/cosmos/cosmos-sdk/issues/2479) Added governance parameter
    query REST endpoints.

* Gaia CLI  (`gaiacli`)
  * [gov][cli] [\#2479](https://github.com/cosmos/cosmos-sdk/issues/2479) Added governance
    parameter query commands.
  * [stake][cli] [\#2027] Add CLI query command for getting all delegations to a specific validator.
  * [\#2840](https://github.com/cosmos/cosmos-sdk/pull/2840) Standardize CLI exports from modules

* Gaia
  * [app] [\#2791](https://github.com/cosmos/cosmos-sdk/issues/2791) Support export at a specific height, with `gaiad export --height=HEIGHT`.
  * [x/gov] [#2479](https://github.com/cosmos/cosmos-sdk/issues/2479) Implemented querier
  for getting governance parameters.
  * [app] [\#2663](https://github.com/cosmos/cosmos-sdk/issues/2663) - Runtime-assertable invariants
  * [app] [\#2791](https://github.com/cosmos/cosmos-sdk/issues/2791) Support export at a specific height, with `gaiad export --height=HEIGHT`.
  * [app] [\#2812](https://github.com/cosmos/cosmos-sdk/issues/2812) Support export alterations to prepare for restarting at zero-height

* SDK
  * [simulator] [\#2682](https://github.com/cosmos/cosmos-sdk/issues/2682) MsgEditValidator now looks at the validator's max rate, thus it now succeeds a significant portion of the time
  * [core] [\#2775](https://github.com/cosmos/cosmos-sdk/issues/2775) Add deliverTx maximum block gas limit


IMPROVEMENTS

* Gaia REST API (`gaiacli advanced rest-server`)
  * [gaia-lite] [\#2819](https://github.com/cosmos/cosmos-sdk/pull/2819) Tx search now supports multiple tags as query parameters
  * [\#2836](https://github.com/cosmos/cosmos-sdk/pull/2836) Expose LCD router to allow users to register routes there.

* Gaia CLI  (`gaiacli`)
  * [\#2749](https://github.com/cosmos/cosmos-sdk/pull/2749) Add --chain-id flag to gaiad testnet
  * [\#2819](https://github.com/cosmos/cosmos-sdk/pull/2819) Tx search now supports multiple tags as query parameters

* Gaia
  * [\#2772](https://github.com/cosmos/cosmos-sdk/issues/2772) Update BaseApp to not persist state when the ante handler fails on DeliverTx.
  * [\#2773](https://github.com/cosmos/cosmos-sdk/issues/2773) Require moniker to be provided on `gaiad init`.
  * [\#2672](https://github.com/cosmos/cosmos-sdk/issues/2672) [Makefile] Updated for better Windows compatibility and ledger support logic, get_tools was rewritten as a cross-compatible Makefile.
  * [\#2766](https://github.com/cosmos/cosmos-sdk/issues/2766) [Makefile] Added goimports tool to get_tools. Get_tools now only builds new versions if binaries are missing.
  * [#110](https://github.com/tendermint/devops/issues/110) Updated CircleCI job to trigger website build when cosmos docs are updated.

* SDK
 & [x/mock/simulation] [\#2720] major cleanup, introduction of helper objects, reorganization
 * [\#2821](https://github.com/cosmos/cosmos-sdk/issues/2821) Codespaces are now strings
 * [types] [\#2776](https://github.com/cosmos/cosmos-sdk/issues/2776) Improve safety of `Coin` and `Coins` types. Various functions
 and methods will panic when a negative amount is discovered.
 * [\#2815](https://github.com/cosmos/cosmos-sdk/issues/2815) Gas unit fields changed from `int64` to `uint64`.
 * [\#2821](https://github.com/cosmos/cosmos-sdk/issues/2821) Codespaces are now strings
 * [\#2779](https://github.com/cosmos/cosmos-sdk/issues/2779) Introduce `ValidateBasic` to the `Tx` interface and call it in the ante
 handler.
 * [\#2825](https://github.com/cosmos/cosmos-sdk/issues/2825) More staking and distribution invariants
 * [\#2912](https://github.com/cosmos/cosmos-sdk/issues/2912) Print commit ID in hex when commit is synced.

* Tendermint
 * [\#2796](https://github.com/cosmos/cosmos-sdk/issues/2796) Update to go-amino 0.14.1


BUG FIXES

* Gaia REST API (`gaiacli advanced rest-server`)
  * [gaia-lite] [\#2868](https://github.com/cosmos/cosmos-sdk/issues/2868) Added handler for governance tally endpoint
  * [\#2907](https://github.com/cosmos/cosmos-sdk/issues/2907) Refactor and fix the way Gaia Lite is started.

* Gaia
  * [\#2723] Use `cosmosvalcons` Bech32 prefix in `tendermint show-address`
  * [\#2742](https://github.com/cosmos/cosmos-sdk/issues/2742) Fix time format of TimeoutCommit override
  * [\#2898](https://github.com/cosmos/cosmos-sdk/issues/2898) Remove redundant '$' in docker-compose.yml

* SDK
  * [\#2733](https://github.com/cosmos/cosmos-sdk/issues/2733) [x/gov, x/mock/simulation] Fix governance simulation, update x/gov import/export
  * [\#2854](https://github.com/cosmos/cosmos-sdk/issues/2854) [x/bank] Remove unused bank.MsgIssue, prevent possible panic
  * [\#2884](https://github.com/cosmos/cosmos-sdk/issues/2884) [docs/examples] Fix `basecli version` panic

* Tendermint
  * [\#2797](https://github.com/tendermint/tendermint/pull/2797) AddressBook requires addresses to have IDs; Do not crap out immediately after sending pex addrs in seed mode

## 0.26.0

BREAKING CHANGES

* Gaia
  * [gaiad init] [\#2602](https://github.com/cosmos/cosmos-sdk/issues/2602) New genesis workflow

* SDK
  * [simulation] [\#2665](https://github.com/cosmos/cosmos-sdk/issues/2665) only argument to sdk.Invariant is now app

* Tendermint
  * Upgrade to version 0.26.0

FEATURES

* Gaia CLI  (`gaiacli`)
  * [cli] [\#2569](https://github.com/cosmos/cosmos-sdk/pull/2569) Add commands to query validator unbondings and redelegations
  * [cli] [\#2569](https://github.com/cosmos/cosmos-sdk/pull/2569) Add commands to query validator unbondings and redelegations
  * [cli] [\#2524](https://github.com/cosmos/cosmos-sdk/issues/2524) Add support offline mode to `gaiacli tx sign`. Lookups are not performed if the flag `--offline` is on.
  * [cli] [\#2558](https://github.com/cosmos/cosmos-sdk/issues/2558) Rename --print-sigs to --validate-signatures. It now performs a complete set of sanity checks and reports to the user. Also added --print-signature-only to print the signature only, not the whole transaction.
  * [cli] [\#2704](https://github.com/cosmos/cosmos-sdk/pull/2704) New add-genesis-account convenience command to populate genesis.json with genesis accounts.

* SDK
  * [\#1336](https://github.com/cosmos/cosmos-sdk/issues/1336) Mechanism for SDK Users to configure their own Bech32 prefixes instead of using the default cosmos prefixes.

IMPROVEMENTS

* Gaia
 * [\#2637](https://github.com/cosmos/cosmos-sdk/issues/2637) [x/gov] Switched inactive and active proposal queues to an iterator based queue

* SDK
 * [\#2573](https://github.com/cosmos/cosmos-sdk/issues/2573) [x/distribution] add accum invariance
 * [\#2556](https://github.com/cosmos/cosmos-sdk/issues/2556) [x/mock/simulation] Fix debugging output
 * [\#2396](https://github.com/cosmos/cosmos-sdk/issues/2396) [x/mock/simulation] Change parameters to get more slashes
 * [\#2617](https://github.com/cosmos/cosmos-sdk/issues/2617) [x/mock/simulation] Randomize all genesis parameters
 * [\#2669](https://github.com/cosmos/cosmos-sdk/issues/2669) [x/stake] Added invarant check to make sure validator's power aligns with its spot in the power store.
 * [\#1924](https://github.com/cosmos/cosmos-sdk/issues/1924) [x/mock/simulation] Use a transition matrix for block size
 * [\#2660](https://github.com/cosmos/cosmos-sdk/issues/2660) [x/mock/simulation] Staking transactions get tested far more frequently
 * [\#2610](https://github.com/cosmos/cosmos-sdk/issues/2610) [x/stake] Block redelegation to and from the same validator
 * [\#2652](https://github.com/cosmos/cosmos-sdk/issues/2652) [x/auth] Add benchmark for get and set account
 * [\#2685](https://github.com/cosmos/cosmos-sdk/issues/2685) [store] Add general merkle absence proof (also for empty substores)
 * [\#2708](https://github.com/cosmos/cosmos-sdk/issues/2708) [store] Disallow setting nil values

BUG FIXES

* Gaia
 * [\#2670](https://github.com/cosmos/cosmos-sdk/issues/2670) [x/stake] fixed incorrect `IterateBondedValidators` and split into two functions: `IterateBondedValidators` and `IterateLastBlockConsValidators`
 * [\#2691](https://github.com/cosmos/cosmos-sdk/issues/2691) Fix local testnet creation by using a single canonical genesis time
 * [\#2648](https://github.com/cosmos/cosmos-sdk/issues/2648) [gaiad] Fix `gaiad export` / `gaiad import` consistency, test in CI

* SDK
 * [\#2625](https://github.com/cosmos/cosmos-sdk/issues/2625) [x/gov] fix AppendTag function usage error
 * [\#2677](https://github.com/cosmos/cosmos-sdk/issues/2677) [x/stake, x/distribution] various staking/distribution fixes as found by the simulator
 * [\#2674](https://github.com/cosmos/cosmos-sdk/issues/2674) [types] Fix coin.IsLT() impl, coins.IsLT() impl, and renamed coins.Is\* to coins.IsAll\* (see [\#2686](https://github.com/cosmos/cosmos-sdk/issues/2686))
 * [\#2711](https://github.com/cosmos/cosmos-sdk/issues/2711) [x/stake] Add commission data to `MsgCreateValidator` signature bytes.
 * Temporarily disable insecure mode for Gaia Lite

## 0.25.0

*October 24th, 2018*

BREAKING CHANGES

* Gaia REST API (`gaiacli advanced rest-server`)
    * [x/stake] Validator.Owner renamed to Validator.Operator
    * [\#595](https://github.com/cosmos/cosmos-sdk/issues/595) Connections to the REST server are now secured using Transport Layer Security by default. The --insecure flag is provided to switch back to insecure HTTP.
    * [gaia-lite] [\#2258](https://github.com/cosmos/cosmos-sdk/issues/2258) Split `GET stake/delegators/{delegatorAddr}` into `GET stake/delegators/{delegatorAddr}/delegations`, `GET stake/delegators/{delegatorAddr}/unbonding_delegations` and `GET stake/delegators/{delegatorAddr}/redelegations`

* Gaia CLI  (`gaiacli`)
    * [x/stake] Validator.Owner renamed to Validator.Operator
    * [cli] unsafe_reset_all, show_validator, and show_node_id have been renamed to unsafe-reset-all, show-validator, and show-node-id
    * [cli] [\#1983](https://github.com/cosmos/cosmos-sdk/issues/1983) --print-response now defaults to true in commands that create and send a transaction
    * [cli] [\#1983](https://github.com/cosmos/cosmos-sdk/issues/1983) you can now pass --pubkey or --address to gaiacli keys show to return a plaintext representation of the key's address or public key for use with other commands
    * [cli] [\#2061](https://github.com/cosmos/cosmos-sdk/issues/2061) changed proposalID in governance REST endpoints to proposal-id
    * [cli] [\#2014](https://github.com/cosmos/cosmos-sdk/issues/2014) `gaiacli advanced` no longer exists - to access `ibc`, `rest-server`, and `validator-set` commands use `gaiacli ibc`, `gaiacli rest-server`, and `gaiacli tendermint`, respectively
    * [makefile] `get_vendor_deps` no longer updates lock file it just updates vendor directory. Use `update_vendor_deps` to update the lock file. [#2152](https://github.com/cosmos/cosmos-sdk/pull/2152)
    * [cli] [\#2221](https://github.com/cosmos/cosmos-sdk/issues/2221) All commands that
    utilize a validator's operator address must now use the new Bech32 prefix,
    `cosmosvaloper`.
    * [cli] [\#2190](https://github.com/cosmos/cosmos-sdk/issues/2190) `gaiacli init --gen-txs` is now `gaiacli init --with-txs` to reduce confusion
    * [cli] [\#2073](https://github.com/cosmos/cosmos-sdk/issues/2073) --from can now be either an address or a key name
    * [cli] [\#1184](https://github.com/cosmos/cosmos-sdk/issues/1184) Subcommands reorganisation, see [\#2390](https://github.com/cosmos/cosmos-sdk/pull/2390) for a comprehensive list of changes.
    * [cli] [\#2524](https://github.com/cosmos/cosmos-sdk/issues/2524) Add support offline mode to `gaiacli tx sign`. Lookups are not performed if the flag `--offline` is on.
    * [cli] [\#2570](https://github.com/cosmos/cosmos-sdk/pull/2570) Add commands to query deposits on proposals

* Gaia
    * Make the transient store key use a distinct store key. [#2013](https://github.com/cosmos/cosmos-sdk/pull/2013)
    * [x/stake] [\#1901](https://github.com/cosmos/cosmos-sdk/issues/1901) Validator type's Owner field renamed to Operator; Validator's GetOwner() renamed accordingly to comply with the SDK's Validator interface.
    * [docs] [#2001](https://github.com/cosmos/cosmos-sdk/pull/2001) Update slashing spec for slashing period
    * [x/stake, x/slashing] [#1305](https://github.com/cosmos/cosmos-sdk/issues/1305) - Rename "revoked" to "jailed"
    * [x/stake] [#1676] Revoked and jailed validators put into the unbonding state
    * [x/stake] [#1877] Redelegations/unbonding-delegation from unbonding validator have reduced time
    * [x/slashing] [\#1789](https://github.com/cosmos/cosmos-sdk/issues/1789) Slashing changes for Tendermint validator set offset (NextValSet)
    * [x/stake] [\#2040](https://github.com/cosmos/cosmos-sdk/issues/2040) Validator
    operator type has now changed to `sdk.ValAddress`
    * [x/stake] [\#2221](https://github.com/cosmos/cosmos-sdk/issues/2221) New
    Bech32 prefixes have been introduced for a validator's consensus address and
    public key: `cosmosvalcons` and `cosmosvalconspub` respectively. Also, existing Bech32 prefixes have been
    renamed for accounts and validator operators:
      * `cosmosaccaddr` / `cosmosaccpub` => `cosmos` / `cosmospub`
      * `cosmosvaladdr` / `cosmosvalpub` => `cosmosvaloper` / `cosmosvaloperpub`
    * [x/stake] [#1013] TendermintUpdates now uses transient store
    * [x/stake] [\#2435](https://github.com/cosmos/cosmos-sdk/issues/2435) Remove empty bytes from the ValidatorPowerRank store key
    * [x/gov] [\#2195](https://github.com/cosmos/cosmos-sdk/issues/2195) Governance uses BFT Time
    * [x/gov] [\#2256](https://github.com/cosmos/cosmos-sdk/issues/2256) Removed slashing for governance non-voting validators
    * [simulation] [\#2162](https://github.com/cosmos/cosmos-sdk/issues/2162) Added back correct supply invariants
    * [x/slashing] [\#2430](https://github.com/cosmos/cosmos-sdk/issues/2430) Simulate more slashes, check if validator is jailed before jailing
    * [x/stake] [\#2393](https://github.com/cosmos/cosmos-sdk/issues/2393) Removed `CompleteUnbonding` and `CompleteRedelegation` Msg types, and instead added unbonding/redelegation queues to endblocker
    * [x/mock/simulation] [\#2501](https://github.com/cosmos/cosmos-sdk/issues/2501) Simulate transactions & invariants for fee distribution, and fix bugs discovered in the process
      * [x/auth] Simulate random fee payments
      * [cmd/gaia/app] Simulate non-zero inflation
      * [x/stake] Call hooks correctly in several cases related to delegation/validator updates
      * [x/stake] Check full supply invariants, including yet-to-be-withdrawn fees
      * [x/stake] Remove no-longer-in-use store key
      * [x/slashing] Call hooks correctly when a validator is slashed
      * [x/slashing] Truncate withdrawals (unbonding, redelegation) and burn change
      * [x/mock/simulation] Ensure the simulation cannot set a proposer address of nil
      * [x/mock/simulation] Add more event logs on begin block / end block for clarity
      * [x/mock/simulation] Correctly set validator power in abci.RequestBeginBlock
      * [x/minting] Correctly call stake keeper to track inflated supply
      * [x/distribution] Sanity check for nonexistent rewards
      * [x/distribution] Truncate withdrawals and return change to the community pool
      * [x/distribution] Add sanity checks for incorrect accum / total accum relations
      * [x/distribution] Correctly calculate total power using Tendermint updates
      * [x/distribution] Simulate withdrawal transactions
      * [x/distribution] Fix a bug where the fee pool was not correctly tracked on WithdrawDelegatorRewardsAll
    * [x/stake] [\#1673](https://github.com/cosmos/cosmos-sdk/issues/1673) Validators are no longer deleted until they can no longer possibly be slashed
    * [\#1890](https://github.com/cosmos/cosmos-sdk/issues/1890) Start chain with initial state + sequence of transactions
      * [cli] Rename `gaiad init gentx` to `gaiad gentx`.
      * [cli] Add `--skip-genesis` flag to `gaiad init` to prevent `genesis.json` generation.
      * Drop `GenesisTx` in favor of a signed `StdTx` with only one `MsgCreateValidator` message.
      * [cli] Port `gaiad init` and `gaiad testnet` to work with `StdTx` genesis transactions.
      * [cli] Add `--moniker` flag to `gaiad init` to override moniker when generating `genesis.json` - i.e. it takes effect when running with the `--with-txs` flag, it is ignored otherwise.

* SDK
    * [core] [\#2219](https://github.com/cosmos/cosmos-sdk/issues/2219) Update to Tendermint 0.24.0
      * Validator set updates delayed by one block
      * BFT timestamp that can safely be used by applications
      * Fixed maximum block size enforcement
    * [core] [\#1807](https://github.com/cosmos/cosmos-sdk/issues/1807) Switch from use of rational to decimal
    * [types] [\#1901](https://github.com/cosmos/cosmos-sdk/issues/1901) Validator interface's GetOwner() renamed to GetOperator()
    * [x/slashing] [#2122](https://github.com/cosmos/cosmos-sdk/pull/2122) - Implement slashing period
    * [types] [\#2119](https://github.com/cosmos/cosmos-sdk/issues/2119) Parsed error messages and ABCI log errors to make     them more human readable.
    * [types] [\#2407](https://github.com/cosmos/cosmos-sdk/issues/2407) MulInt method added to big decimal in order to improve efficiency of slashing
    * [simulation] Rename TestAndRunTx to Operation [#2153](https://github.com/cosmos/cosmos-sdk/pull/2153)
    * [simulation] Remove log and testing.TB from Operation and Invariants, in favor of using errors [\#2282](https://github.com/cosmos/cosmos-sdk/issues/2282)
    * [simulation] Remove usage of keys and addrs in the types, in favor of simulation.Account [\#2384](https://github.com/cosmos/cosmos-sdk/issues/2384)
    * [tools] Removed gocyclo [#2211](https://github.com/cosmos/cosmos-sdk/issues/2211)
    * [baseapp] Remove `SetTxDecoder` in favor of requiring the decoder be set in baseapp initialization. [#1441](https://github.com/cosmos/cosmos-sdk/issues/1441)
    * [baseapp] [\#1921](https://github.com/cosmos/cosmos-sdk/issues/1921) Add minimumFees field to BaseApp.
    * [store] Change storeInfo within the root multistore to use tmhash instead of ripemd160 [\#2308](https://github.com/cosmos/cosmos-sdk/issues/2308)
    * [codec] [\#2324](https://github.com/cosmos/cosmos-sdk/issues/2324) All referrences to wire have been renamed to codec. Additionally, wire.NewCodec is now codec.New().
    * [types] [\#2343](https://github.com/cosmos/cosmos-sdk/issues/2343) Make sdk.Msg have a names field, to facilitate automatic tagging.
    * [baseapp] [\#2366](https://github.com/cosmos/cosmos-sdk/issues/2366) Automatically add action tags to all messages
    * [x/auth] [\#2377](https://github.com/cosmos/cosmos-sdk/issues/2377) auth.StdSignMsg -> txbuilder.StdSignMsg
    * [x/staking] [\#2244](https://github.com/cosmos/cosmos-sdk/issues/2244) staking now holds a consensus-address-index instead of a consensus-pubkey-index
    * [x/staking] [\#2236](https://github.com/cosmos/cosmos-sdk/issues/2236) more distribution hooks for distribution
    * [x/stake] [\#2394](https://github.com/cosmos/cosmos-sdk/issues/2394) Split up UpdateValidator into distinct state transitions applied only in EndBlock
    * [x/slashing] [\#2480](https://github.com/cosmos/cosmos-sdk/issues/2480) Fix signing info handling bugs & faulty slashing
    * [x/stake] [\#2412](https://github.com/cosmos/cosmos-sdk/issues/2412) Added an unbonding validator queue to EndBlock to automatically update validator.Status when finished Unbonding
    * [x/stake] [\#2500](https://github.com/cosmos/cosmos-sdk/issues/2500) Block conflicting redelegations until we add an index
    * [x/params] Global Paramstore refactored
    * [types] [\#2506](https://github.com/cosmos/cosmos-sdk/issues/2506) sdk.Dec MarshalJSON now marshals as a normal Decimal, with 10 digits of decimal precision
    * [x/stake] [\#2508](https://github.com/cosmos/cosmos-sdk/issues/2508) Utilize Tendermint power for validator power key
    * [x/stake] [\#2531](https://github.com/cosmos/cosmos-sdk/issues/2531) Remove all inflation logic
    * [x/mint] [\#2531](https://github.com/cosmos/cosmos-sdk/issues/2531) Add minting module and inflation logic
    * [x/auth] [\#2540](https://github.com/cosmos/cosmos-sdk/issues/2540) Rename `AccountMapper` to `AccountKeeper`.
    * [types] [\#2456](https://github.com/cosmos/cosmos-sdk/issues/2456) Renamed msg.Name() and msg.Type() to msg.Type() and msg.Route() respectively

* Tendermint
  * Update tendermint version from v0.23.0 to v0.25.0, notable changes
    * Mempool now won't build too large blocks, or too computationally expensive blocks
    * Maximum tx sizes and gas are now removed, and are implicitly the blocks maximums
    * ABCI validators no longer send the pubkey. The pubkey is only sent in validator updates
    * Validator set changes are now delayed by one block
    * Block header now includes the next validator sets hash
    * BFT time is implemented
    * Secp256k1 signature format has changed
    * There is now a threshold multisig format
    * See the [tendermint changelog](https://github.com/tendermint/tendermint/blob/master/CHANGELOG.md) for other changes.

FEATURES

* Gaia REST API (`gaiacli advanced rest-server`)
  * [gaia-lite] Endpoints to query staking pool and params
  * [gaia-lite] [\#2110](https://github.com/cosmos/cosmos-sdk/issues/2110) Add support for `simulate=true` requests query argument to endpoints that send txs to run simulations of transactions
  * [gaia-lite] [\#966](https://github.com/cosmos/cosmos-sdk/issues/966) Add support for `generate_only=true` query argument to generate offline unsigned transactions
  * [gaia-lite] [\#1953](https://github.com/cosmos/cosmos-sdk/issues/1953) Add /sign endpoint to sign transactions generated with `generate_only=true`.
  * [gaia-lite] [\#1954](https://github.com/cosmos/cosmos-sdk/issues/1954) Add /broadcast endpoint to broadcast transactions signed by the /sign endpoint.
  * [gaia-lite] [\#2113](https://github.com/cosmos/cosmos-sdk/issues/2113) Rename `/accounts/{address}/send` to `/bank/accounts/{address}/transfers`, rename `/accounts/{address}` to `/auth/accounts/{address}`, replace `proposal-id` with `proposalId` in all gov endpoints
  * [gaia-lite] [\#2478](https://github.com/cosmos/cosmos-sdk/issues/2478) Add query gov proposal's deposits endpoint
  * [gaia-lite] [\#2477](https://github.com/cosmos/cosmos-sdk/issues/2477) Add query validator's outgoing redelegations and unbonding delegations endpoints

* Gaia CLI  (`gaiacli`)
  * [cli] Cmds to query staking pool and params
  * [gov][cli] [\#2062](https://github.com/cosmos/cosmos-sdk/issues/2062) added `--proposal` flag to `submit-proposal` that allows a JSON file containing a proposal to be passed in
  * [\#2040](https://github.com/cosmos/cosmos-sdk/issues/2040) Add `--bech` to `gaiacli keys show` and respective REST endpoint to
  provide desired Bech32 prefix encoding
  * [cli] [\#2047](https://github.com/cosmos/cosmos-sdk/issues/2047) [\#2306](https://github.com/cosmos/cosmos-sdk/pull/2306) Passing --gas=simulate triggers a simulation of the tx before the actual execution.
  The gas estimate obtained via the simulation will be used as gas limit in the actual execution.
  * [cli] [\#2047](https://github.com/cosmos/cosmos-sdk/issues/2047) The --gas-adjustment flag can be used to adjust the estimate obtained via the simulation triggered by --gas=simulate.
  * [cli] [\#2110](https://github.com/cosmos/cosmos-sdk/issues/2110) Add --dry-run flag to perform a simulation of a transaction without broadcasting it. The --gas flag is ignored as gas would be automatically estimated.
  * [cli] [\#2204](https://github.com/cosmos/cosmos-sdk/issues/2204) Support generating and broadcasting messages with multiple signatures via command line:
    * [\#966](https://github.com/cosmos/cosmos-sdk/issues/966) Add --generate-only flag to build an unsigned transaction and write it to STDOUT.
    * [\#1953](https://github.com/cosmos/cosmos-sdk/issues/1953) New `sign` command to sign transactions generated with the --generate-only flag.
    * [\#1954](https://github.com/cosmos/cosmos-sdk/issues/1954) New `broadcast` command to broadcast transactions generated offline and signed with the `sign` command.
  * [cli] [\#2220](https://github.com/cosmos/cosmos-sdk/issues/2220) Add `gaiacli config` feature to interactively create CLI config files to reduce the number of required flags
  * [stake][cli] [\#1672](https://github.com/cosmos/cosmos-sdk/issues/1672) Introduced
  new commission flags for validator commands `create-validator` and `edit-validator`.
  * [stake][cli] [\#1890](https://github.com/cosmos/cosmos-sdk/issues/1890) Add `--genesis-format` flag to `gaiacli tx create-validator` to produce transactions in genesis-friendly format.
  * [cli][\#2554](https://github.com/cosmos/cosmos-sdk/issues/2554) Make `gaiacli keys show` multisig ready.

* Gaia
  * [cli] [\#2170](https://github.com/cosmos/cosmos-sdk/issues/2170) added ability to show the node's address via `gaiad tendermint show-address`
  * [simulation] [\#2313](https://github.com/cosmos/cosmos-sdk/issues/2313) Reworked `make test_sim_gaia_slow` to `make test_sim_gaia_full`, now simulates from multiple starting seeds in parallel
  * [cli] [\#1921] (https://github.com/cosmos/cosmos-sdk/issues/1921)
    * New configuration file `gaiad.toml` is now created to host Gaia-specific configuration.
    * New --minimum_fees/minimum_fees flag/config option to set a minimum fee.

* SDK
  * [querier] added custom querier functionality, so ABCI query requests can be handled by keepers
  * [simulation] [\#1924](https://github.com/cosmos/cosmos-sdk/issues/1924) allow operations to specify future operations
  * [simulation] [\#1924](https://github.com/cosmos/cosmos-sdk/issues/1924) Add benchmarking capabilities, with makefile commands "test_sim_gaia_benchmark, test_sim_gaia_profile"
  * [simulation] [\#2349](https://github.com/cosmos/cosmos-sdk/issues/2349) Add time-based future scheduled operations to simulator
  * [x/auth] [\#2376](https://github.com/cosmos/cosmos-sdk/issues/2376) Remove FeePayer() from StdTx
  * [x/stake] [\#1672](https://github.com/cosmos/cosmos-sdk/issues/1672) Implement
  basis for the validator commission model.
  * [x/auth] Support account removal in the account mapper.


IMPROVEMENTS
* [tools] Improved terraform and ansible scripts for infrastructure deployment
* [tools] Added ansible script to enable process core dumps

* Gaia REST API (`gaiacli advanced rest-server`)
    * [x/stake] [\#2000](https://github.com/cosmos/cosmos-sdk/issues/2000) Added tests for new staking endpoints
    * [gaia-lite] [\#2445](https://github.com/cosmos/cosmos-sdk/issues/2445) Standarized REST error responses
    * [gaia-lite] Added example to Swagger specification for /keys/seed.
    * [x/stake] Refactor REST utils

* Gaia CLI  (`gaiacli`)
    * [cli] [\#2060](https://github.com/cosmos/cosmos-sdk/issues/2060) removed `--select` from `block` command
    * [cli] [\#2128](https://github.com/cosmos/cosmos-sdk/issues/2128) fixed segfault when exporting directly after `gaiad init`
    * [cli] [\#1255](https://github.com/cosmos/cosmos-sdk/issues/1255) open KeyBase in read-only mode
     for query-purpose CLI commands
    * [docs] Added commands for querying governance deposits, votes and tally

* Gaia
    * [x/stake] [#2023](https://github.com/cosmos/cosmos-sdk/pull/2023) Terminate iteration loop in `UpdateBondedValidators` and `UpdateBondedValidatorsFull` when the first revoked validator is encountered and perform a sanity check.
    * [x/auth] Signature verification's gas cost now accounts for pubkey type. [#2046](https://github.com/tendermint/tendermint/pull/2046)
    * [x/stake] [x/slashing] Ensure delegation invariants to jailed validators [#1883](https://github.com/cosmos/cosmos-sdk/issues/1883).
    * [x/stake] Improve speed of GetValidator, which was shown to be a performance bottleneck. [#2046](https://github.com/tendermint/tendermint/pull/2200)
    * [x/stake] [\#2435](https://github.com/cosmos/cosmos-sdk/issues/2435) Improve memory efficiency of getting the various store keys
    * [genesis] [\#2229](https://github.com/cosmos/cosmos-sdk/issues/2229) Ensure that there are no duplicate accounts or validators in the genesis state.
    * [genesis] [\#2450](https://github.com/cosmos/cosmos-sdk/issues/2450) Validate staking genesis parameters.
    * Add SDK validation to `config.toml` (namely disabling `create_empty_blocks`) [\#1571](https://github.com/cosmos/cosmos-sdk/issues/1571)
    * [\#1941](https://github.com/cosmos/cosmos-sdk/issues/1941)(https://github.com/cosmos/cosmos-sdk/issues/1941) Version is now inferred via `git describe --tags`.
    * [x/distribution] [\#1671](https://github.com/cosmos/cosmos-sdk/issues/1671) add distribution types and tests

* SDK
    * [tools] Make get_vendor_deps deletes `.vendor-new` directories, in case scratch files are present.
    * [spec] Added simple piggy bank distribution spec
    * [cli] [\#1632](https://github.com/cosmos/cosmos-sdk/issues/1632) Add integration tests to ensure `basecoind init && basecoind` start sequences run successfully for both `democoin` and `basecoin` examples.
    * [store] Speedup IAVL iteration, and consequently everything that requires IAVL iteration. [#2143](https://github.com/cosmos/cosmos-sdk/issues/2143)
    * [store] [\#1952](https://github.com/cosmos/cosmos-sdk/issues/1952), [\#2281](https://github.com/cosmos/cosmos-sdk/issues/2281) Update IAVL dependency to v0.11.0
    * [simulation] Make timestamps randomized [#2153](https://github.com/cosmos/cosmos-sdk/pull/2153)
    * [simulation] Make logs not just pure strings, speeding it up by a large factor at greater block heights [\#2282](https://github.com/cosmos/cosmos-sdk/issues/2282)
    * [simulation] Add a concept of weighting the operations [\#2303](https://github.com/cosmos/cosmos-sdk/issues/2303)
    * [simulation] Logs get written to file if large, and also get printed on panics [\#2285](https://github.com/cosmos/cosmos-sdk/issues/2285)
    * [simulation] Bank simulations now makes testing auth configurable [\#2425](https://github.com/cosmos/cosmos-sdk/issues/2425)
    * [gaiad] [\#1992](https://github.com/cosmos/cosmos-sdk/issues/1992) Add optional flag to `gaiad testnet` to make config directory of daemon (default `gaiad`) and cli (default `gaiacli`) configurable
    * [x/stake] Add stake `Queriers` for Gaia-lite endpoints. This increases the staking endpoints performance by reusing the staking `keeper` logic for queries. [#2249](https://github.com/cosmos/cosmos-sdk/pull/2149)
    * [store] [\#2017](https://github.com/cosmos/cosmos-sdk/issues/2017) Refactor
    gas iterator gas consumption to only consume gas for iterator creation and `Next`
    calls which includes dynamic consumption of value length.
    * [types/decimal] [\#2378](https://github.com/cosmos/cosmos-sdk/issues/2378) - Added truncate functionality to decimal
    * [client] [\#1184](https://github.com/cosmos/cosmos-sdk/issues/1184) Remove unused `client/tx/sign.go`.
    * [tools] [\#2464](https://github.com/cosmos/cosmos-sdk/issues/2464) Lock binary dependencies to a specific version
    * #2573 [x/distribution] add accum invariance

BUG FIXES

* Gaia CLI  (`gaiacli`)
    * [cli] [\#1997](https://github.com/cosmos/cosmos-sdk/issues/1997) Handle panics gracefully when `gaiacli stake {delegation,unbond}` fail to unmarshal delegation.
    * [cli] [\#2265](https://github.com/cosmos/cosmos-sdk/issues/2265) Fix JSON formatting of the `gaiacli send` command.
    * [cli] [\#2547](https://github.com/cosmos/cosmos-sdk/issues/2547) Mark --to and --amount as required flags for `gaiacli tx send`.

* Gaia
  * [x/stake] Return correct Tendermint validator update set on `EndBlocker` by not
  including non previously bonded validators that have zero power. [#2189](https://github.com/cosmos/cosmos-sdk/issues/2189)
  * [docs] Fixed light client section links

* SDK
    * [\#1988](https://github.com/cosmos/cosmos-sdk/issues/1988) Make us compile on OpenBSD (disable ledger) [#1988] (https://github.com/cosmos/cosmos-sdk/issues/1988)
    * [\#2105](https://github.com/cosmos/cosmos-sdk/issues/2105) Fix DB Iterator leak, which may leak a go routine.
    * [ledger] [\#2064](https://github.com/cosmos/cosmos-sdk/issues/2064) Fix inability to sign and send transactions via the LCD by
    loading a Ledger device at runtime.
    * [\#2158](https://github.com/cosmos/cosmos-sdk/issues/2158) Fix non-deterministic ordering of validator iteration when slashing in `gov EndBlocker`
    * [simulation] [\#1924](https://github.com/cosmos/cosmos-sdk/issues/1924) Make simulation stop on SIGTERM
    * [\#2388](https://github.com/cosmos/cosmos-sdk/issues/2388) Remove dependency on deprecated tendermint/tmlibs repository.
    * [\#2416](https://github.com/cosmos/cosmos-sdk/issues/2416) Refactored `InitializeTestLCD` to properly include proposing validator in genesis state.
    * #2573 [x/distribution] accum invariance bugfix
    * #2573 [x/slashing] unbonding-delegation slashing invariance bugfix

## 0.24.2

*August 22nd, 2018*

BUG FIXES

* Tendermint
  - Fix unbounded consensus WAL growth

## 0.24.1

*August 21st, 2018*

BUG FIXES

* Gaia
  - [x/slashing] Evidence tracking now uses validator address instead of validator pubkey

## 0.24.0

*August 13th, 2018*

BREAKING CHANGES

* Gaia REST API (`gaiacli advanced rest-server`)
  - [x/stake] [\#1880](https://github.com/cosmos/cosmos-sdk/issues/1880) More REST-ful endpoints (large refactor)
  - [x/slashing] [\#1866](https://github.com/cosmos/cosmos-sdk/issues/1866) `/slashing/signing_info` takes cosmosvalpub instead of cosmosvaladdr
  - use time.Time instead of int64 for time. See Tendermint v0.23.0
  - Signatures are no longer Amino encoded with prefixes (just encoded as raw
    bytes) - see Tendermint v0.23.0

* Gaia CLI  (`gaiacli`)
  -  [x/stake] change `--keybase-sig` to `--identity`
  -  [x/stake] [\#1828](https://github.com/cosmos/cosmos-sdk/issues/1828) Force user to specify amount on create-validator command by removing default
  -  [x/gov] Change `--proposalID` to `--proposal-id`
  -  [x/stake, x/gov] [\#1606](https://github.com/cosmos/cosmos-sdk/issues/1606) Use `--from` instead of adhoc flags like `--address-validator`
        and `--proposer` to indicate the sender address.
  -  [\#1551](https://github.com/cosmos/cosmos-sdk/issues/1551) Remove `--name` completely
  -  Genesis/key creation (`gaiad init`) now supports user-provided key passwords

* Gaia
  - [x/stake] Inflation doesn't use rationals in calculation (performance boost)
  - [x/stake] Persist a map from `addr->pubkey` in the state since BeginBlock
    doesn't provide pubkeys.
  - [x/gov] [\#1781](https://github.com/cosmos/cosmos-sdk/issues/1781) Added tags sub-package, changed tags to use dash-case
  - [x/gov] [\#1688](https://github.com/cosmos/cosmos-sdk/issues/1688) Governance parameters are now stored in globalparams store
  - [x/gov] [\#1859](https://github.com/cosmos/cosmos-sdk/issues/1859) Slash validators who do not vote on a proposal
  - [x/gov] [\#1914](https://github.com/cosmos/cosmos-sdk/issues/1914) added TallyResult type that gets stored in Proposal after tallying is finished

* SDK
  - [baseapp] Msgs are no longer run on CheckTx, removed `ctx.IsCheckTx()`
  - [baseapp] NewBaseApp constructor takes sdk.TxDecoder as argument instead of wire.Codec
  - [types] sdk.NewCoin takes sdk.Int, sdk.NewInt64Coin takes int64
  - [x/auth] Default TxDecoder can be found in `x/auth` rather than baseapp
  - [client] [\#1551](https://github.com/cosmos/cosmos-sdk/issues/1551): Refactored `CoreContext` to `TxContext` and `QueryContext`
      - Removed all tx related fields and logic (building & signing) to separate
        structure `TxContext` in `x/auth/client/context`

* Tendermint
    - v0.22.5 -> See [Tendermint PR](https://github.com/tendermint/tendermint/pull/1966)
        - change all the cryptography imports.
    - v0.23.0 -> See
      [Changelog](https://github.com/tendermint/tendermint/blob/v0.23.0/CHANGELOG.md#0230)
      and [SDK PR](https://github.com/cosmos/cosmos-sdk/pull/1927)
        - BeginBlock no longer includes crypto.Pubkey
        - use time.Time instead of int64 for time.

FEATURES

* Gaia REST API (`gaiacli advanced rest-server`)
    - [x/gov] Can now query governance proposals by ProposalStatus

* Gaia CLI  (`gaiacli`)
    - [x/gov] added `query-proposals` command. Can filter by `depositer`, `voter`, and `status`
    - [x/stake] [\#2043](https://github.com/cosmos/cosmos-sdk/issues/2043) Added staking query cli cmds for unbonding-delegations and redelegations

* Gaia
  - [networks] Added ansible scripts to upgrade seed nodes on a network

* SDK
  - [x/mock/simulation] Randomized simulation framework
     - Modules specify invariants and operations, preferably in an x/[module]/simulation package
     - Modules can test random combinations of their own operations
     - Applications can integrate operations and invariants from modules together for an integrated simulation
     - Simulates Tendermint's algorithm for validator set updates
     - Simulates validator signing/downtime with a Markov chain, and occaisional double-signatures
     - Includes simulated operations & invariants for staking, slashing, governance, and bank modules
  - [store] [\#1481](https://github.com/cosmos/cosmos-sdk/issues/1481) Add transient store
  - [baseapp] Initialize validator set on ResponseInitChain
  - [baseapp] added BaseApp.Seal - ability to seal baseapp parameters once they've been set
  - [cosmos-sdk-cli] New `cosmos-sdk-cli` tool to quickly initialize a new
    SDK-based project
  - [scripts] added log output monitoring to DataDog using Ansible scripts

IMPROVEMENTS

* Gaia
  - [spec] [\#967](https://github.com/cosmos/cosmos-sdk/issues/967) Inflation and distribution specs drastically improved
  - [x/gov] [\#1773](https://github.com/cosmos/cosmos-sdk/issues/1773) Votes on a proposal can now be queried
  - [x/gov] Initial governance parameters can now be set in the genesis file
  - [x/stake] [\#1815](https://github.com/cosmos/cosmos-sdk/issues/1815) Sped up the processing of `EditValidator` txs.
  - [config] [\#1930](https://github.com/cosmos/cosmos-sdk/issues/1930) Transactions indexer indexes all tags by default.
  - [ci] [#2057](https://github.com/cosmos/cosmos-sdk/pull/2057) Run `make localnet-start` on every commit and ensure network reaches at least 10 blocks

* SDK
  - [baseapp] [\#1587](https://github.com/cosmos/cosmos-sdk/issues/1587) Allow any alphanumeric character in route
  - [baseapp] Allow any alphanumeric character in route
  - [tools] Remove `rm -rf vendor/` from `make get_vendor_deps`
  - [x/auth] Recover ErrorOutOfGas panic in order to set sdk.Result attributes correctly
  - [x/auth] [\#2376](https://github.com/cosmos/cosmos-sdk/issues/2376) No longer runs any signature in a multi-msg, if any account/sequence number is wrong.
  - [x/auth] [\#2376](https://github.com/cosmos/cosmos-sdk/issues/2376) No longer charge gas for subtracting fees
  - [x/bank] Unit tests are now table-driven
  - [tests] Add tests to example apps in docs
  - [tests] Fixes ansible scripts to work with AWS too
  - [tests] [\#1806](https://github.com/cosmos/cosmos-sdk/issues/1806) CLI tests are now behind the build flag 'cli_test', so go test works on a new repo

BUG FIXES

* Gaia CLI  (`gaiacli`)
  -  [\#1766](https://github.com/cosmos/cosmos-sdk/issues/1766) Fixes bad example for keybase identity
  -  [x/stake] [\#2021](https://github.com/cosmos/cosmos-sdk/issues/2021) Fixed repeated CLI commands in staking

* Gaia
  - [x/stake] [#2077](https://github.com/cosmos/cosmos-sdk/pull/2077) Fixed invalid cliff power comparison
  - [\#1804](https://github.com/cosmos/cosmos-sdk/issues/1804) Fixes gen-tx genesis generation logic temporarily until upstream updates
  - [\#1799](https://github.com/cosmos/cosmos-sdk/issues/1799) Fix `gaiad export`
  - [\#1839](https://github.com/cosmos/cosmos-sdk/issues/1839) Fixed bug where intra-tx counter wasn't set correctly for genesis validators
  - [x/stake] [\#1858](https://github.com/cosmos/cosmos-sdk/issues/1858) Fixed bug where the cliff validator was not updated correctly
  - [tests] [\#1675](https://github.com/cosmos/cosmos-sdk/issues/1675) Fix non-deterministic `test_cover`
  - [tests] [\#1551](https://github.com/cosmos/cosmos-sdk/issues/1551) Fixed invalid LCD test JSON payload in `doIBCTransfer`
  - [basecoin] Fixes coin transaction failure and account query [discussion](https://forum.cosmos.network/t/unmarshalbinarybare-expected-to-read-prefix-bytes-75fbfab8-since-it-is-registered-concrete-but-got-0a141dfa/664/6)
  - [x/gov] [\#1757](https://github.com/cosmos/cosmos-sdk/issues/1757) Fix VoteOption conversion to String
  * [x/stake] [#2083] Fix broken invariant of bonded validator power decrease

## 0.23.1

*July 27th, 2018*

BUG FIXES
  * [tendermint] Update to v0.22.8
    - [consensus, blockchain] Register the Evidence interface so it can be
      marshalled/unmarshalled by the blockchain and consensus reactors

## 0.23.0

*July 25th, 2018*

BREAKING CHANGES
* [x/stake] Fixed the period check for the inflation calculation

IMPROVEMENTS
* [cli] Improve error messages for all txs when the account doesn't exist
* [tendermint] Update to v0.22.6
    - Updates the crypto imports/API (#1966)
* [x/stake] Add revoked to human-readable validator

BUG FIXES
* [tendermint] Update to v0.22.6
    - Fixes some security vulnerabilities reported in the [Bug Bounty](https://hackerone.com/tendermint)
*  [\#1797](https://github.com/cosmos/cosmos-sdk/issues/1797) Fix off-by-one error in slashing for downtime
*  [\#1787](https://github.com/cosmos/cosmos-sdk/issues/1787) Fixed bug where Tally fails due to revoked/unbonding validator
*  [\#1666](https://github.com/cosmos/cosmos-sdk/issues/1666) Add intra-tx counter to the genesis validators

## 0.22.0

*July 16th, 2018*

BREAKING CHANGES
* [x/gov] Increase VotingPeriod, DepositPeriod, and MinDeposit

IMPROVEMENTS
* [gaiad] Default config updates:
    - `timeout_commit=5000` so blocks only made every 5s
    - `prof_listen_addr=localhost:6060` so profile server is on by default
    - `p2p.send_rate` and `p2p.recv_rate` increases 10x (~5MB/s)

BUG FIXES
* [server] Fix to actually overwrite default tendermint config

## 0.21.1

*July 14th, 2018*

BUG FIXES
* [build] Added Ledger build support via `LEDGER_ENABLED=true|false`
  * True by default except when cross-compiling

## 0.21.0

*July 13th, 2018*

BREAKING CHANGES
* [x/stake] Specify DelegatorAddress in MsgCreateValidator
* [x/stake] Remove the use of global shares in the pool
   * Remove the use of `PoolShares` type in `x/stake/validator` type - replace with `Status` `Tokens` fields
* [x/auth] NewAccountMapper takes a constructor instead of a prototype
* [keys] Keybase.Update function now takes in a function to get the newpass, rather than the password itself

FEATURES
* [baseapp] NewBaseApp now takes option functions as parameters

IMPROVEMENTS
* Updated docs folder to accommodate cosmos.network docs project
* [store] Added support for tracing multi-store operations via `--trace-store`
* [store] Pruning strategy configurable with pruning flag on gaiad start

BUG FIXES
* [\#1630](https://github.com/cosmos/cosmos-sdk/issues/1630) - redelegation nolonger removes tokens from the delegator liquid account
* [keys] [\#1629](https://github.com/cosmos/cosmos-sdk/issues/1629) - updating password no longer asks for a new password when the first entered password was incorrect
* [lcd] importing an account would create a random account
* [server] 'gaiad init' command family now writes provided name as the moniker in `config.toml`
* [build] Added Ledger build support via `LEDGER_ENABLED=true|false`
  * True by default except when cross-compiling

## 0.20.0

*July 10th, 2018*

BREAKING CHANGES
* msg.GetSignBytes() returns sorted JSON (by key)
* msg.GetSignBytes() field changes
    * `msg_bytes` -> `msgs`
    * `fee_bytes` -> `fee`
* Update Tendermint to v0.22.2
    * Default ports changed from 466xx to 266xx
    * Amino JSON uses type names instead of prefix bytes
    * ED25519 addresses are the first 20-bytes of the SHA256 of the raw 32-byte
      pubkey (Instead of RIPEMD160)
    * go-crypto, abci, tmlibs have been merged into Tendermint
      * The keys sub-module is now in the SDK
    * Various other fixes
* [auth] Signers of a transaction now only sign over their own account and sequence number
* [auth] Removed MsgChangePubKey
* [auth] Removed SetPubKey from account mapper
* [auth] AltBytes renamed to Memo, now a string, max 100 characters, costs a bit of gas
* [types] `GetMsg()` -> `GetMsgs()` as txs wrap many messages
* [types] Removed GetMemo from Tx (it is still on StdTx)
* [types] renamed rational.Evaluate to rational.Round{Int64, Int}
* [types] Renamed `sdk.Address` to `sdk.AccAddress`/`sdk.ValAddress`
* [types] `sdk.AccAddress`/`sdk.ValAddress` natively marshals to Bech32 in String, Sprintf (when used with `%s`), and MarshalJSON
* [keys] Keybase and Ledger support from go-crypto merged into the SDK in the `crypto` folder
* [cli] Rearranged commands under subcommands
* [x/slashing] Update slashing for unbonding period
  * Slash according to power at time of infraction instead of power at
    time of discovery
  * Iterate through unbonding delegations & redelegations which contributed
    to an infraction, slash them proportional to their stake at the time
  * Add REST endpoint to unrevoke a validator previously revoked for downtime
  * Add REST endpoint to retrieve liveness signing information for a validator
* [x/stake] Remove Tick and add EndBlocker
* [x/stake] most index keys nolonger hold a value - inputs are rearranged to form the desired key
* [x/stake] store-value for delegation, validator, ubd, and red do not hold duplicate information contained store-key
* [x/stake] Introduce concept of unbonding for delegations and validators
  * `gaiacli stake unbond` replaced with `gaiacli stake begin-unbonding`
  * Introduced:
    * `gaiacli stake complete-unbonding`
    * `gaiacli stake begin-redelegation`
    * `gaiacli stake complete-redelegation`
* [lcd] Switch key creation output to return bech32
* [lcd] Removed shorthand CLI flags (`a`, `c`, `n`, `o`)
* [gaiad] genesis transactions now use bech32 addresses / pubkeys
* [gov] VoteStatus renamed to ProposalStatus
* [gov] VoteOption, ProposalType, and ProposalStatus all marshal to string form in JSON

DEPRECATED
* [cli] Deprecated `--name` flag in commands that send txs, in favor of `--from`

FEATURES
* [x/gov] Implemented MVP
  * Supported proposal types: just binary (pass/fail) TextProposals for now
  * Proposals need deposits to be votable; deposits are burned if proposal fails
  * Delegators delegate votes to validator by default but can override (for their stake)
* [gaiacli] Ledger support added
  - You can now use a Ledger with `gaiacli --ledger` for all key-related commands
  - Ledger keys can be named and tracked locally in the key DB
* [gaiacli] You can now attach a simple text-only memo to any transaction, with the `--memo` flag
* [gaiacli] added the following flags for commands that post transactions to the chain:
  * async -- send the tx without waiting for a tendermint response
  * json  -- return the output in json format for increased readability
  * print-response -- return the tx response. (includes fields like gas cost)
* [lcd] Queried TXs now include the tx hash to identify each tx
* [mockapp] CompleteSetup() no longer takes a testing parameter
* [x/bank] Add benchmarks for signing and delivering a block with a single bank transaction
  * Run with `cd x/bank && go test --bench=.`
* [tools] make get_tools installs tendermint's linter, and gometalinter
* [tools] Switch gometalinter to the stable version
* [tools] Add the following linters
  * misspell
  * gofmt
  * go vet -composites=false
  * unconvert
  * ineffassign
  * errcheck
  * unparam
  * gocyclo
* [tools] Added `make format` command to automate fixing misspell and gofmt errors.
* [server] Default config now creates a profiler at port 6060, and increase p2p send/recv rates
* [types] Switches internal representation of Int/Uint/Rat to use pointers
* [types] Added MinInt and MinUint functions
* [gaiad] `unsafe_reset_all` now resets addrbook.json
* [democoin] add x/oracle, x/assoc
* [tests] created a randomized testing framework.
  - Currently bank has limited functionality in the framework
  - Auth has its invariants checked within the framework
* [tests] Add WaitForNextNBlocksTM helper method
* [keys] New keys now have 24 word recovery keys, for heightened security
- [keys] Add a temporary method for exporting the private key

IMPROVEMENTS
* [x/bank] Now uses go-wire codec instead of 'encoding/json'
* [x/auth] Now uses go-wire codec instead of 'encoding/json'
* revised use of endblock and beginblock
* [stake] module reorganized to include `types` and `keeper` package
* [stake] keeper always loads the store (instead passing around which doesn't really boost efficiency)
* [stake] edit-validator changes now can use the keyword [do-not-modify] to not modify unspecified `--flag` (aka won't set them to `""` value)
* [stake] offload more generic functionality from the handler into the keeper
* [stake] clearer staking logic
* [types] added common tag constants
* [keys] improve error message when deleting non-existent key
* [gaiacli] improve error messages on `send` and `account` commands
* added contributing guidelines
* [docs] Added commands for governance CLI on testnet README

BUG FIXES
* [x/slashing] [\#1510](https://github.com/cosmos/cosmos-sdk/issues/1510) Unrevoked validators cannot un-revoke themselves
* [x/stake] [\#1513](https://github.com/cosmos/cosmos-sdk/issues/1513) Validators slashed to zero power are unbonded and removed from the store
* [x/stake] [\#1567](https://github.com/cosmos/cosmos-sdk/issues/1567) Validators decreased in power but not unbonded are now updated in Tendermint
* [x/stake] error strings lower case
* [x/stake] pool loose tokens now accounts for unbonding and unbonding tokens not associated with any validator
* [x/stake] fix revoke bytes ordering (was putting revoked candidates at the top of the list)
* [x/stake] bond count was counting revoked validators as bonded, fixed
* [gaia] Added self delegation for validators in the genesis creation
* [lcd] tests now don't depend on raw json text
* Retry on HTTP request failure in CLI tests, add option to retry tests in Makefile
* Fixed bug where chain ID wasn't passed properly in x/bank REST handler, removed Viper hack from ante handler
* Fixed bug where `democli account` didn't decode the account data correctly
* [\#872](https://github.com/cosmos/cosmos-sdk/issues/872)  - recovery phrases no longer all end in `abandon`
* [\#887](https://github.com/cosmos/cosmos-sdk/issues/887)  - limit the size of rationals that can be passed in from user input
* [\#1052](https://github.com/cosmos/cosmos-sdk/issues/1052) - Make all now works
* [\#1258](https://github.com/cosmos/cosmos-sdk/issues/1258) - printing big.rat's can no longer overflow int64
* [\#1259](https://github.com/cosmos/cosmos-sdk/issues/1259) - fix bug where certain tests that could have a nil pointer in defer
* [\#1343](https://github.com/cosmos/cosmos-sdk/issues/1343) - fixed unnecessary parallelism in CI
* [\#1353](https://github.com/cosmos/cosmos-sdk/issues/1353) - CLI: Show pool shares fractions in human-readable format
* [\#1367](https://github.com/cosmos/cosmos-sdk/issues/1367) - set ChainID in InitChain
* [\#1461](https://github.com/cosmos/cosmos-sdk/issues/1461) - CLI tests now no longer reset your local environment data
* [\#1505](https://github.com/cosmos/cosmos-sdk/issues/1505) - `gaiacli stake validator` no longer panics if validator doesn't exist
* [\#1565](https://github.com/cosmos/cosmos-sdk/issues/1565) - fix cliff validator persisting when validator set shrinks from max
* [\#1287](https://github.com/cosmos/cosmos-sdk/issues/1287) - prevent zero power validators at genesis
* [x/stake] fix bug when unbonding/redelegating using `--shares-percent`
* [\#1010](https://github.com/cosmos/cosmos-sdk/issues/1010) - two validators can't bond with the same pubkey anymore


## 0.19.0

*June 13, 2018*

BREAKING CHANGES
* msg.GetSignBytes() now returns bech32-encoded addresses in all cases
* [lcd] REST end-points now include gas
* sdk.Coin now uses sdk.Int, a big.Int wrapper with 256bit range cap

FEATURES
* [x/auth] Added AccountNumbers to BaseAccount and StdTxs to allow for replay protection with account pruning
* [lcd] added an endpoint to query for the SDK version of the connected node

IMPROVEMENTS
* export command now writes current validator set for Tendermint
* [tests] Application module tests now use a mock application
* [gaiacli] Fix error message when account isn't found when running gaiacli account
* [lcd] refactored to eliminate use of global variables, and interdependent tests
* [tests] Added testnet command to gaiad
* [tests] Added localnet targets to Makefile
* [x/stake] More stake tests added to test ByPower index

FIXES
* Fixes consensus fault on testnet - see postmortem [here](https://github.com/cosmos/cosmos-sdk/issues/1197#issuecomment-396823021)
* [x/stake] bonded inflation removed, non-bonded inflation partially implemented
* [lcd] Switch to bech32 for addresses on all human readable inputs and outputs
* [lcd] fixed tx indexing/querying
* [cli] Added `--gas` flag to specify transaction gas limit
* [gaia] Registered slashing message handler
* [x/slashing] Set signInfo.StartHeight correctly for newly bonded validators

FEATURES
* [docs] Reorganize documentation
* [docs] Update staking spec, create WIP spec for slashing, and fees

## 0.18.0

*June 9, 2018*

BREAKING CHANGES

* [stake] candidate -> validator throughout (details in refactor comment)
* [stake] delegate-bond -> delegation throughout
* [stake] `gaiacli query validator` takes and argument instead of using the `--address-candidate` flag
* [stake] introduce `gaiacli query delegations`
* [stake] staking refactor
  * ValidatorsBonded store now take sorted pubKey-address instead of validator owner-address,
    is sorted like Tendermint by pk's address
  * store names more understandable
  * removed temporary ToKick store, just needs a local map!
  * removed distinction between candidates and validators
    * everything is now a validator
    * only validators with a status == bonded are actively validating/receiving rewards
  * Introduction of Unbonding fields, lowlevel logic throughout (not fully implemented with queue)
  * Introduction of PoolShares type within validators,
    replaces three rational fields (BondedShares, UnbondingShares, UnbondedShares
* [x/auth] move stuff specific to auth anteHandler to the auth module rather than the types folder. This includes:
  * StdTx (and its related stuff i.e. StdSignDoc, etc)
  * StdFee
  * StdSignature
  * Account interface
  * Related to this organization, I also:
* [x/auth] got rid of AccountMapper interface (in favor of the struct already in auth module)
* [x/auth] removed the FeeHandler function from the AnteHandler, Replaced with FeeKeeper
* [x/auth] Removed GetSignatures() from Tx interface (as different Tx styles might use something different than StdSignature)
* [store] Removed SubspaceIterator and ReverseSubspaceIterator from KVStore interface and replaced them with helper functions in /types
* [cli] rearranged commands under subcommands
* [stake] remove Tick and add EndBlocker
* Switch to bech32cosmos on all human readable inputs and outputs


FEATURES

* [x/auth] Added ability to change pubkey to auth module
* [baseapp] baseapp now has settable functions for filtering peers by address/port & public key
* [sdk] Gas consumption is now measured as transactions are executed
  * Transactions which run out of gas stop execution and revert state changes
  * A "simulate" query has been added to determine how much gas a transaction will need
  * Modules can include their own gas costs for execution of particular message types
* [stake] Seperation of fee distribution to a new module
* [stake] Creation of a validator/delegation generics in `/types`
* [stake] Helper Description of the store in x/stake/store.md
* [stake] removed use of caches in the stake keeper
* [stake] Added REST API
* [Makefile] Added terraform/ansible playbooks to easily create remote testnets on Digital Ocean


BUG FIXES

* [stake] staking delegator shares exchange rate now relative to equivalent-bonded-tokens the validator has instead of bonded tokens
  ^ this is important for unbonded validators in the power store!
* [cli] fixed cli-bash tests
* [ci] added cli-bash tests
* [basecoin] updated basecoin for stake and slashing
* [docs] fixed references to old cli commands
* [docs] Downgraded Swagger to v2 for downstream compatibility
* auto-sequencing transactions correctly
* query sequence via account store
* fixed duplicate pub_key in stake.Validator
* Auto-sequencing now works correctly
* [gaiacli] Fix error message when account isn't found when running gaiacli account


## 0.17.5

*June 5, 2018*

Update to Tendermint v0.19.9 (Fix evidence reactor, mempool deadlock, WAL panic,
memory leak)

## 0.17.4

*May 31, 2018*

Update to Tendermint v0.19.7 (WAL fixes and more)

## 0.17.3

*May 29, 2018*

Update to Tendermint v0.19.6 (fix fast-sync halt)

## 0.17.5

*June 5, 2018*

Update to Tendermint v0.19.9 (Fix evidence reactor, mempool deadlock, WAL panic,
memory leak)

## 0.17.4

*May 31, 2018*

Update to Tendermint v0.19.7 (WAL fixes and more)

## 0.17.3

*May 29, 2018*

Update to Tendermint v0.19.6 (fix fast-sync halt)

## 0.17.2

_May 20, 2018_

Update to Tendermint v0.19.5 (reduce WAL use, bound the mempool and some rpcs, improve logging)

## 0.17.1 (May 17, 2018)

Update to Tendermint v0.19.4 (fixes a consensus bug and improves logging)

## 0.17.0 (May 15, 2018)

BREAKING CHANGES

* [stake] MarshalJSON -> MarshalBinaryLengthPrefixed
* Queries against the store must be prefixed with the path "/store"

FEATURES

* [gaiacli] Support queries for candidates, delegator-bonds
* [gaiad] Added `gaiad export` command to export current state to JSON
* [x/bank] Tx tags with sender/recipient for indexing & later retrieval
* [x/stake] Tx tags with delegator/candidate for delegation & unbonding, and candidate info for declare candidate / edit validator

IMPROVEMENTS

* [gaiad] Update for Tendermint v0.19.3 (improve `/dump_consensus_state` and add
  `/consensus_state`)
* [spec/ibc] Added spec!
* [spec/stake] Cleanup structure, include details about slashing and
  auto-unbonding
* [spec/governance] Fixup some names and pseudocode
* NOTE: specs are still a work-in-progress ...

BUG FIXES

* Auto-sequencing now works correctly


## 0.16.0 (May 14th, 2018)

BREAKING CHANGES

* Move module REST/CLI packages to x/[module]/client/rest and x/[module]/client/cli
* Gaia simple-staking bond and unbond functions replaced
* [stake] Delegator bonds now store the height at which they were updated
* All module keepers now require a codespace, see basecoin or democoin for usage
* Many changes to names throughout
  * Type as a prefix naming convention applied (ex. BondMsg -> MsgBond)
  * Removed redundancy in names (ex. stake.StakingKeeper -> stake.Keeper)
* Removed SealedAccountMapper
* gaiad init now requires use of `--name` flag
* Removed Get from Msg interface
* types/rational now extends big.Rat

FEATURES:

* Gaia stake commands include, CreateValidator, EditValidator, Delegate, Unbond
* MountStoreWithDB without providing a custom store works.
* Repo is now lint compliant / GoMetaLinter with tendermint-lint integrated into CI
* Better key output, pubkey go-amino hex bytes now output by default
* gaiad init overhaul
  * Create genesis transactions with `gaiad init gen-tx`
  * New genesis account keys are automatically added to the client keybase (introduce `--client-home` flag)
  * Initialize with genesis txs using `--gen-txs` flag
* Context now has access to the application-configured logger
* Add (non-proof) subspace query helper functions
* Add more staking query functions: candidates, delegator-bonds

BUG FIXES

* Gaia now uses stake, ported from github.com/cosmos/gaia


## 0.15.1 (April 29, 2018)

IMPROVEMENTS:

* Update Tendermint to v0.19.1 (includes many rpc fixes)


## 0.15.0 (April 29, 2018)

NOTE: v0.15.0 is a large breaking change that updates the encoding scheme to use
[Amino](github.com/tendermint/go-amino).

For details on how this changes encoding for public keys and addresses,
see the [docs](https://github.com/tendermint/tendermint/blob/v0.19.1/docs/specification/new-spec/encoding.md#public-key-cryptography).

BREAKING CHANGES

* Remove go-wire, use go-amino
* [store] Add `SubspaceIterator` and `ReverseSubspaceIterator` to `KVStore` interface
* [basecoin] NewBasecoinApp takes a `dbm.DB` and uses namespaced DBs for substores

FEATURES:

* Add CacheContext
* Add auto sequencing to client
* Add FeeHandler to ante handler

BUG FIXES

* MountStoreWithDB without providing a custom store works.

## 0.14.1 (April 9, 2018)

BUG FIXES

* [gaiacli] Fix all commands (just a duplicate of basecli for now)

## 0.14.0 (April 9, 2018)

BREAKING CHANGES:

* [client/builder] Renamed to `client/core` and refactored to use a CoreContext
  struct
* [server] Refactor to improve useability and de-duplicate code
* [types] `Result.ToQuery -> Error.QueryResult`
* [makefile] `make build` and `make install` only build/install `gaiacli` and
  `gaiad`. Use `make build_examples` and `make install_examples` for
  `basecoind/basecli` and `democoind/democli`
* [staking] Various fixes/improvements

FEATURES:

* [democoin] Added Proof-of-Work module

BUG FIXES

* [client] Reuse Tendermint RPC client to avoid excessive open files
* [client] Fix setting log level
* [basecoin] Sort coins in genesis

## 0.13.1 (April 3, 2018)

BUG FIXES

* [x/ibc] Fix CLI and relay for IBC txs
* [x/stake] Various fixes/improvements

## 0.13.0 (April 2, 2018)

BREAKING CHANGES

* [basecoin] Remove cool/sketchy modules -> moved to new `democoin`
* [basecoin] NewBasecoinApp takes a `map[string]dbm.DB` as temporary measure
  to allow mounting multiple stores with their own DB until they can share one
* [x/staking] Renamed to `simplestake`
* [builder] Functions don't take `passphrase` as argument
* [server] GenAppParams returns generated seed and address
* [basecoind] `init` command outputs JSON of everything necessary for testnet
* [basecoind] `basecoin.db -> data/basecoin.db`
* [basecli] `data/keys.db -> keys/keys.db`

FEATURES

* [types] `Coin` supports direct arithmetic operations
* [basecoind] Add `show_validator` and `show_node_id` commands
* [x/stake] Initial merge of full staking module!
* [democoin] New example application to demo custom modules

IMPROVEMENTS

* [makefile] `make install`
* [testing] Use `/tmp` for directories so they don't get left in the repo

BUG FIXES

* [basecoin] Allow app to be restarted
* [makefile] Fix build on Windows
* [basecli] Get confirmation before overriding key with same name

## 0.12.0 (March 27 2018)

BREAKING CHANGES

* Revert to old go-wire for now
* glide -> godep
* [types] ErrBadNonce -> ErrInvalidSequence
* [types] Replace tx.GetFeePayer with FeePayer(tx) - returns the first signer
* [types] NewStdTx takes the Fee
* [types] ParseAccount -> AccountDecoder; ErrTxParse -> ErrTxDecoder
* [x/auth] AnteHandler deducts fees
* [x/bank] Move some errors to `types`
* [x/bank] Remove sequence and signature from Input

FEATURES

* [examples/basecoin] New cool module to demonstrate use of state and custom transactions
* [basecoind] `show_node_id` command
* [lcd] Implement the Light Client Daemon and endpoints
* [types/stdlib] Queue functionality
* [store] Subspace iterator on IAVLTree
* [types] StdSignDoc is the document that gets signed (chainid, msg, sequence, fee)
* [types] CodeInvalidPubKey
* [types] StdFee, and StdTx takes the StdFee
* [specs] Progression of MVPs for IBC
* [x/ibc] Initial shell of IBC functionality (no proofs)
* [x/simplestake] Simple staking module with bonding/unbonding

IMPROVEMENTS

* Lots more tests!
* [client/builder] Helpers for forming and signing transactions
* [types] sdk.Address
* [specs] Staking

BUG FIXES

* [x/auth] Fix setting pubkey on new account
* [x/auth] Require signatures to include the sequences
* [baseapp] Dont panic on nil handler
* [basecoin] Check for empty bytes in account and tx

## 0.11.0 (March 1, 2017)

BREAKING CHANGES

* [examples] dummy -> kvstore
* [examples] Remove gaia
* [examples/basecoin] MakeTxCodec -> MakeCodec
* [types] CommitMultiStore interface has new `GetCommitKVStore(key StoreKey) CommitKVStore` method

FEATURES

* [examples/basecoin] CLI for `basecli` and `basecoind` (!)
* [baseapp] router.AddRoute returns Router

IMPROVEMENTS

* [baseapp] Run msg handlers on CheckTx
* [docs] Add spec for REST API
* [all] More tests!

BUG FIXES

* [baseapp] Fix panic on app restart
* [baseapp] InitChain does not call Commit
* [basecoin] Remove IBCStore because mounting multiple stores is currently broken

## 0.10.0 (February 20, 2017)

BREAKING CHANGES

* [baseapp] NewBaseApp(logger, db)
* [baseapp] NewContext(isCheckTx, header)
* [x/bank] CoinMapper -> CoinKeeper

FEATURES

* [examples/gaia] Mock CLI !
* [baseapp] InitChainer, BeginBlocker, EndBlocker
* [baseapp] MountStoresIAVL

IMPROVEMENTS

* [docs] Various improvements.
* [basecoin] Much simpler :)

BUG FIXES

* [baseapp] initialize and reset msCheck and msDeliver properly

## 0.9.0 (February 13, 2017)

BREAKING CHANGES

* Massive refactor. Basecoin works. Still needs <3

## 0.8.1

* Updates for dependencies

## 0.8.0 (December 18, 2017)

* Updates for dependencies

## 0.7.1 (October 11, 2017)

IMPROVEMENTS:

* server/commands: GetInitCmd takes list of options

## 0.7.0 (October 11, 2017)

BREAKING CHANGES:

* Everything has changed, and it's all about to change again, so don't bother using it yet!

## 0.6.2 (July 27, 2017)

IMPROVEMENTS:

* auto-test all tutorials to detect breaking changes
* move deployment scripts from `/scripts` to `/publish` for clarity

BUG FIXES:

* `basecoin init` ensures the address in genesis.json is valid
* fix bug that certain addresses couldn't receive ibc packets

## 0.6.1 (June 28, 2017)

Make lots of small cli fixes that arose when people were using the tools for
the testnet.

IMPROVEMENTS:

* basecoin
  * `basecoin start` supports all flags that `tendermint node` does, such as
    `--rpc.laddr`, `--p2p.seeds`, and `--p2p.skip_upnp`
  * fully supports `--log_level` and `--trace` for logger configuration
  * merkleeyes no longers spams the logs... unless you want it
    * Example: `basecoin start --log_level="merkleeyes:info,state:info,*:error"`
    * Example: `basecoin start --log_level="merkleeyes:debug,state:info,*:error"`
* basecli
  * `basecli init` is more intelligent and only complains if there really was
    a connected chain, not just random files
  * support `localhost:46657` or `http://localhost:46657` format for nodes,
    not just `tcp://localhost:46657`
  * Add `--genesis` to init to specify chain-id and validator hash
    * Example: `basecli init --node=localhost:46657 --genesis=$HOME/.basecoin/genesis.json`
  * `basecli rpc` has a number of methods to easily accept tendermint rpc, and verifies what it can

BUG FIXES:

* basecli
  * `basecli query account` accepts hex account address with or without `0x`
    prefix
  * gives error message when running commands on an unitialized chain, rather
    than some unintelligable panic

## 0.6.0 (June 22, 2017)

Make the basecli command the only way to use client-side, to enforce best
security practices. Lots of enhancements to get it up to production quality.

BREAKING CHANGES:

* ./cmd/commands -> ./cmd/basecoin/commands
* basecli
  * `basecli proof state get` -> `basecli query key`
  * `basecli proof tx get` -> `basecli query tx`
  * `basecli proof state get --app=account` -> `basecli query account`
  * use `--chain-id` not `--chainid` for consistency
  * update to use `--trace` not `--debug` for stack traces on errors
  * complete overhaul on how tx and query subcommands are added. (see counter or trackomatron for examples)
  * no longer supports counter app (see new countercli)
* basecoin
  * `basecoin init` takes an argument, an address to allocate funds to in the genesis
  * removed key2.json
  * removed all client side functionality from it (use basecli now for proofs)
    * no tx subcommand
    * no query subcommand
    * no account (query) subcommand
    * a few other random ones...
  * enhanced relay subcommand
    * relay start did what relay used to do
    * relay init registers both chains on one another (to set it up so relay start just works)
* docs
  * removed `example-plugin`, put `counter` inside `docs/guide`
* app
  * Implements ABCI handshake by proxying merkleeyes.Info()

IMPROVEMENTS:

* `basecoin init` support `--chain-id`
* intergrates tendermint 0.10.0 (not the rc-2, but the real thing)
* commands return error code (1) on failure for easier script testing
* add `reset_all` to basecli, and never delete keys on `init`
* new shutil based unit tests, with better coverage of the cli actions
* just `make fresh` when things are getting stale ;)

BUG FIXES:

* app: no longer panics on missing app_options in genesis (thanks, anton)
* docs: updated all docs... again
* ibc: fix panic on getting BlockID from commit without 100% precommits (still a TODO)

## 0.5.2 (June 2, 2017)

BUG FIXES:

* fix parsing of the log level from Tendermint config (#97)

## 0.5.1 (May 30, 2017)

BUG FIXES:

* fix ibc demo app to use proper tendermint flags, 0.10.0-rc2 compatibility
* Make sure all cli uses new json.Marshal not wire.JSONBytes

## 0.5.0 (May 27, 2017)

BREAKING CHANGES:

* only those related to the tendermint 0.9 -> 0.10 upgrade

IMPROVEMENTS:

* basecoin cli
  * integrates tendermint 0.10.0 and unifies cli (init, unsafe_reset_all, ...)
  * integrate viper, all command line flags can also be defined in environmental variables or config.toml
* genesis file
  * you can define accounts with either address or pub_key
  * sorts coins for you, so no silent errors if not in alphabetical order
* [light-client](https://github.com/tendermint/light-client) integration
  * no longer must you trust the node you connect to, prove everything!
  * new [basecli command](./cmd/basecli/README.md)
  * integrated [key management](https://github.com/tendermint/go-crypto/blob/master/cmd/README.md), stored encrypted locally
  * tracks validator set changes and proves everything from one initial validator seed
  * `basecli proof state` gets complete proofs for any abci state
  * `basecli proof tx` gets complete proof where a tx was stored in the chain
  * `basecli proxy` exposes tendermint rpc, but only passes through results after doing complete verification

BUG FIXES:

* no more silently ignored error with invalid coin names (eg. "17.22foo coin" used to parse as "17 foo", not warning/error)

## 0.4.1 (April 26, 2017)

BUG FIXES:

* Fix bug in `basecoin unsafe_reset_X` where the `priv_validator.json` was not being reset

## 0.4.0 (April 21, 2017)

BREAKING CHANGES:

* CLI now uses Cobra, which forced changes to some of the flag names and orderings

IMPROVEMENTS:

* `basecoin init` doesn't generate error if already initialized
* Much more testing

## 0.3.1 (March 23, 2017)

IMPROVEMENTS:

* CLI returns exit code 1 and logs error before exiting

## 0.3.0 (March 23, 2017)

BREAKING CHANGES:

* Remove `--data` flag and use `BCHOME` to set the home directory (defaults to `~/.basecoin`)
* Remove `--in-proc` flag and start Tendermint in-process by default (expect Tendermint files in $BCHOME/tendermint).
  To start just the ABCI app/server, use `basecoin start --without-tendermint`.
* Consolidate genesis files so the Basecoin genesis is an object under `app_options` in Tendermint genesis. For instance:

```
{
  "app_hash": "",
  "chain_id": "foo_bar_chain",
  "genesis_time": "0001-01-01T00:00:00.000Z",
  "validators": [
    {
      "amount": 10,
      "name": "",
      "pub_key": [
	1,
	"7B90EA87E7DC0C7145C8C48C08992BE271C7234134343E8A8E8008E617DE7B30"
      ]
    }
  ],
  "app_options": {
    "accounts": [{
      "pub_key": {
        "type": "ed25519",
        "data": "6880db93598e283a67c4d88fc67a8858aa2de70f713fe94a5109e29c137100c2"
      },
      "coins": [
        {
          "denom": "blank",
          "amount": 12345
        },
        {
          "denom": "ETH",
          "amount": 654321
        }
      ]
    }],
    "plugin_options": ["plugin1/key1", "value1", "plugin1/key2", "value2"]
  }
}
```

Note the array of key-value pairs is now under `app_options.plugin_options` while the `app_options` themselves are well formed.
We also changed `chainID` to `chain_id` and consolidated to have just one of them.

FEATURES:

* Introduce `basecoin init` and `basecoin unsafe_reset_all`

## 0.2.0 (March 6, 2017)

BREAKING CHANGES:

* Update to ABCI v0.4.0 and Tendermint v0.9.0
* Coins are specified on the CLI as `Xcoin`, eg. `5gold`
* `Cost` is now `Fee`

FEATURES:

* CLI for sending transactions and querying the state,
  designed to be easily extensible as plugins are implemented
* Run Basecoin in-process with Tendermint
* Add `/account` path in Query
* IBC plugin for InterBlockchain Communication
* Demo script of IBC between two chains

IMPROVEMENTS:

* Use new Tendermint `/commit` endpoint for crafting IBC transactions
* More unit tests
* Use go-crypto S structs and go-data for more standard JSON
* Demo uses fewer sleeps

BUG FIXES:

* Various little fixes in coin arithmetic
* More commit validation in IBC
* Return results from transactions

## PreHistory

##### January 14-18, 2017

* Update to Tendermint v0.8.0
* Cleanup a bit and release blog post

##### September 22, 2016

* Basecoin compiles again

<!-- Release links -->

[Unreleased]: https://github.com/cosmos/cosmos-sdk/compare/v0.38.2...HEAD
[v0.38.2]: https://github.com/cosmos/cosmos-sdk/releases/tag/v0.38.2
[v0.38.1]: https://github.com/cosmos/cosmos-sdk/releases/tag/v0.38.1
[v0.38.0]: https://github.com/cosmos/cosmos-sdk/releases/tag/v0.38.0
[v0.37.9]: https://github.com/cosmos/cosmos-sdk/releases/tag/v0.37.9
[v0.37.8]: https://github.com/cosmos/cosmos-sdk/releases/tag/v0.37.8
[v0.37.7]: https://github.com/cosmos/cosmos-sdk/releases/tag/v0.37.7
[v0.37.6]: https://github.com/cosmos/cosmos-sdk/releases/tag/v0.37.6
[v0.37.5]: https://github.com/cosmos/cosmos-sdk/releases/tag/v0.37.5
[v0.37.4]: https://github.com/cosmos/cosmos-sdk/releases/tag/v0.37.4
[v0.37.3]: https://github.com/cosmos/cosmos-sdk/releases/tag/v0.37.3
[v0.37.1]: https://github.com/cosmos/cosmos-sdk/releases/tag/v0.37.1
[v0.37.0]: https://github.com/cosmos/cosmos-sdk/releases/tag/v0.37.0
[v0.36.0]: https://github.com/cosmos/cosmos-sdk/releases/tag/v0.36.0<|MERGE_RESOLUTION|>--- conflicted
+++ resolved
@@ -148,12 +148,9 @@
 
 ### State Machine Breaking
 
-<<<<<<< HEAD
 * (x/staking) [#10254](https://github.com/cosmos/cosmos-sdk/pull/10254) Instead of using the shares to determine if a delegation should be removed, use the truncated (token) amount.
-=======
 * (store) [#10247](https://github.com/cosmos/cosmos-sdk/pull/10247) Charge gas for the key length in gas meter.
 * (store) [#10218](https://github.com/cosmos/cosmos-sdk/pull/10218) Charge gas even when there are no entries while seeking.
->>>>>>> b601f521
 * (x/auth)[\#9596](https://github.com/cosmos/cosmos-sdk/pull/9596) Enable creating periodic vesting accounts with a transactions instead of requiring them to be created in genesis.
 * (x/bank) [\#9611](https://github.com/cosmos/cosmos-sdk/pull/9611) Introduce a new index to act as a reverse index between a denomination and address allowing to query for
   token holders of a specific denomination. `DenomOwners` is updated to use the new reverse index.
