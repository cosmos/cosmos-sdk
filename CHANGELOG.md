--- conflicted
+++ resolved
@@ -56,13 +56,10 @@
 
 ### Bug Fixes
 
-<<<<<<< HEAD
 * (x/gov) [#24044](https://github.com/cosmos/cosmos-sdk/pull/24044) Fix some places in which we call Remove inside a Walk (x/gov).
-=======
 * (baseapp) [#24042](https://github.com/cosmos/cosmos-sdk/pull/24042) Fixed a data race inside BaseApp.getContext, found by end-to-end (e2e) tests.
 * (client/server) [#24059](https://github.com/cosmos/cosmos-sdk/pull/24059) Consistently set viper prefix in client and server. It defaults for the binary name for both client and server.
 * (client/keys) [#24041](https://github.com/cosmos/cosmos-sdk/pull/24041) `keys delete` won't terminate when a key is not found, but will log the error.
->>>>>>> 7b930541
 * (baseapp) [#24027](https://github.com/cosmos/cosmos-sdk/pull/24027) Ensure that `BaseApp.Init` checks that the commit multistore is set to protect against nil dereferences.
 * (x/group) [GHSA-47ww-ff84-4jrg](https://github.com/cosmos/cosmos-sdk/security/advisories/GHSA-47ww-ff84-4jrg) Fix x/group can halt when erroring in EndBlocker
 * (x/distribution) [#23934](https://github.com/cosmos/cosmos-sdk/pull/23934) Fix vulnerability in `incrementReferenceCount` in distribution.
