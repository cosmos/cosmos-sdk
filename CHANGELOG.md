--- conflicted
+++ resolved
@@ -130,11 +130,8 @@
 
 ### API Breaking Changes
 
-<<<<<<< HEAD
 * (x/mint) [#16179](https://github.com/cosmos/cosmos-sdk/issues/16179) `NewKeeper` now takes a `KVStoreService` instead of a `StoreKey`, and methods in the `Keeper` now take a `context.Context` instead of a `sdk.Context` and return an `error`.
-=======
 * (x/crisis) [#16216](https://github.com/cosmos/cosmos-sdk/issues/16216) `NewKeeper` now takes a `KVStoreService` instead of a `StoreKey`, methods in the `Keeper` now take a `context.Context` instead of a `sdk.Context` and return an `error` instead of panicking.
->>>>>>> 1f5389e1
 * (x/gov) [#15988](https://github.com/cosmos/cosmos-sdk/issues/15988) `NewKeeper` now takes a `KVStoreService` instead of a `StoreKey`, methods in the `Keeper` now take a `context.Context` instead of a `sdk.Context` and return an `error` (instead of panicking or returning a `found bool`). Iterators callback functions now return an error instead of a `bool`.
 * (x/auth) [#15985](https://github.com/cosmos/cosmos-sdk/pull/15985) The `AccountKeeper` does not expose the `QueryServer` and `MsgServer` APIs anymore.
 * (x/authz) [#15962](https://github.com/cosmos/cosmos-sdk/issues/15962) `NewKeeper` now takes a `KVStoreService` instead of a `StoreKey`, methods in the `Keeper` now take a `context.Context` instead of a `sdk.Context`. The `Authorization` interface's `Accept` method now takes a `context.Context` instead of a `sdk.Context`.
