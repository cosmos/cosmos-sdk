--- conflicted
+++ resolved
@@ -52,11 +52,8 @@
 
 * (crypto/ledger) [#24036](https://github.com/cosmos/cosmos-sdk/pull/24036) Improve error message when deriving paths using index > 100
 * (gRPC) [#23844](https://github.com/cosmos/cosmos-sdk/pull/23844) Add debug log prints for each gRPC request.
-<<<<<<< HEAD
 * (gRPC) [#24073](https://github.com/cosmos/cosmos-sdk/pull/24073) Adds error handling for out-of-gas panics in grpc query handlers.
-=======
 * (server) [#24072](https://github.com/cosmos/cosmos-sdk/pull/24072) Return BlockHeader by shallow copy in server Context.
->>>>>>> f6fa4f25
 
 ### Bug Fixes
 
