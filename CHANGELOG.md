<!--
Guiding Principles:

Changelogs are for humans, not machines.
There should be an entry for every single version.
The same types of changes should be grouped.
Versions and sections should be linkable.
The latest version comes first.
The release date of each version is displayed.
Mention whether you follow Semantic Versioning.

Usage:

Change log entries are to be added to the Unreleased section under the
appropriate stanza (see below). Each entry should ideally include a tag and
the Github issue reference in the following format:

* (<tag>) \#<issue-number> message

The issue numbers will later be link-ified during the release process so you do
not have to worry about including a link manually, but you can if you wish.

Types of changes (Stanzas):

"Features" for new features.
"Improvements" for changes in existing functionality.
"Deprecated" for soon-to-be removed features.
"Bug Fixes" for any bug fixes.
"Client Breaking" for breaking Protobuf, gRPC and REST routes used by end-users.
"CLI Breaking" for breaking CLI commands.
"API Breaking" for breaking exported APIs used by developers building on SDK.
"State Machine Breaking" for any changes that result in a different AppState given same genesisState and txList.
Ref: https://keepachangelog.com/en/1.0.0/
-->

# Changelog

## [Unreleased]

### Features

* (cli) [\#11738](https://github.com/cosmos/cosmos-sdk/pull/11738) Add `tx auth multi-sign` as alias of `tx auth multisign` for consistency with `multi-send`.
* (cli) [\#11738](https://github.com/cosmos/cosmos-sdk/pull/11738) Add `tx bank multi-send` command for bulk send of coins to multiple accounts.
* (grpc) [\#11642](https://github.com/cosmos/cosmos-sdk/pull/11642) Implement `ABCIQuery` in the Tendermint gRPC service, which proxies ABCI `Query` requests directly to the application.
* (x/upgrade) [\#11551](https://github.com/cosmos/cosmos-sdk/pull/11551) Update `ScheduleUpgrade` for chains to schedule an automated upgrade on `BeginBlock` without having to go though governance.
* (cli) [\#11548](https://github.com/cosmos/cosmos-sdk/pull/11548) Add Tendermint's `inspect` command to the `tendermint` sub-command.
* (tx) [#\11533](https://github.com/cosmos/cosmos-sdk/pull/11533) Register [`EIP191`](https://eips.ethereum.org/EIPS/eip-191) as an available `SignMode` for chains to use.
* (x/genutil) [\#11500](https://github.com/cosmos/cosmos-sdk/pull/11500) Fix GenTx validation and adjust error messages
* [\#11430](https://github.com/cosmos/cosmos-sdk/pull/11430) Introduce a new `grpc-only` flag, such that when enabled, will start the node in a query-only mode. Note, gRPC MUST be enabled with this flag.
* (x/upgrade) [\#11116](https://github.com/cosmos/cosmos-sdk/pull/11116) `MsgSoftwareUpgrade` and  has been added to support v1beta2 msgs-based gov proposals.
* (x/bank) [\#11417](https://github.com/cosmos/cosmos-sdk/pull/11417) Introduce a new `SpendableBalances` gRPC query that retrieves an account's total (paginated) spendable balances.
* [\#11441](https://github.com/cosmos/cosmos-sdk/pull/11441) Added a new method, `IsLTE`, for `types.Coin`. This method is used to check if a `types.Coin` is less than or equal to another `types.Coin`.
* (x/upgrade) [\#11116](https://github.com/cosmos/cosmos-sdk/pull/11116) `MsgSoftwareUpgrade` and has been added to support v1beta2 msgs-based gov proposals.
* [\#11308](https://github.com/cosmos/cosmos-sdk/pull/11308) Added a mandatory metadata field to Vote in x/gov v1beta2.
* [\#10977](https://github.com/cosmos/cosmos-sdk/pull/10977) Now every cosmos message protobuf definition must be extended with a ``cosmos.msg.v1.signer`` option to signal the signer fields in a language agnostic way.
* [\#10710](https://github.com/cosmos/cosmos-sdk/pull/10710) Chain-id shouldn't be required for creating a transaction with both --generate-only and --offline flags.
* [\#10703](https://github.com/cosmos/cosmos-sdk/pull/10703) Create a new grantee account, if the grantee of an authorization does not exist.
* [\#10592](https://github.com/cosmos/cosmos-sdk/pull/10592) Add a `DecApproxEq` function that checks to see if `|d1 - d2| < tol` for some Dec `d1, d2, tol`.
* [\#9933](https://github.com/cosmos/cosmos-sdk/pull/9933) Introduces the notion of a Cosmos "Scalar" type, which would just be simple aliases that give human-understandable meaning to the underlying type, both in Go code and in Proto definitions.
* [\#9884](https://github.com/cosmos/cosmos-sdk/pull/9884) Provide a new gRPC query handler, `/cosmos/params/v1beta1/subspaces`, that allows the ability to query for all registered subspaces and their respective keys.
* [\#9776](https://github.com/cosmos/cosmos-sdk/pull/9776) Add flag `staking-bond-denom` to specify the staking bond denomination value when initializing a new chain.
* [\#9533](https://github.com/cosmos/cosmos-sdk/pull/9533) Added a new gRPC method, `DenomOwners`, in `x/bank` to query for all account holders of a specific denomination.
* (bank) [\#9618](https://github.com/cosmos/cosmos-sdk/pull/9618) Update bank.Metadata: add URI and URIHash attributes.
* (store) [\#8664](https://github.com/cosmos/cosmos-sdk/pull/8664) Implementation of ADR-038 file StreamingService
* [\#9837](https://github.com/cosmos/cosmos-sdk/issues/9837) `--generate-only` flag can be used with a keyname from the keyring.
* [\#10326](https://github.com/cosmos/cosmos-sdk/pull/10326) `x/authz` add all grants by granter query.
* [\#10944](https://github.com/cosmos/cosmos-sdk/pull/10944) `x/authz` add all grants by grantee query
* [\#10348](https://github.com/cosmos/cosmos-sdk/pull/10348) Add `fee.{payer,granter}` and `tip` fields to StdSignDoc for signing tipped transactions.
* [\#10208](https://github.com/cosmos/cosmos-sdk/pull/10208) Add `TipsTxMiddleware` for transferring tips.
* [\#10379](https://github.com/cosmos/cosmos-sdk/pull/10379) Add validation to `x/upgrade` CLI `software-upgrade` command `--plan-info` value.
* [\#10507](https://github.com/cosmos/cosmos-sdk/pull/10507) Add middleware for tx priority.
* [\#10311](https://github.com/cosmos/cosmos-sdk/pull/10311) Adds cli to use tips transactions. It adds an `--aux` flag to all CLI tx commands to generate the aux signer data (with optional tip), and a new `tx aux-to-fee` subcommand to let the fee payer gather aux signer data and broadcast the tx
* [\#10430](https://github.com/cosmos/cosmos-sdk/pull/10430) ADR-040: Add store/v2 `MultiStore` implementation
* [\#11019](https://github.com/cosmos/cosmos-sdk/pull/11019) Add `MsgCreatePermanentLockedAccount` and CLI method for creating permanent locked account
* [\#10947](https://github.com/cosmos/cosmos-sdk/pull/10947) Add `AllowancesByGranter` query to the feegrant module
* [\#10407](https://github.com/cosmos/cosmos-sdk/pull/10407) Add validation to `x/upgrade` module's `BeginBlock` to check accidental binary downgrades
* (gov) [\#11036](https://github.com/cosmos/cosmos-sdk/pull/11036) Add in-place migrations for 0.43->0.46. Add a `migrate v0.46` CLI command for v0.43->0.46 JSON genesis migration.
* [\#11006](https://github.com/cosmos/cosmos-sdk/pull/11006) Add `debug pubkey-raw` command to allow inspecting of pubkeys in legacy bech32 format
* (x/authz) [\#10714](https://github.com/cosmos/cosmos-sdk/pull/10714) Add support for pruning expired authorizations
* [\#10015](https://github.com/cosmos/cosmos-sdk/pull/10015) ADR-040: ICS-23 proofs for SMT store
* [\#11240](https://github.com/cosmos/cosmos-sdk/pull/11240) Replace various modules `ModuleCdc` with the global `legacy.Cdc`
* [#11179](https://github.com/cosmos/cosmos-sdk/pull/11179) Add state rollback command.
* [\#10794](https://github.com/cosmos/cosmos-sdk/pull/10794) ADR-040: Add State Sync to V2 Store
* [\#11234](https://github.com/cosmos/cosmos-sdk/pull/11234) Add `GRPCClient` field to Client Context. If `GRPCClient` field is set to nil, the `Invoke` method would use ABCI query, otherwise use gprc.
* [\#10962](https://github.com/cosmos/cosmos-sdk/pull/10962) ADR-040: Add state migration from iavl (v1Store) to smt (v2Store)
* (types) [\#10948](https://github.com/cosmos/cosmos-sdk/issues/10948) Add `app-db-backend` to the `app.toml` config to replace the compile-time `types.DBbackend` variable.
* (authz)[\#11060](https://github.com/cosmos/cosmos-sdk/pull/11060) Support grant with no expire time.
* (rosetta) [\#11590](https://github.com/cosmos/cosmos-sdk/pull/11590) Add fee suggestion for rosetta and enable offline mode. Also force set events about Fees to Success to pass reconciliation test.

### API Breaking Changes

* (types) [#11788](https://github.com/cosmos/cosmos-sdk/pull/11788) The `Int` and `Uint` types have been moved to their own dedicated module, `math`. Aliases are kept in the SDK's root `types` package, however, it is encouraged to utilize the new `math` module. As a result, the `Int#ToDec` API has been removed.
* (grpc) [\#11642](https://github.com/cosmos/cosmos-sdk/pull/11642) The `RegisterTendermintService` method in the `tmservice` package now requires a `abciQueryFn` query function parameter.
* [\#11496](https://github.com/cosmos/cosmos-sdk/pull/11496) Refactor abstractions for snapshot and pruning; snapshot intervals eventually pruned; unit tests.
* (types) [\#11689](https://github.com/cosmos/cosmos-sdk/pull/11689) Make `Coins#Sub` and `Coins#SafeSub` consistent with `Coins#Add`.
* (store)[\#11152](https://github.com/cosmos/cosmos-sdk/pull/11152) Remove `keep-every` from pruning options.
* [\#10950](https://github.com/cosmos/cosmos-sdk/pull/10950) Add `envPrefix` parameter to `cmd.Execute`.
* (x/mint) [\#10441](https://github.com/cosmos/cosmos-sdk/pull/10441) The `NewAppModule` function now accepts an inflation calculation function as an argument.
* [\#10295](https://github.com/cosmos/cosmos-sdk/pull/10295) Remove store type aliases from /types
* [\#9695](https://github.com/cosmos/cosmos-sdk/pull/9695) Migrate keys from `Info` -> `Record`
    * Add new `codec.Codec` argument in:
        * `keyring.NewInMemory`
        * `keyring.New`
    * Rename:
        * `SavePubKey` to `SaveOfflineKey`.
        * `NewMultiInfo`, `NewLedgerInfo`  to `NewLegacyMultiInfo`, `newLegacyLedgerInfo`  respectively.  Move them into `legacy_info.go`.
        * `NewOfflineInfo` to `newLegacyOfflineInfo` and move it to `migration_test.go`.
    * Return:
    *`keyring.Record, error` in `SaveOfflineKey`, `SaveLedgerKey`, `SaveMultiSig`, `Key` and `KeyByAddress`.
    *`keyring.Record` instead of `Info` in `NewMnemonic` and `List`.
    * Remove `algo` argument from :
        * `SaveOfflineKey`
    * Take `keyring.Record` instead of `Info` as first argument in:
        * `MkConsKeyOutput`
        * `MkValKeyOutput`
        * `MkAccKeyOutput`
* [\#10022](https://github.com/cosmos/cosmos-sdk/pull/10022) `AuthKeeper` interface in `x/auth` now includes a function `HasAccount`.
* [\#9759](https://github.com/cosmos/cosmos-sdk/pull/9759) `NewAccountKeeeper` in `x/auth` now takes an additional `bech32Prefix` argument that represents `sdk.Bech32MainPrefix`.
* [\#9628](https://github.com/cosmos/cosmos-sdk/pull/9628) Rename `x/{mod}/legacy` to `x/{mod}/migrations`.
* [\#9571](https://github.com/cosmos/cosmos-sdk/pull/9571) Implemented error handling for staking hooks, which now return an error on failure.
* [\#9427](https://github.com/cosmos/cosmos-sdk/pull/9427) Move simapp `FundAccount` and `FundModuleAccount` to `x/bank/testutil`
* (client/tx) [\#9421](https://github.com/cosmos/cosmos-sdk/pull/9421/) `BuildUnsignedTx`, `BuildSimTx`, `PrintUnsignedStdTx` functions are moved to
  the Tx Factory as methods.
* (client/keys) [\#9407](https://github.com/cosmos/cosmos-sdk/pull/9601) Added `keys rename` CLI command and `Keyring.Rename` interface method to rename a key in the keyring.
* (x/slashing) [\#9458](https://github.com/cosmos/cosmos-sdk/pull/9458) Coins burned from slashing is now returned from Slash function and included in Slash event.
* [\#9246](https://github.com/cosmos/cosmos-sdk/pull/9246) The `New` method for the network package now returns an error.
* [\#9519](https://github.com/cosmos/cosmos-sdk/pull/9519) `DeleteDeposits` renamed to `DeleteAndBurnDeposits`, `RefundDeposits` renamed to `RefundAndDeleteDeposits`
* (codec) [\#9521](https://github.com/cosmos/cosmos-sdk/pull/9521) Removed deprecated `clientCtx.JSONCodec` from `client.Context`.
* (codec) [\#9521](https://github.com/cosmos/cosmos-sdk/pull/9521) Rename `EncodingConfig.Marshaler` to `Codec`.
* [\#9594](https://github.com/cosmos/cosmos-sdk/pull/9594) `RESTHandlerFn` argument is removed from the `gov/NewProposalHandler`.
* [\#9594](https://github.com/cosmos/cosmos-sdk/pull/9594) `types/rest` package moved to `testutil/rest`.
* [\#9432](https://github.com/cosmos/cosmos-sdk/pull/9432) `ConsensusParamsKeyTable` moved from `params/keeper` to `params/types`
* [\#9576](https://github.com/cosmos/cosmos-sdk/pull/9576) Add debug error message to `sdkerrors.QueryResult` when enabled
* [\#9650](https://github.com/cosmos/cosmos-sdk/pull/9650) Removed deprecated message handler implementation from the SDK modules.
* [\#10248](https://github.com/cosmos/cosmos-sdk/pull/10248) Remove unused `KeyPowerReduction` variable from x/staking types.
* (x/bank) [\#9832](https://github.com/cosmos/cosmos-sdk/pull/9832) `AddressFromBalancesStore` renamed to `AddressAndDenomFromBalancesStore`.
* (tests) [\#9938](https://github.com/cosmos/cosmos-sdk/pull/9938) `simapp.Setup` accepts additional `testing.T` argument.
* (baseapp) [\#9920](https://github.com/cosmos/cosmos-sdk/pull/9920) BaseApp `{Check,Deliver,Simulate}Tx` methods are now replaced by a middleware stack.
    * Replace the Antehandler interface with the `tx.Handler` and `tx.Middleware` interfaces.
    * Replace `baseapp.SetAnteHandler` with `baseapp.SetTxHandler`.
    * Move Msg routers from BaseApp to middlewares.
    * Move Baseapp panic recovery into a middleware.
    * Rename simulation helper methods `baseapp.{Check,Deliver}` to `baseapp.Sim{Check,Deliver}**`.
* (x/gov) [\#10373](https://github.com/cosmos/cosmos-sdk/pull/10373) Removed gov `keeper.{MustMarshal, MustUnmarshal}`.
* [\#10348](https://github.com/cosmos/cosmos-sdk/pull/10348) StdSignBytes takes a new argument of type `*tx.Tip` for signing over tips using LEGACY_AMINO_JSON.
* [\#10208](https://github.com/cosmos/cosmos-sdk/pull/10208) The `x/auth/signing.Tx` interface now also includes a new `GetTip() *tx.Tip` method for verifying tipped transactions. The `x/auth/types` expected BankKeeper interface now expects the `SendCoins` method too.
* [\#10612](https://github.com/cosmos/cosmos-sdk/pull/10612) `baseapp.NewBaseApp` constructor function doesn't take the `sdk.TxDecoder` anymore. This logic has been moved into the TxDecoderMiddleware.
* [\#10692](https://github.com/cosmos/cosmos-sdk/pull/10612) `SignerData` takes 2 new fields, `Address` and `PubKey`, which need to get populated when using SIGN_MODE_DIRECT_AUX.
* [\#10748](https://github.com/cosmos/cosmos-sdk/pull/10748) Move legacy `x/gov` api to `v1beta1` directory.
* [\#10816](https://github.com/cosmos/cosmos-sdk/pull/10816) Reuse blocked addresses from the bank module. No need to pass them to distribution.
* [\#10852](https://github.com/cosmos/cosmos-sdk/pull/10852) Move `x/gov/types` to `x/gov/types/v1beta2`.
* [\#10922](https://github.com/cosmos/cosmos-sdk/pull/10922), [/#10957](https://github.com/cosmos/cosmos-sdk/pull/10957) Move key `server.Generate*` functions to testutil and support custom mnemonics in in-process testing network. Moved `TestMnemonic` from `testutil` package to `testdata`.
* (x/bank) [\#10771](https://github.com/cosmos/cosmos-sdk/pull/10771) Add safety check on bank module perms to allow module-specific mint restrictions (e.g. only minting a certain denom).
* (x/bank) [\#10771](https://github.com/cosmos/cosmos-sdk/pull/10771) Add `bank.BaseKeeper.WithMintCoinsRestriction` function to restrict use of bank `MintCoins` usage.
* [\#10868](https://github.com/cosmos/cosmos-sdk/pull/10868), [\#10989](https://github.com/cosmos/cosmos-sdk/pull/10989) The Gov keeper accepts now 2 more mandatory arguments, the ServiceMsgRouter and a maximum proposal metadata length.
* [\#10868](https://github.com/cosmos/cosmos-sdk/pull/10868), [\#10989](https://github.com/cosmos/cosmos-sdk/pull/10989), [\#11093](https://github.com/cosmos/cosmos-sdk/pull/11093) The Gov keeper accepts now 2 more mandatory arguments, the ServiceMsgRouter and a gov Config including the max metadata length.
* [\#11124](https://github.com/cosmos/cosmos-sdk/pull/11124) Add `GetAllVersions` to application store
* (x/authz) [\#10447](https://github.com/cosmos/cosmos-sdk/pull/10447) authz `NewGrant` takes a new argument: block time, to correctly validate expire time.
* [\#10961](https://github.com/cosmos/cosmos-sdk/pull/10961) Support third-party modules to add extension snapshots to state-sync.
* [\#11274](https://github.com/cosmos/cosmos-sdk/pull/11274) `types/errors.New` now is an alias for `types/errors.Register` and should only be used in initialization code.
* (authz)[\#11060](https://github.com/cosmos/cosmos-sdk/pull/11060) `authz.NewMsgGrant` `expiration` is now a pointer. When `nil` is used then no expiration will be set (grant won't expire).
* (x/distribution)[\#11457](https://github.com/cosmos/cosmos-sdk/pull/11457) Add amount field to `distr.MsgWithdrawDelegatorRewardResponse` and `distr.MsgWithdrawValidatorCommissionResponse`.
* (x/auth/middleware) [#11413](https://github.com/cosmos/cosmos-sdk/pull/11413) Refactor tx middleware to be extensible on tx fee logic. Merged `MempoolFeeMiddleware` and `TxPriorityMiddleware` functionalities into `DeductFeeMiddleware`, make the logic extensible using the `TxFeeChecker` option, the current fee logic is preserved by the default `checkTxFeeWithValidatorMinGasPrices` implementation. Change `RejectExtensionOptionsMiddleware` to `NewExtensionOptionsMiddleware` which is extensible with the `ExtensionOptionChecker` option. Unpack the tx extension options `Any`s to interface `TxExtensionOptionI`.
* (migrations) [#1156](https://github.com/cosmos/cosmos-sdk/pull/11556#issuecomment-1091385011) Remove migration code from 0.42 and below. To use previous migrations, checkout previous versions of the cosmos-sdk.

### Client Breaking Changes

* [\#11797](https://github.com/cosmos/cosmos-sdk/pull/11797) Remove all RegisterRESTRoutes (previously deprecated)
* [\#11089](https://github.com/cosmos/cosmos-sdk/pull/11089]) interacting with the node through `grpc.Dial` requires clients to pass a codec refer to [doc](docs/run-node/interact-node.md).
* [\#9594](https://github.com/cosmos/cosmos-sdk/pull/9594) Remove legacy REST API. Please see the [REST Endpoints Migration guide](https://docs.cosmos.network/master/migrations/rest.html) to migrate to the new REST endpoints.
* [\#9995](https://github.com/cosmos/cosmos-sdk/pull/9995) Increased gas cost for creating proposals.
* [\#11029](https://github.com/cosmos/cosmos-sdk/pull/11029) The deprecated Vote Option field is removed in gov v1beta2 and nil in v1beta1. Use Options instead.
* [\#11013](https://github.com/cosmos/cosmos-sdk/pull/) The `tx gov submit-proposal` command has changed syntax to support the new Msg-based gov proposals. To access the old CLI command, please use `tx gov submit-legacy-proposal`.
* [\#11170](https://github.com/cosmos/cosmos-sdk/issues/11170) Fixes issue related to grpc-gateway of supply by ibc-denom.

### CLI Breaking Changes

* (cli) [\#11818](https://github.com/cosmos/cosmos-sdk/pull/11818) CLI transactions preview now respect the chosen `--output` flag format (json or text).
* [\#9695](https://github.com/cosmos/cosmos-sdk/pull/9695) `<app> keys migrate` CLI command now takes no arguments.
* [\#9246](https://github.com/cosmos/cosmos-sdk/pull/9246) Removed the CLI flag `--setup-config-only` from the `testnet` command and added the subcommand `init-files`.
* [\#9780](https://github.com/cosmos/cosmos-sdk/pull/9780) Use sigs.k8s.io for yaml, which might lead to minor YAML output changes
* [\#10625](https://github.com/cosmos/cosmos-sdk/pull/10625) Rename `--fee-account` CLI flag to `--fee-granter`
* [\#10684](https://github.com/cosmos/cosmos-sdk/pull/10684) Rename `edit-validator` command's `--moniker` flag to `--new-moniker`
* (authz)[\#11060](https://github.com/cosmos/cosmos-sdk/pull/11060) Changed the default value of the `--expiration` `tx grant` CLI Flag: was now + 1year, update: null (no expire date).

### Improvements

* [\#11696](https://github.com/cosmos/cosmos-sdk/pull/11696) Rename `helpers.GenTx` to `GenSignedMockTx` to avoid confusion with genutil's `GenTxCmd`.
* (x/auth/vesting) [\#11652](https://github.com/cosmos/cosmos-sdk/pull/11652) Add util functions for `Period(s)`
* [\#11630](https://github.com/cosmos/cosmos-sdk/pull/11630) Add SafeSub method to sdk.Coin.
* [\#11511](https://github.com/cosmos/cosmos-sdk/pull/11511) Add api server flags to start command.
* [\#11484](https://github.com/cosmos/cosmos-sdk/pull/11484) Implement getter for keyring backend option.
* [\#11449](https://github.com/cosmos/cosmos-sdk/pull/11449) Improved error messages when node isn't synced.
* [\#11349](https://github.com/cosmos/cosmos-sdk/pull/11349) Add `RegisterAminoMsg` function that checks that a msg name is <40 chars (else this would break ledger nano signing) then registers the concrete msg type with amino, it should be used for registering `sdk.Msg`s with amino instead of `cdc.RegisterConcrete`.
* [\#11089](https://github.com/cosmos/cosmos-sdk/pull/11089]) Now cosmos-sdk consumers can upgrade gRPC to its newest versions.
* [\#10439](https://github.com/cosmos/cosmos-sdk/pull/10439) Check error for `RegisterQueryHandlerClient` in all modules `RegisterGRPCGatewayRoutes`.
* [\#9780](https://github.com/cosmos/cosmos-sdk/pull/9780) Remove gogoproto `moretags` YAML annotations and add `sigs.k8s.io/yaml` for YAML marshalling.
* (x/bank) [\#10134](https://github.com/cosmos/cosmos-sdk/pull/10134) Add `HasDenomMetadata` function to bank `Keeper` to check if a client coin denom metadata exists in state.
* (x/bank) [\#10022](https://github.com/cosmos/cosmos-sdk/pull/10022) `BankKeeper.SendCoins` now takes less execution time.
* (deps) [\#9987](https://github.com/cosmos/cosmos-sdk/pull/9987) Bump Go version minimum requirement to `1.17`
* (cli) [\#9856](https://github.com/cosmos/cosmos-sdk/pull/9856) Overwrite `--sequence` and `--account-number` flags with default flag values when used with `offline=false` in `sign-batch` command.
* (rosetta) [\#10001](https://github.com/cosmos/cosmos-sdk/issues/10001) Add documentation for rosetta-cli dockerfile and rename folder for the rosetta-ci dockerfile
* [\#9699](https://github.com/cosmos/cosmos-sdk/pull/9699) Add `:`, `.`, `-`, and `_` as allowed characters in the default denom regular expression.
* (genesis) [\#9697](https://github.com/cosmos/cosmos-sdk/pull/9697) Ensure `InitGenesis` returns with non-empty validator set.
* [\#10341](https://github.com/cosmos/cosmos-sdk/pull/10341) Move from `io/ioutil` to `io` and `os` packages.
* [\#10468](https://github.com/cosmos/cosmos-sdk/pull/10468) Allow futureOps to queue additional operations in simulations
* [\#10625](https://github.com/cosmos/cosmos-sdk/pull/10625) Add `--fee-payer` CLI flag
* (cli) [\#10683](https://github.com/cosmos/cosmos-sdk/pull/10683) In CLI, allow 1 SIGN_MODE_DIRECT signer in transactions with multiple signers.
* (deps) [\#10210](https://github.com/cosmos/cosmos-sdk/pull/10210) Bump Tendermint to [v0.35.0](https://github.com/tendermint/tendermint/releases/tag/v0.35.0).
* (deps) [\#10706](https://github.com/cosmos/cosmos-sdk/issues/10706) Bump rosetta-sdk-go to v0.7.2 and rosetta-cli to v0.7.3
* (types/errors) [\#10779](https://github.com/cosmos/cosmos-sdk/pull/10779) Move most functionality in `types/errors` to a standalone `errors` go module, except the `RootCodespace` errors and ABCI response helpers. All functions and types that used to live in `types/errors` are now aliased so this is not a breaking change.
* (gov) [\#10854](https://github.com/cosmos/cosmos-sdk/pull/10854) v1beta2's vote doesn't include the deprecate `option VoteOption` anymore. Instead, it only uses `WeightedVoteOption`.
* (types) [\#11004](https://github.com/cosmos/cosmos-sdk/pull/11004) Added mutable versions of many of the sdk.Dec types operations.  This improves performance when used by avoiding reallocating a new bigint for each operation.
* (x/auth) [\#10880](https://github.com/cosmos/cosmos-sdk/pull/10880) Added a new query to the tx query service that returns a block with transactions fully decoded.
* (types) [\#11200](https://github.com/cosmos/cosmos-sdk/pull/11200) Added `Min()` and `Max()` operations on sdk.Coins.
* (gov) [\#11287](https://github.com/cosmos/cosmos-sdk/pull/11287) Fix error message when no flags are provided while executing `submit-legacy-proposal` transaction.
* (x/auth) [\#11482](https://github.com/cosmos/cosmos-sdk/pull/11482) Improve panic message when attempting to register a method handler for a message that does not implement sdk.Msg
* (x/staking) [\#11596](https://github.com/cosmos/cosmos-sdk/pull/11596) Add (re)delegation getters

### Bug Fixes

* [\#11772](https://github.com/cosmos/cosmos-sdk/pull/11772) Limit types.Dec length to avoid overflow.
* [\#11724](https://github.com/cosmos/cosmos-sdk/pull/11724) Fix data race issues with api.Server
* [\#11693](https://github.com/cosmos/cosmos-sdk/pull/11693) Add validation for gentx cmd.
* [\#11645](https://github.com/cosmos/cosmos-sdk/pull/11645) Fix `--home` flag ignored when running help.
* [\#11558](https://github.com/cosmos/cosmos-sdk/pull/11558) Fix `--dry-run` not working when using tx command.
* [\#11354](https://github.com/cosmos/cosmos-sdk/pull/11355) Added missing pagination flag for `bank q total` query.
* [\#11197](https://github.com/cosmos/cosmos-sdk/pull/11197) Signing with multisig now works with multisig address which is not in the keyring.
* (makefile) [\#11285](https://github.com/cosmos/cosmos-sdk/pull/11285) Fix lint-fix make target.
* (client) [\#11283](https://github.com/cosmos/cosmos-sdk/issues/11283) Support multiple keys for tx simulation and setting automatic gas for txs.
* (store) [\#11177](https://github.com/cosmos/cosmos-sdk/pull/11177) Update the prune `everything` strategy to store the last two heights.
* [\#10844](https://github.com/cosmos/cosmos-sdk/pull/10844) Automatic recovering non-consistent keyring storage during public key import.
* (store) [\#11117](https://github.com/cosmos/cosmos-sdk/pull/11117) Fix data race in store trace component
* (cli) [\#11065](https://github.com/cosmos/cosmos-sdk/pull/11065) Ensure the `tendermint-validator-set` query command respects the `-o` output flag.
* (grpc) [\#10985](https://github.com/cosmos/cosmos-sdk/pull/10992) The `/cosmos/tx/v1beta1/txs/{hash}` endpoint returns a 404 when a tx does not exist.
* (rosetta) [\#10340](https://github.com/cosmos/cosmos-sdk/pull/10340) Use `GenesisChunked(ctx)` instead `Genesis(ctx)` to get genesis block height
* [#10180](https://github.com/cosmos/cosmos-sdk/issues/10180) Documentation: make references to Cosmos SDK consistent
* [\#9651](https://github.com/cosmos/cosmos-sdk/pull/9651) Change inconsistent limit of `0` to `MaxUint64` on InfiniteGasMeter and add GasRemaining func to GasMeter.
* [\#9639](https://github.com/cosmos/cosmos-sdk/pull/9639) Check store keys length before accessing them by making sure that `key` is of length `m+1` (for `key[n:m]`)
* (types) [\#9627](https://github.com/cosmos/cosmos-sdk/pull/9627) Fix nil pointer panic on `NewBigIntFromInt`
* (x/genutil) [\#9574](https://github.com/cosmos/cosmos-sdk/pull/9575) Actually use the `gentx` client tx flags (like `--keyring-dir`)
* (x/distribution) [\#9599](https://github.com/cosmos/cosmos-sdk/pull/9599) Withdraw rewards event now includes a value attribute even if there are 0 rewards (due to situations like 100% commission).
* (x/genutil) [\#9638](https://github.com/cosmos/cosmos-sdk/pull/9638) Added missing validator key save when recovering from mnemonic
* [\#9762](https://github.com/cosmos/cosmos-sdk/pull/9762) The init command uses the chain-id from the client config if --chain-id is not provided
* [\#9854](https://github.com/cosmos/cosmos-sdk/pull/9854) Fixed the `make proto-gen` to get dynamic container name based on project name for the cosmos based sdks.
* [\#9980](https://github.com/cosmos/cosmos-sdk/pull/9980) Returning the error when the invalid argument is passed to bank query total supply cli.
* (server) [#10016](https://github.com/cosmos/cosmos-sdk/issues/10016) Fix marshaling of index-events into server config file.
* [\#10184](https://github.com/cosmos/cosmos-sdk/pull/10184) Fixed CLI tx commands to no longer explicitly require the chain-id flag as this value can come from a user config.
* [\#10239](https://github.com/cosmos/cosmos-sdk/pull/10239) Fixed x/bank/044 migrateDenomMetadata.
* (x/upgrade) [\#10189](https://github.com/cosmos/cosmos-sdk/issues/10189) Removed potential sources of non-determinism in upgrades
* [\#10258](https://github.com/cosmos/cosmos-sdk/issues/10258) Fixes issue related to segmentation fault on mac m1 arm64
* [\#10466](https://github.com/cosmos/cosmos-sdk/issues/10466) Fixes error with simulation tests when genesis start time is randomly created after the year 2262
* [\#10394](https://github.com/cosmos/cosmos-sdk/issues/10394) Fixes issue related to grpc-gateway of account balance by
  ibc-denom.
* [\#10593](https://github.com/cosmos/cosmos-sdk/pull/10593) Update swagger-ui to v4.1.0 to fix xss vulnerability.
* [\#10842](https://github.com/cosmos/cosmos-sdk/pull/10842) Fix error when `--generate-only`, `--max-msgs` fags set while executing `WithdrawAllRewards` command.
* [\#10897](https://github.com/cosmos/cosmos-sdk/pull/10897) Fix: set a non-zero value on gas overflow.
* [#9790](https://github.com/cosmos/cosmos-sdk/pull/10687) Fix behavior of `DecCoins.MulDecTruncate`.
* [\#10990](https://github.com/cosmos/cosmos-sdk/pull/10990) Fixes missing `iavl-cache-size` config parsing in `GetConfig` method.
* (crypto) [#11027] Remove dependency on Tendermint core for xsalsa20symmetric.
* (x/authz) [\#10447](https://github.com/cosmos/cosmos-sdk/pull/10447) Fix authz `NewGrant` expiration check.
* (x/authz) [\#10633](https://github.com/cosmos/cosmos-sdk/pull/10633) Fixed authorization not found error when executing message.
* [#11222](https://github.com/cosmos/cosmos-sdk/pull/11222) reject query with block height in the future
* [#11229](https://github.com/cosmos/cosmos-sdk/pull/11229) Handled the error message of `transaction encountered error` from tendermint.
* (x/authz) [\#11252](https://github.com/cosmos/cosmos-sdk/pull/11252) Allow insufficient funds error for authz simulation
* (cli) [\#11313](https://github.com/cosmos/cosmos-sdk/pull/11313) Fixes `--gas auto` when executing CLI transactions in `--generate-only` mode
* (cli) [\#11337](https://github.com/cosmos/cosmos-sdk/pull/11337) Fixes `show-adress` cli cmd
* (crypto) [\#11298](https://github.com/cosmos/cosmos-sdk/pull/11298) Fix cgo secp signature verification and update libscep256k1 library.
* (x/authz) [\#11512](https://github.com/cosmos/cosmos-sdk/pull/11512) Fix response of a panic to error, when subtracting balances.
<<<<<<< HEAD
* (rosetta) [\#11590](https://github.com/cosmos/cosmos-sdk/pull/11590) `/block` returns an error with nil pointer when a request has both of index and hash and increase timeout for huge genesis.
=======
* (x/feegrant) [\#11813](https://github.com/cosmos/cosmos-sdk/pull/11813) Fix pagination total count in `AllowancesByGranter` query.
>>>>>>> 53003e15

### State Machine Breaking

* [\#10564](https://github.com/cosmos/cosmos-sdk/pull/10564) Fix bug when updating allowance inside AllowedMsgAllowance
* (x/auth)[\#9596](https://github.com/cosmos/cosmos-sdk/pull/9596) Enable creating periodic vesting accounts with a transactions instead of requiring them to be created in genesis.
* (x/bank) [\#9611](https://github.com/cosmos/cosmos-sdk/pull/9611) Introduce a new index to act as a reverse index between a denomination and address allowing to query for
  token holders of a specific denomination. `DenomOwners` is updated to use the new reverse index.
* (x/bank) [\#9832](https://github.com/cosmos/cosmos-sdk/pull/9832) Account balance is stored as `sdk.Int` rather than `sdk.Coin`.
* (x/bank) [\#9890](https://github.com/cosmos/cosmos-sdk/pull/9890) Remove duplicate denom from denom metadata key.
* (x/upgrade) [\#10189](https://github.com/cosmos/cosmos-sdk/issues/10189) Removed potential sources of non-determinism in upgrades
* [\#10422](https://github.com/cosmos/cosmos-sdk/pull/10422) and [\#10529](https://github.com/cosmos/cosmos-sdk/pull/10529) Add `MinCommissionRate` param to `x/staking` module.
* [#10763](https://github.com/cosmos/cosmos-sdk/pull/10763) modify the fields in `TallyParams` to use `string` instead of `bytes`
* [#10770](https://github.com/cosmos/cosmos-sdk/pull/10770) revert tx when block gas limit exceeded
* [\#10868](https://github.com/cosmos/cosmos-sdk/pull/10868) Bump gov to v1beta2. Both v1beta1 and v1beta2 queries and Msgs are accepted.
* [\#11011](https://github.com/cosmos/cosmos-sdk/pull/11011) Remove burning of deposits when qourum is not reached on a governance proposal and when the deposit is not fully met.
* [\#11019](https://github.com/cosmos/cosmos-sdk/pull/11019) Add `MsgCreatePermanentLockedAccount` and CLI method for creating permanent locked account
* (x/staking) [\#10885] (https://github.com/cosmos/cosmos-sdk/pull/10885) Add new `CancelUnbondingDelegation`
  transaction to `x/staking` module. Delegators can now cancel unbonding delegation entry and delegate back to validator.
* (x/feegrant) [\#10830](https://github.com/cosmos/cosmos-sdk/pull/10830) Expired allowances will be pruned from state.
* (x/authz,x/feegrant) [\#11214](https://github.com/cosmos/cosmos-sdk/pull/11214) Fix Amino JSON encoding of authz and feegrant Msgs to be consistent with other modules.
* (authz)[\#11060](https://github.com/cosmos/cosmos-sdk/pull/11060) Support grant with no expire time.

### Deprecated

* (x/upgrade) [\#9906](https://github.com/cosmos/cosmos-sdk/pull/9906) Deprecate `UpgradeConsensusState` gRPC query since this functionality is only used for IBC, which now has its own [IBC replacement](https://github.com/cosmos/ibc-go/blob/2c880a22e9f9cc75f62b527ca94aa75ce1106001/proto/ibc/core/client/v1/query.proto#L54)
* (types) [\#10948](https://github.com/cosmos/cosmos-sdk/issues/10948) Deprecate the types.DBBackend variable and types.NewLevelDB function. They are replaced by a new entry in `app.toml`: `app-db-backend` and `tendermint/tm-db`s `NewDB` function. If `app-db-backend` is defined, then it is used. Otherwise, if `types.DBBackend` is defined, it is used (until removed: [\#11241](https://github.com/cosmos/cosmos-sdk/issues/11241)). Otherwise, Tendermint config's `db-backend` is used.

## [v0.45.3](https://github.com/cosmos/cosmos-sdk/releases/tag/v0.45.3) - 2022-04-12

### Improvements

* [\#11562](https://github.com/cosmos/cosmos-sdk/pull/11562) Updated Tendermint to v0.34.19; `unsafe-reset-all` command has been moved to the `tendermint` sub-command.

### Features

* (x/upgrade) [\#11551](https://github.com/cosmos/cosmos-sdk/pull/11551) Update `ScheduleUpgrade` for chains to schedule an automated upgrade on `BeginBlock` without having to go though governance.

## [v0.45.2](https://github.com/cosmos/cosmos-sdk/releases/tag/v0.45.2) - 2022-04-05

### Features

* (tx) [#\11533](https://github.com/cosmos/cosmos-sdk/pull/11533) Register [`EIP191`](https://eips.ethereum.org/EIPS/eip-191) as an available `SignMode` for chains to use.
* [\#11430](https://github.com/cosmos/cosmos-sdk/pull/11430) Introduce a new `grpc-only` flag, such that when enabled, will start the node in a query-only mode. Note, gRPC MUST be enabled with this flag.
* (x/bank) [\#11417](https://github.com/cosmos/cosmos-sdk/pull/11417) Introduce a new `SpendableBalances` gRPC query that retrieves an account's total (paginated) spendable balances.
* (x/bank) [\#10771](https://github.com/cosmos/cosmos-sdk/pull/10771) Add safety check on bank module perms to allow module-specific mint restrictions (e.g. only minting a certain denom).
* (x/bank) [\#10771](https://github.com/cosmos/cosmos-sdk/pull/10771) Add `bank.BankKeeper.WithMintCoinsRestriction` function to restrict use of bank `MintCoins` usage. This function is not on the bank `Keeper` interface, so it's not API-breaking, but only additive on the keeper implementation.
* [\#10944](https://github.com/cosmos/cosmos-sdk/pull/10944) `x/authz` add all grants by grantee query
* [\#11124](https://github.com/cosmos/cosmos-sdk/pull/11124) Add `GetAllVersions` to application store
* (x/auth) [\#10880](https://github.com/cosmos/cosmos-sdk/pull/10880) Added a new query to the tx query service that returns a block with transactions fully decoded.
* [#11314](https://github.com/cosmos/cosmos-sdk/pull/11314) Add state rollback command.

### Bug Fixes

* [\#11354](https://github.com/cosmos/cosmos-sdk/pull/11355) Added missing pagination flag for `bank q total` query.
* [\#11197](https://github.com/cosmos/cosmos-sdk/pull/11197) Signing with multisig now works with multisig address which is not in the keyring. 
* (client) [\#11283](https://github.com/cosmos/cosmos-sdk/issues/11283) Support multiple keys for tx simulation and setting automatic gas for txs.
* (store) [\#11177](https://github.com/cosmos/cosmos-sdk/pull/11177) Update the prune `everything` strategy to store the last two heights.
* (store) [\#11117](https://github.com/cosmos/cosmos-sdk/pull/11117) Fix data race in store trace component
* (x/authz) [\#11252](https://github.com/cosmos/cosmos-sdk/pull/11252) Allow insufficient funds error for authz simulation
* (crypto) [\#11298](https://github.com/cosmos/cosmos-sdk/pull/11298) Fix cgo secp signature verification and update libscep256k1 library. 

### Improvements

* [\#9576](https://github.com/cosmos/cosmos-sdk/pull/9576) Add debug error message to query result when enabled
* (types) [\#11200](https://github.com/cosmos/cosmos-sdk/pull/11200) Added `Min()` and `Max()` operations on sdk.Coins.
* [#11267](https://github.com/cosmos/cosmos-sdk/pull/11267) Add hooks to allow app modules to add things to state-sync (backport #10961).

## [v0.45.1](https://github.com/cosmos/cosmos-sdk/releases/tag/v0.45.1) - 2022-02-03

### Bug Fixes

* (grpc) [\#10985](https://github.com/cosmos/cosmos-sdk/pull/10992) The `/cosmos/tx/v1beta1/txs/{hash}` endpoint returns a 404 when a tx does not exist.
* [\#10990](https://github.com/cosmos/cosmos-sdk/pull/10990) Fixes missing `iavl-cache-size` config parsing in `GetConfig` method.
* [#11222](https://github.com/cosmos/cosmos-sdk/pull/11222) reject query with block height in the future

### Improvements

* [\#10407](https://github.com/cosmos/cosmos-sdk/pull/10407) Added validation to `x/upgrade` module's `BeginBlock` to check accidental binary downgrades
* [\#10768](https://github.com/cosmos/cosmos-sdk/pull/10768) Extra logging in in-place store migrations.

## [v0.45.0](https://github.com/cosmos/cosmos-sdk/releases/tag/v0.45.0) - 2022-01-18

### State Machine Breaking

* [#10833](https://github.com/cosmos/cosmos-sdk/pull/10833) fix reported tx gas used when block gas limit exceeded.
* (auth) [\#10536](https://github.com/cosmos/cosmos-sdk/pull/10536]) Enable `SetSequence` for `ModuleAccount`.
* (store) [#10218](https://github.com/cosmos/cosmos-sdk/pull/10218) Charge gas even when there are no entries while seeking.
* (store) [#10247](https://github.com/cosmos/cosmos-sdk/pull/10247) Charge gas for the key length in gas meter.
* (x/gov) [\#10740](https://github.com/cosmos/cosmos-sdk/pull/10740) Increase maximum proposal description size from 5k characters to 10k characters.
* [#10814](https://github.com/cosmos/cosmos-sdk/pull/10814) revert tx when block gas limit exceeded.

### API Breaking Changes

* [\#10561](https://github.com/cosmos/cosmos-sdk/pull/10561) The `CommitMultiStore` interface contains a new `SetIAVLCacheSize` method
* [\#10922](https://github.com/cosmos/cosmos-sdk/pull/10922), [/#10956](https://github.com/cosmos/cosmos-sdk/pull/10956) Deprecate key `server.Generate*` functions and move them to `testutil` and support custom mnemonics in in-process testing network. Moved `TestMnemonic` from `testutil` package to `testdata`.
* [\#11049](https://github.com/cosmos/cosmos-sdk/pull/11049) Add custom tendermint config variables into root command. Allows App developers to set config.toml variables.

### Features

* [\#10614](https://github.com/cosmos/cosmos-sdk/pull/10614) Support in-place migration ordering

### Improvements

* [\#10486](https://github.com/cosmos/cosmos-sdk/pull/10486) store/cachekv's `Store.Write` conservatively
  looks up keys, but also uses the [map clearing idiom](https://bencher.orijtech.com/perfclinic/mapclearing/)
  to reduce the RAM usage, CPU time usage, and garbage collection pressure from clearing maps,
  instead of allocating new maps.
* (module) [\#10711](https://github.com/cosmos/cosmos-sdk/pull/10711) Panic at startup if the app developer forgot to add modules in the `SetOrder{BeginBlocker, EndBlocker, InitGenesis, ExportGenesis}` functions. This means that all modules, even those who have empty implementations for those methods, need to be added to `SetOrder*`.
* (types) [\#10076](https://github.com/cosmos/cosmos-sdk/pull/10076) Significantly speedup and lower allocations for `Coins.String()`.
* (auth) [\#10022](https://github.com/cosmos/cosmos-sdk/pull/10022) `AuthKeeper` interface in `x/auth` now includes a function `HasAccount`.
* [\#10393](https://github.com/cosmos/cosmos-sdk/pull/10393) Add `HasSupply` method to bank keeper to ensure that input denom actually exists on chain.

### Bug Fixes

* (std/codec) [/#10595](https://github.com/cosmos/cosmos-sdk/pull/10595) Add evidence to std/codec to be able to decode evidence in client interactions.
* (types) [\#9627](https://github.com/cosmos/cosmos-sdk/pull/9627) Fix nil pointer panic on `NewBigIntFromInt`.
* [#10725](https://github.com/cosmos/cosmos-sdk/pull/10725) populate `ctx.ConsensusParams` for begin/end blockers.
* [\#9829](https://github.com/cosmos/cosmos-sdk/pull/9829) Fixed Coin denom sorting not being checked during `Balance.Validate` check. Refactored the Validation logic to use `Coins.Validate` for `Balance.Coins`
* [\#10061](https://github.com/cosmos/cosmos-sdk/pull/10061) and [\#10515](https://github.com/cosmos/cosmos-sdk/pull/10515) Ensure that `LegacyAminoPubKey` struct correctly unmarshals from JSON

## [v0.44.8](https://github.com/cosmos/cosmos-sdk/releases/tag/v0.44.8) - 2022-04-12

### Improvements

* [\#11563](https://github.com/cosmos/cosmos-sdk/pull/11563) Updated Tendermint to v0.34.19; `unsafe-reset-all` command has been moved to the `tendermint` sub-command.

## [v0.44.7](https://github.com/cosmos/cosmos-sdk/releases/tag/v0.44.7) - 2022-04-04

### Features

* (x/bank) [\#10771](https://github.com/cosmos/cosmos-sdk/pull/10771) Add safety check on bank module perms to allow module-specific mint restrictions (e.g. only minting a certain denom).
* (x/bank) [\#10771](https://github.com/cosmos/cosmos-sdk/pull/10771) Add `bank.BankKeeper.WithMintCoinsRestriction` function to restrict use of bank `MintCoins` usage. This function is not on the bank `Keeper` interface, so it's not API-breaking, but only additive on the keeper implementation.

### Bug Fixes

* [\#11354](https://github.com/cosmos/cosmos-sdk/pull/11355) Added missing pagination flag for `bank q total` query.
* (store) [\#11177](https://github.com/cosmos/cosmos-sdk/pull/11177) Update the prune `everything` strategy to store the last two heights.
* (store) [\#11117](https://github.com/cosmos/cosmos-sdk/pull/11117) Fix data race in store trace component
* (x/authz) [\#11252](https://github.com/cosmos/cosmos-sdk/pull/11252) Allow insufficient funds error for authz simulation

### Improvements

* [\#9576](https://github.com/cosmos/cosmos-sdk/pull/9576) Add debug error message to query result when enabled

## [v0.44.6](https://github.com/cosmos/cosmos-sdk/releases/tag/v0.44.6) - 2022-02-02

### Features

* [\#11124](https://github.com/cosmos/cosmos-sdk/pull/11124) Add `GetAllVersions` to application store

### Bug Fixes

* (grpc) [\#10985](https://github.com/cosmos/cosmos-sdk/pull/10992) The `/cosmos/tx/v1beta1/txs/{hash}` endpoint returns a 404 when a tx does not exist.
* (std/codec) [/#10595](https://github.com/cosmos/cosmos-sdk/pull/10595) Add evidence to std/codec to be able to decode evidence in client interactions. 
* [#10725](https://github.com/cosmos/cosmos-sdk/pull/10725) populate `ctx.ConsensusParams` for begin/end blockers.
* [\#10061](https://github.com/cosmos/cosmos-sdk/pull/10061) and [\#10515](https://github.com/cosmos/cosmos-sdk/pull/10515) Ensure that `LegacyAminoPubKey` struct correctly unmarshals from JSON

### Improvements

* [#10823](https://github.com/cosmos/cosmos-sdk/pull/10823) updated ambiguous cli description for creating feegrant.

## [v0.44.5](https://github.com/cosmos/cosmos-sdk/releases/tag/v0.44.5) - 2021-12-02

### Improvements

* (baseapp) [\#10631](https://github.com/cosmos/cosmos-sdk/pull/10631)  Emit ante events even for the failed txs.
* (store) [\#10741](https://github.com/cosmos/cosmos-sdk/pull/10741) Significantly speedup iterator creation after delete heavy workloads. Significantly improves IBC migration times.

### Bug Fixes

* [\#10648](https://github.com/cosmos/cosmos-sdk/pull/10648) Upgrade IAVL to 0.17.3 to solve race condition bug in IAVL.

## [v0.44.4](https://github.com/cosmos/cosmos-sdk/releases/tag/v0.44.4) - 2021-11-25

### Improvements

* (types) [\#10630](https://github.com/cosmos/cosmos-sdk/pull/10630) Add an `Events` field to the `TxResponse` type that captures _all_ events emitted by a transaction, unlike `Logs` which only contains events emitted during message execution.
* (x/upgrade) [\#10532](https://github.com/cosmos/cosmos-sdk/pull/10532)  Add `keeper.DumpUpgradeInfoWithInfoToDisk` to include `Plan.Info` in the upgrade-info file.
* (store) [\#10544](https://github.com/cosmos/cosmos-sdk/pull/10544) Use the new IAVL iterator structure which significantly improves iterator performance.

### Bug Fixes

* [\#10827](https://github.com/cosmos/cosmos-sdk/pull/10827) Create query `Context` with requested block height
* [\#10414](https://github.com/cosmos/cosmos-sdk/pull/10414) Use `sdk.GetConfig().GetFullBIP44Path()` instead `sdk.FullFundraiserPath` to generate key
* (bank) [\#10394](https://github.com/cosmos/cosmos-sdk/pull/10394) Fix: query account balance by ibc denom.
* [\10608](https://github.com/cosmos/cosmos-sdk/pull/10608) Change the order of module migration by pushing x/auth to the end. Auth module depends on other modules and should be run last. We have updated the documentation to provide more details how to change module migration order. This is technically a breaking change, but only impacts updates between the upgrades with version change, hence migrating from the previous patch release doesn't cause new migration and doesn't break the state.
* [\#10674](https://github.com/cosmos/cosmos-sdk/pull/10674) Fix issue with `Error.Wrap` and `Error.Wrapf` usage with `errors.Is`.

## [v0.44.3](https://github.com/cosmos/cosmos-sdk/releases/tag/v0.44.3) - 2021-10-21

### Improvements

* [\#10768](https://github.com/cosmos/cosmos-sdk/pull/10768) Added extra logging for tracking in-place store migrations
* [\#10262](https://github.com/cosmos/cosmos-sdk/pull/10262) Remove unnecessary logging in `x/feegrant` simulation.
* [\#10327](https://github.com/cosmos/cosmos-sdk/pull/10327) Add null guard for possible nil `Amount` in tx fee `Coins`
* [\#10339](https://github.com/cosmos/cosmos-sdk/pull/10339) Improve performance of `removeZeroCoins` by only allocating memory when necessary
* [\#10045](https://github.com/cosmos/cosmos-sdk/pull/10045) Revert [#8549](https://github.com/cosmos/cosmos-sdk/pull/8549). Do not route grpc queries through Tendermint.
* (deps) [\#10375](https://github.com/cosmos/cosmos-sdk/pull/10375) Bump Tendermint to [v0.34.14](https://github.com/tendermint/tendermint/releases/tag/v0.34.14).
* [\#10024](https://github.com/cosmos/cosmos-sdk/pull/10024) `store/cachekv` performance improvement by reduced growth factor for iterator ranging by using binary searches to find dirty items when unsorted key count >= 1024.

### Bug Fixes

* (client) [#10226](https://github.com/cosmos/cosmos-sdk/pull/10226) Fix --home flag parsing.
* (rosetta) [\#10340](https://github.com/cosmos/cosmos-sdk/pull/10340) Use `GenesisChunked(ctx)` instead `Genesis(ctx)` to get genesis block height

## [v0.44.2](https://github.com/cosmos/cosmos-sdk/releases/tag/v0.44.2) - 2021-10-12

Security Release. No breaking changes related to 0.44.x.

## [v0.44.1](https://github.com/cosmos/cosmos-sdk/releases/tag/v0.44.1) - 2021-09-29

### Improvements

* (store) [\#10040](https://github.com/cosmos/cosmos-sdk/pull/10040) Bump IAVL to v0.17.1 which includes performance improvements on a batch load.
* (types) [\#10021](https://github.com/cosmos/cosmos-sdk/pull/10021) Speedup coins.AmountOf(), by removing many intermittent regex calls.
* [\#10077](https://github.com/cosmos/cosmos-sdk/pull/10077) Remove telemetry on `GasKV` and `CacheKV` store Get/Set operations, significantly improving their performance.
* (store) [\#10026](https://github.com/cosmos/cosmos-sdk/pull/10026) Improve CacheKVStore datastructures / algorithms, to no longer take O(N^2) time when interleaving iterators and insertions.

### Bug Fixes

* [\#9969](https://github.com/cosmos/cosmos-sdk/pull/9969) fix: use keyring in config for add-genesis-account cmd.
* (x/genutil) [#10104](https://github.com/cosmos/cosmos-sdk/pull/10104) Ensure the `init` command reads the `--home` flag value correctly.
* (x/feegrant) [\#10049](https://github.com/cosmos/cosmos-sdk/issues/10049) Fixed the error message when `period` or `period-limit` flag is not set on a feegrant grant transaction.

### Client Breaking Changes

* [\#9879](https://github.com/cosmos/cosmos-sdk/pull/9879) Modify ABCI Queries to use `abci.QueryRequest` Height field if it is non-zero, otherwise continue using context height.

## [v0.44.0](https://github.com/cosmos/cosmos-sdk/releases/tag/v0.44.0) - 2021-09-01

### Features

* [\#9860](https://github.com/cosmos/cosmos-sdk/pull/9860) Emit transaction fee in ante handler fee decorator. The event type is `tx` and the attribute is `fee`.

### Improvements

* (deps) [\#9956](https://github.com/cosmos/cosmos-sdk/pull/9956) Bump Tendermint to [v0.34.12](https://github.com/tendermint/tendermint/releases/tag/v0.34.12).

### Deprecated

* (x/upgrade) [\#9906](https://github.com/cosmos/cosmos-sdk/pull/9906) Deprecate `UpgradeConsensusState` gRPC query since this functionality is only used for IBC, which now has its own [IBC replacement](https://github.com/cosmos/ibc-go/blob/2c880a22e9f9cc75f62b527ca94aa75ce1106001/proto/ibc/core/client/v1/query.proto#L54)

### Bug Fixes

* [\#9965](https://github.com/cosmos/cosmos-sdk/pull/9965) Fixed `simd version` command output to report the right release tag.
* (x/upgrade) [\#10189](https://github.com/cosmos/cosmos-sdk/issues/10189) Removed potential sources of non-determinism in upgrades.

### Client Breaking Changes

* [\#10041](https://github.com/cosmos/cosmos-sdk/pull/10041) Remove broadcast & encode legacy REST endpoints. Please see the [REST Endpoints Migration guide](https://docs.cosmos.network/master/migrations/rest.html) to migrate to the new REST endpoints.

## [v0.43.0](https://github.com/cosmos/cosmos-sdk/releases/tag/v0.43.0) - 2021-08-10

### Features

* [\#6711](https://github.com/cosmos/cosmos-sdk/pull/6711) Make integration test suites reusable by apps, tests are exported in each module's `client/testutil` package.
* [\#8077](https://github.com/cosmos/cosmos-sdk/pull/8077) Added support for grpc-web, enabling browsers to communicate with a chain's gRPC server
* [\#8965](https://github.com/cosmos/cosmos-sdk/pull/8965) cosmos reflection now provides more information on the application such as: deliverable msgs, sdk.Config info etc (still in alpha stage).
* [\#8520](https://github.com/cosmos/cosmos-sdk/pull/8520) Add support for permanently locked vesting accounts.
* [\#8559](https://github.com/cosmos/cosmos-sdk/pull/8559) Added Protobuf compatible secp256r1 ECDSA signatures.
* [\#8786](https://github.com/cosmos/cosmos-sdk/pull/8786) Enabled secp256r1 in x/auth.
* (rosetta) [\#8729](https://github.com/cosmos/cosmos-sdk/pull/8729) Data API fully supports balance tracking. Construction API can now construct any message supported by the application.
* [\#8754](https://github.com/cosmos/cosmos-sdk/pull/8875) Added support for reverse iteration to pagination.
* (types) [\#9079](https://github.com/cosmos/cosmos-sdk/issues/9079) Add `AddAmount`/`SubAmount` methods to `sdk.Coin`.
* [#9088](https://github.com/cosmos/cosmos-sdk/pull/9088) Added implementation to ADR-28 Derived Addresses.
* [\#9133](https://github.com/cosmos/cosmos-sdk/pull/9133) Added hooks for governance actions.
* (x/staking) [\#9214](https://github.com/cosmos/cosmos-sdk/pull/9214) Added `new_shares` attribute inside `EventTypeDelegate` event.
* [\#9382](https://github.com/cosmos/cosmos-sdk/pull/9382) feat: add Dec.Float64() function.
* [\#9457](https://github.com/cosmos/cosmos-sdk/pull/9457) Add amino support for x/authz and x/feegrant Msgs.
* [\#9498](https://github.com/cosmos/cosmos-sdk/pull/9498) Added `Codec: codec.Codec` attribute to `client/Context` structure.
* [\#9540](https://github.com/cosmos/cosmos-sdk/pull/9540) Add output flag for query txs command.
* (errors) [\#8845](https://github.com/cosmos/cosmos-sdk/pull/8845) Add `Error.Wrap` handy method
* [\#8518](https://github.com/cosmos/cosmos-sdk/pull/8518) Help users of multisig wallets debug signature issues.
* [\#9573](https://github.com/cosmos/cosmos-sdk/pull/9573) ADR 040 implementation: New DB interface
* [\#9952](https://github.com/cosmos/cosmos-sdk/pull/9952) ADR 040: Implement in-memory DB backend
* [\#9848](https://github.com/cosmos/cosmos-sdk/pull/9848) ADR-040: Implement BadgerDB backend
* [\#9851](https://github.com/cosmos/cosmos-sdk/pull/9851) ADR-040: Implement RocksDB backend
* [\#10308](https://github.com/cosmos/cosmos-sdk/pull/10308) ADR-040: Implement DBConnection.Revert
* [\#9892](https://github.com/cosmos/cosmos-sdk/pull/9892) ADR-040: KV Store with decoupled storage and state commitment


### Client Breaking Changes

* [\#8363](https://github.com/cosmos/cosmos-sdk/pull/8363) Addresses no longer have a fixed 20-byte length. From the SDK modules' point of view, any 1-255 bytes-long byte array is a valid address.
* (crypto/ed25519) [\#8690] Adopt zip1215 ed2559 verification rules.
* [\#8849](https://github.com/cosmos/cosmos-sdk/pull/8849) Upgrade module no longer supports time based upgrades.
* [\#7477](https://github.com/cosmos/cosmos-sdk/pull/7477) Changed Bech32 Public Key serialization in the client facing functionality (CLI, MsgServer, QueryServer):
    * updated the keyring display structure (it uses protobuf JSON serialization) - the output is more verbose.
    * Renamed `MarshalAny` and `UnmarshalAny` to `MarshalInterface` and `UnmarshalInterface` respectively. These functions must take an interface as parameter (not a concrete type nor `Any` object). Underneath they use `Any` wrapping for correct protobuf serialization.
    * CLI: removed `--text` flag from `show-node-id` command; the text format for public keys is not used any more - instead we use ProtoJSON.
* (store) [\#8790](https://github.com/cosmos/cosmos-sdk/pull/8790) Reduce gas costs by 10x for transient store operations.
* [\#9139](https://github.com/cosmos/cosmos-sdk/pull/9139) Querying events:
    * via `ServiceMsg` TypeURLs (e.g. `message.action='/cosmos.bank.v1beta1.Msg/Send'`) does not work anymore,
    * via legacy `msg.Type()` (e.g. `message.action='send'`) is being deprecated, new `Msg`s won't emit these events.
    * Please use concrete `Msg` TypeURLs instead (e.g. `message.action='/cosmos.bank.v1beta1.MsgSend'`).
* [\#9859](https://github.com/cosmos/cosmos-sdk/pull/9859) The `default` pruning strategy now keeps the last 362880 blocks instead of 100. 362880 equates to roughly enough blocks to cover the entire unbonding period assuming a 21 day unbonding period and 5s block time.
* [\#9785](https://github.com/cosmos/cosmos-sdk/issues/9785) Missing coin denomination in logs


### API Breaking Changes

* (keyring) [#\8662](https://github.com/cosmos/cosmos-sdk/pull/8662) `NewMnemonic` now receives an additional `passphrase` argument to secure the key generated by the bip39 mnemonic.
* (x/bank) [\#8473](https://github.com/cosmos/cosmos-sdk/pull/8473) Bank keeper does not expose unsafe balance changing methods such as `SetBalance`, `SetSupply` etc.
* (x/staking) [\#8473](https://github.com/cosmos/cosmos-sdk/pull/8473) On genesis init, if non bonded pool and bonded pool balance, coming from the bank module, does not match what is saved in the staking state, the initialization will panic.
* (x/gov) [\#8473](https://github.com/cosmos/cosmos-sdk/pull/8473) On genesis init, if the gov module account balance, coming from bank module state, does not match the one in gov module state, the initialization will panic.
* (x/distribution) [\#8473](https://github.com/cosmos/cosmos-sdk/pull/8473) On genesis init, if the distribution module account balance, coming from bank module state, does not match the one in distribution module state, the initialization will panic.
* (client/keys) [\#8500](https://github.com/cosmos/cosmos-sdk/pull/8500) `InfoImporter` interface is removed from legacy keybase.
* (x/staking) [\#8505](https://github.com/cosmos/cosmos-sdk/pull/8505) `sdk.PowerReduction` has been renamed to `sdk.DefaultPowerReduction`, and most staking functions relying on power reduction take a new function argument, instead of relying on that global variable.
* [\#8629](https://github.com/cosmos/cosmos-sdk/pull/8629) Deprecated `SetFullFundraiserPath` from `Config` in favor of `SetPurpose` and `SetCoinType`.
* (x/upgrade) [\#8673](https://github.com/cosmos/cosmos-sdk/pull/8673) Remove IBC logic from x/upgrade. Deprecates IBC fields in an Upgrade Plan, an error will be thrown if they are set. IBC upgrade logic moved to 02-client and an IBC UpgradeProposal is added.
* (x/bank) [\#8517](https://github.com/cosmos/cosmos-sdk/pull/8517) `SupplyI` interface and `Supply` are removed and uses `sdk.Coins` for supply tracking
* (x/upgrade) [\#8743](https://github.com/cosmos/cosmos-sdk/pull/8743) `UpgradeHandler` includes a new argument `VersionMap` which helps facilitate in-place migrations.
* (x/auth) [\#8129](https://github.com/cosmos/cosmos-sdk/pull/8828) Updated `SigVerifiableTx.GetPubKeys` method signature to return error.
* (x/upgrade) [\7487](https://github.com/cosmos/cosmos-sdk/pull/8897) Upgrade `Keeper` takes new argument `ProtocolVersionSetter` which implements setting a protocol version on baseapp.
* (baseapp) [\7487](https://github.com/cosmos/cosmos-sdk/pull/8897) BaseApp's fields appVersion and version were swapped to match Tendermint's fields.
* [\#8682](https://github.com/cosmos/cosmos-sdk/pull/8682) `ante.NewAnteHandler` updated to receive all positional params as `ante.HandlerOptions` struct. If required fields aren't set, throws error accordingly.
* (x/staking/types) [\#7447](https://github.com/cosmos/cosmos-sdk/issues/7447) Remove bech32 PubKey support:
    * `ValidatorI` interface update: `GetConsPubKey` renamed to `TmConsPubKey` (this is to clarify the return type: consensus public key must be a tendermint key); `TmConsPubKey`, `GetConsAddr` methods return error.
    * `Validator` updated according to the `ValidatorI` changes described above.
    * `ToTmValidator` function: added `error` to return values.
    * `Validator.ConsensusPubkey` type changed from `string` to `codectypes.Any`.
    * `MsgCreateValidator.Pubkey` type changed from `string` to `codectypes.Any`.
* (client) [\#8926](https://github.com/cosmos/cosmos-sdk/pull/8926) `client/tx.PrepareFactory` has been converted to a private function, as it's only used internally.
* (auth/tx) [\#8926](https://github.com/cosmos/cosmos-sdk/pull/8926) The `ProtoTxProvider` interface used as a workaround for transaction simulation has been removed.
* (x/bank) [\#8798](https://github.com/cosmos/cosmos-sdk/pull/8798) `GetTotalSupply` is removed in favour of `GetPaginatedTotalSupply`
* (keyring) [\#8739](https://github.com/cosmos/cosmos-sdk/pull/8739) Rename InfoImporter -> LegacyInfoImporter.
* (x/bank/types) [\#9061](https://github.com/cosmos/cosmos-sdk/pull/9061) `AddressFromBalancesStore` now returns an error for invalid key instead of panic.
* (x/auth) [\#9144](https://github.com/cosmos/cosmos-sdk/pull/9144) The `NewTxTimeoutHeightDecorator` antehandler has been converted from a struct to a function.
* (codec) [\#9226](https://github.com/cosmos/cosmos-sdk/pull/9226) Rename codec interfaces and methods, to follow a general Go interfaces:
    * `codec.Marshaler` → `codec.Codec` (this defines objects which serialize other objects)
    * `codec.BinaryMarshaler` → `codec.BinaryCodec`
    * `codec.JSONMarshaler` → `codec.JSONCodec`
    * Removed `BinaryBare` suffix from `BinaryCodec` methods (`MarshalBinaryBare`, `UnmarshalBinaryBare`, ...)
    * Removed `Binary` infix from `BinaryCodec` methods (`MarshalBinaryLengthPrefixed`, `UnmarshalBinaryLengthPrefixed`, ...)
* [\#9139](https://github.com/cosmos/cosmos-sdk/pull/9139) `ServiceMsg` TypeURLs (e.g. `/cosmos.bank.v1beta1.Msg/Send`) have been removed, as they don't comply to the Probobuf `Any` spec. Please use `Msg` type TypeURLs (e.g. `/cosmos.bank.v1beta1.MsgSend`). This has multiple consequences:
    * The `sdk.ServiceMsg` struct has been removed.
    * `sdk.Msg` now only contains `ValidateBasic` and `GetSigners` methods. The remaining methods `GetSignBytes`, `Route` and `Type` are moved to `legacytx.LegacyMsg`.
    * The `RegisterCustomTypeURL` function and the `cosmos.base.v1beta1.ServiceMsg` interface have been removed from the interface registry.
* (codec) [\#9251](https://github.com/cosmos/cosmos-sdk/pull/9251) Rename `clientCtx.JSONMarshaler` to `clientCtx.JSONCodec` as per #9226.
* (x/bank) [\#9271](https://github.com/cosmos/cosmos-sdk/pull/9271) SendEnabledCoin(s) renamed to IsSendEnabledCoin(s) to better reflect its functionality.
* (x/bank) [\#9550](https://github.com/cosmos/cosmos-sdk/pull/9550) `server.InterceptConfigsPreRunHandler` now takes 2 additional arguments: customAppConfigTemplate and customAppConfig. If you don't need to customize these, simply put `""` and `nil`.
* [\#8245](https://github.com/cosmos/cosmos-sdk/pull/8245) Removed `simapp.MakeCodecs` and use `simapp.MakeTestEncodingConfig` instead.
* (x/capability) [\#9836](https://github.com/cosmos/cosmos-sdk/pull/9836) Removed `InitializeAndSeal(ctx sdk.Context)` and replaced with `Seal()`. App must add x/capability module to the begin blockers which will assure that the x/capability keeper is properly initialized. The x/capability begin blocker must be run before any other module which uses x/capability.

### State Machine Breaking

* (x/{bank,distrib,gov,slashing,staking}) [\#8363](https://github.com/cosmos/cosmos-sdk/issues/8363) Store keys have been modified to allow for variable-length addresses.
* (x/evidence) [\#8502](https://github.com/cosmos/cosmos-sdk/pull/8502) `HandleEquivocationEvidence` persists the evidence to state.
* (x/gov) [\#7733](https://github.com/cosmos/cosmos-sdk/pull/7733) ADR 037 Implementation: Governance Split Votes, use `MsgWeightedVote` to send a split vote. Sending a regular `MsgVote` will convert the underlying vote option into a weighted vote with weight 1.
* (x/bank) [\#8656](https://github.com/cosmos/cosmos-sdk/pull/8656) balance and supply are now correctly tracked via `coin_spent`, `coin_received`, `coinbase` and `burn` events.
* (x/bank) [\#8517](https://github.com/cosmos/cosmos-sdk/pull/8517) Supply is now stored and tracked as `sdk.Coins`
* (x/bank) [\#9051](https://github.com/cosmos/cosmos-sdk/pull/9051) Supply value is stored as `sdk.Int` rather than `string`.


### CLI Breaking Changes

* [\#8880](https://github.com/cosmos/cosmos-sdk/pull/8880) The CLI `simd migrate v0.40 ...` command has been renamed to `simd migrate v0.42`.
* [\#8628](https://github.com/cosmos/cosmos-sdk/issues/8628) Commands no longer print outputs using `stderr` by default
* [\#9134](https://github.com/cosmos/cosmos-sdk/pull/9134) Renamed the CLI flag `--memo` to `--note`.
* [\#9291](https://github.com/cosmos/cosmos-sdk/pull/9291) Migration scripts prior to v0.38 have been removed from the CLI `migrate` command. The oldest supported migration is v0.39->v0.42.
* [\#9371](https://github.com/cosmos/cosmos-sdk/pull/9371) Non-zero default fees/Server will error if there's an empty value for min-gas-price in app.toml
* [\#9827](https://github.com/cosmos/cosmos-sdk/pull/9827) Ensure input parity of validator public key input between `tx staking create-validator` and `gentx`.
* [\#9621](https://github.com/cosmos/cosmos-sdk/pull/9621) Rollback [\#9371](https://github.com/cosmos/cosmos-sdk/pull/9371) and log warning if there's an empty value for min-gas-price in app.toml

### Improvements

* (store) [\#8012](https://github.com/cosmos/cosmos-sdk/pull/8012) Implementation of ADR-038 WriteListener and listen.KVStore
* (x/bank) [\#8614](https://github.com/cosmos/cosmos-sdk/issues/8614) Add `Name` and `Symbol` fields to denom metadata
* (x/auth) [\#8522](https://github.com/cosmos/cosmos-sdk/pull/8522) Allow to query all stored accounts
* (crypto/types) [\#8600](https://github.com/cosmos/cosmos-sdk/pull/8600) `CompactBitArray`: optimize the `NumTrueBitsBefore` method and add an `Equal` method.
* (x/upgrade) [\#8743](https://github.com/cosmos/cosmos-sdk/pull/8743) Add tracking module versions as per ADR-041
* (types) [\#8962](https://github.com/cosmos/cosmos-sdk/issues/8962) Add `Abs()` method to `sdk.Int`.
* (x/bank) [\#8950](https://github.com/cosmos/cosmos-sdk/pull/8950) Improve efficiency on supply updates.
* (store) [\#8811](https://github.com/cosmos/cosmos-sdk/pull/8811) store/cachekv: use typed `types/kv.List` instead of `container/list.List`. The change brings time spent on the time assertion cummulatively to 580ms down from 6.88s.
* (keyring) [\#8826](https://github.com/cosmos/cosmos-sdk/pull/8826) add trust to macOS Keychain for calling apps by default, avoiding repeating keychain popups that appears when dealing with keyring (key add, list, ...) operations.
* (makefile) [\#7933](https://github.com/cosmos/cosmos-sdk/issues/7933) Use Docker to generate swagger files.
* (crypto/types) [\#9196](https://github.com/cosmos/cosmos-sdk/pull/9196) Fix negative index accesses in CompactUnmarshal,GetIndex,SetIndex
* (makefile) [\#9192](https://github.com/cosmos/cosmos-sdk/pull/9192) Reuse proto containers in proto related jobs.
* [\#9205](https://github.com/cosmos/cosmos-sdk/pull/9205) Improve readability in `abci` handleQueryP2P
* [\#9231](https://github.com/cosmos/cosmos-sdk/pull/9231) Remove redundant staking errors.
* [\#9314](https://github.com/cosmos/cosmos-sdk/pull/9314) Update Rosetta SDK to upstream's latest release.
* (gRPC-Web) [\#9493](https://github.com/cosmos/cosmos-sdk/pull/9493) Add `EnableUnsafeCORS` flag to grpc-web config.
* (x/params) [\#9481](https://github.com/cosmos/cosmos-sdk/issues/9481) Speedup simulator for parameter change proposals.
* (x/staking) [\#9423](https://github.com/cosmos/cosmos-sdk/pull/9423) Staking delegations now returns empty list instead of rpc error when no records found.
* (x/auth) [\#9553](https://github.com/cosmos/cosmos-sdk/pull/9553) The `--multisig` flag now accepts both a name and address.
* [\#8549](https://github.com/cosmos/cosmos-sdk/pull/8549) Make gRPC requests go through tendermint Query
* [\#8093](https://github.com/cosmos/cosmos-sdk/pull/8093) Limit usage of context.background.
* [\#8460](https://github.com/cosmos/cosmos-sdk/pull/8460) Ensure b.ReportAllocs() in all the benchmarks
* [\#8461](https://github.com/cosmos/cosmos-sdk/pull/8461) Fix upgrade tx commands not showing up in CLI


### Bug Fixes

* (gRPC) [\#8945](https://github.com/cosmos/cosmos-sdk/pull/8945) gRPC reflection now works correctly.
* (keyring) [#\8635](https://github.com/cosmos/cosmos-sdk/issues/8635) Remove hardcoded default passphrase value on `NewMnemonic`
* (x/bank) [\#8434](https://github.com/cosmos/cosmos-sdk/pull/8434) Fix legacy REST API `GET /bank/total` and `GET /bank/total/{denom}` in swagger
* (x/slashing) [\#8427](https://github.com/cosmos/cosmos-sdk/pull/8427) Fix query signing infos command
* (x/bank/types) [\#9112](https://github.com/cosmos/cosmos-sdk/pull/9112) fix AddressFromBalancesStore address length overflow
* (x/bank) [\#9229](https://github.com/cosmos/cosmos-sdk/pull/9229) Now zero coin balances cannot be added to balances & supply stores. If any denom becomes zero corresponding key gets deleted from store. State migration: [\#9664](https://github.com/cosmos/cosmos-sdk/pull/9664).
* [\#9363](https://github.com/cosmos/cosmos-sdk/pull/9363) Check store key uniqueness in app wiring.
* [\#9460](https://github.com/cosmos/cosmos-sdk/pull/9460) Fix lint error in `MigratePrefixAddress`.
* [\#9480](https://github.com/cosmos/cosmos-sdk/pull/9480) Fix added keys when using `--dry-run`.
* (types) [\#9511](https://github.com/cosmos/cosmos-sdk/pull/9511) Change `maxBitLen` of `sdk.Int` and `sdk.Dec`  to handle max ERC20 value.
* [\#9454](https://github.com/cosmos/cosmos-sdk/pull/9454) Fix testnet command with --node-dir-prefix accepts `-` and change `node-dir-prefix token` to `testtoken`.
* (keyring) [\#9562](https://github.com/cosmos/cosmos-sdk/pull/9563) fix keyring kwallet backend when using with empty wallet.
* (keyring) [\#9583](https://github.com/cosmos/cosmos-sdk/pull/9583) Fix correct population of legacy `Vote.Option` field for votes with 1 VoteOption of weight 1.
* (x/distinction) [\#8918](https://github.com/cosmos/cosmos-sdk/pull/8918) Fix module's parameters validation.
* (x/gov/types) [\#8586](https://github.com/cosmos/cosmos-sdk/pull/8586) Fix bug caused by NewProposal that unnecessarily creates a Proposal object that’s discarded on any error.
* [\#8580](https://github.com/cosmos/cosmos-sdk/pull/8580) Use more cheaper method from the math/big package that provides a way to trivially check if a value is zero with .BitLen() == 0
* [\#8567](https://github.com/cosmos/cosmos-sdk/pull/8567) Fix bug by introducing pagination to GetValidatorSetByHeight response
* (x/bank) [\#8531](https://github.com/cosmos/cosmos-sdk/pull/8531) Fix bug caused by ignoring errors returned by Balance.GetAddress()
* (server) [\#8399](https://github.com/cosmos/cosmos-sdk/pull/8399) fix gRPC-web flag default value
* [\#8282](https://github.com/cosmos/cosmos-sdk/pull/8282) fix zero time checks
* (cli) [\#9593](https://github.com/cosmos/cosmos-sdk/pull/9593) Check if chain-id is blank before verifying signatures in multisign and error.
* [\#9720](https://github.com/cosmos/cosmos-sdk/pull/9720) Feegrant grant cli granter now accepts key name as well as address in general and accepts only address in --generate-only mode
* [\#9793](https://github.com/cosmos/cosmos-sdk/pull/9793) Fixed ECDSA/secp256r1 transaction malleability.
* (server) [#9704](https://github.com/cosmos/cosmos-sdk/pull/9704) Start GRPCWebServer in goroutine, avoid blocking other services from starting.
* (bank) [\#9687](https://github.com/cosmos/cosmos-sdk/issues/9687) fixes [\#9159](https://github.com/cosmos/cosmos-sdk/issues/9159). Added migration to prune balances with zero coins.


### Deprecated

* (grpc) [\#8926](https://github.com/cosmos/cosmos-sdk/pull/8926) The `tx` field in `SimulateRequest` has been deprecated, prefer to pass `tx_bytes` instead.
* (sdk types) [\#9498](https://github.com/cosmos/cosmos-sdk/pull/9498) `clientContext.JSONCodec` will be removed in the next version. use `clientContext.Codec` instead.

## [v0.42.10](https://github.com/cosmos/cosmos-sdk/releases/tag/v0.42.10) - 2021-09-28

### Improvements

* (store) [\#10026](https://github.com/cosmos/cosmos-sdk/pull/10026) Improve CacheKVStore datastructures / algorithms, to no longer take O(N^2) time when interleaving iterators and insertions.
* (store) [\#10040](https://github.com/cosmos/cosmos-sdk/pull/10040) Bump IAVL to v0.17.1 which includes performance improvements on a batch load.
* [\#10211](https://github.com/cosmos/cosmos-sdk/pull/10211) Backport of the mechanism to reject redundant IBC transactions from [ibc-go \#235](https://github.com/cosmos/ibc-go/pull/235).

### Bug Fixes

* [\#9969](https://github.com/cosmos/cosmos-sdk/pull/9969) fix: use keyring in config for add-genesis-account cmd.

### Client Breaking Changes

* [\#9879](https://github.com/cosmos/cosmos-sdk/pull/9879) Modify ABCI Queries to use `abci.QueryRequest` Height field if it is non-zero, otherwise continue using context height.

### API Breaking Changes

* [\#10077](https://github.com/cosmos/cosmos-sdk/pull/10077) Remove telemetry on `GasKV` and `CacheKV` store Get/Set operations, significantly improving their performance.

## [v0.42.9](https://github.com/cosmos/cosmos-sdk/releases/tag/v0.42.9) - 2021-08-04

### Bug Fixes

* [\#9835](https://github.com/cosmos/cosmos-sdk/pull/9835) Moved capability initialization logic to BeginBlocker to fix nondeterminsim issue mentioned in [\#9800](https://github.com/cosmos/cosmos-sdk/issues/9800). Applications must now include the capability module in their BeginBlocker order before any module that uses capabilities gets run.
* [\#9201](https://github.com/cosmos/cosmos-sdk/pull/9201) Fixed `<app> init --recover` flag.


### API Breaking Changes

* [\#9835](https://github.com/cosmos/cosmos-sdk/pull/9835) The `InitializeAndSeal` API has not changed, however it no longer initializes the in-memory state. `InitMemStore` has been introduced to serve this function, which will be called either in `InitChain` or `BeginBlock` (whichever is first after app start). Nodes may run this version on a network running 0.42.x, however, they must update their app.go files to include the capability module in their begin blockers.

### Client Breaking Changes

* [\#9781](https://github.com/cosmos/cosmos-sdk/pull/9781) Improve`withdraw-all-rewards` UX when broadcast mode `async` or `async` is used.

## [v0.42.8](https://github.com/cosmos/cosmos-sdk/releases/tag/v0.42.8) - 2021-07-30

### Features

* [\#9750](https://github.com/cosmos/cosmos-sdk/pull/9750) Emit events for tx signature and sequence, so clients can now query txs by signature (`tx.signature='<base64_sig>'`) or by address and sequence combo (`tx.acc_seq='<addr>/<seq>'`).

### Improvements

* (cli) [\#9717](https://github.com/cosmos/cosmos-sdk/pull/9717) Added CLI flag `--output json/text` to `tx` cli commands.

### Bug Fixes

* [\#9766](https://github.com/cosmos/cosmos-sdk/pull/9766) Fix hardcoded ledger signing algorithm on `keys add` command.

## [v0.42.7](https://github.com/cosmos/cosmos-sdk/releases/tag/v0.42.7) - 2021-07-09

### Improvements

* (baseapp) [\#9578](https://github.com/cosmos/cosmos-sdk/pull/9578) Return `Baseapp`'s `trace` value for logging error stack traces.

### Bug Fixes

* (x/ibc) [\#9640](https://github.com/cosmos/cosmos-sdk/pull/9640) Fix IBC Transfer Ack Success event as it was initially emitting opposite value.
* [\#9645](https://github.com/cosmos/cosmos-sdk/pull/9645) Use correct Prometheus format for metric labels.
* [\#9299](https://github.com/cosmos/cosmos-sdk/pull/9299) Fix `[appd] keys parse cosmos1...` freezing.
* (keyring) [\#9563](https://github.com/cosmos/cosmos-sdk/pull/9563) fix keyring kwallet backend when using with empty wallet.
* (x/capability) [\#9392](https://github.com/cosmos/cosmos-sdk/pull/9392) initialization fix, which fixes the consensus error when using statesync.

## [v0.42.6](https://github.com/cosmos/cosmos-sdk/releases/tag/v0.42.6) - 2021-06-18

### Improvements

* [\#9428](https://github.com/cosmos/cosmos-sdk/pull/9428) Optimize bank InitGenesis. Added `k.initBalances`.
* [\#9429](https://github.com/cosmos/cosmos-sdk/pull/9429) Add `cosmos_sdk_version` to node_info
* [\#9541](https://github.com/cosmos/cosmos-sdk/pull/9541) Bump tendermint dependency to v0.34.11.

### Bug Fixes

* [\#9385](https://github.com/cosmos/cosmos-sdk/pull/9385) Fix IBC `query ibc client header` cli command. Support historical queries for query header/node-state commands.
* [\#9401](https://github.com/cosmos/cosmos-sdk/pull/9401) Fixes incorrect export of IBC identifier sequences. Previously, the next identifier sequence for clients/connections/channels was not set during genesis export. This resulted in the next identifiers being generated on the new chain to reuse old identifiers (the sequences began again from 0).
* [\#9408](https://github.com/cosmos/cosmos-sdk/pull/9408) Update simapp to use correct default broadcast mode.
* [\#9513](https://github.com/cosmos/cosmos-sdk/pull/9513) Fixes testnet CLI command. Testnet now updates the supply in genesis. Previously, when using add-genesis-account and testnet together, inconsistent genesis files would be produced, as only add-genesis-account was updating the supply.
* (x/gov) [\#8813](https://github.com/cosmos/cosmos-sdk/pull/8813) fix `GET /cosmos/gov/v1beta1/proposals/{proposal_id}/deposits` to include initial deposit

### Features

* [\#9383](https://github.com/cosmos/cosmos-sdk/pull/9383) New CLI command `query ibc-transfer escrow-address <port> <channel id>` to get the escrow address for a channel; can be used to then query balance of escrowed tokens
* (baseapp, types) [#\9390](https://github.com/cosmos/cosmos-sdk/pull/9390) Add current block header hash to `Context`
* (store) [\#9403](https://github.com/cosmos/cosmos-sdk/pull/9403) Add `RefundGas` function to `GasMeter` interface

## [v0.42.5](https://github.com/cosmos/cosmos-sdk/releases/tag/v0.42.5) - 2021-05-18

### Bug Fixes

* [\#9514](https://github.com/cosmos/cosmos-sdk/issues/9514) Fix panic when retrieving the `BlockGasMeter` on `(Re)CheckTx` mode.
* [\#9235](https://github.com/cosmos/cosmos-sdk/pull/9235) CreateMembershipProof/CreateNonMembershipProof now returns an error
if input key is empty, or input data contains empty key.
* [\#9108](https://github.com/cosmos/cosmos-sdk/pull/9108) Fixed the bug with querying multisig account, which is not showing threshold and public_keys.
* [\#9345](https://github.com/cosmos/cosmos-sdk/pull/9345) Fix ARM support.
* [\#9040](https://github.com/cosmos/cosmos-sdk/pull/9040) Fix ENV variables binding to CLI flags for client config.

### Features

* [\#8953](https://github.com/cosmos/cosmos-sdk/pull/8953) Add the `config` CLI subcommand back to the SDK, which saves client-side configuration in a `client.toml` file.

## [v0.42.4](https://github.com/cosmos/cosmos-sdk/releases/tag/v0.42.4) - 2021-04-08

### Client Breaking Changes

* [\#9026](https://github.com/cosmos/cosmos-sdk/pull/9026) By default, the `tx sign` and `tx sign-batch` CLI commands use SIGN_MODE_DIRECT to sign transactions for local pubkeys. For multisigs and ledger keys, the default LEGACY_AMINO_JSON is used.

### Bug Fixes

* (gRPC) [\#9015](https://github.com/cosmos/cosmos-sdk/pull/9015) Fix invalid status code when accessing gRPC endpoints.
* [\#9026](https://github.com/cosmos/cosmos-sdk/pull/9026) Fixed the bug that caused the `gentx` command to fail for Ledger keys.

### Improvements

* [\#9081](https://github.com/cosmos/cosmos-sdk/pull/9081) Upgrade Tendermint to v0.34.9 that includes a security issue fix for Tendermint light clients.

## [v0.42.3](https://github.com/cosmos/cosmos-sdk/releases/tag/v0.42.3) - 2021-03-24

This release fixes a security vulnerability identified in x/bank.

## [v0.42.2](https://github.com/cosmos/cosmos-sdk/releases/tag/v0.42.2) - 2021-03-19

### Improvements

* (grpc) [\#8815](https://github.com/cosmos/cosmos-sdk/pull/8815) Add orderBy parameter to `TxsByEvents` endpoint.
* (cli) [\#8826](https://github.com/cosmos/cosmos-sdk/pull/8826) Add trust to macOS Keychain for caller app by default.
* (store) [\#8811](https://github.com/cosmos/cosmos-sdk/pull/8811) store/cachekv: use typed types/kv.List instead of container/list.List

### Bug Fixes

* (crypto) [\#8841](https://github.com/cosmos/cosmos-sdk/pull/8841) Fix legacy multisig amino marshaling, allowing migrations to work between v0.39 and v0.40+.
* (cli tx) [\8873](https://github.com/cosmos/cosmos-sdk/pull/8873) add missing `--output-document` option to `app tx multisign-batch`.

## [v0.42.1](https://github.com/cosmos/cosmos-sdk/releases/tag/v0.42.1) - 2021-03-10

This release fixes security vulnerability identified in the simapp.

## [v0.42.0](https://github.com/cosmos/cosmos-sdk/releases/tag/v0.42.0) - 2021-03-08

**IMPORTANT**: This release contains an important security fix for all non Cosmos Hub chains running Stargate version of the Cosmos SDK (>0.40). Non-hub chains should not be using any version of the SDK in the v0.40.x or v0.41.x release series. See [#8461](https://github.com/cosmos/cosmos-sdk/pull/8461) for more details.

### Improvements

* (x/ibc) [\#8624](https://github.com/cosmos/cosmos-sdk/pull/8624) Emit full header in IBC UpdateClient message.
* (x/crisis) [\#8621](https://github.com/cosmos/cosmos-sdk/issues/8621) crisis invariants names now print to loggers.

### Bug fixes

* (x/evidence) [\#8461](https://github.com/cosmos/cosmos-sdk/pull/8461) Fix bech32 prefix in evidence validator address conversion
* (x/gov) [\#8806](https://github.com/cosmos/cosmos-sdk/issues/8806) Fix q gov proposals command's mishandling of the --status parameter's values.

## [v0.41.4](https://github.com/cosmos/cosmos-sdk/releases/tag/v0.41.3) - 2021-03-02

**IMPORTANT**: Due to a bug in the v0.41.x series with how evidence handles validator consensus addresses #8461, SDK based chains that are not using the default bech32 prefix (cosmos, aka all chains except for t
he Cosmos Hub) should not use this release or any release in the v0.41.x series. Please see #8668 for tracking & timeline for the v0.42.0 release, which will include a fix for this issue.

### Features

* [\#7787](https://github.com/cosmos/cosmos-sdk/pull/7787) Add multisign-batch command.

### Bug fixes

* [\#8730](https://github.com/cosmos/cosmos-sdk/pull/8730) Allow REST endpoint to query txs with multisig addresses.
* [\#8680](https://github.com/cosmos/cosmos-sdk/issues/8680) Fix missing timestamp in GetTxsEvent response [\#8732](https://github.com/cosmos/cosmos-sdk/pull/8732).
* [\#8681](https://github.com/cosmos/cosmos-sdk/issues/8681) Fix missing error message when calling GetTxsEvent [\#8732](https://github.com/cosmos/cosmos-sdk/pull/8732)
* (server) [\#8641](https://github.com/cosmos/cosmos-sdk/pull/8641) Fix Tendermint and application configuration reading from file
* (client/keys) [\#8639](https://github.com/cosmos/cosmos-sdk/pull/8639) Fix keys migrate for mulitisig, offline, and ledger keys. The migrate command now takes a positional old_home_dir argument.

### Improvements

* (store/cachekv), (x/bank/types) [\#8719](https://github.com/cosmos/cosmos-sdk/pull/8719) algorithmically fix pathologically slow code
* [\#8701](https://github.com/cosmos/cosmos-sdk/pull/8701) Upgrade tendermint v0.34.8.
* [\#8714](https://github.com/cosmos/cosmos-sdk/pull/8714) Allow accounts to have a balance of 0 at genesis.

## [v0.41.3](https://github.com/cosmos/cosmos-sdk/releases/tag/v0.41.3) - 2021-02-18

### Bug Fixes

* [\#8617](https://github.com/cosmos/cosmos-sdk/pull/8617) Fix build failures caused by a small API breakage introduced in tendermint v0.34.7.

## [v0.41.2](https://github.com/cosmos/cosmos-sdk/releases/tag/v0.41.2) - 2021-02-18

### Improvements

* Bump tendermint dependency to v0.34.7.

## [v0.41.1](https://github.com/cosmos/cosmos-sdk/releases/tag/v0.41.1) - 2021-02-17

### Bug Fixes

* (grpc) [\#8549](https://github.com/cosmos/cosmos-sdk/pull/8549) Make gRPC requests go through ABCI and disallow concurrency.
* (x/staking) [\#8546](https://github.com/cosmos/cosmos-sdk/pull/8546) Fix caching bug where concurrent calls to GetValidator could cause a node to crash
* (server) [\#8481](https://github.com/cosmos/cosmos-sdk/pull/8481) Don't create files when running `{appd} tendermint show-*` subcommands.
* (client/keys) [\#8436](https://github.com/cosmos/cosmos-sdk/pull/8436) Fix keybase->keyring keys migration.
* (crypto/hd) [\#8607](https://github.com/cosmos/cosmos-sdk/pull/8607) Make DerivePrivateKeyForPath error and not panic on trailing slashes.

### Improvements

* (x/ibc) [\#8458](https://github.com/cosmos/cosmos-sdk/pull/8458) Add `packet_connection` attribute to ibc events to enable relayer filtering
* [\#8396](https://github.com/cosmos/cosmos-sdk/pull/8396) Add support for ARM platform
* (x/bank) [\#8479](https://github.com/cosmos/cosmos-sdk/pull/8479) Aditional client denom metadata validation for `base` and `display` denoms.
* (codec/types) [\#8605](https://github.com/cosmos/cosmos-sdk/pull/8605) Avoid unnecessary allocations for NewAnyWithCustomTypeURL on error.

## [v0.41.0](https://github.com/cosmos/cosmos-sdk/releases/tag/v0.41.0) - 2021-01-26

### State Machine Breaking

* (x/ibc) [\#8266](https://github.com/cosmos/cosmos-sdk/issues/8266) Add amino JSON support for IBC MsgTransfer in order to support Ledger text signing transfer transactions.
* (x/ibc) [\#8404](https://github.com/cosmos/cosmos-sdk/pull/8404) Reorder IBC `ChanOpenAck` and `ChanOpenConfirm` handler execution to perform core handler first, followed by application callbacks.



### Bug Fixes

* (simapp) [\#8418](https://github.com/cosmos/cosmos-sdk/pull/8418) Add balance coin to supply when adding a new genesis account
* (x/bank) [\#8417](https://github.com/cosmos/cosmos-sdk/pull/8417) Validate balances and coin denom metadata on genesis

## [v0.40.1](https://github.com/cosmos/cosmos-sdk/releases/tag/v0.40.1) - 2021-01-19

### Improvements

* (x/bank) [\#8302](https://github.com/cosmos/cosmos-sdk/issues/8302) Add gRPC and CLI queries for client denomination metadata.
* (tendermint) Bump Tendermint version to [v0.34.3](https://github.com/tendermint/tendermint/releases/tag/v0.34.3).

### Bug Fixes

* [\#8085](https://github.com/cosmos/cosmos-sdk/pull/8058) fix zero time checks
* [\#8280](https://github.com/cosmos/cosmos-sdk/pull/8280) fix GET /upgrade/current query
* (x/auth) [\#8287](https://github.com/cosmos/cosmos-sdk/pull/8287) Fix `tx sign --signature-only` to return correct sequence value in signature.
* (build) [\8300](https://github.com/cosmos/cosmos-sdk/pull/8300), [\8301](https://github.com/cosmos/cosmos-sdk/pull/8301) Fix reproducible builds
* (types/errors) [\#8355](https://github.com/cosmos/cosmos-sdk/pull/8355) Fix errorWrap `Is` method.
* (x/ibc) [\#8341](https://github.com/cosmos/cosmos-sdk/pull/8341) Fix query latest consensus state.
* (proto) [\#8350](https://github.com/cosmos/cosmos-sdk/pull/8350), [\#8361](https://github.com/cosmos/cosmos-sdk/pull/8361) Update gogo proto deps with v1.3.2 security fixes
* (x/ibc) [\#8359](https://github.com/cosmos/cosmos-sdk/pull/8359) Add missing UnpackInterfaces functions to IBC Query Responses. Fixes 'cannot unpack Any' error for IBC types.
* (x/bank) [\#8317](https://github.com/cosmos/cosmos-sdk/pull/8317) Fix panic when querying for a not found client denomination metadata.


## [v0.40.0](https://github.com/cosmos/cosmos-sdk/releases/tag/v0.40.0) - 2021-01-08

v0.40.0, known as the Stargate release of the Cosmos SDK, is one of the largest releases
of the Cosmos SDK since launch. Please read through this changelog and [release notes](https://github.com/cosmos/cosmos-sdk/blob/v0.40.0/RELEASE_NOTES.md) to make
sure you are aware of any relevant breaking changes.

### Client Breaking Changes

* **CLI**
    * (client/keys) [\#5889](https://github.com/cosmos/cosmos-sdk/pull/5889) remove `keys update` command.
    * (x/auth) [\#5844](https://github.com/cosmos/cosmos-sdk/pull/5844) `tx sign` command now returns an error when signing is attempted with offline/multisig keys.
    * (x/auth) [\#6108](https://github.com/cosmos/cosmos-sdk/pull/6108) `tx sign` command's `--validate-signatures` flag is migrated into a `tx validate-signatures` standalone command.
    * (x/auth) [#7788](https://github.com/cosmos/cosmos-sdk/pull/7788) Remove `tx auth` subcommands, all auth subcommands exist as `tx <subcommand>`
    * (x/genutil) [\#6651](https://github.com/cosmos/cosmos-sdk/pull/6651) The `gentx` command has been improved. No longer are `--from` and `--name` flags required. Instead, a single argument, `name`, is required which refers to the key pair in the Keyring. In addition, an optional
  `--moniker` flag can be provided to override the moniker found in `config.toml`.
    * (x/upgrade) [#7697](https://github.com/cosmos/cosmos-sdk/pull/7697) Rename flag name "--time" to "--upgrade-time", "--info" to "--upgrade-info", to keep it consistent with help message.
* **REST / Queriers**
    * (api) [\#6426](https://github.com/cosmos/cosmos-sdk/pull/6426) The ability to start an out-of-process API REST server has now been removed. Instead, the API server is now started in-process along with the application and Tendermint. Configuration options have been added to `app.toml` to enable/disable the API server along with additional HTTP server options.
    * (client) [\#7246](https://github.com/cosmos/cosmos-sdk/pull/7246) The rest server endpoint `/swagger-ui/` is replaced by `/swagger/`, and contains swagger documentation for gRPC Gateway routes in addition to legacy REST routes. Swagger API is exposed only if set in `app.toml`.
    * (x/auth) [\#5702](https://github.com/cosmos/cosmos-sdk/pull/5702) The `x/auth` querier route has changed from `"acc"` to `"auth"`.
    * (x/bank) [\#5572](https://github.com/cosmos/cosmos-sdk/pull/5572) The `/bank/balances/{address}` endpoint now returns all account balances or a single balance by denom when the `denom` query parameter is present.
    * (x/evidence) [\#5952](https://github.com/cosmos/cosmos-sdk/pull/5952) Remove CLI and REST handlers for querying `x/evidence` parameters.
    * (x/gov) [#6295](https://github.com/cosmos/cosmos-sdk/pull/6295) Fix typo in querying governance params.
* **General**
    * (baseapp) [\#6384](https://github.com/cosmos/cosmos-sdk/pull/6384) The `Result.Data` is now a Protocol Buffer encoded binary blob of type `TxData`. The `TxData` contains `Data` which contains a list of Protocol Buffer encoded message data and the corresponding message type.
    * (client) [\#5783](https://github.com/cosmos/cosmos-sdk/issues/5783) Unify all coins representations on JSON client requests for governance proposals.
    * (crypto) [\#7419](https://github.com/cosmos/cosmos-sdk/pull/7419) The SDK doesn't use Tendermint's `crypto.PubKey`
      interface anymore, and uses instead it's own `PubKey` interface, defined in `crypto/types`. Replace all instances of
      `crypto.PubKey` by `cryptotypes.Pubkey`.
    * (store/rootmulti) [\#6390](https://github.com/cosmos/cosmos-sdk/pull/6390) Proofs of empty stores are no longer supported.
    * (store/types) [\#5730](https://github.com/cosmos/cosmos-sdk/pull/5730) store.types.Cp() is removed in favour of types.CopyBytes().
    * (x/auth) [\#6054](https://github.com/cosmos/cosmos-sdk/pull/6054) Remove custom JSON marshaling for base accounts as multsigs cannot be bech32 decoded.
    * (x/auth/vesting) [\#6859](https://github.com/cosmos/cosmos-sdk/pull/6859) Custom JSON marshaling of vesting accounts was removed. Vesting accounts are now marshaled using their default proto or amino JSON representation.
    * (x/bank) [\#5785](https://github.com/cosmos/cosmos-sdk/issues/5785) In x/bank errors, JSON strings coerced to valid UTF-8 bytes at JSON marshalling time
  are now replaced by human-readable expressions. This change can potentially break compatibility with all those client side tools
  that parse log messages.
    * (x/evidence) [\#7538](https://github.com/cosmos/cosmos-sdk/pull/7538) The ABCI's `Result.Data` field for
    `MsgSubmitEvidence` responses does not contain the raw evidence's hash, but the protobuf encoded
    `MsgSubmitEvidenceResponse` struct.
    * (x/gov) [\#7533](https://github.com/cosmos/cosmos-sdk/pull/7533) The ABCI's `Result.Data` field for
    `MsgSubmitProposal` responses does not contain a raw binary encoding of the `proposalID`, but the protobuf encoded
    `MsgSubmitSubmitProposalResponse` struct.
    * (x/gov) [\#6859](https://github.com/cosmos/cosmos-sdk/pull/6859) `ProposalStatus` and `VoteOption` are now JSON serialized using its protobuf name, so expect names like `PROPOSAL_STATUS_DEPOSIT_PERIOD` as opposed to `DepositPeriod`.
    * (x/staking) [\#7499](https://github.com/cosmos/cosmos-sdk/pull/7499) `BondStatus` is now a protobuf `enum` instead
    of an `int32`, and JSON serialized using its protobuf name, so expect names like `BOND_STATUS_UNBONDING` as opposed
    to `Unbonding`.
    * (x/staking) [\#7556](https://github.com/cosmos/cosmos-sdk/pull/7556) The ABCI's `Result.Data` field for
    `MsgBeginRedelegate` and `MsgUndelegate` responses does not contain custom binary marshaled `completionTime`, but the
    protobuf encoded `MsgBeginRedelegateResponse` and `MsgUndelegateResponse` structs respectively

### API Breaking Changes

* **Baseapp / Client**
    * (AppModule) [\#7518](https://github.com/cosmos/cosmos-sdk/pull/7518) [\#7584](https://github.com/cosmos/cosmos-sdk/pull/7584) Rename `AppModule.RegisterQueryServices` to `AppModule.RegisterServices`, as this method now registers multiple services (the gRPC query service and the protobuf Msg service). A `Configurator` struct is used to hold the different services.
    * (baseapp) [\#5865](https://github.com/cosmos/cosmos-sdk/pull/5865) The `SimulationResponse` returned from tx simulation is now JSON encoded instead of Amino binary.
    * (client) [\#6290](https://github.com/cosmos/cosmos-sdk/pull/6290) `CLIContext` is renamed to `Context`. `Context` and all related methods have been moved from package context to client.
    * (client) [\#6525](https://github.com/cosmos/cosmos-sdk/pull/6525) Removed support for `indent` in JSON responses. Clients should consider piping to an external tool such as `jq`.
    * (client) [\#8107](https://github.com/cosmos/cosmos-sdk/pull/8107) Renamed `PrintOutput` and `PrintOutputLegacy`
      methods of the `context.Client` object to `PrintProto` and `PrintObjectLegacy`.
    * (client/flags) [\#6632](https://github.com/cosmos/cosmos-sdk/pull/6632) Remove NewCompletionCmd(), the function is now available in tendermint.
    * (client/input) [\#5904](https://github.com/cosmos/cosmos-sdk/pull/5904) Removal of unnecessary `GetCheckPassword`, `PrintPrefixed` functions.
    * (client/keys) [\#5889](https://github.com/cosmos/cosmos-sdk/pull/5889) Rename `NewKeyBaseFromDir()` -> `NewLegacyKeyBaseFromDir()`.
    * (client/keys) [\#5820](https://github.com/cosmos/cosmos-sdk/pull/5820/) Removed method CloseDB from Keybase interface.
    * (client/rpc) [\#6290](https://github.com/cosmos/cosmos-sdk/pull/6290) `client` package and subdirs reorganization.
    * (client/lcd) [\#6290](https://github.com/cosmos/cosmos-sdk/pull/6290) `CliCtx` of struct `RestServer` in package client/lcd has been renamed to `ClientCtx`.
    * (codec) [\#6330](https://github.com/cosmos/cosmos-sdk/pull/6330) `codec.RegisterCrypto` has been moved to the `crypto/codec` package and the global `codec.Cdc` Amino instance has been deprecated and moved to the `codec/legacy_global` package.
    * (codec) [\#8080](https://github.com/cosmos/cosmos-sdk/pull/8080) Updated the `codec.Marshaler` interface
        * Moved `MarshalAny` and `UnmarshalAny` helper functions to `codec.Marshaler` and renamed to `MarshalInterface` and
      `UnmarshalInterface` respectively. These functions must take interface as a parameter (not a concrete type nor `Any`
      object). Underneath they use `Any` wrapping for correct protobuf serialization.
    * (crypto) [\#6780](https://github.com/cosmos/cosmos-sdk/issues/6780) Move ledger code to its own package.
    * (crypto/types/multisig) [\#6373](https://github.com/cosmos/cosmos-sdk/pull/6373) `multisig.Multisignature` has been renamed  to `AminoMultisignature`
    * (codec) `*codec.LegacyAmino` is now a wrapper around Amino which provides backwards compatibility with protobuf `Any`. ALL legacy code should use `*codec.LegacyAmino` instead of `*amino.Codec` directly
    * (crypto) [\#5880](https://github.com/cosmos/cosmos-sdk/pull/5880) Merge `crypto/keys/mintkey` into `crypto`.
    * (crypto/hd) [\#5904](https://github.com/cosmos/cosmos-sdk/pull/5904) `crypto/keys/hd` moved to `crypto/hd`.
    * (crypto/keyring):
        * [\#5866](https://github.com/cosmos/cosmos-sdk/pull/5866) Rename `crypto/keys/` to `crypto/keyring/`.
        * [\#5904](https://github.com/cosmos/cosmos-sdk/pull/5904) `Keybase` -> `Keyring` interfaces migration. `LegacyKeybase` interface is added in order
  to guarantee limited backward compatibility with the old Keybase interface for the sole purpose of migrating keys across the new keyring backends. `NewLegacy`
  constructor is provided [\#5889](https://github.com/cosmos/cosmos-sdk/pull/5889) to allow for smooth migration of keys from the legacy LevelDB based implementation
  to new keyring backends. Plus, the package and the new keyring no longer depends on the sdk.Config singleton. Please consult the [package documentation](https://github.com/cosmos/cosmos-sdk/tree/master/crypto/keyring/doc.go) for more
  information on how to implement the new `Keyring` interface.
        * [\#5858](https://github.com/cosmos/cosmos-sdk/pull/5858) Make Keyring store keys by name and address's hexbytes representation.
    * (export) [\#5952](https://github.com/cosmos/cosmos-sdk/pull/5952) `AppExporter` now returns ABCI consensus parameters to be included in marshaled exported state. These parameters must be returned from the application via the `BaseApp`.
    * (simapp) Deprecating and renaming `MakeEncodingConfig` to `MakeTestEncodingConfig` (both in `simapp` and `simapp/params` packages).
    * (store) [\#5803](https://github.com/cosmos/cosmos-sdk/pull/5803) The `store.CommitMultiStore` interface now includes the new `snapshots.Snapshotter` interface as well.
    * (types) [\#5579](https://github.com/cosmos/cosmos-sdk/pull/5579) The `keepRecent` field has been removed from the `PruningOptions` type.
  The `PruningOptions` type now only includes fields `KeepEvery` and `SnapshotEvery`, where `KeepEvery`
  determines which committed heights are flushed to disk and `SnapshotEvery` determines which of these
  heights are kept after pruning. The `IsValid` method should be called whenever using these options. Methods
  `SnapshotVersion` and `FlushVersion` accept a version arugment and determine if the version should be
  flushed to disk or kept as a snapshot. Note, `KeepRecent` is automatically inferred from the options
  and provided directly the IAVL store.
    * (types) [\#5533](https://github.com/cosmos/cosmos-sdk/pull/5533) Refactored `AppModuleBasic` and `AppModuleGenesis`
  to now accept a `codec.JSONMarshaler` for modular serialization of genesis state.
    * (types/rest) [\#5779](https://github.com/cosmos/cosmos-sdk/pull/5779) Drop unused Parse{Int64OrReturnBadRequest,QueryParamBool}() functions.
* **Modules**
    * (modules) [\#7243](https://github.com/cosmos/cosmos-sdk/pull/7243) Rename `RegisterCodec` to `RegisterLegacyAminoCodec` and `codec.New()` is now renamed to `codec.NewLegacyAmino()`
    * (modules) [\#6564](https://github.com/cosmos/cosmos-sdk/pull/6564) Constant `DefaultParamspace` is removed from all modules, use ModuleName instead.
    * (modules) [\#5989](https://github.com/cosmos/cosmos-sdk/pull/5989) `AppModuleBasic.GetTxCmd` now takes a single `CLIContext` parameter.
    * (modules) [\#5664](https://github.com/cosmos/cosmos-sdk/pull/5664) Remove amino `Codec` from simulation `StoreDecoder`, which now returns a function closure in order to unmarshal the key-value pairs.
    * (modules) [\#5555](https://github.com/cosmos/cosmos-sdk/pull/5555) Move `x/auth/client/utils/` types and functions to `x/auth/client/`.
    * (modules) [\#5572](https://github.com/cosmos/cosmos-sdk/pull/5572) Move account balance logic and APIs from `x/auth` to `x/bank`.
    * (modules) [\#6326](https://github.com/cosmos/cosmos-sdk/pull/6326) `AppModuleBasic.GetQueryCmd` now takes a single `client.Context` parameter.
    * (modules) [\#6336](https://github.com/cosmos/cosmos-sdk/pull/6336) `AppModuleBasic.RegisterQueryService` method was added to support gRPC queries, and `QuerierRoute` and `NewQuerierHandler` were deprecated.
    * (modules) [\#6311](https://github.com/cosmos/cosmos-sdk/issues/6311) Remove `alias.go` usage
    * (modules) [\#6447](https://github.com/cosmos/cosmos-sdk/issues/6447) Rename `blacklistedAddrs` to `blockedAddrs`.
    * (modules) [\#6834](https://github.com/cosmos/cosmos-sdk/issues/6834) Add `RegisterInterfaces` method to `AppModuleBasic` to support registration of protobuf interface types.
    * (modules) [\#6734](https://github.com/cosmos/cosmos-sdk/issues/6834) Add `TxEncodingConfig` parameter to `AppModuleBasic.ValidateGenesis` command to support JSON tx decoding in `genutil`.
    * (modules) [#7764](https://github.com/cosmos/cosmos-sdk/pull/7764) Added module initialization options:
        * `server/types.AppExporter` requires extra argument: `AppOptions`.
        * `server.AddCommands` requires extra argument: `addStartFlags types.ModuleInitFlags`
        * `x/crisis.NewAppModule` has a new attribute: `skipGenesisInvariants`. [PR](https://github.com/cosmos/cosmos-sdk/pull/7764)
    * (types) [\#6327](https://github.com/cosmos/cosmos-sdk/pull/6327) `sdk.Msg` now inherits `proto.Message`, as a result all `sdk.Msg` types now use pointer semantics.
    * (types) [\#7032](https://github.com/cosmos/cosmos-sdk/pull/7032) All types ending with `ID` (e.g. `ProposalID`) now end with `Id` (e.g. `ProposalId`), to match default Protobuf generated format. Also see [\#7033](https://github.com/cosmos/cosmos-sdk/pull/7033) for more details.
    * (x/auth) [\#6029](https://github.com/cosmos/cosmos-sdk/pull/6029) Module accounts have been moved from `x/supply` to `x/auth`.
    * (x/auth) [\#6443](https://github.com/cosmos/cosmos-sdk/issues/6443) Move `FeeTx` and `TxWithMemo` interfaces from `x/auth/ante` to `types`.
    * (x/auth) [\#7006](https://github.com/cosmos/cosmos-sdk/pull/7006) All `AccountRetriever` methods now take `client.Context` as a parameter instead of as a struct member.
    * (x/auth) [\#6270](https://github.com/cosmos/cosmos-sdk/pull/6270) The passphrase argument has been removed from the signature of the following functions and methods: `BuildAndSign`, ` MakeSignature`, ` SignStdTx`, `TxBuilder.BuildAndSign`, `TxBuilder.Sign`, `TxBuilder.SignStdTx`
    * (x/auth) [\#6428](https://github.com/cosmos/cosmos-sdk/issues/6428):
        * `NewAnteHandler` and `NewSigVerificationDecorator` both now take a `SignModeHandler` parameter.
        * `SignatureVerificationGasConsumer` now has the signature: `func(meter sdk.GasMeter, sig signing.SignatureV2, params types.Params) error`.
        * The `SigVerifiableTx` interface now has a `GetSignaturesV2() ([]signing.SignatureV2, error)` method and no longer has the `GetSignBytes` method.
    * (x/auth/tx) [\#8106](https://github.com/cosmos/cosmos-sdk/pull/8106) change related to missing append functionality in
      client transaction signing
        * added `overwriteSig` argument to `x/auth/client.SignTx` and `client/tx.Sign` functions.
        * removed `x/auth/tx.go:wrapper.GetSignatures`. The `wrapper` provides `TxBuilder` functionality, and it's a private
      structure. That function was not used at all and it's not exposed through the `TxBuilder` interface.
    * (x/bank) [\#7327](https://github.com/cosmos/cosmos-sdk/pull/7327) AddCoins and SubtractCoins no longer return a resultingValue and will only return an error.
    * (x/capability) [#7918](https://github.com/cosmos/cosmos-sdk/pull/7918) Add x/capability safety checks:
        * All outward facing APIs will now check that capability is not nil and name is not empty before performing any state-machine changes
        * `SetIndex` has been renamed to `InitializeIndex`
    * (x/evidence) [\#7251](https://github.com/cosmos/cosmos-sdk/pull/7251) New evidence types and light client evidence handling. The module function names changed.
    * (x/evidence) [\#5952](https://github.com/cosmos/cosmos-sdk/pull/5952) Remove APIs for getting and setting `x/evidence` parameters. `BaseApp` now uses a `ParamStore` to manage Tendermint consensus parameters which is managed via the `x/params` `Substore` type.
    * (x/gov) [\#6147](https://github.com/cosmos/cosmos-sdk/pull/6147) The `Content` field on `Proposal` and `MsgSubmitProposal`
    is now `Any` in concordance with [ADR 019](docs/architecture/adr-019-protobuf-state-encoding.md) and `GetContent` should now
    be used to retrieve the actual proposal `Content`. Also the `NewMsgSubmitProposal` constructor now may return an `error`
    * (x/ibc) [\#6374](https://github.com/cosmos/cosmos-sdk/pull/6374) `VerifyMembership` and `VerifyNonMembership` now take a `specs []string` argument to specify the proof format used for verification. Most SDK chains can simply use `commitmenttypes.GetSDKSpecs()` for this argument.
    * (x/params) [\#5619](https://github.com/cosmos/cosmos-sdk/pull/5619) The `x/params` keeper now accepts a `codec.Marshaller` instead of
  a reference to an amino codec. Amino is still used for JSON serialization.
    * (x/staking) [\#6451](https://github.com/cosmos/cosmos-sdk/pull/6451) `DefaultParamspace` and `ParamKeyTable` in staking module are moved from keeper to types to enforce consistency.
    * (x/staking) [\#7419](https://github.com/cosmos/cosmos-sdk/pull/7419) The `TmConsPubKey` method on ValidatorI has been
      removed and replaced instead by `ConsPubKey` (which returns a SDK `cryptotypes.PubKey`) and `TmConsPublicKey` (which
      returns a Tendermint proto PublicKey).
    * (x/staking/types) [\#7447](https://github.com/cosmos/cosmos-sdk/issues/7447) Remove bech32 PubKey support:
        * `ValidatorI` interface update. `GetConsPubKey` renamed to `TmConsPubKey` (consensus public key must be a tendermint key). `TmConsPubKey`, `GetConsAddr` methods return error.
        * `Validator` update. Methods changed in `ValidatorI` (as described above) and `ToTmValidator` return error.
        * `Validator.ConsensusPubkey` type changed from `string` to `codectypes.Any`.
        * `MsgCreateValidator.Pubkey` type changed from `string` to `codectypes.Any`.
    * (x/supply) [\#6010](https://github.com/cosmos/cosmos-sdk/pull/6010) All `x/supply` types and APIs have been moved to `x/bank`.
    * [\#6409](https://github.com/cosmos/cosmos-sdk/pull/6409) Rename all IsEmpty methods to Empty across the codebase and enforce consistency.
    * [\#6231](https://github.com/cosmos/cosmos-sdk/pull/6231) Simplify `AppModule` interface, `Route` and `NewHandler` methods become only `Route`
  and returns a new `Route` type.
    * (x/slashing) [\#6212](https://github.com/cosmos/cosmos-sdk/pull/6212) Remove `Get*` prefixes from key construction functions
    * (server) [\#6079](https://github.com/cosmos/cosmos-sdk/pull/6079) Remove `UpgradeOldPrivValFile` (deprecated in Tendermint Core v0.28).
    * [\#5719](https://github.com/cosmos/cosmos-sdk/pull/5719) Bump Go requirement to 1.14+


### State Machine Breaking

* **General**
    * (client) [\#7268](https://github.com/cosmos/cosmos-sdk/pull/7268) / [\#7147](https://github.com/cosmos/cosmos-sdk/pull/7147) Introduce new protobuf based PubKeys, and migrate PubKey in BaseAccount to use this new protobuf based PubKey format

* **Modules**
    * (modules) [\#5572](https://github.com/cosmos/cosmos-sdk/pull/5572) Separate balance from accounts per ADR 004.
        * Account balances are now persisted and retrieved via the `x/bank` module.
        * Vesting account interface has been modified to account for changes.
        * Callers to `NewBaseVestingAccount` are responsible for verifying account balance in relation to
    the original vesting amount.
        * The `SendKeeper` and `ViewKeeper` interfaces in `x/bank` have been modified to account for changes.
    * (x/auth) [\#5533](https://github.com/cosmos/cosmos-sdk/pull/5533) Migrate the `x/auth` module to use Protocol Buffers for state
  serialization instead of Amino.
        * The `BaseAccount.PubKey` field is now represented as a Bech32 string instead of a `crypto.Pubkey`.
        * `NewBaseAccountWithAddress` now returns a reference to a `BaseAccount`.
        * The `x/auth` module now accepts a `Codec` interface which extends the `codec.Marshaler` interface by
    requiring a concrete codec to know how to serialize accounts.
        * The `AccountRetriever` type now accepts a `Codec` in its constructor in order to know how to
    serialize accounts.
    * (x/bank) [\#6518](https://github.com/cosmos/cosmos-sdk/pull/6518) Support for global and per-denomination send enabled flags.
        * Existing send_enabled global flag has been moved into a Params structure as `default_send_enabled`.
        * An array of: `{denom: string, enabled: bool}` is added to bank Params to support per-denomination override of global default value.
    * (x/distribution) [\#5610](https://github.com/cosmos/cosmos-sdk/pull/5610) Migrate the `x/distribution` module to use Protocol Buffers for state
  serialization instead of Amino. The exact codec used is `codec.HybridCodec` which utilizes Protobuf for binary encoding and Amino
  for JSON encoding.
        * `ValidatorHistoricalRewards.ReferenceCount` is now of types `uint32` instead of `uint16`.
        * `ValidatorSlashEvents` is now a struct with `slashevents`.
        * `ValidatorOutstandingRewards` is now a struct with `rewards`.
        * `ValidatorAccumulatedCommission` is now a struct with `commission`.
        * The `Keeper` constructor now takes a `codec.Marshaler` instead of a concrete Amino codec. This exact type
    provided is specified by `ModuleCdc`.
    * (x/evidence) [\#5634](https://github.com/cosmos/cosmos-sdk/pull/5634) Migrate the `x/evidence` module to use Protocol Buffers for state
  serialization instead of Amino.
        * The `internal` sub-package has been removed in order to expose the types proto file.
        * The module now accepts a `Codec` interface which extends the `codec.Marshaler` interface by
    requiring a concrete codec to know how to serialize `Evidence` types.
        * The `MsgSubmitEvidence` message has been removed in favor of `MsgSubmitEvidenceBase`. The application-level
    codec must now define the concrete `MsgSubmitEvidence` type which must implement the module's `MsgSubmitEvidence`
    interface.
    * (x/evidence) [\#5952](https://github.com/cosmos/cosmos-sdk/pull/5952) Remove parameters from `x/evidence` genesis and module state. The `x/evidence` module now solely uses Tendermint consensus parameters to determine of evidence is valid or not.
    * (x/gov) [\#5737](https://github.com/cosmos/cosmos-sdk/pull/5737) Migrate the `x/gov` module to use Protocol
  Buffers for state serialization instead of Amino.
        * `MsgSubmitProposal` will be removed in favor of the application-level proto-defined `MsgSubmitProposal` which
    implements the `MsgSubmitProposalI` interface. Applications should extend the `NewMsgSubmitProposalBase` type
    to define their own concrete `MsgSubmitProposal` types.
        * The module now accepts a `Codec` interface which extends the `codec.Marshaler` interface by
    requiring a concrete codec to know how to serialize `Proposal` types.
    * (x/mint) [\#5634](https://github.com/cosmos/cosmos-sdk/pull/5634) Migrate the `x/mint` module to use Protocol Buffers for state
  serialization instead of Amino.
        * The `internal` sub-package has been removed in order to expose the types proto file.
    * (x/slashing) [\#5627](https://github.com/cosmos/cosmos-sdk/pull/5627) Migrate the `x/slashing` module to use Protocol Buffers for state
  serialization instead of Amino. The exact codec used is `codec.HybridCodec` which utilizes Protobuf for binary encoding and Amino
  for JSON encoding.
        * The `Keeper` constructor now takes a `codec.Marshaler` instead of a concrete Amino codec. This exact type
    provided is specified by `ModuleCdc`.
    * (x/staking) [\#6844](https://github.com/cosmos/cosmos-sdk/pull/6844) Validators are now inserted into the unbonding queue based on their unbonding time and height. The relevant keeper APIs are modified to reflect these changes by now also requiring a height.
    * (x/staking) [\#6061](https://github.com/cosmos/cosmos-sdk/pull/6061) Allow a validator to immediately unjail when no signing info is present due to
  falling below their minimum self-delegation and never having been bonded. The validator may immediately unjail once they've met their minimum self-delegation.
    * (x/staking) [\#5600](https://github.com/cosmos/cosmos-sdk/pull/5600) Migrate the `x/staking` module to use Protocol Buffers for state
  serialization instead of Amino. The exact codec used is `codec.HybridCodec` which utilizes Protobuf for binary encoding and Amino
  for JSON encoding.
        * `BondStatus` is now of type `int32` instead of `byte`.
        * Types of `int16` in the `Params` type are now of type `int32`.
        * Every reference of `crypto.Pubkey` in context of a `Validator` is now of type string. `GetPubKeyFromBech32` must be used to get the `crypto.Pubkey`.
        * The `Keeper` constructor now takes a `codec.Marshaler` instead of a concrete Amino codec. This exact type
    provided is specified by `ModuleCdc`.
    * (x/staking) [\#7979](https://github.com/cosmos/cosmos-sdk/pull/7979) keeper pubkey storage serialization migration
      from bech32 to protobuf.
    * (x/supply) [\#6010](https://github.com/cosmos/cosmos-sdk/pull/6010) Removed the `x/supply` module by merging the existing types and APIs into the `x/bank` module.
    * (x/supply) [\#5533](https://github.com/cosmos/cosmos-sdk/pull/5533) Migrate the `x/supply` module to use Protocol Buffers for state
  serialization instead of Amino.
        * The `internal` sub-package has been removed in order to expose the types proto file.
        * The `x/supply` module now accepts a `Codec` interface which extends the `codec.Marshaler` interface by
    requiring a concrete codec to know how to serialize `SupplyI` types.
        * The `SupplyI` interface has been modified to no longer return `SupplyI` on methods. Instead the
    concrete type's receiver should modify the type.
    * (x/upgrade) [\#5659](https://github.com/cosmos/cosmos-sdk/pull/5659) Migrate the `x/upgrade` module to use Protocol
  Buffers for state serialization instead of Amino.
        * The `internal` sub-package has been removed in order to expose the types proto file.
        * The `x/upgrade` module now accepts a `codec.Marshaler` interface.

### Features

* **Baseapp / Client / REST**
    * (x/auth) [\#6213](https://github.com/cosmos/cosmos-sdk/issues/6213) Introduce new protobuf based path for transaction signing, see [ADR020](https://github.com/cosmos/cosmos-sdk/blob/master/docs/architecture/adr-020-protobuf-transaction-encoding.md) for more details
    * (x/auth) [\#6350](https://github.com/cosmos/cosmos-sdk/pull/6350) New sign-batch command to sign StdTx batch files.
    * (baseapp) [\#5803](https://github.com/cosmos/cosmos-sdk/pull/5803) Added support for taking state snapshots at regular height intervals, via options `snapshot-interval` and `snapshot-keep-recent`.
    * (baseapp) [\#7519](https://github.com/cosmos/cosmos-sdk/pull/7519) Add `ServiceMsgRouter` to BaseApp to handle routing of protobuf service `Msg`s. The two new types defined in ADR 031, `sdk.ServiceMsg` and `sdk.MsgRequest` are introduced with this router.
    * (client) [\#5921](https://github.com/cosmos/cosmos-sdk/issues/5921) Introduce new gRPC and gRPC Gateway based APIs for querying app & module data. See [ADR021](https://github.com/cosmos/cosmos-sdk/blob/master/docs/architecture/adr-021-protobuf-query-encoding.md) for more details
    * (cli) [\#7485](https://github.com/cosmos/cosmos-sdk/pull/7485) Introduce a new optional `--keyring-dir` flag that allows clients to specify a Keyring directory if it does not reside in the directory specified by `--home`.
    * (cli) [\#7221](https://github.com/cosmos/cosmos-sdk/pull/7221) Add the option of emitting amino encoded json from the CLI
    * (codec) [\#7519](https://github.com/cosmos/cosmos-sdk/pull/7519) `InterfaceRegistry` now inherits `jsonpb.AnyResolver`, and has a `RegisterCustomTypeURL` method to support ADR 031 packing of `Any`s. `AnyResolver` is now a required parameter to `RejectUnknownFields`.
    * (coin) [\#6755](https://github.com/cosmos/cosmos-sdk/pull/6755) Add custom regex validation for `Coin` denom by overwriting `CoinDenomRegex` when using `/types/coin.go`.
    * (config) [\#7265](https://github.com/cosmos/cosmos-sdk/pull/7265) Support Tendermint block pruning through a new `min-retain-blocks` configuration that can be set in either `app.toml` or via the CLI. This parameter is used in conjunction with other criteria to determine the height at which Tendermint should prune blocks.
    * (events) [\#7121](https://github.com/cosmos/cosmos-sdk/pull/7121) The application now derives what events are indexed by Tendermint via the `index-events` configuration in `app.toml`, which is a list of events taking the form `{eventType}.{attributeKey}`.
    * (tx) [\#6089](https://github.com/cosmos/cosmos-sdk/pull/6089) Transactions can now have a `TimeoutHeight` set which allows the transaction to be rejected if it's committed at a height greater than the timeout.
    * (rest) [\#6167](https://github.com/cosmos/cosmos-sdk/pull/6167) Support `max-body-bytes` CLI flag for the REST service.
    * (genesis) [\#7089](https://github.com/cosmos/cosmos-sdk/pull/7089) The `export` command now adds a `initial_height` field in the exported JSON. Baseapp's `CommitMultiStore` now also has a `SetInitialVersion` setter, so it can set the initial store version inside `InitChain` and start a new chain from a given height.
* **General**
    * (crypto/multisig) [\#6241](https://github.com/cosmos/cosmos-sdk/pull/6241) Add Multisig type directly to the repo. Previously this was in tendermint.
    * (codec/types) [\#8106](https://github.com/cosmos/cosmos-sdk/pull/8106) Adding `NewAnyWithCustomTypeURL` to correctly
     marshal Messages in TxBuilder.
    * (tests) [\#6489](https://github.com/cosmos/cosmos-sdk/pull/6489) Introduce package `testutil`, new in-process testing network framework for use in integration and unit tests.
    * (tx) Add new auth/tx gRPC & gRPC-Gateway endpoints for basic querying & broadcasting support
        * [\#7842](https://github.com/cosmos/cosmos-sdk/pull/7842) Add TxsByEvent gRPC endpoint
        * [\#7852](https://github.com/cosmos/cosmos-sdk/pull/7852) Add tx broadcast gRPC endpoint
    * (tx) [\#7688](https://github.com/cosmos/cosmos-sdk/pull/7688) Add a new Tx gRPC service with methods `Simulate` and `GetTx` (by hash).
    * (store) [\#5803](https://github.com/cosmos/cosmos-sdk/pull/5803) Added `rootmulti.Store` methods for taking and restoring snapshots, based on `iavl.Store` export/import.
    * (store) [\#6324](https://github.com/cosmos/cosmos-sdk/pull/6324) IAVL store query proofs now return CommitmentOp which wraps an ics23 CommitmentProof
    * (store) [\#6390](https://github.com/cosmos/cosmos-sdk/pull/6390) `RootMulti` store query proofs now return `CommitmentOp` which wraps `CommitmentProofs`
        * `store.Query` now only returns chained `ics23.CommitmentProof` wrapped in `merkle.Proof`
        * `ProofRuntime` only decodes and verifies `ics23.CommitmentProof`
* **Modules**
    * (modules) [\#5921](https://github.com/cosmos/cosmos-sdk/issues/5921) Introduction of Query gRPC service definitions along with REST annotations for gRPC Gateway for each module
    * (modules) [\#7540](https://github.com/cosmos/cosmos-sdk/issues/7540) Protobuf service definitions can now be used for
    packing `Msg`s in transactions as defined in [ADR 031](./docs/architecture/adr-031-msg-service.md). All modules now
    define a `Msg` protobuf service.
    * (x/auth/vesting) [\#7209](https://github.com/cosmos/cosmos-sdk/pull/7209) Create new `MsgCreateVestingAccount` message type along with CLI handler that allows for the creation of delayed and continuous vesting types.
    * (x/capability) [\#5828](https://github.com/cosmos/cosmos-sdk/pull/5828) Capability module integration as outlined in [ADR 3 - Dynamic Capability Store](https://github.com/cosmos/tree/master/docs/architecture/adr-003-dynamic-capability-store.md).
    * (x/crisis) `x/crisis` has a new function: `AddModuleInitFlags`, which will register optional crisis module flags for the start command.
    * (x/ibc) [\#5277](https://github.com/cosmos/cosmos-sdk/pull/5277) `x/ibc` changes from IBC alpha. For more details check the the [`x/ibc/core/spec`](https://github.com/cosmos/cosmos-sdk/tree/master/x/ibc/core/spec) directory, or the ICS specs below:
        * [ICS 002 - Client Semantics](https://github.com/cosmos/ics/tree/master/spec/ics-002-client-semantics) subpackage
        * [ICS 003 - Connection Semantics](https://github.com/cosmos/ics/blob/master/spec/ics-003-connection-semantics) subpackage
        * [ICS 004 - Channel and Packet Semantics](https://github.com/cosmos/ics/blob/master/spec/ics-004-channel-and-packet-semantics) subpackage
        * [ICS 005 - Port Allocation](https://github.com/cosmos/ics/blob/master/spec/ics-005-port-allocation) subpackage
        * [ICS 006 - Solo Machine Client](https://github.com/cosmos/ics/tree/master/spec/ics-006-solo-machine-client) subpackage
        * [ICS 007 - Tendermint Client](https://github.com/cosmos/ics/blob/master/spec/ics-007-tendermint-client) subpackage
        * [ICS 009 - Loopback Client](https://github.com/cosmos/ics/tree/master/spec/ics-009-loopback-client) subpackage
        * [ICS 020 - Fungible Token Transfer](https://github.com/cosmos/ics/tree/master/spec/ics-020-fungible-token-transfer) subpackage
        * [ICS 023 - Vector Commitments](https://github.com/cosmos/ics/tree/master/spec/ics-023-vector-commitments) subpackage
        * [ICS 024 - Host State Machine Requirements](https://github.com/cosmos/ics/tree/master/spec/ics-024-host-requirements) subpackage
    * (x/ibc) [\#6374](https://github.com/cosmos/cosmos-sdk/pull/6374) ICS-23 Verify functions will now accept and verify ics23 CommitmentProofs exclusively
    * (x/params) [\#6005](https://github.com/cosmos/cosmos-sdk/pull/6005) Add new CLI command for querying raw x/params parameters by subspace and key.

### Bug Fixes

* **Baseapp / Client / REST**
    * (client) [\#5964](https://github.com/cosmos/cosmos-sdk/issues/5964) `--trust-node` is now false by default - for real. Users must ensure it is set to true if they don't want to enable the verifier.
    * (client) [\#6402](https://github.com/cosmos/cosmos-sdk/issues/6402) Fix `keys add` `--algo` flag which only worked for Tendermint's `secp256k1` default key signing algorithm.
    * (client) [\#7699](https://github.com/cosmos/cosmos-sdk/pull/7699) Fix panic in context when setting invalid nodeURI. `WithNodeURI` does not set the `Client` in the context.
    * (export) [\#6510](https://github.com/cosmos/cosmos-sdk/pull/6510/) Field TimeIotaMs now is included in genesis file while exporting.
    * (rest) [\#5906](https://github.com/cosmos/cosmos-sdk/pull/5906) Fix an issue that make some REST calls panic when sending invalid or incomplete requests.
    * (crypto) [\#7966](https://github.com/cosmos/cosmos-sdk/issues/7966) `Bip44Params` `String()` function now correctly
      returns the absolute HD path by adding the `m/` prefix.
    * (crypto/keyring) [\#5844](https://github.com/cosmos/cosmos-sdk/pull/5844) `Keyring.Sign()` methods no longer decode amino signatures when method receivers
  are offline/multisig keys.
    * (store) [\#7415](https://github.com/cosmos/cosmos-sdk/pull/7415) Allow new stores to be registered during on-chain upgrades.
* **Modules**
    * (modules) [\#5569](https://github.com/cosmos/cosmos-sdk/issues/5569) `InitGenesis`, for the relevant modules, now ensures module accounts exist.
    * (x/auth) [\#5892](https://github.com/cosmos/cosmos-sdk/pull/5892) Add `RegisterKeyTypeCodec` to register new
  types (eg. keys) to the `auth` module internal amino codec.
    * (x/bank) [\#6536](https://github.com/cosmos/cosmos-sdk/pull/6536) Fix bug in `WriteGeneratedTxResponse` function used by multiple
  REST endpoints. Now it writes a Tx in StdTx format.
    * (x/genutil) [\#5938](https://github.com/cosmos/cosmos-sdk/pull/5938) Fix `InitializeNodeValidatorFiles` error handling.
    * (x/gentx) [\#8183](https://github.com/cosmos/cosmos-sdk/pull/8183) change gentx cmd amount to arg from flag
    * (x/gov) [#7641](https://github.com/cosmos/cosmos-sdk/pull/7641) Fix tally calculation precision error.
    * (x/staking) [\#6529](https://github.com/cosmos/cosmos-sdk/pull/6529) Export validator addresses (previously was empty).
    * (x/staking) [\#5949](https://github.com/cosmos/cosmos-sdk/pull/5949) Skip staking `HistoricalInfoKey` in simulations as headers are not exported.
    * (x/staking) [\#6061](https://github.com/cosmos/cosmos-sdk/pull/6061) Allow a validator to immediately unjail when no signing info is present due to
falling below their minimum self-delegation and never having been bonded. The validator may immediately unjail once they've met their minimum self-delegation.
* **General**
    * (types) [\#7038](https://github.com/cosmos/cosmos-sdk/issues/7038) Fix infinite looping of `ApproxRoot` by including a hard-coded maximum iterations limit of 100.
    * (types) [\#7084](https://github.com/cosmos/cosmos-sdk/pull/7084) Fix panic when calling `BigInt()` on an uninitialized `Int`.
    * (simulation) [\#7129](https://github.com/cosmos/cosmos-sdk/issues/7129) Fix support for custom `Account` and key types on auth's simulation.


### Improvements

* **Baseapp / Client / REST**
    * (baseapp) [\#6186](https://github.com/cosmos/cosmos-sdk/issues/6186) Support emitting events during `AnteHandler` execution.
    * (baseapp) [\#6053](https://github.com/cosmos/cosmos-sdk/pull/6053) Customizable panic recovery handling added for `app.runTx()` method (as proposed in the [ADR 22](https://github.com/cosmos/cosmos-sdk/blob/master/docs/architecture/adr-022-custom-panic-handling.md)). Adds ability for developers to register custom panic handlers extending standard ones.
    * (client) [\#5810](https://github.com/cosmos/cosmos-sdk/pull/5810) Added a new `--offline` flag that allows commands to be executed without an
  internet connection. Previously, `--generate-only` served this purpose in addition to only allowing txs to be generated. Now, `--generate-only` solely
  allows txs to be generated without being broadcasted and disallows Keybase use and `--offline` allows the use of Keybase but does not allow any
  functionality that requires an online connection.
    * (cli) [#7764](https://github.com/cosmos/cosmos-sdk/pull/7764) Update x/banking and x/crisis InitChain to improve node startup time
    * (client) [\#5856](https://github.com/cosmos/cosmos-sdk/pull/5856) Added the possibility to set `--offline` flag with config command.
    * (client) [\#5895](https://github.com/cosmos/cosmos-sdk/issues/5895) show config options in the config command's help screen.
    * (client/keys) [\#8043](https://github.com/cosmos/cosmos-sdk/pull/8043) Add support for export of unarmored private key
    * (client/tx) [\#7801](https://github.com/cosmos/cosmos-sdk/pull/7801) Update sign-batch multisig to work online
    * (x/genutil) [\#8099](https://github.com/cosmos/cosmos-sdk/pull/8099) `init` now supports a `--recover` flag to recover
      the private validator key from a given mnemonic
* **Modules**
    * (x/auth) [\#5702](https://github.com/cosmos/cosmos-sdk/pull/5702) Add parameter querying support for `x/auth`.
    * (x/auth/ante) [\#6040](https://github.com/cosmos/cosmos-sdk/pull/6040) `AccountKeeper` interface used for `NewAnteHandler` and handler's decorators to add support of using custom `AccountKeeper` implementations.
    * (x/evidence) [\#5952](https://github.com/cosmos/cosmos-sdk/pull/5952) Tendermint Consensus parameters can now be changed via parameter change proposals through `x/gov`.
    * (x/evidence) [\#5961](https://github.com/cosmos/cosmos-sdk/issues/5961) Add `StoreDecoder` simulation for evidence module.
    * (x/ibc) [\#5948](https://github.com/cosmos/cosmos-sdk/issues/5948) Add `InitGenesis` and `ExportGenesis` functions for `ibc` module.
    * (x/ibc-transfer) [\#6871](https://github.com/cosmos/cosmos-sdk/pull/6871) Implement [ADR 001 - Coin Source Tracing](./docs/architecture/adr-001-coin-source-tracing.md).
    * (x/staking) [\#6059](https://github.com/cosmos/cosmos-sdk/pull/6059) Updated `HistoricalEntries` parameter default to 100.
    * (x/staking) [\#5584](https://github.com/cosmos/cosmos-sdk/pull/5584) Add util function `ToTmValidator` that converts a `staking.Validator` type to `*tmtypes.Validator`.
    * (x/staking) [\#6163](https://github.com/cosmos/cosmos-sdk/pull/6163) CLI and REST call to unbonding delegations and delegations now accept
  pagination.
    * (x/staking) [\#8178](https://github.com/cosmos/cosmos-sdk/pull/8178) Update default historical header number for stargate
* **General**
    * (crypto) [\#7987](https://github.com/cosmos/cosmos-sdk/pull/7987) Fix the inconsistency of CryptoCdc, only use
      `codec/legacy.Cdc`.
    * (logging) [\#8072](https://github.com/cosmos/cosmos-sdk/pull/8072) Refactor logging:
        * Use [zerolog](https://github.com/rs/zerolog) over Tendermint's go-kit logging wrapper.
        * Introduce Tendermint's `--log_format=plain|json` flag. Using format `json` allows for emitting structured JSON
    logs which can be consumed by an external logging facility (e.g. Loggly). Both formats log to STDERR.
        * The existing `--log_level` flag and it's default value now solely relates to the global logging
    level (e.g. `info`, `debug`, etc...) instead of `<module>:<level>`.
    * (rest) [#7649](https://github.com/cosmos/cosmos-sdk/pull/7649) Return an unsigned tx in legacy GET /tx endpoint when signature conversion fails
    * (simulation) [\#6002](https://github.com/cosmos/cosmos-sdk/pull/6002) Add randomized consensus params into simulation.
    * (store) [\#6481](https://github.com/cosmos/cosmos-sdk/pull/6481) Move `SimpleProofsFromMap` from Tendermint into the SDK.
    * (store) [\#6719](https://github.com/cosmos/cosmos-sdk/6754) Add validity checks to stores for nil and empty keys.
    * (SDK) Updated dependencies
        * Updated iavl dependency to v0.15.3
        * Update tendermint to v0.34.1
    * (types) [\#7027](https://github.com/cosmos/cosmos-sdk/pull/7027) `Coin(s)` and `DecCoin(s)` updates:
        * Bump denomination max length to 128
        * Allow uppercase letters and numbers in denominations to support [ADR 001](./docs/architecture/adr-001-coin-source-tracing.md)
        * Added `Validate` function that returns a descriptive error
    * (types) [\#5581](https://github.com/cosmos/cosmos-sdk/pull/5581) Add convenience functions {,Must}Bech32ifyAddressBytes.
    * (types/module) [\#5724](https://github.com/cosmos/cosmos-sdk/issues/5724) The `types/module` package does no longer depend on `x/simulation`.
    * (types) [\#5585](https://github.com/cosmos/cosmos-sdk/pull/5585) IBC additions:
        * `Coin` denomination max lenght has been increased to 32.
        * Added `CapabilityKey` alias for `StoreKey` to match IBC spec.
    * (types/rest) [\#5900](https://github.com/cosmos/cosmos-sdk/pull/5900) Add Check*Error function family to spare developers from replicating tons of boilerplate code.
    * (types) [\#6128](https://github.com/cosmos/cosmos-sdk/pull/6137) Add `String()` method to `GasMeter`.
    * (types) [\#6195](https://github.com/cosmos/cosmos-sdk/pull/6195) Add codespace to broadcast(sync/async) response.
    * (types) \#6897 Add KV type from tendermint to `types` directory.
    * (version) [\#7848](https://github.com/cosmos/cosmos-sdk/pull/7848) [\#7941](https://github.com/cosmos/cosmos-sdk/pull/7941)
    `version --long` output now shows the list of build dependencies and replaced build dependencies.

## [v0.39.1](https://github.com/cosmos/cosmos-sdk/releases/tag/v0.39.1) - 2020-08-11

### Client Breaking

* (x/auth) [\#6861](https://github.com/cosmos/cosmos-sdk/pull/6861) Remove public key Bech32 encoding for all account types for JSON serialization, instead relying on direct Amino encoding. In addition, JSON serialization utilizes Amino instead of the Go stdlib, so integers are treated as strings.

### Improvements

* (client) [\#6853](https://github.com/cosmos/cosmos-sdk/pull/6853) Add --unsafe-cors flag.

## [v0.39.0](https://github.com/cosmos/cosmos-sdk/releases/tag/v0.39.0) - 2020-07-20

### Improvements

* (deps) Bump IAVL version to [v0.14.0](https://github.com/cosmos/iavl/releases/tag/v0.14.0)
* (client) [\#5585](https://github.com/cosmos/cosmos-sdk/pull/5585) `CLIContext` additions:
    * Introduce `QueryABCI` that returns the full `abci.ResponseQuery` with inclusion Merkle proofs.
    * Added `prove` flag for Merkle proof verification.
* (x/staking) [\#6791)](https://github.com/cosmos/cosmos-sdk/pull/6791) Close {UBDQueue,RedelegationQueu}Iterator once used.

### API Breaking Changes

* (baseapp) [\#5837](https://github.com/cosmos/cosmos-sdk/issues/5837) Transaction simulation now returns a `SimulationResponse` which contains the `GasInfo` and `Result` from the execution.

### Client Breaking Changes

* (x/auth) [\#6745](https://github.com/cosmos/cosmos-sdk/issues/6745) Remove BaseAccount's custom JSON {,un}marshalling.

### Bug Fixes

* (store) [\#6475](https://github.com/cosmos/cosmos-sdk/pull/6475) Revert IAVL pruning functionality introduced in
[v0.13.0](https://github.com/cosmos/iavl/releases/tag/v0.13.0),
where the IAVL no longer keeps states in-memory in which it flushes periodically. IAVL now commits and
flushes every state to disk as it did pre-v0.13.0. The SDK's multi-store will track and ensure the proper
heights are pruned. The operator can set the pruning options via a `pruning` config via the CLI or
through `app.toml`. The `pruning` flag exposes `default|everything|nothing|custom` as options --
see docs for further details. If the operator chooses `custom`, they may provide granular pruning
options `pruning-keep-recent`, `pruning-keep-every`, and `pruning-interval`. The former two options
dictate how many recent versions are kept on disk and the offset of what versions are kept after that
respectively, and the latter defines the height interval in which versions are deleted in a batch.
**Note, there are some client-facing API breaking changes with regard to IAVL, stores, and pruning settings.**
* (x/distribution) [\#6210](https://github.com/cosmos/cosmos-sdk/pull/6210) Register `MsgFundCommunityPool` in distribution amino codec.
* (types) [\#5741](https://github.com/cosmos/cosmos-sdk/issues/5741) Prevent `ChainAnteDecorators()` from panicking when empty `AnteDecorator` slice is supplied.
* (baseapp) [\#6306](https://github.com/cosmos/cosmos-sdk/issues/6306) Prevent events emitted by the antehandler from being persisted between transactions.
* (client/keys) [\#5091](https://github.com/cosmos/cosmos-sdk/issues/5091) `keys parse` does not honor client app's configuration.
* (x/bank) [\#6674](https://github.com/cosmos/cosmos-sdk/pull/6674) Create account if recipient does not exist on handing `MsgMultiSend`.
* (x/auth) [\#6287](https://github.com/cosmos/cosmos-sdk/pull/6287) Fix nonce stuck when sending multiple transactions from an account in a same block.

## [v0.38.5] - 2020-07-02

### Improvements

* (tendermint) Bump Tendermint version to [v0.33.6](https://github.com/tendermint/tendermint/releases/tag/v0.33.6).

## [v0.38.4] - 2020-05-21

### Bug Fixes

* (x/auth) [\#5950](https://github.com/cosmos/cosmos-sdk/pull/5950) Fix `IncrementSequenceDecorator` to use is `IsReCheckTx` instead of `IsCheckTx` to allow account sequence incrementing.

## [v0.38.3] - 2020-04-09

### Improvements

* (tendermint) Bump Tendermint version to [v0.33.3](https://github.com/tendermint/tendermint/releases/tag/v0.33.3).

## [v0.38.2] - 2020-03-25

### Bug Fixes

* (baseapp) [\#5718](https://github.com/cosmos/cosmos-sdk/pull/5718) Remove call to `ctx.BlockGasMeter` during failed message validation which resulted in a panic when the tx execution mode was `CheckTx`.
* (x/genutil) [\#5775](https://github.com/cosmos/cosmos-sdk/pull/5775) Fix `ExportGenesis` in `x/genutil` to export default genesis state (`[]`) instead of `null`.
* (client) [\#5618](https://github.com/cosmos/cosmos-sdk/pull/5618) Fix crash on the client when the verifier is not set.
* (crypto/keys/mintkey) [\#5823](https://github.com/cosmos/cosmos-sdk/pull/5823) fix errors handling in `UnarmorPubKeyBytes` (underlying armoring function's return error was not being checked).
* (x/distribution) [\#5620](https://github.com/cosmos/cosmos-sdk/pull/5620) Fix nil pointer deref in distribution tax/reward validation helpers.

### Improvements

* (rest) [\#5648](https://github.com/cosmos/cosmos-sdk/pull/5648) Enhance /txs usability:
    * Add `tx.minheight` key to filter transaction with an inclusive minimum block height
    * Add `tx.maxheight` key to filter transaction with an inclusive maximum block height
* (crypto/keys) [\#5739](https://github.com/cosmos/cosmos-sdk/pull/5739) Print an error message if the password input failed.

## [v0.38.1] - 2020-02-11

### Improvements

* (modules) [\#5597](https://github.com/cosmos/cosmos-sdk/pull/5597) Add `amount` event attribute to the `complete_unbonding`
and `complete_redelegation` events that reflect the total balances of the completed unbondings and redelegations
respectively.

### Bug Fixes

* (types) [\#5579](https://github.com/cosmos/cosmos-sdk/pull/5579) The IAVL `Store#Commit` method has been refactored to
delete a flushed version if it is not a snapshot version. The root multi-store now keeps track of `commitInfo` instead
of `types.CommitID`. During `Commit` of the root multi-store, `lastCommitInfo` is updated from the saved state
and is only flushed to disk if it is a snapshot version. During `Query` of the root multi-store, if the request height
is the latest height, we'll use the store's `lastCommitInfo`. Otherwise, we fetch `commitInfo` from disk.
* (x/bank) [\#5531](https://github.com/cosmos/cosmos-sdk/issues/5531) Added missing amount event to MsgMultiSend, emitted for each output.
* (x/gov) [\#5622](https://github.com/cosmos/cosmos-sdk/pull/5622) Track any events emitted from a proposal's handler upon successful execution.

## [v0.38.0] - 2020-01-23

### State Machine Breaking

* (genesis) [\#5506](https://github.com/cosmos/cosmos-sdk/pull/5506) The `x/distribution` genesis state
  now includes `params` instead of individual parameters.
* (genesis) [\#5017](https://github.com/cosmos/cosmos-sdk/pull/5017) The `x/genaccounts` module has been
deprecated and all components removed except the `legacy/` package. This requires changes to the
genesis state. Namely, `accounts` now exist under `app_state.auth.accounts`. The corresponding migration
logic has been implemented for v0.38 target version. Applications can migrate via:
`$ {appd} migrate v0.38 genesis.json`.
* (modules) [\#5299](https://github.com/cosmos/cosmos-sdk/pull/5299) Handling of `ABCIEvidenceTypeDuplicateVote`
  during `BeginBlock` along with the corresponding parameters (`MaxEvidenceAge`) have moved from the
  `x/slashing` module to the `x/evidence` module.

### API Breaking Changes

* (modules) [\#5506](https://github.com/cosmos/cosmos-sdk/pull/5506) Remove individual setters of `x/distribution` parameters. Instead, follow the module spec in getting parameters, setting new value(s) and finally calling `SetParams`.
* (types) [\#5495](https://github.com/cosmos/cosmos-sdk/pull/5495) Remove redundant `(Must)Bech32ify*` and `(Must)Get*KeyBech32` functions in favor of `(Must)Bech32ifyPubKey` and `(Must)GetPubKeyFromBech32` respectively, both of which take a `Bech32PubKeyType` (string).
* (types) [\#5430](https://github.com/cosmos/cosmos-sdk/pull/5430) `DecCoins#Add` parameter changed from `DecCoins`
to `...DecCoin`, `Coins#Add` parameter changed from `Coins` to `...Coin`.
* (baseapp/types) [\#5421](https://github.com/cosmos/cosmos-sdk/pull/5421) The `Error` interface (`types/errors.go`)
has been removed in favor of the concrete type defined in `types/errors/` which implements the standard `error` interface.
    * As a result, the `Handler` and `Querier` implementations now return a standard `error`.
  Within `BaseApp`, `runTx` now returns a `(GasInfo, *Result, error)` tuple and `runMsgs` returns a
  `(*Result, error)` tuple. A reference to a `Result` is now used to indicate success whereas an error
  signals an invalid message or failed message execution. As a result, the fields `Code`, `Codespace`,
  `GasWanted`, and `GasUsed` have been removed the `Result` type. The latter two fields are now found
  in the `GasInfo` type which is always returned regardless of execution outcome.
    * Note to developers: Since all handlers and queriers must now return a standard `error`, the `types/errors/`
  package contains all the relevant and pre-registered errors that you typically work with. A typical
  error returned will look like `sdkerrors.Wrap(sdkerrors.ErrUnknownRequest, "...")`. You can retrieve
  relevant ABCI information from the error via `ABCIInfo`.
* (client) [\#5442](https://github.com/cosmos/cosmos-sdk/pull/5442) Remove client/alias.go as it's not necessary and
components can be imported directly from the packages.
* (store) [\#4748](https://github.com/cosmos/cosmos-sdk/pull/4748) The `CommitMultiStore` interface
now requires a `SetInterBlockCache` method. Applications that do not wish to support this can simply
have this method perform a no-op.
* (modules) [\#4665](https://github.com/cosmos/cosmos-sdk/issues/4665) Refactored `x/gov` module structure and dev-UX:
    * Prepare for module spec integration
    * Update gov keys to use big endian encoding instead of little endian
* (modules) [\#5017](https://github.com/cosmos/cosmos-sdk/pull/5017) The `x/genaccounts` module has been deprecated and all components removed except the `legacy/` package.
* [\#4486](https://github.com/cosmos/cosmos-sdk/issues/4486) Vesting account types decoupled from the `x/auth` module and now live under `x/auth/vesting`. Applications wishing to use vesting account types must be sure to register types via `RegisterCodec` under the new vesting package.
* [\#4486](https://github.com/cosmos/cosmos-sdk/issues/4486) The `NewBaseVestingAccount` constructor returns an error
if the provided arguments are invalid.
* (x/auth) [\#5006](https://github.com/cosmos/cosmos-sdk/pull/5006) Modular `AnteHandler` via composable decorators:
    * The `AnteHandler` interface now returns `(newCtx Context, err error)` instead of `(newCtx Context, result sdk.Result, abort bool)`
    * The `NewAnteHandler` function returns an `AnteHandler` function that returns the new `AnteHandler`
  interface and has been moved into the `auth/ante` directory.
    * `ValidateSigCount`, `ValidateMemo`, `ProcessPubKey`, `EnsureSufficientMempoolFee`, and `GetSignBytes`
  have all been removed as public functions.
    * Invalid Signatures may return `InvalidPubKey` instead of `Unauthorized` error, since the transaction
  will first hit `SetPubKeyDecorator` before the `SigVerificationDecorator` runs.
    * `StdTx#GetSignatures` will return an array of just signature byte slices `[][]byte` instead of
  returning an array of `StdSignature` structs. To replicate the old behavior, use the public field
  `StdTx.Signatures` to get back the array of StdSignatures `[]StdSignature`.
* (modules) [\#5299](https://github.com/cosmos/cosmos-sdk/pull/5299) `HandleDoubleSign` along with params `MaxEvidenceAge` and `DoubleSignJailEndTime` have moved from the `x/slashing` module to the `x/evidence` module.
* (keys) [\#4941](https://github.com/cosmos/cosmos-sdk/issues/4941) Keybase concrete types constructors such as `NewKeyBaseFromDir` and `NewInMemory` now accept optional parameters of type `KeybaseOption`. These
optional parameters are also added on the keys sub-commands functions, which are now public, and allows
these options to be set on the commands or ignored to default to previous behavior.
* [\#5547](https://github.com/cosmos/cosmos-sdk/pull/5547) `NewKeyBaseFromHomeFlag` constructor has been removed.
* [\#5439](https://github.com/cosmos/cosmos-sdk/pull/5439) Further modularization was done to the `keybase`
package to make it more suitable for use with different key formats and algorithms:
    * The `WithKeygenFunc` function added as a `KeybaseOption` which allows a custom bytes to key
    implementation to be defined when keys are created.
    * The `WithDeriveFunc` function added as a `KeybaseOption` allows custom logic for deriving a key
    from a mnemonic, bip39 password, and HD Path.
    * BIP44 is no longer build into `keybase.CreateAccount()`. It is however the default when using
    the `client/keys` add command.
    * `SupportedAlgos` and `SupportedAlgosLedger` functions return a slice of `SigningAlgo`s that are
    supported by the keybase and the ledger integration respectively.
* (simapp) [\#5419](https://github.com/cosmos/cosmos-sdk/pull/5419) The `helpers.GenTx()` now accepts a gas argument.
* (baseapp) [\#5455](https://github.com/cosmos/cosmos-sdk/issues/5455) A `sdk.Context` is now passed into the `router.Route()` function.

### Client Breaking Changes

* (rest) [\#5270](https://github.com/cosmos/cosmos-sdk/issues/5270) All account types now implement custom JSON serialization.
* (rest) [\#4783](https://github.com/cosmos/cosmos-sdk/issues/4783) The balance field in the DelegationResponse type is now sdk.Coin instead of sdk.Int
* (x/auth) [\#5006](https://github.com/cosmos/cosmos-sdk/pull/5006) The gas required to pass the `AnteHandler` has
increased significantly due to modular `AnteHandler` support. Increase GasLimit accordingly.
* (rest) [\#5336](https://github.com/cosmos/cosmos-sdk/issues/5336) `MsgEditValidator` uses `description` instead of `Description` as a JSON key.
* (keys) [\#5097](https://github.com/cosmos/cosmos-sdk/pull/5097) Due to the keybase -> keyring transition, keys need to be migrated. See `keys migrate` command for more info.
* (x/auth) [\#5424](https://github.com/cosmos/cosmos-sdk/issues/5424) Drop `decode-tx` command from x/auth/client/cli, duplicate of the `decode` command.

### Features

* (store) [\#5435](https://github.com/cosmos/cosmos-sdk/pull/5435) New iterator for paginated requests. Iterator limits DB reads to the range of the requested page.
* (x/evidence) [\#5240](https://github.com/cosmos/cosmos-sdk/pull/5240) Initial implementation of the `x/evidence` module.
* (cli) [\#5212](https://github.com/cosmos/cosmos-sdk/issues/5212) The `q gov proposals` command now supports pagination.
* (store) [\#4724](https://github.com/cosmos/cosmos-sdk/issues/4724) Multistore supports substore migrations upon load. New `rootmulti.Store.LoadLatestVersionAndUpgrade` method in
`Baseapp` supports `StoreLoader` to enable various upgrade strategies. It no
longer panics if the store to load contains substores that we didn't explicitly mount.
* [\#4972](https://github.com/cosmos/cosmos-sdk/issues/4972) A `TxResponse` with a corresponding code
and tx hash will be returned for specific Tendermint errors:
    * `CodeTxInMempoolCache`
    * `CodeMempoolIsFull`
    * `CodeTxTooLarge`
* [\#3872](https://github.com/cosmos/cosmos-sdk/issues/3872) Implement a RESTful endpoint and cli command to decode transactions.
* (keys) [\#4754](https://github.com/cosmos/cosmos-sdk/pull/4754) Introduce new Keybase implementation that can
leverage operating systems' built-in functionalities to securely store secrets. MacOS users may encounter
the following [issue](https://github.com/keybase/go-keychain/issues/47) with the `go-keychain` library. If
you encounter this issue, you must upgrade your xcode command line tools to version >= `10.2`. You can
upgrade via: `sudo rm -rf /Library/Developer/CommandLineTools; xcode-select --install`. Verify the
correct version via: `pkgutil --pkg-info=com.apple.pkg.CLTools_Executables`.
* [\#5355](https://github.com/cosmos/cosmos-sdk/pull/5355) Client commands accept a new `--keyring-backend` option through which users can specify which backend should be used
by the new key store:
    * `os`: use OS default credentials storage (default).
    * `file`: use encrypted file-based store.
    * `kwallet`: use [KDE Wallet](https://utils.kde.org/projects/kwalletmanager/) service.
    * `pass`: use the [pass](https://www.passwordstore.org/) command line password manager.
    * `test`: use password-less key store. _For testing purposes only. Use it at your own risk._
* (keys) [\#5097](https://github.com/cosmos/cosmos-sdk/pull/5097) New `keys migrate` command to assist users migrate their keys
to the new keyring.
* (keys) [\#5366](https://github.com/cosmos/cosmos-sdk/pull/5366) `keys list` now accepts a `--list-names` option to list key names only, whilst the `keys delete`
command can delete multiple keys by passing their names as arguments. The aforementioned commands can then be piped together, e.g.
`appcli keys list -n | xargs appcli keys delete`
* (modules) [\#4233](https://github.com/cosmos/cosmos-sdk/pull/4233) Add upgrade module that coordinates software upgrades of live chains.
* [\#4486](https://github.com/cosmos/cosmos-sdk/issues/4486) Introduce new `PeriodicVestingAccount` vesting account type
that allows for arbitrary vesting periods.
* (baseapp) [\#5196](https://github.com/cosmos/cosmos-sdk/pull/5196) Baseapp has a new `runTxModeReCheck` to allow applications to skip expensive and unnecessary re-checking of transactions.
* (types) [\#5196](https://github.com/cosmos/cosmos-sdk/pull/5196) Context has new `IsRecheckTx() bool` and `WithIsReCheckTx(bool) Context` methods to to be used in the `AnteHandler`.
* (x/auth/ante) [\#5196](https://github.com/cosmos/cosmos-sdk/pull/5196) AnteDecorators have been updated to avoid unnecessary checks when `ctx.IsReCheckTx() == true`
* (x/auth) [\#5006](https://github.com/cosmos/cosmos-sdk/pull/5006) Modular `AnteHandler` via composable decorators:
    * The `AnteDecorator` interface has been introduced to allow users to implement modular `AnteHandler`
  functionality that can be composed together to create a single `AnteHandler` rather than implementing
  a custom `AnteHandler` completely from scratch, where each `AnteDecorator` allows for custom behavior in
  tightly defined and logically isolated manner. These custom `AnteDecorator` can then be chained together
  with default `AnteDecorator` or third-party `AnteDecorator` to create a modularized `AnteHandler`
  which will run each `AnteDecorator` in the order specified in `ChainAnteDecorators`. For details
  on the new architecture, refer to the [ADR](docs/architecture/adr-010-modular-antehandler.md).
    * `ChainAnteDecorators` function has been introduced to take in a list of `AnteDecorators` and chain
  them in sequence and return a single `AnteHandler`:
        * `SetUpContextDecorator`: Sets `GasMeter` in context and creates defer clause to recover from any
    `OutOfGas` panics in future AnteDecorators and return `OutOfGas` error to `BaseApp`. It MUST be the
    first `AnteDecorator` in the chain for any application that uses gas (or another one that sets the gas meter).
        * `ValidateBasicDecorator`: Calls tx.ValidateBasic and returns any non-nil error.
        * `ValidateMemoDecorator`: Validates tx memo with application parameters and returns any non-nil error.
        * `ConsumeGasTxSizeDecorator`: Consumes gas proportional to the tx size based on application parameters.
        * `MempoolFeeDecorator`: Checks if fee is above local mempool `minFee` parameter during `CheckTx`.
        * `DeductFeeDecorator`: Deducts the `FeeAmount` from first signer of the transaction.
        * `SetPubKeyDecorator`: Sets pubkey of account in any account that does not already have pubkey saved in state machine.
        * `SigGasConsumeDecorator`: Consume parameter-defined amount of gas for each signature.
        * `SigVerificationDecorator`: Verify each signature is valid, return if there is an error.
        * `ValidateSigCountDecorator`: Validate the number of signatures in tx based on app-parameters.
        * `IncrementSequenceDecorator`: Increments the account sequence for each signer to prevent replay attacks.
* (cli) [\#5223](https://github.com/cosmos/cosmos-sdk/issues/5223) Cosmos Ledger App v2.0.0 is now supported. The changes are backwards compatible and App v1.5.x is still supported.
* (x/staking) [\#5380](https://github.com/cosmos/cosmos-sdk/pull/5380) Introduced ability to store historical info entries in staking keeper, allows applications to introspect specified number of past headers and validator sets
    * Introduces new parameter `HistoricalEntries` which allows applications to determine how many recent historical info entries they want to persist in store. Default value is 0.
    * Introduces cli commands and rest routes to query historical information at a given height
* (modules) [\#5249](https://github.com/cosmos/cosmos-sdk/pull/5249) Funds are now allowed to be directly sent to the community pool (via the distribution module account).
* (keys) [\#4941](https://github.com/cosmos/cosmos-sdk/issues/4941) Introduce keybase option to allow overriding the default private key implementation of a key generated through the `keys add` cli command.
* (keys) [\#5439](https://github.com/cosmos/cosmos-sdk/pull/5439) Flags `--algo` and `--hd-path` are added to
  `keys add` command in order to make use of keybase modularized. By default, it uses (0, 0) bip44
  HD path and secp256k1 keys, so is non-breaking.
* (types) [\#5447](https://github.com/cosmos/cosmos-sdk/pull/5447) Added `ApproxRoot` function to sdk.Decimal type in order to get the nth root for a decimal number, where n is a positive integer.
    * An `ApproxSqrt` function was also added for convenience around the common case of n=2.

### Improvements

* (iavl) [\#5538](https://github.com/cosmos/cosmos-sdk/pull/5538) Remove manual IAVL pruning in favor of IAVL's internal pruning strategy.
* (server) [\#4215](https://github.com/cosmos/cosmos-sdk/issues/4215) The `--pruning` flag
has been moved to the configuration file, to allow easier node configuration.
* (cli) [\#5116](https://github.com/cosmos/cosmos-sdk/issues/5116) The `CLIContext` now supports multiple verifiers
when connecting to multiple chains. The connecting chain's `CLIContext` will have to have the correct
chain ID and node URI or client set. To use a `CLIContext` with a verifier for another chain:

  ```go
  // main or parent chain (chain as if you're running without IBC)
  mainCtx := context.NewCLIContext()

  // connecting IBC chain
  sideCtx := context.NewCLIContext().
    WithChainID(sideChainID).
    WithNodeURI(sideChainNodeURI) // or .WithClient(...)

  sideCtx = sideCtx.WithVerifier(
    context.CreateVerifier(sideCtx, context.DefaultVerifierCacheSize),
  )
  ```

* (modules) [\#5017](https://github.com/cosmos/cosmos-sdk/pull/5017) The `x/auth` package now supports
generalized genesis accounts through the `GenesisAccount` interface.
* (modules) [\#4762](https://github.com/cosmos/cosmos-sdk/issues/4762) Deprecate remove and add permissions in ModuleAccount.
* (modules) [\#4760](https://github.com/cosmos/cosmos-sdk/issues/4760) update `x/auth` to match module spec.
* (modules) [\#4814](https://github.com/cosmos/cosmos-sdk/issues/4814) Add security contact to Validator description.
* (modules) [\#4875](https://github.com/cosmos/cosmos-sdk/issues/4875) refactor integration tests to use SimApp and separate test package
* (sdk) [\#4566](https://github.com/cosmos/cosmos-sdk/issues/4566) Export simulation's parameters and app state to JSON in order to reproduce bugs and invariants.
* (sdk) [\#4640](https://github.com/cosmos/cosmos-sdk/issues/4640) improve import/export simulation errors by extending `DiffKVStores` to return an array of `KVPairs` that are then compared to check for inconsistencies.
* (sdk) [\#4717](https://github.com/cosmos/cosmos-sdk/issues/4717) refactor `x/slashing` to match the new module spec
* (sdk) [\#4758](https://github.com/cosmos/cosmos-sdk/issues/4758) update `x/genaccounts` to match module spec
* (simulation) [\#4824](https://github.com/cosmos/cosmos-sdk/issues/4824) `PrintAllInvariants` flag will print all failed invariants
* (simulation) [\#4490](https://github.com/cosmos/cosmos-sdk/issues/4490) add `InitialBlockHeight` flag to resume a simulation from a given block

    * Support exporting the simulation stats to a given JSON file
* (simulation) [\#4847](https://github.com/cosmos/cosmos-sdk/issues/4847), [\#4838](https://github.com/cosmos/cosmos-sdk/pull/4838) and [\#4869](https://github.com/cosmos/cosmos-sdk/pull/4869) `SimApp` and simulation refactors:
    * Implement `SimulationManager` for executing modules' simulation functionalities in a modularized way
    * Add `RegisterStoreDecoders` to the `SimulationManager` for decoding each module's types
    * Add `GenerateGenesisStates` to the `SimulationManager` to generate a randomized `GenState` for each module
    * Add `RandomizedParams` to the `SimulationManager` that registers each modules' parameters in order to
  simulate `ParamChangeProposal`s' `Content`s
    * Add `WeightedOperations` to the `SimulationManager` that define simulation operations (modules' `Msg`s) with their
  respective weights (i.e chance of being simulated).
    * Add `ProposalContents` to the `SimulationManager` to register each module's governance proposal `Content`s.
* (simulation) [\#4893](https://github.com/cosmos/cosmos-sdk/issues/4893) Change `SimApp` keepers to be public and add getter functions for keys and codec
* (simulation) [\#4906](https://github.com/cosmos/cosmos-sdk/issues/4906) Add simulation `Config` struct that wraps simulation flags
* (simulation) [\#4935](https://github.com/cosmos/cosmos-sdk/issues/4935) Update simulation to reflect a proper `ABCI` application without bypassing `BaseApp` semantics
* (simulation) [\#5378](https://github.com/cosmos/cosmos-sdk/pull/5378) Simulation tests refactor:
    * Add `App` interface for general SDK-based app's methods.
    * Refactor and cleanup simulation tests into util functions to simplify their implementation for other SDK apps.
* (store) [\#4792](https://github.com/cosmos/cosmos-sdk/issues/4792) panic on non-registered store
* (types) [\#4821](https://github.com/cosmos/cosmos-sdk/issues/4821) types/errors package added with support for stacktraces. It is meant as a more feature-rich replacement for sdk.Errors in the mid-term.
* (store) [\#1947](https://github.com/cosmos/cosmos-sdk/issues/1947) Implement inter-block (persistent)
caching through `CommitKVStoreCacheManager`. Any application wishing to utilize an inter-block cache
must set it in their app via a `BaseApp` option. The `BaseApp` docs have been drastically improved
to detail this new feature and how state transitions occur.
* (docs/spec) All module specs moved into their respective module dir in x/ (i.e. docs/spec/staking -->> x/staking/spec)
* (docs/) [\#5379](https://github.com/cosmos/cosmos-sdk/pull/5379) Major documentation refactor, including:
    * (docs/intro/) Add and improve introduction material for newcomers.
    * (docs/basics/) Add documentation about basic concepts of the cosmos sdk such as the anatomy of an SDK application, the transaction lifecycle or accounts.
    * (docs/core/) Add documentation about core conepts of the cosmos sdk such as `baseapp`, `server`, `store`s, `context` and more.
    * (docs/building-modules/) Add reference documentation on concepts relevant for module developers (`keeper`, `handler`, `messages`, `queries`,...).
    * (docs/interfaces/) Add documentation on building interfaces for the Cosmos SDK.
    * Redesigned user interface that features new dynamically generated sidebar, build-time code embedding from GitHub, new homepage as well as many other improvements.
* (types) [\#5428](https://github.com/cosmos/cosmos-sdk/pull/5428) Add `Mod` (modulo) method and `RelativePow` (exponentation) function for `Uint`.
* (modules) [\#5506](https://github.com/cosmos/cosmos-sdk/pull/5506) Remove redundancy in `x/distribution`s use of parameters. There
  now exists a single `Params` type with a getter and setter along with a getter for each individual parameter.

### Bug Fixes

* (client) [\#5303](https://github.com/cosmos/cosmos-sdk/issues/5303) Fix ignored error in tx generate only mode.
* (cli) [\#4763](https://github.com/cosmos/cosmos-sdk/issues/4763) Fix flag `--min-self-delegation` for staking `EditValidator`
* (keys) Fix ledger custom coin type support bug.
* (x/gov) [\#5107](https://github.com/cosmos/cosmos-sdk/pull/5107) Sum validator operator's all voting power when tally votes
* (rest) [\#5212](https://github.com/cosmos/cosmos-sdk/issues/5212) Fix pagination in the `/gov/proposals` handler.

## [v0.37.14] - 2020-08-12

### Improvements

* (tendermint) Bump Tendermint version to [v0.32.13](https://github.com/tendermint/tendermint/releases/tag/v0.32.13).


## [v0.37.13] - 2020-06-03

### Improvements

* (tendermint) Bump Tendermint version to [v0.32.12](https://github.com/tendermint/tendermint/releases/tag/v0.32.12).
* (cosmos-ledger-go) Bump Cosmos Ledger Wallet library version to [v0.11.1](https://github.com/cosmos/ledger-cosmos-go/releases/tag/v0.11.1).

## [v0.37.12] - 2020-05-05

### Improvements

* (tendermint) Bump Tendermint version to [v0.32.11](https://github.com/tendermint/tendermint/releases/tag/v0.32.11).

## [v0.37.11] - 2020-04-22

### Bug Fixes

* (x/staking) [\#6021](https://github.com/cosmos/cosmos-sdk/pull/6021) --trust-node's false default value prevents creation of the genesis transaction.

## [v0.37.10] - 2020-04-22

### Bug Fixes

* (client/context) [\#5964](https://github.com/cosmos/cosmos-sdk/issues/5964) Fix incorrect instantiation of tmlite verifier when --trust-node is off.

## [v0.37.9] - 2020-04-09

### Improvements

* (tendermint) Bump Tendermint version to [v0.32.10](https://github.com/tendermint/tendermint/releases/tag/v0.32.10).

## [v0.37.8] - 2020-03-11

### Bug Fixes

* (rest) [\#5508](https://github.com/cosmos/cosmos-sdk/pull/5508) Fix `x/distribution` endpoints to properly return height in the response.
* (x/genutil) [\#5499](https://github.com/cosmos/cosmos-sdk/pull/) Ensure `DefaultGenesis` returns valid and non-nil default genesis state.
* (x/genutil) [\#5775](https://github.com/cosmos/cosmos-sdk/pull/5775) Fix `ExportGenesis` in `x/genutil` to export default genesis state (`[]`) instead of `null`.
* (genesis) [\#5086](https://github.com/cosmos/cosmos-sdk/issues/5086) Ensure `gentxs` are always an empty array instead of `nil`.

### Improvements

* (rest) [\#5648](https://github.com/cosmos/cosmos-sdk/pull/5648) Enhance /txs usability:
    * Add `tx.minheight` key to filter transaction with an inclusive minimum block height
    * Add `tx.maxheight` key to filter transaction with an inclusive maximum block height

## [v0.37.7] - 2020-02-10

### Improvements

* (modules) [\#5597](https://github.com/cosmos/cosmos-sdk/pull/5597) Add `amount` event attribute to the `complete_unbonding`
and `complete_redelegation` events that reflect the total balances of the completed unbondings and redelegations
respectively.

### Bug Fixes

* (x/gov) [\#5622](https://github.com/cosmos/cosmos-sdk/pull/5622) Track any events emitted from a proposal's handler upon successful execution.
* (x/bank) [\#5531](https://github.com/cosmos/cosmos-sdk/issues/5531) Added missing amount event to MsgMultiSend, emitted for each output.

## [v0.37.6] - 2020-01-21

### Improvements

* (tendermint) Bump Tendermint version to [v0.32.9](https://github.com/tendermint/tendermint/releases/tag/v0.32.9)

## [v0.37.5] - 2020-01-07

### Features

* (types) [\#5360](https://github.com/cosmos/cosmos-sdk/pull/5360) Implement `SortableDecBytes` which
  allows the `Dec` type be sortable.

### Improvements

* (tendermint) Bump Tendermint version to [v0.32.8](https://github.com/tendermint/tendermint/releases/tag/v0.32.8)
* (cli) [\#5482](https://github.com/cosmos/cosmos-sdk/pull/5482) Remove old "tags" nomenclature from the `q txs` command in
  favor of the new events system. Functionality remains unchanged except that `=` is used instead of `:` to be
  consistent with the API's use of event queries.

### Bug Fixes

* (iavl) [\#5276](https://github.com/cosmos/cosmos-sdk/issues/5276) Fix potential race condition in `iavlIterator#Close`.
* (baseapp) [\#5350](https://github.com/cosmos/cosmos-sdk/issues/5350) Allow a node to restart successfully
  after a `halt-height` or `halt-time` has been triggered.
* (types) [\#5395](https://github.com/cosmos/cosmos-sdk/issues/5395) Fix `Uint#LTE`.
* (types) [\#5408](https://github.com/cosmos/cosmos-sdk/issues/5408) `NewDecCoins` constructor now sorts the coins.

## [v0.37.4] - 2019-11-04

### Improvements

* (tendermint) Bump Tendermint version to [v0.32.7](https://github.com/tendermint/tendermint/releases/tag/v0.32.7)
* (ledger) [\#4716](https://github.com/cosmos/cosmos-sdk/pull/4716) Fix ledger custom coin type support bug.

### Bug Fixes

* (baseapp) [\#5200](https://github.com/cosmos/cosmos-sdk/issues/5200) Remove duplicate events from previous messages.

## [v0.37.3] - 2019-10-10

### Bug Fixes

* (genesis) [\#5095](https://github.com/cosmos/cosmos-sdk/issues/5095) Fix genesis file migration from v0.34 to
v0.36/v0.37 not converting validator consensus pubkey to bech32 format.

### Improvements

* (tendermint) Bump Tendermint version to [v0.32.6](https://github.com/tendermint/tendermint/releases/tag/v0.32.6)

## [v0.37.1] - 2019-09-19

### Features

* (cli) [\#4973](https://github.com/cosmos/cosmos-sdk/pull/4973) Enable application CPU profiling
via the `--cpu-profile` flag.
* [\#4979](https://github.com/cosmos/cosmos-sdk/issues/4979) Introduce a new `halt-time` config and
CLI option to the `start` command. When provided, an application will halt during `Commit` when the
block time is >= the `halt-time`.

### Improvements

* [\#4990](https://github.com/cosmos/cosmos-sdk/issues/4990) Add `Events` to the `ABCIMessageLog` to
provide context and grouping of events based on the messages they correspond to. The `Events` field
in `TxResponse` is deprecated and will be removed in the next major release.

### Bug Fixes

* [\#4979](https://github.com/cosmos/cosmos-sdk/issues/4979) Use `Signal(os.Interrupt)` over
`os.Exit(0)` during configured halting to allow any `defer` calls to be executed.
* [\#5034](https://github.com/cosmos/cosmos-sdk/issues/5034) Binary search in NFT Module wasn't working on larger sets.

## [v0.37.0] - 2019-08-21

### Bug Fixes

* (baseapp) [\#4903](https://github.com/cosmos/cosmos-sdk/issues/4903) Various height query fixes:
    * Move height with proof check from `CLIContext` to `BaseApp` as the height
  can automatically be injected there.
    * Update `handleQueryStore` to resemble `handleQueryCustom`
* (simulation) [\#4912](https://github.com/cosmos/cosmos-sdk/issues/4912) Fix SimApp ModuleAccountAddrs
to properly return black listed addresses for bank keeper initialization.
* (cli) [\#4919](https://github.com/cosmos/cosmos-sdk/pull/4919) Don't crash CLI
if user doesn't answer y/n confirmation request.
* (cli) [\#4927](https://github.com/cosmos/cosmos-sdk/issues/4927) Fix the `q gov vote`
command to handle empty (pruned) votes correctly.

### Improvements

* (rest) [\#4924](https://github.com/cosmos/cosmos-sdk/pull/4924) Return response
height even upon error as it may be useful for the downstream caller and have
`/auth/accounts/{address}` return a 200 with an empty account upon error when
that error is that the account doesn't exist.

## [v0.36.0] - 2019-08-13

### Breaking Changes

* (rest) [\#4837](https://github.com/cosmos/cosmos-sdk/pull/4837) Remove /version and /node_version
  endpoints in favor of refactoring /node_info to also include application version info.
* All REST responses now wrap the original resource/result. The response
  will contain two fields: height and result.
* [\#3565](https://github.com/cosmos/cosmos-sdk/issues/3565) Updates to the governance module:
    * Rename JSON field from `proposal_content` to `content`
    * Rename JSON field from `proposal_id` to `id`
    * Disable `ProposalTypeSoftwareUpgrade` temporarily
* [\#3775](https://github.com/cosmos/cosmos-sdk/issues/3775) unify sender transaction tag for ease of querying
* [\#4255](https://github.com/cosmos/cosmos-sdk/issues/4255) Add supply module that passively tracks the supplies of a chain
    * Renamed `x/distribution` `ModuleName`
    * Genesis JSON and CLI now use `distribution` instead of `distr`
    * Introduce `ModuleAccount` type, which tracks the flow of coins held within a module
    * Replaced `FeeCollectorKeeper` for a `ModuleAccount`
    * Replaced the staking `Pool`, which coins are now held by the `BondedPool` and `NotBonded` module accounts
    * The `NotBonded` module account now only keeps track of the not bonded tokens within staking, instead of the whole chain
    * [\#3628](https://github.com/cosmos/cosmos-sdk/issues/3628) Replaced governance's burn and deposit accounts for a `ModuleAccount`
    * Added a `ModuleAccount` for the distribution module
    * Added a `ModuleAccount` for the mint module
  [\#4472](https://github.com/cosmos/cosmos-sdk/issues/4472) validation for crisis genesis
* [\#3985](https://github.com/cosmos/cosmos-sdk/issues/3985) `ValidatorPowerRank` uses potential consensus power instead of tendermint power
* [\#4104](https://github.com/cosmos/cosmos-sdk/issues/4104) Gaia has been moved to its own repository: https://github.com/cosmos/gaia
* [\#4104](https://github.com/cosmos/cosmos-sdk/issues/4104) Rename gaiad.toml to app.toml. The internal contents of the application
  config remain unchanged.
* [\#4159](https://github.com/cosmos/cosmos-sdk/issues/4159) create the default module patterns and module manager
* [\#4230](https://github.com/cosmos/cosmos-sdk/issues/4230) Change the type of ABCIMessageLog#MsgIndex to uint16 for proper serialization.
* [\#4250](https://github.com/cosmos/cosmos-sdk/issues/4250) BaseApp.Query() returns app's version string set via BaseApp.SetAppVersion()
  when handling /app/version queries instead of the version string passed as build
  flag at compile time.
* [\#4262](https://github.com/cosmos/cosmos-sdk/issues/4262) GoSumHash is no longer returned by the version command.
* [\#4263](https://github.com/cosmos/cosmos-sdk/issues/4263) RestServer#Start now takes read and write timeout arguments.
* [\#4305](https://github.com/cosmos/cosmos-sdk/issues/4305) `GenerateOrBroadcastMsgs` no longer takes an `offline` parameter.
* [\#4342](https://github.com/cosmos/cosmos-sdk/pull/4342) Upgrade go-amino to v0.15.0
* [\#4351](https://github.com/cosmos/cosmos-sdk/issues/4351) InitCmd, AddGenesisAccountCmd, and CollectGenTxsCmd take node's and client's default home directories as arguments.
* [\#4387](https://github.com/cosmos/cosmos-sdk/issues/4387) Refactor the usage of tags (now called events) to reflect the
  new ABCI events semantics:
    * Move `x/{module}/tags/tags.go` => `x/{module}/types/events.go`
    * Update `docs/specs`
    * Refactor tags in favor of new `Event(s)` type(s)
    * Update `Context` to use new `EventManager`
    * (Begin|End)Blocker no longer return tags, but rather uses new `EventManager`
    * Message handlers no longer return tags, but rather uses new `EventManager`
  Any component (e.g. BeginBlocker, message handler, etc...) wishing to emit an event must do so
  through `ctx.EventManger().EmitEvent(s)`.
  To reset or wipe emitted events: `ctx = ctx.WithEventManager(sdk.NewEventManager())`
  To get all emitted events: `events := ctx.EventManager().Events()`
* [\#4437](https://github.com/cosmos/cosmos-sdk/issues/4437) Replace governance module store keys to use `[]byte` instead of `string`.
* [\#4451](https://github.com/cosmos/cosmos-sdk/issues/4451) Improve modularization of clients and modules:
    * Module directory structure improved and standardized
    * Aliases autogenerated
    * Auth and bank related commands are now mounted under the respective moduels
    * Client initialization and mounting standardized
* [\#4479](https://github.com/cosmos/cosmos-sdk/issues/4479) Remove codec argument redundency in client usage where
  the CLIContext's codec should be used instead.
* [\#4488](https://github.com/cosmos/cosmos-sdk/issues/4488) Decouple client tx, REST, and ultil packages from auth. These packages have
  been restructured and retrofitted into the `x/auth` module.
* [\#4521](https://github.com/cosmos/cosmos-sdk/issues/4521) Flatten x/bank structure by hiding module internals.
* [\#4525](https://github.com/cosmos/cosmos-sdk/issues/4525) Remove --cors flag, the feature is long gone.
* [\#4536](https://github.com/cosmos/cosmos-sdk/issues/4536) The `/auth/accounts/{address}` now returns a `height` in the response.
  The account is now nested under `account`.
* [\#4543](https://github.com/cosmos/cosmos-sdk/issues/4543) Account getters are no longer part of client.CLIContext() and have now moved
  to reside in the auth-specific AccountRetriever.
* [\#4588](https://github.com/cosmos/cosmos-sdk/issues/4588) Context does not depend on x/auth anymore. client/context is stripped out of the following features:
    * GetAccountDecoder()
    * CLIContext.WithAccountDecoder()
    * CLIContext.WithAccountStore()
  x/auth.AccountDecoder is unnecessary and consequently removed.
* [\#4602](https://github.com/cosmos/cosmos-sdk/issues/4602) client/input.{Buffer,Override}Stdin() functions are removed. Thanks to cobra's new release they are now redundant.
* [\#4633](https://github.com/cosmos/cosmos-sdk/issues/4633) Update old Tx search by tags APIs to use new Events
  nomenclature.
* [\#4649](https://github.com/cosmos/cosmos-sdk/issues/4649) Refactor x/crisis as per modules new specs.
* [\#3685](https://github.com/cosmos/cosmos-sdk/issues/3685) The default signature verification gas logic (`DefaultSigVerificationGasConsumer`) now specifies explicit key types rather than string pattern matching. This means that zones that depended on string matching to allow other keys will need to write a custom `SignatureVerificationGasConsumer` function.
* [\#4663](https://github.com/cosmos/cosmos-sdk/issues/4663) Refactor bank keeper by removing private functions
    * `InputOutputCoins`, `SetCoins`, `SubtractCoins` and `AddCoins` are now part of the `SendKeeper` instead of the `Keeper` interface
* (tendermint) [\#4721](https://github.com/cosmos/cosmos-sdk/pull/4721) Upgrade Tendermint to v0.32.1

### Features

* [\#4843](https://github.com/cosmos/cosmos-sdk/issues/4843) Add RegisterEvidences function in the codec package to register
  Tendermint evidence types with a given codec.
* (rest) [\#3867](https://github.com/cosmos/cosmos-sdk/issues/3867) Allow querying for genesis transaction when height query param is set to zero.
* [\#2020](https://github.com/cosmos/cosmos-sdk/issues/2020) New keys export/import command line utilities to export/import private keys in ASCII format
  that rely on Keybase's new underlying ExportPrivKey()/ImportPrivKey() API calls.
* [\#3565](https://github.com/cosmos/cosmos-sdk/issues/3565) Implement parameter change proposal support.
  Parameter change proposals can be submitted through the CLI
  or a REST endpoint. See docs for further usage.
* [\#3850](https://github.com/cosmos/cosmos-sdk/issues/3850) Add `rewards` and `commission` to distribution tx tags.
* [\#3981](https://github.com/cosmos/cosmos-sdk/issues/3981) Add support to gracefully halt a node at a given height
  via the node's `halt-height` config or CLI value.
* [\#4144](https://github.com/cosmos/cosmos-sdk/issues/4144) Allow for configurable BIP44 HD path and coin type.
* [\#4250](https://github.com/cosmos/cosmos-sdk/issues/4250) New BaseApp.{,Set}AppVersion() methods to get/set app's version string.
* [\#4263](https://github.com/cosmos/cosmos-sdk/issues/4263) Add `--read-timeout` and `--write-timeout` args to the `rest-server` command
  to support custom RPC R/W timeouts.
* [\#4271](https://github.com/cosmos/cosmos-sdk/issues/4271) Implement Coins#IsAnyGT
* [\#4318](https://github.com/cosmos/cosmos-sdk/issues/4318) Support height queries. Queries against nodes that have the queried
  height pruned will return an error.
* [\#4409](https://github.com/cosmos/cosmos-sdk/issues/4409) Implement a command that migrates exported state from one version to the next.
  The `migrate` command currently supports migrating from v0.34 to v0.36 by implementing
  necessary types for both versions.
* [\#4570](https://github.com/cosmos/cosmos-sdk/issues/4570) Move /bank/balances/{address} REST handler to x/bank/client/rest. The exposed interface is unchanged.
* Community pool spend proposal per Cosmos Hub governance proposal [\#7](https://github.com/cosmos/cosmos-sdk/issues/7) "Activate the Community Pool"

### Improvements

* (simulation) PrintAllInvariants flag will print all failed invariants
* (simulation) Add `InitialBlockHeight` flag to resume a simulation from a given block
* (simulation) [\#4670](https://github.com/cosmos/cosmos-sdk/issues/4670) Update simulation statistics to JSON format

    * Support exporting the simulation stats to a given JSON file
* [\#4775](https://github.com/cosmos/cosmos-sdk/issues/4775) Refactor CI config
* Upgrade IAVL to v0.12.4
* (tendermint) Upgrade Tendermint to v0.32.2
* (modules) [\#4751](https://github.com/cosmos/cosmos-sdk/issues/4751) update `x/genutils` to match module spec
* (keys) [\#4611](https://github.com/cosmos/cosmos-sdk/issues/4611) store keys in simapp now use a map instead of using individual literal keys
* [\#2286](https://github.com/cosmos/cosmos-sdk/issues/2286) Improve performance of CacheKVStore iterator.
* [\#3512](https://github.com/cosmos/cosmos-sdk/issues/3512) Implement Logger method on each module's keeper.
* [\#3655](https://github.com/cosmos/cosmos-sdk/issues/3655) Improve signature verification failure error message.
* [\#3774](https://github.com/cosmos/cosmos-sdk/issues/3774) add category tag to transactions for ease of filtering
* [\#3914](https://github.com/cosmos/cosmos-sdk/issues/3914) Implement invariant benchmarks and add target to makefile.
* [\#3928](https://github.com/cosmos/cosmos-sdk/issues/3928) remove staking references from types package
* [\#3978](https://github.com/cosmos/cosmos-sdk/issues/3978) Return ErrUnknownRequest in message handlers for unknown
  or invalid routed messages.
* [\#4190](https://github.com/cosmos/cosmos-sdk/issues/4190) Client responses that return (re)delegation(s) now return balances
  instead of shares.
* [\#4194](https://github.com/cosmos/cosmos-sdk/issues/4194) ValidatorSigningInfo now includes the validator's consensus address.
* [\#4235](https://github.com/cosmos/cosmos-sdk/issues/4235) Add parameter change proposal messages to simulation.
* [\#4235](https://github.com/cosmos/cosmos-sdk/issues/4235) Update the minting module params to implement params.ParamSet so
  individual keys can be set via proposals instead of passing a struct.
* [\#4259](https://github.com/cosmos/cosmos-sdk/issues/4259) `Coins` that are `nil` are now JSON encoded as an empty array `[]`.
  Decoding remains unchanged and behavior is left intact.
* [\#4305](https://github.com/cosmos/cosmos-sdk/issues/4305) The `--generate-only` CLI flag fully respects offline tx processing.
* [\#4379](https://github.com/cosmos/cosmos-sdk/issues/4379) close db write batch.
* [\#4384](https://github.com/cosmos/cosmos-sdk/issues/4384)- Allow splitting withdrawal transaction in several chunks
* [\#4403](https://github.com/cosmos/cosmos-sdk/issues/4403) Allow for parameter change proposals to supply only desired fields to be updated
  in objects instead of the entire object (only applies to values that are objects).
* [\#4415](https://github.com/cosmos/cosmos-sdk/issues/4415) /client refactor, reduce genutil dependancy on staking
* [\#4439](https://github.com/cosmos/cosmos-sdk/issues/4439) Implement governance module iterators.
* [\#4465](https://github.com/cosmos/cosmos-sdk/issues/4465) Unknown subcommands print relevant error message
* [\#4466](https://github.com/cosmos/cosmos-sdk/issues/4466) Commission validation added to validate basic of MsgCreateValidator by changing CommissionMsg to CommissionRates
* [\#4501](https://github.com/cosmos/cosmos-sdk/issues/4501) Support height queriers in rest client
* [\#4535](https://github.com/cosmos/cosmos-sdk/issues/4535) Improve import-export simulation errors by decoding the `KVPair.Value` into its
  respective type
* [\#4536](https://github.com/cosmos/cosmos-sdk/issues/4536) cli context queries return query height and accounts are returned with query height
* [\#4553](https://github.com/cosmos/cosmos-sdk/issues/4553) undelegate max entries check first
* [\#4556](https://github.com/cosmos/cosmos-sdk/issues/4556) Added IsValid function to Coin
* [\#4564](https://github.com/cosmos/cosmos-sdk/issues/4564) client/input.GetConfirmation()'s default is changed to No.
* [\#4573](https://github.com/cosmos/cosmos-sdk/issues/4573) Returns height in response for query endpoints.
* [\#4580](https://github.com/cosmos/cosmos-sdk/issues/4580) Update `Context#BlockHeight` to properly set the block height via `WithBlockHeader`.
* [\#4584](https://github.com/cosmos/cosmos-sdk/issues/4584) Update bank Keeper to use expected keeper interface of the AccountKeeper.
* [\#4584](https://github.com/cosmos/cosmos-sdk/issues/4584) Move `Account` and `VestingAccount` interface types to `x/auth/exported`.
* [\#4082](https://github.com/cosmos/cosmos-sdk/issues/4082) supply module queriers for CLI and REST endpoints
* [\#4601](https://github.com/cosmos/cosmos-sdk/issues/4601) Implement generic pangination helper function to be used in
  REST handlers and queriers.
* [\#4629](https://github.com/cosmos/cosmos-sdk/issues/4629) Added warning event that gets emitted if validator misses a block.
* [\#4674](https://github.com/cosmos/cosmos-sdk/issues/4674) Export `Simapp` genState generators and util functions by making them public
* [\#4706](https://github.com/cosmos/cosmos-sdk/issues/4706) Simplify context
  Replace complex Context construct with a simpler immutible struct.
  Only breaking change is not to support `Value` and `GetValue` as first class calls.
  We do embed ctx.Context() as a raw context.Context instead to be used as you see fit.

  Migration guide:

  ```go
  ctx = ctx.WithValue(contextKeyBadProposal, false)
  ```

  Now becomes:

  ```go
  ctx = ctx.WithContext(context.WithValue(ctx.Context(), contextKeyBadProposal, false))
  ```

  A bit more verbose, but also allows `context.WithTimeout()`, etc and only used
  in one function in this repo, in test code.
* [\#3685](https://github.com/cosmos/cosmos-sdk/issues/3685)  Add `SetAddressVerifier` and `GetAddressVerifier` to `sdk.Config` to allow SDK users to configure custom address format verification logic (to override the default limitation of 20-byte addresses).
* [\#3685](https://github.com/cosmos/cosmos-sdk/issues/3685)  Add an additional parameter to NewAnteHandler for a custom `SignatureVerificationGasConsumer` (the default logic is now in `DefaultSigVerificationGasConsumer). This allows SDK users to configure their own logic for which key types are accepted and how those key types consume gas.
* Remove `--print-response` flag as it is no longer used.
* Revert [\#2284](https://github.com/cosmos/cosmos-sdk/pull/2284) to allow create_empty_blocks in the config
* (tendermint) [\#4718](https://github.com/cosmos/cosmos-sdk/issues/4718) Upgrade tendermint/iavl to v0.12.3

### Bug Fixes

* [\#4891](https://github.com/cosmos/cosmos-sdk/issues/4891) Disable querying with proofs enabled when the query height <= 1.
* (rest) [\#4858](https://github.com/cosmos/cosmos-sdk/issues/4858) Do not return an error in BroadcastTxCommit when the tx broadcasting
  was successful. This allows the proper REST response to be returned for a
  failed tx during `block` broadcasting mode.
* (store) [\#4880](https://github.com/cosmos/cosmos-sdk/pull/4880) Fix error check in
  IAVL `Store#DeleteVersion`.
* (tendermint) [\#4879](https://github.com/cosmos/cosmos-sdk/issues/4879) Don't terminate the process immediately after startup when run in standalone mode.
* (simulation) [\#4861](https://github.com/cosmos/cosmos-sdk/pull/4861) Fix non-determinism simulation
  by using CLI flags as input and updating Makefile target.
* [\#4868](https://github.com/cosmos/cosmos-sdk/issues/4868) Context#CacheContext now sets a new EventManager. This prevents unwanted events
  from being emitted.
* (cli) [\#4870](https://github.com/cosmos/cosmos-sdk/issues/4870) Disable the `withdraw-all-rewards` command when `--generate-only` is supplied
* (modules) [\#4831](https://github.com/cosmos/cosmos-sdk/issues/4831) Prevent community spend proposal from transferring funds to a module account
* (keys) [\#4338](https://github.com/cosmos/cosmos-sdk/issues/4338) fix multisig key output for CLI
* (modules) [\#4795](https://github.com/cosmos/cosmos-sdk/issues/4795) restrict module accounts from receiving transactions.
  Allowing this would cause an invariant on the module account coins.
* (modules) [\#4823](https://github.com/cosmos/cosmos-sdk/issues/4823) Update the `DefaultUnbondingTime` from 3 days to 3 weeks to be inline with documentation.
* (abci) [\#4639](https://github.com/cosmos/cosmos-sdk/issues/4639) Fix `CheckTx` by verifying the message route
* Return height in responses when querying against BaseApp
* [\#1351](https://github.com/cosmos/cosmos-sdk/issues/1351) Stable AppHash allows no_empty_blocks
* [\#3705](https://github.com/cosmos/cosmos-sdk/issues/3705) Return `[]` instead of `null` when querying delegator rewards.
* [\#3966](https://github.com/cosmos/cosmos-sdk/issues/3966) fixed multiple assigns to action tags
  [\#3793](https://github.com/cosmos/cosmos-sdk/issues/3793) add delegator tag for MsgCreateValidator and deleted unused moniker and identity tags
* [\#4194](https://github.com/cosmos/cosmos-sdk/issues/4194) Fix pagination and results returned from /slashing/signing_infos
* [\#4230](https://github.com/cosmos/cosmos-sdk/issues/4230) Properly set and display the message index through the TxResponse.
* [\#4234](https://github.com/cosmos/cosmos-sdk/pull/4234) Allow `tx send --generate-only` to
  actually work offline.
* [\#4271](https://github.com/cosmos/cosmos-sdk/issues/4271) Fix addGenesisAccount by using Coins#IsAnyGT for vesting amount validation.
* [\#4273](https://github.com/cosmos/cosmos-sdk/issues/4273) Fix usage of AppendTags in x/staking/handler.go
* [\#4303](https://github.com/cosmos/cosmos-sdk/issues/4303) Fix NewCoins() underlying function for duplicate coins detection.
* [\#4307](https://github.com/cosmos/cosmos-sdk/pull/4307) Don't pass height to RPC calls as
  Tendermint will automatically use the latest height.
* [\#4362](https://github.com/cosmos/cosmos-sdk/issues/4362) simulation setup bugfix for multisim 7601778
* [\#4383](https://github.com/cosmos/cosmos-sdk/issues/4383) - currentStakeRoundUp is now always atleast currentStake + smallest-decimal-precision
* [\#4394](https://github.com/cosmos/cosmos-sdk/issues/4394) Fix signature count check to use the TxSigLimit param instead of
  a default.
* [\#4455](https://github.com/cosmos/cosmos-sdk/issues/4455) Use `QueryWithData()` to query unbonding delegations.
* [\#4493](https://github.com/cosmos/cosmos-sdk/issues/4493) Fix validator-outstanding-rewards command. It now takes as an argument
  a validator address.
* [\#4598](https://github.com/cosmos/cosmos-sdk/issues/4598) Fix redelegation and undelegation txs that were not checking for the correct bond denomination.
* [\#4619](https://github.com/cosmos/cosmos-sdk/issues/4619) Close iterators in `GetAllMatureValidatorQueue` and `UnbondAllMatureValidatorQueue`
  methods.
* [\#4654](https://github.com/cosmos/cosmos-sdk/issues/4654) validator slash event stored by period and height
* [\#4681](https://github.com/cosmos/cosmos-sdk/issues/4681) panic on invalid amount on `MintCoins` and `BurnCoins`
    * skip minting if inflation is set to zero
* Sort state JSON during export and initialization

## 0.35.0

### Bug Fixes

* Fix gas consumption bug in `Undelegate` preventing the ability to sync from
genesis.

## 0.34.10

### Bug Fixes

* Bump Tendermint version to [v0.31.11](https://github.com/tendermint/tendermint/releases/tag/v0.31.11) to address the vulnerability found in the `consensus` package.

## 0.34.9

### Bug Fixes

* Bump Tendermint version to [v0.31.10](https://github.com/tendermint/tendermint/releases/tag/v0.31.10) to address p2p panic errors.

## 0.34.8

### Bug Fixes

* Bump Tendermint version to v0.31.9 to fix the p2p panic error.
* Update gaiareplay's use of an internal Tendermint API

## 0.34.7

### Bug Fixes

#### SDK

* Fix gas consumption bug in `Undelegate` preventing the ability to sync from
genesis.

## 0.34.6

### Bug Fixes

#### SDK

* Unbonding from a validator is now only considered "complete" after the full
unbonding period has elapsed regardless of the validator's status.

## 0.34.5

### Bug Fixes

#### SDK

* [\#4273](https://github.com/cosmos/cosmos-sdk/issues/4273) Fix usage of `AppendTags` in x/staking/handler.go

### Improvements

### SDK

* [\#2286](https://github.com/cosmos/cosmos-sdk/issues/2286) Improve performance of `CacheKVStore` iterator.
* [\#3655](https://github.com/cosmos/cosmos-sdk/issues/3655) Improve signature verification failure error message.
* [\#4384](https://github.com/cosmos/cosmos-sdk/issues/4384) Allow splitting withdrawal transaction in several chunks.

#### Gaia CLI

* [\#4227](https://github.com/cosmos/cosmos-sdk/issues/4227) Support for Ledger App v1.5.
* [#4345](https://github.com/cosmos/cosmos-sdk/pull/4345) Update `ledger-cosmos-go`
to v0.10.3.

## 0.34.4

### Bug Fixes

#### SDK

* [#4234](https://github.com/cosmos/cosmos-sdk/pull/4234) Allow `tx send --generate-only` to
actually work offline.

#### Gaia

* [\#4219](https://github.com/cosmos/cosmos-sdk/issues/4219) Return an error when an empty mnemonic is provided during key recovery.

### Improvements

#### Gaia

* [\#2007](https://github.com/cosmos/cosmos-sdk/issues/2007) Return 200 status code on empty results

### New features

#### SDK

* [\#3850](https://github.com/cosmos/cosmos-sdk/issues/3850) Add `rewards` and `commission` to distribution tx tags.

## 0.34.3

### Bug Fixes

#### Gaia

* [\#4196](https://github.com/cosmos/cosmos-sdk/pull/4196) Set default invariant
check period to zero.

## 0.34.2

### Improvements

#### SDK

* [\#4135](https://github.com/cosmos/cosmos-sdk/pull/4135) Add further clarification
to generate only usage.

### Bug Fixes

#### SDK

* [\#4135](https://github.com/cosmos/cosmos-sdk/pull/4135) Fix `NewResponseFormatBroadcastTxCommit`
* [\#4053](https://github.com/cosmos/cosmos-sdk/issues/4053) Add `--inv-check-period`
flag to gaiad to set period at which invariants checks will run.
* [\#4099](https://github.com/cosmos/cosmos-sdk/issues/4099) Update the /staking/validators endpoint to support
status and pagination query flags.

## 0.34.1

### Bug Fixes

#### Gaia

* [#4163](https://github.com/cosmos/cosmos-sdk/pull/4163) Fix v0.33.x export script to port gov data correctly.

## 0.34.0

### Breaking Changes

#### Gaia

* [\#3463](https://github.com/cosmos/cosmos-sdk/issues/3463) Revert bank module handler fork (re-enables transfers)
* [\#3875](https://github.com/cosmos/cosmos-sdk/issues/3875) Replace `async` flag with `--broadcast-mode` flag where the default
  value is `sync`. The `block` mode should not be used. The REST client now
  uses `mode` parameter instead of the `return` parameter.

#### Gaia CLI

* [\#3938](https://github.com/cosmos/cosmos-sdk/issues/3938) Remove REST server's SSL support altogether.

#### SDK

* [\#3245](https://github.com/cosmos/cosmos-sdk/issues/3245) Rename validator.GetJailed() to validator.IsJailed()
* [\#3516](https://github.com/cosmos/cosmos-sdk/issues/3516) Remove concept of shares from staking unbonding and redelegation UX;
  replaced by direct coin amount.

#### Tendermint

* [\#4029](https://github.com/cosmos/cosmos-sdk/issues/4029) Upgrade Tendermint to v0.31.3

### New features

#### SDK

* [\#2935](https://github.com/cosmos/cosmos-sdk/issues/2935) New module Crisis which can test broken invariant with messages
* [\#3813](https://github.com/cosmos/cosmos-sdk/issues/3813) New sdk.NewCoins safe constructor to replace bare sdk.Coins{} declarations.
* [\#3858](https://github.com/cosmos/cosmos-sdk/issues/3858) add website, details and identity to gentx cli command
* Implement coin conversion and denomination registration utilities

#### Gaia

* [\#2935](https://github.com/cosmos/cosmos-sdk/issues/2935) Optionally assert invariants on a blockly basis using `gaiad --assert-invariants-blockly`
* [\#3886](https://github.com/cosmos/cosmos-sdk/issues/3886) Implement minting module querier and CLI/REST clients.

#### Gaia CLI

* [\#3937](https://github.com/cosmos/cosmos-sdk/issues/3937) Add command to query community-pool

#### Gaia REST API

* [\#3937](https://github.com/cosmos/cosmos-sdk/issues/3937) Add route to fetch community-pool
* [\#3949](https://github.com/cosmos/cosmos-sdk/issues/3949) added /slashing/signing_infos to get signing_info for all validators

### Improvements

#### Gaia

* [\#3808](https://github.com/cosmos/cosmos-sdk/issues/3808) `gaiad` and `gaiacli` integration tests use ./build/ binaries.
* [\#3819](https://github.com/cosmos/cosmos-sdk/issues/3819) Simulation refactor, log output now stored in ~/.gaiad/simulation/
    * Simulation moved to its own module (not a part of mock)
    * Logger type instead of passing function variables everywhere
    * Logger json output (for reloadable simulation running)
    * Cleanup bank simulation messages / remove dup code in bank simulation
    * Simulations saved in `~/.gaiad/simulations/`
    * "Lean" simulation output option to exclude No-ops and !ok functions (`--SimulationLean` flag)
* [\#3893](https://github.com/cosmos/cosmos-sdk/issues/3893) Improve `gaiacli tx sign` command
    * Add shorthand flags -a and -s for the account and sequence numbers respectively
    * Mark the account and sequence numbers required during "offline" mode
    * Always do an RPC query for account and sequence number during "online" mode
* [\#4018](https://github.com/cosmos/cosmos-sdk/issues/4018) create genesis port script for release v.0.34.0

#### Gaia CLI

* [\#3833](https://github.com/cosmos/cosmos-sdk/issues/3833) Modify stake to atom in gaia's doc.
* [\#3841](https://github.com/cosmos/cosmos-sdk/issues/3841) Add indent to JSON of `gaiacli keys [add|show|list]`
* [\#3859](https://github.com/cosmos/cosmos-sdk/issues/3859) Add newline to echo of `gaiacli keys ...`
* [\#3959](https://github.com/cosmos/cosmos-sdk/issues/3959) Improving error messages when signing with ledger devices fails

#### SDK

* [\#3238](https://github.com/cosmos/cosmos-sdk/issues/3238) Add block time to tx responses when querying for
  txs by tags or hash.
* [\#3752](https://github.com/cosmos/cosmos-sdk/issues/3752) Explanatory docs for minting mechanism (`docs/spec/mint/01_concepts.md`)
* [\#3801](https://github.com/cosmos/cosmos-sdk/issues/3801) `baseapp` safety improvements
* [\#3820](https://github.com/cosmos/cosmos-sdk/issues/3820) Make Coins.IsAllGT() more robust and consistent.
* [\#3828](https://github.com/cosmos/cosmos-sdk/issues/3828) New sdkch tool to maintain changelogs
* [\#3864](https://github.com/cosmos/cosmos-sdk/issues/3864) Make Coins.IsAllGTE() more consistent.
* [\#3907](https://github.com/cosmos/cosmos-sdk/issues/3907): dep -> go mod migration
    * Drop dep in favor of go modules.
    * Upgrade to Go 1.12.1.
* [\#3917](https://github.com/cosmos/cosmos-sdk/issues/3917) Allow arbitrary decreases to validator commission rates.
* [\#3937](https://github.com/cosmos/cosmos-sdk/issues/3937) Implement community pool querier.
* [\#3940](https://github.com/cosmos/cosmos-sdk/issues/3940) Codespace should be lowercase.
* [\#3986](https://github.com/cosmos/cosmos-sdk/issues/3986) Update the Stringer implementation of the Proposal type.
* [\#926](https://github.com/cosmos/cosmos-sdk/issues/926) circuit breaker high level explanation
* [\#3896](https://github.com/cosmos/cosmos-sdk/issues/3896) Fixed various linters warnings in the context of the gometalinter -> golangci-lint migration
* [\#3916](https://github.com/cosmos/cosmos-sdk/issues/3916) Hex encode data in tx responses

### Bug Fixes

#### Gaia

* [\#3825](https://github.com/cosmos/cosmos-sdk/issues/3825) Validate genesis before running gentx
* [\#3889](https://github.com/cosmos/cosmos-sdk/issues/3889) When `--generate-only` is provided, the Keybase is not used and as a result
  the `--from` value must be a valid Bech32 cosmos address.
* 3974 Fix go env setting in installation.md
* 3996 Change 'make get_tools' to 'make tools' in DOCS_README.md.

#### Gaia CLI

* [\#3883](https://github.com/cosmos/cosmos-sdk/issues/3883) Remove Height Flag from CLI Queries
* [\#3899](https://github.com/cosmos/cosmos-sdk/issues/3899) Using 'gaiacli config node' breaks ~/config/config.toml

#### SDK

* [\#3837](https://github.com/cosmos/cosmos-sdk/issues/3837) Fix `WithdrawValidatorCommission` to properly set the validator's remaining commission.
* [\#3870](https://github.com/cosmos/cosmos-sdk/issues/3870) Fix DecCoins#TruncateDecimal to never return zero coins in
  either the truncated coins or the change coins.
* [\#3915](https://github.com/cosmos/cosmos-sdk/issues/3915) Remove ';' delimiting support from ParseDecCoins
* [\#3977](https://github.com/cosmos/cosmos-sdk/issues/3977) Fix docker image build
* [\#4020](https://github.com/cosmos/cosmos-sdk/issues/4020) Fix queryDelegationRewards by returning an error
when the validator or delegation do not exist.
* [\#4050](https://github.com/cosmos/cosmos-sdk/issues/4050) Fix DecCoins APIs
where rounding or truncation could result in zero decimal coins.
* [\#4088](https://github.com/cosmos/cosmos-sdk/issues/4088) Fix `calculateDelegationRewards`
by accounting for rounding errors when multiplying stake by slashing fractions.

## 0.33.2

### Improvements

#### Tendermint

* Upgrade Tendermint to `v0.31.0-dev0-fix0` which includes critical security fixes.

## 0.33.1

### Bug Fixes

#### Gaia

* [\#3999](https://github.com/cosmos/cosmos-sdk/pull/3999) Fix distribution delegation for zero height export bug

## 0.33.0

BREAKING CHANGES

* Gaia REST API
    * [\#3641](https://github.com/cosmos/cosmos-sdk/pull/3641) Remove the ability to use a Keybase from the REST API client:
        * `password` and `generate_only` have been removed from the `base_req` object
        * All txs that used to sign or use the Keybase now only generate the tx
        * `keys` routes completely removed
    * [\#3692](https://github.com/cosmos/cosmos-sdk/pull/3692) Update tx encoding and broadcasting endpoints:
        * Remove duplicate broadcasting endpoints in favor of POST @ `/txs`
            * The `Tx` field now accepts a `StdTx` and not raw tx bytes
        * Move encoding endpoint to `/txs/encode`

* Gaia
    * [\#3787](https://github.com/cosmos/cosmos-sdk/pull/3787) Fork the `x/bank` module into the Gaia application with only a
  modified message handler, where the modified message handler behaves the same as
  the standard `x/bank` message handler except for `MsgMultiSend` that must burn
  exactly 9 atoms and transfer 1 atom, and `MsgSend` is disabled.
    * [\#3789](https://github.com/cosmos/cosmos-sdk/pull/3789) Update validator creation flow:
        * Remove `NewMsgCreateValidatorOnBehalfOf` and corresponding business logic
        * Ensure the validator address equals the delegator address during
    `MsgCreateValidator#ValidateBasic`

* SDK
    * [\#3750](https://github.com/cosmos/cosmos-sdk/issues/3750) Track outstanding rewards per-validator instead of globally,
           and fix the main simulation issue, which was that slashes of
           re-delegations to a validator were not correctly accounted for
           in fee distribution when the redelegation in question had itself
            been slashed (from a fault committed by a different validator)
           in the same BeginBlock. Outstanding rewards are now available
           on a per-validator basis in REST.
    * [\#3669](https://github.com/cosmos/cosmos-sdk/pull/3669) Ensure consistency in message naming, codec registration, and JSON
  tags.
    * [\#3788](https://github.com/cosmos/cosmos-sdk/pull/3788) Change order of operations for greater accuracy when calculating delegation share token value
    * [\#3788](https://github.com/cosmos/cosmos-sdk/pull/3788) DecCoins.Cap -> DecCoins.Intersect
    * [\#3666](https://github.com/cosmos/cosmos-sdk/pull/3666) Improve coins denom validation.
    * [\#3751](https://github.com/cosmos/cosmos-sdk/pull/3751) Disable (temporarily) support for ED25519 account key pairs.

* Tendermint
    * [\#3804] Update to Tendermint `v0.31.0-dev0`

FEATURES

* SDK
    * [\#3719](https://github.com/cosmos/cosmos-sdk/issues/3719) DBBackend can now be set at compile time.
    Defaults: goleveldb. Supported: cleveldb.

IMPROVEMENTS

* Gaia REST API
    * Update the `TxResponse` type allowing for the `Logs` result to be JSON decoded automatically.

* Gaia CLI
    * [\#3653](https://github.com/cosmos/cosmos-sdk/pull/3653) Prompt user confirmation prior to signing and broadcasting a transaction.
    * [\#3670](https://github.com/cosmos/cosmos-sdk/pull/3670) CLI support for showing bech32 addresses in Ledger devices
    * [\#3711](https://github.com/cosmos/cosmos-sdk/pull/3711) Update `tx sign` to use `--from` instead of the deprecated `--name`
  CLI flag.
    * [\#3738](https://github.com/cosmos/cosmos-sdk/pull/3738) Improve multisig UX:
        * `gaiacli keys show -o json` now includes constituent pubkeys, respective weights and threshold
        * `gaiacli keys show --show-multisig` now displays constituent pubkeys, respective weights and threshold
        * `gaiacli tx sign --validate-signatures` now displays multisig signers with their respective weights
    * [\#3730](https://github.com/cosmos/cosmos-sdk/issues/3730) Improve workflow for
  `gaiad gentx` with offline public keys, by outputting stdtx file that needs to be signed.
    * [\#3761](https://github.com/cosmos/cosmos-sdk/issues/3761) Querying account related information using custom querier in auth module

* SDK
    * [\#3753](https://github.com/cosmos/cosmos-sdk/issues/3753) Remove no-longer-used governance penalty parameter
    * [\#3679](https://github.com/cosmos/cosmos-sdk/issues/3679) Consistent operators across Coins, DecCoins, Int, Dec
            replaced: Minus->Sub Plus->Add Div->Quo
    * [\#3665](https://github.com/cosmos/cosmos-sdk/pull/3665) Overhaul sdk.Uint type in preparation for Coins Int -> Uint migration.
    * [\#3691](https://github.com/cosmos/cosmos-sdk/issues/3691) Cleanup error messages
    * [\#3456](https://github.com/cosmos/cosmos-sdk/issues/3456) Integrate in the Int.ToDec() convenience function
    * [\#3300](https://github.com/cosmos/cosmos-sdk/pull/3300) Update the spec-spec, spec file reorg, and TOC updates.
    * [\#3694](https://github.com/cosmos/cosmos-sdk/pull/3694) Push tagged docker images on docker hub when tag is created.
    * [\#3716](https://github.com/cosmos/cosmos-sdk/pull/3716) Update file permissions the client keys directory and contents to `0700`.
    * [\#3681](https://github.com/cosmos/cosmos-sdk/issues/3681) Migrate ledger-cosmos-go from ZondaX to Cosmos organization

* Tendermint
    * [\#3699](https://github.com/cosmos/cosmos-sdk/pull/3699) Upgrade to Tendermint 0.30.1

BUG FIXES

* Gaia CLI
    * [\#3731](https://github.com/cosmos/cosmos-sdk/pull/3731) `keys add --interactive` bip32 passphrase regression fix
    * [\#3714](https://github.com/cosmos/cosmos-sdk/issues/3714) Fix USB raw access issues with gaiacli when installed via snap

* Gaia
    * [\#3777](https://github.com/cosmso/cosmos-sdk/pull/3777) `gaiad export` no longer panics when the database is empty
    * [\#3806](https://github.com/cosmos/cosmos-sdk/pull/3806) Properly return errors from a couple of struct Unmarshal functions

* SDK
    * [\#3728](https://github.com/cosmos/cosmos-sdk/issues/3728) Truncate decimal multiplication & division in distribution to ensure
           no more than the collected fees / inflation are distributed
    * [\#3727](https://github.com/cosmos/cosmos-sdk/issues/3727) Return on zero-length (including []byte{}) PrefixEndBytes() calls
    * [\#3559](https://github.com/cosmos/cosmos-sdk/issues/3559) fix occasional failing due to non-determinism in lcd test TestBonding
    where validator is unexpectedly slashed throwing off test calculations
    * [\#3411](https://github.com/cosmos/cosmos-sdk/pull/3411) Include the `RequestInitChain.Time` in the block header init during
  `InitChain`.
    * [\#3717](https://github.com/cosmos/cosmos-sdk/pull/3717) Update the vesting specification and implementation to cap deduction from
  `DelegatedVesting` by at most `DelegatedVesting`. This accounts for the case where
  the undelegation amount may exceed the original delegation amount due to
  truncation of undelegation tokens.
    * [\#3717](https://github.com/cosmos/cosmos-sdk/pull/3717) Ignore unknown proposers in allocating rewards for proposers, in case
    unbonding period was just 1 block and proposer was already deleted.
    * [\#3726](https://github.com/cosmos/cosmos-sdk/pull/3724) Cap(clip) reward to remaining coins in AllocateTokens.

## 0.32.0

BREAKING CHANGES

* Gaia REST API
    * [\#3642](https://github.com/cosmos/cosmos-sdk/pull/3642) `GET /tx/{hash}` now returns `404` instead of `500` if the transaction is not found

* SDK
* [\#3580](https://github.com/cosmos/cosmos-sdk/issues/3580) Migrate HTTP request/response types and utilities to types/rest.
* [\#3592](https://github.com/cosmos/cosmos-sdk/issues/3592) Drop deprecated keybase implementation's New() constructor in
   favor of a new crypto/keys.New(string, string) implementation that
   returns a lazy keybase instance. Remove client.MockKeyBase,
   superseded by crypto/keys.NewInMemory()
* [\#3621](https://github.com/cosmos/cosmos-sdk/issues/3621) staking.GenesisState.Bonds -> Delegations

IMPROVEMENTS

* SDK
    * [\#3311](https://github.com/cosmos/cosmos-sdk/pull/3311) Reconcile the `DecCoin/s` API with the `Coin/s` API.
    * [\#3614](https://github.com/cosmos/cosmos-sdk/pull/3614) Add coin denom length checks to the coins constructors.
    * [\#3621](https://github.com/cosmos/cosmos-sdk/issues/3621) remove many inter-module dependancies
    * [\#3601](https://github.com/cosmos/cosmos-sdk/pull/3601) JSON-stringify the ABCI log response which includes the log and message
  index.
    * [\#3604](https://github.com/cosmos/cosmos-sdk/pull/3604) Improve SDK funds related error messages and allow for unicode in
  JSON ABCI log.
    * [\#3620](https://github.com/cosmos/cosmos-sdk/pull/3620) Version command shows build tags
    * [\#3638](https://github.com/cosmos/cosmos-sdk/pull/3638) Add Bcrypt benchmarks & justification of security parameter choice
    * [\#3648](https://github.com/cosmos/cosmos-sdk/pull/3648) Add JSON struct tags to vesting accounts.

* Tendermint
    * [\#3618](https://github.com/cosmos/cosmos-sdk/pull/3618) Upgrade to Tendermint 0.30.03

BUG FIXES

* SDK
    * [\#3646](https://github.com/cosmos/cosmos-sdk/issues/3646) `x/mint` now uses total token supply instead of total bonded tokens to calculate inflation


## 0.31.2

BREAKING CHANGES

* SDK
* [\#3592](https://github.com/cosmos/cosmos-sdk/issues/3592) Drop deprecated keybase implementation's
   New constructor in favor of a new
   crypto/keys.New(string, string) implementation that
   returns a lazy keybase instance. Remove client.MockKeyBase,
   superseded by crypto/keys.NewInMemory()

IMPROVEMENTS

* SDK
    * [\#3604](https://github.com/cosmos/cosmos-sdk/pulls/3604) Improve SDK funds related error messages and allow for unicode in
  JSON ABCI log.

* Tendermint
    * [\#3563](https://github.com/cosmos/cosmos-sdk/3563) Update to Tendermint version `0.30.0-rc0`


BUG FIXES

* Gaia
    * [\#3585] Fix setting the tx hash in `NewResponseFormatBroadcastTxCommit`.
    * [\#3585] Return an empty `TxResponse` when Tendermint returns an empty
  `ResultBroadcastTx`.

* SDK
    * [\#3582](https://github.com/cosmos/cosmos-sdk/pull/3582) Running `make test_unit` was failing due to a missing tag
    * [\#3617](https://github.com/cosmos/cosmos-sdk/pull/3582) Fix fee comparison when the required fees does not contain any denom
  present in the tx fees.

## 0.31.0

BREAKING CHANGES

* Gaia REST API (`gaiacli advanced rest-server`)
    * [\#3284](https://github.com/cosmos/cosmos-sdk/issues/3284) Rename the `name`
  field to `from` in the `base_req` body.
    * [\#3485](https://github.com/cosmos/cosmos-sdk/pull/3485) Error responses are now JSON objects.
    * [\#3477][distribution] endpoint changed "all_delegation_rewards" -> "delegator_total_rewards"

* Gaia CLI  (`gaiacli`)
    * [#3399](https://github.com/cosmos/cosmos-sdk/pull/3399) Add `gaiad validate-genesis` command to facilitate checking of genesis files
    * [\#1894](https://github.com/cosmos/cosmos-sdk/issues/1894) `version` prints out short info by default. Add `--long` flag. Proper handling of `--format` flag introduced.
    * [\#3465](https://github.com/cosmos/cosmos-sdk/issues/3465) `gaiacli rest-server` switched back to insecure mode by default:
        * `--insecure` flag is removed.
        * `--tls` is now used to enable secure layer.
    * [\#3451](https://github.com/cosmos/cosmos-sdk/pull/3451) `gaiacli` now returns transactions in plain text including tags.
    * [\#3497](https://github.com/cosmos/cosmos-sdk/issues/3497) `gaiad init` now takes moniker as required arguments, not as parameter.
    * [\#3501](https://github.com/cosmos/cosmos-sdk/issues/3501) Change validator
  address Bech32 encoding to consensus address in `tendermint-validator-set`.

* Gaia
    *  [\#3457](https://github.com/cosmos/cosmos-sdk/issues/3457) Changed governance tally validatorGovInfo to use sdk.Int power instead of sdk.Dec
    *  [\#3495](https://github.com/cosmos/cosmos-sdk/issues/3495) Added Validator Minimum Self Delegation
    *  Reintroduce OR semantics for tx fees

* SDK
    * [\#2513](https://github.com/cosmos/cosmos-sdk/issues/2513) Tendermint updates are adjusted by 10^-6 relative to staking tokens,
    * [\#3487](https://github.com/cosmos/cosmos-sdk/pull/3487) Move HTTP/REST utilities out of client/utils into a new dedicated client/rest package.
    * [\#3490](https://github.com/cosmos/cosmos-sdk/issues/3490) ReadRESTReq() returns bool to avoid callers to write error responses twice.
    * [\#3502](https://github.com/cosmos/cosmos-sdk/pull/3502) Fixes issue when comparing genesis states
    * [\#3514](https://github.com/cosmos/cosmos-sdk/pull/3514) Various clean ups:
        * Replace all GetKeyBase\* functions family in favor of NewKeyBaseFromDir and NewKeyBaseFromHomeFlag.
        * Remove Get prefix from all TxBuilder's getters.
    * [\#3522](https://github.com/cosmos/cosmos-sdk/pull/3522) Get rid of double negatives: Coins.IsNotNegative() -> Coins.IsAnyNegative().
    * [\#3561](https://github.com/cosmos/cosmos-sdk/issues/3561) Don't unnecessarily store denominations in staking


FEATURES

* Gaia REST API

* [\#2358](https://github.com/cosmos/cosmos-sdk/issues/2358) Add distribution module REST interface

* Gaia CLI  (`gaiacli`)
    * [\#3429](https://github.com/cosmos/cosmos-sdk/issues/3429) Support querying
  for all delegator distribution rewards.
    * [\#3449](https://github.com/cosmos/cosmos-sdk/issues/3449) Proof verification now works with absence proofs
    * [\#3484](https://github.com/cosmos/cosmos-sdk/issues/3484) Add support
  vesting accounts to the add-genesis-account command.

* Gaia
    * [\#3397](https://github.com/cosmos/cosmos-sdk/pull/3397) Implement genesis file sanitization to avoid failures at chain init.
    * [\#3428](https://github.com/cosmos/cosmos-sdk/issues/3428) Run the simulation from a particular genesis state loaded from a file

* SDK
    * [\#3270](https://github.com/cosmos/cosmos-sdk/issues/3270) [x/staking] limit number of ongoing unbonding delegations /redelegations per pair/trio
    * [\#3477][distribution] new query endpoint "delegator_validators"
    * [\#3514](https://github.com/cosmos/cosmos-sdk/pull/3514) Provided a lazy loading implementation of Keybase that locks the underlying
    storage only for the time needed to perform the required operation. Also added Keybase reference to TxBuilder struct.
    * [types] [\#2580](https://github.com/cosmos/cosmos-sdk/issues/2580) Addresses now Bech32 empty addresses to an empty string


IMPROVEMENTS

* Gaia REST API
    * [\#3284](https://github.com/cosmos/cosmos-sdk/issues/3284) Update Gaia Lite
  REST service to support the following:
        * Automatic account number and sequence population when fields are omitted
        * Generate only functionality no longer requires access to a local Keybase
        * `from` field in the `base_req` body can be a Keybase name or account address
    * [\#3423](https://github.com/cosmos/cosmos-sdk/issues/3423) Allow simulation
  (auto gas) to work with generate only.
    * [\#3514](https://github.com/cosmos/cosmos-sdk/pull/3514) REST server calls to keybase does not lock the underlying storage anymore.
    * [\#3523](https://github.com/cosmos/cosmos-sdk/pull/3523) Added `/tx/encode` endpoint to serialize a JSON tx to base64-encoded Amino.

* Gaia CLI  (`gaiacli`)
    * [\#3476](https://github.com/cosmos/cosmos-sdk/issues/3476) New `withdraw-all-rewards` command to withdraw all delegations rewards for delegators.
    * [\#3497](https://github.com/cosmos/cosmos-sdk/issues/3497) `gaiad gentx` supports `--ip` and `--node-id` flags to override defaults.
    * [\#3518](https://github.com/cosmos/cosmos-sdk/issues/3518) Fix flow in
  `keys add` to show the mnemonic by default.
    * [\#3517](https://github.com/cosmos/cosmos-sdk/pull/3517) Increased test coverage
    * [\#3523](https://github.com/cosmos/cosmos-sdk/pull/3523) Added `tx encode` command to serialize a JSON tx to base64-encoded Amino.

* Gaia
    * [\#3418](https://github.com/cosmos/cosmos-sdk/issues/3418) Add vesting account
  genesis validation checks to `GaiaValidateGenesisState`.
    * [\#3420](https://github.com/cosmos/cosmos-sdk/issues/3420) Added maximum length to governance proposal descriptions and titles
    * [\#3256](https://github.com/cosmos/cosmos-sdk/issues/3256) Add gas consumption
  for tx size in the ante handler.
    * [\#3454](https://github.com/cosmos/cosmos-sdk/pull/3454) Add `--jail-whitelist` to `gaiad export` to enable testing of complex exports
    * [\#3424](https://github.com/cosmos/cosmos-sdk/issues/3424) Allow generation of gentxs with empty memo field.
    * [\#3507](https://github.com/cosmos/cosmos-sdk/issues/3507) General cleanup, removal of unnecessary struct fields, undelegation bugfix, and comment clarification in x/staking and x/slashing

* SDK
    * [\#2605] x/params add subkey accessing
    * [\#2986](https://github.com/cosmos/cosmos-sdk/pull/2986) Store Refactor
    * [\#3435](https://github.com/cosmos/cosmos-sdk/issues/3435) Test that store implementations do not allow nil values
    * [\#2509](https://github.com/cosmos/cosmos-sdk/issues/2509) Sanitize all usage of Dec.RoundInt64()
    * [\#556](https://github.com/cosmos/cosmos-sdk/issues/556) Increase `BaseApp`
  test coverage.
    * [\#3357](https://github.com/cosmos/cosmos-sdk/issues/3357) develop state-transitions.md for staking spec, missing states added to `state.md`
    * [\#3552](https://github.com/cosmos/cosmos-sdk/pull/3552) Validate bit length when
  deserializing `Int` types.


BUG FIXES

* Gaia CLI  (`gaiacli`)
    * [\#3417](https://github.com/cosmos/cosmos-sdk/pull/3417) Fix `q slashing signing-info` panic by ensuring safety of user input and properly returning not found error
    * [\#3345](https://github.com/cosmos/cosmos-sdk/issues/3345) Upgrade ledger-cosmos-go dependency to v0.9.3 to pull
    https://github.com/ZondaX/ledger-cosmos-go/commit/ed9aa39ce8df31bad1448c72d3d226bf2cb1a8d1 in order to fix a derivation path issue that causes `gaiacli keys add --recover`
    to malfunction.
    * [\#3419](https://github.com/cosmos/cosmos-sdk/pull/3419) Fix `q distr slashes` panic
    * [\#3453](https://github.com/cosmos/cosmos-sdk/pull/3453) The `rest-server` command didn't respect persistent flags such as `--chain-id` and `--trust-node` if they were
    passed on the command line.
    * [\#3441](https://github.com/cosmos/cosmos-sdk/pull/3431) Improved resource management and connection handling (ledger devices). Fixes issue with DER vs BER signatures.

* Gaia
    * [\#3486](https://github.com/cosmos/cosmos-sdk/pull/3486) Use AmountOf in
    vesting accounts instead of zipping/aligning denominations.


## 0.30.0

BREAKING CHANGES

* Gaia REST API (`gaiacli advanced rest-server`)
    * [gaia-lite] [\#2182] Renamed and merged all redelegations endpoints into `/staking/redelegations`
    * [\#3176](https://github.com/cosmos/cosmos-sdk/issues/3176) `tx/sign` endpoint now expects `BaseReq` fields as nested object.
    * [\#2222] all endpoints renamed from `/stake` -> `/staking`
    * [\#1268] `LooseTokens` -> `NotBondedTokens`
    * [\#3289] misc renames:
        * `Validator.UnbondingMinTime` -> `Validator.UnbondingCompletionTime`
        * `Delegation` -> `Value` in `MsgCreateValidator` and `MsgDelegate`
        * `MsgBeginUnbonding` -> `MsgUndelegate`

* Gaia CLI  (`gaiacli`)
    * [\#810](https://github.com/cosmos/cosmos-sdk/issues/810) Don't fallback to any default values for chain ID.
        * Users need to supply chain ID either via config file or the `--chain-id` flag.
        * Change `chain_id` and `trust_node` in `gaiacli` configuration to `chain-id` and `trust-node` respectively.
    * [\#3069](https://github.com/cosmos/cosmos-sdk/pull/3069) `--fee` flag renamed to `--fees` to support multiple coins
    * [\#3156](https://github.com/cosmos/cosmos-sdk/pull/3156) Remove unimplemented `gaiacli init` command
    * [\#2222] `gaiacli tx stake` -> `gaiacli tx staking`, `gaiacli query stake` -> `gaiacli query staking`
    * [\#1894](https://github.com/cosmos/cosmos-sdk/issues/1894) `version` command now shows latest commit, vendor dir hash, and build machine info.
    * [\#3320](https://github.com/cosmos/cosmos-sdk/pull/3320) Ensure all `gaiacli query` commands respect the `--output` and `--indent` flags

* Gaia
    * https://github.com/cosmos/cosmos-sdk/issues/2838 - Move store keys to constants
    * [\#3162](https://github.com/cosmos/cosmos-sdk/issues/3162) The `--gas` flag now takes `auto` instead of `simulate`
    in order to trigger a simulation of the tx before the actual execution.
    * [\#3285](https://github.com/cosmos/cosmos-sdk/pull/3285) New `gaiad tendermint version` to print libs versions
    * [\#1894](https://github.com/cosmos/cosmos-sdk/pull/1894) `version` command now shows latest commit, vendor dir hash, and build machine info.
    * [\#3249](https://github.com/cosmos/cosmos-sdk/issues/3249) `tendermint`'s `show-validator` and `show-address` `--json` flags removed in favor of `--output-format=json`.

* SDK
    * [distribution] [\#3359](https://github.com/cosmos/cosmos-sdk/issues/3359) Always round down when calculating rewards-to-be-withdrawn in F1 fee distribution
    * [#3336](https://github.com/cosmos/cosmos-sdk/issues/3336) Ensure all SDK
  messages have their signature bytes contain canonical fields `value` and `type`.
    * [\#3333](https://github.com/cosmos/cosmos-sdk/issues/3333) - F1 storage efficiency improvements - automatic withdrawals when unbonded, historical reward reference counting
    * [staking] [\#2513](https://github.com/cosmos/cosmos-sdk/issues/2513) Validator power type from Dec -> Int
    * [staking] [\#3233](https://github.com/cosmos/cosmos-sdk/issues/3233) key and value now contain duplicate fields to simplify code
    * [\#3064](https://github.com/cosmos/cosmos-sdk/issues/3064) Sanitize `sdk.Coin` denom. Coins denoms are now case insensitive, i.e. 100fooToken equals to 100FOOTOKEN.
    * [\#3195](https://github.com/cosmos/cosmos-sdk/issues/3195) Allows custom configuration for syncable strategy
    * [\#3242](https://github.com/cosmos/cosmos-sdk/issues/3242) Fix infinite gas
    meter utilization during aborted ante handler executions.
    * [x/distribution] [\#3292](https://github.com/cosmos/cosmos-sdk/issues/3292) Enable or disable withdraw addresses with a parameter in the param store
    * [staking] [\#2222](https://github.com/cosmos/cosmos-sdk/issues/2222) `/stake` -> `/staking` module rename
    * [staking] [\#1268](https://github.com/cosmos/cosmos-sdk/issues/1268) `LooseTokens` -> `NotBondedTokens`
    * [staking] [\#1402](https://github.com/cosmos/cosmos-sdk/issues/1402) Redelegation and unbonding-delegation structs changed to include multiple an array of entries
    * [staking] [\#3289](https://github.com/cosmos/cosmos-sdk/issues/3289) misc renames:
        * `Validator.UnbondingMinTime` -> `Validator.UnbondingCompletionTime`
        * `Delegation` -> `Value` in `MsgCreateValidator` and `MsgDelegate`
        * `MsgBeginUnbonding` -> `MsgUndelegate`
    * [\#3315] Increase decimal precision to 18
    * [\#3323](https://github.com/cosmos/cosmos-sdk/issues/3323) Update to Tendermint 0.29.0
    * [\#3328](https://github.com/cosmos/cosmos-sdk/issues/3328) [x/gov] Remove redundant action tag

* Tendermint
    * [\#3298](https://github.com/cosmos/cosmos-sdk/issues/3298) Upgrade to Tendermint 0.28.0

FEATURES

* Gaia REST API (`gaiacli advanced rest-server`)
    * [\#3067](https://github.com/cosmos/cosmos-sdk/issues/3067) Add support for fees on transactions
    * [\#3069](https://github.com/cosmos/cosmos-sdk/pull/3069) Add a custom memo on transactions
    * [\#3027](https://github.com/cosmos/cosmos-sdk/issues/3027) Implement
  `/gov/proposals/{proposalID}/proposer` to query for a proposal's proposer.

* Gaia CLI  (`gaiacli`)
    * [\#2399](https://github.com/cosmos/cosmos-sdk/issues/2399) Implement `params` command to query slashing parameters.
    * [\#2730](https://github.com/cosmos/cosmos-sdk/issues/2730) Add tx search pagination parameter
    * [\#3027](https://github.com/cosmos/cosmos-sdk/issues/3027) Implement
  `query gov proposer [proposal-id]` to query for a proposal's proposer.
    * [\#3198](https://github.com/cosmos/cosmos-sdk/issues/3198) New `keys add --multisig` flag to store multisig keys locally.
    * [\#3198](https://github.com/cosmos/cosmos-sdk/issues/3198) New `multisign` command to generate multisig signatures.
    * [\#3198](https://github.com/cosmos/cosmos-sdk/issues/3198) New `sign --multisig` flag to enable multisig mode.
    * [\#2715](https://github.com/cosmos/cosmos-sdk/issues/2715) Reintroduce gaia server's insecure mode.
    * [\#3334](https://github.com/cosmos/cosmos-sdk/pull/3334) New `gaiad completion` and `gaiacli completion` to generate Bash/Zsh completion scripts.
    * [\#2607](https://github.com/cosmos/cosmos-sdk/issues/2607) Make `gaiacli config` handle the boolean `indent` flag to beautify commands JSON output.

* Gaia
    * [\#2182] [x/staking] Added querier for querying a single redelegation
    * [\#3305](https://github.com/cosmos/cosmos-sdk/issues/3305) Add support for
    vesting accounts at genesis.
    * [\#3198](https://github.com/cosmos/cosmos-sdk/issues/3198) [x/auth] Add multisig transactions support
    * [\#3198](https://github.com/cosmos/cosmos-sdk/issues/3198) `add-genesis-account` can take both account addresses and key names

* SDK
    * [\#3099](https://github.com/cosmos/cosmos-sdk/issues/3099) Implement F1 fee distribution
    * [\#2926](https://github.com/cosmos/cosmos-sdk/issues/2926) Add TxEncoder to client TxBuilder.
    * [\#2694](https://github.com/cosmos/cosmos-sdk/issues/2694) Vesting account implementation.
    * [\#2996](https://github.com/cosmos/cosmos-sdk/issues/2996) Update the `AccountKeeper` to contain params used in the context of
  the ante handler.
    * [\#3179](https://github.com/cosmos/cosmos-sdk/pull/3179) New CodeNoSignatures error code.
    * [\#3319](https://github.com/cosmos/cosmos-sdk/issues/3319) [x/distribution] Queriers for all distribution state worth querying; distribution query commands
    * [\#3356](https://github.com/cosmos/cosmos-sdk/issues/3356) [x/auth] bech32-ify accounts address in error message.

IMPROVEMENTS

* Gaia REST API
    * [\#3176](https://github.com/cosmos/cosmos-sdk/issues/3176) Validate tx/sign endpoint POST body.
    * [\#2948](https://github.com/cosmos/cosmos-sdk/issues/2948) Swagger UI now makes requests to light client node

* Gaia CLI  (`gaiacli`)
    * [\#3224](https://github.com/cosmos/cosmos-sdk/pull/3224) Support adding offline public keys to the keystore

* Gaia
    * [\#2186](https://github.com/cosmos/cosmos-sdk/issues/2186) Add Address Interface
    * [\#3158](https://github.com/cosmos/cosmos-sdk/pull/3158) Validate slashing genesis
    * [\#3172](https://github.com/cosmos/cosmos-sdk/pull/3172) Support minimum fees in a local testnet.
    * [\#3250](https://github.com/cosmos/cosmos-sdk/pull/3250) Refactor integration tests and increase coverage
    * [\#3248](https://github.com/cosmos/cosmos-sdk/issues/3248) Refactor tx fee
  model:
        * Validators specify minimum gas prices instead of minimum fees
        * Clients may provide either fees or gas prices directly
        * The gas prices of a tx must meet a validator's minimum
        * `gaiad start` and `gaia.toml` take --minimum-gas-prices flag and minimum-gas-price config key respectively.
    * [\#2859](https://github.com/cosmos/cosmos-sdk/issues/2859) Rename `TallyResult` in gov proposals to `FinalTallyResult`
    * [\#3286](https://github.com/cosmos/cosmos-sdk/pull/3286) Fix `gaiad gentx` printout of account's addresses, i.e. user bech32 instead of hex.
    * [\#3249](https://github.com/cosmos/cosmos-sdk/issues/3249) `--json` flag removed, users should use `--output=json` instead.

* SDK
    * [\#3137](https://github.com/cosmos/cosmos-sdk/pull/3137) Add tag documentation
    for each module along with cleaning up a few existing tags in the governance,
    slashing, and staking modules.
    * [\#3093](https://github.com/cosmos/cosmos-sdk/issues/3093) Ante handler does no longer read all accounts in one go when processing signatures as signature
    verification may fail before last signature is checked.
    * [staking] [\#1402](https://github.com/cosmos/cosmos-sdk/issues/1402) Add for multiple simultaneous redelegations or unbonding-delegations within an unbonding period
    * [staking] [\#1268](https://github.com/cosmos/cosmos-sdk/issues/1268) staking spec rewrite

* CI
    * [\#2498](https://github.com/cosmos/cosmos-sdk/issues/2498) Added macos CI job to CircleCI
    * [#142](https://github.com/tendermint/devops/issues/142) Increased the number of blocks to be tested during multi-sim
    * [#147](https://github.com/tendermint/devops/issues/142) Added docker image build to CI

BUG FIXES

* Gaia CLI  (`gaiacli`)
    * [\#3141](https://github.com/cosmos/cosmos-sdk/issues/3141) Fix the bug in GetAccount when `len(res) == 0` and `err == nil`
    * [\#810](https://github.com/cosmos/cosmos-sdk/pull/3316) Fix regression in gaiacli config file handling

* Gaia
    * [\#3148](https://github.com/cosmos/cosmos-sdk/issues/3148) Fix `gaiad export` by adding a boolean to `NewGaiaApp` determining whether or not to load the latest version
    * [\#3181](https://github.com/cosmos/cosmos-sdk/issues/3181) Correctly reset total accum update height and jailed-validator bond height / unbonding height on export-for-zero-height
    * [\#3172](https://github.com/cosmos/cosmos-sdk/pull/3172) Fix parsing `gaiad.toml`
  when it already exists.
    * [\#3223](https://github.com/cosmos/cosmos-sdk/issues/3223) Fix unset governance proposal queues when importing state from old chain
    * [#3187](https://github.com/cosmos/cosmos-sdk/issues/3187) Fix `gaiad export`
  by resetting each validator's slashing period.

## 0.29.1

BUG FIXES

* SDK
    * [\#3207](https://github.com/cosmos/cosmos-sdk/issues/3207) - Fix token printing bug

## 0.29.0

BREAKING CHANGES

* Gaia
    * [\#3148](https://github.com/cosmos/cosmos-sdk/issues/3148) Fix `gaiad export` by adding a boolean to `NewGaiaApp` determining whether or not to load the latest version

* SDK
    * [\#3163](https://github.com/cosmos/cosmos-sdk/issues/3163) Withdraw commission on self bond removal


## 0.28.1

BREAKING CHANGES

* Gaia REST API (`gaiacli advanced rest-server`)
    * [lcd] [\#3045](https://github.com/cosmos/cosmos-sdk/pull/3045) Fix quoted json return on GET /keys (keys list)
    * [gaia-lite] [\#2191](https://github.com/cosmos/cosmos-sdk/issues/2191) Split `POST /stake/delegators/{delegatorAddr}/delegations` into `POST /stake/delegators/{delegatorAddr}/delegations`, `POST /stake/delegators/{delegatorAddr}/unbonding_delegations` and `POST /stake/delegators/{delegatorAddr}/redelegations`
    * [gaia-lite] [\#3056](https://github.com/cosmos/cosmos-sdk/pull/3056) `generate_only` and `simulate` have moved from query arguments to POST requests body.
* Tendermint
    * [tendermint] Now using Tendermint 0.27.3

FEATURES

* Gaia REST API (`gaiacli advanced rest-server`)
    * [slashing] [\#2399](https://github.com/cosmos/cosmos-sdk/issues/2399)  Implement `/slashing/parameters` endpoint to query slashing parameters.
* Gaia CLI  (`gaiacli`)
    * [gaiacli] [\#2399](https://github.com/cosmos/cosmos-sdk/issues/2399) Implement `params` command to query slashing parameters.
* SDK
    * [client] [\#2926](https://github.com/cosmos/cosmos-sdk/issues/2926) Add TxEncoder to client TxBuilder.
* Other
    * Introduced the logjack tool for saving logs w/ rotation

IMPROVEMENTS

* Gaia REST API (`gaiacli advanced rest-server`)
    * [\#2879](https://github.com/cosmos/cosmos-sdk/issues/2879), [\#2880](https://github.com/cosmos/cosmos-sdk/issues/2880) Update deposit and vote endpoints to perform a direct txs query
    when a given proposal is inactive and thus having votes and deposits removed
    from state.
* Gaia CLI  (`gaiacli`)
    * [\#2879](https://github.com/cosmos/cosmos-sdk/issues/2879), [\#2880](https://github.com/cosmos/cosmos-sdk/issues/2880) Update deposit and vote CLI commands to perform a direct txs query
    when a given proposal is inactive and thus having votes and deposits removed
    from state.
* Gaia
    * [\#3021](https://github.com/cosmos/cosmos-sdk/pull/3021) Add `--gentx-dir` to `gaiad collect-gentxs` to specify a directory from which collect and load gentxs. Add `--output-document` to `gaiad init` to allow one to redirect output to file.


## 0.28.0

BREAKING CHANGES

* Gaia CLI  (`gaiacli`)
    * [cli] [\#2595](https://github.com/cosmos/cosmos-sdk/issues/2595) Remove `keys new` in favor of `keys add` incorporating existing functionality with addition of key recovery functionality.
    * [cli] [\#2987](https://github.com/cosmos/cosmos-sdk/pull/2987) Add shorthand `-a` to `gaiacli keys show` and update docs
    * [cli] [\#2971](https://github.com/cosmos/cosmos-sdk/pull/2971) Additional verification when running `gaiad gentx`
    * [cli] [\#2734](https://github.com/cosmos/cosmos-sdk/issues/2734) Rewrite `gaiacli config`. It is now a non-interactive config utility.

* Gaia
    * [#128](https://github.com/tendermint/devops/issues/128) Updated CircleCI job to trigger website build on every push to master/develop.
    * [\#2994](https://github.com/cosmos/cosmos-sdk/pull/2994) Change wrong-password error message.
    * [\#3009](https://github.com/cosmos/cosmos-sdk/issues/3009) Added missing Gaia genesis verification
    * [#128](https://github.com/tendermint/devops/issues/128) Updated CircleCI job to trigger website build on every push to master/develop.
    * [\#2994](https://github.com/cosmos/cosmos-sdk/pull/2994) Change wrong-password error message.
    * [\#3009](https://github.com/cosmos/cosmos-sdk/issues/3009) Added missing Gaia genesis verification
    * [gas] [\#3052](https://github.com/cosmos/cosmos-sdk/issues/3052) Updated gas costs to more reasonable numbers

* SDK
    * [auth] [\#2952](https://github.com/cosmos/cosmos-sdk/issues/2952) Signatures are no longer serialized on chain with the account number and sequence number
    * [auth] [\#2952](https://github.com/cosmos/cosmos-sdk/issues/2952) Signatures are no longer serialized on chain with the account number and sequence number
    * [stake] [\#3055](https://github.com/cosmos/cosmos-sdk/issues/3055) Use address instead of bond height / intratxcounter for deduplication

FEATURES

* Gaia CLI  (`gaiacli`)
    * [\#2961](https://github.com/cosmos/cosmos-sdk/issues/2961) Add --force flag to gaiacli keys delete command to skip passphrase check and force key deletion unconditionally.

IMPROVEMENTS

* Gaia CLI  (`gaiacli`)
    * [\#2991](https://github.com/cosmos/cosmos-sdk/issues/2991) Fully validate transaction signatures during `gaiacli tx sign --validate-signatures`

* SDK
    * [\#1277](https://github.com/cosmos/cosmos-sdk/issues/1277) Complete bank module specification
    * [\#2963](https://github.com/cosmos/cosmos-sdk/issues/2963) Complete auth module specification
    * [\#2914](https://github.com/cosmos/cosmos-sdk/issues/2914) No longer withdraw validator rewards on bond/unbond, but rather move
  the rewards to the respective validator's pools.


BUG FIXES

* Gaia CLI  (`gaiacli`)
    * [\#2921](https://github.com/cosmos/cosmos-sdk/issues/2921) Fix `keys delete` inability to delete offline and ledger keys.

* Gaia
    * [\#3003](https://github.com/cosmos/cosmos-sdk/issues/3003) CollectStdTxs() must validate DelegatorAddr against genesis accounts.

* SDK
    * [\#2967](https://github.com/cosmos/cosmos-sdk/issues/2967) Change ordering of `mint.BeginBlocker` and `distr.BeginBlocker`, recalculate inflation each block
    * [\#3068](https://github.com/cosmos/cosmos-sdk/issues/3068) check for uint64 gas overflow during `Std#ValidateBasic`.
    * [\#3071](https://github.com/cosmos/cosmos-sdk/issues/3071) Catch overflow on block gas meter


## 0.27.0

BREAKING CHANGES

* Gaia REST API (`gaiacli advanced rest-server`)
    * [gaia-lite] [\#2819](https://github.com/cosmos/cosmos-sdk/pull/2819) Txs query param format is now: `/txs?tag=value` (removed '' wrapping the query parameter `value`)

* Gaia CLI  (`gaiacli`)
    * [cli] [\#2728](https://github.com/cosmos/cosmos-sdk/pull/2728) Seperate `tx` and `query` subcommands by module
    * [cli] [\#2727](https://github.com/cosmos/cosmos-sdk/pull/2727) Fix unbonding command flow
    * [cli] [\#2786](https://github.com/cosmos/cosmos-sdk/pull/2786) Fix redelegation command flow
    * [cli] [\#2829](https://github.com/cosmos/cosmos-sdk/pull/2829) add-genesis-account command now validates state when adding accounts
    * [cli] [\#2804](https://github.com/cosmos/cosmos-sdk/issues/2804) Check whether key exists before passing it on to `tx create-validator`.
    * [cli] [\#2874](https://github.com/cosmos/cosmos-sdk/pull/2874) `gaiacli tx sign` takes an optional `--output-document` flag to support output redirection.
    * [cli] [\#2875](https://github.com/cosmos/cosmos-sdk/pull/2875) Refactor `gaiad gentx` and avoid redirection to `gaiacli tx sign` for tx signing.

* Gaia
    * [mint] [\#2825] minting now occurs every block, inflation parameter updates still hourly

* SDK
    * [\#2752](https://github.com/cosmos/cosmos-sdk/pull/2752) Don't hardcode bondable denom.
    * [\#2701](https://github.com/cosmos/cosmos-sdk/issues/2701) Account numbers and sequence numbers in `auth` are now `uint64` instead of `int64`
    * [\#2019](https://github.com/cosmos/cosmos-sdk/issues/2019) Cap total number of signatures. Current per-transaction limit is 7, and if that is exceeded transaction is rejected.
    * [\#2801](https://github.com/cosmos/cosmos-sdk/pull/2801) Remove AppInit structure.
    * [\#2798](https://github.com/cosmos/cosmos-sdk/issues/2798) Governance API has miss-spelled English word in JSON response ('depositer' -> 'depositor')
    * [\#2943](https://github.com/cosmos/cosmos-sdk/pull/2943) Transaction action tags equal the message type. Staking EndBlocker tags are included.

* Tendermint
    * Update to Tendermint 0.27.0

FEATURES

* Gaia REST API (`gaiacli advanced rest-server`)
    * [gov] [\#2479](https://github.com/cosmos/cosmos-sdk/issues/2479) Added governance parameter
    query REST endpoints.

* Gaia CLI  (`gaiacli`)
    * [gov][cli] [\#2479](https://github.com/cosmos/cosmos-sdk/issues/2479) Added governance
    parameter query commands.
    * [stake][cli] [\#2027] Add CLI query command for getting all delegations to a specific validator.
    * [\#2840](https://github.com/cosmos/cosmos-sdk/pull/2840) Standardize CLI exports from modules

* Gaia
    * [app] [\#2791](https://github.com/cosmos/cosmos-sdk/issues/2791) Support export at a specific height, with `gaiad export --height=HEIGHT`.
    * [x/gov] [#2479](https://github.com/cosmos/cosmos-sdk/issues/2479) Implemented querier
  for getting governance parameters.
    * [app] [\#2663](https://github.com/cosmos/cosmos-sdk/issues/2663) - Runtime-assertable invariants
    * [app] [\#2791](https://github.com/cosmos/cosmos-sdk/issues/2791) Support export at a specific height, with `gaiad export --height=HEIGHT`.
    * [app] [\#2812](https://github.com/cosmos/cosmos-sdk/issues/2812) Support export alterations to prepare for restarting at zero-height

* SDK
    * [simulator] [\#2682](https://github.com/cosmos/cosmos-sdk/issues/2682) MsgEditValidator now looks at the validator's max rate, thus it now succeeds a significant portion of the time
    * [core] [\#2775](https://github.com/cosmos/cosmos-sdk/issues/2775) Add deliverTx maximum block gas limit


IMPROVEMENTS

* Gaia REST API (`gaiacli advanced rest-server`)
    * [gaia-lite] [\#2819](https://github.com/cosmos/cosmos-sdk/pull/2819) Tx search now supports multiple tags as query parameters
    * [\#2836](https://github.com/cosmos/cosmos-sdk/pull/2836) Expose LCD router to allow users to register routes there.

* Gaia CLI  (`gaiacli`)
    * [\#2749](https://github.com/cosmos/cosmos-sdk/pull/2749) Add --chain-id flag to gaiad testnet
    * [\#2819](https://github.com/cosmos/cosmos-sdk/pull/2819) Tx search now supports multiple tags as query parameters

* Gaia
    * [\#2772](https://github.com/cosmos/cosmos-sdk/issues/2772) Update BaseApp to not persist state when the ante handler fails on DeliverTx.
    * [\#2773](https://github.com/cosmos/cosmos-sdk/issues/2773) Require moniker to be provided on `gaiad init`.
    * [\#2672](https://github.com/cosmos/cosmos-sdk/issues/2672) [Makefile] Updated for better Windows compatibility and ledger support logic, get_tools was rewritten as a cross-compatible Makefile.
    * [\#2766](https://github.com/cosmos/cosmos-sdk/issues/2766) [Makefile] Added goimports tool to get_tools. Get_tools now only builds new versions if binaries are missing.
    * [#110](https://github.com/tendermint/devops/issues/110) Updated CircleCI job to trigger website build when cosmos docs are updated.

* SDK
 & [x/mock/simulation] [\#2720] major cleanup, introduction of helper objects, reorganization
* [\#2821](https://github.com/cosmos/cosmos-sdk/issues/2821) Codespaces are now strings
* [types] [\#2776](https://github.com/cosmos/cosmos-sdk/issues/2776) Improve safety of `Coin` and `Coins` types. Various functions
 and methods will panic when a negative amount is discovered.
* [\#2815](https://github.com/cosmos/cosmos-sdk/issues/2815) Gas unit fields changed from `int64` to `uint64`.
* [\#2821](https://github.com/cosmos/cosmos-sdk/issues/2821) Codespaces are now strings
* [\#2779](https://github.com/cosmos/cosmos-sdk/issues/2779) Introduce `ValidateBasic` to the `Tx` interface and call it in the ante
 handler.
* [\#2825](https://github.com/cosmos/cosmos-sdk/issues/2825) More staking and distribution invariants
* [\#2912](https://github.com/cosmos/cosmos-sdk/issues/2912) Print commit ID in hex when commit is synced.

* Tendermint
* [\#2796](https://github.com/cosmos/cosmos-sdk/issues/2796) Update to go-amino 0.14.1


BUG FIXES

* Gaia REST API (`gaiacli advanced rest-server`)
    * [gaia-lite] [\#2868](https://github.com/cosmos/cosmos-sdk/issues/2868) Added handler for governance tally endpoint
    * [\#2907](https://github.com/cosmos/cosmos-sdk/issues/2907) Refactor and fix the way Gaia Lite is started.

* Gaia
    * [\#2723] Use `cosmosvalcons` Bech32 prefix in `tendermint show-address`
    * [\#2742](https://github.com/cosmos/cosmos-sdk/issues/2742) Fix time format of TimeoutCommit override
    * [\#2898](https://github.com/cosmos/cosmos-sdk/issues/2898) Remove redundant '$' in docker-compose.yml

* SDK
    * [\#2733](https://github.com/cosmos/cosmos-sdk/issues/2733) [x/gov, x/mock/simulation] Fix governance simulation, update x/gov import/export
    * [\#2854](https://github.com/cosmos/cosmos-sdk/issues/2854) [x/bank] Remove unused bank.MsgIssue, prevent possible panic
    * [\#2884](https://github.com/cosmos/cosmos-sdk/issues/2884) [docs/examples] Fix `basecli version` panic

* Tendermint
    * [\#2797](https://github.com/tendermint/tendermint/pull/2797) AddressBook requires addresses to have IDs; Do not crap out immediately after sending pex addrs in seed mode

## 0.26.0

BREAKING CHANGES

* Gaia
    * [gaiad init] [\#2602](https://github.com/cosmos/cosmos-sdk/issues/2602) New genesis workflow

* SDK
    * [simulation] [\#2665](https://github.com/cosmos/cosmos-sdk/issues/2665) only argument to sdk.Invariant is now app

* Tendermint
    * Upgrade to version 0.26.0

FEATURES

* Gaia CLI  (`gaiacli`)
    * [cli] [\#2569](https://github.com/cosmos/cosmos-sdk/pull/2569) Add commands to query validator unbondings and redelegations
    * [cli] [\#2569](https://github.com/cosmos/cosmos-sdk/pull/2569) Add commands to query validator unbondings and redelegations
    * [cli] [\#2524](https://github.com/cosmos/cosmos-sdk/issues/2524) Add support offline mode to `gaiacli tx sign`. Lookups are not performed if the flag `--offline` is on.
    * [cli] [\#2558](https://github.com/cosmos/cosmos-sdk/issues/2558) Rename --print-sigs to --validate-signatures. It now performs a complete set of sanity checks and reports to the user. Also added --print-signature-only to print the signature only, not the whole transaction.
    * [cli] [\#2704](https://github.com/cosmos/cosmos-sdk/pull/2704) New add-genesis-account convenience command to populate genesis.json with genesis accounts.

* SDK
    * [\#1336](https://github.com/cosmos/cosmos-sdk/issues/1336) Mechanism for SDK Users to configure their own Bech32 prefixes instead of using the default cosmos prefixes.

IMPROVEMENTS

* Gaia
* [\#2637](https://github.com/cosmos/cosmos-sdk/issues/2637) [x/gov] Switched inactive and active proposal queues to an iterator based queue

* SDK
* [\#2573](https://github.com/cosmos/cosmos-sdk/issues/2573) [x/distribution] add accum invariance
* [\#2556](https://github.com/cosmos/cosmos-sdk/issues/2556) [x/mock/simulation] Fix debugging output
* [\#2396](https://github.com/cosmos/cosmos-sdk/issues/2396) [x/mock/simulation] Change parameters to get more slashes
* [\#2617](https://github.com/cosmos/cosmos-sdk/issues/2617) [x/mock/simulation] Randomize all genesis parameters
* [\#2669](https://github.com/cosmos/cosmos-sdk/issues/2669) [x/stake] Added invarant check to make sure validator's power aligns with its spot in the power store.
* [\#1924](https://github.com/cosmos/cosmos-sdk/issues/1924) [x/mock/simulation] Use a transition matrix for block size
* [\#2660](https://github.com/cosmos/cosmos-sdk/issues/2660) [x/mock/simulation] Staking transactions get tested far more frequently
* [\#2610](https://github.com/cosmos/cosmos-sdk/issues/2610) [x/stake] Block redelegation to and from the same validator
* [\#2652](https://github.com/cosmos/cosmos-sdk/issues/2652) [x/auth] Add benchmark for get and set account
* [\#2685](https://github.com/cosmos/cosmos-sdk/issues/2685) [store] Add general merkle absence proof (also for empty substores)
* [\#2708](https://github.com/cosmos/cosmos-sdk/issues/2708) [store] Disallow setting nil values

BUG FIXES

* Gaia
* [\#2670](https://github.com/cosmos/cosmos-sdk/issues/2670) [x/stake] fixed incorrect `IterateBondedValidators` and split into two functions: `IterateBondedValidators` and `IterateLastBlockConsValidators`
* [\#2691](https://github.com/cosmos/cosmos-sdk/issues/2691) Fix local testnet creation by using a single canonical genesis time
* [\#2648](https://github.com/cosmos/cosmos-sdk/issues/2648) [gaiad] Fix `gaiad export` / `gaiad import` consistency, test in CI

* SDK
* [\#2625](https://github.com/cosmos/cosmos-sdk/issues/2625) [x/gov] fix AppendTag function usage error
* [\#2677](https://github.com/cosmos/cosmos-sdk/issues/2677) [x/stake, x/distribution] various staking/distribution fixes as found by the simulator
* [\#2674](https://github.com/cosmos/cosmos-sdk/issues/2674) [types] Fix coin.IsLT() impl, coins.IsLT() impl, and renamed coins.Is\* to coins.IsAll\* (see [\#2686](https://github.com/cosmos/cosmos-sdk/issues/2686))
* [\#2711](https://github.com/cosmos/cosmos-sdk/issues/2711) [x/stake] Add commission data to `MsgCreateValidator` signature bytes.
* Temporarily disable insecure mode for Gaia Lite

## 0.25.0

_October 24th, 2018_.

BREAKING CHANGES

* Gaia REST API (`gaiacli advanced rest-server`)
    * [x/stake] Validator.Owner renamed to Validator.Operator
    * [\#595](https://github.com/cosmos/cosmos-sdk/issues/595) Connections to the REST server are now secured using Transport Layer Security by default. The --insecure flag is provided to switch back to insecure HTTP.
    * [gaia-lite] [\#2258](https://github.com/cosmos/cosmos-sdk/issues/2258) Split `GET stake/delegators/{delegatorAddr}` into `GET stake/delegators/{delegatorAddr}/delegations`, `GET stake/delegators/{delegatorAddr}/unbonding_delegations` and `GET stake/delegators/{delegatorAddr}/redelegations`

* Gaia CLI  (`gaiacli`)
    * [x/stake] Validator.Owner renamed to Validator.Operator
    * [cli] unsafe_reset_all, show_validator, and show_node_id have been renamed to unsafe-reset-all, show-validator, and show-node-id
    * [cli] [\#1983](https://github.com/cosmos/cosmos-sdk/issues/1983) --print-response now defaults to true in commands that create and send a transaction
    * [cli] [\#1983](https://github.com/cosmos/cosmos-sdk/issues/1983) you can now pass --pubkey or --address to gaiacli keys show to return a plaintext representation of the key's address or public key for use with other commands
    * [cli] [\#2061](https://github.com/cosmos/cosmos-sdk/issues/2061) changed proposalID in governance REST endpoints to proposal-id
    * [cli] [\#2014](https://github.com/cosmos/cosmos-sdk/issues/2014) `gaiacli advanced` no longer exists - to access `ibc`, `rest-server`, and `validator-set` commands use `gaiacli ibc`, `gaiacli rest-server`, and `gaiacli tendermint`, respectively
    * [makefile] `get_vendor_deps` no longer updates lock file it just updates vendor directory. Use `update_vendor_deps` to update the lock file. [#2152](https://github.com/cosmos/cosmos-sdk/pull/2152)
    * [cli] [\#2221](https://github.com/cosmos/cosmos-sdk/issues/2221) All commands that
    utilize a validator's operator address must now use the new Bech32 prefix,
    `cosmosvaloper`.
    * [cli] [\#2190](https://github.com/cosmos/cosmos-sdk/issues/2190) `gaiacli init --gen-txs` is now `gaiacli init --with-txs` to reduce confusion
    * [cli] [\#2073](https://github.com/cosmos/cosmos-sdk/issues/2073) --from can now be either an address or a key name
    * [cli] [\#1184](https://github.com/cosmos/cosmos-sdk/issues/1184) Subcommands reorganisation, see [\#2390](https://github.com/cosmos/cosmos-sdk/pull/2390) for a comprehensive list of changes.
    * [cli] [\#2524](https://github.com/cosmos/cosmos-sdk/issues/2524) Add support offline mode to `gaiacli tx sign`. Lookups are not performed if the flag `--offline` is on.
    * [cli] [\#2570](https://github.com/cosmos/cosmos-sdk/pull/2570) Add commands to query deposits on proposals

* Gaia
    * Make the transient store key use a distinct store key. [#2013](https://github.com/cosmos/cosmos-sdk/pull/2013)
    * [x/stake] [\#1901](https://github.com/cosmos/cosmos-sdk/issues/1901) Validator type's Owner field renamed to Operator; Validator's GetOwner() renamed accordingly to comply with the SDK's Validator interface.
    * [docs] [#2001](https://github.com/cosmos/cosmos-sdk/pull/2001) Update slashing spec for slashing period
    * [x/stake, x/slashing] [#1305](https://github.com/cosmos/cosmos-sdk/issues/1305) - Rename "revoked" to "jailed"
    * [x/stake] [#1676] Revoked and jailed validators put into the unbonding state
    * [x/stake] [#1877] Redelegations/unbonding-delegation from unbonding validator have reduced time
    * [x/slashing] [\#1789](https://github.com/cosmos/cosmos-sdk/issues/1789) Slashing changes for Tendermint validator set offset (NextValSet)
    * [x/stake] [\#2040](https://github.com/cosmos/cosmos-sdk/issues/2040) Validator
    operator type has now changed to `sdk.ValAddress`
    * [x/stake] [\#2221](https://github.com/cosmos/cosmos-sdk/issues/2221) New
    Bech32 prefixes have been introduced for a validator's consensus address and
    public key: `cosmosvalcons` and `cosmosvalconspub` respectively. Also, existing Bech32 prefixes have been
    renamed for accounts and validator operators:
        * `cosmosaccaddr` / `cosmosaccpub` => `cosmos` / `cosmospub`
        * `cosmosvaladdr` / `cosmosvalpub` => `cosmosvaloper` / `cosmosvaloperpub`
    * [x/stake] [#1013] TendermintUpdates now uses transient store
    * [x/stake] [\#2435](https://github.com/cosmos/cosmos-sdk/issues/2435) Remove empty bytes from the ValidatorPowerRank store key
    * [x/gov] [\#2195](https://github.com/cosmos/cosmos-sdk/issues/2195) Governance uses BFT Time
    * [x/gov] [\#2256](https://github.com/cosmos/cosmos-sdk/issues/2256) Removed slashing for governance non-voting validators
    * [simulation] [\#2162](https://github.com/cosmos/cosmos-sdk/issues/2162) Added back correct supply invariants
    * [x/slashing] [\#2430](https://github.com/cosmos/cosmos-sdk/issues/2430) Simulate more slashes, check if validator is jailed before jailing
    * [x/stake] [\#2393](https://github.com/cosmos/cosmos-sdk/issues/2393) Removed `CompleteUnbonding` and `CompleteRedelegation` Msg types, and instead added unbonding/redelegation queues to endblocker
    * [x/mock/simulation] [\#2501](https://github.com/cosmos/cosmos-sdk/issues/2501) Simulate transactions & invariants for fee distribution, and fix bugs discovered in the process
        * [x/auth] Simulate random fee payments
        * [cmd/gaia/app] Simulate non-zero inflation
        * [x/stake] Call hooks correctly in several cases related to delegation/validator updates
        * [x/stake] Check full supply invariants, including yet-to-be-withdrawn fees
        * [x/stake] Remove no-longer-in-use store key
        * [x/slashing] Call hooks correctly when a validator is slashed
        * [x/slashing] Truncate withdrawals (unbonding, redelegation) and burn change
        * [x/mock/simulation] Ensure the simulation cannot set a proposer address of nil
        * [x/mock/simulation] Add more event logs on begin block / end block for clarity
        * [x/mock/simulation] Correctly set validator power in abci.RequestBeginBlock
        * [x/minting] Correctly call stake keeper to track inflated supply
        * [x/distribution] Sanity check for nonexistent rewards
        * [x/distribution] Truncate withdrawals and return change to the community pool
        * [x/distribution] Add sanity checks for incorrect accum / total accum relations
        * [x/distribution] Correctly calculate total power using Tendermint updates
        * [x/distribution] Simulate withdrawal transactions
        * [x/distribution] Fix a bug where the fee pool was not correctly tracked on WithdrawDelegatorRewardsAll
    * [x/stake] [\#1673](https://github.com/cosmos/cosmos-sdk/issues/1673) Validators are no longer deleted until they can no longer possibly be slashed
    * [\#1890](https://github.com/cosmos/cosmos-sdk/issues/1890) Start chain with initial state + sequence of transactions
        * [cli] Rename `gaiad init gentx` to `gaiad gentx`.
        * [cli] Add `--skip-genesis` flag to `gaiad init` to prevent `genesis.json` generation.
        * Drop `GenesisTx` in favor of a signed `StdTx` with only one `MsgCreateValidator` message.
        * [cli] Port `gaiad init` and `gaiad testnet` to work with `StdTx` genesis transactions.
        * [cli] Add `--moniker` flag to `gaiad init` to override moniker when generating `genesis.json` - i.e. it takes effect when running with the `--with-txs` flag, it is ignored otherwise.

* SDK
    * [core] [\#2219](https://github.com/cosmos/cosmos-sdk/issues/2219) Update to Tendermint 0.24.0
        * Validator set updates delayed by one block
        * BFT timestamp that can safely be used by applications
        * Fixed maximum block size enforcement
    * [core] [\#1807](https://github.com/cosmos/cosmos-sdk/issues/1807) Switch from use of rational to decimal
    * [types] [\#1901](https://github.com/cosmos/cosmos-sdk/issues/1901) Validator interface's GetOwner() renamed to GetOperator()
    * [x/slashing] [#2122](https://github.com/cosmos/cosmos-sdk/pull/2122) - Implement slashing period
    * [types] [\#2119](https://github.com/cosmos/cosmos-sdk/issues/2119) Parsed error messages and ABCI log errors to make     them more human readable.
    * [types] [\#2407](https://github.com/cosmos/cosmos-sdk/issues/2407) MulInt method added to big decimal in order to improve efficiency of slashing
    * [simulation] Rename TestAndRunTx to Operation [#2153](https://github.com/cosmos/cosmos-sdk/pull/2153)
    * [simulation] Remove log and testing.TB from Operation and Invariants, in favor of using errors [\#2282](https://github.com/cosmos/cosmos-sdk/issues/2282)
    * [simulation] Remove usage of keys and addrs in the types, in favor of simulation.Account [\#2384](https://github.com/cosmos/cosmos-sdk/issues/2384)
    * [tools] Removed gocyclo [#2211](https://github.com/cosmos/cosmos-sdk/issues/2211)
    * [baseapp] Remove `SetTxDecoder` in favor of requiring the decoder be set in baseapp initialization. [#1441](https://github.com/cosmos/cosmos-sdk/issues/1441)
    * [baseapp] [\#1921](https://github.com/cosmos/cosmos-sdk/issues/1921) Add minimumFees field to BaseApp.
    * [store] Change storeInfo within the root multistore to use tmhash instead of ripemd160 [\#2308](https://github.com/cosmos/cosmos-sdk/issues/2308)
    * [codec] [\#2324](https://github.com/cosmos/cosmos-sdk/issues/2324) All referrences to wire have been renamed to codec. Additionally, wire.NewCodec is now codec.New().
    * [types] [\#2343](https://github.com/cosmos/cosmos-sdk/issues/2343) Make sdk.Msg have a names field, to facilitate automatic tagging.
    * [baseapp] [\#2366](https://github.com/cosmos/cosmos-sdk/issues/2366) Automatically add action tags to all messages
    * [x/auth] [\#2377](https://github.com/cosmos/cosmos-sdk/issues/2377) auth.StdSignMsg -> txbuilder.StdSignMsg
    * [x/staking] [\#2244](https://github.com/cosmos/cosmos-sdk/issues/2244) staking now holds a consensus-address-index instead of a consensus-pubkey-index
    * [x/staking] [\#2236](https://github.com/cosmos/cosmos-sdk/issues/2236) more distribution hooks for distribution
    * [x/stake] [\#2394](https://github.com/cosmos/cosmos-sdk/issues/2394) Split up UpdateValidator into distinct state transitions applied only in EndBlock
    * [x/slashing] [\#2480](https://github.com/cosmos/cosmos-sdk/issues/2480) Fix signing info handling bugs & faulty slashing
    * [x/stake] [\#2412](https://github.com/cosmos/cosmos-sdk/issues/2412) Added an unbonding validator queue to EndBlock to automatically update validator.Status when finished Unbonding
    * [x/stake] [\#2500](https://github.com/cosmos/cosmos-sdk/issues/2500) Block conflicting redelegations until we add an index
    * [x/params] Global Paramstore refactored
    * [types] [\#2506](https://github.com/cosmos/cosmos-sdk/issues/2506) sdk.Dec MarshalJSON now marshals as a normal Decimal, with 10 digits of decimal precision
    * [x/stake] [\#2508](https://github.com/cosmos/cosmos-sdk/issues/2508) Utilize Tendermint power for validator power key
    * [x/stake] [\#2531](https://github.com/cosmos/cosmos-sdk/issues/2531) Remove all inflation logic
    * [x/mint] [\#2531](https://github.com/cosmos/cosmos-sdk/issues/2531) Add minting module and inflation logic
    * [x/auth] [\#2540](https://github.com/cosmos/cosmos-sdk/issues/2540) Rename `AccountMapper` to `AccountKeeper`.
    * [types] [\#2456](https://github.com/cosmos/cosmos-sdk/issues/2456) Renamed msg.Name() and msg.Type() to msg.Type() and msg.Route() respectively

* Tendermint
    * Update tendermint version from v0.23.0 to v0.25.0, notable changes
        * Mempool now won't build too large blocks, or too computationally expensive blocks
        * Maximum tx sizes and gas are now removed, and are implicitly the blocks maximums
        * ABCI validators no longer send the pubkey. The pubkey is only sent in validator updates
        * Validator set changes are now delayed by one block
        * Block header now includes the next validator sets hash
        * BFT time is implemented
        * Secp256k1 signature format has changed
        * There is now a threshold multisig format
        * See the [tendermint changelog](https://github.com/tendermint/tendermint/blob/master/CHANGELOG.md) for other changes.

FEATURES

* Gaia REST API (`gaiacli advanced rest-server`)
    * [gaia-lite] Endpoints to query staking pool and params
    * [gaia-lite] [\#2110](https://github.com/cosmos/cosmos-sdk/issues/2110) Add support for `simulate=true` requests query argument to endpoints that send txs to run simulations of transactions
    * [gaia-lite] [\#966](https://github.com/cosmos/cosmos-sdk/issues/966) Add support for `generate_only=true` query argument to generate offline unsigned transactions
    * [gaia-lite] [\#1953](https://github.com/cosmos/cosmos-sdk/issues/1953) Add /sign endpoint to sign transactions generated with `generate_only=true`.
    * [gaia-lite] [\#1954](https://github.com/cosmos/cosmos-sdk/issues/1954) Add /broadcast endpoint to broadcast transactions signed by the /sign endpoint.
    * [gaia-lite] [\#2113](https://github.com/cosmos/cosmos-sdk/issues/2113) Rename `/accounts/{address}/send` to `/bank/accounts/{address}/transfers`, rename `/accounts/{address}` to `/auth/accounts/{address}`, replace `proposal-id` with `proposalId` in all gov endpoints
    * [gaia-lite] [\#2478](https://github.com/cosmos/cosmos-sdk/issues/2478) Add query gov proposal's deposits endpoint
    * [gaia-lite] [\#2477](https://github.com/cosmos/cosmos-sdk/issues/2477) Add query validator's outgoing redelegations and unbonding delegations endpoints

* Gaia CLI  (`gaiacli`)
    * [cli] Cmds to query staking pool and params
    * [gov][cli] [\#2062](https://github.com/cosmos/cosmos-sdk/issues/2062) added `--proposal` flag to `submit-proposal` that allows a JSON file containing a proposal to be passed in
    * [\#2040](https://github.com/cosmos/cosmos-sdk/issues/2040) Add `--bech` to `gaiacli keys show` and respective REST endpoint to
  provide desired Bech32 prefix encoding
    * [cli] [\#2047](https://github.com/cosmos/cosmos-sdk/issues/2047) [\#2306](https://github.com/cosmos/cosmos-sdk/pull/2306) Passing --gas=simulate triggers a simulation of the tx before the actual execution.
  The gas estimate obtained via the simulation will be used as gas limit in the actual execution.
    * [cli] [\#2047](https://github.com/cosmos/cosmos-sdk/issues/2047) The --gas-adjustment flag can be used to adjust the estimate obtained via the simulation triggered by --gas=simulate.
    * [cli] [\#2110](https://github.com/cosmos/cosmos-sdk/issues/2110) Add --dry-run flag to perform a simulation of a transaction without broadcasting it. The --gas flag is ignored as gas would be automatically estimated.
    * [cli] [\#2204](https://github.com/cosmos/cosmos-sdk/issues/2204) Support generating and broadcasting messages with multiple signatures via command line:
        * [\#966](https://github.com/cosmos/cosmos-sdk/issues/966) Add --generate-only flag to build an unsigned transaction and write it to STDOUT.
        * [\#1953](https://github.com/cosmos/cosmos-sdk/issues/1953) New `sign` command to sign transactions generated with the --generate-only flag.
        * [\#1954](https://github.com/cosmos/cosmos-sdk/issues/1954) New `broadcast` command to broadcast transactions generated offline and signed with the `sign` command.
    * [cli] [\#2220](https://github.com/cosmos/cosmos-sdk/issues/2220) Add `gaiacli config` feature to interactively create CLI config files to reduce the number of required flags
    * [stake][cli] [\#1672](https://github.com/cosmos/cosmos-sdk/issues/1672) Introduced
  new commission flags for validator commands `create-validator` and `edit-validator`.
    * [stake][cli] [\#1890](https://github.com/cosmos/cosmos-sdk/issues/1890) Add `--genesis-format` flag to `gaiacli tx create-validator` to produce transactions in genesis-friendly format.
    * [cli][\#2554](https://github.com/cosmos/cosmos-sdk/issues/2554) Make `gaiacli keys show` multisig ready.

* Gaia
    * [cli] [\#2170](https://github.com/cosmos/cosmos-sdk/issues/2170) added ability to show the node's address via `gaiad tendermint show-address`
    * [simulation] [\#2313](https://github.com/cosmos/cosmos-sdk/issues/2313) Reworked `make test_sim_gaia_slow` to `make test_sim_gaia_full`, now simulates from multiple starting seeds in parallel
    * [cli] [\#1921](https://github.com/cosmos/cosmos-sdk/issues/1921)
        * New configuration file `gaiad.toml` is now created to host Gaia-specific configuration.
        * New --minimum_fees/minimum_fees flag/config option to set a minimum fee.

* SDK
    * [querier] added custom querier functionality, so ABCI query requests can be handled by keepers
    * [simulation] [\#1924](https://github.com/cosmos/cosmos-sdk/issues/1924) allow operations to specify future operations
    * [simulation] [\#1924](https://github.com/cosmos/cosmos-sdk/issues/1924) Add benchmarking capabilities, with makefile commands "test_sim_gaia_benchmark, test_sim_gaia_profile"
    * [simulation] [\#2349](https://github.com/cosmos/cosmos-sdk/issues/2349) Add time-based future scheduled operations to simulator
    * [x/auth] [\#2376](https://github.com/cosmos/cosmos-sdk/issues/2376) Remove FeePayer() from StdTx
    * [x/stake] [\#1672](https://github.com/cosmos/cosmos-sdk/issues/1672) Implement
  basis for the validator commission model.
    * [x/auth] Support account removal in the account mapper.


IMPROVEMENTS

* [tools] Improved terraform and ansible scripts for infrastructure deployment
* [tools] Added ansible script to enable process core dumps

* Gaia REST API (`gaiacli advanced rest-server`)
    * [x/stake] [\#2000](https://github.com/cosmos/cosmos-sdk/issues/2000) Added tests for new staking endpoints
    * [gaia-lite] [\#2445](https://github.com/cosmos/cosmos-sdk/issues/2445) Standarized REST error responses
    * [gaia-lite] Added example to Swagger specification for /keys/seed.
    * [x/stake] Refactor REST utils

* Gaia CLI  (`gaiacli`)
    * [cli] [\#2060](https://github.com/cosmos/cosmos-sdk/issues/2060) removed `--select` from `block` command
    * [cli] [\#2128](https://github.com/cosmos/cosmos-sdk/issues/2128) fixed segfault when exporting directly after `gaiad init`
    * [cli] [\#1255](https://github.com/cosmos/cosmos-sdk/issues/1255) open KeyBase in read-only mode
     for query-purpose CLI commands
    * [docs] Added commands for querying governance deposits, votes and tally

* Gaia
    * [x/stake] [#2023](https://github.com/cosmos/cosmos-sdk/pull/2023) Terminate iteration loop in `UpdateBondedValidators` and `UpdateBondedValidatorsFull` when the first revoked validator is encountered and perform a sanity check.
    * [x/auth] Signature verification's gas cost now accounts for pubkey type. [#2046](https://github.com/tendermint/tendermint/pull/2046)
    * [x/stake] [x/slashing] Ensure delegation invariants to jailed validators [#1883](https://github.com/cosmos/cosmos-sdk/issues/1883).
    * [x/stake] Improve speed of GetValidator, which was shown to be a performance bottleneck. [#2046](https://github.com/tendermint/tendermint/pull/2200)
    * [x/stake] [\#2435](https://github.com/cosmos/cosmos-sdk/issues/2435) Improve memory efficiency of getting the various store keys
    * [genesis] [\#2229](https://github.com/cosmos/cosmos-sdk/issues/2229) Ensure that there are no duplicate accounts or validators in the genesis state.
    * [genesis] [\#2450](https://github.com/cosmos/cosmos-sdk/issues/2450) Validate staking genesis parameters.
    * Add SDK validation to `config.toml` (namely disabling `create_empty_blocks`) [\#1571](https://github.com/cosmos/cosmos-sdk/issues/1571)
    * [\#1941](https://github.com/cosmos/cosmos-sdk/issues/1941) Version is now inferred via `git describe --tags`.
    * [x/distribution] [\#1671](https://github.com/cosmos/cosmos-sdk/issues/1671) add distribution types and tests

* SDK
    * [tools] Make get_vendor_deps deletes `.vendor-new` directories, in case scratch files are present.
    * [spec] Added simple piggy bank distribution spec
    * [cli] [\#1632](https://github.com/cosmos/cosmos-sdk/issues/1632) Add integration tests to ensure `basecoind init && basecoind` start sequences run successfully for both `democoin` and `basecoin` examples.
    * [store] Speedup IAVL iteration, and consequently everything that requires IAVL iteration. [#2143](https://github.com/cosmos/cosmos-sdk/issues/2143)
    * [store] [\#1952](https://github.com/cosmos/cosmos-sdk/issues/1952), [\#2281](https://github.com/cosmos/cosmos-sdk/issues/2281) Update IAVL dependency to v0.11.0
    * [simulation] Make timestamps randomized [#2153](https://github.com/cosmos/cosmos-sdk/pull/2153)
    * [simulation] Make logs not just pure strings, speeding it up by a large factor at greater block heights [\#2282](https://github.com/cosmos/cosmos-sdk/issues/2282)
    * [simulation] Add a concept of weighting the operations [\#2303](https://github.com/cosmos/cosmos-sdk/issues/2303)
    * [simulation] Logs get written to file if large, and also get printed on panics [\#2285](https://github.com/cosmos/cosmos-sdk/issues/2285)
    * [simulation] Bank simulations now makes testing auth configurable [\#2425](https://github.com/cosmos/cosmos-sdk/issues/2425)
    * [gaiad] [\#1992](https://github.com/cosmos/cosmos-sdk/issues/1992) Add optional flag to `gaiad testnet` to make config directory of daemon (default `gaiad`) and cli (default `gaiacli`) configurable
    * [x/stake] Add stake `Queriers` for Gaia-lite endpoints. This increases the staking endpoints performance by reusing the staking `keeper` logic for queries. [#2249](https://github.com/cosmos/cosmos-sdk/pull/2149)
    * [store] [\#2017](https://github.com/cosmos/cosmos-sdk/issues/2017) Refactor
    gas iterator gas consumption to only consume gas for iterator creation and `Next`
    calls which includes dynamic consumption of value length.
    * [types/decimal] [\#2378](https://github.com/cosmos/cosmos-sdk/issues/2378) - Added truncate functionality to decimal
    * [client] [\#1184](https://github.com/cosmos/cosmos-sdk/issues/1184) Remove unused `client/tx/sign.go`.
    * [tools] [\#2464](https://github.com/cosmos/cosmos-sdk/issues/2464) Lock binary dependencies to a specific version
    * #2573 [x/distribution] add accum invariance

BUG FIXES

* Gaia CLI  (`gaiacli`)
    * [cli] [\#1997](https://github.com/cosmos/cosmos-sdk/issues/1997) Handle panics gracefully when `gaiacli stake {delegation,unbond}` fail to unmarshal delegation.
    * [cli] [\#2265](https://github.com/cosmos/cosmos-sdk/issues/2265) Fix JSON formatting of the `gaiacli send` command.
    * [cli] [\#2547](https://github.com/cosmos/cosmos-sdk/issues/2547) Mark --to and --amount as required flags for `gaiacli tx send`.

* Gaia
    * [x/stake] Return correct Tendermint validator update set on `EndBlocker` by not
  including non previously bonded validators that have zero power. [#2189](https://github.com/cosmos/cosmos-sdk/issues/2189)
    * [docs] Fixed light client section links

* SDK
    * [\#1988](https://github.com/cosmos/cosmos-sdk/issues/1988) Make us compile on OpenBSD (disable ledger)
    * [\#2105](https://github.com/cosmos/cosmos-sdk/issues/2105) Fix DB Iterator leak, which may leak a go routine.
    * [ledger] [\#2064](https://github.com/cosmos/cosmos-sdk/issues/2064) Fix inability to sign and send transactions via the LCD by
    loading a Ledger device at runtime.
    * [\#2158](https://github.com/cosmos/cosmos-sdk/issues/2158) Fix non-deterministic ordering of validator iteration when slashing in `gov EndBlocker`
    * [simulation] [\#1924](https://github.com/cosmos/cosmos-sdk/issues/1924) Make simulation stop on SIGTERM
    * [\#2388](https://github.com/cosmos/cosmos-sdk/issues/2388) Remove dependency on deprecated tendermint/tmlibs repository.
    * [\#2416](https://github.com/cosmos/cosmos-sdk/issues/2416) Refactored `InitializeTestLCD` to properly include proposing validator in genesis state.
    * #2573 [x/distribution] accum invariance bugfix
    * #2573 [x/slashing] unbonding-delegation slashing invariance bugfix

## 0.24.2

_August 22nd, 2018_.

BUG FIXES

* Tendermint
    * Fix unbounded consensus WAL growth

## 0.24.1

_August 21st, 2018_.

BUG FIXES

* Gaia
    * [x/slashing] Evidence tracking now uses validator address instead of validator pubkey

## 0.24.0

_August 13th, 2018_.

BREAKING CHANGES

* Gaia REST API (`gaiacli advanced rest-server`)
    * [x/stake] [\#1880](https://github.com/cosmos/cosmos-sdk/issues/1880) More REST-ful endpoints (large refactor)
    * [x/slashing] [\#1866](https://github.com/cosmos/cosmos-sdk/issues/1866) `/slashing/signing_info` takes cosmosvalpub instead of cosmosvaladdr
    * use time.Time instead of int64 for time. See Tendermint v0.23.0
    * Signatures are no longer Amino encoded with prefixes (just encoded as raw
    bytes) - see Tendermint v0.23.0

* Gaia CLI  (`gaiacli`)
    *  [x/stake] change `--keybase-sig` to `--identity`
    *  [x/stake] [\#1828](https://github.com/cosmos/cosmos-sdk/issues/1828) Force user to specify amount on create-validator command by removing default
    *  [x/gov] Change `--proposalID` to `--proposal-id`
    *  [x/stake, x/gov] [\#1606](https://github.com/cosmos/cosmos-sdk/issues/1606) Use `--from` instead of adhoc flags like `--address-validator`
        and `--proposer` to indicate the sender address.
    *  [\#1551](https://github.com/cosmos/cosmos-sdk/issues/1551) Remove `--name` completely
    *  Genesis/key creation (`gaiad init`) now supports user-provided key passwords

* Gaia
    * [x/stake] Inflation doesn't use rationals in calculation (performance boost)
    * [x/stake] Persist a map from `addr->pubkey` in the state since BeginBlock
    doesn't provide pubkeys.
    * [x/gov] [\#1781](https://github.com/cosmos/cosmos-sdk/issues/1781) Added tags sub-package, changed tags to use dash-case
    * [x/gov] [\#1688](https://github.com/cosmos/cosmos-sdk/issues/1688) Governance parameters are now stored in globalparams store
    * [x/gov] [\#1859](https://github.com/cosmos/cosmos-sdk/issues/1859) Slash validators who do not vote on a proposal
    * [x/gov] [\#1914](https://github.com/cosmos/cosmos-sdk/issues/1914) added TallyResult type that gets stored in Proposal after tallying is finished

* SDK
    * [baseapp] Msgs are no longer run on CheckTx, removed `ctx.IsCheckTx()`
    * [baseapp] NewBaseApp constructor takes sdk.TxDecoder as argument instead of wire.Codec
    * [types] sdk.NewCoin takes sdk.Int, sdk.NewInt64Coin takes int64
    * [x/auth] Default TxDecoder can be found in `x/auth` rather than baseapp
    * [client] [\#1551](https://github.com/cosmos/cosmos-sdk/issues/1551): Refactored `CoreContext` to `TxContext` and `QueryContext`
        * Removed all tx related fields and logic (building & signing) to separate
        structure `TxContext` in `x/auth/client/context`

* Tendermint
    * v0.22.5 -> See [Tendermint PR](https://github.com/tendermint/tendermint/pull/1966)
        * change all the cryptography imports.
    * v0.23.0 -> See
      [Changelog](https://github.com/tendermint/tendermint/blob/v0.23.0/CHANGELOG.md#0230)
      and [SDK PR](https://github.com/cosmos/cosmos-sdk/pull/1927)
        * BeginBlock no longer includes crypto.Pubkey
        * use time.Time instead of int64 for time.

FEATURES

* Gaia REST API (`gaiacli advanced rest-server`)
    * [x/gov] Can now query governance proposals by ProposalStatus

* Gaia CLI  (`gaiacli`)
    * [x/gov] added `query-proposals` command. Can filter by `depositer`, `voter`, and `status`
    * [x/stake] [\#2043](https://github.com/cosmos/cosmos-sdk/issues/2043) Added staking query cli cmds for unbonding-delegations and redelegations

* Gaia
    * [networks] Added ansible scripts to upgrade seed nodes on a network

* SDK
    * [x/mock/simulation] Randomized simulation framework
        * Modules specify invariants and operations, preferably in an x/[module]/simulation package
        * Modules can test random combinations of their own operations
        * Applications can integrate operations and invariants from modules together for an integrated simulation
        * Simulates Tendermint's algorithm for validator set updates
        * Simulates validator signing/downtime with a Markov chain, and occaisional double-signatures
        * Includes simulated operations & invariants for staking, slashing, governance, and bank modules
    * [store] [\#1481](https://github.com/cosmos/cosmos-sdk/issues/1481) Add transient store
    * [baseapp] Initialize validator set on ResponseInitChain
    * [baseapp] added BaseApp.Seal - ability to seal baseapp parameters once they've been set
    * [cosmos-sdk-cli] New `cosmos-sdk-cli` tool to quickly initialize a new
    SDK-based project
    * [scripts] added log output monitoring to DataDog using Ansible scripts

IMPROVEMENTS

* Gaia
    * [spec] [\#967](https://github.com/cosmos/cosmos-sdk/issues/967) Inflation and distribution specs drastically improved
    * [x/gov] [\#1773](https://github.com/cosmos/cosmos-sdk/issues/1773) Votes on a proposal can now be queried
    * [x/gov] Initial governance parameters can now be set in the genesis file
    * [x/stake] [\#1815](https://github.com/cosmos/cosmos-sdk/issues/1815) Sped up the processing of `EditValidator` txs.
    * [config] [\#1930](https://github.com/cosmos/cosmos-sdk/issues/1930) Transactions indexer indexes all tags by default.
    * [ci] [#2057](https://github.com/cosmos/cosmos-sdk/pull/2057) Run `make localnet-start` on every commit and ensure network reaches at least 10 blocks

* SDK
    * [baseapp] [\#1587](https://github.com/cosmos/cosmos-sdk/issues/1587) Allow any alphanumeric character in route
    * [baseapp] Allow any alphanumeric character in route
    * [tools] Remove `rm -rf vendor/` from `make get_vendor_deps`
    * [x/auth] Recover ErrorOutOfGas panic in order to set sdk.Result attributes correctly
    * [x/auth] [\#2376](https://github.com/cosmos/cosmos-sdk/issues/2376) No longer runs any signature in a multi-msg, if any account/sequence number is wrong.
    * [x/auth] [\#2376](https://github.com/cosmos/cosmos-sdk/issues/2376) No longer charge gas for subtracting fees
    * [x/bank] Unit tests are now table-driven
    * [tests] Add tests to example apps in docs
    * [tests] Fixes ansible scripts to work with AWS too
    * [tests] [\#1806](https://github.com/cosmos/cosmos-sdk/issues/1806) CLI tests are now behind the build flag 'cli_test', so go test works on a new repo

BUG FIXES

* Gaia CLI  (`gaiacli`)
    *  [\#1766](https://github.com/cosmos/cosmos-sdk/issues/1766) Fixes bad example for keybase identity
    *  [x/stake] [\#2021](https://github.com/cosmos/cosmos-sdk/issues/2021) Fixed repeated CLI commands in staking

* Gaia
    * [x/stake] [#2077](https://github.com/cosmos/cosmos-sdk/pull/2077) Fixed invalid cliff power comparison
    * [\#1804](https://github.com/cosmos/cosmos-sdk/issues/1804) Fixes gen-tx genesis generation logic temporarily until upstream updates
    * [\#1799](https://github.com/cosmos/cosmos-sdk/issues/1799) Fix `gaiad export`
    * [\#1839](https://github.com/cosmos/cosmos-sdk/issues/1839) Fixed bug where intra-tx counter wasn't set correctly for genesis validators
    * [x/stake] [\#1858](https://github.com/cosmos/cosmos-sdk/issues/1858) Fixed bug where the cliff validator was not updated correctly
    * [tests] [\#1675](https://github.com/cosmos/cosmos-sdk/issues/1675) Fix non-deterministic `test_cover`
    * [tests] [\#1551](https://github.com/cosmos/cosmos-sdk/issues/1551) Fixed invalid LCD test JSON payload in `doIBCTransfer`
    * [basecoin] Fixes coin transaction failure and account query [discussion](https://forum.cosmos.network/t/unmarshalbinarybare-expected-to-read-prefix-bytes-75fbfab8-since-it-is-registered-concrete-but-got-0a141dfa/664/6)
    * [x/gov] [\#1757](https://github.com/cosmos/cosmos-sdk/issues/1757) Fix VoteOption conversion to String
    * [x/stake] [#2083] Fix broken invariant of bonded validator power decrease

## 0.23.1

_July 27th, 2018_.

BUG FIXES

* [tendermint] Update to v0.22.8
    * [consensus, blockchain] Register the Evidence interface so it can be
      marshalled/unmarshalled by the blockchain and consensus reactors

## 0.23.0

_July 25th, 2018_.

BREAKING CHANGES

* [x/stake] Fixed the period check for the inflation calculation

IMPROVEMENTS

* [cli] Improve error messages for all txs when the account doesn't exist
* [tendermint] Update to v0.22.6
    * Updates the crypto imports/API (#1966)
* [x/stake] Add revoked to human-readable validator

BUG FIXES

* [tendermint] Update to v0.22.6
    * Fixes some security vulnerabilities reported in the [Bug Bounty](https://hackerone.com/tendermint)
*  [\#1797](https://github.com/cosmos/cosmos-sdk/issues/1797) Fix off-by-one error in slashing for downtime
*  [\#1787](https://github.com/cosmos/cosmos-sdk/issues/1787) Fixed bug where Tally fails due to revoked/unbonding validator
*  [\#1666](https://github.com/cosmos/cosmos-sdk/issues/1666) Add intra-tx counter to the genesis validators

## 0.22.0

_July 16th, 2018_.

BREAKING CHANGES

* [x/gov] Increase VotingPeriod, DepositPeriod, and MinDeposit

IMPROVEMENTS

* [gaiad] Default config updates:
    * `timeout_commit=5000` so blocks only made every 5s
    * `prof_listen_addr=localhost:6060` so profile server is on by default
    * `p2p.send_rate` and `p2p.recv_rate` increases 10x (~5MB/s)

BUG FIXES

* [server] Fix to actually overwrite default tendermint config

## 0.21.1

_July 14th, 2018_.

BUG FIXES

* [build] Added Ledger build support via `LEDGER_ENABLED=true|false`
    * True by default except when cross-compiling

## 0.21.0

_July 13th, 2018_.

BREAKING CHANGES

* [x/stake] Specify DelegatorAddress in MsgCreateValidator
* [x/stake] Remove the use of global shares in the pool
    * Remove the use of `PoolShares` type in `x/stake/validator` type - replace with `Status` `Tokens` fields
* [x/auth] NewAccountMapper takes a constructor instead of a prototype
* [keys] Keybase.Update function now takes in a function to get the newpass, rather than the password itself

FEATURES

* [baseapp] NewBaseApp now takes option functions as parameters

IMPROVEMENTS

* Updated docs folder to accommodate cosmos.network docs project
* [store] Added support for tracing multi-store operations via `--trace-store`
* [store] Pruning strategy configurable with pruning flag on gaiad start

BUG FIXES

* [\#1630](https://github.com/cosmos/cosmos-sdk/issues/1630) - redelegation nolonger removes tokens from the delegator liquid account
* [keys] [\#1629](https://github.com/cosmos/cosmos-sdk/issues/1629) - updating password no longer asks for a new password when the first entered password was incorrect
* [lcd] importing an account would create a random account
* [server] 'gaiad init' command family now writes provided name as the moniker in `config.toml`
* [build] Added Ledger build support via `LEDGER_ENABLED=true|false`
    * True by default except when cross-compiling

## 0.20.0

_July 10th, 2018_.

BREAKING CHANGES

* msg.GetSignBytes() returns sorted JSON (by key)
* msg.GetSignBytes() field changes
    * `msg_bytes` -> `msgs`
    * `fee_bytes` -> `fee`
* Update Tendermint to v0.22.2
    * Default ports changed from 466xx to 266xx
    * Amino JSON uses type names instead of prefix bytes
    * ED25519 addresses are the first 20-bytes of the SHA256 of the raw 32-byte
      pubkey (Instead of RIPEMD160)
    * go-crypto, abci, tmlibs have been merged into Tendermint
        * The keys sub-module is now in the SDK
    * Various other fixes
* [auth] Signers of a transaction now only sign over their own account and sequence number
* [auth] Removed MsgChangePubKey
* [auth] Removed SetPubKey from account mapper
* [auth] AltBytes renamed to Memo, now a string, max 100 characters, costs a bit of gas
* [types] `GetMsg()` -> `GetMsgs()` as txs wrap many messages
* [types] Removed GetMemo from Tx (it is still on StdTx)
* [types] renamed rational.Evaluate to rational.Round{Int64, Int}
* [types] Renamed `sdk.Address` to `sdk.AccAddress`/`sdk.ValAddress`
* [types] `sdk.AccAddress`/`sdk.ValAddress` natively marshals to Bech32 in String, Sprintf (when used with `%s`), and MarshalJSON
* [keys] Keybase and Ledger support from go-crypto merged into the SDK in the `crypto` folder
* [cli] Rearranged commands under subcommands
* [x/slashing] Update slashing for unbonding period
    * Slash according to power at time of infraction instead of power at
    time of discovery
    * Iterate through unbonding delegations & redelegations which contributed
    to an infraction, slash them proportional to their stake at the time
    * Add REST endpoint to unrevoke a validator previously revoked for downtime
    * Add REST endpoint to retrieve liveness signing information for a validator
* [x/stake] Remove Tick and add EndBlocker
* [x/stake] most index keys nolonger hold a value - inputs are rearranged to form the desired key
* [x/stake] store-value for delegation, validator, ubd, and red do not hold duplicate information contained store-key
* [x/stake] Introduce concept of unbonding for delegations and validators
    * `gaiacli stake unbond` replaced with `gaiacli stake begin-unbonding`
    * Introduced:
        * `gaiacli stake complete-unbonding`
        * `gaiacli stake begin-redelegation`
        * `gaiacli stake complete-redelegation`
* [lcd] Switch key creation output to return bech32
* [lcd] Removed shorthand CLI flags (`a`, `c`, `n`, `o`)
* [gaiad] genesis transactions now use bech32 addresses / pubkeys
* [gov] VoteStatus renamed to ProposalStatus
* [gov] VoteOption, ProposalType, and ProposalStatus all marshal to string form in JSON

DEPRECATED

* [cli] Deprecated `--name` flag in commands that send txs, in favor of `--from`

FEATURES

* [x/gov] Implemented MVP
    * Supported proposal types: just binary (pass/fail) TextProposals for now
    * Proposals need deposits to be votable; deposits are burned if proposal fails
    * Delegators delegate votes to validator by default but can override (for their stake)
* [gaiacli] Ledger support added
    * You can now use a Ledger with `gaiacli --ledger` for all key-related commands
    * Ledger keys can be named and tracked locally in the key DB
* [gaiacli] You can now attach a simple text-only memo to any transaction, with the `--memo` flag
* [gaiacli] added the following flags for commands that post transactions to the chain:
    * async -- send the tx without waiting for a tendermint response
    * json  -- return the output in json format for increased readability
    * print-response -- return the tx response. (includes fields like gas cost)
* [lcd] Queried TXs now include the tx hash to identify each tx
* [mockapp] CompleteSetup() no longer takes a testing parameter
* [x/bank] Add benchmarks for signing and delivering a block with a single bank transaction
    * Run with `cd x/bank && go test --bench=.`
* [tools] make get_tools installs tendermint's linter, and gometalinter
* [tools] Switch gometalinter to the stable version
* [tools] Add the following linters
    * misspell
    * gofmt
    * go vet -composites=false
    * unconvert
    * ineffassign
    * errcheck
    * unparam
    * gocyclo
* [tools] Added `make format` command to automate fixing misspell and gofmt errors.
* [server] Default config now creates a profiler at port 6060, and increase p2p send/recv rates
* [types] Switches internal representation of Int/Uint/Rat to use pointers
* [types] Added MinInt and MinUint functions
* [gaiad] `unsafe_reset_all` now resets addrbook.json
* [democoin] add x/oracle, x/assoc
* [tests] created a randomized testing framework.
    * Currently bank has limited functionality in the framework
    * Auth has its invariants checked within the framework
* [tests] Add WaitForNextNBlocksTM helper method
* [keys] New keys now have 24 word recovery keys, for heightened security

* [keys] Add a temporary method for exporting the private key

IMPROVEMENTS

* [x/bank] Now uses go-wire codec instead of 'encoding/json'
* [x/auth] Now uses go-wire codec instead of 'encoding/json'
* revised use of endblock and beginblock
* [stake] module reorganized to include `types` and `keeper` package
* [stake] keeper always loads the store (instead passing around which doesn't really boost efficiency)
* [stake] edit-validator changes now can use the keyword [do-not-modify] to not modify unspecified `--flag` (aka won't set them to `""` value)
* [stake] offload more generic functionality from the handler into the keeper
* [stake] clearer staking logic
* [types] added common tag constants
* [keys] improve error message when deleting non-existent key
* [gaiacli] improve error messages on `send` and `account` commands
* added contributing guidelines
* [docs] Added commands for governance CLI on testnet README

BUG FIXES

* [x/slashing] [\#1510](https://github.com/cosmos/cosmos-sdk/issues/1510) Unrevoked validators cannot un-revoke themselves
* [x/stake] [\#1513](https://github.com/cosmos/cosmos-sdk/issues/1513) Validators slashed to zero power are unbonded and removed from the store
* [x/stake] [\#1567](https://github.com/cosmos/cosmos-sdk/issues/1567) Validators decreased in power but not unbonded are now updated in Tendermint
* [x/stake] error strings lower case
* [x/stake] pool loose tokens now accounts for unbonding and unbonding tokens not associated with any validator
* [x/stake] fix revoke bytes ordering (was putting revoked candidates at the top of the list)
* [x/stake] bond count was counting revoked validators as bonded, fixed
* [gaia] Added self delegation for validators in the genesis creation
* [lcd] tests now don't depend on raw json text
* Retry on HTTP request failure in CLI tests, add option to retry tests in Makefile
* Fixed bug where chain ID wasn't passed properly in x/bank REST handler, removed Viper hack from ante handler
* Fixed bug where `democli account` didn't decode the account data correctly
* [\#872](https://github.com/cosmos/cosmos-sdk/issues/872)  - recovery phrases no longer all end in `abandon`
* [\#887](https://github.com/cosmos/cosmos-sdk/issues/887)  - limit the size of rationals that can be passed in from user input
* [\#1052](https://github.com/cosmos/cosmos-sdk/issues/1052) - Make all now works
* [\#1258](https://github.com/cosmos/cosmos-sdk/issues/1258) - printing big.rat's can no longer overflow int64
* [\#1259](https://github.com/cosmos/cosmos-sdk/issues/1259) - fix bug where certain tests that could have a nil pointer in defer
* [\#1343](https://github.com/cosmos/cosmos-sdk/issues/1343) - fixed unnecessary parallelism in CI
* [\#1353](https://github.com/cosmos/cosmos-sdk/issues/1353) - CLI: Show pool shares fractions in human-readable format
* [\#1367](https://github.com/cosmos/cosmos-sdk/issues/1367) - set ChainID in InitChain
* [\#1461](https://github.com/cosmos/cosmos-sdk/issues/1461) - CLI tests now no longer reset your local environment data
* [\#1505](https://github.com/cosmos/cosmos-sdk/issues/1505) - `gaiacli stake validator` no longer panics if validator doesn't exist
* [\#1565](https://github.com/cosmos/cosmos-sdk/issues/1565) - fix cliff validator persisting when validator set shrinks from max
* [\#1287](https://github.com/cosmos/cosmos-sdk/issues/1287) - prevent zero power validators at genesis
* [x/stake] fix bug when unbonding/redelegating using `--shares-percent`
* [\#1010](https://github.com/cosmos/cosmos-sdk/issues/1010) - two validators can't bond with the same pubkey anymore


## 0.19.0

_June 13, 2018_.

BREAKING CHANGES

* msg.GetSignBytes() now returns bech32-encoded addresses in all cases
* [lcd] REST end-points now include gas
* sdk.Coin now uses sdk.Int, a big.Int wrapper with 256bit range cap

FEATURES

* [x/auth] Added AccountNumbers to BaseAccount and StdTxs to allow for replay protection with account pruning
* [lcd] added an endpoint to query for the SDK version of the connected node

IMPROVEMENTS

* export command now writes current validator set for Tendermint
* [tests] Application module tests now use a mock application
* [gaiacli] Fix error message when account isn't found when running gaiacli account
* [lcd] refactored to eliminate use of global variables, and interdependent tests
* [tests] Added testnet command to gaiad
* [tests] Added localnet targets to Makefile
* [x/stake] More stake tests added to test ByPower index

FIXES

* Fixes consensus fault on testnet - see postmortem [here](https://github.com/cosmos/cosmos-sdk/issues/1197#issuecomment-396823021)
* [x/stake] bonded inflation removed, non-bonded inflation partially implemented
* [lcd] Switch to bech32 for addresses on all human readable inputs and outputs
* [lcd] fixed tx indexing/querying
* [cli] Added `--gas` flag to specify transaction gas limit
* [gaia] Registered slashing message handler
* [x/slashing] Set signInfo.StartHeight correctly for newly bonded validators

FEATURES

* [docs] Reorganize documentation
* [docs] Update staking spec, create WIP spec for slashing, and fees

## 0.18.0

_June 9, 2018_.

BREAKING CHANGES

* [stake] candidate -> validator throughout (details in refactor comment)
* [stake] delegate-bond -> delegation throughout
* [stake] `gaiacli query validator` takes and argument instead of using the `--address-candidate` flag
* [stake] introduce `gaiacli query delegations`
* [stake] staking refactor
    * ValidatorsBonded store now take sorted pubKey-address instead of validator owner-address,
    is sorted like Tendermint by pk's address
    * store names more understandable
    * removed temporary ToKick store, just needs a local map!
    * removed distinction between candidates and validators
        * everything is now a validator
        * only validators with a status == bonded are actively validating/receiving rewards
    * Introduction of Unbonding fields, lowlevel logic throughout (not fully implemented with queue)
    * Introduction of PoolShares type within validators,
    replaces three rational fields (BondedShares, UnbondingShares, UnbondedShares
* [x/auth] move stuff specific to auth anteHandler to the auth module rather than the types folder. This includes:
    * StdTx (and its related stuff i.e. StdSignDoc, etc)
    * StdFee
    * StdSignature
    * Account interface
    * Related to this organization, I also:
* [x/auth] got rid of AccountMapper interface (in favor of the struct already in auth module)
* [x/auth] removed the FeeHandler function from the AnteHandler, Replaced with FeeKeeper
* [x/auth] Removed GetSignatures() from Tx interface (as different Tx styles might use something different than StdSignature)
* [store] Removed SubspaceIterator and ReverseSubspaceIterator from KVStore interface and replaced them with helper functions in /types
* [cli] rearranged commands under subcommands
* [stake] remove Tick and add EndBlocker
* Switch to bech32cosmos on all human readable inputs and outputs


FEATURES

* [x/auth] Added ability to change pubkey to auth module
* [baseapp] baseapp now has settable functions for filtering peers by address/port & public key
* [sdk] Gas consumption is now measured as transactions are executed
    * Transactions which run out of gas stop execution and revert state changes
    * A "simulate" query has been added to determine how much gas a transaction will need
    * Modules can include their own gas costs for execution of particular message types
* [stake] Seperation of fee distribution to a new module
* [stake] Creation of a validator/delegation generics in `/types`
* [stake] Helper Description of the store in x/stake/store.md
* [stake] removed use of caches in the stake keeper
* [stake] Added REST API
* [Makefile] Added terraform/ansible playbooks to easily create remote testnets on Digital Ocean


BUG FIXES

* [stake] staking delegator shares exchange rate now relative to equivalent-bonded-tokens the validator has instead of bonded tokens
  ^ this is important for unbonded validators in the power store!
* [cli] fixed cli-bash tests
* [ci] added cli-bash tests
* [basecoin] updated basecoin for stake and slashing
* [docs] fixed references to old cli commands
* [docs] Downgraded Swagger to v2 for downstream compatibility
* auto-sequencing transactions correctly
* query sequence via account store
* fixed duplicate pub_key in stake.Validator
* Auto-sequencing now works correctly
* [gaiacli] Fix error message when account isn't found when running gaiacli account

## 0.17.5

_June 5, 2018_.

Update to Tendermint v0.19.9 (Fix evidence reactor, mempool deadlock, WAL panic,
memory leak)

## 0.17.4

_May 31, 2018_.

Update to Tendermint v0.19.7 (WAL fixes and more)

## 0.17.3

_May 29, 2018_.

Update to Tendermint v0.19.6 (fix fast-sync halt)

## 0.17.2

_May 20, 2018_.

Update to Tendermint v0.19.5 (reduce WAL use, bound the mempool and some rpcs, improve logging)

## 0.17.1 (May 17, 2018)

Update to Tendermint v0.19.4 (fixes a consensus bug and improves logging)

## 0.17.0 (May 15, 2018)

BREAKING CHANGES

* [stake] MarshalJSON -> MarshalBinaryLengthPrefixed
* Queries against the store must be prefixed with the path "/store"

FEATURES

* [gaiacli] Support queries for candidates, delegator-bonds
* [gaiad] Added `gaiad export` command to export current state to JSON
* [x/bank] Tx tags with sender/recipient for indexing & later retrieval
* [x/stake] Tx tags with delegator/candidate for delegation & unbonding, and candidate info for declare candidate / edit validator

IMPROVEMENTS

* [gaiad] Update for Tendermint v0.19.3 (improve `/dump_consensus_state` and add
  `/consensus_state`)
* [spec/ibc] Added spec!
* [spec/stake] Cleanup structure, include details about slashing and
  auto-unbonding
* [spec/governance] Fixup some names and pseudocode
* NOTE: specs are still a work-in-progress ...

BUG FIXES

* Auto-sequencing now works correctly


## 0.16.0 (May 14th, 2018)

BREAKING CHANGES

* Move module REST/CLI packages to x/[module]/client/rest and x/[module]/client/cli
* Gaia simple-staking bond and unbond functions replaced
* [stake] Delegator bonds now store the height at which they were updated
* All module keepers now require a codespace, see basecoin or democoin for usage
* Many changes to names throughout
    * Type as a prefix naming convention applied (ex. BondMsg -> MsgBond)
    * Removed redundancy in names (ex. stake.StakingKeeper -> stake.Keeper)
* Removed SealedAccountMapper
* gaiad init now requires use of `--name` flag
* Removed Get from Msg interface
* types/rational now extends big.Rat

FEATURES:

* Gaia stake commands include, CreateValidator, EditValidator, Delegate, Unbond
* MountStoreWithDB without providing a custom store works.
* Repo is now lint compliant / GoMetaLinter with tendermint-lint integrated into CI
* Better key output, pubkey go-amino hex bytes now output by default
* gaiad init overhaul
    * Create genesis transactions with `gaiad init gen-tx`
    * New genesis account keys are automatically added to the client keybase (introduce `--client-home` flag)
    * Initialize with genesis txs using `--gen-txs` flag
* Context now has access to the application-configured logger
* Add (non-proof) subspace query helper functions
* Add more staking query functions: candidates, delegator-bonds

BUG FIXES

* Gaia now uses stake, ported from github.com/cosmos/gaia


## 0.15.1 (April 29, 2018)

IMPROVEMENTS:

* Update Tendermint to v0.19.1 (includes many rpc fixes)


## 0.15.0 (April 29, 2018)

NOTE: v0.15.0 is a large breaking change that updates the encoding scheme to use
[Amino](github.com/tendermint/go-amino).

For details on how this changes encoding for public keys and addresses,
see the [docs](https://github.com/tendermint/tendermint/blob/v0.19.1/docs/specification/new-spec/encoding.md#public-key-cryptography).

BREAKING CHANGES

* Remove go-wire, use go-amino
* [store] Add `SubspaceIterator` and `ReverseSubspaceIterator` to `KVStore` interface
* [basecoin] NewBasecoinApp takes a `dbm.DB` and uses namespaced DBs for substores

FEATURES:

* Add CacheContext
* Add auto sequencing to client
* Add FeeHandler to ante handler

BUG FIXES

* MountStoreWithDB without providing a custom store works.

## 0.14.1 (April 9, 2018)

BUG FIXES

* [gaiacli] Fix all commands (just a duplicate of basecli for now)

## 0.14.0 (April 9, 2018)

BREAKING CHANGES:

* [client/builder] Renamed to `client/core` and refactored to use a CoreContext
  struct
* [server] Refactor to improve useability and de-duplicate code
* [types] `Result.ToQuery -> Error.QueryResult`
* [makefile] `make build` and `make install` only build/install `gaiacli` and
  `gaiad`. Use `make build_examples` and `make install_examples` for
  `basecoind/basecli` and `democoind/democli`
* [staking] Various fixes/improvements

FEATURES:

* [democoin] Added Proof-of-Work module

BUG FIXES

* [client] Reuse Tendermint RPC client to avoid excessive open files
* [client] Fix setting log level
* [basecoin] Sort coins in genesis

## 0.13.1 (April 3, 2018)

BUG FIXES

* [x/ibc] Fix CLI and relay for IBC txs
* [x/stake] Various fixes/improvements

## 0.13.0 (April 2, 2018)

BREAKING CHANGES

* [basecoin] Remove cool/sketchy modules -> moved to new `democoin`
* [basecoin] NewBasecoinApp takes a `map[string]dbm.DB` as temporary measure
  to allow mounting multiple stores with their own DB until they can share one
* [x/staking] Renamed to `simplestake`
* [builder] Functions don't take `passphrase` as argument
* [server] GenAppParams returns generated seed and address
* [basecoind] `init` command outputs JSON of everything necessary for testnet
* [basecoind] `basecoin.db -> data/basecoin.db`
* [basecli] `data/keys.db -> keys/keys.db`

FEATURES

* [types] `Coin` supports direct arithmetic operations
* [basecoind] Add `show_validator` and `show_node_id` commands
* [x/stake] Initial merge of full staking module!
* [democoin] New example application to demo custom modules

IMPROVEMENTS

* [makefile] `make install`
* [testing] Use `/tmp` for directories so they don't get left in the repo

BUG FIXES

* [basecoin] Allow app to be restarted
* [makefile] Fix build on Windows
* [basecli] Get confirmation before overriding key with same name

## 0.12.0 (March 27 2018)

BREAKING CHANGES

* Revert to old go-wire for now
* glide -> godep
* [types] ErrBadNonce -> ErrInvalidSequence
* [types] Replace tx.GetFeePayer with FeePayer(tx) - returns the first signer
* [types] NewStdTx takes the Fee
* [types] ParseAccount -> AccountDecoder; ErrTxParse -> ErrTxDecoder
* [x/auth] AnteHandler deducts fees
* [x/bank] Move some errors to `types`
* [x/bank] Remove sequence and signature from Input

FEATURES

* [examples/basecoin] New cool module to demonstrate use of state and custom transactions
* [basecoind] `show_node_id` command
* [lcd] Implement the Light Client Daemon and endpoints
* [types/stdlib] Queue functionality
* [store] Subspace iterator on IAVLTree
* [types] StdSignDoc is the document that gets signed (chainid, msg, sequence, fee)
* [types] CodeInvalidPubKey
* [types] StdFee, and StdTx takes the StdFee
* [specs] Progression of MVPs for IBC
* [x/ibc] Initial shell of IBC functionality (no proofs)
* [x/simplestake] Simple staking module with bonding/unbonding

IMPROVEMENTS

* Lots more tests!
* [client/builder] Helpers for forming and signing transactions
* [types] sdk.Address
* [specs] Staking

BUG FIXES

* [x/auth] Fix setting pubkey on new account
* [x/auth] Require signatures to include the sequences
* [baseapp] Dont panic on nil handler
* [basecoin] Check for empty bytes in account and tx

## 0.11.0 (March 1, 2017)

BREAKING CHANGES

* [examples] dummy -> kvstore
* [examples] Remove gaia
* [examples/basecoin] MakeTxCodec -> MakeCodec
* [types] CommitMultiStore interface has new `GetCommitKVStore(key StoreKey) CommitKVStore` method

FEATURES

* [examples/basecoin] CLI for `basecli` and `basecoind` (!)
* [baseapp] router.AddRoute returns Router

IMPROVEMENTS

* [baseapp] Run msg handlers on CheckTx
* [docs] Add spec for REST API
* [all] More tests!

BUG FIXES

* [baseapp] Fix panic on app restart
* [baseapp] InitChain does not call Commit
* [basecoin] Remove IBCStore because mounting multiple stores is currently broken

## 0.10.0 (February 20, 2017)

BREAKING CHANGES

* [baseapp] NewBaseApp(logger, db)
* [baseapp] NewContext(isCheckTx, header)
* [x/bank] CoinMapper -> CoinKeeper

FEATURES

* [examples/gaia] Mock CLI !
* [baseapp] InitChainer, BeginBlocker, EndBlocker
* [baseapp] MountStoresIAVL

IMPROVEMENTS

* [docs] Various improvements.
* [basecoin] Much simpler :)

BUG FIXES

* [baseapp] initialize and reset msCheck and msDeliver properly

## 0.9.0 (February 13, 2017)

BREAKING CHANGES

* Massive refactor. Basecoin works. Still needs <3

## 0.8.1

* Updates for dependencies

## 0.8.0 (December 18, 2017)

* Updates for dependencies

## 0.7.1 (October 11, 2017)

IMPROVEMENTS:

* server/commands: GetInitCmd takes list of options

## 0.7.0 (October 11, 2017)

BREAKING CHANGES:

* Everything has changed, and it's all about to change again, so don't bother using it yet!

## 0.6.2 (July 27, 2017)

IMPROVEMENTS:

* auto-test all tutorials to detect breaking changes
* move deployment scripts from `/scripts` to `/publish` for clarity

BUG FIXES:

* `basecoin init` ensures the address in genesis.json is valid
* fix bug that certain addresses couldn't receive ibc packets

## 0.6.1 (June 28, 2017)

Make lots of small cli fixes that arose when people were using the tools for
the testnet.

IMPROVEMENTS:

* basecoin
    * `basecoin start` supports all flags that `tendermint node` does, such as
    `--rpc.laddr`, `--p2p.seeds`, and `--p2p.skip_upnp`
    * fully supports `--log_level` and `--trace` for logger configuration
    * merkleeyes no longers spams the logs... unless you want it
        * Example: `basecoin start --log_level="merkleeyes:info,state:info,*:error"`
        * Example: `basecoin start --log_level="merkleeyes:debug,state:info,*:error"`
* basecli
    * `basecli init` is more intelligent and only complains if there really was
    a connected chain, not just random files
    * support `localhost:46657` or `http://localhost:46657` format for nodes,
    not just `tcp://localhost:46657`
    * Add `--genesis` to init to specify chain-id and validator hash
        * Example: `basecli init --node=localhost:46657 --genesis=$HOME/.basecoin/genesis.json`
    * `basecli rpc` has a number of methods to easily accept tendermint rpc, and verifies what it can

BUG FIXES:

* basecli
    * `basecli query account` accepts hex account address with or without `0x`
    prefix
    * gives error message when running commands on an unitialized chain, rather
    than some unintelligable panic

## 0.6.0 (June 22, 2017)

Make the basecli command the only way to use client-side, to enforce best
security practices. Lots of enhancements to get it up to production quality.

BREAKING CHANGES:

* ./cmd/commands -> ./cmd/basecoin/commands
* basecli
    * `basecli proof state get` -> `basecli query key`
    * `basecli proof tx get` -> `basecli query tx`
    * `basecli proof state get --app=account` -> `basecli query account`
    * use `--chain-id` not `--chainid` for consistency
    * update to use `--trace` not `--debug` for stack traces on errors
    * complete overhaul on how tx and query subcommands are added. (see counter or trackomatron for examples)
    * no longer supports counter app (see new countercli)
* basecoin
    * `basecoin init` takes an argument, an address to allocate funds to in the genesis
    * removed key2.json
    * removed all client side functionality from it (use basecli now for proofs)
        * no tx subcommand
        * no query subcommand
        * no account (query) subcommand
        * a few other random ones...
    * enhanced relay subcommand
        * relay start did what relay used to do
        * relay init registers both chains on one another (to set it up so relay start just works)
* docs
    * removed `example-plugin`, put `counter` inside `docs/guide`
* app
    * Implements ABCI handshake by proxying merkleeyes.Info()

IMPROVEMENTS:

* `basecoin init` support `--chain-id`
* intergrates tendermint 0.10.0 (not the rc-2, but the real thing)
* commands return error code (1) on failure for easier script testing
* add `reset_all` to basecli, and never delete keys on `init`
* new shutil based unit tests, with better coverage of the cli actions
* just `make fresh` when things are getting stale ;)

BUG FIXES:

* app: no longer panics on missing app_options in genesis (thanks, anton)
* docs: updated all docs... again
* ibc: fix panic on getting BlockID from commit without 100% precommits (still a TODO)

## 0.5.2 (June 2, 2017)

BUG FIXES:

* fix parsing of the log level from Tendermint config (#97)

## 0.5.1 (May 30, 2017)

BUG FIXES:

* fix ibc demo app to use proper tendermint flags, 0.10.0-rc2 compatibility
* Make sure all cli uses new json.Marshal not wire.JSONBytes

## 0.5.0 (May 27, 2017)

BREAKING CHANGES:

* only those related to the tendermint 0.9 -> 0.10 upgrade

IMPROVEMENTS:

* basecoin cli
    * integrates tendermint 0.10.0 and unifies cli (init, unsafe_reset_all, ...)
    * integrate viper, all command line flags can also be defined in environmental variables or config.toml
* genesis file
    * you can define accounts with either address or pub_key
    * sorts coins for you, so no silent errors if not in alphabetical order
* [light-client](https://github.com/tendermint/light-client) integration
    * no longer must you trust the node you connect to, prove everything!
    * new [basecli command](./cmd/basecli/README.md)
    * integrated [key management](https://github.com/tendermint/go-crypto/blob/master/cmd/README.md), stored encrypted locally
    * tracks validator set changes and proves everything from one initial validator seed
    * `basecli proof state` gets complete proofs for any abci state
    * `basecli proof tx` gets complete proof where a tx was stored in the chain
    * `basecli proxy` exposes tendermint rpc, but only passes through results after doing complete verification

BUG FIXES:

* no more silently ignored error with invalid coin names (eg. "17.22foo coin" used to parse as "17 foo", not warning/error)

## 0.4.1 (April 26, 2017)

BUG FIXES:

* Fix bug in `basecoin unsafe_reset_X` where the `priv_validator.json` was not being reset

## 0.4.0 (April 21, 2017)

BREAKING CHANGES:

* CLI now uses Cobra, which forced changes to some of the flag names and orderings

IMPROVEMENTS:

* `basecoin init` doesn't generate error if already initialized
* Much more testing

## 0.3.1 (March 23, 2017)

IMPROVEMENTS:

* CLI returns exit code 1 and logs error before exiting

## 0.3.0 (March 23, 2017)

BREAKING CHANGES:

* Remove `--data` flag and use `BCHOME` to set the home directory (defaults to `~/.basecoin`)
* Remove `--in-proc` flag and start Tendermint in-process by default (expect Tendermint files in $BCHOME/tendermint).
  To start just the ABCI app/server, use `basecoin start --without-tendermint`.
* Consolidate genesis files so the Basecoin genesis is an object under `app_options` in Tendermint genesis. For instance:

```json
{
  "app_hash": "",
  "chain_id": "foo_bar_chain",
  "genesis_time": "0001-01-01T00:00:00.000Z",
  "validators": [
    {
      "amount": 10,
      "name": "",
      "pub_key": [
	1,
	"7B90EA87E7DC0C7145C8C48C08992BE271C7234134343E8A8E8008E617DE7B30"
      ]
    }
  ],
  "app_options": {
    "accounts": [{
      "pub_key": {
        "type": "ed25519",
        "data": "6880db93598e283a67c4d88fc67a8858aa2de70f713fe94a5109e29c137100c2"
      },
      "coins": [
        {
          "denom": "blank",
          "amount": 12345
        },
        {
          "denom": "ETH",
          "amount": 654321
        }
      ]
    }],
    "plugin_options": ["plugin1/key1", "value1", "plugin1/key2", "value2"]
  }
}
```

Note the array of key-value pairs is now under `app_options.plugin_options` while the `app_options` themselves are well formed.
We also changed `chainID` to `chain_id` and consolidated to have just one of them.

FEATURES:

* Introduce `basecoin init` and `basecoin unsafe_reset_all`

## 0.2.0 (March 6, 2017)

BREAKING CHANGES:

* Update to ABCI v0.4.0 and Tendermint v0.9.0
* Coins are specified on the CLI as `Xcoin`, eg. `5gold`
* `Cost` is now `Fee`

FEATURES:

* CLI for sending transactions and querying the state,
  designed to be easily extensible as plugins are implemented
* Run Basecoin in-process with Tendermint
* Add `/account` path in Query
* IBC plugin for InterBlockchain Communication
* Demo script of IBC between two chains

IMPROVEMENTS:

* Use new Tendermint `/commit` endpoint for crafting IBC transactions
* More unit tests
* Use go-crypto S structs and go-data for more standard JSON
* Demo uses fewer sleeps

BUG FIXES:

* Various little fixes in coin arithmetic
* More commit validation in IBC
* Return results from transactions

## PreHistory

### January 14-18, 2017

* Update to Tendermint v0.8.0
* Cleanup a bit and release blog post

### September 22, 2016

* Basecoin compiles again

<!-- Release links -->

[Unreleased]: https://github.com/cosmos/cosmos-sdk/compare/v0.38.2...HEAD
[v0.38.2]: https://github.com/cosmos/cosmos-sdk/releases/tag/v0.38.2
[v0.38.1]: https://github.com/cosmos/cosmos-sdk/releases/tag/v0.38.1
[v0.38.0]: https://github.com/cosmos/cosmos-sdk/releases/tag/v0.38.0
[v0.37.9]: https://github.com/cosmos/cosmos-sdk/releases/tag/v0.37.9
[v0.37.8]: https://github.com/cosmos/cosmos-sdk/releases/tag/v0.37.8
[v0.37.7]: https://github.com/cosmos/cosmos-sdk/releases/tag/v0.37.7
[v0.37.6]: https://github.com/cosmos/cosmos-sdk/releases/tag/v0.37.6
[v0.37.5]: https://github.com/cosmos/cosmos-sdk/releases/tag/v0.37.5
[v0.37.4]: https://github.com/cosmos/cosmos-sdk/releases/tag/v0.37.4
[v0.37.3]: https://github.com/cosmos/cosmos-sdk/releases/tag/v0.37.3
[v0.37.1]: https://github.com/cosmos/cosmos-sdk/releases/tag/v0.37.1
[v0.37.0]: https://github.com/cosmos/cosmos-sdk/releases/tag/v0.37.0
[v0.36.0]: https://github.com/cosmos/cosmos-sdk/releases/tag/v0.36.0<|MERGE_RESOLUTION|>--- conflicted
+++ resolved
@@ -267,11 +267,8 @@
 * (cli) [\#11337](https://github.com/cosmos/cosmos-sdk/pull/11337) Fixes `show-adress` cli cmd
 * (crypto) [\#11298](https://github.com/cosmos/cosmos-sdk/pull/11298) Fix cgo secp signature verification and update libscep256k1 library.
 * (x/authz) [\#11512](https://github.com/cosmos/cosmos-sdk/pull/11512) Fix response of a panic to error, when subtracting balances.
-<<<<<<< HEAD
 * (rosetta) [\#11590](https://github.com/cosmos/cosmos-sdk/pull/11590) `/block` returns an error with nil pointer when a request has both of index and hash and increase timeout for huge genesis.
-=======
 * (x/feegrant) [\#11813](https://github.com/cosmos/cosmos-sdk/pull/11813) Fix pagination total count in `AllowancesByGranter` query.
->>>>>>> 53003e15
 
 ### State Machine Breaking
 
