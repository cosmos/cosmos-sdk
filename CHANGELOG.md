<!--
Guiding Principles:

Changelogs are for humans, not machines.
There should be an entry for every single version.
The same types of changes should be grouped.
Versions and sections should be linkable.
The latest version comes first.
The release date of each version is displayed.
Mention whether you follow Semantic Versioning.

Usage:

Change log entries are to be added to the Unreleased section under the
appropriate stanza (see below). Each entry should ideally include a tag and
the Github issue reference in the following format:

* (<tag>) \#<issue-number> message

The issue numbers will later be link-ified during the release process so you do
not have to worry about including a link manually, but you can if you wish.

Types of changes (Stanzas):

"Features" for new features.
"Improvements" for changes in existing functionality.
"Deprecated" for soon-to-be removed features.
"Bug Fixes" for any bug fixes.
"Client Breaking" for breaking Protobuf, gRPC and REST routes used by end-users.
"CLI Breaking" for breaking CLI commands.
"API Breaking" for breaking exported APIs used by developers building on SDK.
"State Machine Breaking" for any changes that result in a different AppState given same genesisState and txList.
Ref: https://keepachangelog.com/en/1.0.0/
-->

# Changelog

## [Unreleased]

### Features

* (x/auth) [#14650](https://github.com/cosmos/cosmos-sdk/pull/14650) Add Textual SignModeHandler. It is however **NOT** enabled by default, and should only be used for **TESTING** purposes until `SIGN_MODE_TEXTUAL` is fully released.
* (cli) [#14655](https://github.com/cosmos/cosmos-sdk/pull/14655) Add a new command to list supported algos.
* (x/crisis) [#14588](https://github.com/cosmos/cosmos-sdk/pull/14588) Use CacheContext() in AssertInvariants()
* (client) [#14342](https://github.com/cosmos/cosmos-sdk/pull/14342) Add `simd config` command is now a sub-command, for setting, getting and migrating Cosmos SDK configuration files.
* (query) [#14468](https://github.com/cosmos/cosmos-sdk/pull/14468) Implement pagination for collections.
* (x/bank) [#14045](https://github.com/cosmos/cosmos-sdk/pull/14045) Add CLI command `spendable-balances`, which also accepts the flag `--denom`.
* (x/slashing, x/staking) [#14363](https://github.com/cosmos/cosmos-sdk/pull/14363) Add the infraction a validator commited type as an argument to a `SlashWithInfractionReason` keeper method.
* (client) [#13867](https://github.com/cosmos/cosmos-sdk/pull/13867/) Wire AutoCLI commands with SimApp.
* (x/distribution) [#14322](https://github.com/cosmos/cosmos-sdk/pull/14322) Introduce a new gRPC message handler, `DepositValidatorRewardsPool`, that allows explicit funding of a validator's reward pool.
* (x/evidence) [#13740](https://github.com/cosmos/cosmos-sdk/pull/13740) Add new proto field `hash` of type `string` to `QueryEvidenceRequest` which helps to decode the hash properly while using query API.
* (core) [#13306](https://github.com/cosmos/cosmos-sdk/pull/13306) Add a `FormatCoins` function to in `core/coins` to format sdk Coins following the Value Renderers spec.
* (math) [#13306](https://github.com/cosmos/cosmos-sdk/pull/13306) Add `FormatInt` and `FormatDec` functions in `math` to format integers and decimals following the Value Renderers spec.
* (x/staking) [#13122](https://github.com/cosmos/cosmos-sdk/pull/13122) Add `UnbondingCanComplete` and `PutUnbondingOnHold` to `x/staking` module.
* [#13437](https://github.com/cosmos/cosmos-sdk/pull/13437) Add new flag `--modules-to-export` in `simd export` command to export only selected modules.
* [#13298](https://github.com/cosmos/cosmos-sdk/pull/13298) Add `AddGenesisAccount` helper func in x/auth module which helps adding accounts to genesis state.
* (x/authz) [#12648](https://github.com/cosmos/cosmos-sdk/pull/12648) Add an allow list, an optional list of addresses allowed to receive bank assets via authz MsgSend grant.
* (sdk.Coins) [#12627](https://github.com/cosmos/cosmos-sdk/pull/12627) Make a `Denoms` method on sdk.Coins.
* (testutil) [#12973](https://github.com/cosmos/cosmos-sdk/pull/12973) Add generic `testutil.RandSliceElem` function which selects a random element from the list.
* (client) [#12936](https://github.com/cosmos/cosmos-sdk/pull/12936) Add capability to pre-process transactions before broadcasting from a higher level chain.
* (cli) [#13064](https://github.com/cosmos/cosmos-sdk/pull/13064) Add `debug prefixes` to list supported HRP prefixes via .
* (ledger) [#12935](https://github.com/cosmos/cosmos-sdk/pull/12935) Generalize Ledger integration to allow for different apps or key types that use SECP256k1.
* (x/bank) [#11981](https://github.com/cosmos/cosmos-sdk/pull/11981) Create the `SetSendEnabled` endpoint for managing the bank's SendEnabled settings.
* (x/auth) [#13210](https://github.com/cosmos/cosmos-sdk/pull/13210) Add `Query/AccountInfo` endpoint for simplified access to basic account info.
* (x/consensus) [#12905](https://github.com/cosmos/cosmos-sdk/pull/12905) Create a new `x/consensus` module that is now responsible for maintaining Tendermint consensus parameters instead of `x/param`. Legacy types remain in order to facilitate parameter migration from the deprecated `x/params`. App developers should ensure that they execute `baseapp.MigrateParams` during their chain upgrade. These legacy types will be removed in a future release.
* (x/gov) [#13010](https://github.com/cosmos/cosmos-sdk/pull/13010) Add `cancel-proposal` feature to proposals. Now proposers can cancel the proposal prior to the proposal's voting period end time.
* (client/tx) [#13670](https://github.com/cosmos/cosmos-sdk/pull/13670) Add validation in `BuildUnsignedTx` to prevent simple inclusion of valid mnemonics
* [#13473](https://github.com/cosmos/cosmos-sdk/pull/13473) ADR-038: Go plugin system proposal
* [#14356](https://github.com/cosmos/cosmos-sdk/pull/14356) Add `events.GetAttributes` and `event.GetAttribute` methods to simplify the retrieval of an attribute from event(s).
* [#14472](https://github.com/cosmos/cosmos-sdk/pull/14356) The recommended metadata format for x/gov and x/group proposals now uses an array of strings (instead of a single string) for the `authors` field.
* (mempool) [#14484](https://github.com/cosmos/cosmos-sdk/pull/14484) Add priority nonce mempool option for transaction replacement.
* (client) [#14509](https://github.com/cosmos/cosmos-sdk/pull/#14509) Added `AddKeyringFlags` function.
* (x/gov,cli) [#14718](https://github.com/cosmos/cosmos-sdk/pull/14718) Added `AddGovPropFlagsToCmd` and `ReadGovPropFlags` functions.

### Improvements

* (x/auth/tx) [#14751](https://github.com/cosmos/cosmos-sdk/pull/14751) Remove `.Type()` and `Route()` methods from all msgs and `legacytx.LegacyMsg` interface.
* [#14691](https://github.com/cosmos/cosmos-sdk/pull/14691) Change behavior of `sdk.StringifyEvents` to not flatten events attributes by events type.
    * This change only affects ABCI message logs, and not the actual events.
* [#14692](https://github.com/cosmos/cosmos-sdk/pull/14692) Improve RPC queries error message when app is at height 0.
* [#14609](https://github.com/cosmos/cosmos-sdk/pull/14609) Add RetryForBlocks method to use in tests that require waiting for a transaction to be included in a block.
* [#14017](https://github.com/cosmos/cosmos-sdk/pull/14017) Simplify ADR-028 and `address.Module`.
    * This updates the [ADR-028](https://docs.cosmos.network/main/architecture/adr-028-public-key-addresses) and enhance the `address.Module` API to support module addresses and sub-module addresses in a backward compatible way.
* [#14529](https://github.com/cosmos/cosmos-sdk/pull/14529) Add new property `BondDenom` to `SimulationState` struct.
* (x/group, x/gov) [#14483](https://github.com/cosmos/cosmos-sdk/pull/14483) Add support for `[]string` and `[]int` in `draft-proposal` prompt.
* (protobuf) [#14476](https://github.com/cosmos/cosmos-sdk/pull/14476) Clean up protobuf annotations `{accepts,implements}_interface`.
* (module) [#14415](https://github.com/cosmos/cosmos-sdk/pull/14415) Loosen assertions in SetOrderBeginBlockers() and SetOrderEndBlockers()
* (context)[#14384](https://github.com/cosmos/cosmos-sdk/pull/14384) refactor(context): Pass EventManager to the context as an interface.
* (types) [#14354](https://github.com/cosmos/cosmos-sdk/pull/14354) - improve performance on Context.KVStore and Context.TransientStore by 40%
* (crypto/keyring) [#14151](https://github.com/cosmos/cosmos-sdk/pull/14151) Move keys presentation from `crypto/keyring` to `client/keys`
* (types) [#14163](https://github.com/cosmos/cosmos-sdk/pull/14163) Refactor `(coins Coins) Validate()` to avoid unnecessary map.
* (signing) [#14087](https://github.com/cosmos/cosmos-sdk/pull/14087) Add SignModeHandlerWithContext interface with a new `GetSignBytesWithContext` to get the sign bytes using `context.Context` as an argument to access state.
* (server) [#14062](https://github.com/cosmos/cosmos-sdk/pull/14062) Remove rosetta from server start.
* [13882] (https://github.com/cosmos/cosmos-sdk/pull/13882) Add tx `encode` and `decode` endpoints to amino tx service.
  > Note: These endpoints encodes and decodes only amino txs.
* (x/nft) [#13836](https://github.com/cosmos/cosmos-sdk/pull/13836) Remove the validation for `classID` and `nftID` from the NFT module.
* [#13789](https://github.com/cosmos/cosmos-sdk/pull/13789) Add tx `encode` and `decode` endpoints to tx service.
  > Note: These endpoints will only encode and decode proto messages, Amino encoding and decoding is not supported.
* [#13826](https://github.com/cosmos/cosmos-sdk/pull/13826) Support custom `GasConfig` configuration for applications.
* [#13619](https://github.com/cosmos/cosmos-sdk/pull/13619) Add new function called LogDeferred to report errors in defers. Use the function in x/bank files.
* (tools) [#13603](https://github.com/cosmos/cosmos-sdk/pull/13603) Rename cosmovisor package name to `cosmossdk.io/tools/cosmovisor`. The new tool directory contains Cosmos SDK tools.
* (deps) [#13397](https://github.com/cosmos/cosmos-sdk/pull/13397) Bump Go version minimum requirement to `1.19`.
* [#13070](https://github.com/cosmos/cosmos-sdk/pull/13070) Migrate from `gogo/protobuf` to `cosmos/gogoproto`.
* [#12995](https://github.com/cosmos/cosmos-sdk/pull/12995) Add `FormatTime` and `ParseTimeString` methods.
* [#12952](https://github.com/cosmos/cosmos-sdk/pull/12952) Replace keyring module to Cosmos fork.
* [#12352](https://github.com/cosmos/cosmos-sdk/pull/12352) Move the `RegisterSwaggerAPI` logic into a separate helper function in the server package.
* [#12876](https://github.com/cosmos/cosmos-sdk/pull/12876) Remove proposer-based rewards.
* [#12892](https://github.com/cosmos/cosmos-sdk/pull/12892) `make format` now runs only gofumpt and golangci-lint run ./... --fix, replacing `goimports` `gofmt` and `misspell`
* [#12846](https://github.com/cosmos/cosmos-sdk/pull/12846) Remove `RandomizedParams` from the `AppModuleSimulation` interface which is no longer needed.
* (ci) [#12854](https://github.com/cosmos/cosmos-sdk/pull/12854) Use ghcr.io to host the proto builder image. Update proto builder image to go 1.19
* (x/bank) [#12706](https://github.com/cosmos/cosmos-sdk/pull/12706) Added the `chain-id` flag to the `AddTxFlagsToCmd` API. There is no longer a need to explicitly register this flag on commands whens `AddTxFlagsToCmd` is already called.
* [#12791](https://github.com/cosmos/cosmos-sdk/pull/12791) Bump the math library used in the sdk and replace old usages of sdk.\*
* [#12717](https://github.com/cosmos/cosmos-sdk/pull/12717) Use injected encoding params in simapp.
* [#12702](https://github.com/cosmos/cosmos-sdk/pull/12702) Linting and tidiness, fixed two minor security warnings.
* [#12634](https://github.com/cosmos/cosmos-sdk/pull/12634) Move `sdk.Dec` to math package.
* [#12596](https://github.com/cosmos/cosmos-sdk/pull/12596) Remove all imports of the non-existent gogo/protobuf v1.3.3 to ease downstream use and go workspaces.
* [#12187](https://github.com/cosmos/cosmos-sdk/pull/12187) Add batch operation for x/nft module.
* [#12455](https://github.com/cosmos/cosmos-sdk/pull/12455) Show attempts count in error for signing.
* [#13101](https://github.com/cosmos/cosmos-sdk/pull/13101) Remove weights from `simapp/params` and `testutil/sims`. They are now in their respective modules.
* [#12398](https://github.com/cosmos/cosmos-sdk/issues/12398) Refactor all `x` modules to unit-test via mocks and decouple `simapp`.
* [#13144](https://github.com/cosmos/cosmos-sdk/pull/13144) Add validator distribution info grpc gateway get endpoint.
* [#13168](https://github.com/cosmos/cosmos-sdk/pull/13168) Migrate tendermintdev/proto-builder to ghcr.io. New image `ghcr.io/cosmos/proto-builder:0.8`
* [#13178](https://github.com/cosmos/cosmos-sdk/pull/13178) Add `cosmos.msg.v1.service` protobuf annotation to allow tooling to distinguish between Msg and Query services via reflection.
* [#13236](https://github.com/cosmos/cosmos-sdk/pull/13236) Integrate Filter Logging
* [#13528](https://github.com/cosmos/cosmos-sdk/pull/13528) Update `ValidateMemoDecorator` to only check memo against `MaxMemoCharacters` param when a memo is present.
* [#13781](https://github.com/cosmos/cosmos-sdk/pull/13781) Remove `client/keys.KeysCdc`.
* [#13802](https://github.com/cosmos/cosmos-sdk/pull/13802) Add --output-document flag to the export CLI command to allow writing genesis state to a file.
* [#13794](https://github.com/cosmos/cosmos-sdk/pull/13794) `types/module.Manager` now supports the
`cosmossdk.io/core/appmodule.AppModule` API via the new `NewManagerFromMap` constructor.
* [#14019](https://github.com/cosmos/cosmos-sdk/issues/14019) Remove the interface casting to allow other implementations of a `CommitMultiStore`.
* (x/gov) [#14390](https://github.com/cosmos/cosmos-sdk/pull/14390) Add title, proposer and summary to proposal struct
* (baseapp) [#14417](https://github.com/cosmos/cosmos-sdk/pull/14417) `SetStreamingService` accepts appOptions, AppCodec and Storekeys needed to set streamers.  
    * Store pacakge no longer has a dependency on baseapp. 
* (store) [#14438](https://github.com/cosmos/cosmos-sdk/pull/14438)  Pass logger from baseapp to store. 
* (store) [#14439](https://github.com/cosmos/cosmos-sdk/pull/14439) Remove global metric gatherer from store. 
    * By default store has a no op metric gatherer, the application developer must set another metric gatherer or us the provided one in `store/metrics`.
* [#14406](https://github.com/cosmos/cosmos-sdk/issues/14406) Migrate usage of types/store.go to store/types/..
* (x/staking) [#14590](https://github.com/cosmos/cosmos-sdk/pull/14590) Return undelegate amount in MsgUndelegateResponse

### State Machine Breaking

* (baseapp, x/auth/posthandler) [#13940](https://github.com/cosmos/cosmos-sdk/pull/13940) Update `PostHandler` to receive the `runTx` success boolean.
* (x/group) [#13742](https://github.com/cosmos/cosmos-sdk/pull/13742) Migrate group policy account from module accounts to base account.
* (codec) [#13307](https://github.com/cosmos/cosmos-sdk/pull/13307) Register all modules' `Msg`s with group's ModuleCdc so that Amino sign bytes are correctly generated.
* (codec) [#13196](https://github.com/cosmos/cosmos-sdk/pull/13196) Register all modules' `Msg`s with gov's ModuleCdc so that Amino sign bytes are correctly generated.
* (group) [#13592](https://github.com/cosmos/cosmos-sdk/pull/13592) Fix group types registration with Amino.
* (x/distribution) [#12852](https://github.com/cosmos/cosmos-sdk/pull/12852) Deprecate `CommunityPoolSpendProposal`. Please execute a `MsgCommunityPoolSpend` message via the new v1 `x/gov` module instead. This message can be used to directly fund the `x/gov` module account.
* (x/bank) [#12610](https://github.com/cosmos/cosmos-sdk/pull/12610) `MsgMultiSend` now allows only a single input.
* (x/bank) [#12630](https://github.com/cosmos/cosmos-sdk/pull/12630) Migrate `x/bank` to self-managed parameters and deprecate its usage of `x/params`.
* (x/auth) [#12475](https://github.com/cosmos/cosmos-sdk/pull/12475) Migrate `x/auth` to self-managed parameters and deprecate its usage of `x/params`.
* (x/slashing) [#12399](https://github.com/cosmos/cosmos-sdk/pull/12399) Migrate `x/slashing` to self-managed parameters and deprecate its usage of `x/params`.
* (x/mint) [#12363](https://github.com/cosmos/cosmos-sdk/pull/12363) Migrate `x/mint` to self-managed parameters and deprecate it's usage of `x/params`.
* (x/distribution) [#12434](https://github.com/cosmos/cosmos-sdk/pull/12434) Migrate `x/distribution` to self-managed parameters and deprecate it's usage of `x/params`.
* (x/crisis) [#12445](https://github.com/cosmos/cosmos-sdk/pull/12445) Migrate `x/crisis` to self-managed parameters and deprecate it's usage of `x/params`.
* (x/gov) [#12631](https://github.com/cosmos/cosmos-sdk/pull/12631) Migrate `x/gov` to self-managed parameters and deprecate it's usage of `x/params`.
* (x/staking) [#12409](https://github.com/cosmos/cosmos-sdk/pull/12409) Migrate `x/staking` to self-managed parameters and deprecate it's usage of `x/params`.
* (x/bank) [#11859](https://github.com/cosmos/cosmos-sdk/pull/11859) Move the SendEnabled information out of the Params and into the state store directly.
* (x/gov) [#12771](https://github.com/cosmos/cosmos-sdk/pull/12771) Initial deposit requirement for proposals at submission time.
* (x/staking) [#12967](https://github.com/cosmos/cosmos-sdk/pull/12967) `unbond` now creates only one unbonding delegation entry when multiple unbondings exist at a single height (e.g. through multiple messages in a transaction).
* (x/auth/vesting) [#13502](https://github.com/cosmos/cosmos-sdk/pull/13502) Add Amino Msg registration for `MsgCreatePeriodicVestingAccount`.
* (x/auth)[#13780](https://github.com/cosmos/cosmos-sdk/pull/13780) `id` (type of int64) in `AccountAddressByID` grpc query is now deprecated, update to account-id(type of uint64) to use `AccountAddressByID`.
* (x/group) [#13876](https://github.com/cosmos/cosmos-sdk/pull/13876) Fix group MinExecutionPeriod that is checked on execution now, instead of voting period end.
* (x/feegrant) [#14294](https://github.com/cosmos/cosmos-sdk/pull/14294) Moved the logic of rejecting duplicate grant from `msg_server` to `keeper` method.
* (store) [#14378](https://github.com/cosmos/cosmos-sdk/pull/14378) The `CacheKV` store is thread-safe again, which includes improved iteration and deletion logic. Iteration is on a strictly isolated view now, which is breaking from previous behavior.
* (x/staking) [#14590](https://github.com/cosmos/cosmos-sdk/pull/14590) `MsgUndelegateResponse` now includes undelegated amount. `x/staking` module's `keeper.Undelegate` now returns 3 values (completionTime,undelegateAmount,error)  instead of 2.

### API Breaking Changes

<<<<<<< HEAD
* (simulation) [#14728](https://github.com/cosmos/cosmos-sdk/pull/14728) Rename the `ParamChanges` field to `LegacyParamChange` in simulation.
=======
* (x/simulation) [#14751](https://github.com/cosmos/cosmos-sdk/pull/14751) Remove the `MsgType` field from `simulation.OperationInput` struct.
>>>>>>> 598d1c63
* (crypto/keyring) [#13734](https://github.com/cosmos/cosmos-sdk/pull/13834) The keyring's `Sign` method now takes a new `signMode` argument. It is only used if the signing key is a Ledger hardware device. You can set it to 0 in all other cases.
* (x/evidence) [14724](https://github.com/cosmos/cosmos-sdk/pull/14724) Extract Evidence in its own go.mod and rename the package to `cosmossdk.io/x/evidence`.
* (x/nft) [#14725](https://github.com/cosmos/cosmos-sdk/pull/14725) Extract NFT in its own go.mod and rename the package to `cosmossdk.io/x/nft`.
* (tx) [#14634](https://github.com/cosmos/cosmos-sdk/pull/14634) Move the `tx` go module to `x/tx`.
* (snapshots) [#14597](https://github.com/cosmos/cosmos-sdk/pull/14597) Move `snapshots` to `store/snapshots`, rename and bump proto package to v1.
* (crypto/keyring) [#14151](https://github.com/cosmos/cosmos-sdk/pull/14151) Move keys presentation from `crypto/keyring` to `client/keys`
* (modules) [#13850](https://github.com/cosmos/cosmos-sdk/pull/13850) and [#14046](https://github.com/cosmos/cosmos-sdk/pull/14046) Remove gogoproto stringer annotations. This removes the custom `String()` methods on all types that were using the annotations.
* (x/auth) [#13850](https://github.com/cosmos/cosmos-sdk/pull/13850/) Remove `MarshalYAML` methods from module (`x/...`) types.
* (x/auth) [#13877](https://github.com/cosmos/cosmos-sdk/pull/13877) Rename `AccountKeeper`'s `GetNextAccountNumber` to `NextAccountNumber`.
* (x/evidence) [#13740](https://github.com/cosmos/cosmos-sdk/pull/13740) The `NewQueryEvidenceRequest` function now takes `hash` as a HEX encoded `string`.
* (server) [#13485](https://github.com/cosmos/cosmos-sdk/pull/13485) The `Application` service now requires the `RegisterNodeService` method to be implemented.
* [#13437](https://github.com/cosmos/cosmos-sdk/pull/13437) Add a list of modules to export argument in `ExportAppStateAndValidators`.
* (x/slashing) [#13427](https://github.com/cosmos/cosmos-sdk/pull/13427) Move `x/slashing/testslashing` to `x/slashing/testutil` for consistency with other modules.
* (x/staking) [#13427](https://github.com/cosmos/cosmos-sdk/pull/13427) Move `x/staking/teststaking` to `x/staking/testutil` for consistency with other modules.
* (simapp) [#13402](https://github.com/cosmos/cosmos-sdk/pull/13402) Move simulation flags to `x/simulation/client/cli`.
* (simapp) [#13402](https://github.com/cosmos/cosmos-sdk/pull/13402) Move simulation helpers functions (`SetupSimulation`, `SimulationOperations`, `CheckExportSimulation`, `PrintStats`, `GetSimulationLog`) to `testutil/sims`.
* (simapp) [#13402](https://github.com/cosmos/cosmos-sdk/pull/13402) Move `testutil/rest` package to `testutil`.
* (types) [#13380](https://github.com/cosmos/cosmos-sdk/pull/13380) Remove deprecated `sdk.NewLevelDB`.
* (simapp) [#13378](https://github.com/cosmos/cosmos-sdk/pull/13378) Move `simapp.App` to `runtime.AppI`.
* (tx) [#12659](https://github.com/cosmos/cosmos-sdk/pull/12659) Remove broadcast mode `block`.
* (db) [#13370](https://github.com/cosmos/cosmos-sdk/pull/13370) Remove storev2alpha1, see also https://github.com/cosmos/cosmos-sdk/pull/13371
* (x/bank) [#12706](https://github.com/cosmos/cosmos-sdk/pull/12706) Removed the `testutil` package from the `x/bank/client` package.
* (simapp) [#12747](https://github.com/cosmos/cosmos-sdk/pull/12747) Remove `simapp.MakeTestEncodingConfig`. Please use `moduletestutil.MakeTestEncodingConfig` (`types/module/testutil`) in tests instead.
* (x/bank) [#12648](https://github.com/cosmos/cosmos-sdk/pull/12648) `NewSendAuthorization` takes a new argument of an optional list of addresses allowed to receive bank assests via authz MsgSend grant. You can pass `nil` for the same behavior as before, i.e. any recipient is allowed.
* (x/bank) [#12593](https://github.com/cosmos/cosmos-sdk/pull/12593) Add `SpendableCoin` method to `BaseViewKeeper`
* (x/slashing) [#12581](https://github.com/cosmos/cosmos-sdk/pull/12581) Remove `x/slashing` legacy querier.
* (types) [#12355](https://github.com/cosmos/cosmos-sdk/pull/12355) Remove the compile-time `types.DBbackend` variable. Removes usage of the same in server/util.go
* (x/gov) [#12368](https://github.com/cosmos/cosmos-sdk/pull/12369) Gov keeper is now passed by reference instead of copy to make post-construction mutation of Hooks and Proposal Handlers possible at a framework level.
* (simapp) [#12270](https://github.com/cosmos/cosmos-sdk/pull/12270) Remove `invCheckPeriod uint` attribute from `SimApp` struct as per migration of `x/crisis` to app wiring
* (simapp) [#12334](https://github.com/cosmos/cosmos-sdk/pull/12334) Move `simapp.ConvertAddrsToValAddrs` and `simapp.CreateTestPubKeys ` to respectively `simtestutil.ConvertAddrsToValAddrs` and `simtestutil.CreateTestPubKeys` (`testutil/sims`)
* (simapp) [#12312](https://github.com/cosmos/cosmos-sdk/pull/12312) Move `simapp.EmptyAppOptions` to `simtestutil.EmptyAppOptions` (`testutil/sims`)
* (simapp) [#12312](https://github.com/cosmos/cosmos-sdk/pull/12312) Remove `skipUpgradeHeights map[int64]bool` and `homePath string` from `NewSimApp` constructor as per migration of `x/upgrade` to app-wiring.
* (testutil) [#12278](https://github.com/cosmos/cosmos-sdk/pull/12278) Move all functions from `simapp/helpers` to `testutil/sims`
* (testutil) [#12233](https://github.com/cosmos/cosmos-sdk/pull/12233) Move `simapp.TestAddr` to `simtestutil.TestAddr` (`testutil/sims`)
* (x/staking) [#12102](https://github.com/cosmos/cosmos-sdk/pull/12102) Staking keeper now is passed by reference instead of copy. Keeper's SetHooks no longer returns keeper. It updates the keeper in place instead.
* (linting) [#12141](https://github.com/cosmos/cosmos-sdk/pull/12141) Fix usability related linting for database. This means removing the infix Prefix from `prefix.NewPrefixWriter` and such so that it is `prefix.NewWriter` and making `db.DBConnection` and such into `db.Connection`
* (x/distribution) [#12434](https://github.com/cosmos/cosmos-sdk/pull/12434) `x/distribution` module `SetParams` keeper method definition is now updated to return `error`.
* (x/staking) [#12409](https://github.com/cosmos/cosmos-sdk/pull/12409) `x/staking` module `SetParams` keeper method definition is now updated to return `error`.
* (x/crisis) [#12445](https://github.com/cosmos/cosmos-sdk/pull/12445) `x/crisis` module `SetConstantFee` keeper method definition is now updated to return `error`.
* (x/gov) [#12631](https://github.com/cosmos/cosmos-sdk/pull/12631) `x/gov` module refactored to use `Params` as single struct instead of `DepositParams`, `TallyParams` & `VotingParams`.
* (x/gov) [#12631](https://github.com/cosmos/cosmos-sdk/pull/12631) Migrate `x/gov` to self-managed parameters and deprecate it's usage of `x/params`.
* (x/bank) [#12630](https://github.com/cosmos/cosmos-sdk/pull/12630) `x/bank` module `SetParams` keeper method definition is now updated to return `error`.
* (x/bank) [#11859](https://github.com/cosmos/cosmos-sdk/pull/11859) Move the SendEnabled information out of the Params and into the state store directly.
  The information can now be accessed using the BankKeeper.
  Setting can be done using MsgSetSendEnabled as a governance proposal.
  A SendEnabled query has been added to both GRPC and CLI.
* (appModule) Remove `Route`, `QuerierRoute` and `LegacyQuerierHandler` from AppModule Interface.
* (x/modules) Remove all LegacyQueries and related code from modules
* (store) [#11825](https://github.com/cosmos/cosmos-sdk/pull/11825) Make extension snapshotter interface safer to use, renamed the util function `WriteExtensionItem` to `WriteExtensionPayload`.
* (x/genutil)[#12956](https://github.com/cosmos/cosmos-sdk/pull/12956) `genutil.AppModuleBasic` has a new attribute: genesis transaction validation function. The existing validation logic is implemented in `genutiltypes.DefaultMessageValidator`. Use `genutil.NewAppModuleBasic` to create a new genutil Module Basic.
* (codec) [#12964](https://github.com/cosmos/cosmos-sdk/pull/12964) `ProtoCodec.MarshalInterface` now returns an error when serializing unregistered types and a subsequent `ProtoCodec.UnmarshalInterface` would fail.
* (x/staking) [#12973](https://github.com/cosmos/cosmos-sdk/pull/12973) Removed `stakingkeeper.RandomValidator`. Use `testutil.RandSliceElem(r, sk.GetAllValidators(ctx))` instead.
* (x/gov) [#13160](https://github.com/cosmos/cosmos-sdk/pull/13160) Remove custom marshaling of proposl and voteoption.
* (types) [#13430](https://github.com/cosmos/cosmos-sdk/pull/13430) Remove unused code `ResponseCheckTx` and `ResponseDeliverTx`
* (store) [#13529](https://github.com/cosmos/cosmos-sdk/pull/13529) Add method `LatestVersion` to `MultiStore` interface, add method `SetQueryMultiStore` to baesapp to support alternative `MultiStore` implementation for query service.
* (pruning) [#13609](https://github.com/cosmos/cosmos-sdk/pull/13609) Move pruning package to be under store package.
* [#13794](https://github.com/cosmos/cosmos-sdk/pull/13794) Most methods on `types/module.AppModule` have been moved to 
extension interfaces. `module.Manager.Modules` is now of type `map[string]interface{}` to support in parallel the new 
`cosmossdk.io/core/appmodule.AppModule` API.
* (signing) [#13701](https://github.com/cosmos/cosmos-sdk/pull/) Add `context.Context` as an argument `x/auth/signing.VerifySignature`.
* (x/group) [#13876](https://github.com/cosmos/cosmos-sdk/pull/13876) Add `GetMinExecutionPeriod` method on DecisionPolicy interface.
* (x/auth)[#13780](https://github.com/cosmos/cosmos-sdk/pull/13780) Querying with `id` (type of int64) in `AccountAddressByID` grpc query now throws error, use account-id(type of uint64) instead.
* (snapshots) [14048](https://github.com/cosmos/cosmos-sdk/pull/14048) Move the Snapshot package to the store package. This is done in an effort group all storage related logic under one package.
* (baseapp) [#14050](https://github.com/cosmos/cosmos-sdk/pull/14050) refactor `ABCIListener` interface to accept go contexts
* (store/streaming)[#14603](https://github.com/cosmos/cosmos-sdk/pull/14603) `StoreDecoderRegistry` moved from store to `types/simulations` this breaks the `AppModuleSimulation` interface. 
* (x/staking) [#14590](https://github.com/cosmos/cosmos-sdk/pull/14590) `MsgUndelegateResponse` now includes undelegated amount. `x/staking` module's `keeper.Undelegate` now returns 3 values (completionTime,undelegateAmount,error)  instead of 2.

### Client Breaking Changes

* (grpc-web) [#14652](https://github.com/cosmos/cosmos-sdk/pull/14652) Use same port for gRPC-Web and the API server.

### CLI Breaking Changes

* (grpc-web) [#14652](https://github.com/cosmos/cosmos-sdk/pull/14652) Remove `grpc-web.address` flag.
* (client) [#14342](https://github.com/cosmos/cosmos-sdk/pull/14342) `simd config` command is now a sub-command. Use `simd config --help` to learn more.
* (x/genutil) [#13535](https://github.com/cosmos/cosmos-sdk/pull/13535) Replace in `simd init`, the `--staking-bond-denom` flag with `--default-denom` which is used for all default denomination in the genesis, instead of only staking.
* (tx) [#12659](https://github.com/cosmos/cosmos-sdk/pull/12659) Remove broadcast mode `block`.
* (genesis) [#14149](https://github.com/cosmos/cosmos-sdk/pull/14149) Add `simd genesis` command, which contains all genesis-related sub-commands.

### Bug Fixes

* (types/coin) [#14739](https://github.com/cosmos/cosmos-sdk/pull/14739) Deprecate the method `Coin.IsEqual` in favour of  `Coin.Equal`. The difference between the two methods is that the first one results in a panic when denoms are not equal. This panic lead to unexpected behaviour
* (x/bank) [#14538](https://github.com/cosmos/cosmos-sdk/pull/14538) Validate denom in bank balances GRPC queries.
* (baseapp) [#14505](https://github.com/cosmos/cosmos-sdk/pull/14505) PrepareProposal and ProcessProposal now use deliverState for the first block in order to access changes made in InitChain.
* (server) [#14441](https://github.com/cosmos/cosmos-sdk/pull/14441) Fix `--log_format` flag not working.
* (x/upgrade) [#13936](https://github.com/cosmos/cosmos-sdk/pull/13936) Make downgrade verification work again
* (x/group) [#13742](https://github.com/cosmos/cosmos-sdk/pull/13742) Fix `validate-genesis` when group policy accounts exist.
* (x/auth) [#13838](https://github.com/cosmos/cosmos-sdk/pull/13838) Fix calling `String()` when pubkey is set on a `BaseAccount`.
* (rosetta) [#13583](https://github.com/cosmos/cosmos-sdk/pull/13583) Misc fixes for cosmos-rosetta.
* (x/evidence) [#13740](https://github.com/cosmos/cosmos-sdk/pull/13740) Fix evidence query API to decode the hash properly.
* (bank) [#13691](https://github.com/cosmos/cosmos-sdk/issues/13691) Fix unhandled error for vesting account transfers, when total vesting amount exceeds total balance.
* [#13553](https://github.com/cosmos/cosmos-sdk/pull/13553) Ensure all parameter validation for decimal types handles nil decimal values.
* [#13145](https://github.com/cosmos/cosmos-sdk/pull/13145) Fix panic when calling `String()` to a Record struct type.
* [#13116](https://github.com/cosmos/cosmos-sdk/pull/13116) Fix a dead-lock in the `Group-TotalWeight` `x/group` invariant.
* (genutil) [#12140](https://github.com/cosmos/cosmos-sdk/pull/12140) Fix staking's genesis JSON migrate in the `simd migrate v0.46` CLI command.
* (types) [#12154](https://github.com/cosmos/cosmos-sdk/pull/12154) Add `baseAccountGetter` to avoid invalid account error when create vesting account.
* (x/authz) [#12184](https://github.com/cosmos/cosmos-sdk/pull/12184) Fix MsgExec not verifying the validity of nested messages.
* (x/staking) [#12303](https://github.com/cosmos/cosmos-sdk/pull/12303) Use bytes instead of string comparison in delete validator queue
* (store/rootmulti) [#12487](https://github.com/cosmos/cosmos-sdk/pull/12487) Fix non-deterministic map iteration.
* (sdk/dec_coins) [#12903](https://github.com/cosmos/cosmos-sdk/pull/12903) Fix nil `DecCoin` creation when converting `Coins` to `DecCoins`
* (x/gov) [#13051](https://github.com/cosmos/cosmos-sdk/pull/13051) In SubmitPropsal, when a legacy msg fails it's handler call, wrap the error as ErrInvalidProposalContent (instead of ErrNoProposalHandlerExists).
* (x/gov) [#13045](https://github.com/cosmos/cosmos-sdk/pull/13045) Fix gov migrations for v3(0.46).
* (snapshot) [#13400](https://github.com/cosmos/cosmos-sdk/pull/13400) Fix snapshot checksum issue in golang 1.19.
* (server) [#13778](https://github.com/cosmos/cosmos-sdk/pull/13778) Set Cosmos SDK default endpoints to localhost to avoid unknown exposure of endpoints.
* (x/auth) [#13877](https://github.com/cosmos/cosmos-sdk/pull/13877) Handle missing account numbers during `InitGenesis`.
* (cli) [#14509](https://github.com/cosmos/cosmos-sdk/pull/#14509) Added missing options to keyring-backend flag usage

### Deprecated

* (x/evidence) [#13740](https://github.com/cosmos/cosmos-sdk/pull/13740) The `evidence_hash` field of `QueryEvidenceRequest` has been deprecated and now contains a new field `hash` with type `string`.
* (x/bank) [#11859](https://github.com/cosmos/cosmos-sdk/pull/11859) The Params.SendEnabled field is deprecated and unusable.
  The information can now be accessed using the BankKeeper.
  Setting can be done using MsgSetSendEnabled as a governance proposal.
  A SendEnabled query has been added to both GRPC and CLI.
* (x/staking) [#14567](https://github.com/cosmos/cosmos-sdk/pull/14567) The `delegator_address` field of `MsgCreateValidator` has been deprecated.
   The validator address bytes and delegator address bytes refer to the same account while creating validator (defer only in bech32 notation).

## [v0.46.8](https://github.com/cosmos/cosmos-sdk/releases/tag/v0.46.8) - 2022-01-23

### Improvements

* [#13881](https://github.com/cosmos/cosmos-sdk/pull/13881) Optimize iteration on nested cached KV stores and other operations in general.
* (x/gov) [#14347](https://github.com/cosmos/cosmos-sdk/pull/14347) Support `v1.Proposal` message in `v1beta1.Proposal.Content`.
* (deps) Use Informal System fork of Tendermint version to [v0.34.24](https://github.com/informalsystems/tendermint/releases/tag/v0.34.24).

### Bug Fixes

* (x/group) [#14526](https://github.com/cosmos/cosmos-sdk/pull/14526) Fix wrong address set in `EventUpdateGroupPolicy`.
* (ante) [#14448](https://github.com/cosmos/cosmos-sdk/pull/14448) Return anteEvents when postHandler fail.

### API Breaking

* (x/gov) [#14422](https://github.com/cosmos/cosmos-sdk/pull/14422) Remove `Migrate_V046_6_To_V046_7` function which shouldn't be used for chains which already migrated to 0.46.

## [v0.46.7](https://github.com/cosmos/cosmos-sdk/releases/tag/v0.46.7) - 2022-12-13

### Features

* (client) [#14051](https://github.com/cosmos/cosmos-sdk/pull/14051) Add `--grpc` client option.

### Improvements

* (deps) Bump Tendermint version to [v0.34.24](https://github.com/tendermint/tendermint/releases/tag/v0.34.24).
* [#13651](https://github.com/cosmos/cosmos-sdk/pull/13651) Update `server/config/config.GetConfig` function.
* [#14175](https://github.com/cosmos/cosmos-sdk/pull/14175) Add `server.DefaultBaseappOptions(appopts)` function to reduce boiler plate in root.go.

### State Machine Breaking

* (x/gov) [#14214](https://github.com/cosmos/cosmos-sdk/pull/14214) Fix gov v0.46 migration to v1 votes.
    * Also provide a helper function `govv046.Migrate_V0466_To_V0467` for migrating a chain already on v0.46 with versions <=v0.46.6 to the latest v0.46.7 correct state.
* (x/group) [#14071](https://github.com/cosmos/cosmos-sdk/pull/14071) Don't re-tally proposal after voting period end if they have been marked as ACCEPTED or REJECTED.

### API Breaking Changes

* (store) [#13516](https://github.com/cosmos/cosmos-sdk/pull/13516) Update State Streaming APIs:
    * Add method `ListenCommit` to `ABCIListener`
    * Move `ListeningEnabled` and  `AddListener` methods to `CommitMultiStore`
    * Remove `CacheWrapWithListeners` from `CacheWrap` and `CacheWrapper` interfaces
    * Remove listening APIs from the caching layer (it should only listen to the `rootmulti.Store`)
    * Add three new options to file streaming service constructor.
    * Modify `ABCIListener` such that any error from any method will always halt the app via `panic`
* (store) [#13529](https://github.com/cosmos/cosmos-sdk/pull/13529) Add method `LatestVersion` to `MultiStore` interface, add method `SetQueryMultiStore` to baesapp to support alternative `MultiStore` implementation for query service.

### Bug Fixes

* (baseapp) [#13983](https://github.com/cosmos/cosmos-sdk/pull/13983) Don't emit duplicate ante-handler events when a post-handler is defined.
* (baseapp) [#14049](https://github.com/cosmos/cosmos-sdk/pull/14049) Fix state sync when interval is zero.
* (store) [#13516](https://github.com/cosmos/cosmos-sdk/pull/13516) Fix state listener that was observing writes at wrong time.

## [v0.46.6](https://github.com/cosmos/cosmos-sdk/releases/tag/v0.46.6) - 2022-11-18

### Improvements

* (config) [#13894](https://github.com/cosmos/cosmos-sdk/pull/13894) Support state streaming configuration in `app.toml` template and default configuration.

### Bug Fixes

* (x/gov) [#13918](https://github.com/cosmos/cosmos-sdk/pull/13918) Fix propagation of message errors when executing a proposal.

## [v0.46.5](https://github.com/cosmos/cosmos-sdk/releases/tag/v0.46.5) - 2022-11-17

### Features

* (x/bank) [#13891](https://github.com/cosmos/cosmos-sdk/pull/13891) Provide a helper function `Migrate_V0464_To_V0465` for migrating a chain **already on v0.46 with versions <=v0.46.4** to the latest v0.46.5 correct state.

### Improvements

* [#13826](https://github.com/cosmos/cosmos-sdk/pull/13826) Support custom `GasConfig` configuration for applications.
* (deps) Bump Tendermint version to [v0.34.23](https://github.com/tendermint/tendermint/releases/tag/v0.34.23).

### State Machine Breaking

* (x/group) [#13876](https://github.com/cosmos/cosmos-sdk/pull/13876) Fix group MinExecutionPeriod that is checked on execution now, instead of voting period end.

### API Breaking Changes

* (x/group) [#13876](https://github.com/cosmos/cosmos-sdk/pull/13876) Add `GetMinExecutionPeriod` method on DecisionPolicy interface.

### Bug Fixes

* (x/group) [#13869](https://github.com/cosmos/cosmos-sdk/pull/13869) Group members weight must be positive and a finite number.
* (x/bank) [#13821](https://github.com/cosmos/cosmos-sdk/pull/13821) Fix bank store migration of coin metadata.
* (x/group) [#13808](https://github.com/cosmos/cosmos-sdk/pull/13808) Fix propagation of message events to the current context in `EndBlocker`.
* (x/gov) [#13728](https://github.com/cosmos/cosmos-sdk/pull/13728) Fix propagation of message events to the current context in `EndBlocker`.
* (store) [#13803](https://github.com/cosmos/cosmos-sdk/pull/13803) Add an error log if IAVL set operation failed.
* [#13861](https://github.com/cosmos/cosmos-sdk/pull/13861) Allow `_` characters in tx event queries, i.e. `GetTxsEvent`.

## [v0.46.4](https://github.com/cosmos/cosmos-sdk/releases/tag/v0.46.4) - 2022-11-01

### Features

* (x/auth) [#13612](https://github.com/cosmos/cosmos-sdk/pull/13612) Add `Query/ModuleAccountByName` endpoint for accessing the module account info by module name.

### Improvements

* (deps) Bump IAVL version to [v0.19.4](https://github.com/cosmos/iavl/releases/tag/v0.19.4).

### Bug Fixes

* (x/auth/tx) [#12474](https://github.com/cosmos/cosmos-sdk/pull/12474) Remove condition in GetTxsEvent that disallowed multiple equal signs, which would break event queries with base64 strings (i.e. query by signature).
* (store) [#13530](https://github.com/cosmos/cosmos-sdk/pull/13530) Fix app-hash mismatch if upgrade migration commit is interrupted.

### CLI Breaking Changes

* [#13656](https://github.com/cosmos/cosmos-sdk/pull/13659) Rename `server.FlagIAVLFastNode` to `server.FlagDisableIAVLFastNode` for clarity.

### API Breaking Changes

* (context) [#13063](https://github.com/cosmos/cosmos-sdk/pull/13063) Update `Context#CacheContext` to automatically emit all events on the parent context's `EventManager`.

## [v0.46.3](https://github.com/cosmos/cosmos-sdk/releases/tag/v0.46.3) - 2022-10-20

ATTENTION:

This is a security release for the [Dragonberry security advisory](https://forum.cosmos.network/t/ibc-security-advisory-dragonberry/7702).

All users should upgrade immediately.

Users *must* add a replace directive in their go.mod for the new `ics23` package in the SDK:

```go
replace github.com/confio/ics23/go => github.com/cosmos/cosmos-sdk/ics23/go v0.8.0
```

### Features

* [#13435](https://github.com/cosmos/cosmos-sdk/pull/13435) Extend error context when a simulation fails.
* (grpc) [#13485](https://github.com/cosmos/cosmos-sdk/pull/13485) Implement a new gRPC query, `/cosmos/base/node/v1beta1/config`, which provides operator configuration.
* (cli) [#13147](https://github.com/cosmos/cosmos-sdk/pull/13147) Add the `--append` flag to the `sign-batch` CLI cmd to combine the messages and sign those txs which are created with `--generate-only`.
* (cli) [#13454](https://github.com/cosmos/cosmos-sdk/pull/13454) `sign-batch` CLI can now read multiple transaction files.

### Improvements

* [#13586](https://github.com/cosmos/cosmos-sdk/pull/13586) Bump Tendermint to `v0.34.22`.
* (auth) [#13460](https://github.com/cosmos/cosmos-sdk/pull/13460) The `q auth address-by-id` CLI command has been renamed to `q auth address-by-acc-num` to be more explicit. However, the old `address-by-id` version is still kept as an alias, for backwards compatibility.
* [#13433](https://github.com/cosmos/cosmos-sdk/pull/13433) Remove dead code in cacheMergeIterator `Domain()`.

### Bug Fixes

* Implement dragonberry security patch.
    * For applying the patch please refer to the [RELEASE NOTES](./RELEASE_NOTES.md)
* (store) [#13459](https://github.com/cosmos/cosmos-sdk/pull/13459) Don't let state listener observe the uncommitted writes.
* [#12548](https://github.com/cosmos/cosmos-sdk/pull/12548) Prevent signing from wrong key while using multisig.

### API Breaking Changes

* (server) [#13485](https://github.com/cosmos/cosmos-sdk/pull/13485) The `Application` service now requires the `RegisterNodeService` method to be implemented.

## [v0.46.2](https://github.com/cosmos/cosmos-sdk/releases/tag/v0.46.2) - 2022-10-03

### API Breaking Changes

* (cli) [#13089](https://github.com/cosmos/cosmos-sdk/pull/13089) Fix rollback command don't actually delete multistore versions, added method `RollbackToVersion` to interface `CommitMultiStore` and added method `CommitMultiStore` to `Application` interface.
* (cli) [#13089](https://github.com/cosmos/cosmos-sdk/pull/13089) `NewRollbackCmd` now takes an `appCreator types.AppCreator`.

### Features

* (cli) [#13207](https://github.com/cosmos/cosmos-sdk/pull/13207) Reduce user's password prompts when calling keyring `List()` function.
* (cli) [#13353](https://github.com/cosmos/cosmos-sdk/pull/13353) Add `tx group draft-proposal` command for generating group proposal JSONs (skeleton).
* (cli) [#13304](https://github.com/cosmos/cosmos-sdk/pull/13304) Add `tx gov draft-proposal` command for generating proposal JSONs (skeleton).
* (x/authz) [#13047](https://github.com/cosmos/cosmos-sdk/pull/13047) Add a GetAuthorization function to the keeper.
* (cli) [#12742](https://github.com/cosmos/cosmos-sdk/pull/12742) Add the `prune` CLI cmd to manually prune app store history versions based on the pruning options.

### Improvements

* [#13323](https://github.com/cosmos/cosmos-sdk/pull/13323) Ensure `withdraw_rewards` rewards are emitted from all actions that result in rewards being withdrawn.
* [#13233](https://github.com/cosmos/cosmos-sdk/pull/13233) Add `--append` to `add-genesis-account` sub-command to append new tokens after an account is already created.
* (x/group) [#13214](https://github.com/cosmos/cosmos-sdk/pull/13214) Add `withdraw-proposal` command to group module's CLI transaction commands.
* (x/auth) [#13048](https://github.com/cosmos/cosmos-sdk/pull/13048) Add handling of AccountNumberStoreKeyPrefix to the simulation decoder.
* (simapp) [#13107](https://github.com/cosmos/cosmos-sdk/pull/13107) Call `SetIAVLCacheSize` with the configured value in simapp.
* [#13301](https://github.com/cosmos/cosmos-sdk/pull/13301) Keep the balance query endpoint compatible with legacy blocks
* [#13321](https://github.com/cosmos/cosmos-sdk/pull/13321) Add flag to disable fast node migration and usage.

### Bug Fixes

* (types) [#13265](https://github.com/cosmos/cosmos-sdk/pull/13265) Correctly coalesce coins even with repeated denominations & simplify logic.
* (x/auth) [#13200](https://github.com/cosmos/cosmos-sdk/pull/13200) Fix wrong sequences in `sign-batch`.
* (export) [#13029](https://github.com/cosmos/cosmos-sdk/pull/13029) Fix exporting the blockParams regression.
* [#13046](https://github.com/cosmos/cosmos-sdk/pull/13046) Fix missing return statement in BaseApp.Query.
* (store) [#13336](https://github.com/cosmos/cosmos-sdk/pull/13334) Call streaming listeners for deliver tx event, it was removed accidentally.
* (grpc) [#13417](https://github.com/cosmos/cosmos-sdk/pull/13417) fix grpc query panic that could crash the node (backport #13352).
* (grpc) [#13418](https://github.com/cosmos/cosmos-sdk/pull/13418) Add close for grpc only mode.

## [v0.46.1](https://github.com/cosmos/cosmos-sdk/releases/tag/v0.46.1) - 2022-08-24

### Improvements

* [#12953](https://github.com/cosmos/cosmos-sdk/pull/12953) Change the default priority mechanism to be based on gas price.
* [#12981](https://github.com/cosmos/cosmos-sdk/pull/12981) Return proper error when parsing telemetry configuration.
* [#12969](https://github.com/cosmos/cosmos-sdk/pull/12969) Bump Tendermint to `v0.34.21` and IAVL to `v0.19.1`.
* [#12885](https://github.com/cosmos/cosmos-sdk/pull/12885) Amortize cost of processing cache KV store.
* (events) [#12850](https://github.com/cosmos/cosmos-sdk/pull/12850) Add a new `fee_payer` attribute to the `tx` event that is emitted from the `DeductFeeDecorator` AnteHandler decorator.
* (x/params) [#12615](https://github.com/cosmos/cosmos-sdk/pull/12615) Add `GetParamSetIfExists` function to params `Subspace` to prevent panics on breaking changes.
* (x/bank) [#12674](https://github.com/cosmos/cosmos-sdk/pull/12674) Add convenience function `CreatePrefixedAccountStoreKey()` to construct key to access account's balance for a given denom.
* [#12877](https://github.com/cosmos/cosmos-sdk/pull/12877) Bumped cosmossdk.io/math to v1.0.0-beta.3
* [#12693](https://github.com/cosmos/cosmos-sdk/pull/12693) Make sure the order of each node is consistent when emitting proto events.

### Bug Fixes

* (x/group) [#12888](https://github.com/cosmos/cosmos-sdk/pull/12888) Fix event propagation to the current context of `x/group` message execution `[]sdk.Result`.
* (x/upgrade) [#12906](https://github.com/cosmos/cosmos-sdk/pull/12906) Fix upgrade failure by moving downgrade verification logic after store migration.

## [v0.46.0](https://github.com/cosmos/cosmos-sdk/releases/tag/v0.46.0) - 2022-07-26

### Features

* (types) [#11985](https://github.com/cosmos/cosmos-sdk/pull/11985) Add a `Priority` field on `sdk.Context`, which represents the CheckTx priority field. It is only used during CheckTx.
* (gRPC) [#11889](https://github.com/cosmos/cosmos-sdk/pull/11889) Support custom read and write gRPC options in `app.toml`. See `max-recv-msg-size` and `max-send-msg-size` respectively.
* (cli) [#11738](https://github.com/cosmos/cosmos-sdk/pull/11738) Add `tx auth multi-sign` as alias of `tx auth multisign` for consistency with `multi-send`.
* (cli) [#11738](https://github.com/cosmos/cosmos-sdk/pull/11738) Add `tx bank multi-send` command for bulk send of coins to multiple accounts.
* (grpc) [#11642](https://github.com/cosmos/cosmos-sdk/pull/11642) Implement `ABCIQuery` in the Tendermint gRPC service, which proxies ABCI `Query` requests directly to the application.
* (x/upgrade) [#11551](https://github.com/cosmos/cosmos-sdk/pull/11551) Update `ScheduleUpgrade` for chains to schedule an automated upgrade on `BeginBlock` without having to go though governance.
* (tx) [#11533](https://github.com/cosmos/cosmos-sdk/pull/11533) Register [`EIP191`](https://eips.ethereum.org/EIPS/eip-191) as an available `SignMode` for chains to use.
* (x/genutil) [#11500](https://github.com/cosmos/cosmos-sdk/pull/11500) Fix GenTx validation and adjust error messages
* [#11430](https://github.com/cosmos/cosmos-sdk/pull/11430) Introduce a new `grpc-only` flag, such that when enabled, will start the node in a query-only mode. Note, gRPC MUST be enabled with this flag.
* (x/bank) [#11417](https://github.com/cosmos/cosmos-sdk/pull/11417) Introduce a new `SpendableBalances` gRPC query that retrieves an account's total (paginated) spendable balances.
* [#11441](https://github.com/cosmos/cosmos-sdk/pull/11441) Added a new method, `IsLTE`, for `types.Coin`. This method is used to check if a `types.Coin` is less than or equal to another `types.Coin`.
* (x/upgrade) [#11116](https://github.com/cosmos/cosmos-sdk/pull/11116) `MsgSoftwareUpgrade` and `MsgCancelUpgrade` have been added to support v1beta2 msgs-based gov proposals.
* [#10977](https://github.com/cosmos/cosmos-sdk/pull/10977) Now every cosmos message protobuf definition must be extended with a `cosmos.msg.v1.signer` option to signal the signer fields in a language agnostic way.
* [#10710](https://github.com/cosmos/cosmos-sdk/pull/10710) Chain-id shouldn't be required for creating a transaction with both --generate-only and --offline flags.
* [#10703](https://github.com/cosmos/cosmos-sdk/pull/10703) Create a new grantee account, if the grantee of an authorization does not exist.
* [#10592](https://github.com/cosmos/cosmos-sdk/pull/10592) Add a `DecApproxEq` function that checks to see if `|d1 - d2| < tol` for some Dec `d1, d2, tol`.
* [#9933](https://github.com/cosmos/cosmos-sdk/pull/9933) Introduces the notion of a Cosmos "Scalar" type, which would just be simple aliases that give human-understandable meaning to the underlying type, both in Go code and in Proto definitions.
* [#9884](https://github.com/cosmos/cosmos-sdk/pull/9884) Provide a new gRPC query handler, `/cosmos/params/v1beta1/subspaces`, that allows the ability to query for all registered subspaces and their respective keys.
* [#9776](https://github.com/cosmos/cosmos-sdk/pull/9776) Add flag `staking-bond-denom` to specify the staking bond denomination value when initializing a new chain.
* [#9533](https://github.com/cosmos/cosmos-sdk/pull/9533) Added a new gRPC method, `DenomOwners`, in `x/bank` to query for all account holders of a specific denomination.
* (bank) [#9618](https://github.com/cosmos/cosmos-sdk/pull/9618) Update bank.Metadata: add URI and URIHash attributes.
* (store) [#8664](https://github.com/cosmos/cosmos-sdk/pull/8664) Implementation of ADR-038 file StreamingService
* [#9837](https://github.com/cosmos/cosmos-sdk/issues/9837) `--generate-only` flag can be used with a keyname from the keyring.
* [#10326](https://github.com/cosmos/cosmos-sdk/pull/10326) `x/authz` add all grants by granter query.
* [#10944](https://github.com/cosmos/cosmos-sdk/pull/10944) `x/authz` add all grants by grantee query
* [#10348](https://github.com/cosmos/cosmos-sdk/pull/10348) Add `fee.{payer,granter}` and `tip` fields to StdSignDoc for signing tipped transactions.
* [#10208](https://github.com/cosmos/cosmos-sdk/pull/10208) Add `TipsTxMiddleware` for transferring tips.
* [#10379](https://github.com/cosmos/cosmos-sdk/pull/10379) Add validation to `x/upgrade` CLI `software-upgrade` command `--plan-info` value.
* [#10507](https://github.com/cosmos/cosmos-sdk/pull/10507) Add antehandler for tx priority.
* [#10311](https://github.com/cosmos/cosmos-sdk/pull/10311) Adds cli to use tips transactions. It adds an `--aux` flag to all CLI tx commands to generate the aux signer data (with optional tip), and a new `tx aux-to-fee` subcommand to let the fee payer gather aux signer data and broadcast the tx
* [#11019](https://github.com/cosmos/cosmos-sdk/pull/11019) Add `MsgCreatePermanentLockedAccount` and CLI method for creating permanent locked account
* [#10947](https://github.com/cosmos/cosmos-sdk/pull/10947) Add `AllowancesByGranter` query to the feegrant module
* [#10407](https://github.com/cosmos/cosmos-sdk/pull/10407) Add validation to `x/upgrade` module's `BeginBlock` to check accidental binary downgrades
* (gov) [#11036](https://github.com/cosmos/cosmos-sdk/pull/11036) Add in-place migrations for 0.43->0.46. Add a `migrate v0.46` CLI command for v0.43->0.46 JSON genesis migration.
* [#11006](https://github.com/cosmos/cosmos-sdk/pull/11006) Add `debug pubkey-raw` command to allow inspecting of pubkeys in legacy bech32 format
* (x/authz) [#10714](https://github.com/cosmos/cosmos-sdk/pull/10714) Add support for pruning expired authorizations
* [#11179](https://github.com/cosmos/cosmos-sdk/pull/11179) Add state rollback command.
* [#11234](https://github.com/cosmos/cosmos-sdk/pull/11234) Add `GRPCClient` field to Client Context. If `GRPCClient` field is set to nil, the `Invoke` method would use ABCI query, otherwise use gprc.
* (authz)[#11060](https://github.com/cosmos/cosmos-sdk/pull/11060) Support grant with no expire time.
* (rosetta) [#11590](https://github.com/cosmos/cosmos-sdk/pull/11590) Add fee suggestion for rosetta and enable offline mode. Also force set events about Fees to Success to pass reconciliation test.
* (types) [#11959](https://github.com/cosmos/cosmos-sdk/pull/11959) Added `sdk.Coins.Find` helper method to find a coin by denom.
* (upgrade) [#12603](https://github.com/cosmos/cosmos-sdk/pull/12603) feat: Move AppModule.BeginBlock and AppModule.EndBlock to extension interfaces
* (telemetry) [#12405](https://github.com/cosmos/cosmos-sdk/pull/12405) Add *query* calls metric to telemetry.
* (query) [#12253](https://github.com/cosmos/cosmos-sdk/pull/12253) Add `GenericFilteredPaginate` to the `query` package to improve UX.

### API Breaking Changes

* (x/auth/ante) [#11985](https://github.com/cosmos/cosmos-sdk/pull/11985) The `MempoolFeeDecorator` has been removed. Instead, the `DeductFeeDecorator` takes a new argument of type `TxFeeChecker`, to define custom fee models. If `nil` is passed to this `TxFeeChecker` argument, then it will default to `checkTxFeeWithValidatorMinGasPrices`, which is the exact same behavior as the old `MempoolFeeDecorator` (i.e. checking fees against validator's own min gas price).
* (x/auth/ante) [#11985](https://github.com/cosmos/cosmos-sdk/pull/11985) The `ExtensionOptionsDecorator` takes an argument of type `ExtensionOptionChecker`. For backwards-compatibility, you can pass `nil`, which defaults to the old behavior of rejecting all tx extensions.
* (crypto/keyring) [#11932](https://github.com/cosmos/cosmos-sdk/pull/11932) Remove `Unsafe*` interfaces from keyring package. Please use interface casting if you wish to access those unsafe functions.
* (types) [#11881](https://github.com/cosmos/cosmos-sdk/issues/11881) Rename `AccAddressFromHex` to `AccAddressFromHexUnsafe`.
* (types) [#11788](https://github.com/cosmos/cosmos-sdk/pull/11788) The `Int` and `Uint` types have been moved to their own dedicated module, `math`. Aliases are kept in the SDK's root `types` package, however, it is encouraged to utilize the new `math` module. As a result, the `Int#ToDec` API has been removed.
* (grpc) [#11642](https://github.com/cosmos/cosmos-sdk/pull/11642) The `RegisterTendermintService` method in the `tmservice` package now requires a `abciQueryFn` query function parameter.
* [#11496](https://github.com/cosmos/cosmos-sdk/pull/11496) Refactor abstractions for snapshot and pruning; snapshot intervals eventually pruned; unit tests.
* (types) [#11689](https://github.com/cosmos/cosmos-sdk/pull/11689) Make `Coins#Sub` and `Coins#SafeSub` consistent with `Coins#Add`.
* (store)[#11152](https://github.com/cosmos/cosmos-sdk/pull/11152) Remove `keep-every` from pruning options.
* [#10950](https://github.com/cosmos/cosmos-sdk/pull/10950) Add `envPrefix` parameter to `cmd.Execute`.
* (x/mint) [#10441](https://github.com/cosmos/cosmos-sdk/pull/10441) The `NewAppModule` function now accepts an inflation calculation function as an argument.
* [#9695](https://github.com/cosmos/cosmos-sdk/pull/9695) Migrate keys from `Info` (serialized as amino) -> `Record` (serialized as proto)
    * Add new `codec.Codec` argument in:
        * `keyring.NewInMemory`
        * `keyring.New`
    * Rename:
        * `SavePubKey` to `SaveOfflineKey`.
        * `NewMultiInfo`, `NewLedgerInfo` to `NewLegacyMultiInfo`, `newLegacyLedgerInfo` respectively. Move them into `legacy_info.go`.
        * `NewOfflineInfo` to `newLegacyOfflineInfo` and move it to `migration_test.go`.
    * Return:
    _`keyring.Record, error` in `SaveOfflineKey`, `SaveLedgerKey`, `SaveMultiSig`, `Key` and `KeyByAddress`.
    _`keyring.Record` instead of `Info` in `NewMnemonic` and `List`.
    * Remove `algo` argument from :
        * `SaveOfflineKey`
    * Take `keyring.Record` instead of `Info` as first argument in:
        * `MkConsKeyOutput`
        * `MkValKeyOutput`
        * `MkAccKeyOutput`
* [#10022](https://github.com/cosmos/cosmos-sdk/pull/10022) `AuthKeeper` interface in `x/auth` now includes a function `HasAccount`.
* [#9759](https://github.com/cosmos/cosmos-sdk/pull/9759) `NewAccountKeeeper` in `x/auth` now takes an additional `bech32Prefix` argument that represents `sdk.Bech32MainPrefix`.
* [#9628](https://github.com/cosmos/cosmos-sdk/pull/9628) Rename `x/{mod}/legacy` to `x/{mod}/migrations`.
* [#9571](https://github.com/cosmos/cosmos-sdk/pull/9571) Implemented error handling for staking hooks, which now return an error on failure.
* [#9427](https://github.com/cosmos/cosmos-sdk/pull/9427) Move simapp `FundAccount` and `FundModuleAccount` to `x/bank/testutil`
* (client/tx) [#9421](https://github.com/cosmos/cosmos-sdk/pull/9421/) `BuildUnsignedTx`, `BuildSimTx`, `PrintUnsignedStdTx` functions are moved to
  the Tx Factory as methods.
* (client/keys) [#9601](https://github.com/cosmos/cosmos-sdk/pull/9601) Added `keys rename` CLI command and `Keyring.Rename` interface method to rename a key in the keyring.
* (x/slashing) [#9458](https://github.com/cosmos/cosmos-sdk/pull/9458) Coins burned from slashing is now returned from Slash function and included in Slash event.
* [#9246](https://github.com/cosmos/cosmos-sdk/pull/9246) The `New` method for the network package now returns an error.
* [#9519](https://github.com/cosmos/cosmos-sdk/pull/9519) `DeleteDeposits` renamed to `DeleteAndBurnDeposits`, `RefundDeposits` renamed to `RefundAndDeleteDeposits`
* (codec) [#9521](https://github.com/cosmos/cosmos-sdk/pull/9521) Removed deprecated `clientCtx.JSONCodec` from `client.Context`.
* (codec) [#9521](https://github.com/cosmos/cosmos-sdk/pull/9521) Rename `EncodingConfig.Marshaler` to `Codec`.
* [#9594](https://github.com/cosmos/cosmos-sdk/pull/9594) `RESTHandlerFn` argument is removed from the `gov/NewProposalHandler`.
* [#9594](https://github.com/cosmos/cosmos-sdk/pull/9594) `types/rest` package moved to `testutil/rest`.
* [#9432](https://github.com/cosmos/cosmos-sdk/pull/9432) `ConsensusParamsKeyTable` moved from `params/keeper` to `params/types`
* [#9576](https://github.com/cosmos/cosmos-sdk/pull/9576) Add debug error message to `sdkerrors.QueryResult` when enabled
* [#9650](https://github.com/cosmos/cosmos-sdk/pull/9650) Removed deprecated message handler implementation from the SDK modules.
* [#10248](https://github.com/cosmos/cosmos-sdk/pull/10248) Remove unused `KeyPowerReduction` variable from x/staking types.
* (x/bank) [#9832](https://github.com/cosmos/cosmos-sdk/pull/9832) `AddressFromBalancesStore` renamed to `AddressAndDenomFromBalancesStore`.
* (tests) [#9938](https://github.com/cosmos/cosmos-sdk/pull/9938) `simapp.Setup` accepts additional `testing.T` argument.
* (baseapp) [#11979](https://github.com/cosmos/cosmos-sdk/pull/11979) Rename baseapp simulation helper methods `baseapp.{Check,Deliver}` to `baseapp.Sim{Check,Deliver}`.
* (x/gov) [#10373](https://github.com/cosmos/cosmos-sdk/pull/10373) Removed gov `keeper.{MustMarshal, MustUnmarshal}`.
* [#10348](https://github.com/cosmos/cosmos-sdk/pull/10348) StdSignBytes takes a new argument of type `*tx.Tip` for signing over tips using LEGACY_AMINO_JSON.
* [#10208](https://github.com/cosmos/cosmos-sdk/pull/10208) The `x/auth/signing.Tx` interface now also includes a new `GetTip() *tx.Tip` method for verifying tipped transactions. The `x/auth/types` expected BankKeeper interface now expects the `SendCoins` method too.
* [#10612](https://github.com/cosmos/cosmos-sdk/pull/10612) `baseapp.NewBaseApp` constructor function doesn't take the `sdk.TxDecoder` anymore. This logic has been moved into the TxDecoderMiddleware.
* [#10692](https://github.com/cosmos/cosmos-sdk/pull/10612) `SignerData` takes 2 new fields, `Address` and `PubKey`, which need to get populated when using SIGN_MODE_DIRECT_AUX.
* [#10748](https://github.com/cosmos/cosmos-sdk/pull/10748) Move legacy `x/gov` api to `v1beta1` directory.
* [#10816](https://github.com/cosmos/cosmos-sdk/pull/10816) Reuse blocked addresses from the bank module. No need to pass them to distribution.
* [#10852](https://github.com/cosmos/cosmos-sdk/pull/10852) Move `x/gov/types` to `x/gov/types/v1beta2`.
* [#10922](https://github.com/cosmos/cosmos-sdk/pull/10922), [/#10957](https://github.com/cosmos/cosmos-sdk/pull/10957) Move key `server.Generate*` functions to testutil and support custom mnemonics in in-process testing network. Moved `TestMnemonic` from `testutil` package to `testdata`.
* (x/bank) [#10771](https://github.com/cosmos/cosmos-sdk/pull/10771) Add safety check on bank module perms to allow module-specific mint restrictions (e.g. only minting a certain denom).
* (x/bank) [#10771](https://github.com/cosmos/cosmos-sdk/pull/10771) Add `bank.BaseKeeper.WithMintCoinsRestriction` function to restrict use of bank `MintCoins` usage.
* [#10868](https://github.com/cosmos/cosmos-sdk/pull/10868), [#10989](https://github.com/cosmos/cosmos-sdk/pull/10989) The Gov keeper accepts now 2 more mandatory arguments, the ServiceMsgRouter and a maximum proposal metadata length.
* [#10868](https://github.com/cosmos/cosmos-sdk/pull/10868), [#10989](https://github.com/cosmos/cosmos-sdk/pull/10989), [#11093](https://github.com/cosmos/cosmos-sdk/pull/11093) The Gov keeper accepts now 2 more mandatory arguments, the ServiceMsgRouter and a gov Config including the max metadata length.
* [#11124](https://github.com/cosmos/cosmos-sdk/pull/11124) Add `GetAllVersions` to application store
* (x/authz) [#10447](https://github.com/cosmos/cosmos-sdk/pull/10447) authz `NewGrant` takes a new argument: block time, to correctly validate expire time.
* [#10961](https://github.com/cosmos/cosmos-sdk/pull/10961) Support third-party modules to add extension snapshots to state-sync.
* [#11274](https://github.com/cosmos/cosmos-sdk/pull/11274) `types/errors.New` now is an alias for `types/errors.Register` and should only be used in initialization code.
* (authz)[#11060](https://github.com/cosmos/cosmos-sdk/pull/11060) `authz.NewMsgGrant` `expiration` is now a pointer. When `nil` is used then no expiration will be set (grant won't expire).
* (x/distribution)[#11457](https://github.com/cosmos/cosmos-sdk/pull/11457) Add amount field to `distr.MsgWithdrawDelegatorRewardResponse` and `distr.MsgWithdrawValidatorCommissionResponse`.
* [#11334](https://github.com/cosmos/cosmos-sdk/pull/11334) Move `x/gov/types/v1beta2` to `x/gov/types/v1`.
* (x/auth/middleware) [#11413](https://github.com/cosmos/cosmos-sdk/pull/11413) Refactor tx middleware to be extensible on tx fee logic. Merged `MempoolFeeMiddleware` and `TxPriorityMiddleware` functionalities into `DeductFeeMiddleware`, make the logic extensible using the `TxFeeChecker` option, the current fee logic is preserved by the default `checkTxFeeWithValidatorMinGasPrices` implementation. Change `RejectExtensionOptionsMiddleware` to `NewExtensionOptionsMiddleware` which is extensible with the `ExtensionOptionChecker` option. Unpack the tx extension options `Any`s to interface `TxExtensionOptionI`.
* (migrations) [#11556](https://github.com/cosmos/cosmos-sdk/pull/11556#issuecomment-1091385011) Remove migration code from 0.42 and below. To use previous migrations, checkout previous versions of the cosmos-sdk.

### Client Breaking Changes

* [#11797](https://github.com/cosmos/cosmos-sdk/pull/11797) Remove all RegisterRESTRoutes (previously deprecated)
* [#11089](https://github.com/cosmos/cosmos-sdk/pull/11089]) interacting with the node through `grpc.Dial` requires clients to pass a codec refer to [doc](docs/docs/run-node/02-interact-node.md).
* [#9594](https://github.com/cosmos/cosmos-sdk/pull/9594) Remove legacy REST API. Please see the [REST Endpoints Migration guide](https://docs.cosmos.network/v0.45/migrations/rest.html) to migrate to the new REST endpoints.
* [#9995](https://github.com/cosmos/cosmos-sdk/pull/9995) Increased gas cost for creating proposals.
* [#11029](https://github.com/cosmos/cosmos-sdk/pull/11029) The deprecated Vote Option field is removed in gov v1beta2 and nil in v1beta1. Use Options instead.
* [#11013](https://github.com/cosmos/cosmos-sdk/pull/11013) The `tx gov submit-proposal` command has changed syntax to support the new Msg-based gov proposals. To access the old CLI command, please use `tx gov submit-legacy-proposal`.
* [#11170](https://github.com/cosmos/cosmos-sdk/issues/11170) Fixes issue related to grpc-gateway of supply by ibc-denom.

### CLI Breaking Changes

* (cli) [#11818](https://github.com/cosmos/cosmos-sdk/pull/11818) CLI transactions preview now respect the chosen `--output` flag format (json or text).
* [#9695](https://github.com/cosmos/cosmos-sdk/pull/9695) `<app> keys migrate` CLI command now takes no arguments.
* [#9246](https://github.com/cosmos/cosmos-sdk/pull/9246) Removed the CLI flag `--setup-config-only` from the `testnet` command and added the subcommand `init-files`.
* [#9780](https://github.com/cosmos/cosmos-sdk/pull/9780) Use sigs.k8s.io for yaml, which might lead to minor YAML output changes
* [#10625](https://github.com/cosmos/cosmos-sdk/pull/10625) Rename `--fee-account` CLI flag to `--fee-granter`
* [#10684](https://github.com/cosmos/cosmos-sdk/pull/10684) Rename `edit-validator` command's `--moniker` flag to `--new-moniker`
* (authz)[#11060](https://github.com/cosmos/cosmos-sdk/pull/11060) Changed the default value of the `--expiration` `tx grant` CLI Flag: was now + 1year, update: null (no expire date).

### Improvements

* (types) [#12201](https://github.com/cosmos/cosmos-sdk/pull/12201) Add `MustAccAddressFromBech32` util function
* [#11696](https://github.com/cosmos/cosmos-sdk/pull/11696) Rename `helpers.GenTx` to `GenSignedMockTx` to avoid confusion with genutil's `GenTxCmd`.
* (x/auth/vesting) [#11652](https://github.com/cosmos/cosmos-sdk/pull/11652) Add util functions for `Period(s)`
* [#11630](https://github.com/cosmos/cosmos-sdk/pull/11630) Add SafeSub method to sdk.Coin.
* [#11511](https://github.com/cosmos/cosmos-sdk/pull/11511) Add api server flags to start command.
* [#11484](https://github.com/cosmos/cosmos-sdk/pull/11484) Implement getter for keyring backend option.
* [#11449](https://github.com/cosmos/cosmos-sdk/pull/11449) Improved error messages when node isn't synced.
* [#11349](https://github.com/cosmos/cosmos-sdk/pull/11349) Add `RegisterAminoMsg` function that checks that a msg name is <40 chars (else this would break ledger nano signing) then registers the concrete msg type with amino, it should be used for registering `sdk.Msg`s with amino instead of `cdc.RegisterConcrete`.
* [#11089](https://github.com/cosmos/cosmos-sdk/pull/11089]) Now cosmos-sdk consumers can upgrade gRPC to its newest versions.
* [#10439](https://github.com/cosmos/cosmos-sdk/pull/10439) Check error for `RegisterQueryHandlerClient` in all modules `RegisterGRPCGatewayRoutes`.
* [#9780](https://github.com/cosmos/cosmos-sdk/pull/9780) Remove gogoproto `moretags` YAML annotations and add `sigs.k8s.io/yaml` for YAML marshalling.
* (x/bank) [#10134](https://github.com/cosmos/cosmos-sdk/pull/10134) Add `HasDenomMetadata` function to bank `Keeper` to check if a client coin denom metadata exists in state.
* (x/bank) [#10022](https://github.com/cosmos/cosmos-sdk/pull/10022) `BankKeeper.SendCoins` now takes less execution time.
* (deps) [#9987](https://github.com/cosmos/cosmos-sdk/pull/9987) Bump Go version minimum requirement to `1.17`
* (cli) [#9856](https://github.com/cosmos/cosmos-sdk/pull/9856) Overwrite `--sequence` and `--account-number` flags with default flag values when used with `offline=false` in `sign-batch` command.
* (rosetta) [#10001](https://github.com/cosmos/cosmos-sdk/issues/10001) Add documentation for rosetta-cli dockerfile and rename folder for the rosetta-ci dockerfile
* [#9699](https://github.com/cosmos/cosmos-sdk/pull/9699) Add `:`, `.`, `-`, and `_` as allowed characters in the default denom regular expression.
* (genesis) [#9697](https://github.com/cosmos/cosmos-sdk/pull/9697) Ensure `InitGenesis` returns with non-empty validator set.
* [#10468](https://github.com/cosmos/cosmos-sdk/pull/10468) Allow futureOps to queue additional operations in simulations
* [#10625](https://github.com/cosmos/cosmos-sdk/pull/10625) Add `--fee-payer` CLI flag
* (cli) [#10683](https://github.com/cosmos/cosmos-sdk/pull/10683) In CLI, allow 1 SIGN_MODE_DIRECT signer in transactions with multiple signers.
* (deps) [#10706](https://github.com/cosmos/cosmos-sdk/issues/10706) Bump rosetta-sdk-go to v0.7.2 and rosetta-cli to v0.7.3
* (types/errors) [#10779](https://github.com/cosmos/cosmos-sdk/pull/10779) Move most functionality in `types/errors` to a standalone `errors` go module, except the `RootCodespace` errors and ABCI response helpers. All functions and types that used to live in `types/errors` are now aliased so this is not a breaking change.
* (gov) [#10854](https://github.com/cosmos/cosmos-sdk/pull/10854) v1beta2's vote doesn't include the deprecate `option VoteOption` anymore. Instead, it only uses `WeightedVoteOption`.
* (types) [#11004](https://github.com/cosmos/cosmos-sdk/pull/11004) Added mutable versions of many of the sdk.Dec types operations. This improves performance when used by avoiding reallocating a new bigint for each operation.
* (x/auth) [#10880](https://github.com/cosmos/cosmos-sdk/pull/10880) Added a new query to the tx query service that returns a block with transactions fully decoded.
* (types) [#11200](https://github.com/cosmos/cosmos-sdk/pull/11200) Added `Min()` and `Max()` operations on sdk.Coins.
* (gov) [#11287](https://github.com/cosmos/cosmos-sdk/pull/11287) Fix error message when no flags are provided while executing `submit-legacy-proposal` transaction.
* (x/auth) [#11482](https://github.com/cosmos/cosmos-sdk/pull/11482) Improve panic message when attempting to register a method handler for a message that does not implement sdk.Msg
* (x/staking) [#11596](https://github.com/cosmos/cosmos-sdk/pull/11596) Add (re)delegation getters
* (errors) [#11960](https://github.com/cosmos/cosmos-sdk/pull/11960) Removed 'redacted' error message from defaultErrEncoder
* (ante) [#12013](https://github.com/cosmos/cosmos-sdk/pull/12013) Index ante events for failed tx.
* [#12668](https://github.com/cosmos/cosmos-sdk/pull/12668) Add `authz_msg_index` event attribute to message events emitted when executing via `MsgExec` through `x/authz`.
* [#12626](https://github.com/cosmos/cosmos-sdk/pull/12626) Upgrade IAVL to v0.19.0 with fast index and error propagation. NOTE: first start will take a while to propagate into new model.
* [#12576](https://github.com/cosmos/cosmos-sdk/pull/12576) Remove dependency on cosmos/keyring and upgrade to 99designs/keyring v1.2.1
* [#12590](https://github.com/cosmos/cosmos-sdk/pull/12590) Allow zero gas in simulation mode.
* [#12453](https://github.com/cosmos/cosmos-sdk/pull/12453) Add `NewInMemoryWithKeyring` function which allows the creation of in memory `keystore` instances with a specified set of existing items.
* [#11390](https://github.com/cosmos/cosmos-sdk/pull/11390) `LatestBlockResponse` & `BlockByHeightResponse` types' `Block` filed has been deprecated and they now contains new field `sdk_block` with `proposer_address` as `string`
* [#12089](https://github.com/cosmos/cosmos-sdk/pull/12089) Mark the `TipDecorator` as beta, don't include it in simapp by default.
* [#12153](https://github.com/cosmos/cosmos-sdk/pull/12153) Add a new `NewSimulationManagerFromAppModules` constructor, to simplify simulation wiring.

### Bug Fixes

* [#11969](https://github.com/cosmos/cosmos-sdk/pull/11969) Fix the panic error in `x/upgrade` when `AppVersion` is not set.
* (tests) [#11940](https://github.com/cosmos/cosmos-sdk/pull/11940) Fix some client tests in the `x/gov` module
* [#11772](https://github.com/cosmos/cosmos-sdk/pull/11772) Limit types.Dec length to avoid overflow.
* [#11724](https://github.com/cosmos/cosmos-sdk/pull/11724) Fix data race issues with api.Server
* [#11693](https://github.com/cosmos/cosmos-sdk/pull/11693) Add validation for gentx cmd.
* [#11645](https://github.com/cosmos/cosmos-sdk/pull/11645) Fix `--home` flag ignored when running help.
* [#11558](https://github.com/cosmos/cosmos-sdk/pull/11558) Fix `--dry-run` not working when using tx command.
* [#11354](https://github.com/cosmos/cosmos-sdk/pull/11355) Added missing pagination flag for `bank q total` query.
* [#11197](https://github.com/cosmos/cosmos-sdk/pull/11197) Signing with multisig now works with multisig address which is not in the keyring.
* (makefile) [#11285](https://github.com/cosmos/cosmos-sdk/pull/11285) Fix lint-fix make target.
* (client) [#11283](https://github.com/cosmos/cosmos-sdk/issues/11283) Support multiple keys for tx simulation and setting automatic gas for txs.
* (store) [#11177](https://github.com/cosmos/cosmos-sdk/pull/11177) Update the prune `everything` strategy to store the last two heights.
* [#10844](https://github.com/cosmos/cosmos-sdk/pull/10844) Automatic recovering non-consistent keyring storage during public key import.
* (store) [#11117](https://github.com/cosmos/cosmos-sdk/pull/11117) Fix data race in store trace component
* (cli) [#11065](https://github.com/cosmos/cosmos-sdk/pull/11065) Ensure the `tendermint-validator-set` query command respects the `-o` output flag.
* (grpc) [#10985](https://github.com/cosmos/cosmos-sdk/pull/10992) The `/cosmos/tx/v1beta1/txs/{hash}` endpoint returns a 404 when a tx does not exist.
* (rosetta) [#10340](https://github.com/cosmos/cosmos-sdk/pull/10340) Use `GenesisChunked(ctx)` instead `Genesis(ctx)` to get genesis block height
* [#9651](https://github.com/cosmos/cosmos-sdk/pull/9651) Change inconsistent limit of `0` to `MaxUint64` on InfiniteGasMeter and add GasRemaining func to GasMeter.
* [#9639](https://github.com/cosmos/cosmos-sdk/pull/9639) Check store keys length before accessing them by making sure that `key` is of length `m+1` (for `key[n:m]`)
* (types) [#9627](https://github.com/cosmos/cosmos-sdk/pull/9627) Fix nil pointer panic on `NewBigIntFromInt`
* (x/genutil) [#9574](https://github.com/cosmos/cosmos-sdk/pull/9575) Actually use the `gentx` client tx flags (like `--keyring-dir`)
* (x/distribution) [#9599](https://github.com/cosmos/cosmos-sdk/pull/9599) Withdraw rewards event now includes a value attribute even if there are 0 rewards (due to situations like 100% commission).
* (x/genutil) [#9638](https://github.com/cosmos/cosmos-sdk/pull/9638) Added missing validator key save when recovering from mnemonic
* [#9762](https://github.com/cosmos/cosmos-sdk/pull/9762) The init command uses the chain-id from the client config if --chain-id is not provided
* [#9980](https://github.com/cosmos/cosmos-sdk/pull/9980) Returning the error when the invalid argument is passed to bank query total supply cli.
* (server) [#10016](https://github.com/cosmos/cosmos-sdk/issues/10016) Fix marshaling of index-events into server config file.
* [#10184](https://github.com/cosmos/cosmos-sdk/pull/10184) Fixed CLI tx commands to no longer explicitly require the chain-id flag as this value can come from a user config.
* (x/upgrade) [#10189](https://github.com/cosmos/cosmos-sdk/issues/10189) Removed potential sources of non-determinism in upgrades
* [#10258](https://github.com/cosmos/cosmos-sdk/issues/10258) Fixes issue related to segmentation fault on mac m1 arm64
* [#10466](https://github.com/cosmos/cosmos-sdk/issues/10466) Fixes error with simulation tests when genesis start time is randomly created after the year 2262
* [#10394](https://github.com/cosmos/cosmos-sdk/issues/10394) Fixes issue related to grpc-gateway of account balance by
  ibc-denom.
* [#10842](https://github.com/cosmos/cosmos-sdk/pull/10842) Fix error when `--generate-only`, `--max-msgs` fags set while executing `WithdrawAllRewards` command.
* [#10897](https://github.com/cosmos/cosmos-sdk/pull/10897) Fix: set a non-zero value on gas overflow.
* [#9790](https://github.com/cosmos/cosmos-sdk/pull/10687) Fix behavior of `DecCoins.MulDecTruncate`.
* [#10990](https://github.com/cosmos/cosmos-sdk/pull/10990) Fixes missing `iavl-cache-size` config parsing in `GetConfig` method.
* (x/authz) [#10447](https://github.com/cosmos/cosmos-sdk/pull/10447) Fix authz `NewGrant` expiration check.
* (x/authz) [#10633](https://github.com/cosmos/cosmos-sdk/pull/10633) Fixed authorization not found error when executing message.
* [#11222](https://github.com/cosmos/cosmos-sdk/pull/11222) reject query with block height in the future
* [#11229](https://github.com/cosmos/cosmos-sdk/pull/11229) Handled the error message of `transaction encountered error` from tendermint.
* (x/authz) [#11252](https://github.com/cosmos/cosmos-sdk/pull/11252) Allow insufficient funds error for authz simulation
* (cli) [#11313](https://github.com/cosmos/cosmos-sdk/pull/11313) Fixes `--gas auto` when executing CLI transactions in `--generate-only` mode
* (cli) [#11337](https://github.com/cosmos/cosmos-sdk/pull/11337) Fixes `show-adress` cli cmd
* (crypto) [#11298](https://github.com/cosmos/cosmos-sdk/pull/11298) Fix cgo secp signature verification and update libscep256k1 library.
* (x/authz) [#11512](https://github.com/cosmos/cosmos-sdk/pull/11512) Fix response of a panic to error, when subtracting balances.
* (rosetta) [#11590](https://github.com/cosmos/cosmos-sdk/pull/11590) `/block` returns an error with nil pointer when a request has both of index and hash and increase timeout for huge genesis.
* (x/feegrant) [#11813](https://github.com/cosmos/cosmos-sdk/pull/11813) Fix pagination total count in `AllowancesByGranter` query.
* (simapp) [#11855](https://github.com/cosmos/cosmos-sdk/pull/11855) Use `sdkmath.Int` instead of `int64` for `SimulationState.InitialStake`.
* (x/capability) [#11737](https://github.com/cosmos/cosmos-sdk/pull/11737) Use a fixed length encoding of `Capability` pointer for `FwdCapabilityKey`
* [#11983](https://github.com/cosmos/cosmos-sdk/pull/11983) (x/feegrant, x/authz) rename grants query commands to `grants-by-grantee`, `grants-by-granter` cmds.
* (testutil/sims) [#12374](https://github.com/cosmos/cosmos-sdk/pull/12374) fix the non-determinstic behavior in simulations caused by `GenSignedMockTx` and check empty coins slice before it is used to create `banktype.MsgSend`.
* [#12448](https://github.com/cosmos/cosmos-sdk/pull/12448) Start telemetry independently from the API server.
* [#12509](https://github.com/cosmos/cosmos-sdk/pull/12509) Fix `Register{Tx,Tendermint}Service` not being called, resulting in some endpoints like the Simulate endpoint not working.
* [#12416](https://github.com/cosmos/cosmos-sdk/pull/12416) Prevent zero gas transactions in the `DeductFeeDecorator` AnteHandler decorator.
* (x/mint) [#12384](https://github.com/cosmos/cosmos-sdk/pull/12384) Ensure `GoalBonded` must be positive when performing `x/mint` parameter validation.
* (x/auth) [#12261](https://github.com/cosmos/cosmos-sdk/pull/12261) Deprecate pagination in GetTxsEventRequest/Response in favor of page and limit to align with tendermint `SignClient.TxSearch`
* (vesting) [#12190](https://github.com/cosmos/cosmos-sdk/pull/12190) Replace https://github.com/cosmos/cosmos-sdk/pull/12190 to use `NewBaseAccountWithAddress` in all vesting account message handlers.
* (linting) [#12132](https://github.com/cosmos/cosmos-sdk/pull/12132) Change sdk.Int to math.Int
* (cli) [#12127](https://github.com/cosmos/cosmos-sdk/pull/12127) Fix the CLI not always taking into account `--fee-payer` and `--fee-granter` flags.
* (migrations) [#12028](https://github.com/cosmos/cosmos-sdk/pull/12028) Fix v0.45->v0.46 in-place store migrations.
* (baseapp) [#12089](https://github.com/cosmos/cosmos-sdk/pull/12089) Include antehandler and runMsgs events in SimulateTx.
* (cli) [#12095](https://github.com/cosmos/cosmos-sdk/pull/12095) Fix running a tx with --dry-run returns an error
* (x/auth) [#12108](https://github.com/cosmos/cosmos-sdk/pull/12108) Fix GetBlockWithTxs error when querying block with 0 tx
* (genutil) [#12140](https://github.com/cosmos/cosmos-sdk/pull/12140) Fix staking's genesis JSON migrate in the `simd migrate v0.46` CLI command.
* (types) [#12154](https://github.com/cosmos/cosmos-sdk/pull/12154) Add `baseAccountGetter` to avoid invalid account error when create vesting account.
* (x/crisis) [#12208](https://github.com/cosmos/cosmos-sdk/pull/12208) Fix progress index of crisis invariant assertion logs.
* (types) [#12229](https://github.com/cosmos/cosmos-sdk/pull/12229) Increase sdk.Dec maxApproxRootIterations to 300

### State Machine Breaking

* (x/gov) [#13576](https://github.com/cosmos/cosmos-sdk/pull/13576) Proposals in voting period are tracked in a separate store.
* (baseapp) [#11985](https://github.com/cosmos/cosmos-sdk/pull/11985) Add a `postHandler` to baseapp. This `postHandler` is like antehandler, but is run *after* the `runMsgs` execution. It is in the same store branch that `runMsgs`, meaning that both `runMsgs` and `postHandler`
* (x/gov) [#11998](https://github.com/cosmos/cosmos-sdk/pull/11998) Tweak the `x/gov` `ModuleAccountInvariant` invariant to ensure deposits are `<=` total module account balance instead of strictly equal.
* (x/upgrade) [#11800](https://github.com/cosmos/cosmos-sdk/pull/11800) Fix `GetLastCompleteUpgrade` to properly return the latest upgrade.
* [#10564](https://github.com/cosmos/cosmos-sdk/pull/10564) Fix bug when updating allowance inside AllowedMsgAllowance
* (x/auth)[#9596](https://github.com/cosmos/cosmos-sdk/pull/9596) Enable creating periodic vesting accounts with a transactions instead of requiring them to be created in genesis.
* (x/bank) [#9611](https://github.com/cosmos/cosmos-sdk/pull/9611) Introduce a new index to act as a reverse index between a denomination and address allowing to query for token holders of a specific denomination. `DenomOwners` is updated to use the new reverse index.
* (x/bank) [#9832](https://github.com/cosmos/cosmos-sdk/pull/9832) Account balance is stored as `sdk.Int` rather than `sdk.Coin`.
* (x/bank) [#9890](https://github.com/cosmos/cosmos-sdk/pull/9890) Remove duplicate denom from denom metadata key.
* (x/upgrade) [#10189](https://github.com/cosmos/cosmos-sdk/issues/10189) Removed potential sources of non-determinism in upgrades
* [#10422](https://github.com/cosmos/cosmos-sdk/pull/10422) and [#10529](https://github.com/cosmos/cosmos-sdk/pull/10529) Add `MinCommissionRate` param to `x/staking` module.
* (x/gov) [#10763](https://github.com/cosmos/cosmos-sdk/pull/10763) modify the fields in `TallyParams` to use `string` instead of `bytes`
* [#10770](https://github.com/cosmos/cosmos-sdk/pull/10770) revert tx when block gas limit exceeded
* (x/gov) [#10868](https://github.com/cosmos/cosmos-sdk/pull/10868) Bump gov to v1. Both v1beta1 and v1beta2 queries and Msgs are accepted.
* [#11011](https://github.com/cosmos/cosmos-sdk/pull/11011) Remove burning of deposits when qourum is not reached on a governance proposal and when the deposit is not fully met.
* [#11019](https://github.com/cosmos/cosmos-sdk/pull/11019) Add `MsgCreatePermanentLockedAccount` and CLI method for creating permanent locked account
* (x/staking) [#10885] (https://github.com/cosmos/cosmos-sdk/pull/10885) Add new `CancelUnbondingDelegation`
  transaction to `x/staking` module. Delegators can now cancel unbonding delegation entry and delegate back to validator.
* (x/feegrant) [#10830](https://github.com/cosmos/cosmos-sdk/pull/10830) Expired allowances will be pruned from state.
* (x/authz,x/feegrant) [#11214](https://github.com/cosmos/cosmos-sdk/pull/11214) Fix Amino JSON encoding of authz and feegrant Msgs to be consistent with other modules.
* (authz)[#11060](https://github.com/cosmos/cosmos-sdk/pull/11060) Support grant with no expire time.

### Deprecated

* (x/upgrade) [#9906](https://github.com/cosmos/cosmos-sdk/pull/9906) Deprecate `UpgradeConsensusState` gRPC query since this functionality is only used for IBC, which now has its own [IBC replacement](https://github.com/cosmos/ibc-go/blob/2c880a22e9f9cc75f62b527ca94aa75ce1106001/proto/ibc/core/client/v1/query.proto#L54)
* (types) [#10948](https://github.com/cosmos/cosmos-sdk/issues/10948) Deprecate the types.DBBackend variable and types.NewLevelDB function. They are replaced by a new entry in `app.toml`: `app-db-backend` and `tendermint/tm-db`s `NewDB` function. If `app-db-backend` is defined, then it is used. Otherwise, if `types.DBBackend` is defined, it is used (until removed: [#11241](https://github.com/cosmos/cosmos-sdk/issues/11241)). Otherwise, Tendermint config's `db-backend` is used.

## v0.45.12 - 2023-01-23

### Improvements

* [#13881](https://github.com/cosmos/cosmos-sdk/pull/13881) Optimize iteration on nested cached KV stores and other operations in general.
* (store) [#11646](https://github.com/cosmos/cosmos-sdk/pull/11646) Add store name in tracekv-emitted store traces
* (deps) Bump Tendermint version to [v0.34.24](https://github.com/tendermint/tendermint/releases/tag/v0.34.24) and use Informal Systems fork.

### API Breaking Changes

* (store) [#13516](https://github.com/cosmos/cosmos-sdk/pull/13516) Update State Streaming APIs:
    * Add method `ListenCommit` to `ABCIListener`
    * Move `ListeningEnabled` and  `AddListener` methods to `CommitMultiStore`
    * Remove `CacheWrapWithListeners` from `CacheWrap` and `CacheWrapper` interfaces
    * Remove listening APIs from the caching layer (it should only listen to the `rootmulti.Store`)
    * Add three new options to file streaming service constructor.
    * Modify `ABCIListener` such that any error from any method will always halt the app via `panic`

### Bug Fixes

* (store) [#13516](https://github.com/cosmos/cosmos-sdk/pull/13516) Fix state listener that was observing writes at wrong time.
* (store) [#12945](https://github.com/cosmos/cosmos-sdk/pull/12945) Fix nil end semantics in store/cachekv/iterator when iterating a dirty cache.

## v0.45.11 - 2022-11-09

### Improvements

* [#13896](https://github.com/cosmos/cosmos-sdk/pull/13896) Queries on pruned height returns error instead of empty values.
* (deps) Bump Tendermint version to [v0.34.23](https://github.com/tendermint/tendermint/releases/tag/v0.34.23).
* (deps) Bump IAVL version to [v0.19.4](https://github.com/cosmos/iavl/releases/tag/v0.19.4).

### Bug Fixes

* [#13673](https://github.com/cosmos/cosmos-sdk/pull/13673) Fix `--dry-run` flag not working when using tx command.

### CLI Breaking Changes

* [#13656](https://github.com/cosmos/cosmos-sdk/pull/13660) Rename `server.FlagIAVLFastNode` to `server.FlagDisableIAVLFastNode` for clarity.

### API Breaking Changes

* [#13673](https://github.com/cosmos/cosmos-sdk/pull/13673) The `GetFromFields` function now takes `Context` as an argument and removes `genOnly`.

## [v0.45.10](https://github.com/cosmos/cosmos-sdk/releases/tag/v0.45.10) - 2022-10-24

### Features

* (grpc) [#13485](https://github.com/cosmos/cosmos-sdk/pull/13485) Implement a new gRPC query, `/cosmos/base/node/v1beta1/config`, which provides operator configuration. Applications that wish to expose operator minimum gas prices via gRPC should have their application implement the `ApplicationQueryService` interface (see `SimApp#RegisterNodeService` as an example).
* [#13557](https://github.com/cosmos/cosmos-sdk/pull/#13557) - Add `GenSignedMockTx`. This can be used as workaround for #12437 revertion. `v0.46+` contains as well a `GenSignedMockTx` that behaves the same way.
* (x/auth) [#13612](https://github.com/cosmos/cosmos-sdk/pull/13612) Add `Query/ModuleAccountByName` endpoint for accessing the module account info by module name.

### Improvements

* [#13585](https://github.com/cosmos/cosmos-sdk/pull/13585) Bump Tendermint to `v0.34.22`.

### Bug Fixes

* [#13588](https://github.com/cosmos/cosmos-sdk/pull/13588) Fix regression in distrubtion.WithdrawDelegationRewards when rewards are zero.
* [#13564](https://github.com/cosmos/cosmos-sdk/pull/13564) - Fix `make proto-gen`.
* (server) [#13610](https://github.com/cosmos/cosmos-sdk/pull/13610) Read the pruning-keep-every field again.

## [v0.45.9](https://github.com/cosmos/cosmos-sdk/releases/tag/v0.45.9) - 2022-10-14

ATTENTION:

This is a security release for the [Dragonberry security advisory](https://forum.cosmos.network/t/ibc-security-advisory-dragonberry/7702).

All users should upgrade immediately.

Users *must* add a replace directive in their go.mod for the new `ics23` package in the SDK:

```go
replace github.com/confio/ics23/go => github.com/cosmos/cosmos-sdk/ics23/go v0.8.0
```

### Features

* [#13435](https://github.com/cosmos/cosmos-sdk/pull/13435) Extend error context when a simulation fails.

### Improvements

* [#13369](https://github.com/cosmos/cosmos-sdk/pull/13369) Improve UX for `keyring.List` by returning all retrieved keys.
* [#13323](https://github.com/cosmos/cosmos-sdk/pull/13323) Ensure `withdraw_rewards` rewards are emitted from all actions that result in rewards being withdrawn.
* [#13321](https://github.com/cosmos/cosmos-sdk/pull/13321) Add flag to disable fast node migration and usage.
* (store) [#13326](https://github.com/cosmos/cosmos-sdk/pull/13326) Implementation of ADR-038 file StreamingService, backport #8664.
* (store) [#13540](https://github.com/cosmos/cosmos-sdk/pull/13540) Default fastnode migration to false to prevent suprises. Operators must enable it, unless they have it enabled already.

### API Breaking Changes

* (cli) [#13089](https://github.com/cosmos/cosmos-sdk/pull/13089) Fix rollback command don't actually delete multistore versions, added method `RollbackToVersion` to interface `CommitMultiStore` and added method `CommitMultiStore` to `Application` interface.

### Bug Fixes

* Implement dragonberry security patch.
    * For applying the patch please refer to the [RELEASE NOTES](./RELEASE_NOTES.md)
* (store) [#13459](https://github.com/cosmos/cosmos-sdk/pull/13459) Don't let state listener observe the uncommitted writes.

### Notes

Reverted #12437 due to API breaking changes.

## [v0.45.8](https://github.com/cosmos/cosmos-sdk/releases/tag/v0.45.8) - 2022-08-25

### Improvements

* [#12981](https://github.com/cosmos/cosmos-sdk/pull/12981) Return proper error when parsing telemetry configuration.
* [#12885](https://github.com/cosmos/cosmos-sdk/pull/12885) Amortize cost of processing cache KV store.
* [#12970](https://github.com/cosmos/cosmos-sdk/pull/12970) Bump Tendermint to `v0.34.21` and IAVL to `v0.19.1`.
* [#12693](https://github.com/cosmos/cosmos-sdk/pull/12693) Make sure the order of each node is consistent when emitting proto events.

### Bug Fixes

* [#13046](https://github.com/cosmos/cosmos-sdk/pull/13046) Fix missing return statement in BaseApp.Query.

## [v0.45.7](https://github.com/cosmos/cosmos-sdk/releases/tag/v0.45.7) - 2022-08-04

### Features

* (upgrade) [#12603](https://github.com/cosmos/cosmos-sdk/pull/12603) feat: Move AppModule.BeginBlock and AppModule.EndBlock to extension interfaces

### Improvements

* (events) [#12850](https://github.com/cosmos/cosmos-sdk/pull/12850) Add a new `fee_payer` attribute to the `tx` event that is emitted from the `DeductFeeDecorator` AnteHandler decorator.
* (x/params) [#12724](https://github.com/cosmos/cosmos-sdk/pull/12724) Add `GetParamSetIfExists` function to params `Subspace` to prevent panics on breaking changes.
* [#12668](https://github.com/cosmos/cosmos-sdk/pull/12668) Add `authz_msg_index` event attribute to message events emitted when executing via `MsgExec` through `x/authz`.
* [#12697](https://github.com/cosmos/cosmos-sdk/pull/12697) Upgrade IAVL to v0.19.0 with fast index and error propagation. NOTE: first start will take a while to propagate into new model.
    * Note: after upgrading to this version it may take up to 15 minutes to migrate from 0.17 to 0.19. This time is used to create the fast cache introduced into IAVL for performance
* [#12784](https://github.com/cosmos/cosmos-sdk/pull/12784) Upgrade Tendermint to 0.34.20.
* (x/bank) [#12674](https://github.com/cosmos/cosmos-sdk/pull/12674) Add convenience function `CreatePrefixedAccountStoreKey()` to construct key to access account's balance for a given denom.

### Bug Fixes

* (x/mint) [#12384](https://github.com/cosmos/cosmos-sdk/pull/12384) Ensure `GoalBonded` must be positive when performing `x/mint` parameter validation.
* (simapp) [#12437](https://github.com/cosmos/cosmos-sdk/pull/12437) fix the non-determinstic behavior in simulations caused by `GenTx` and check
empty coins slice before it is used to create `banktype.MsgSend`.
* (x/capability) [12818](https://github.com/cosmos/cosmos-sdk/pull/12818) Use fixed length hex for pointer at FwdCapabilityKey.

## [v0.45.6](https://github.com/cosmos/cosmos-sdk/releases/tag/v0.45.6) - 2022-06-28

### Improvements

* (simapp) [#12314](https://github.com/cosmos/cosmos-sdk/pull/12314) Increase `DefaultGenTxGas` from `1000000` to `10000000`
* [#12371](https://github.com/cosmos/cosmos-sdk/pull/12371) Update min required Golang version to 1.18.

### Bug Fixes

* [#12317](https://github.com/cosmos/cosmos-sdk/pull/12317) Rename `edit-validator` command's `--moniker` flag to `--new-moniker`
* (x/upgrade) [#12264](https://github.com/cosmos/cosmos-sdk/pull/12264) Fix `GetLastCompleteUpgrade` to properly return the latest upgrade.
* (x/crisis) [#12208](https://github.com/cosmos/cosmos-sdk/pull/12208) Fix progress index of crisis invariant assertion logs.

### Features

* (query) [#12253](https://github.com/cosmos/cosmos-sdk/pull/12253) Add `GenericFilteredPaginate` to the `query` package to improve UX.

## [v0.45.5](https://github.com/cosmos/cosmos-sdk/releases/tag/v0.45.5) - 2022-06-09

### Improvements

* (x/feegrant) [#11813](https://github.com/cosmos/cosmos-sdk/pull/11813) Fix pagination total count in `AllowancesByGranter` query.
* (errors) [#12002](https://github.com/cosmos/cosmos-sdk/pull/12002) Removed 'redacted' error message from defaultErrEncoder.
* (ante) [#12017](https://github.com/cosmos/cosmos-sdk/pull/12017) Index ante events for failed tx (backport #12013).
* [#12153](https://github.com/cosmos/cosmos-sdk/pull/12153) Add a new `NewSimulationManagerFromAppModules` constructor, to simplify simulation wiring.

### Bug Fixes

* [#11796](https://github.com/cosmos/cosmos-sdk/pull/11796) Handle EOF error case in `readLineFromBuf`, which allows successful reading of passphrases from STDIN.
* [#11772](https://github.com/cosmos/cosmos-sdk/pull/11772) Limit types.Dec length to avoid overflow.
* [#10947](https://github.com/cosmos/cosmos-sdk/pull/10947) Add `AllowancesByGranter` query to the feegrant module
* [#9639](https://github.com/cosmos/cosmos-sdk/pull/9639) Check store keys length before accessing them by making sure that `key` is of length `m+1` (for `key[n:m]`)
* [#11983](https://github.com/cosmos/cosmos-sdk/pull/11983) (x/feegrant, x/authz) rename grants query commands to `grants-by-grantee`, `grants-by-granter` cmds.

## Improvements

* [#11886](https://github.com/cosmos/cosmos-sdk/pull/11886) Improve error messages

## [v0.45.4](https://github.com/cosmos/cosmos-sdk/releases/tag/v0.45.4) - 2022-04-25

### Bug Fixes

* [#11624](https://github.com/cosmos/cosmos-sdk/pull/11624) Handle the error returned from `NewNode` in the `server` package.
* [#11724](https://github.com/cosmos/cosmos-sdk/pull/11724) Fix data race issues with `api.Server`.

### Improvements

* (types) [#12201](https://github.com/cosmos/cosmos-sdk/pull/12201) Add `MustAccAddressFromBech32` util function
* [#11693](https://github.com/cosmos/cosmos-sdk/pull/11693) Add validation for gentx cmd.
* [#11686](https://github.com/cosmos/cosmos-sdk/pull/11686) Update the min required Golang version to `1.17`.
* (x/auth/vesting) [#11652](https://github.com/cosmos/cosmos-sdk/pull/11652) Add util functions for `Period(s)`

## [v0.45.3](https://github.com/cosmos/cosmos-sdk/releases/tag/v0.45.3) - 2022-04-12

### Improvements

* [#11562](https://github.com/cosmos/cosmos-sdk/pull/11562) Updated Tendermint to v0.34.19; `unsafe-reset-all` command has been moved to the `tendermint` sub-command.

### Features

* (x/upgrade) [#11551](https://github.com/cosmos/cosmos-sdk/pull/11551) Update `ScheduleUpgrade` for chains to schedule an automated upgrade on `BeginBlock` without having to go though governance.

## [v0.45.2](https://github.com/cosmos/cosmos-sdk/releases/tag/v0.45.2) - 2022-04-05

### Features

* (tx) [#11533](https://github.com/cosmos/cosmos-sdk/pull/11533) Register [`EIP191`](https://eips.ethereum.org/EIPS/eip-191) as an available `SignMode` for chains to use.
* [#11430](https://github.com/cosmos/cosmos-sdk/pull/11430) Introduce a new `grpc-only` flag, such that when enabled, will start the node in a query-only mode. Note, gRPC MUST be enabled with this flag.
* (x/bank) [#11417](https://github.com/cosmos/cosmos-sdk/pull/11417) Introduce a new `SpendableBalances` gRPC query that retrieves an account's total (paginated) spendable balances.
* (x/bank) [#10771](https://github.com/cosmos/cosmos-sdk/pull/10771) Add safety check on bank module perms to allow module-specific mint restrictions (e.g. only minting a certain denom).
* (x/bank) [#10771](https://github.com/cosmos/cosmos-sdk/pull/10771) Add `bank.BankKeeper.WithMintCoinsRestriction` function to restrict use of bank `MintCoins` usage. This function is not on the bank `Keeper` interface, so it's not API-breaking, but only additive on the keeper implementation.
* [#10944](https://github.com/cosmos/cosmos-sdk/pull/10944) `x/authz` add all grants by grantee query
* [#11124](https://github.com/cosmos/cosmos-sdk/pull/11124) Add `GetAllVersions` to application store
* (x/auth) [#10880](https://github.com/cosmos/cosmos-sdk/pull/10880) Added a new query to the tx query service that returns a block with transactions fully decoded.
* [#11314](https://github.com/cosmos/cosmos-sdk/pull/11314) Add state rollback command.

### Bug Fixes

* [#11354](https://github.com/cosmos/cosmos-sdk/pull/11355) Added missing pagination flag for `bank q total` query.
* [#11197](https://github.com/cosmos/cosmos-sdk/pull/11197) Signing with multisig now works with multisig address which is not in the keyring.
* (client) [#11283](https://github.com/cosmos/cosmos-sdk/issues/11283) Support multiple keys for tx simulation and setting automatic gas for txs.
* (store) [#11177](https://github.com/cosmos/cosmos-sdk/pull/11177) Update the prune `everything` strategy to store the last two heights.
* (store) [#11117](https://github.com/cosmos/cosmos-sdk/pull/11117) Fix data race in store trace component
* (x/authz) [#11252](https://github.com/cosmos/cosmos-sdk/pull/11252) Allow insufficient funds error for authz simulation
* (crypto) [#11298](https://github.com/cosmos/cosmos-sdk/pull/11298) Fix cgo secp signature verification and update libscep256k1 library.
* (crypto) [#12122](https://github.com/cosmos/cosmos-sdk/pull/12122) Fix keyring migration issue.

### Improvements

* [#9576](https://github.com/cosmos/cosmos-sdk/pull/9576) Add debug error message to query result when enabled
* (types) [#11200](https://github.com/cosmos/cosmos-sdk/pull/11200) Added `Min()` and `Max()` operations on sdk.Coins.
* [#11267](https://github.com/cosmos/cosmos-sdk/pull/11267) Add hooks to allow app modules to add things to state-sync (backport #10961).

## [v0.45.1](https://github.com/cosmos/cosmos-sdk/releases/tag/v0.45.1) - 2022-02-03

### Bug Fixes

* (grpc) [#10985](https://github.com/cosmos/cosmos-sdk/pull/10992) The `/cosmos/tx/v1beta1/txs/{hash}` endpoint returns a 404 when a tx does not exist.
* [#10990](https://github.com/cosmos/cosmos-sdk/pull/10990) Fixes missing `iavl-cache-size` config parsing in `GetConfig` method.
* [#11222](https://github.com/cosmos/cosmos-sdk/pull/11222) reject query with block height in the future

### Improvements

* [#10407](https://github.com/cosmos/cosmos-sdk/pull/10407) Added validation to `x/upgrade` module's `BeginBlock` to check accidental binary downgrades
* [#10768](https://github.com/cosmos/cosmos-sdk/pull/10768) Extra logging in in-place store migrations.

## [v0.45.0](https://github.com/cosmos/cosmos-sdk/releases/tag/v0.45.0) - 2022-01-18

### State Machine Breaking

* [#10833](https://github.com/cosmos/cosmos-sdk/pull/10833) fix reported tx gas used when block gas limit exceeded.
* (auth) [#10536](https://github.com/cosmos/cosmos-sdk/pull/10536]) Enable `SetSequence` for `ModuleAccount`.
* (store) [#10218](https://github.com/cosmos/cosmos-sdk/pull/10218) Charge gas even when there are no entries while seeking.
* (store) [#10247](https://github.com/cosmos/cosmos-sdk/pull/10247) Charge gas for the key length in gas meter.
* (x/gov) [#10740](https://github.com/cosmos/cosmos-sdk/pull/10740) Increase maximum proposal description size from 5k characters to 10k characters.
* [#10814](https://github.com/cosmos/cosmos-sdk/pull/10814) revert tx when block gas limit exceeded.

### API Breaking Changes

* [#10561](https://github.com/cosmos/cosmos-sdk/pull/10561) The `CommitMultiStore` interface contains a new `SetIAVLCacheSize` method
* [#10922](https://github.com/cosmos/cosmos-sdk/pull/10922), [/#10956](https://github.com/cosmos/cosmos-sdk/pull/10956) Deprecate key `server.Generate*` functions and move them to `testutil` and support custom mnemonics in in-process testing network. Moved `TestMnemonic` from `testutil` package to `testdata`.
* [#11049](https://github.com/cosmos/cosmos-sdk/pull/11049) Add custom tendermint config variables into root command. Allows App developers to set config.toml variables.

### Features

* [#10614](https://github.com/cosmos/cosmos-sdk/pull/10614) Support in-place migration ordering

### Improvements

* [#10486](https://github.com/cosmos/cosmos-sdk/pull/10486) store/cachekv's `Store.Write` conservatively
  looks up keys, but also uses the [map clearing idiom](https://bencher.orijtech.com/perfclinic/mapclearing/)
  to reduce the RAM usage, CPU time usage, and garbage collection pressure from clearing maps,
  instead of allocating new maps.
* (module) [#10711](https://github.com/cosmos/cosmos-sdk/pull/10711) Panic at startup if the app developer forgot to add modules in the `SetOrder{BeginBlocker, EndBlocker, InitGenesis, ExportGenesis}` functions. This means that all modules, even those who have empty implementations for those methods, need to be added to `SetOrder*`.
* (types) [#10076](https://github.com/cosmos/cosmos-sdk/pull/10076) Significantly speedup and lower allocations for `Coins.String()`.
* (auth) [#10022](https://github.com/cosmos/cosmos-sdk/pull/10022) `AuthKeeper` interface in `x/auth` now includes a function `HasAccount`.
* [#10393](https://github.com/cosmos/cosmos-sdk/pull/10393) Add `HasSupply` method to bank keeper to ensure that input denom actually exists on chain.

### Bug Fixes

* (std/codec) [/#10595](https://github.com/cosmos/cosmos-sdk/pull/10595) Add evidence to std/codec to be able to decode evidence in client interactions.
* (types) [#9627](https://github.com/cosmos/cosmos-sdk/pull/9627) Fix nil pointer panic on `NewBigIntFromInt`.
* [#10725](https://github.com/cosmos/cosmos-sdk/pull/10725) populate `ctx.ConsensusParams` for begin/end blockers.
* [#9829](https://github.com/cosmos/cosmos-sdk/pull/9829) Fixed Coin denom sorting not being checked during `Balance.Validate` check. Refactored the Validation logic to use `Coins.Validate` for `Balance.Coins`
* [#10061](https://github.com/cosmos/cosmos-sdk/pull/10061) and [#10515](https://github.com/cosmos/cosmos-sdk/pull/10515) Ensure that `LegacyAminoPubKey` struct correctly unmarshals from JSON

## [v0.44.8](https://github.com/cosmos/cosmos-sdk/releases/tag/v0.44.8) - 2022-04-12

### Improvements

* [#11563](https://github.com/cosmos/cosmos-sdk/pull/11563) Updated Tendermint to v0.34.19; `unsafe-reset-all` command has been moved to the `tendermint` sub-command.

## [v0.44.7](https://github.com/cosmos/cosmos-sdk/releases/tag/v0.44.7) - 2022-04-04

### Features

* (x/bank) [#10771](https://github.com/cosmos/cosmos-sdk/pull/10771) Add safety check on bank module perms to allow module-specific mint restrictions (e.g. only minting a certain denom).
* (x/bank) [#10771](https://github.com/cosmos/cosmos-sdk/pull/10771) Add `bank.BankKeeper.WithMintCoinsRestriction` function to restrict use of bank `MintCoins` usage. This function is not on the bank `Keeper` interface, so it's not API-breaking, but only additive on the keeper implementation.

### Bug Fixes

* [#11354](https://github.com/cosmos/cosmos-sdk/pull/11355) Added missing pagination flag for `bank q total` query.
* (store) [#11177](https://github.com/cosmos/cosmos-sdk/pull/11177) Update the prune `everything` strategy to store the last two heights.
* (store) [#11117](https://github.com/cosmos/cosmos-sdk/pull/11117) Fix data race in store trace component
* (x/authz) [#11252](https://github.com/cosmos/cosmos-sdk/pull/11252) Allow insufficient funds error for authz simulation

### Improvements

* [#9576](https://github.com/cosmos/cosmos-sdk/pull/9576) Add debug error message to query result when enabled

## [v0.44.6](https://github.com/cosmos/cosmos-sdk/releases/tag/v0.44.6) - 2022-02-02

### Features

* [#11124](https://github.com/cosmos/cosmos-sdk/pull/11124) Add `GetAllVersions` to application store

### Bug Fixes

* (grpc) [#10985](https://github.com/cosmos/cosmos-sdk/pull/10992) The `/cosmos/tx/v1beta1/txs/{hash}` endpoint returns a 404 when a tx does not exist.
* (std/codec) [/#10595](https://github.com/cosmos/cosmos-sdk/pull/10595) Add evidence to std/codec to be able to decode evidence in client interactions.
* [#10725](https://github.com/cosmos/cosmos-sdk/pull/10725) populate `ctx.ConsensusParams` for begin/end blockers.
* [#10061](https://github.com/cosmos/cosmos-sdk/pull/10061) and [#10515](https://github.com/cosmos/cosmos-sdk/pull/10515) Ensure that `LegacyAminoPubKey` struct correctly unmarshals from JSON

### Improvements

* [#10823](https://github.com/cosmos/cosmos-sdk/pull/10823) updated ambiguous cli description for creating feegrant.

## [v0.44.5-patch](https://github.com/cosmos/cosmos-sdk/releases/tag/v0.44.5-patch) - 2021-10-14

ATTENTION:

This is a security release for the [Dragonberry security advisory](https://forum.cosmos.network/t/ibc-security-advisory-dragonberry/7702).

All users should upgrade immediately.

Users *must* add a replace directive in their go.mod for the new `ics23` package in the SDK:

```go
replace github.com/confio/ics23/go => github.com/cosmos/cosmos-sdk/ics23/go v0.8.0
```

## [v0.44.5](https://github.com/cosmos/cosmos-sdk/releases/tag/v0.44.5) - 2021-12-02

### Improvements

* (baseapp) [#10631](https://github.com/cosmos/cosmos-sdk/pull/10631) Emit ante events even for the failed txs.
* (store) [#10741](https://github.com/cosmos/cosmos-sdk/pull/10741) Significantly speedup iterator creation after delete heavy workloads. Significantly improves IBC migration times.

### Bug Fixes

* [#10648](https://github.com/cosmos/cosmos-sdk/pull/10648) Upgrade IAVL to 0.17.3 to solve race condition bug in IAVL.

## [v0.44.4](https://github.com/cosmos/cosmos-sdk/releases/tag/v0.44.4) - 2021-11-25

### Improvements

* (types) [#10630](https://github.com/cosmos/cosmos-sdk/pull/10630) Add an `Events` field to the `TxResponse` type that captures *all* events emitted by a transaction, unlike `Logs` which only contains events emitted during message execution.
* (x/upgrade) [#10532](https://github.com/cosmos/cosmos-sdk/pull/10532) Add `keeper.DumpUpgradeInfoWithInfoToDisk` to include `Plan.Info` in the upgrade-info file.
* (store) [#10544](https://github.com/cosmos/cosmos-sdk/pull/10544) Use the new IAVL iterator structure which significantly improves iterator performance.

### Bug Fixes

* [#10827](https://github.com/cosmos/cosmos-sdk/pull/10827) Create query `Context` with requested block height
* [#10414](https://github.com/cosmos/cosmos-sdk/pull/10414) Use `sdk.GetConfig().GetFullBIP44Path()` instead `sdk.FullFundraiserPath` to generate key
* (bank) [#10394](https://github.com/cosmos/cosmos-sdk/pull/10394) Fix: query account balance by ibc denom.
* [\10608](https://github.com/cosmos/cosmos-sdk/pull/10608) Change the order of module migration by pushing x/auth to the end. Auth module depends on other modules and should be run last. We have updated the documentation to provide more details how to change module migration order. This is technically a breaking change, but only impacts updates between the upgrades with version change, hence migrating from the previous patch release doesn't cause new migration and doesn't break the state.
* [#10674](https://github.com/cosmos/cosmos-sdk/pull/10674) Fix issue with `Error.Wrap` and `Error.Wrapf` usage with `errors.Is`.

## [v0.44.3](https://github.com/cosmos/cosmos-sdk/releases/tag/v0.44.3) - 2021-10-21

### Improvements

* [#10768](https://github.com/cosmos/cosmos-sdk/pull/10768) Added extra logging for tracking in-place store migrations
* [#10262](https://github.com/cosmos/cosmos-sdk/pull/10262) Remove unnecessary logging in `x/feegrant` simulation.
* [#10327](https://github.com/cosmos/cosmos-sdk/pull/10327) Add null guard for possible nil `Amount` in tx fee `Coins`
* [#10339](https://github.com/cosmos/cosmos-sdk/pull/10339) Improve performance of `removeZeroCoins` by only allocating memory when necessary
* [#10045](https://github.com/cosmos/cosmos-sdk/pull/10045) Revert [#8549](https://github.com/cosmos/cosmos-sdk/pull/8549). Do not route grpc queries through Tendermint.
* (deps) [#10375](https://github.com/cosmos/cosmos-sdk/pull/10375) Bump Tendermint to [v0.34.14](https://github.com/tendermint/tendermint/releases/tag/v0.34.14).
* [#10024](https://github.com/cosmos/cosmos-sdk/pull/10024) `store/cachekv` performance improvement by reduced growth factor for iterator ranging by using binary searches to find dirty items when unsorted key count >= 1024.

### Bug Fixes

* (client) [#10226](https://github.com/cosmos/cosmos-sdk/pull/10226) Fix --home flag parsing.
* (rosetta) [#10340](https://github.com/cosmos/cosmos-sdk/pull/10340) Use `GenesisChunked(ctx)` instead `Genesis(ctx)` to get genesis block height

## [v0.44.2](https://github.com/cosmos/cosmos-sdk/releases/tag/v0.44.2) - 2021-10-12

Security Release. No breaking changes related to 0.44.x.

## [v0.44.1](https://github.com/cosmos/cosmos-sdk/releases/tag/v0.44.1) - 2021-09-29

### Improvements

* (store) [#10040](https://github.com/cosmos/cosmos-sdk/pull/10040) Bump IAVL to v0.17.1 which includes performance improvements on a batch load.
* (types) [#10021](https://github.com/cosmos/cosmos-sdk/pull/10021) Speedup coins.AmountOf(), by removing many intermittent regex calls.
* [#10077](https://github.com/cosmos/cosmos-sdk/pull/10077) Remove telemetry on `GasKV` and `CacheKV` store Get/Set operations, significantly improving their performance.
* (store) [#10026](https://github.com/cosmos/cosmos-sdk/pull/10026) Improve CacheKVStore datastructures / algorithms, to no longer take O(N^2) time when interleaving iterators and insertions.

### Bug Fixes

* [#9969](https://github.com/cosmos/cosmos-sdk/pull/9969) fix: use keyring in config for add-genesis-account cmd.
* (x/genutil) [#10104](https://github.com/cosmos/cosmos-sdk/pull/10104) Ensure the `init` command reads the `--home` flag value correctly.
* (x/feegrant) [#10049](https://github.com/cosmos/cosmos-sdk/issues/10049) Fixed the error message when `period` or `period-limit` flag is not set on a feegrant grant transaction.

### Client Breaking Changes

* [#9879](https://github.com/cosmos/cosmos-sdk/pull/9879) Modify ABCI Queries to use `abci.QueryRequest` Height field if it is non-zero, otherwise continue using context height.

## [v0.44.0](https://github.com/cosmos/cosmos-sdk/releases/tag/v0.44.0) - 2021-09-01

### Features

* [#9860](https://github.com/cosmos/cosmos-sdk/pull/9860) Emit transaction fee in ante handler fee decorator. The event type is `tx` and the attribute is `fee`.

### Improvements

* (deps) [#9956](https://github.com/cosmos/cosmos-sdk/pull/9956) Bump Tendermint to [v0.34.12](https://github.com/tendermint/tendermint/releases/tag/v0.34.12).

### Deprecated

* (x/upgrade) [#9906](https://github.com/cosmos/cosmos-sdk/pull/9906) Deprecate `UpgradeConsensusState` gRPC query since this functionality is only used for IBC, which now has its own [IBC replacement](https://github.com/cosmos/ibc-go/blob/2c880a22e9f9cc75f62b527ca94aa75ce1106001/proto/ibc/core/client/v1/query.proto#L54)

### Bug Fixes

* [#9965](https://github.com/cosmos/cosmos-sdk/pull/9965) Fixed `simd version` command output to report the right release tag.
* (x/upgrade) [#10189](https://github.com/cosmos/cosmos-sdk/issues/10189) Removed potential sources of non-determinism in upgrades.

### Client Breaking Changes

* [#10041](https://github.com/cosmos/cosmos-sdk/pull/10041) Remove broadcast & encode legacy REST endpoints. Please see the [REST Endpoints Migration guide](https://docs.cosmos.network/v0.45/migrations/rest.html) to migrate to the new REST endpoints.

## [v0.43.0](https://github.com/cosmos/cosmos-sdk/releases/tag/v0.43.0) - 2021-08-10

### Features

* [#6711](https://github.com/cosmos/cosmos-sdk/pull/6711) Make integration test suites reusable by apps, tests are exported in each module's `client/testutil` package.
* [#8077](https://github.com/cosmos/cosmos-sdk/pull/8077) Added support for grpc-web, enabling browsers to communicate with a chain's gRPC server
* [#8965](https://github.com/cosmos/cosmos-sdk/pull/8965) cosmos reflection now provides more information on the application such as: deliverable msgs, sdk.Config info etc (still in alpha stage).
* [#8520](https://github.com/cosmos/cosmos-sdk/pull/8520) Add support for permanently locked vesting accounts.
* [#8559](https://github.com/cosmos/cosmos-sdk/pull/8559) Added Protobuf compatible secp256r1 ECDSA signatures.
* [#8786](https://github.com/cosmos/cosmos-sdk/pull/8786) Enabled secp256r1 in x/auth.
* (rosetta) [#8729](https://github.com/cosmos/cosmos-sdk/pull/8729) Data API fully supports balance tracking. Construction API can now construct any message supported by the application.
* [#8754](https://github.com/cosmos/cosmos-sdk/pull/8875) Added support for reverse iteration to pagination.
* (types) [#9079](https://github.com/cosmos/cosmos-sdk/issues/9079) Add `AddAmount`/`SubAmount` methods to `sdk.Coin`.
* [#9088](https://github.com/cosmos/cosmos-sdk/pull/9088) Added implementation to ADR-28 Derived Addresses.
* [#9133](https://github.com/cosmos/cosmos-sdk/pull/9133) Added hooks for governance actions.
* (x/staking) [#9214](https://github.com/cosmos/cosmos-sdk/pull/9214) Added `new_shares` attribute inside `EventTypeDelegate` event.
* [#9382](https://github.com/cosmos/cosmos-sdk/pull/9382) feat: add Dec.Float64() function.
* [#9457](https://github.com/cosmos/cosmos-sdk/pull/9457) Add amino support for x/authz and x/feegrant Msgs.
* [#9498](https://github.com/cosmos/cosmos-sdk/pull/9498) Added `Codec: codec.Codec` attribute to `client/Context` structure.
* [#9540](https://github.com/cosmos/cosmos-sdk/pull/9540) Add output flag for query txs command.
* (errors) [#8845](https://github.com/cosmos/cosmos-sdk/pull/8845) Add `Error.Wrap` handy method
* [#8518](https://github.com/cosmos/cosmos-sdk/pull/8518) Help users of multisig wallets debug signature issues.
* [#9573](https://github.com/cosmos/cosmos-sdk/pull/9573) ADR 040 implementation: New DB interface
* [#9952](https://github.com/cosmos/cosmos-sdk/pull/9952) ADR 040: Implement in-memory DB backend
* [#9848](https://github.com/cosmos/cosmos-sdk/pull/9848) ADR-040: Implement BadgerDB backend
* [#9851](https://github.com/cosmos/cosmos-sdk/pull/9851) ADR-040: Implement RocksDB backend
* [#10308](https://github.com/cosmos/cosmos-sdk/pull/10308) ADR-040: Implement DBConnection.Revert
* [#9892](https://github.com/cosmos/cosmos-sdk/pull/9892) ADR-040: KV Store with decoupled storage and state commitment

### Client Breaking Changes

* [#8363](https://github.com/cosmos/cosmos-sdk/pull/8363) Addresses no longer have a fixed 20-byte length. From the SDK modules' point of view, any 1-255 bytes-long byte array is a valid address.
* (crypto/ed25519) [#8690] Adopt zip1215 ed2559 verification rules.
* [#8849](https://github.com/cosmos/cosmos-sdk/pull/8849) Upgrade module no longer supports time based upgrades.
* [#7477](https://github.com/cosmos/cosmos-sdk/pull/7477) Changed Bech32 Public Key serialization in the client facing functionality (CLI, MsgServer, QueryServer):
    * updated the keyring display structure (it uses protobuf JSON serialization) - the output is more verbose.
    * Renamed `MarshalAny` and `UnmarshalAny` to `MarshalInterface` and `UnmarshalInterface` respectively. These functions must take an interface as parameter (not a concrete type nor `Any` object). Underneath they use `Any` wrapping for correct protobuf serialization.
    * CLI: removed `--text` flag from `show-node-id` command; the text format for public keys is not used any more - instead we use ProtoJSON.
* (store) [#8790](https://github.com/cosmos/cosmos-sdk/pull/8790) Reduce gas costs by 10x for transient store operations.
* [#9139](https://github.com/cosmos/cosmos-sdk/pull/9139) Querying events:
    * via `ServiceMsg` TypeURLs (e.g. `message.action='/cosmos.bank.v1beta1.Msg/Send'`) does not work anymore,
    * via legacy `msg.Type()` (e.g. `message.action='send'`) is being deprecated, new `Msg`s won't emit these events.
    * Please use concrete `Msg` TypeURLs instead (e.g. `message.action='/cosmos.bank.v1beta1.MsgSend'`).
* [#9859](https://github.com/cosmos/cosmos-sdk/pull/9859) The `default` pruning strategy now keeps the last 362880 blocks instead of 100. 362880 equates to roughly enough blocks to cover the entire unbonding period assuming a 21 day unbonding period and 5s block time.
* [#9785](https://github.com/cosmos/cosmos-sdk/issues/9785) Missing coin denomination in logs

### API Breaking Changes

* (keyring) [#8662](https://github.com/cosmos/cosmos-sdk/pull/8662) `NewMnemonic` now receives an additional `passphrase` argument to secure the key generated by the bip39 mnemonic.
* (x/bank) [#8473](https://github.com/cosmos/cosmos-sdk/pull/8473) Bank keeper does not expose unsafe balance changing methods such as `SetBalance`, `SetSupply` etc.
* (x/staking) [#8473](https://github.com/cosmos/cosmos-sdk/pull/8473) On genesis init, if non bonded pool and bonded pool balance, coming from the bank module, does not match what is saved in the staking state, the initialization will panic.
* (x/gov) [#8473](https://github.com/cosmos/cosmos-sdk/pull/8473) On genesis init, if the gov module account balance, coming from bank module state, does not match the one in gov module state, the initialization will panic.
* (x/distribution) [#8473](https://github.com/cosmos/cosmos-sdk/pull/8473) On genesis init, if the distribution module account balance, coming from bank module state, does not match the one in distribution module state, the initialization will panic.
* (client/keys) [#8500](https://github.com/cosmos/cosmos-sdk/pull/8500) `InfoImporter` interface is removed from legacy keybase.
* (x/staking) [#8505](https://github.com/cosmos/cosmos-sdk/pull/8505) `sdk.PowerReduction` has been renamed to `sdk.DefaultPowerReduction`, and most staking functions relying on power reduction take a new function argument, instead of relying on that global variable.
* [#8629](https://github.com/cosmos/cosmos-sdk/pull/8629) Deprecated `SetFullFundraiserPath` from `Config` in favor of `SetPurpose` and `SetCoinType`.
* (x/upgrade) [#8673](https://github.com/cosmos/cosmos-sdk/pull/8673) Remove IBC logic from x/upgrade. Deprecates IBC fields in an Upgrade Plan, an error will be thrown if they are set. IBC upgrade logic moved to 02-client and an IBC UpgradeProposal is added.
* (x/bank) [#8517](https://github.com/cosmos/cosmos-sdk/pull/8517) `SupplyI` interface and `Supply` are removed and uses `sdk.Coins` for supply tracking
* (x/upgrade) [#8743](https://github.com/cosmos/cosmos-sdk/pull/8743) `UpgradeHandler` includes a new argument `VersionMap` which helps facilitate in-place migrations.
* (x/auth) [#8129](https://github.com/cosmos/cosmos-sdk/pull/8828) Updated `SigVerifiableTx.GetPubKeys` method signature to return error.
* (x/upgrade) [\7487](https://github.com/cosmos/cosmos-sdk/pull/8897) Upgrade `Keeper` takes new argument `ProtocolVersionSetter` which implements setting a protocol version on baseapp.
* (baseapp) [\7487](https://github.com/cosmos/cosmos-sdk/pull/8897) BaseApp's fields appVersion and version were swapped to match Tendermint's fields.
* [#8682](https://github.com/cosmos/cosmos-sdk/pull/8682) `ante.NewAnteHandler` updated to receive all positional params as `ante.HandlerOptions` struct. If required fields aren't set, throws error accordingly.
* (x/staking/types) [#7447](https://github.com/cosmos/cosmos-sdk/issues/7447) Remove bech32 PubKey support:
    * `ValidatorI` interface update: `GetConsPubKey` renamed to `TmConsPubKey` (this is to clarify the return type: consensus public key must be a tendermint key); `TmConsPubKey`, `GetConsAddr` methods return error.
    * `Validator` updated according to the `ValidatorI` changes described above.
    * `ToTmValidator` function: added `error` to return values.
    * `Validator.ConsensusPubkey` type changed from `string` to `codectypes.Any`.
    * `MsgCreateValidator.Pubkey` type changed from `string` to `codectypes.Any`.
* (client) [#8926](https://github.com/cosmos/cosmos-sdk/pull/8926) `client/tx.PrepareFactory` has been converted to a private function, as it's only used internally.
* (auth/tx) [#8926](https://github.com/cosmos/cosmos-sdk/pull/8926) The `ProtoTxProvider` interface used as a workaround for transaction simulation has been removed.
* (x/bank) [#8798](https://github.com/cosmos/cosmos-sdk/pull/8798) `GetTotalSupply` is removed in favour of `GetPaginatedTotalSupply`
* (keyring) [#8739](https://github.com/cosmos/cosmos-sdk/pull/8739) Rename InfoImporter -> LegacyInfoImporter.
* (x/bank/types) [#9061](https://github.com/cosmos/cosmos-sdk/pull/9061) `AddressFromBalancesStore` now returns an error for invalid key instead of panic.
* (x/auth) [#9144](https://github.com/cosmos/cosmos-sdk/pull/9144) The `NewTxTimeoutHeightDecorator` antehandler has been converted from a struct to a function.
* (codec) [#9226](https://github.com/cosmos/cosmos-sdk/pull/9226) Rename codec interfaces and methods, to follow a general Go interfaces:
    * `codec.Marshaler` → `codec.Codec` (this defines objects which serialize other objects)
    * `codec.BinaryMarshaler` → `codec.BinaryCodec`
    * `codec.JSONMarshaler` → `codec.JSONCodec`
    * Removed `BinaryBare` suffix from `BinaryCodec` methods (`MarshalBinaryBare`, `UnmarshalBinaryBare`, ...)
    * Removed `Binary` infix from `BinaryCodec` methods (`MarshalBinaryLengthPrefixed`, `UnmarshalBinaryLengthPrefixed`, ...)
* [#9139](https://github.com/cosmos/cosmos-sdk/pull/9139) `ServiceMsg` TypeURLs (e.g. `/cosmos.bank.v1beta1.Msg/Send`) have been removed, as they don't comply to the Probobuf `Any` spec. Please use `Msg` type TypeURLs (e.g. `/cosmos.bank.v1beta1.MsgSend`). This has multiple consequences:
    * The `sdk.ServiceMsg` struct has been removed.
    * `sdk.Msg` now only contains `ValidateBasic` and `GetSigners` methods. The remaining methods `GetSignBytes`, `Route` and `Type` are moved to `legacytx.LegacyMsg`.
    * The `RegisterCustomTypeURL` function and the `cosmos.base.v1beta1.ServiceMsg` interface have been removed from the interface registry.
* (codec) [#9251](https://github.com/cosmos/cosmos-sdk/pull/9251) Rename `clientCtx.JSONMarshaler` to `clientCtx.JSONCodec` as per #9226.
* (x/bank) [#9271](https://github.com/cosmos/cosmos-sdk/pull/9271) SendEnabledCoin(s) renamed to IsSendEnabledCoin(s) to better reflect its functionality.
* (x/bank) [#9550](https://github.com/cosmos/cosmos-sdk/pull/9550) `server.InterceptConfigsPreRunHandler` now takes 2 additional arguments: customAppConfigTemplate and customAppConfig. If you don't need to customize these, simply put `""` and `nil`.
* [#8245](https://github.com/cosmos/cosmos-sdk/pull/8245) Removed `simapp.MakeCodecs` and use `simapp.MakeTestEncodingConfig` instead.
* (x/capability) [#9836](https://github.com/cosmos/cosmos-sdk/pull/9836) Removed `InitializeAndSeal(ctx sdk.Context)` and replaced with `Seal()`. App must add x/capability module to the begin blockers which will assure that the x/capability keeper is properly initialized. The x/capability begin blocker must be run before any other module which uses x/capability.

### State Machine Breaking

* (x/{bank,distrib,gov,slashing,staking}) [#8363](https://github.com/cosmos/cosmos-sdk/issues/8363) Store keys have been modified to allow for variable-length addresses.
* (x/evidence) [#8502](https://github.com/cosmos/cosmos-sdk/pull/8502) `HandleEquivocationEvidence` persists the evidence to state.
* (x/gov) [#7733](https://github.com/cosmos/cosmos-sdk/pull/7733) ADR 037 Implementation: Governance Split Votes, use `MsgWeightedVote` to send a split vote. Sending a regular `MsgVote` will convert the underlying vote option into a weighted vote with weight 1.
* (x/bank) [#8656](https://github.com/cosmos/cosmos-sdk/pull/8656) balance and supply are now correctly tracked via `coin_spent`, `coin_received`, `coinbase` and `burn` events.
* (x/bank) [#8517](https://github.com/cosmos/cosmos-sdk/pull/8517) Supply is now stored and tracked as `sdk.Coins`
* (x/bank) [#9051](https://github.com/cosmos/cosmos-sdk/pull/9051) Supply value is stored as `sdk.Int` rather than `string`.

### CLI Breaking Changes

* [#8880](https://github.com/cosmos/cosmos-sdk/pull/8880) The CLI `simd migrate v0.40 ...` command has been renamed to `simd migrate v0.42`.
* [#8628](https://github.com/cosmos/cosmos-sdk/issues/8628) Commands no longer print outputs using `stderr` by default
* [#9134](https://github.com/cosmos/cosmos-sdk/pull/9134) Renamed the CLI flag `--memo` to `--note`.
* [#9291](https://github.com/cosmos/cosmos-sdk/pull/9291) Migration scripts prior to v0.38 have been removed from the CLI `migrate` command. The oldest supported migration is v0.39->v0.42.
* [#9371](https://github.com/cosmos/cosmos-sdk/pull/9371) Non-zero default fees/Server will error if there's an empty value for min-gas-price in app.toml
* [#9827](https://github.com/cosmos/cosmos-sdk/pull/9827) Ensure input parity of validator public key input between `tx staking create-validator` and `gentx`.
* [#9621](https://github.com/cosmos/cosmos-sdk/pull/9621) Rollback [#9371](https://github.com/cosmos/cosmos-sdk/pull/9371) and log warning if there's an empty value for min-gas-price in app.toml

### Improvements

* (store) [#8012](https://github.com/cosmos/cosmos-sdk/pull/8012) Implementation of ADR-038 WriteListener and listen.KVStore
* (x/bank) [#8614](https://github.com/cosmos/cosmos-sdk/issues/8614) Add `Name` and `Symbol` fields to denom metadata
* (x/auth) [#8522](https://github.com/cosmos/cosmos-sdk/pull/8522) Allow to query all stored accounts
* (crypto/types) [#8600](https://github.com/cosmos/cosmos-sdk/pull/8600) `CompactBitArray`: optimize the `NumTrueBitsBefore` method and add an `Equal` method.
* (x/upgrade) [#8743](https://github.com/cosmos/cosmos-sdk/pull/8743) Add tracking module versions as per ADR-041
* (types) [#8962](https://github.com/cosmos/cosmos-sdk/issues/8962) Add `Abs()` method to `sdk.Int`.
* (x/bank) [#8950](https://github.com/cosmos/cosmos-sdk/pull/8950) Improve efficiency on supply updates.
* (store) [#8811](https://github.com/cosmos/cosmos-sdk/pull/8811) store/cachekv: use typed `types/kv.List` instead of `container/list.List`. The change brings time spent on the time assertion cummulatively to 580ms down from 6.88s.
* (keyring) [#8826](https://github.com/cosmos/cosmos-sdk/pull/8826) add trust to macOS Keychain for calling apps by default, avoiding repeating keychain popups that appears when dealing with keyring (key add, list, ...) operations.
* (makefile) [#7933](https://github.com/cosmos/cosmos-sdk/issues/7933) Use Docker to generate swagger files.
* (crypto/types) [#9196](https://github.com/cosmos/cosmos-sdk/pull/9196) Fix negative index accesses in CompactUnmarshal,GetIndex,SetIndex
* (makefile) [#9192](https://github.com/cosmos/cosmos-sdk/pull/9192) Reuse proto containers in proto related jobs.
* [#9205](https://github.com/cosmos/cosmos-sdk/pull/9205) Improve readability in `abci` handleQueryP2P
* [#9231](https://github.com/cosmos/cosmos-sdk/pull/9231) Remove redundant staking errors.
* [#9314](https://github.com/cosmos/cosmos-sdk/pull/9314) Update Rosetta SDK to upstream's latest release.
* (gRPC-Web) [#9493](https://github.com/cosmos/cosmos-sdk/pull/9493) Add `EnableUnsafeCORS` flag to grpc-web config.
* (x/params) [#9481](https://github.com/cosmos/cosmos-sdk/issues/9481) Speedup simulator for parameter change proposals.
* (x/staking) [#9423](https://github.com/cosmos/cosmos-sdk/pull/9423) Staking delegations now returns empty list instead of rpc error when no records found.
* (x/auth) [#9553](https://github.com/cosmos/cosmos-sdk/pull/9553) The `--multisig` flag now accepts both a name and address.
* [#8549](https://github.com/cosmos/cosmos-sdk/pull/8549) Make gRPC requests go through tendermint Query
* [#8093](https://github.com/cosmos/cosmos-sdk/pull/8093) Limit usage of context.background.
* [#8460](https://github.com/cosmos/cosmos-sdk/pull/8460) Ensure b.ReportAllocs() in all the benchmarks
* [#8461](https://github.com/cosmos/cosmos-sdk/pull/8461) Fix upgrade tx commands not showing up in CLI

### Bug Fixes

* (gRPC) [#8945](https://github.com/cosmos/cosmos-sdk/pull/8945) gRPC reflection now works correctly.
* (keyring) [#8635](https://github.com/cosmos/cosmos-sdk/issues/8635) Remove hardcoded default passphrase value on `NewMnemonic`
* (x/bank) [#8434](https://github.com/cosmos/cosmos-sdk/pull/8434) Fix legacy REST API `GET /bank/total` and `GET /bank/total/{denom}` in swagger
* (x/slashing) [#8427](https://github.com/cosmos/cosmos-sdk/pull/8427) Fix query signing infos command
* (x/bank/types) [#9112](https://github.com/cosmos/cosmos-sdk/pull/9112) fix AddressFromBalancesStore address length overflow
* (x/bank) [#9229](https://github.com/cosmos/cosmos-sdk/pull/9229) Now zero coin balances cannot be added to balances & supply stores. If any denom becomes zero corresponding key gets deleted from store. State migration: [#9664](https://github.com/cosmos/cosmos-sdk/pull/9664).
* [#9363](https://github.com/cosmos/cosmos-sdk/pull/9363) Check store key uniqueness in app wiring.
* [#9460](https://github.com/cosmos/cosmos-sdk/pull/9460) Fix lint error in `MigratePrefixAddress`.
* [#9480](https://github.com/cosmos/cosmos-sdk/pull/9480) Fix added keys when using `--dry-run`.
* (types) [#9511](https://github.com/cosmos/cosmos-sdk/pull/9511) Change `maxBitLen` of `sdk.Int` and `sdk.Dec` to handle max ERC20 value.
* [#9454](https://github.com/cosmos/cosmos-sdk/pull/9454) Fix testnet command with --node-dir-prefix accepts `-` and change `node-dir-prefix token` to `testtoken`.
* (keyring) [#9562](https://github.com/cosmos/cosmos-sdk/pull/9563) fix keyring kwallet backend when using with empty wallet.
* (keyring) [#9583](https://github.com/cosmos/cosmos-sdk/pull/9583) Fix correct population of legacy `Vote.Option` field for votes with 1 VoteOption of weight 1.
* (x/distinction) [#8918](https://github.com/cosmos/cosmos-sdk/pull/8918) Fix module's parameters validation.
* (x/gov/types) [#8586](https://github.com/cosmos/cosmos-sdk/pull/8586) Fix bug caused by NewProposal that unnecessarily creates a Proposal object that’s discarded on any error.
* [#8580](https://github.com/cosmos/cosmos-sdk/pull/8580) Use more cheaper method from the math/big package that provides a way to trivially check if a value is zero with .BitLen() == 0
* [#8567](https://github.com/cosmos/cosmos-sdk/pull/8567) Fix bug by introducing pagination to GetValidatorSetByHeight response
* (x/bank) [#8531](https://github.com/cosmos/cosmos-sdk/pull/8531) Fix bug caused by ignoring errors returned by Balance.GetAddress()
* (server) [#8399](https://github.com/cosmos/cosmos-sdk/pull/8399) fix gRPC-web flag default value
* [#8282](https://github.com/cosmos/cosmos-sdk/pull/8282) fix zero time checks
* (cli) [#9593](https://github.com/cosmos/cosmos-sdk/pull/9593) Check if chain-id is blank before verifying signatures in multisign and error.
* [#9720](https://github.com/cosmos/cosmos-sdk/pull/9720) Feegrant grant cli granter now accepts key name as well as address in general and accepts only address in --generate-only mode
* [#9793](https://github.com/cosmos/cosmos-sdk/pull/9793) Fixed ECDSA/secp256r1 transaction malleability.
* (server) [#9704](https://github.com/cosmos/cosmos-sdk/pull/9704) Start GRPCWebServer in goroutine, avoid blocking other services from starting.
* (bank) [#9687](https://github.com/cosmos/cosmos-sdk/issues/9687) fixes [#9159](https://github.com/cosmos/cosmos-sdk/issues/9159). Added migration to prune balances with zero coins.

### Deprecated

* (grpc) [#8926](https://github.com/cosmos/cosmos-sdk/pull/8926) The `tx` field in `SimulateRequest` has been deprecated, prefer to pass `tx_bytes` instead.
* (sdk types) [#9498](https://github.com/cosmos/cosmos-sdk/pull/9498) `clientContext.JSONCodec` will be removed in the next version. use `clientContext.Codec` instead.

## [v0.42.10](https://github.com/cosmos/cosmos-sdk/releases/tag/v0.42.10) - 2021-09-28

### Improvements

* (store) [#10026](https://github.com/cosmos/cosmos-sdk/pull/10026) Improve CacheKVStore datastructures / algorithms, to no longer take O(N^2) time when interleaving iterators and insertions.
* (store) [#10040](https://github.com/cosmos/cosmos-sdk/pull/10040) Bump IAVL to v0.17.1 which includes performance improvements on a batch load.
* [#10211](https://github.com/cosmos/cosmos-sdk/pull/10211) Backport of the mechanism to reject redundant IBC transactions from [ibc-go \#235](https://github.com/cosmos/ibc-go/pull/235).

### Bug Fixes

* [#9969](https://github.com/cosmos/cosmos-sdk/pull/9969) fix: use keyring in config for add-genesis-account cmd.

### Client Breaking Changes

* [#9879](https://github.com/cosmos/cosmos-sdk/pull/9879) Modify ABCI Queries to use `abci.QueryRequest` Height field if it is non-zero, otherwise continue using context height.

### API Breaking Changes

* [#10077](https://github.com/cosmos/cosmos-sdk/pull/10077) Remove telemetry on `GasKV` and `CacheKV` store Get/Set operations, significantly improving their performance.

## [v0.42.9](https://github.com/cosmos/cosmos-sdk/releases/tag/v0.42.9) - 2021-08-04

### Bug Fixes

* [#9835](https://github.com/cosmos/cosmos-sdk/pull/9835) Moved capability initialization logic to BeginBlocker to fix nondeterminsim issue mentioned in [#9800](https://github.com/cosmos/cosmos-sdk/issues/9800). Applications must now include the capability module in their BeginBlocker order before any module that uses capabilities gets run.
* [#9201](https://github.com/cosmos/cosmos-sdk/pull/9201) Fixed `<app> init --recover` flag.

### API Breaking Changes

* [#9835](https://github.com/cosmos/cosmos-sdk/pull/9835) The `InitializeAndSeal` API has not changed, however it no longer initializes the in-memory state. `InitMemStore` has been introduced to serve this function, which will be called either in `InitChain` or `BeginBlock` (whichever is first after app start). Nodes may run this version on a network running 0.42.x, however, they must update their app.go files to include the capability module in their begin blockers.

### Client Breaking Changes

* [#9781](https://github.com/cosmos/cosmos-sdk/pull/9781) Improve`withdraw-all-rewards` UX when broadcast mode `async` or `async` is used.

## [v0.42.8](https://github.com/cosmos/cosmos-sdk/releases/tag/v0.42.8) - 2021-07-30

### Features

* [#9750](https://github.com/cosmos/cosmos-sdk/pull/9750) Emit events for tx signature and sequence, so clients can now query txs by signature (`tx.signature='<base64_sig>'`) or by address and sequence combo (`tx.acc_seq='<addr>/<seq>'`).

### Improvements

* (cli) [#9717](https://github.com/cosmos/cosmos-sdk/pull/9717) Added CLI flag `--output json/text` to `tx` cli commands.

### Bug Fixes

* [#9766](https://github.com/cosmos/cosmos-sdk/pull/9766) Fix hardcoded ledger signing algorithm on `keys add` command.

## [v0.42.7](https://github.com/cosmos/cosmos-sdk/releases/tag/v0.42.7) - 2021-07-09

### Improvements

* (baseapp) [#9578](https://github.com/cosmos/cosmos-sdk/pull/9578) Return `Baseapp`'s `trace` value for logging error stack traces.

### Bug Fixes

* (x/ibc) [#9640](https://github.com/cosmos/cosmos-sdk/pull/9640) Fix IBC Transfer Ack Success event as it was initially emitting opposite value.
* [#9645](https://github.com/cosmos/cosmos-sdk/pull/9645) Use correct Prometheus format for metric labels.
* [#9299](https://github.com/cosmos/cosmos-sdk/pull/9299) Fix `[appd] keys parse cosmos1...` freezing.
* (keyring) [#9563](https://github.com/cosmos/cosmos-sdk/pull/9563) fix keyring kwallet backend when using with empty wallet.
* (x/capability) [#9392](https://github.com/cosmos/cosmos-sdk/pull/9392) initialization fix, which fixes the consensus error when using statesync.

## [v0.42.6](https://github.com/cosmos/cosmos-sdk/releases/tag/v0.42.6) - 2021-06-18

### Improvements

* [#9428](https://github.com/cosmos/cosmos-sdk/pull/9428) Optimize bank InitGenesis. Added `k.initBalances`.
* [#9429](https://github.com/cosmos/cosmos-sdk/pull/9429) Add `cosmos_sdk_version` to node_info
* [#9541](https://github.com/cosmos/cosmos-sdk/pull/9541) Bump tendermint dependency to v0.34.11.

### Bug Fixes

* [#9385](https://github.com/cosmos/cosmos-sdk/pull/9385) Fix IBC `query ibc client header` cli command. Support historical queries for query header/node-state commands.
* [#9401](https://github.com/cosmos/cosmos-sdk/pull/9401) Fixes incorrect export of IBC identifier sequences. Previously, the next identifier sequence for clients/connections/channels was not set during genesis export. This resulted in the next identifiers being generated on the new chain to reuse old identifiers (the sequences began again from 0).
* [#9408](https://github.com/cosmos/cosmos-sdk/pull/9408) Update simapp to use correct default broadcast mode.
* [#9513](https://github.com/cosmos/cosmos-sdk/pull/9513) Fixes testnet CLI command. Testnet now updates the supply in genesis. Previously, when using add-genesis-account and testnet together, inconsistent genesis files would be produced, as only add-genesis-account was updating the supply.
* (x/gov) [#8813](https://github.com/cosmos/cosmos-sdk/pull/8813) fix `GET /cosmos/gov/v1beta1/proposals/{proposal_id}/deposits` to include initial deposit

### Features

* [#9383](https://github.com/cosmos/cosmos-sdk/pull/9383) New CLI command `query ibc-transfer escrow-address <port> <channel id>` to get the escrow address for a channel; can be used to then query balance of escrowed tokens
* (baseapp, types) [#9390](https://github.com/cosmos/cosmos-sdk/pull/9390) Add current block header hash to `Context`
* (store) [#9403](https://github.com/cosmos/cosmos-sdk/pull/9403) Add `RefundGas` function to `GasMeter` interface

## [v0.42.5](https://github.com/cosmos/cosmos-sdk/releases/tag/v0.42.5) - 2021-05-18

### Bug Fixes

* [#9514](https://github.com/cosmos/cosmos-sdk/issues/9514) Fix panic when retrieving the `BlockGasMeter` on `(Re)CheckTx` mode.
* [#9235](https://github.com/cosmos/cosmos-sdk/pull/9235) CreateMembershipProof/CreateNonMembershipProof now returns an error
  if input key is empty, or input data contains empty key.
* [#9108](https://github.com/cosmos/cosmos-sdk/pull/9108) Fixed the bug with querying multisig account, which is not showing threshold and public_keys.
* [#9345](https://github.com/cosmos/cosmos-sdk/pull/9345) Fix ARM support.
* [#9040](https://github.com/cosmos/cosmos-sdk/pull/9040) Fix ENV variables binding to CLI flags for client config.

### Features

* [#8953](https://github.com/cosmos/cosmos-sdk/pull/8953) Add the `config` CLI subcommand back to the SDK, which saves client-side configuration in a `client.toml` file.

## [v0.42.4](https://github.com/cosmos/cosmos-sdk/releases/tag/v0.42.4) - 2021-04-08

### Client Breaking Changes

* [#9026](https://github.com/cosmos/cosmos-sdk/pull/9026) By default, the `tx sign` and `tx sign-batch` CLI commands use SIGN_MODE_DIRECT to sign transactions for local pubkeys. For multisigs and ledger keys, the default LEGACY_AMINO_JSON is used.

### Bug Fixes

* (gRPC) [#9015](https://github.com/cosmos/cosmos-sdk/pull/9015) Fix invalid status code when accessing gRPC endpoints.
* [#9026](https://github.com/cosmos/cosmos-sdk/pull/9026) Fixed the bug that caused the `gentx` command to fail for Ledger keys.

### Improvements

* [#9081](https://github.com/cosmos/cosmos-sdk/pull/9081) Upgrade Tendermint to v0.34.9 that includes a security issue fix for Tendermint light clients.

## [v0.42.3](https://github.com/cosmos/cosmos-sdk/releases/tag/v0.42.3) - 2021-03-24

This release fixes a security vulnerability identified in x/bank.

## [v0.42.2](https://github.com/cosmos/cosmos-sdk/releases/tag/v0.42.2) - 2021-03-19

### Improvements

* (grpc) [#8815](https://github.com/cosmos/cosmos-sdk/pull/8815) Add orderBy parameter to `TxsByEvents` endpoint.
* (cli) [#8826](https://github.com/cosmos/cosmos-sdk/pull/8826) Add trust to macOS Keychain for caller app by default.
* (store) [#8811](https://github.com/cosmos/cosmos-sdk/pull/8811) store/cachekv: use typed types/kv.List instead of container/list.List

### Bug Fixes

* (crypto) [#8841](https://github.com/cosmos/cosmos-sdk/pull/8841) Fix legacy multisig amino marshaling, allowing migrations to work between v0.39 and v0.40+.
* (cli tx) [\8873](https://github.com/cosmos/cosmos-sdk/pull/8873) add missing `--output-document` option to `app tx multisign-batch`.

## [v0.42.1](https://github.com/cosmos/cosmos-sdk/releases/tag/v0.42.1) - 2021-03-10

This release fixes security vulnerability identified in the simapp.

## [v0.42.0](https://github.com/cosmos/cosmos-sdk/releases/tag/v0.42.0) - 2021-03-08

**IMPORTANT**: This release contains an important security fix for all non Cosmos Hub chains running Stargate version of the Cosmos SDK (>0.40). Non-hub chains should not be using any version of the SDK in the v0.40.x or v0.41.x release series. See [#8461](https://github.com/cosmos/cosmos-sdk/pull/8461) for more details.

### Improvements

* (x/ibc) [#8624](https://github.com/cosmos/cosmos-sdk/pull/8624) Emit full header in IBC UpdateClient message.
* (x/crisis) [#8621](https://github.com/cosmos/cosmos-sdk/issues/8621) crisis invariants names now print to loggers.

### Bug fixes

* (x/evidence) [#8461](https://github.com/cosmos/cosmos-sdk/pull/8461) Fix bech32 prefix in evidence validator address conversion
* (x/gov) [#8806](https://github.com/cosmos/cosmos-sdk/issues/8806) Fix q gov proposals command's mishandling of the --status parameter's values.

## [v0.41.4](https://github.com/cosmos/cosmos-sdk/releases/tag/v0.41.3) - 2021-03-02

**IMPORTANT**: Due to a bug in the v0.41.x series with how evidence handles validator consensus addresses #8461, SDK based chains that are not using the default bech32 prefix (cosmos, aka all chains except for t
he Cosmos Hub) should not use this release or any release in the v0.41.x series. Please see #8668 for tracking & timeline for the v0.42.0 release, which will include a fix for this issue.

### Features

* [#7787](https://github.com/cosmos/cosmos-sdk/pull/7787) Add multisign-batch command.

### Bug fixes

* [#8730](https://github.com/cosmos/cosmos-sdk/pull/8730) Allow REST endpoint to query txs with multisig addresses.
* [#8680](https://github.com/cosmos/cosmos-sdk/issues/8680) Fix missing timestamp in GetTxsEvent response [#8732](https://github.com/cosmos/cosmos-sdk/pull/8732).
* [#8681](https://github.com/cosmos/cosmos-sdk/issues/8681) Fix missing error message when calling GetTxsEvent [#8732](https://github.com/cosmos/cosmos-sdk/pull/8732)
* (server) [#8641](https://github.com/cosmos/cosmos-sdk/pull/8641) Fix Tendermint and application configuration reading from file
* (client/keys) [#8639](https://github.com/cosmos/cosmos-sdk/pull/8639) Fix keys migrate for mulitisig, offline, and ledger keys. The migrate command now takes a positional old_home_dir argument.

### Improvements

* (store/cachekv), (x/bank/types) [#8719](https://github.com/cosmos/cosmos-sdk/pull/8719) algorithmically fix pathologically slow code
* [#8701](https://github.com/cosmos/cosmos-sdk/pull/8701) Upgrade tendermint v0.34.8.
* [#8714](https://github.com/cosmos/cosmos-sdk/pull/8714) Allow accounts to have a balance of 0 at genesis.

## [v0.41.3](https://github.com/cosmos/cosmos-sdk/releases/tag/v0.41.3) - 2021-02-18

### Bug Fixes

* [#8617](https://github.com/cosmos/cosmos-sdk/pull/8617) Fix build failures caused by a small API breakage introduced in tendermint v0.34.7.

## [v0.41.2](https://github.com/cosmos/cosmos-sdk/releases/tag/v0.41.2) - 2021-02-18

### Improvements

* Bump tendermint dependency to v0.34.7.

## [v0.41.1](https://github.com/cosmos/cosmos-sdk/releases/tag/v0.41.1) - 2021-02-17

### Bug Fixes

* (grpc) [#8549](https://github.com/cosmos/cosmos-sdk/pull/8549) Make gRPC requests go through ABCI and disallow concurrency.
* (x/staking) [#8546](https://github.com/cosmos/cosmos-sdk/pull/8546) Fix caching bug where concurrent calls to GetValidator could cause a node to crash
* (server) [#8481](https://github.com/cosmos/cosmos-sdk/pull/8481) Don't create files when running `{appd} tendermint show-*` subcommands.
* (client/keys) [#8436](https://github.com/cosmos/cosmos-sdk/pull/8436) Fix keybase->keyring keys migration.
* (crypto/hd) [#8607](https://github.com/cosmos/cosmos-sdk/pull/8607) Make DerivePrivateKeyForPath error and not panic on trailing slashes.

### Improvements

* (x/ibc) [#8458](https://github.com/cosmos/cosmos-sdk/pull/8458) Add `packet_connection` attribute to ibc events to enable relayer filtering
* [#8396](https://github.com/cosmos/cosmos-sdk/pull/8396) Add support for ARM platform
* (x/bank) [#8479](https://github.com/cosmos/cosmos-sdk/pull/8479) Aditional client denom metadata validation for `base` and `display` denoms.
* (codec/types) [#8605](https://github.com/cosmos/cosmos-sdk/pull/8605) Avoid unnecessary allocations for NewAnyWithCustomTypeURL on error.

## [v0.41.0](https://github.com/cosmos/cosmos-sdk/releases/tag/v0.41.0) - 2021-01-26

### State Machine Breaking

* (x/ibc) [#8266](https://github.com/cosmos/cosmos-sdk/issues/8266) Add amino JSON support for IBC MsgTransfer in order to support Ledger text signing transfer transactions.
* (x/ibc) [#8404](https://github.com/cosmos/cosmos-sdk/pull/8404) Reorder IBC `ChanOpenAck` and `ChanOpenConfirm` handler execution to perform core handler first, followed by application callbacks.

### Bug Fixes

* (simapp) [#8418](https://github.com/cosmos/cosmos-sdk/pull/8418) Add balance coin to supply when adding a new genesis account
* (x/bank) [#8417](https://github.com/cosmos/cosmos-sdk/pull/8417) Validate balances and coin denom metadata on genesis

## [v0.40.1](https://github.com/cosmos/cosmos-sdk/releases/tag/v0.40.1) - 2021-01-19

### Improvements

* (x/bank) [#8302](https://github.com/cosmos/cosmos-sdk/issues/8302) Add gRPC and CLI queries for client denomination metadata.
* (tendermint) Bump Tendermint version to [v0.34.3](https://github.com/tendermint/tendermint/releases/tag/v0.34.3).

### Bug Fixes

* [#8085](https://github.com/cosmos/cosmos-sdk/pull/8058) fix zero time checks
* [#8280](https://github.com/cosmos/cosmos-sdk/pull/8280) fix GET /upgrade/current query
* (x/auth) [#8287](https://github.com/cosmos/cosmos-sdk/pull/8287) Fix `tx sign --signature-only` to return correct sequence value in signature.
* (build) [\8300](https://github.com/cosmos/cosmos-sdk/pull/8300), [\8301](https://github.com/cosmos/cosmos-sdk/pull/8301) Fix reproducible builds
* (types/errors) [#8355](https://github.com/cosmos/cosmos-sdk/pull/8355) Fix errorWrap `Is` method.
* (x/ibc) [#8341](https://github.com/cosmos/cosmos-sdk/pull/8341) Fix query latest consensus state.
* (proto) [#8350](https://github.com/cosmos/cosmos-sdk/pull/8350), [#8361](https://github.com/cosmos/cosmos-sdk/pull/8361) Update gogo proto deps with v1.3.2 security fixes
* (x/ibc) [#8359](https://github.com/cosmos/cosmos-sdk/pull/8359) Add missing UnpackInterfaces functions to IBC Query Responses. Fixes 'cannot unpack Any' error for IBC types.
* (x/bank) [#8317](https://github.com/cosmos/cosmos-sdk/pull/8317) Fix panic when querying for a not found client denomination metadata.

## [v0.40.0](https://github.com/cosmos/cosmos-sdk/releases/tag/v0.40.0) - 2021-01-08

v0.40.0, known as the Stargate release of the Cosmos SDK, is one of the largest releases
of the Cosmos SDK since launch. Please read through this changelog and [release notes](https://github.com/cosmos/cosmos-sdk/blob/v0.40.0/RELEASE_NOTES.md) to make
sure you are aware of any relevant breaking changes.

### Client Breaking Changes

* **CLI**
    * (client/keys) [#5889](https://github.com/cosmos/cosmos-sdk/pull/5889) remove `keys update` command.
    * (x/auth) [#5844](https://github.com/cosmos/cosmos-sdk/pull/5844) `tx sign` command now returns an error when signing is attempted with offline/multisig keys.
    * (x/auth) [#6108](https://github.com/cosmos/cosmos-sdk/pull/6108) `tx sign` command's `--validate-signatures` flag is migrated into a `tx validate-signatures` standalone command.
    * (x/auth) [#7788](https://github.com/cosmos/cosmos-sdk/pull/7788) Remove `tx auth` subcommands, all auth subcommands exist as `tx <subcommand>`
    * (x/genutil) [#6651](https://github.com/cosmos/cosmos-sdk/pull/6651) The `gentx` command has been improved. No longer are `--from` and `--name` flags required. Instead, a single argument, `name`, is required which refers to the key pair in the Keyring. In addition, an optional
    `--moniker` flag can be provided to override the moniker found in `config.toml`.
    * (x/upgrade) [#7697](https://github.com/cosmos/cosmos-sdk/pull/7697) Rename flag name "--time" to "--upgrade-time", "--info" to "--upgrade-info", to keep it consistent with help message.
* **REST / Queriers**
    * (api) [#6426](https://github.com/cosmos/cosmos-sdk/pull/6426) The ability to start an out-of-process API REST server has now been removed. Instead, the API server is now started in-process along with the application and Tendermint. Configuration options have been added to `app.toml` to enable/disable the API server along with additional HTTP server options.
    * (client) [#7246](https://github.com/cosmos/cosmos-sdk/pull/7246) The rest server endpoint `/swagger-ui/` is replaced by `/swagger/`, and contains swagger documentation for gRPC Gateway routes in addition to legacy REST routes. Swagger API is exposed only if set in `app.toml`.
    * (x/auth) [#5702](https://github.com/cosmos/cosmos-sdk/pull/5702) The `x/auth` querier route has changed from `"acc"` to `"auth"`.
    * (x/bank) [#5572](https://github.com/cosmos/cosmos-sdk/pull/5572) The `/bank/balances/{address}` endpoint now returns all account balances or a single balance by denom when the `denom` query parameter is present.
    * (x/evidence) [#5952](https://github.com/cosmos/cosmos-sdk/pull/5952) Remove CLI and REST handlers for querying `x/evidence` parameters.
    * (x/gov) [#6295](https://github.com/cosmos/cosmos-sdk/pull/6295) Fix typo in querying governance params.
* **General**
    * (baseapp) [#6384](https://github.com/cosmos/cosmos-sdk/pull/6384) The `Result.Data` is now a Protocol Buffer encoded binary blob of type `TxData`. The `TxData` contains `Data` which contains a list of Protocol Buffer encoded message data and the corresponding message type.
    * (client) [#5783](https://github.com/cosmos/cosmos-sdk/issues/5783) Unify all coins representations on JSON client requests for governance proposals.
    * (crypto) [#7419](https://github.com/cosmos/cosmos-sdk/pull/7419) The SDK doesn't use Tendermint's `crypto.PubKey`
    interface anymore, and uses instead it's own `PubKey` interface, defined in `crypto/types`. Replace all instances of
    `crypto.PubKey` by `cryptotypes.Pubkey`.
    * (store/rootmulti) [#6390](https://github.com/cosmos/cosmos-sdk/pull/6390) Proofs of empty stores are no longer supported.
    * (store/types) [#5730](https://github.com/cosmos/cosmos-sdk/pull/5730) store.types.Cp() is removed in favour of types.CopyBytes().
    * (x/auth) [#6054](https://github.com/cosmos/cosmos-sdk/pull/6054) Remove custom JSON marshaling for base accounts as multsigs cannot be bech32 decoded.
    * (x/auth/vesting) [#6859](https://github.com/cosmos/cosmos-sdk/pull/6859) Custom JSON marshaling of vesting accounts was removed. Vesting accounts are now marshaled using their default proto or amino JSON representation.
    * (x/bank) [#5785](https://github.com/cosmos/cosmos-sdk/issues/5785) In x/bank errors, JSON strings coerced to valid UTF-8 bytes at JSON marshalling time
    are now replaced by human-readable expressions. This change can potentially break compatibility with all those client side tools
    that parse log messages.
    * (x/evidence) [#7538](https://github.com/cosmos/cosmos-sdk/pull/7538) The ABCI's `Result.Data` field for
    `MsgSubmitEvidence` responses does not contain the raw evidence's hash, but the protobuf encoded
    `MsgSubmitEvidenceResponse` struct.
    * (x/gov) [#7533](https://github.com/cosmos/cosmos-sdk/pull/7533) The ABCI's `Result.Data` field for
    `MsgSubmitProposal` responses does not contain a raw binary encoding of the `proposalID`, but the protobuf encoded
    `MsgSubmitSubmitProposalResponse` struct.
    * (x/gov) [#6859](https://github.com/cosmos/cosmos-sdk/pull/6859) `ProposalStatus` and `VoteOption` are now JSON serialized using its protobuf name, so expect names like `PROPOSAL_STATUS_DEPOSIT_PERIOD` as opposed to `DepositPeriod`.
    * (x/staking) [#7499](https://github.com/cosmos/cosmos-sdk/pull/7499) `BondStatus` is now a protobuf `enum` instead
    of an `int32`, and JSON serialized using its protobuf name, so expect names like `BOND_STATUS_UNBONDING` as opposed
    to `Unbonding`.
    * (x/staking) [#7556](https://github.com/cosmos/cosmos-sdk/pull/7556) The ABCI's `Result.Data` field for
    `MsgBeginRedelegate` and `MsgUndelegate` responses does not contain custom binary marshaled `completionTime`, but the
    protobuf encoded `MsgBeginRedelegateResponse` and `MsgUndelegateResponse` structs respectively

### API Breaking Changes

* **Baseapp / Client**
    * (AppModule) [#7518](https://github.com/cosmos/cosmos-sdk/pull/7518) [#7584](https://github.com/cosmos/cosmos-sdk/pull/7584) Rename `AppModule.RegisterQueryServices` to `AppModule.RegisterServices`, as this method now registers multiple services (the gRPC query service and the protobuf Msg service). A `Configurator` struct is used to hold the different services.
    * (baseapp) [#5865](https://github.com/cosmos/cosmos-sdk/pull/5865) The `SimulationResponse` returned from tx simulation is now JSON encoded instead of Amino binary.
    * (client) [#6290](https://github.com/cosmos/cosmos-sdk/pull/6290) `CLIContext` is renamed to `Context`. `Context` and all related methods have been moved from package context to client.
    * (client) [#6525](https://github.com/cosmos/cosmos-sdk/pull/6525) Removed support for `indent` in JSON responses. Clients should consider piping to an external tool such as `jq`.
    * (client) [#8107](https://github.com/cosmos/cosmos-sdk/pull/8107) Renamed `PrintOutput` and `PrintOutputLegacy`
    methods of the `context.Client` object to `PrintProto` and `PrintObjectLegacy`.
    * (client/flags) [#6632](https://github.com/cosmos/cosmos-sdk/pull/6632) Remove NewCompletionCmd(), the function is now available in tendermint.
    * (client/input) [#5904](https://github.com/cosmos/cosmos-sdk/pull/5904) Removal of unnecessary `GetCheckPassword`, `PrintPrefixed` functions.
    * (client/keys) [#5889](https://github.com/cosmos/cosmos-sdk/pull/5889) Rename `NewKeyBaseFromDir()` -> `NewLegacyKeyBaseFromDir()`.
    * (client/keys) [#5820](https://github.com/cosmos/cosmos-sdk/pull/5820/) Removed method CloseDB from Keybase interface.
    * (client/rpc) [#6290](https://github.com/cosmos/cosmos-sdk/pull/6290) `client` package and subdirs reorganization.
    * (client/lcd) [#6290](https://github.com/cosmos/cosmos-sdk/pull/6290) `CliCtx` of struct `RestServer` in package client/lcd has been renamed to `ClientCtx`.
    * (codec) [#6330](https://github.com/cosmos/cosmos-sdk/pull/6330) `codec.RegisterCrypto` has been moved to the `crypto/codec` package and the global `codec.Cdc` Amino instance has been deprecated and moved to the `codec/legacy_global` package.
    * (codec) [#8080](https://github.com/cosmos/cosmos-sdk/pull/8080) Updated the `codec.Marshaler` interface
        * Moved `MarshalAny` and `UnmarshalAny` helper functions to `codec.Marshaler` and renamed to `MarshalInterface` and
      `UnmarshalInterface` respectively. These functions must take interface as a parameter (not a concrete type nor `Any`
      object). Underneath they use `Any` wrapping for correct protobuf serialization.
    * (crypto) [#6780](https://github.com/cosmos/cosmos-sdk/issues/6780) Move ledger code to its own package.
    * (crypto/types/multisig) [#6373](https://github.com/cosmos/cosmos-sdk/pull/6373) `multisig.Multisignature` has been renamed to `AminoMultisignature`
    * (codec) `*codec.LegacyAmino` is now a wrapper around Amino which provides backwards compatibility with protobuf `Any`. ALL legacy code should use `*codec.LegacyAmino` instead of `*amino.Codec` directly
    * (crypto) [#5880](https://github.com/cosmos/cosmos-sdk/pull/5880) Merge `crypto/keys/mintkey` into `crypto`.
    * (crypto/hd) [#5904](https://github.com/cosmos/cosmos-sdk/pull/5904) `crypto/keys/hd` moved to `crypto/hd`.
    * (crypto/keyring):
    _ [#5866](https://github.com/cosmos/cosmos-sdk/pull/5866) Rename `crypto/keys/` to `crypto/keyring/`.
    _ [#5904](https://github.com/cosmos/cosmos-sdk/pull/5904) `Keybase` -> `Keyring` interfaces migration. `LegacyKeybase` interface is added in order
    to guarantee limited backward compatibility with the old Keybase interface for the sole purpose of migrating keys across the new keyring backends. `NewLegacy`
    constructor is provided [#5889](https://github.com/cosmos/cosmos-sdk/pull/5889) to allow for smooth migration of keys from the legacy LevelDB based implementation
    to new keyring backends. Plus, the package and the new keyring no longer depends on the sdk.Config singleton. Please consult the [package documentation](https://github.com/cosmos/cosmos-sdk/tree/master/crypto/keyring/doc.go) for more
    information on how to implement the new `Keyring` interface. \* [#5858](https://github.com/cosmos/cosmos-sdk/pull/5858) Make Keyring store keys by name and address's hexbytes representation.
    * (export) [#5952](https://github.com/cosmos/cosmos-sdk/pull/5952) `AppExporter` now returns ABCI consensus parameters to be included in marshaled exported state. These parameters must be returned from the application via the `BaseApp`.
    * (simapp) Deprecating and renaming `MakeEncodingConfig` to `MakeTestEncodingConfig` (both in `simapp` and `simapp/params` packages).
    * (store) [#5803](https://github.com/cosmos/cosmos-sdk/pull/5803) The `store.CommitMultiStore` interface now includes the new `snapshots.Snapshotter` interface as well.
    * (types) [#5579](https://github.com/cosmos/cosmos-sdk/pull/5579) The `keepRecent` field has been removed from the `PruningOptions` type.
    The `PruningOptions` type now only includes fields `KeepEvery` and `SnapshotEvery`, where `KeepEvery`
    determines which committed heights are flushed to disk and `SnapshotEvery` determines which of these
    heights are kept after pruning. The `IsValid` method should be called whenever using these options. Methods
    `SnapshotVersion` and `FlushVersion` accept a version arugment and determine if the version should be
    flushed to disk or kept as a snapshot. Note, `KeepRecent` is automatically inferred from the options
    and provided directly the IAVL store.
    * (types) [#5533](https://github.com/cosmos/cosmos-sdk/pull/5533) Refactored `AppModuleBasic` and `AppModuleGenesis`
    to now accept a `codec.JSONMarshaler` for modular serialization of genesis state.
    * (types/rest) [#5779](https://github.com/cosmos/cosmos-sdk/pull/5779) Drop unused Parse{Int64OrReturnBadRequest,QueryParamBool}() functions.
* **Modules**
    * (modules) [#7243](https://github.com/cosmos/cosmos-sdk/pull/7243) Rename `RegisterCodec` to `RegisterLegacyAminoCodec` and `codec.New()` is now renamed to `codec.NewLegacyAmino()`
    * (modules) [#6564](https://github.com/cosmos/cosmos-sdk/pull/6564) Constant `DefaultParamspace` is removed from all modules, use ModuleName instead.
    * (modules) [#5989](https://github.com/cosmos/cosmos-sdk/pull/5989) `AppModuleBasic.GetTxCmd` now takes a single `CLIContext` parameter.
    * (modules) [#5664](https://github.com/cosmos/cosmos-sdk/pull/5664) Remove amino `Codec` from simulation `StoreDecoder`, which now returns a function closure in order to unmarshal the key-value pairs.
    * (modules) [#5555](https://github.com/cosmos/cosmos-sdk/pull/5555) Move `x/auth/client/utils/` types and functions to `x/auth/client/`.
    * (modules) [#5572](https://github.com/cosmos/cosmos-sdk/pull/5572) Move account balance logic and APIs from `x/auth` to `x/bank`.
    * (modules) [#6326](https://github.com/cosmos/cosmos-sdk/pull/6326) `AppModuleBasic.GetQueryCmd` now takes a single `client.Context` parameter.
    * (modules) [#6336](https://github.com/cosmos/cosmos-sdk/pull/6336) `AppModuleBasic.RegisterQueryService` method was added to support gRPC queries, and `QuerierRoute` and `NewQuerierHandler` were deprecated.
    * (modules) [#6311](https://github.com/cosmos/cosmos-sdk/issues/6311) Remove `alias.go` usage
    * (modules) [#6447](https://github.com/cosmos/cosmos-sdk/issues/6447) Rename `blacklistedAddrs` to `blockedAddrs`.
    * (modules) [#6834](https://github.com/cosmos/cosmos-sdk/issues/6834) Add `RegisterInterfaces` method to `AppModuleBasic` to support registration of protobuf interface types.
    * (modules) [#6734](https://github.com/cosmos/cosmos-sdk/issues/6834) Add `TxEncodingConfig` parameter to `AppModuleBasic.ValidateGenesis` command to support JSON tx decoding in `genutil`.
    * (modules) [#7764](https://github.com/cosmos/cosmos-sdk/pull/7764) Added module initialization options:
        * `server/types.AppExporter` requires extra argument: `AppOptions`.
        * `server.AddCommands` requires extra argument: `addStartFlags types.ModuleInitFlags`
        * `x/crisis.NewAppModule` has a new attribute: `skipGenesisInvariants`. [PR](https://github.com/cosmos/cosmos-sdk/pull/7764)
    * (types) [#6327](https://github.com/cosmos/cosmos-sdk/pull/6327) `sdk.Msg` now inherits `proto.Message`, as a result all `sdk.Msg` types now use pointer semantics.
    * (types) [#7032](https://github.com/cosmos/cosmos-sdk/pull/7032) All types ending with `ID` (e.g. `ProposalID`) now end with `Id` (e.g. `ProposalId`), to match default Protobuf generated format. Also see [#7033](https://github.com/cosmos/cosmos-sdk/pull/7033) for more details.
    * (x/auth) [#6029](https://github.com/cosmos/cosmos-sdk/pull/6029) Module accounts have been moved from `x/supply` to `x/auth`.
    * (x/auth) [#6443](https://github.com/cosmos/cosmos-sdk/issues/6443) Move `FeeTx` and `TxWithMemo` interfaces from `x/auth/ante` to `types`.
    * (x/auth) [#7006](https://github.com/cosmos/cosmos-sdk/pull/7006) All `AccountRetriever` methods now take `client.Context` as a parameter instead of as a struct member.
    * (x/auth) [#6270](https://github.com/cosmos/cosmos-sdk/pull/6270) The passphrase argument has been removed from the signature of the following functions and methods: `BuildAndSign`, ` MakeSignature`, ` SignStdTx`, `TxBuilder.BuildAndSign`, `TxBuilder.Sign`, `TxBuilder.SignStdTx`
    * (x/auth) [#6428](https://github.com/cosmos/cosmos-sdk/issues/6428):
        * `NewAnteHandler` and `NewSigVerificationDecorator` both now take a `SignModeHandler` parameter.
        * `SignatureVerificationGasConsumer` now has the signature: `func(meter sdk.GasMeter, sig signing.SignatureV2, params types.Params) error`.
        * The `SigVerifiableTx` interface now has a `GetSignaturesV2() ([]signing.SignatureV2, error)` method and no longer has the `GetSignBytes` method.
    * (x/auth/tx) [#8106](https://github.com/cosmos/cosmos-sdk/pull/8106) change related to missing append functionality in
    client transaction signing
        * added `overwriteSig` argument to `x/auth/client.SignTx` and `client/tx.Sign` functions.
        * removed `x/auth/tx.go:wrapper.GetSignatures`. The `wrapper` provides `TxBuilder` functionality, and it's a private
      structure. That function was not used at all and it's not exposed through the `TxBuilder` interface.
    * (x/bank) [#7327](https://github.com/cosmos/cosmos-sdk/pull/7327) AddCoins and SubtractCoins no longer return a resultingValue and will only return an error.
    * (x/capability) [#7918](https://github.com/cosmos/cosmos-sdk/pull/7918) Add x/capability safety checks:
        * All outward facing APIs will now check that capability is not nil and name is not empty before performing any state-machine changes
        * `SetIndex` has been renamed to `InitializeIndex`
    * (x/evidence) [#7251](https://github.com/cosmos/cosmos-sdk/pull/7251) New evidence types and light client evidence handling. The module function names changed.
    * (x/evidence) [#5952](https://github.com/cosmos/cosmos-sdk/pull/5952) Remove APIs for getting and setting `x/evidence` parameters. `BaseApp` now uses a `ParamStore` to manage Tendermint consensus parameters which is managed via the `x/params` `Substore` type.
    * (x/gov) [#6147](https://github.com/cosmos/cosmos-sdk/pull/6147) The `Content` field on `Proposal` and `MsgSubmitProposal`
    is now `Any` in concordance with [ADR 019](docs/architecture/adr-019-protobuf-state-encoding.md) and `GetContent` should now
    be used to retrieve the actual proposal `Content`. Also the `NewMsgSubmitProposal` constructor now may return an `error`
    * (x/ibc) [#6374](https://github.com/cosmos/cosmos-sdk/pull/6374) `VerifyMembership` and `VerifyNonMembership` now take a `specs []string` argument to specify the proof format used for verification. Most SDK chains can simply use `commitmenttypes.GetSDKSpecs()` for this argument.
    * (x/params) [#5619](https://github.com/cosmos/cosmos-sdk/pull/5619) The `x/params` keeper now accepts a `codec.Marshaller` instead of
    a reference to an amino codec. Amino is still used for JSON serialization.
    * (x/staking) [#6451](https://github.com/cosmos/cosmos-sdk/pull/6451) `DefaultParamspace` and `ParamKeyTable` in staking module are moved from keeper to types to enforce consistency.
    * (x/staking) [#7419](https://github.com/cosmos/cosmos-sdk/pull/7419) The `TmConsPubKey` method on ValidatorI has been
    removed and replaced instead by `ConsPubKey` (which returns a SDK `cryptotypes.PubKey`) and `TmConsPublicKey` (which
    returns a Tendermint proto PublicKey).
    * (x/staking/types) [#7447](https://github.com/cosmos/cosmos-sdk/issues/7447) Remove bech32 PubKey support:
        * `ValidatorI` interface update. `GetConsPubKey` renamed to `TmConsPubKey` (consensus public key must be a tendermint key). `TmConsPubKey`, `GetConsAddr` methods return error.
        * `Validator` update. Methods changed in `ValidatorI` (as described above) and `ToTmValidator` return error.
        * `Validator.ConsensusPubkey` type changed from `string` to `codectypes.Any`.
        * `MsgCreateValidator.Pubkey` type changed from `string` to `codectypes.Any`.
    * (x/supply) [#6010](https://github.com/cosmos/cosmos-sdk/pull/6010) All `x/supply` types and APIs have been moved to `x/bank`.
    * [#6409](https://github.com/cosmos/cosmos-sdk/pull/6409) Rename all IsEmpty methods to Empty across the codebase and enforce consistency.
    * [#6231](https://github.com/cosmos/cosmos-sdk/pull/6231) Simplify `AppModule` interface, `Route` and `NewHandler` methods become only `Route`
    and returns a new `Route` type.
    * (x/slashing) [#6212](https://github.com/cosmos/cosmos-sdk/pull/6212) Remove `Get*` prefixes from key construction functions
    * (server) [#6079](https://github.com/cosmos/cosmos-sdk/pull/6079) Remove `UpgradeOldPrivValFile` (deprecated in Tendermint Core v0.28).
    * [#5719](https://github.com/cosmos/cosmos-sdk/pull/5719) Bump Go requirement to 1.14+

### State Machine Breaking

* **General**

    * (client) [#7268](https://github.com/cosmos/cosmos-sdk/pull/7268) / [#7147](https://github.com/cosmos/cosmos-sdk/pull/7147) Introduce new protobuf based PubKeys, and migrate PubKey in BaseAccount to use this new protobuf based PubKey format

* **Modules**
    * (modules) [#5572](https://github.com/cosmos/cosmos-sdk/pull/5572) Separate balance from accounts per ADR 004.
    _ Account balances are now persisted and retrieved via the `x/bank` module.
    _ Vesting account interface has been modified to account for changes.
    _ Callers to `NewBaseVestingAccount` are responsible for verifying account balance in relation to
    the original vesting amount.
    _ The `SendKeeper` and `ViewKeeper` interfaces in `x/bank` have been modified to account for changes.
    * (x/auth) [#5533](https://github.com/cosmos/cosmos-sdk/pull/5533) Migrate the `x/auth` module to use Protocol Buffers for state
    serialization instead of Amino.
    _ The `BaseAccount.PubKey` field is now represented as a Bech32 string instead of a `crypto.Pubkey`.
    _ `NewBaseAccountWithAddress` now returns a reference to a `BaseAccount`.
    _ The `x/auth` module now accepts a `Codec` interface which extends the `codec.Marshaler` interface by
    requiring a concrete codec to know how to serialize accounts.
    _ The `AccountRetriever` type now accepts a `Codec` in its constructor in order to know how to
    serialize accounts.
    * (x/bank) [#6518](https://github.com/cosmos/cosmos-sdk/pull/6518) Support for global and per-denomination send enabled flags.
        * Existing send_enabled global flag has been moved into a Params structure as `default_send_enabled`.
        * An array of: `{denom: string, enabled: bool}` is added to bank Params to support per-denomination override of global default value.
    * (x/distribution) [#5610](https://github.com/cosmos/cosmos-sdk/pull/5610) Migrate the `x/distribution` module to use Protocol Buffers for state
    serialization instead of Amino. The exact codec used is `codec.HybridCodec` which utilizes Protobuf for binary encoding and Amino
    for JSON encoding.
    _ `ValidatorHistoricalRewards.ReferenceCount` is now of types `uint32` instead of `uint16`.
    _ `ValidatorSlashEvents` is now a struct with `slashevents`.
    _ `ValidatorOutstandingRewards` is now a struct with `rewards`.
    _ `ValidatorAccumulatedCommission` is now a struct with `commission`. \* The `Keeper` constructor now takes a `codec.Marshaler` instead of a concrete Amino codec. This exact type
    provided is specified by `ModuleCdc`.
    * (x/evidence) [#5634](https://github.com/cosmos/cosmos-sdk/pull/5634) Migrate the `x/evidence` module to use Protocol Buffers for state
    serialization instead of Amino.
    _ The `internal` sub-package has been removed in order to expose the types proto file.
    _ The module now accepts a `Codec` interface which extends the `codec.Marshaler` interface by
    requiring a concrete codec to know how to serialize `Evidence` types. \* The `MsgSubmitEvidence` message has been removed in favor of `MsgSubmitEvidenceBase`. The application-level
    codec must now define the concrete `MsgSubmitEvidence` type which must implement the module's `MsgSubmitEvidence`
    interface.
    * (x/evidence) [#5952](https://github.com/cosmos/cosmos-sdk/pull/5952) Remove parameters from `x/evidence` genesis and module state. The `x/evidence` module now solely uses Tendermint consensus parameters to determine of evidence is valid or not.
    * (x/gov) [#5737](https://github.com/cosmos/cosmos-sdk/pull/5737) Migrate the `x/gov` module to use Protocol
    Buffers for state serialization instead of Amino.
    _ `MsgSubmitProposal` will be removed in favor of the application-level proto-defined `MsgSubmitProposal` which
    implements the `MsgSubmitProposalI` interface. Applications should extend the `NewMsgSubmitProposalBase` type
    to define their own concrete `MsgSubmitProposal` types.
    _ The module now accepts a `Codec` interface which extends the `codec.Marshaler` interface by
    requiring a concrete codec to know how to serialize `Proposal` types.
    * (x/mint) [#5634](https://github.com/cosmos/cosmos-sdk/pull/5634) Migrate the `x/mint` module to use Protocol Buffers for state
    serialization instead of Amino. \* The `internal` sub-package has been removed in order to expose the types proto file.
    * (x/slashing) [#5627](https://github.com/cosmos/cosmos-sdk/pull/5627) Migrate the `x/slashing` module to use Protocol Buffers for state
    serialization instead of Amino. The exact codec used is `codec.HybridCodec` which utilizes Protobuf for binary encoding and Amino
    for JSON encoding. \* The `Keeper` constructor now takes a `codec.Marshaler` instead of a concrete Amino codec. This exact type
    provided is specified by `ModuleCdc`.
    * (x/staking) [#6844](https://github.com/cosmos/cosmos-sdk/pull/6844) Validators are now inserted into the unbonding queue based on their unbonding time and height. The relevant keeper APIs are modified to reflect these changes by now also requiring a height.
    * (x/staking) [#6061](https://github.com/cosmos/cosmos-sdk/pull/6061) Allow a validator to immediately unjail when no signing info is present due to
    falling below their minimum self-delegation and never having been bonded. The validator may immediately unjail once they've met their minimum self-delegation.
    * (x/staking) [#5600](https://github.com/cosmos/cosmos-sdk/pull/5600) Migrate the `x/staking` module to use Protocol Buffers for state
    serialization instead of Amino. The exact codec used is `codec.HybridCodec` which utilizes Protobuf for binary encoding and Amino
    for JSON encoding.
    _ `BondStatus` is now of type `int32` instead of `byte`.
    _ Types of `int16` in the `Params` type are now of type `int32`.
    _ Every reference of `crypto.Pubkey` in context of a `Validator` is now of type string. `GetPubKeyFromBech32` must be used to get the `crypto.Pubkey`.
    _ The `Keeper` constructor now takes a `codec.Marshaler` instead of a concrete Amino codec. This exact type
    provided is specified by `ModuleCdc`.
    * (x/staking) [#7979](https://github.com/cosmos/cosmos-sdk/pull/7979) keeper pubkey storage serialization migration
    from bech32 to protobuf.
    * (x/supply) [#6010](https://github.com/cosmos/cosmos-sdk/pull/6010) Removed the `x/supply` module by merging the existing types and APIs into the `x/bank` module.
    * (x/supply) [#5533](https://github.com/cosmos/cosmos-sdk/pull/5533) Migrate the `x/supply` module to use Protocol Buffers for state
    serialization instead of Amino.
    _ The `internal` sub-package has been removed in order to expose the types proto file.
    _ The `x/supply` module now accepts a `Codec` interface which extends the `codec.Marshaler` interface by
    requiring a concrete codec to know how to serialize `SupplyI` types. \* The `SupplyI` interface has been modified to no longer return `SupplyI` on methods. Instead the
    concrete type's receiver should modify the type.
    * (x/upgrade) [#5659](https://github.com/cosmos/cosmos-sdk/pull/5659) Migrate the `x/upgrade` module to use Protocol
    Buffers for state serialization instead of Amino.
    _ The `internal` sub-package has been removed in order to expose the types proto file.
    _ The `x/upgrade` module now accepts a `codec.Marshaler` interface.

### Features

* **Baseapp / Client / REST**
    * (x/auth) [#6213](https://github.com/cosmos/cosmos-sdk/issues/6213) Introduce new protobuf based path for transaction signing, see [ADR020](https://github.com/cosmos/cosmos-sdk/blob/master/docs/architecture/adr-020-protobuf-transaction-encoding.md) for more details
    * (x/auth) [#6350](https://github.com/cosmos/cosmos-sdk/pull/6350) New sign-batch command to sign StdTx batch files.
    * (baseapp) [#5803](https://github.com/cosmos/cosmos-sdk/pull/5803) Added support for taking state snapshots at regular height intervals, via options `snapshot-interval` and `snapshot-keep-recent`.
    * (baseapp) [#7519](https://github.com/cosmos/cosmos-sdk/pull/7519) Add `ServiceMsgRouter` to BaseApp to handle routing of protobuf service `Msg`s. The two new types defined in ADR 031, `sdk.ServiceMsg` and `sdk.MsgRequest` are introduced with this router.
    * (client) [#5921](https://github.com/cosmos/cosmos-sdk/issues/5921) Introduce new gRPC and gRPC Gateway based APIs for querying app & module data. See [ADR021](https://github.com/cosmos/cosmos-sdk/blob/master/docs/architecture/adr-021-protobuf-query-encoding.md) for more details
    * (cli) [#7485](https://github.com/cosmos/cosmos-sdk/pull/7485) Introduce a new optional `--keyring-dir` flag that allows clients to specify a Keyring directory if it does not reside in the directory specified by `--home`.
    * (cli) [#7221](https://github.com/cosmos/cosmos-sdk/pull/7221) Add the option of emitting amino encoded json from the CLI
    * (codec) [#7519](https://github.com/cosmos/cosmos-sdk/pull/7519) `InterfaceRegistry` now inherits `jsonpb.AnyResolver`, and has a `RegisterCustomTypeURL` method to support ADR 031 packing of `Any`s. `AnyResolver` is now a required parameter to `RejectUnknownFields`.
    * (coin) [#6755](https://github.com/cosmos/cosmos-sdk/pull/6755) Add custom regex validation for `Coin` denom by overwriting `CoinDenomRegex` when using `/types/coin.go`.
    * (config) [#7265](https://github.com/cosmos/cosmos-sdk/pull/7265) Support Tendermint block pruning through a new `min-retain-blocks` configuration that can be set in either `app.toml` or via the CLI. This parameter is used in conjunction with other criteria to determine the height at which Tendermint should prune blocks.
    * (events) [#7121](https://github.com/cosmos/cosmos-sdk/pull/7121) The application now derives what events are indexed by Tendermint via the `index-events` configuration in `app.toml`, which is a list of events taking the form `{eventType}.{attributeKey}`.
    * (tx) [#6089](https://github.com/cosmos/cosmos-sdk/pull/6089) Transactions can now have a `TimeoutHeight` set which allows the transaction to be rejected if it's committed at a height greater than the timeout.
    * (rest) [#6167](https://github.com/cosmos/cosmos-sdk/pull/6167) Support `max-body-bytes` CLI flag for the REST service.
    * (genesis) [#7089](https://github.com/cosmos/cosmos-sdk/pull/7089) The `export` command now adds a `initial_height` field in the exported JSON. Baseapp's `CommitMultiStore` now also has a `SetInitialVersion` setter, so it can set the initial store version inside `InitChain` and start a new chain from a given height.
* **General**
    * (crypto/multisig) [#6241](https://github.com/cosmos/cosmos-sdk/pull/6241) Add Multisig type directly to the repo. Previously this was in tendermint.
    * (codec/types) [#8106](https://github.com/cosmos/cosmos-sdk/pull/8106) Adding `NewAnyWithCustomTypeURL` to correctly
    marshal Messages in TxBuilder.
    * (tests) [#6489](https://github.com/cosmos/cosmos-sdk/pull/6489) Introduce package `testutil`, new in-process testing network framework for use in integration and unit tests.
    * (tx) Add new auth/tx gRPC & gRPC-Gateway endpoints for basic querying & broadcasting support
        * [#7842](https://github.com/cosmos/cosmos-sdk/pull/7842) Add TxsByEvent gRPC endpoint
        * [#7852](https://github.com/cosmos/cosmos-sdk/pull/7852) Add tx broadcast gRPC endpoint
    * (tx) [#7688](https://github.com/cosmos/cosmos-sdk/pull/7688) Add a new Tx gRPC service with methods `Simulate` and `GetTx` (by hash).
    * (store) [#5803](https://github.com/cosmos/cosmos-sdk/pull/5803) Added `rootmulti.Store` methods for taking and restoring snapshots, based on `iavl.Store` export/import.
    * (store) [#6324](https://github.com/cosmos/cosmos-sdk/pull/6324) IAVL store query proofs now return CommitmentOp which wraps an ics23 CommitmentProof
    * (store) [#6390](https://github.com/cosmos/cosmos-sdk/pull/6390) `RootMulti` store query proofs now return `CommitmentOp` which wraps `CommitmentProofs`
        * `store.Query` now only returns chained `ics23.CommitmentProof` wrapped in `merkle.Proof`
        * `ProofRuntime` only decodes and verifies `ics23.CommitmentProof`
* **Modules**
    * (modules) [#5921](https://github.com/cosmos/cosmos-sdk/issues/5921) Introduction of Query gRPC service definitions along with REST annotations for gRPC Gateway for each module
    * (modules) [#7540](https://github.com/cosmos/cosmos-sdk/issues/7540) Protobuf service definitions can now be used for
    packing `Msg`s in transactions as defined in [ADR 031](./docs/architecture/adr-031-msg-service.md). All modules now
    define a `Msg` protobuf service.
    * (x/auth/vesting) [#7209](https://github.com/cosmos/cosmos-sdk/pull/7209) Create new `MsgCreateVestingAccount` message type along with CLI handler that allows for the creation of delayed and continuous vesting types.
    * (x/capability) [#5828](https://github.com/cosmos/cosmos-sdk/pull/5828) Capability module integration as outlined in [ADR 3 - Dynamic Capability Store](https://github.com/cosmos/tree/master/docs/architecture/adr-003-dynamic-capability-store.md).
    * (x/crisis) `x/crisis` has a new function: `AddModuleInitFlags`, which will register optional crisis module flags for the start command.
    * (x/ibc) [#5277](https://github.com/cosmos/cosmos-sdk/pull/5277) `x/ibc` changes from IBC alpha. For more details check the [`x/ibc/core/spec`](https://github.com/cosmos/cosmos-sdk/tree/master/x/ibc/core/spec) directory, or the ICS specs below:
        * [ICS 002 - Client Semantics](https://github.com/cosmos/ics/tree/master/spec/ics-002-client-semantics) subpackage
        * [ICS 003 - Connection Semantics](https://github.com/cosmos/ics/blob/master/spec/ics-003-connection-semantics) subpackage
        * [ICS 004 - Channel and Packet Semantics](https://github.com/cosmos/ics/blob/master/spec/ics-004-channel-and-packet-semantics) subpackage
        * [ICS 005 - Port Allocation](https://github.com/cosmos/ics/blob/master/spec/ics-005-port-allocation) subpackage
        * [ICS 006 - Solo Machine Client](https://github.com/cosmos/ics/tree/master/spec/ics-006-solo-machine-client) subpackage
        * [ICS 007 - Tendermint Client](https://github.com/cosmos/ics/blob/master/spec/ics-007-tendermint-client) subpackage
        * [ICS 009 - Loopback Client](https://github.com/cosmos/ics/tree/master/spec/ics-009-loopback-client) subpackage
        * [ICS 020 - Fungible Token Transfer](https://github.com/cosmos/ics/tree/master/spec/ics-020-fungible-token-transfer) subpackage
        * [ICS 023 - Vector Commitments](https://github.com/cosmos/ics/tree/master/spec/ics-023-vector-commitments) subpackage
        * [ICS 024 - Host State Machine Requirements](https://github.com/cosmos/ics/tree/master/spec/ics-024-host-requirements) subpackage
    * (x/ibc) [#6374](https://github.com/cosmos/cosmos-sdk/pull/6374) ICS-23 Verify functions will now accept and verify ics23 CommitmentProofs exclusively
    * (x/params) [#6005](https://github.com/cosmos/cosmos-sdk/pull/6005) Add new CLI command for querying raw x/params parameters by subspace and key.

### Bug Fixes

* **Baseapp / Client / REST**
    * (client) [#5964](https://github.com/cosmos/cosmos-sdk/issues/5964) `--trust-node` is now false by default - for real. Users must ensure it is set to true if they don't want to enable the verifier.
    * (client) [#6402](https://github.com/cosmos/cosmos-sdk/issues/6402) Fix `keys add` `--algo` flag which only worked for Tendermint's `secp256k1` default key signing algorithm.
    * (client) [#7699](https://github.com/cosmos/cosmos-sdk/pull/7699) Fix panic in context when setting invalid nodeURI. `WithNodeURI` does not set the `Client` in the context.
    * (export) [#6510](https://github.com/cosmos/cosmos-sdk/pull/6510/) Field TimeIotaMs now is included in genesis file while exporting.
    * (rest) [#5906](https://github.com/cosmos/cosmos-sdk/pull/5906) Fix an issue that make some REST calls panic when sending invalid or incomplete requests.
    * (crypto) [#7966](https://github.com/cosmos/cosmos-sdk/issues/7966) `Bip44Params` `String()` function now correctly
    returns the absolute HD path by adding the `m/` prefix.
    * (crypto/keyring) [#5844](https://github.com/cosmos/cosmos-sdk/pull/5844) `Keyring.Sign()` methods no longer decode amino signatures when method receivers
    are offline/multisig keys.
    * (store) [#7415](https://github.com/cosmos/cosmos-sdk/pull/7415) Allow new stores to be registered during on-chain upgrades.
* **Modules**
  _ (modules) [#5569](https://github.com/cosmos/cosmos-sdk/issues/5569) `InitGenesis`, for the relevant modules, now ensures module accounts exist.
  _ (x/auth) [#5892](https://github.com/cosmos/cosmos-sdk/pull/5892) Add `RegisterKeyTypeCodec` to register new
  types (eg. keys) to the `auth` module internal amino codec.
  _ (x/bank) [#6536](https://github.com/cosmos/cosmos-sdk/pull/6536) Fix bug in `WriteGeneratedTxResponse` function used by multiple
  REST endpoints. Now it writes a Tx in StdTx format.
  _ (x/genutil) [#5938](https://github.com/cosmos/cosmos-sdk/pull/5938) Fix `InitializeNodeValidatorFiles` error handling.
  _ (x/gentx) [#8183](https://github.com/cosmos/cosmos-sdk/pull/8183) change gentx cmd amount to arg from flag
  _ (x/gov) [#7641](https://github.com/cosmos/cosmos-sdk/pull/7641) Fix tally calculation precision error.
  _ (x/staking) [#6529](https://github.com/cosmos/cosmos-sdk/pull/6529) Export validator addresses (previously was empty).
  _ (x/staking) [#5949](https://github.com/cosmos/cosmos-sdk/pull/5949) Skip staking `HistoricalInfoKey` in simulations as headers are not exported. \* (x/staking) [#6061](https://github.com/cosmos/cosmos-sdk/pull/6061) Allow a validator to immediately unjail when no signing info is present due to
  falling below their minimum self-delegation and never having been bonded. The validator may immediately unjail once they've met their minimum self-delegation.
* **General**
    * (types) [#7038](https://github.com/cosmos/cosmos-sdk/issues/7038) Fix infinite looping of `ApproxRoot` by including a hard-coded maximum iterations limit of 100.
    * (types) [#7084](https://github.com/cosmos/cosmos-sdk/pull/7084) Fix panic when calling `BigInt()` on an uninitialized `Int`.
    * (simulation) [#7129](https://github.com/cosmos/cosmos-sdk/issues/7129) Fix support for custom `Account` and key types on auth's simulation.

### Improvements

* **Baseapp / Client / REST**
    * (baseapp) [#6186](https://github.com/cosmos/cosmos-sdk/issues/6186) Support emitting events during `AnteHandler` execution.
    * (baseapp) [#6053](https://github.com/cosmos/cosmos-sdk/pull/6053) Customizable panic recovery handling added for `app.runTx()` method (as proposed in the [ADR 22](https://github.com/cosmos/cosmos-sdk/blob/master/docs/architecture/adr-022-custom-panic-handling.md)). Adds ability for developers to register custom panic handlers extending standard ones.
    * (client) [#5810](https://github.com/cosmos/cosmos-sdk/pull/5810) Added a new `--offline` flag that allows commands to be executed without an
    internet connection. Previously, `--generate-only` served this purpose in addition to only allowing txs to be generated. Now, `--generate-only` solely
    allows txs to be generated without being broadcasted and disallows Keybase use and `--offline` allows the use of Keybase but does not allow any
    functionality that requires an online connection.
    * (cli) [#7764](https://github.com/cosmos/cosmos-sdk/pull/7764) Update x/banking and x/crisis InitChain to improve node startup time
    * (client) [#5856](https://github.com/cosmos/cosmos-sdk/pull/5856) Added the possibility to set `--offline` flag with config command.
    * (client) [#5895](https://github.com/cosmos/cosmos-sdk/issues/5895) show config options in the config command's help screen.
    * (client/keys) [#8043](https://github.com/cosmos/cosmos-sdk/pull/8043) Add support for export of unarmored private key
    * (client/tx) [#7801](https://github.com/cosmos/cosmos-sdk/pull/7801) Update sign-batch multisig to work online
    * (x/genutil) [#8099](https://github.com/cosmos/cosmos-sdk/pull/8099) `init` now supports a `--recover` flag to recover
    the private validator key from a given mnemonic
* **Modules**
    * (x/auth) [#5702](https://github.com/cosmos/cosmos-sdk/pull/5702) Add parameter querying support for `x/auth`.
    * (x/auth/ante) [#6040](https://github.com/cosmos/cosmos-sdk/pull/6040) `AccountKeeper` interface used for `NewAnteHandler` and handler's decorators to add support of using custom `AccountKeeper` implementations.
    * (x/evidence) [#5952](https://github.com/cosmos/cosmos-sdk/pull/5952) Tendermint Consensus parameters can now be changed via parameter change proposals through `x/gov`.
    * (x/evidence) [#5961](https://github.com/cosmos/cosmos-sdk/issues/5961) Add `StoreDecoder` simulation for evidence module.
    * (x/ibc) [#5948](https://github.com/cosmos/cosmos-sdk/issues/5948) Add `InitGenesis` and `ExportGenesis` functions for `ibc` module.
    * (x/ibc-transfer) [#6871](https://github.com/cosmos/cosmos-sdk/pull/6871) Implement [ADR 001 - Coin Source Tracing](./docs/architecture/adr-001-coin-source-tracing.md).
    * (x/staking) [#6059](https://github.com/cosmos/cosmos-sdk/pull/6059) Updated `HistoricalEntries` parameter default to 100.
    * (x/staking) [#5584](https://github.com/cosmos/cosmos-sdk/pull/5584) Add util function `ToTmValidator` that converts a `staking.Validator` type to `*tmtypes.Validator`.
    * (x/staking) [#6163](https://github.com/cosmos/cosmos-sdk/pull/6163) CLI and REST call to unbonding delegations and delegations now accept
    pagination.
    * (x/staking) [#8178](https://github.com/cosmos/cosmos-sdk/pull/8178) Update default historical header number for stargate
* **General**
    * (crypto) [#7987](https://github.com/cosmos/cosmos-sdk/pull/7987) Fix the inconsistency of CryptoCdc, only use
    `codec/legacy.Cdc`.
    * (logging) [#8072](https://github.com/cosmos/cosmos-sdk/pull/8072) Refactor logging:
    _ Use [zerolog](https://github.com/rs/zerolog) over Tendermint's go-kit logging wrapper.
    _ Introduce Tendermint's `--log_format=plain|json` flag. Using format `json` allows for emitting structured JSON
    logs which can be consumed by an external logging facility (e.g. Loggly). Both formats log to STDERR. \* The existing `--log_level` flag and it's default value now solely relates to the global logging
    level (e.g. `info`, `debug`, etc...) instead of `<module>:<level>`.
    * (rest) [#7649](https://github.com/cosmos/cosmos-sdk/pull/7649) Return an unsigned tx in legacy GET /tx endpoint when signature conversion fails
    * (simulation) [#6002](https://github.com/cosmos/cosmos-sdk/pull/6002) Add randomized consensus params into simulation.
    * (store) [#6481](https://github.com/cosmos/cosmos-sdk/pull/6481) Move `SimpleProofsFromMap` from Tendermint into the SDK.
    * (store) [#6719](https://github.com/cosmos/cosmos-sdk/6754) Add validity checks to stores for nil and empty keys.
    * (SDK) Updated dependencies
        * Updated iavl dependency to v0.15.3
        * Update tendermint to v0.34.1
    * (types) [#7027](https://github.com/cosmos/cosmos-sdk/pull/7027) `Coin(s)` and `DecCoin(s)` updates:
        * Bump denomination max length to 128
        * Allow uppercase letters and numbers in denominations to support [ADR 001](./docs/architecture/adr-001-coin-source-tracing.md)
        * Added `Validate` function that returns a descriptive error
    * (types) [#5581](https://github.com/cosmos/cosmos-sdk/pull/5581) Add convenience functions {,Must}Bech32ifyAddressBytes.
    * (types/module) [#5724](https://github.com/cosmos/cosmos-sdk/issues/5724) The `types/module` package does no longer depend on `x/simulation`.
    * (types) [#5585](https://github.com/cosmos/cosmos-sdk/pull/5585) IBC additions:
        * `Coin` denomination max lenght has been increased to 32.
        * Added `CapabilityKey` alias for `StoreKey` to match IBC spec.
    * (types/rest) [#5900](https://github.com/cosmos/cosmos-sdk/pull/5900) Add Check\*Error function family to spare developers from replicating tons of boilerplate code.
    * (types) [#6128](https://github.com/cosmos/cosmos-sdk/pull/6137) Add `String()` method to `GasMeter`.
    * (types) [#6195](https://github.com/cosmos/cosmos-sdk/pull/6195) Add codespace to broadcast(sync/async) response.
    * (types) [#6897](https://github.com/cosmos/cosmos-sdk/issues/6897) Add KV type from tendermint to `types` directory.
    * (version) [#7848](https://github.com/cosmos/cosmos-sdk/pull/7848) [#7941](https://github.com/cosmos/cosmos-sdk/pull/7941)
    `version --long` output now shows the list of build dependencies and replaced build dependencies.

## [v0.39.1](https://github.com/cosmos/cosmos-sdk/releases/tag/v0.39.1) - 2020-08-11

### Client Breaking

* (x/auth) [#6861](https://github.com/cosmos/cosmos-sdk/pull/6861) Remove public key Bech32 encoding for all account types for JSON serialization, instead relying on direct Amino encoding. In addition, JSON serialization utilizes Amino instead of the Go stdlib, so integers are treated as strings.

### Improvements

* (client) [#6853](https://github.com/cosmos/cosmos-sdk/pull/6853) Add --unsafe-cors flag.

## [v0.39.0](https://github.com/cosmos/cosmos-sdk/releases/tag/v0.39.0) - 2020-07-20

### Improvements

* (deps) Bump IAVL version to [v0.14.0](https://github.com/cosmos/iavl/releases/tag/v0.14.0)
* (client) [#5585](https://github.com/cosmos/cosmos-sdk/pull/5585) `CLIContext` additions:
    * Introduce `QueryABCI` that returns the full `abci.ResponseQuery` with inclusion Merkle proofs.
    * Added `prove` flag for Merkle proof verification.
* (x/staking) [#6791)](https://github.com/cosmos/cosmos-sdk/pull/6791) Close {UBDQueue,RedelegationQueu}Iterator once used.

### API Breaking Changes

* (baseapp) [#5837](https://github.com/cosmos/cosmos-sdk/issues/5837) Transaction simulation now returns a `SimulationResponse` which contains the `GasInfo` and `Result` from the execution.

### Client Breaking Changes

* (x/auth) [#6745](https://github.com/cosmos/cosmos-sdk/issues/6745) Remove BaseAccount's custom JSON {,un}marshalling.

### Bug Fixes

* (store) [#6475](https://github.com/cosmos/cosmos-sdk/pull/6475) Revert IAVL pruning functionality introduced in
  [v0.13.0](https://github.com/cosmos/iavl/releases/tag/v0.13.0),
  where the IAVL no longer keeps states in-memory in which it flushes periodically. IAVL now commits and
  flushes every state to disk as it did pre-v0.13.0. The SDK's multi-store will track and ensure the proper
  heights are pruned. The operator can set the pruning options via a `pruning` config via the CLI or
  through `app.toml`. The `pruning` flag exposes `default|everything|nothing|custom` as options --
  see docs for further details. If the operator chooses `custom`, they may provide granular pruning
  options `pruning-keep-recent`, `pruning-keep-every`, and `pruning-interval`. The former two options
  dictate how many recent versions are kept on disk and the offset of what versions are kept after that
  respectively, and the latter defines the height interval in which versions are deleted in a batch.
  **Note, there are some client-facing API breaking changes with regard to IAVL, stores, and pruning settings.**
* (x/distribution) [#6210](https://github.com/cosmos/cosmos-sdk/pull/6210) Register `MsgFundCommunityPool` in distribution amino codec.
* (types) [#5741](https://github.com/cosmos/cosmos-sdk/issues/5741) Prevent `ChainAnteDecorators()` from panicking when empty `AnteDecorator` slice is supplied.
* (baseapp) [#6306](https://github.com/cosmos/cosmos-sdk/issues/6306) Prevent events emitted by the antehandler from being persisted between transactions.
* (client/keys) [#5091](https://github.com/cosmos/cosmos-sdk/issues/5091) `keys parse` does not honor client app's configuration.
* (x/bank) [#6674](https://github.com/cosmos/cosmos-sdk/pull/6674) Create account if recipient does not exist on handing `MsgMultiSend`.
* (x/auth) [#6287](https://github.com/cosmos/cosmos-sdk/pull/6287) Fix nonce stuck when sending multiple transactions from an account in a same block.

## [v0.38.5] - 2020-07-02

### Improvements

* (tendermint) Bump Tendermint version to [v0.33.6](https://github.com/tendermint/tendermint/releases/tag/v0.33.6).

## [v0.38.4] - 2020-05-21

### Bug Fixes

* (x/auth) [#5950](https://github.com/cosmos/cosmos-sdk/pull/5950) Fix `IncrementSequenceDecorator` to use is `IsReCheckTx` instead of `IsCheckTx` to allow account sequence incrementing.

## [v0.38.3] - 2020-04-09

### Improvements

* (tendermint) Bump Tendermint version to [v0.33.3](https://github.com/tendermint/tendermint/releases/tag/v0.33.3).

## [v0.38.2] - 2020-03-25

### Bug Fixes

* (baseapp) [#5718](https://github.com/cosmos/cosmos-sdk/pull/5718) Remove call to `ctx.BlockGasMeter` during failed message validation which resulted in a panic when the tx execution mode was `CheckTx`.
* (x/genutil) [#5775](https://github.com/cosmos/cosmos-sdk/pull/5775) Fix `ExportGenesis` in `x/genutil` to export default genesis state (`[]`) instead of `null`.
* (client) [#5618](https://github.com/cosmos/cosmos-sdk/pull/5618) Fix crash on the client when the verifier is not set.
* (crypto/keys/mintkey) [#5823](https://github.com/cosmos/cosmos-sdk/pull/5823) fix errors handling in `UnarmorPubKeyBytes` (underlying armoring function's return error was not being checked).
* (x/distribution) [#5620](https://github.com/cosmos/cosmos-sdk/pull/5620) Fix nil pointer deref in distribution tax/reward validation helpers.

### Improvements

* (rest) [#5648](https://github.com/cosmos/cosmos-sdk/pull/5648) Enhance /txs usability:
    * Add `tx.minheight` key to filter transaction with an inclusive minimum block height
    * Add `tx.maxheight` key to filter transaction with an inclusive maximum block height
* (crypto/keys) [#5739](https://github.com/cosmos/cosmos-sdk/pull/5739) Print an error message if the password input failed.

## [v0.38.1] - 2020-02-11

### Improvements

* (modules) [#5597](https://github.com/cosmos/cosmos-sdk/pull/5597) Add `amount` event attribute to the `complete_unbonding`
  and `complete_redelegation` events that reflect the total balances of the completed unbondings and redelegations
  respectively.

### Bug Fixes

* (types) [#5579](https://github.com/cosmos/cosmos-sdk/pull/5579) The IAVL `Store#Commit` method has been refactored to
  delete a flushed version if it is not a snapshot version. The root multi-store now keeps track of `commitInfo` instead
  of `types.CommitID`. During `Commit` of the root multi-store, `lastCommitInfo` is updated from the saved state
  and is only flushed to disk if it is a snapshot version. During `Query` of the root multi-store, if the request height
  is the latest height, we'll use the store's `lastCommitInfo`. Otherwise, we fetch `commitInfo` from disk.
* (x/bank) [#5531](https://github.com/cosmos/cosmos-sdk/issues/5531) Added missing amount event to MsgMultiSend, emitted for each output.
* (x/gov) [#5622](https://github.com/cosmos/cosmos-sdk/pull/5622) Track any events emitted from a proposal's handler upon successful execution.

## [v0.38.0] - 2020-01-23

### State Machine Breaking

* (genesis) [#5506](https://github.com/cosmos/cosmos-sdk/pull/5506) The `x/distribution` genesis state
  now includes `params` instead of individual parameters.
* (genesis) [#5017](https://github.com/cosmos/cosmos-sdk/pull/5017) The `x/genaccounts` module has been
  deprecated and all components removed except the `legacy/` package. This requires changes to the
  genesis state. Namely, `accounts` now exist under `app_state.auth.accounts`. The corresponding migration
  logic has been implemented for v0.38 target version. Applications can migrate via:
  `$ {appd} migrate v0.38 genesis.json`.
* (modules) [#5299](https://github.com/cosmos/cosmos-sdk/pull/5299) Handling of `ABCIEvidenceTypeDuplicateVote`
  during `BeginBlock` along with the corresponding parameters (`MaxEvidenceAge`) have moved from the
  `x/slashing` module to the `x/evidence` module.

### API Breaking Changes

* (modules) [#5506](https://github.com/cosmos/cosmos-sdk/pull/5506) Remove individual setters of `x/distribution` parameters. Instead, follow the module spec in getting parameters, setting new value(s) and finally calling `SetParams`.
* (types) [#5495](https://github.com/cosmos/cosmos-sdk/pull/5495) Remove redundant `(Must)Bech32ify*` and `(Must)Get*KeyBech32` functions in favor of `(Must)Bech32ifyPubKey` and `(Must)GetPubKeyFromBech32` respectively, both of which take a `Bech32PubKeyType` (string).
* (types) [#5430](https://github.com/cosmos/cosmos-sdk/pull/5430) `DecCoins#Add` parameter changed from `DecCoins`
  to `...DecCoin`, `Coins#Add` parameter changed from `Coins` to `...Coin`.
* (baseapp/types) [#5421](https://github.com/cosmos/cosmos-sdk/pull/5421) The `Error` interface (`types/errors.go`)
  has been removed in favor of the concrete type defined in `types/errors/` which implements the standard `error` interface.
    * As a result, the `Handler` and `Querier` implementations now return a standard `error`.
  Within `BaseApp`, `runTx` now returns a `(GasInfo, *Result, error)`tuple and`runMsgs`returns a `(_Result, error)`tuple. A reference to a`Result`is now used to indicate success whereas an error signals an invalid message or failed message execution. As a result, the fields`Code`, `Codespace`, `GasWanted`, and `GasUsed`have been removed the`Result`type. The latter two fields are now found in the`GasInfo` type which is always returned regardless of execution outcome.
  _ Note to developers: Since all handlers and queriers must now return a standard `error`, the `types/errors/`
  package contains all the relevant and pre-registered errors that you typically work with. A typical
  error returned will look like `sdkerrors.Wrap(sdkerrors.ErrUnknownRequest, "...")`. You can retrieve
  relevant ABCI information from the error via `ABCIInfo`.
* (client) [#5442](https://github.com/cosmos/cosmos-sdk/pull/5442) Remove client/alias.go as it's not necessary and
  components can be imported directly from the packages.
* (store) [#4748](https://github.com/cosmos/cosmos-sdk/pull/4748) The `CommitMultiStore` interface
  now requires a `SetInterBlockCache` method. Applications that do not wish to support this can simply
  have this method perform a no-op.
* (modules) [#4665](https://github.com/cosmos/cosmos-sdk/issues/4665) Refactored `x/gov` module structure and dev-UX:
    * Prepare for module spec integration
    * Update gov keys to use big endian encoding instead of little endian
* (modules) [#5017](https://github.com/cosmos/cosmos-sdk/pull/5017) The `x/genaccounts` module has been deprecated and all components removed except the `legacy/` package.
* [#4486](https://github.com/cosmos/cosmos-sdk/issues/4486) Vesting account types decoupled from the `x/auth` module and now live under `x/auth/vesting`. Applications wishing to use vesting account types must be sure to register types via `RegisterCodec` under the new vesting package.
* [#4486](https://github.com/cosmos/cosmos-sdk/issues/4486) The `NewBaseVestingAccount` constructor returns an error
  if the provided arguments are invalid.
* (x/auth) [#5006](https://github.com/cosmos/cosmos-sdk/pull/5006) Modular `AnteHandler` via composable decorators:
    * The `AnteHandler` interface now returns `(newCtx Context, err error)` instead of `(newCtx Context, result sdk.Result, abort bool)`
    * The `NewAnteHandler` function returns an `AnteHandler` function that returns the new `AnteHandler`
    interface and has been moved into the `auth/ante` directory.
    * `ValidateSigCount`, `ValidateMemo`, `ProcessPubKey`, `EnsureSufficientMempoolFee`, and `GetSignBytes`
    have all been removed as public functions.
    * Invalid Signatures may return `InvalidPubKey` instead of `Unauthorized` error, since the transaction
    will first hit `SetPubKeyDecorator` before the `SigVerificationDecorator` runs.
    * `StdTx#GetSignatures` will return an array of just signature byte slices `[][]byte` instead of
    returning an array of `StdSignature` structs. To replicate the old behavior, use the public field
    `StdTx.Signatures` to get back the array of StdSignatures `[]StdSignature`.
* (modules) [#5299](https://github.com/cosmos/cosmos-sdk/pull/5299) `HandleDoubleSign` along with params `MaxEvidenceAge` and `DoubleSignJailEndTime` have moved from the `x/slashing` module to the `x/evidence` module.
* (keys) [#4941](https://github.com/cosmos/cosmos-sdk/issues/4941) Keybase concrete types constructors such as `NewKeyBaseFromDir` and `NewInMemory` now accept optional parameters of type `KeybaseOption`. These
  optional parameters are also added on the keys sub-commands functions, which are now public, and allows
  these options to be set on the commands or ignored to default to previous behavior.
* [#5547](https://github.com/cosmos/cosmos-sdk/pull/5547) `NewKeyBaseFromHomeFlag` constructor has been removed.
* [#5439](https://github.com/cosmos/cosmos-sdk/pull/5439) Further modularization was done to the `keybase`
  package to make it more suitable for use with different key formats and algorithms:
  _ The `WithKeygenFunc` function added as a `KeybaseOption` which allows a custom bytes to key
  implementation to be defined when keys are created.
  _ The `WithDeriveFunc` function added as a `KeybaseOption` allows custom logic for deriving a key
  from a mnemonic, bip39 password, and HD Path.
  _ BIP44 is no longer build into `keybase.CreateAccount()`. It is however the default when using
  the `client/keys` add command.
  _ `SupportedAlgos` and `SupportedAlgosLedger` functions return a slice of `SigningAlgo`s that are
  supported by the keybase and the ledger integration respectively.
* (simapp) [#5419](https://github.com/cosmos/cosmos-sdk/pull/5419) The `helpers.GenTx()` now accepts a gas argument.
* (baseapp) [#5455](https://github.com/cosmos/cosmos-sdk/issues/5455) A `sdk.Context` is now passed into the `router.Route()` function.

### Client Breaking Changes

* (rest) [#5270](https://github.com/cosmos/cosmos-sdk/issues/5270) All account types now implement custom JSON serialization.
* (rest) [#4783](https://github.com/cosmos/cosmos-sdk/issues/4783) The balance field in the DelegationResponse type is now sdk.Coin instead of sdk.Int
* (x/auth) [#5006](https://github.com/cosmos/cosmos-sdk/pull/5006) The gas required to pass the `AnteHandler` has
  increased significantly due to modular `AnteHandler` support. Increase GasLimit accordingly.
* (rest) [#5336](https://github.com/cosmos/cosmos-sdk/issues/5336) `MsgEditValidator` uses `description` instead of `Description` as a JSON key.
* (keys) [#5097](https://github.com/cosmos/cosmos-sdk/pull/5097) Due to the keybase -> keyring transition, keys need to be migrated. See `keys migrate` command for more info.
* (x/auth) [#5424](https://github.com/cosmos/cosmos-sdk/issues/5424) Drop `decode-tx` command from x/auth/client/cli, duplicate of the `decode` command.

### Features

* (store) [#5435](https://github.com/cosmos/cosmos-sdk/pull/5435) New iterator for paginated requests. Iterator limits DB reads to the range of the requested page.
* (x/evidence) [#5240](https://github.com/cosmos/cosmos-sdk/pull/5240) Initial implementation of the `x/evidence` module.
* (cli) [#5212](https://github.com/cosmos/cosmos-sdk/issues/5212) The `q gov proposals` command now supports pagination.
* (store) [#4724](https://github.com/cosmos/cosmos-sdk/issues/4724) Multistore supports substore migrations upon load. New `rootmulti.Store.LoadLatestVersionAndUpgrade` method in
  `Baseapp` supports `StoreLoader` to enable various upgrade strategies. It no
  longer panics if the store to load contains substores that we didn't explicitly mount.
* [#4972](https://github.com/cosmos/cosmos-sdk/issues/4972) A `TxResponse` with a corresponding code
  and tx hash will be returned for specific Tendermint errors:
  _ `CodeTxInMempoolCache`
  _ `CodeMempoolIsFull` \* `CodeTxTooLarge`
* [#3872](https://github.com/cosmos/cosmos-sdk/issues/3872) Implement a RESTful endpoint and cli command to decode transactions.
* (keys) [#4754](https://github.com/cosmos/cosmos-sdk/pull/4754) Introduce new Keybase implementation that can
  leverage operating systems' built-in functionalities to securely store secrets. MacOS users may encounter
  the following [issue](https://github.com/keybase/go-keychain/issues/47) with the `go-keychain` library. If
  you encounter this issue, you must upgrade your xcode command line tools to version >= `10.2`. You can
  upgrade via: `sudo rm -rf /Library/Developer/CommandLineTools; xcode-select --install`. Verify the
  correct version via: `pkgutil --pkg-info=com.apple.pkg.CLTools_Executables`.
* [#5355](https://github.com/cosmos/cosmos-sdk/pull/5355) Client commands accept a new `--keyring-backend` option through which users can specify which backend should be used
  by the new key store:
  _ `os`: use OS default credentials storage (default).
  _ `file`: use encrypted file-based store.
  _ `kwallet`: use [KDE Wallet](https://utils.kde.org/projects/kwalletmanager/) service.
  _ `pass`: use the [pass](https://www.passwordstore.org/) command line password manager. \* `test`: use password-less key store. *For testing purposes only. Use it at your own risk.*
* (keys) [#5097](https://github.com/cosmos/cosmos-sdk/pull/5097) New `keys migrate` command to assist users migrate their keys
  to the new keyring.
* (keys) [#5366](https://github.com/cosmos/cosmos-sdk/pull/5366) `keys list` now accepts a `--list-names` option to list key names only, whilst the `keys delete`
  command can delete multiple keys by passing their names as arguments. The aforementioned commands can then be piped together, e.g.
  `appcli keys list -n | xargs appcli keys delete`
* (modules) [#4233](https://github.com/cosmos/cosmos-sdk/pull/4233) Add upgrade module that coordinates software upgrades of live chains.
* [#4486](https://github.com/cosmos/cosmos-sdk/issues/4486) Introduce new `PeriodicVestingAccount` vesting account type
  that allows for arbitrary vesting periods.
* (baseapp) [#5196](https://github.com/cosmos/cosmos-sdk/pull/5196) Baseapp has a new `runTxModeReCheck` to allow applications to skip expensive and unnecessary re-checking of transactions.
* (types) [#5196](https://github.com/cosmos/cosmos-sdk/pull/5196) Context has new `IsRecheckTx() bool` and `WithIsReCheckTx(bool) Context` methods to to be used in the `AnteHandler`.
* (x/auth/ante) [#5196](https://github.com/cosmos/cosmos-sdk/pull/5196) AnteDecorators have been updated to avoid unnecessary checks when `ctx.IsReCheckTx() == true`
* (x/auth) [#5006](https://github.com/cosmos/cosmos-sdk/pull/5006) Modular `AnteHandler` via composable decorators:
    * The `AnteDecorator` interface has been introduced to allow users to implement modular `AnteHandler`
    functionality that can be composed together to create a single `AnteHandler` rather than implementing
    a custom `AnteHandler` completely from scratch, where each `AnteDecorator` allows for custom behavior in
    tightly defined and logically isolated manner. These custom `AnteDecorator` can then be chained together
    with default `AnteDecorator` or third-party `AnteDecorator` to create a modularized `AnteHandler`
    which will run each `AnteDecorator` in the order specified in `ChainAnteDecorators`. For details
    on the new architecture, refer to the [ADR](docs/architecture/adr-010-modular-antehandler.md).
    * `ChainAnteDecorators` function has been introduced to take in a list of `AnteDecorators` and chain
    them in sequence and return a single `AnteHandler`:
    _ `SetUpContextDecorator`: Sets `GasMeter` in context and creates defer clause to recover from any
    `OutOfGas` panics in future AnteDecorators and return `OutOfGas` error to `BaseApp`. It MUST be the
    first `AnteDecorator` in the chain for any application that uses gas (or another one that sets the gas meter).
    _ `ValidateBasicDecorator`: Calls tx.ValidateBasic and returns any non-nil error.
    _ `ValidateMemoDecorator`: Validates tx memo with application parameters and returns any non-nil error.
    _ `ConsumeGasTxSizeDecorator`: Consumes gas proportional to the tx size based on application parameters.
    _ `MempoolFeeDecorator`: Checks if fee is above local mempool `minFee` parameter during `CheckTx`.
    _ `DeductFeeDecorator`: Deducts the `FeeAmount` from first signer of the transaction.
    _ `SetPubKeyDecorator`: Sets pubkey of account in any account that does not already have pubkey saved in state machine.
    _ `SigGasConsumeDecorator`: Consume parameter-defined amount of gas for each signature.
    _ `SigVerificationDecorator`: Verify each signature is valid, return if there is an error.
    _ `ValidateSigCountDecorator`: Validate the number of signatures in tx based on app-parameters. \* `IncrementSequenceDecorator`: Increments the account sequence for each signer to prevent replay attacks.
* (cli) [#5223](https://github.com/cosmos/cosmos-sdk/issues/5223) Cosmos Ledger App v2.0.0 is now supported. The changes are backwards compatible and App v1.5.x is still supported.
* (x/staking) [#5380](https://github.com/cosmos/cosmos-sdk/pull/5380) Introduced ability to store historical info entries in staking keeper, allows applications to introspect specified number of past headers and validator sets
    * Introduces new parameter `HistoricalEntries` which allows applications to determine how many recent historical info entries they want to persist in store. Default value is 0.
    * Introduces cli commands and rest routes to query historical information at a given height
* (modules) [#5249](https://github.com/cosmos/cosmos-sdk/pull/5249) Funds are now allowed to be directly sent to the community pool (via the distribution module account).
* (keys) [#4941](https://github.com/cosmos/cosmos-sdk/issues/4941) Introduce keybase option to allow overriding the default private key implementation of a key generated through the `keys add` cli command.
* (keys) [#5439](https://github.com/cosmos/cosmos-sdk/pull/5439) Flags `--algo` and `--hd-path` are added to
  `keys add` command in order to make use of keybase modularized. By default, it uses (0, 0) bip44
  HD path and secp256k1 keys, so is non-breaking.
* (types) [#5447](https://github.com/cosmos/cosmos-sdk/pull/5447) Added `ApproxRoot` function to sdk.Decimal type in order to get the nth root for a decimal number, where n is a positive integer.
    * An `ApproxSqrt` function was also added for convenience around the common case of n=2.

### Improvements

* (iavl) [#5538](https://github.com/cosmos/cosmos-sdk/pull/5538) Remove manual IAVL pruning in favor of IAVL's internal pruning strategy.
* (server) [#4215](https://github.com/cosmos/cosmos-sdk/issues/4215) The `--pruning` flag
  has been moved to the configuration file, to allow easier node configuration.
* (cli) [#5116](https://github.com/cosmos/cosmos-sdk/issues/5116) The `CLIContext` now supports multiple verifiers
  when connecting to multiple chains. The connecting chain's `CLIContext` will have to have the correct
  chain ID and node URI or client set. To use a `CLIContext` with a verifier for another chain:

  ```go
  // main or parent chain (chain as if you're running without IBC)
  mainCtx := context.NewCLIContext()

  // connecting IBC chain
  sideCtx := context.NewCLIContext().
    WithChainID(sideChainID).
    WithNodeURI(sideChainNodeURI) // or .WithClient(...)

  sideCtx = sideCtx.WithVerifier(
    context.CreateVerifier(sideCtx, context.DefaultVerifierCacheSize),
  )
  ```

* (modules) [#5017](https://github.com/cosmos/cosmos-sdk/pull/5017) The `x/auth` package now supports
  generalized genesis accounts through the `GenesisAccount` interface.
* (modules) [#4762](https://github.com/cosmos/cosmos-sdk/issues/4762) Deprecate remove and add permissions in ModuleAccount.
* (modules) [#4760](https://github.com/cosmos/cosmos-sdk/issues/4760) update `x/auth` to match module spec.
* (modules) [#4814](https://github.com/cosmos/cosmos-sdk/issues/4814) Add security contact to Validator description.
* (modules) [#4875](https://github.com/cosmos/cosmos-sdk/issues/4875) refactor integration tests to use SimApp and separate test package
* (sdk) [#4566](https://github.com/cosmos/cosmos-sdk/issues/4566) Export simulation's parameters and app state to JSON in order to reproduce bugs and invariants.
* (sdk) [#4640](https://github.com/cosmos/cosmos-sdk/issues/4640) improve import/export simulation errors by extending `DiffKVStores` to return an array of `KVPairs` that are then compared to check for inconsistencies.
* (sdk) [#4717](https://github.com/cosmos/cosmos-sdk/issues/4717) refactor `x/slashing` to match the new module spec
* (sdk) [#4758](https://github.com/cosmos/cosmos-sdk/issues/4758) update `x/genaccounts` to match module spec
* (simulation) [#4824](https://github.com/cosmos/cosmos-sdk/issues/4824) `PrintAllInvariants` flag will print all failed invariants
* (simulation) [#4490](https://github.com/cosmos/cosmos-sdk/issues/4490) add `InitialBlockHeight` flag to resume a simulation from a given block

    * Support exporting the simulation stats to a given JSON file

* (simulation) [#4847](https://github.com/cosmos/cosmos-sdk/issues/4847), [#4838](https://github.com/cosmos/cosmos-sdk/pull/4838) and [#4869](https://github.com/cosmos/cosmos-sdk/pull/4869) `SimApp` and simulation refactors:
    * Implement `SimulationManager` for executing modules' simulation functionalities in a modularized way
    * Add `RegisterStoreDecoders` to the `SimulationManager` for decoding each module's types
    * Add `GenerateGenesisStates` to the `SimulationManager` to generate a randomized `GenState` for each module
    * Add `RandomizedParams` to the `SimulationManager` that registers each modules' parameters in order to
    simulate `ParamChangeProposal`s' `Content`s
    * Add `WeightedOperations` to the `SimulationManager` that define simulation operations (modules' `Msg`s) with their
    respective weights (i.e chance of being simulated).
    * Add `ProposalContents` to the `SimulationManager` to register each module's governance proposal `Content`s.
* (simulation) [#4893](https://github.com/cosmos/cosmos-sdk/issues/4893) Change `SimApp` keepers to be public and add getter functions for keys and codec
* (simulation) [#4906](https://github.com/cosmos/cosmos-sdk/issues/4906) Add simulation `Config` struct that wraps simulation flags
* (simulation) [#4935](https://github.com/cosmos/cosmos-sdk/issues/4935) Update simulation to reflect a proper `ABCI` application without bypassing `BaseApp` semantics
* (simulation) [#5378](https://github.com/cosmos/cosmos-sdk/pull/5378) Simulation tests refactor:
    * Add `App` interface for general SDK-based app's methods.
    * Refactor and cleanup simulation tests into util functions to simplify their implementation for other SDK apps.
* (store) [#4792](https://github.com/cosmos/cosmos-sdk/issues/4792) panic on non-registered store
* (types) [#4821](https://github.com/cosmos/cosmos-sdk/issues/4821) types/errors package added with support for stacktraces. It is meant as a more feature-rich replacement for sdk.Errors in the mid-term.
* (store) [#1947](https://github.com/cosmos/cosmos-sdk/issues/1947) Implement inter-block (persistent)
  caching through `CommitKVStoreCacheManager`. Any application wishing to utilize an inter-block cache
  must set it in their app via a `BaseApp` option. The `BaseApp` docs have been drastically improved
  to detail this new feature and how state transitions occur.
* (docs/spec) All module specs moved into their respective module dir in x/ (i.e. docs/spec/staking -->> x/staking/spec)
* (docs/) [#5379](https://github.com/cosmos/cosmos-sdk/pull/5379) Major documentation refactor, including:
    * (docs/intro/) Add and improve introduction material for newcomers.
    * (docs/basics/) Add documentation about basic concepts of the cosmos sdk such as the anatomy of an SDK application, the transaction lifecycle or accounts.
    * (docs/core/) Add documentation about core conepts of the cosmos sdk such as `baseapp`, `server`, `store`s, `context` and more.
    * (docs/building-modules/) Add reference documentation on concepts relevant for module developers (`keeper`, `handler`, `messages`, `queries`,...).
    * (docs/interfaces/) Add documentation on building interfaces for the Cosmos SDK.
    * Redesigned user interface that features new dynamically generated sidebar, build-time code embedding from GitHub, new homepage as well as many other improvements.
* (types) [#5428](https://github.com/cosmos/cosmos-sdk/pull/5428) Add `Mod` (modulo) method and `RelativePow` (exponentation) function for `Uint`.
* (modules) [#5506](https://github.com/cosmos/cosmos-sdk/pull/5506) Remove redundancy in `x/distribution`s use of parameters. There
  now exists a single `Params` type with a getter and setter along with a getter for each individual parameter.

### Bug Fixes

* (client) [#5303](https://github.com/cosmos/cosmos-sdk/issues/5303) Fix ignored error in tx generate only mode.
* (cli) [#4763](https://github.com/cosmos/cosmos-sdk/issues/4763) Fix flag `--min-self-delegation` for staking `EditValidator`
* (keys) Fix ledger custom coin type support bug.
* (x/gov) [#5107](https://github.com/cosmos/cosmos-sdk/pull/5107) Sum validator operator's all voting power when tally votes
* (rest) [#5212](https://github.com/cosmos/cosmos-sdk/issues/5212) Fix pagination in the `/gov/proposals` handler.

## [v0.37.14] - 2020-08-12

### Improvements

* (tendermint) Bump Tendermint version to [v0.32.13](https://github.com/tendermint/tendermint/releases/tag/v0.32.13).

## [v0.37.13] - 2020-06-03

### Improvements

* (tendermint) Bump Tendermint version to [v0.32.12](https://github.com/tendermint/tendermint/releases/tag/v0.32.12).
* (cosmos-ledger-go) Bump Cosmos Ledger Wallet library version to [v0.11.1](https://github.com/cosmos/ledger-cosmos-go/releases/tag/v0.11.1).

## [v0.37.12] - 2020-05-05

### Improvements

* (tendermint) Bump Tendermint version to [v0.32.11](https://github.com/tendermint/tendermint/releases/tag/v0.32.11).

## [v0.37.11] - 2020-04-22

### Bug Fixes

* (x/staking) [#6021](https://github.com/cosmos/cosmos-sdk/pull/6021) --trust-node's false default value prevents creation of the genesis transaction.

## [v0.37.10] - 2020-04-22

### Bug Fixes

* (client/context) [#5964](https://github.com/cosmos/cosmos-sdk/issues/5964) Fix incorrect instantiation of tmlite verifier when --trust-node is off.

## [v0.37.9] - 2020-04-09

### Improvements

* (tendermint) Bump Tendermint version to [v0.32.10](https://github.com/tendermint/tendermint/releases/tag/v0.32.10).

## [v0.37.8] - 2020-03-11

### Bug Fixes

* (rest) [#5508](https://github.com/cosmos/cosmos-sdk/pull/5508) Fix `x/distribution` endpoints to properly return height in the response.
* (x/genutil) [#5499](https://github.com/cosmos/cosmos-sdk/pull/) Ensure `DefaultGenesis` returns valid and non-nil default genesis state.
* (x/genutil) [#5775](https://github.com/cosmos/cosmos-sdk/pull/5775) Fix `ExportGenesis` in `x/genutil` to export default genesis state (`[]`) instead of `null`.
* (genesis) [#5086](https://github.com/cosmos/cosmos-sdk/issues/5086) Ensure `gentxs` are always an empty array instead of `nil`.

### Improvements

* (rest) [#5648](https://github.com/cosmos/cosmos-sdk/pull/5648) Enhance /txs usability:
    * Add `tx.minheight` key to filter transaction with an inclusive minimum block height
    * Add `tx.maxheight` key to filter transaction with an inclusive maximum block height

## [v0.37.7] - 2020-02-10

### Improvements

* (modules) [#5597](https://github.com/cosmos/cosmos-sdk/pull/5597) Add `amount` event attribute to the `complete_unbonding`
  and `complete_redelegation` events that reflect the total balances of the completed unbondings and redelegations
  respectively.

### Bug Fixes

* (x/gov) [#5622](https://github.com/cosmos/cosmos-sdk/pull/5622) Track any events emitted from a proposal's handler upon successful execution.
* (x/bank) [#5531](https://github.com/cosmos/cosmos-sdk/issues/5531) Added missing amount event to MsgMultiSend, emitted for each output.

## [v0.37.6] - 2020-01-21

### Improvements

* (tendermint) Bump Tendermint version to [v0.32.9](https://github.com/tendermint/tendermint/releases/tag/v0.32.9)

## [v0.37.5] - 2020-01-07

### Features

* (types) [#5360](https://github.com/cosmos/cosmos-sdk/pull/5360) Implement `SortableDecBytes` which
  allows the `Dec` type be sortable.

### Improvements

* (tendermint) Bump Tendermint version to [v0.32.8](https://github.com/tendermint/tendermint/releases/tag/v0.32.8)
* (cli) [#5482](https://github.com/cosmos/cosmos-sdk/pull/5482) Remove old "tags" nomenclature from the `q txs` command in
  favor of the new events system. Functionality remains unchanged except that `=` is used instead of `:` to be
  consistent with the API's use of event queries.

### Bug Fixes

* (iavl) [#5276](https://github.com/cosmos/cosmos-sdk/issues/5276) Fix potential race condition in `iavlIterator#Close`.
* (baseapp) [#5350](https://github.com/cosmos/cosmos-sdk/issues/5350) Allow a node to restart successfully
  after a `halt-height` or `halt-time` has been triggered.
* (types) [#5395](https://github.com/cosmos/cosmos-sdk/issues/5395) Fix `Uint#LTE`.
* (types) [#5408](https://github.com/cosmos/cosmos-sdk/issues/5408) `NewDecCoins` constructor now sorts the coins.

## [v0.37.4] - 2019-11-04

### Improvements

* (tendermint) Bump Tendermint version to [v0.32.7](https://github.com/tendermint/tendermint/releases/tag/v0.32.7)
* (ledger) [#4716](https://github.com/cosmos/cosmos-sdk/pull/4716) Fix ledger custom coin type support bug.

### Bug Fixes

* (baseapp) [#5200](https://github.com/cosmos/cosmos-sdk/issues/5200) Remove duplicate events from previous messages.

## [v0.37.3] - 2019-10-10

### Bug Fixes

* (genesis) [#5095](https://github.com/cosmos/cosmos-sdk/issues/5095) Fix genesis file migration from v0.34 to
  v0.36/v0.37 not converting validator consensus pubkey to bech32 format.

### Improvements

* (tendermint) Bump Tendermint version to [v0.32.6](https://github.com/tendermint/tendermint/releases/tag/v0.32.6)

## [v0.37.1] - 2019-09-19

### Features

* (cli) [#4973](https://github.com/cosmos/cosmos-sdk/pull/4973) Enable application CPU profiling
  via the `--cpu-profile` flag.
* [#4979](https://github.com/cosmos/cosmos-sdk/issues/4979) Introduce a new `halt-time` config and
  CLI option to the `start` command. When provided, an application will halt during `Commit` when the
  block time is >= the `halt-time`.

### Improvements

* [#4990](https://github.com/cosmos/cosmos-sdk/issues/4990) Add `Events` to the `ABCIMessageLog` to
  provide context and grouping of events based on the messages they correspond to. The `Events` field
  in `TxResponse` is deprecated and will be removed in the next major release.

### Bug Fixes

* [#4979](https://github.com/cosmos/cosmos-sdk/issues/4979) Use `Signal(os.Interrupt)` over
  `os.Exit(0)` during configured halting to allow any `defer` calls to be executed.
* [#5034](https://github.com/cosmos/cosmos-sdk/issues/5034) Binary search in NFT Module wasn't working on larger sets.

## [v0.37.0] - 2019-08-21

### Bug Fixes

* (baseapp) [#4903](https://github.com/cosmos/cosmos-sdk/issues/4903) Various height query fixes:
    * Move height with proof check from `CLIContext` to `BaseApp` as the height
    can automatically be injected there.
    * Update `handleQueryStore` to resemble `handleQueryCustom`
* (simulation) [#4912](https://github.com/cosmos/cosmos-sdk/issues/4912) Fix SimApp ModuleAccountAddrs
  to properly return black listed addresses for bank keeper initialization.
* (cli) [#4919](https://github.com/cosmos/cosmos-sdk/pull/4919) Don't crash CLI
  if user doesn't answer y/n confirmation request.
* (cli) [#4927](https://github.com/cosmos/cosmos-sdk/issues/4927) Fix the `q gov vote`
  command to handle empty (pruned) votes correctly.

### Improvements

* (rest) [#4924](https://github.com/cosmos/cosmos-sdk/pull/4924) Return response
  height even upon error as it may be useful for the downstream caller and have
  `/auth/accounts/{address}` return a 200 with an empty account upon error when
  that error is that the account doesn't exist.

## [v0.36.0] - 2019-08-13

### Breaking Changes

* (rest) [#4837](https://github.com/cosmos/cosmos-sdk/pull/4837) Remove /version and /node_version
  endpoints in favor of refactoring /node_info to also include application version info.
* All REST responses now wrap the original resource/result. The response
  will contain two fields: height and result.
* [#3565](https://github.com/cosmos/cosmos-sdk/issues/3565) Updates to the governance module:
    * Rename JSON field from `proposal_content` to `content`
    * Rename JSON field from `proposal_id` to `id`
    * Disable `ProposalTypeSoftwareUpgrade` temporarily
* [#3775](https://github.com/cosmos/cosmos-sdk/issues/3775) unify sender transaction tag for ease of querying
* [#4255](https://github.com/cosmos/cosmos-sdk/issues/4255) Add supply module that passively tracks the supplies of a chain
    * Renamed `x/distribution` `ModuleName`
    * Genesis JSON and CLI now use `distribution` instead of `distr`
    * Introduce `ModuleAccount` type, which tracks the flow of coins held within a module
    * Replaced `FeeCollectorKeeper` for a `ModuleAccount`
    * Replaced the staking `Pool`, which coins are now held by the `BondedPool` and `NotBonded` module accounts
    * The `NotBonded` module account now only keeps track of the not bonded tokens within staking, instead of the whole chain
    * [#3628](https://github.com/cosmos/cosmos-sdk/issues/3628) Replaced governance's burn and deposit accounts for a `ModuleAccount`
    * Added a `ModuleAccount` for the distribution module
    * Added a `ModuleAccount` for the mint module
    [#4472](https://github.com/cosmos/cosmos-sdk/issues/4472) validation for crisis genesis
* [#3985](https://github.com/cosmos/cosmos-sdk/issues/3985) `ValidatorPowerRank` uses potential consensus power instead of tendermint power
* [#4104](https://github.com/cosmos/cosmos-sdk/issues/4104) Gaia has been moved to its own repository: https://github.com/cosmos/gaia
* [#4104](https://github.com/cosmos/cosmos-sdk/issues/4104) Rename gaiad.toml to app.toml. The internal contents of the application
  config remain unchanged.
* [#4159](https://github.com/cosmos/cosmos-sdk/issues/4159) create the default module patterns and module manager
* [#4230](https://github.com/cosmos/cosmos-sdk/issues/4230) Change the type of ABCIMessageLog#MsgIndex to uint16 for proper serialization.
* [#4250](https://github.com/cosmos/cosmos-sdk/issues/4250) BaseApp.Query() returns app's version string set via BaseApp.SetAppVersion()
  when handling /app/version queries instead of the version string passed as build
  flag at compile time.
* [#4262](https://github.com/cosmos/cosmos-sdk/issues/4262) GoSumHash is no longer returned by the version command.
* [#4263](https://github.com/cosmos/cosmos-sdk/issues/4263) RestServer#Start now takes read and write timeout arguments.
* [#4305](https://github.com/cosmos/cosmos-sdk/issues/4305) `GenerateOrBroadcastMsgs` no longer takes an `offline` parameter.
* [#4342](https://github.com/cosmos/cosmos-sdk/pull/4342) Upgrade go-amino to v0.15.0
* [#4351](https://github.com/cosmos/cosmos-sdk/issues/4351) InitCmd, AddGenesisAccountCmd, and CollectGenTxsCmd take node's and client's default home directories as arguments.
* [#4387](https://github.com/cosmos/cosmos-sdk/issues/4387) Refactor the usage of tags (now called events) to reflect the
  new ABCI events semantics:
    * Move `x/{module}/tags/tags.go` => `x/{module}/types/events.go`
    * Update `docs/specs`
    * Refactor tags in favor of new `Event(s)` type(s)
    * Update `Context` to use new `EventManager`
    * (Begin|End)Blocker no longer return tags, but rather uses new `EventManager`
    * Message handlers no longer return tags, but rather uses new `EventManager`
    Any component (e.g. BeginBlocker, message handler, etc...) wishing to emit an event must do so
    through `ctx.EventManger().EmitEvent(s)`.
    To reset or wipe emitted events: `ctx = ctx.WithEventManager(sdk.NewEventManager())`
    To get all emitted events: `events := ctx.EventManager().Events()`
* [#4437](https://github.com/cosmos/cosmos-sdk/issues/4437) Replace governance module store keys to use `[]byte` instead of `string`.
* [#4451](https://github.com/cosmos/cosmos-sdk/issues/4451) Improve modularization of clients and modules:
    * Module directory structure improved and standardized
    * Aliases autogenerated
    * Auth and bank related commands are now mounted under the respective moduels
    * Client initialization and mounting standardized
* [#4479](https://github.com/cosmos/cosmos-sdk/issues/4479) Remove codec argument redundency in client usage where
  the CLIContext's codec should be used instead.
* [#4488](https://github.com/cosmos/cosmos-sdk/issues/4488) Decouple client tx, REST, and ultil packages from auth. These packages have
  been restructured and retrofitted into the `x/auth` module.
* [#4521](https://github.com/cosmos/cosmos-sdk/issues/4521) Flatten x/bank structure by hiding module internals.
* [#4525](https://github.com/cosmos/cosmos-sdk/issues/4525) Remove --cors flag, the feature is long gone.
* [#4536](https://github.com/cosmos/cosmos-sdk/issues/4536) The `/auth/accounts/{address}` now returns a `height` in the response.
  The account is now nested under `account`.
* [#4543](https://github.com/cosmos/cosmos-sdk/issues/4543) Account getters are no longer part of client.CLIContext() and have now moved
  to reside in the auth-specific AccountRetriever.
* [#4588](https://github.com/cosmos/cosmos-sdk/issues/4588) Context does not depend on x/auth anymore. client/context is stripped out of the following features:
    * GetAccountDecoder()
    * CLIContext.WithAccountDecoder()
    * CLIContext.WithAccountStore()
    x/auth.AccountDecoder is unnecessary and consequently removed.
* [#4602](https://github.com/cosmos/cosmos-sdk/issues/4602) client/input.{Buffer,Override}Stdin() functions are removed. Thanks to cobra's new release they are now redundant.
* [#4633](https://github.com/cosmos/cosmos-sdk/issues/4633) Update old Tx search by tags APIs to use new Events
  nomenclature.
* [#4649](https://github.com/cosmos/cosmos-sdk/issues/4649) Refactor x/crisis as per modules new specs.
* [#3685](https://github.com/cosmos/cosmos-sdk/issues/3685) The default signature verification gas logic (`DefaultSigVerificationGasConsumer`) now specifies explicit key types rather than string pattern matching. This means that zones that depended on string matching to allow other keys will need to write a custom `SignatureVerificationGasConsumer` function.
* [#4663](https://github.com/cosmos/cosmos-sdk/issues/4663) Refactor bank keeper by removing private functions
    * `InputOutputCoins`, `SetCoins`, `SubtractCoins` and `AddCoins` are now part of the `SendKeeper` instead of the `Keeper` interface
* (tendermint) [#4721](https://github.com/cosmos/cosmos-sdk/pull/4721) Upgrade Tendermint to v0.32.1

### Features

* [#4843](https://github.com/cosmos/cosmos-sdk/issues/4843) Add RegisterEvidences function in the codec package to register
  Tendermint evidence types with a given codec.
* (rest) [#3867](https://github.com/cosmos/cosmos-sdk/issues/3867) Allow querying for genesis transaction when height query param is set to zero.
* [#2020](https://github.com/cosmos/cosmos-sdk/issues/2020) New keys export/import command line utilities to export/import private keys in ASCII format
  that rely on Keybase's new underlying ExportPrivKey()/ImportPrivKey() API calls.
* [#3565](https://github.com/cosmos/cosmos-sdk/issues/3565) Implement parameter change proposal support.
  Parameter change proposals can be submitted through the CLI
  or a REST endpoint. See docs for further usage.
* [#3850](https://github.com/cosmos/cosmos-sdk/issues/3850) Add `rewards` and `commission` to distribution tx tags.
* [#3981](https://github.com/cosmos/cosmos-sdk/issues/3981) Add support to gracefully halt a node at a given height
  via the node's `halt-height` config or CLI value.
* [#4144](https://github.com/cosmos/cosmos-sdk/issues/4144) Allow for configurable BIP44 HD path and coin type.
* [#4250](https://github.com/cosmos/cosmos-sdk/issues/4250) New BaseApp.{,Set}AppVersion() methods to get/set app's version string.
* [#4263](https://github.com/cosmos/cosmos-sdk/issues/4263) Add `--read-timeout` and `--write-timeout` args to the `rest-server` command
  to support custom RPC R/W timeouts.
* [#4271](https://github.com/cosmos/cosmos-sdk/issues/4271) Implement Coins#IsAnyGT
* [#4318](https://github.com/cosmos/cosmos-sdk/issues/4318) Support height queries. Queries against nodes that have the queried
  height pruned will return an error.
* [#4409](https://github.com/cosmos/cosmos-sdk/issues/4409) Implement a command that migrates exported state from one version to the next.
  The `migrate` command currently supports migrating from v0.34 to v0.36 by implementing
  necessary types for both versions.
* [#4570](https://github.com/cosmos/cosmos-sdk/issues/4570) Move /bank/balances/{address} REST handler to x/bank/client/rest. The exposed interface is unchanged.
* Community pool spend proposal per Cosmos Hub governance proposal [#7](https://github.com/cosmos/cosmos-sdk/issues/7) "Activate the Community Pool"

### Improvements

* (simulation) PrintAllInvariants flag will print all failed invariants
* (simulation) Add `InitialBlockHeight` flag to resume a simulation from a given block
* (simulation) [#4670](https://github.com/cosmos/cosmos-sdk/issues/4670) Update simulation statistics to JSON format

    * Support exporting the simulation stats to a given JSON file

* [#4775](https://github.com/cosmos/cosmos-sdk/issues/4775) Refactor CI config
* Upgrade IAVL to v0.12.4
* (tendermint) Upgrade Tendermint to v0.32.2
* (modules) [#4751](https://github.com/cosmos/cosmos-sdk/issues/4751) update `x/genutils` to match module spec
* (keys) [#4611](https://github.com/cosmos/cosmos-sdk/issues/4611) store keys in simapp now use a map instead of using individual literal keys
* [#2286](https://github.com/cosmos/cosmos-sdk/issues/2286) Improve performance of CacheKVStore iterator.
* [#3512](https://github.com/cosmos/cosmos-sdk/issues/3512) Implement Logger method on each module's keeper.
* [#3655](https://github.com/cosmos/cosmos-sdk/issues/3655) Improve signature verification failure error message.
* [#3774](https://github.com/cosmos/cosmos-sdk/issues/3774) add category tag to transactions for ease of filtering
* [#3914](https://github.com/cosmos/cosmos-sdk/issues/3914) Implement invariant benchmarks and add target to makefile.
* [#3928](https://github.com/cosmos/cosmos-sdk/issues/3928) remove staking references from types package
* [#3978](https://github.com/cosmos/cosmos-sdk/issues/3978) Return ErrUnknownRequest in message handlers for unknown
  or invalid routed messages.
* [#4190](https://github.com/cosmos/cosmos-sdk/issues/4190) Client responses that return (re)delegation(s) now return balances
  instead of shares.
* [#4194](https://github.com/cosmos/cosmos-sdk/issues/4194) ValidatorSigningInfo now includes the validator's consensus address.
* [#4235](https://github.com/cosmos/cosmos-sdk/issues/4235) Add parameter change proposal messages to simulation.
* [#4235](https://github.com/cosmos/cosmos-sdk/issues/4235) Update the minting module params to implement params.ParamSet so
  individual keys can be set via proposals instead of passing a struct.
* [#4259](https://github.com/cosmos/cosmos-sdk/issues/4259) `Coins` that are `nil` are now JSON encoded as an empty array `[]`.
  Decoding remains unchanged and behavior is left intact.
* [#4305](https://github.com/cosmos/cosmos-sdk/issues/4305) The `--generate-only` CLI flag fully respects offline tx processing.
* [#4379](https://github.com/cosmos/cosmos-sdk/issues/4379) close db write batch.
* [#4384](https://github.com/cosmos/cosmos-sdk/issues/4384)- Allow splitting withdrawal transaction in several chunks
* [#4403](https://github.com/cosmos/cosmos-sdk/issues/4403) Allow for parameter change proposals to supply only desired fields to be updated
  in objects instead of the entire object (only applies to values that are objects).
* [#4415](https://github.com/cosmos/cosmos-sdk/issues/4415) /client refactor, reduce genutil dependancy on staking
* [#4439](https://github.com/cosmos/cosmos-sdk/issues/4439) Implement governance module iterators.
* [#4465](https://github.com/cosmos/cosmos-sdk/issues/4465) Unknown subcommands print relevant error message
* [#4466](https://github.com/cosmos/cosmos-sdk/issues/4466) Commission validation added to validate basic of MsgCreateValidator by changing CommissionMsg to CommissionRates
* [#4501](https://github.com/cosmos/cosmos-sdk/issues/4501) Support height queriers in rest client
* [#4535](https://github.com/cosmos/cosmos-sdk/issues/4535) Improve import-export simulation errors by decoding the `KVPair.Value` into its
  respective type
* [#4536](https://github.com/cosmos/cosmos-sdk/issues/4536) cli context queries return query height and accounts are returned with query height
* [#4553](https://github.com/cosmos/cosmos-sdk/issues/4553) undelegate max entries check first
* [#4556](https://github.com/cosmos/cosmos-sdk/issues/4556) Added IsValid function to Coin
* [#4564](https://github.com/cosmos/cosmos-sdk/issues/4564) client/input.GetConfirmation()'s default is changed to No.
* [#4573](https://github.com/cosmos/cosmos-sdk/issues/4573) Returns height in response for query endpoints.
* [#4580](https://github.com/cosmos/cosmos-sdk/issues/4580) Update `Context#BlockHeight` to properly set the block height via `WithBlockHeader`.
* [#4584](https://github.com/cosmos/cosmos-sdk/issues/4584) Update bank Keeper to use expected keeper interface of the AccountKeeper.
* [#4584](https://github.com/cosmos/cosmos-sdk/issues/4584) Move `Account` and `VestingAccount` interface types to `x/auth/exported`.
* [#4082](https://github.com/cosmos/cosmos-sdk/issues/4082) supply module queriers for CLI and REST endpoints
* [#4601](https://github.com/cosmos/cosmos-sdk/issues/4601) Implement generic pangination helper function to be used in
  REST handlers and queriers.
* [#4629](https://github.com/cosmos/cosmos-sdk/issues/4629) Added warning event that gets emitted if validator misses a block.
* [#4674](https://github.com/cosmos/cosmos-sdk/issues/4674) Export `Simapp` genState generators and util functions by making them public
* [#4706](https://github.com/cosmos/cosmos-sdk/issues/4706) Simplify context
  Replace complex Context construct with a simpler immutible struct.
  Only breaking change is not to support `Value` and `GetValue` as first class calls.
  We do embed ctx.Context() as a raw context.Context instead to be used as you see fit.

  Migration guide:

  ```go
  ctx = ctx.WithValue(contextKeyBadProposal, false)
  ```

  Now becomes:

  ```go
  ctx = ctx.WithContext(context.WithValue(ctx.Context(), contextKeyBadProposal, false))
  ```

  A bit more verbose, but also allows `context.WithTimeout()`, etc and only used
  in one function in this repo, in test code.

* [#3685](https://github.com/cosmos/cosmos-sdk/issues/3685) Add `SetAddressVerifier` and `GetAddressVerifier` to `sdk.Config` to allow SDK users to configure custom address format verification logic (to override the default limitation of 20-byte addresses).
* [#3685](https://github.com/cosmos/cosmos-sdk/issues/3685) Add an additional parameter to NewAnteHandler for a custom `SignatureVerificationGasConsumer` (the default logic is now in `DefaultSigVerificationGasConsumer). This allows SDK users to configure their own logic for which key types are accepted and how those key types consume gas.
* Remove `--print-response` flag as it is no longer used.
* Revert [#2284](https://github.com/cosmos/cosmos-sdk/pull/2284) to allow create_empty_blocks in the config
* (tendermint) [#4718](https://github.com/cosmos/cosmos-sdk/issues/4718) Upgrade tendermint/iavl to v0.12.3

### Bug Fixes

* [#4891](https://github.com/cosmos/cosmos-sdk/issues/4891) Disable querying with proofs enabled when the query height <= 1.
* (rest) [#4858](https://github.com/cosmos/cosmos-sdk/issues/4858) Do not return an error in BroadcastTxCommit when the tx broadcasting
  was successful. This allows the proper REST response to be returned for a
  failed tx during `block` broadcasting mode.
* (store) [#4880](https://github.com/cosmos/cosmos-sdk/pull/4880) Fix error check in
  IAVL `Store#DeleteVersion`.
* (tendermint) [#4879](https://github.com/cosmos/cosmos-sdk/issues/4879) Don't terminate the process immediately after startup when run in standalone mode.
* (simulation) [#4861](https://github.com/cosmos/cosmos-sdk/pull/4861) Fix non-determinism simulation
  by using CLI flags as input and updating Makefile target.
* [#4868](https://github.com/cosmos/cosmos-sdk/issues/4868) Context#CacheContext now sets a new EventManager. This prevents unwanted events
  from being emitted.
* (cli) [#4870](https://github.com/cosmos/cosmos-sdk/issues/4870) Disable the `withdraw-all-rewards` command when `--generate-only` is supplied
* (modules) [#4831](https://github.com/cosmos/cosmos-sdk/issues/4831) Prevent community spend proposal from transferring funds to a module account
* (keys) [#4338](https://github.com/cosmos/cosmos-sdk/issues/4338) fix multisig key output for CLI
* (modules) [#4795](https://github.com/cosmos/cosmos-sdk/issues/4795) restrict module accounts from receiving transactions.
  Allowing this would cause an invariant on the module account coins.
* (modules) [#4823](https://github.com/cosmos/cosmos-sdk/issues/4823) Update the `DefaultUnbondingTime` from 3 days to 3 weeks to be inline with documentation.
* (abci) [#4639](https://github.com/cosmos/cosmos-sdk/issues/4639) Fix `CheckTx` by verifying the message route
* Return height in responses when querying against BaseApp
* [#1351](https://github.com/cosmos/cosmos-sdk/issues/1351) Stable AppHash allows no_empty_blocks
* [#3705](https://github.com/cosmos/cosmos-sdk/issues/3705) Return `[]` instead of `null` when querying delegator rewards.
* [#3966](https://github.com/cosmos/cosmos-sdk/issues/3966) fixed multiple assigns to action tags
  [#3793](https://github.com/cosmos/cosmos-sdk/issues/3793) add delegator tag for MsgCreateValidator and deleted unused moniker and identity tags
* [#4194](https://github.com/cosmos/cosmos-sdk/issues/4194) Fix pagination and results returned from /slashing/signing_infos
* [#4230](https://github.com/cosmos/cosmos-sdk/issues/4230) Properly set and display the message index through the TxResponse.
* [#4234](https://github.com/cosmos/cosmos-sdk/pull/4234) Allow `tx send --generate-only` to
  actually work offline.
* [#4271](https://github.com/cosmos/cosmos-sdk/issues/4271) Fix addGenesisAccount by using Coins#IsAnyGT for vesting amount validation.
* [#4273](https://github.com/cosmos/cosmos-sdk/issues/4273) Fix usage of AppendTags in x/staking/handler.go
* [#4303](https://github.com/cosmos/cosmos-sdk/issues/4303) Fix NewCoins() underlying function for duplicate coins detection.
* [#4307](https://github.com/cosmos/cosmos-sdk/pull/4307) Don't pass height to RPC calls as
  Tendermint will automatically use the latest height.
* [#4362](https://github.com/cosmos/cosmos-sdk/issues/4362) simulation setup bugfix for multisim 7601778
* [#4383](https://github.com/cosmos/cosmos-sdk/issues/4383) - currentStakeRoundUp is now always atleast currentStake + smallest-decimal-precision
* [#4394](https://github.com/cosmos/cosmos-sdk/issues/4394) Fix signature count check to use the TxSigLimit param instead of
  a default.
* [#4455](https://github.com/cosmos/cosmos-sdk/issues/4455) Use `QueryWithData()` to query unbonding delegations.
* [#4493](https://github.com/cosmos/cosmos-sdk/issues/4493) Fix validator-outstanding-rewards command. It now takes as an argument
  a validator address.
* [#4598](https://github.com/cosmos/cosmos-sdk/issues/4598) Fix redelegation and undelegation txs that were not checking for the correct bond denomination.
* [#4619](https://github.com/cosmos/cosmos-sdk/issues/4619) Close iterators in `GetAllMatureValidatorQueue` and `UnbondAllMatureValidatorQueue`
  methods.
* [#4654](https://github.com/cosmos/cosmos-sdk/issues/4654) validator slash event stored by period and height
* [#4681](https://github.com/cosmos/cosmos-sdk/issues/4681) panic on invalid amount on `MintCoins` and `BurnCoins`
    * skip minting if inflation is set to zero
* Sort state JSON during export and initialization

## 0.35.0

### Bug Fixes

* Fix gas consumption bug in `Undelegate` preventing the ability to sync from
  genesis.

## 0.34.10

### Bug Fixes

* Bump Tendermint version to [v0.31.11](https://github.com/tendermint/tendermint/releases/tag/v0.31.11) to address the vulnerability found in the `consensus` package.

## 0.34.9

### Bug Fixes

* Bump Tendermint version to [v0.31.10](https://github.com/tendermint/tendermint/releases/tag/v0.31.10) to address p2p panic errors.

## 0.34.8

### Bug Fixes

* Bump Tendermint version to v0.31.9 to fix the p2p panic error.
* Update gaiareplay's use of an internal Tendermint API

## 0.34.7

### Bug Fixes

#### SDK

* Fix gas consumption bug in `Undelegate` preventing the ability to sync from
  genesis.

## 0.34.6

### Bug Fixes

#### SDK

* Unbonding from a validator is now only considered "complete" after the full
  unbonding period has elapsed regardless of the validator's status.

## 0.34.5

### Bug Fixes

#### SDK

* [#4273](https://github.com/cosmos/cosmos-sdk/issues/4273) Fix usage of `AppendTags` in x/staking/handler.go

### Improvements

### SDK

* [#2286](https://github.com/cosmos/cosmos-sdk/issues/2286) Improve performance of `CacheKVStore` iterator.
* [#3655](https://github.com/cosmos/cosmos-sdk/issues/3655) Improve signature verification failure error message.
* [#4384](https://github.com/cosmos/cosmos-sdk/issues/4384) Allow splitting withdrawal transaction in several chunks.

#### Gaia CLI

* [#4227](https://github.com/cosmos/cosmos-sdk/issues/4227) Support for Ledger App v1.5.
* [#4345](https://github.com/cosmos/cosmos-sdk/pull/4345) Update `ledger-cosmos-go`
  to v0.10.3.

## 0.34.4

### Bug Fixes

#### SDK

* [#4234](https://github.com/cosmos/cosmos-sdk/pull/4234) Allow `tx send --generate-only` to
  actually work offline.

#### Gaia

* [#4219](https://github.com/cosmos/cosmos-sdk/issues/4219) Return an error when an empty mnemonic is provided during key recovery.

### Improvements

#### Gaia

* [#2007](https://github.com/cosmos/cosmos-sdk/issues/2007) Return 200 status code on empty results

### New features

#### SDK

* [#3850](https://github.com/cosmos/cosmos-sdk/issues/3850) Add `rewards` and `commission` to distribution tx tags.

## 0.34.3

### Bug Fixes

#### Gaia

* [#4196](https://github.com/cosmos/cosmos-sdk/pull/4196) Set default invariant
  check period to zero.

## 0.34.2

### Improvements

#### SDK

* [#4135](https://github.com/cosmos/cosmos-sdk/pull/4135) Add further clarification
  to generate only usage.

### Bug Fixes

#### SDK

* [#4135](https://github.com/cosmos/cosmos-sdk/pull/4135) Fix `NewResponseFormatBroadcastTxCommit`
* [#4053](https://github.com/cosmos/cosmos-sdk/issues/4053) Add `--inv-check-period`
  flag to gaiad to set period at which invariants checks will run.
* [#4099](https://github.com/cosmos/cosmos-sdk/issues/4099) Update the /staking/validators endpoint to support
  status and pagination query flags.

## 0.34.1

### Bug Fixes

#### Gaia

* [#4163](https://github.com/cosmos/cosmos-sdk/pull/4163) Fix v0.33.x export script to port gov data correctly.

## 0.34.0

### Breaking Changes

#### Gaia

* [#3463](https://github.com/cosmos/cosmos-sdk/issues/3463) Revert bank module handler fork (re-enables transfers)
* [#3875](https://github.com/cosmos/cosmos-sdk/issues/3875) Replace `async` flag with `--broadcast-mode` flag where the default
  value is `sync`. The `block` mode should not be used. The REST client now
  uses `mode` parameter instead of the `return` parameter.

#### Gaia CLI

* [#3938](https://github.com/cosmos/cosmos-sdk/issues/3938) Remove REST server's SSL support altogether.

#### SDK

* [#3245](https://github.com/cosmos/cosmos-sdk/issues/3245) Rename validator.GetJailed() to validator.IsJailed()
* [#3516](https://github.com/cosmos/cosmos-sdk/issues/3516) Remove concept of shares from staking unbonding and redelegation UX;
  replaced by direct coin amount.

#### Tendermint

* [#4029](https://github.com/cosmos/cosmos-sdk/issues/4029) Upgrade Tendermint to v0.31.3

### New features

#### SDK

* [#2935](https://github.com/cosmos/cosmos-sdk/issues/2935) New module Crisis which can test broken invariant with messages
* [#3813](https://github.com/cosmos/cosmos-sdk/issues/3813) New sdk.NewCoins safe constructor to replace bare sdk.Coins{} declarations.
* [#3858](https://github.com/cosmos/cosmos-sdk/issues/3858) add website, details and identity to gentx cli command
* Implement coin conversion and denomination registration utilities

#### Gaia

* [#2935](https://github.com/cosmos/cosmos-sdk/issues/2935) Optionally assert invariants on a blockly basis using `gaiad --assert-invariants-blockly`
* [#3886](https://github.com/cosmos/cosmos-sdk/issues/3886) Implement minting module querier and CLI/REST clients.

#### Gaia CLI

* [#3937](https://github.com/cosmos/cosmos-sdk/issues/3937) Add command to query community-pool

#### Gaia REST API

* [#3937](https://github.com/cosmos/cosmos-sdk/issues/3937) Add route to fetch community-pool
* [#3949](https://github.com/cosmos/cosmos-sdk/issues/3949) added /slashing/signing_infos to get signing_info for all validators

### Improvements

#### Gaia

* [#3808](https://github.com/cosmos/cosmos-sdk/issues/3808) `gaiad` and `gaiacli` integration tests use ./build/ binaries.
* [#3819](https://github.com/cosmos/cosmos-sdk/issues/3819) Simulation refactor, log output now stored in ~/.gaiad/simulation/
    * Simulation moved to its own module (not a part of mock)
    * Logger type instead of passing function variables everywhere
    * Logger json output (for reloadable simulation running)
    * Cleanup bank simulation messages / remove dup code in bank simulation
    * Simulations saved in `~/.gaiad/simulations/`
    * "Lean" simulation output option to exclude No-ops and !ok functions (`--SimulationLean` flag)
* [#3893](https://github.com/cosmos/cosmos-sdk/issues/3893) Improve `gaiacli tx sign` command
    * Add shorthand flags -a and -s for the account and sequence numbers respectively
    * Mark the account and sequence numbers required during "offline" mode
    * Always do an RPC query for account and sequence number during "online" mode
* [#4018](https://github.com/cosmos/cosmos-sdk/issues/4018) create genesis port script for release v.0.34.0

#### Gaia CLI

* [#3833](https://github.com/cosmos/cosmos-sdk/issues/3833) Modify stake to atom in gaia's doc.
* [#3841](https://github.com/cosmos/cosmos-sdk/issues/3841) Add indent to JSON of `gaiacli keys [add|show|list]`
* [#3859](https://github.com/cosmos/cosmos-sdk/issues/3859) Add newline to echo of `gaiacli keys ...`
* [#3959](https://github.com/cosmos/cosmos-sdk/issues/3959) Improving error messages when signing with ledger devices fails

#### SDK

* [#3238](https://github.com/cosmos/cosmos-sdk/issues/3238) Add block time to tx responses when querying for
  txs by tags or hash.
* [#3752](https://github.com/cosmos/cosmos-sdk/issues/3752) Explanatory docs for minting mechanism (`docs/spec/mint/01_concepts.md`)
* [#3801](https://github.com/cosmos/cosmos-sdk/issues/3801) `baseapp` safety improvements
* [#3820](https://github.com/cosmos/cosmos-sdk/issues/3820) Make Coins.IsAllGT() more robust and consistent.
* [#3828](https://github.com/cosmos/cosmos-sdk/issues/3828) New sdkch tool to maintain changelogs
* [#3864](https://github.com/cosmos/cosmos-sdk/issues/3864) Make Coins.IsAllGTE() more consistent.
* [#3907](https://github.com/cosmos/cosmos-sdk/issues/3907): dep -> go mod migration
    * Drop dep in favor of go modules.
    * Upgrade to Go 1.12.1.
* [#3917](https://github.com/cosmos/cosmos-sdk/issues/3917) Allow arbitrary decreases to validator commission rates.
* [#3937](https://github.com/cosmos/cosmos-sdk/issues/3937) Implement community pool querier.
* [#3940](https://github.com/cosmos/cosmos-sdk/issues/3940) Codespace should be lowercase.
* [#3986](https://github.com/cosmos/cosmos-sdk/issues/3986) Update the Stringer implementation of the Proposal type.
* [#926](https://github.com/cosmos/cosmos-sdk/issues/926) circuit breaker high level explanation
* [#3896](https://github.com/cosmos/cosmos-sdk/issues/3896) Fixed various linters warnings in the context of the gometalinter -> golangci-lint migration
* [#3916](https://github.com/cosmos/cosmos-sdk/issues/3916) Hex encode data in tx responses

### Bug Fixes

#### Gaia

* [#3825](https://github.com/cosmos/cosmos-sdk/issues/3825) Validate genesis before running gentx
* [#3889](https://github.com/cosmos/cosmos-sdk/issues/3889) When `--generate-only` is provided, the Keybase is not used and as a result
  the `--from` value must be a valid Bech32 cosmos address.
* 3974 Fix go env setting in installation.md
* 3996 Change 'make get_tools' to 'make tools' in DOCS_README.md.

#### Gaia CLI

* [#3883](https://github.com/cosmos/cosmos-sdk/issues/3883) Remove Height Flag from CLI Queries
* [#3899](https://github.com/cosmos/cosmos-sdk/issues/3899) Using 'gaiacli config node' breaks ~/config/config.toml

#### SDK

* [#3837](https://github.com/cosmos/cosmos-sdk/issues/3837) Fix `WithdrawValidatorCommission` to properly set the validator's remaining commission.
* [#3870](https://github.com/cosmos/cosmos-sdk/issues/3870) Fix DecCoins#TruncateDecimal to never return zero coins in
  either the truncated coins or the change coins.
* [#3915](https://github.com/cosmos/cosmos-sdk/issues/3915) Remove ';' delimiting support from ParseDecCoins
* [#3977](https://github.com/cosmos/cosmos-sdk/issues/3977) Fix docker image build
* [#4020](https://github.com/cosmos/cosmos-sdk/issues/4020) Fix queryDelegationRewards by returning an error
  when the validator or delegation do not exist.
* [#4050](https://github.com/cosmos/cosmos-sdk/issues/4050) Fix DecCoins APIs
  where rounding or truncation could result in zero decimal coins.
* [#4088](https://github.com/cosmos/cosmos-sdk/issues/4088) Fix `calculateDelegationRewards`
  by accounting for rounding errors when multiplying stake by slashing fractions.

## 0.33.2

### Improvements

#### Tendermint

* Upgrade Tendermint to `v0.31.0-dev0-fix0` which includes critical security fixes.

## 0.33.1

### Bug Fixes

#### Gaia

* [#3999](https://github.com/cosmos/cosmos-sdk/pull/3999) Fix distribution delegation for zero height export bug

## 0.33.0

BREAKING CHANGES

* Gaia REST API

    * [#3641](https://github.com/cosmos/cosmos-sdk/pull/3641) Remove the ability to use a Keybase from the REST API client:
        * `password` and `generate_only` have been removed from the `base_req` object
        * All txs that used to sign or use the Keybase now only generate the tx
        * `keys` routes completely removed
    * [#3692](https://github.com/cosmos/cosmos-sdk/pull/3692) Update tx encoding and broadcasting endpoints:
        * Remove duplicate broadcasting endpoints in favor of POST @ `/txs`
            * The `Tx` field now accepts a `StdTx` and not raw tx bytes
        * Move encoding endpoint to `/txs/encode`

* Gaia

    * [#3787](https://github.com/cosmos/cosmos-sdk/pull/3787) Fork the `x/bank` module into the Gaia application with only a
    modified message handler, where the modified message handler behaves the same as
    the standard `x/bank` message handler except for `MsgMultiSend` that must burn
    exactly 9 atoms and transfer 1 atom, and `MsgSend` is disabled.
    * [#3789](https://github.com/cosmos/cosmos-sdk/pull/3789) Update validator creation flow:
    _ Remove `NewMsgCreateValidatorOnBehalfOf` and corresponding business logic
    _ Ensure the validator address equals the delegator address during
    `MsgCreateValidator#ValidateBasic`

* SDK

    * [#3750](https://github.com/cosmos/cosmos-sdk/issues/3750) Track outstanding rewards per-validator instead of globally,
    and fix the main simulation issue, which was that slashes of
    re-delegations to a validator were not correctly accounted for
    in fee distribution when the redelegation in question had itself
    been slashed (from a fault committed by a different validator)
    in the same BeginBlock. Outstanding rewards are now available
    on a per-validator basis in REST.
    * [#3669](https://github.com/cosmos/cosmos-sdk/pull/3669) Ensure consistency in message naming, codec registration, and JSON
    tags.
    * [#3788](https://github.com/cosmos/cosmos-sdk/pull/3788) Change order of operations for greater accuracy when calculating delegation share token value
    * [#3788](https://github.com/cosmos/cosmos-sdk/pull/3788) DecCoins.Cap -> DecCoins.Intersect
    * [#3666](https://github.com/cosmos/cosmos-sdk/pull/3666) Improve coins denom validation.
    * [#3751](https://github.com/cosmos/cosmos-sdk/pull/3751) Disable (temporarily) support for ED25519 account key pairs.

* Tendermint
    * [#3804] Update to Tendermint `v0.31.0-dev0`

FEATURES

* SDK
    * [#3719](https://github.com/cosmos/cosmos-sdk/issues/3719) DBBackend can now be set at compile time.
    Defaults: goleveldb. Supported: cleveldb.

IMPROVEMENTS

* Gaia REST API

    * Update the `TxResponse` type allowing for the `Logs` result to be JSON decoded automatically.

* Gaia CLI

    * [#3653](https://github.com/cosmos/cosmos-sdk/pull/3653) Prompt user confirmation prior to signing and broadcasting a transaction.
    * [#3670](https://github.com/cosmos/cosmos-sdk/pull/3670) CLI support for showing bech32 addresses in Ledger devices
    * [#3711](https://github.com/cosmos/cosmos-sdk/pull/3711) Update `tx sign` to use `--from` instead of the deprecated `--name`
    CLI flag.
    * [#3738](https://github.com/cosmos/cosmos-sdk/pull/3738) Improve multisig UX:
        * `gaiacli keys show -o json` now includes constituent pubkeys, respective weights and threshold
        * `gaiacli keys show --show-multisig` now displays constituent pubkeys, respective weights and threshold
        * `gaiacli tx sign --validate-signatures` now displays multisig signers with their respective weights
    * [#3730](https://github.com/cosmos/cosmos-sdk/issues/3730) Improve workflow for
    `gaiad gentx` with offline public keys, by outputting stdtx file that needs to be signed.
    * [#3761](https://github.com/cosmos/cosmos-sdk/issues/3761) Querying account related information using custom querier in auth module

* SDK

    * [#3753](https://github.com/cosmos/cosmos-sdk/issues/3753) Remove no-longer-used governance penalty parameter
    * [#3679](https://github.com/cosmos/cosmos-sdk/issues/3679) Consistent operators across Coins, DecCoins, Int, Dec
    replaced: Minus->Sub Plus->Add Div->Quo
    * [#3665](https://github.com/cosmos/cosmos-sdk/pull/3665) Overhaul sdk.Uint type in preparation for Coins Int -> Uint migration.
    * [#3691](https://github.com/cosmos/cosmos-sdk/issues/3691) Cleanup error messages
    * [#3456](https://github.com/cosmos/cosmos-sdk/issues/3456) Integrate in the Int.ToDec() convenience function
    * [#3300](https://github.com/cosmos/cosmos-sdk/pull/3300) Update the spec-spec, spec file reorg, and TOC updates.
    * [#3694](https://github.com/cosmos/cosmos-sdk/pull/3694) Push tagged docker images on docker hub when tag is created.
    * [#3716](https://github.com/cosmos/cosmos-sdk/pull/3716) Update file permissions the client keys directory and contents to `0700`.
    * [#3681](https://github.com/cosmos/cosmos-sdk/issues/3681) Migrate ledger-cosmos-go from ZondaX to Cosmos organization

* Tendermint
    * [#3699](https://github.com/cosmos/cosmos-sdk/pull/3699) Upgrade to Tendermint 0.30.1

BUG FIXES

* Gaia CLI

    * [#3731](https://github.com/cosmos/cosmos-sdk/pull/3731) `keys add --interactive` bip32 passphrase regression fix
    * [#3714](https://github.com/cosmos/cosmos-sdk/issues/3714) Fix USB raw access issues with gaiacli when installed via snap

* Gaia

    * [#3777](https://github.com/cosmso/cosmos-sdk/pull/3777) `gaiad export` no longer panics when the database is empty
    * [#3806](https://github.com/cosmos/cosmos-sdk/pull/3806) Properly return errors from a couple of struct Unmarshal functions

* SDK
    * [#3728](https://github.com/cosmos/cosmos-sdk/issues/3728) Truncate decimal multiplication & division in distribution to ensure
    no more than the collected fees / inflation are distributed
    * [#3727](https://github.com/cosmos/cosmos-sdk/issues/3727) Return on zero-length (including []byte{}) PrefixEndBytes() calls
    * [#3559](https://github.com/cosmos/cosmos-sdk/issues/3559) fix occasional failing due to non-determinism in lcd test TestBonding
    where validator is unexpectedly slashed throwing off test calculations
    * [#3411](https://github.com/cosmos/cosmos-sdk/pull/3411) Include the `RequestInitChain.Time` in the block header init during
    `InitChain`.
    * [#3717](https://github.com/cosmos/cosmos-sdk/pull/3717) Update the vesting specification and implementation to cap deduction from
    `DelegatedVesting` by at most `DelegatedVesting`. This accounts for the case where
    the undelegation amount may exceed the original delegation amount due to
    truncation of undelegation tokens.
    * [#3717](https://github.com/cosmos/cosmos-sdk/pull/3717) Ignore unknown proposers in allocating rewards for proposers, in case
    unbonding period was just 1 block and proposer was already deleted.
    * [#3726](https://github.com/cosmos/cosmos-sdk/pull/3724) Cap(clip) reward to remaining coins in AllocateTokens.

## 0.32.0

BREAKING CHANGES

* Gaia REST API

    * [#3642](https://github.com/cosmos/cosmos-sdk/pull/3642) `GET /tx/{hash}` now returns `404` instead of `500` if the transaction is not found

* SDK
* [#3580](https://github.com/cosmos/cosmos-sdk/issues/3580) Migrate HTTP request/response types and utilities to types/rest.
* [#3592](https://github.com/cosmos/cosmos-sdk/issues/3592) Drop deprecated keybase implementation's New() constructor in
  favor of a new crypto/keys.New(string, string) implementation that
  returns a lazy keybase instance. Remove client.MockKeyBase,
  superseded by crypto/keys.NewInMemory()
* [#3621](https://github.com/cosmos/cosmos-sdk/issues/3621) staking.GenesisState.Bonds -> Delegations

IMPROVEMENTS

* SDK

    * [#3311](https://github.com/cosmos/cosmos-sdk/pull/3311) Reconcile the `DecCoin/s` API with the `Coin/s` API.
    * [#3614](https://github.com/cosmos/cosmos-sdk/pull/3614) Add coin denom length checks to the coins constructors.
    * [#3621](https://github.com/cosmos/cosmos-sdk/issues/3621) remove many inter-module dependancies
    * [#3601](https://github.com/cosmos/cosmos-sdk/pull/3601) JSON-stringify the ABCI log response which includes the log and message
    index.
    * [#3604](https://github.com/cosmos/cosmos-sdk/pull/3604) Improve SDK funds related error messages and allow for unicode in
    JSON ABCI log.
    * [#3620](https://github.com/cosmos/cosmos-sdk/pull/3620) Version command shows build tags
    * [#3638](https://github.com/cosmos/cosmos-sdk/pull/3638) Add Bcrypt benchmarks & justification of security parameter choice
    * [#3648](https://github.com/cosmos/cosmos-sdk/pull/3648) Add JSON struct tags to vesting accounts.

* Tendermint
    * [#3618](https://github.com/cosmos/cosmos-sdk/pull/3618) Upgrade to Tendermint 0.30.03

BUG FIXES

* SDK
    * [#3646](https://github.com/cosmos/cosmos-sdk/issues/3646) `x/mint` now uses total token supply instead of total bonded tokens to calculate inflation

## 0.31.2

BREAKING CHANGES

* SDK
* [#3592](https://github.com/cosmos/cosmos-sdk/issues/3592) Drop deprecated keybase implementation's
  New constructor in favor of a new
  crypto/keys.New(string, string) implementation that
  returns a lazy keybase instance. Remove client.MockKeyBase,
  superseded by crypto/keys.NewInMemory()

IMPROVEMENTS

* SDK

    * [#3604](https://github.com/cosmos/cosmos-sdk/pulls/3604) Improve SDK funds related error messages and allow for unicode in
    JSON ABCI log.

* Tendermint
    * [#3563](https://github.com/cosmos/cosmos-sdk/3563) Update to Tendermint version `0.30.0-rc0`

BUG FIXES

* Gaia

    * [#3585] Fix setting the tx hash in `NewResponseFormatBroadcastTxCommit`.
    * [#3585] Return an empty `TxResponse` when Tendermint returns an empty
    `ResultBroadcastTx`.

* SDK
    * [#3582](https://github.com/cosmos/cosmos-sdk/pull/3582) Running `make test_unit` was failing due to a missing tag
    * [#3617](https://github.com/cosmos/cosmos-sdk/pull/3582) Fix fee comparison when the required fees does not contain any denom
    present in the tx fees.

## 0.31.0

BREAKING CHANGES

* Gaia REST API (`gaiacli advanced rest-server`)

    * [#3284](https://github.com/cosmos/cosmos-sdk/issues/3284) Rename the `name`
    field to `from` in the `base_req` body.
    * [#3485](https://github.com/cosmos/cosmos-sdk/pull/3485) Error responses are now JSON objects.
    * [#3477][distribution] endpoint changed "all_delegation_rewards" -> "delegator_total_rewards"

* Gaia CLI (`gaiacli`)

    * [#3399](https://github.com/cosmos/cosmos-sdk/pull/3399) Add `gaiad validate-genesis` command to facilitate checking of genesis files
    * [#1894](https://github.com/cosmos/cosmos-sdk/issues/1894) `version` prints out short info by default. Add `--long` flag. Proper handling of `--format` flag introduced.
    * [#3465](https://github.com/cosmos/cosmos-sdk/issues/3465) `gaiacli rest-server` switched back to insecure mode by default:
        * `--insecure` flag is removed.
        * `--tls` is now used to enable secure layer.
    * [#3451](https://github.com/cosmos/cosmos-sdk/pull/3451) `gaiacli` now returns transactions in plain text including tags.
    * [#3497](https://github.com/cosmos/cosmos-sdk/issues/3497) `gaiad init` now takes moniker as required arguments, not as parameter.
    * [#3501](https://github.com/cosmos/cosmos-sdk/issues/3501) Change validator
    address Bech32 encoding to consensus address in `tendermint-validator-set`.

* Gaia

    * [#3457](https://github.com/cosmos/cosmos-sdk/issues/3457) Changed governance tally validatorGovInfo to use sdk.Int power instead of sdk.Dec
    * [#3495](https://github.com/cosmos/cosmos-sdk/issues/3495) Added Validator Minimum Self Delegation
    * Reintroduce OR semantics for tx fees

* SDK
    * [#2513](https://github.com/cosmos/cosmos-sdk/issues/2513) Tendermint updates are adjusted by 10^-6 relative to staking tokens,
    * [#3487](https://github.com/cosmos/cosmos-sdk/pull/3487) Move HTTP/REST utilities out of client/utils into a new dedicated client/rest package.
    * [#3490](https://github.com/cosmos/cosmos-sdk/issues/3490) ReadRESTReq() returns bool to avoid callers to write error responses twice.
    * [#3502](https://github.com/cosmos/cosmos-sdk/pull/3502) Fixes issue when comparing genesis states
    * [#3514](https://github.com/cosmos/cosmos-sdk/pull/3514) Various clean ups:
        * Replace all GetKeyBase\* functions family in favor of NewKeyBaseFromDir and NewKeyBaseFromHomeFlag.
        * Remove Get prefix from all TxBuilder's getters.
    * [#3522](https://github.com/cosmos/cosmos-sdk/pull/3522) Get rid of double negatives: Coins.IsNotNegative() -> Coins.IsAnyNegative().
    * [#3561](https://github.com/cosmos/cosmos-sdk/issues/3561) Don't unnecessarily store denominations in staking

FEATURES

* Gaia REST API

* [#2358](https://github.com/cosmos/cosmos-sdk/issues/2358) Add distribution module REST interface

* Gaia CLI (`gaiacli`)

    * [#3429](https://github.com/cosmos/cosmos-sdk/issues/3429) Support querying
    for all delegator distribution rewards.
    * [#3449](https://github.com/cosmos/cosmos-sdk/issues/3449) Proof verification now works with absence proofs
    * [#3484](https://github.com/cosmos/cosmos-sdk/issues/3484) Add support
    vesting accounts to the add-genesis-account command.

* Gaia

    * [#3397](https://github.com/cosmos/cosmos-sdk/pull/3397) Implement genesis file sanitization to avoid failures at chain init.
    * [#3428](https://github.com/cosmos/cosmos-sdk/issues/3428) Run the simulation from a particular genesis state loaded from a file

* SDK
    * [#3270](https://github.com/cosmos/cosmos-sdk/issues/3270) [x/staking] limit number of ongoing unbonding delegations /redelegations per pair/trio
    * [#3477][distribution] new query endpoint "delegator_validators"
    * [#3514](https://github.com/cosmos/cosmos-sdk/pull/3514) Provided a lazy loading implementation of Keybase that locks the underlying
    storage only for the time needed to perform the required operation. Also added Keybase reference to TxBuilder struct.
    * [types] [#2580](https://github.com/cosmos/cosmos-sdk/issues/2580) Addresses now Bech32 empty addresses to an empty string

IMPROVEMENTS

* Gaia REST API

    * [#3284](https://github.com/cosmos/cosmos-sdk/issues/3284) Update Gaia Lite
    REST service to support the following:
    _ Automatic account number and sequence population when fields are omitted
    _ Generate only functionality no longer requires access to a local Keybase \* `from` field in the `base_req` body can be a Keybase name or account address
    * [#3423](https://github.com/cosmos/cosmos-sdk/issues/3423) Allow simulation
    (auto gas) to work with generate only.
    * [#3514](https://github.com/cosmos/cosmos-sdk/pull/3514) REST server calls to keybase does not lock the underlying storage anymore.
    * [#3523](https://github.com/cosmos/cosmos-sdk/pull/3523) Added `/tx/encode` endpoint to serialize a JSON tx to base64-encoded Amino.

* Gaia CLI (`gaiacli`)

    * [#3476](https://github.com/cosmos/cosmos-sdk/issues/3476) New `withdraw-all-rewards` command to withdraw all delegations rewards for delegators.
    * [#3497](https://github.com/cosmos/cosmos-sdk/issues/3497) `gaiad gentx` supports `--ip` and `--node-id` flags to override defaults.
    * [#3518](https://github.com/cosmos/cosmos-sdk/issues/3518) Fix flow in
    `keys add` to show the mnemonic by default.
    * [#3517](https://github.com/cosmos/cosmos-sdk/pull/3517) Increased test coverage
    * [#3523](https://github.com/cosmos/cosmos-sdk/pull/3523) Added `tx encode` command to serialize a JSON tx to base64-encoded Amino.

* Gaia

    * [#3418](https://github.com/cosmos/cosmos-sdk/issues/3418) Add vesting account
    genesis validation checks to `GaiaValidateGenesisState`.
    * [#3420](https://github.com/cosmos/cosmos-sdk/issues/3420) Added maximum length to governance proposal descriptions and titles
    * [#3256](https://github.com/cosmos/cosmos-sdk/issues/3256) Add gas consumption
    for tx size in the ante handler.
    * [#3454](https://github.com/cosmos/cosmos-sdk/pull/3454) Add `--jail-whitelist` to `gaiad export` to enable testing of complex exports
    * [#3424](https://github.com/cosmos/cosmos-sdk/issues/3424) Allow generation of gentxs with empty memo field.
    * [#3507](https://github.com/cosmos/cosmos-sdk/issues/3507) General cleanup, removal of unnecessary struct fields, undelegation bugfix, and comment clarification in x/staking and x/slashing

* SDK
    * [#2605] x/params add subkey accessing
    * [#2986](https://github.com/cosmos/cosmos-sdk/pull/2986) Store Refactor
    * [#3435](https://github.com/cosmos/cosmos-sdk/issues/3435) Test that store implementations do not allow nil values
    * [#2509](https://github.com/cosmos/cosmos-sdk/issues/2509) Sanitize all usage of Dec.RoundInt64()
    * [#556](https://github.com/cosmos/cosmos-sdk/issues/556) Increase `BaseApp`
    test coverage.
    * [#3357](https://github.com/cosmos/cosmos-sdk/issues/3357) develop state-transitions.md for staking spec, missing states added to `state.md`
    * [#3552](https://github.com/cosmos/cosmos-sdk/pull/3552) Validate bit length when
    deserializing `Int` types.

BUG FIXES

* Gaia CLI (`gaiacli`)

    * [#3417](https://github.com/cosmos/cosmos-sdk/pull/3417) Fix `q slashing signing-info` panic by ensuring safety of user input and properly returning not found error
    * [#3345](https://github.com/cosmos/cosmos-sdk/issues/3345) Upgrade ledger-cosmos-go dependency to v0.9.3 to pull
    https://github.com/ZondaX/ledger-cosmos-go/commit/ed9aa39ce8df31bad1448c72d3d226bf2cb1a8d1 in order to fix a derivation path issue that causes `gaiacli keys add --recover`
    to malfunction.
    * [#3419](https://github.com/cosmos/cosmos-sdk/pull/3419) Fix `q distr slashes` panic
    * [#3453](https://github.com/cosmos/cosmos-sdk/pull/3453) The `rest-server` command didn't respect persistent flags such as `--chain-id` and `--trust-node` if they were
    passed on the command line.
    * [#3441](https://github.com/cosmos/cosmos-sdk/pull/3431) Improved resource management and connection handling (ledger devices). Fixes issue with DER vs BER signatures.

* Gaia
    * [#3486](https://github.com/cosmos/cosmos-sdk/pull/3486) Use AmountOf in
    vesting accounts instead of zipping/aligning denominations.

## 0.30.0

BREAKING CHANGES

* Gaia REST API (`gaiacli advanced rest-server`)

    * [gaia-lite] [#2182] Renamed and merged all redelegations endpoints into `/staking/redelegations`
    * [#3176](https://github.com/cosmos/cosmos-sdk/issues/3176) `tx/sign` endpoint now expects `BaseReq` fields as nested object.
    * [#2222] all endpoints renamed from `/stake` -> `/staking`
    * [#1268] `LooseTokens` -> `NotBondedTokens`
    * [#3289] misc renames:
        * `Validator.UnbondingMinTime` -> `Validator.UnbondingCompletionTime`
        * `Delegation` -> `Value` in `MsgCreateValidator` and `MsgDelegate`
        * `MsgBeginUnbonding` -> `MsgUndelegate`

* Gaia CLI (`gaiacli`)

    * [#810](https://github.com/cosmos/cosmos-sdk/issues/810) Don't fallback to any default values for chain ID.
        * Users need to supply chain ID either via config file or the `--chain-id` flag.
        * Change `chain_id` and `trust_node` in `gaiacli` configuration to `chain-id` and `trust-node` respectively.
    * [#3069](https://github.com/cosmos/cosmos-sdk/pull/3069) `--fee` flag renamed to `--fees` to support multiple coins
    * [#3156](https://github.com/cosmos/cosmos-sdk/pull/3156) Remove unimplemented `gaiacli init` command
    * [#2222] `gaiacli tx stake` -> `gaiacli tx staking`, `gaiacli query stake` -> `gaiacli query staking`
    * [#1894](https://github.com/cosmos/cosmos-sdk/issues/1894) `version` command now shows latest commit, vendor dir hash, and build machine info.
    * [#3320](https://github.com/cosmos/cosmos-sdk/pull/3320) Ensure all `gaiacli query` commands respect the `--output` and `--indent` flags

* Gaia

    * https://github.com/cosmos/cosmos-sdk/issues/2838 - Move store keys to constants
    * [#3162](https://github.com/cosmos/cosmos-sdk/issues/3162) The `--gas` flag now takes `auto` instead of `simulate`
    in order to trigger a simulation of the tx before the actual execution.
    * [#3285](https://github.com/cosmos/cosmos-sdk/pull/3285) New `gaiad tendermint version` to print libs versions
    * [#1894](https://github.com/cosmos/cosmos-sdk/pull/1894) `version` command now shows latest commit, vendor dir hash, and build machine info.
    * [#3249](https://github.com/cosmos/cosmos-sdk/issues/3249) `tendermint`'s `show-validator` and `show-address` `--json` flags removed in favor of `--output-format=json`.

* SDK

    * [distribution] [#3359](https://github.com/cosmos/cosmos-sdk/issues/3359) Always round down when calculating rewards-to-be-withdrawn in F1 fee distribution
    * [#3336](https://github.com/cosmos/cosmos-sdk/issues/3336) Ensure all SDK
    messages have their signature bytes contain canonical fields `value` and `type`.
    * [#3333](https://github.com/cosmos/cosmos-sdk/issues/3333) - F1 storage efficiency improvements - automatic withdrawals when unbonded, historical reward reference counting
    * [staking] [#2513](https://github.com/cosmos/cosmos-sdk/issues/2513) Validator power type from Dec -> Int
    * [staking] [#3233](https://github.com/cosmos/cosmos-sdk/issues/3233) key and value now contain duplicate fields to simplify code
    * [#3064](https://github.com/cosmos/cosmos-sdk/issues/3064) Sanitize `sdk.Coin` denom. Coins denoms are now case insensitive, i.e. 100fooToken equals to 100FOOTOKEN.
    * [#3195](https://github.com/cosmos/cosmos-sdk/issues/3195) Allows custom configuration for syncable strategy
    * [#3242](https://github.com/cosmos/cosmos-sdk/issues/3242) Fix infinite gas
    meter utilization during aborted ante handler executions.
    * [x/distribution] [#3292](https://github.com/cosmos/cosmos-sdk/issues/3292) Enable or disable withdraw addresses with a parameter in the param store
    * [staking] [#2222](https://github.com/cosmos/cosmos-sdk/issues/2222) `/stake` -> `/staking` module rename
    * [staking] [#1268](https://github.com/cosmos/cosmos-sdk/issues/1268) `LooseTokens` -> `NotBondedTokens`
    * [staking] [#1402](https://github.com/cosmos/cosmos-sdk/issues/1402) Redelegation and unbonding-delegation structs changed to include multiple an array of entries
    * [staking] [#3289](https://github.com/cosmos/cosmos-sdk/issues/3289) misc renames:
        * `Validator.UnbondingMinTime` -> `Validator.UnbondingCompletionTime`
        * `Delegation` -> `Value` in `MsgCreateValidator` and `MsgDelegate`
        * `MsgBeginUnbonding` -> `MsgUndelegate`
    * [#3315] Increase decimal precision to 18
    * [#3323](https://github.com/cosmos/cosmos-sdk/issues/3323) Update to Tendermint 0.29.0
    * [#3328](https://github.com/cosmos/cosmos-sdk/issues/3328) [x/gov] Remove redundant action tag

* Tendermint
    * [#3298](https://github.com/cosmos/cosmos-sdk/issues/3298) Upgrade to Tendermint 0.28.0

FEATURES

* Gaia REST API (`gaiacli advanced rest-server`)

    * [#3067](https://github.com/cosmos/cosmos-sdk/issues/3067) Add support for fees on transactions
    * [#3069](https://github.com/cosmos/cosmos-sdk/pull/3069) Add a custom memo on transactions
    * [#3027](https://github.com/cosmos/cosmos-sdk/issues/3027) Implement
    `/gov/proposals/{proposalID}/proposer` to query for a proposal's proposer.

* Gaia CLI (`gaiacli`)

    * [#2399](https://github.com/cosmos/cosmos-sdk/issues/2399) Implement `params` command to query slashing parameters.
    * [#2730](https://github.com/cosmos/cosmos-sdk/issues/2730) Add tx search pagination parameter
    * [#3027](https://github.com/cosmos/cosmos-sdk/issues/3027) Implement
    `query gov proposer [proposal-id]` to query for a proposal's proposer.
    * [#3198](https://github.com/cosmos/cosmos-sdk/issues/3198) New `keys add --multisig` flag to store multisig keys locally.
    * [#3198](https://github.com/cosmos/cosmos-sdk/issues/3198) New `multisign` command to generate multisig signatures.
    * [#3198](https://github.com/cosmos/cosmos-sdk/issues/3198) New `sign --multisig` flag to enable multisig mode.
    * [#2715](https://github.com/cosmos/cosmos-sdk/issues/2715) Reintroduce gaia server's insecure mode.
    * [#3334](https://github.com/cosmos/cosmos-sdk/pull/3334) New `gaiad completion` and `gaiacli completion` to generate Bash/Zsh completion scripts.
    * [#2607](https://github.com/cosmos/cosmos-sdk/issues/2607) Make `gaiacli config` handle the boolean `indent` flag to beautify commands JSON output.

* Gaia

    * [#2182] [x/staking] Added querier for querying a single redelegation
    * [#3305](https://github.com/cosmos/cosmos-sdk/issues/3305) Add support for
    vesting accounts at genesis.
    * [#3198](https://github.com/cosmos/cosmos-sdk/issues/3198) [x/auth] Add multisig transactions support
    * [#3198](https://github.com/cosmos/cosmos-sdk/issues/3198) `add-genesis-account` can take both account addresses and key names

* SDK
    * [#3099](https://github.com/cosmos/cosmos-sdk/issues/3099) Implement F1 fee distribution
    * [#2926](https://github.com/cosmos/cosmos-sdk/issues/2926) Add TxEncoder to client TxBuilder.
    * [#2694](https://github.com/cosmos/cosmos-sdk/issues/2694) Vesting account implementation.
    * [#2996](https://github.com/cosmos/cosmos-sdk/issues/2996) Update the `AccountKeeper` to contain params used in the context of
    the ante handler.
    * [#3179](https://github.com/cosmos/cosmos-sdk/pull/3179) New CodeNoSignatures error code.
    * [#3319](https://github.com/cosmos/cosmos-sdk/issues/3319) [x/distribution] Queriers for all distribution state worth querying; distribution query commands
    * [#3356](https://github.com/cosmos/cosmos-sdk/issues/3356) [x/auth] bech32-ify accounts address in error message.

IMPROVEMENTS

* Gaia REST API

    * [#3176](https://github.com/cosmos/cosmos-sdk/issues/3176) Validate tx/sign endpoint POST body.
    * [#2948](https://github.com/cosmos/cosmos-sdk/issues/2948) Swagger UI now makes requests to light client node

* Gaia CLI (`gaiacli`)

    * [#3224](https://github.com/cosmos/cosmos-sdk/pull/3224) Support adding offline public keys to the keystore

* Gaia

    * [#2186](https://github.com/cosmos/cosmos-sdk/issues/2186) Add Address Interface
    * [#3158](https://github.com/cosmos/cosmos-sdk/pull/3158) Validate slashing genesis
    * [#3172](https://github.com/cosmos/cosmos-sdk/pull/3172) Support minimum fees in a local testnet.
    * [#3250](https://github.com/cosmos/cosmos-sdk/pull/3250) Refactor integration tests and increase coverage
    * [#3248](https://github.com/cosmos/cosmos-sdk/issues/3248) Refactor tx fee
    model:
    _ Validators specify minimum gas prices instead of minimum fees
    _ Clients may provide either fees or gas prices directly
    _ The gas prices of a tx must meet a validator's minimum
    _ `gaiad start` and `gaia.toml` take --minimum-gas-prices flag and minimum-gas-price config key respectively.
    * [#2859](https://github.com/cosmos/cosmos-sdk/issues/2859) Rename `TallyResult` in gov proposals to `FinalTallyResult`
    * [#3286](https://github.com/cosmos/cosmos-sdk/pull/3286) Fix `gaiad gentx` printout of account's addresses, i.e. user bech32 instead of hex.
    * [#3249](https://github.com/cosmos/cosmos-sdk/issues/3249) `--json` flag removed, users should use `--output=json` instead.

* SDK

    * [#3137](https://github.com/cosmos/cosmos-sdk/pull/3137) Add tag documentation
    for each module along with cleaning up a few existing tags in the governance,
    slashing, and staking modules.
    * [#3093](https://github.com/cosmos/cosmos-sdk/issues/3093) Ante handler does no longer read all accounts in one go when processing signatures as signature
    verification may fail before last signature is checked.
    * [staking] [#1402](https://github.com/cosmos/cosmos-sdk/issues/1402) Add for multiple simultaneous redelegations or unbonding-delegations within an unbonding period
    * [staking] [#1268](https://github.com/cosmos/cosmos-sdk/issues/1268) staking spec rewrite

* CI
    * [#2498](https://github.com/cosmos/cosmos-sdk/issues/2498) Added macos CI job to CircleCI
    * [#142](https://github.com/tendermint/devops/issues/142) Increased the number of blocks to be tested during multi-sim
    * [#147](https://github.com/tendermint/devops/issues/142) Added docker image build to CI

BUG FIXES

* Gaia CLI (`gaiacli`)

    * [#3141](https://github.com/cosmos/cosmos-sdk/issues/3141) Fix the bug in GetAccount when `len(res) == 0` and `err == nil`
    * [#810](https://github.com/cosmos/cosmos-sdk/pull/3316) Fix regression in gaiacli config file handling

* Gaia
    * [#3148](https://github.com/cosmos/cosmos-sdk/issues/3148) Fix `gaiad export` by adding a boolean to `NewGaiaApp` determining whether or not to load the latest version
    * [#3181](https://github.com/cosmos/cosmos-sdk/issues/3181) Correctly reset total accum update height and jailed-validator bond height / unbonding height on export-for-zero-height
    * [#3172](https://github.com/cosmos/cosmos-sdk/pull/3172) Fix parsing `gaiad.toml`
    when it already exists.
    * [#3223](https://github.com/cosmos/cosmos-sdk/issues/3223) Fix unset governance proposal queues when importing state from old chain
    * [#3187](https://github.com/cosmos/cosmos-sdk/issues/3187) Fix `gaiad export`
    by resetting each validator's slashing period.

## 0.29.1

BUG FIXES

* SDK
    * [#3207](https://github.com/cosmos/cosmos-sdk/issues/3207) - Fix token printing bug

## 0.29.0

BREAKING CHANGES

* Gaia

    * [#3148](https://github.com/cosmos/cosmos-sdk/issues/3148) Fix `gaiad export` by adding a boolean to `NewGaiaApp` determining whether or not to load the latest version

* SDK
    * [#3163](https://github.com/cosmos/cosmos-sdk/issues/3163) Withdraw commission on self bond removal

## 0.28.1

BREAKING CHANGES

* Gaia REST API (`gaiacli advanced rest-server`)
    * [lcd] [#3045](https://github.com/cosmos/cosmos-sdk/pull/3045) Fix quoted json return on GET /keys (keys list)
    * [gaia-lite] [#2191](https://github.com/cosmos/cosmos-sdk/issues/2191) Split `POST /stake/delegators/{delegatorAddr}/delegations` into `POST /stake/delegators/{delegatorAddr}/delegations`, `POST /stake/delegators/{delegatorAddr}/unbonding_delegations` and `POST /stake/delegators/{delegatorAddr}/redelegations`
    * [gaia-lite] [#3056](https://github.com/cosmos/cosmos-sdk/pull/3056) `generate_only` and `simulate` have moved from query arguments to POST requests body.
* Tendermint
    * [tendermint] Now using Tendermint 0.27.3

FEATURES

* Gaia REST API (`gaiacli advanced rest-server`)
    * [slashing] [#2399](https://github.com/cosmos/cosmos-sdk/issues/2399) Implement `/slashing/parameters` endpoint to query slashing parameters.
* Gaia CLI (`gaiacli`)
    * [gaiacli] [#2399](https://github.com/cosmos/cosmos-sdk/issues/2399) Implement `params` command to query slashing parameters.
* SDK
    * [client] [#2926](https://github.com/cosmos/cosmos-sdk/issues/2926) Add TxEncoder to client TxBuilder.
* Other
    * Introduced the logjack tool for saving logs w/ rotation

IMPROVEMENTS

* Gaia REST API (`gaiacli advanced rest-server`)
    * [#2879](https://github.com/cosmos/cosmos-sdk/issues/2879), [#2880](https://github.com/cosmos/cosmos-sdk/issues/2880) Update deposit and vote endpoints to perform a direct txs query
    when a given proposal is inactive and thus having votes and deposits removed
    from state.
* Gaia CLI (`gaiacli`)
    * [#2879](https://github.com/cosmos/cosmos-sdk/issues/2879), [#2880](https://github.com/cosmos/cosmos-sdk/issues/2880) Update deposit and vote CLI commands to perform a direct txs query
    when a given proposal is inactive and thus having votes and deposits removed
    from state.
* Gaia
    * [#3021](https://github.com/cosmos/cosmos-sdk/pull/3021) Add `--gentx-dir` to `gaiad collect-gentxs` to specify a directory from which collect and load gentxs. Add `--output-document` to `gaiad init` to allow one to redirect output to file.

## 0.28.0

BREAKING CHANGES

* Gaia CLI (`gaiacli`)

    * [cli] [#2595](https://github.com/cosmos/cosmos-sdk/issues/2595) Remove `keys new` in favor of `keys add` incorporating existing functionality with addition of key recovery functionality.
    * [cli] [#2987](https://github.com/cosmos/cosmos-sdk/pull/2987) Add shorthand `-a` to `gaiacli keys show` and update docs
    * [cli] [#2971](https://github.com/cosmos/cosmos-sdk/pull/2971) Additional verification when running `gaiad gentx`
    * [cli] [#2734](https://github.com/cosmos/cosmos-sdk/issues/2734) Rewrite `gaiacli config`. It is now a non-interactive config utility.

* Gaia

    * [#128](https://github.com/tendermint/devops/issues/128) Updated CircleCI job to trigger website build on every push to master/develop.
    * [#2994](https://github.com/cosmos/cosmos-sdk/pull/2994) Change wrong-password error message.
    * [#3009](https://github.com/cosmos/cosmos-sdk/issues/3009) Added missing Gaia genesis verification
    * [#128](https://github.com/tendermint/devops/issues/128) Updated CircleCI job to trigger website build on every push to master/develop.
    * [#2994](https://github.com/cosmos/cosmos-sdk/pull/2994) Change wrong-password error message.
    * [#3009](https://github.com/cosmos/cosmos-sdk/issues/3009) Added missing Gaia genesis verification
    * [gas] [#3052](https://github.com/cosmos/cosmos-sdk/issues/3052) Updated gas costs to more reasonable numbers

* SDK
    * [auth] [#2952](https://github.com/cosmos/cosmos-sdk/issues/2952) Signatures are no longer serialized on chain with the account number and sequence number
    * [auth] [#2952](https://github.com/cosmos/cosmos-sdk/issues/2952) Signatures are no longer serialized on chain with the account number and sequence number
    * [stake] [#3055](https://github.com/cosmos/cosmos-sdk/issues/3055) Use address instead of bond height / intratxcounter for deduplication

FEATURES

* Gaia CLI (`gaiacli`)
    * [#2961](https://github.com/cosmos/cosmos-sdk/issues/2961) Add --force flag to gaiacli keys delete command to skip passphrase check and force key deletion unconditionally.

IMPROVEMENTS

* Gaia CLI (`gaiacli`)

    * [#2991](https://github.com/cosmos/cosmos-sdk/issues/2991) Fully validate transaction signatures during `gaiacli tx sign --validate-signatures`

* SDK
    * [#1277](https://github.com/cosmos/cosmos-sdk/issues/1277) Complete bank module specification
    * [#2963](https://github.com/cosmos/cosmos-sdk/issues/2963) Complete auth module specification
    * [#2914](https://github.com/cosmos/cosmos-sdk/issues/2914) No longer withdraw validator rewards on bond/unbond, but rather move
    the rewards to the respective validator's pools.

BUG FIXES

* Gaia CLI (`gaiacli`)

    * [#2921](https://github.com/cosmos/cosmos-sdk/issues/2921) Fix `keys delete` inability to delete offline and ledger keys.

* Gaia

    * [#3003](https://github.com/cosmos/cosmos-sdk/issues/3003) CollectStdTxs() must validate DelegatorAddr against genesis accounts.

* SDK
    * [#2967](https://github.com/cosmos/cosmos-sdk/issues/2967) Change ordering of `mint.BeginBlocker` and `distr.BeginBlocker`, recalculate inflation each block
    * [#3068](https://github.com/cosmos/cosmos-sdk/issues/3068) check for uint64 gas overflow during `Std#ValidateBasic`.
    * [#3071](https://github.com/cosmos/cosmos-sdk/issues/3071) Catch overflow on block gas meter

## 0.27.0

BREAKING CHANGES

* Gaia REST API (`gaiacli advanced rest-server`)

    * [gaia-lite] [#2819](https://github.com/cosmos/cosmos-sdk/pull/2819) Txs query param format is now: `/txs?tag=value` (removed '' wrapping the query parameter `value`)

* Gaia CLI (`gaiacli`)

    * [cli] [#2728](https://github.com/cosmos/cosmos-sdk/pull/2728) Seperate `tx` and `query` subcommands by module
    * [cli] [#2727](https://github.com/cosmos/cosmos-sdk/pull/2727) Fix unbonding command flow
    * [cli] [#2786](https://github.com/cosmos/cosmos-sdk/pull/2786) Fix redelegation command flow
    * [cli] [#2829](https://github.com/cosmos/cosmos-sdk/pull/2829) add-genesis-account command now validates state when adding accounts
    * [cli] [#2804](https://github.com/cosmos/cosmos-sdk/issues/2804) Check whether key exists before passing it on to `tx create-validator`.
    * [cli] [#2874](https://github.com/cosmos/cosmos-sdk/pull/2874) `gaiacli tx sign` takes an optional `--output-document` flag to support output redirection.
    * [cli] [#2875](https://github.com/cosmos/cosmos-sdk/pull/2875) Refactor `gaiad gentx` and avoid redirection to `gaiacli tx sign` for tx signing.

* Gaia

    * [mint] [#2825] minting now occurs every block, inflation parameter updates still hourly

* SDK

    * [#2752](https://github.com/cosmos/cosmos-sdk/pull/2752) Don't hardcode bondable denom.
    * [#2701](https://github.com/cosmos/cosmos-sdk/issues/2701) Account numbers and sequence numbers in `auth` are now `uint64` instead of `int64`
    * [#2019](https://github.com/cosmos/cosmos-sdk/issues/2019) Cap total number of signatures. Current per-transaction limit is 7, and if that is exceeded transaction is rejected.
    * [#2801](https://github.com/cosmos/cosmos-sdk/pull/2801) Remove AppInit structure.
    * [#2798](https://github.com/cosmos/cosmos-sdk/issues/2798) Governance API has miss-spelled English word in JSON response ('depositer' -> 'depositor')
    * [#2943](https://github.com/cosmos/cosmos-sdk/pull/2943) Transaction action tags equal the message type. Staking EndBlocker tags are included.

* Tendermint
    * Update to Tendermint 0.27.0

FEATURES

* Gaia REST API (`gaiacli advanced rest-server`)

    * [gov] [#2479](https://github.com/cosmos/cosmos-sdk/issues/2479) Added governance parameter
    query REST endpoints.

* Gaia CLI (`gaiacli`)

    * [gov][cli] [#2479](https://github.com/cosmos/cosmos-sdk/issues/2479) Added governance
    parameter query commands.
    * [stake][cli] [#2027] Add CLI query command for getting all delegations to a specific validator.
    * [#2840](https://github.com/cosmos/cosmos-sdk/pull/2840) Standardize CLI exports from modules

* Gaia

    * [app] [#2791](https://github.com/cosmos/cosmos-sdk/issues/2791) Support export at a specific height, with `gaiad export --height=HEIGHT`.
    * [x/gov] [#2479](https://github.com/cosmos/cosmos-sdk/issues/2479) Implemented querier
    for getting governance parameters.
    * [app] [#2663](https://github.com/cosmos/cosmos-sdk/issues/2663) - Runtime-assertable invariants
    * [app] [#2791](https://github.com/cosmos/cosmos-sdk/issues/2791) Support export at a specific height, with `gaiad export --height=HEIGHT`.
    * [app] [#2812](https://github.com/cosmos/cosmos-sdk/issues/2812) Support export alterations to prepare for restarting at zero-height

* SDK
    * [simulator] [#2682](https://github.com/cosmos/cosmos-sdk/issues/2682) MsgEditValidator now looks at the validator's max rate, thus it now succeeds a significant portion of the time
    * [core] [#2775](https://github.com/cosmos/cosmos-sdk/issues/2775) Add deliverTx maximum block gas limit

IMPROVEMENTS

* Gaia REST API (`gaiacli advanced rest-server`)

    * [gaia-lite] [#2819](https://github.com/cosmos/cosmos-sdk/pull/2819) Tx search now supports multiple tags as query parameters
    * [#2836](https://github.com/cosmos/cosmos-sdk/pull/2836) Expose LCD router to allow users to register routes there.

* Gaia CLI (`gaiacli`)

    * [#2749](https://github.com/cosmos/cosmos-sdk/pull/2749) Add --chain-id flag to gaiad testnet
    * [#2819](https://github.com/cosmos/cosmos-sdk/pull/2819) Tx search now supports multiple tags as query parameters

* Gaia

    * [#2772](https://github.com/cosmos/cosmos-sdk/issues/2772) Update BaseApp to not persist state when the ante handler fails on DeliverTx.
    * [#2773](https://github.com/cosmos/cosmos-sdk/issues/2773) Require moniker to be provided on `gaiad init`.
    * [#2672](https://github.com/cosmos/cosmos-sdk/issues/2672) [Makefile] Updated for better Windows compatibility and ledger support logic, get_tools was rewritten as a cross-compatible Makefile.
    * [#2766](https://github.com/cosmos/cosmos-sdk/issues/2766) [Makefile] Added goimports tool to get_tools. Get_tools now only builds new versions if binaries are missing.
    * [#110](https://github.com/tendermint/devops/issues/110) Updated CircleCI job to trigger website build when cosmos docs are updated.

* SDK
  & [x/mock/simulation] [#2720] major cleanup, introduction of helper objects, reorganization
* [#2821](https://github.com/cosmos/cosmos-sdk/issues/2821) Codespaces are now strings
* [types] [#2776](https://github.com/cosmos/cosmos-sdk/issues/2776) Improve safety of `Coin` and `Coins` types. Various functions
  and methods will panic when a negative amount is discovered.
* [#2815](https://github.com/cosmos/cosmos-sdk/issues/2815) Gas unit fields changed from `int64` to `uint64`.
* [#2821](https://github.com/cosmos/cosmos-sdk/issues/2821) Codespaces are now strings
* [#2779](https://github.com/cosmos/cosmos-sdk/issues/2779) Introduce `ValidateBasic` to the `Tx` interface and call it in the ante
  handler.
* [#2825](https://github.com/cosmos/cosmos-sdk/issues/2825) More staking and distribution invariants
* [#2912](https://github.com/cosmos/cosmos-sdk/issues/2912) Print commit ID in hex when commit is synced.

* Tendermint
* [#2796](https://github.com/cosmos/cosmos-sdk/issues/2796) Update to go-amino 0.14.1

BUG FIXES

* Gaia REST API (`gaiacli advanced rest-server`)

    * [gaia-lite] [#2868](https://github.com/cosmos/cosmos-sdk/issues/2868) Added handler for governance tally endpoint
    * [#2907](https://github.com/cosmos/cosmos-sdk/issues/2907) Refactor and fix the way Gaia Lite is started.

* Gaia

    * [#2723] Use `cosmosvalcons` Bech32 prefix in `tendermint show-address`
    * [#2742](https://github.com/cosmos/cosmos-sdk/issues/2742) Fix time format of TimeoutCommit override
    * [#2898](https://github.com/cosmos/cosmos-sdk/issues/2898) Remove redundant '$' in docker-compose.yml

* SDK

    * [#2733](https://github.com/cosmos/cosmos-sdk/issues/2733) [x/gov, x/mock/simulation] Fix governance simulation, update x/gov import/export
    * [#2854](https://github.com/cosmos/cosmos-sdk/issues/2854) [x/bank] Remove unused bank.MsgIssue, prevent possible panic
    * [#2884](https://github.com/cosmos/cosmos-sdk/issues/2884) [docs/examples] Fix `basecli version` panic

* Tendermint
    * [#2797](https://github.com/tendermint/tendermint/pull/2797) AddressBook requires addresses to have IDs; Do not crap out immediately after sending pex addrs in seed mode

## 0.26.0

BREAKING CHANGES

* Gaia

    * [gaiad init] [#2602](https://github.com/cosmos/cosmos-sdk/issues/2602) New genesis workflow

* SDK

    * [simulation] [#2665](https://github.com/cosmos/cosmos-sdk/issues/2665) only argument to sdk.Invariant is now app

* Tendermint
    * Upgrade to version 0.26.0

FEATURES

* Gaia CLI (`gaiacli`)

    * [cli] [#2569](https://github.com/cosmos/cosmos-sdk/pull/2569) Add commands to query validator unbondings and redelegations
    * [cli] [#2569](https://github.com/cosmos/cosmos-sdk/pull/2569) Add commands to query validator unbondings and redelegations
    * [cli] [#2524](https://github.com/cosmos/cosmos-sdk/issues/2524) Add support offline mode to `gaiacli tx sign`. Lookups are not performed if the flag `--offline` is on.
    * [cli] [#2558](https://github.com/cosmos/cosmos-sdk/issues/2558) Rename --print-sigs to --validate-signatures. It now performs a complete set of sanity checks and reports to the user. Also added --print-signature-only to print the signature only, not the whole transaction.
    * [cli] [#2704](https://github.com/cosmos/cosmos-sdk/pull/2704) New add-genesis-account convenience command to populate genesis.json with genesis accounts.

* SDK
    * [#1336](https://github.com/cosmos/cosmos-sdk/issues/1336) Mechanism for SDK Users to configure their own Bech32 prefixes instead of using the default cosmos prefixes.

IMPROVEMENTS

* Gaia
* [#2637](https://github.com/cosmos/cosmos-sdk/issues/2637) [x/gov] Switched inactive and active proposal queues to an iterator based queue

* SDK
* [#2573](https://github.com/cosmos/cosmos-sdk/issues/2573) [x/distribution] add accum invariance
* [#2556](https://github.com/cosmos/cosmos-sdk/issues/2556) [x/mock/simulation] Fix debugging output
* [#2396](https://github.com/cosmos/cosmos-sdk/issues/2396) [x/mock/simulation] Change parameters to get more slashes
* [#2617](https://github.com/cosmos/cosmos-sdk/issues/2617) [x/mock/simulation] Randomize all genesis parameters
* [#2669](https://github.com/cosmos/cosmos-sdk/issues/2669) [x/stake] Added invarant check to make sure validator's power aligns with its spot in the power store.
* [#1924](https://github.com/cosmos/cosmos-sdk/issues/1924) [x/mock/simulation] Use a transition matrix for block size
* [#2660](https://github.com/cosmos/cosmos-sdk/issues/2660) [x/mock/simulation] Staking transactions get tested far more frequently
* [#2610](https://github.com/cosmos/cosmos-sdk/issues/2610) [x/stake] Block redelegation to and from the same validator
* [#2652](https://github.com/cosmos/cosmos-sdk/issues/2652) [x/auth] Add benchmark for get and set account
* [#2685](https://github.com/cosmos/cosmos-sdk/issues/2685) [store] Add general merkle absence proof (also for empty substores)
* [#2708](https://github.com/cosmos/cosmos-sdk/issues/2708) [store] Disallow setting nil values

BUG FIXES

* Gaia
* [#2670](https://github.com/cosmos/cosmos-sdk/issues/2670) [x/stake] fixed incorrect `IterateBondedValidators` and split into two functions: `IterateBondedValidators` and `IterateLastBlockConsValidators`
* [#2691](https://github.com/cosmos/cosmos-sdk/issues/2691) Fix local testnet creation by using a single canonical genesis time
* [#2648](https://github.com/cosmos/cosmos-sdk/issues/2648) [gaiad] Fix `gaiad export` / `gaiad import` consistency, test in CI

* SDK
* [#2625](https://github.com/cosmos/cosmos-sdk/issues/2625) [x/gov] fix AppendTag function usage error
* [#2677](https://github.com/cosmos/cosmos-sdk/issues/2677) [x/stake, x/distribution] various staking/distribution fixes as found by the simulator
* [#2674](https://github.com/cosmos/cosmos-sdk/issues/2674) [types] Fix coin.IsLT() impl, coins.IsLT() impl, and renamed coins.Is\* to coins.IsAll\* (see [#2686](https://github.com/cosmos/cosmos-sdk/issues/2686))
* [#2711](https://github.com/cosmos/cosmos-sdk/issues/2711) [x/stake] Add commission data to `MsgCreateValidator` signature bytes.
* Temporarily disable insecure mode for Gaia Lite

## 0.25.0

*October 24th, 2018*.

BREAKING CHANGES

* Gaia REST API (`gaiacli advanced rest-server`)

    * [x/stake] Validator.Owner renamed to Validator.Operator
    * [#595](https://github.com/cosmos/cosmos-sdk/issues/595) Connections to the REST server are now secured using Transport Layer Security by default. The --insecure flag is provided to switch back to insecure HTTP.
    * [gaia-lite] [#2258](https://github.com/cosmos/cosmos-sdk/issues/2258) Split `GET stake/delegators/{delegatorAddr}` into `GET stake/delegators/{delegatorAddr}/delegations`, `GET stake/delegators/{delegatorAddr}/unbonding_delegations` and `GET stake/delegators/{delegatorAddr}/redelegations`

* Gaia CLI (`gaiacli`)

    * [x/stake] Validator.Owner renamed to Validator.Operator
    * [cli] unsafe_reset_all, show_validator, and show_node_id have been renamed to unsafe-reset-all, show-validator, and show-node-id
    * [cli] [#1983](https://github.com/cosmos/cosmos-sdk/issues/1983) --print-response now defaults to true in commands that create and send a transaction
    * [cli] [#1983](https://github.com/cosmos/cosmos-sdk/issues/1983) you can now pass --pubkey or --address to gaiacli keys show to return a plaintext representation of the key's address or public key for use with other commands
    * [cli] [#2061](https://github.com/cosmos/cosmos-sdk/issues/2061) changed proposalID in governance REST endpoints to proposal-id
    * [cli] [#2014](https://github.com/cosmos/cosmos-sdk/issues/2014) `gaiacli advanced` no longer exists - to access `ibc`, `rest-server`, and `validator-set` commands use `gaiacli ibc`, `gaiacli rest-server`, and `gaiacli tendermint`, respectively
    * [makefile] `get_vendor_deps` no longer updates lock file it just updates vendor directory. Use `update_vendor_deps` to update the lock file. [#2152](https://github.com/cosmos/cosmos-sdk/pull/2152)
    * [cli] [#2221](https://github.com/cosmos/cosmos-sdk/issues/2221) All commands that
    utilize a validator's operator address must now use the new Bech32 prefix,
    `cosmosvaloper`.
    * [cli] [#2190](https://github.com/cosmos/cosmos-sdk/issues/2190) `gaiacli init --gen-txs` is now `gaiacli init --with-txs` to reduce confusion
    * [cli] [#2073](https://github.com/cosmos/cosmos-sdk/issues/2073) --from can now be either an address or a key name
    * [cli] [#1184](https://github.com/cosmos/cosmos-sdk/issues/1184) Subcommands reorganisation, see [#2390](https://github.com/cosmos/cosmos-sdk/pull/2390) for a comprehensive list of changes.
    * [cli] [#2524](https://github.com/cosmos/cosmos-sdk/issues/2524) Add support offline mode to `gaiacli tx sign`. Lookups are not performed if the flag `--offline` is on.
    * [cli] [#2570](https://github.com/cosmos/cosmos-sdk/pull/2570) Add commands to query deposits on proposals

* Gaia

    * Make the transient store key use a distinct store key. [#2013](https://github.com/cosmos/cosmos-sdk/pull/2013)
    * [x/stake] [#1901](https://github.com/cosmos/cosmos-sdk/issues/1901) Validator type's Owner field renamed to Operator; Validator's GetOwner() renamed accordingly to comply with the SDK's Validator interface.
    * [docs] [#2001](https://github.com/cosmos/cosmos-sdk/pull/2001) Update slashing spec for slashing period
    * [x/stake, x/slashing] [#1305](https://github.com/cosmos/cosmos-sdk/issues/1305) - Rename "revoked" to "jailed"
    * [x/stake] [#1676] Revoked and jailed validators put into the unbonding state
    * [x/stake] [#1877] Redelegations/unbonding-delegation from unbonding validator have reduced time
    * [x/slashing] [#1789](https://github.com/cosmos/cosmos-sdk/issues/1789) Slashing changes for Tendermint validator set offset (NextValSet)
    * [x/stake] [#2040](https://github.com/cosmos/cosmos-sdk/issues/2040) Validator
    operator type has now changed to `sdk.ValAddress`
    * [x/stake] [#2221](https://github.com/cosmos/cosmos-sdk/issues/2221) New
    Bech32 prefixes have been introduced for a validator's consensus address and
    public key: `cosmosvalcons` and `cosmosvalconspub` respectively. Also, existing Bech32 prefixes have been
    renamed for accounts and validator operators:
    _ `cosmosaccaddr` / `cosmosaccpub` => `cosmos` / `cosmospub`
    _ `cosmosvaladdr` / `cosmosvalpub` => `cosmosvaloper` / `cosmosvaloperpub`
    * [x/stake] [#1013] TendermintUpdates now uses transient store
    * [x/stake] [#2435](https://github.com/cosmos/cosmos-sdk/issues/2435) Remove empty bytes from the ValidatorPowerRank store key
    * [x/gov] [#2195](https://github.com/cosmos/cosmos-sdk/issues/2195) Governance uses BFT Time
    * [x/gov] [#2256](https://github.com/cosmos/cosmos-sdk/issues/2256) Removed slashing for governance non-voting validators
    * [simulation] [#2162](https://github.com/cosmos/cosmos-sdk/issues/2162) Added back correct supply invariants
    * [x/slashing] [#2430](https://github.com/cosmos/cosmos-sdk/issues/2430) Simulate more slashes, check if validator is jailed before jailing
    * [x/stake] [#2393](https://github.com/cosmos/cosmos-sdk/issues/2393) Removed `CompleteUnbonding` and `CompleteRedelegation` Msg types, and instead added unbonding/redelegation queues to endblocker
    * [x/mock/simulation] [#2501](https://github.com/cosmos/cosmos-sdk/issues/2501) Simulate transactions & invariants for fee distribution, and fix bugs discovered in the process
        * [x/auth] Simulate random fee payments
        * [cmd/gaia/app] Simulate non-zero inflation
        * [x/stake] Call hooks correctly in several cases related to delegation/validator updates
        * [x/stake] Check full supply invariants, including yet-to-be-withdrawn fees
        * [x/stake] Remove no-longer-in-use store key
        * [x/slashing] Call hooks correctly when a validator is slashed
        * [x/slashing] Truncate withdrawals (unbonding, redelegation) and burn change
        * [x/mock/simulation] Ensure the simulation cannot set a proposer address of nil
        * [x/mock/simulation] Add more event logs on begin block / end block for clarity
        * [x/mock/simulation] Correctly set validator power in abci.RequestBeginBlock
        * [x/minting] Correctly call stake keeper to track inflated supply
        * [x/distribution] Sanity check for nonexistent rewards
        * [x/distribution] Truncate withdrawals and return change to the community pool
        * [x/distribution] Add sanity checks for incorrect accum / total accum relations
        * [x/distribution] Correctly calculate total power using Tendermint updates
        * [x/distribution] Simulate withdrawal transactions
        * [x/distribution] Fix a bug where the fee pool was not correctly tracked on WithdrawDelegatorRewardsAll
    * [x/stake] [#1673](https://github.com/cosmos/cosmos-sdk/issues/1673) Validators are no longer deleted until they can no longer possibly be slashed
    * [#1890](https://github.com/cosmos/cosmos-sdk/issues/1890) Start chain with initial state + sequence of transactions
        * [cli] Rename `gaiad init gentx` to `gaiad gentx`.
        * [cli] Add `--skip-genesis` flag to `gaiad init` to prevent `genesis.json` generation.
        * Drop `GenesisTx` in favor of a signed `StdTx` with only one `MsgCreateValidator` message.
        * [cli] Port `gaiad init` and `gaiad testnet` to work with `StdTx` genesis transactions.
        * [cli] Add `--moniker` flag to `gaiad init` to override moniker when generating `genesis.json` - i.e. it takes effect when running with the `--with-txs` flag, it is ignored otherwise.

* SDK

    * [core] [#2219](https://github.com/cosmos/cosmos-sdk/issues/2219) Update to Tendermint 0.24.0
        * Validator set updates delayed by one block
        * BFT timestamp that can safely be used by applications
        * Fixed maximum block size enforcement
    * [core] [#1807](https://github.com/cosmos/cosmos-sdk/issues/1807) Switch from use of rational to decimal
    * [types] [#1901](https://github.com/cosmos/cosmos-sdk/issues/1901) Validator interface's GetOwner() renamed to GetOperator()
    * [x/slashing] [#2122](https://github.com/cosmos/cosmos-sdk/pull/2122) - Implement slashing period
    * [types] [#2119](https://github.com/cosmos/cosmos-sdk/issues/2119) Parsed error messages and ABCI log errors to make them more human readable.
    * [types] [#2407](https://github.com/cosmos/cosmos-sdk/issues/2407) MulInt method added to big decimal in order to improve efficiency of slashing
    * [simulation] Rename TestAndRunTx to Operation [#2153](https://github.com/cosmos/cosmos-sdk/pull/2153)
    * [simulation] Remove log and testing.TB from Operation and Invariants, in favor of using errors [#2282](https://github.com/cosmos/cosmos-sdk/issues/2282)
    * [simulation] Remove usage of keys and addrs in the types, in favor of simulation.Account [#2384](https://github.com/cosmos/cosmos-sdk/issues/2384)
    * [tools] Removed gocyclo [#2211](https://github.com/cosmos/cosmos-sdk/issues/2211)
    * [baseapp] Remove `SetTxDecoder` in favor of requiring the decoder be set in baseapp initialization. [#1441](https://github.com/cosmos/cosmos-sdk/issues/1441)
    * [baseapp] [#1921](https://github.com/cosmos/cosmos-sdk/issues/1921) Add minimumFees field to BaseApp.
    * [store] Change storeInfo within the root multistore to use tmhash instead of ripemd160 [#2308](https://github.com/cosmos/cosmos-sdk/issues/2308)
    * [codec] [#2324](https://github.com/cosmos/cosmos-sdk/issues/2324) All referrences to wire have been renamed to codec. Additionally, wire.NewCodec is now codec.New().
    * [types] [#2343](https://github.com/cosmos/cosmos-sdk/issues/2343) Make sdk.Msg have a names field, to facilitate automatic tagging.
    * [baseapp] [#2366](https://github.com/cosmos/cosmos-sdk/issues/2366) Automatically add action tags to all messages
    * [x/auth] [#2377](https://github.com/cosmos/cosmos-sdk/issues/2377) auth.StdSignMsg -> txbuilder.StdSignMsg
    * [x/staking] [#2244](https://github.com/cosmos/cosmos-sdk/issues/2244) staking now holds a consensus-address-index instead of a consensus-pubkey-index
    * [x/staking] [#2236](https://github.com/cosmos/cosmos-sdk/issues/2236) more distribution hooks for distribution
    * [x/stake] [#2394](https://github.com/cosmos/cosmos-sdk/issues/2394) Split up UpdateValidator into distinct state transitions applied only in EndBlock
    * [x/slashing] [#2480](https://github.com/cosmos/cosmos-sdk/issues/2480) Fix signing info handling bugs & faulty slashing
    * [x/stake] [#2412](https://github.com/cosmos/cosmos-sdk/issues/2412) Added an unbonding validator queue to EndBlock to automatically update validator.Status when finished Unbonding
    * [x/stake] [#2500](https://github.com/cosmos/cosmos-sdk/issues/2500) Block conflicting redelegations until we add an index
    * [x/params] Global Paramstore refactored
    * [types] [#2506](https://github.com/cosmos/cosmos-sdk/issues/2506) sdk.Dec MarshalJSON now marshals as a normal Decimal, with 10 digits of decimal precision
    * [x/stake] [#2508](https://github.com/cosmos/cosmos-sdk/issues/2508) Utilize Tendermint power for validator power key
    * [x/stake] [#2531](https://github.com/cosmos/cosmos-sdk/issues/2531) Remove all inflation logic
    * [x/mint] [#2531](https://github.com/cosmos/cosmos-sdk/issues/2531) Add minting module and inflation logic
    * [x/auth] [#2540](https://github.com/cosmos/cosmos-sdk/issues/2540) Rename `AccountMapper` to `AccountKeeper`.
    * [types] [#2456](https://github.com/cosmos/cosmos-sdk/issues/2456) Renamed msg.Name() and msg.Type() to msg.Type() and msg.Route() respectively

* Tendermint
    * Update tendermint version from v0.23.0 to v0.25.0, notable changes
        * Mempool now won't build too large blocks, or too computationally expensive blocks
        * Maximum tx sizes and gas are now removed, and are implicitly the blocks maximums
        * ABCI validators no longer send the pubkey. The pubkey is only sent in validator updates
        * Validator set changes are now delayed by one block
        * Block header now includes the next validator sets hash
        * BFT time is implemented
        * Secp256k1 signature format has changed
        * There is now a threshold multisig format
        * See the [tendermint changelog](https://github.com/tendermint/tendermint/blob/master/CHANGELOG.md) for other changes.

FEATURES

* Gaia REST API (`gaiacli advanced rest-server`)

    * [gaia-lite] Endpoints to query staking pool and params
    * [gaia-lite] [#2110](https://github.com/cosmos/cosmos-sdk/issues/2110) Add support for `simulate=true` requests query argument to endpoints that send txs to run simulations of transactions
    * [gaia-lite] [#966](https://github.com/cosmos/cosmos-sdk/issues/966) Add support for `generate_only=true` query argument to generate offline unsigned transactions
    * [gaia-lite] [#1953](https://github.com/cosmos/cosmos-sdk/issues/1953) Add /sign endpoint to sign transactions generated with `generate_only=true`.
    * [gaia-lite] [#1954](https://github.com/cosmos/cosmos-sdk/issues/1954) Add /broadcast endpoint to broadcast transactions signed by the /sign endpoint.
    * [gaia-lite] [#2113](https://github.com/cosmos/cosmos-sdk/issues/2113) Rename `/accounts/{address}/send` to `/bank/accounts/{address}/transfers`, rename `/accounts/{address}` to `/auth/accounts/{address}`, replace `proposal-id` with `proposalId` in all gov endpoints
    * [gaia-lite] [#2478](https://github.com/cosmos/cosmos-sdk/issues/2478) Add query gov proposal's deposits endpoint
    * [gaia-lite] [#2477](https://github.com/cosmos/cosmos-sdk/issues/2477) Add query validator's outgoing redelegations and unbonding delegations endpoints

* Gaia CLI (`gaiacli`)

    * [cli] Cmds to query staking pool and params
    * [gov][cli] [#2062](https://github.com/cosmos/cosmos-sdk/issues/2062) added `--proposal` flag to `submit-proposal` that allows a JSON file containing a proposal to be passed in
    * [#2040](https://github.com/cosmos/cosmos-sdk/issues/2040) Add `--bech` to `gaiacli keys show` and respective REST endpoint to
    provide desired Bech32 prefix encoding
    * [cli] [#2047](https://github.com/cosmos/cosmos-sdk/issues/2047) [#2306](https://github.com/cosmos/cosmos-sdk/pull/2306) Passing --gas=simulate triggers a simulation of the tx before the actual execution.
    The gas estimate obtained via the simulation will be used as gas limit in the actual execution.
    * [cli] [#2047](https://github.com/cosmos/cosmos-sdk/issues/2047) The --gas-adjustment flag can be used to adjust the estimate obtained via the simulation triggered by --gas=simulate.
    * [cli] [#2110](https://github.com/cosmos/cosmos-sdk/issues/2110) Add --dry-run flag to perform a simulation of a transaction without broadcasting it. The --gas flag is ignored as gas would be automatically estimated.
    * [cli] [#2204](https://github.com/cosmos/cosmos-sdk/issues/2204) Support generating and broadcasting messages with multiple signatures via command line:
        * [#966](https://github.com/cosmos/cosmos-sdk/issues/966) Add --generate-only flag to build an unsigned transaction and write it to STDOUT.
        * [#1953](https://github.com/cosmos/cosmos-sdk/issues/1953) New `sign` command to sign transactions generated with the --generate-only flag.
        * [#1954](https://github.com/cosmos/cosmos-sdk/issues/1954) New `broadcast` command to broadcast transactions generated offline and signed with the `sign` command.
    * [cli] [#2220](https://github.com/cosmos/cosmos-sdk/issues/2220) Add `gaiacli config` feature to interactively create CLI config files to reduce the number of required flags
    * [stake][cli] [#1672](https://github.com/cosmos/cosmos-sdk/issues/1672) Introduced
    new commission flags for validator commands `create-validator` and `edit-validator`.
    * [stake][cli] [#1890](https://github.com/cosmos/cosmos-sdk/issues/1890) Add `--genesis-format` flag to `gaiacli tx create-validator` to produce transactions in genesis-friendly format.
    * [cli][#2554](https://github.com/cosmos/cosmos-sdk/issues/2554) Make `gaiacli keys show` multisig ready.

* Gaia

    * [cli] [#2170](https://github.com/cosmos/cosmos-sdk/issues/2170) added ability to show the node's address via `gaiad tendermint show-address`
    * [simulation] [#2313](https://github.com/cosmos/cosmos-sdk/issues/2313) Reworked `make test_sim_gaia_slow` to `make test_sim_gaia_full`, now simulates from multiple starting seeds in parallel
    * [cli] [#1921](https://github.com/cosmos/cosmos-sdk/issues/1921)
        * New configuration file `gaiad.toml` is now created to host Gaia-specific configuration.
        * New --minimum_fees/minimum_fees flag/config option to set a minimum fee.

* SDK
    * [querier] added custom querier functionality, so ABCI query requests can be handled by keepers
    * [simulation] [#1924](https://github.com/cosmos/cosmos-sdk/issues/1924) allow operations to specify future operations
    * [simulation] [#1924](https://github.com/cosmos/cosmos-sdk/issues/1924) Add benchmarking capabilities, with makefile commands "test_sim_gaia_benchmark, test_sim_gaia_profile"
    * [simulation] [#2349](https://github.com/cosmos/cosmos-sdk/issues/2349) Add time-based future scheduled operations to simulator
    * [x/auth] [#2376](https://github.com/cosmos/cosmos-sdk/issues/2376) Remove FeePayer() from StdTx
    * [x/stake] [#1672](https://github.com/cosmos/cosmos-sdk/issues/1672) Implement
    basis for the validator commission model.
    * [x/auth] Support account removal in the account mapper.

IMPROVEMENTS

* [tools] Improved terraform and ansible scripts for infrastructure deployment
* [tools] Added ansible script to enable process core dumps

* Gaia REST API (`gaiacli advanced rest-server`)

    * [x/stake] [#2000](https://github.com/cosmos/cosmos-sdk/issues/2000) Added tests for new staking endpoints
    * [gaia-lite] [#2445](https://github.com/cosmos/cosmos-sdk/issues/2445) Standarized REST error responses
    * [gaia-lite] Added example to Swagger specification for /keys/seed.
    * [x/stake] Refactor REST utils

* Gaia CLI (`gaiacli`)

    * [cli] [#2060](https://github.com/cosmos/cosmos-sdk/issues/2060) removed `--select` from `block` command
    * [cli] [#2128](https://github.com/cosmos/cosmos-sdk/issues/2128) fixed segfault when exporting directly after `gaiad init`
    * [cli] [#1255](https://github.com/cosmos/cosmos-sdk/issues/1255) open KeyBase in read-only mode
    for query-purpose CLI commands
    * [docs] Added commands for querying governance deposits, votes and tally

* Gaia

    * [x/stake] [#2023](https://github.com/cosmos/cosmos-sdk/pull/2023) Terminate iteration loop in `UpdateBondedValidators` and `UpdateBondedValidatorsFull` when the first revoked validator is encountered and perform a sanity check.
    * [x/auth] Signature verification's gas cost now accounts for pubkey type. [#2046](https://github.com/tendermint/tendermint/pull/2046)
    * [x/stake] [x/slashing] Ensure delegation invariants to jailed validators [#1883](https://github.com/cosmos/cosmos-sdk/issues/1883).
    * [x/stake] Improve speed of GetValidator, which was shown to be a performance bottleneck. [#2046](https://github.com/tendermint/tendermint/pull/2200)
    * [x/stake] [#2435](https://github.com/cosmos/cosmos-sdk/issues/2435) Improve memory efficiency of getting the various store keys
    * [genesis] [#2229](https://github.com/cosmos/cosmos-sdk/issues/2229) Ensure that there are no duplicate accounts or validators in the genesis state.
    * [genesis] [#2450](https://github.com/cosmos/cosmos-sdk/issues/2450) Validate staking genesis parameters.
    * Add SDK validation to `config.toml` (namely disabling `create_empty_blocks`) [#1571](https://github.com/cosmos/cosmos-sdk/issues/1571)
    * [#1941](https://github.com/cosmos/cosmos-sdk/issues/1941) Version is now inferred via `git describe --tags`.
    * [x/distribution] [#1671](https://github.com/cosmos/cosmos-sdk/issues/1671) add distribution types and tests

* SDK
    * [tools] Make get_vendor_deps deletes `.vendor-new` directories, in case scratch files are present.
    * [spec] Added simple piggy bank distribution spec
    * [cli] [#1632](https://github.com/cosmos/cosmos-sdk/issues/1632) Add integration tests to ensure `basecoind init && basecoind` start sequences run successfully for both `democoin` and `basecoin` examples.
    * [store] Speedup IAVL iteration, and consequently everything that requires IAVL iteration. [#2143](https://github.com/cosmos/cosmos-sdk/issues/2143)
    * [store] [#1952](https://github.com/cosmos/cosmos-sdk/issues/1952), [#2281](https://github.com/cosmos/cosmos-sdk/issues/2281) Update IAVL dependency to v0.11.0
    * [simulation] Make timestamps randomized [#2153](https://github.com/cosmos/cosmos-sdk/pull/2153)
    * [simulation] Make logs not just pure strings, speeding it up by a large factor at greater block heights [#2282](https://github.com/cosmos/cosmos-sdk/issues/2282)
    * [simulation] Add a concept of weighting the operations [#2303](https://github.com/cosmos/cosmos-sdk/issues/2303)
    * [simulation] Logs get written to file if large, and also get printed on panics [#2285](https://github.com/cosmos/cosmos-sdk/issues/2285)
    * [simulation] Bank simulations now makes testing auth configurable [#2425](https://github.com/cosmos/cosmos-sdk/issues/2425)
    * [gaiad] [#1992](https://github.com/cosmos/cosmos-sdk/issues/1992) Add optional flag to `gaiad testnet` to make config directory of daemon (default `gaiad`) and cli (default `gaiacli`) configurable
    * [x/stake] Add stake `Queriers` for Gaia-lite endpoints. This increases the staking endpoints performance by reusing the staking `keeper` logic for queries. [#2249](https://github.com/cosmos/cosmos-sdk/pull/2149)
    * [store] [#2017](https://github.com/cosmos/cosmos-sdk/issues/2017) Refactor
    gas iterator gas consumption to only consume gas for iterator creation and `Next`
    calls which includes dynamic consumption of value length.
    * [types/decimal] [#2378](https://github.com/cosmos/cosmos-sdk/issues/2378) - Added truncate functionality to decimal
    * [client] [#1184](https://github.com/cosmos/cosmos-sdk/issues/1184) Remove unused `client/tx/sign.go`.
    * [tools] [#2464](https://github.com/cosmos/cosmos-sdk/issues/2464) Lock binary dependencies to a specific version
    * #2573 [x/distribution] add accum invariance

BUG FIXES

* Gaia CLI (`gaiacli`)

    * [cli] [#1997](https://github.com/cosmos/cosmos-sdk/issues/1997) Handle panics gracefully when `gaiacli stake {delegation,unbond}` fail to unmarshal delegation.
    * [cli] [#2265](https://github.com/cosmos/cosmos-sdk/issues/2265) Fix JSON formatting of the `gaiacli send` command.
    * [cli] [#2547](https://github.com/cosmos/cosmos-sdk/issues/2547) Mark --to and --amount as required flags for `gaiacli tx send`.

* Gaia

    * [x/stake] Return correct Tendermint validator update set on `EndBlocker` by not
    including non previously bonded validators that have zero power. [#2189](https://github.com/cosmos/cosmos-sdk/issues/2189)
    * [docs] Fixed light client section links

* SDK
    * [#1988](https://github.com/cosmos/cosmos-sdk/issues/1988) Make us compile on OpenBSD (disable ledger)
    * [#2105](https://github.com/cosmos/cosmos-sdk/issues/2105) Fix DB Iterator leak, which may leak a go routine.
    * [ledger] [#2064](https://github.com/cosmos/cosmos-sdk/issues/2064) Fix inability to sign and send transactions via the LCD by
    loading a Ledger device at runtime.
    * [#2158](https://github.com/cosmos/cosmos-sdk/issues/2158) Fix non-deterministic ordering of validator iteration when slashing in `gov EndBlocker`
    * [simulation] [#1924](https://github.com/cosmos/cosmos-sdk/issues/1924) Make simulation stop on SIGTERM
    * [#2388](https://github.com/cosmos/cosmos-sdk/issues/2388) Remove dependency on deprecated tendermint/tmlibs repository.
    * [#2416](https://github.com/cosmos/cosmos-sdk/issues/2416) Refactored `InitializeTestLCD` to properly include proposing validator in genesis state.
    * #2573 [x/distribution] accum invariance bugfix
    * #2573 [x/slashing] unbonding-delegation slashing invariance bugfix

## 0.24.2

*August 22nd, 2018*.

BUG FIXES

* Tendermint
    * Fix unbounded consensus WAL growth

## 0.24.1

*August 21st, 2018*.

BUG FIXES

* Gaia
    * [x/slashing] Evidence tracking now uses validator address instead of validator pubkey

## 0.24.0

*August 13th, 2018*.

BREAKING CHANGES

* Gaia REST API (`gaiacli advanced rest-server`)

    * [x/stake] [#1880](https://github.com/cosmos/cosmos-sdk/issues/1880) More REST-ful endpoints (large refactor)
    * [x/slashing] [#1866](https://github.com/cosmos/cosmos-sdk/issues/1866) `/slashing/signing_info` takes cosmosvalpub instead of cosmosvaladdr
    * use time.Time instead of int64 for time. See Tendermint v0.23.0
    * Signatures are no longer Amino encoded with prefixes (just encoded as raw
    bytes) - see Tendermint v0.23.0

* Gaia CLI (`gaiacli`)

    * [x/stake] change `--keybase-sig` to `--identity`
    * [x/stake] [#1828](https://github.com/cosmos/cosmos-sdk/issues/1828) Force user to specify amount on create-validator command by removing default
    * [x/gov] Change `--proposalID` to `--proposal-id`
    * [x/stake, x/gov] [#1606](https://github.com/cosmos/cosmos-sdk/issues/1606) Use `--from` instead of adhoc flags like `--address-validator`
    and `--proposer` to indicate the sender address.
    * [#1551](https://github.com/cosmos/cosmos-sdk/issues/1551) Remove `--name` completely
    * Genesis/key creation (`gaiad init`) now supports user-provided key passwords

* Gaia

    * [x/stake] Inflation doesn't use rationals in calculation (performance boost)
    * [x/stake] Persist a map from `addr->pubkey` in the state since BeginBlock
    doesn't provide pubkeys.
    * [x/gov] [#1781](https://github.com/cosmos/cosmos-sdk/issues/1781) Added tags sub-package, changed tags to use dash-case
    * [x/gov] [#1688](https://github.com/cosmos/cosmos-sdk/issues/1688) Governance parameters are now stored in globalparams store
    * [x/gov] [#1859](https://github.com/cosmos/cosmos-sdk/issues/1859) Slash validators who do not vote on a proposal
    * [x/gov] [#1914](https://github.com/cosmos/cosmos-sdk/issues/1914) added TallyResult type that gets stored in Proposal after tallying is finished

* SDK

    * [baseapp] Msgs are no longer run on CheckTx, removed `ctx.IsCheckTx()`
    * [baseapp] NewBaseApp constructor takes sdk.TxDecoder as argument instead of wire.Codec
    * [types] sdk.NewCoin takes sdk.Int, sdk.NewInt64Coin takes int64
    * [x/auth] Default TxDecoder can be found in `x/auth` rather than baseapp
    * [client] [#1551](https://github.com/cosmos/cosmos-sdk/issues/1551): Refactored `CoreContext` to `TxContext` and `QueryContext`
        * Removed all tx related fields and logic (building & signing) to separate
      structure `TxContext` in `x/auth/client/context`

* Tendermint
    * v0.22.5 -> See [Tendermint PR](https://github.com/tendermint/tendermint/pull/1966)
        * change all the cryptography imports.
    * v0.23.0 -> See
    [Changelog](https://github.com/tendermint/tendermint/blob/v0.23.0/CHANGELOG.md#0230)
    and [SDK PR](https://github.com/cosmos/cosmos-sdk/pull/1927)
        * BeginBlock no longer includes crypto.Pubkey
        * use time.Time instead of int64 for time.

FEATURES

* Gaia REST API (`gaiacli advanced rest-server`)

    * [x/gov] Can now query governance proposals by ProposalStatus

* Gaia CLI (`gaiacli`)

    * [x/gov] added `query-proposals` command. Can filter by `depositer`, `voter`, and `status`
    * [x/stake] [#2043](https://github.com/cosmos/cosmos-sdk/issues/2043) Added staking query cli cmds for unbonding-delegations and redelegations

* Gaia

    * [networks] Added ansible scripts to upgrade seed nodes on a network

* SDK
    * [x/mock/simulation] Randomized simulation framework
        * Modules specify invariants and operations, preferably in an x/[module]/simulation package
        * Modules can test random combinations of their own operations
        * Applications can integrate operations and invariants from modules together for an integrated simulation
        * Simulates Tendermint's algorithm for validator set updates
        * Simulates validator signing/downtime with a Markov chain, and occaisional double-signatures
        * Includes simulated operations & invariants for staking, slashing, governance, and bank modules
    * [store] [#1481](https://github.com/cosmos/cosmos-sdk/issues/1481) Add transient store
    * [baseapp] Initialize validator set on ResponseInitChain
    * [baseapp] added BaseApp.Seal - ability to seal baseapp parameters once they've been set
    * [cosmos-sdk-cli] New `cosmos-sdk-cli` tool to quickly initialize a new
    SDK-based project
    * [scripts] added log output monitoring to DataDog using Ansible scripts

IMPROVEMENTS

* Gaia

    * [spec] [#967](https://github.com/cosmos/cosmos-sdk/issues/967) Inflation and distribution specs drastically improved
    * [x/gov] [#1773](https://github.com/cosmos/cosmos-sdk/issues/1773) Votes on a proposal can now be queried
    * [x/gov] Initial governance parameters can now be set in the genesis file
    * [x/stake] [#1815](https://github.com/cosmos/cosmos-sdk/issues/1815) Sped up the processing of `EditValidator` txs.
    * [config] [#1930](https://github.com/cosmos/cosmos-sdk/issues/1930) Transactions indexer indexes all tags by default.
    * [ci] [#2057](https://github.com/cosmos/cosmos-sdk/pull/2057) Run `make localnet-start` on every commit and ensure network reaches at least 10 blocks

* SDK
    * [baseapp] [#1587](https://github.com/cosmos/cosmos-sdk/issues/1587) Allow any alphanumeric character in route
    * [baseapp] Allow any alphanumeric character in route
    * [tools] Remove `rm -rf vendor/` from `make get_vendor_deps`
    * [x/auth] Recover ErrorOutOfGas panic in order to set sdk.Result attributes correctly
    * [x/auth] [#2376](https://github.com/cosmos/cosmos-sdk/issues/2376) No longer runs any signature in a multi-msg, if any account/sequence number is wrong.
    * [x/auth] [#2376](https://github.com/cosmos/cosmos-sdk/issues/2376) No longer charge gas for subtracting fees
    * [x/bank] Unit tests are now table-driven
    * [tests] Add tests to example apps in docs
    * [tests] Fixes ansible scripts to work with AWS too
    * [tests] [#1806](https://github.com/cosmos/cosmos-sdk/issues/1806) CLI tests are now behind the build flag 'cli_test', so go test works on a new repo

BUG FIXES

* Gaia CLI (`gaiacli`)

    * [#1766](https://github.com/cosmos/cosmos-sdk/issues/1766) Fixes bad example for keybase identity
    * [x/stake] [#2021](https://github.com/cosmos/cosmos-sdk/issues/2021) Fixed repeated CLI commands in staking

* Gaia
    * [x/stake] [#2077](https://github.com/cosmos/cosmos-sdk/pull/2077) Fixed invalid cliff power comparison
    * [#1804](https://github.com/cosmos/cosmos-sdk/issues/1804) Fixes gen-tx genesis generation logic temporarily until upstream updates
    * [#1799](https://github.com/cosmos/cosmos-sdk/issues/1799) Fix `gaiad export`
    * [#1839](https://github.com/cosmos/cosmos-sdk/issues/1839) Fixed bug where intra-tx counter wasn't set correctly for genesis validators
    * [x/stake] [#1858](https://github.com/cosmos/cosmos-sdk/issues/1858) Fixed bug where the cliff validator was not updated correctly
    * [tests] [#1675](https://github.com/cosmos/cosmos-sdk/issues/1675) Fix non-deterministic `test_cover`
    * [tests] [#1551](https://github.com/cosmos/cosmos-sdk/issues/1551) Fixed invalid LCD test JSON payload in `doIBCTransfer`
    * [basecoin] Fixes coin transaction failure and account query [discussion](https://forum.cosmos.network/t/unmarshalbinarybare-expected-to-read-prefix-bytes-75fbfab8-since-it-is-registered-concrete-but-got-0a141dfa/664/6)
    * [x/gov] [#1757](https://github.com/cosmos/cosmos-sdk/issues/1757) Fix VoteOption conversion to String
    * [x/stake] [#2083] Fix broken invariant of bonded validator power decrease

## 0.23.1

*July 27th, 2018*.

BUG FIXES

* [tendermint] Update to v0.22.8
    * [consensus, blockchain] Register the Evidence interface so it can be
    marshalled/unmarshalled by the blockchain and consensus reactors

## 0.23.0

*July 25th, 2018*.

BREAKING CHANGES

* [x/stake] Fixed the period check for the inflation calculation

IMPROVEMENTS

* [cli] Improve error messages for all txs when the account doesn't exist
* [tendermint] Update to v0.22.6
    * Updates the crypto imports/API (#1966)
* [x/stake] Add revoked to human-readable validator

BUG FIXES

* [tendermint] Update to v0.22.6
    * Fixes some security vulnerabilities reported in the [Bug Bounty](https://hackerone.com/tendermint)
* [#1797](https://github.com/cosmos/cosmos-sdk/issues/1797) Fix off-by-one error in slashing for downtime
* [#1787](https://github.com/cosmos/cosmos-sdk/issues/1787) Fixed bug where Tally fails due to revoked/unbonding validator
* [#1666](https://github.com/cosmos/cosmos-sdk/issues/1666) Add intra-tx counter to the genesis validators

## 0.22.0

*July 16th, 2018*.

BREAKING CHANGES

* [x/gov] Increase VotingPeriod, DepositPeriod, and MinDeposit

IMPROVEMENTS

* [gaiad] Default config updates:
    * `timeout_commit=5000` so blocks only made every 5s
    * `prof_listen_addr=localhost:6060` so profile server is on by default
    * `p2p.send_rate` and `p2p.recv_rate` increases 10x (~5MB/s)

BUG FIXES

* [server] Fix to actually overwrite default tendermint config

## 0.21.1

*July 14th, 2018*.

BUG FIXES

* [build] Added Ledger build support via `LEDGER_ENABLED=true|false`
    * True by default except when cross-compiling

## 0.21.0

*July 13th, 2018*.

BREAKING CHANGES

* [x/stake] Specify DelegatorAddress in MsgCreateValidator
* [x/stake] Remove the use of global shares in the pool
    * Remove the use of `PoolShares` type in `x/stake/validator` type - replace with `Status` `Tokens` fields
* [x/auth] NewAccountMapper takes a constructor instead of a prototype
* [keys] Keybase.Update function now takes in a function to get the newpass, rather than the password itself

FEATURES

* [baseapp] NewBaseApp now takes option functions as parameters

IMPROVEMENTS

* Updated docs folder to accommodate cosmos.network docs project
* [store] Added support for tracing multi-store operations via `--trace-store`
* [store] Pruning strategy configurable with pruning flag on gaiad start

BUG FIXES

* [#1630](https://github.com/cosmos/cosmos-sdk/issues/1630) - redelegation nolonger removes tokens from the delegator liquid account
* [keys] [#1629](https://github.com/cosmos/cosmos-sdk/issues/1629) - updating password no longer asks for a new password when the first entered password was incorrect
* [lcd] importing an account would create a random account
* [server] 'gaiad init' command family now writes provided name as the moniker in `config.toml`
* [build] Added Ledger build support via `LEDGER_ENABLED=true|false`
    * True by default except when cross-compiling

## 0.20.0

*July 10th, 2018*.

BREAKING CHANGES

* msg.GetSignBytes() returns sorted JSON (by key)
* msg.GetSignBytes() field changes
    * `msg_bytes` -> `msgs`
    * `fee_bytes` -> `fee`
* Update Tendermint to v0.22.2
    * Default ports changed from 466xx to 266xx
    * Amino JSON uses type names instead of prefix bytes
    * ED25519 addresses are the first 20-bytes of the SHA256 of the raw 32-byte
    pubkey (Instead of RIPEMD160)
    * go-crypto, abci, tmlibs have been merged into Tendermint
        * The keys sub-module is now in the SDK
    * Various other fixes
* [auth] Signers of a transaction now only sign over their own account and sequence number
* [auth] Removed MsgChangePubKey
* [auth] Removed SetPubKey from account mapper
* [auth] AltBytes renamed to Memo, now a string, max 100 characters, costs a bit of gas
* [types] `GetMsg()` -> `GetMsgs()` as txs wrap many messages
* [types] Removed GetMemo from Tx (it is still on StdTx)
* [types] renamed rational.Evaluate to rational.Round{Int64, Int}
* [types] Renamed `sdk.Address` to `sdk.AccAddress`/`sdk.ValAddress`
* [types] `sdk.AccAddress`/`sdk.ValAddress` natively marshals to Bech32 in String, Sprintf (when used with `%s`), and MarshalJSON
* [keys] Keybase and Ledger support from go-crypto merged into the SDK in the `crypto` folder
* [cli] Rearranged commands under subcommands
* [x/slashing] Update slashing for unbonding period
    * Slash according to power at time of infraction instead of power at
    time of discovery
    * Iterate through unbonding delegations & redelegations which contributed
    to an infraction, slash them proportional to their stake at the time
    * Add REST endpoint to unrevoke a validator previously revoked for downtime
    * Add REST endpoint to retrieve liveness signing information for a validator
* [x/stake] Remove Tick and add EndBlocker
* [x/stake] most index keys nolonger hold a value - inputs are rearranged to form the desired key
* [x/stake] store-value for delegation, validator, ubd, and red do not hold duplicate information contained store-key
* [x/stake] Introduce concept of unbonding for delegations and validators
    * `gaiacli stake unbond` replaced with `gaiacli stake begin-unbonding`
    * Introduced:
        * `gaiacli stake complete-unbonding`
        * `gaiacli stake begin-redelegation`
        * `gaiacli stake complete-redelegation`
* [lcd] Switch key creation output to return bech32
* [lcd] Removed shorthand CLI flags (`a`, `c`, `n`, `o`)
* [gaiad] genesis transactions now use bech32 addresses / pubkeys
* [gov] VoteStatus renamed to ProposalStatus
* [gov] VoteOption, ProposalType, and ProposalStatus all marshal to string form in JSON

DEPRECATED

* [cli] Deprecated `--name` flag in commands that send txs, in favor of `--from`

FEATURES

* [x/gov] Implemented MVP
    * Supported proposal types: just binary (pass/fail) TextProposals for now
    * Proposals need deposits to be votable; deposits are burned if proposal fails
    * Delegators delegate votes to validator by default but can override (for their stake)
* [gaiacli] Ledger support added
    * You can now use a Ledger with `gaiacli --ledger` for all key-related commands
    * Ledger keys can be named and tracked locally in the key DB
* [gaiacli] You can now attach a simple text-only memo to any transaction, with the `--memo` flag
* [gaiacli] added the following flags for commands that post transactions to the chain:
    * async -- send the tx without waiting for a tendermint response
    * json -- return the output in json format for increased readability
    * print-response -- return the tx response. (includes fields like gas cost)
* [lcd] Queried TXs now include the tx hash to identify each tx
* [mockapp] CompleteSetup() no longer takes a testing parameter
* [x/bank] Add benchmarks for signing and delivering a block with a single bank transaction
    * Run with `cd x/bank && go test --bench=.`
* [tools] make get_tools installs tendermint's linter, and gometalinter
* [tools] Switch gometalinter to the stable version
* [tools] Add the following linters
    * misspell
    * gofmt
    * go vet -composites=false
    * unconvert
    * ineffassign
    * errcheck
    * unparam
    * gocyclo
* [tools] Added `make format` command to automate fixing misspell and gofmt errors.
* [server] Default config now creates a profiler at port 6060, and increase p2p send/recv rates
* [types] Switches internal representation of Int/Uint/Rat to use pointers
* [types] Added MinInt and MinUint functions
* [gaiad] `unsafe_reset_all` now resets addrbook.json
* [democoin] add x/oracle, x/assoc
* [tests] created a randomized testing framework.
    * Currently bank has limited functionality in the framework
    * Auth has its invariants checked within the framework
* [tests] Add WaitForNextNBlocksTM helper method
* [keys] New keys now have 24 word recovery keys, for heightened security

* [keys] Add a temporary method for exporting the private key

IMPROVEMENTS

* [x/bank] Now uses go-wire codec instead of 'encoding/json'
* [x/auth] Now uses go-wire codec instead of 'encoding/json'
* revised use of endblock and beginblock
* [stake] module reorganized to include `types` and `keeper` package
* [stake] keeper always loads the store (instead passing around which doesn't really boost efficiency)
* [stake] edit-validator changes now can use the keyword [do-not-modify] to not modify unspecified `--flag` (aka won't set them to `""` value)
* [stake] offload more generic functionality from the handler into the keeper
* [stake] clearer staking logic
* [types] added common tag constants
* [keys] improve error message when deleting non-existent key
* [gaiacli] improve error messages on `send` and `account` commands
* added contributing guidelines
* [docs] Added commands for governance CLI on testnet README

BUG FIXES

* [x/slashing] [#1510](https://github.com/cosmos/cosmos-sdk/issues/1510) Unrevoked validators cannot un-revoke themselves
* [x/stake] [#1513](https://github.com/cosmos/cosmos-sdk/issues/1513) Validators slashed to zero power are unbonded and removed from the store
* [x/stake] [#1567](https://github.com/cosmos/cosmos-sdk/issues/1567) Validators decreased in power but not unbonded are now updated in Tendermint
* [x/stake] error strings lower case
* [x/stake] pool loose tokens now accounts for unbonding and unbonding tokens not associated with any validator
* [x/stake] fix revoke bytes ordering (was putting revoked candidates at the top of the list)
* [x/stake] bond count was counting revoked validators as bonded, fixed
* [gaia] Added self delegation for validators in the genesis creation
* [lcd] tests now don't depend on raw json text
* Retry on HTTP request failure in CLI tests, add option to retry tests in Makefile
* Fixed bug where chain ID wasn't passed properly in x/bank REST handler, removed Viper hack from ante handler
* Fixed bug where `democli account` didn't decode the account data correctly
* [#872](https://github.com/cosmos/cosmos-sdk/issues/872) - recovery phrases no longer all end in `abandon`
* [#887](https://github.com/cosmos/cosmos-sdk/issues/887) - limit the size of rationals that can be passed in from user input
* [#1052](https://github.com/cosmos/cosmos-sdk/issues/1052) - Make all now works
* [#1258](https://github.com/cosmos/cosmos-sdk/issues/1258) - printing big.rat's can no longer overflow int64
* [#1259](https://github.com/cosmos/cosmos-sdk/issues/1259) - fix bug where certain tests that could have a nil pointer in defer
* [#1343](https://github.com/cosmos/cosmos-sdk/issues/1343) - fixed unnecessary parallelism in CI
* [#1353](https://github.com/cosmos/cosmos-sdk/issues/1353) - CLI: Show pool shares fractions in human-readable format
* [#1367](https://github.com/cosmos/cosmos-sdk/issues/1367) - set ChainID in InitChain
* [#1461](https://github.com/cosmos/cosmos-sdk/issues/1461) - CLI tests now no longer reset your local environment data
* [#1505](https://github.com/cosmos/cosmos-sdk/issues/1505) - `gaiacli stake validator` no longer panics if validator doesn't exist
* [#1565](https://github.com/cosmos/cosmos-sdk/issues/1565) - fix cliff validator persisting when validator set shrinks from max
* [#1287](https://github.com/cosmos/cosmos-sdk/issues/1287) - prevent zero power validators at genesis
* [x/stake] fix bug when unbonding/redelegating using `--shares-percent`
* [#1010](https://github.com/cosmos/cosmos-sdk/issues/1010) - two validators can't bond with the same pubkey anymore

## 0.19.0

*June 13, 2018*.

BREAKING CHANGES

* msg.GetSignBytes() now returns bech32-encoded addresses in all cases
* [lcd] REST end-points now include gas
* sdk.Coin now uses sdk.Int, a big.Int wrapper with 256bit range cap

FEATURES

* [x/auth] Added AccountNumbers to BaseAccount and StdTxs to allow for replay protection with account pruning
* [lcd] added an endpoint to query for the SDK version of the connected node

IMPROVEMENTS

* export command now writes current validator set for Tendermint
* [tests] Application module tests now use a mock application
* [gaiacli] Fix error message when account isn't found when running gaiacli account
* [lcd] refactored to eliminate use of global variables, and interdependent tests
* [tests] Added testnet command to gaiad
* [tests] Added localnet targets to Makefile
* [x/stake] More stake tests added to test ByPower index

FIXES

* Fixes consensus fault on testnet - see postmortem [here](https://github.com/cosmos/cosmos-sdk/issues/1197#issuecomment-396823021)
* [x/stake] bonded inflation removed, non-bonded inflation partially implemented
* [lcd] Switch to bech32 for addresses on all human readable inputs and outputs
* [lcd] fixed tx indexing/querying
* [cli] Added `--gas` flag to specify transaction gas limit
* [gaia] Registered slashing message handler
* [x/slashing] Set signInfo.StartHeight correctly for newly bonded validators

FEATURES

* [docs] Reorganize documentation
* [docs] Update staking spec, create WIP spec for slashing, and fees

## 0.18.0

*June 9, 2018*.

BREAKING CHANGES

* [stake] candidate -> validator throughout (details in refactor comment)
* [stake] delegate-bond -> delegation throughout
* [stake] `gaiacli query validator` takes and argument instead of using the `--address-candidate` flag
* [stake] introduce `gaiacli query delegations`
* [stake] staking refactor
    * ValidatorsBonded store now take sorted pubKey-address instead of validator owner-address,
    is sorted like Tendermint by pk's address
    * store names more understandable
    * removed temporary ToKick store, just needs a local map!
    * removed distinction between candidates and validators
        * everything is now a validator
        * only validators with a status == bonded are actively validating/receiving rewards
    * Introduction of Unbonding fields, lowlevel logic throughout (not fully implemented with queue)
    * Introduction of PoolShares type within validators,
    replaces three rational fields (BondedShares, UnbondingShares, UnbondedShares
* [x/auth] move stuff specific to auth anteHandler to the auth module rather than the types folder. This includes:
    * StdTx (and its related stuff i.e. StdSignDoc, etc)
    * StdFee
    * StdSignature
    * Account interface
    * Related to this organization, I also:
* [x/auth] got rid of AccountMapper interface (in favor of the struct already in auth module)
* [x/auth] removed the FeeHandler function from the AnteHandler, Replaced with FeeKeeper
* [x/auth] Removed GetSignatures() from Tx interface (as different Tx styles might use something different than StdSignature)
* [store] Removed SubspaceIterator and ReverseSubspaceIterator from KVStore interface and replaced them with helper functions in /types
* [cli] rearranged commands under subcommands
* [stake] remove Tick and add EndBlocker
* Switch to bech32cosmos on all human readable inputs and outputs

FEATURES

* [x/auth] Added ability to change pubkey to auth module
* [baseapp] baseapp now has settable functions for filtering peers by address/port & public key
* [sdk] Gas consumption is now measured as transactions are executed
    * Transactions which run out of gas stop execution and revert state changes
    * A "simulate" query has been added to determine how much gas a transaction will need
    * Modules can include their own gas costs for execution of particular message types
* [stake] Seperation of fee distribution to a new module
* [stake] Creation of a validator/delegation generics in `/types`
* [stake] Helper Description of the store in x/stake/store.md
* [stake] removed use of caches in the stake keeper
* [stake] Added REST API
* [Makefile] Added terraform/ansible playbooks to easily create remote testnets on Digital Ocean

BUG FIXES

* [stake] staking delegator shares exchange rate now relative to equivalent-bonded-tokens the validator has instead of bonded tokens
  ^ this is important for unbonded validators in the power store!
* [cli] fixed cli-bash tests
* [ci] added cli-bash tests
* [basecoin] updated basecoin for stake and slashing
* [docs] fixed references to old cli commands
* [docs] Downgraded Swagger to v2 for downstream compatibility
* auto-sequencing transactions correctly
* query sequence via account store
* fixed duplicate pub_key in stake.Validator
* Auto-sequencing now works correctly
* [gaiacli] Fix error message when account isn't found when running gaiacli account

## 0.17.5

*June 5, 2018*.

Update to Tendermint v0.19.9 (Fix evidence reactor, mempool deadlock, WAL panic,
memory leak)

## 0.17.4

*May 31, 2018*.

Update to Tendermint v0.19.7 (WAL fixes and more)

## 0.17.3

*May 29, 2018*.

Update to Tendermint v0.19.6 (fix fast-sync halt)

## 0.17.2

*May 20, 2018*.

Update to Tendermint v0.19.5 (reduce WAL use, bound the mempool and some rpcs, improve logging)

## 0.17.1 (May 17, 2018)

Update to Tendermint v0.19.4 (fixes a consensus bug and improves logging)

## 0.17.0 (May 15, 2018)

BREAKING CHANGES

* [stake] MarshalJSON -> MarshalBinaryLengthPrefixed
* Queries against the store must be prefixed with the path "/store"

FEATURES

* [gaiacli] Support queries for candidates, delegator-bonds
* [gaiad] Added `gaiad export` command to export current state to JSON
* [x/bank] Tx tags with sender/recipient for indexing & later retrieval
* [x/stake] Tx tags with delegator/candidate for delegation & unbonding, and candidate info for declare candidate / edit validator

IMPROVEMENTS

* [gaiad] Update for Tendermint v0.19.3 (improve `/dump_consensus_state` and add
  `/consensus_state`)
* [spec/ibc] Added spec!
* [spec/stake] Cleanup structure, include details about slashing and
  auto-unbonding
* [spec/governance] Fixup some names and pseudocode
* NOTE: specs are still a work-in-progress ...

BUG FIXES

* Auto-sequencing now works correctly

## 0.16.0 (May 14th, 2018)

BREAKING CHANGES

* Move module REST/CLI packages to x/[module]/client/rest and x/[module]/client/cli
* Gaia simple-staking bond and unbond functions replaced
* [stake] Delegator bonds now store the height at which they were updated
* All module keepers now require a codespace, see basecoin or democoin for usage
* Many changes to names throughout
    * Type as a prefix naming convention applied (ex. BondMsg -> MsgBond)
    * Removed redundancy in names (ex. stake.StakingKeeper -> stake.Keeper)
* Removed SealedAccountMapper
* gaiad init now requires use of `--name` flag
* Removed Get from Msg interface
* types/rational now extends big.Rat

FEATURES:

* Gaia stake commands include, CreateValidator, EditValidator, Delegate, Unbond
* MountStoreWithDB without providing a custom store works.
* Repo is now lint compliant / GoMetaLinter with tendermint-lint integrated into CI
* Better key output, pubkey go-amino hex bytes now output by default
* gaiad init overhaul
    * Create genesis transactions with `gaiad init gen-tx`
    * New genesis account keys are automatically added to the client keybase (introduce `--client-home` flag)
    * Initialize with genesis txs using `--gen-txs` flag
* Context now has access to the application-configured logger
* Add (non-proof) subspace query helper functions
* Add more staking query functions: candidates, delegator-bonds

BUG FIXES

* Gaia now uses stake, ported from github.com/cosmos/gaia

## 0.15.1 (April 29, 2018)

IMPROVEMENTS:

* Update Tendermint to v0.19.1 (includes many rpc fixes)

## 0.15.0 (April 29, 2018)

NOTE: v0.15.0 is a large breaking change that updates the encoding scheme to use
[Amino](github.com/tendermint/go-amino).

For details on how this changes encoding for public keys and addresses,
see the [docs](https://github.com/tendermint/tendermint/blob/v0.19.1/docs/specification/new-spec/encoding.md#public-key-cryptography).

BREAKING CHANGES

* Remove go-wire, use go-amino
* [store] Add `SubspaceIterator` and `ReverseSubspaceIterator` to `KVStore` interface
* [basecoin] NewBasecoinApp takes a `dbm.DB` and uses namespaced DBs for substores

FEATURES:

* Add CacheContext
* Add auto sequencing to client
* Add FeeHandler to ante handler

BUG FIXES

* MountStoreWithDB without providing a custom store works.

## 0.14.1 (April 9, 2018)

BUG FIXES

* [gaiacli] Fix all commands (just a duplicate of basecli for now)

## 0.14.0 (April 9, 2018)

BREAKING CHANGES:

* [client/builder] Renamed to `client/core` and refactored to use a CoreContext
  struct
* [server] Refactor to improve useability and de-duplicate code
* [types] `Result.ToQuery -> Error.QueryResult`
* [makefile] `make build` and `make install` only build/install `gaiacli` and
  `gaiad`. Use `make build_examples` and `make install_examples` for
  `basecoind/basecli` and `democoind/democli`
* [staking] Various fixes/improvements

FEATURES:

* [democoin] Added Proof-of-Work module

BUG FIXES

* [client] Reuse Tendermint RPC client to avoid excessive open files
* [client] Fix setting log level
* [basecoin] Sort coins in genesis

## 0.13.1 (April 3, 2018)

BUG FIXES

* [x/ibc] Fix CLI and relay for IBC txs
* [x/stake] Various fixes/improvements

## 0.13.0 (April 2, 2018)

BREAKING CHANGES

* [basecoin] Remove cool/sketchy modules -> moved to new `democoin`
* [basecoin] NewBasecoinApp takes a `map[string]dbm.DB` as temporary measure
  to allow mounting multiple stores with their own DB until they can share one
* [x/staking] Renamed to `simplestake`
* [builder] Functions don't take `passphrase` as argument
* [server] GenAppParams returns generated seed and address
* [basecoind] `init` command outputs JSON of everything necessary for testnet
* [basecoind] `basecoin.db -> data/basecoin.db`
* [basecli] `data/keys.db -> keys/keys.db`

FEATURES

* [types] `Coin` supports direct arithmetic operations
* [basecoind] Add `show_validator` and `show_node_id` commands
* [x/stake] Initial merge of full staking module!
* [democoin] New example application to demo custom modules

IMPROVEMENTS

* [makefile] `make install`
* [testing] Use `/tmp` for directories so they don't get left in the repo

BUG FIXES

* [basecoin] Allow app to be restarted
* [makefile] Fix build on Windows
* [basecli] Get confirmation before overriding key with same name

## 0.12.0 (March 27 2018)

BREAKING CHANGES

* Revert to old go-wire for now
* glide -> godep
* [types] ErrBadNonce -> ErrInvalidSequence
* [types] Replace tx.GetFeePayer with FeePayer(tx) - returns the first signer
* [types] NewStdTx takes the Fee
* [types] ParseAccount -> AccountDecoder; ErrTxParse -> ErrTxDecoder
* [x/auth] AnteHandler deducts fees
* [x/bank] Move some errors to `types`
* [x/bank] Remove sequence and signature from Input

FEATURES

* [examples/basecoin] New cool module to demonstrate use of state and custom transactions
* [basecoind] `show_node_id` command
* [lcd] Implement the Light Client Daemon and endpoints
* [types/stdlib] Queue functionality
* [store] Subspace iterator on IAVLTree
* [types] StdSignDoc is the document that gets signed (chainid, msg, sequence, fee)
* [types] CodeInvalidPubKey
* [types] StdFee, and StdTx takes the StdFee
* [specs] Progression of MVPs for IBC
* [x/ibc] Initial shell of IBC functionality (no proofs)
* [x/simplestake] Simple staking module with bonding/unbonding

IMPROVEMENTS

* Lots more tests!
* [client/builder] Helpers for forming and signing transactions
* [types] sdk.Address
* [specs] Staking

BUG FIXES

* [x/auth] Fix setting pubkey on new account
* [x/auth] Require signatures to include the sequences
* [baseapp] Dont panic on nil handler
* [basecoin] Check for empty bytes in account and tx

## 0.11.0 (March 1, 2017)

BREAKING CHANGES

* [examples] dummy -> kvstore
* [examples] Remove gaia
* [examples/basecoin] MakeTxCodec -> MakeCodec
* [types] CommitMultiStore interface has new `GetCommitKVStore(key StoreKey) CommitKVStore` method

FEATURES

* [examples/basecoin] CLI for `basecli` and `basecoind` (!)
* [baseapp] router.AddRoute returns Router

IMPROVEMENTS

* [baseapp] Run msg handlers on CheckTx
* [docs] Add spec for REST API
* [all] More tests!

BUG FIXES

* [baseapp] Fix panic on app restart
* [baseapp] InitChain does not call Commit
* [basecoin] Remove IBCStore because mounting multiple stores is currently broken

## 0.10.0 (February 20, 2017)

BREAKING CHANGES

* [baseapp] NewBaseApp(logger, db)
* [baseapp] NewContext(isCheckTx, header)
* [x/bank] CoinMapper -> CoinKeeper

FEATURES

* [examples/gaia] Mock CLI !
* [baseapp] InitChainer, BeginBlocker, EndBlocker
* [baseapp] MountStoresIAVL

IMPROVEMENTS

* [docs] Various improvements.
* [basecoin] Much simpler :)

BUG FIXES

* [baseapp] initialize and reset msCheck and msDeliver properly

## 0.9.0 (February 13, 2017)

BREAKING CHANGES

* Massive refactor. Basecoin works. Still needs <3

## 0.8.1

* Updates for dependencies

## 0.8.0 (December 18, 2017)

* Updates for dependencies

## 0.7.1 (October 11, 2017)

IMPROVEMENTS:

* server/commands: GetInitCmd takes list of options

## 0.7.0 (October 11, 2017)

BREAKING CHANGES:

* Everything has changed, and it's all about to change again, so don't bother using it yet!

## 0.6.2 (July 27, 2017)

IMPROVEMENTS:

* auto-test all tutorials to detect breaking changes
* move deployment scripts from `/scripts` to `/publish` for clarity

BUG FIXES:

* `basecoin init` ensures the address in genesis.json is valid
* fix bug that certain addresses couldn't receive ibc packets

## 0.6.1 (June 28, 2017)

Make lots of small cli fixes that arose when people were using the tools for
the testnet.

IMPROVEMENTS:

* basecoin
    * `basecoin start` supports all flags that `tendermint node` does, such as
    `--rpc.laddr`, `--p2p.seeds`, and `--p2p.skip_upnp`
    * fully supports `--log_level` and `--trace` for logger configuration
    * merkleeyes no longers spams the logs... unless you want it
        * Example: `basecoin start --log_level="merkleeyes:info,state:info,*:error"`
        * Example: `basecoin start --log_level="merkleeyes:debug,state:info,*:error"`
* basecli
    * `basecli init` is more intelligent and only complains if there really was
    a connected chain, not just random files
    * support `localhost:46657` or `http://localhost:46657` format for nodes,
    not just `tcp://localhost:46657`
    * Add `--genesis` to init to specify chain-id and validator hash
        * Example: `basecli init --node=localhost:46657 --genesis=$HOME/.basecoin/genesis.json`
    * `basecli rpc` has a number of methods to easily accept tendermint rpc, and verifies what it can

BUG FIXES:

* basecli
    * `basecli query account` accepts hex account address with or without `0x`
    prefix
    * gives error message when running commands on an unitialized chain, rather
    than some unintelligable panic

## 0.6.0 (June 22, 2017)

Make the basecli command the only way to use client-side, to enforce best
security practices. Lots of enhancements to get it up to production quality.

BREAKING CHANGES:

* ./cmd/commands -> ./cmd/basecoin/commands
* basecli
    * `basecli proof state get` -> `basecli query key`
    * `basecli proof tx get` -> `basecli query tx`
    * `basecli proof state get --app=account` -> `basecli query account`
    * use `--chain-id` not `--chainid` for consistency
    * update to use `--trace` not `--debug` for stack traces on errors
    * complete overhaul on how tx and query subcommands are added. (see counter or trackomatron for examples)
    * no longer supports counter app (see new countercli)
* basecoin
    * `basecoin init` takes an argument, an address to allocate funds to in the genesis
    * removed key2.json
    * removed all client side functionality from it (use basecli now for proofs)
        * no tx subcommand
        * no query subcommand
        * no account (query) subcommand
        * a few other random ones...
    * enhanced relay subcommand
        * relay start did what relay used to do
        * relay init registers both chains on one another (to set it up so relay start just works)
* docs
    * removed `example-plugin`, put `counter` inside `docs/guide`
* app
    * Implements ABCI handshake by proxying merkleeyes.Info()

IMPROVEMENTS:

* `basecoin init` support `--chain-id`
* intergrates tendermint 0.10.0 (not the rc-2, but the real thing)
* commands return error code (1) on failure for easier script testing
* add `reset_all` to basecli, and never delete keys on `init`
* new shutil based unit tests, with better coverage of the cli actions
* just `make fresh` when things are getting stale ;)

BUG FIXES:

* app: no longer panics on missing app_options in genesis (thanks, anton)
* docs: updated all docs... again
* ibc: fix panic on getting BlockID from commit without 100% precommits (still a TODO)

## 0.5.2 (June 2, 2017)

BUG FIXES:

* fix parsing of the log level from Tendermint config (#97)

## 0.5.1 (May 30, 2017)

BUG FIXES:

* fix ibc demo app to use proper tendermint flags, 0.10.0-rc2 compatibility
* Make sure all cli uses new json.Marshal not wire.JSONBytes

## 0.5.0 (May 27, 2017)

BREAKING CHANGES:

* only those related to the tendermint 0.9 -> 0.10 upgrade

IMPROVEMENTS:

* basecoin cli
    * integrates tendermint 0.10.0 and unifies cli (init, unsafe_reset_all, ...)
    * integrate viper, all command line flags can also be defined in environmental variables or config.toml
* genesis file
    * you can define accounts with either address or pub_key
    * sorts coins for you, so no silent errors if not in alphabetical order
* [light-client](https://github.com/tendermint/light-client) integration
    * no longer must you trust the node you connect to, prove everything!
    * new [basecli command](./cmd/basecli/README.md)
    * integrated [key management](https://github.com/tendermint/go-crypto/blob/master/cmd/README.md), stored encrypted locally
    * tracks validator set changes and proves everything from one initial validator seed
    * `basecli proof state` gets complete proofs for any abci state
    * `basecli proof tx` gets complete proof where a tx was stored in the chain
    * `basecli proxy` exposes tendermint rpc, but only passes through results after doing complete verification

BUG FIXES:

* no more silently ignored error with invalid coin names (eg. "17.22foo coin" used to parse as "17 foo", not warning/error)

## 0.4.1 (April 26, 2017)

BUG FIXES:

* Fix bug in `basecoin unsafe_reset_X` where the `priv_validator.json` was not being reset

## 0.4.0 (April 21, 2017)

BREAKING CHANGES:

* CLI now uses Cobra, which forced changes to some of the flag names and orderings

IMPROVEMENTS:

* `basecoin init` doesn't generate error if already initialized
* Much more testing

## 0.3.1 (March 23, 2017)

IMPROVEMENTS:

* CLI returns exit code 1 and logs error before exiting

## 0.3.0 (March 23, 2017)

BREAKING CHANGES:

* Remove `--data` flag and use `BCHOME` to set the home directory (defaults to `~/.basecoin`)
* Remove `--in-proc` flag and start Tendermint in-process by default (expect Tendermint files in $BCHOME/tendermint).
  To start just the ABCI app/server, use `basecoin start --without-tendermint`.
* Consolidate genesis files so the Basecoin genesis is an object under `app_options` in Tendermint genesis. For instance:

```json
{
  "app_hash": "",
  "chain_id": "foo_bar_chain",
  "genesis_time": "0001-01-01T00:00:00.000Z",
  "validators": [
    {
      "amount": 10,
      "name": "",
      "pub_key": [
        1,
        "7B90EA87E7DC0C7145C8C48C08992BE271C7234134343E8A8E8008E617DE7B30"
      ]
    }
  ],
  "app_options": {
    "accounts": [
      {
        "pub_key": {
          "type": "ed25519",
          "data": "6880db93598e283a67c4d88fc67a8858aa2de70f713fe94a5109e29c137100c2"
        },
        "coins": [
          {
            "denom": "blank",
            "amount": 12345
          },
          {
            "denom": "ETH",
            "amount": 654321
          }
        ]
      }
    ],
    "plugin_options": ["plugin1/key1", "value1", "plugin1/key2", "value2"]
  }
}
```

Note the array of key-value pairs is now under `app_options.plugin_options` while the `app_options` themselves are well formed.
We also changed `chainID` to `chain_id` and consolidated to have just one of them.

FEATURES:

* Introduce `basecoin init` and `basecoin unsafe_reset_all`

## 0.2.0 (March 6, 2017)

BREAKING CHANGES:

* Update to ABCI v0.4.0 and Tendermint v0.9.0
* Coins are specified on the CLI as `Xcoin`, eg. `5gold`
* `Cost` is now `Fee`

FEATURES:

* CLI for sending transactions and querying the state,
  designed to be easily extensible as plugins are implemented
* Run Basecoin in-process with Tendermint
* Add `/account` path in Query
* IBC plugin for InterBlockchain Communication
* Demo script of IBC between two chains

IMPROVEMENTS:

* Use new Tendermint `/commit` endpoint for crafting IBC transactions
* More unit tests
* Use go-crypto S structs and go-data for more standard JSON
* Demo uses fewer sleeps

BUG FIXES:

* Various little fixes in coin arithmetic
* More commit validation in IBC
* Return results from transactions

## PreHistory

### January 14-18, 2017

* Update to Tendermint v0.8.0
* Cleanup a bit and release blog post

### September 22, 2016

* Basecoin compiles again

<!-- Release links -->

[unreleased]: https://github.com/cosmos/cosmos-sdk/compare/v0.38.2...HEAD
[v0.38.2]: https://github.com/cosmos/cosmos-sdk/releases/tag/v0.38.2
[v0.38.1]: https://github.com/cosmos/cosmos-sdk/releases/tag/v0.38.1
[v0.38.0]: https://github.com/cosmos/cosmos-sdk/releases/tag/v0.38.0
[v0.37.9]: https://github.com/cosmos/cosmos-sdk/releases/tag/v0.37.9
[v0.37.8]: https://github.com/cosmos/cosmos-sdk/releases/tag/v0.37.8
[v0.37.7]: https://github.com/cosmos/cosmos-sdk/releases/tag/v0.37.7
[v0.37.6]: https://github.com/cosmos/cosmos-sdk/releases/tag/v0.37.6
[v0.37.5]: https://github.com/cosmos/cosmos-sdk/releases/tag/v0.37.5
[v0.37.4]: https://github.com/cosmos/cosmos-sdk/releases/tag/v0.37.4
[v0.37.3]: https://github.com/cosmos/cosmos-sdk/releases/tag/v0.37.3
[v0.37.1]: https://github.com/cosmos/cosmos-sdk/releases/tag/v0.37.1
[v0.37.0]: https://github.com/cosmos/cosmos-sdk/releases/tag/v0.37.0
[v0.36.0]: https://github.com/cosmos/cosmos-sdk/releases/tag/v0.36.0<|MERGE_RESOLUTION|>--- conflicted
+++ resolved
@@ -166,11 +166,8 @@
 
 ### API Breaking Changes
 
-<<<<<<< HEAD
 * (simulation) [#14728](https://github.com/cosmos/cosmos-sdk/pull/14728) Rename the `ParamChanges` field to `LegacyParamChange` in simulation.
-=======
-* (x/simulation) [#14751](https://github.com/cosmos/cosmos-sdk/pull/14751) Remove the `MsgType` field from `simulation.OperationInput` struct.
->>>>>>> 598d1c63
+* (simulation) [#14751](https://github.com/cosmos/cosmos-sdk/pull/14751) Remove the `MsgType` field from `simulation.OperationInput` struct.
 * (crypto/keyring) [#13734](https://github.com/cosmos/cosmos-sdk/pull/13834) The keyring's `Sign` method now takes a new `signMode` argument. It is only used if the signing key is a Ledger hardware device. You can set it to 0 in all other cases.
 * (x/evidence) [14724](https://github.com/cosmos/cosmos-sdk/pull/14724) Extract Evidence in its own go.mod and rename the package to `cosmossdk.io/x/evidence`.
 * (x/nft) [#14725](https://github.com/cosmos/cosmos-sdk/pull/14725) Extract NFT in its own go.mod and rename the package to `cosmossdk.io/x/nft`.
