<!--
Guiding Principles:

Changelogs are for humans, not machines.
There should be an entry for every single version.
The same types of changes should be grouped.
Versions and sections should be linkable.
The latest version comes first.
The release date of each version is displayed.
Mention whether you follow Semantic Versioning.

Usage:

Change log entries are to be added to the Unreleased section under the
appropriate stanza (see below). Each entry should ideally include a tag and
the Github issue reference in the following format:

* (<tag>) \#<issue-number> message

The issue numbers will later be link-ified during the release process so you do
not have to worry about including a link manually, but you can if you wish.

Types of changes (Stanzas):

"Features" for new features.
"Improvements" for changes in existing functionality.
"Deprecated" for soon-to-be removed features.
"Bug Fixes" for any bug fixes.
"Client Breaking" for breaking Protobuf, gRPC and REST routes used by end-users.
"CLI Breaking" for breaking CLI commands.
"API Breaking" for breaking exported APIs used by developers building on SDK.
"State Machine Breaking" for any changes that result in a different AppState given same genesisState and txList.
Ref: https://keepachangelog.com/en/1.0.0/
-->

# Changelog

## [Unreleased]

### Features

<<<<<<< HEAD
* [\#11430](https://github.com/cosmos/cosmos-sdk/pull/11430) Introduce a new `grpc-only` flag, such that when enabled, will start the node in a query-only mode. Note, gRPC MUST be enabled with this flag.
=======
* (x/bank) [\#11417](https://github.com/cosmos/cosmos-sdk/pull/11417) Introduce a new `SpendableBalances` gRPC query that retrieves an account's total (paginated) spendable balances.
>>>>>>> 7997b263
* (x/bank) [\#10771](https://github.com/cosmos/cosmos-sdk/pull/10771) Add safety check on bank module perms to allow module-specific mint restrictions (e.g. only minting a certain denom).
* (x/bank) [\#10771](https://github.com/cosmos/cosmos-sdk/pull/10771) Add `bank.BankKeeper.WithMintCoinsRestriction` function to restrict use of bank `MintCoins` usage. This function is not on the bank `Keeper` interface, so it's not API-breaking, but only additive on the keeper implementation.
* [\#11124](https://github.com/cosmos/cosmos-sdk/pull/11124) Add `GetAllVersions` to application store
* (x/auth) [\#10880](https://github.com/cosmos/cosmos-sdk/pull/10880) Added a new query to the tx query service that returns a block with transactions fully decoded.
* [#11314](https://github.com/cosmos/cosmos-sdk/pull/11314) Add state rollback command.

### Bug Fixes

* [\#11354](https://github.com/cosmos/cosmos-sdk/pull/11355) Added missing pagination flag for `bank q total` query.
* [\#11197](https://github.com/cosmos/cosmos-sdk/pull/11197) Signing with multisig now works with multisig address which is not in the keyring. 
* (client) [\#11283](https://github.com/cosmos/cosmos-sdk/issues/11283) Support multiple keys for tx simulation and setting automatic gas for txs.
* (store) [\#11177](https://github.com/cosmos/cosmos-sdk/pull/11177) Update the prune `everything` strategy to store the last two heights.
* (store) [\#11117](https://github.com/cosmos/cosmos-sdk/pull/11117) Fix data race in store trace component
* (x/authz) [\#11252](https://github.com/cosmos/cosmos-sdk/pull/11252) Allow insufficient funds error for authz simulation
* (crypto) [\#11298](https://github.com/cosmos/cosmos-sdk/pull/11298) Fix cgo secp signature verification and update libscep256k1 library. 

### Improvements

* [\#9576](https://github.com/cosmos/cosmos-sdk/pull/9576) Add debug error message to query result when enabled
* (types) [\#11200](https://github.com/cosmos/cosmos-sdk/pull/11200) Added `Min()` and `Max()` operations on sdk.Coins.
* [#11267](https://github.com/cosmos/cosmos-sdk/pull/11267) Add hooks to allow app modules to add things to state-sync (backport #10961).

## [v0.45.1](https://github.com/cosmos/cosmos-sdk/releases/tag/v0.45.1) - 2022-02-03

### Bug Fixes

* (grpc) [\#10985](https://github.com/cosmos/cosmos-sdk/pull/10992) The `/cosmos/tx/v1beta1/txs/{hash}` endpoint returns a 404 when a tx does not exist.
* [\#10990](https://github.com/cosmos/cosmos-sdk/pull/10990) Fixes missing `iavl-cache-size` config parsing in `GetConfig` method.
* [#11222](https://github.com/cosmos/cosmos-sdk/pull/11222) reject query with block height in the future

### Improvements

* [\#10407](https://github.com/cosmos/cosmos-sdk/pull/10407) Added validation to `x/upgrade` module's `BeginBlock` to check accidental binary downgrades
* [\#10768](https://github.com/cosmos/cosmos-sdk/pull/10768) Extra logging in in-place store migrations.

## [v0.45.0](https://github.com/cosmos/cosmos-sdk/releases/tag/v0.45.0) - 2022-01-18

### State Machine Breaking

* [#10833](https://github.com/cosmos/cosmos-sdk/pull/10833) fix reported tx gas used when block gas limit exceeded.
* (auth) [\#10536](https://github.com/cosmos/cosmos-sdk/pull/10536]) Enable `SetSequence` for `ModuleAccount`.
* (store) [#10218](https://github.com/cosmos/cosmos-sdk/pull/10218) Charge gas even when there are no entries while seeking.
* (store) [#10247](https://github.com/cosmos/cosmos-sdk/pull/10247) Charge gas for the key length in gas meter.
* (x/gov) [\#10740](https://github.com/cosmos/cosmos-sdk/pull/10740) Increase maximum proposal description size from 5k characters to 10k characters.
* [#10814](https://github.com/cosmos/cosmos-sdk/pull/10814) revert tx when block gas limit exceeded.

### API Breaking Changes

* [\#10561](https://github.com/cosmos/cosmos-sdk/pull/10561) The `CommitMultiStore` interface contains a new `SetIAVLCacheSize` method
* [\#10922](https://github.com/cosmos/cosmos-sdk/pull/10922), [/#10956](https://github.com/cosmos/cosmos-sdk/pull/10956) Deprecate key `server.Generate*` functions and move them to `testutil` and support custom mnemonics in in-process testing network. Moved `TestMnemonic` from `testutil` package to `testdata`.

### Features

* [\#10614](https://github.com/cosmos/cosmos-sdk/pull/10614) Support in-place migration ordering

### Improvements

* [\#10486](https://github.com/cosmos/cosmos-sdk/pull/10486) store/cachekv's `Store.Write` conservatively
  looks up keys, but also uses the [map clearing idiom](https://bencher.orijtech.com/perfclinic/mapclearing/)
  to reduce the RAM usage, CPU time usage, and garbage collection pressure from clearing maps,
  instead of allocating new maps.
* (store) [\#10741](https://github.com/cosmos/cosmos-sdk/pull/10741) Significantly speedup iterator creation after delete heavy workloads. Significantly improves IBC migration times.
* (module) [\#10711](https://github.com/cosmos/cosmos-sdk/pull/10711) Panic at startup if the app developer forgot to add modules in the `SetOrder{BeginBlocker, EndBlocker, InitGenesis, ExportGenesis}` functions. This means that all modules, even those who have empty implementations for those methods, need to be added to `SetOrder*`.
* (types) [\#10076](https://github.com/cosmos/cosmos-sdk/pull/10076) Significantly speedup and lower allocations for `Coins.String()`.
* (auth) [\#10022](https://github.com/cosmos/cosmos-sdk/pull/10022) `AuthKeeper` interface in `x/auth` now includes a function `HasAccount`.
* [\#10393](https://github.com/cosmos/cosmos-sdk/pull/10393) Add `HasSupply` method to bank keeper to ensure that input denom actually exists on chain.

### Bug Fixes

* (std/codec) [/#10595](https://github.com/cosmos/cosmos-sdk/pull/10595) Add evidence to std/codec to be able to decode evidence in client interactions. 
* (types) [\#9627](https://github.com/cosmos/cosmos-sdk/pull/9627) Fix nil pointer panic on `NewBigIntFromInt`.
* [#10725](https://github.com/cosmos/cosmos-sdk/pull/10725) populate `ctx.ConsensusParams` for begin/end blockers.
* [\#9829](https://github.com/cosmos/cosmos-sdk/pull/9829) Fixed Coin denom sorting not being checked during `Balance.Validate` check. Refactored the Validation logic to use `Coins.Validate` for `Balance.Coins`
* [\#10061](https://github.com/cosmos/cosmos-sdk/pull/10061) and [\#10515](https://github.com/cosmos/cosmos-sdk/pull/10515) Ensure that `LegacyAminoPubKey` struct correctly unmarshals from JSON

## [v0.44.5](https://github.com/cosmos/cosmos-sdk/releases/tag/v0.44.5) - 2021-12-02

### Improvements

* (baseapp) [\#10631](https://github.com/cosmos/cosmos-sdk/pull/10631)  Emit ante events even for the failed txs. 

### Features

* [\#10561](https://github.com/cosmos/cosmos-sdk/pull/10561) Add configurable IAVL cache size to app.toml

### Bug Fixes

* [\#10648](https://github.com/cosmos/cosmos-sdk/pull/10648) Upgrade IAVL to 0.17.3 to solve race condition bug in IAVL.
* [\#10897](https://github.com/cosmos/cosmos-sdk/pull/10897) Fix: set a non-zero value on gas overflow.

## [v0.44.4](https://github.com/cosmos/cosmos-sdk/releases/tag/v0.44.4) - 2021-11-25

### Improvements

* (types) [\#10630](https://github.com/cosmos/cosmos-sdk/pull/10630) Add an `Events` field to the `TxResponse` type that captures _all_ events emitted by a transaction, unlike `Logs` which only contains events emitted during message execution.
* (x/upgrade) [\#10532](https://github.com/cosmos/cosmos-sdk/pull/10532)  Add `keeper.DumpUpgradeInfoWithInfoToDisk` to include `Plan.Info` in the upgrade-info file.
* (store) [\#10544](https://github.com/cosmos/cosmos-sdk/pull/10544) Use the new IAVL iterator structure which significantly improves iterator performance.

### Bug Fixes

* [\#10827](https://github.com/cosmos/cosmos-sdk/pull/10827) Create query `Context` with requested block height
* [\#10414](https://github.com/cosmos/cosmos-sdk/pull/10414) Use `sdk.GetConfig().GetFullBIP44Path()` instead `sdk.FullFundraiserPath` to generate key
* (bank) [\#10394](https://github.com/cosmos/cosmos-sdk/pull/10394) Fix: query account balance by ibc denom.
* [\10608](https://github.com/cosmos/cosmos-sdk/pull/10608) Change the order of module migration by pushing x/auth to the end. Auth module depends on other modules and should be run last. We have updated the documentation to provide more details how to change module migration order. This is technically a breaking change, but only impacts updates between the upgrades with version change, hence migrating from the previous patch release doesn't cause new migration and doesn't break the state.
* [\#10674](https://github.com/cosmos/cosmos-sdk/pull/10674) Fix issue with `Error.Wrap` and `Error.Wrapf` usage with `errors.Is`.

## [v0.44.3](https://github.com/cosmos/cosmos-sdk/releases/tag/v0.44.3) - 2021-10-21

### Improvements

* [\#10768](https://github.com/cosmos/cosmos-sdk/pull/10768) Added extra logging for tracking in-place store migrations
* [\#10262](https://github.com/cosmos/cosmos-sdk/pull/10262) Remove unnecessary logging in `x/feegrant` simulation.
* [\#10327](https://github.com/cosmos/cosmos-sdk/pull/10327) Add null guard for possible nil `Amount` in tx fee `Coins`
* [\#10339](https://github.com/cosmos/cosmos-sdk/pull/10339) Improve performance of `removeZeroCoins` by only allocating memory when necessary
* [\#10045](https://github.com/cosmos/cosmos-sdk/pull/10045) Revert [#8549](https://github.com/cosmos/cosmos-sdk/pull/8549). Do not route grpc queries through Tendermint.
* (deps) [\#10375](https://github.com/cosmos/cosmos-sdk/pull/10375) Bump Tendermint to [v0.34.14](https://github.com/tendermint/tendermint/releases/tag/v0.34.14).
* [\#10024](https://github.com/cosmos/cosmos-sdk/pull/10024) `store/cachekv` performance improvement by reduced growth factor for iterator ranging by using binary searches to find dirty items when unsorted key count >= 1024.

### Bug Fixes

* (client) [#10226](https://github.com/cosmos/cosmos-sdk/pull/10226) Fix --home flag parsing.
* (rosetta) [\#10340](https://github.com/cosmos/cosmos-sdk/pull/10340) Use `GenesisChunked(ctx)` instead `Genesis(ctx)` to get genesis block height
* [\#10394](https://github.com/cosmos/cosmos-sdk/issues/10394) Fixes issue related to grpc-gateway of account balance by ibc-denom.

## [v0.44.2](https://github.com/cosmos/cosmos-sdk/releases/tag/v0.44.2) - 2021-10-12

Security Release. No breaking changes related to 0.44.x.

## [v0.44.1](https://github.com/cosmos/cosmos-sdk/releases/tag/v0.44.1) - 2021-09-29

### Improvements

* (store) [\#10040](https://github.com/cosmos/cosmos-sdk/pull/10040) Bump IAVL to v0.17.1 which includes performance improvements on a batch load.
* (types) [\#10021](https://github.com/cosmos/cosmos-sdk/pull/10021) Speedup coins.AmountOf(), by removing many intermittent regex calls.
* [\#10077](https://github.com/cosmos/cosmos-sdk/pull/10077) Remove telemetry on `GasKV` and `CacheKV` store Get/Set operations, significantly improving their performance.
* (store) [\#10026](https://github.com/cosmos/cosmos-sdk/pull/10026) Improve CacheKVStore datastructures / algorithms, to no longer take O(N^2) time when interleaving iterators and insertions.

### Bug Fixes

* [\#9969](https://github.com/cosmos/cosmos-sdk/pull/9969) fix: use keyring in config for add-genesis-account cmd.
* (x/genutil) [#10104](https://github.com/cosmos/cosmos-sdk/pull/10104) Ensure the `init` command reads the `--home` flag value correctly.
* (x/feegrant) [\#10049](https://github.com/cosmos/cosmos-sdk/issues/10049) Fixed the error message when `period` or `period-limit` flag is not set on a feegrant grant transaction.

### Client Breaking Changes

* [\#9879](https://github.com/cosmos/cosmos-sdk/pull/9879) Modify ABCI Queries to use `abci.QueryRequest` Height field if it is non-zero, otherwise continue using context height.

## [v0.44.0](https://github.com/cosmos/cosmos-sdk/releases/tag/v0.44.0) - 2021-09-01

### Features

* [\#9860](https://github.com/cosmos/cosmos-sdk/pull/9860) Emit transaction fee in ante handler fee decorator. The event type is `tx` and the attribute is `fee`.

### Improvements

* (deps) [\#9956](https://github.com/cosmos/cosmos-sdk/pull/9956) Bump Tendermint to [v0.34.12](https://github.com/tendermint/tendermint/releases/tag/v0.34.12).

### Deprecated

* (x/upgrade) [\#9906](https://github.com/cosmos/cosmos-sdk/pull/9906) Deprecate `UpgradeConsensusState` gRPC query since this functionality is only used for IBC, which now has its own [IBC replacement](https://github.com/cosmos/ibc-go/blob/2c880a22e9f9cc75f62b527ca94aa75ce1106001/proto/ibc/core/client/v1/query.proto#L54)

### Bug Fixes

* [\#9965](https://github.com/cosmos/cosmos-sdk/pull/9965) Fixed `simd version` command output to report the right release tag.
* (x/upgrade) [\#10189](https://github.com/cosmos/cosmos-sdk/issues/10189) Removed potential sources of non-determinism in upgrades.

### Client Breaking Changes

* [\#10041](https://github.com/cosmos/cosmos-sdk/pull/10041) Remove broadcast & encode legacy REST endpoints. Please see the [REST Endpoints Migration guide](https://docs.cosmos.network/master/migrations/rest.html) to migrate to the new REST endpoints.

## [v0.43.0](https://github.com/cosmos/cosmos-sdk/releases/tag/v0.43.0) - 2021-08-10

### Features

* [\#6711](https://github.com/cosmos/cosmos-sdk/pull/6711) Make integration test suites reusable by apps, tests are exported in each module's `client/testutil` package.
* [\#8077](https://github.com/cosmos/cosmos-sdk/pull/8077) Added support for grpc-web, enabling browsers to communicate with a chain's gRPC server
* [\#8965](https://github.com/cosmos/cosmos-sdk/pull/8965) cosmos reflection now provides more information on the application such as: deliverable msgs, sdk.Config info etc (still in alpha stage).
* [\#8520](https://github.com/cosmos/cosmos-sdk/pull/8520) Add support for permanently locked vesting accounts.
* [\#8559](https://github.com/cosmos/cosmos-sdk/pull/8559) Added Protobuf compatible secp256r1 ECDSA signatures.
* [\#8786](https://github.com/cosmos/cosmos-sdk/pull/8786) Enabled secp256r1 in x/auth.
* (rosetta) [\#8729](https://github.com/cosmos/cosmos-sdk/pull/8729) Data API fully supports balance tracking. Construction API can now construct any message supported by the application.
* [\#8754](https://github.com/cosmos/cosmos-sdk/pull/8875) Added support for reverse iteration to pagination.
* (types) [\#9079](https://github.com/cosmos/cosmos-sdk/issues/9079) Add `AddAmount`/`SubAmount` methods to `sdk.Coin`.
* [#9088](https://github.com/cosmos/cosmos-sdk/pull/9088) Added implementation to ADR-28 Derived Addresses.
* [\#9133](https://github.com/cosmos/cosmos-sdk/pull/9133) Added hooks for governance actions.
* (x/staking) [\#9214](https://github.com/cosmos/cosmos-sdk/pull/9214) Added `new_shares` attribute inside `EventTypeDelegate` event.
* [\#9382](https://github.com/cosmos/cosmos-sdk/pull/9382) feat: add Dec.Float64() function.
* [\#9457](https://github.com/cosmos/cosmos-sdk/pull/9457) Add amino support for x/authz and x/feegrant Msgs.
* [\#9498](https://github.com/cosmos/cosmos-sdk/pull/9498) Added `Codec: codec.Codec` attribute to `client/Context` structure.
* [\#9540](https://github.com/cosmos/cosmos-sdk/pull/9540) Add output flag for query txs command.
* (errors) [\#8845](https://github.com/cosmos/cosmos-sdk/pull/8845) Add `Error.Wrap` handy method
* [\#8518](https://github.com/cosmos/cosmos-sdk/pull/8518) Help users of multisig wallets debug signature issues.
* [\#9750](https://github.com/cosmos/cosmos-sdk/pull/9750) Emit events for tx signature and sequence, so clients can now query txs by signature (`tx.signature='<base64_sig>'`) or by address and sequence combo (`tx.acc_seq='<addr>/<seq>'`).

### Client Breaking Changes

* [\#8363](https://github.com/cosmos/cosmos-sdk/pull/8363) Addresses no longer have a fixed 20-byte length. From the SDK modules' point of view, any 1-255 bytes-long byte array is a valid address.
* (crypto/ed25519) [\#8690] Adopt zip1215 ed2559 verification rules.
* [\#8849](https://github.com/cosmos/cosmos-sdk/pull/8849) Upgrade module no longer supports time based upgrades.
* [\#7477](https://github.com/cosmos/cosmos-sdk/pull/7477) Changed Bech32 Public Key serialization in the client facing functionality (CLI, MsgServer, QueryServer):
  * updated the keyring display structure (it uses protobuf JSON serialization) - the output is more verbose.
  * Renamed `MarshalAny` and `UnmarshalAny` to `MarshalInterface` and `UnmarshalInterface` respectively. These functions must take an interface as parameter (not a concrete type nor `Any` object). Underneath they use `Any` wrapping for correct protobuf serialization.
  * CLI: removed `--text` flag from `show-node-id` command; the text format for public keys is not used any more - instead we use ProtoJSON.
* (store) [\#8790](https://github.com/cosmos/cosmos-sdk/pull/8790) Reduce gas costs by 10x for transient store operations.
* [\#9139](https://github.com/cosmos/cosmos-sdk/pull/9139) Querying events:
  * via `ServiceMsg` TypeURLs (e.g. `message.action='/cosmos.bank.v1beta1.Msg/Send'`) does not work anymore,
  * via legacy `msg.Type()` (e.g. `message.action='send'`) is being deprecated, new `Msg`s won't emit these events.
  * Please use concrete `Msg` TypeURLs instead (e.g. `message.action='/cosmos.bank.v1beta1.MsgSend'`).
* [\#9859](https://github.com/cosmos/cosmos-sdk/pull/9859) The `default` pruning strategy now keeps the last 362880 blocks instead of 100. 362880 equates to roughly enough blocks to cover the entire unbonding period assuming a 21 day unbonding period and 5s block time.
* [\#9785](https://github.com/cosmos/cosmos-sdk/issues/9785) Missing coin denomination in logs


### API Breaking Changes

* (keyring) [#\8662](https://github.com/cosmos/cosmos-sdk/pull/8662) `NewMnemonic` now receives an additional `passphrase` argument to secure the key generated by the bip39 mnemonic.
* (x/bank) [\#8473](https://github.com/cosmos/cosmos-sdk/pull/8473) Bank keeper does not expose unsafe balance changing methods such as `SetBalance`, `SetSupply` etc.
* (x/staking) [\#8473](https://github.com/cosmos/cosmos-sdk/pull/8473) On genesis init, if non bonded pool and bonded pool balance, coming from the bank module, does not match what is saved in the staking state, the initialization will panic.
* (x/gov) [\#8473](https://github.com/cosmos/cosmos-sdk/pull/8473) On genesis init, if the gov module account balance, coming from bank module state, does not match the one in gov module state, the initialization will panic.
* (x/distribution) [\#8473](https://github.com/cosmos/cosmos-sdk/pull/8473) On genesis init, if the distribution module account balance, coming from bank module state, does not match the one in distribution module state, the initialization will panic.
* (client/keys) [\#8500](https://github.com/cosmos/cosmos-sdk/pull/8500) `InfoImporter` interface is removed from legacy keybase.
* (x/staking) [\#8505](https://github.com/cosmos/cosmos-sdk/pull/8505) `sdk.PowerReduction` has been renamed to `sdk.DefaultPowerReduction`, and most staking functions relying on power reduction take a new function argument, instead of relying on that global variable.
* [\#8629](https://github.com/cosmos/cosmos-sdk/pull/8629) Deprecated `SetFullFundraiserPath` from `Config` in favor of `SetPurpose` and `SetCoinType`.
* (x/upgrade) [\#8673](https://github.com/cosmos/cosmos-sdk/pull/8673) Remove IBC logic from x/upgrade. Deprecates IBC fields in an Upgrade Plan, an error will be thrown if they are set. IBC upgrade logic moved to 02-client and an IBC UpgradeProposal is added.
* (x/bank) [\#8517](https://github.com/cosmos/cosmos-sdk/pull/8517) `SupplyI` interface and `Supply` are removed and uses `sdk.Coins` for supply tracking
* (x/upgrade) [\#8743](https://github.com/cosmos/cosmos-sdk/pull/8743) `UpgradeHandler` includes a new argument `VersionMap` which helps facilitate in-place migrations.
* (x/auth) [\#8129](https://github.com/cosmos/cosmos-sdk/pull/8828) Updated `SigVerifiableTx.GetPubKeys` method signature to return error.
* (x/upgrade) [\7487](https://github.com/cosmos/cosmos-sdk/pull/8897) Upgrade `Keeper` takes new argument `ProtocolVersionSetter` which implements setting a protocol version on baseapp.
* (baseapp) [\7487](https://github.com/cosmos/cosmos-sdk/pull/8897) BaseApp's fields appVersion and version were swapped to match Tendermint's fields.
* [\#8682](https://github.com/cosmos/cosmos-sdk/pull/8682) `ante.NewAnteHandler` updated to receive all positional params as `ante.HandlerOptions` struct. If required fields aren't set, throws error accordingly.
* (x/staking/types) [\#7447](https://github.com/cosmos/cosmos-sdk/issues/7447) Remove bech32 PubKey support:
  * `ValidatorI` interface update: `GetConsPubKey` renamed to `TmConsPubKey` (this is to clarify the return type: consensus public key must be a tendermint key); `TmConsPubKey`, `GetConsAddr` methods return error.
  * `Validator` updated according to the `ValidatorI` changes described above.
  * `ToTmValidator` function: added `error` to return values.
  * `Validator.ConsensusPubkey` type changed from `string` to `codectypes.Any`.
  * `MsgCreateValidator.Pubkey` type changed from `string` to `codectypes.Any`.
* (client) [\#8926](https://github.com/cosmos/cosmos-sdk/pull/8926) `client/tx.PrepareFactory` has been converted to a private function, as it's only used internally.
* (auth/tx) [\#8926](https://github.com/cosmos/cosmos-sdk/pull/8926) The `ProtoTxProvider` interface used as a workaround for transaction simulation has been removed.
* (x/bank) [\#8798](https://github.com/cosmos/cosmos-sdk/pull/8798) `GetTotalSupply` is removed in favour of `GetPaginatedTotalSupply`
* (keyring) [\#8739](https://github.com/cosmos/cosmos-sdk/pull/8739) Rename InfoImporter -> LegacyInfoImporter.
* (x/bank/types) [\#9061](https://github.com/cosmos/cosmos-sdk/pull/9061) `AddressFromBalancesStore` now returns an error for invalid key instead of panic.
* (x/auth) [\#9144](https://github.com/cosmos/cosmos-sdk/pull/9144) The `NewTxTimeoutHeightDecorator` antehandler has been converted from a struct to a function.
* (codec) [\#9226](https://github.com/cosmos/cosmos-sdk/pull/9226) Rename codec interfaces and methods, to follow a general Go interfaces:
  * `codec.Marshaler` → `codec.Codec` (this defines objects which serialize other objects)
  * `codec.BinaryMarshaler` → `codec.BinaryCodec`
  * `codec.JSONMarshaler` → `codec.JSONCodec`
  * Removed `BinaryBare` suffix from `BinaryCodec` methods (`MarshalBinaryBare`, `UnmarshalBinaryBare`, ...)
  * Removed `Binary` infix from `BinaryCodec` methods (`MarshalBinaryLengthPrefixed`, `UnmarshalBinaryLengthPrefixed`, ...)
* [\#9139](https://github.com/cosmos/cosmos-sdk/pull/9139) `ServiceMsg` TypeURLs (e.g. `/cosmos.bank.v1beta1.Msg/Send`) have been removed, as they don't comply to the Probobuf `Any` spec. Please use `Msg` type TypeURLs (e.g. `/cosmos.bank.v1beta1.MsgSend`). This has multiple consequences:
  * The `sdk.ServiceMsg` struct has been removed.
  * `sdk.Msg` now only contains `ValidateBasic` and `GetSigners` methods. The remaining methods `GetSignBytes`, `Route` and `Type` are moved to `legacytx.LegacyMsg`.
  * The `RegisterCustomTypeURL` function and the `cosmos.base.v1beta1.ServiceMsg` interface have been removed from the interface registry.
* (codec) [\#9251](https://github.com/cosmos/cosmos-sdk/pull/9251) Rename `clientCtx.JSONMarshaler` to `clientCtx.JSONCodec` as per #9226.
* (x/bank) [\#9271](https://github.com/cosmos/cosmos-sdk/pull/9271) SendEnabledCoin(s) renamed to IsSendEnabledCoin(s) to better reflect its functionality.
* (x/bank) [\#9550](https://github.com/cosmos/cosmos-sdk/pull/9550) `server.InterceptConfigsPreRunHandler` now takes 2 additional arguments: customAppConfigTemplate and customAppConfig. If you don't need to customize these, simply put `""` and `nil`.
* [\#8245](https://github.com/cosmos/cosmos-sdk/pull/8245) Removed `simapp.MakeCodecs` and use `simapp.MakeTestEncodingConfig` instead.
* (x/capability) [\#9836](https://github.com/cosmos/cosmos-sdk/pull/9836) Removed `InitializeAndSeal(ctx sdk.Context)` and replaced with `Seal()`. App must add x/capability module to the begin blockers which will assure that the x/capability keeper is properly initialized. The x/capability begin blocker must be run before any other module which uses x/capability.



### State Machine Breaking

* (x/{bank,distrib,gov,slashing,staking}) [\#8363](https://github.com/cosmos/cosmos-sdk/issues/8363) Store keys have been modified to allow for variable-length addresses.
* (x/evidence) [\#8502](https://github.com/cosmos/cosmos-sdk/pull/8502) `HandleEquivocationEvidence` persists the evidence to state.
* (x/gov) [\#7733](https://github.com/cosmos/cosmos-sdk/pull/7733) ADR 037 Implementation: Governance Split Votes, use `MsgWeightedVote` to send a split vote. Sending a regular `MsgVote` will convert the underlying vote option into a weighted vote with weight 1.
* (x/bank) [\#8656](https://github.com/cosmos/cosmos-sdk/pull/8656) balance and supply are now correctly tracked via `coin_spent`, `coin_received`, `coinbase` and `burn` events.
* (x/bank) [\#8517](https://github.com/cosmos/cosmos-sdk/pull/8517) Supply is now stored and tracked as `sdk.Coins`
* (x/bank) [\#9051](https://github.com/cosmos/cosmos-sdk/pull/9051) Supply value is stored as `sdk.Int` rather than `string`.


### CLI Breaking Changes

* [\#8880](https://github.com/cosmos/cosmos-sdk/pull/8880) The CLI `simd migrate v0.40 ...` command has been renamed to `simd migrate v0.42`.
* [\#8628](https://github.com/cosmos/cosmos-sdk/issues/8628) Commands no longer print outputs using `stderr` by default
* [\#9134](https://github.com/cosmos/cosmos-sdk/pull/9134) Renamed the CLI flag `--memo` to `--note`.
* [\#9291](https://github.com/cosmos/cosmos-sdk/pull/9291) Migration scripts prior to v0.38 have been removed from the CLI `migrate` command. The oldest supported migration is v0.39->v0.42.
* [\#9371](https://github.com/cosmos/cosmos-sdk/pull/9371) Non-zero default fees/Server will error if there's an empty value for min-gas-price in app.toml
* [\#9827](https://github.com/cosmos/cosmos-sdk/pull/9827) Ensure input parity of validator public key input between `tx staking create-validator` and `gentx`.
* [\#9781](https://github.com/cosmos/cosmos-sdk/pull/9781) Improve`withdraw-all-rewards` UX when broadcast mode `async` or `async` is used.
* [\#9621](https://github.com/cosmos/cosmos-sdk/pull/9621) Rollback [\#9371](https://github.com/cosmos/cosmos-sdk/pull/9371) and log warning if there's an empty value for min-gas-price in app.toml

### Improvements

* (store) [\#8012](https://github.com/cosmos/cosmos-sdk/pull/8012) Implementation of ADR-038 WriteListener and listen.KVStore
* (x/bank) [\#8614](https://github.com/cosmos/cosmos-sdk/issues/8614) Add `Name` and `Symbol` fields to denom metadata
* (x/auth) [\#8522](https://github.com/cosmos/cosmos-sdk/pull/8522) Allow to query all stored accounts
* (crypto/types) [\#8600](https://github.com/cosmos/cosmos-sdk/pull/8600) `CompactBitArray`: optimize the `NumTrueBitsBefore` method and add an `Equal` method.
* (x/upgrade) [\#8743](https://github.com/cosmos/cosmos-sdk/pull/8743) Add tracking module versions as per ADR-041
* (types) [\#8962](https://github.com/cosmos/cosmos-sdk/issues/8962) Add `Abs()` method to `sdk.Int`.
* (x/bank) [\#8950](https://github.com/cosmos/cosmos-sdk/pull/8950) Improve efficiency on supply updates.
* (store) [\#8811](https://github.com/cosmos/cosmos-sdk/pull/8811) store/cachekv: use typed `types/kv.List` instead of `container/list.List`. The change brings time spent on the time assertion cummulatively to 580ms down from 6.88s.
* (keyring) [\#8826](https://github.com/cosmos/cosmos-sdk/pull/8826) add trust to macOS Keychain for calling apps by default, avoiding repeating keychain popups that appears when dealing with keyring (key add, list, ...) operations.
* (makefile) [\#7933](https://github.com/cosmos/cosmos-sdk/issues/7933) Use Docker to generate swagger files.
* (crypto/types) [\#9196](https://github.com/cosmos/cosmos-sdk/pull/9196) Fix negative index accesses in CompactUnmarshal,GetIndex,SetIndex
* (cli) [\#9201](https://github.com/cosmos/cosmos-sdk/pull/9201) Fix init --recover not working.
* (makefile) [\#9192](https://github.com/cosmos/cosmos-sdk/pull/9192) Reuse proto containers in proto related jobs.
* [\#9205](https://github.com/cosmos/cosmos-sdk/pull/9205) Improve readability in `abci` handleQueryP2P
* [\#9231](https://github.com/cosmos/cosmos-sdk/pull/9231) Remove redundant staking errors.
* [\#9314](https://github.com/cosmos/cosmos-sdk/pull/9314) Update Rosetta SDK to upstream's latest release.
* (gRPC-Web) [\#9493](https://github.com/cosmos/cosmos-sdk/pull/9493) Add `EnableUnsafeCORS` flag to grpc-web config.
* (x/params) [\#9481](https://github.com/cosmos/cosmos-sdk/issues/9481) Speedup simulator for parameter change proposals.
* (x/staking) [\#9423](https://github.com/cosmos/cosmos-sdk/pull/9423) Staking delegations now returns empty list instead of rpc error when no records found.
* (x/auth) [\#9553](https://github.com/cosmos/cosmos-sdk/pull/9553) The `--multisig` flag now accepts both a name and address.
* (baseapp) [\#9578](https://github.com/cosmos/cosmos-sdk/pull/9578) Return `Baseapp`'s `trace` value for logging error stack traces.
* [\#8549](https://github.com/cosmos/cosmos-sdk/pull/8549) Make gRPC requests go through tendermint Query
* [\#8093](https://github.com/cosmos/cosmos-sdk/pull/8093) Limit usage of context.background.
* [\#8460](https://github.com/cosmos/cosmos-sdk/pull/8460) Ensure b.ReportAllocs() in all the benchmarks
* [\#8461](https://github.com/cosmos/cosmos-sdk/pull/8461) Fix upgrade tx commands not showing up in CLI


### Bug Fixes

* (x/gov) [\#8813](https://github.com/cosmos/cosmos-sdk/pull/8813) fix `GET /cosmos/gov/v1beta1/proposals/{proposal_id}/deposits` to include initial deposit
* (gRPC) [\#8945](https://github.com/cosmos/cosmos-sdk/pull/8945) gRPC reflection now works correctly.
* (keyring) [#\8635](https://github.com/cosmos/cosmos-sdk/issues/8635) Remove hardcoded default passphrase value on `NewMnemonic`
* (x/bank) [\#8434](https://github.com/cosmos/cosmos-sdk/pull/8434) Fix legacy REST API `GET /bank/total` and `GET /bank/total/{denom}` in swagger
* (x/slashing) [\#8427](https://github.com/cosmos/cosmos-sdk/pull/8427) Fix query signing infos command
* (x/bank/types) [\#9112](https://github.com/cosmos/cosmos-sdk/pull/9112) fix AddressFromBalancesStore address length overflow
* (x/bank) [\#9229](https://github.com/cosmos/cosmos-sdk/pull/9229) Now zero coin balances cannot be added to balances & supply stores. If any denom becomes zero corresponding key gets deleted from store.
* [\#9363](https://github.com/cosmos/cosmos-sdk/pull/9363) Check store key uniqueness in app wiring.
* [\#9460](https://github.com/cosmos/cosmos-sdk/pull/9460) Fix lint error in `MigratePrefixAddress`.
* [\#9480](https://github.com/cosmos/cosmos-sdk/pull/9480) Fix added keys when using `--dry-run`.
* (types) [\#9511](https://github.com/cosmos/cosmos-sdk/pull/9511) Change `maxBitLen` of `sdk.Int` and `sdk.Dec`  to handle max ERC20 value.
* [\#9454](https://github.com/cosmos/cosmos-sdk/pull/9454) Fix testnet command with --node-dir-prefix accepts `-` and change `node-dir-prefix token` to `testtoken`.
* (keyring) [\#9562](https://github.com/cosmos/cosmos-sdk/pull/9563) fix keyring kwallet backend when using with empty wallet.
* (keyring) [\#9583](https://github.com/cosmos/cosmos-sdk/pull/9583) Fix correct population of legacy `Vote.Option` field for votes with 1 VoteOption of weight 1.
* (x/distinction) [\#8918](https://github.com/cosmos/cosmos-sdk/pull/8918) Fix module's parameters validation.
* (x/gov/types) [\#8586](https://github.com/cosmos/cosmos-sdk/pull/8586) Fix bug caused by NewProposal that unnecessarily creates a Proposal object that’s discarded on any error.
* [\#8580](https://github.com/cosmos/cosmos-sdk/pull/8580) Use more cheaper method from the math/big package that provides a way to trivially check if a value is zero with .BitLen() == 0
* [\#8567](https://github.com/cosmos/cosmos-sdk/pull/8567) Fix bug by introducing pagination to GetValidatorSetByHeight response
* (x/bank) [\#8531](https://github.com/cosmos/cosmos-sdk/pull/8531) Fix bug caused by ignoring errors returned by Balance.GetAddress()
* (server) [\#8399](https://github.com/cosmos/cosmos-sdk/pull/8399) fix gRPC-web flag default value
* [\#8282](https://github.com/cosmos/cosmos-sdk/pull/8282) fix zero time checks
* (cli) [\#9717](https://github.com/cosmos/cosmos-sdk/pull/9717) Added CLI flag `--output json/text` to `tx` cli commands.
* (cli) [\#9593](https://github.com/cosmos/cosmos-sdk/pull/9593) Check if chain-id is blank before verifying signatures in multisign and error.
* [\#9720](https://github.com/cosmos/cosmos-sdk/pull/9720) Feegrant grant cli granter now accepts key name as well as address in general and accepts only address in --generate-only mode
* [\#9766](https://github.com/cosmos/cosmos-sdk/pull/9766) Fix hardcoded ledger signing algorithm on `keys add` command.
* [\#9793](https://github.com/cosmos/cosmos-sdk/pull/9793) Fixed ECDSA/secp256r1 transaction malleability.
* (server) [#9704](https://github.com/cosmos/cosmos-sdk/pull/9704) Start GRPCWebServer in goroutine, avoid blocking other services from starting.
* (bank) [\#9687](https://github.com/cosmos/cosmos-sdk/issues/9687) fixes [\#9159](https://github.com/cosmos/cosmos-sdk/issues/9159). Added migration to prune balances with zero coins.


### Deprecated

* (grpc) [\#8926](https://github.com/cosmos/cosmos-sdk/pull/8926) The `tx` field in `SimulateRequest` has been deprecated, prefer to pass `tx_bytes` instead.
* (sdk types) [\#9498](https://github.com/cosmos/cosmos-sdk/pull/9498) `clientContext.JSONCodec` will be removed in the next version. use `clientContext.Codec` instead.

## [v0.42.6](https://github.com/cosmos/cosmos-sdk/releases/tag/v0.42.6) - 2021-06-18

### Improvements

* [\#9428](https://github.com/cosmos/cosmos-sdk/pull/9428) Optimize bank InitGenesis. Added `k.initBalances`.
* [\#9429](https://github.com/cosmos/cosmos-sdk/pull/9429) Add `cosmos_sdk_version` to node_info
* [\#9541](https://github.com/cosmos/cosmos-sdk/pull/9541) Bump tendermint dependency to v0.34.11.

### Bug Fixes

* [\#9385](https://github.com/cosmos/cosmos-sdk/pull/9385) Fix IBC `query ibc client header` cli command. Support historical queries for query header/node-state commands.
* [\#9401](https://github.com/cosmos/cosmos-sdk/pull/9401) Fixes incorrect export of IBC identifier sequences. Previously, the next identifier sequence for clients/connections/channels was not set during genesis export. This resulted in the next identifiers being generated on the new chain to reuse old identifiers (the sequences began again from 0).
* [\#9408](https://github.com/cosmos/cosmos-sdk/pull/9408) Update simapp to use correct default broadcast mode.
* [\#9513](https://github.com/cosmos/cosmos-sdk/pull/9513) Fixes testnet CLI command. Testnet now updates the supply in genesis. Previously, when using add-genesis-account and testnet together, inconsistent genesis files would be produced, as only add-genesis-account was updating the supply.
* (x/gov) [\#8813](https://github.com/cosmos/cosmos-sdk/pull/8813) fix `GET /cosmos/gov/v1beta1/proposals/{proposal_id}/deposits` to include initial deposit

### Features

* [\#9383](https://github.com/cosmos/cosmos-sdk/pull/9383) New CLI command `query ibc-transfer escrow-address <port> <channel id>` to get the escrow address for a channel; can be used to then query balance of escrowed tokens
* (baseapp, types) [#\9390](https://github.com/cosmos/cosmos-sdk/pull/9390) Add current block header hash to `Context`
* (store) [\#9403](https://github.com/cosmos/cosmos-sdk/pull/9403) Add `RefundGas` function to `GasMeter` interface

## [v0.42.5](https://github.com/cosmos/cosmos-sdk/releases/tag/v0.42.5) - 2021-05-18

### Bug Fixes

* [\#9514](https://github.com/cosmos/cosmos-sdk/issues/9514) Fix panic when retrieving the `BlockGasMeter` on `(Re)CheckTx` mode.
* [\#9235](https://github.com/cosmos/cosmos-sdk/pull/9235) CreateMembershipProof/CreateNonMembershipProof now returns an error
if input key is empty, or input data contains empty key.
* [\#9108](https://github.com/cosmos/cosmos-sdk/pull/9108) Fixed the bug with querying multisig account, which is not showing threshold and public_keys.
* [\#9345](https://github.com/cosmos/cosmos-sdk/pull/9345) Fix ARM support.
* [\#9040](https://github.com/cosmos/cosmos-sdk/pull/9040) Fix ENV variables binding to CLI flags for client config.

### Features

* [\#8953](https://github.com/cosmos/cosmos-sdk/pull/8953) Add the `config` CLI subcommand back to the SDK, which saves client-side configuration in a `client.toml` file.

## [v0.42.4](https://github.com/cosmos/cosmos-sdk/releases/tag/v0.42.4) - 2021-04-08

### Client Breaking Changes

* [\#9026](https://github.com/cosmos/cosmos-sdk/pull/9026) By default, the `tx sign` and `tx sign-batch` CLI commands use SIGN_MODE_DIRECT to sign transactions for local pubkeys. For multisigs and ledger keys, the default LEGACY_AMINO_JSON is used.

### Bug Fixes

* (gRPC) [\#9015](https://github.com/cosmos/cosmos-sdk/pull/9015) Fix invalid status code when accessing gRPC endpoints.
* [\#9026](https://github.com/cosmos/cosmos-sdk/pull/9026) Fixed the bug that caused the `gentx` command to fail for Ledger keys.

### Improvements

* [\#9081](https://github.com/cosmos/cosmos-sdk/pull/9081) Upgrade Tendermint to v0.34.9 that includes a security issue fix for Tendermint light clients.

## [v0.42.3](https://github.com/cosmos/cosmos-sdk/releases/tag/v0.42.3) - 2021-03-24

This release fixes a security vulnerability identified in x/bank.

## [v0.42.2](https://github.com/cosmos/cosmos-sdk/releases/tag/v0.42.2) - 2021-03-19

### Improvements

* (grpc) [\#8815](https://github.com/cosmos/cosmos-sdk/pull/8815) Add orderBy parameter to `TxsByEvents` endpoint.
* (cli) [\#8826](https://github.com/cosmos/cosmos-sdk/pull/8826) Add trust to macOS Keychain for caller app by default.
* (store) [\#8811](https://github.com/cosmos/cosmos-sdk/pull/8811) store/cachekv: use typed types/kv.List instead of container/list.List

### Bug Fixes

* (crypto) [\#8841](https://github.com/cosmos/cosmos-sdk/pull/8841) Fix legacy multisig amino marshaling, allowing migrations to work between v0.39 and v0.40+.
* (cli tx) [\8873](https://github.com/cosmos/cosmos-sdk/pull/8873) add missing `--output-document` option to `app tx multisign-batch`.

## [v0.42.1](https://github.com/cosmos/cosmos-sdk/releases/tag/v0.42.1) - 2021-03-10

This release fixes security vulnerability identified in the simapp.

## [v0.42.0](https://github.com/cosmos/cosmos-sdk/releases/tag/v0.42.0) - 2021-03-08

**IMPORTANT**: This release contains an important security fix for all non Cosmos Hub chains running Stargate version of the Cosmos SDK (>0.40). Non-hub chains should not be using any version of the SDK in the v0.40.x or v0.41.x release series. See [#8461](https://github.com/cosmos/cosmos-sdk/pull/8461) for more details.

### Improvements

* (x/ibc) [\#8624](https://github.com/cosmos/cosmos-sdk/pull/8624) Emit full header in IBC UpdateClient message.
* (x/crisis) [\#8621](https://github.com/cosmos/cosmos-sdk/issues/8621) crisis invariants names now print to loggers.

### Bug fixes

* (x/evidence) [\#8461](https://github.com/cosmos/cosmos-sdk/pull/8461) Fix bech32 prefix in evidence validator address conversion
* (x/gov) [\#8806](https://github.com/cosmos/cosmos-sdk/issues/8806) Fix q gov proposals command's mishandling of the --status parameter's values.

## [v0.41.4](https://github.com/cosmos/cosmos-sdk/releases/tag/v0.41.3) - 2021-03-02

**IMPORTANT**: Due to a bug in the v0.41.x series with how evidence handles validator consensus addresses #8461, SDK based chains that are not using the default bech32 prefix (cosmos, aka all chains except for t
he Cosmos Hub) should not use this release or any release in the v0.41.x series. Please see #8668 for tracking & timeline for the v0.42.0 release, which will include a fix for this issue.

### Features

* [\#7787](https://github.com/cosmos/cosmos-sdk/pull/7787) Add multisign-batch command.

### Bug fixes

* [\#8730](https://github.com/cosmos/cosmos-sdk/pull/8730) Allow REST endpoint to query txs with multisig addresses.
* [\#8680](https://github.com/cosmos/cosmos-sdk/issues/8680) Fix missing timestamp in GetTxsEvent response [\#8732](https://github.com/cosmos/cosmos-sdk/pull/8732).
* [\#8681](https://github.com/cosmos/cosmos-sdk/issues/8681) Fix missing error message when calling GetTxsEvent [\#8732](https://github.com/cosmos/cosmos-sdk/pull/8732)
* (server) [\#8641](https://github.com/cosmos/cosmos-sdk/pull/8641) Fix Tendermint and application configuration reading from file
* (client/keys) [\#8639] (https://github.com/cosmos/cosmos-sdk/pull/8639) Fix keys migrate for mulitisig, offline, and ledger keys. The migrate command now takes a positional old_home_dir argument.

### Improvements

* (store/cachekv), (x/bank/types) [\#8719](https://github.com/cosmos/cosmos-sdk/pull/8719) algorithmically fix pathologically slow code
* [\#8701](https://github.com/cosmos/cosmos-sdk/pull/8701) Upgrade tendermint v0.34.8.
* [\#8714](https://github.com/cosmos/cosmos-sdk/pull/8714) Allow accounts to have a balance of 0 at genesis.

## [v0.41.3](https://github.com/cosmos/cosmos-sdk/releases/tag/v0.41.3) - 2021-02-18

### Bug Fixes

* [\#8617](https://github.com/cosmos/cosmos-sdk/pull/8617) Fix build failures caused by a small API breakage introduced in tendermint v0.34.7.

## [v0.41.2](https://github.com/cosmos/cosmos-sdk/releases/tag/v0.41.2) - 2021-02-18

### Improvements

* Bump tendermint dependency to v0.34.7.

## [v0.41.1](https://github.com/cosmos/cosmos-sdk/releases/tag/v0.41.1) - 2021-02-17

### Bug Fixes

* (grpc) [\#8549](https://github.com/cosmos/cosmos-sdk/pull/8549) Make gRPC requests go through ABCI and disallow concurrency.
* (x/staking) [\#8546](https://github.com/cosmos/cosmos-sdk/pull/8546) Fix caching bug where concurrent calls to GetValidator could cause a node to crash
* (server) [\#8481](https://github.com/cosmos/cosmos-sdk/pull/8481) Don't create files when running `{appd} tendermint show-*` subcommands.
* (client/keys) [\#8436](https://github.com/cosmos/cosmos-sdk/pull/8436) Fix keybase->keyring keys migration.
* (crypto/hd) [\#8607](https://github.com/cosmos/cosmos-sdk/pull/8607) Make DerivePrivateKeyForPath error and not panic on trailing slashes.

### Improvements

* (x/ibc) [\#8458](https://github.com/cosmos/cosmos-sdk/pull/8458) Add `packet_connection` attribute to ibc events to enable relayer filtering
* [\#8396](https://github.com/cosmos/cosmos-sdk/pull/8396) Add support for ARM platform
* (x/bank) [\#8479](https://github.com/cosmos/cosmos-sdk/pull/8479) Aditional client denom metadata validation for `base` and `display` denoms.
* (codec/types) [\#8605](https://github.com/cosmos/cosmos-sdk/pull/8605) Avoid unnecessary allocations for NewAnyWithCustomTypeURL on error.

## [v0.41.0](https://github.com/cosmos/cosmos-sdk/releases/tag/v0.41.0) - 2021-01-26

### State Machine Breaking

* (x/ibc) [\#8266](https://github.com/cosmos/cosmos-sdk/issues/8266) Add amino JSON support for IBC MsgTransfer in order to support Ledger text signing transfer transactions.
* (x/ibc) [\#8404](https://github.com/cosmos/cosmos-sdk/pull/8404) Reorder IBC `ChanOpenAck` and `ChanOpenConfirm` handler execution to perform core handler first, followed by application callbacks.



### Bug Fixes

* (simapp) [\#8418](https://github.com/cosmos/cosmos-sdk/pull/8418) Add balance coin to supply when adding a new genesis account
* (x/bank) [\#8417](https://github.com/cosmos/cosmos-sdk/pull/8417) Validate balances and coin denom metadata on genesis

## [v0.40.1](https://github.com/cosmos/cosmos-sdk/releases/tag/v0.40.1) - 2021-01-19

### Improvements

* (x/bank) [\#8302](https://github.com/cosmos/cosmos-sdk/issues/8302) Add gRPC and CLI queries for client denomination metadata.
* (tendermint) Bump Tendermint version to [v0.34.3](https://github.com/tendermint/tendermint/releases/tag/v0.34.3).

### Bug Fixes

* [\#8085](https://github.com/cosmos/cosmos-sdk/pull/8058) fix zero time checks
* [\#8280](https://github.com/cosmos/cosmos-sdk/pull/8280) fix GET /upgrade/current query
* (x/auth) [\#8287](https://github.com/cosmos/cosmos-sdk/pull/8287) Fix `tx sign --signature-only` to return correct sequence value in signature.
* (build) [\8300](https://github.com/cosmos/cosmos-sdk/pull/8300), [\8301](https://github.com/cosmos/cosmos-sdk/pull/8301) Fix reproducible builds
* (types/errors) [\#8355][https://github.com/cosmos/cosmos-sdk/pull/8355] Fix errorWrap `Is` method.
* (x/ibc) [\#8341](https://github.com/cosmos/cosmos-sdk/pull/8341) Fix query latest consensus state.
* (proto) [\#8350][https://github.com/cosmos/cosmos-sdk/pull/8350], [\#8361](https://github.com/cosmos/cosmos-sdk/pull/8361) Update gogo proto deps with v1.3.2 security fixes
* (x/ibc) [\#8359](https://github.com/cosmos/cosmos-sdk/pull/8359) Add missing UnpackInterfaces functions to IBC Query Responses. Fixes 'cannot unpack Any' error for IBC types.
* (x/bank) [\#8317](https://github.com/cosmos/cosmos-sdk/pull/8317) Fix panic when querying for a not found client denomination metadata.


## [v0.40.0](https://github.com/cosmos/cosmos-sdk/releases/tag/v0.40.0) - 2021-01-08

v0.40.0, known as the Stargate release of the Cosmos SDK, is one of the largest releases
of the Cosmos SDK since launch. Please read through this changelog and [release notes](https://github.com/cosmos/cosmos-sdk/blob/v0.40.0/RELEASE_NOTES.md) to make
sure you are aware of any relevant breaking changes.

### Client Breaking Changes

* __CLI__
  * (client/keys) [\#5889](https://github.com/cosmos/cosmos-sdk/pull/5889) remove `keys update` command.
  * (x/auth) [\#5844](https://github.com/cosmos/cosmos-sdk/pull/5844) `tx sign` command now returns an error when signing is attempted with offline/multisig keys.
  * (x/auth) [\#6108](https://github.com/cosmos/cosmos-sdk/pull/6108) `tx sign` command's `--validate-signatures` flag is migrated into a `tx validate-signatures` standalone command.
  * (x/auth) [#7788](https://github.com/cosmos/cosmos-sdk/pull/7788) Remove `tx auth` subcommands, all auth subcommands exist as `tx <subcommand>`
  * (x/genutil) [\#6651](https://github.com/cosmos/cosmos-sdk/pull/6651) The `gentx` command has been improved. No longer are `--from` and `--name` flags required. Instead, a single argument, `name`, is required which refers to the key pair in the Keyring. In addition, an optional
  `--moniker` flag can be provided to override the moniker found in `config.toml`.
  * (x/upgrade) [#7697](https://github.com/cosmos/cosmos-sdk/pull/7697) Rename flag name "--time" to "--upgrade-time", "--info" to "--upgrade-info", to keep it consistent with help message.
* __REST / Queriers__
  * (api) [\#6426](https://github.com/cosmos/cosmos-sdk/pull/6426) The ability to start an out-of-process API REST server has now been removed. Instead, the API server is now started in-process along with the application and Tendermint. Configuration options have been added to `app.toml` to enable/disable the API server along with additional HTTP server options.
  * (client) [\#7246](https://github.com/cosmos/cosmos-sdk/pull/7246) The rest server endpoint `/swagger-ui/` is replaced by `/swagger/`, and contains swagger documentation for gRPC Gateway routes in addition to legacy REST routes. Swagger API is exposed only if set in `app.toml`.
  * (x/auth) [\#5702](https://github.com/cosmos/cosmos-sdk/pull/5702) The `x/auth` querier route has changed from `"acc"` to `"auth"`.
  * (x/bank) [\#5572](https://github.com/cosmos/cosmos-sdk/pull/5572) The `/bank/balances/{address}` endpoint now returns all account balances or a single balance by denom when the `denom` query parameter is present.
  * (x/evidence) [\#5952](https://github.com/cosmos/cosmos-sdk/pull/5952) Remove CLI and REST handlers for querying `x/evidence` parameters.
  * (x/gov) [#6295](https://github.com/cosmos/cosmos-sdk/pull/6295) Fix typo in querying governance params.
* __General__
  * (baseapp) [\#6384](https://github.com/cosmos/cosmos-sdk/pull/6384) The `Result.Data` is now a Protocol Buffer encoded binary blob of type `TxData`. The `TxData` contains `Data` which contains a list of Protocol Buffer encoded message data and the corresponding message type.
  * (client) [\#5783](https://github.com/cosmos/cosmos-sdk/issues/5783) Unify all coins representations on JSON client requests for governance proposals.
  * (crypto) [\#7419](https://github.com/cosmos/cosmos-sdk/pull/7419) The SDK doesn't use Tendermint's `crypto.PubKey`
      interface anymore, and uses instead it's own `PubKey` interface, defined in `crypto/types`. Replace all instances of
      `crypto.PubKey` by `cryptotypes.Pubkey`.
  * (store/rootmulti) [\#6390](https://github.com/cosmos/cosmos-sdk/pull/6390) Proofs of empty stores are no longer supported.
  * (store/types) [\#5730](https://github.com/cosmos/cosmos-sdk/pull/5730) store.types.Cp() is removed in favour of types.CopyBytes().
  * (x/auth) [\#6054](https://github.com/cosmos/cosmos-sdk/pull/6054) Remove custom JSON marshaling for base accounts as multsigs cannot be bech32 decoded.
  * (x/auth/vesting) [\#6859](https://github.com/cosmos/cosmos-sdk/pull/6859) Custom JSON marshaling of vesting accounts was removed. Vesting accounts are now marshaled using their default proto or amino JSON representation.
  * (x/bank) [\#5785](https://github.com/cosmos/cosmos-sdk/issues/5785) In x/bank errors, JSON strings coerced to valid UTF-8 bytes at JSON marshalling time
  are now replaced by human-readable expressions. This change can potentially break compatibility with all those client side tools
  that parse log messages.
  * (x/evidence) [\#7538](https://github.com/cosmos/cosmos-sdk/pull/7538) The ABCI's `Result.Data` field for
    `MsgSubmitEvidence` responses does not contain the raw evidence's hash, but the protobuf encoded
    `MsgSubmitEvidenceResponse` struct.
  * (x/gov) [\#7533](https://github.com/cosmos/cosmos-sdk/pull/7533) The ABCI's `Result.Data` field for
    `MsgSubmitProposal` responses does not contain a raw binary encoding of the `proposalID`, but the protobuf encoded
    `MsgSubmitSubmitProposalResponse` struct.
  * (x/gov) [\#6859](https://github.com/cosmos/cosmos-sdk/pull/6859) `ProposalStatus` and `VoteOption` are now JSON serialized using its protobuf name, so expect names like `PROPOSAL_STATUS_DEPOSIT_PERIOD` as opposed to `DepositPeriod`.
  * (x/staking) [\#7499](https://github.com/cosmos/cosmos-sdk/pull/7499) `BondStatus` is now a protobuf `enum` instead
    of an `int32`, and JSON serialized using its protobuf name, so expect names like `BOND_STATUS_UNBONDING` as opposed
    to `Unbonding`.
  * (x/staking) [\#7556](https://github.com/cosmos/cosmos-sdk/pull/7556) The ABCI's `Result.Data` field for
    `MsgBeginRedelegate` and `MsgUndelegate` responses does not contain custom binary marshaled `completionTime`, but the
    protobuf encoded `MsgBeginRedelegateResponse` and `MsgUndelegateResponse` structs respectively

### API Breaking Changes

* __Baseapp / Client__
  * (AppModule) [\#7518](https://github.com/cosmos/cosmos-sdk/pull/7518) [\#7584](https://github.com/cosmos/cosmos-sdk/pull/7584) Rename `AppModule.RegisterQueryServices` to `AppModule.RegisterServices`, as this method now registers multiple services (the gRPC query service and the protobuf Msg service). A `Configurator` struct is used to hold the different services.
  * (baseapp) [\#5865](https://github.com/cosmos/cosmos-sdk/pull/5865) The `SimulationResponse` returned from tx simulation is now JSON encoded instead of Amino binary.
  * (client) [\#6290](https://github.com/cosmos/cosmos-sdk/pull/6290) `CLIContext` is renamed to `Context`. `Context` and all related methods have been moved from package context to client.
  * (client) [\#6525](https://github.com/cosmos/cosmos-sdk/pull/6525) Removed support for `indent` in JSON responses. Clients should consider piping to an external tool such as `jq`.
  * (client) [\#8107](https://github.com/cosmos/cosmos-sdk/pull/8107) Renamed `PrintOutput` and `PrintOutputLegacy`
      methods of the `context.Client` object to `PrintProto` and `PrintObjectLegacy`.
  * (client/flags) [\#6632](https://github.com/cosmos/cosmos-sdk/pull/6632) Remove NewCompletionCmd(), the function is now available in tendermint.
  * (client/input) [\#5904](https://github.com/cosmos/cosmos-sdk/pull/5904) Removal of unnecessary `GetCheckPassword`, `PrintPrefixed` functions.
  * (client/keys) [\#5889](https://github.com/cosmos/cosmos-sdk/pull/5889) Rename `NewKeyBaseFromDir()` -> `NewLegacyKeyBaseFromDir()`.
  * (client/keys) [\#5820](https://github.com/cosmos/cosmos-sdk/pull/5820/) Removed method CloseDB from Keybase interface.
  * (client/rpc) [\#6290](https://github.com/cosmos/cosmos-sdk/pull/6290) `client` package and subdirs reorganization.
  * (client/lcd) [\#6290](https://github.com/cosmos/cosmos-sdk/pull/6290) `CliCtx` of struct `RestServer` in package client/lcd has been renamed to `ClientCtx`.
  * (codec) [\#6330](https://github.com/cosmos/cosmos-sdk/pull/6330) `codec.RegisterCrypto` has been moved to the `crypto/codec` package and the global `codec.Cdc` Amino instance has been deprecated and moved to the `codec/legacy_global` package.
  * (codec) [\#8080](https://github.com/cosmos/cosmos-sdk/pull/8080) Updated the `codec.Marshaler` interface
    * Moved `MarshalAny` and `UnmarshalAny` helper functions to `codec.Marshaler` and renamed to `MarshalInterface` and
      `UnmarshalInterface` respectively. These functions must take interface as a parameter (not a concrete type nor `Any`
      object). Underneath they use `Any` wrapping for correct protobuf serialization.
  * (crypto) [\#6780](https://github.com/cosmos/cosmos-sdk/issues/6780) Move ledger code to its own package.
  * (crypto/types/multisig) [\#6373](https://github.com/cosmos/cosmos-sdk/pull/6373) `multisig.Multisignature` has been renamed  to `AminoMultisignature`
  * (codec) `*codec.LegacyAmino` is now a wrapper around Amino which provides backwards compatibility with protobuf `Any`. ALL legacy code should use `*codec.LegacyAmino` instead of `*amino.Codec` directly
  * (crypto) [\#5880](https://github.com/cosmos/cosmos-sdk/pull/5880) Merge `crypto/keys/mintkey` into `crypto`.
  * (crypto/hd) [\#5904](https://github.com/cosmos/cosmos-sdk/pull/5904) `crypto/keys/hd` moved to `crypto/hd`.
  * (crypto/keyring):
    * [\#5866](https://github.com/cosmos/cosmos-sdk/pull/5866) Rename `crypto/keys/` to `crypto/keyring/`.
    * [\#5904](https://github.com/cosmos/cosmos-sdk/pull/5904) `Keybase` -> `Keyring` interfaces migration. `LegacyKeybase` interface is added in order
  to guarantee limited backward compatibility with the old Keybase interface for the sole purpose of migrating keys across the new keyring backends. `NewLegacy`
  constructor is provided [\#5889](https://github.com/cosmos/cosmos-sdk/pull/5889) to allow for smooth migration of keys from the legacy LevelDB based implementation
  to new keyring backends. Plus, the package and the new keyring no longer depends on the sdk.Config singleton. Please consult the [package documentation](https://github.com/cosmos/cosmos-sdk/tree/master/crypto/keyring/doc.go) for more
  information on how to implement the new `Keyring` interface.
    * [\#5858](https://github.com/cosmos/cosmos-sdk/pull/5858) Make Keyring store keys by name and address's hexbytes representation.
  * (export) [\#5952](https://github.com/cosmos/cosmos-sdk/pull/5952) `AppExporter` now returns ABCI consensus parameters to be included in marshaled exported state. These parameters must be returned from the application via the `BaseApp`.
  * (simapp) Deprecating and renaming `MakeEncodingConfig` to `MakeTestEncodingConfig` (both in `simapp` and `simapp/params` packages).
  * (store) [\#5803](https://github.com/cosmos/cosmos-sdk/pull/5803) The `store.CommitMultiStore` interface now includes the new `snapshots.Snapshotter` interface as well.
  * (types) [\#5579](https://github.com/cosmos/cosmos-sdk/pull/5579) The `keepRecent` field has been removed from the `PruningOptions` type.
  The `PruningOptions` type now only includes fields `KeepEvery` and `SnapshotEvery`, where `KeepEvery`
  determines which committed heights are flushed to disk and `SnapshotEvery` determines which of these
  heights are kept after pruning. The `IsValid` method should be called whenever using these options. Methods
  `SnapshotVersion` and `FlushVersion` accept a version arugment and determine if the version should be
  flushed to disk or kept as a snapshot. Note, `KeepRecent` is automatically inferred from the options
  and provided directly the IAVL store.
  * (types) [\#5533](https://github.com/cosmos/cosmos-sdk/pull/5533) Refactored `AppModuleBasic` and `AppModuleGenesis`
  to now accept a `codec.JSONMarshaler` for modular serialization of genesis state.
  * (types/rest) [\#5779](https://github.com/cosmos/cosmos-sdk/pull/5779) Drop unused Parse{Int64OrReturnBadRequest,QueryParamBool}() functions.
* __Modules__
  * (modules) [\#7243](https://github.com/cosmos/cosmos-sdk/pull/7243) Rename `RegisterCodec` to `RegisterLegacyAminoCodec` and `codec.New()` is now renamed to `codec.NewLegacyAmino()`
  * (modules) [\#6564](https://github.com/cosmos/cosmos-sdk/pull/6564) Constant `DefaultParamspace` is removed from all modules, use ModuleName instead.
  * (modules) [\#5989](https://github.com/cosmos/cosmos-sdk/pull/5989) `AppModuleBasic.GetTxCmd` now takes a single `CLIContext` parameter.
  * (modules) [\#5664](https://github.com/cosmos/cosmos-sdk/pull/5664) Remove amino `Codec` from simulation `StoreDecoder`, which now returns a function closure in order to unmarshal the key-value pairs.
  * (modules) [\#5555](https://github.com/cosmos/cosmos-sdk/pull/5555) Move `x/auth/client/utils/` types and functions to `x/auth/client/`.
  * (modules) [\#5572](https://github.com/cosmos/cosmos-sdk/pull/5572) Move account balance logic and APIs from `x/auth` to `x/bank`.
  * (modules) [\#6326](https://github.com/cosmos/cosmos-sdk/pull/6326) `AppModuleBasic.GetQueryCmd` now takes a single `client.Context` parameter.
  * (modules) [\#6336](https://github.com/cosmos/cosmos-sdk/pull/6336) `AppModuleBasic.RegisterQueryService` method was added to support gRPC queries, and `QuerierRoute` and `NewQuerierHandler` were deprecated.
  * (modules) [\#6311](https://github.com/cosmos/cosmos-sdk/issues/6311) Remove `alias.go` usage
  * (modules) [\#6447](https://github.com/cosmos/cosmos-sdk/issues/6447) Rename `blacklistedAddrs` to `blockedAddrs`.
  * (modules) [\#6834](https://github.com/cosmos/cosmos-sdk/issues/6834) Add `RegisterInterfaces` method to `AppModuleBasic` to support registration of protobuf interface types.
  * (modules) [\#6734](https://github.com/cosmos/cosmos-sdk/issues/6834) Add `TxEncodingConfig` parameter to `AppModuleBasic.ValidateGenesis` command to support JSON tx decoding in `genutil`.
  * (modules) [#7764](https://github.com/cosmos/cosmos-sdk/pull/7764) Added module initialization options:
    * `server/types.AppExporter` requires extra argument: `AppOptions`.
    * `server.AddCommands` requires extra argument: `addStartFlags types.ModuleInitFlags`
    * `x/crisis.NewAppModule` has a new attribute: `skipGenesisInvariants`. [PR](https://github.com/cosmos/cosmos-sdk/pull/7764)
  * (types) [\#6327](https://github.com/cosmos/cosmos-sdk/pull/6327) `sdk.Msg` now inherits `proto.Message`, as a result all `sdk.Msg` types now use pointer semantics.
  * (types) [\#7032](https://github.com/cosmos/cosmos-sdk/pull/7032) All types ending with `ID` (e.g. `ProposalID`) now end with `Id` (e.g. `ProposalId`), to match default Protobuf generated format. Also see [\#7033](https://github.com/cosmos/cosmos-sdk/pull/7033) for more details.
  * (x/auth) [\#6029](https://github.com/cosmos/cosmos-sdk/pull/6029) Module accounts have been moved from `x/supply` to `x/auth`.
  * (x/auth) [\#6443](https://github.com/cosmos/cosmos-sdk/issues/6443) Move `FeeTx` and `TxWithMemo` interfaces from `x/auth/ante` to `types`.
  * (x/auth) [\#7006](https://github.com/cosmos/cosmos-sdk/pull/7006) All `AccountRetriever` methods now take `client.Context` as a parameter instead of as a struct member.
  * (x/auth) [\#6270](https://github.com/cosmos/cosmos-sdk/pull/6270) The passphrase argument has been removed from the signature of the following functions and methods: `BuildAndSign`, ` MakeSignature`, ` SignStdTx`, `TxBuilder.BuildAndSign`, `TxBuilder.Sign`, `TxBuilder.SignStdTx`
  * (x/auth) [\#6428](https://github.com/cosmos/cosmos-sdk/issues/6428):
    * `NewAnteHandler` and `NewSigVerificationDecorator` both now take a `SignModeHandler` parameter.
    * `SignatureVerificationGasConsumer` now has the signature: `func(meter sdk.GasMeter, sig signing.SignatureV2, params types.Params) error`.
    * The `SigVerifiableTx` interface now has a `GetSignaturesV2() ([]signing.SignatureV2, error)` method and no longer has the `GetSignBytes` method.
  * (x/auth/tx) [\#8106](https://github.com/cosmos/cosmos-sdk/pull/8106) change related to missing append functionality in
      client transaction signing
    + added `overwriteSig` argument to `x/auth/client.SignTx` and `client/tx.Sign` functions.
    + removed `x/auth/tx.go:wrapper.GetSignatures`. The `wrapper` provides `TxBuilder` functionality, and it's a private
      structure. That function was not used at all and it's not exposed through the `TxBuilder` interface.
  * (x/bank) [\#7327](https://github.com/cosmos/cosmos-sdk/pull/7327) AddCoins and SubtractCoins no longer return a resultingValue and will only return an error.
  * (x/capability) [#7918](https://github.com/cosmos/cosmos-sdk/pull/7918) Add x/capability safety checks:
    * All outward facing APIs will now check that capability is not nil and name is not empty before performing any state-machine changes
    * `SetIndex` has been renamed to `InitializeIndex`
  * (x/evidence) [\#7251](https://github.com/cosmos/cosmos-sdk/pull/7251) New evidence types and light client evidence handling. The module function names changed.
  * (x/evidence) [\#5952](https://github.com/cosmos/cosmos-sdk/pull/5952) Remove APIs for getting and setting `x/evidence` parameters. `BaseApp` now uses a `ParamStore` to manage Tendermint consensus parameters which is managed via the `x/params` `Substore` type.
  * (x/gov) [\#6147](https://github.com/cosmos/cosmos-sdk/pull/6147) The `Content` field on `Proposal` and `MsgSubmitProposal`
    is now `Any` in concordance with [ADR 019](docs/architecture/adr-019-protobuf-state-encoding.md) and `GetContent` should now
    be used to retrieve the actual proposal `Content`. Also the `NewMsgSubmitProposal` constructor now may return an `error`
  * (x/ibc) [\#6374](https://github.com/cosmos/cosmos-sdk/pull/6374) `VerifyMembership` and `VerifyNonMembership` now take a `specs []string` argument to specify the proof format used for verification. Most SDK chains can simply use `commitmenttypes.GetSDKSpecs()` for this argument.
  * (x/params) [\#5619](https://github.com/cosmos/cosmos-sdk/pull/5619) The `x/params` keeper now accepts a `codec.Marshaller` instead of
  a reference to an amino codec. Amino is still used for JSON serialization.
  * (x/staking) [\#6451](https://github.com/cosmos/cosmos-sdk/pull/6451) `DefaultParamspace` and `ParamKeyTable` in staking module are moved from keeper to types to enforce consistency.
  * (x/staking) [\#7419](https://github.com/cosmos/cosmos-sdk/pull/7419) The `TmConsPubKey` method on ValidatorI has been
      removed and replaced instead by `ConsPubKey` (which returns a SDK `cryptotypes.PubKey`) and `TmConsPublicKey` (which
      returns a Tendermint proto PublicKey).
  * (x/staking/types) [\#7447](https://github.com/cosmos/cosmos-sdk/issues/7447) Remove bech32 PubKey support:
    * `ValidatorI` interface update. `GetConsPubKey` renamed to `TmConsPubKey` (consensus public key must be a tendermint key). `TmConsPubKey`, `GetConsAddr` methods return error.
    * `Validator` update. Methods changed in `ValidatorI` (as described above) and `ToTmValidator` return error.
    * `Validator.ConsensusPubkey` type changed from `string` to `codectypes.Any`.
    * `MsgCreateValidator.Pubkey` type changed from `string` to `codectypes.Any`.
  * (x/supply) [\#6010](https://github.com/cosmos/cosmos-sdk/pull/6010) All `x/supply` types and APIs have been moved to `x/bank`.
  * [\#6409](https://github.com/cosmos/cosmos-sdk/pull/6409) Rename all IsEmpty methods to Empty across the codebase and enforce consistency.
  * [\#6231](https://github.com/cosmos/cosmos-sdk/pull/6231) Simplify `AppModule` interface, `Route` and `NewHandler` methods become only `Route`
  and returns a new `Route` type.
  * (x/slashing) [\#6212](https://github.com/cosmos/cosmos-sdk/pull/6212) Remove `Get*` prefixes from key construction functions
  * (server) [\#6079](https://github.com/cosmos/cosmos-sdk/pull/6079) Remove `UpgradeOldPrivValFile` (deprecated in Tendermint Core v0.28).
  * [\#5719](https://github.com/cosmos/cosmos-sdk/pull/5719) Bump Go requirement to 1.14+


### State Machine Breaking

* __General__
  * (client) [\#7268](https://github.com/cosmos/cosmos-sdk/pull/7268) / [\#7147](https://github.com/cosmos/cosmos-sdk/pull/7147) Introduce new protobuf based PubKeys, and migrate PubKey in BaseAccount to use this new protobuf based PubKey format

* __Modules__
  * (modules) [\#5572](https://github.com/cosmos/cosmos-sdk/pull/5572) Separate balance from accounts per ADR 004.
    * Account balances are now persisted and retrieved via the `x/bank` module.
    * Vesting account interface has been modified to account for changes.
    * Callers to `NewBaseVestingAccount` are responsible for verifying account balance in relation to
    the original vesting amount.
    * The `SendKeeper` and `ViewKeeper` interfaces in `x/bank` have been modified to account for changes.
  * (x/auth) [\#5533](https://github.com/cosmos/cosmos-sdk/pull/5533) Migrate the `x/auth` module to use Protocol Buffers for state
  serialization instead of Amino.
    * The `BaseAccount.PubKey` field is now represented as a Bech32 string instead of a `crypto.Pubkey`.
    * `NewBaseAccountWithAddress` now returns a reference to a `BaseAccount`.
    * The `x/auth` module now accepts a `Codec` interface which extends the `codec.Marshaler` interface by
    requiring a concrete codec to know how to serialize accounts.
    * The `AccountRetriever` type now accepts a `Codec` in its constructor in order to know how to
    serialize accounts.
  * (x/bank) [\#6518](https://github.com/cosmos/cosmos-sdk/pull/6518) Support for global and per-denomination send enabled flags.
    * Existing send_enabled global flag has been moved into a Params structure as `default_send_enabled`.
    * An array of: `{denom: string, enabled: bool}` is added to bank Params to support per-denomination override of global default value.
  * (x/distribution) [\#5610](https://github.com/cosmos/cosmos-sdk/pull/5610) Migrate the `x/distribution` module to use Protocol Buffers for state
  serialization instead of Amino. The exact codec used is `codec.HybridCodec` which utilizes Protobuf for binary encoding and Amino
  for JSON encoding.
    * `ValidatorHistoricalRewards.ReferenceCount` is now of types `uint32` instead of `uint16`.
    * `ValidatorSlashEvents` is now a struct with `slashevents`.
    * `ValidatorOutstandingRewards` is now a struct with `rewards`.
    * `ValidatorAccumulatedCommission` is now a struct with `commission`.
    * The `Keeper` constructor now takes a `codec.Marshaler` instead of a concrete Amino codec. This exact type
    provided is specified by `ModuleCdc`.
  * (x/evidence) [\#5634](https://github.com/cosmos/cosmos-sdk/pull/5634) Migrate the `x/evidence` module to use Protocol Buffers for state
  serialization instead of Amino.
    * The `internal` sub-package has been removed in order to expose the types proto file.
    * The module now accepts a `Codec` interface which extends the `codec.Marshaler` interface by
    requiring a concrete codec to know how to serialize `Evidence` types.
    * The `MsgSubmitEvidence` message has been removed in favor of `MsgSubmitEvidenceBase`. The application-level
    codec must now define the concrete `MsgSubmitEvidence` type which must implement the module's `MsgSubmitEvidence`
    interface.
  * (x/evidence) [\#5952](https://github.com/cosmos/cosmos-sdk/pull/5952) Remove parameters from `x/evidence` genesis and module state. The `x/evidence` module now solely uses Tendermint consensus parameters to determine of evidence is valid or not.
  * (x/gov) [\#5737](https://github.com/cosmos/cosmos-sdk/pull/5737) Migrate the `x/gov` module to use Protocol
  Buffers for state serialization instead of Amino.
    * `MsgSubmitProposal` will be removed in favor of the application-level proto-defined `MsgSubmitProposal` which
    implements the `MsgSubmitProposalI` interface. Applications should extend the `NewMsgSubmitProposalBase` type
    to define their own concrete `MsgSubmitProposal` types.
    * The module now accepts a `Codec` interface which extends the `codec.Marshaler` interface by
    requiring a concrete codec to know how to serialize `Proposal` types.
  * (x/mint) [\#5634](https://github.com/cosmos/cosmos-sdk/pull/5634) Migrate the `x/mint` module to use Protocol Buffers for state
  serialization instead of Amino.
    * The `internal` sub-package has been removed in order to expose the types proto file.
  * (x/slashing) [\#5627](https://github.com/cosmos/cosmos-sdk/pull/5627) Migrate the `x/slashing` module to use Protocol Buffers for state
  serialization instead of Amino. The exact codec used is `codec.HybridCodec` which utilizes Protobuf for binary encoding and Amino
  for JSON encoding.
    * The `Keeper` constructor now takes a `codec.Marshaler` instead of a concrete Amino codec. This exact type
    provided is specified by `ModuleCdc`.
  * (x/staking) [\#6844](https://github.com/cosmos/cosmos-sdk/pull/6844) Validators are now inserted into the unbonding queue based on their unbonding time and height. The relevant keeper APIs are modified to reflect these changes by now also requiring a height.
  * (x/staking) [\#6061](https://github.com/cosmos/cosmos-sdk/pull/6061) Allow a validator to immediately unjail when no signing info is present due to
  falling below their minimum self-delegation and never having been bonded. The validator may immediately unjail once they've met their minimum self-delegation.
  * (x/staking) [\#5600](https://github.com/cosmos/cosmos-sdk/pull/5600) Migrate the `x/staking` module to use Protocol Buffers for state
  serialization instead of Amino. The exact codec used is `codec.HybridCodec` which utilizes Protobuf for binary encoding and Amino
  for JSON encoding.
    * `BondStatus` is now of type `int32` instead of `byte`.
    * Types of `int16` in the `Params` type are now of type `int32`.
    * Every reference of `crypto.Pubkey` in context of a `Validator` is now of type string. `GetPubKeyFromBech32` must be used to get the `crypto.Pubkey`.
    * The `Keeper` constructor now takes a `codec.Marshaler` instead of a concrete Amino codec. This exact type
    provided is specified by `ModuleCdc`.
  * (x/staking) [\#7979](https://github.com/cosmos/cosmos-sdk/pull/7979) keeper pubkey storage serialization migration
      from bech32 to protobuf.
  * (x/supply) [\#6010](https://github.com/cosmos/cosmos-sdk/pull/6010) Removed the `x/supply` module by merging the existing types and APIs into the `x/bank` module.
  * (x/supply) [\#5533](https://github.com/cosmos/cosmos-sdk/pull/5533) Migrate the `x/supply` module to use Protocol Buffers for state
  serialization instead of Amino.
    * The `internal` sub-package has been removed in order to expose the types proto file.
    * The `x/supply` module now accepts a `Codec` interface which extends the `codec.Marshaler` interface by
    requiring a concrete codec to know how to serialize `SupplyI` types.
    * The `SupplyI` interface has been modified to no longer return `SupplyI` on methods. Instead the
    concrete type's receiver should modify the type.
  * (x/upgrade) [\#5659](https://github.com/cosmos/cosmos-sdk/pull/5659) Migrate the `x/upgrade` module to use Protocol
  Buffers for state serialization instead of Amino.
    * The `internal` sub-package has been removed in order to expose the types proto file.
    * The `x/upgrade` module now accepts a `codec.Marshaler` interface.

### Features

* __Baseapp / Client / REST__
  * (x/auth) [\#6213](https://github.com/cosmos/cosmos-sdk/issues/6213) Introduce new protobuf based path for transaction signing, see [ADR020](https://github.com/cosmos/cosmos-sdk/blob/master/docs/architecture/adr-020-protobuf-transaction-encoding.md) for more details
  * (x/auth) [\#6350](https://github.com/cosmos/cosmos-sdk/pull/6350) New sign-batch command to sign StdTx batch files.
  * (baseapp) [\#5803](https://github.com/cosmos/cosmos-sdk/pull/5803) Added support for taking state snapshots at regular height intervals, via options `snapshot-interval` and `snapshot-keep-recent`.
  * (baseapp) [\#7519](https://github.com/cosmos/cosmos-sdk/pull/7519) Add `ServiceMsgRouter` to BaseApp to handle routing of protobuf service `Msg`s. The two new types defined in ADR 031, `sdk.ServiceMsg` and `sdk.MsgRequest` are introduced with this router.
  * (client) [\#5921](https://github.com/cosmos/cosmos-sdk/issues/5921) Introduce new gRPC and gRPC Gateway based APIs for querying app & module data. See [ADR021](https://github.com/cosmos/cosmos-sdk/blob/master/docs/architecture/adr-021-protobuf-query-encoding.md) for more details
  * (cli) [\#7485](https://github.com/cosmos/cosmos-sdk/pull/7485) Introduce a new optional `--keyring-dir` flag that allows clients to specify a Keyring directory if it does not reside in the directory specified by `--home`.
  * (cli) [\#7221](https://github.com/cosmos/cosmos-sdk/pull/7221) Add the option of emitting amino encoded json from the CLI
  * (codec) [\#7519](https://github.com/cosmos/cosmos-sdk/pull/7519) `InterfaceRegistry` now inherits `jsonpb.AnyResolver`, and has a `RegisterCustomTypeURL` method to support ADR 031 packing of `Any`s. `AnyResolver` is now a required parameter to `RejectUnknownFields`.
  * (coin) [\#6755](https://github.com/cosmos/cosmos-sdk/pull/6755) Add custom regex validation for `Coin` denom by overwriting `CoinDenomRegex` when using `/types/coin.go`.
  * (config) [\#7265](https://github.com/cosmos/cosmos-sdk/pull/7265) Support Tendermint block pruning through a new `min-retain-blocks` configuration that can be set in either `app.toml` or via the CLI. This parameter is used in conjunction with other criteria to determine the height at which Tendermint should prune blocks.
  * (events) [\#7121](https://github.com/cosmos/cosmos-sdk/pull/7121) The application now derives what events are indexed by Tendermint via the `index-events` configuration in `app.toml`, which is a list of events taking the form `{eventType}.{attributeKey}`.
  * (tx) [\#6089](https://github.com/cosmos/cosmos-sdk/pull/6089) Transactions can now have a `TimeoutHeight` set which allows the transaction to be rejected if it's committed at a height greater than the timeout.
  * (rest) [\#6167](https://github.com/cosmos/cosmos-sdk/pull/6167) Support `max-body-bytes` CLI flag for the REST service.
  * (genesis) [\#7089](https://github.com/cosmos/cosmos-sdk/pull/7089) The `export` command now adds a `initial_height` field in the exported JSON. Baseapp's `CommitMultiStore` now also has a `SetInitialVersion` setter, so it can set the initial store version inside `InitChain` and start a new chain from a given height.
* __General__
  * (crypto/multisig) [\#6241](https://github.com/cosmos/cosmos-sdk/pull/6241) Add Multisig type directly to the repo. Previously this was in tendermint.
  * (codec/types) [\#8106](https://github.com/cosmos/cosmos-sdk/pull/8106) Adding `NewAnyWithCustomTypeURL` to correctly
     marshal Messages in TxBuilder.
  * (tests) [\#6489](https://github.com/cosmos/cosmos-sdk/pull/6489) Introduce package `testutil`, new in-process testing network framework for use in integration and unit tests.
  * (tx) Add new auth/tx gRPC & gRPC-Gateway endpoints for basic querying & broadcasting support
    * [\#7842](https://github.com/cosmos/cosmos-sdk/pull/7842) Add TxsByEvent gRPC endpoint
    * [\#7852](https://github.com/cosmos/cosmos-sdk/pull/7852) Add tx broadcast gRPC endpoint
  * (tx) [\#7688](https://github.com/cosmos/cosmos-sdk/pull/7688) Add a new Tx gRPC service with methods `Simulate` and `GetTx` (by hash).
  * (store) [\#5803](https://github.com/cosmos/cosmos-sdk/pull/5803) Added `rootmulti.Store` methods for taking and restoring snapshots, based on `iavl.Store` export/import.
  * (store) [\#6324](https://github.com/cosmos/cosmos-sdk/pull/6324) IAVL store query proofs now return CommitmentOp which wraps an ics23 CommitmentProof
  * (store) [\#6390](https://github.com/cosmos/cosmos-sdk/pull/6390) `RootMulti` store query proofs now return `CommitmentOp` which wraps `CommitmentProofs`
    * `store.Query` now only returns chained `ics23.CommitmentProof` wrapped in `merkle.Proof`
    * `ProofRuntime` only decodes and verifies `ics23.CommitmentProof`
* __Modules__
  * (modules) [\#5921](https://github.com/cosmos/cosmos-sdk/issues/5921) Introduction of Query gRPC service definitions along with REST annotations for gRPC Gateway for each module
  * (modules) [\#7540](https://github.com/cosmos/cosmos-sdk/issues/7540) Protobuf service definitions can now be used for
    packing `Msg`s in transactions as defined in [ADR 031](./docs/architecture/adr-031-msg-service.md). All modules now
    define a `Msg` protobuf service.
  * (x/auth/vesting) [\#7209](https://github.com/cosmos/cosmos-sdk/pull/7209) Create new `MsgCreateVestingAccount` message type along with CLI handler that allows for the creation of delayed and continuous vesting types.
  * (x/capability) [\#5828](https://github.com/cosmos/cosmos-sdk/pull/5828) Capability module integration as outlined in [ADR 3 - Dynamic Capability Store](https://github.com/cosmos/tree/master/docs/architecture/adr-003-dynamic-capability-store.md).
  * (x/crisis) `x/crisis` has a new function: `AddModuleInitFlags`, which will register optional crisis module flags for the start command.
  * (x/ibc) [\#5277](https://github.com/cosmos/cosmos-sdk/pull/5277) `x/ibc` changes from IBC alpha. For more details check the the [`x/ibc/core/spec`](https://github.com/cosmos/cosmos-sdk/tree/master/x/ibc/core/spec) directory, or the ICS specs below:
    * [ICS 002 - Client Semantics](https://github.com/cosmos/ics/tree/master/spec/ics-002-client-semantics) subpackage
    * [ICS 003 - Connection Semantics](https://github.com/cosmos/ics/blob/master/spec/ics-003-connection-semantics) subpackage
    * [ICS 004 - Channel and Packet Semantics](https://github.com/cosmos/ics/blob/master/spec/ics-004-channel-and-packet-semantics) subpackage
    * [ICS 005 - Port Allocation](https://github.com/cosmos/ics/blob/master/spec/ics-005-port-allocation) subpackage
    * [ICS 006 - Solo Machine Client](https://github.com/cosmos/ics/tree/master/spec/ics-006-solo-machine-client) subpackage
    * [ICS 007 - Tendermint Client](https://github.com/cosmos/ics/blob/master/spec/ics-007-tendermint-client) subpackage
    * [ICS 009 - Loopback Client](https://github.com/cosmos/ics/tree/master/spec/ics-009-loopback-client) subpackage
    * [ICS 020 - Fungible Token Transfer](https://github.com/cosmos/ics/tree/master/spec/ics-020-fungible-token-transfer) subpackage
    * [ICS 023 - Vector Commitments](https://github.com/cosmos/ics/tree/master/spec/ics-023-vector-commitments) subpackage
    * [ICS 024 - Host State Machine Requirements](https://github.com/cosmos/ics/tree/master/spec/ics-024-host-requirements) subpackage
  * (x/ibc) [\#6374](https://github.com/cosmos/cosmos-sdk/pull/6374) ICS-23 Verify functions will now accept and verify ics23 CommitmentProofs exclusively
  * (x/params) [\#6005](https://github.com/cosmos/cosmos-sdk/pull/6005) Add new CLI command for querying raw x/params parameters by subspace and key.

### Bug Fixes

* __Baseapp / Client / REST__
  * (client) [\#5964](https://github.com/cosmos/cosmos-sdk/issues/5964) `--trust-node` is now false by default - for real. Users must ensure it is set to true if they don't want to enable the verifier.
  * (client) [\#6402](https://github.com/cosmos/cosmos-sdk/issues/6402) Fix `keys add` `--algo` flag which only worked for Tendermint's `secp256k1` default key signing algorithm.
  * (client) [\#7699](https://github.com/cosmos/cosmos-sdk/pull/7699) Fix panic in context when setting invalid nodeURI. `WithNodeURI` does not set the `Client` in the context.
  * (export) [\#6510](https://github.com/cosmos/cosmos-sdk/pull/6510/) Field TimeIotaMs now is included in genesis file while exporting.
  * (rest) [\#5906](https://github.com/cosmos/cosmos-sdk/pull/5906) Fix an issue that make some REST calls panic when sending invalid or incomplete requests.
  * (crypto) [\#7966](https://github.com/cosmos/cosmos-sdk/issues/7966) `Bip44Params` `String()` function now correctly
      returns the absolute HD path by adding the `m/` prefix.
  * (crypto/keyring) [\#5844](https://github.com/cosmos/cosmos-sdk/pull/5844) `Keyring.Sign()` methods no longer decode amino signatures when method receivers
  are offline/multisig keys.
  * (store) [\#7415](https://github.com/cosmos/cosmos-sdk/pull/7415) Allow new stores to be registered during on-chain upgrades.
* __Modules__
  * (modules) [\#5569](https://github.com/cosmos/cosmos-sdk/issues/5569) `InitGenesis`, for the relevant modules, now ensures module accounts exist.
  * (x/auth) [\#5892](https://github.com/cosmos/cosmos-sdk/pull/5892) Add `RegisterKeyTypeCodec` to register new
  types (eg. keys) to the `auth` module internal amino codec.
  * (x/bank) [\#6536](https://github.com/cosmos/cosmos-sdk/pull/6536) Fix bug in `WriteGeneratedTxResponse` function used by multiple
  REST endpoints. Now it writes a Tx in StdTx format.
  * (x/genutil) [\#5938](https://github.com/cosmos/cosmos-sdk/pull/5938) Fix `InitializeNodeValidatorFiles` error handling.
  * (x/gentx) [\#8183](https://github.com/cosmos/cosmos-sdk/pull/8183) change gentx cmd amount to arg from flag
  * (x/gov) [#7641](https://github.com/cosmos/cosmos-sdk/pull/7641) Fix tally calculation precision error.
  * (x/staking) [\#6529](https://github.com/cosmos/cosmos-sdk/pull/6529) Export validator addresses (previously was empty).
  * (x/staking) [\#5949](https://github.com/cosmos/cosmos-sdk/pull/5949) Skip staking `HistoricalInfoKey` in simulations as headers are not exported.
  * (x/staking) [\#6061](https://github.com/cosmos/cosmos-sdk/pull/6061) Allow a validator to immediately unjail when no signing info is present due to
falling below their minimum self-delegation and never having been bonded. The validator may immediately unjail once they've met their minimum self-delegation.
* __General__
  * (types) [\#7038](https://github.com/cosmos/cosmos-sdk/issues/7038) Fix infinite looping of `ApproxRoot` by including a hard-coded maximum iterations limit of 100.
  * (types) [\#7084](https://github.com/cosmos/cosmos-sdk/pull/7084) Fix panic when calling `BigInt()` on an uninitialized `Int`.
  * (simulation) [\#7129](https://github.com/cosmos/cosmos-sdk/issues/7129) Fix support for custom `Account` and key types on auth's simulation.


### Improvements
* __Baseapp / Client / REST__
  * (baseapp) [\#6186](https://github.com/cosmos/cosmos-sdk/issues/6186) Support emitting events during `AnteHandler` execution.
  * (baseapp) [\#6053](https://github.com/cosmos/cosmos-sdk/pull/6053) Customizable panic recovery handling added for `app.runTx()` method (as proposed in the [ADR 22](https://github.com/cosmos/cosmos-sdk/blob/master/docs/architecture/adr-022-custom-panic-handling.md)). Adds ability for developers to register custom panic handlers extending standard ones.
  * (client) [\#5810](https://github.com/cosmos/cosmos-sdk/pull/5810) Added a new `--offline` flag that allows commands to be executed without an
  internet connection. Previously, `--generate-only` served this purpose in addition to only allowing txs to be generated. Now, `--generate-only` solely
  allows txs to be generated without being broadcasted and disallows Keybase use and `--offline` allows the use of Keybase but does not allow any
  functionality that requires an online connection.
  * (cli) [#7764](https://github.com/cosmos/cosmos-sdk/pull/7764) Update x/banking and x/crisis InitChain to improve node startup time
  * (client) [\#5856](https://github.com/cosmos/cosmos-sdk/pull/5856) Added the possibility to set `--offline` flag with config command.
  * (client) [\#5895](https://github.com/cosmos/cosmos-sdk/issues/5895) show config options in the config command's help screen.
  * (client/keys) [\#8043](https://github.com/cosmos/cosmos-sdk/pull/8043) Add support for export of unarmored private key
  * (client/tx) [\#7801](https://github.com/cosmos/cosmos-sdk/pull/7801) Update sign-batch multisig to work online
  * (x/genutil) [\#8099](https://github.com/cosmos/cosmos-sdk/pull/8099) `init` now supports a `--recover` flag to recover
      the private validator key from a given mnemonic
* __Modules__
  * (x/auth) [\#5702](https://github.com/cosmos/cosmos-sdk/pull/5702) Add parameter querying support for `x/auth`.
  * (x/auth/ante) [\#6040](https://github.com/cosmos/cosmos-sdk/pull/6040) `AccountKeeper` interface used for `NewAnteHandler` and handler's decorators to add support of using custom `AccountKeeper` implementations.
  * (x/evidence) [\#5952](https://github.com/cosmos/cosmos-sdk/pull/5952) Tendermint Consensus parameters can now be changed via parameter change proposals through `x/gov`.
  * (x/evidence) [\#5961](https://github.com/cosmos/cosmos-sdk/issues/5961) Add `StoreDecoder` simulation for evidence module.
  * (x/ibc) [\#5948](https://github.com/cosmos/cosmos-sdk/issues/5948) Add `InitGenesis` and `ExportGenesis` functions for `ibc` module.
  * (x/ibc-transfer) [\#6871](https://github.com/cosmos/cosmos-sdk/pull/6871) Implement [ADR 001 - Coin Source Tracing](./docs/architecture/adr-001-coin-source-tracing.md).
  * (x/staking) [\#6059](https://github.com/cosmos/cosmos-sdk/pull/6059) Updated `HistoricalEntries` parameter default to 100.
  * (x/staking) [\#5584](https://github.com/cosmos/cosmos-sdk/pull/5584) Add util function `ToTmValidator` that converts a `staking.Validator` type to `*tmtypes.Validator`.
  * (x/staking) [\#6163](https://github.com/cosmos/cosmos-sdk/pull/6163) CLI and REST call to unbonding delegations and delegations now accept
  pagination.
  * (x/staking) [\#8178](https://github.com/cosmos/cosmos-sdk/pull/8178) Update default historical header number for stargate
* __General__
  * (crypto) [\#7987](https://github.com/cosmos/cosmos-sdk/pull/7987) Fix the inconsistency of CryptoCdc, only use
      `codec/legacy.Cdc`.
  * (logging) [\#8072](https://github.com/cosmos/cosmos-sdk/pull/8072) Refactor logging:
    * Use [zerolog](https://github.com/rs/zerolog) over Tendermint's go-kit logging wrapper.
    * Introduce Tendermint's `--log_format=plain|json` flag. Using format `json` allows for emitting structured JSON
    logs which can be consumed by an external logging facility (e.g. Loggly). Both formats log to STDERR.
    * The existing `--log_level` flag and it's default value now solely relates to the global logging
    level (e.g. `info`, `debug`, etc...) instead of `<module>:<level>`.
  * (rest) [#7649](https://github.com/cosmos/cosmos-sdk/pull/7649) Return an unsigned tx in legacy GET /tx endpoint when signature conversion fails
  * (simulation) [\#6002](https://github.com/cosmos/cosmos-sdk/pull/6002) Add randomized consensus params into simulation.
  * (store) [\#6481](https://github.com/cosmos/cosmos-sdk/pull/6481) Move `SimpleProofsFromMap` from Tendermint into the SDK.
  * (store) [\#6719](https://github.com/cosmos/cosmos-sdk/6754) Add validity checks to stores for nil and empty keys.
  * (SDK) Updated dependencies
    * Updated iavl dependency to v0.15.3
    * Update tendermint to v0.34.1
  * (types) [\#7027](https://github.com/cosmos/cosmos-sdk/pull/7027) `Coin(s)` and `DecCoin(s)` updates:
    * Bump denomination max length to 128
    * Allow uppercase letters and numbers in denominations to support [ADR 001](./docs/architecture/adr-001-coin-source-tracing.md)
    * Added `Validate` function that returns a descriptive error
  * (types) [\#5581](https://github.com/cosmos/cosmos-sdk/pull/5581) Add convenience functions {,Must}Bech32ifyAddressBytes.
  * (types/module) [\#5724](https://github.com/cosmos/cosmos-sdk/issues/5724) The `types/module` package does no longer depend on `x/simulation`.
  * (types) [\#5585](https://github.com/cosmos/cosmos-sdk/pull/5585) IBC additions:
    * `Coin` denomination max lenght has been increased to 32.
    * Added `CapabilityKey` alias for `StoreKey` to match IBC spec.
  * (types/rest) [\#5900](https://github.com/cosmos/cosmos-sdk/pull/5900) Add Check*Error function family to spare developers from replicating tons of boilerplate code.
  * (types) [\#6128](https://github.com/cosmos/cosmos-sdk/pull/6137) Add `String()` method to `GasMeter`.
  * (types) [\#6195](https://github.com/cosmos/cosmos-sdk/pull/6195) Add codespace to broadcast(sync/async) response.
  * (types) \#6897 Add KV type from tendermint to `types` directory.
  * (version) [\#7848](https://github.com/cosmos/cosmos-sdk/pull/7848) [\#7941](https://github.com/cosmos/cosmos-sdk/pull/7941)
    `version --long` output now shows the list of build dependencies and replaced build dependencies.

## [v0.39.1](https://github.com/cosmos/cosmos-sdk/releases/tag/v0.39.1) - 2020-08-11

### Client Breaking

* (x/auth) [\#6861](https://github.com/cosmos/cosmos-sdk/pull/6861) Remove public key Bech32 encoding for all account types for JSON serialization, instead relying on direct Amino encoding. In addition, JSON serialization utilizes Amino instead of the Go stdlib, so integers are treated as strings.

### Improvements

* (client) [\#6853](https://github.com/cosmos/cosmos-sdk/pull/6853) Add --unsafe-cors flag.

## [v0.39.0](https://github.com/cosmos/cosmos-sdk/releases/tag/v0.39.0) - 2020-07-20

### Improvements

* (deps) Bump IAVL version to [v0.14.0](https://github.com/cosmos/iavl/releases/tag/v0.14.0)
* (client) [\#5585](https://github.com/cosmos/cosmos-sdk/pull/5585) `CLIContext` additions:
  * Introduce `QueryABCI` that returns the full `abci.ResponseQuery` with inclusion Merkle proofs.
  * Added `prove` flag for Merkle proof verification.
* (x/staking) [\#6791)](https://github.com/cosmos/cosmos-sdk/pull/6791) Close {UBDQueue,RedelegationQueu}Iterator once used.

### API Breaking Changes

* (baseapp) [\#5837](https://github.com/cosmos/cosmos-sdk/issues/5837) Transaction simulation now returns a `SimulationResponse` which contains the `GasInfo` and `Result` from the execution.

### Client Breaking Changes

* (x/auth) [\#6745](https://github.com/cosmos/cosmos-sdk/issues/6745) Remove BaseAccount's custom JSON {,un}marshalling.

### Bug Fixes

* (store) [\#6475](https://github.com/cosmos/cosmos-sdk/pull/6475) Revert IAVL pruning functionality introduced in
[v0.13.0](https://github.com/cosmos/iavl/releases/tag/v0.13.0),
where the IAVL no longer keeps states in-memory in which it flushes periodically. IAVL now commits and
flushes every state to disk as it did pre-v0.13.0. The SDK's multi-store will track and ensure the proper
heights are pruned. The operator can set the pruning options via a `pruning` config via the CLI or
through `app.toml`. The `pruning` flag exposes `default|everything|nothing|custom` as options --
see docs for further details. If the operator chooses `custom`, they may provide granular pruning
options `pruning-keep-recent`, `pruning-keep-every`, and `pruning-interval`. The former two options
dictate how many recent versions are kept on disk and the offset of what versions are kept after that
respectively, and the latter defines the height interval in which versions are deleted in a batch.
**Note, there are some client-facing API breaking changes with regard to IAVL, stores, and pruning settings.**
* (x/distribution) [\#6210](https://github.com/cosmos/cosmos-sdk/pull/6210) Register `MsgFundCommunityPool` in distribution amino codec.
* (types) [\#5741](https://github.com/cosmos/cosmos-sdk/issues/5741) Prevent `ChainAnteDecorators()` from panicking when empty `AnteDecorator` slice is supplied.
* (baseapp) [\#6306](https://github.com/cosmos/cosmos-sdk/issues/6306) Prevent events emitted by the antehandler from being persisted between transactions.
* (client/keys) [\#5091](https://github.com/cosmos/cosmos-sdk/issues/5091) `keys parse` does not honor client app's configuration.
* (x/bank) [\#6674](https://github.com/cosmos/cosmos-sdk/pull/6674) Create account if recipient does not exist on handing `MsgMultiSend`.
* (x/auth) [\#6287](https://github.com/cosmos/cosmos-sdk/pull/6287) Fix nonce stuck when sending multiple transactions from an account in a same block.

## [v0.38.5] - 2020-07-02

### Improvements

* (tendermint) Bump Tendermint version to [v0.33.6](https://github.com/tendermint/tendermint/releases/tag/v0.33.6).

## [v0.38.4] - 2020-05-21

### Bug Fixes

* (x/auth) [\#5950](https://github.com/cosmos/cosmos-sdk/pull/5950) Fix `IncrementSequenceDecorator` to use is `IsReCheckTx` instead of `IsCheckTx` to allow account sequence incrementing.

## [v0.38.3] - 2020-04-09

### Improvements

* (tendermint) Bump Tendermint version to [v0.33.3](https://github.com/tendermint/tendermint/releases/tag/v0.33.3).

## [v0.38.2] - 2020-03-25

### Bug Fixes

* (baseapp) [\#5718](https://github.com/cosmos/cosmos-sdk/pull/5718) Remove call to `ctx.BlockGasMeter` during failed message validation which resulted in a panic when the tx execution mode was `CheckTx`.
* (x/genutil) [\#5775](https://github.com/cosmos/cosmos-sdk/pull/5775) Fix `ExportGenesis` in `x/genutil` to export default genesis state (`[]`) instead of `null`.
* (client) [\#5618](https://github.com/cosmos/cosmos-sdk/pull/5618) Fix crash on the client when the verifier is not set.
* (crypto/keys/mintkey) [\#5823](https://github.com/cosmos/cosmos-sdk/pull/5823) fix errors handling in `UnarmorPubKeyBytes` (underlying armoring function's return error was not being checked).
* (x/distribution) [\#5620](https://github.com/cosmos/cosmos-sdk/pull/5620) Fix nil pointer deref in distribution tax/reward validation helpers.

### Improvements

* (rest) [\#5648](https://github.com/cosmos/cosmos-sdk/pull/5648) Enhance /txs usability:
  * Add `tx.minheight` key to filter transaction with an inclusive minimum block height
  * Add `tx.maxheight` key to filter transaction with an inclusive maximum block height
* (crypto/keys) [\#5739](https://github.com/cosmos/cosmos-sdk/pull/5739) Print an error message if the password input failed.

## [v0.38.1] - 2020-02-11

### Improvements

* (modules) [\#5597](https://github.com/cosmos/cosmos-sdk/pull/5597) Add `amount` event attribute to the `complete_unbonding`
and `complete_redelegation` events that reflect the total balances of the completed unbondings and redelegations
respectively.

### Bug Fixes

* (types) [\#5579](https://github.com/cosmos/cosmos-sdk/pull/5579) The IAVL `Store#Commit` method has been refactored to
delete a flushed version if it is not a snapshot version. The root multi-store now keeps track of `commitInfo` instead
of `types.CommitID`. During `Commit` of the root multi-store, `lastCommitInfo` is updated from the saved state
and is only flushed to disk if it is a snapshot version. During `Query` of the root multi-store, if the request height
is the latest height, we'll use the store's `lastCommitInfo`. Otherwise, we fetch `commitInfo` from disk.
* (x/bank) [\#5531](https://github.com/cosmos/cosmos-sdk/issues/5531) Added missing amount event to MsgMultiSend, emitted for each output.
* (x/gov) [\#5622](https://github.com/cosmos/cosmos-sdk/pull/5622) Track any events emitted from a proposal's handler upon successful execution.

## [v0.38.0] - 2020-01-23

### State Machine Breaking

* (genesis) [\#5506](https://github.com/cosmos/cosmos-sdk/pull/5506) The `x/distribution` genesis state
  now includes `params` instead of individual parameters.
* (genesis) [\#5017](https://github.com/cosmos/cosmos-sdk/pull/5017) The `x/genaccounts` module has been
deprecated and all components removed except the `legacy/` package. This requires changes to the
genesis state. Namely, `accounts` now exist under `app_state.auth.accounts`. The corresponding migration
logic has been implemented for v0.38 target version. Applications can migrate via:
`$ {appd} migrate v0.38 genesis.json`.
* (modules) [\#5299](https://github.com/cosmos/cosmos-sdk/pull/5299) Handling of `ABCIEvidenceTypeDuplicateVote`
  during `BeginBlock` along with the corresponding parameters (`MaxEvidenceAge`) have moved from the
  `x/slashing` module to the `x/evidence` module.

### API Breaking Changes

* (modules) [\#5506](https://github.com/cosmos/cosmos-sdk/pull/5506) Remove individual setters of `x/distribution` parameters. Instead, follow the module spec in getting parameters, setting new value(s) and finally calling `SetParams`.
* (types) [\#5495](https://github.com/cosmos/cosmos-sdk/pull/5495) Remove redundant `(Must)Bech32ify*` and `(Must)Get*KeyBech32` functions in favor of `(Must)Bech32ifyPubKey` and `(Must)GetPubKeyFromBech32` respectively, both of which take a `Bech32PubKeyType` (string).
* (types) [\#5430](https://github.com/cosmos/cosmos-sdk/pull/5430) `DecCoins#Add` parameter changed from `DecCoins`
to `...DecCoin`, `Coins#Add` parameter changed from `Coins` to `...Coin`.
* (baseapp/types) [\#5421](https://github.com/cosmos/cosmos-sdk/pull/5421) The `Error` interface (`types/errors.go`)
has been removed in favor of the concrete type defined in `types/errors/` which implements the standard `error` interface.
  * As a result, the `Handler` and `Querier` implementations now return a standard `error`.
  Within `BaseApp`, `runTx` now returns a `(GasInfo, *Result, error)` tuple and `runMsgs` returns a
  `(*Result, error)` tuple. A reference to a `Result` is now used to indicate success whereas an error
  signals an invalid message or failed message execution. As a result, the fields `Code`, `Codespace`,
  `GasWanted`, and `GasUsed` have been removed the `Result` type. The latter two fields are now found
  in the `GasInfo` type which is always returned regardless of execution outcome.
  * Note to developers: Since all handlers and queriers must now return a standard `error`, the `types/errors/`
  package contains all the relevant and pre-registered errors that you typically work with. A typical
  error returned will look like `sdkerrors.Wrap(sdkerrors.ErrUnknownRequest, "...")`. You can retrieve
  relevant ABCI information from the error via `ABCIInfo`.
* (client) [\#5442](https://github.com/cosmos/cosmos-sdk/pull/5442) Remove client/alias.go as it's not necessary and
components can be imported directly from the packages.
* (store) [\#4748](https://github.com/cosmos/cosmos-sdk/pull/4748) The `CommitMultiStore` interface
now requires a `SetInterBlockCache` method. Applications that do not wish to support this can simply
have this method perform a no-op.
* (modules) [\#4665](https://github.com/cosmos/cosmos-sdk/issues/4665) Refactored `x/gov` module structure and dev-UX:
  * Prepare for module spec integration
  * Update gov keys to use big endian encoding instead of little endian
* (modules) [\#5017](https://github.com/cosmos/cosmos-sdk/pull/5017) The `x/genaccounts` module has been deprecated and all components removed except the `legacy/` package.
* [\#4486](https://github.com/cosmos/cosmos-sdk/issues/4486) Vesting account types decoupled from the `x/auth` module and now live under `x/auth/vesting`. Applications wishing to use vesting account types must be sure to register types via `RegisterCodec` under the new vesting package.
* [\#4486](https://github.com/cosmos/cosmos-sdk/issues/4486) The `NewBaseVestingAccount` constructor returns an error
if the provided arguments are invalid.
* (x/auth) [\#5006](https://github.com/cosmos/cosmos-sdk/pull/5006) Modular `AnteHandler` via composable decorators:
  * The `AnteHandler` interface now returns `(newCtx Context, err error)` instead of `(newCtx Context, result sdk.Result, abort bool)`
  * The `NewAnteHandler` function returns an `AnteHandler` function that returns the new `AnteHandler`
  interface and has been moved into the `auth/ante` directory.
  * `ValidateSigCount`, `ValidateMemo`, `ProcessPubKey`, `EnsureSufficientMempoolFee`, and `GetSignBytes`
  have all been removed as public functions.
  * Invalid Signatures may return `InvalidPubKey` instead of `Unauthorized` error, since the transaction
  will first hit `SetPubKeyDecorator` before the `SigVerificationDecorator` runs.
  * `StdTx#GetSignatures` will return an array of just signature byte slices `[][]byte` instead of
  returning an array of `StdSignature` structs. To replicate the old behavior, use the public field
  `StdTx.Signatures` to get back the array of StdSignatures `[]StdSignature`.
* (modules) [\#5299](https://github.com/cosmos/cosmos-sdk/pull/5299) `HandleDoubleSign` along with params `MaxEvidenceAge` and `DoubleSignJailEndTime` have moved from the `x/slashing` module to the `x/evidence` module.
* (keys) [\#4941](https://github.com/cosmos/cosmos-sdk/issues/4941) Keybase concrete types constructors such as `NewKeyBaseFromDir` and `NewInMemory` now accept optional parameters of type `KeybaseOption`. These
optional parameters are also added on the keys sub-commands functions, which are now public, and allows
these options to be set on the commands or ignored to default to previous behavior.
* [\#5547](https://github.com/cosmos/cosmos-sdk/pull/5547) `NewKeyBaseFromHomeFlag` constructor has been removed.
* [\#5439](https://github.com/cosmos/cosmos-sdk/pull/5439) Further modularization was done to the `keybase`
package to make it more suitable for use with different key formats and algorithms:
  * The `WithKeygenFunc` function added as a `KeybaseOption` which allows a custom bytes to key
    implementation to be defined when keys are created.
  * The `WithDeriveFunc` function added as a `KeybaseOption` allows custom logic for deriving a key
    from a mnemonic, bip39 password, and HD Path.
  * BIP44 is no longer build into `keybase.CreateAccount()`. It is however the default when using
    the `client/keys` add command.
  * `SupportedAlgos` and `SupportedAlgosLedger` functions return a slice of `SigningAlgo`s that are
    supported by the keybase and the ledger integration respectively.
* (simapp) [\#5419](https://github.com/cosmos/cosmos-sdk/pull/5419) The `helpers.GenTx()` now accepts a gas argument.
* (baseapp) [\#5455](https://github.com/cosmos/cosmos-sdk/issues/5455) A `sdk.Context` is now passed into the `router.Route()` function.

### Client Breaking Changes

* (rest) [\#5270](https://github.com/cosmos/cosmos-sdk/issues/5270) All account types now implement custom JSON serialization.
* (rest) [\#4783](https://github.com/cosmos/cosmos-sdk/issues/4783) The balance field in the DelegationResponse type is now sdk.Coin instead of sdk.Int
* (x/auth) [\#5006](https://github.com/cosmos/cosmos-sdk/pull/5006) The gas required to pass the `AnteHandler` has
increased significantly due to modular `AnteHandler` support. Increase GasLimit accordingly.
* (rest) [\#5336](https://github.com/cosmos/cosmos-sdk/issues/5336) `MsgEditValidator` uses `description` instead of `Description` as a JSON key.
* (keys) [\#5097](https://github.com/cosmos/cosmos-sdk/pull/5097) Due to the keybase -> keyring transition, keys need to be migrated. See `keys migrate` command for more info.
* (x/auth) [\#5424](https://github.com/cosmos/cosmos-sdk/issues/5424) Drop `decode-tx` command from x/auth/client/cli, duplicate of the `decode` command.

### Features

* (store) [\#5435](https://github.com/cosmos/cosmos-sdk/pull/5435) New iterator for paginated requests. Iterator limits DB reads to the range of the requested page.
* (x/evidence) [\#5240](https://github.com/cosmos/cosmos-sdk/pull/5240) Initial implementation of the `x/evidence` module.
* (cli) [\#5212](https://github.com/cosmos/cosmos-sdk/issues/5212) The `q gov proposals` command now supports pagination.
* (store) [\#4724](https://github.com/cosmos/cosmos-sdk/issues/4724) Multistore supports substore migrations upon load. New `rootmulti.Store.LoadLatestVersionAndUpgrade` method in
`Baseapp` supports `StoreLoader` to enable various upgrade strategies. It no
longer panics if the store to load contains substores that we didn't explicitly mount.
* [\#4972](https://github.com/cosmos/cosmos-sdk/issues/4972) A `TxResponse` with a corresponding code
and tx hash will be returned for specific Tendermint errors:
  * `CodeTxInMempoolCache`
  * `CodeMempoolIsFull`
  * `CodeTxTooLarge`
* [\#3872](https://github.com/cosmos/cosmos-sdk/issues/3872) Implement a RESTful endpoint and cli command to decode transactions.
* (keys) [\#4754](https://github.com/cosmos/cosmos-sdk/pull/4754) Introduce new Keybase implementation that can
leverage operating systems' built-in functionalities to securely store secrets. MacOS users may encounter
the following [issue](https://github.com/keybase/go-keychain/issues/47) with the `go-keychain` library. If
you encounter this issue, you must upgrade your xcode command line tools to version >= `10.2`. You can
upgrade via: `sudo rm -rf /Library/Developer/CommandLineTools; xcode-select --install`. Verify the
correct version via: `pkgutil --pkg-info=com.apple.pkg.CLTools_Executables`.
* [\#5355](https://github.com/cosmos/cosmos-sdk/pull/5355) Client commands accept a new `--keyring-backend` option through which users can specify which backend should be used
by the new key store:
  * `os`: use OS default credentials storage (default).
  * `file`: use encrypted file-based store.
  * `kwallet`: use [KDE Wallet](https://utils.kde.org/projects/kwalletmanager/) service.
  * `pass`: use the [pass](https://www.passwordstore.org/) command line password manager.
  * `test`: use password-less key store. *For testing purposes only. Use it at your own risk.*
* (keys) [\#5097](https://github.com/cosmos/cosmos-sdk/pull/5097) New `keys migrate` command to assist users migrate their keys
to the new keyring.
* (keys) [\#5366](https://github.com/cosmos/cosmos-sdk/pull/5366) `keys list` now accepts a `--list-names` option to list key names only, whilst the `keys delete`
command can delete multiple keys by passing their names as arguments. The aforementioned commands can then be piped together, e.g.
`appcli keys list -n | xargs appcli keys delete`
* (modules) [\#4233](https://github.com/cosmos/cosmos-sdk/pull/4233) Add upgrade module that coordinates software upgrades of live chains.
* [\#4486](https://github.com/cosmos/cosmos-sdk/issues/4486) Introduce new `PeriodicVestingAccount` vesting account type
that allows for arbitrary vesting periods.
* (baseapp) [\#5196](https://github.com/cosmos/cosmos-sdk/pull/5196) Baseapp has a new `runTxModeReCheck` to allow applications to skip expensive and unnecessary re-checking of transactions.
* (types) [\#5196](https://github.com/cosmos/cosmos-sdk/pull/5196) Context has new `IsRecheckTx() bool` and `WithIsReCheckTx(bool) Context` methods to to be used in the `AnteHandler`.
* (x/auth/ante) [\#5196](https://github.com/cosmos/cosmos-sdk/pull/5196) AnteDecorators have been updated to avoid unnecessary checks when `ctx.IsReCheckTx() == true`
* (x/auth) [\#5006](https://github.com/cosmos/cosmos-sdk/pull/5006) Modular `AnteHandler` via composable decorators:
  * The `AnteDecorator` interface has been introduced to allow users to implement modular `AnteHandler`
  functionality that can be composed together to create a single `AnteHandler` rather than implementing
  a custom `AnteHandler` completely from scratch, where each `AnteDecorator` allows for custom behavior in
  tightly defined and logically isolated manner. These custom `AnteDecorator` can then be chained together
  with default `AnteDecorator` or third-party `AnteDecorator` to create a modularized `AnteHandler`
  which will run each `AnteDecorator` in the order specified in `ChainAnteDecorators`. For details
  on the new architecture, refer to the [ADR](docs/architecture/adr-010-modular-antehandler.md).
  * `ChainAnteDecorators` function has been introduced to take in a list of `AnteDecorators` and chain
  them in sequence and return a single `AnteHandler`:
    * `SetUpContextDecorator`: Sets `GasMeter` in context and creates defer clause to recover from any
    `OutOfGas` panics in future AnteDecorators and return `OutOfGas` error to `BaseApp`. It MUST be the
    first `AnteDecorator` in the chain for any application that uses gas (or another one that sets the gas meter).
    * `ValidateBasicDecorator`: Calls tx.ValidateBasic and returns any non-nil error.
    * `ValidateMemoDecorator`: Validates tx memo with application parameters and returns any non-nil error.
    * `ConsumeGasTxSizeDecorator`: Consumes gas proportional to the tx size based on application parameters.
    * `MempoolFeeDecorator`: Checks if fee is above local mempool `minFee` parameter during `CheckTx`.
    * `DeductFeeDecorator`: Deducts the `FeeAmount` from first signer of the transaction.
    * `SetPubKeyDecorator`: Sets pubkey of account in any account that does not already have pubkey saved in state machine.
    * `SigGasConsumeDecorator`: Consume parameter-defined amount of gas for each signature.
    * `SigVerificationDecorator`: Verify each signature is valid, return if there is an error.
    * `ValidateSigCountDecorator`: Validate the number of signatures in tx based on app-parameters.
    * `IncrementSequenceDecorator`: Increments the account sequence for each signer to prevent replay attacks.
* (cli) [\#5223](https://github.com/cosmos/cosmos-sdk/issues/5223) Cosmos Ledger App v2.0.0 is now supported. The changes are backwards compatible and App v1.5.x is still supported.
* (x/staking) [\#5380](https://github.com/cosmos/cosmos-sdk/pull/5380) Introduced ability to store historical info entries in staking keeper, allows applications to introspect specified number of past headers and validator sets
  * Introduces new parameter `HistoricalEntries` which allows applications to determine how many recent historical info entries they want to persist in store. Default value is 0.
  * Introduces cli commands and rest routes to query historical information at a given height
* (modules) [\#5249](https://github.com/cosmos/cosmos-sdk/pull/5249) Funds are now allowed to be directly sent to the community pool (via the distribution module account).
* (keys) [\#4941](https://github.com/cosmos/cosmos-sdk/issues/4941) Introduce keybase option to allow overriding the default private key implementation of a key generated through the `keys add` cli command.
* (keys) [\#5439](https://github.com/cosmos/cosmos-sdk/pull/5439) Flags `--algo` and `--hd-path` are added to
  `keys add` command in order to make use of keybase modularized. By default, it uses (0, 0) bip44
  HD path and secp256k1 keys, so is non-breaking.
* (types) [\#5447](https://github.com/cosmos/cosmos-sdk/pull/5447) Added `ApproxRoot` function to sdk.Decimal type in order to get the nth root for a decimal number, where n is a positive integer.
  * An `ApproxSqrt` function was also added for convenience around the common case of n=2.

### Improvements

* (iavl) [\#5538](https://github.com/cosmos/cosmos-sdk/pull/5538) Remove manual IAVL pruning in favor of IAVL's internal pruning strategy.
* (server) [\#4215](https://github.com/cosmos/cosmos-sdk/issues/4215) The `--pruning` flag
has been moved to the configuration file, to allow easier node configuration.
* (cli) [\#5116](https://github.com/cosmos/cosmos-sdk/issues/5116) The `CLIContext` now supports multiple verifiers
when connecting to multiple chains. The connecting chain's `CLIContext` will have to have the correct
chain ID and node URI or client set. To use a `CLIContext` with a verifier for another chain:
  ```go
  // main or parent chain (chain as if you're running without IBC)
  mainCtx := context.NewCLIContext()

  // connecting IBC chain
  sideCtx := context.NewCLIContext().
    WithChainID(sideChainID).
    WithNodeURI(sideChainNodeURI) // or .WithClient(...)

  sideCtx = sideCtx.WithVerifier(
    context.CreateVerifier(sideCtx, context.DefaultVerifierCacheSize),
  )
  ```
* (modules) [\#5017](https://github.com/cosmos/cosmos-sdk/pull/5017) The `x/auth` package now supports
generalized genesis accounts through the `GenesisAccount` interface.
* (modules) [\#4762](https://github.com/cosmos/cosmos-sdk/issues/4762) Deprecate remove and add permissions in ModuleAccount.
* (modules) [\#4760](https://github.com/cosmos/cosmos-sdk/issues/4760) update `x/auth` to match module spec.
* (modules) [\#4814](https://github.com/cosmos/cosmos-sdk/issues/4814) Add security contact to Validator description.
* (modules) [\#4875](https://github.com/cosmos/cosmos-sdk/issues/4875) refactor integration tests to use SimApp and separate test package
* (sdk) [\#4566](https://github.com/cosmos/cosmos-sdk/issues/4566) Export simulation's parameters and app state to JSON in order to reproduce bugs and invariants.
* (sdk) [\#4640](https://github.com/cosmos/cosmos-sdk/issues/4640) improve import/export simulation errors by extending `DiffKVStores` to return an array of `KVPairs` that are then compared to check for inconsistencies.
* (sdk) [\#4717](https://github.com/cosmos/cosmos-sdk/issues/4717) refactor `x/slashing` to match the new module spec
* (sdk) [\#4758](https://github.com/cosmos/cosmos-sdk/issues/4758) update `x/genaccounts` to match module spec
* (simulation) [\#4824](https://github.com/cosmos/cosmos-sdk/issues/4824) `PrintAllInvariants` flag will print all failed invariants
* (simulation) [\#4490](https://github.com/cosmos/cosmos-sdk/issues/4490) add `InitialBlockHeight` flag to resume a simulation from a given block

  * Support exporting the simulation stats to a given JSON file
* (simulation) [\#4847](https://github.com/cosmos/cosmos-sdk/issues/4847), [\#4838](https://github.com/cosmos/cosmos-sdk/pull/4838) and [\#4869](https://github.com/cosmos/cosmos-sdk/pull/4869) `SimApp` and simulation refactors:
  * Implement `SimulationManager` for executing modules' simulation functionalities in a modularized way
  * Add `RegisterStoreDecoders` to the `SimulationManager` for decoding each module's types
  * Add `GenerateGenesisStates` to the `SimulationManager` to generate a randomized `GenState` for each module
  * Add `RandomizedParams` to the `SimulationManager` that registers each modules' parameters in order to
  simulate `ParamChangeProposal`s' `Content`s
  * Add `WeightedOperations` to the `SimulationManager` that define simulation operations (modules' `Msg`s) with their
  respective weights (i.e chance of being simulated).
  * Add `ProposalContents` to the `SimulationManager` to register each module's governance proposal `Content`s.
* (simulation) [\#4893](https://github.com/cosmos/cosmos-sdk/issues/4893) Change `SimApp` keepers to be public and add getter functions for keys and codec
* (simulation) [\#4906](https://github.com/cosmos/cosmos-sdk/issues/4906) Add simulation `Config` struct that wraps simulation flags
* (simulation) [\#4935](https://github.com/cosmos/cosmos-sdk/issues/4935) Update simulation to reflect a proper `ABCI` application without bypassing `BaseApp` semantics
* (simulation) [\#5378](https://github.com/cosmos/cosmos-sdk/pull/5378) Simulation tests refactor:
  * Add `App` interface for general SDK-based app's methods.
  * Refactor and cleanup simulation tests into util functions to simplify their implementation for other SDK apps.
* (store) [\#4792](https://github.com/cosmos/cosmos-sdk/issues/4792) panic on non-registered store
* (types) [\#4821](https://github.com/cosmos/cosmos-sdk/issues/4821) types/errors package added with support for stacktraces. It is meant as a more feature-rich replacement for sdk.Errors in the mid-term.
* (store) [\#1947](https://github.com/cosmos/cosmos-sdk/issues/1947) Implement inter-block (persistent)
caching through `CommitKVStoreCacheManager`. Any application wishing to utilize an inter-block cache
must set it in their app via a `BaseApp` option. The `BaseApp` docs have been drastically improved
to detail this new feature and how state transitions occur.
* (docs/spec) All module specs moved into their respective module dir in x/ (i.e. docs/spec/staking -->> x/staking/spec)
* (docs/) [\#5379](https://github.com/cosmos/cosmos-sdk/pull/5379) Major documentation refactor, including:
  * (docs/intro/) Add and improve introduction material for newcomers.
  * (docs/basics/) Add documentation about basic concepts of the cosmos sdk such as the anatomy of an SDK application, the transaction lifecycle or accounts.
  * (docs/core/) Add documentation about core conepts of the cosmos sdk such as `baseapp`, `server`, `store`s, `context` and more.
  * (docs/building-modules/) Add reference documentation on concepts relevant for module developers (`keeper`, `handler`, `messages`, `queries`,...).
  * (docs/interfaces/) Add documentation on building interfaces for the Cosmos SDK.
  * Redesigned user interface that features new dynamically generated sidebar, build-time code embedding from GitHub, new homepage as well as many other improvements.
* (types) [\#5428](https://github.com/cosmos/cosmos-sdk/pull/5428) Add `Mod` (modulo) method and `RelativePow` (exponentation) function for `Uint`.
* (modules) [\#5506](https://github.com/cosmos/cosmos-sdk/pull/5506) Remove redundancy in `x/distribution`s use of parameters. There
  now exists a single `Params` type with a getter and setter along with a getter for each individual parameter.

### Bug Fixes

* (client) [\#5303](https://github.com/cosmos/cosmos-sdk/issues/5303) Fix ignored error in tx generate only mode.
* (cli) [\#4763](https://github.com/cosmos/cosmos-sdk/issues/4763) Fix flag `--min-self-delegation` for staking `EditValidator`
* (keys) Fix ledger custom coin type support bug.
* (x/gov) [\#5107](https://github.com/cosmos/cosmos-sdk/pull/5107) Sum validator operator's all voting power when tally votes
* (rest) [\#5212](https://github.com/cosmos/cosmos-sdk/issues/5212) Fix pagination in the `/gov/proposals` handler.

## [v0.37.14] - 2020-08-12

### Improvements

* (tendermint) Bump Tendermint version to [v0.32.13](https://github.com/tendermint/tendermint/releases/tag/v0.32.13).


## [v0.37.13] - 2020-06-03

### Improvements

* (tendermint) Bump Tendermint version to [v0.32.12](https://github.com/tendermint/tendermint/releases/tag/v0.32.12).
* (cosmos-ledger-go) Bump Cosmos Ledger Wallet library version to [v0.11.1](https://github.com/cosmos/ledger-cosmos-go/releases/tag/v0.11.1).

## [v0.37.12] - 2020-05-05

### Improvements

* (tendermint) Bump Tendermint version to [v0.32.11](https://github.com/tendermint/tendermint/releases/tag/v0.32.11).

## [v0.37.11] - 2020-04-22

### Bug Fixes

* (x/staking) [\#6021](https://github.com/cosmos/cosmos-sdk/pull/6021) --trust-node's false default value prevents creation of the genesis transaction.

## [v0.37.10] - 2020-04-22

### Bug Fixes

* (client/context) [\#5964](https://github.com/cosmos/cosmos-sdk/issues/5964) Fix incorrect instantiation of tmlite verifier when --trust-node is off.

## [v0.37.9] - 2020-04-09

### Improvements

* (tendermint) Bump Tendermint version to [v0.32.10](https://github.com/tendermint/tendermint/releases/tag/v0.32.10).

## [v0.37.8] - 2020-03-11

### Bug Fixes

* (rest) [\#5508](https://github.com/cosmos/cosmos-sdk/pull/5508) Fix `x/distribution` endpoints to properly return height in the response.
* (x/genutil) [\#5499](https://github.com/cosmos/cosmos-sdk/pull/) Ensure `DefaultGenesis` returns valid and non-nil default genesis state.
* (x/genutil) [\#5775](https://github.com/cosmos/cosmos-sdk/pull/5775) Fix `ExportGenesis` in `x/genutil` to export default genesis state (`[]`) instead of `null`.
* (genesis) [\#5086](https://github.com/cosmos/cosmos-sdk/issues/5086) Ensure `gentxs` are always an empty array instead of `nil`.

### Improvements

* (rest) [\#5648](https://github.com/cosmos/cosmos-sdk/pull/5648) Enhance /txs usability:
  * Add `tx.minheight` key to filter transaction with an inclusive minimum block height
  * Add `tx.maxheight` key to filter transaction with an inclusive maximum block height

## [v0.37.7] - 2020-02-10

### Improvements

* (modules) [\#5597](https://github.com/cosmos/cosmos-sdk/pull/5597) Add `amount` event attribute to the `complete_unbonding`
and `complete_redelegation` events that reflect the total balances of the completed unbondings and redelegations
respectively.

### Bug Fixes

* (x/gov) [\#5622](https://github.com/cosmos/cosmos-sdk/pull/5622) Track any events emitted from a proposal's handler upon successful execution.
* (x/bank) [\#5531](https://github.com/cosmos/cosmos-sdk/issues/5531) Added missing amount event to MsgMultiSend, emitted for each output.

## [v0.37.6] - 2020-01-21

### Improvements

* (tendermint) Bump Tendermint version to [v0.32.9](https://github.com/tendermint/tendermint/releases/tag/v0.32.9)

## [v0.37.5] - 2020-01-07

### Features

* (types) [\#5360](https://github.com/cosmos/cosmos-sdk/pull/5360) Implement `SortableDecBytes` which
  allows the `Dec` type be sortable.

### Improvements

* (tendermint) Bump Tendermint version to [v0.32.8](https://github.com/tendermint/tendermint/releases/tag/v0.32.8)
* (cli) [\#5482](https://github.com/cosmos/cosmos-sdk/pull/5482) Remove old "tags" nomenclature from the `q txs` command in
  favor of the new events system. Functionality remains unchanged except that `=` is used instead of `:` to be
  consistent with the API's use of event queries.

### Bug Fixes

* (iavl) [\#5276](https://github.com/cosmos/cosmos-sdk/issues/5276) Fix potential race condition in `iavlIterator#Close`.
* (baseapp) [\#5350](https://github.com/cosmos/cosmos-sdk/issues/5350) Allow a node to restart successfully
  after a `halt-height` or `halt-time` has been triggered.
* (types) [\#5395](https://github.com/cosmos/cosmos-sdk/issues/5395) Fix `Uint#LTE`.
* (types) [\#5408](https://github.com/cosmos/cosmos-sdk/issues/5408) `NewDecCoins` constructor now sorts the coins.

## [v0.37.4] - 2019-11-04

### Improvements

* (tendermint) Bump Tendermint version to [v0.32.7](https://github.com/tendermint/tendermint/releases/tag/v0.32.7)
* (ledger) [\#4716](https://github.com/cosmos/cosmos-sdk/pull/4716) Fix ledger custom coin type support bug.

### Bug Fixes

* (baseapp) [\#5200](https://github.com/cosmos/cosmos-sdk/issues/5200) Remove duplicate events from previous messages.

## [v0.37.3] - 2019-10-10

### Bug Fixes

* (genesis) [\#5095](https://github.com/cosmos/cosmos-sdk/issues/5095) Fix genesis file migration from v0.34 to
v0.36/v0.37 not converting validator consensus pubkey to bech32 format.

### Improvements

* (tendermint) Bump Tendermint version to [v0.32.6](https://github.com/tendermint/tendermint/releases/tag/v0.32.6)

## [v0.37.1] - 2019-09-19

### Features

* (cli) [\#4973](https://github.com/cosmos/cosmos-sdk/pull/4973) Enable application CPU profiling
via the `--cpu-profile` flag.
* [\#4979](https://github.com/cosmos/cosmos-sdk/issues/4979) Introduce a new `halt-time` config and
CLI option to the `start` command. When provided, an application will halt during `Commit` when the
block time is >= the `halt-time`.

### Improvements

* [\#4990](https://github.com/cosmos/cosmos-sdk/issues/4990) Add `Events` to the `ABCIMessageLog` to
provide context and grouping of events based on the messages they correspond to. The `Events` field
in `TxResponse` is deprecated and will be removed in the next major release.

### Bug Fixes

* [\#4979](https://github.com/cosmos/cosmos-sdk/issues/4979) Use `Signal(os.Interrupt)` over
`os.Exit(0)` during configured halting to allow any `defer` calls to be executed.
* [\#5034](https://github.com/cosmos/cosmos-sdk/issues/5034) Binary search in NFT Module wasn't working on larger sets.

## [v0.37.0] - 2019-08-21

### Bug Fixes

* (baseapp) [\#4903](https://github.com/cosmos/cosmos-sdk/issues/4903) Various height query fixes:
  * Move height with proof check from `CLIContext` to `BaseApp` as the height
  can automatically be injected there.
  * Update `handleQueryStore` to resemble `handleQueryCustom`
* (simulation) [\#4912](https://github.com/cosmos/cosmos-sdk/issues/4912) Fix SimApp ModuleAccountAddrs
to properly return black listed addresses for bank keeper initialization.
* (cli) [\#4919](https://github.com/cosmos/cosmos-sdk/pull/4919) Don't crash CLI
if user doesn't answer y/n confirmation request.
* (cli) [\#4927](https://github.com/cosmos/cosmos-sdk/issues/4927) Fix the `q gov vote`
command to handle empty (pruned) votes correctly.

### Improvements

* (rest) [\#4924](https://github.com/cosmos/cosmos-sdk/pull/4924) Return response
height even upon error as it may be useful for the downstream caller and have
`/auth/accounts/{address}` return a 200 with an empty account upon error when
that error is that the account doesn't exist.

## [v0.36.0] - 2019-08-13

### Breaking Changes

* (rest) [\#4837](https://github.com/cosmos/cosmos-sdk/pull/4837) Remove /version and /node_version
  endpoints in favor of refactoring /node_info to also include application version info.
* All REST responses now wrap the original resource/result. The response
  will contain two fields: height and result.
* [\#3565](https://github.com/cosmos/cosmos-sdk/issues/3565) Updates to the governance module:
  * Rename JSON field from `proposal_content` to `content`
  * Rename JSON field from `proposal_id` to `id`
  * Disable `ProposalTypeSoftwareUpgrade` temporarily
* [\#3775](https://github.com/cosmos/cosmos-sdk/issues/3775) unify sender transaction tag for ease of querying
* [\#4255](https://github.com/cosmos/cosmos-sdk/issues/4255) Add supply module that passively tracks the supplies of a chain
  - Renamed `x/distribution` `ModuleName`
  - Genesis JSON and CLI now use `distribution` instead of `distr`
  - Introduce `ModuleAccount` type, which tracks the flow of coins held within a module
  - Replaced `FeeCollectorKeeper` for a `ModuleAccount`
  - Replaced the staking `Pool`, which coins are now held by the `BondedPool` and `NotBonded` module accounts
  - The `NotBonded` module account now only keeps track of the not bonded tokens within staking, instead of the whole chain
  - [\#3628](https://github.com/cosmos/cosmos-sdk/issues/3628) Replaced governance's burn and deposit accounts for a `ModuleAccount`
  - Added a `ModuleAccount` for the distribution module
  - Added a `ModuleAccount` for the mint module
  [\#4472](https://github.com/cosmos/cosmos-sdk/issues/4472) validation for crisis genesis
* [\#3985](https://github.com/cosmos/cosmos-sdk/issues/3985) `ValidatorPowerRank` uses potential consensus power instead of tendermint power
* [\#4104](https://github.com/cosmos/cosmos-sdk/issues/4104) Gaia has been moved to its own repository: https://github.com/cosmos/gaia
* [\#4104](https://github.com/cosmos/cosmos-sdk/issues/4104) Rename gaiad.toml to app.toml. The internal contents of the application
  config remain unchanged.
* [\#4159](https://github.com/cosmos/cosmos-sdk/issues/4159) create the default module patterns and module manager
* [\#4230](https://github.com/cosmos/cosmos-sdk/issues/4230) Change the type of ABCIMessageLog#MsgIndex to uint16 for proper serialization.
* [\#4250](https://github.com/cosmos/cosmos-sdk/issues/4250) BaseApp.Query() returns app's version string set via BaseApp.SetAppVersion()
  when handling /app/version queries instead of the version string passed as build
  flag at compile time.
* [\#4262](https://github.com/cosmos/cosmos-sdk/issues/4262) GoSumHash is no longer returned by the version command.
* [\#4263](https://github.com/cosmos/cosmos-sdk/issues/4263) RestServer#Start now takes read and write timeout arguments.
* [\#4305](https://github.com/cosmos/cosmos-sdk/issues/4305) `GenerateOrBroadcastMsgs` no longer takes an `offline` parameter.
* [\#4342](https://github.com/cosmos/cosmos-sdk/pull/4342) Upgrade go-amino to v0.15.0
* [\#4351](https://github.com/cosmos/cosmos-sdk/issues/4351) InitCmd, AddGenesisAccountCmd, and CollectGenTxsCmd take node's and client's default home directories as arguments.
* [\#4387](https://github.com/cosmos/cosmos-sdk/issues/4387) Refactor the usage of tags (now called events) to reflect the
  new ABCI events semantics:
  - Move `x/{module}/tags/tags.go` => `x/{module}/types/events.go`
  - Update `docs/specs`
  - Refactor tags in favor of new `Event(s)` type(s)
  - Update `Context` to use new `EventManager`
  - (Begin|End)Blocker no longer return tags, but rather uses new `EventManager`
  - Message handlers no longer return tags, but rather uses new `EventManager`
  Any component (e.g. BeginBlocker, message handler, etc...) wishing to emit an event must do so
  through `ctx.EventManger().EmitEvent(s)`.
  To reset or wipe emitted events: `ctx = ctx.WithEventManager(sdk.NewEventManager())`
  To get all emitted events: `events := ctx.EventManager().Events()`
* [\#4437](https://github.com/cosmos/cosmos-sdk/issues/4437) Replace governance module store keys to use `[]byte` instead of `string`.
* [\#4451](https://github.com/cosmos/cosmos-sdk/issues/4451) Improve modularization of clients and modules:
  * Module directory structure improved and standardized
  * Aliases autogenerated
  * Auth and bank related commands are now mounted under the respective moduels
  * Client initialization and mounting standardized
* [\#4479](https://github.com/cosmos/cosmos-sdk/issues/4479) Remove codec argument redundency in client usage where
  the CLIContext's codec should be used instead.
* [\#4488](https://github.com/cosmos/cosmos-sdk/issues/4488) Decouple client tx, REST, and ultil packages from auth. These packages have
  been restructured and retrofitted into the `x/auth` module.
* [\#4521](https://github.com/cosmos/cosmos-sdk/issues/4521) Flatten x/bank structure by hiding module internals.
* [\#4525](https://github.com/cosmos/cosmos-sdk/issues/4525) Remove --cors flag, the feature is long gone.
* [\#4536](https://github.com/cosmos/cosmos-sdk/issues/4536) The `/auth/accounts/{address}` now returns a `height` in the response.
  The account is now nested under `account`.
* [\#4543](https://github.com/cosmos/cosmos-sdk/issues/4543) Account getters are no longer part of client.CLIContext() and have now moved
  to reside in the auth-specific AccountRetriever.
* [\#4588](https://github.com/cosmos/cosmos-sdk/issues/4588) Context does not depend on x/auth anymore. client/context is stripped out of the following features:
  - GetAccountDecoder()
  - CLIContext.WithAccountDecoder()
  - CLIContext.WithAccountStore()
  x/auth.AccountDecoder is unnecessary and consequently removed.
* [\#4602](https://github.com/cosmos/cosmos-sdk/issues/4602) client/input.{Buffer,Override}Stdin() functions are removed. Thanks to cobra's new release they are now redundant.
* [\#4633](https://github.com/cosmos/cosmos-sdk/issues/4633) Update old Tx search by tags APIs to use new Events
  nomenclature.
* [\#4649](https://github.com/cosmos/cosmos-sdk/issues/4649) Refactor x/crisis as per modules new specs.
* [\#3685](https://github.com/cosmos/cosmos-sdk/issues/3685) The default signature verification gas logic (`DefaultSigVerificationGasConsumer`) now specifies explicit key types rather than string pattern matching. This means that zones that depended on string matching to allow other keys will need to write a custom `SignatureVerificationGasConsumer` function.
* [\#4663](https://github.com/cosmos/cosmos-sdk/issues/4663) Refactor bank keeper by removing private functions
  - `InputOutputCoins`, `SetCoins`, `SubtractCoins` and `AddCoins` are now part of the `SendKeeper` instead of the `Keeper` interface
* (tendermint) [\#4721](https://github.com/cosmos/cosmos-sdk/pull/4721) Upgrade Tendermint to v0.32.1

### Features

* [\#4843](https://github.com/cosmos/cosmos-sdk/issues/4843) Add RegisterEvidences function in the codec package to register
  Tendermint evidence types with a given codec.
* (rest) [\#3867](https://github.com/cosmos/cosmos-sdk/issues/3867) Allow querying for genesis transaction when height query param is set to zero.
* [\#2020](https://github.com/cosmos/cosmos-sdk/issues/2020) New keys export/import command line utilities to export/import private keys in ASCII format
  that rely on Keybase's new underlying ExportPrivKey()/ImportPrivKey() API calls.
* [\#3565](https://github.com/cosmos/cosmos-sdk/issues/3565) Implement parameter change proposal support.
  Parameter change proposals can be submitted through the CLI
  or a REST endpoint. See docs for further usage.
* [\#3850](https://github.com/cosmos/cosmos-sdk/issues/3850) Add `rewards` and `commission` to distribution tx tags.
* [\#3981](https://github.com/cosmos/cosmos-sdk/issues/3981) Add support to gracefully halt a node at a given height
  via the node's `halt-height` config or CLI value.
* [\#4144](https://github.com/cosmos/cosmos-sdk/issues/4144) Allow for configurable BIP44 HD path and coin type.
* [\#4250](https://github.com/cosmos/cosmos-sdk/issues/4250) New BaseApp.{,Set}AppVersion() methods to get/set app's version string.
* [\#4263](https://github.com/cosmos/cosmos-sdk/issues/4263) Add `--read-timeout` and `--write-timeout` args to the `rest-server` command
  to support custom RPC R/W timeouts.
* [\#4271](https://github.com/cosmos/cosmos-sdk/issues/4271) Implement Coins#IsAnyGT
* [\#4318](https://github.com/cosmos/cosmos-sdk/issues/4318) Support height queries. Queries against nodes that have the queried
  height pruned will return an error.
* [\#4409](https://github.com/cosmos/cosmos-sdk/issues/4409) Implement a command that migrates exported state from one version to the next.
  The `migrate` command currently supports migrating from v0.34 to v0.36 by implementing
  necessary types for both versions.
* [\#4570](https://github.com/cosmos/cosmos-sdk/issues/4570) Move /bank/balances/{address} REST handler to x/bank/client/rest. The exposed interface is unchanged.
* Community pool spend proposal per Cosmos Hub governance proposal [\#7](https://github.com/cosmos/cosmos-sdk/issues/7) "Activate the Community Pool"

### Improvements

* (simulation) PrintAllInvariants flag will print all failed invariants
* (simulation) Add `InitialBlockHeight` flag to resume a simulation from a given block
* (simulation) [\#4670](https://github.com/cosmos/cosmos-sdk/issues/4670) Update simulation statistics to JSON format

  - Support exporting the simulation stats to a given JSON file
* [\#4775](https://github.com/cosmos/cosmos-sdk/issues/4775) Refactor CI config
* Upgrade IAVL to v0.12.4
* (tendermint) Upgrade Tendermint to v0.32.2
* (modules) [\#4751](https://github.com/cosmos/cosmos-sdk/issues/4751) update `x/genutils` to match module spec
* (keys) [\#4611](https://github.com/cosmos/cosmos-sdk/issues/4611) store keys in simapp now use a map instead of using individual literal keys
* [\#2286](https://github.com/cosmos/cosmos-sdk/issues/2286) Improve performance of CacheKVStore iterator.
* [\#3512](https://github.com/cosmos/cosmos-sdk/issues/3512) Implement Logger method on each module's keeper.
* [\#3655](https://github.com/cosmos/cosmos-sdk/issues/3655) Improve signature verification failure error message.
* [\#3774](https://github.com/cosmos/cosmos-sdk/issues/3774) add category tag to transactions for ease of filtering
* [\#3914](https://github.com/cosmos/cosmos-sdk/issues/3914) Implement invariant benchmarks and add target to makefile.
* [\#3928](https://github.com/cosmos/cosmos-sdk/issues/3928) remove staking references from types package
* [\#3978](https://github.com/cosmos/cosmos-sdk/issues/3978) Return ErrUnknownRequest in message handlers for unknown
  or invalid routed messages.
* [\#4190](https://github.com/cosmos/cosmos-sdk/issues/4190) Client responses that return (re)delegation(s) now return balances
  instead of shares.
* [\#4194](https://github.com/cosmos/cosmos-sdk/issues/4194) ValidatorSigningInfo now includes the validator's consensus address.
* [\#4235](https://github.com/cosmos/cosmos-sdk/issues/4235) Add parameter change proposal messages to simulation.
* [\#4235](https://github.com/cosmos/cosmos-sdk/issues/4235) Update the minting module params to implement params.ParamSet so
  individual keys can be set via proposals instead of passing a struct.
* [\#4259](https://github.com/cosmos/cosmos-sdk/issues/4259) `Coins` that are `nil` are now JSON encoded as an empty array `[]`.
  Decoding remains unchanged and behavior is left intact.
* [\#4305](https://github.com/cosmos/cosmos-sdk/issues/4305) The `--generate-only` CLI flag fully respects offline tx processing.
* [\#4379](https://github.com/cosmos/cosmos-sdk/issues/4379) close db write batch.
* [\#4384](https://github.com/cosmos/cosmos-sdk/issues/4384)- Allow splitting withdrawal transaction in several chunks
* [\#4403](https://github.com/cosmos/cosmos-sdk/issues/4403) Allow for parameter change proposals to supply only desired fields to be updated
  in objects instead of the entire object (only applies to values that are objects).
* [\#4415](https://github.com/cosmos/cosmos-sdk/issues/4415) /client refactor, reduce genutil dependancy on staking
* [\#4439](https://github.com/cosmos/cosmos-sdk/issues/4439) Implement governance module iterators.
* [\#4465](https://github.com/cosmos/cosmos-sdk/issues/4465) Unknown subcommands print relevant error message
* [\#4466](https://github.com/cosmos/cosmos-sdk/issues/4466) Commission validation added to validate basic of MsgCreateValidator by changing CommissionMsg to CommissionRates
* [\#4501](https://github.com/cosmos/cosmos-sdk/issues/4501) Support height queriers in rest client
* [\#4535](https://github.com/cosmos/cosmos-sdk/issues/4535) Improve import-export simulation errors by decoding the `KVPair.Value` into its
  respective type
* [\#4536](https://github.com/cosmos/cosmos-sdk/issues/4536) cli context queries return query height and accounts are returned with query height
* [\#4553](https://github.com/cosmos/cosmos-sdk/issues/4553) undelegate max entries check first
* [\#4556](https://github.com/cosmos/cosmos-sdk/issues/4556) Added IsValid function to Coin
* [\#4564](https://github.com/cosmos/cosmos-sdk/issues/4564) client/input.GetConfirmation()'s default is changed to No.
* [\#4573](https://github.com/cosmos/cosmos-sdk/issues/4573) Returns height in response for query endpoints.
* [\#4580](https://github.com/cosmos/cosmos-sdk/issues/4580) Update `Context#BlockHeight` to properly set the block height via `WithBlockHeader`.
* [\#4584](https://github.com/cosmos/cosmos-sdk/issues/4584) Update bank Keeper to use expected keeper interface of the AccountKeeper.
* [\#4584](https://github.com/cosmos/cosmos-sdk/issues/4584) Move `Account` and `VestingAccount` interface types to `x/auth/exported`.
* [\#4082](https://github.com/cosmos/cosmos-sdk/issues/4082) supply module queriers for CLI and REST endpoints
* [\#4601](https://github.com/cosmos/cosmos-sdk/issues/4601) Implement generic pangination helper function to be used in
  REST handlers and queriers.
* [\#4629](https://github.com/cosmos/cosmos-sdk/issues/4629) Added warning event that gets emitted if validator misses a block.
* [\#4674](https://github.com/cosmos/cosmos-sdk/issues/4674) Export `Simapp` genState generators and util functions by making them public
* [\#4706](https://github.com/cosmos/cosmos-sdk/issues/4706) Simplify context
  Replace complex Context construct with a simpler immutible struct.
  Only breaking change is not to support `Value` and `GetValue` as first class calls.
  We do embed ctx.Context() as a raw context.Context instead to be used as you see fit.

  Migration guide:

  ```go
  ctx = ctx.WithValue(contextKeyBadProposal, false)
  ```

  Now becomes:

  ```go
  ctx = ctx.WithContext(context.WithValue(ctx.Context(), contextKeyBadProposal, false))
  ```

  A bit more verbose, but also allows `context.WithTimeout()`, etc and only used
  in one function in this repo, in test code.
* [\#3685](https://github.com/cosmos/cosmos-sdk/issues/3685)  Add `SetAddressVerifier` and `GetAddressVerifier` to `sdk.Config` to allow SDK users to configure custom address format verification logic (to override the default limitation of 20-byte addresses).
* [\#3685](https://github.com/cosmos/cosmos-sdk/issues/3685)  Add an additional parameter to NewAnteHandler for a custom `SignatureVerificationGasConsumer` (the default logic is now in `DefaultSigVerificationGasConsumer). This allows SDK users to configure their own logic for which key types are accepted and how those key types consume gas.
* Remove `--print-response` flag as it is no longer used.
* Revert [\#2284](https://github.com/cosmos/cosmos-sdk/pull/2284) to allow create_empty_blocks in the config
* (tendermint) [\#4718](https://github.com/cosmos/cosmos-sdk/issues/4718) Upgrade tendermint/iavl to v0.12.3

### Bug Fixes

* [\#4891](https://github.com/cosmos/cosmos-sdk/issues/4891) Disable querying with proofs enabled when the query height <= 1.
* (rest) [\#4858](https://github.com/cosmos/cosmos-sdk/issues/4858) Do not return an error in BroadcastTxCommit when the tx broadcasting
  was successful. This allows the proper REST response to be returned for a
  failed tx during `block` broadcasting mode.
* (store) [\#4880](https://github.com/cosmos/cosmos-sdk/pull/4880) Fix error check in
  IAVL `Store#DeleteVersion`.
* (tendermint) [\#4879](https://github.com/cosmos/cosmos-sdk/issues/4879) Don't terminate the process immediately after startup when run in standalone mode.
* (simulation) [\#4861](https://github.com/cosmos/cosmos-sdk/pull/4861) Fix non-determinism simulation
  by using CLI flags as input and updating Makefile target.
* [\#4868](https://github.com/cosmos/cosmos-sdk/issues/4868) Context#CacheContext now sets a new EventManager. This prevents unwanted events
  from being emitted.
* (cli) [\#4870](https://github.com/cosmos/cosmos-sdk/issues/4870) Disable the `withdraw-all-rewards` command when `--generate-only` is supplied
* (modules) [\#4831](https://github.com/cosmos/cosmos-sdk/issues/4831) Prevent community spend proposal from transferring funds to a module account
* (keys) [\#4338](https://github.com/cosmos/cosmos-sdk/issues/4338) fix multisig key output for CLI
* (modules) [\#4795](https://github.com/cosmos/cosmos-sdk/issues/4795) restrict module accounts from receiving transactions.
  Allowing this would cause an invariant on the module account coins.
* (modules) [\#4823](https://github.com/cosmos/cosmos-sdk/issues/4823) Update the `DefaultUnbondingTime` from 3 days to 3 weeks to be inline with documentation.
* (abci) [\#4639](https://github.com/cosmos/cosmos-sdk/issues/4639) Fix `CheckTx` by verifying the message route
* Return height in responses when querying against BaseApp
* [\#1351](https://github.com/cosmos/cosmos-sdk/issues/1351) Stable AppHash allows no_empty_blocks
* [\#3705](https://github.com/cosmos/cosmos-sdk/issues/3705) Return `[]` instead of `null` when querying delegator rewards.
* [\#3966](https://github.com/cosmos/cosmos-sdk/issues/3966) fixed multiple assigns to action tags
  [\#3793](https://github.com/cosmos/cosmos-sdk/issues/3793) add delegator tag for MsgCreateValidator and deleted unused moniker and identity tags
* [\#4194](https://github.com/cosmos/cosmos-sdk/issues/4194) Fix pagination and results returned from /slashing/signing_infos
* [\#4230](https://github.com/cosmos/cosmos-sdk/issues/4230) Properly set and display the message index through the TxResponse.
* [\#4234](https://github.com/cosmos/cosmos-sdk/pull/4234) Allow `tx send --generate-only` to
  actually work offline.
* [\#4271](https://github.com/cosmos/cosmos-sdk/issues/4271) Fix addGenesisAccount by using Coins#IsAnyGT for vesting amount validation.
* [\#4273](https://github.com/cosmos/cosmos-sdk/issues/4273) Fix usage of AppendTags in x/staking/handler.go
* [\#4303](https://github.com/cosmos/cosmos-sdk/issues/4303) Fix NewCoins() underlying function for duplicate coins detection.
* [\#4307](https://github.com/cosmos/cosmos-sdk/pull/4307) Don't pass height to RPC calls as
  Tendermint will automatically use the latest height.
* [\#4362](https://github.com/cosmos/cosmos-sdk/issues/4362) simulation setup bugfix for multisim 7601778
* [\#4383](https://github.com/cosmos/cosmos-sdk/issues/4383) - currentStakeRoundUp is now always atleast currentStake + smallest-decimal-precision
* [\#4394](https://github.com/cosmos/cosmos-sdk/issues/4394) Fix signature count check to use the TxSigLimit param instead of
  a default.
* [\#4455](https://github.com/cosmos/cosmos-sdk/issues/4455) Use `QueryWithData()` to query unbonding delegations.
* [\#4493](https://github.com/cosmos/cosmos-sdk/issues/4493) Fix validator-outstanding-rewards command. It now takes as an argument
  a validator address.
* [\#4598](https://github.com/cosmos/cosmos-sdk/issues/4598) Fix redelegation and undelegation txs that were not checking for the correct bond denomination.
* [\#4619](https://github.com/cosmos/cosmos-sdk/issues/4619) Close iterators in `GetAllMatureValidatorQueue` and `UnbondAllMatureValidatorQueue`
  methods.
* [\#4654](https://github.com/cosmos/cosmos-sdk/issues/4654) validator slash event stored by period and height
* [\#4681](https://github.com/cosmos/cosmos-sdk/issues/4681) panic on invalid amount on `MintCoins` and `BurnCoins`
  * skip minting if inflation is set to zero
* Sort state JSON during export and initialization

## 0.35.0

### Bug Fixes

* Fix gas consumption bug in `Undelegate` preventing the ability to sync from
genesis.

## 0.34.10

### Bug Fixes

* Bump Tendermint version to [v0.31.11](https://github.com/tendermint/tendermint/releases/tag/v0.31.11) to address the vulnerability found in the `consensus` package.

## 0.34.9

### Bug Fixes

* Bump Tendermint version to [v0.31.10](https://github.com/tendermint/tendermint/releases/tag/v0.31.10) to address p2p panic errors.

## 0.34.8

### Bug Fixes

* Bump Tendermint version to v0.31.9 to fix the p2p panic error.
* Update gaiareplay's use of an internal Tendermint API

## 0.34.7

### Bug Fixes

#### SDK

* Fix gas consumption bug in `Undelegate` preventing the ability to sync from
genesis.

## 0.34.6

### Bug Fixes

#### SDK

* Unbonding from a validator is now only considered "complete" after the full
unbonding period has elapsed regardless of the validator's status.

## 0.34.5

### Bug Fixes

#### SDK

* [\#4273](https://github.com/cosmos/cosmos-sdk/issues/4273) Fix usage of `AppendTags` in x/staking/handler.go

### Improvements

### SDK

* [\#2286](https://github.com/cosmos/cosmos-sdk/issues/2286) Improve performance of `CacheKVStore` iterator.
* [\#3655](https://github.com/cosmos/cosmos-sdk/issues/3655) Improve signature verification failure error message.
* [\#4384](https://github.com/cosmos/cosmos-sdk/issues/4384) Allow splitting withdrawal transaction in several chunks.

#### Gaia CLI

* [\#4227](https://github.com/cosmos/cosmos-sdk/issues/4227) Support for Ledger App v1.5.
* [#4345](https://github.com/cosmos/cosmos-sdk/pull/4345) Update `ledger-cosmos-go`
to v0.10.3.

## 0.34.4

### Bug Fixes

#### SDK

* [#4234](https://github.com/cosmos/cosmos-sdk/pull/4234) Allow `tx send --generate-only` to
actually work offline.

#### Gaia

* [\#4219](https://github.com/cosmos/cosmos-sdk/issues/4219) Return an error when an empty mnemonic is provided during key recovery.

### Improvements

#### Gaia

* [\#2007](https://github.com/cosmos/cosmos-sdk/issues/2007) Return 200 status code on empty results

### New features

#### SDK

* [\#3850](https://github.com/cosmos/cosmos-sdk/issues/3850) Add `rewards` and `commission` to distribution tx tags.

## 0.34.3

### Bug Fixes

#### Gaia

* [\#4196](https://github.com/cosmos/cosmos-sdk/pull/4196) Set default invariant
check period to zero.

## 0.34.2

### Improvements

#### SDK

* [\#4135](https://github.com/cosmos/cosmos-sdk/pull/4135) Add further clarification
to generate only usage.

### Bug Fixes

#### SDK

* [\#4135](https://github.com/cosmos/cosmos-sdk/pull/4135) Fix `NewResponseFormatBroadcastTxCommit`
* [\#4053](https://github.com/cosmos/cosmos-sdk/issues/4053) Add `--inv-check-period`
flag to gaiad to set period at which invariants checks will run.
* [\#4099](https://github.com/cosmos/cosmos-sdk/issues/4099) Update the /staking/validators endpoint to support
status and pagination query flags.

## 0.34.1

### Bug Fixes

#### Gaia

* [#4163](https://github.com/cosmos/cosmos-sdk/pull/4163) Fix v0.33.x export script to port gov data correctly.

## 0.34.0

### Breaking Changes

#### Gaia

* [\#3463](https://github.com/cosmos/cosmos-sdk/issues/3463) Revert bank module handler fork (re-enables transfers)
* [\#3875](https://github.com/cosmos/cosmos-sdk/issues/3875) Replace `async` flag with `--broadcast-mode` flag where the default
  value is `sync`. The `block` mode should not be used. The REST client now
  uses `mode` parameter instead of the `return` parameter.

#### Gaia CLI

* [\#3938](https://github.com/cosmos/cosmos-sdk/issues/3938) Remove REST server's SSL support altogether.

#### SDK

* [\#3245](https://github.com/cosmos/cosmos-sdk/issues/3245) Rename validator.GetJailed() to validator.IsJailed()
* [\#3516](https://github.com/cosmos/cosmos-sdk/issues/3516) Remove concept of shares from staking unbonding and redelegation UX;
  replaced by direct coin amount.

#### Tendermint

* [\#4029](https://github.com/cosmos/cosmos-sdk/issues/4029) Upgrade Tendermint to v0.31.3

### New features

#### SDK

* [\#2935](https://github.com/cosmos/cosmos-sdk/issues/2935) New module Crisis which can test broken invariant with messages
* [\#3813](https://github.com/cosmos/cosmos-sdk/issues/3813) New sdk.NewCoins safe constructor to replace bare sdk.Coins{} declarations.
* [\#3858](https://github.com/cosmos/cosmos-sdk/issues/3858) add website, details and identity to gentx cli command
* Implement coin conversion and denomination registration utilities

#### Gaia

* [\#2935](https://github.com/cosmos/cosmos-sdk/issues/2935) Optionally assert invariants on a blockly basis using `gaiad --assert-invariants-blockly`
* [\#3886](https://github.com/cosmos/cosmos-sdk/issues/3886) Implement minting module querier and CLI/REST clients.

#### Gaia CLI

* [\#3937](https://github.com/cosmos/cosmos-sdk/issues/3937) Add command to query community-pool

#### Gaia REST API

* [\#3937](https://github.com/cosmos/cosmos-sdk/issues/3937) Add route to fetch community-pool
* [\#3949](https://github.com/cosmos/cosmos-sdk/issues/3949) added /slashing/signing_infos to get signing_info for all validators

### Improvements

#### Gaia

* [\#3808](https://github.com/cosmos/cosmos-sdk/issues/3808) `gaiad` and `gaiacli` integration tests use ./build/ binaries.
* \[\#3819](https://github.com/cosmos/cosmos-sdk/issues/3819) Simulation refactor, log output now stored in ~/.gaiad/simulation/
  * Simulation moved to its own module (not a part of mock)
  * Logger type instead of passing function variables everywhere
  * Logger json output (for reloadable simulation running)
  * Cleanup bank simulation messages / remove dup code in bank simulation
  * Simulations saved in `~/.gaiad/simulations/`
  * "Lean" simulation output option to exclude No-ops and !ok functions (`--SimulationLean` flag)
* [\#3893](https://github.com/cosmos/cosmos-sdk/issues/3893) Improve `gaiacli tx sign` command
  * Add shorthand flags -a and -s for the account and sequence numbers respectively
  * Mark the account and sequence numbers required during "offline" mode
  * Always do an RPC query for account and sequence number during "online" mode
* [\#4018](https://github.com/cosmos/cosmos-sdk/issues/4018) create genesis port script for release v.0.34.0

#### Gaia CLI

* [\#3833](https://github.com/cosmos/cosmos-sdk/issues/3833) Modify stake to atom in gaia's doc.
* [\#3841](https://github.com/cosmos/cosmos-sdk/issues/3841) Add indent to JSON of `gaiacli keys [add|show|list]`
* [\#3859](https://github.com/cosmos/cosmos-sdk/issues/3859) Add newline to echo of `gaiacli keys ...`
* [\#3959](https://github.com/cosmos/cosmos-sdk/issues/3959) Improving error messages when signing with ledger devices fails

#### SDK

* [\#3238](https://github.com/cosmos/cosmos-sdk/issues/3238) Add block time to tx responses when querying for
  txs by tags or hash.
* \[\#3752](https://github.com/cosmos/cosmos-sdk/issues/3752) Explanatory docs for minting mechanism (`docs/spec/mint/01_concepts.md`)
* [\#3801](https://github.com/cosmos/cosmos-sdk/issues/3801) `baseapp` safety improvements
* [\#3820](https://github.com/cosmos/cosmos-sdk/issues/3820) Make Coins.IsAllGT() more robust and consistent.
* [\#3828](https://github.com/cosmos/cosmos-sdk/issues/3828) New sdkch tool to maintain changelogs
* [\#3864](https://github.com/cosmos/cosmos-sdk/issues/3864) Make Coins.IsAllGTE() more consistent.
* [\#3907](https://github.com/cosmos/cosmos-sdk/issues/3907): dep -> go mod migration
  * Drop dep in favor of go modules.
  * Upgrade to Go 1.12.1.
* [\#3917](https://github.com/cosmos/cosmos-sdk/issues/3917) Allow arbitrary decreases to validator commission rates.
* [\#3937](https://github.com/cosmos/cosmos-sdk/issues/3937) Implement community pool querier.
* [\#3940](https://github.com/cosmos/cosmos-sdk/issues/3940) Codespace should be lowercase.
* [\#3986](https://github.com/cosmos/cosmos-sdk/issues/3986) Update the Stringer implementation of the Proposal type.
* [\#926](https://github.com/cosmos/cosmos-sdk/issues/926) circuit breaker high level explanation
* [\#3896](https://github.com/cosmos/cosmos-sdk/issues/3896) Fixed various linters warnings in the context of the gometalinter -> golangci-lint migration
* [\#3916](https://github.com/cosmos/cosmos-sdk/issues/3916) Hex encode data in tx responses

### Bug Fixes

#### Gaia

* [\#3825](https://github.com/cosmos/cosmos-sdk/issues/3825) Validate genesis before running gentx
* [\#3889](https://github.com/cosmos/cosmos-sdk/issues/3889) When `--generate-only` is provided, the Keybase is not used and as a result
  the `--from` value must be a valid Bech32 cosmos address.
* 3974 Fix go env setting in installation.md
* 3996 Change 'make get_tools' to 'make tools' in DOCS_README.md.

#### Gaia CLI

* [\#3883](https://github.com/cosmos/cosmos-sdk/issues/3883) Remove Height Flag from CLI Queries
* [\#3899](https://github.com/cosmos/cosmos-sdk/issues/3899) Using 'gaiacli config node' breaks ~/config/config.toml

#### SDK

* [\#3837](https://github.com/cosmos/cosmos-sdk/issues/3837) Fix `WithdrawValidatorCommission` to properly set the validator's remaining commission.
* [\#3870](https://github.com/cosmos/cosmos-sdk/issues/3870) Fix DecCoins#TruncateDecimal to never return zero coins in
  either the truncated coins or the change coins.
* [\#3915](https://github.com/cosmos/cosmos-sdk/issues/3915) Remove ';' delimiting support from ParseDecCoins
* [\#3977](https://github.com/cosmos/cosmos-sdk/issues/3977) Fix docker image build
* [\#4020](https://github.com/cosmos/cosmos-sdk/issues/4020) Fix queryDelegationRewards by returning an error
when the validator or delegation do not exist.
* [\#4050](https://github.com/cosmos/cosmos-sdk/issues/4050) Fix DecCoins APIs
where rounding or truncation could result in zero decimal coins.
* [\#4088](https://github.com/cosmos/cosmos-sdk/issues/4088) Fix `calculateDelegationRewards`
by accounting for rounding errors when multiplying stake by slashing fractions.

## 0.33.2

### Improvements

#### Tendermint

* Upgrade Tendermint to `v0.31.0-dev0-fix0` which includes critical security fixes.

## 0.33.1

### Bug Fixes

#### Gaia

* [\#3999](https://github.com/cosmos/cosmos-sdk/pull/3999) Fix distribution delegation for zero height export bug

## 0.33.0

BREAKING CHANGES

* Gaia REST API
  * [\#3641](https://github.com/cosmos/cosmos-sdk/pull/3641) Remove the ability to use a Keybase from the REST API client:
    * `password` and `generate_only` have been removed from the `base_req` object
    * All txs that used to sign or use the Keybase now only generate the tx
    * `keys` routes completely removed
  * [\#3692](https://github.com/cosmos/cosmos-sdk/pull/3692) Update tx encoding and broadcasting endpoints:
    * Remove duplicate broadcasting endpoints in favor of POST @ `/txs`
      * The `Tx` field now accepts a `StdTx` and not raw tx bytes
    * Move encoding endpoint to `/txs/encode`

* Gaia
  * [\#3787](https://github.com/cosmos/cosmos-sdk/pull/3787) Fork the `x/bank` module into the Gaia application with only a
  modified message handler, where the modified message handler behaves the same as
  the standard `x/bank` message handler except for `MsgMultiSend` that must burn
  exactly 9 atoms and transfer 1 atom, and `MsgSend` is disabled.
  * [\#3789](https://github.com/cosmos/cosmos-sdk/pull/3789) Update validator creation flow:
    * Remove `NewMsgCreateValidatorOnBehalfOf` and corresponding business logic
    * Ensure the validator address equals the delegator address during
    `MsgCreateValidator#ValidateBasic`

* SDK
  * [\#3750](https://github.com/cosmos/cosmos-sdk/issues/3750) Track outstanding rewards per-validator instead of globally,
           and fix the main simulation issue, which was that slashes of
           re-delegations to a validator were not correctly accounted for
           in fee distribution when the redelegation in question had itself
            been slashed (from a fault committed by a different validator)
           in the same BeginBlock. Outstanding rewards are now available
           on a per-validator basis in REST.
  * [\#3669](https://github.com/cosmos/cosmos-sdk/pull/3669) Ensure consistency in message naming, codec registration, and JSON
  tags.
  * [\#3788](https://github.com/cosmos/cosmos-sdk/pull/3788) Change order of operations for greater accuracy when calculating delegation share token value
  * [\#3788](https://github.com/cosmos/cosmos-sdk/pull/3788) DecCoins.Cap -> DecCoins.Intersect
  * [\#3666](https://github.com/cosmos/cosmos-sdk/pull/3666) Improve coins denom validation.
  * [\#3751](https://github.com/cosmos/cosmos-sdk/pull/3751) Disable (temporarily) support for ED25519 account key pairs.

* Tendermint
  * [\#3804] Update to Tendermint `v0.31.0-dev0`

FEATURES

* SDK
  * [\#3719](https://github.com/cosmos/cosmos-sdk/issues/3719) DBBackend can now be set at compile time.
    Defaults: goleveldb. Supported: cleveldb.

IMPROVEMENTS

* Gaia REST API
  * Update the `TxResponse` type allowing for the `Logs` result to be JSON decoded automatically.

* Gaia CLI
  * [\#3653](https://github.com/cosmos/cosmos-sdk/pull/3653) Prompt user confirmation prior to signing and broadcasting a transaction.
  * [\#3670](https://github.com/cosmos/cosmos-sdk/pull/3670) CLI support for showing bech32 addresses in Ledger devices
  * [\#3711](https://github.com/cosmos/cosmos-sdk/pull/3711) Update `tx sign` to use `--from` instead of the deprecated `--name`
  CLI flag.
  * [\#3738](https://github.com/cosmos/cosmos-sdk/pull/3738) Improve multisig UX:
    * `gaiacli keys show -o json` now includes constituent pubkeys, respective weights and threshold
    * `gaiacli keys show --show-multisig` now displays constituent pubkeys, respective weights and threshold
    * `gaiacli tx sign --validate-signatures` now displays multisig signers with their respective weights
  * [\#3730](https://github.com/cosmos/cosmos-sdk/issues/3730) Improve workflow for
  `gaiad gentx` with offline public keys, by outputting stdtx file that needs to be signed.
  * [\#3761](https://github.com/cosmos/cosmos-sdk/issues/3761) Querying account related information using custom querier in auth module

* SDK
  * [\#3753](https://github.com/cosmos/cosmos-sdk/issues/3753) Remove no-longer-used governance penalty parameter
  * [\#3679](https://github.com/cosmos/cosmos-sdk/issues/3679) Consistent operators across Coins, DecCoins, Int, Dec
            replaced: Minus->Sub Plus->Add Div->Quo
  * [\#3665](https://github.com/cosmos/cosmos-sdk/pull/3665) Overhaul sdk.Uint type in preparation for Coins Int -> Uint migration.
  * [\#3691](https://github.com/cosmos/cosmos-sdk/issues/3691) Cleanup error messages
  * [\#3456](https://github.com/cosmos/cosmos-sdk/issues/3456) Integrate in the Int.ToDec() convenience function
  * [\#3300](https://github.com/cosmos/cosmos-sdk/pull/3300) Update the spec-spec, spec file reorg, and TOC updates.
  * [\#3694](https://github.com/cosmos/cosmos-sdk/pull/3694) Push tagged docker images on docker hub when tag is created.
  * [\#3716](https://github.com/cosmos/cosmos-sdk/pull/3716) Update file permissions the client keys directory and contents to `0700`.
  * [\#3681](https://github.com/cosmos/cosmos-sdk/issues/3681) Migrate ledger-cosmos-go from ZondaX to Cosmos organization

* Tendermint
  * [\#3699](https://github.com/cosmos/cosmos-sdk/pull/3699) Upgrade to Tendermint 0.30.1

BUG FIXES

* Gaia CLI
  * [\#3731](https://github.com/cosmos/cosmos-sdk/pull/3731) `keys add --interactive` bip32 passphrase regression fix
  * [\#3714](https://github.com/cosmos/cosmos-sdk/issues/3714) Fix USB raw access issues with gaiacli when installed via snap

* Gaia
  * [\#3777](https://github.com/cosmso/cosmos-sdk/pull/3777) `gaiad export` no longer panics when the database is empty
  * [\#3806](https://github.com/cosmos/cosmos-sdk/pull/3806) Properly return errors from a couple of struct Unmarshal functions

* SDK
  * [\#3728](https://github.com/cosmos/cosmos-sdk/issues/3728) Truncate decimal multiplication & division in distribution to ensure
           no more than the collected fees / inflation are distributed
  * [\#3727](https://github.com/cosmos/cosmos-sdk/issues/3727) Return on zero-length (including []byte{}) PrefixEndBytes() calls
  * [\#3559](https://github.com/cosmos/cosmos-sdk/issues/3559) fix occasional failing due to non-determinism in lcd test TestBonding
    where validator is unexpectedly slashed throwing off test calculations
  * [\#3411](https://github.com/cosmos/cosmos-sdk/pull/3411) Include the `RequestInitChain.Time` in the block header init during
  `InitChain`.
  * [\#3717](https://github.com/cosmos/cosmos-sdk/pull/3717) Update the vesting specification and implementation to cap deduction from
  `DelegatedVesting` by at most `DelegatedVesting`. This accounts for the case where
  the undelegation amount may exceed the original delegation amount due to
  truncation of undelegation tokens.
  * [\#3717](https://github.com/cosmos/cosmos-sdk/pull/3717) Ignore unknown proposers in allocating rewards for proposers, in case
    unbonding period was just 1 block and proposer was already deleted.
  * [\#3726](https://github.com/cosmos/cosmos-sdk/pull/3724) Cap(clip) reward to remaining coins in AllocateTokens.

## 0.32.0

BREAKING CHANGES

* Gaia REST API
  * [\#3642](https://github.com/cosmos/cosmos-sdk/pull/3642) `GET /tx/{hash}` now returns `404` instead of `500` if the transaction is not found

* SDK
 * [\#3580](https://github.com/cosmos/cosmos-sdk/issues/3580) Migrate HTTP request/response types and utilities to types/rest.
 * [\#3592](https://github.com/cosmos/cosmos-sdk/issues/3592) Drop deprecated keybase implementation's New() constructor in
   favor of a new crypto/keys.New(string, string) implementation that
   returns a lazy keybase instance. Remove client.MockKeyBase,
   superseded by crypto/keys.NewInMemory()
 * [\#3621](https://github.com/cosmos/cosmos-sdk/issues/3621) staking.GenesisState.Bonds -> Delegations

IMPROVEMENTS

* SDK
  * [\#3311](https://github.com/cosmos/cosmos-sdk/pull/3311) Reconcile the `DecCoin/s` API with the `Coin/s` API.
  * [\#3614](https://github.com/cosmos/cosmos-sdk/pull/3614) Add coin denom length checks to the coins constructors.
  * [\#3621](https://github.com/cosmos/cosmos-sdk/issues/3621) remove many inter-module dependancies
  * [\#3601](https://github.com/cosmos/cosmos-sdk/pull/3601) JSON-stringify the ABCI log response which includes the log and message
  index.
  * [\#3604](https://github.com/cosmos/cosmos-sdk/pull/3604) Improve SDK funds related error messages and allow for unicode in
  JSON ABCI log.
  * [\#3620](https://github.com/cosmos/cosmos-sdk/pull/3620) Version command shows build tags
  * [\#3638](https://github.com/cosmos/cosmos-sdk/pull/3638) Add Bcrypt benchmarks & justification of security parameter choice
  * [\#3648](https://github.com/cosmos/cosmos-sdk/pull/3648) Add JSON struct tags to vesting accounts.

* Tendermint
  * [\#3618](https://github.com/cosmos/cosmos-sdk/pull/3618) Upgrade to Tendermint 0.30.03

BUG FIXES

* SDK
  * [\#3646](https://github.com/cosmos/cosmos-sdk/issues/3646) `x/mint` now uses total token supply instead of total bonded tokens to calculate inflation


## 0.31.2

BREAKING CHANGES

* SDK
 * [\#3592](https://github.com/cosmos/cosmos-sdk/issues/3592) Drop deprecated keybase implementation's
   New constructor in favor of a new
   crypto/keys.New(string, string) implementation that
   returns a lazy keybase instance. Remove client.MockKeyBase,
   superseded by crypto/keys.NewInMemory()

IMPROVEMENTS

* SDK
  * [\#3604](https://github.com/cosmos/cosmos-sdk/pulls/3604) Improve SDK funds related error messages and allow for unicode in
  JSON ABCI log.

* Tendermint
  * [\#3563](https://github.com/cosmos/cosmos-sdk/3563) Update to Tendermint version `0.30.0-rc0`


BUG FIXES

* Gaia
  * [\#3585] Fix setting the tx hash in `NewResponseFormatBroadcastTxCommit`.
  * [\#3585] Return an empty `TxResponse` when Tendermint returns an empty
  `ResultBroadcastTx`.

* SDK
  * [\#3582](https://github.com/cosmos/cosmos-sdk/pull/3582) Running `make test_unit` was failing due to a missing tag
  * [\#3617](https://github.com/cosmos/cosmos-sdk/pull/3582) Fix fee comparison when the required fees does not contain any denom
  present in the tx fees.

## 0.31.0

BREAKING CHANGES

* Gaia REST API (`gaiacli advanced rest-server`)
  * [\#3284](https://github.com/cosmos/cosmos-sdk/issues/3284) Rename the `name`
  field to `from` in the `base_req` body.
  * [\#3485](https://github.com/cosmos/cosmos-sdk/pull/3485) Error responses are now JSON objects.
  * [\#3477][distribution] endpoint changed "all_delegation_rewards" -> "delegator_total_rewards"

* Gaia CLI  (`gaiacli`)
  - [#3399](https://github.com/cosmos/cosmos-sdk/pull/3399) Add `gaiad validate-genesis` command to facilitate checking of genesis files
  - [\#1894](https://github.com/cosmos/cosmos-sdk/issues/1894) `version` prints out short info by default. Add `--long` flag. Proper handling of `--format` flag introduced.
  - [\#3465](https://github.com/cosmos/cosmos-sdk/issues/3465) `gaiacli rest-server` switched back to insecure mode by default:
    - `--insecure` flag is removed.
    - `--tls` is now used to enable secure layer.
  - [\#3451](https://github.com/cosmos/cosmos-sdk/pull/3451) `gaiacli` now returns transactions in plain text including tags.
  - [\#3497](https://github.com/cosmos/cosmos-sdk/issues/3497) `gaiad init` now takes moniker as required arguments, not as parameter.
  * [\#3501](https://github.com/cosmos/cosmos-sdk/issues/3501) Change validator
  address Bech32 encoding to consensus address in `tendermint-validator-set`.

* Gaia
  *  [\#3457](https://github.com/cosmos/cosmos-sdk/issues/3457) Changed governance tally validatorGovInfo to use sdk.Int power instead of sdk.Dec
  *  [\#3495](https://github.com/cosmos/cosmos-sdk/issues/3495) Added Validator Minimum Self Delegation
  *  Reintroduce OR semantics for tx fees

* SDK
  * [\#2513](https://github.com/cosmos/cosmos-sdk/issues/2513) Tendermint updates are adjusted by 10^-6 relative to staking tokens,
  * [\#3487](https://github.com/cosmos/cosmos-sdk/pull/3487) Move HTTP/REST utilities out of client/utils into a new dedicated client/rest package.
  * [\#3490](https://github.com/cosmos/cosmos-sdk/issues/3490) ReadRESTReq() returns bool to avoid callers to write error responses twice.
  * [\#3502](https://github.com/cosmos/cosmos-sdk/pull/3502) Fixes issue when comparing genesis states
  * [\#3514](https://github.com/cosmos/cosmos-sdk/pull/3514) Various clean ups:
    - Replace all GetKeyBase\* functions family in favor of NewKeyBaseFromDir and NewKeyBaseFromHomeFlag.
    - Remove Get prefix from all TxBuilder's getters.
  * [\#3522](https://github.com/cosmos/cosmos-sdk/pull/3522) Get rid of double negatives: Coins.IsNotNegative() -> Coins.IsAnyNegative().
  * [\#3561](https://github.com/cosmos/cosmos-sdk/issues/3561) Don't unnecessarily store denominations in staking


FEATURES

* Gaia REST API

* [\#2358](https://github.com/cosmos/cosmos-sdk/issues/2358) Add distribution module REST interface

* Gaia CLI  (`gaiacli`)
  * [\#3429](https://github.com/cosmos/cosmos-sdk/issues/3429) Support querying
  for all delegator distribution rewards.
  * [\#3449](https://github.com/cosmos/cosmos-sdk/issues/3449) Proof verification now works with absence proofs
  * [\#3484](https://github.com/cosmos/cosmos-sdk/issues/3484) Add support
  vesting accounts to the add-genesis-account command.

* Gaia
  - [\#3397](https://github.com/cosmos/cosmos-sdk/pull/3397) Implement genesis file sanitization to avoid failures at chain init.
  * [\#3428](https://github.com/cosmos/cosmos-sdk/issues/3428) Run the simulation from a particular genesis state loaded from a file

* SDK
  * [\#3270](https://github.com/cosmos/cosmos-sdk/issues/3270) [x/staking] limit number of ongoing unbonding delegations /redelegations per pair/trio
  * [\#3477][distribution] new query endpoint "delegator_validators"
  * [\#3514](https://github.com/cosmos/cosmos-sdk/pull/3514) Provided a lazy loading implementation of Keybase that locks the underlying
    storage only for the time needed to perform the required operation. Also added Keybase reference to TxBuilder struct.
  * [types] [\#2580](https://github.com/cosmos/cosmos-sdk/issues/2580) Addresses now Bech32 empty addresses to an empty string


IMPROVEMENTS

* Gaia REST API
  * [\#3284](https://github.com/cosmos/cosmos-sdk/issues/3284) Update Gaia Lite
  REST service to support the following:
    * Automatic account number and sequence population when fields are omitted
    * Generate only functionality no longer requires access to a local Keybase
    * `from` field in the `base_req` body can be a Keybase name or account address
  * [\#3423](https://github.com/cosmos/cosmos-sdk/issues/3423) Allow simulation
  (auto gas) to work with generate only.
  * [\#3514](https://github.com/cosmos/cosmos-sdk/pull/3514) REST server calls to keybase does not lock the underlying storage anymore.
  * [\#3523](https://github.com/cosmos/cosmos-sdk/pull/3523) Added `/tx/encode` endpoint to serialize a JSON tx to base64-encoded Amino.

* Gaia CLI  (`gaiacli`)
  * [\#3476](https://github.com/cosmos/cosmos-sdk/issues/3476) New `withdraw-all-rewards` command to withdraw all delegations rewards for delegators.
  * [\#3497](https://github.com/cosmos/cosmos-sdk/issues/3497) `gaiad gentx` supports `--ip` and `--node-id` flags to override defaults.
  * [\#3518](https://github.com/cosmos/cosmos-sdk/issues/3518) Fix flow in
  `keys add` to show the mnemonic by default.
  * [\#3517](https://github.com/cosmos/cosmos-sdk/pull/3517) Increased test coverage
  * [\#3523](https://github.com/cosmos/cosmos-sdk/pull/3523) Added `tx encode` command to serialize a JSON tx to base64-encoded Amino.

* Gaia
  * [\#3418](https://github.com/cosmos/cosmos-sdk/issues/3418) Add vesting account
  genesis validation checks to `GaiaValidateGenesisState`.
  * [\#3420](https://github.com/cosmos/cosmos-sdk/issues/3420) Added maximum length to governance proposal descriptions and titles
  * [\#3256](https://github.com/cosmos/cosmos-sdk/issues/3256) Add gas consumption
  for tx size in the ante handler.
  * [\#3454](https://github.com/cosmos/cosmos-sdk/pull/3454) Add `--jail-whitelist` to `gaiad export` to enable testing of complex exports
  * [\#3424](https://github.com/cosmos/cosmos-sdk/issues/3424) Allow generation of gentxs with empty memo field.
  * [\#3507](https://github.com/cosmos/cosmos-sdk/issues/3507) General cleanup, removal of unnecessary struct fields, undelegation bugfix, and comment clarification in x/staking and x/slashing

* SDK
  * [\#2605] x/params add subkey accessing
  * [\#2986](https://github.com/cosmos/cosmos-sdk/pull/2986) Store Refactor
  * [\#3435](https://github.com/cosmos/cosmos-sdk/issues/3435) Test that store implementations do not allow nil values
  * [\#2509](https://github.com/cosmos/cosmos-sdk/issues/2509) Sanitize all usage of Dec.RoundInt64()
  * [\#556](https://github.com/cosmos/cosmos-sdk/issues/556) Increase `BaseApp`
  test coverage.
  * [\#3357](https://github.com/cosmos/cosmos-sdk/issues/3357) develop state-transitions.md for staking spec, missing states added to `state.md`
  * [\#3552](https://github.com/cosmos/cosmos-sdk/pull/3552) Validate bit length when
  deserializing `Int` types.


BUG FIXES

* Gaia CLI  (`gaiacli`)
  - [\#3417](https://github.com/cosmos/cosmos-sdk/pull/3417) Fix `q slashing signing-info` panic by ensuring safety of user input and properly returning not found error
  - [\#3345](https://github.com/cosmos/cosmos-sdk/issues/3345) Upgrade ledger-cosmos-go dependency to v0.9.3 to pull
    https://github.com/ZondaX/ledger-cosmos-go/commit/ed9aa39ce8df31bad1448c72d3d226bf2cb1a8d1 in order to fix a derivation path issue that causes `gaiacli keys add --recover`
    to malfunction.
  - [\#3419](https://github.com/cosmos/cosmos-sdk/pull/3419) Fix `q distr slashes` panic
  - [\#3453](https://github.com/cosmos/cosmos-sdk/pull/3453) The `rest-server` command didn't respect persistent flags such as `--chain-id` and `--trust-node` if they were
    passed on the command line.
  - [\#3441](https://github.com/cosmos/cosmos-sdk/pull/3431) Improved resource management and connection handling (ledger devices). Fixes issue with DER vs BER signatures.

* Gaia
  * [\#3486](https://github.com/cosmos/cosmos-sdk/pull/3486) Use AmountOf in
    vesting accounts instead of zipping/aligning denominations.


## 0.30.0

BREAKING CHANGES

* Gaia REST API (`gaiacli advanced rest-server`)
  * [gaia-lite] [\#2182] Renamed and merged all redelegations endpoints into `/staking/redelegations`
  * [\#3176](https://github.com/cosmos/cosmos-sdk/issues/3176) `tx/sign` endpoint now expects `BaseReq` fields as nested object.
  * [\#2222] all endpoints renamed from `/stake` -> `/staking`
  * [\#1268] `LooseTokens` -> `NotBondedTokens`
  * [\#3289] misc renames:
    * `Validator.UnbondingMinTime` -> `Validator.UnbondingCompletionTime`
    * `Delegation` -> `Value` in `MsgCreateValidator` and `MsgDelegate`
    * `MsgBeginUnbonding` -> `MsgUndelegate`

* Gaia CLI  (`gaiacli`)
  * [\#810](https://github.com/cosmos/cosmos-sdk/issues/810) Don't fallback to any default values for chain ID.
    * Users need to supply chain ID either via config file or the `--chain-id` flag.
    * Change `chain_id` and `trust_node` in `gaiacli` configuration to `chain-id` and `trust-node` respectively.
  * [\#3069](https://github.com/cosmos/cosmos-sdk/pull/3069) `--fee` flag renamed to `--fees` to support multiple coins
  * [\#3156](https://github.com/cosmos/cosmos-sdk/pull/3156) Remove unimplemented `gaiacli init` command
  * [\#2222] `gaiacli tx stake` -> `gaiacli tx staking`, `gaiacli query stake` -> `gaiacli query staking`
  * [\#1894](https://github.com/cosmos/cosmos-sdk/issues/1894) `version` command now shows latest commit, vendor dir hash, and build machine info.
  * [\#3320](https://github.com/cosmos/cosmos-sdk/pull/3320) Ensure all `gaiacli query` commands respect the `--output` and `--indent` flags

* Gaia
  * https://github.com/cosmos/cosmos-sdk/issues/2838 - Move store keys to constants
  * [\#3162](https://github.com/cosmos/cosmos-sdk/issues/3162) The `--gas` flag now takes `auto` instead of `simulate`
    in order to trigger a simulation of the tx before the actual execution.
  * [\#3285](https://github.com/cosmos/cosmos-sdk/pull/3285) New `gaiad tendermint version` to print libs versions
  * [\#1894](https://github.com/cosmos/cosmos-sdk/pull/1894) `version` command now shows latest commit, vendor dir hash, and build machine info.
  * [\#3249\(https://github.com/cosmos/cosmos-sdk/issues/3249) `tendermint`'s `show-validator` and `show-address` `--json` flags removed in favor of `--output-format=json`.

* SDK
  * [distribution] [\#3359](https://github.com/cosmos/cosmos-sdk/issues/3359) Always round down when calculating rewards-to-be-withdrawn in F1 fee distribution
  * [#3336](https://github.com/cosmos/cosmos-sdk/issues/3336) Ensure all SDK
  messages have their signature bytes contain canonical fields `value` and `type`.
  * [\#3333](https://github.com/cosmos/cosmos-sdk/issues/3333) - F1 storage efficiency improvements - automatic withdrawals when unbonded, historical reward reference counting
  * [staking] [\#2513](https://github.com/cosmos/cosmos-sdk/issues/2513) Validator power type from Dec -> Int
  * [staking] [\#3233](https://github.com/cosmos/cosmos-sdk/issues/3233) key and value now contain duplicate fields to simplify code
  * [\#3064](https://github.com/cosmos/cosmos-sdk/issues/3064) Sanitize `sdk.Coin` denom. Coins denoms are now case insensitive, i.e. 100fooToken equals to 100FOOTOKEN.
  * [\#3195](https://github.com/cosmos/cosmos-sdk/issues/3195) Allows custom configuration for syncable strategy
  * [\#3242](https://github.com/cosmos/cosmos-sdk/issues/3242) Fix infinite gas
    meter utilization during aborted ante handler executions.
  * [x/distribution] [\#3292](https://github.com/cosmos/cosmos-sdk/issues/3292) Enable or disable withdraw addresses with a parameter in the param store
  * [staking] [\#2222](https://github.com/cosmos/cosmos-sdk/issues/2222) `/stake` -> `/staking` module rename
  * [staking] [\#1268](https://github.com/cosmos/cosmos-sdk/issues/1268) `LooseTokens` -> `NotBondedTokens`
  * [staking] [\#1402](https://github.com/cosmos/cosmos-sdk/issues/1402) Redelegation and unbonding-delegation structs changed to include multiple an array of entries
  * [staking] [\#3289](https://github.com/cosmos/cosmos-sdk/issues/3289) misc renames:
    * `Validator.UnbondingMinTime` -> `Validator.UnbondingCompletionTime`
    * `Delegation` -> `Value` in `MsgCreateValidator` and `MsgDelegate`
    * `MsgBeginUnbonding` -> `MsgUndelegate`
  * [\#3315] Increase decimal precision to 18
  * [\#3323](https://github.com/cosmos/cosmos-sdk/issues/3323) Update to Tendermint 0.29.0
  * [\#3328](https://github.com/cosmos/cosmos-sdk/issues/3328) [x/gov] Remove redundant action tag

* Tendermint
  * [\#3298](https://github.com/cosmos/cosmos-sdk/issues/3298) Upgrade to Tendermint 0.28.0

FEATURES

* Gaia REST API (`gaiacli advanced rest-server`)
  * [\#3067](https://github.com/cosmos/cosmos-sdk/issues/3067) Add support for fees on transactions
  * [\#3069](https://github.com/cosmos/cosmos-sdk/pull/3069) Add a custom memo on transactions
  * [\#3027](https://github.com/cosmos/cosmos-sdk/issues/3027) Implement
  `/gov/proposals/{proposalID}/proposer` to query for a proposal's proposer.

* Gaia CLI  (`gaiacli`)
  * [\#2399](https://github.com/cosmos/cosmos-sdk/issues/2399) Implement `params` command to query slashing parameters.
  * [\#2730](https://github.com/cosmos/cosmos-sdk/issues/2730) Add tx search pagination parameter
  * [\#3027](https://github.com/cosmos/cosmos-sdk/issues/3027) Implement
  `query gov proposer [proposal-id]` to query for a proposal's proposer.
  * [\#3198](https://github.com/cosmos/cosmos-sdk/issues/3198) New `keys add --multisig` flag to store multisig keys locally.
  * [\#3198](https://github.com/cosmos/cosmos-sdk/issues/3198) New `multisign` command to generate multisig signatures.
  * [\#3198](https://github.com/cosmos/cosmos-sdk/issues/3198) New `sign --multisig` flag to enable multisig mode.
  * [\#2715](https://github.com/cosmos/cosmos-sdk/issues/2715) Reintroduce gaia server's insecure mode.
  * [\#3334](https://github.com/cosmos/cosmos-sdk/pull/3334) New `gaiad completion` and `gaiacli completion` to generate Bash/Zsh completion scripts.
  * [\#2607](https://github.com/cosmos/cosmos-sdk/issues/2607) Make `gaiacli config` handle the boolean `indent` flag to beautify commands JSON output.

* Gaia
  * [\#2182] [x/staking] Added querier for querying a single redelegation
  * [\#3305](https://github.com/cosmos/cosmos-sdk/issues/3305) Add support for
    vesting accounts at genesis.
  * [\#3198](https://github.com/cosmos/cosmos-sdk/issues/3198) [x/auth] Add multisig transactions support
  * [\#3198](https://github.com/cosmos/cosmos-sdk/issues/3198) `add-genesis-account` can take both account addresses and key names

* SDK
  - [\#3099](https://github.com/cosmos/cosmos-sdk/issues/3099) Implement F1 fee distribution
  - [\#2926](https://github.com/cosmos/cosmos-sdk/issues/2926) Add TxEncoder to client TxBuilder.
  * [\#2694](https://github.com/cosmos/cosmos-sdk/issues/2694) Vesting account implementation.
  * [\#2996](https://github.com/cosmos/cosmos-sdk/issues/2996) Update the `AccountKeeper` to contain params used in the context of
  the ante handler.
  * [\#3179](https://github.com/cosmos/cosmos-sdk/pull/3179) New CodeNoSignatures error code.
  * [\#3319](https://github.com/cosmos/cosmos-sdk/issues/3319) [x/distribution] Queriers for all distribution state worth querying; distribution query commands
  * [\#3356](https://github.com/cosmos/cosmos-sdk/issues/3356) [x/auth] bech32-ify accounts address in error message.

IMPROVEMENTS

* Gaia REST API
  * [\#3176](https://github.com/cosmos/cosmos-sdk/issues/3176) Validate tx/sign endpoint POST body.
  * [\#2948](https://github.com/cosmos/cosmos-sdk/issues/2948) Swagger UI now makes requests to light client node

* Gaia CLI  (`gaiacli`)
  * [\#3224](https://github.com/cosmos/cosmos-sdk/pull/3224) Support adding offline public keys to the keystore

* Gaia
  * [\#2186](https://github.com/cosmos/cosmos-sdk/issues/2186) Add Address Interface
  * [\#3158](https://github.com/cosmos/cosmos-sdk/pull/3158) Validate slashing genesis
  * [\#3172](https://github.com/cosmos/cosmos-sdk/pull/3172) Support minimum fees in a local testnet.
  * [\#3250](https://github.com/cosmos/cosmos-sdk/pull/3250) Refactor integration tests and increase coverage
  * [\#3248](https://github.com/cosmos/cosmos-sdk/issues/3248) Refactor tx fee
  model:
    * Validators specify minimum gas prices instead of minimum fees
    * Clients may provide either fees or gas prices directly
    * The gas prices of a tx must meet a validator's minimum
    * `gaiad start` and `gaia.toml` take --minimum-gas-prices flag and minimum-gas-price config key respectively.
  * [\#2859](https://github.com/cosmos/cosmos-sdk/issues/2859) Rename `TallyResult` in gov proposals to `FinalTallyResult`
  * [\#3286](https://github.com/cosmos/cosmos-sdk/pull/3286) Fix `gaiad gentx` printout of account's addresses, i.e. user bech32 instead of hex.
  * [\#3249\(https://github.com/cosmos/cosmos-sdk/issues/3249) `--json` flag removed, users should use `--output=json` instead.

* SDK
  * [\#3137](https://github.com/cosmos/cosmos-sdk/pull/3137) Add tag documentation
    for each module along with cleaning up a few existing tags in the governance,
    slashing, and staking modules.
  * [\#3093](https://github.com/cosmos/cosmos-sdk/issues/3093) Ante handler does no longer read all accounts in one go when processing signatures as signature
    verification may fail before last signature is checked.
  * [staking] [\#1402](https://github.com/cosmos/cosmos-sdk/issues/1402) Add for multiple simultaneous redelegations or unbonding-delegations within an unbonding period
  * [staking] [\#1268](https://github.com/cosmos/cosmos-sdk/issues/1268) staking spec rewrite

* CI
  * [\#2498](https://github.com/cosmos/cosmos-sdk/issues/2498) Added macos CI job to CircleCI
  * [#142](https://github.com/tendermint/devops/issues/142) Increased the number of blocks to be tested during multi-sim
  * [#147](https://github.com/tendermint/devops/issues/142) Added docker image build to CI

BUG FIXES

* Gaia CLI  (`gaiacli`)
  * [\#3141](https://github.com/cosmos/cosmos-sdk/issues/3141) Fix the bug in GetAccount when `len(res) == 0` and `err == nil`
  * [\#810](https://github.com/cosmos/cosmos-sdk/pull/3316) Fix regression in gaiacli config file handling

* Gaia
  * [\#3148](https://github.com/cosmos/cosmos-sdk/issues/3148) Fix `gaiad export` by adding a boolean to `NewGaiaApp` determining whether or not to load the latest version
  * [\#3181](https://github.com/cosmos/cosmos-sdk/issues/3181) Correctly reset total accum update height and jailed-validator bond height / unbonding height on export-for-zero-height
  * [\#3172](https://github.com/cosmos/cosmos-sdk/pull/3172) Fix parsing `gaiad.toml`
  when it already exists.
  * [\#3223](https://github.com/cosmos/cosmos-sdk/issues/3223) Fix unset governance proposal queues when importing state from old chain
  * [#3187](https://github.com/cosmos/cosmos-sdk/issues/3187) Fix `gaiad export`
  by resetting each validator's slashing period.

## 0.29.1

BUG FIXES

* SDK
  * [\#3207](https://github.com/cosmos/cosmos-sdk/issues/3207) - Fix token printing bug

## 0.29.0

BREAKING CHANGES

* Gaia
  * [\#3148](https://github.com/cosmos/cosmos-sdk/issues/3148) Fix `gaiad export` by adding a boolean to `NewGaiaApp` determining whether or not to load the latest version

* SDK
  * [\#3163](https://github.com/cosmos/cosmos-sdk/issues/3163) Withdraw commission on self bond removal


## 0.28.1

BREAKING CHANGES

* Gaia REST API (`gaiacli advanced rest-server`)
  * [lcd] [\#3045](https://github.com/cosmos/cosmos-sdk/pull/3045) Fix quoted json return on GET /keys (keys list)
  * [gaia-lite] [\#2191](https://github.com/cosmos/cosmos-sdk/issues/2191) Split `POST /stake/delegators/{delegatorAddr}/delegations` into `POST /stake/delegators/{delegatorAddr}/delegations`, `POST /stake/delegators/{delegatorAddr}/unbonding_delegations` and `POST /stake/delegators/{delegatorAddr}/redelegations`
  * [gaia-lite] [\#3056](https://github.com/cosmos/cosmos-sdk/pull/3056) `generate_only` and `simulate` have moved from query arguments to POST requests body.
* Tendermint
  * [tendermint] Now using Tendermint 0.27.3

FEATURES

* Gaia REST API (`gaiacli advanced rest-server`)
  * [slashing] [\#2399](https://github.com/cosmos/cosmos-sdk/issues/2399)  Implement `/slashing/parameters` endpoint to query slashing parameters.
* Gaia CLI  (`gaiacli`)
  * [gaiacli] [\#2399](https://github.com/cosmos/cosmos-sdk/issues/2399) Implement `params` command to query slashing parameters.
* SDK
  - [client] [\#2926](https://github.com/cosmos/cosmos-sdk/issues/2926) Add TxEncoder to client TxBuilder.
* Other
  - Introduced the logjack tool for saving logs w/ rotation

IMPROVEMENTS

* Gaia REST API (`gaiacli advanced rest-server`)
  * [\#2879](https://github.com/cosmos/cosmos-sdk/issues/2879), [\#2880](https://github.com/cosmos/cosmos-sdk/issues/2880) Update deposit and vote endpoints to perform a direct txs query
    when a given proposal is inactive and thus having votes and deposits removed
    from state.
* Gaia CLI  (`gaiacli`)
  * [\#2879](https://github.com/cosmos/cosmos-sdk/issues/2879), [\#2880](https://github.com/cosmos/cosmos-sdk/issues/2880) Update deposit and vote CLI commands to perform a direct txs query
    when a given proposal is inactive and thus having votes and deposits removed
    from state.
* Gaia
  * [\#3021](https://github.com/cosmos/cosmos-sdk/pull/3021) Add `--gentx-dir` to `gaiad collect-gentxs` to specify a directory from which collect and load gentxs. Add `--output-document` to `gaiad init` to allow one to redirect output to file.


## 0.28.0

BREAKING CHANGES

* Gaia CLI  (`gaiacli`)
  * [cli] [\#2595](https://github.com/cosmos/cosmos-sdk/issues/2595) Remove `keys new` in favor of `keys add` incorporating existing functionality with addition of key recovery functionality.
  * [cli] [\#2987](https://github.com/cosmos/cosmos-sdk/pull/2987) Add shorthand `-a` to `gaiacli keys show` and update docs
  * [cli] [\#2971](https://github.com/cosmos/cosmos-sdk/pull/2971) Additional verification when running `gaiad gentx`
  * [cli] [\#2734](https://github.com/cosmos/cosmos-sdk/issues/2734) Rewrite `gaiacli config`. It is now a non-interactive config utility.

* Gaia
  * [#128](https://github.com/tendermint/devops/issues/128) Updated CircleCI job to trigger website build on every push to master/develop.
  * [\#2994](https://github.com/cosmos/cosmos-sdk/pull/2994) Change wrong-password error message.
  * [\#3009](https://github.com/cosmos/cosmos-sdk/issues/3009) Added missing Gaia genesis verification
  * [#128](https://github.com/tendermint/devops/issues/128) Updated CircleCI job to trigger website build on every push to master/develop.
  * [\#2994](https://github.com/cosmos/cosmos-sdk/pull/2994) Change wrong-password error message.
  * [\#3009](https://github.com/cosmos/cosmos-sdk/issues/3009) Added missing Gaia genesis verification
  * [gas] [\#3052](https://github.com/cosmos/cosmos-sdk/issues/3052) Updated gas costs to more reasonable numbers

* SDK
  * [auth] [\#2952](https://github.com/cosmos/cosmos-sdk/issues/2952) Signatures are no longer serialized on chain with the account number and sequence number
  * [auth] [\#2952](https://github.com/cosmos/cosmos-sdk/issues/2952) Signatures are no longer serialized on chain with the account number and sequence number
  * [stake] [\#3055](https://github.com/cosmos/cosmos-sdk/issues/3055) Use address instead of bond height / intratxcounter for deduplication

FEATURES

* Gaia CLI  (`gaiacli`)
  * [\#2961](https://github.com/cosmos/cosmos-sdk/issues/2961) Add --force flag to gaiacli keys delete command to skip passphrase check and force key deletion unconditionally.

IMPROVEMENTS

* Gaia CLI  (`gaiacli`)
  * [\#2991](https://github.com/cosmos/cosmos-sdk/issues/2991) Fully validate transaction signatures during `gaiacli tx sign --validate-signatures`

* SDK
  * [\#1277](https://github.com/cosmos/cosmos-sdk/issues/1277) Complete bank module specification
  * [\#2963](https://github.com/cosmos/cosmos-sdk/issues/2963) Complete auth module specification
  * [\#2914](https://github.com/cosmos/cosmos-sdk/issues/2914) No longer withdraw validator rewards on bond/unbond, but rather move
  the rewards to the respective validator's pools.


BUG FIXES

* Gaia CLI  (`gaiacli`)
  * [\#2921](https://github.com/cosmos/cosmos-sdk/issues/2921) Fix `keys delete` inability to delete offline and ledger keys.

* Gaia
  * [\#3003](https://github.com/cosmos/cosmos-sdk/issues/3003) CollectStdTxs() must validate DelegatorAddr against genesis accounts.

* SDK
  * [\#2967](https://github.com/cosmos/cosmos-sdk/issues/2967) Change ordering of `mint.BeginBlocker` and `distr.BeginBlocker`, recalculate inflation each block
  * [\#3068](https://github.com/cosmos/cosmos-sdk/issues/3068) check for uint64 gas overflow during `Std#ValidateBasic`.
  * [\#3071](https://github.com/cosmos/cosmos-sdk/issues/3071) Catch overflow on block gas meter


## 0.27.0

BREAKING CHANGES

* Gaia REST API (`gaiacli advanced rest-server`)
  * [gaia-lite] [\#2819](https://github.com/cosmos/cosmos-sdk/pull/2819) Txs query param format is now: `/txs?tag=value` (removed '' wrapping the query parameter `value`)

* Gaia CLI  (`gaiacli`)
  * [cli] [\#2728](https://github.com/cosmos/cosmos-sdk/pull/2728) Seperate `tx` and `query` subcommands by module
  * [cli] [\#2727](https://github.com/cosmos/cosmos-sdk/pull/2727) Fix unbonding command flow
  * [cli] [\#2786](https://github.com/cosmos/cosmos-sdk/pull/2786) Fix redelegation command flow
  * [cli] [\#2829](https://github.com/cosmos/cosmos-sdk/pull/2829) add-genesis-account command now validates state when adding accounts
  * [cli] [\#2804](https://github.com/cosmos/cosmos-sdk/issues/2804) Check whether key exists before passing it on to `tx create-validator`.
  * [cli] [\#2874](https://github.com/cosmos/cosmos-sdk/pull/2874) `gaiacli tx sign` takes an optional `--output-document` flag to support output redirection.
  * [cli] [\#2875](https://github.com/cosmos/cosmos-sdk/pull/2875) Refactor `gaiad gentx` and avoid redirection to `gaiacli tx sign` for tx signing.

* Gaia
  * [mint] [\#2825] minting now occurs every block, inflation parameter updates still hourly

* SDK
  * [\#2752](https://github.com/cosmos/cosmos-sdk/pull/2752) Don't hardcode bondable denom.
  * [\#2701](https://github.com/cosmos/cosmos-sdk/issues/2701) Account numbers and sequence numbers in `auth` are now `uint64` instead of `int64`
  * [\#2019](https://github.com/cosmos/cosmos-sdk/issues/2019) Cap total number of signatures. Current per-transaction limit is 7, and if that is exceeded transaction is rejected.
  * [\#2801](https://github.com/cosmos/cosmos-sdk/pull/2801) Remove AppInit structure.
  * [\#2798](https://github.com/cosmos/cosmos-sdk/issues/2798) Governance API has miss-spelled English word in JSON response ('depositer' -> 'depositor')
  * [\#2943](https://github.com/cosmos/cosmos-sdk/pull/2943) Transaction action tags equal the message type. Staking EndBlocker tags are included.

* Tendermint
  * Update to Tendermint 0.27.0

FEATURES

* Gaia REST API (`gaiacli advanced rest-server`)
  * [gov] [\#2479](https://github.com/cosmos/cosmos-sdk/issues/2479) Added governance parameter
    query REST endpoints.

* Gaia CLI  (`gaiacli`)
  * [gov][cli] [\#2479](https://github.com/cosmos/cosmos-sdk/issues/2479) Added governance
    parameter query commands.
  * [stake][cli] [\#2027] Add CLI query command for getting all delegations to a specific validator.
  * [\#2840](https://github.com/cosmos/cosmos-sdk/pull/2840) Standardize CLI exports from modules

* Gaia
  * [app] [\#2791](https://github.com/cosmos/cosmos-sdk/issues/2791) Support export at a specific height, with `gaiad export --height=HEIGHT`.
  * [x/gov] [#2479](https://github.com/cosmos/cosmos-sdk/issues/2479) Implemented querier
  for getting governance parameters.
  * [app] [\#2663](https://github.com/cosmos/cosmos-sdk/issues/2663) - Runtime-assertable invariants
  * [app] [\#2791](https://github.com/cosmos/cosmos-sdk/issues/2791) Support export at a specific height, with `gaiad export --height=HEIGHT`.
  * [app] [\#2812](https://github.com/cosmos/cosmos-sdk/issues/2812) Support export alterations to prepare for restarting at zero-height

* SDK
  * [simulator] [\#2682](https://github.com/cosmos/cosmos-sdk/issues/2682) MsgEditValidator now looks at the validator's max rate, thus it now succeeds a significant portion of the time
  * [core] [\#2775](https://github.com/cosmos/cosmos-sdk/issues/2775) Add deliverTx maximum block gas limit


IMPROVEMENTS

* Gaia REST API (`gaiacli advanced rest-server`)
  * [gaia-lite] [\#2819](https://github.com/cosmos/cosmos-sdk/pull/2819) Tx search now supports multiple tags as query parameters
  * [\#2836](https://github.com/cosmos/cosmos-sdk/pull/2836) Expose LCD router to allow users to register routes there.

* Gaia CLI  (`gaiacli`)
  * [\#2749](https://github.com/cosmos/cosmos-sdk/pull/2749) Add --chain-id flag to gaiad testnet
  * [\#2819](https://github.com/cosmos/cosmos-sdk/pull/2819) Tx search now supports multiple tags as query parameters

* Gaia
  * [\#2772](https://github.com/cosmos/cosmos-sdk/issues/2772) Update BaseApp to not persist state when the ante handler fails on DeliverTx.
  * [\#2773](https://github.com/cosmos/cosmos-sdk/issues/2773) Require moniker to be provided on `gaiad init`.
  * [\#2672](https://github.com/cosmos/cosmos-sdk/issues/2672) [Makefile] Updated for better Windows compatibility and ledger support logic, get_tools was rewritten as a cross-compatible Makefile.
  * [\#2766](https://github.com/cosmos/cosmos-sdk/issues/2766) [Makefile] Added goimports tool to get_tools. Get_tools now only builds new versions if binaries are missing.
  * [#110](https://github.com/tendermint/devops/issues/110) Updated CircleCI job to trigger website build when cosmos docs are updated.

* SDK
 & [x/mock/simulation] [\#2720] major cleanup, introduction of helper objects, reorganization
 * [\#2821](https://github.com/cosmos/cosmos-sdk/issues/2821) Codespaces are now strings
 * [types] [\#2776](https://github.com/cosmos/cosmos-sdk/issues/2776) Improve safety of `Coin` and `Coins` types. Various functions
 and methods will panic when a negative amount is discovered.
 * [\#2815](https://github.com/cosmos/cosmos-sdk/issues/2815) Gas unit fields changed from `int64` to `uint64`.
 * [\#2821](https://github.com/cosmos/cosmos-sdk/issues/2821) Codespaces are now strings
 * [\#2779](https://github.com/cosmos/cosmos-sdk/issues/2779) Introduce `ValidateBasic` to the `Tx` interface and call it in the ante
 handler.
 * [\#2825](https://github.com/cosmos/cosmos-sdk/issues/2825) More staking and distribution invariants
 * [\#2912](https://github.com/cosmos/cosmos-sdk/issues/2912) Print commit ID in hex when commit is synced.

* Tendermint
 * [\#2796](https://github.com/cosmos/cosmos-sdk/issues/2796) Update to go-amino 0.14.1


BUG FIXES

* Gaia REST API (`gaiacli advanced rest-server`)
  * [gaia-lite] [\#2868](https://github.com/cosmos/cosmos-sdk/issues/2868) Added handler for governance tally endpoint
  * [\#2907](https://github.com/cosmos/cosmos-sdk/issues/2907) Refactor and fix the way Gaia Lite is started.

* Gaia
  * [\#2723] Use `cosmosvalcons` Bech32 prefix in `tendermint show-address`
  * [\#2742](https://github.com/cosmos/cosmos-sdk/issues/2742) Fix time format of TimeoutCommit override
  * [\#2898](https://github.com/cosmos/cosmos-sdk/issues/2898) Remove redundant '$' in docker-compose.yml

* SDK
  * [\#2733](https://github.com/cosmos/cosmos-sdk/issues/2733) [x/gov, x/mock/simulation] Fix governance simulation, update x/gov import/export
  * [\#2854](https://github.com/cosmos/cosmos-sdk/issues/2854) [x/bank] Remove unused bank.MsgIssue, prevent possible panic
  * [\#2884](https://github.com/cosmos/cosmos-sdk/issues/2884) [docs/examples] Fix `basecli version` panic

* Tendermint
  * [\#2797](https://github.com/tendermint/tendermint/pull/2797) AddressBook requires addresses to have IDs; Do not crap out immediately after sending pex addrs in seed mode

## 0.26.0

BREAKING CHANGES

* Gaia
  * [gaiad init] [\#2602](https://github.com/cosmos/cosmos-sdk/issues/2602) New genesis workflow

* SDK
  * [simulation] [\#2665](https://github.com/cosmos/cosmos-sdk/issues/2665) only argument to sdk.Invariant is now app

* Tendermint
  * Upgrade to version 0.26.0

FEATURES

* Gaia CLI  (`gaiacli`)
  * [cli] [\#2569](https://github.com/cosmos/cosmos-sdk/pull/2569) Add commands to query validator unbondings and redelegations
  * [cli] [\#2569](https://github.com/cosmos/cosmos-sdk/pull/2569) Add commands to query validator unbondings and redelegations
  * [cli] [\#2524](https://github.com/cosmos/cosmos-sdk/issues/2524) Add support offline mode to `gaiacli tx sign`. Lookups are not performed if the flag `--offline` is on.
  * [cli] [\#2558](https://github.com/cosmos/cosmos-sdk/issues/2558) Rename --print-sigs to --validate-signatures. It now performs a complete set of sanity checks and reports to the user. Also added --print-signature-only to print the signature only, not the whole transaction.
  * [cli] [\#2704](https://github.com/cosmos/cosmos-sdk/pull/2704) New add-genesis-account convenience command to populate genesis.json with genesis accounts.

* SDK
  * [\#1336](https://github.com/cosmos/cosmos-sdk/issues/1336) Mechanism for SDK Users to configure their own Bech32 prefixes instead of using the default cosmos prefixes.

IMPROVEMENTS

* Gaia
 * [\#2637](https://github.com/cosmos/cosmos-sdk/issues/2637) [x/gov] Switched inactive and active proposal queues to an iterator based queue

* SDK
 * [\#2573](https://github.com/cosmos/cosmos-sdk/issues/2573) [x/distribution] add accum invariance
 * [\#2556](https://github.com/cosmos/cosmos-sdk/issues/2556) [x/mock/simulation] Fix debugging output
 * [\#2396](https://github.com/cosmos/cosmos-sdk/issues/2396) [x/mock/simulation] Change parameters to get more slashes
 * [\#2617](https://github.com/cosmos/cosmos-sdk/issues/2617) [x/mock/simulation] Randomize all genesis parameters
 * [\#2669](https://github.com/cosmos/cosmos-sdk/issues/2669) [x/stake] Added invarant check to make sure validator's power aligns with its spot in the power store.
 * [\#1924](https://github.com/cosmos/cosmos-sdk/issues/1924) [x/mock/simulation] Use a transition matrix for block size
 * [\#2660](https://github.com/cosmos/cosmos-sdk/issues/2660) [x/mock/simulation] Staking transactions get tested far more frequently
 * [\#2610](https://github.com/cosmos/cosmos-sdk/issues/2610) [x/stake] Block redelegation to and from the same validator
 * [\#2652](https://github.com/cosmos/cosmos-sdk/issues/2652) [x/auth] Add benchmark for get and set account
 * [\#2685](https://github.com/cosmos/cosmos-sdk/issues/2685) [store] Add general merkle absence proof (also for empty substores)
 * [\#2708](https://github.com/cosmos/cosmos-sdk/issues/2708) [store] Disallow setting nil values

BUG FIXES

* Gaia
 * [\#2670](https://github.com/cosmos/cosmos-sdk/issues/2670) [x/stake] fixed incorrect `IterateBondedValidators` and split into two functions: `IterateBondedValidators` and `IterateLastBlockConsValidators`
 * [\#2691](https://github.com/cosmos/cosmos-sdk/issues/2691) Fix local testnet creation by using a single canonical genesis time
 * [\#2648](https://github.com/cosmos/cosmos-sdk/issues/2648) [gaiad] Fix `gaiad export` / `gaiad import` consistency, test in CI

* SDK
 * [\#2625](https://github.com/cosmos/cosmos-sdk/issues/2625) [x/gov] fix AppendTag function usage error
 * [\#2677](https://github.com/cosmos/cosmos-sdk/issues/2677) [x/stake, x/distribution] various staking/distribution fixes as found by the simulator
 * [\#2674](https://github.com/cosmos/cosmos-sdk/issues/2674) [types] Fix coin.IsLT() impl, coins.IsLT() impl, and renamed coins.Is\* to coins.IsAll\* (see [\#2686](https://github.com/cosmos/cosmos-sdk/issues/2686))
 * [\#2711](https://github.com/cosmos/cosmos-sdk/issues/2711) [x/stake] Add commission data to `MsgCreateValidator` signature bytes.
 * Temporarily disable insecure mode for Gaia Lite

## 0.25.0

*October 24th, 2018*

BREAKING CHANGES

* Gaia REST API (`gaiacli advanced rest-server`)
    * [x/stake] Validator.Owner renamed to Validator.Operator
    * [\#595](https://github.com/cosmos/cosmos-sdk/issues/595) Connections to the REST server are now secured using Transport Layer Security by default. The --insecure flag is provided to switch back to insecure HTTP.
    * [gaia-lite] [\#2258](https://github.com/cosmos/cosmos-sdk/issues/2258) Split `GET stake/delegators/{delegatorAddr}` into `GET stake/delegators/{delegatorAddr}/delegations`, `GET stake/delegators/{delegatorAddr}/unbonding_delegations` and `GET stake/delegators/{delegatorAddr}/redelegations`

* Gaia CLI  (`gaiacli`)
    * [x/stake] Validator.Owner renamed to Validator.Operator
    * [cli] unsafe_reset_all, show_validator, and show_node_id have been renamed to unsafe-reset-all, show-validator, and show-node-id
    * [cli] [\#1983](https://github.com/cosmos/cosmos-sdk/issues/1983) --print-response now defaults to true in commands that create and send a transaction
    * [cli] [\#1983](https://github.com/cosmos/cosmos-sdk/issues/1983) you can now pass --pubkey or --address to gaiacli keys show to return a plaintext representation of the key's address or public key for use with other commands
    * [cli] [\#2061](https://github.com/cosmos/cosmos-sdk/issues/2061) changed proposalID in governance REST endpoints to proposal-id
    * [cli] [\#2014](https://github.com/cosmos/cosmos-sdk/issues/2014) `gaiacli advanced` no longer exists - to access `ibc`, `rest-server`, and `validator-set` commands use `gaiacli ibc`, `gaiacli rest-server`, and `gaiacli tendermint`, respectively
    * [makefile] `get_vendor_deps` no longer updates lock file it just updates vendor directory. Use `update_vendor_deps` to update the lock file. [#2152](https://github.com/cosmos/cosmos-sdk/pull/2152)
    * [cli] [\#2221](https://github.com/cosmos/cosmos-sdk/issues/2221) All commands that
    utilize a validator's operator address must now use the new Bech32 prefix,
    `cosmosvaloper`.
    * [cli] [\#2190](https://github.com/cosmos/cosmos-sdk/issues/2190) `gaiacli init --gen-txs` is now `gaiacli init --with-txs` to reduce confusion
    * [cli] [\#2073](https://github.com/cosmos/cosmos-sdk/issues/2073) --from can now be either an address or a key name
    * [cli] [\#1184](https://github.com/cosmos/cosmos-sdk/issues/1184) Subcommands reorganisation, see [\#2390](https://github.com/cosmos/cosmos-sdk/pull/2390) for a comprehensive list of changes.
    * [cli] [\#2524](https://github.com/cosmos/cosmos-sdk/issues/2524) Add support offline mode to `gaiacli tx sign`. Lookups are not performed if the flag `--offline` is on.
    * [cli] [\#2570](https://github.com/cosmos/cosmos-sdk/pull/2570) Add commands to query deposits on proposals

* Gaia
    * Make the transient store key use a distinct store key. [#2013](https://github.com/cosmos/cosmos-sdk/pull/2013)
    * [x/stake] [\#1901](https://github.com/cosmos/cosmos-sdk/issues/1901) Validator type's Owner field renamed to Operator; Validator's GetOwner() renamed accordingly to comply with the SDK's Validator interface.
    * [docs] [#2001](https://github.com/cosmos/cosmos-sdk/pull/2001) Update slashing spec for slashing period
    * [x/stake, x/slashing] [#1305](https://github.com/cosmos/cosmos-sdk/issues/1305) - Rename "revoked" to "jailed"
    * [x/stake] [#1676] Revoked and jailed validators put into the unbonding state
    * [x/stake] [#1877] Redelegations/unbonding-delegation from unbonding validator have reduced time
    * [x/slashing] [\#1789](https://github.com/cosmos/cosmos-sdk/issues/1789) Slashing changes for Tendermint validator set offset (NextValSet)
    * [x/stake] [\#2040](https://github.com/cosmos/cosmos-sdk/issues/2040) Validator
    operator type has now changed to `sdk.ValAddress`
    * [x/stake] [\#2221](https://github.com/cosmos/cosmos-sdk/issues/2221) New
    Bech32 prefixes have been introduced for a validator's consensus address and
    public key: `cosmosvalcons` and `cosmosvalconspub` respectively. Also, existing Bech32 prefixes have been
    renamed for accounts and validator operators:
      * `cosmosaccaddr` / `cosmosaccpub` => `cosmos` / `cosmospub`
      * `cosmosvaladdr` / `cosmosvalpub` => `cosmosvaloper` / `cosmosvaloperpub`
    * [x/stake] [#1013] TendermintUpdates now uses transient store
    * [x/stake] [\#2435](https://github.com/cosmos/cosmos-sdk/issues/2435) Remove empty bytes from the ValidatorPowerRank store key
    * [x/gov] [\#2195](https://github.com/cosmos/cosmos-sdk/issues/2195) Governance uses BFT Time
    * [x/gov] [\#2256](https://github.com/cosmos/cosmos-sdk/issues/2256) Removed slashing for governance non-voting validators
    * [simulation] [\#2162](https://github.com/cosmos/cosmos-sdk/issues/2162) Added back correct supply invariants
    * [x/slashing] [\#2430](https://github.com/cosmos/cosmos-sdk/issues/2430) Simulate more slashes, check if validator is jailed before jailing
    * [x/stake] [\#2393](https://github.com/cosmos/cosmos-sdk/issues/2393) Removed `CompleteUnbonding` and `CompleteRedelegation` Msg types, and instead added unbonding/redelegation queues to endblocker
    * [x/mock/simulation] [\#2501](https://github.com/cosmos/cosmos-sdk/issues/2501) Simulate transactions & invariants for fee distribution, and fix bugs discovered in the process
      * [x/auth] Simulate random fee payments
      * [cmd/gaia/app] Simulate non-zero inflation
      * [x/stake] Call hooks correctly in several cases related to delegation/validator updates
      * [x/stake] Check full supply invariants, including yet-to-be-withdrawn fees
      * [x/stake] Remove no-longer-in-use store key
      * [x/slashing] Call hooks correctly when a validator is slashed
      * [x/slashing] Truncate withdrawals (unbonding, redelegation) and burn change
      * [x/mock/simulation] Ensure the simulation cannot set a proposer address of nil
      * [x/mock/simulation] Add more event logs on begin block / end block for clarity
      * [x/mock/simulation] Correctly set validator power in abci.RequestBeginBlock
      * [x/minting] Correctly call stake keeper to track inflated supply
      * [x/distribution] Sanity check for nonexistent rewards
      * [x/distribution] Truncate withdrawals and return change to the community pool
      * [x/distribution] Add sanity checks for incorrect accum / total accum relations
      * [x/distribution] Correctly calculate total power using Tendermint updates
      * [x/distribution] Simulate withdrawal transactions
      * [x/distribution] Fix a bug where the fee pool was not correctly tracked on WithdrawDelegatorRewardsAll
    * [x/stake] [\#1673](https://github.com/cosmos/cosmos-sdk/issues/1673) Validators are no longer deleted until they can no longer possibly be slashed
    * [\#1890](https://github.com/cosmos/cosmos-sdk/issues/1890) Start chain with initial state + sequence of transactions
      * [cli] Rename `gaiad init gentx` to `gaiad gentx`.
      * [cli] Add `--skip-genesis` flag to `gaiad init` to prevent `genesis.json` generation.
      * Drop `GenesisTx` in favor of a signed `StdTx` with only one `MsgCreateValidator` message.
      * [cli] Port `gaiad init` and `gaiad testnet` to work with `StdTx` genesis transactions.
      * [cli] Add `--moniker` flag to `gaiad init` to override moniker when generating `genesis.json` - i.e. it takes effect when running with the `--with-txs` flag, it is ignored otherwise.

* SDK
    * [core] [\#2219](https://github.com/cosmos/cosmos-sdk/issues/2219) Update to Tendermint 0.24.0
      * Validator set updates delayed by one block
      * BFT timestamp that can safely be used by applications
      * Fixed maximum block size enforcement
    * [core] [\#1807](https://github.com/cosmos/cosmos-sdk/issues/1807) Switch from use of rational to decimal
    * [types] [\#1901](https://github.com/cosmos/cosmos-sdk/issues/1901) Validator interface's GetOwner() renamed to GetOperator()
    * [x/slashing] [#2122](https://github.com/cosmos/cosmos-sdk/pull/2122) - Implement slashing period
    * [types] [\#2119](https://github.com/cosmos/cosmos-sdk/issues/2119) Parsed error messages and ABCI log errors to make     them more human readable.
    * [types] [\#2407](https://github.com/cosmos/cosmos-sdk/issues/2407) MulInt method added to big decimal in order to improve efficiency of slashing
    * [simulation] Rename TestAndRunTx to Operation [#2153](https://github.com/cosmos/cosmos-sdk/pull/2153)
    * [simulation] Remove log and testing.TB from Operation and Invariants, in favor of using errors [\#2282](https://github.com/cosmos/cosmos-sdk/issues/2282)
    * [simulation] Remove usage of keys and addrs in the types, in favor of simulation.Account [\#2384](https://github.com/cosmos/cosmos-sdk/issues/2384)
    * [tools] Removed gocyclo [#2211](https://github.com/cosmos/cosmos-sdk/issues/2211)
    * [baseapp] Remove `SetTxDecoder` in favor of requiring the decoder be set in baseapp initialization. [#1441](https://github.com/cosmos/cosmos-sdk/issues/1441)
    * [baseapp] [\#1921](https://github.com/cosmos/cosmos-sdk/issues/1921) Add minimumFees field to BaseApp.
    * [store] Change storeInfo within the root multistore to use tmhash instead of ripemd160 [\#2308](https://github.com/cosmos/cosmos-sdk/issues/2308)
    * [codec] [\#2324](https://github.com/cosmos/cosmos-sdk/issues/2324) All referrences to wire have been renamed to codec. Additionally, wire.NewCodec is now codec.New().
    * [types] [\#2343](https://github.com/cosmos/cosmos-sdk/issues/2343) Make sdk.Msg have a names field, to facilitate automatic tagging.
    * [baseapp] [\#2366](https://github.com/cosmos/cosmos-sdk/issues/2366) Automatically add action tags to all messages
    * [x/auth] [\#2377](https://github.com/cosmos/cosmos-sdk/issues/2377) auth.StdSignMsg -> txbuilder.StdSignMsg
    * [x/staking] [\#2244](https://github.com/cosmos/cosmos-sdk/issues/2244) staking now holds a consensus-address-index instead of a consensus-pubkey-index
    * [x/staking] [\#2236](https://github.com/cosmos/cosmos-sdk/issues/2236) more distribution hooks for distribution
    * [x/stake] [\#2394](https://github.com/cosmos/cosmos-sdk/issues/2394) Split up UpdateValidator into distinct state transitions applied only in EndBlock
    * [x/slashing] [\#2480](https://github.com/cosmos/cosmos-sdk/issues/2480) Fix signing info handling bugs & faulty slashing
    * [x/stake] [\#2412](https://github.com/cosmos/cosmos-sdk/issues/2412) Added an unbonding validator queue to EndBlock to automatically update validator.Status when finished Unbonding
    * [x/stake] [\#2500](https://github.com/cosmos/cosmos-sdk/issues/2500) Block conflicting redelegations until we add an index
    * [x/params] Global Paramstore refactored
    * [types] [\#2506](https://github.com/cosmos/cosmos-sdk/issues/2506) sdk.Dec MarshalJSON now marshals as a normal Decimal, with 10 digits of decimal precision
    * [x/stake] [\#2508](https://github.com/cosmos/cosmos-sdk/issues/2508) Utilize Tendermint power for validator power key
    * [x/stake] [\#2531](https://github.com/cosmos/cosmos-sdk/issues/2531) Remove all inflation logic
    * [x/mint] [\#2531](https://github.com/cosmos/cosmos-sdk/issues/2531) Add minting module and inflation logic
    * [x/auth] [\#2540](https://github.com/cosmos/cosmos-sdk/issues/2540) Rename `AccountMapper` to `AccountKeeper`.
    * [types] [\#2456](https://github.com/cosmos/cosmos-sdk/issues/2456) Renamed msg.Name() and msg.Type() to msg.Type() and msg.Route() respectively

* Tendermint
  * Update tendermint version from v0.23.0 to v0.25.0, notable changes
    * Mempool now won't build too large blocks, or too computationally expensive blocks
    * Maximum tx sizes and gas are now removed, and are implicitly the blocks maximums
    * ABCI validators no longer send the pubkey. The pubkey is only sent in validator updates
    * Validator set changes are now delayed by one block
    * Block header now includes the next validator sets hash
    * BFT time is implemented
    * Secp256k1 signature format has changed
    * There is now a threshold multisig format
    * See the [tendermint changelog](https://github.com/tendermint/tendermint/blob/master/CHANGELOG.md) for other changes.

FEATURES

* Gaia REST API (`gaiacli advanced rest-server`)
  * [gaia-lite] Endpoints to query staking pool and params
  * [gaia-lite] [\#2110](https://github.com/cosmos/cosmos-sdk/issues/2110) Add support for `simulate=true` requests query argument to endpoints that send txs to run simulations of transactions
  * [gaia-lite] [\#966](https://github.com/cosmos/cosmos-sdk/issues/966) Add support for `generate_only=true` query argument to generate offline unsigned transactions
  * [gaia-lite] [\#1953](https://github.com/cosmos/cosmos-sdk/issues/1953) Add /sign endpoint to sign transactions generated with `generate_only=true`.
  * [gaia-lite] [\#1954](https://github.com/cosmos/cosmos-sdk/issues/1954) Add /broadcast endpoint to broadcast transactions signed by the /sign endpoint.
  * [gaia-lite] [\#2113](https://github.com/cosmos/cosmos-sdk/issues/2113) Rename `/accounts/{address}/send` to `/bank/accounts/{address}/transfers`, rename `/accounts/{address}` to `/auth/accounts/{address}`, replace `proposal-id` with `proposalId` in all gov endpoints
  * [gaia-lite] [\#2478](https://github.com/cosmos/cosmos-sdk/issues/2478) Add query gov proposal's deposits endpoint
  * [gaia-lite] [\#2477](https://github.com/cosmos/cosmos-sdk/issues/2477) Add query validator's outgoing redelegations and unbonding delegations endpoints

* Gaia CLI  (`gaiacli`)
  * [cli] Cmds to query staking pool and params
  * [gov][cli] [\#2062](https://github.com/cosmos/cosmos-sdk/issues/2062) added `--proposal` flag to `submit-proposal` that allows a JSON file containing a proposal to be passed in
  * [\#2040](https://github.com/cosmos/cosmos-sdk/issues/2040) Add `--bech` to `gaiacli keys show` and respective REST endpoint to
  provide desired Bech32 prefix encoding
  * [cli] [\#2047](https://github.com/cosmos/cosmos-sdk/issues/2047) [\#2306](https://github.com/cosmos/cosmos-sdk/pull/2306) Passing --gas=simulate triggers a simulation of the tx before the actual execution.
  The gas estimate obtained via the simulation will be used as gas limit in the actual execution.
  * [cli] [\#2047](https://github.com/cosmos/cosmos-sdk/issues/2047) The --gas-adjustment flag can be used to adjust the estimate obtained via the simulation triggered by --gas=simulate.
  * [cli] [\#2110](https://github.com/cosmos/cosmos-sdk/issues/2110) Add --dry-run flag to perform a simulation of a transaction without broadcasting it. The --gas flag is ignored as gas would be automatically estimated.
  * [cli] [\#2204](https://github.com/cosmos/cosmos-sdk/issues/2204) Support generating and broadcasting messages with multiple signatures via command line:
    * [\#966](https://github.com/cosmos/cosmos-sdk/issues/966) Add --generate-only flag to build an unsigned transaction and write it to STDOUT.
    * [\#1953](https://github.com/cosmos/cosmos-sdk/issues/1953) New `sign` command to sign transactions generated with the --generate-only flag.
    * [\#1954](https://github.com/cosmos/cosmos-sdk/issues/1954) New `broadcast` command to broadcast transactions generated offline and signed with the `sign` command.
  * [cli] [\#2220](https://github.com/cosmos/cosmos-sdk/issues/2220) Add `gaiacli config` feature to interactively create CLI config files to reduce the number of required flags
  * [stake][cli] [\#1672](https://github.com/cosmos/cosmos-sdk/issues/1672) Introduced
  new commission flags for validator commands `create-validator` and `edit-validator`.
  * [stake][cli] [\#1890](https://github.com/cosmos/cosmos-sdk/issues/1890) Add `--genesis-format` flag to `gaiacli tx create-validator` to produce transactions in genesis-friendly format.
  * [cli][\#2554](https://github.com/cosmos/cosmos-sdk/issues/2554) Make `gaiacli keys show` multisig ready.

* Gaia
  * [cli] [\#2170](https://github.com/cosmos/cosmos-sdk/issues/2170) added ability to show the node's address via `gaiad tendermint show-address`
  * [simulation] [\#2313](https://github.com/cosmos/cosmos-sdk/issues/2313) Reworked `make test_sim_gaia_slow` to `make test_sim_gaia_full`, now simulates from multiple starting seeds in parallel
  * [cli] [\#1921] (https://github.com/cosmos/cosmos-sdk/issues/1921)
    * New configuration file `gaiad.toml` is now created to host Gaia-specific configuration.
    * New --minimum_fees/minimum_fees flag/config option to set a minimum fee.

* SDK
  * [querier] added custom querier functionality, so ABCI query requests can be handled by keepers
  * [simulation] [\#1924](https://github.com/cosmos/cosmos-sdk/issues/1924) allow operations to specify future operations
  * [simulation] [\#1924](https://github.com/cosmos/cosmos-sdk/issues/1924) Add benchmarking capabilities, with makefile commands "test_sim_gaia_benchmark, test_sim_gaia_profile"
  * [simulation] [\#2349](https://github.com/cosmos/cosmos-sdk/issues/2349) Add time-based future scheduled operations to simulator
  * [x/auth] [\#2376](https://github.com/cosmos/cosmos-sdk/issues/2376) Remove FeePayer() from StdTx
  * [x/stake] [\#1672](https://github.com/cosmos/cosmos-sdk/issues/1672) Implement
  basis for the validator commission model.
  * [x/auth] Support account removal in the account mapper.


IMPROVEMENTS
* [tools] Improved terraform and ansible scripts for infrastructure deployment
* [tools] Added ansible script to enable process core dumps

* Gaia REST API (`gaiacli advanced rest-server`)
    * [x/stake] [\#2000](https://github.com/cosmos/cosmos-sdk/issues/2000) Added tests for new staking endpoints
    * [gaia-lite] [\#2445](https://github.com/cosmos/cosmos-sdk/issues/2445) Standarized REST error responses
    * [gaia-lite] Added example to Swagger specification for /keys/seed.
    * [x/stake] Refactor REST utils

* Gaia CLI  (`gaiacli`)
    * [cli] [\#2060](https://github.com/cosmos/cosmos-sdk/issues/2060) removed `--select` from `block` command
    * [cli] [\#2128](https://github.com/cosmos/cosmos-sdk/issues/2128) fixed segfault when exporting directly after `gaiad init`
    * [cli] [\#1255](https://github.com/cosmos/cosmos-sdk/issues/1255) open KeyBase in read-only mode
     for query-purpose CLI commands
    * [docs] Added commands for querying governance deposits, votes and tally

* Gaia
    * [x/stake] [#2023](https://github.com/cosmos/cosmos-sdk/pull/2023) Terminate iteration loop in `UpdateBondedValidators` and `UpdateBondedValidatorsFull` when the first revoked validator is encountered and perform a sanity check.
    * [x/auth] Signature verification's gas cost now accounts for pubkey type. [#2046](https://github.com/tendermint/tendermint/pull/2046)
    * [x/stake] [x/slashing] Ensure delegation invariants to jailed validators [#1883](https://github.com/cosmos/cosmos-sdk/issues/1883).
    * [x/stake] Improve speed of GetValidator, which was shown to be a performance bottleneck. [#2046](https://github.com/tendermint/tendermint/pull/2200)
    * [x/stake] [\#2435](https://github.com/cosmos/cosmos-sdk/issues/2435) Improve memory efficiency of getting the various store keys
    * [genesis] [\#2229](https://github.com/cosmos/cosmos-sdk/issues/2229) Ensure that there are no duplicate accounts or validators in the genesis state.
    * [genesis] [\#2450](https://github.com/cosmos/cosmos-sdk/issues/2450) Validate staking genesis parameters.
    * Add SDK validation to `config.toml` (namely disabling `create_empty_blocks`) [\#1571](https://github.com/cosmos/cosmos-sdk/issues/1571)
    * [\#1941](https://github.com/cosmos/cosmos-sdk/issues/1941)(https://github.com/cosmos/cosmos-sdk/issues/1941) Version is now inferred via `git describe --tags`.
    * [x/distribution] [\#1671](https://github.com/cosmos/cosmos-sdk/issues/1671) add distribution types and tests

* SDK
    * [tools] Make get_vendor_deps deletes `.vendor-new` directories, in case scratch files are present.
    * [spec] Added simple piggy bank distribution spec
    * [cli] [\#1632](https://github.com/cosmos/cosmos-sdk/issues/1632) Add integration tests to ensure `basecoind init && basecoind` start sequences run successfully for both `democoin` and `basecoin` examples.
    * [store] Speedup IAVL iteration, and consequently everything that requires IAVL iteration. [#2143](https://github.com/cosmos/cosmos-sdk/issues/2143)
    * [store] [\#1952](https://github.com/cosmos/cosmos-sdk/issues/1952), [\#2281](https://github.com/cosmos/cosmos-sdk/issues/2281) Update IAVL dependency to v0.11.0
    * [simulation] Make timestamps randomized [#2153](https://github.com/cosmos/cosmos-sdk/pull/2153)
    * [simulation] Make logs not just pure strings, speeding it up by a large factor at greater block heights [\#2282](https://github.com/cosmos/cosmos-sdk/issues/2282)
    * [simulation] Add a concept of weighting the operations [\#2303](https://github.com/cosmos/cosmos-sdk/issues/2303)
    * [simulation] Logs get written to file if large, and also get printed on panics [\#2285](https://github.com/cosmos/cosmos-sdk/issues/2285)
    * [simulation] Bank simulations now makes testing auth configurable [\#2425](https://github.com/cosmos/cosmos-sdk/issues/2425)
    * [gaiad] [\#1992](https://github.com/cosmos/cosmos-sdk/issues/1992) Add optional flag to `gaiad testnet` to make config directory of daemon (default `gaiad`) and cli (default `gaiacli`) configurable
    * [x/stake] Add stake `Queriers` for Gaia-lite endpoints. This increases the staking endpoints performance by reusing the staking `keeper` logic for queries. [#2249](https://github.com/cosmos/cosmos-sdk/pull/2149)
    * [store] [\#2017](https://github.com/cosmos/cosmos-sdk/issues/2017) Refactor
    gas iterator gas consumption to only consume gas for iterator creation and `Next`
    calls which includes dynamic consumption of value length.
    * [types/decimal] [\#2378](https://github.com/cosmos/cosmos-sdk/issues/2378) - Added truncate functionality to decimal
    * [client] [\#1184](https://github.com/cosmos/cosmos-sdk/issues/1184) Remove unused `client/tx/sign.go`.
    * [tools] [\#2464](https://github.com/cosmos/cosmos-sdk/issues/2464) Lock binary dependencies to a specific version
    * #2573 [x/distribution] add accum invariance

BUG FIXES

* Gaia CLI  (`gaiacli`)
    * [cli] [\#1997](https://github.com/cosmos/cosmos-sdk/issues/1997) Handle panics gracefully when `gaiacli stake {delegation,unbond}` fail to unmarshal delegation.
    * [cli] [\#2265](https://github.com/cosmos/cosmos-sdk/issues/2265) Fix JSON formatting of the `gaiacli send` command.
    * [cli] [\#2547](https://github.com/cosmos/cosmos-sdk/issues/2547) Mark --to and --amount as required flags for `gaiacli tx send`.

* Gaia
  * [x/stake] Return correct Tendermint validator update set on `EndBlocker` by not
  including non previously bonded validators that have zero power. [#2189](https://github.com/cosmos/cosmos-sdk/issues/2189)
  * [docs] Fixed light client section links

* SDK
    * [\#1988](https://github.com/cosmos/cosmos-sdk/issues/1988) Make us compile on OpenBSD (disable ledger) [#1988] (https://github.com/cosmos/cosmos-sdk/issues/1988)
    * [\#2105](https://github.com/cosmos/cosmos-sdk/issues/2105) Fix DB Iterator leak, which may leak a go routine.
    * [ledger] [\#2064](https://github.com/cosmos/cosmos-sdk/issues/2064) Fix inability to sign and send transactions via the LCD by
    loading a Ledger device at runtime.
    * [\#2158](https://github.com/cosmos/cosmos-sdk/issues/2158) Fix non-deterministic ordering of validator iteration when slashing in `gov EndBlocker`
    * [simulation] [\#1924](https://github.com/cosmos/cosmos-sdk/issues/1924) Make simulation stop on SIGTERM
    * [\#2388](https://github.com/cosmos/cosmos-sdk/issues/2388) Remove dependency on deprecated tendermint/tmlibs repository.
    * [\#2416](https://github.com/cosmos/cosmos-sdk/issues/2416) Refactored `InitializeTestLCD` to properly include proposing validator in genesis state.
    * #2573 [x/distribution] accum invariance bugfix
    * #2573 [x/slashing] unbonding-delegation slashing invariance bugfix

## 0.24.2

*August 22nd, 2018*

BUG FIXES

* Tendermint
  - Fix unbounded consensus WAL growth

## 0.24.1

*August 21st, 2018*

BUG FIXES

* Gaia
  - [x/slashing] Evidence tracking now uses validator address instead of validator pubkey

## 0.24.0

*August 13th, 2018*

BREAKING CHANGES

* Gaia REST API (`gaiacli advanced rest-server`)
  - [x/stake] [\#1880](https://github.com/cosmos/cosmos-sdk/issues/1880) More REST-ful endpoints (large refactor)
  - [x/slashing] [\#1866](https://github.com/cosmos/cosmos-sdk/issues/1866) `/slashing/signing_info` takes cosmosvalpub instead of cosmosvaladdr
  - use time.Time instead of int64 for time. See Tendermint v0.23.0
  - Signatures are no longer Amino encoded with prefixes (just encoded as raw
    bytes) - see Tendermint v0.23.0

* Gaia CLI  (`gaiacli`)
  -  [x/stake] change `--keybase-sig` to `--identity`
  -  [x/stake] [\#1828](https://github.com/cosmos/cosmos-sdk/issues/1828) Force user to specify amount on create-validator command by removing default
  -  [x/gov] Change `--proposalID` to `--proposal-id`
  -  [x/stake, x/gov] [\#1606](https://github.com/cosmos/cosmos-sdk/issues/1606) Use `--from` instead of adhoc flags like `--address-validator`
        and `--proposer` to indicate the sender address.
  -  [\#1551](https://github.com/cosmos/cosmos-sdk/issues/1551) Remove `--name` completely
  -  Genesis/key creation (`gaiad init`) now supports user-provided key passwords

* Gaia
  - [x/stake] Inflation doesn't use rationals in calculation (performance boost)
  - [x/stake] Persist a map from `addr->pubkey` in the state since BeginBlock
    doesn't provide pubkeys.
  - [x/gov] [\#1781](https://github.com/cosmos/cosmos-sdk/issues/1781) Added tags sub-package, changed tags to use dash-case
  - [x/gov] [\#1688](https://github.com/cosmos/cosmos-sdk/issues/1688) Governance parameters are now stored in globalparams store
  - [x/gov] [\#1859](https://github.com/cosmos/cosmos-sdk/issues/1859) Slash validators who do not vote on a proposal
  - [x/gov] [\#1914](https://github.com/cosmos/cosmos-sdk/issues/1914) added TallyResult type that gets stored in Proposal after tallying is finished

* SDK
  - [baseapp] Msgs are no longer run on CheckTx, removed `ctx.IsCheckTx()`
  - [baseapp] NewBaseApp constructor takes sdk.TxDecoder as argument instead of wire.Codec
  - [types] sdk.NewCoin takes sdk.Int, sdk.NewInt64Coin takes int64
  - [x/auth] Default TxDecoder can be found in `x/auth` rather than baseapp
  - [client] [\#1551](https://github.com/cosmos/cosmos-sdk/issues/1551): Refactored `CoreContext` to `TxContext` and `QueryContext`
      - Removed all tx related fields and logic (building & signing) to separate
        structure `TxContext` in `x/auth/client/context`

* Tendermint
    - v0.22.5 -> See [Tendermint PR](https://github.com/tendermint/tendermint/pull/1966)
        - change all the cryptography imports.
    - v0.23.0 -> See
      [Changelog](https://github.com/tendermint/tendermint/blob/v0.23.0/CHANGELOG.md#0230)
      and [SDK PR](https://github.com/cosmos/cosmos-sdk/pull/1927)
        - BeginBlock no longer includes crypto.Pubkey
        - use time.Time instead of int64 for time.

FEATURES

* Gaia REST API (`gaiacli advanced rest-server`)
    - [x/gov] Can now query governance proposals by ProposalStatus

* Gaia CLI  (`gaiacli`)
    - [x/gov] added `query-proposals` command. Can filter by `depositer`, `voter`, and `status`
    - [x/stake] [\#2043](https://github.com/cosmos/cosmos-sdk/issues/2043) Added staking query cli cmds for unbonding-delegations and redelegations

* Gaia
  - [networks] Added ansible scripts to upgrade seed nodes on a network

* SDK
  - [x/mock/simulation] Randomized simulation framework
     - Modules specify invariants and operations, preferably in an x/[module]/simulation package
     - Modules can test random combinations of their own operations
     - Applications can integrate operations and invariants from modules together for an integrated simulation
     - Simulates Tendermint's algorithm for validator set updates
     - Simulates validator signing/downtime with a Markov chain, and occaisional double-signatures
     - Includes simulated operations & invariants for staking, slashing, governance, and bank modules
  - [store] [\#1481](https://github.com/cosmos/cosmos-sdk/issues/1481) Add transient store
  - [baseapp] Initialize validator set on ResponseInitChain
  - [baseapp] added BaseApp.Seal - ability to seal baseapp parameters once they've been set
  - [cosmos-sdk-cli] New `cosmos-sdk-cli` tool to quickly initialize a new
    SDK-based project
  - [scripts] added log output monitoring to DataDog using Ansible scripts

IMPROVEMENTS

* Gaia
  - [spec] [\#967](https://github.com/cosmos/cosmos-sdk/issues/967) Inflation and distribution specs drastically improved
  - [x/gov] [\#1773](https://github.com/cosmos/cosmos-sdk/issues/1773) Votes on a proposal can now be queried
  - [x/gov] Initial governance parameters can now be set in the genesis file
  - [x/stake] [\#1815](https://github.com/cosmos/cosmos-sdk/issues/1815) Sped up the processing of `EditValidator` txs.
  - [config] [\#1930](https://github.com/cosmos/cosmos-sdk/issues/1930) Transactions indexer indexes all tags by default.
  - [ci] [#2057](https://github.com/cosmos/cosmos-sdk/pull/2057) Run `make localnet-start` on every commit and ensure network reaches at least 10 blocks

* SDK
  - [baseapp] [\#1587](https://github.com/cosmos/cosmos-sdk/issues/1587) Allow any alphanumeric character in route
  - [baseapp] Allow any alphanumeric character in route
  - [tools] Remove `rm -rf vendor/` from `make get_vendor_deps`
  - [x/auth] Recover ErrorOutOfGas panic in order to set sdk.Result attributes correctly
  - [x/auth] [\#2376](https://github.com/cosmos/cosmos-sdk/issues/2376) No longer runs any signature in a multi-msg, if any account/sequence number is wrong.
  - [x/auth] [\#2376](https://github.com/cosmos/cosmos-sdk/issues/2376) No longer charge gas for subtracting fees
  - [x/bank] Unit tests are now table-driven
  - [tests] Add tests to example apps in docs
  - [tests] Fixes ansible scripts to work with AWS too
  - [tests] [\#1806](https://github.com/cosmos/cosmos-sdk/issues/1806) CLI tests are now behind the build flag 'cli_test', so go test works on a new repo

BUG FIXES

* Gaia CLI  (`gaiacli`)
  -  [\#1766](https://github.com/cosmos/cosmos-sdk/issues/1766) Fixes bad example for keybase identity
  -  [x/stake] [\#2021](https://github.com/cosmos/cosmos-sdk/issues/2021) Fixed repeated CLI commands in staking

* Gaia
  - [x/stake] [#2077](https://github.com/cosmos/cosmos-sdk/pull/2077) Fixed invalid cliff power comparison
  - [\#1804](https://github.com/cosmos/cosmos-sdk/issues/1804) Fixes gen-tx genesis generation logic temporarily until upstream updates
  - [\#1799](https://github.com/cosmos/cosmos-sdk/issues/1799) Fix `gaiad export`
  - [\#1839](https://github.com/cosmos/cosmos-sdk/issues/1839) Fixed bug where intra-tx counter wasn't set correctly for genesis validators
  - [x/stake] [\#1858](https://github.com/cosmos/cosmos-sdk/issues/1858) Fixed bug where the cliff validator was not updated correctly
  - [tests] [\#1675](https://github.com/cosmos/cosmos-sdk/issues/1675) Fix non-deterministic `test_cover`
  - [tests] [\#1551](https://github.com/cosmos/cosmos-sdk/issues/1551) Fixed invalid LCD test JSON payload in `doIBCTransfer`
  - [basecoin] Fixes coin transaction failure and account query [discussion](https://forum.cosmos.network/t/unmarshalbinarybare-expected-to-read-prefix-bytes-75fbfab8-since-it-is-registered-concrete-but-got-0a141dfa/664/6)
  - [x/gov] [\#1757](https://github.com/cosmos/cosmos-sdk/issues/1757) Fix VoteOption conversion to String
  * [x/stake] [#2083] Fix broken invariant of bonded validator power decrease

## 0.23.1

*July 27th, 2018*

BUG FIXES
  * [tendermint] Update to v0.22.8
    - [consensus, blockchain] Register the Evidence interface so it can be
      marshalled/unmarshalled by the blockchain and consensus reactors

## 0.23.0

*July 25th, 2018*

BREAKING CHANGES
* [x/stake] Fixed the period check for the inflation calculation

IMPROVEMENTS
* [cli] Improve error messages for all txs when the account doesn't exist
* [tendermint] Update to v0.22.6
    - Updates the crypto imports/API (#1966)
* [x/stake] Add revoked to human-readable validator

BUG FIXES
* [tendermint] Update to v0.22.6
    - Fixes some security vulnerabilities reported in the [Bug Bounty](https://hackerone.com/tendermint)
*  [\#1797](https://github.com/cosmos/cosmos-sdk/issues/1797) Fix off-by-one error in slashing for downtime
*  [\#1787](https://github.com/cosmos/cosmos-sdk/issues/1787) Fixed bug where Tally fails due to revoked/unbonding validator
*  [\#1666](https://github.com/cosmos/cosmos-sdk/issues/1666) Add intra-tx counter to the genesis validators

## 0.22.0

*July 16th, 2018*

BREAKING CHANGES
* [x/gov] Increase VotingPeriod, DepositPeriod, and MinDeposit

IMPROVEMENTS
* [gaiad] Default config updates:
    - `timeout_commit=5000` so blocks only made every 5s
    - `prof_listen_addr=localhost:6060` so profile server is on by default
    - `p2p.send_rate` and `p2p.recv_rate` increases 10x (~5MB/s)

BUG FIXES
* [server] Fix to actually overwrite default tendermint config

## 0.21.1

*July 14th, 2018*

BUG FIXES
* [build] Added Ledger build support via `LEDGER_ENABLED=true|false`
  * True by default except when cross-compiling

## 0.21.0

*July 13th, 2018*

BREAKING CHANGES
* [x/stake] Specify DelegatorAddress in MsgCreateValidator
* [x/stake] Remove the use of global shares in the pool
   * Remove the use of `PoolShares` type in `x/stake/validator` type - replace with `Status` `Tokens` fields
* [x/auth] NewAccountMapper takes a constructor instead of a prototype
* [keys] Keybase.Update function now takes in a function to get the newpass, rather than the password itself

FEATURES
* [baseapp] NewBaseApp now takes option functions as parameters

IMPROVEMENTS
* Updated docs folder to accommodate cosmos.network docs project
* [store] Added support for tracing multi-store operations via `--trace-store`
* [store] Pruning strategy configurable with pruning flag on gaiad start

BUG FIXES
* [\#1630](https://github.com/cosmos/cosmos-sdk/issues/1630) - redelegation nolonger removes tokens from the delegator liquid account
* [keys] [\#1629](https://github.com/cosmos/cosmos-sdk/issues/1629) - updating password no longer asks for a new password when the first entered password was incorrect
* [lcd] importing an account would create a random account
* [server] 'gaiad init' command family now writes provided name as the moniker in `config.toml`
* [build] Added Ledger build support via `LEDGER_ENABLED=true|false`
  * True by default except when cross-compiling

## 0.20.0

*July 10th, 2018*

BREAKING CHANGES
* msg.GetSignBytes() returns sorted JSON (by key)
* msg.GetSignBytes() field changes
    * `msg_bytes` -> `msgs`
    * `fee_bytes` -> `fee`
* Update Tendermint to v0.22.2
    * Default ports changed from 466xx to 266xx
    * Amino JSON uses type names instead of prefix bytes
    * ED25519 addresses are the first 20-bytes of the SHA256 of the raw 32-byte
      pubkey (Instead of RIPEMD160)
    * go-crypto, abci, tmlibs have been merged into Tendermint
      * The keys sub-module is now in the SDK
    * Various other fixes
* [auth] Signers of a transaction now only sign over their own account and sequence number
* [auth] Removed MsgChangePubKey
* [auth] Removed SetPubKey from account mapper
* [auth] AltBytes renamed to Memo, now a string, max 100 characters, costs a bit of gas
* [types] `GetMsg()` -> `GetMsgs()` as txs wrap many messages
* [types] Removed GetMemo from Tx (it is still on StdTx)
* [types] renamed rational.Evaluate to rational.Round{Int64, Int}
* [types] Renamed `sdk.Address` to `sdk.AccAddress`/`sdk.ValAddress`
* [types] `sdk.AccAddress`/`sdk.ValAddress` natively marshals to Bech32 in String, Sprintf (when used with `%s`), and MarshalJSON
* [keys] Keybase and Ledger support from go-crypto merged into the SDK in the `crypto` folder
* [cli] Rearranged commands under subcommands
* [x/slashing] Update slashing for unbonding period
  * Slash according to power at time of infraction instead of power at
    time of discovery
  * Iterate through unbonding delegations & redelegations which contributed
    to an infraction, slash them proportional to their stake at the time
  * Add REST endpoint to unrevoke a validator previously revoked for downtime
  * Add REST endpoint to retrieve liveness signing information for a validator
* [x/stake] Remove Tick and add EndBlocker
* [x/stake] most index keys nolonger hold a value - inputs are rearranged to form the desired key
* [x/stake] store-value for delegation, validator, ubd, and red do not hold duplicate information contained store-key
* [x/stake] Introduce concept of unbonding for delegations and validators
  * `gaiacli stake unbond` replaced with `gaiacli stake begin-unbonding`
  * Introduced:
    * `gaiacli stake complete-unbonding`
    * `gaiacli stake begin-redelegation`
    * `gaiacli stake complete-redelegation`
* [lcd] Switch key creation output to return bech32
* [lcd] Removed shorthand CLI flags (`a`, `c`, `n`, `o`)
* [gaiad] genesis transactions now use bech32 addresses / pubkeys
* [gov] VoteStatus renamed to ProposalStatus
* [gov] VoteOption, ProposalType, and ProposalStatus all marshal to string form in JSON

DEPRECATED
* [cli] Deprecated `--name` flag in commands that send txs, in favor of `--from`

FEATURES
* [x/gov] Implemented MVP
  * Supported proposal types: just binary (pass/fail) TextProposals for now
  * Proposals need deposits to be votable; deposits are burned if proposal fails
  * Delegators delegate votes to validator by default but can override (for their stake)
* [gaiacli] Ledger support added
  - You can now use a Ledger with `gaiacli --ledger` for all key-related commands
  - Ledger keys can be named and tracked locally in the key DB
* [gaiacli] You can now attach a simple text-only memo to any transaction, with the `--memo` flag
* [gaiacli] added the following flags for commands that post transactions to the chain:
  * async -- send the tx without waiting for a tendermint response
  * json  -- return the output in json format for increased readability
  * print-response -- return the tx response. (includes fields like gas cost)
* [lcd] Queried TXs now include the tx hash to identify each tx
* [mockapp] CompleteSetup() no longer takes a testing parameter
* [x/bank] Add benchmarks for signing and delivering a block with a single bank transaction
  * Run with `cd x/bank && go test --bench=.`
* [tools] make get_tools installs tendermint's linter, and gometalinter
* [tools] Switch gometalinter to the stable version
* [tools] Add the following linters
  * misspell
  * gofmt
  * go vet -composites=false
  * unconvert
  * ineffassign
  * errcheck
  * unparam
  * gocyclo
* [tools] Added `make format` command to automate fixing misspell and gofmt errors.
* [server] Default config now creates a profiler at port 6060, and increase p2p send/recv rates
* [types] Switches internal representation of Int/Uint/Rat to use pointers
* [types] Added MinInt and MinUint functions
* [gaiad] `unsafe_reset_all` now resets addrbook.json
* [democoin] add x/oracle, x/assoc
* [tests] created a randomized testing framework.
  - Currently bank has limited functionality in the framework
  - Auth has its invariants checked within the framework
* [tests] Add WaitForNextNBlocksTM helper method
* [keys] New keys now have 24 word recovery keys, for heightened security
- [keys] Add a temporary method for exporting the private key

IMPROVEMENTS
* [x/bank] Now uses go-wire codec instead of 'encoding/json'
* [x/auth] Now uses go-wire codec instead of 'encoding/json'
* revised use of endblock and beginblock
* [stake] module reorganized to include `types` and `keeper` package
* [stake] keeper always loads the store (instead passing around which doesn't really boost efficiency)
* [stake] edit-validator changes now can use the keyword [do-not-modify] to not modify unspecified `--flag` (aka won't set them to `""` value)
* [stake] offload more generic functionality from the handler into the keeper
* [stake] clearer staking logic
* [types] added common tag constants
* [keys] improve error message when deleting non-existent key
* [gaiacli] improve error messages on `send` and `account` commands
* added contributing guidelines
* [docs] Added commands for governance CLI on testnet README

BUG FIXES
* [x/slashing] [\#1510](https://github.com/cosmos/cosmos-sdk/issues/1510) Unrevoked validators cannot un-revoke themselves
* [x/stake] [\#1513](https://github.com/cosmos/cosmos-sdk/issues/1513) Validators slashed to zero power are unbonded and removed from the store
* [x/stake] [\#1567](https://github.com/cosmos/cosmos-sdk/issues/1567) Validators decreased in power but not unbonded are now updated in Tendermint
* [x/stake] error strings lower case
* [x/stake] pool loose tokens now accounts for unbonding and unbonding tokens not associated with any validator
* [x/stake] fix revoke bytes ordering (was putting revoked candidates at the top of the list)
* [x/stake] bond count was counting revoked validators as bonded, fixed
* [gaia] Added self delegation for validators in the genesis creation
* [lcd] tests now don't depend on raw json text
* Retry on HTTP request failure in CLI tests, add option to retry tests in Makefile
* Fixed bug where chain ID wasn't passed properly in x/bank REST handler, removed Viper hack from ante handler
* Fixed bug where `democli account` didn't decode the account data correctly
* [\#872](https://github.com/cosmos/cosmos-sdk/issues/872)  - recovery phrases no longer all end in `abandon`
* [\#887](https://github.com/cosmos/cosmos-sdk/issues/887)  - limit the size of rationals that can be passed in from user input
* [\#1052](https://github.com/cosmos/cosmos-sdk/issues/1052) - Make all now works
* [\#1258](https://github.com/cosmos/cosmos-sdk/issues/1258) - printing big.rat's can no longer overflow int64
* [\#1259](https://github.com/cosmos/cosmos-sdk/issues/1259) - fix bug where certain tests that could have a nil pointer in defer
* [\#1343](https://github.com/cosmos/cosmos-sdk/issues/1343) - fixed unnecessary parallelism in CI
* [\#1353](https://github.com/cosmos/cosmos-sdk/issues/1353) - CLI: Show pool shares fractions in human-readable format
* [\#1367](https://github.com/cosmos/cosmos-sdk/issues/1367) - set ChainID in InitChain
* [\#1461](https://github.com/cosmos/cosmos-sdk/issues/1461) - CLI tests now no longer reset your local environment data
* [\#1505](https://github.com/cosmos/cosmos-sdk/issues/1505) - `gaiacli stake validator` no longer panics if validator doesn't exist
* [\#1565](https://github.com/cosmos/cosmos-sdk/issues/1565) - fix cliff validator persisting when validator set shrinks from max
* [\#1287](https://github.com/cosmos/cosmos-sdk/issues/1287) - prevent zero power validators at genesis
* [x/stake] fix bug when unbonding/redelegating using `--shares-percent`
* [\#1010](https://github.com/cosmos/cosmos-sdk/issues/1010) - two validators can't bond with the same pubkey anymore


## 0.19.0

*June 13, 2018*

BREAKING CHANGES
* msg.GetSignBytes() now returns bech32-encoded addresses in all cases
* [lcd] REST end-points now include gas
* sdk.Coin now uses sdk.Int, a big.Int wrapper with 256bit range cap

FEATURES
* [x/auth] Added AccountNumbers to BaseAccount and StdTxs to allow for replay protection with account pruning
* [lcd] added an endpoint to query for the SDK version of the connected node

IMPROVEMENTS
* export command now writes current validator set for Tendermint
* [tests] Application module tests now use a mock application
* [gaiacli] Fix error message when account isn't found when running gaiacli account
* [lcd] refactored to eliminate use of global variables, and interdependent tests
* [tests] Added testnet command to gaiad
* [tests] Added localnet targets to Makefile
* [x/stake] More stake tests added to test ByPower index

FIXES
* Fixes consensus fault on testnet - see postmortem [here](https://github.com/cosmos/cosmos-sdk/issues/1197#issuecomment-396823021)
* [x/stake] bonded inflation removed, non-bonded inflation partially implemented
* [lcd] Switch to bech32 for addresses on all human readable inputs and outputs
* [lcd] fixed tx indexing/querying
* [cli] Added `--gas` flag to specify transaction gas limit
* [gaia] Registered slashing message handler
* [x/slashing] Set signInfo.StartHeight correctly for newly bonded validators

FEATURES
* [docs] Reorganize documentation
* [docs] Update staking spec, create WIP spec for slashing, and fees

## 0.18.0

*June 9, 2018*

BREAKING CHANGES

* [stake] candidate -> validator throughout (details in refactor comment)
* [stake] delegate-bond -> delegation throughout
* [stake] `gaiacli query validator` takes and argument instead of using the `--address-candidate` flag
* [stake] introduce `gaiacli query delegations`
* [stake] staking refactor
  * ValidatorsBonded store now take sorted pubKey-address instead of validator owner-address,
    is sorted like Tendermint by pk's address
  * store names more understandable
  * removed temporary ToKick store, just needs a local map!
  * removed distinction between candidates and validators
    * everything is now a validator
    * only validators with a status == bonded are actively validating/receiving rewards
  * Introduction of Unbonding fields, lowlevel logic throughout (not fully implemented with queue)
  * Introduction of PoolShares type within validators,
    replaces three rational fields (BondedShares, UnbondingShares, UnbondedShares
* [x/auth] move stuff specific to auth anteHandler to the auth module rather than the types folder. This includes:
  * StdTx (and its related stuff i.e. StdSignDoc, etc)
  * StdFee
  * StdSignature
  * Account interface
  * Related to this organization, I also:
* [x/auth] got rid of AccountMapper interface (in favor of the struct already in auth module)
* [x/auth] removed the FeeHandler function from the AnteHandler, Replaced with FeeKeeper
* [x/auth] Removed GetSignatures() from Tx interface (as different Tx styles might use something different than StdSignature)
* [store] Removed SubspaceIterator and ReverseSubspaceIterator from KVStore interface and replaced them with helper functions in /types
* [cli] rearranged commands under subcommands
* [stake] remove Tick and add EndBlocker
* Switch to bech32cosmos on all human readable inputs and outputs


FEATURES

* [x/auth] Added ability to change pubkey to auth module
* [baseapp] baseapp now has settable functions for filtering peers by address/port & public key
* [sdk] Gas consumption is now measured as transactions are executed
  * Transactions which run out of gas stop execution and revert state changes
  * A "simulate" query has been added to determine how much gas a transaction will need
  * Modules can include their own gas costs for execution of particular message types
* [stake] Seperation of fee distribution to a new module
* [stake] Creation of a validator/delegation generics in `/types`
* [stake] Helper Description of the store in x/stake/store.md
* [stake] removed use of caches in the stake keeper
* [stake] Added REST API
* [Makefile] Added terraform/ansible playbooks to easily create remote testnets on Digital Ocean


BUG FIXES

* [stake] staking delegator shares exchange rate now relative to equivalent-bonded-tokens the validator has instead of bonded tokens
  ^ this is important for unbonded validators in the power store!
* [cli] fixed cli-bash tests
* [ci] added cli-bash tests
* [basecoin] updated basecoin for stake and slashing
* [docs] fixed references to old cli commands
* [docs] Downgraded Swagger to v2 for downstream compatibility
* auto-sequencing transactions correctly
* query sequence via account store
* fixed duplicate pub_key in stake.Validator
* Auto-sequencing now works correctly
* [gaiacli] Fix error message when account isn't found when running gaiacli account


## 0.17.5

*June 5, 2018*

Update to Tendermint v0.19.9 (Fix evidence reactor, mempool deadlock, WAL panic,
memory leak)

## 0.17.4

*May 31, 2018*

Update to Tendermint v0.19.7 (WAL fixes and more)

## 0.17.3

*May 29, 2018*

Update to Tendermint v0.19.6 (fix fast-sync halt)

## 0.17.5

*June 5, 2018*

Update to Tendermint v0.19.9 (Fix evidence reactor, mempool deadlock, WAL panic,
memory leak)

## 0.17.4

*May 31, 2018*

Update to Tendermint v0.19.7 (WAL fixes and more)

## 0.17.3

*May 29, 2018*

Update to Tendermint v0.19.6 (fix fast-sync halt)

## 0.17.2

_May 20, 2018_

Update to Tendermint v0.19.5 (reduce WAL use, bound the mempool and some rpcs, improve logging)

## 0.17.1 (May 17, 2018)

Update to Tendermint v0.19.4 (fixes a consensus bug and improves logging)

## 0.17.0 (May 15, 2018)

BREAKING CHANGES

* [stake] MarshalJSON -> MarshalBinaryLengthPrefixed
* Queries against the store must be prefixed with the path "/store"

FEATURES

* [gaiacli] Support queries for candidates, delegator-bonds
* [gaiad] Added `gaiad export` command to export current state to JSON
* [x/bank] Tx tags with sender/recipient for indexing & later retrieval
* [x/stake] Tx tags with delegator/candidate for delegation & unbonding, and candidate info for declare candidate / edit validator

IMPROVEMENTS

* [gaiad] Update for Tendermint v0.19.3 (improve `/dump_consensus_state` and add
  `/consensus_state`)
* [spec/ibc] Added spec!
* [spec/stake] Cleanup structure, include details about slashing and
  auto-unbonding
* [spec/governance] Fixup some names and pseudocode
* NOTE: specs are still a work-in-progress ...

BUG FIXES

* Auto-sequencing now works correctly


## 0.16.0 (May 14th, 2018)

BREAKING CHANGES

* Move module REST/CLI packages to x/[module]/client/rest and x/[module]/client/cli
* Gaia simple-staking bond and unbond functions replaced
* [stake] Delegator bonds now store the height at which they were updated
* All module keepers now require a codespace, see basecoin or democoin for usage
* Many changes to names throughout
  * Type as a prefix naming convention applied (ex. BondMsg -> MsgBond)
  * Removed redundancy in names (ex. stake.StakingKeeper -> stake.Keeper)
* Removed SealedAccountMapper
* gaiad init now requires use of `--name` flag
* Removed Get from Msg interface
* types/rational now extends big.Rat

FEATURES:

* Gaia stake commands include, CreateValidator, EditValidator, Delegate, Unbond
* MountStoreWithDB without providing a custom store works.
* Repo is now lint compliant / GoMetaLinter with tendermint-lint integrated into CI
* Better key output, pubkey go-amino hex bytes now output by default
* gaiad init overhaul
  * Create genesis transactions with `gaiad init gen-tx`
  * New genesis account keys are automatically added to the client keybase (introduce `--client-home` flag)
  * Initialize with genesis txs using `--gen-txs` flag
* Context now has access to the application-configured logger
* Add (non-proof) subspace query helper functions
* Add more staking query functions: candidates, delegator-bonds

BUG FIXES

* Gaia now uses stake, ported from github.com/cosmos/gaia


## 0.15.1 (April 29, 2018)

IMPROVEMENTS:

* Update Tendermint to v0.19.1 (includes many rpc fixes)


## 0.15.0 (April 29, 2018)

NOTE: v0.15.0 is a large breaking change that updates the encoding scheme to use
[Amino](github.com/tendermint/go-amino).

For details on how this changes encoding for public keys and addresses,
see the [docs](https://github.com/tendermint/tendermint/blob/v0.19.1/docs/specification/new-spec/encoding.md#public-key-cryptography).

BREAKING CHANGES

* Remove go-wire, use go-amino
* [store] Add `SubspaceIterator` and `ReverseSubspaceIterator` to `KVStore` interface
* [basecoin] NewBasecoinApp takes a `dbm.DB` and uses namespaced DBs for substores

FEATURES:

* Add CacheContext
* Add auto sequencing to client
* Add FeeHandler to ante handler

BUG FIXES

* MountStoreWithDB without providing a custom store works.

## 0.14.1 (April 9, 2018)

BUG FIXES

* [gaiacli] Fix all commands (just a duplicate of basecli for now)

## 0.14.0 (April 9, 2018)

BREAKING CHANGES:

* [client/builder] Renamed to `client/core` and refactored to use a CoreContext
  struct
* [server] Refactor to improve useability and de-duplicate code
* [types] `Result.ToQuery -> Error.QueryResult`
* [makefile] `make build` and `make install` only build/install `gaiacli` and
  `gaiad`. Use `make build_examples` and `make install_examples` for
  `basecoind/basecli` and `democoind/democli`
* [staking] Various fixes/improvements

FEATURES:

* [democoin] Added Proof-of-Work module

BUG FIXES

* [client] Reuse Tendermint RPC client to avoid excessive open files
* [client] Fix setting log level
* [basecoin] Sort coins in genesis

## 0.13.1 (April 3, 2018)

BUG FIXES

* [x/ibc] Fix CLI and relay for IBC txs
* [x/stake] Various fixes/improvements

## 0.13.0 (April 2, 2018)

BREAKING CHANGES

* [basecoin] Remove cool/sketchy modules -> moved to new `democoin`
* [basecoin] NewBasecoinApp takes a `map[string]dbm.DB` as temporary measure
  to allow mounting multiple stores with their own DB until they can share one
* [x/staking] Renamed to `simplestake`
* [builder] Functions don't take `passphrase` as argument
* [server] GenAppParams returns generated seed and address
* [basecoind] `init` command outputs JSON of everything necessary for testnet
* [basecoind] `basecoin.db -> data/basecoin.db`
* [basecli] `data/keys.db -> keys/keys.db`

FEATURES

* [types] `Coin` supports direct arithmetic operations
* [basecoind] Add `show_validator` and `show_node_id` commands
* [x/stake] Initial merge of full staking module!
* [democoin] New example application to demo custom modules

IMPROVEMENTS

* [makefile] `make install`
* [testing] Use `/tmp` for directories so they don't get left in the repo

BUG FIXES

* [basecoin] Allow app to be restarted
* [makefile] Fix build on Windows
* [basecli] Get confirmation before overriding key with same name

## 0.12.0 (March 27 2018)

BREAKING CHANGES

* Revert to old go-wire for now
* glide -> godep
* [types] ErrBadNonce -> ErrInvalidSequence
* [types] Replace tx.GetFeePayer with FeePayer(tx) - returns the first signer
* [types] NewStdTx takes the Fee
* [types] ParseAccount -> AccountDecoder; ErrTxParse -> ErrTxDecoder
* [x/auth] AnteHandler deducts fees
* [x/bank] Move some errors to `types`
* [x/bank] Remove sequence and signature from Input

FEATURES

* [examples/basecoin] New cool module to demonstrate use of state and custom transactions
* [basecoind] `show_node_id` command
* [lcd] Implement the Light Client Daemon and endpoints
* [types/stdlib] Queue functionality
* [store] Subspace iterator on IAVLTree
* [types] StdSignDoc is the document that gets signed (chainid, msg, sequence, fee)
* [types] CodeInvalidPubKey
* [types] StdFee, and StdTx takes the StdFee
* [specs] Progression of MVPs for IBC
* [x/ibc] Initial shell of IBC functionality (no proofs)
* [x/simplestake] Simple staking module with bonding/unbonding

IMPROVEMENTS

* Lots more tests!
* [client/builder] Helpers for forming and signing transactions
* [types] sdk.Address
* [specs] Staking

BUG FIXES

* [x/auth] Fix setting pubkey on new account
* [x/auth] Require signatures to include the sequences
* [baseapp] Dont panic on nil handler
* [basecoin] Check for empty bytes in account and tx

## 0.11.0 (March 1, 2017)

BREAKING CHANGES

* [examples] dummy -> kvstore
* [examples] Remove gaia
* [examples/basecoin] MakeTxCodec -> MakeCodec
* [types] CommitMultiStore interface has new `GetCommitKVStore(key StoreKey) CommitKVStore` method

FEATURES

* [examples/basecoin] CLI for `basecli` and `basecoind` (!)
* [baseapp] router.AddRoute returns Router

IMPROVEMENTS

* [baseapp] Run msg handlers on CheckTx
* [docs] Add spec for REST API
* [all] More tests!

BUG FIXES

* [baseapp] Fix panic on app restart
* [baseapp] InitChain does not call Commit
* [basecoin] Remove IBCStore because mounting multiple stores is currently broken

## 0.10.0 (February 20, 2017)

BREAKING CHANGES

* [baseapp] NewBaseApp(logger, db)
* [baseapp] NewContext(isCheckTx, header)
* [x/bank] CoinMapper -> CoinKeeper

FEATURES

* [examples/gaia] Mock CLI !
* [baseapp] InitChainer, BeginBlocker, EndBlocker
* [baseapp] MountStoresIAVL

IMPROVEMENTS

* [docs] Various improvements.
* [basecoin] Much simpler :)

BUG FIXES

* [baseapp] initialize and reset msCheck and msDeliver properly

## 0.9.0 (February 13, 2017)

BREAKING CHANGES

* Massive refactor. Basecoin works. Still needs <3

## 0.8.1

* Updates for dependencies

## 0.8.0 (December 18, 2017)

* Updates for dependencies

## 0.7.1 (October 11, 2017)

IMPROVEMENTS:

* server/commands: GetInitCmd takes list of options

## 0.7.0 (October 11, 2017)

BREAKING CHANGES:

* Everything has changed, and it's all about to change again, so don't bother using it yet!

## 0.6.2 (July 27, 2017)

IMPROVEMENTS:

* auto-test all tutorials to detect breaking changes
* move deployment scripts from `/scripts` to `/publish` for clarity

BUG FIXES:

* `basecoin init` ensures the address in genesis.json is valid
* fix bug that certain addresses couldn't receive ibc packets

## 0.6.1 (June 28, 2017)

Make lots of small cli fixes that arose when people were using the tools for
the testnet.

IMPROVEMENTS:

* basecoin
  * `basecoin start` supports all flags that `tendermint node` does, such as
    `--rpc.laddr`, `--p2p.seeds`, and `--p2p.skip_upnp`
  * fully supports `--log_level` and `--trace` for logger configuration
  * merkleeyes no longers spams the logs... unless you want it
    * Example: `basecoin start --log_level="merkleeyes:info,state:info,*:error"`
    * Example: `basecoin start --log_level="merkleeyes:debug,state:info,*:error"`
* basecli
  * `basecli init` is more intelligent and only complains if there really was
    a connected chain, not just random files
  * support `localhost:46657` or `http://localhost:46657` format for nodes,
    not just `tcp://localhost:46657`
  * Add `--genesis` to init to specify chain-id and validator hash
    * Example: `basecli init --node=localhost:46657 --genesis=$HOME/.basecoin/genesis.json`
  * `basecli rpc` has a number of methods to easily accept tendermint rpc, and verifies what it can

BUG FIXES:

* basecli
  * `basecli query account` accepts hex account address with or without `0x`
    prefix
  * gives error message when running commands on an unitialized chain, rather
    than some unintelligable panic

## 0.6.0 (June 22, 2017)

Make the basecli command the only way to use client-side, to enforce best
security practices. Lots of enhancements to get it up to production quality.

BREAKING CHANGES:

* ./cmd/commands -> ./cmd/basecoin/commands
* basecli
  * `basecli proof state get` -> `basecli query key`
  * `basecli proof tx get` -> `basecli query tx`
  * `basecli proof state get --app=account` -> `basecli query account`
  * use `--chain-id` not `--chainid` for consistency
  * update to use `--trace` not `--debug` for stack traces on errors
  * complete overhaul on how tx and query subcommands are added. (see counter or trackomatron for examples)
  * no longer supports counter app (see new countercli)
* basecoin
  * `basecoin init` takes an argument, an address to allocate funds to in the genesis
  * removed key2.json
  * removed all client side functionality from it (use basecli now for proofs)
    * no tx subcommand
    * no query subcommand
    * no account (query) subcommand
    * a few other random ones...
  * enhanced relay subcommand
    * relay start did what relay used to do
    * relay init registers both chains on one another (to set it up so relay start just works)
* docs
  * removed `example-plugin`, put `counter` inside `docs/guide`
* app
  * Implements ABCI handshake by proxying merkleeyes.Info()

IMPROVEMENTS:

* `basecoin init` support `--chain-id`
* intergrates tendermint 0.10.0 (not the rc-2, but the real thing)
* commands return error code (1) on failure for easier script testing
* add `reset_all` to basecli, and never delete keys on `init`
* new shutil based unit tests, with better coverage of the cli actions
* just `make fresh` when things are getting stale ;)

BUG FIXES:

* app: no longer panics on missing app_options in genesis (thanks, anton)
* docs: updated all docs... again
* ibc: fix panic on getting BlockID from commit without 100% precommits (still a TODO)

## 0.5.2 (June 2, 2017)

BUG FIXES:

* fix parsing of the log level from Tendermint config (#97)

## 0.5.1 (May 30, 2017)

BUG FIXES:

* fix ibc demo app to use proper tendermint flags, 0.10.0-rc2 compatibility
* Make sure all cli uses new json.Marshal not wire.JSONBytes

## 0.5.0 (May 27, 2017)

BREAKING CHANGES:

* only those related to the tendermint 0.9 -> 0.10 upgrade

IMPROVEMENTS:

* basecoin cli
  * integrates tendermint 0.10.0 and unifies cli (init, unsafe_reset_all, ...)
  * integrate viper, all command line flags can also be defined in environmental variables or config.toml
* genesis file
  * you can define accounts with either address or pub_key
  * sorts coins for you, so no silent errors if not in alphabetical order
* [light-client](https://github.com/tendermint/light-client) integration
  * no longer must you trust the node you connect to, prove everything!
  * new [basecli command](./cmd/basecli/README.md)
  * integrated [key management](https://github.com/tendermint/go-crypto/blob/master/cmd/README.md), stored encrypted locally
  * tracks validator set changes and proves everything from one initial validator seed
  * `basecli proof state` gets complete proofs for any abci state
  * `basecli proof tx` gets complete proof where a tx was stored in the chain
  * `basecli proxy` exposes tendermint rpc, but only passes through results after doing complete verification

BUG FIXES:

* no more silently ignored error with invalid coin names (eg. "17.22foo coin" used to parse as "17 foo", not warning/error)

## 0.4.1 (April 26, 2017)

BUG FIXES:

* Fix bug in `basecoin unsafe_reset_X` where the `priv_validator.json` was not being reset

## 0.4.0 (April 21, 2017)

BREAKING CHANGES:

* CLI now uses Cobra, which forced changes to some of the flag names and orderings

IMPROVEMENTS:

* `basecoin init` doesn't generate error if already initialized
* Much more testing

## 0.3.1 (March 23, 2017)

IMPROVEMENTS:

* CLI returns exit code 1 and logs error before exiting

## 0.3.0 (March 23, 2017)

BREAKING CHANGES:

* Remove `--data` flag and use `BCHOME` to set the home directory (defaults to `~/.basecoin`)
* Remove `--in-proc` flag and start Tendermint in-process by default (expect Tendermint files in $BCHOME/tendermint).
  To start just the ABCI app/server, use `basecoin start --without-tendermint`.
* Consolidate genesis files so the Basecoin genesis is an object under `app_options` in Tendermint genesis. For instance:

```
{
  "app_hash": "",
  "chain_id": "foo_bar_chain",
  "genesis_time": "0001-01-01T00:00:00.000Z",
  "validators": [
    {
      "amount": 10,
      "name": "",
      "pub_key": [
	1,
	"7B90EA87E7DC0C7145C8C48C08992BE271C7234134343E8A8E8008E617DE7B30"
      ]
    }
  ],
  "app_options": {
    "accounts": [{
      "pub_key": {
        "type": "ed25519",
        "data": "6880db93598e283a67c4d88fc67a8858aa2de70f713fe94a5109e29c137100c2"
      },
      "coins": [
        {
          "denom": "blank",
          "amount": 12345
        },
        {
          "denom": "ETH",
          "amount": 654321
        }
      ]
    }],
    "plugin_options": ["plugin1/key1", "value1", "plugin1/key2", "value2"]
  }
}
```

Note the array of key-value pairs is now under `app_options.plugin_options` while the `app_options` themselves are well formed.
We also changed `chainID` to `chain_id` and consolidated to have just one of them.

FEATURES:

* Introduce `basecoin init` and `basecoin unsafe_reset_all`

## 0.2.0 (March 6, 2017)

BREAKING CHANGES:

* Update to ABCI v0.4.0 and Tendermint v0.9.0
* Coins are specified on the CLI as `Xcoin`, eg. `5gold`
* `Cost` is now `Fee`

FEATURES:

* CLI for sending transactions and querying the state,
  designed to be easily extensible as plugins are implemented
* Run Basecoin in-process with Tendermint
* Add `/account` path in Query
* IBC plugin for InterBlockchain Communication
* Demo script of IBC between two chains

IMPROVEMENTS:

* Use new Tendermint `/commit` endpoint for crafting IBC transactions
* More unit tests
* Use go-crypto S structs and go-data for more standard JSON
* Demo uses fewer sleeps

BUG FIXES:

* Various little fixes in coin arithmetic
* More commit validation in IBC
* Return results from transactions

## PreHistory

##### January 14-18, 2017

* Update to Tendermint v0.8.0
* Cleanup a bit and release blog post

##### September 22, 2016

* Basecoin compiles again

<!-- Release links -->

[Unreleased]: https://github.com/cosmos/cosmos-sdk/compare/v0.38.2...HEAD
[v0.38.2]: https://github.com/cosmos/cosmos-sdk/releases/tag/v0.38.2
[v0.38.1]: https://github.com/cosmos/cosmos-sdk/releases/tag/v0.38.1
[v0.38.0]: https://github.com/cosmos/cosmos-sdk/releases/tag/v0.38.0
[v0.37.9]: https://github.com/cosmos/cosmos-sdk/releases/tag/v0.37.9
[v0.37.8]: https://github.com/cosmos/cosmos-sdk/releases/tag/v0.37.8
[v0.37.7]: https://github.com/cosmos/cosmos-sdk/releases/tag/v0.37.7
[v0.37.6]: https://github.com/cosmos/cosmos-sdk/releases/tag/v0.37.6
[v0.37.5]: https://github.com/cosmos/cosmos-sdk/releases/tag/v0.37.5
[v0.37.4]: https://github.com/cosmos/cosmos-sdk/releases/tag/v0.37.4
[v0.37.3]: https://github.com/cosmos/cosmos-sdk/releases/tag/v0.37.3
[v0.37.1]: https://github.com/cosmos/cosmos-sdk/releases/tag/v0.37.1
[v0.37.0]: https://github.com/cosmos/cosmos-sdk/releases/tag/v0.37.0
[v0.36.0]: https://github.com/cosmos/cosmos-sdk/releases/tag/v0.36.0<|MERGE_RESOLUTION|>--- conflicted
+++ resolved
@@ -39,11 +39,8 @@
 
 ### Features
 
-<<<<<<< HEAD
 * [\#11430](https://github.com/cosmos/cosmos-sdk/pull/11430) Introduce a new `grpc-only` flag, such that when enabled, will start the node in a query-only mode. Note, gRPC MUST be enabled with this flag.
-=======
 * (x/bank) [\#11417](https://github.com/cosmos/cosmos-sdk/pull/11417) Introduce a new `SpendableBalances` gRPC query that retrieves an account's total (paginated) spendable balances.
->>>>>>> 7997b263
 * (x/bank) [\#10771](https://github.com/cosmos/cosmos-sdk/pull/10771) Add safety check on bank module perms to allow module-specific mint restrictions (e.g. only minting a certain denom).
 * (x/bank) [\#10771](https://github.com/cosmos/cosmos-sdk/pull/10771) Add `bank.BankKeeper.WithMintCoinsRestriction` function to restrict use of bank `MintCoins` usage. This function is not on the bank `Keeper` interface, so it's not API-breaking, but only additive on the keeper implementation.
 * [\#11124](https://github.com/cosmos/cosmos-sdk/pull/11124) Add `GetAllVersions` to application store
