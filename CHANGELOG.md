--- conflicted
+++ resolved
@@ -154,14 +154,10 @@
 * [\#10184](https://github.com/cosmos/cosmos-sdk/pull/10184) Fixed CLI tx commands to no longer explicitly require the chain-id flag as this value can come from a user config.
 * [\#10239](https://github.com/cosmos/cosmos-sdk/pull/10239) Fixed x/bank/044 migrateDenomMetadata.
 * (x/upgrade) [\#10189](https://github.com/cosmos/cosmos-sdk/issues/10189) Removed potential sources of non-determinism in upgrades
-<<<<<<< HEAD
 * [\#10258](https://github.com/cosmos/cosmos-sdk/issues/10258) Fixes issue related to segmentation fault on mac m1 arm64
-=======
-* [\#10258](https://github.com/cosmos/cosmos-sdk/issues/10258) Fixes issue related to segmentaiton fault on mac m1 arm64
 * [\#10466](https://github.com/cosmos/cosmos-sdk/issues/10466) Fixes error with simulation tests when genesis start time is randomly created after the year 2262
 * [\#10394](https://github.com/cosmos/cosmos-sdk/issues/10394) Fixes issue related to grpc-gateway of account balance by
   ibc-denom.
->>>>>>> 181ba0e4
 
 ### State Machine Breaking
 
