# Changelog

## 0.20.0

*TBD*

BREAKING CHANGES
* Change default ports from 466xx to 266xx
* AltBytes renamed to Memo, now a string, max 100 characters, costs a bit of gas
* Transactions now take a list of Messages
* Signers of a transaction now only sign over their account and sequence number
* Removed MsgChangePubKey from auth
* Removed setPubKey from account mapper
<<<<<<< HEAD
* [cli] rearranged commands under subcommands
* [stake] remove Tick and add EndBlocker
* [stake] introduce concept of unbonding for delegations and validators
  * `gaiacli stake unbond` replaced with `gaiacli stake begin-unbonding`
  * introduced: 
    * `gaiacli stake complete-unbonding`
    * `gaiacli stake begin-redelegation`
    * `gaiacli stake complete-redelegation`
* [slashing] update slashing for unbonding period
  * Slash according to power at time of infraction instead of power at
    time of discovery
  * Iterate through unbonding delegations & redelegations which contributed
    to an infraction, slash them proportional to their stake at the time
  * Add REST endpoint to unrevoke a validator previously revoked for downtime
=======
* Removed GetMemo from Tx (it is still on StdTx)
>>>>>>> ff09c764

FEATURES
* [gaiacli] You can now attach a simple text-only memo to any transaction, with the `--memo` flag
* [lcd] Queried TXs now include the tx hash to identify each tx
* [mockapp] CompleteSetup() no longer takes a testing parameter
* [governance] Implemented MVP
  * Supported proposal types: just binary (pass/fail) TextProposals for now
  * Proposals need deposits to be votable; deposits are burned if proposal fails
  * Delegators delegate votes to validator by default but can override (for their stake)
* [tools] make get_tools installs tendermint's linter, and gometalinter
* [tools] Switch gometalinter to the stable version
* [tools] Add checking for misspellings and for incorrectly formatted files in circle CI
* [server] Default config now creates a profiler at port 6060, and increase p2p send/recv rates
* [tests] Add WaitForNextNBlocksTM helper method

FIXES 
* [gaia] Added self delegation for validators in the genesis creation
* [cli] fixed cli-bash tests
* [ci] added cli-bash tests
* [basecoin] updated basecoin for stake and slashing
* [docs] fixed references to old cli commands
* [lcd] tests now don't depend on raw json text
* [stake] error strings lower case
* [stake] pool loose tokens now accounts for unbonding and unbonding tokens not associated with any validator
* \#1259 - fix bug where certain tests that could have a nil pointer in defer
* \#1052 - Make all now works
* Retry on HTTP request failure in CLI tests, add option to retry tests in Makefile
* Fixed bug where chain ID wasn't passed properly in x/bank REST handler
* Fixed bug where `democli account` didn't decode the account data correctly
* \#1343 - fixed unnecessary parallelism in CI
* \#1258 - printing big.rat's can no longer overflow int64

IMPROVEMENTS
* bank module uses go-wire codec instead of 'encoding/json'
* auth module uses go-wire codec instead of 'encoding/json'
* revised use of endblock and beginblock
* [stake] module reorganized to include `types` and `keeper` package
* [stake] keeper always loads the store (instead passing around which doesn't really boost efficiency)
* [stake] edit-validator changes now can use the keyword [do-not-modify] to not modify unspecified `--flag` (aka won't set them to `""` value)
* [types] added common tag constants
* [stake] offload more generic functionality from the handler into the keeper

## 0.19.0

*June 13, 2018*

BREAKING CHANGES
* msg.GetSignBytes() now returns bech32-encoded addresses in all cases
* [lcd] REST end-points now include gas
* sdk.Coin now uses sdk.Int, a big.Int wrapper with 256bit range cap

FEATURES
* [x/auth] Added AccountNumbers to BaseAccount and StdTxs to allow for replay protection with account pruning
* [lcd] added an endpoint to query for the SDK version of the connected node

IMPROVEMENTS
* export command now writes current validator set for Tendermint
* [tests] Application module tests now use a mock application
* [gaiacli] Fix error message when account isn't found when running gaiacli account
* [lcd] refactored to eliminate use of global variables, and interdependent tests
* [tests] Added testnet command to gaiad
* [tests] Added localnet targets to Makefile
* [x/stake] More stake tests added to test ByPower index

FIXES
* Fixes consensus fault on testnet - see postmortem [here](https://github.com/cosmos/cosmos-sdk/issues/1197#issuecomment-396823021)
* [x/stake] bonded inflation removed, non-bonded inflation partially implemented
* [lcd] Switch to bech32 for addresses on all human readable inputs and outputs
* [lcd] fixed tx indexing/querying
* [cli] Added `--gas` flag to specify transaction gas limit
* [gaia] Registered slashing message handler
* [x/slashing] Set signInfo.StartHeight correctly for newly bonded validators

FEATURES
* [docs] Reorganize documentation
* [docs] Update staking spec, create WIP spec for slashing, and fees

## 0.18.0

*June 9, 2018*

BREAKING CHANGES

* [stake] candidate -> validator throughout (details in refactor comment)
* [stake] delegate-bond -> delegation throughout
* [stake] `gaiacli query validator` takes and argument instead of using the `--address-candidate` flag
* [stake] introduce `gaiacli query delegations`
* [stake] staking refactor
  * ValidatorsBonded store now take sorted pubKey-address instead of validator owner-address,
    is sorted like Tendermint by pk's address
  * store names more understandable
  * removed temporary ToKick store, just needs a local map!
  * removed distinction between candidates and validators
    * everything is now a validator
    * only validators with a status == bonded are actively validating/receiving rewards
  * Introduction of Unbonding fields, lowlevel logic throughout (not fully implemented with queue)
  * Introduction of PoolShares type within validators,
    replaces three rational fields (BondedShares, UnbondingShares, UnbondedShares
* [x/auth] move stuff specific to auth anteHandler to the auth module rather than the types folder. This includes:
  * StdTx (and its related stuff i.e. StdSignDoc, etc)
  * StdFee
  * StdSignature
  * Account interface
  * Related to this organization, I also:
* [x/auth] got rid of AccountMapper interface (in favor of the struct already in auth module)
* [x/auth] removed the FeeHandler function from the AnteHandler, Replaced with FeeKeeper
* [x/auth] Removed GetSignatures() from Tx interface (as different Tx styles might use something different than StdSignature)
* [store] Removed SubspaceIterator and ReverseSubspaceIterator from KVStore interface and replaced them with helper functions in /types
* [cli] rearranged commands under subcommands
* [stake] remove Tick and add EndBlocker
* Switch to bech32cosmos on all human readable inputs and outputs


FEATURES

* [x/auth] Added ability to change pubkey to auth module
* [baseapp] baseapp now has settable functions for filtering peers by address/port & public key
* [sdk] Gas consumption is now measured as transactions are executed
  * Transactions which run out of gas stop execution and revert state changes
  * A "simulate" query has been added to determine how much gas a transaction will need
  * Modules can include their own gas costs for execution of particular message types
* [stake] Seperation of fee distribution to a new module
* [stake] Creation of a validator/delegation generics in `/types`
* [stake] Helper Description of the store in x/stake/store.md
* [stake] removed use of caches in the stake keeper
* [stake] Added REST API
* [Makefile] Added terraform/ansible playbooks to easily create remote testnets on Digital Ocean


BUG FIXES

* [stake] staking delegator shares exchange rate now relative to equivalent-bonded-tokens the validator has instead of bonded tokens
  ^ this is important for unbonded validators in the power store!
* [cli] fixed cli-bash tests
* [ci] added cli-bash tests
* [basecoin] updated basecoin for stake and slashing
* [docs] fixed references to old cli commands
* [docs] Downgraded Swagger to v2 for downstream compatibility
* auto-sequencing transactions correctly
* query sequence via account store
* fixed duplicate pub_key in stake.Validator
* Auto-sequencing now works correctly
* [gaiacli] Fix error message when account isn't found when running gaiacli account


## 0.17.5

*June 5, 2018*

Update to Tendermint v0.19.9 (Fix evidence reactor, mempool deadlock, WAL panic,
memory leak)

## 0.17.4

*May 31, 2018*

Update to Tendermint v0.19.7 (WAL fixes and more)

## 0.17.3

*May 29, 2018*

Update to Tendermint v0.19.6 (fix fast-sync halt)

## 0.17.5

*June 5, 2018*

Update to Tendermint v0.19.9 (Fix evidence reactor, mempool deadlock, WAL panic,
memory leak)

## 0.17.4

*May 31, 2018*

Update to Tendermint v0.19.7 (WAL fixes and more)

## 0.17.3

*May 29, 2018*

Update to Tendermint v0.19.6 (fix fast-sync halt)

## 0.17.2

_May 20, 2018_

Update to Tendermint v0.19.5 (reduce WAL use, bound the mempool and some rpcs, improve logging)

## 0.17.1 (May 17, 2018)

Update to Tendermint v0.19.4 (fixes a consensus bug and improves logging)

## 0.17.0 (May 15, 2018)

BREAKING CHANGES

* [stake] MarshalJSON -> MarshalBinary
* Queries against the store must be prefixed with the path "/store"

FEATURES

* [gaiacli] Support queries for candidates, delegator-bonds
* [gaiad] Added `gaiad export` command to export current state to JSON
* [x/bank] Tx tags with sender/recipient for indexing & later retrieval
* [x/stake] Tx tags with delegator/candidate for delegation & unbonding, and candidate info for declare candidate / edit validator

IMPROVEMENTS

* [gaiad] Update for Tendermint v0.19.3 (improve `/dump_consensus_state` and add
  `/consensus_state`)
* [spec/ibc] Added spec!
* [spec/stake] Cleanup structure, include details about slashing and
  auto-unbonding
* [spec/governance] Fixup some names and pseudocode
* NOTE: specs are still a work-in-progress ...

BUG FIXES

* Auto-sequencing now works correctly


## 0.16.0 (May 14th, 2018)

BREAKING CHANGES

* Move module REST/CLI packages to x/[module]/client/rest and x/[module]/client/cli
* Gaia simple-staking bond and unbond functions replaced
* [stake] Delegator bonds now store the height at which they were updated
* All module keepers now require a codespace, see basecoin or democoin for usage
* Many changes to names throughout
  * Type as a prefix naming convention applied (ex. BondMsg -> MsgBond)
  * Removed redundancy in names (ex. stake.StakeKeeper -> stake.Keeper)
* Removed SealedAccountMapper
* gaiad init now requires use of `--name` flag
* Removed Get from Msg interface
* types/rational now extends big.Rat

FEATURES:

* Gaia stake commands include, CreateValidator, EditValidator, Delegate, Unbond
* MountStoreWithDB without providing a custom store works.
* Repo is now lint compliant / GoMetaLinter with tendermint-lint integrated into CI
* Better key output, pubkey go-amino hex bytes now output by default
* gaiad init overhaul
  * Create genesis transactions with `gaiad init gen-tx`
  * New genesis account keys are automatically added to the client keybase (introduce `--client-home` flag)
  * Initialize with genesis txs using `--gen-txs` flag
* Context now has access to the application-configured logger
* Add (non-proof) subspace query helper functions
* Add more staking query functions: candidates, delegator-bonds

BUG FIXES

* Gaia now uses stake, ported from github.com/cosmos/gaia


## 0.15.1 (April 29, 2018)

IMPROVEMENTS:

* Update Tendermint to v0.19.1 (includes many rpc fixes)


## 0.15.0 (April 29, 2018)

NOTE: v0.15.0 is a large breaking change that updates the encoding scheme to use
[Amino](github.com/tendermint/go-amino).

For details on how this changes encoding for public keys and addresses,
see the [docs](https://github.com/tendermint/tendermint/blob/v0.19.1/docs/specification/new-spec/encoding.md#public-key-cryptography).

BREAKING CHANGES

* Remove go-wire, use go-amino
* [store] Add `SubspaceIterator` and `ReverseSubspaceIterator` to `KVStore` interface
* [basecoin] NewBasecoinApp takes a `dbm.DB` and uses namespaced DBs for substores

FEATURES:

* Add CacheContext
* Add auto sequencing to client
* Add FeeHandler to ante handler

BUG FIXES

* MountStoreWithDB without providing a custom store works.

## 0.14.1 (April 9, 2018)

BUG FIXES

* [gaiacli] Fix all commands (just a duplicate of basecli for now)

## 0.14.0 (April 9, 2018)

BREAKING CHANGES:

* [client/builder] Renamed to `client/core` and refactored to use a CoreContext
  struct
* [server] Refactor to improve useability and de-duplicate code
* [types] `Result.ToQuery -> Error.QueryResult`
* [makefile] `make build` and `make install` only build/install `gaiacli` and
  `gaiad`. Use `make build_examples` and `make install_examples` for
  `basecoind/basecli` and `democoind/democli`
* [staking] Various fixes/improvements

FEATURES:

* [democoin] Added Proof-of-Work module

BUG FIXES

* [client] Reuse Tendermint RPC client to avoid excessive open files
* [client] Fix setting log level
* [basecoin] Sort coins in genesis

## 0.13.1 (April 3, 2018)

BUG FIXES

* [x/ibc] Fix CLI and relay for IBC txs
* [x/stake] Various fixes/improvements

## 0.13.0 (April 2, 2018)

BREAKING CHANGES

* [basecoin] Remove cool/sketchy modules -> moved to new `democoin`
* [basecoin] NewBasecoinApp takes a `map[string]dbm.DB` as temporary measure
  to allow mounting multiple stores with their own DB until they can share one
* [x/staking] Renamed to `simplestake`
* [builder] Functions don't take `passphrase` as argument
* [server] GenAppParams returns generated seed and address
* [basecoind] `init` command outputs JSON of everything necessary for testnet
* [basecoind] `basecoin.db -> data/basecoin.db`
* [basecli] `data/keys.db -> keys/keys.db`

FEATURES

* [types] `Coin` supports direct arithmetic operations
* [basecoind] Add `show_validator` and `show_node_id` commands
* [x/stake] Initial merge of full staking module!
* [democoin] New example application to demo custom modules

IMPROVEMENTS

* [makefile] `make install`
* [testing] Use `/tmp` for directories so they don't get left in the repo

BUG FIXES

* [basecoin] Allow app to be restarted
* [makefile] Fix build on Windows
* [basecli] Get confirmation before overriding key with same name

## 0.12.0 (March 27 2018)

BREAKING CHANGES

* Revert to old go-wire for now
* glide -> godep
* [types] ErrBadNonce -> ErrInvalidSequence
* [types] Replace tx.GetFeePayer with FeePayer(tx) - returns the first signer
* [types] NewStdTx takes the Fee
* [types] ParseAccount -> AccountDecoder; ErrTxParse -> ErrTxDecoder
* [x/auth] AnteHandler deducts fees
* [x/bank] Move some errors to `types`
* [x/bank] Remove sequence and signature from Input

FEATURES

* [examples/basecoin] New cool module to demonstrate use of state and custom transactions
* [basecoind] `show_node_id` command
* [lcd] Implement the Light Client Daemon and endpoints
* [types/stdlib] Queue functionality
* [store] Subspace iterator on IAVLTree
* [types] StdSignDoc is the document that gets signed (chainid, msg, sequence, fee)
* [types] CodeInvalidPubKey
* [types] StdFee, and StdTx takes the StdFee
* [specs] Progression of MVPs for IBC
* [x/ibc] Initial shell of IBC functionality (no proofs)
* [x/simplestake] Simple staking module with bonding/unbonding

IMPROVEMENTS

* Lots more tests!
* [client/builder] Helpers for forming and signing transactions
* [types] sdk.Address
* [specs] Staking

BUG FIXES

* [x/auth] Fix setting pubkey on new account
* [x/auth] Require signatures to include the sequences
* [baseapp] Dont panic on nil handler
* [basecoin] Check for empty bytes in account and tx

## 0.11.0 (March 1, 2017)

BREAKING CHANGES

* [examples] dummy -> kvstore
* [examples] Remove gaia
* [examples/basecoin] MakeTxCodec -> MakeCodec
* [types] CommitMultiStore interface has new `GetCommitKVStore(key StoreKey) CommitKVStore` method

FEATURES

* [examples/basecoin] CLI for `basecli` and `basecoind` (!)
* [baseapp] router.AddRoute returns Router

IMPROVEMENTS

* [baseapp] Run msg handlers on CheckTx
* [docs] Add spec for REST API
* [all] More tests!

BUG FIXES

* [baseapp] Fix panic on app restart
* [baseapp] InitChain does not call Commit
* [basecoin] Remove IBCStore because mounting multiple stores is currently broken

## 0.10.0 (February 20, 2017)

BREAKING CHANGES

* [baseapp] NewBaseApp(logger, db)
* [baseapp] NewContext(isCheckTx, header)
* [x/bank] CoinMapper -> CoinKeeper

FEATURES

* [examples/gaia] Mock CLI !
* [baseapp] InitChainer, BeginBlocker, EndBlocker
* [baseapp] MountStoresIAVL

IMPROVEMENTS

* [docs] Various improvements.
* [basecoin] Much simpler :)

BUG FIXES

* [baseapp] initialize and reset msCheck and msDeliver properly

## 0.9.0 (February 13, 2017)

BREAKING CHANGES

* Massive refactor. Basecoin works. Still needs <3

## 0.8.1

* Updates for dependencies

## 0.8.0 (December 18, 2017)

* Updates for dependencies

## 0.7.1 (October 11, 2017)

IMPROVEMENTS:

* server/commands: GetInitCmd takes list of options

## 0.7.0 (October 11, 2017)

BREAKING CHANGES:

* Everything has changed, and it's all about to change again, so don't bother using it yet!

## 0.6.2 (July 27, 2017)

IMPROVEMENTS:

* auto-test all tutorials to detect breaking changes
* move deployment scripts from `/scripts` to `/publish` for clarity

BUG FIXES:

* `basecoin init` ensures the address in genesis.json is valid
* fix bug that certain addresses couldn't receive ibc packets

## 0.6.1 (June 28, 2017)

Make lots of small cli fixes that arose when people were using the tools for
the testnet.

IMPROVEMENTS:

* basecoin
  * `basecoin start` supports all flags that `tendermint node` does, such as
    `--rpc.laddr`, `--p2p.seeds`, and `--p2p.skip_upnp`
  * fully supports `--log_level` and `--trace` for logger configuration
  * merkleeyes no longers spams the logs... unless you want it
    * Example: `basecoin start --log_level="merkleeyes:info,state:info,*:error"`
    * Example: `basecoin start --log_level="merkleeyes:debug,state:info,*:error"`
* basecli
  * `basecli init` is more intelligent and only complains if there really was
    a connected chain, not just random files
  * support `localhost:46657` or `http://localhost:46657` format for nodes,
    not just `tcp://localhost:46657`
  * Add `--genesis` to init to specify chain-id and validator hash
    * Example: `basecli init --node=localhost:46657 --genesis=$HOME/.basecoin/genesis.json`
  * `basecli rpc` has a number of methods to easily accept tendermint rpc, and verifies what it can

BUG FIXES:

* basecli
  * `basecli query account` accepts hex account address with or without `0x`
    prefix
  * gives error message when running commands on an unitialized chain, rather
    than some unintelligable panic

## 0.6.0 (June 22, 2017)

Make the basecli command the only way to use client-side, to enforce best
security practices. Lots of enhancements to get it up to production quality.

BREAKING CHANGES:

* ./cmd/commands -> ./cmd/basecoin/commands
* basecli
  * `basecli proof state get` -> `basecli query key`
  * `basecli proof tx get` -> `basecli query tx`
  * `basecli proof state get --app=account` -> `basecli query account`
  * use `--chain-id` not `--chainid` for consistency
  * update to use `--trace` not `--debug` for stack traces on errors
  * complete overhaul on how tx and query subcommands are added. (see counter or trackomatron for examples)
  * no longer supports counter app (see new countercli)
* basecoin
  * `basecoin init` takes an argument, an address to allocate funds to in the genesis
  * removed key2.json
  * removed all client side functionality from it (use basecli now for proofs)
    * no tx subcommand
    * no query subcommand
    * no account (query) subcommand
    * a few other random ones...
  * enhanced relay subcommand
    * relay start did what relay used to do
    * relay init registers both chains on one another (to set it up so relay start just works)
* docs
  * removed `example-plugin`, put `counter` inside `docs/guide`
* app
  * Implements ABCI handshake by proxying merkleeyes.Info()

IMPROVEMENTS:

* `basecoin init` support `--chain-id`
* intergrates tendermint 0.10.0 (not the rc-2, but the real thing)
* commands return error code (1) on failure for easier script testing
* add `reset_all` to basecli, and never delete keys on `init`
* new shutil based unit tests, with better coverage of the cli actions
* just `make fresh` when things are getting stale ;)

BUG FIXES:

* app: no longer panics on missing app_options in genesis (thanks, anton)
* docs: updated all docs... again
* ibc: fix panic on getting BlockID from commit without 100% precommits (still a TODO)

## 0.5.2 (June 2, 2017)

BUG FIXES:

* fix parsing of the log level from Tendermint config (#97)

## 0.5.1 (May 30, 2017)

BUG FIXES:

* fix ibc demo app to use proper tendermint flags, 0.10.0-rc2 compatibility
* Make sure all cli uses new json.Marshal not wire.JSONBytes

## 0.5.0 (May 27, 2017)

BREAKING CHANGES:

* only those related to the tendermint 0.9 -> 0.10 upgrade

IMPROVEMENTS:

* basecoin cli
  * integrates tendermint 0.10.0 and unifies cli (init, unsafe_reset_all, ...)
  * integrate viper, all command line flags can also be defined in environmental variables or config.toml
* genesis file
  * you can define accounts with either address or pub_key
  * sorts coins for you, so no silent errors if not in alphabetical order
* [light-client](https://github.com/tendermint/light-client) integration
  * no longer must you trust the node you connect to, prove everything!
  * new [basecli command](./cmd/basecli/README.md)
  * integrated [key management](https://github.com/tendermint/go-crypto/blob/master/cmd/README.md), stored encrypted locally
  * tracks validator set changes and proves everything from one initial validator seed
  * `basecli proof state` gets complete proofs for any abci state
  * `basecli proof tx` gets complete proof where a tx was stored in the chain
  * `basecli proxy` exposes tendermint rpc, but only passes through results after doing complete verification

BUG FIXES:

* no more silently ignored error with invalid coin names (eg. "17.22foo coin" used to parse as "17 foo", not warning/error)

## 0.4.1 (April 26, 2017)

BUG FIXES:

* Fix bug in `basecoin unsafe_reset_X` where the `priv_validator.json` was not being reset

## 0.4.0 (April 21, 2017)

BREAKING CHANGES:

* CLI now uses Cobra, which forced changes to some of the flag names and orderings

IMPROVEMENTS:

* `basecoin init` doesn't generate error if already initialized
* Much more testing

## 0.3.1 (March 23, 2017)

IMPROVEMENTS:

* CLI returns exit code 1 and logs error before exiting

## 0.3.0 (March 23, 2017)

BREAKING CHANGES:

* Remove `--data` flag and use `BCHOME` to set the home directory (defaults to `~/.basecoin`)
* Remove `--in-proc` flag and start Tendermint in-process by default (expect Tendermint files in $BCHOME/tendermint).
  To start just the ABCI app/server, use `basecoin start --without-tendermint`.
* Consolidate genesis files so the Basecoin genesis is an object under `app_options` in Tendermint genesis. For instance:

```
{
  "app_hash": "",
  "chain_id": "foo_bar_chain",
  "genesis_time": "0001-01-01T00:00:00.000Z",
  "validators": [
    {
      "amount": 10,
      "name": "",
      "pub_key": [
	1,
	"7B90EA87E7DC0C7145C8C48C08992BE271C7234134343E8A8E8008E617DE7B30"
      ]
    }
  ],
  "app_options": {
    "accounts": [{
      "pub_key": {
        "type": "ed25519",
        "data": "6880db93598e283a67c4d88fc67a8858aa2de70f713fe94a5109e29c137100c2"
      },
      "coins": [
        {
          "denom": "blank",
          "amount": 12345
        },
        {
          "denom": "ETH",
          "amount": 654321
        }
      ]
    }],
    "plugin_options": ["plugin1/key1", "value1", "plugin1/key2", "value2"]
  }
}
```

Note the array of key-value pairs is now under `app_options.plugin_options` while the `app_options` themselves are well formed.
We also changed `chainID` to `chain_id` and consolidated to have just one of them.

FEATURES:

* Introduce `basecoin init` and `basecoin unsafe_reset_all`

## 0.2.0 (March 6, 2017)

BREAKING CHANGES:

* Update to ABCI v0.4.0 and Tendermint v0.9.0
* Coins are specified on the CLI as `Xcoin`, eg. `5gold`
* `Cost` is now `Fee`

FEATURES:

* CLI for sending transactions and querying the state,
  designed to be easily extensible as plugins are implemented
* Run Basecoin in-process with Tendermint
* Add `/account` path in Query
* IBC plugin for InterBlockchain Communication
* Demo script of IBC between two chains

IMPROVEMENTS:

* Use new Tendermint `/commit` endpoint for crafting IBC transactions
* More unit tests
* Use go-crypto S structs and go-data for more standard JSON
* Demo uses fewer sleeps

BUG FIXES:

* Various little fixes in coin arithmetic
* More commit validation in IBC
* Return results from transactions

## PreHistory

##### January 14-18, 2017

* Update to Tendermint v0.8.0
* Cleanup a bit and release blog post

##### September 22, 2016

* Basecoin compiles again<|MERGE_RESOLUTION|>--- conflicted
+++ resolved
@@ -11,7 +11,6 @@
 * Signers of a transaction now only sign over their account and sequence number
 * Removed MsgChangePubKey from auth
 * Removed setPubKey from account mapper
-<<<<<<< HEAD
 * [cli] rearranged commands under subcommands
 * [stake] remove Tick and add EndBlocker
 * [stake] introduce concept of unbonding for delegations and validators
@@ -26,9 +25,7 @@
   * Iterate through unbonding delegations & redelegations which contributed
     to an infraction, slash them proportional to their stake at the time
   * Add REST endpoint to unrevoke a validator previously revoked for downtime
-=======
 * Removed GetMemo from Tx (it is still on StdTx)
->>>>>>> ff09c764
 
 FEATURES
 * [gaiacli] You can now attach a simple text-only memo to any transaction, with the `--memo` flag
