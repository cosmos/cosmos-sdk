--- conflicted
+++ resolved
@@ -88,16 +88,9 @@
 * [tests] created a randomized testing framework. 
   - Currently bank has limited functionality in the framework
   - Auth has its invariants checked within the framework
-<<<<<<< HEAD
-* [gaiacli] added the following flags for commands that post transactions to the chain:
-  * async -- send the tx without waiting for a tendermint response
-  * json  -- return the output in json format for increased readability
-  * print-response -- return the tx response. (includes fields like gas cost)
 * [x/stake] Allow validator to be created with starting delegation by a third-party delegator on behalf of validator.
-=======
 * [tests] Add WaitForNextNBlocksTM helper method
 * [keys] New keys now have 24 word recovery keys, for heightened security
->>>>>>> efa003db
 
 IMPROVEMENTS
 * [x/bank] Now uses go-wire codec instead of 'encoding/json'
