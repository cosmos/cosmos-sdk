<!--
Guiding Principles:

Changelogs are for humans, not machines.
There should be an entry for every single version.
The same types of changes should be grouped.
Versions and sections should be linkable.
The latest version comes first.
The release date of each version is displayed.
Mention whether you follow Semantic Versioning.

Usage:

Change log entries are to be added to the Unreleased section under the
appropriate stanza (see below). Each entry should ideally include a tag and
the Github issue reference in the following format:

* (<tag>) \#<issue-number> message

The issue numbers will later be link-ified during the release process so you do
not have to worry about including a link manually, but you can if you wish.

Types of changes (Stanzas):

"Features" for new features.
"Improvements" for changes in existing functionality.
"Deprecated" for soon-to-be removed features.
"Bug Fixes" for any bug fixes.
"Client Breaking" for breaking Protobuf, gRPC and REST routes used by end-users.
"CLI Breaking" for breaking CLI commands.
"API Breaking" for breaking exported APIs used by developers building on SDK.
"State Machine Breaking" for any changes that result in a different AppState given same genesisState and txList.
Ref: https://keepachangelog.com/en/1.0.0/
-->

# Changelog

## [Unreleased]

### Features

* (x/evidence) [#13740](https://github.com/cosmos/cosmos-sdk/pull/13740) Add new proto field `hash` of type `string` to `QueryEvidenceRequest` which helps to decode the hash properly while using query API.
* (core) [#13306](https://github.com/cosmos/cosmos-sdk/pull/13306) Add a `FormatCoins` function to in `core/coins` to format sdk Coins following the Value Renderers spec.
* (math) [#13306](https://github.com/cosmos/cosmos-sdk/pull/13306) Add `FormatInt` and `FormatDec` functiosn in `math` to format integers and decimals following the Value Renderers spec.
* (x/staking) [#13122](https://github.com/cosmos/cosmos-sdk/pull/13122) Add `UnbondingCanComplete` and `PutUnbondingOnHold` to `x/staking` module.
* [#13437](https://github.com/cosmos/cosmos-sdk/pull/13437) Add new flag `--modules-to-export` in `simd export` command to export only selected modules.
* [#13298](https://github.com/cosmos/cosmos-sdk/pull/13298) Add `AddGenesisAccount` helper func in x/auth module which helps adding accounts to genesis state.
* (x/authz) [#12648](https://github.com/cosmos/cosmos-sdk/pull/12648) Add an allow list, an optional list of addresses allowed to receive bank assets via authz MsgSend grant.
* (sdk.Coins) [#12627](https://github.com/cosmos/cosmos-sdk/pull/12627) Make a Denoms method on sdk.Coins.
* (testutil) [#12973](https://github.com/cosmos/cosmos-sdk/pull/12973) Add generic `testutil.RandSliceElem` function which selects a random element from the list.
* (client) [#12936](https://github.com/cosmos/cosmos-sdk/pull/12936) Add capability to preprocess transactions before broadcasting from a higher level chain.
* (cli) [#13064](https://github.com/cosmos/cosmos-sdk/pull/13064) Add `debug prefixes` to list supported HRP prefixes via .
* (ledger) [#12935](https://github.com/cosmos/cosmos-sdk/pull/12935) Generalize Ledger integration to allow for different apps or keytypes that use SECP256k1.
* (x/bank) [#11981](https://github.com/cosmos/cosmos-sdk/pull/11981) Create the `SetSendEnabled` endpoint for managing the bank's SendEnabled settings.
* (x/auth) [#13210](https://github.com/cosmos/cosmos-sdk/pull/13210) Add `Query/AccountInfo` endpoint for simplified access to basic account info.
* (x/consensus) [#12905](https://github.com/cosmos/cosmos-sdk/pull/12905) Create a new `x/consensus` module that is now responsible for maintaining Tendermint consensus parameters instead of `x/param`. Legacy types remain in order to facilitate parameter migration from the deprecated `x/params`. App developers should ensure that they execute `baseapp.MigrateParams` during their chain upgrade. These legacy types will be removed in a future release.
* (client/tx) [#13670](https://github.com/cosmos/cosmos-sdk/pull/13670) Add validation in `BuildUnsignedTx` to prevent simple inclusion of valid mnemonics

### Improvements

<<<<<<< HEAD
* [13882] (https://github.com/cosmos/cosmos-sdk/pull/13882) Add tx `encode` and `decode` endpoints to amino tx service.
  > Note: These endpoints encodes and decodes only amino txs.
=======
* (config) [#13894](https://github.com/cosmos/cosmos-sdk/pull/13894) Support state streaming configuration in `app.toml` template and default configuration.
>>>>>>> 2c0d445a
* (x/nft) [#13836](https://github.com/cosmos/cosmos-sdk/pull/13836) Remove the validation for `classID` and `nftID` from the NFT module.
* [#13789](https://github.com/cosmos/cosmos-sdk/pull/13789) Add tx `encode` and `decode` endpoints to tx service.
  > Note: These endpoints will only encode and decode proto messages, Amino encoding and decoding is not supported.
* [#13826](https://github.com/cosmos/cosmos-sdk/pull/13826) Support custom `GasConfig` configuration for applications.
* [#13619](https://github.com/cosmos/cosmos-sdk/pull/13619) Add new function called LogDeferred to report errors in defers. Use the function in x/bank files.
* (tools) [#13603](https://github.com/cosmos/cosmos-sdk/pull/13603) Rename cosmovisor package name to `cosmossdk.io/tools/cosmovisor`. The new tool directory contains Cosmos SDK tools.
* (deps) [#13397](https://github.com/cosmos/cosmos-sdk/pull/13397) Bump Go version minimum requirement to `1.19`.
* [#13070](https://github.com/cosmos/cosmos-sdk/pull/13070) Migrate from `gogo/protobuf` to `cosmos/gogoproto`.
* [#12995](https://github.com/cosmos/cosmos-sdk/pull/12995) Add `FormatTime` and `ParseTimeString` methods.
* [#12952](https://github.com/cosmos/cosmos-sdk/pull/12952) Replace keyring module to Cosmos fork.
* [#12352](https://github.com/cosmos/cosmos-sdk/pull/12352) Move the `RegisterSwaggerAPI` logic into a separate helper function in the server package.
* [#12876](https://github.com/cosmos/cosmos-sdk/pull/12876) Remove proposer-based rewards.
* [#12892](https://github.com/cosmos/cosmos-sdk/pull/12892) `make format` now runs only gofumpt and golangci-lint run ./... --fix, replacing `goimports` `gofmt` and `misspell`
* [#12846](https://github.com/cosmos/cosmos-sdk/pull/12846) Remove `RandomizedParams` from the `AppModuleSimulation` interface which is no longer needed.
* (ci) [#12854](https://github.com/cosmos/cosmos-sdk/pull/12854) Use ghcr.io to host the proto builder image. Update proto builder image to go 1.19
* (x/bank) [#12706](https://github.com/cosmos/cosmos-sdk/pull/12706) Added the `chain-id` flag to the `AddTxFlagsToCmd` API. There is no longer a need to explicitly register this flag on commands whens `AddTxFlagsToCmd` is already called.
* [#12791](https://github.com/cosmos/cosmos-sdk/pull/12791) Bump the math library used in the sdk and replace old usages of sdk.\*
* [#12717](https://github.com/cosmos/cosmos-sdk/pull/12717) Use injected encoding params in simapp.
* [#12702](https://github.com/cosmos/cosmos-sdk/pull/12702) Linting and tidiness, fixed two minor security warnings.
* [#12634](https://github.com/cosmos/cosmos-sdk/pull/12634) Move `sdk.Dec` to math package.
* [#12596](https://github.com/cosmos/cosmos-sdk/pull/12596) Remove all imports of the non-existent gogo/protobuf v1.3.3 to ease downstream use and go workspaces.
* [#12187](https://github.com/cosmos/cosmos-sdk/pull/12187) Add batch operation for x/nft module.
* [#12455](https://github.com/cosmos/cosmos-sdk/pull/12455) Show attempts count in error for signing.
* [#13101](https://github.com/cosmos/cosmos-sdk/pull/13101) Remove weights from `simapp/params` and `testutil/sims`. They are now in their respective modules.
* [#12398](https://github.com/cosmos/cosmos-sdk/issues/12398) Refactor all `x` modules to unit-test via mocks and decouple `simapp`.
* [#13144](https://github.com/cosmos/cosmos-sdk/pull/13144) Add validator distribution info grpc gateway get endpoint.
* [#13168](https://github.com/cosmos/cosmos-sdk/pull/13168) Migrate tendermintdev/proto-builder to ghcr.io. New image `ghcr.io/cosmos/proto-builder:0.8`
* [#13178](https://github.com/cosmos/cosmos-sdk/pull/13178) Add `cosmos.msg.v1.service` protobuf annotation to allow tooling to distinguish between Msg and Query services via reflection.
* [#13236](https://github.com/cosmos/cosmos-sdk/pull/13236) Integrate Filter Logging
* [#13528](https://github.com/cosmos/cosmos-sdk/pull/13528) Update `ValidateMemoDecorator` to only check memo against `MaxMemoCharacters` param when a memo is present.
* [#13651](https://github.com/cosmos/cosmos-sdk/pull/13651) Update `server/config/config.GetConfig` function.
* [#13781](https://github.com/cosmos/cosmos-sdk/pull/13781) Remove `client/keys.KeysCdc`.
* [#13802](https://github.com/cosmos/cosmos-sdk/pull/13802) Add --output-document flag to the export CLI command to allow writing genesis state to a file.
* [#13794](https://github.com/cosmos/cosmos-sdk/pull/13794) `types/module.Manager` now supports the
`cosmossdk.io/core/appmodule.AppModule` API via the new `NewManagerFromMap` constructor.

### State Machine Breaking

* (codec) [#13307](https://github.com/cosmos/cosmos-sdk/pull/13307) Register all modules' `Msg`s with group's ModuleCdc so that Amino sign bytes are correctly generated.
* (codec) [#13196](https://github.com/cosmos/cosmos-sdk/pull/13196) Register all modules' `Msg`s with gov's ModuleCdc so that Amino sign bytes are correctly generated.
* (group) [#13592](https://github.com/cosmos/cosmos-sdk/pull/13592) Fix group types registration with Amino.
* (x/distribution) [#12852](https://github.com/cosmos/cosmos-sdk/pull/12852) Deprecate `CommunityPoolSpendProposal`. Please execute a `MsgCommunityPoolSpend` message via the new v1 `x/gov` module instead. This message can be used to directly fund the `x/gov` module account.
* (x/bank) [#12610](https://github.com/cosmos/cosmos-sdk/pull/12610) `MsgMultiSend` now allows only a single input.
* (x/bank) [#12630](https://github.com/cosmos/cosmos-sdk/pull/12630) Migrate `x/bank` to self-managed parameters and deprecate its usage of `x/params`.
* (x/auth) [#12475](https://github.com/cosmos/cosmos-sdk/pull/12475) Migrate `x/auth` to self-managed parameters and deprecate its usage of `x/params`.
* (x/slashing) [#12399](https://github.com/cosmos/cosmos-sdk/pull/12399) Migrate `x/slashing` to self-managed parameters and deprecate its usage of `x/params`.
* (x/mint) [#12363](https://github.com/cosmos/cosmos-sdk/pull/12363) Migrate `x/mint` to self-managed parameters and deprecate it's usage of `x/params`.
* (x/distribution) [#12434](https://github.com/cosmos/cosmos-sdk/pull/12434) Migrate `x/distribution` to self-managed parameters and deprecate it's usage of `x/params`.
* (x/crisis) [#12445](https://github.com/cosmos/cosmos-sdk/pull/12445) Migrate `x/crisis` to self-managed parameters and deprecate it's usage of `x/params`.
* (x/gov) [#12631](https://github.com/cosmos/cosmos-sdk/pull/12631) Migrate `x/gov` to self-managed parameters and deprecate it's usage of `x/params`.
* (x/staking) [#12409](https://github.com/cosmos/cosmos-sdk/pull/12409) Migrate `x/staking` to self-managed parameters and deprecate it's usage of `x/params`.
* (x/bank) [#11859](https://github.com/cosmos/cosmos-sdk/pull/11859) Move the SendEnabled information out of the Params and into the state store directly.
* (x/gov) [#12771](https://github.com/cosmos/cosmos-sdk/pull/12771) Initial deposit requirement for proposals at submission time.
* (x/staking) [#12967](https://github.com/cosmos/cosmos-sdk/pull/12967) `unbond` now creates only one unbonding delegation entry when multiple unbondings exist at a single height (e.g. through multiple messages in a transaction).
* (x/auth/vesting) [#13502](https://github.com/cosmos/cosmos-sdk/pull/13502) Add Amino Msg registration for `MsgCreatePeriodicVestingAccount`.

### API Breaking Changes

* (x/auth) [#13877](https://github.com/cosmos/cosmos-sdk/pull/13877) Rename `AccountKeeper`'s `GetNextAccountNumber` to `NextAccountNumber`.
* (x/evidence) [#13740](https://github.com/cosmos/cosmos-sdk/pull/13740) The `NewQueryEvidenceRequest` function now takes `hash` as a HEX encoded `string`.
* (server) [#13485](https://github.com/cosmos/cosmos-sdk/pull/13485) The `Application` service now requires the `RegisterNodeService` method to be implemented.
* (x/slashing, x/staking) [#13122](https://github.com/cosmos/cosmos-sdk/pull/13122) Add the infraction a validator commited type as an argument to the `Slash` keeper method.
* [#13437](https://github.com/cosmos/cosmos-sdk/pull/13437) Add a list of modules to export argument in `ExportAppStateAndValidators`.
* (x/slashing) [#13427](https://github.com/cosmos/cosmos-sdk/pull/13427) Move `x/slashing/testslashing` to `x/slashing/testutil` for consistency with other modules.
* (x/staking) [#13427](https://github.com/cosmos/cosmos-sdk/pull/13427) Move `x/staking/teststaking` to `x/staking/testutil` for consistency with other modules.
* (simapp) [#13402](https://github.com/cosmos/cosmos-sdk/pull/13402) Move simulation flags to `x/simulation/client/cli`.
* (simapp) [#13402](https://github.com/cosmos/cosmos-sdk/pull/13402) Move simulation helpers functions (`SetupSimulation`, `SimulationOperations`, `CheckExportSimulation`, `PrintStats`, `GetSimulationLog`) to `testutil/sims`.
* (simapp) [#13402](https://github.com/cosmos/cosmos-sdk/pull/13402) Move `testutil/rest` package to `testutil`.
* (types) [#13380](https://github.com/cosmos/cosmos-sdk/pull/13380) Remove deprecated `sdk.NewLevelDB`.
* (simapp) [#13378](https://github.com/cosmos/cosmos-sdk/pull/13378) Move `simapp.App` to `runtime.AppI`.
* (tx) [#12659](https://github.com/cosmos/cosmos-sdk/pull/12659) Remove broadcast mode `block`.
* (db) [#13370](https://github.com/cosmos/cosmos-sdk/pull/13370) remove storev2alpha1, see also https://github.com/cosmos/cosmos-sdk/pull/13371
* (x/bank) [#12706](https://github.com/cosmos/cosmos-sdk/pull/12706) Removed the `testutil` package from the `x/bank/client` package.
* (simapp) [#12747](https://github.com/cosmos/cosmos-sdk/pull/12747) Remove `simapp.MakeTestEncodingConfig`. Please use `moduletestutil.MakeTestEncodingConfig` (`types/module/testutil`) in tests instead.
* (x/bank) [#12648](https://github.com/cosmos/cosmos-sdk/pull/12648) `NewSendAuthorization` takes a new argument of an optional list of addresses allowed to receive bank assests via authz MsgSend grant. You can pass `nil` for the same behavior as before, i.e. any recipient is allowed.
* (x/bank) [#12593](https://github.com/cosmos/cosmos-sdk/pull/12593) Add `SpendableCoin` method to `BaseViewKeeper`
* (x/slashing) [#12581](https://github.com/cosmos/cosmos-sdk/pull/12581) Remove `x/slashing` legacy querier.
* (types) [#12355](https://github.com/cosmos/cosmos-sdk/pull/12355) Remove the compile-time `types.DBbackend` variable. Removes usage of the same in server/util.go
* (x/gov) [#12368](https://github.com/cosmos/cosmos-sdk/pull/12369) Gov keeper is now passed by reference instead of copy to make post-construction mutation of Hooks and Proposal Handlers possible at a framework level.
* (simapp) [#12270](https://github.com/cosmos/cosmos-sdk/pull/12270) Remove `invCheckPeriod uint` attribute from `SimApp` struct as per migration of `x/crisis` to app wiring
* (simapp) [#12334](https://github.com/cosmos/cosmos-sdk/pull/12334) Move `simapp.ConvertAddrsToValAddrs` and `simapp.CreateTestPubKeys ` to respectively `simtestutil.ConvertAddrsToValAddrs` and `simtestutil.CreateTestPubKeys` (`testutil/sims`)
* (simapp) [#12312](https://github.com/cosmos/cosmos-sdk/pull/12312) Move `simapp.EmptyAppOptions` to `simtestutil.EmptyAppOptions` (`testutil/sims`)
* (simapp) [#12312](https://github.com/cosmos/cosmos-sdk/pull/12312) Remove `skipUpgradeHeights map[int64]bool` and `homePath string` from `NewSimApp` constructor as per migration of `x/upgrade` to app-wiring.
* (testutil) [#12278](https://github.com/cosmos/cosmos-sdk/pull/12278) Move all functions from `simapp/helpers` to `testutil/sims`
* (testutil) [#12233](https://github.com/cosmos/cosmos-sdk/pull/12233) Move `simapp.TestAddr` to `simtestutil.TestAddr` (`testutil/sims`)
* (x/staking) [#12102](https://github.com/cosmos/cosmos-sdk/pull/12102) Staking keeper now is passed by reference instead of copy. Keeper's SetHooks no longer returns keeper. It updates the keeper in place instead.
* (linting) [#12141](https://github.com/cosmos/cosmos-sdk/pull/12141) Fix usability related linting for database. This means removing the infix Prefix from `prefix.NewPrefixWriter` and such so that it is `prefix.NewWriter` and making `db.DBConnection` and such into `db.Connection`
* (x/distribution) [#12434](https://github.com/cosmos/cosmos-sdk/pull/12434) `x/distribution` module `SetParams` keeper method definition is now updated to return `error`.
* (x/staking) [#12409](https://github.com/cosmos/cosmos-sdk/pull/12409) `x/staking` module `SetParams` keeper method definition is now updated to return `error`.
* (x/crisis) [#12445](https://github.com/cosmos/cosmos-sdk/pull/12445) `x/crisis` module `SetConstantFee` keeper method definition is now updated to return `error`.
* (x/gov) [#12631](https://github.com/cosmos/cosmos-sdk/pull/12631) `x/gov` module refactored to use `Params` as single struct instead of `DepositParams`, `TallyParams` & `VotingParams`.
* (x/gov) [#12631](https://github.com/cosmos/cosmos-sdk/pull/12631) Migrate `x/gov` to self-managed parameters and deprecate it's usage of `x/params`.
* (x/bank) [#12630](https://github.com/cosmos/cosmos-sdk/pull/12630) `x/bank` module `SetParams` keeper method definition is now updated to return `error`.
* (x/bank) [#11859](https://github.com/cosmos/cosmos-sdk/pull/11859) Move the SendEnabled information out of the Params and into the state store directly.
  The information can now be accessed using the BankKeeper.
  Setting can be done using MsgSetSendEnabled as a governance proposal.
  A SendEnabled query has been added to both GRPC and CLI.
* (appModule) Remove `Route`, `QuerierRoute` and `LegacyQuerierHandler` from AppModule Interface.
* (x/modules) Remove all LegacyQueries and related code from modules
* (store) [#11825](https://github.com/cosmos/cosmos-sdk/pull/11825) Make extension snapshotter interface safer to use, renamed the util function `WriteExtensionItem` to `WriteExtensionPayload`.
* (x/genutil)[#12956](https://github.com/cosmos/cosmos-sdk/pull/12956) `genutil.AppModuleBasic` has a new attribute: genesis transaction validation function. The existing validation logic is implemented in `genutiltypes.DefaultMessageValidator`. Use `genutil.NewAppModuleBasic` to create a new genutil Module Basic.
* (codec) [#12964](https://github.com/cosmos/cosmos-sdk/pull/12964) `ProtoCodec.MarshalInterface` now returns an error when serializing unregistered types and a subsequent `ProtoCodec.UnmarshalInterface` would fail.
* (x/staking) [#12973](https://github.com/cosmos/cosmos-sdk/pull/12973) Removed `stakingkeeper.RandomValidator`. Use `testutil.RandSliceElem(r, sk.GetAllValidators(ctx))` instead.
* (x/gov) [#13160](https://github.com/cosmos/cosmos-sdk/pull/13160) Remove custom marshaling of proposl and voteoption.
* (types) [#13430](https://github.com/cosmos/cosmos-sdk/pull/13430) Remove unused code `ResponseCheckTx` and `ResponseDeliverTx`
* (store) [#13529](https://github.com/cosmos/cosmos-sdk/pull/13529) Add method `LatestVersion` to `MultiStore` interface, add method `SetQueryMultiStore` to baesapp to support alternative `MultiStore` implementation for query service.
* (pruning) [#13609](https://github.com/cosmos/cosmos-sdk/pull/13609) Move pruning package to be under store package
* [#13794](https://github.com/cosmos/cosmos-sdk/pull/13794) Most methods on `types/module.AppModule` have been moved to 
extension interfaces. `module.Manager.Modules` is now of type `map[string]interface{}` to support in parallel the new 
`cosmossdk.io/core/appmodule.AppModule` API.

### CLI Breaking Changes

* (x/genutil) [#13535](https://github.com/cosmos/cosmos-sdk/pull/13535) Replace in `simd init`, the `--staking-bond-denom` flag with `--default-denom` which is used for all default denomination in the genesis, instead of only staking.
* (tx) [#12659](https://github.com/cosmos/cosmos-sdk/pull/12659) Remove broadcast mode `block`.

### Bug Fixes

* (x/auth) [#13838](https://github.com/cosmos/cosmos-sdk/pull/13838) Fix calling `String()` and `MarshalYAML` panics when pubkey is set on a `BaseAccount`. 
* (rosetta) [#13583](https://github.com/cosmos/cosmos-sdk/pull/13583) Misc fixes for cosmos-rosetta.
* (x/evidence) [#13740](https://github.com/cosmos/cosmos-sdk/pull/13740) Fix evidence query API to decode the hash properly.
* (bank) [#13691](https://github.com/cosmos/cosmos-sdk/issues/13691) Fix unhandled error for vesting account transfers, when total vesting amount exceeds total balance.
* [#13553](https://github.com/cosmos/cosmos-sdk/pull/13553) Ensure all parameter validation for decimal types handles nil decimal values.
* [#13145](https://github.com/cosmos/cosmos-sdk/pull/13145) Fix panic when calling `String()` to a Record struct type.
* [#13116](https://github.com/cosmos/cosmos-sdk/pull/13116) Fix a dead-lock in the `Group-TotalWeight` `x/group` invariant.
* (genutil) [#12140](https://github.com/cosmos/cosmos-sdk/pull/12140) Fix staking's genesis JSON migrate in the `simd migrate v0.46` CLI command.
* (types) [#12154](https://github.com/cosmos/cosmos-sdk/pull/12154) Add `baseAccountGetter` to avoid invalid account error when create vesting account.
* (x/authz) [#12184](https://github.com/cosmos/cosmos-sdk/pull/12184) Fix MsgExec not verifying the validity of nested messages.
* (x/staking) [#12303](https://github.com/cosmos/cosmos-sdk/pull/12303) Use bytes instead of string comparison in delete validator queue
* (store/rootmulti) [#12487](https://github.com/cosmos/cosmos-sdk/pull/12487) Fix non-deterministic map iteration.
* (sdk/dec_coins) [#12903](https://github.com/cosmos/cosmos-sdk/pull/12903) Fix nil `DecCoin` creation when converting `Coins` to `DecCoins`
* (store) [#12945](https://github.com/cosmos/cosmos-sdk/pull/12945) Fix nil end semantics in store/cachekv/iterator when iterating a dirty cache.
* (x/gov) [#13051](https://github.com/cosmos/cosmos-sdk/pull/13051) In SubmitPropsal, when a legacy msg fails it's handler call, wrap the error as ErrInvalidProposalContent (instead of ErrNoProposalHandlerExists).
* (x/gov) [#13045](https://github.com/cosmos/cosmos-sdk/pull/13045) Fix gov migrations for v3(0.46).
* (snapshot) [#13400](https://github.com/cosmos/cosmos-sdk/pull/13400) Fix snapshot checksum issue in golang 1.19.
* (server) [#13778](https://github.com/cosmos/cosmos-sdk/pull/13778) Set Cosmos SDK default endpoints to localhost to avoid unknown exposure of endpoints.
* (x/auth) [#13877](https://github.com/cosmos/cosmos-sdk/pull/13877) Handle missing account numbers during `InitGenesis`.

### Deprecated

* (x/evidence) [#13740](https://github.com/cosmos/cosmos-sdk/pull/13740) The `evidence_hash` field of `QueryEvidenceRequest` has been deprecated and now contains a new field `hash` with type `string`.
* (x/bank) [#11859](https://github.com/cosmos/cosmos-sdk/pull/11859) The Params.SendEnabled field is deprecated and unusable.
  The information can now be accessed using the BankKeeper.
  Setting can be done using MsgSetSendEnabled as a governance proposal.
  A SendEnabled query has been added to both GRPC and CLI.

## [v0.46.5](https://github.com/cosmos/cosmos-sdk/releases/tag/v0.46.5) - 2022-11-17

### Features

* (x/bank) [#13891](https://github.com/cosmos/cosmos-sdk/pull/13891) Provide a helper function `Migrate_V0464_To_V0465` for migrating a chain **already on v0.46 with versions <=v0.46.4** to the latest v0.46.5 correct state.

### Improvements

* [#13826](https://github.com/cosmos/cosmos-sdk/pull/13826) Support custom `GasConfig` configuration for applications.
* (deps) Bump Tendermint version to [v0.34.23](https://github.com/tendermint/tendermint/releases/tag/v0.34.23).

### State Machine Breaking

* (x/group) [#13876](https://github.com/cosmos/cosmos-sdk/pull/13876) Fix group MinExecutionPeriod that is checked on execution now, instead of voting period end.

### API Breaking Changes

* (x/group) [#13876](https://github.com/cosmos/cosmos-sdk/pull/13876) Add `GetMinExecutionPeriod` method on DecisionPolicy interface.

### Bug Fixes

* (x/group) [#13869](https://github.com/cosmos/cosmos-sdk/pull/13869) Group members weight must be positive and a finite number.
* (x/bank) [#13821](https://github.com/cosmos/cosmos-sdk/pull/13821) Fix bank store migration of coin metadata.
* (x/group) [#13808](https://github.com/cosmos/cosmos-sdk/pull/13808) Fix propagation of message events to the current context in `EndBlocker`.
* (x/gov) [#13728](https://github.com/cosmos/cosmos-sdk/pull/13728) Fix propagation of message events to the current context in `EndBlocker`.
* (store) [#13803](https://github.com/cosmos/cosmos-sdk/pull/13803) Add an error log if IAVL set operation failed.
* [#13861](https://github.com/cosmos/cosmos-sdk/pull/13861) Allow `_` characters in tx event queries, i.e. `GetTxsEvent`.

## [v0.46.4](https://github.com/cosmos/cosmos-sdk/releases/tag/v0.46.4) - 2022-11-01

### Features

* (x/auth) [#13612](https://github.com/cosmos/cosmos-sdk/pull/13612) Add `Query/ModuleAccountByName` endpoint for accessing the module account info by module name.

### Improvements

* (deps) Bump IAVL version to [v0.19.4](https://github.com/cosmos/iavl/releases/tag/v0.19.4).

### Bug Fixes

* (x/auth/tx) [#12474](https://github.com/cosmos/cosmos-sdk/pull/12474) Remove condition in GetTxsEvent that disallowed multiple equal signs, which would break event queries with base64 strings (i.e. query by signature).
* (store) [#13530](https://github.com/cosmos/cosmos-sdk/pull/13530) Fix app-hash mismatch if upgrade migration commit is interrupted.

### CLI Breaking Changes

* [#13656](https://github.com/cosmos/cosmos-sdk/pull/13659) Rename `server.FlagIAVLFastNode` to `server.FlagDisableIAVLFastNode` for clarity.

### API Breaking Changes

* (context) [#13063](https://github.com/cosmos/cosmos-sdk/pull/13063) Update `Context#CacheContext` to automatically emit all events on the parent context's `EventManager`.

## [v0.46.3](https://github.com/cosmos/cosmos-sdk/releases/tag/v0.46.3) - 2022-10-20

ATTENTION:

This is a security release for the [Dragonberry security advisory](https://forum.cosmos.network/t/ibc-security-advisory-dragonberry/7702).

All users should upgrade immediately.

Users *must* add a replace directive in their go.mod for the new `ics23` package in the SDK:

```go
replace github.com/confio/ics23/go => github.com/cosmos/cosmos-sdk/ics23/go v0.8.0
```

### Features

* [#13435](https://github.com/cosmos/cosmos-sdk/pull/13435) Extend error context when a simulation fails.
* (grpc) [#13485](https://github.com/cosmos/cosmos-sdk/pull/13485) Implement a new gRPC query, `/cosmos/base/node/v1beta1/config`, which provides operator configuration.
* (cli) [#13147](https://github.com/cosmos/cosmos-sdk/pull/13147) Add the `--append` flag to the `sign-batch` CLI cmd to combine the messages and sign those txs which are created with `--generate-only`.
* (cli) [#13454](https://github.com/cosmos/cosmos-sdk/pull/13454) `sign-batch` CLI can now read multiple transaction files.

### Improvements

* [#13586](https://github.com/cosmos/cosmos-sdk/pull/13586) Bump Tendermint to `v0.34.22`.
* (auth) [#13460](https://github.com/cosmos/cosmos-sdk/pull/13460) The `q auth address-by-id` CLI command has been renamed to `q auth address-by-acc-num` to be more explicit. However, the old `address-by-id` version is still kept as an alias, for backwards compatibility.
* [#13433](https://github.com/cosmos/cosmos-sdk/pull/13433) Remove dead code in cacheMergeIterator `Domain()`.

### Bug Fixes

* Implement dragonberry security patch.
    * For applying the patch please refer to the [RELEASE NOTES](./RELEASE_NOTES.md)
* (store) [#13459](https://github.com/cosmos/cosmos-sdk/pull/13459) Don't let state listener observe the uncommitted writes.
* [#12548](https://github.com/cosmos/cosmos-sdk/pull/12548) Prevent signing from wrong key while using multisig.

### API Breaking Changes

* (server) [#13485](https://github.com/cosmos/cosmos-sdk/pull/13485) The `Application` service now requires the `RegisterNodeService` method to be implemented.

## [v0.46.2](https://github.com/cosmos/cosmos-sdk/releases/tag/v0.46.2) - 2022-10-03

### API Breaking Changes

* (cli) [#13089](https://github.com/cosmos/cosmos-sdk/pull/13089) Fix rollback command don't actually delete multistore versions, added method `RollbackToVersion` to interface `CommitMultiStore` and added method `CommitMultiStore` to `Application` interface.
* (cli) [#13089](https://github.com/cosmos/cosmos-sdk/pull/13089) `NewRollbackCmd` now takes an `appCreator types.AppCreator`.

### Features

* (cli) [#13207](https://github.com/cosmos/cosmos-sdk/pull/13207) Reduce user's password prompts when calling keyring `List()` function.
* (cli) [#13353](https://github.com/cosmos/cosmos-sdk/pull/13353) Add `tx group draft-proposal` command for generating group proposal JSONs (skeleton).
* (cli) [#13304](https://github.com/cosmos/cosmos-sdk/pull/13304) Add `tx gov draft-proposal` command for generating proposal JSONs (skeleton).
* (x/authz) [#13047](https://github.com/cosmos/cosmos-sdk/pull/13047) Add a GetAuthorization function to the keeper.
* (cli) [#12742](https://github.com/cosmos/cosmos-sdk/pull/12742) Add the `prune` CLI cmd to manually prune app store history versions based on the pruning options.

### Improvements

* [#13323](https://github.com/cosmos/cosmos-sdk/pull/13323) Ensure `withdraw_rewards` rewards are emitted from all actions that result in rewards being withdrawn.
* [#13233](https://github.com/cosmos/cosmos-sdk/pull/13233) Add `--append` to `add-genesis-account` sub-command to append new tokens after an account is already created.
* (x/group) [#13214](https://github.com/cosmos/cosmos-sdk/pull/13214) Add `withdraw-proposal` command to group module's CLI transaction commands.
* (x/auth) [#13048](https://github.com/cosmos/cosmos-sdk/pull/13048) Add handling of AccountNumberStoreKeyPrefix to the simulation decoder.
* (simapp) [#13107](https://github.com/cosmos/cosmos-sdk/pull/13107) Call `SetIAVLCacheSize` with the configured value in simapp.
* [#13301](https://github.com/cosmos/cosmos-sdk/pull/13301) Keep the balance query endpoint compatible with legacy blocks
* [#13321](https://github.com/cosmos/cosmos-sdk/pull/13321) Add flag to disable fast node migration and usage.

### Bug Fixes

* (types) [#13265](https://github.com/cosmos/cosmos-sdk/pull/13265) Correctly coalesce coins even with repeated denominations & simplify logic.
* (x/auth) [#13200](https://github.com/cosmos/cosmos-sdk/pull/13200) Fix wrong sequences in `sign-batch`.
* (export) [#13029](https://github.com/cosmos/cosmos-sdk/pull/13029) Fix exporting the blockParams regression.
* [#13046](https://github.com/cosmos/cosmos-sdk/pull/13046) Fix missing return statement in BaseApp.Query.
* (store) [#13336](https://github.com/cosmos/cosmos-sdk/pull/13334) Call streaming listeners for deliver tx event, it was removed accidentally.
* (grpc) [#13417](https://github.com/cosmos/cosmos-sdk/pull/13417) fix grpc query panic that could crash the node (backport #13352).
* (grpc) [#13418](https://github.com/cosmos/cosmos-sdk/pull/13418) Add close for grpc only mode.

## [v0.46.1](https://github.com/cosmos/cosmos-sdk/releases/tag/v0.46.1) - 2022-08-24

### Improvements

* [#12953](https://github.com/cosmos/cosmos-sdk/pull/12953) Change the default priority mechanism to be based on gas price.
* [#12981](https://github.com/cosmos/cosmos-sdk/pull/12981) Return proper error when parsing telemetry configuration.
* [#12969](https://github.com/cosmos/cosmos-sdk/pull/12969) Bump Tendermint to `v0.34.21` and IAVL to `v0.19.1`.
* [#12885](https://github.com/cosmos/cosmos-sdk/pull/12885) Amortize cost of processing cache KV store.
* (events) [#12850](https://github.com/cosmos/cosmos-sdk/pull/12850) Add a new `fee_payer` attribute to the `tx` event that is emitted from the `DeductFeeDecorator` AnteHandler decorator.
* (x/params) [#12615](https://github.com/cosmos/cosmos-sdk/pull/12615) Add `GetParamSetIfExists` function to params `Subspace` to prevent panics on breaking changes.
* (x/bank) [#12674](https://github.com/cosmos/cosmos-sdk/pull/12674) Add convenience function `CreatePrefixedAccountStoreKey()` to construct key to access account's balance for a given denom.
* [#12877](https://github.com/cosmos/cosmos-sdk/pull/12877) Bumped cosmossdk.io/math to v1.0.0-beta.3
* [#12693](https://github.com/cosmos/cosmos-sdk/pull/12693) Make sure the order of each node is consistent when emitting proto events.

### Bug Fixes

* (x/group) [#12888](https://github.com/cosmos/cosmos-sdk/pull/12888) Fix event propagation to the current context of `x/group` message execution `[]sdk.Result`.
* (x/upgrade) [#12906](https://github.com/cosmos/cosmos-sdk/pull/12906) Fix upgrade failure by moving downgrade verification logic after store migration.

## [v0.46.0](https://github.com/cosmos/cosmos-sdk/releases/tag/v0.46.0) - 2022-07-26

### Features

* (types) [#11985](https://github.com/cosmos/cosmos-sdk/pull/11985) Add a `Priority` field on `sdk.Context`, which represents the CheckTx priority field. It is only used during CheckTx.
* (gRPC) [#11889](https://github.com/cosmos/cosmos-sdk/pull/11889) Support custom read and write gRPC options in `app.toml`. See `max-recv-msg-size` and `max-send-msg-size` respectively.
* (cli) [#11738](https://github.com/cosmos/cosmos-sdk/pull/11738) Add `tx auth multi-sign` as alias of `tx auth multisign` for consistency with `multi-send`.
* (cli) [#11738](https://github.com/cosmos/cosmos-sdk/pull/11738) Add `tx bank multi-send` command for bulk send of coins to multiple accounts.
* (grpc) [#11642](https://github.com/cosmos/cosmos-sdk/pull/11642) Implement `ABCIQuery` in the Tendermint gRPC service, which proxies ABCI `Query` requests directly to the application.
* (x/upgrade) [#11551](https://github.com/cosmos/cosmos-sdk/pull/11551) Update `ScheduleUpgrade` for chains to schedule an automated upgrade on `BeginBlock` without having to go though governance.
* (tx) [#11533](https://github.com/cosmos/cosmos-sdk/pull/11533) Register [`EIP191`](https://eips.ethereum.org/EIPS/eip-191) as an available `SignMode` for chains to use.
* (x/genutil) [#11500](https://github.com/cosmos/cosmos-sdk/pull/11500) Fix GenTx validation and adjust error messages
* [#11430](https://github.com/cosmos/cosmos-sdk/pull/11430) Introduce a new `grpc-only` flag, such that when enabled, will start the node in a query-only mode. Note, gRPC MUST be enabled with this flag.
* (x/bank) [#11417](https://github.com/cosmos/cosmos-sdk/pull/11417) Introduce a new `SpendableBalances` gRPC query that retrieves an account's total (paginated) spendable balances.
* [#11441](https://github.com/cosmos/cosmos-sdk/pull/11441) Added a new method, `IsLTE`, for `types.Coin`. This method is used to check if a `types.Coin` is less than or equal to another `types.Coin`.
* (x/upgrade) [#11116](https://github.com/cosmos/cosmos-sdk/pull/11116) `MsgSoftwareUpgrade` and `MsgCancelUpgrade` have been added to support v1beta2 msgs-based gov proposals.
* [#10977](https://github.com/cosmos/cosmos-sdk/pull/10977) Now every cosmos message protobuf definition must be extended with a `cosmos.msg.v1.signer` option to signal the signer fields in a language agnostic way.
* [#10710](https://github.com/cosmos/cosmos-sdk/pull/10710) Chain-id shouldn't be required for creating a transaction with both --generate-only and --offline flags.
* [#10703](https://github.com/cosmos/cosmos-sdk/pull/10703) Create a new grantee account, if the grantee of an authorization does not exist.
* [#10592](https://github.com/cosmos/cosmos-sdk/pull/10592) Add a `DecApproxEq` function that checks to see if `|d1 - d2| < tol` for some Dec `d1, d2, tol`.
* [#9933](https://github.com/cosmos/cosmos-sdk/pull/9933) Introduces the notion of a Cosmos "Scalar" type, which would just be simple aliases that give human-understandable meaning to the underlying type, both in Go code and in Proto definitions.
* [#9884](https://github.com/cosmos/cosmos-sdk/pull/9884) Provide a new gRPC query handler, `/cosmos/params/v1beta1/subspaces`, that allows the ability to query for all registered subspaces and their respective keys.
* [#9776](https://github.com/cosmos/cosmos-sdk/pull/9776) Add flag `staking-bond-denom` to specify the staking bond denomination value when initializing a new chain.
* [#9533](https://github.com/cosmos/cosmos-sdk/pull/9533) Added a new gRPC method, `DenomOwners`, in `x/bank` to query for all account holders of a specific denomination.
* (bank) [#9618](https://github.com/cosmos/cosmos-sdk/pull/9618) Update bank.Metadata: add URI and URIHash attributes.
* (store) [#8664](https://github.com/cosmos/cosmos-sdk/pull/8664) Implementation of ADR-038 file StreamingService
* [#9837](https://github.com/cosmos/cosmos-sdk/issues/9837) `--generate-only` flag can be used with a keyname from the keyring.
* [#10326](https://github.com/cosmos/cosmos-sdk/pull/10326) `x/authz` add all grants by granter query.
* [#10944](https://github.com/cosmos/cosmos-sdk/pull/10944) `x/authz` add all grants by grantee query
* [#10348](https://github.com/cosmos/cosmos-sdk/pull/10348) Add `fee.{payer,granter}` and `tip` fields to StdSignDoc for signing tipped transactions.
* [#10208](https://github.com/cosmos/cosmos-sdk/pull/10208) Add `TipsTxMiddleware` for transferring tips.
* [#10379](https://github.com/cosmos/cosmos-sdk/pull/10379) Add validation to `x/upgrade` CLI `software-upgrade` command `--plan-info` value.
* [#10507](https://github.com/cosmos/cosmos-sdk/pull/10507) Add antehandler for tx priority.
* [#10311](https://github.com/cosmos/cosmos-sdk/pull/10311) Adds cli to use tips transactions. It adds an `--aux` flag to all CLI tx commands to generate the aux signer data (with optional tip), and a new `tx aux-to-fee` subcommand to let the fee payer gather aux signer data and broadcast the tx
* [#11019](https://github.com/cosmos/cosmos-sdk/pull/11019) Add `MsgCreatePermanentLockedAccount` and CLI method for creating permanent locked account
* [#10947](https://github.com/cosmos/cosmos-sdk/pull/10947) Add `AllowancesByGranter` query to the feegrant module
* [#10407](https://github.com/cosmos/cosmos-sdk/pull/10407) Add validation to `x/upgrade` module's `BeginBlock` to check accidental binary downgrades
* (gov) [#11036](https://github.com/cosmos/cosmos-sdk/pull/11036) Add in-place migrations for 0.43->0.46. Add a `migrate v0.46` CLI command for v0.43->0.46 JSON genesis migration.
* [#11006](https://github.com/cosmos/cosmos-sdk/pull/11006) Add `debug pubkey-raw` command to allow inspecting of pubkeys in legacy bech32 format
* (x/authz) [#10714](https://github.com/cosmos/cosmos-sdk/pull/10714) Add support for pruning expired authorizations
* [#11179](https://github.com/cosmos/cosmos-sdk/pull/11179) Add state rollback command.
* [#11234](https://github.com/cosmos/cosmos-sdk/pull/11234) Add `GRPCClient` field to Client Context. If `GRPCClient` field is set to nil, the `Invoke` method would use ABCI query, otherwise use gprc.
* (authz)[#11060](https://github.com/cosmos/cosmos-sdk/pull/11060) Support grant with no expire time.
* (rosetta) [#11590](https://github.com/cosmos/cosmos-sdk/pull/11590) Add fee suggestion for rosetta and enable offline mode. Also force set events about Fees to Success to pass reconciliation test.
* (types) [#11959](https://github.com/cosmos/cosmos-sdk/pull/11959) Added `sdk.Coins.Find` helper method to find a coin by denom.
* (upgrade) [#12603](https://github.com/cosmos/cosmos-sdk/pull/12603) feat: Move AppModule.BeginBlock and AppModule.EndBlock to extension interfaces
* (telemetry) [#12405](https://github.com/cosmos/cosmos-sdk/pull/12405) Add *query* calls metric to telemetry.
* (query) [#12253](https://github.com/cosmos/cosmos-sdk/pull/12253) Add `GenericFilteredPaginate` to the `query` package to improve UX.

### API Breaking Changes

* (x/auth/ante) [#11985](https://github.com/cosmos/cosmos-sdk/pull/11985) The `MempoolFeeDecorator` has been removed. Instead, the `DeductFeeDecorator` takes a new argument of type `TxFeeChecker`, to define custom fee models. If `nil` is passed to this `TxFeeChecker` argument, then it will default to `checkTxFeeWithValidatorMinGasPrices`, which is the exact same behavior as the old `MempoolFeeDecorator` (i.e. checking fees against validator's own min gas price).
* (x/auth/ante) [#11985](https://github.com/cosmos/cosmos-sdk/pull/11985) The `ExtensionOptionsDecorator` takes an argument of type `ExtensionOptionChecker`. For backwards-compatibility, you can pass `nil`, which defaults to the old behavior of rejecting all tx extensions.
* (crypto/keyring) [#11932](https://github.com/cosmos/cosmos-sdk/pull/11932) Remove `Unsafe*` interfaces from keyring package. Please use interface casting if you wish to access those unsafe functions.
* (types) [#11881](https://github.com/cosmos/cosmos-sdk/issues/11881) Rename `AccAddressFromHex` to `AccAddressFromHexUnsafe`.
* (types) [#11788](https://github.com/cosmos/cosmos-sdk/pull/11788) The `Int` and `Uint` types have been moved to their own dedicated module, `math`. Aliases are kept in the SDK's root `types` package, however, it is encouraged to utilize the new `math` module. As a result, the `Int#ToDec` API has been removed.
* (grpc) [#11642](https://github.com/cosmos/cosmos-sdk/pull/11642) The `RegisterTendermintService` method in the `tmservice` package now requires a `abciQueryFn` query function parameter.
* [#11496](https://github.com/cosmos/cosmos-sdk/pull/11496) Refactor abstractions for snapshot and pruning; snapshot intervals eventually pruned; unit tests.
* (types) [#11689](https://github.com/cosmos/cosmos-sdk/pull/11689) Make `Coins#Sub` and `Coins#SafeSub` consistent with `Coins#Add`.
* (store)[#11152](https://github.com/cosmos/cosmos-sdk/pull/11152) Remove `keep-every` from pruning options.
* [#10950](https://github.com/cosmos/cosmos-sdk/pull/10950) Add `envPrefix` parameter to `cmd.Execute`.
* (x/mint) [#10441](https://github.com/cosmos/cosmos-sdk/pull/10441) The `NewAppModule` function now accepts an inflation calculation function as an argument.
* [#9695](https://github.com/cosmos/cosmos-sdk/pull/9695) Migrate keys from `Info` (serialized as amino) -> `Record` (serialized as proto)
    * Add new `codec.Codec` argument in:
        * `keyring.NewInMemory`
        * `keyring.New`
    * Rename:
        * `SavePubKey` to `SaveOfflineKey`.
        * `NewMultiInfo`, `NewLedgerInfo` to `NewLegacyMultiInfo`, `newLegacyLedgerInfo` respectively. Move them into `legacy_info.go`.
        * `NewOfflineInfo` to `newLegacyOfflineInfo` and move it to `migration_test.go`.
    * Return:
    _`keyring.Record, error` in `SaveOfflineKey`, `SaveLedgerKey`, `SaveMultiSig`, `Key` and `KeyByAddress`.
    _`keyring.Record` instead of `Info` in `NewMnemonic` and `List`.
    * Remove `algo` argument from :
        * `SaveOfflineKey`
    * Take `keyring.Record` instead of `Info` as first argument in:
        * `MkConsKeyOutput`
        * `MkValKeyOutput`
        * `MkAccKeyOutput`
* [#10022](https://github.com/cosmos/cosmos-sdk/pull/10022) `AuthKeeper` interface in `x/auth` now includes a function `HasAccount`.
* [#9759](https://github.com/cosmos/cosmos-sdk/pull/9759) `NewAccountKeeeper` in `x/auth` now takes an additional `bech32Prefix` argument that represents `sdk.Bech32MainPrefix`.
* [#9628](https://github.com/cosmos/cosmos-sdk/pull/9628) Rename `x/{mod}/legacy` to `x/{mod}/migrations`.
* [#9571](https://github.com/cosmos/cosmos-sdk/pull/9571) Implemented error handling for staking hooks, which now return an error on failure.
* [#9427](https://github.com/cosmos/cosmos-sdk/pull/9427) Move simapp `FundAccount` and `FundModuleAccount` to `x/bank/testutil`
* (client/tx) [#9421](https://github.com/cosmos/cosmos-sdk/pull/9421/) `BuildUnsignedTx`, `BuildSimTx`, `PrintUnsignedStdTx` functions are moved to
  the Tx Factory as methods.
* (client/keys) [#9601](https://github.com/cosmos/cosmos-sdk/pull/9601) Added `keys rename` CLI command and `Keyring.Rename` interface method to rename a key in the keyring.
* (x/slashing) [#9458](https://github.com/cosmos/cosmos-sdk/pull/9458) Coins burned from slashing is now returned from Slash function and included in Slash event.
* [#9246](https://github.com/cosmos/cosmos-sdk/pull/9246) The `New` method for the network package now returns an error.
* [#9519](https://github.com/cosmos/cosmos-sdk/pull/9519) `DeleteDeposits` renamed to `DeleteAndBurnDeposits`, `RefundDeposits` renamed to `RefundAndDeleteDeposits`
* (codec) [#9521](https://github.com/cosmos/cosmos-sdk/pull/9521) Removed deprecated `clientCtx.JSONCodec` from `client.Context`.
* (codec) [#9521](https://github.com/cosmos/cosmos-sdk/pull/9521) Rename `EncodingConfig.Marshaler` to `Codec`.
* [#9594](https://github.com/cosmos/cosmos-sdk/pull/9594) `RESTHandlerFn` argument is removed from the `gov/NewProposalHandler`.
* [#9594](https://github.com/cosmos/cosmos-sdk/pull/9594) `types/rest` package moved to `testutil/rest`.
* [#9432](https://github.com/cosmos/cosmos-sdk/pull/9432) `ConsensusParamsKeyTable` moved from `params/keeper` to `params/types`
* [#9576](https://github.com/cosmos/cosmos-sdk/pull/9576) Add debug error message to `sdkerrors.QueryResult` when enabled
* [#9650](https://github.com/cosmos/cosmos-sdk/pull/9650) Removed deprecated message handler implementation from the SDK modules.
* [#10248](https://github.com/cosmos/cosmos-sdk/pull/10248) Remove unused `KeyPowerReduction` variable from x/staking types.
* (x/bank) [#9832](https://github.com/cosmos/cosmos-sdk/pull/9832) `AddressFromBalancesStore` renamed to `AddressAndDenomFromBalancesStore`.
* (tests) [#9938](https://github.com/cosmos/cosmos-sdk/pull/9938) `simapp.Setup` accepts additional `testing.T` argument.
* (baseapp) [#11979](https://github.com/cosmos/cosmos-sdk/pull/11979) Rename baseapp simulation helper methods `baseapp.{Check,Deliver}` to `baseapp.Sim{Check,Deliver}`.
* (x/gov) [#10373](https://github.com/cosmos/cosmos-sdk/pull/10373) Removed gov `keeper.{MustMarshal, MustUnmarshal}`.
* [#10348](https://github.com/cosmos/cosmos-sdk/pull/10348) StdSignBytes takes a new argument of type `*tx.Tip` for signing over tips using LEGACY_AMINO_JSON.
* [#10208](https://github.com/cosmos/cosmos-sdk/pull/10208) The `x/auth/signing.Tx` interface now also includes a new `GetTip() *tx.Tip` method for verifying tipped transactions. The `x/auth/types` expected BankKeeper interface now expects the `SendCoins` method too.
* [#10612](https://github.com/cosmos/cosmos-sdk/pull/10612) `baseapp.NewBaseApp` constructor function doesn't take the `sdk.TxDecoder` anymore. This logic has been moved into the TxDecoderMiddleware.
* [#10692](https://github.com/cosmos/cosmos-sdk/pull/10612) `SignerData` takes 2 new fields, `Address` and `PubKey`, which need to get populated when using SIGN_MODE_DIRECT_AUX.
* [#10748](https://github.com/cosmos/cosmos-sdk/pull/10748) Move legacy `x/gov` api to `v1beta1` directory.
* [#10816](https://github.com/cosmos/cosmos-sdk/pull/10816) Reuse blocked addresses from the bank module. No need to pass them to distribution.
* [#10852](https://github.com/cosmos/cosmos-sdk/pull/10852) Move `x/gov/types` to `x/gov/types/v1beta2`.
* [#10922](https://github.com/cosmos/cosmos-sdk/pull/10922), [/#10957](https://github.com/cosmos/cosmos-sdk/pull/10957) Move key `server.Generate*` functions to testutil and support custom mnemonics in in-process testing network. Moved `TestMnemonic` from `testutil` package to `testdata`.
* (x/bank) [#10771](https://github.com/cosmos/cosmos-sdk/pull/10771) Add safety check on bank module perms to allow module-specific mint restrictions (e.g. only minting a certain denom).
* (x/bank) [#10771](https://github.com/cosmos/cosmos-sdk/pull/10771) Add `bank.BaseKeeper.WithMintCoinsRestriction` function to restrict use of bank `MintCoins` usage.
* [#10868](https://github.com/cosmos/cosmos-sdk/pull/10868), [#10989](https://github.com/cosmos/cosmos-sdk/pull/10989) The Gov keeper accepts now 2 more mandatory arguments, the ServiceMsgRouter and a maximum proposal metadata length.
* [#10868](https://github.com/cosmos/cosmos-sdk/pull/10868), [#10989](https://github.com/cosmos/cosmos-sdk/pull/10989), [#11093](https://github.com/cosmos/cosmos-sdk/pull/11093) The Gov keeper accepts now 2 more mandatory arguments, the ServiceMsgRouter and a gov Config including the max metadata length.
* [#11124](https://github.com/cosmos/cosmos-sdk/pull/11124) Add `GetAllVersions` to application store
* (x/authz) [#10447](https://github.com/cosmos/cosmos-sdk/pull/10447) authz `NewGrant` takes a new argument: block time, to correctly validate expire time.
* [#10961](https://github.com/cosmos/cosmos-sdk/pull/10961) Support third-party modules to add extension snapshots to state-sync.
* [#11274](https://github.com/cosmos/cosmos-sdk/pull/11274) `types/errors.New` now is an alias for `types/errors.Register` and should only be used in initialization code.
* (authz)[#11060](https://github.com/cosmos/cosmos-sdk/pull/11060) `authz.NewMsgGrant` `expiration` is now a pointer. When `nil` is used then no expiration will be set (grant won't expire).
* (x/distribution)[#11457](https://github.com/cosmos/cosmos-sdk/pull/11457) Add amount field to `distr.MsgWithdrawDelegatorRewardResponse` and `distr.MsgWithdrawValidatorCommissionResponse`.
* [#11334](https://github.com/cosmos/cosmos-sdk/pull/11334) Move `x/gov/types/v1beta2` to `x/gov/types/v1`.
* (x/auth/middleware) [#11413](https://github.com/cosmos/cosmos-sdk/pull/11413) Refactor tx middleware to be extensible on tx fee logic. Merged `MempoolFeeMiddleware` and `TxPriorityMiddleware` functionalities into `DeductFeeMiddleware`, make the logic extensible using the `TxFeeChecker` option, the current fee logic is preserved by the default `checkTxFeeWithValidatorMinGasPrices` implementation. Change `RejectExtensionOptionsMiddleware` to `NewExtensionOptionsMiddleware` which is extensible with the `ExtensionOptionChecker` option. Unpack the tx extension options `Any`s to interface `TxExtensionOptionI`.
* (migrations) [#11556](https://github.com/cosmos/cosmos-sdk/pull/11556#issuecomment-1091385011) Remove migration code from 0.42 and below. To use previous migrations, checkout previous versions of the cosmos-sdk.

### Client Breaking Changes

* [#11797](https://github.com/cosmos/cosmos-sdk/pull/11797) Remove all RegisterRESTRoutes (previously deprecated)
* [#11089](https://github.com/cosmos/cosmos-sdk/pull/11089]) interacting with the node through `grpc.Dial` requires clients to pass a codec refer to [doc](docs/docs/run-node/02-interact-node.md).
* [#9594](https://github.com/cosmos/cosmos-sdk/pull/9594) Remove legacy REST API. Please see the [REST Endpoints Migration guide](https://docs.cosmos.network/v0.45/migrations/rest.html) to migrate to the new REST endpoints.
* [#9995](https://github.com/cosmos/cosmos-sdk/pull/9995) Increased gas cost for creating proposals.
* [#11029](https://github.com/cosmos/cosmos-sdk/pull/11029) The deprecated Vote Option field is removed in gov v1beta2 and nil in v1beta1. Use Options instead.
* [#11013](https://github.com/cosmos/cosmos-sdk/pull/11013) The `tx gov submit-proposal` command has changed syntax to support the new Msg-based gov proposals. To access the old CLI command, please use `tx gov submit-legacy-proposal`.
* [#11170](https://github.com/cosmos/cosmos-sdk/issues/11170) Fixes issue related to grpc-gateway of supply by ibc-denom.

### CLI Breaking Changes

* (cli) [#11818](https://github.com/cosmos/cosmos-sdk/pull/11818) CLI transactions preview now respect the chosen `--output` flag format (json or text).
* [#9695](https://github.com/cosmos/cosmos-sdk/pull/9695) `<app> keys migrate` CLI command now takes no arguments.
* [#9246](https://github.com/cosmos/cosmos-sdk/pull/9246) Removed the CLI flag `--setup-config-only` from the `testnet` command and added the subcommand `init-files`.
* [#9780](https://github.com/cosmos/cosmos-sdk/pull/9780) Use sigs.k8s.io for yaml, which might lead to minor YAML output changes
* [#10625](https://github.com/cosmos/cosmos-sdk/pull/10625) Rename `--fee-account` CLI flag to `--fee-granter`
* [#10684](https://github.com/cosmos/cosmos-sdk/pull/10684) Rename `edit-validator` command's `--moniker` flag to `--new-moniker`
* (authz)[#11060](https://github.com/cosmos/cosmos-sdk/pull/11060) Changed the default value of the `--expiration` `tx grant` CLI Flag: was now + 1year, update: null (no expire date).

### Improvements

* (types) [#12201](https://github.com/cosmos/cosmos-sdk/pull/12201) Add `MustAccAddressFromBech32` util function
* [#11696](https://github.com/cosmos/cosmos-sdk/pull/11696) Rename `helpers.GenTx` to `GenSignedMockTx` to avoid confusion with genutil's `GenTxCmd`.
* (x/auth/vesting) [#11652](https://github.com/cosmos/cosmos-sdk/pull/11652) Add util functions for `Period(s)`
* [#11630](https://github.com/cosmos/cosmos-sdk/pull/11630) Add SafeSub method to sdk.Coin.
* [#11511](https://github.com/cosmos/cosmos-sdk/pull/11511) Add api server flags to start command.
* [#11484](https://github.com/cosmos/cosmos-sdk/pull/11484) Implement getter for keyring backend option.
* [#11449](https://github.com/cosmos/cosmos-sdk/pull/11449) Improved error messages when node isn't synced.
* [#11349](https://github.com/cosmos/cosmos-sdk/pull/11349) Add `RegisterAminoMsg` function that checks that a msg name is <40 chars (else this would break ledger nano signing) then registers the concrete msg type with amino, it should be used for registering `sdk.Msg`s with amino instead of `cdc.RegisterConcrete`.
* [#11089](https://github.com/cosmos/cosmos-sdk/pull/11089]) Now cosmos-sdk consumers can upgrade gRPC to its newest versions.
* [#10439](https://github.com/cosmos/cosmos-sdk/pull/10439) Check error for `RegisterQueryHandlerClient` in all modules `RegisterGRPCGatewayRoutes`.
* [#9780](https://github.com/cosmos/cosmos-sdk/pull/9780) Remove gogoproto `moretags` YAML annotations and add `sigs.k8s.io/yaml` for YAML marshalling.
* (x/bank) [#10134](https://github.com/cosmos/cosmos-sdk/pull/10134) Add `HasDenomMetadata` function to bank `Keeper` to check if a client coin denom metadata exists in state.
* (x/bank) [#10022](https://github.com/cosmos/cosmos-sdk/pull/10022) `BankKeeper.SendCoins` now takes less execution time.
* (deps) [#9987](https://github.com/cosmos/cosmos-sdk/pull/9987) Bump Go version minimum requirement to `1.17`
* (cli) [#9856](https://github.com/cosmos/cosmos-sdk/pull/9856) Overwrite `--sequence` and `--account-number` flags with default flag values when used with `offline=false` in `sign-batch` command.
* (rosetta) [#10001](https://github.com/cosmos/cosmos-sdk/issues/10001) Add documentation for rosetta-cli dockerfile and rename folder for the rosetta-ci dockerfile
* [#9699](https://github.com/cosmos/cosmos-sdk/pull/9699) Add `:`, `.`, `-`, and `_` as allowed characters in the default denom regular expression.
* (genesis) [#9697](https://github.com/cosmos/cosmos-sdk/pull/9697) Ensure `InitGenesis` returns with non-empty validator set.
* [#10468](https://github.com/cosmos/cosmos-sdk/pull/10468) Allow futureOps to queue additional operations in simulations
* [#10625](https://github.com/cosmos/cosmos-sdk/pull/10625) Add `--fee-payer` CLI flag
* (cli) [#10683](https://github.com/cosmos/cosmos-sdk/pull/10683) In CLI, allow 1 SIGN_MODE_DIRECT signer in transactions with multiple signers.
* (deps) [#10706](https://github.com/cosmos/cosmos-sdk/issues/10706) Bump rosetta-sdk-go to v0.7.2 and rosetta-cli to v0.7.3
* (types/errors) [#10779](https://github.com/cosmos/cosmos-sdk/pull/10779) Move most functionality in `types/errors` to a standalone `errors` go module, except the `RootCodespace` errors and ABCI response helpers. All functions and types that used to live in `types/errors` are now aliased so this is not a breaking change.
* (gov) [#10854](https://github.com/cosmos/cosmos-sdk/pull/10854) v1beta2's vote doesn't include the deprecate `option VoteOption` anymore. Instead, it only uses `WeightedVoteOption`.
* (types) [#11004](https://github.com/cosmos/cosmos-sdk/pull/11004) Added mutable versions of many of the sdk.Dec types operations. This improves performance when used by avoiding reallocating a new bigint for each operation.
* (x/auth) [#10880](https://github.com/cosmos/cosmos-sdk/pull/10880) Added a new query to the tx query service that returns a block with transactions fully decoded.
* (types) [#11200](https://github.com/cosmos/cosmos-sdk/pull/11200) Added `Min()` and `Max()` operations on sdk.Coins.
* (gov) [#11287](https://github.com/cosmos/cosmos-sdk/pull/11287) Fix error message when no flags are provided while executing `submit-legacy-proposal` transaction.
* (x/auth) [#11482](https://github.com/cosmos/cosmos-sdk/pull/11482) Improve panic message when attempting to register a method handler for a message that does not implement sdk.Msg
* (x/staking) [#11596](https://github.com/cosmos/cosmos-sdk/pull/11596) Add (re)delegation getters
* (errors) [#11960](https://github.com/cosmos/cosmos-sdk/pull/11960) Removed 'redacted' error message from defaultErrEncoder
* (ante) [#12013](https://github.com/cosmos/cosmos-sdk/pull/12013) Index ante events for failed tx.
* [#12668](https://github.com/cosmos/cosmos-sdk/pull/12668) Add `authz_msg_index` event attribute to message events emitted when executing via `MsgExec` through `x/authz`.
* [#12626](https://github.com/cosmos/cosmos-sdk/pull/12626) Upgrade IAVL to v0.19.0 with fast index and error propagation. NOTE: first start will take a while to propagate into new model.
* [#12576](https://github.com/cosmos/cosmos-sdk/pull/12576) Remove dependency on cosmos/keyring and upgrade to 99designs/keyring v1.2.1
* [#12590](https://github.com/cosmos/cosmos-sdk/pull/12590) Allow zero gas in simulation mode.
* [#12453](https://github.com/cosmos/cosmos-sdk/pull/12453) Add `NewInMemoryWithKeyring` function which allows the creation of in memory `keystore` instances with a specified set of existing items.
* [#11390](https://github.com/cosmos/cosmos-sdk/pull/11390) `LatestBlockResponse` & `BlockByHeightResponse` types' `Block` filed has been deprecated and they now contains new field `sdk_block` with `proposer_address` as `string`
* [#12089](https://github.com/cosmos/cosmos-sdk/pull/12089) Mark the `TipDecorator` as beta, don't include it in simapp by default.
* [#12153](https://github.com/cosmos/cosmos-sdk/pull/12153) Add a new `NewSimulationManagerFromAppModules` constructor, to simplify simulation wiring.

### Bug Fixes

* [#11969](https://github.com/cosmos/cosmos-sdk/pull/11969) Fix the panic error in `x/upgrade` when `AppVersion` is not set.
* (tests) [#11940](https://github.com/cosmos/cosmos-sdk/pull/11940) Fix some client tests in the `x/gov` module
* [#11772](https://github.com/cosmos/cosmos-sdk/pull/11772) Limit types.Dec length to avoid overflow.
* [#11724](https://github.com/cosmos/cosmos-sdk/pull/11724) Fix data race issues with api.Server
* [#11693](https://github.com/cosmos/cosmos-sdk/pull/11693) Add validation for gentx cmd.
* [#11645](https://github.com/cosmos/cosmos-sdk/pull/11645) Fix `--home` flag ignored when running help.
* [#11558](https://github.com/cosmos/cosmos-sdk/pull/11558) Fix `--dry-run` not working when using tx command.
* [#11354](https://github.com/cosmos/cosmos-sdk/pull/11355) Added missing pagination flag for `bank q total` query.
* [#11197](https://github.com/cosmos/cosmos-sdk/pull/11197) Signing with multisig now works with multisig address which is not in the keyring.
* (makefile) [#11285](https://github.com/cosmos/cosmos-sdk/pull/11285) Fix lint-fix make target.
* (client) [#11283](https://github.com/cosmos/cosmos-sdk/issues/11283) Support multiple keys for tx simulation and setting automatic gas for txs.
* (store) [#11177](https://github.com/cosmos/cosmos-sdk/pull/11177) Update the prune `everything` strategy to store the last two heights.
* [#10844](https://github.com/cosmos/cosmos-sdk/pull/10844) Automatic recovering non-consistent keyring storage during public key import.
* (store) [#11117](https://github.com/cosmos/cosmos-sdk/pull/11117) Fix data race in store trace component
* (cli) [#11065](https://github.com/cosmos/cosmos-sdk/pull/11065) Ensure the `tendermint-validator-set` query command respects the `-o` output flag.
* (grpc) [#10985](https://github.com/cosmos/cosmos-sdk/pull/10992) The `/cosmos/tx/v1beta1/txs/{hash}` endpoint returns a 404 when a tx does not exist.
* (rosetta) [#10340](https://github.com/cosmos/cosmos-sdk/pull/10340) Use `GenesisChunked(ctx)` instead `Genesis(ctx)` to get genesis block height
* [#9651](https://github.com/cosmos/cosmos-sdk/pull/9651) Change inconsistent limit of `0` to `MaxUint64` on InfiniteGasMeter and add GasRemaining func to GasMeter.
* [#9639](https://github.com/cosmos/cosmos-sdk/pull/9639) Check store keys length before accessing them by making sure that `key` is of length `m+1` (for `key[n:m]`)
* (types) [#9627](https://github.com/cosmos/cosmos-sdk/pull/9627) Fix nil pointer panic on `NewBigIntFromInt`
* (x/genutil) [#9574](https://github.com/cosmos/cosmos-sdk/pull/9575) Actually use the `gentx` client tx flags (like `--keyring-dir`)
* (x/distribution) [#9599](https://github.com/cosmos/cosmos-sdk/pull/9599) Withdraw rewards event now includes a value attribute even if there are 0 rewards (due to situations like 100% commission).
* (x/genutil) [#9638](https://github.com/cosmos/cosmos-sdk/pull/9638) Added missing validator key save when recovering from mnemonic
* [#9762](https://github.com/cosmos/cosmos-sdk/pull/9762) The init command uses the chain-id from the client config if --chain-id is not provided
* [#9980](https://github.com/cosmos/cosmos-sdk/pull/9980) Returning the error when the invalid argument is passed to bank query total supply cli.
* (server) [#10016](https://github.com/cosmos/cosmos-sdk/issues/10016) Fix marshaling of index-events into server config file.
* [#10184](https://github.com/cosmos/cosmos-sdk/pull/10184) Fixed CLI tx commands to no longer explicitly require the chain-id flag as this value can come from a user config.
* (x/upgrade) [#10189](https://github.com/cosmos/cosmos-sdk/issues/10189) Removed potential sources of non-determinism in upgrades
* [#10258](https://github.com/cosmos/cosmos-sdk/issues/10258) Fixes issue related to segmentation fault on mac m1 arm64
* [#10466](https://github.com/cosmos/cosmos-sdk/issues/10466) Fixes error with simulation tests when genesis start time is randomly created after the year 2262
* [#10394](https://github.com/cosmos/cosmos-sdk/issues/10394) Fixes issue related to grpc-gateway of account balance by
  ibc-denom.
* [#10842](https://github.com/cosmos/cosmos-sdk/pull/10842) Fix error when `--generate-only`, `--max-msgs` fags set while executing `WithdrawAllRewards` command.
* [#10897](https://github.com/cosmos/cosmos-sdk/pull/10897) Fix: set a non-zero value on gas overflow.
* [#9790](https://github.com/cosmos/cosmos-sdk/pull/10687) Fix behavior of `DecCoins.MulDecTruncate`.
* [#10990](https://github.com/cosmos/cosmos-sdk/pull/10990) Fixes missing `iavl-cache-size` config parsing in `GetConfig` method.
* (x/authz) [#10447](https://github.com/cosmos/cosmos-sdk/pull/10447) Fix authz `NewGrant` expiration check.
* (x/authz) [#10633](https://github.com/cosmos/cosmos-sdk/pull/10633) Fixed authorization not found error when executing message.
* [#11222](https://github.com/cosmos/cosmos-sdk/pull/11222) reject query with block height in the future
* [#11229](https://github.com/cosmos/cosmos-sdk/pull/11229) Handled the error message of `transaction encountered error` from tendermint.
* (x/authz) [#11252](https://github.com/cosmos/cosmos-sdk/pull/11252) Allow insufficient funds error for authz simulation
* (cli) [#11313](https://github.com/cosmos/cosmos-sdk/pull/11313) Fixes `--gas auto` when executing CLI transactions in `--generate-only` mode
* (cli) [#11337](https://github.com/cosmos/cosmos-sdk/pull/11337) Fixes `show-adress` cli cmd
* (crypto) [#11298](https://github.com/cosmos/cosmos-sdk/pull/11298) Fix cgo secp signature verification and update libscep256k1 library.
* (x/authz) [#11512](https://github.com/cosmos/cosmos-sdk/pull/11512) Fix response of a panic to error, when subtracting balances.
* (rosetta) [#11590](https://github.com/cosmos/cosmos-sdk/pull/11590) `/block` returns an error with nil pointer when a request has both of index and hash and increase timeout for huge genesis.
* (x/feegrant) [#11813](https://github.com/cosmos/cosmos-sdk/pull/11813) Fix pagination total count in `AllowancesByGranter` query.
* (simapp) [#11855](https://github.com/cosmos/cosmos-sdk/pull/11855) Use `sdkmath.Int` instead of `int64` for `SimulationState.InitialStake`.
* (x/capability) [#11737](https://github.com/cosmos/cosmos-sdk/pull/11737) Use a fixed length encoding of `Capability` pointer for `FwdCapabilityKey`
* [#11983](https://github.com/cosmos/cosmos-sdk/pull/11983) (x/feegrant, x/authz) rename grants query commands to `grants-by-grantee`, `grants-by-granter` cmds.
* (testutil/sims) [#12374](https://github.com/cosmos/cosmos-sdk/pull/12374) fix the non-determinstic behavior in simulations caused by `GenSignedMockTx` and check empty coins slice before it is used to create `banktype.MsgSend`.
* [#12448](https://github.com/cosmos/cosmos-sdk/pull/12448) Start telemetry independently from the API server.
* [#12509](https://github.com/cosmos/cosmos-sdk/pull/12509) Fix `Register{Tx,Tendermint}Service` not being called, resulting in some endpoints like the Simulate endpoint not working.
* [#12416](https://github.com/cosmos/cosmos-sdk/pull/12416) Prevent zero gas transactions in the `DeductFeeDecorator` AnteHandler decorator.
* (x/mint) [#12384](https://github.com/cosmos/cosmos-sdk/pull/12384) Ensure `GoalBonded` must be positive when performing `x/mint` parameter validation.
* (x/auth) [#12261](https://github.com/cosmos/cosmos-sdk/pull/12261) Deprecate pagination in GetTxsEventRequest/Response in favor of page and limit to align with tendermint `SignClient.TxSearch`
* (vesting) [#12190](https://github.com/cosmos/cosmos-sdk/pull/12190) Replace https://github.com/cosmos/cosmos-sdk/pull/12190 to use `NewBaseAccountWithAddress` in all vesting account message handlers.
* (linting) [#12132](https://github.com/cosmos/cosmos-sdk/pull/12132) Change sdk.Int to math.Int
* (cli) [#12127](https://github.com/cosmos/cosmos-sdk/pull/12127) Fix the CLI not always taking into account `--fee-payer` and `--fee-granter` flags.
* (migrations) [#12028](https://github.com/cosmos/cosmos-sdk/pull/12028) Fix v0.45->v0.46 in-place store migrations.
* (baseapp) [#12089](https://github.com/cosmos/cosmos-sdk/pull/12089) Include antehandler and runMsgs events in SimulateTx.
* (cli) [#12095](https://github.com/cosmos/cosmos-sdk/pull/12095) Fix running a tx with --dry-run returns an error
* (x/auth) [#12108](https://github.com/cosmos/cosmos-sdk/pull/12108) Fix GetBlockWithTxs error when querying block with 0 tx
* (genutil) [#12140](https://github.com/cosmos/cosmos-sdk/pull/12140) Fix staking's genesis JSON migrate in the `simd migrate v0.46` CLI command.
* (types) [#12154](https://github.com/cosmos/cosmos-sdk/pull/12154) Add `baseAccountGetter` to avoid invalid account error when create vesting account.
* (x/crisis) [#12208](https://github.com/cosmos/cosmos-sdk/pull/12208) Fix progress index of crisis invariant assertion logs.
* (types) [#12229](https://github.com/cosmos/cosmos-sdk/pull/12229) Increase sdk.Dec maxApproxRootIterations to 300

### State Machine Breaking

* (x/gov) [#13576](https://github.com/cosmos/cosmos-sdk/pull/13576) Proposals in voting period are tracked in a separate store.
* (baseapp) [#11985](https://github.com/cosmos/cosmos-sdk/pull/11985) Add a `postHandler` to baseapp. This `postHandler` is like antehandler, but is run *after* the `runMsgs` execution. It is in the same store branch that `runMsgs`, meaning that both `runMsgs` and `postHandler`
* (x/gov) [#11998](https://github.com/cosmos/cosmos-sdk/pull/11998) Tweak the `x/gov` `ModuleAccountInvariant` invariant to ensure deposits are `<=` total module account balance instead of strictly equal.
* (x/upgrade) [#11800](https://github.com/cosmos/cosmos-sdk/pull/11800) Fix `GetLastCompleteUpgrade` to properly return the latest upgrade.
* [#10564](https://github.com/cosmos/cosmos-sdk/pull/10564) Fix bug when updating allowance inside AllowedMsgAllowance
* (x/auth)[#9596](https://github.com/cosmos/cosmos-sdk/pull/9596) Enable creating periodic vesting accounts with a transactions instead of requiring them to be created in genesis.
* (x/bank) [#9611](https://github.com/cosmos/cosmos-sdk/pull/9611) Introduce a new index to act as a reverse index between a denomination and address allowing to query for token holders of a specific denomination. `DenomOwners` is updated to use the new reverse index.
* (x/bank) [#9832](https://github.com/cosmos/cosmos-sdk/pull/9832) Account balance is stored as `sdk.Int` rather than `sdk.Coin`.
* (x/bank) [#9890](https://github.com/cosmos/cosmos-sdk/pull/9890) Remove duplicate denom from denom metadata key.
* (x/upgrade) [#10189](https://github.com/cosmos/cosmos-sdk/issues/10189) Removed potential sources of non-determinism in upgrades
* [#10422](https://github.com/cosmos/cosmos-sdk/pull/10422) and [#10529](https://github.com/cosmos/cosmos-sdk/pull/10529) Add `MinCommissionRate` param to `x/staking` module.
* (x/gov) [#10763](https://github.com/cosmos/cosmos-sdk/pull/10763) modify the fields in `TallyParams` to use `string` instead of `bytes`
* [#10770](https://github.com/cosmos/cosmos-sdk/pull/10770) revert tx when block gas limit exceeded
* (x/gov) [#10868](https://github.com/cosmos/cosmos-sdk/pull/10868) Bump gov to v1. Both v1beta1 and v1beta2 queries and Msgs are accepted.
* [#11011](https://github.com/cosmos/cosmos-sdk/pull/11011) Remove burning of deposits when qourum is not reached on a governance proposal and when the deposit is not fully met.
* [#11019](https://github.com/cosmos/cosmos-sdk/pull/11019) Add `MsgCreatePermanentLockedAccount` and CLI method for creating permanent locked account
* (x/staking) [#10885] (https://github.com/cosmos/cosmos-sdk/pull/10885) Add new `CancelUnbondingDelegation`
  transaction to `x/staking` module. Delegators can now cancel unbonding delegation entry and delegate back to validator.
* (x/feegrant) [#10830](https://github.com/cosmos/cosmos-sdk/pull/10830) Expired allowances will be pruned from state.
* (x/authz,x/feegrant) [#11214](https://github.com/cosmos/cosmos-sdk/pull/11214) Fix Amino JSON encoding of authz and feegrant Msgs to be consistent with other modules.
* (authz)[#11060](https://github.com/cosmos/cosmos-sdk/pull/11060) Support grant with no expire time.

### Deprecated

* (x/upgrade) [#9906](https://github.com/cosmos/cosmos-sdk/pull/9906) Deprecate `UpgradeConsensusState` gRPC query since this functionality is only used for IBC, which now has its own [IBC replacement](https://github.com/cosmos/ibc-go/blob/2c880a22e9f9cc75f62b527ca94aa75ce1106001/proto/ibc/core/client/v1/query.proto#L54)
* (types) [#10948](https://github.com/cosmos/cosmos-sdk/issues/10948) Deprecate the types.DBBackend variable and types.NewLevelDB function. They are replaced by a new entry in `app.toml`: `app-db-backend` and `tendermint/tm-db`s `NewDB` function. If `app-db-backend` is defined, then it is used. Otherwise, if `types.DBBackend` is defined, it is used (until removed: [#11241](https://github.com/cosmos/cosmos-sdk/issues/11241)). Otherwise, Tendermint config's `db-backend` is used.

## [v0.45.10](https://github.com/cosmos/cosmos-sdk/releases/tag/v0.45.10) - 2022-10-24

### Features

* (grpc) [#13485](https://github.com/cosmos/cosmos-sdk/pull/13485) Implement a new gRPC query, `/cosmos/base/node/v1beta1/config`, which provides operator configuration. Applications that wish to expose operator minimum gas prices via gRPC should have their application implement the `ApplicationQueryService` interface (see `SimApp#RegisterNodeService` as an example).
* [#13557](https://github.com/cosmos/cosmos-sdk/pull/#13557) - Add `GenSignedMockTx`. This can be used as workaround for #12437 revertion. `v0.46+` contains as well a `GenSignedMockTx` that behaves the same way.
* (x/auth) [#13612](https://github.com/cosmos/cosmos-sdk/pull/13612) Add `Query/ModuleAccountByName` endpoint for accessing the module account info by module name.

### Improvements

* [#13585](https://github.com/cosmos/cosmos-sdk/pull/13585) Bump Tendermint to `v0.34.22`.

### Bug Fixes

* [#13588](https://github.com/cosmos/cosmos-sdk/pull/13588) Fix regression in distrubtion.WithdrawDelegationRewards when rewards are zero.
* [#13564](https://github.com/cosmos/cosmos-sdk/pull/13564) - Fix `make proto-gen`.
* (server) [#13610](https://github.com/cosmos/cosmos-sdk/pull/13610) Read the pruning-keep-every field again.

## [v0.45.9](https://github.com/cosmos/cosmos-sdk/releases/tag/v0.45.9) - 2022-10-14

ATTENTION:

This is a security release for the [Dragonberry security advisory](https://forum.cosmos.network/t/ibc-security-advisory-dragonberry/7702).

All users should upgrade immediately.

Users *must* add a replace directive in their go.mod for the new `ics23` package in the SDK:

```go
replace github.com/confio/ics23/go => github.com/cosmos/cosmos-sdk/ics23/go v0.8.0
```

### Features

* [#13435](https://github.com/cosmos/cosmos-sdk/pull/13435) Extend error context when a simulation fails.

### Improvements

* [#13369](https://github.com/cosmos/cosmos-sdk/pull/13369) Improve UX for `keyring.List` by returning all retrieved keys.
* [#13323](https://github.com/cosmos/cosmos-sdk/pull/13323) Ensure `withdraw_rewards` rewards are emitted from all actions that result in rewards being withdrawn.
* [#13321](https://github.com/cosmos/cosmos-sdk/pull/13321) Add flag to disable fast node migration and usage.
* (store) [#13326](https://github.com/cosmos/cosmos-sdk/pull/13326) Implementation of ADR-038 file StreamingService, backport #8664.
* (store) [#13540](https://github.com/cosmos/cosmos-sdk/pull/13540) Default fastnode migration to false to prevent suprises. Operators must enable it, unless they have it enabled already.

### API Breaking Changes

* (cli) [#13089](https://github.com/cosmos/cosmos-sdk/pull/13089) Fix rollback command don't actually delete multistore versions, added method `RollbackToVersion` to interface `CommitMultiStore` and added method `CommitMultiStore` to `Application` interface.

### Bug Fixes

* Implement dragonberry security patch.
    * For applying the patch please refer to the [RELEASE NOTES](./RELEASE_NOTES.md)
* (store) [#13459](https://github.com/cosmos/cosmos-sdk/pull/13459) Don't let state listener observe the uncommitted writes.

### Notes

Reverted #12437 due to API breaking changes.

## [v0.45.8](https://github.com/cosmos/cosmos-sdk/releases/tag/v0.45.8) - 2022-08-25

### Improvements

* [#12981](https://github.com/cosmos/cosmos-sdk/pull/12981) Return proper error when parsing telemetry configuration.
* [#12885](https://github.com/cosmos/cosmos-sdk/pull/12885) Amortize cost of processing cache KV store.
* [#12970](https://github.com/cosmos/cosmos-sdk/pull/12970) Bump Tendermint to `v0.34.21` and IAVL to `v0.19.1`.
* [#12693](https://github.com/cosmos/cosmos-sdk/pull/12693) Make sure the order of each node is consistent when emitting proto events.

### Bug Fixes

* [#13046](https://github.com/cosmos/cosmos-sdk/pull/13046) Fix missing return statement in BaseApp.Query.

## [v0.45.7](https://github.com/cosmos/cosmos-sdk/releases/tag/v0.45.7) - 2022-08-04

### Features

* (upgrade) [#12603](https://github.com/cosmos/cosmos-sdk/pull/12603) feat: Move AppModule.BeginBlock and AppModule.EndBlock to extension interfaces

### Improvements

* (events) [#12850](https://github.com/cosmos/cosmos-sdk/pull/12850) Add a new `fee_payer` attribute to the `tx` event that is emitted from the `DeductFeeDecorator` AnteHandler decorator.
* (x/params) [#12724](https://github.com/cosmos/cosmos-sdk/pull/12724) Add `GetParamSetIfExists` function to params `Subspace` to prevent panics on breaking changes.
* [#12668](https://github.com/cosmos/cosmos-sdk/pull/12668) Add `authz_msg_index` event attribute to message events emitted when executing via `MsgExec` through `x/authz`.
* [#12697](https://github.com/cosmos/cosmos-sdk/pull/12697) Upgrade IAVL to v0.19.0 with fast index and error propagation. NOTE: first start will take a while to propagate into new model.
    * Note: after upgrading to this version it may take up to 15 minutes to migrate from 0.17 to 0.19. This time is used to create the fast cache introduced into IAVL for performance
* [#12784](https://github.com/cosmos/cosmos-sdk/pull/12784) Upgrade Tendermint to 0.34.20.
* (x/bank) [#12674](https://github.com/cosmos/cosmos-sdk/pull/12674) Add convenience function `CreatePrefixedAccountStoreKey()` to construct key to access account's balance for a given denom.

### Bug Fixes

* (x/mint) [#12384](https://github.com/cosmos/cosmos-sdk/pull/12384) Ensure `GoalBonded` must be positive when performing `x/mint` parameter validation.
* (simapp) [#12437](https://github.com/cosmos/cosmos-sdk/pull/12437) fix the non-determinstic behavior in simulations caused by `GenTx` and check
empty coins slice before it is used to create `banktype.MsgSend`.
* (x/capability) [12818](https://github.com/cosmos/cosmos-sdk/pull/12818) Use fixed length hex for pointer at FwdCapabilityKey.

## [v0.45.6](https://github.com/cosmos/cosmos-sdk/releases/tag/v0.45.6) - 2022-06-28

### Improvements

* (simapp) [#12314](https://github.com/cosmos/cosmos-sdk/pull/12314) Increase `DefaultGenTxGas` from `1000000` to `10000000`
* [#12371](https://github.com/cosmos/cosmos-sdk/pull/12371) Update min required Golang version to 1.18.

### Bug Fixes

* [#12317](https://github.com/cosmos/cosmos-sdk/pull/12317) Rename `edit-validator` command's `--moniker` flag to `--new-moniker`
* (x/upgrade) [#12264](https://github.com/cosmos/cosmos-sdk/pull/12264) Fix `GetLastCompleteUpgrade` to properly return the latest upgrade.
* (x/crisis) [#12208](https://github.com/cosmos/cosmos-sdk/pull/12208) Fix progress index of crisis invariant assertion logs.

### Features

* (query) [#12253](https://github.com/cosmos/cosmos-sdk/pull/12253) Add `GenericFilteredPaginate` to the `query` package to improve UX.

## [v0.45.5](https://github.com/cosmos/cosmos-sdk/releases/tag/v0.45.5) - 2022-06-09

### Improvements

* (x/feegrant) [#11813](https://github.com/cosmos/cosmos-sdk/pull/11813) Fix pagination total count in `AllowancesByGranter` query.
* (errors) [#12002](https://github.com/cosmos/cosmos-sdk/pull/12002) Removed 'redacted' error message from defaultErrEncoder.
* (ante) [#12017](https://github.com/cosmos/cosmos-sdk/pull/12017) Index ante events for failed tx (backport #12013).
* [#12153](https://github.com/cosmos/cosmos-sdk/pull/12153) Add a new `NewSimulationManagerFromAppModules` constructor, to simplify simulation wiring.

### Bug Fixes

* [#11796](https://github.com/cosmos/cosmos-sdk/pull/11796) Handle EOF error case in `readLineFromBuf`, which allows successful reading of passphrases from STDIN.
* [#11772](https://github.com/cosmos/cosmos-sdk/pull/11772) Limit types.Dec length to avoid overflow.
* [#10947](https://github.com/cosmos/cosmos-sdk/pull/10947) Add `AllowancesByGranter` query to the feegrant module
* [#9639](https://github.com/cosmos/cosmos-sdk/pull/9639) Check store keys length before accessing them by making sure that `key` is of length `m+1` (for `key[n:m]`)
* [#11983](https://github.com/cosmos/cosmos-sdk/pull/11983) (x/feegrant, x/authz) rename grants query commands to `grants-by-grantee`, `grants-by-granter` cmds.

## Improvements

* [#11886](https://github.com/cosmos/cosmos-sdk/pull/11886) Improve error messages

## [v0.45.4](https://github.com/cosmos/cosmos-sdk/releases/tag/v0.45.4) - 2022-04-25

### Bug Fixes

* [#11624](https://github.com/cosmos/cosmos-sdk/pull/11624) Handle the error returned from `NewNode` in the `server` package.
* [#11724](https://github.com/cosmos/cosmos-sdk/pull/11724) Fix data race issues with `api.Server`.

### Improvements

* (types) [#12201](https://github.com/cosmos/cosmos-sdk/pull/12201) Add `MustAccAddressFromBech32` util function
* [#11693](https://github.com/cosmos/cosmos-sdk/pull/11693) Add validation for gentx cmd.
* [#11686](https://github.com/cosmos/cosmos-sdk/pull/11686) Update the min required Golang version to `1.17`.
* (x/auth/vesting) [#11652](https://github.com/cosmos/cosmos-sdk/pull/11652) Add util functions for `Period(s)`

## [v0.45.3](https://github.com/cosmos/cosmos-sdk/releases/tag/v0.45.3) - 2022-04-12

### Improvements

* [#11562](https://github.com/cosmos/cosmos-sdk/pull/11562) Updated Tendermint to v0.34.19; `unsafe-reset-all` command has been moved to the `tendermint` sub-command.

### Features

* (x/upgrade) [#11551](https://github.com/cosmos/cosmos-sdk/pull/11551) Update `ScheduleUpgrade` for chains to schedule an automated upgrade on `BeginBlock` without having to go though governance.

## [v0.45.2](https://github.com/cosmos/cosmos-sdk/releases/tag/v0.45.2) - 2022-04-05

### Features

* (tx) [#11533](https://github.com/cosmos/cosmos-sdk/pull/11533) Register [`EIP191`](https://eips.ethereum.org/EIPS/eip-191) as an available `SignMode` for chains to use.
* [#11430](https://github.com/cosmos/cosmos-sdk/pull/11430) Introduce a new `grpc-only` flag, such that when enabled, will start the node in a query-only mode. Note, gRPC MUST be enabled with this flag.
* (x/bank) [#11417](https://github.com/cosmos/cosmos-sdk/pull/11417) Introduce a new `SpendableBalances` gRPC query that retrieves an account's total (paginated) spendable balances.
* (x/bank) [#10771](https://github.com/cosmos/cosmos-sdk/pull/10771) Add safety check on bank module perms to allow module-specific mint restrictions (e.g. only minting a certain denom).
* (x/bank) [#10771](https://github.com/cosmos/cosmos-sdk/pull/10771) Add `bank.BankKeeper.WithMintCoinsRestriction` function to restrict use of bank `MintCoins` usage. This function is not on the bank `Keeper` interface, so it's not API-breaking, but only additive on the keeper implementation.
* [#10944](https://github.com/cosmos/cosmos-sdk/pull/10944) `x/authz` add all grants by grantee query
* [#11124](https://github.com/cosmos/cosmos-sdk/pull/11124) Add `GetAllVersions` to application store
* (x/auth) [#10880](https://github.com/cosmos/cosmos-sdk/pull/10880) Added a new query to the tx query service that returns a block with transactions fully decoded.
* [#11314](https://github.com/cosmos/cosmos-sdk/pull/11314) Add state rollback command.

### Bug Fixes

* [#11354](https://github.com/cosmos/cosmos-sdk/pull/11355) Added missing pagination flag for `bank q total` query.
* [#11197](https://github.com/cosmos/cosmos-sdk/pull/11197) Signing with multisig now works with multisig address which is not in the keyring.
* (client) [#11283](https://github.com/cosmos/cosmos-sdk/issues/11283) Support multiple keys for tx simulation and setting automatic gas for txs.
* (store) [#11177](https://github.com/cosmos/cosmos-sdk/pull/11177) Update the prune `everything` strategy to store the last two heights.
* (store) [#11117](https://github.com/cosmos/cosmos-sdk/pull/11117) Fix data race in store trace component
* (x/authz) [#11252](https://github.com/cosmos/cosmos-sdk/pull/11252) Allow insufficient funds error for authz simulation
* (crypto) [#11298](https://github.com/cosmos/cosmos-sdk/pull/11298) Fix cgo secp signature verification and update libscep256k1 library.
* (crypto) [#12122](https://github.com/cosmos/cosmos-sdk/pull/12122) Fix keyring migration issue.

### Improvements

* [#9576](https://github.com/cosmos/cosmos-sdk/pull/9576) Add debug error message to query result when enabled
* (types) [#11200](https://github.com/cosmos/cosmos-sdk/pull/11200) Added `Min()` and `Max()` operations on sdk.Coins.
* [#11267](https://github.com/cosmos/cosmos-sdk/pull/11267) Add hooks to allow app modules to add things to state-sync (backport #10961).

## [v0.45.1](https://github.com/cosmos/cosmos-sdk/releases/tag/v0.45.1) - 2022-02-03

### Bug Fixes

* (grpc) [#10985](https://github.com/cosmos/cosmos-sdk/pull/10992) The `/cosmos/tx/v1beta1/txs/{hash}` endpoint returns a 404 when a tx does not exist.
* [#10990](https://github.com/cosmos/cosmos-sdk/pull/10990) Fixes missing `iavl-cache-size` config parsing in `GetConfig` method.
* [#11222](https://github.com/cosmos/cosmos-sdk/pull/11222) reject query with block height in the future

### Improvements

* [#10407](https://github.com/cosmos/cosmos-sdk/pull/10407) Added validation to `x/upgrade` module's `BeginBlock` to check accidental binary downgrades
* [#10768](https://github.com/cosmos/cosmos-sdk/pull/10768) Extra logging in in-place store migrations.

## [v0.45.0](https://github.com/cosmos/cosmos-sdk/releases/tag/v0.45.0) - 2022-01-18

### State Machine Breaking

* [#10833](https://github.com/cosmos/cosmos-sdk/pull/10833) fix reported tx gas used when block gas limit exceeded.
* (auth) [#10536](https://github.com/cosmos/cosmos-sdk/pull/10536]) Enable `SetSequence` for `ModuleAccount`.
* (store) [#10218](https://github.com/cosmos/cosmos-sdk/pull/10218) Charge gas even when there are no entries while seeking.
* (store) [#10247](https://github.com/cosmos/cosmos-sdk/pull/10247) Charge gas for the key length in gas meter.
* (x/gov) [#10740](https://github.com/cosmos/cosmos-sdk/pull/10740) Increase maximum proposal description size from 5k characters to 10k characters.
* [#10814](https://github.com/cosmos/cosmos-sdk/pull/10814) revert tx when block gas limit exceeded.

### API Breaking Changes

* [#10561](https://github.com/cosmos/cosmos-sdk/pull/10561) The `CommitMultiStore` interface contains a new `SetIAVLCacheSize` method
* [#10922](https://github.com/cosmos/cosmos-sdk/pull/10922), [/#10956](https://github.com/cosmos/cosmos-sdk/pull/10956) Deprecate key `server.Generate*` functions and move them to `testutil` and support custom mnemonics in in-process testing network. Moved `TestMnemonic` from `testutil` package to `testdata`.
* [#11049](https://github.com/cosmos/cosmos-sdk/pull/11049) Add custom tendermint config variables into root command. Allows App developers to set config.toml variables.

### Features

* [#10614](https://github.com/cosmos/cosmos-sdk/pull/10614) Support in-place migration ordering

### Improvements

* [#10486](https://github.com/cosmos/cosmos-sdk/pull/10486) store/cachekv's `Store.Write` conservatively
  looks up keys, but also uses the [map clearing idiom](https://bencher.orijtech.com/perfclinic/mapclearing/)
  to reduce the RAM usage, CPU time usage, and garbage collection pressure from clearing maps,
  instead of allocating new maps.
* (module) [#10711](https://github.com/cosmos/cosmos-sdk/pull/10711) Panic at startup if the app developer forgot to add modules in the `SetOrder{BeginBlocker, EndBlocker, InitGenesis, ExportGenesis}` functions. This means that all modules, even those who have empty implementations for those methods, need to be added to `SetOrder*`.
* (types) [#10076](https://github.com/cosmos/cosmos-sdk/pull/10076) Significantly speedup and lower allocations for `Coins.String()`.
* (auth) [#10022](https://github.com/cosmos/cosmos-sdk/pull/10022) `AuthKeeper` interface in `x/auth` now includes a function `HasAccount`.
* [#10393](https://github.com/cosmos/cosmos-sdk/pull/10393) Add `HasSupply` method to bank keeper to ensure that input denom actually exists on chain.

### Bug Fixes

* (std/codec) [/#10595](https://github.com/cosmos/cosmos-sdk/pull/10595) Add evidence to std/codec to be able to decode evidence in client interactions.
* (types) [#9627](https://github.com/cosmos/cosmos-sdk/pull/9627) Fix nil pointer panic on `NewBigIntFromInt`.
* [#10725](https://github.com/cosmos/cosmos-sdk/pull/10725) populate `ctx.ConsensusParams` for begin/end blockers.
* [#9829](https://github.com/cosmos/cosmos-sdk/pull/9829) Fixed Coin denom sorting not being checked during `Balance.Validate` check. Refactored the Validation logic to use `Coins.Validate` for `Balance.Coins`
* [#10061](https://github.com/cosmos/cosmos-sdk/pull/10061) and [#10515](https://github.com/cosmos/cosmos-sdk/pull/10515) Ensure that `LegacyAminoPubKey` struct correctly unmarshals from JSON

## [v0.44.8](https://github.com/cosmos/cosmos-sdk/releases/tag/v0.44.8) - 2022-04-12

### Improvements

* [#11563](https://github.com/cosmos/cosmos-sdk/pull/11563) Updated Tendermint to v0.34.19; `unsafe-reset-all` command has been moved to the `tendermint` sub-command.

## [v0.44.7](https://github.com/cosmos/cosmos-sdk/releases/tag/v0.44.7) - 2022-04-04

### Features

* (x/bank) [#10771](https://github.com/cosmos/cosmos-sdk/pull/10771) Add safety check on bank module perms to allow module-specific mint restrictions (e.g. only minting a certain denom).
* (x/bank) [#10771](https://github.com/cosmos/cosmos-sdk/pull/10771) Add `bank.BankKeeper.WithMintCoinsRestriction` function to restrict use of bank `MintCoins` usage. This function is not on the bank `Keeper` interface, so it's not API-breaking, but only additive on the keeper implementation.

### Bug Fixes

* [#11354](https://github.com/cosmos/cosmos-sdk/pull/11355) Added missing pagination flag for `bank q total` query.
* (store) [#11177](https://github.com/cosmos/cosmos-sdk/pull/11177) Update the prune `everything` strategy to store the last two heights.
* (store) [#11117](https://github.com/cosmos/cosmos-sdk/pull/11117) Fix data race in store trace component
* (x/authz) [#11252](https://github.com/cosmos/cosmos-sdk/pull/11252) Allow insufficient funds error for authz simulation

### Improvements

* [#9576](https://github.com/cosmos/cosmos-sdk/pull/9576) Add debug error message to query result when enabled

## [v0.44.6](https://github.com/cosmos/cosmos-sdk/releases/tag/v0.44.6) - 2022-02-02

### Features

* [#11124](https://github.com/cosmos/cosmos-sdk/pull/11124) Add `GetAllVersions` to application store

### Bug Fixes

* (grpc) [#10985](https://github.com/cosmos/cosmos-sdk/pull/10992) The `/cosmos/tx/v1beta1/txs/{hash}` endpoint returns a 404 when a tx does not exist.
* (std/codec) [/#10595](https://github.com/cosmos/cosmos-sdk/pull/10595) Add evidence to std/codec to be able to decode evidence in client interactions.
* [#10725](https://github.com/cosmos/cosmos-sdk/pull/10725) populate `ctx.ConsensusParams` for begin/end blockers.
* [#10061](https://github.com/cosmos/cosmos-sdk/pull/10061) and [#10515](https://github.com/cosmos/cosmos-sdk/pull/10515) Ensure that `LegacyAminoPubKey` struct correctly unmarshals from JSON

### Improvements

* [#10823](https://github.com/cosmos/cosmos-sdk/pull/10823) updated ambiguous cli description for creating feegrant.

## [v0.44.5-patch](https://github.com/cosmos/cosmos-sdk/releases/tag/v0.44.5-patch) - 2021-10-14

ATTENTION:

This is a security release for the [Dragonberry security advisory](https://forum.cosmos.network/t/ibc-security-advisory-dragonberry/7702).

All users should upgrade immediately.

Users *must* add a replace directive in their go.mod for the new `ics23` package in the SDK:

```go
replace github.com/confio/ics23/go => github.com/cosmos/cosmos-sdk/ics23/go v0.8.0
```

## [v0.44.5](https://github.com/cosmos/cosmos-sdk/releases/tag/v0.44.5) - 2021-12-02

### Improvements

* (baseapp) [#10631](https://github.com/cosmos/cosmos-sdk/pull/10631) Emit ante events even for the failed txs.
* (store) [#10741](https://github.com/cosmos/cosmos-sdk/pull/10741) Significantly speedup iterator creation after delete heavy workloads. Significantly improves IBC migration times.

### Bug Fixes

* [#10648](https://github.com/cosmos/cosmos-sdk/pull/10648) Upgrade IAVL to 0.17.3 to solve race condition bug in IAVL.

## [v0.44.4](https://github.com/cosmos/cosmos-sdk/releases/tag/v0.44.4) - 2021-11-25

### Improvements

* (types) [#10630](https://github.com/cosmos/cosmos-sdk/pull/10630) Add an `Events` field to the `TxResponse` type that captures *all* events emitted by a transaction, unlike `Logs` which only contains events emitted during message execution.
* (x/upgrade) [#10532](https://github.com/cosmos/cosmos-sdk/pull/10532) Add `keeper.DumpUpgradeInfoWithInfoToDisk` to include `Plan.Info` in the upgrade-info file.
* (store) [#10544](https://github.com/cosmos/cosmos-sdk/pull/10544) Use the new IAVL iterator structure which significantly improves iterator performance.

### Bug Fixes

* [#10827](https://github.com/cosmos/cosmos-sdk/pull/10827) Create query `Context` with requested block height
* [#10414](https://github.com/cosmos/cosmos-sdk/pull/10414) Use `sdk.GetConfig().GetFullBIP44Path()` instead `sdk.FullFundraiserPath` to generate key
* (bank) [#10394](https://github.com/cosmos/cosmos-sdk/pull/10394) Fix: query account balance by ibc denom.
* [\10608](https://github.com/cosmos/cosmos-sdk/pull/10608) Change the order of module migration by pushing x/auth to the end. Auth module depends on other modules and should be run last. We have updated the documentation to provide more details how to change module migration order. This is technically a breaking change, but only impacts updates between the upgrades with version change, hence migrating from the previous patch release doesn't cause new migration and doesn't break the state.
* [#10674](https://github.com/cosmos/cosmos-sdk/pull/10674) Fix issue with `Error.Wrap` and `Error.Wrapf` usage with `errors.Is`.

## [v0.44.3](https://github.com/cosmos/cosmos-sdk/releases/tag/v0.44.3) - 2021-10-21

### Improvements

* [#10768](https://github.com/cosmos/cosmos-sdk/pull/10768) Added extra logging for tracking in-place store migrations
* [#10262](https://github.com/cosmos/cosmos-sdk/pull/10262) Remove unnecessary logging in `x/feegrant` simulation.
* [#10327](https://github.com/cosmos/cosmos-sdk/pull/10327) Add null guard for possible nil `Amount` in tx fee `Coins`
* [#10339](https://github.com/cosmos/cosmos-sdk/pull/10339) Improve performance of `removeZeroCoins` by only allocating memory when necessary
* [#10045](https://github.com/cosmos/cosmos-sdk/pull/10045) Revert [#8549](https://github.com/cosmos/cosmos-sdk/pull/8549). Do not route grpc queries through Tendermint.
* (deps) [#10375](https://github.com/cosmos/cosmos-sdk/pull/10375) Bump Tendermint to [v0.34.14](https://github.com/tendermint/tendermint/releases/tag/v0.34.14).
* [#10024](https://github.com/cosmos/cosmos-sdk/pull/10024) `store/cachekv` performance improvement by reduced growth factor for iterator ranging by using binary searches to find dirty items when unsorted key count >= 1024.

### Bug Fixes

* (client) [#10226](https://github.com/cosmos/cosmos-sdk/pull/10226) Fix --home flag parsing.
* (rosetta) [#10340](https://github.com/cosmos/cosmos-sdk/pull/10340) Use `GenesisChunked(ctx)` instead `Genesis(ctx)` to get genesis block height

## [v0.44.2](https://github.com/cosmos/cosmos-sdk/releases/tag/v0.44.2) - 2021-10-12

Security Release. No breaking changes related to 0.44.x.

## [v0.44.1](https://github.com/cosmos/cosmos-sdk/releases/tag/v0.44.1) - 2021-09-29

### Improvements

* (store) [#10040](https://github.com/cosmos/cosmos-sdk/pull/10040) Bump IAVL to v0.17.1 which includes performance improvements on a batch load.
* (types) [#10021](https://github.com/cosmos/cosmos-sdk/pull/10021) Speedup coins.AmountOf(), by removing many intermittent regex calls.
* [#10077](https://github.com/cosmos/cosmos-sdk/pull/10077) Remove telemetry on `GasKV` and `CacheKV` store Get/Set operations, significantly improving their performance.
* (store) [#10026](https://github.com/cosmos/cosmos-sdk/pull/10026) Improve CacheKVStore datastructures / algorithms, to no longer take O(N^2) time when interleaving iterators and insertions.

### Bug Fixes

* [#9969](https://github.com/cosmos/cosmos-sdk/pull/9969) fix: use keyring in config for add-genesis-account cmd.
* (x/genutil) [#10104](https://github.com/cosmos/cosmos-sdk/pull/10104) Ensure the `init` command reads the `--home` flag value correctly.
* (x/feegrant) [#10049](https://github.com/cosmos/cosmos-sdk/issues/10049) Fixed the error message when `period` or `period-limit` flag is not set on a feegrant grant transaction.

### Client Breaking Changes

* [#9879](https://github.com/cosmos/cosmos-sdk/pull/9879) Modify ABCI Queries to use `abci.QueryRequest` Height field if it is non-zero, otherwise continue using context height.

## [v0.44.0](https://github.com/cosmos/cosmos-sdk/releases/tag/v0.44.0) - 2021-09-01

### Features

* [#9860](https://github.com/cosmos/cosmos-sdk/pull/9860) Emit transaction fee in ante handler fee decorator. The event type is `tx` and the attribute is `fee`.

### Improvements

* (deps) [#9956](https://github.com/cosmos/cosmos-sdk/pull/9956) Bump Tendermint to [v0.34.12](https://github.com/tendermint/tendermint/releases/tag/v0.34.12).

### Deprecated

* (x/upgrade) [#9906](https://github.com/cosmos/cosmos-sdk/pull/9906) Deprecate `UpgradeConsensusState` gRPC query since this functionality is only used for IBC, which now has its own [IBC replacement](https://github.com/cosmos/ibc-go/blob/2c880a22e9f9cc75f62b527ca94aa75ce1106001/proto/ibc/core/client/v1/query.proto#L54)

### Bug Fixes

* [#9965](https://github.com/cosmos/cosmos-sdk/pull/9965) Fixed `simd version` command output to report the right release tag.
* (x/upgrade) [#10189](https://github.com/cosmos/cosmos-sdk/issues/10189) Removed potential sources of non-determinism in upgrades.

### Client Breaking Changes

* [#10041](https://github.com/cosmos/cosmos-sdk/pull/10041) Remove broadcast & encode legacy REST endpoints. Please see the [REST Endpoints Migration guide](https://docs.cosmos.network/v0.45/migrations/rest.html) to migrate to the new REST endpoints.

## [v0.43.0](https://github.com/cosmos/cosmos-sdk/releases/tag/v0.43.0) - 2021-08-10

### Features

* [#6711](https://github.com/cosmos/cosmos-sdk/pull/6711) Make integration test suites reusable by apps, tests are exported in each module's `client/testutil` package.
* [#8077](https://github.com/cosmos/cosmos-sdk/pull/8077) Added support for grpc-web, enabling browsers to communicate with a chain's gRPC server
* [#8965](https://github.com/cosmos/cosmos-sdk/pull/8965) cosmos reflection now provides more information on the application such as: deliverable msgs, sdk.Config info etc (still in alpha stage).
* [#8520](https://github.com/cosmos/cosmos-sdk/pull/8520) Add support for permanently locked vesting accounts.
* [#8559](https://github.com/cosmos/cosmos-sdk/pull/8559) Added Protobuf compatible secp256r1 ECDSA signatures.
* [#8786](https://github.com/cosmos/cosmos-sdk/pull/8786) Enabled secp256r1 in x/auth.
* (rosetta) [#8729](https://github.com/cosmos/cosmos-sdk/pull/8729) Data API fully supports balance tracking. Construction API can now construct any message supported by the application.
* [#8754](https://github.com/cosmos/cosmos-sdk/pull/8875) Added support for reverse iteration to pagination.
* (types) [#9079](https://github.com/cosmos/cosmos-sdk/issues/9079) Add `AddAmount`/`SubAmount` methods to `sdk.Coin`.
* [#9088](https://github.com/cosmos/cosmos-sdk/pull/9088) Added implementation to ADR-28 Derived Addresses.
* [#9133](https://github.com/cosmos/cosmos-sdk/pull/9133) Added hooks for governance actions.
* (x/staking) [#9214](https://github.com/cosmos/cosmos-sdk/pull/9214) Added `new_shares` attribute inside `EventTypeDelegate` event.
* [#9382](https://github.com/cosmos/cosmos-sdk/pull/9382) feat: add Dec.Float64() function.
* [#9457](https://github.com/cosmos/cosmos-sdk/pull/9457) Add amino support for x/authz and x/feegrant Msgs.
* [#9498](https://github.com/cosmos/cosmos-sdk/pull/9498) Added `Codec: codec.Codec` attribute to `client/Context` structure.
* [#9540](https://github.com/cosmos/cosmos-sdk/pull/9540) Add output flag for query txs command.
* (errors) [#8845](https://github.com/cosmos/cosmos-sdk/pull/8845) Add `Error.Wrap` handy method
* [#8518](https://github.com/cosmos/cosmos-sdk/pull/8518) Help users of multisig wallets debug signature issues.
* [#9573](https://github.com/cosmos/cosmos-sdk/pull/9573) ADR 040 implementation: New DB interface
* [#9952](https://github.com/cosmos/cosmos-sdk/pull/9952) ADR 040: Implement in-memory DB backend
* [#9848](https://github.com/cosmos/cosmos-sdk/pull/9848) ADR-040: Implement BadgerDB backend
* [#9851](https://github.com/cosmos/cosmos-sdk/pull/9851) ADR-040: Implement RocksDB backend
* [#10308](https://github.com/cosmos/cosmos-sdk/pull/10308) ADR-040: Implement DBConnection.Revert
* [#9892](https://github.com/cosmos/cosmos-sdk/pull/9892) ADR-040: KV Store with decoupled storage and state commitment

### Client Breaking Changes

* [#8363](https://github.com/cosmos/cosmos-sdk/pull/8363) Addresses no longer have a fixed 20-byte length. From the SDK modules' point of view, any 1-255 bytes-long byte array is a valid address.
* (crypto/ed25519) [#8690] Adopt zip1215 ed2559 verification rules.
* [#8849](https://github.com/cosmos/cosmos-sdk/pull/8849) Upgrade module no longer supports time based upgrades.
* [#7477](https://github.com/cosmos/cosmos-sdk/pull/7477) Changed Bech32 Public Key serialization in the client facing functionality (CLI, MsgServer, QueryServer):
    * updated the keyring display structure (it uses protobuf JSON serialization) - the output is more verbose.
    * Renamed `MarshalAny` and `UnmarshalAny` to `MarshalInterface` and `UnmarshalInterface` respectively. These functions must take an interface as parameter (not a concrete type nor `Any` object). Underneath they use `Any` wrapping for correct protobuf serialization.
    * CLI: removed `--text` flag from `show-node-id` command; the text format for public keys is not used any more - instead we use ProtoJSON.
* (store) [#8790](https://github.com/cosmos/cosmos-sdk/pull/8790) Reduce gas costs by 10x for transient store operations.
* [#9139](https://github.com/cosmos/cosmos-sdk/pull/9139) Querying events:
    * via `ServiceMsg` TypeURLs (e.g. `message.action='/cosmos.bank.v1beta1.Msg/Send'`) does not work anymore,
    * via legacy `msg.Type()` (e.g. `message.action='send'`) is being deprecated, new `Msg`s won't emit these events.
    * Please use concrete `Msg` TypeURLs instead (e.g. `message.action='/cosmos.bank.v1beta1.MsgSend'`).
* [#9859](https://github.com/cosmos/cosmos-sdk/pull/9859) The `default` pruning strategy now keeps the last 362880 blocks instead of 100. 362880 equates to roughly enough blocks to cover the entire unbonding period assuming a 21 day unbonding period and 5s block time.
* [#9785](https://github.com/cosmos/cosmos-sdk/issues/9785) Missing coin denomination in logs

### API Breaking Changes

* (keyring) [#8662](https://github.com/cosmos/cosmos-sdk/pull/8662) `NewMnemonic` now receives an additional `passphrase` argument to secure the key generated by the bip39 mnemonic.
* (x/bank) [#8473](https://github.com/cosmos/cosmos-sdk/pull/8473) Bank keeper does not expose unsafe balance changing methods such as `SetBalance`, `SetSupply` etc.
* (x/staking) [#8473](https://github.com/cosmos/cosmos-sdk/pull/8473) On genesis init, if non bonded pool and bonded pool balance, coming from the bank module, does not match what is saved in the staking state, the initialization will panic.
* (x/gov) [#8473](https://github.com/cosmos/cosmos-sdk/pull/8473) On genesis init, if the gov module account balance, coming from bank module state, does not match the one in gov module state, the initialization will panic.
* (x/distribution) [#8473](https://github.com/cosmos/cosmos-sdk/pull/8473) On genesis init, if the distribution module account balance, coming from bank module state, does not match the one in distribution module state, the initialization will panic.
* (client/keys) [#8500](https://github.com/cosmos/cosmos-sdk/pull/8500) `InfoImporter` interface is removed from legacy keybase.
* (x/staking) [#8505](https://github.com/cosmos/cosmos-sdk/pull/8505) `sdk.PowerReduction` has been renamed to `sdk.DefaultPowerReduction`, and most staking functions relying on power reduction take a new function argument, instead of relying on that global variable.
* [#8629](https://github.com/cosmos/cosmos-sdk/pull/8629) Deprecated `SetFullFundraiserPath` from `Config` in favor of `SetPurpose` and `SetCoinType`.
* (x/upgrade) [#8673](https://github.com/cosmos/cosmos-sdk/pull/8673) Remove IBC logic from x/upgrade. Deprecates IBC fields in an Upgrade Plan, an error will be thrown if they are set. IBC upgrade logic moved to 02-client and an IBC UpgradeProposal is added.
* (x/bank) [#8517](https://github.com/cosmos/cosmos-sdk/pull/8517) `SupplyI` interface and `Supply` are removed and uses `sdk.Coins` for supply tracking
* (x/upgrade) [#8743](https://github.com/cosmos/cosmos-sdk/pull/8743) `UpgradeHandler` includes a new argument `VersionMap` which helps facilitate in-place migrations.
* (x/auth) [#8129](https://github.com/cosmos/cosmos-sdk/pull/8828) Updated `SigVerifiableTx.GetPubKeys` method signature to return error.
* (x/upgrade) [\7487](https://github.com/cosmos/cosmos-sdk/pull/8897) Upgrade `Keeper` takes new argument `ProtocolVersionSetter` which implements setting a protocol version on baseapp.
* (baseapp) [\7487](https://github.com/cosmos/cosmos-sdk/pull/8897) BaseApp's fields appVersion and version were swapped to match Tendermint's fields.
* [#8682](https://github.com/cosmos/cosmos-sdk/pull/8682) `ante.NewAnteHandler` updated to receive all positional params as `ante.HandlerOptions` struct. If required fields aren't set, throws error accordingly.
* (x/staking/types) [#7447](https://github.com/cosmos/cosmos-sdk/issues/7447) Remove bech32 PubKey support:
    * `ValidatorI` interface update: `GetConsPubKey` renamed to `TmConsPubKey` (this is to clarify the return type: consensus public key must be a tendermint key); `TmConsPubKey`, `GetConsAddr` methods return error.
    * `Validator` updated according to the `ValidatorI` changes described above.
    * `ToTmValidator` function: added `error` to return values.
    * `Validator.ConsensusPubkey` type changed from `string` to `codectypes.Any`.
    * `MsgCreateValidator.Pubkey` type changed from `string` to `codectypes.Any`.
* (client) [#8926](https://github.com/cosmos/cosmos-sdk/pull/8926) `client/tx.PrepareFactory` has been converted to a private function, as it's only used internally.
* (auth/tx) [#8926](https://github.com/cosmos/cosmos-sdk/pull/8926) The `ProtoTxProvider` interface used as a workaround for transaction simulation has been removed.
* (x/bank) [#8798](https://github.com/cosmos/cosmos-sdk/pull/8798) `GetTotalSupply` is removed in favour of `GetPaginatedTotalSupply`
* (keyring) [#8739](https://github.com/cosmos/cosmos-sdk/pull/8739) Rename InfoImporter -> LegacyInfoImporter.
* (x/bank/types) [#9061](https://github.com/cosmos/cosmos-sdk/pull/9061) `AddressFromBalancesStore` now returns an error for invalid key instead of panic.
* (x/auth) [#9144](https://github.com/cosmos/cosmos-sdk/pull/9144) The `NewTxTimeoutHeightDecorator` antehandler has been converted from a struct to a function.
* (codec) [#9226](https://github.com/cosmos/cosmos-sdk/pull/9226) Rename codec interfaces and methods, to follow a general Go interfaces:
    * `codec.Marshaler` → `codec.Codec` (this defines objects which serialize other objects)
    * `codec.BinaryMarshaler` → `codec.BinaryCodec`
    * `codec.JSONMarshaler` → `codec.JSONCodec`
    * Removed `BinaryBare` suffix from `BinaryCodec` methods (`MarshalBinaryBare`, `UnmarshalBinaryBare`, ...)
    * Removed `Binary` infix from `BinaryCodec` methods (`MarshalBinaryLengthPrefixed`, `UnmarshalBinaryLengthPrefixed`, ...)
* [#9139](https://github.com/cosmos/cosmos-sdk/pull/9139) `ServiceMsg` TypeURLs (e.g. `/cosmos.bank.v1beta1.Msg/Send`) have been removed, as they don't comply to the Probobuf `Any` spec. Please use `Msg` type TypeURLs (e.g. `/cosmos.bank.v1beta1.MsgSend`). This has multiple consequences:
    * The `sdk.ServiceMsg` struct has been removed.
    * `sdk.Msg` now only contains `ValidateBasic` and `GetSigners` methods. The remaining methods `GetSignBytes`, `Route` and `Type` are moved to `legacytx.LegacyMsg`.
    * The `RegisterCustomTypeURL` function and the `cosmos.base.v1beta1.ServiceMsg` interface have been removed from the interface registry.
* (codec) [#9251](https://github.com/cosmos/cosmos-sdk/pull/9251) Rename `clientCtx.JSONMarshaler` to `clientCtx.JSONCodec` as per #9226.
* (x/bank) [#9271](https://github.com/cosmos/cosmos-sdk/pull/9271) SendEnabledCoin(s) renamed to IsSendEnabledCoin(s) to better reflect its functionality.
* (x/bank) [#9550](https://github.com/cosmos/cosmos-sdk/pull/9550) `server.InterceptConfigsPreRunHandler` now takes 2 additional arguments: customAppConfigTemplate and customAppConfig. If you don't need to customize these, simply put `""` and `nil`.
* [#8245](https://github.com/cosmos/cosmos-sdk/pull/8245) Removed `simapp.MakeCodecs` and use `simapp.MakeTestEncodingConfig` instead.
* (x/capability) [#9836](https://github.com/cosmos/cosmos-sdk/pull/9836) Removed `InitializeAndSeal(ctx sdk.Context)` and replaced with `Seal()`. App must add x/capability module to the begin blockers which will assure that the x/capability keeper is properly initialized. The x/capability begin blocker must be run before any other module which uses x/capability.

### State Machine Breaking

* (x/{bank,distrib,gov,slashing,staking}) [#8363](https://github.com/cosmos/cosmos-sdk/issues/8363) Store keys have been modified to allow for variable-length addresses.
* (x/evidence) [#8502](https://github.com/cosmos/cosmos-sdk/pull/8502) `HandleEquivocationEvidence` persists the evidence to state.
* (x/gov) [#7733](https://github.com/cosmos/cosmos-sdk/pull/7733) ADR 037 Implementation: Governance Split Votes, use `MsgWeightedVote` to send a split vote. Sending a regular `MsgVote` will convert the underlying vote option into a weighted vote with weight 1.
* (x/bank) [#8656](https://github.com/cosmos/cosmos-sdk/pull/8656) balance and supply are now correctly tracked via `coin_spent`, `coin_received`, `coinbase` and `burn` events.
* (x/bank) [#8517](https://github.com/cosmos/cosmos-sdk/pull/8517) Supply is now stored and tracked as `sdk.Coins`
* (x/bank) [#9051](https://github.com/cosmos/cosmos-sdk/pull/9051) Supply value is stored as `sdk.Int` rather than `string`.

### CLI Breaking Changes

* [#8880](https://github.com/cosmos/cosmos-sdk/pull/8880) The CLI `simd migrate v0.40 ...` command has been renamed to `simd migrate v0.42`.
* [#8628](https://github.com/cosmos/cosmos-sdk/issues/8628) Commands no longer print outputs using `stderr` by default
* [#9134](https://github.com/cosmos/cosmos-sdk/pull/9134) Renamed the CLI flag `--memo` to `--note`.
* [#9291](https://github.com/cosmos/cosmos-sdk/pull/9291) Migration scripts prior to v0.38 have been removed from the CLI `migrate` command. The oldest supported migration is v0.39->v0.42.
* [#9371](https://github.com/cosmos/cosmos-sdk/pull/9371) Non-zero default fees/Server will error if there's an empty value for min-gas-price in app.toml
* [#9827](https://github.com/cosmos/cosmos-sdk/pull/9827) Ensure input parity of validator public key input between `tx staking create-validator` and `gentx`.
* [#9621](https://github.com/cosmos/cosmos-sdk/pull/9621) Rollback [#9371](https://github.com/cosmos/cosmos-sdk/pull/9371) and log warning if there's an empty value for min-gas-price in app.toml

### Improvements

* (store) [#8012](https://github.com/cosmos/cosmos-sdk/pull/8012) Implementation of ADR-038 WriteListener and listen.KVStore
* (x/bank) [#8614](https://github.com/cosmos/cosmos-sdk/issues/8614) Add `Name` and `Symbol` fields to denom metadata
* (x/auth) [#8522](https://github.com/cosmos/cosmos-sdk/pull/8522) Allow to query all stored accounts
* (crypto/types) [#8600](https://github.com/cosmos/cosmos-sdk/pull/8600) `CompactBitArray`: optimize the `NumTrueBitsBefore` method and add an `Equal` method.
* (x/upgrade) [#8743](https://github.com/cosmos/cosmos-sdk/pull/8743) Add tracking module versions as per ADR-041
* (types) [#8962](https://github.com/cosmos/cosmos-sdk/issues/8962) Add `Abs()` method to `sdk.Int`.
* (x/bank) [#8950](https://github.com/cosmos/cosmos-sdk/pull/8950) Improve efficiency on supply updates.
* (store) [#8811](https://github.com/cosmos/cosmos-sdk/pull/8811) store/cachekv: use typed `types/kv.List` instead of `container/list.List`. The change brings time spent on the time assertion cummulatively to 580ms down from 6.88s.
* (keyring) [#8826](https://github.com/cosmos/cosmos-sdk/pull/8826) add trust to macOS Keychain for calling apps by default, avoiding repeating keychain popups that appears when dealing with keyring (key add, list, ...) operations.
* (makefile) [#7933](https://github.com/cosmos/cosmos-sdk/issues/7933) Use Docker to generate swagger files.
* (crypto/types) [#9196](https://github.com/cosmos/cosmos-sdk/pull/9196) Fix negative index accesses in CompactUnmarshal,GetIndex,SetIndex
* (makefile) [#9192](https://github.com/cosmos/cosmos-sdk/pull/9192) Reuse proto containers in proto related jobs.
* [#9205](https://github.com/cosmos/cosmos-sdk/pull/9205) Improve readability in `abci` handleQueryP2P
* [#9231](https://github.com/cosmos/cosmos-sdk/pull/9231) Remove redundant staking errors.
* [#9314](https://github.com/cosmos/cosmos-sdk/pull/9314) Update Rosetta SDK to upstream's latest release.
* (gRPC-Web) [#9493](https://github.com/cosmos/cosmos-sdk/pull/9493) Add `EnableUnsafeCORS` flag to grpc-web config.
* (x/params) [#9481](https://github.com/cosmos/cosmos-sdk/issues/9481) Speedup simulator for parameter change proposals.
* (x/staking) [#9423](https://github.com/cosmos/cosmos-sdk/pull/9423) Staking delegations now returns empty list instead of rpc error when no records found.
* (x/auth) [#9553](https://github.com/cosmos/cosmos-sdk/pull/9553) The `--multisig` flag now accepts both a name and address.
* [#8549](https://github.com/cosmos/cosmos-sdk/pull/8549) Make gRPC requests go through tendermint Query
* [#8093](https://github.com/cosmos/cosmos-sdk/pull/8093) Limit usage of context.background.
* [#8460](https://github.com/cosmos/cosmos-sdk/pull/8460) Ensure b.ReportAllocs() in all the benchmarks
* [#8461](https://github.com/cosmos/cosmos-sdk/pull/8461) Fix upgrade tx commands not showing up in CLI

### Bug Fixes

* (gRPC) [#8945](https://github.com/cosmos/cosmos-sdk/pull/8945) gRPC reflection now works correctly.
* (keyring) [#8635](https://github.com/cosmos/cosmos-sdk/issues/8635) Remove hardcoded default passphrase value on `NewMnemonic`
* (x/bank) [#8434](https://github.com/cosmos/cosmos-sdk/pull/8434) Fix legacy REST API `GET /bank/total` and `GET /bank/total/{denom}` in swagger
* (x/slashing) [#8427](https://github.com/cosmos/cosmos-sdk/pull/8427) Fix query signing infos command
* (x/bank/types) [#9112](https://github.com/cosmos/cosmos-sdk/pull/9112) fix AddressFromBalancesStore address length overflow
* (x/bank) [#9229](https://github.com/cosmos/cosmos-sdk/pull/9229) Now zero coin balances cannot be added to balances & supply stores. If any denom becomes zero corresponding key gets deleted from store. State migration: [#9664](https://github.com/cosmos/cosmos-sdk/pull/9664).
* [#9363](https://github.com/cosmos/cosmos-sdk/pull/9363) Check store key uniqueness in app wiring.
* [#9460](https://github.com/cosmos/cosmos-sdk/pull/9460) Fix lint error in `MigratePrefixAddress`.
* [#9480](https://github.com/cosmos/cosmos-sdk/pull/9480) Fix added keys when using `--dry-run`.
* (types) [#9511](https://github.com/cosmos/cosmos-sdk/pull/9511) Change `maxBitLen` of `sdk.Int` and `sdk.Dec` to handle max ERC20 value.
* [#9454](https://github.com/cosmos/cosmos-sdk/pull/9454) Fix testnet command with --node-dir-prefix accepts `-` and change `node-dir-prefix token` to `testtoken`.
* (keyring) [#9562](https://github.com/cosmos/cosmos-sdk/pull/9563) fix keyring kwallet backend when using with empty wallet.
* (keyring) [#9583](https://github.com/cosmos/cosmos-sdk/pull/9583) Fix correct population of legacy `Vote.Option` field for votes with 1 VoteOption of weight 1.
* (x/distinction) [#8918](https://github.com/cosmos/cosmos-sdk/pull/8918) Fix module's parameters validation.
* (x/gov/types) [#8586](https://github.com/cosmos/cosmos-sdk/pull/8586) Fix bug caused by NewProposal that unnecessarily creates a Proposal object that’s discarded on any error.
* [#8580](https://github.com/cosmos/cosmos-sdk/pull/8580) Use more cheaper method from the math/big package that provides a way to trivially check if a value is zero with .BitLen() == 0
* [#8567](https://github.com/cosmos/cosmos-sdk/pull/8567) Fix bug by introducing pagination to GetValidatorSetByHeight response
* (x/bank) [#8531](https://github.com/cosmos/cosmos-sdk/pull/8531) Fix bug caused by ignoring errors returned by Balance.GetAddress()
* (server) [#8399](https://github.com/cosmos/cosmos-sdk/pull/8399) fix gRPC-web flag default value
* [#8282](https://github.com/cosmos/cosmos-sdk/pull/8282) fix zero time checks
* (cli) [#9593](https://github.com/cosmos/cosmos-sdk/pull/9593) Check if chain-id is blank before verifying signatures in multisign and error.
* [#9720](https://github.com/cosmos/cosmos-sdk/pull/9720) Feegrant grant cli granter now accepts key name as well as address in general and accepts only address in --generate-only mode
* [#9793](https://github.com/cosmos/cosmos-sdk/pull/9793) Fixed ECDSA/secp256r1 transaction malleability.
* (server) [#9704](https://github.com/cosmos/cosmos-sdk/pull/9704) Start GRPCWebServer in goroutine, avoid blocking other services from starting.
* (bank) [#9687](https://github.com/cosmos/cosmos-sdk/issues/9687) fixes [#9159](https://github.com/cosmos/cosmos-sdk/issues/9159). Added migration to prune balances with zero coins.

### Deprecated

* (grpc) [#8926](https://github.com/cosmos/cosmos-sdk/pull/8926) The `tx` field in `SimulateRequest` has been deprecated, prefer to pass `tx_bytes` instead.
* (sdk types) [#9498](https://github.com/cosmos/cosmos-sdk/pull/9498) `clientContext.JSONCodec` will be removed in the next version. use `clientContext.Codec` instead.

## [v0.42.10](https://github.com/cosmos/cosmos-sdk/releases/tag/v0.42.10) - 2021-09-28

### Improvements

* (store) [#10026](https://github.com/cosmos/cosmos-sdk/pull/10026) Improve CacheKVStore datastructures / algorithms, to no longer take O(N^2) time when interleaving iterators and insertions.
* (store) [#10040](https://github.com/cosmos/cosmos-sdk/pull/10040) Bump IAVL to v0.17.1 which includes performance improvements on a batch load.
* [#10211](https://github.com/cosmos/cosmos-sdk/pull/10211) Backport of the mechanism to reject redundant IBC transactions from [ibc-go \#235](https://github.com/cosmos/ibc-go/pull/235).

### Bug Fixes

* [#9969](https://github.com/cosmos/cosmos-sdk/pull/9969) fix: use keyring in config for add-genesis-account cmd.

### Client Breaking Changes

* [#9879](https://github.com/cosmos/cosmos-sdk/pull/9879) Modify ABCI Queries to use `abci.QueryRequest` Height field if it is non-zero, otherwise continue using context height.

### API Breaking Changes

* [#10077](https://github.com/cosmos/cosmos-sdk/pull/10077) Remove telemetry on `GasKV` and `CacheKV` store Get/Set operations, significantly improving their performance.

## [v0.42.9](https://github.com/cosmos/cosmos-sdk/releases/tag/v0.42.9) - 2021-08-04

### Bug Fixes

* [#9835](https://github.com/cosmos/cosmos-sdk/pull/9835) Moved capability initialization logic to BeginBlocker to fix nondeterminsim issue mentioned in [#9800](https://github.com/cosmos/cosmos-sdk/issues/9800). Applications must now include the capability module in their BeginBlocker order before any module that uses capabilities gets run.
* [#9201](https://github.com/cosmos/cosmos-sdk/pull/9201) Fixed `<app> init --recover` flag.

### API Breaking Changes

* [#9835](https://github.com/cosmos/cosmos-sdk/pull/9835) The `InitializeAndSeal` API has not changed, however it no longer initializes the in-memory state. `InitMemStore` has been introduced to serve this function, which will be called either in `InitChain` or `BeginBlock` (whichever is first after app start). Nodes may run this version on a network running 0.42.x, however, they must update their app.go files to include the capability module in their begin blockers.

### Client Breaking Changes

* [#9781](https://github.com/cosmos/cosmos-sdk/pull/9781) Improve`withdraw-all-rewards` UX when broadcast mode `async` or `async` is used.

## [v0.42.8](https://github.com/cosmos/cosmos-sdk/releases/tag/v0.42.8) - 2021-07-30

### Features

* [#9750](https://github.com/cosmos/cosmos-sdk/pull/9750) Emit events for tx signature and sequence, so clients can now query txs by signature (`tx.signature='<base64_sig>'`) or by address and sequence combo (`tx.acc_seq='<addr>/<seq>'`).

### Improvements

* (cli) [#9717](https://github.com/cosmos/cosmos-sdk/pull/9717) Added CLI flag `--output json/text` to `tx` cli commands.

### Bug Fixes

* [#9766](https://github.com/cosmos/cosmos-sdk/pull/9766) Fix hardcoded ledger signing algorithm on `keys add` command.

## [v0.42.7](https://github.com/cosmos/cosmos-sdk/releases/tag/v0.42.7) - 2021-07-09

### Improvements

* (baseapp) [#9578](https://github.com/cosmos/cosmos-sdk/pull/9578) Return `Baseapp`'s `trace` value for logging error stack traces.

### Bug Fixes

* (x/ibc) [#9640](https://github.com/cosmos/cosmos-sdk/pull/9640) Fix IBC Transfer Ack Success event as it was initially emitting opposite value.
* [#9645](https://github.com/cosmos/cosmos-sdk/pull/9645) Use correct Prometheus format for metric labels.
* [#9299](https://github.com/cosmos/cosmos-sdk/pull/9299) Fix `[appd] keys parse cosmos1...` freezing.
* (keyring) [#9563](https://github.com/cosmos/cosmos-sdk/pull/9563) fix keyring kwallet backend when using with empty wallet.
* (x/capability) [#9392](https://github.com/cosmos/cosmos-sdk/pull/9392) initialization fix, which fixes the consensus error when using statesync.

## [v0.42.6](https://github.com/cosmos/cosmos-sdk/releases/tag/v0.42.6) - 2021-06-18

### Improvements

* [#9428](https://github.com/cosmos/cosmos-sdk/pull/9428) Optimize bank InitGenesis. Added `k.initBalances`.
* [#9429](https://github.com/cosmos/cosmos-sdk/pull/9429) Add `cosmos_sdk_version` to node_info
* [#9541](https://github.com/cosmos/cosmos-sdk/pull/9541) Bump tendermint dependency to v0.34.11.

### Bug Fixes

* [#9385](https://github.com/cosmos/cosmos-sdk/pull/9385) Fix IBC `query ibc client header` cli command. Support historical queries for query header/node-state commands.
* [#9401](https://github.com/cosmos/cosmos-sdk/pull/9401) Fixes incorrect export of IBC identifier sequences. Previously, the next identifier sequence for clients/connections/channels was not set during genesis export. This resulted in the next identifiers being generated on the new chain to reuse old identifiers (the sequences began again from 0).
* [#9408](https://github.com/cosmos/cosmos-sdk/pull/9408) Update simapp to use correct default broadcast mode.
* [#9513](https://github.com/cosmos/cosmos-sdk/pull/9513) Fixes testnet CLI command. Testnet now updates the supply in genesis. Previously, when using add-genesis-account and testnet together, inconsistent genesis files would be produced, as only add-genesis-account was updating the supply.
* (x/gov) [#8813](https://github.com/cosmos/cosmos-sdk/pull/8813) fix `GET /cosmos/gov/v1beta1/proposals/{proposal_id}/deposits` to include initial deposit

### Features

* [#9383](https://github.com/cosmos/cosmos-sdk/pull/9383) New CLI command `query ibc-transfer escrow-address <port> <channel id>` to get the escrow address for a channel; can be used to then query balance of escrowed tokens
* (baseapp, types) [#9390](https://github.com/cosmos/cosmos-sdk/pull/9390) Add current block header hash to `Context`
* (store) [#9403](https://github.com/cosmos/cosmos-sdk/pull/9403) Add `RefundGas` function to `GasMeter` interface

## [v0.42.5](https://github.com/cosmos/cosmos-sdk/releases/tag/v0.42.5) - 2021-05-18

### Bug Fixes

* [#9514](https://github.com/cosmos/cosmos-sdk/issues/9514) Fix panic when retrieving the `BlockGasMeter` on `(Re)CheckTx` mode.
* [#9235](https://github.com/cosmos/cosmos-sdk/pull/9235) CreateMembershipProof/CreateNonMembershipProof now returns an error
  if input key is empty, or input data contains empty key.
* [#9108](https://github.com/cosmos/cosmos-sdk/pull/9108) Fixed the bug with querying multisig account, which is not showing threshold and public_keys.
* [#9345](https://github.com/cosmos/cosmos-sdk/pull/9345) Fix ARM support.
* [#9040](https://github.com/cosmos/cosmos-sdk/pull/9040) Fix ENV variables binding to CLI flags for client config.

### Features

* [#8953](https://github.com/cosmos/cosmos-sdk/pull/8953) Add the `config` CLI subcommand back to the SDK, which saves client-side configuration in a `client.toml` file.

## [v0.42.4](https://github.com/cosmos/cosmos-sdk/releases/tag/v0.42.4) - 2021-04-08

### Client Breaking Changes

* [#9026](https://github.com/cosmos/cosmos-sdk/pull/9026) By default, the `tx sign` and `tx sign-batch` CLI commands use SIGN_MODE_DIRECT to sign transactions for local pubkeys. For multisigs and ledger keys, the default LEGACY_AMINO_JSON is used.

### Bug Fixes

* (gRPC) [#9015](https://github.com/cosmos/cosmos-sdk/pull/9015) Fix invalid status code when accessing gRPC endpoints.
* [#9026](https://github.com/cosmos/cosmos-sdk/pull/9026) Fixed the bug that caused the `gentx` command to fail for Ledger keys.

### Improvements

* [#9081](https://github.com/cosmos/cosmos-sdk/pull/9081) Upgrade Tendermint to v0.34.9 that includes a security issue fix for Tendermint light clients.

## [v0.42.3](https://github.com/cosmos/cosmos-sdk/releases/tag/v0.42.3) - 2021-03-24

This release fixes a security vulnerability identified in x/bank.

## [v0.42.2](https://github.com/cosmos/cosmos-sdk/releases/tag/v0.42.2) - 2021-03-19

### Improvements

* (grpc) [#8815](https://github.com/cosmos/cosmos-sdk/pull/8815) Add orderBy parameter to `TxsByEvents` endpoint.
* (cli) [#8826](https://github.com/cosmos/cosmos-sdk/pull/8826) Add trust to macOS Keychain for caller app by default.
* (store) [#8811](https://github.com/cosmos/cosmos-sdk/pull/8811) store/cachekv: use typed types/kv.List instead of container/list.List

### Bug Fixes

* (crypto) [#8841](https://github.com/cosmos/cosmos-sdk/pull/8841) Fix legacy multisig amino marshaling, allowing migrations to work between v0.39 and v0.40+.
* (cli tx) [\8873](https://github.com/cosmos/cosmos-sdk/pull/8873) add missing `--output-document` option to `app tx multisign-batch`.

## [v0.42.1](https://github.com/cosmos/cosmos-sdk/releases/tag/v0.42.1) - 2021-03-10

This release fixes security vulnerability identified in the simapp.

## [v0.42.0](https://github.com/cosmos/cosmos-sdk/releases/tag/v0.42.0) - 2021-03-08

**IMPORTANT**: This release contains an important security fix for all non Cosmos Hub chains running Stargate version of the Cosmos SDK (>0.40). Non-hub chains should not be using any version of the SDK in the v0.40.x or v0.41.x release series. See [#8461](https://github.com/cosmos/cosmos-sdk/pull/8461) for more details.

### Improvements

* (x/ibc) [#8624](https://github.com/cosmos/cosmos-sdk/pull/8624) Emit full header in IBC UpdateClient message.
* (x/crisis) [#8621](https://github.com/cosmos/cosmos-sdk/issues/8621) crisis invariants names now print to loggers.

### Bug fixes

* (x/evidence) [#8461](https://github.com/cosmos/cosmos-sdk/pull/8461) Fix bech32 prefix in evidence validator address conversion
* (x/gov) [#8806](https://github.com/cosmos/cosmos-sdk/issues/8806) Fix q gov proposals command's mishandling of the --status parameter's values.

## [v0.41.4](https://github.com/cosmos/cosmos-sdk/releases/tag/v0.41.3) - 2021-03-02

**IMPORTANT**: Due to a bug in the v0.41.x series with how evidence handles validator consensus addresses #8461, SDK based chains that are not using the default bech32 prefix (cosmos, aka all chains except for t
he Cosmos Hub) should not use this release or any release in the v0.41.x series. Please see #8668 for tracking & timeline for the v0.42.0 release, which will include a fix for this issue.

### Features

* [#7787](https://github.com/cosmos/cosmos-sdk/pull/7787) Add multisign-batch command.

### Bug fixes

* [#8730](https://github.com/cosmos/cosmos-sdk/pull/8730) Allow REST endpoint to query txs with multisig addresses.
* [#8680](https://github.com/cosmos/cosmos-sdk/issues/8680) Fix missing timestamp in GetTxsEvent response [#8732](https://github.com/cosmos/cosmos-sdk/pull/8732).
* [#8681](https://github.com/cosmos/cosmos-sdk/issues/8681) Fix missing error message when calling GetTxsEvent [#8732](https://github.com/cosmos/cosmos-sdk/pull/8732)
* (server) [#8641](https://github.com/cosmos/cosmos-sdk/pull/8641) Fix Tendermint and application configuration reading from file
* (client/keys) [#8639](https://github.com/cosmos/cosmos-sdk/pull/8639) Fix keys migrate for mulitisig, offline, and ledger keys. The migrate command now takes a positional old_home_dir argument.

### Improvements

* (store/cachekv), (x/bank/types) [#8719](https://github.com/cosmos/cosmos-sdk/pull/8719) algorithmically fix pathologically slow code
* [#8701](https://github.com/cosmos/cosmos-sdk/pull/8701) Upgrade tendermint v0.34.8.
* [#8714](https://github.com/cosmos/cosmos-sdk/pull/8714) Allow accounts to have a balance of 0 at genesis.

## [v0.41.3](https://github.com/cosmos/cosmos-sdk/releases/tag/v0.41.3) - 2021-02-18

### Bug Fixes

* [#8617](https://github.com/cosmos/cosmos-sdk/pull/8617) Fix build failures caused by a small API breakage introduced in tendermint v0.34.7.

## [v0.41.2](https://github.com/cosmos/cosmos-sdk/releases/tag/v0.41.2) - 2021-02-18

### Improvements

* Bump tendermint dependency to v0.34.7.

## [v0.41.1](https://github.com/cosmos/cosmos-sdk/releases/tag/v0.41.1) - 2021-02-17

### Bug Fixes

* (grpc) [#8549](https://github.com/cosmos/cosmos-sdk/pull/8549) Make gRPC requests go through ABCI and disallow concurrency.
* (x/staking) [#8546](https://github.com/cosmos/cosmos-sdk/pull/8546) Fix caching bug where concurrent calls to GetValidator could cause a node to crash
* (server) [#8481](https://github.com/cosmos/cosmos-sdk/pull/8481) Don't create files when running `{appd} tendermint show-*` subcommands.
* (client/keys) [#8436](https://github.com/cosmos/cosmos-sdk/pull/8436) Fix keybase->keyring keys migration.
* (crypto/hd) [#8607](https://github.com/cosmos/cosmos-sdk/pull/8607) Make DerivePrivateKeyForPath error and not panic on trailing slashes.

### Improvements

* (x/ibc) [#8458](https://github.com/cosmos/cosmos-sdk/pull/8458) Add `packet_connection` attribute to ibc events to enable relayer filtering
* [#8396](https://github.com/cosmos/cosmos-sdk/pull/8396) Add support for ARM platform
* (x/bank) [#8479](https://github.com/cosmos/cosmos-sdk/pull/8479) Aditional client denom metadata validation for `base` and `display` denoms.
* (codec/types) [#8605](https://github.com/cosmos/cosmos-sdk/pull/8605) Avoid unnecessary allocations for NewAnyWithCustomTypeURL on error.

## [v0.41.0](https://github.com/cosmos/cosmos-sdk/releases/tag/v0.41.0) - 2021-01-26

### State Machine Breaking

* (x/ibc) [#8266](https://github.com/cosmos/cosmos-sdk/issues/8266) Add amino JSON support for IBC MsgTransfer in order to support Ledger text signing transfer transactions.
* (x/ibc) [#8404](https://github.com/cosmos/cosmos-sdk/pull/8404) Reorder IBC `ChanOpenAck` and `ChanOpenConfirm` handler execution to perform core handler first, followed by application callbacks.

### Bug Fixes

* (simapp) [#8418](https://github.com/cosmos/cosmos-sdk/pull/8418) Add balance coin to supply when adding a new genesis account
* (x/bank) [#8417](https://github.com/cosmos/cosmos-sdk/pull/8417) Validate balances and coin denom metadata on genesis

## [v0.40.1](https://github.com/cosmos/cosmos-sdk/releases/tag/v0.40.1) - 2021-01-19

### Improvements

* (x/bank) [#8302](https://github.com/cosmos/cosmos-sdk/issues/8302) Add gRPC and CLI queries for client denomination metadata.
* (tendermint) Bump Tendermint version to [v0.34.3](https://github.com/tendermint/tendermint/releases/tag/v0.34.3).

### Bug Fixes

* [#8085](https://github.com/cosmos/cosmos-sdk/pull/8058) fix zero time checks
* [#8280](https://github.com/cosmos/cosmos-sdk/pull/8280) fix GET /upgrade/current query
* (x/auth) [#8287](https://github.com/cosmos/cosmos-sdk/pull/8287) Fix `tx sign --signature-only` to return correct sequence value in signature.
* (build) [\8300](https://github.com/cosmos/cosmos-sdk/pull/8300), [\8301](https://github.com/cosmos/cosmos-sdk/pull/8301) Fix reproducible builds
* (types/errors) [#8355](https://github.com/cosmos/cosmos-sdk/pull/8355) Fix errorWrap `Is` method.
* (x/ibc) [#8341](https://github.com/cosmos/cosmos-sdk/pull/8341) Fix query latest consensus state.
* (proto) [#8350](https://github.com/cosmos/cosmos-sdk/pull/8350), [#8361](https://github.com/cosmos/cosmos-sdk/pull/8361) Update gogo proto deps with v1.3.2 security fixes
* (x/ibc) [#8359](https://github.com/cosmos/cosmos-sdk/pull/8359) Add missing UnpackInterfaces functions to IBC Query Responses. Fixes 'cannot unpack Any' error for IBC types.
* (x/bank) [#8317](https://github.com/cosmos/cosmos-sdk/pull/8317) Fix panic when querying for a not found client denomination metadata.

## [v0.40.0](https://github.com/cosmos/cosmos-sdk/releases/tag/v0.40.0) - 2021-01-08

v0.40.0, known as the Stargate release of the Cosmos SDK, is one of the largest releases
of the Cosmos SDK since launch. Please read through this changelog and [release notes](https://github.com/cosmos/cosmos-sdk/blob/v0.40.0/RELEASE_NOTES.md) to make
sure you are aware of any relevant breaking changes.

### Client Breaking Changes

* **CLI**
    * (client/keys) [#5889](https://github.com/cosmos/cosmos-sdk/pull/5889) remove `keys update` command.
    * (x/auth) [#5844](https://github.com/cosmos/cosmos-sdk/pull/5844) `tx sign` command now returns an error when signing is attempted with offline/multisig keys.
    * (x/auth) [#6108](https://github.com/cosmos/cosmos-sdk/pull/6108) `tx sign` command's `--validate-signatures` flag is migrated into a `tx validate-signatures` standalone command.
    * (x/auth) [#7788](https://github.com/cosmos/cosmos-sdk/pull/7788) Remove `tx auth` subcommands, all auth subcommands exist as `tx <subcommand>`
    * (x/genutil) [#6651](https://github.com/cosmos/cosmos-sdk/pull/6651) The `gentx` command has been improved. No longer are `--from` and `--name` flags required. Instead, a single argument, `name`, is required which refers to the key pair in the Keyring. In addition, an optional
    `--moniker` flag can be provided to override the moniker found in `config.toml`.
    * (x/upgrade) [#7697](https://github.com/cosmos/cosmos-sdk/pull/7697) Rename flag name "--time" to "--upgrade-time", "--info" to "--upgrade-info", to keep it consistent with help message.
* **REST / Queriers**
    * (api) [#6426](https://github.com/cosmos/cosmos-sdk/pull/6426) The ability to start an out-of-process API REST server has now been removed. Instead, the API server is now started in-process along with the application and Tendermint. Configuration options have been added to `app.toml` to enable/disable the API server along with additional HTTP server options.
    * (client) [#7246](https://github.com/cosmos/cosmos-sdk/pull/7246) The rest server endpoint `/swagger-ui/` is replaced by `/swagger/`, and contains swagger documentation for gRPC Gateway routes in addition to legacy REST routes. Swagger API is exposed only if set in `app.toml`.
    * (x/auth) [#5702](https://github.com/cosmos/cosmos-sdk/pull/5702) The `x/auth` querier route has changed from `"acc"` to `"auth"`.
    * (x/bank) [#5572](https://github.com/cosmos/cosmos-sdk/pull/5572) The `/bank/balances/{address}` endpoint now returns all account balances or a single balance by denom when the `denom` query parameter is present.
    * (x/evidence) [#5952](https://github.com/cosmos/cosmos-sdk/pull/5952) Remove CLI and REST handlers for querying `x/evidence` parameters.
    * (x/gov) [#6295](https://github.com/cosmos/cosmos-sdk/pull/6295) Fix typo in querying governance params.
* **General**
    * (baseapp) [#6384](https://github.com/cosmos/cosmos-sdk/pull/6384) The `Result.Data` is now a Protocol Buffer encoded binary blob of type `TxData`. The `TxData` contains `Data` which contains a list of Protocol Buffer encoded message data and the corresponding message type.
    * (client) [#5783](https://github.com/cosmos/cosmos-sdk/issues/5783) Unify all coins representations on JSON client requests for governance proposals.
    * (crypto) [#7419](https://github.com/cosmos/cosmos-sdk/pull/7419) The SDK doesn't use Tendermint's `crypto.PubKey`
    interface anymore, and uses instead it's own `PubKey` interface, defined in `crypto/types`. Replace all instances of
    `crypto.PubKey` by `cryptotypes.Pubkey`.
    * (store/rootmulti) [#6390](https://github.com/cosmos/cosmos-sdk/pull/6390) Proofs of empty stores are no longer supported.
    * (store/types) [#5730](https://github.com/cosmos/cosmos-sdk/pull/5730) store.types.Cp() is removed in favour of types.CopyBytes().
    * (x/auth) [#6054](https://github.com/cosmos/cosmos-sdk/pull/6054) Remove custom JSON marshaling for base accounts as multsigs cannot be bech32 decoded.
    * (x/auth/vesting) [#6859](https://github.com/cosmos/cosmos-sdk/pull/6859) Custom JSON marshaling of vesting accounts was removed. Vesting accounts are now marshaled using their default proto or amino JSON representation.
    * (x/bank) [#5785](https://github.com/cosmos/cosmos-sdk/issues/5785) In x/bank errors, JSON strings coerced to valid UTF-8 bytes at JSON marshalling time
    are now replaced by human-readable expressions. This change can potentially break compatibility with all those client side tools
    that parse log messages.
    * (x/evidence) [#7538](https://github.com/cosmos/cosmos-sdk/pull/7538) The ABCI's `Result.Data` field for
    `MsgSubmitEvidence` responses does not contain the raw evidence's hash, but the protobuf encoded
    `MsgSubmitEvidenceResponse` struct.
    * (x/gov) [#7533](https://github.com/cosmos/cosmos-sdk/pull/7533) The ABCI's `Result.Data` field for
    `MsgSubmitProposal` responses does not contain a raw binary encoding of the `proposalID`, but the protobuf encoded
    `MsgSubmitSubmitProposalResponse` struct.
    * (x/gov) [#6859](https://github.com/cosmos/cosmos-sdk/pull/6859) `ProposalStatus` and `VoteOption` are now JSON serialized using its protobuf name, so expect names like `PROPOSAL_STATUS_DEPOSIT_PERIOD` as opposed to `DepositPeriod`.
    * (x/staking) [#7499](https://github.com/cosmos/cosmos-sdk/pull/7499) `BondStatus` is now a protobuf `enum` instead
    of an `int32`, and JSON serialized using its protobuf name, so expect names like `BOND_STATUS_UNBONDING` as opposed
    to `Unbonding`.
    * (x/staking) [#7556](https://github.com/cosmos/cosmos-sdk/pull/7556) The ABCI's `Result.Data` field for
    `MsgBeginRedelegate` and `MsgUndelegate` responses does not contain custom binary marshaled `completionTime`, but the
    protobuf encoded `MsgBeginRedelegateResponse` and `MsgUndelegateResponse` structs respectively

### API Breaking Changes

* **Baseapp / Client**
    * (AppModule) [#7518](https://github.com/cosmos/cosmos-sdk/pull/7518) [#7584](https://github.com/cosmos/cosmos-sdk/pull/7584) Rename `AppModule.RegisterQueryServices` to `AppModule.RegisterServices`, as this method now registers multiple services (the gRPC query service and the protobuf Msg service). A `Configurator` struct is used to hold the different services.
    * (baseapp) [#5865](https://github.com/cosmos/cosmos-sdk/pull/5865) The `SimulationResponse` returned from tx simulation is now JSON encoded instead of Amino binary.
    * (client) [#6290](https://github.com/cosmos/cosmos-sdk/pull/6290) `CLIContext` is renamed to `Context`. `Context` and all related methods have been moved from package context to client.
    * (client) [#6525](https://github.com/cosmos/cosmos-sdk/pull/6525) Removed support for `indent` in JSON responses. Clients should consider piping to an external tool such as `jq`.
    * (client) [#8107](https://github.com/cosmos/cosmos-sdk/pull/8107) Renamed `PrintOutput` and `PrintOutputLegacy`
    methods of the `context.Client` object to `PrintProto` and `PrintObjectLegacy`.
    * (client/flags) [#6632](https://github.com/cosmos/cosmos-sdk/pull/6632) Remove NewCompletionCmd(), the function is now available in tendermint.
    * (client/input) [#5904](https://github.com/cosmos/cosmos-sdk/pull/5904) Removal of unnecessary `GetCheckPassword`, `PrintPrefixed` functions.
    * (client/keys) [#5889](https://github.com/cosmos/cosmos-sdk/pull/5889) Rename `NewKeyBaseFromDir()` -> `NewLegacyKeyBaseFromDir()`.
    * (client/keys) [#5820](https://github.com/cosmos/cosmos-sdk/pull/5820/) Removed method CloseDB from Keybase interface.
    * (client/rpc) [#6290](https://github.com/cosmos/cosmos-sdk/pull/6290) `client` package and subdirs reorganization.
    * (client/lcd) [#6290](https://github.com/cosmos/cosmos-sdk/pull/6290) `CliCtx` of struct `RestServer` in package client/lcd has been renamed to `ClientCtx`.
    * (codec) [#6330](https://github.com/cosmos/cosmos-sdk/pull/6330) `codec.RegisterCrypto` has been moved to the `crypto/codec` package and the global `codec.Cdc` Amino instance has been deprecated and moved to the `codec/legacy_global` package.
    * (codec) [#8080](https://github.com/cosmos/cosmos-sdk/pull/8080) Updated the `codec.Marshaler` interface
        * Moved `MarshalAny` and `UnmarshalAny` helper functions to `codec.Marshaler` and renamed to `MarshalInterface` and
      `UnmarshalInterface` respectively. These functions must take interface as a parameter (not a concrete type nor `Any`
      object). Underneath they use `Any` wrapping for correct protobuf serialization.
    * (crypto) [#6780](https://github.com/cosmos/cosmos-sdk/issues/6780) Move ledger code to its own package.
    * (crypto/types/multisig) [#6373](https://github.com/cosmos/cosmos-sdk/pull/6373) `multisig.Multisignature` has been renamed to `AminoMultisignature`
    * (codec) `*codec.LegacyAmino` is now a wrapper around Amino which provides backwards compatibility with protobuf `Any`. ALL legacy code should use `*codec.LegacyAmino` instead of `*amino.Codec` directly
    * (crypto) [#5880](https://github.com/cosmos/cosmos-sdk/pull/5880) Merge `crypto/keys/mintkey` into `crypto`.
    * (crypto/hd) [#5904](https://github.com/cosmos/cosmos-sdk/pull/5904) `crypto/keys/hd` moved to `crypto/hd`.
    * (crypto/keyring):
    _ [#5866](https://github.com/cosmos/cosmos-sdk/pull/5866) Rename `crypto/keys/` to `crypto/keyring/`.
    _ [#5904](https://github.com/cosmos/cosmos-sdk/pull/5904) `Keybase` -> `Keyring` interfaces migration. `LegacyKeybase` interface is added in order
    to guarantee limited backward compatibility with the old Keybase interface for the sole purpose of migrating keys across the new keyring backends. `NewLegacy`
    constructor is provided [#5889](https://github.com/cosmos/cosmos-sdk/pull/5889) to allow for smooth migration of keys from the legacy LevelDB based implementation
    to new keyring backends. Plus, the package and the new keyring no longer depends on the sdk.Config singleton. Please consult the [package documentation](https://github.com/cosmos/cosmos-sdk/tree/master/crypto/keyring/doc.go) for more
    information on how to implement the new `Keyring` interface. \* [#5858](https://github.com/cosmos/cosmos-sdk/pull/5858) Make Keyring store keys by name and address's hexbytes representation.
    * (export) [#5952](https://github.com/cosmos/cosmos-sdk/pull/5952) `AppExporter` now returns ABCI consensus parameters to be included in marshaled exported state. These parameters must be returned from the application via the `BaseApp`.
    * (simapp) Deprecating and renaming `MakeEncodingConfig` to `MakeTestEncodingConfig` (both in `simapp` and `simapp/params` packages).
    * (store) [#5803](https://github.com/cosmos/cosmos-sdk/pull/5803) The `store.CommitMultiStore` interface now includes the new `snapshots.Snapshotter` interface as well.
    * (types) [#5579](https://github.com/cosmos/cosmos-sdk/pull/5579) The `keepRecent` field has been removed from the `PruningOptions` type.
    The `PruningOptions` type now only includes fields `KeepEvery` and `SnapshotEvery`, where `KeepEvery`
    determines which committed heights are flushed to disk and `SnapshotEvery` determines which of these
    heights are kept after pruning. The `IsValid` method should be called whenever using these options. Methods
    `SnapshotVersion` and `FlushVersion` accept a version arugment and determine if the version should be
    flushed to disk or kept as a snapshot. Note, `KeepRecent` is automatically inferred from the options
    and provided directly the IAVL store.
    * (types) [#5533](https://github.com/cosmos/cosmos-sdk/pull/5533) Refactored `AppModuleBasic` and `AppModuleGenesis`
    to now accept a `codec.JSONMarshaler` for modular serialization of genesis state.
    * (types/rest) [#5779](https://github.com/cosmos/cosmos-sdk/pull/5779) Drop unused Parse{Int64OrReturnBadRequest,QueryParamBool}() functions.
* **Modules**
    * (modules) [#7243](https://github.com/cosmos/cosmos-sdk/pull/7243) Rename `RegisterCodec` to `RegisterLegacyAminoCodec` and `codec.New()` is now renamed to `codec.NewLegacyAmino()`
    * (modules) [#6564](https://github.com/cosmos/cosmos-sdk/pull/6564) Constant `DefaultParamspace` is removed from all modules, use ModuleName instead.
    * (modules) [#5989](https://github.com/cosmos/cosmos-sdk/pull/5989) `AppModuleBasic.GetTxCmd` now takes a single `CLIContext` parameter.
    * (modules) [#5664](https://github.com/cosmos/cosmos-sdk/pull/5664) Remove amino `Codec` from simulation `StoreDecoder`, which now returns a function closure in order to unmarshal the key-value pairs.
    * (modules) [#5555](https://github.com/cosmos/cosmos-sdk/pull/5555) Move `x/auth/client/utils/` types and functions to `x/auth/client/`.
    * (modules) [#5572](https://github.com/cosmos/cosmos-sdk/pull/5572) Move account balance logic and APIs from `x/auth` to `x/bank`.
    * (modules) [#6326](https://github.com/cosmos/cosmos-sdk/pull/6326) `AppModuleBasic.GetQueryCmd` now takes a single `client.Context` parameter.
    * (modules) [#6336](https://github.com/cosmos/cosmos-sdk/pull/6336) `AppModuleBasic.RegisterQueryService` method was added to support gRPC queries, and `QuerierRoute` and `NewQuerierHandler` were deprecated.
    * (modules) [#6311](https://github.com/cosmos/cosmos-sdk/issues/6311) Remove `alias.go` usage
    * (modules) [#6447](https://github.com/cosmos/cosmos-sdk/issues/6447) Rename `blacklistedAddrs` to `blockedAddrs`.
    * (modules) [#6834](https://github.com/cosmos/cosmos-sdk/issues/6834) Add `RegisterInterfaces` method to `AppModuleBasic` to support registration of protobuf interface types.
    * (modules) [#6734](https://github.com/cosmos/cosmos-sdk/issues/6834) Add `TxEncodingConfig` parameter to `AppModuleBasic.ValidateGenesis` command to support JSON tx decoding in `genutil`.
    * (modules) [#7764](https://github.com/cosmos/cosmos-sdk/pull/7764) Added module initialization options:
        * `server/types.AppExporter` requires extra argument: `AppOptions`.
        * `server.AddCommands` requires extra argument: `addStartFlags types.ModuleInitFlags`
        * `x/crisis.NewAppModule` has a new attribute: `skipGenesisInvariants`. [PR](https://github.com/cosmos/cosmos-sdk/pull/7764)
    * (types) [#6327](https://github.com/cosmos/cosmos-sdk/pull/6327) `sdk.Msg` now inherits `proto.Message`, as a result all `sdk.Msg` types now use pointer semantics.
    * (types) [#7032](https://github.com/cosmos/cosmos-sdk/pull/7032) All types ending with `ID` (e.g. `ProposalID`) now end with `Id` (e.g. `ProposalId`), to match default Protobuf generated format. Also see [#7033](https://github.com/cosmos/cosmos-sdk/pull/7033) for more details.
    * (x/auth) [#6029](https://github.com/cosmos/cosmos-sdk/pull/6029) Module accounts have been moved from `x/supply` to `x/auth`.
    * (x/auth) [#6443](https://github.com/cosmos/cosmos-sdk/issues/6443) Move `FeeTx` and `TxWithMemo` interfaces from `x/auth/ante` to `types`.
    * (x/auth) [#7006](https://github.com/cosmos/cosmos-sdk/pull/7006) All `AccountRetriever` methods now take `client.Context` as a parameter instead of as a struct member.
    * (x/auth) [#6270](https://github.com/cosmos/cosmos-sdk/pull/6270) The passphrase argument has been removed from the signature of the following functions and methods: `BuildAndSign`, ` MakeSignature`, ` SignStdTx`, `TxBuilder.BuildAndSign`, `TxBuilder.Sign`, `TxBuilder.SignStdTx`
    * (x/auth) [#6428](https://github.com/cosmos/cosmos-sdk/issues/6428):
        * `NewAnteHandler` and `NewSigVerificationDecorator` both now take a `SignModeHandler` parameter.
        * `SignatureVerificationGasConsumer` now has the signature: `func(meter sdk.GasMeter, sig signing.SignatureV2, params types.Params) error`.
        * The `SigVerifiableTx` interface now has a `GetSignaturesV2() ([]signing.SignatureV2, error)` method and no longer has the `GetSignBytes` method.
    * (x/auth/tx) [#8106](https://github.com/cosmos/cosmos-sdk/pull/8106) change related to missing append functionality in
    client transaction signing
        * added `overwriteSig` argument to `x/auth/client.SignTx` and `client/tx.Sign` functions.
        * removed `x/auth/tx.go:wrapper.GetSignatures`. The `wrapper` provides `TxBuilder` functionality, and it's a private
      structure. That function was not used at all and it's not exposed through the `TxBuilder` interface.
    * (x/bank) [#7327](https://github.com/cosmos/cosmos-sdk/pull/7327) AddCoins and SubtractCoins no longer return a resultingValue and will only return an error.
    * (x/capability) [#7918](https://github.com/cosmos/cosmos-sdk/pull/7918) Add x/capability safety checks:
        * All outward facing APIs will now check that capability is not nil and name is not empty before performing any state-machine changes
        * `SetIndex` has been renamed to `InitializeIndex`
    * (x/evidence) [#7251](https://github.com/cosmos/cosmos-sdk/pull/7251) New evidence types and light client evidence handling. The module function names changed.
    * (x/evidence) [#5952](https://github.com/cosmos/cosmos-sdk/pull/5952) Remove APIs for getting and setting `x/evidence` parameters. `BaseApp` now uses a `ParamStore` to manage Tendermint consensus parameters which is managed via the `x/params` `Substore` type.
    * (x/gov) [#6147](https://github.com/cosmos/cosmos-sdk/pull/6147) The `Content` field on `Proposal` and `MsgSubmitProposal`
    is now `Any` in concordance with [ADR 019](docs/architecture/adr-019-protobuf-state-encoding.md) and `GetContent` should now
    be used to retrieve the actual proposal `Content`. Also the `NewMsgSubmitProposal` constructor now may return an `error`
    * (x/ibc) [#6374](https://github.com/cosmos/cosmos-sdk/pull/6374) `VerifyMembership` and `VerifyNonMembership` now take a `specs []string` argument to specify the proof format used for verification. Most SDK chains can simply use `commitmenttypes.GetSDKSpecs()` for this argument.
    * (x/params) [#5619](https://github.com/cosmos/cosmos-sdk/pull/5619) The `x/params` keeper now accepts a `codec.Marshaller` instead of
    a reference to an amino codec. Amino is still used for JSON serialization.
    * (x/staking) [#6451](https://github.com/cosmos/cosmos-sdk/pull/6451) `DefaultParamspace` and `ParamKeyTable` in staking module are moved from keeper to types to enforce consistency.
    * (x/staking) [#7419](https://github.com/cosmos/cosmos-sdk/pull/7419) The `TmConsPubKey` method on ValidatorI has been
    removed and replaced instead by `ConsPubKey` (which returns a SDK `cryptotypes.PubKey`) and `TmConsPublicKey` (which
    returns a Tendermint proto PublicKey).
    * (x/staking/types) [#7447](https://github.com/cosmos/cosmos-sdk/issues/7447) Remove bech32 PubKey support:
        * `ValidatorI` interface update. `GetConsPubKey` renamed to `TmConsPubKey` (consensus public key must be a tendermint key). `TmConsPubKey`, `GetConsAddr` methods return error.
        * `Validator` update. Methods changed in `ValidatorI` (as described above) and `ToTmValidator` return error.
        * `Validator.ConsensusPubkey` type changed from `string` to `codectypes.Any`.
        * `MsgCreateValidator.Pubkey` type changed from `string` to `codectypes.Any`.
    * (x/supply) [#6010](https://github.com/cosmos/cosmos-sdk/pull/6010) All `x/supply` types and APIs have been moved to `x/bank`.
    * [#6409](https://github.com/cosmos/cosmos-sdk/pull/6409) Rename all IsEmpty methods to Empty across the codebase and enforce consistency.
    * [#6231](https://github.com/cosmos/cosmos-sdk/pull/6231) Simplify `AppModule` interface, `Route` and `NewHandler` methods become only `Route`
    and returns a new `Route` type.
    * (x/slashing) [#6212](https://github.com/cosmos/cosmos-sdk/pull/6212) Remove `Get*` prefixes from key construction functions
    * (server) [#6079](https://github.com/cosmos/cosmos-sdk/pull/6079) Remove `UpgradeOldPrivValFile` (deprecated in Tendermint Core v0.28).
    * [#5719](https://github.com/cosmos/cosmos-sdk/pull/5719) Bump Go requirement to 1.14+

### State Machine Breaking

* **General**

    * (client) [#7268](https://github.com/cosmos/cosmos-sdk/pull/7268) / [#7147](https://github.com/cosmos/cosmos-sdk/pull/7147) Introduce new protobuf based PubKeys, and migrate PubKey in BaseAccount to use this new protobuf based PubKey format

* **Modules**
    * (modules) [#5572](https://github.com/cosmos/cosmos-sdk/pull/5572) Separate balance from accounts per ADR 004.
    _ Account balances are now persisted and retrieved via the `x/bank` module.
    _ Vesting account interface has been modified to account for changes.
    _ Callers to `NewBaseVestingAccount` are responsible for verifying account balance in relation to
    the original vesting amount.
    _ The `SendKeeper` and `ViewKeeper` interfaces in `x/bank` have been modified to account for changes.
    * (x/auth) [#5533](https://github.com/cosmos/cosmos-sdk/pull/5533) Migrate the `x/auth` module to use Protocol Buffers for state
    serialization instead of Amino.
    _ The `BaseAccount.PubKey` field is now represented as a Bech32 string instead of a `crypto.Pubkey`.
    _ `NewBaseAccountWithAddress` now returns a reference to a `BaseAccount`.
    _ The `x/auth` module now accepts a `Codec` interface which extends the `codec.Marshaler` interface by
    requiring a concrete codec to know how to serialize accounts.
    _ The `AccountRetriever` type now accepts a `Codec` in its constructor in order to know how to
    serialize accounts.
    * (x/bank) [#6518](https://github.com/cosmos/cosmos-sdk/pull/6518) Support for global and per-denomination send enabled flags.
        * Existing send_enabled global flag has been moved into a Params structure as `default_send_enabled`.
        * An array of: `{denom: string, enabled: bool}` is added to bank Params to support per-denomination override of global default value.
    * (x/distribution) [#5610](https://github.com/cosmos/cosmos-sdk/pull/5610) Migrate the `x/distribution` module to use Protocol Buffers for state
    serialization instead of Amino. The exact codec used is `codec.HybridCodec` which utilizes Protobuf for binary encoding and Amino
    for JSON encoding.
    _ `ValidatorHistoricalRewards.ReferenceCount` is now of types `uint32` instead of `uint16`.
    _ `ValidatorSlashEvents` is now a struct with `slashevents`.
    _ `ValidatorOutstandingRewards` is now a struct with `rewards`.
    _ `ValidatorAccumulatedCommission` is now a struct with `commission`. \* The `Keeper` constructor now takes a `codec.Marshaler` instead of a concrete Amino codec. This exact type
    provided is specified by `ModuleCdc`.
    * (x/evidence) [#5634](https://github.com/cosmos/cosmos-sdk/pull/5634) Migrate the `x/evidence` module to use Protocol Buffers for state
    serialization instead of Amino.
    _ The `internal` sub-package has been removed in order to expose the types proto file.
    _ The module now accepts a `Codec` interface which extends the `codec.Marshaler` interface by
    requiring a concrete codec to know how to serialize `Evidence` types. \* The `MsgSubmitEvidence` message has been removed in favor of `MsgSubmitEvidenceBase`. The application-level
    codec must now define the concrete `MsgSubmitEvidence` type which must implement the module's `MsgSubmitEvidence`
    interface.
    * (x/evidence) [#5952](https://github.com/cosmos/cosmos-sdk/pull/5952) Remove parameters from `x/evidence` genesis and module state. The `x/evidence` module now solely uses Tendermint consensus parameters to determine of evidence is valid or not.
    * (x/gov) [#5737](https://github.com/cosmos/cosmos-sdk/pull/5737) Migrate the `x/gov` module to use Protocol
    Buffers for state serialization instead of Amino.
    _ `MsgSubmitProposal` will be removed in favor of the application-level proto-defined `MsgSubmitProposal` which
    implements the `MsgSubmitProposalI` interface. Applications should extend the `NewMsgSubmitProposalBase` type
    to define their own concrete `MsgSubmitProposal` types.
    _ The module now accepts a `Codec` interface which extends the `codec.Marshaler` interface by
    requiring a concrete codec to know how to serialize `Proposal` types.
    * (x/mint) [#5634](https://github.com/cosmos/cosmos-sdk/pull/5634) Migrate the `x/mint` module to use Protocol Buffers for state
    serialization instead of Amino. \* The `internal` sub-package has been removed in order to expose the types proto file.
    * (x/slashing) [#5627](https://github.com/cosmos/cosmos-sdk/pull/5627) Migrate the `x/slashing` module to use Protocol Buffers for state
    serialization instead of Amino. The exact codec used is `codec.HybridCodec` which utilizes Protobuf for binary encoding and Amino
    for JSON encoding. \* The `Keeper` constructor now takes a `codec.Marshaler` instead of a concrete Amino codec. This exact type
    provided is specified by `ModuleCdc`.
    * (x/staking) [#6844](https://github.com/cosmos/cosmos-sdk/pull/6844) Validators are now inserted into the unbonding queue based on their unbonding time and height. The relevant keeper APIs are modified to reflect these changes by now also requiring a height.
    * (x/staking) [#6061](https://github.com/cosmos/cosmos-sdk/pull/6061) Allow a validator to immediately unjail when no signing info is present due to
    falling below their minimum self-delegation and never having been bonded. The validator may immediately unjail once they've met their minimum self-delegation.
    * (x/staking) [#5600](https://github.com/cosmos/cosmos-sdk/pull/5600) Migrate the `x/staking` module to use Protocol Buffers for state
    serialization instead of Amino. The exact codec used is `codec.HybridCodec` which utilizes Protobuf for binary encoding and Amino
    for JSON encoding.
    _ `BondStatus` is now of type `int32` instead of `byte`.
    _ Types of `int16` in the `Params` type are now of type `int32`.
    _ Every reference of `crypto.Pubkey` in context of a `Validator` is now of type string. `GetPubKeyFromBech32` must be used to get the `crypto.Pubkey`.
    _ The `Keeper` constructor now takes a `codec.Marshaler` instead of a concrete Amino codec. This exact type
    provided is specified by `ModuleCdc`.
    * (x/staking) [#7979](https://github.com/cosmos/cosmos-sdk/pull/7979) keeper pubkey storage serialization migration
    from bech32 to protobuf.
    * (x/supply) [#6010](https://github.com/cosmos/cosmos-sdk/pull/6010) Removed the `x/supply` module by merging the existing types and APIs into the `x/bank` module.
    * (x/supply) [#5533](https://github.com/cosmos/cosmos-sdk/pull/5533) Migrate the `x/supply` module to use Protocol Buffers for state
    serialization instead of Amino.
    _ The `internal` sub-package has been removed in order to expose the types proto file.
    _ The `x/supply` module now accepts a `Codec` interface which extends the `codec.Marshaler` interface by
    requiring a concrete codec to know how to serialize `SupplyI` types. \* The `SupplyI` interface has been modified to no longer return `SupplyI` on methods. Instead the
    concrete type's receiver should modify the type.
    * (x/upgrade) [#5659](https://github.com/cosmos/cosmos-sdk/pull/5659) Migrate the `x/upgrade` module to use Protocol
    Buffers for state serialization instead of Amino.
    _ The `internal` sub-package has been removed in order to expose the types proto file.
    _ The `x/upgrade` module now accepts a `codec.Marshaler` interface.

### Features

* **Baseapp / Client / REST**
    * (x/auth) [#6213](https://github.com/cosmos/cosmos-sdk/issues/6213) Introduce new protobuf based path for transaction signing, see [ADR020](https://github.com/cosmos/cosmos-sdk/blob/master/docs/architecture/adr-020-protobuf-transaction-encoding.md) for more details
    * (x/auth) [#6350](https://github.com/cosmos/cosmos-sdk/pull/6350) New sign-batch command to sign StdTx batch files.
    * (baseapp) [#5803](https://github.com/cosmos/cosmos-sdk/pull/5803) Added support for taking state snapshots at regular height intervals, via options `snapshot-interval` and `snapshot-keep-recent`.
    * (baseapp) [#7519](https://github.com/cosmos/cosmos-sdk/pull/7519) Add `ServiceMsgRouter` to BaseApp to handle routing of protobuf service `Msg`s. The two new types defined in ADR 031, `sdk.ServiceMsg` and `sdk.MsgRequest` are introduced with this router.
    * (client) [#5921](https://github.com/cosmos/cosmos-sdk/issues/5921) Introduce new gRPC and gRPC Gateway based APIs for querying app & module data. See [ADR021](https://github.com/cosmos/cosmos-sdk/blob/master/docs/architecture/adr-021-protobuf-query-encoding.md) for more details
    * (cli) [#7485](https://github.com/cosmos/cosmos-sdk/pull/7485) Introduce a new optional `--keyring-dir` flag that allows clients to specify a Keyring directory if it does not reside in the directory specified by `--home`.
    * (cli) [#7221](https://github.com/cosmos/cosmos-sdk/pull/7221) Add the option of emitting amino encoded json from the CLI
    * (codec) [#7519](https://github.com/cosmos/cosmos-sdk/pull/7519) `InterfaceRegistry` now inherits `jsonpb.AnyResolver`, and has a `RegisterCustomTypeURL` method to support ADR 031 packing of `Any`s. `AnyResolver` is now a required parameter to `RejectUnknownFields`.
    * (coin) [#6755](https://github.com/cosmos/cosmos-sdk/pull/6755) Add custom regex validation for `Coin` denom by overwriting `CoinDenomRegex` when using `/types/coin.go`.
    * (config) [#7265](https://github.com/cosmos/cosmos-sdk/pull/7265) Support Tendermint block pruning through a new `min-retain-blocks` configuration that can be set in either `app.toml` or via the CLI. This parameter is used in conjunction with other criteria to determine the height at which Tendermint should prune blocks.
    * (events) [#7121](https://github.com/cosmos/cosmos-sdk/pull/7121) The application now derives what events are indexed by Tendermint via the `index-events` configuration in `app.toml`, which is a list of events taking the form `{eventType}.{attributeKey}`.
    * (tx) [#6089](https://github.com/cosmos/cosmos-sdk/pull/6089) Transactions can now have a `TimeoutHeight` set which allows the transaction to be rejected if it's committed at a height greater than the timeout.
    * (rest) [#6167](https://github.com/cosmos/cosmos-sdk/pull/6167) Support `max-body-bytes` CLI flag for the REST service.
    * (genesis) [#7089](https://github.com/cosmos/cosmos-sdk/pull/7089) The `export` command now adds a `initial_height` field in the exported JSON. Baseapp's `CommitMultiStore` now also has a `SetInitialVersion` setter, so it can set the initial store version inside `InitChain` and start a new chain from a given height.
* **General**
    * (crypto/multisig) [#6241](https://github.com/cosmos/cosmos-sdk/pull/6241) Add Multisig type directly to the repo. Previously this was in tendermint.
    * (codec/types) [#8106](https://github.com/cosmos/cosmos-sdk/pull/8106) Adding `NewAnyWithCustomTypeURL` to correctly
    marshal Messages in TxBuilder.
    * (tests) [#6489](https://github.com/cosmos/cosmos-sdk/pull/6489) Introduce package `testutil`, new in-process testing network framework for use in integration and unit tests.
    * (tx) Add new auth/tx gRPC & gRPC-Gateway endpoints for basic querying & broadcasting support
        * [#7842](https://github.com/cosmos/cosmos-sdk/pull/7842) Add TxsByEvent gRPC endpoint
        * [#7852](https://github.com/cosmos/cosmos-sdk/pull/7852) Add tx broadcast gRPC endpoint
    * (tx) [#7688](https://github.com/cosmos/cosmos-sdk/pull/7688) Add a new Tx gRPC service with methods `Simulate` and `GetTx` (by hash).
    * (store) [#5803](https://github.com/cosmos/cosmos-sdk/pull/5803) Added `rootmulti.Store` methods for taking and restoring snapshots, based on `iavl.Store` export/import.
    * (store) [#6324](https://github.com/cosmos/cosmos-sdk/pull/6324) IAVL store query proofs now return CommitmentOp which wraps an ics23 CommitmentProof
    * (store) [#6390](https://github.com/cosmos/cosmos-sdk/pull/6390) `RootMulti` store query proofs now return `CommitmentOp` which wraps `CommitmentProofs`
        * `store.Query` now only returns chained `ics23.CommitmentProof` wrapped in `merkle.Proof`
        * `ProofRuntime` only decodes and verifies `ics23.CommitmentProof`
* **Modules**
    * (modules) [#5921](https://github.com/cosmos/cosmos-sdk/issues/5921) Introduction of Query gRPC service definitions along with REST annotations for gRPC Gateway for each module
    * (modules) [#7540](https://github.com/cosmos/cosmos-sdk/issues/7540) Protobuf service definitions can now be used for
    packing `Msg`s in transactions as defined in [ADR 031](./docs/architecture/adr-031-msg-service.md). All modules now
    define a `Msg` protobuf service.
    * (x/auth/vesting) [#7209](https://github.com/cosmos/cosmos-sdk/pull/7209) Create new `MsgCreateVestingAccount` message type along with CLI handler that allows for the creation of delayed and continuous vesting types.
    * (x/capability) [#5828](https://github.com/cosmos/cosmos-sdk/pull/5828) Capability module integration as outlined in [ADR 3 - Dynamic Capability Store](https://github.com/cosmos/tree/master/docs/architecture/adr-003-dynamic-capability-store.md).
    * (x/crisis) `x/crisis` has a new function: `AddModuleInitFlags`, which will register optional crisis module flags for the start command.
    * (x/ibc) [#5277](https://github.com/cosmos/cosmos-sdk/pull/5277) `x/ibc` changes from IBC alpha. For more details check the [`x/ibc/core/spec`](https://github.com/cosmos/cosmos-sdk/tree/master/x/ibc/core/spec) directory, or the ICS specs below:
        * [ICS 002 - Client Semantics](https://github.com/cosmos/ics/tree/master/spec/ics-002-client-semantics) subpackage
        * [ICS 003 - Connection Semantics](https://github.com/cosmos/ics/blob/master/spec/ics-003-connection-semantics) subpackage
        * [ICS 004 - Channel and Packet Semantics](https://github.com/cosmos/ics/blob/master/spec/ics-004-channel-and-packet-semantics) subpackage
        * [ICS 005 - Port Allocation](https://github.com/cosmos/ics/blob/master/spec/ics-005-port-allocation) subpackage
        * [ICS 006 - Solo Machine Client](https://github.com/cosmos/ics/tree/master/spec/ics-006-solo-machine-client) subpackage
        * [ICS 007 - Tendermint Client](https://github.com/cosmos/ics/blob/master/spec/ics-007-tendermint-client) subpackage
        * [ICS 009 - Loopback Client](https://github.com/cosmos/ics/tree/master/spec/ics-009-loopback-client) subpackage
        * [ICS 020 - Fungible Token Transfer](https://github.com/cosmos/ics/tree/master/spec/ics-020-fungible-token-transfer) subpackage
        * [ICS 023 - Vector Commitments](https://github.com/cosmos/ics/tree/master/spec/ics-023-vector-commitments) subpackage
        * [ICS 024 - Host State Machine Requirements](https://github.com/cosmos/ics/tree/master/spec/ics-024-host-requirements) subpackage
    * (x/ibc) [#6374](https://github.com/cosmos/cosmos-sdk/pull/6374) ICS-23 Verify functions will now accept and verify ics23 CommitmentProofs exclusively
    * (x/params) [#6005](https://github.com/cosmos/cosmos-sdk/pull/6005) Add new CLI command for querying raw x/params parameters by subspace and key.

### Bug Fixes

* **Baseapp / Client / REST**
    * (client) [#5964](https://github.com/cosmos/cosmos-sdk/issues/5964) `--trust-node` is now false by default - for real. Users must ensure it is set to true if they don't want to enable the verifier.
    * (client) [#6402](https://github.com/cosmos/cosmos-sdk/issues/6402) Fix `keys add` `--algo` flag which only worked for Tendermint's `secp256k1` default key signing algorithm.
    * (client) [#7699](https://github.com/cosmos/cosmos-sdk/pull/7699) Fix panic in context when setting invalid nodeURI. `WithNodeURI` does not set the `Client` in the context.
    * (export) [#6510](https://github.com/cosmos/cosmos-sdk/pull/6510/) Field TimeIotaMs now is included in genesis file while exporting.
    * (rest) [#5906](https://github.com/cosmos/cosmos-sdk/pull/5906) Fix an issue that make some REST calls panic when sending invalid or incomplete requests.
    * (crypto) [#7966](https://github.com/cosmos/cosmos-sdk/issues/7966) `Bip44Params` `String()` function now correctly
    returns the absolute HD path by adding the `m/` prefix.
    * (crypto/keyring) [#5844](https://github.com/cosmos/cosmos-sdk/pull/5844) `Keyring.Sign()` methods no longer decode amino signatures when method receivers
    are offline/multisig keys.
    * (store) [#7415](https://github.com/cosmos/cosmos-sdk/pull/7415) Allow new stores to be registered during on-chain upgrades.
* **Modules**
  _ (modules) [#5569](https://github.com/cosmos/cosmos-sdk/issues/5569) `InitGenesis`, for the relevant modules, now ensures module accounts exist.
  _ (x/auth) [#5892](https://github.com/cosmos/cosmos-sdk/pull/5892) Add `RegisterKeyTypeCodec` to register new
  types (eg. keys) to the `auth` module internal amino codec.
  _ (x/bank) [#6536](https://github.com/cosmos/cosmos-sdk/pull/6536) Fix bug in `WriteGeneratedTxResponse` function used by multiple
  REST endpoints. Now it writes a Tx in StdTx format.
  _ (x/genutil) [#5938](https://github.com/cosmos/cosmos-sdk/pull/5938) Fix `InitializeNodeValidatorFiles` error handling.
  _ (x/gentx) [#8183](https://github.com/cosmos/cosmos-sdk/pull/8183) change gentx cmd amount to arg from flag
  _ (x/gov) [#7641](https://github.com/cosmos/cosmos-sdk/pull/7641) Fix tally calculation precision error.
  _ (x/staking) [#6529](https://github.com/cosmos/cosmos-sdk/pull/6529) Export validator addresses (previously was empty).
  _ (x/staking) [#5949](https://github.com/cosmos/cosmos-sdk/pull/5949) Skip staking `HistoricalInfoKey` in simulations as headers are not exported. \* (x/staking) [#6061](https://github.com/cosmos/cosmos-sdk/pull/6061) Allow a validator to immediately unjail when no signing info is present due to
  falling below their minimum self-delegation and never having been bonded. The validator may immediately unjail once they've met their minimum self-delegation.
* **General**
    * (types) [#7038](https://github.com/cosmos/cosmos-sdk/issues/7038) Fix infinite looping of `ApproxRoot` by including a hard-coded maximum iterations limit of 100.
    * (types) [#7084](https://github.com/cosmos/cosmos-sdk/pull/7084) Fix panic when calling `BigInt()` on an uninitialized `Int`.
    * (simulation) [#7129](https://github.com/cosmos/cosmos-sdk/issues/7129) Fix support for custom `Account` and key types on auth's simulation.

### Improvements

* **Baseapp / Client / REST**
    * (baseapp) [#6186](https://github.com/cosmos/cosmos-sdk/issues/6186) Support emitting events during `AnteHandler` execution.
    * (baseapp) [#6053](https://github.com/cosmos/cosmos-sdk/pull/6053) Customizable panic recovery handling added for `app.runTx()` method (as proposed in the [ADR 22](https://github.com/cosmos/cosmos-sdk/blob/master/docs/architecture/adr-022-custom-panic-handling.md)). Adds ability for developers to register custom panic handlers extending standard ones.
    * (client) [#5810](https://github.com/cosmos/cosmos-sdk/pull/5810) Added a new `--offline` flag that allows commands to be executed without an
    internet connection. Previously, `--generate-only` served this purpose in addition to only allowing txs to be generated. Now, `--generate-only` solely
    allows txs to be generated without being broadcasted and disallows Keybase use and `--offline` allows the use of Keybase but does not allow any
    functionality that requires an online connection.
    * (cli) [#7764](https://github.com/cosmos/cosmos-sdk/pull/7764) Update x/banking and x/crisis InitChain to improve node startup time
    * (client) [#5856](https://github.com/cosmos/cosmos-sdk/pull/5856) Added the possibility to set `--offline` flag with config command.
    * (client) [#5895](https://github.com/cosmos/cosmos-sdk/issues/5895) show config options in the config command's help screen.
    * (client/keys) [#8043](https://github.com/cosmos/cosmos-sdk/pull/8043) Add support for export of unarmored private key
    * (client/tx) [#7801](https://github.com/cosmos/cosmos-sdk/pull/7801) Update sign-batch multisig to work online
    * (x/genutil) [#8099](https://github.com/cosmos/cosmos-sdk/pull/8099) `init` now supports a `--recover` flag to recover
    the private validator key from a given mnemonic
* **Modules**
    * (x/auth) [#5702](https://github.com/cosmos/cosmos-sdk/pull/5702) Add parameter querying support for `x/auth`.
    * (x/auth/ante) [#6040](https://github.com/cosmos/cosmos-sdk/pull/6040) `AccountKeeper` interface used for `NewAnteHandler` and handler's decorators to add support of using custom `AccountKeeper` implementations.
    * (x/evidence) [#5952](https://github.com/cosmos/cosmos-sdk/pull/5952) Tendermint Consensus parameters can now be changed via parameter change proposals through `x/gov`.
    * (x/evidence) [#5961](https://github.com/cosmos/cosmos-sdk/issues/5961) Add `StoreDecoder` simulation for evidence module.
    * (x/ibc) [#5948](https://github.com/cosmos/cosmos-sdk/issues/5948) Add `InitGenesis` and `ExportGenesis` functions for `ibc` module.
    * (x/ibc-transfer) [#6871](https://github.com/cosmos/cosmos-sdk/pull/6871) Implement [ADR 001 - Coin Source Tracing](./docs/architecture/adr-001-coin-source-tracing.md).
    * (x/staking) [#6059](https://github.com/cosmos/cosmos-sdk/pull/6059) Updated `HistoricalEntries` parameter default to 100.
    * (x/staking) [#5584](https://github.com/cosmos/cosmos-sdk/pull/5584) Add util function `ToTmValidator` that converts a `staking.Validator` type to `*tmtypes.Validator`.
    * (x/staking) [#6163](https://github.com/cosmos/cosmos-sdk/pull/6163) CLI and REST call to unbonding delegations and delegations now accept
    pagination.
    * (x/staking) [#8178](https://github.com/cosmos/cosmos-sdk/pull/8178) Update default historical header number for stargate
* **General**
    * (crypto) [#7987](https://github.com/cosmos/cosmos-sdk/pull/7987) Fix the inconsistency of CryptoCdc, only use
    `codec/legacy.Cdc`.
    * (logging) [#8072](https://github.com/cosmos/cosmos-sdk/pull/8072) Refactor logging:
    _ Use [zerolog](https://github.com/rs/zerolog) over Tendermint's go-kit logging wrapper.
    _ Introduce Tendermint's `--log_format=plain|json` flag. Using format `json` allows for emitting structured JSON
    logs which can be consumed by an external logging facility (e.g. Loggly). Both formats log to STDERR. \* The existing `--log_level` flag and it's default value now solely relates to the global logging
    level (e.g. `info`, `debug`, etc...) instead of `<module>:<level>`.
    * (rest) [#7649](https://github.com/cosmos/cosmos-sdk/pull/7649) Return an unsigned tx in legacy GET /tx endpoint when signature conversion fails
    * (simulation) [#6002](https://github.com/cosmos/cosmos-sdk/pull/6002) Add randomized consensus params into simulation.
    * (store) [#6481](https://github.com/cosmos/cosmos-sdk/pull/6481) Move `SimpleProofsFromMap` from Tendermint into the SDK.
    * (store) [#6719](https://github.com/cosmos/cosmos-sdk/6754) Add validity checks to stores for nil and empty keys.
    * (SDK) Updated dependencies
        * Updated iavl dependency to v0.15.3
        * Update tendermint to v0.34.1
    * (types) [#7027](https://github.com/cosmos/cosmos-sdk/pull/7027) `Coin(s)` and `DecCoin(s)` updates:
        * Bump denomination max length to 128
        * Allow uppercase letters and numbers in denominations to support [ADR 001](./docs/architecture/adr-001-coin-source-tracing.md)
        * Added `Validate` function that returns a descriptive error
    * (types) [#5581](https://github.com/cosmos/cosmos-sdk/pull/5581) Add convenience functions {,Must}Bech32ifyAddressBytes.
    * (types/module) [#5724](https://github.com/cosmos/cosmos-sdk/issues/5724) The `types/module` package does no longer depend on `x/simulation`.
    * (types) [#5585](https://github.com/cosmos/cosmos-sdk/pull/5585) IBC additions:
        * `Coin` denomination max lenght has been increased to 32.
        * Added `CapabilityKey` alias for `StoreKey` to match IBC spec.
    * (types/rest) [#5900](https://github.com/cosmos/cosmos-sdk/pull/5900) Add Check\*Error function family to spare developers from replicating tons of boilerplate code.
    * (types) [#6128](https://github.com/cosmos/cosmos-sdk/pull/6137) Add `String()` method to `GasMeter`.
    * (types) [#6195](https://github.com/cosmos/cosmos-sdk/pull/6195) Add codespace to broadcast(sync/async) response.
    * (types) [#6897](https://github.com/cosmos/cosmos-sdk/issues/6897) Add KV type from tendermint to `types` directory.
    * (version) [#7848](https://github.com/cosmos/cosmos-sdk/pull/7848) [#7941](https://github.com/cosmos/cosmos-sdk/pull/7941)
    `version --long` output now shows the list of build dependencies and replaced build dependencies.

## [v0.39.1](https://github.com/cosmos/cosmos-sdk/releases/tag/v0.39.1) - 2020-08-11

### Client Breaking

* (x/auth) [#6861](https://github.com/cosmos/cosmos-sdk/pull/6861) Remove public key Bech32 encoding for all account types for JSON serialization, instead relying on direct Amino encoding. In addition, JSON serialization utilizes Amino instead of the Go stdlib, so integers are treated as strings.

### Improvements

* (client) [#6853](https://github.com/cosmos/cosmos-sdk/pull/6853) Add --unsafe-cors flag.

## [v0.39.0](https://github.com/cosmos/cosmos-sdk/releases/tag/v0.39.0) - 2020-07-20

### Improvements

* (deps) Bump IAVL version to [v0.14.0](https://github.com/cosmos/iavl/releases/tag/v0.14.0)
* (client) [#5585](https://github.com/cosmos/cosmos-sdk/pull/5585) `CLIContext` additions:
    * Introduce `QueryABCI` that returns the full `abci.ResponseQuery` with inclusion Merkle proofs.
    * Added `prove` flag for Merkle proof verification.
* (x/staking) [#6791)](https://github.com/cosmos/cosmos-sdk/pull/6791) Close {UBDQueue,RedelegationQueu}Iterator once used.

### API Breaking Changes

* (baseapp) [#5837](https://github.com/cosmos/cosmos-sdk/issues/5837) Transaction simulation now returns a `SimulationResponse` which contains the `GasInfo` and `Result` from the execution.

### Client Breaking Changes

* (x/auth) [#6745](https://github.com/cosmos/cosmos-sdk/issues/6745) Remove BaseAccount's custom JSON {,un}marshalling.

### Bug Fixes

* (store) [#6475](https://github.com/cosmos/cosmos-sdk/pull/6475) Revert IAVL pruning functionality introduced in
  [v0.13.0](https://github.com/cosmos/iavl/releases/tag/v0.13.0),
  where the IAVL no longer keeps states in-memory in which it flushes periodically. IAVL now commits and
  flushes every state to disk as it did pre-v0.13.0. The SDK's multi-store will track and ensure the proper
  heights are pruned. The operator can set the pruning options via a `pruning` config via the CLI or
  through `app.toml`. The `pruning` flag exposes `default|everything|nothing|custom` as options --
  see docs for further details. If the operator chooses `custom`, they may provide granular pruning
  options `pruning-keep-recent`, `pruning-keep-every`, and `pruning-interval`. The former two options
  dictate how many recent versions are kept on disk and the offset of what versions are kept after that
  respectively, and the latter defines the height interval in which versions are deleted in a batch.
  **Note, there are some client-facing API breaking changes with regard to IAVL, stores, and pruning settings.**
* (x/distribution) [#6210](https://github.com/cosmos/cosmos-sdk/pull/6210) Register `MsgFundCommunityPool` in distribution amino codec.
* (types) [#5741](https://github.com/cosmos/cosmos-sdk/issues/5741) Prevent `ChainAnteDecorators()` from panicking when empty `AnteDecorator` slice is supplied.
* (baseapp) [#6306](https://github.com/cosmos/cosmos-sdk/issues/6306) Prevent events emitted by the antehandler from being persisted between transactions.
* (client/keys) [#5091](https://github.com/cosmos/cosmos-sdk/issues/5091) `keys parse` does not honor client app's configuration.
* (x/bank) [#6674](https://github.com/cosmos/cosmos-sdk/pull/6674) Create account if recipient does not exist on handing `MsgMultiSend`.
* (x/auth) [#6287](https://github.com/cosmos/cosmos-sdk/pull/6287) Fix nonce stuck when sending multiple transactions from an account in a same block.

## [v0.38.5] - 2020-07-02

### Improvements

* (tendermint) Bump Tendermint version to [v0.33.6](https://github.com/tendermint/tendermint/releases/tag/v0.33.6).

## [v0.38.4] - 2020-05-21

### Bug Fixes

* (x/auth) [#5950](https://github.com/cosmos/cosmos-sdk/pull/5950) Fix `IncrementSequenceDecorator` to use is `IsReCheckTx` instead of `IsCheckTx` to allow account sequence incrementing.

## [v0.38.3] - 2020-04-09

### Improvements

* (tendermint) Bump Tendermint version to [v0.33.3](https://github.com/tendermint/tendermint/releases/tag/v0.33.3).

## [v0.38.2] - 2020-03-25

### Bug Fixes

* (baseapp) [#5718](https://github.com/cosmos/cosmos-sdk/pull/5718) Remove call to `ctx.BlockGasMeter` during failed message validation which resulted in a panic when the tx execution mode was `CheckTx`.
* (x/genutil) [#5775](https://github.com/cosmos/cosmos-sdk/pull/5775) Fix `ExportGenesis` in `x/genutil` to export default genesis state (`[]`) instead of `null`.
* (client) [#5618](https://github.com/cosmos/cosmos-sdk/pull/5618) Fix crash on the client when the verifier is not set.
* (crypto/keys/mintkey) [#5823](https://github.com/cosmos/cosmos-sdk/pull/5823) fix errors handling in `UnarmorPubKeyBytes` (underlying armoring function's return error was not being checked).
* (x/distribution) [#5620](https://github.com/cosmos/cosmos-sdk/pull/5620) Fix nil pointer deref in distribution tax/reward validation helpers.

### Improvements

* (rest) [#5648](https://github.com/cosmos/cosmos-sdk/pull/5648) Enhance /txs usability:
    * Add `tx.minheight` key to filter transaction with an inclusive minimum block height
    * Add `tx.maxheight` key to filter transaction with an inclusive maximum block height
* (crypto/keys) [#5739](https://github.com/cosmos/cosmos-sdk/pull/5739) Print an error message if the password input failed.

## [v0.38.1] - 2020-02-11

### Improvements

* (modules) [#5597](https://github.com/cosmos/cosmos-sdk/pull/5597) Add `amount` event attribute to the `complete_unbonding`
  and `complete_redelegation` events that reflect the total balances of the completed unbondings and redelegations
  respectively.

### Bug Fixes

* (types) [#5579](https://github.com/cosmos/cosmos-sdk/pull/5579) The IAVL `Store#Commit` method has been refactored to
  delete a flushed version if it is not a snapshot version. The root multi-store now keeps track of `commitInfo` instead
  of `types.CommitID`. During `Commit` of the root multi-store, `lastCommitInfo` is updated from the saved state
  and is only flushed to disk if it is a snapshot version. During `Query` of the root multi-store, if the request height
  is the latest height, we'll use the store's `lastCommitInfo`. Otherwise, we fetch `commitInfo` from disk.
* (x/bank) [#5531](https://github.com/cosmos/cosmos-sdk/issues/5531) Added missing amount event to MsgMultiSend, emitted for each output.
* (x/gov) [#5622](https://github.com/cosmos/cosmos-sdk/pull/5622) Track any events emitted from a proposal's handler upon successful execution.

## [v0.38.0] - 2020-01-23

### State Machine Breaking

* (genesis) [#5506](https://github.com/cosmos/cosmos-sdk/pull/5506) The `x/distribution` genesis state
  now includes `params` instead of individual parameters.
* (genesis) [#5017](https://github.com/cosmos/cosmos-sdk/pull/5017) The `x/genaccounts` module has been
  deprecated and all components removed except the `legacy/` package. This requires changes to the
  genesis state. Namely, `accounts` now exist under `app_state.auth.accounts`. The corresponding migration
  logic has been implemented for v0.38 target version. Applications can migrate via:
  `$ {appd} migrate v0.38 genesis.json`.
* (modules) [#5299](https://github.com/cosmos/cosmos-sdk/pull/5299) Handling of `ABCIEvidenceTypeDuplicateVote`
  during `BeginBlock` along with the corresponding parameters (`MaxEvidenceAge`) have moved from the
  `x/slashing` module to the `x/evidence` module.

### API Breaking Changes

* (modules) [#5506](https://github.com/cosmos/cosmos-sdk/pull/5506) Remove individual setters of `x/distribution` parameters. Instead, follow the module spec in getting parameters, setting new value(s) and finally calling `SetParams`.
* (types) [#5495](https://github.com/cosmos/cosmos-sdk/pull/5495) Remove redundant `(Must)Bech32ify*` and `(Must)Get*KeyBech32` functions in favor of `(Must)Bech32ifyPubKey` and `(Must)GetPubKeyFromBech32` respectively, both of which take a `Bech32PubKeyType` (string).
* (types) [#5430](https://github.com/cosmos/cosmos-sdk/pull/5430) `DecCoins#Add` parameter changed from `DecCoins`
  to `...DecCoin`, `Coins#Add` parameter changed from `Coins` to `...Coin`.
* (baseapp/types) [#5421](https://github.com/cosmos/cosmos-sdk/pull/5421) The `Error` interface (`types/errors.go`)
  has been removed in favor of the concrete type defined in `types/errors/` which implements the standard `error` interface.
    * As a result, the `Handler` and `Querier` implementations now return a standard `error`.
  Within `BaseApp`, `runTx` now returns a `(GasInfo, *Result, error)`tuple and`runMsgs`returns a `(_Result, error)`tuple. A reference to a`Result`is now used to indicate success whereas an error signals an invalid message or failed message execution. As a result, the fields`Code`, `Codespace`, `GasWanted`, and `GasUsed`have been removed the`Result`type. The latter two fields are now found in the`GasInfo` type which is always returned regardless of execution outcome.
  _ Note to developers: Since all handlers and queriers must now return a standard `error`, the `types/errors/`
  package contains all the relevant and pre-registered errors that you typically work with. A typical
  error returned will look like `sdkerrors.Wrap(sdkerrors.ErrUnknownRequest, "...")`. You can retrieve
  relevant ABCI information from the error via `ABCIInfo`.
* (client) [#5442](https://github.com/cosmos/cosmos-sdk/pull/5442) Remove client/alias.go as it's not necessary and
  components can be imported directly from the packages.
* (store) [#4748](https://github.com/cosmos/cosmos-sdk/pull/4748) The `CommitMultiStore` interface
  now requires a `SetInterBlockCache` method. Applications that do not wish to support this can simply
  have this method perform a no-op.
* (modules) [#4665](https://github.com/cosmos/cosmos-sdk/issues/4665) Refactored `x/gov` module structure and dev-UX:
    * Prepare for module spec integration
    * Update gov keys to use big endian encoding instead of little endian
* (modules) [#5017](https://github.com/cosmos/cosmos-sdk/pull/5017) The `x/genaccounts` module has been deprecated and all components removed except the `legacy/` package.
* [#4486](https://github.com/cosmos/cosmos-sdk/issues/4486) Vesting account types decoupled from the `x/auth` module and now live under `x/auth/vesting`. Applications wishing to use vesting account types must be sure to register types via `RegisterCodec` under the new vesting package.
* [#4486](https://github.com/cosmos/cosmos-sdk/issues/4486) The `NewBaseVestingAccount` constructor returns an error
  if the provided arguments are invalid.
* (x/auth) [#5006](https://github.com/cosmos/cosmos-sdk/pull/5006) Modular `AnteHandler` via composable decorators:
    * The `AnteHandler` interface now returns `(newCtx Context, err error)` instead of `(newCtx Context, result sdk.Result, abort bool)`
    * The `NewAnteHandler` function returns an `AnteHandler` function that returns the new `AnteHandler`
    interface and has been moved into the `auth/ante` directory.
    * `ValidateSigCount`, `ValidateMemo`, `ProcessPubKey`, `EnsureSufficientMempoolFee`, and `GetSignBytes`
    have all been removed as public functions.
    * Invalid Signatures may return `InvalidPubKey` instead of `Unauthorized` error, since the transaction
    will first hit `SetPubKeyDecorator` before the `SigVerificationDecorator` runs.
    * `StdTx#GetSignatures` will return an array of just signature byte slices `[][]byte` instead of
    returning an array of `StdSignature` structs. To replicate the old behavior, use the public field
    `StdTx.Signatures` to get back the array of StdSignatures `[]StdSignature`.
* (modules) [#5299](https://github.com/cosmos/cosmos-sdk/pull/5299) `HandleDoubleSign` along with params `MaxEvidenceAge` and `DoubleSignJailEndTime` have moved from the `x/slashing` module to the `x/evidence` module.
* (keys) [#4941](https://github.com/cosmos/cosmos-sdk/issues/4941) Keybase concrete types constructors such as `NewKeyBaseFromDir` and `NewInMemory` now accept optional parameters of type `KeybaseOption`. These
  optional parameters are also added on the keys sub-commands functions, which are now public, and allows
  these options to be set on the commands or ignored to default to previous behavior.
* [#5547](https://github.com/cosmos/cosmos-sdk/pull/5547) `NewKeyBaseFromHomeFlag` constructor has been removed.
* [#5439](https://github.com/cosmos/cosmos-sdk/pull/5439) Further modularization was done to the `keybase`
  package to make it more suitable for use with different key formats and algorithms:
  _ The `WithKeygenFunc` function added as a `KeybaseOption` which allows a custom bytes to key
  implementation to be defined when keys are created.
  _ The `WithDeriveFunc` function added as a `KeybaseOption` allows custom logic for deriving a key
  from a mnemonic, bip39 password, and HD Path.
  _ BIP44 is no longer build into `keybase.CreateAccount()`. It is however the default when using
  the `client/keys` add command.
  _ `SupportedAlgos` and `SupportedAlgosLedger` functions return a slice of `SigningAlgo`s that are
  supported by the keybase and the ledger integration respectively.
* (simapp) [#5419](https://github.com/cosmos/cosmos-sdk/pull/5419) The `helpers.GenTx()` now accepts a gas argument.
* (baseapp) [#5455](https://github.com/cosmos/cosmos-sdk/issues/5455) A `sdk.Context` is now passed into the `router.Route()` function.

### Client Breaking Changes

* (rest) [#5270](https://github.com/cosmos/cosmos-sdk/issues/5270) All account types now implement custom JSON serialization.
* (rest) [#4783](https://github.com/cosmos/cosmos-sdk/issues/4783) The balance field in the DelegationResponse type is now sdk.Coin instead of sdk.Int
* (x/auth) [#5006](https://github.com/cosmos/cosmos-sdk/pull/5006) The gas required to pass the `AnteHandler` has
  increased significantly due to modular `AnteHandler` support. Increase GasLimit accordingly.
* (rest) [#5336](https://github.com/cosmos/cosmos-sdk/issues/5336) `MsgEditValidator` uses `description` instead of `Description` as a JSON key.
* (keys) [#5097](https://github.com/cosmos/cosmos-sdk/pull/5097) Due to the keybase -> keyring transition, keys need to be migrated. See `keys migrate` command for more info.
* (x/auth) [#5424](https://github.com/cosmos/cosmos-sdk/issues/5424) Drop `decode-tx` command from x/auth/client/cli, duplicate of the `decode` command.

### Features

* (store) [#5435](https://github.com/cosmos/cosmos-sdk/pull/5435) New iterator for paginated requests. Iterator limits DB reads to the range of the requested page.
* (x/evidence) [#5240](https://github.com/cosmos/cosmos-sdk/pull/5240) Initial implementation of the `x/evidence` module.
* (cli) [#5212](https://github.com/cosmos/cosmos-sdk/issues/5212) The `q gov proposals` command now supports pagination.
* (store) [#4724](https://github.com/cosmos/cosmos-sdk/issues/4724) Multistore supports substore migrations upon load. New `rootmulti.Store.LoadLatestVersionAndUpgrade` method in
  `Baseapp` supports `StoreLoader` to enable various upgrade strategies. It no
  longer panics if the store to load contains substores that we didn't explicitly mount.
* [#4972](https://github.com/cosmos/cosmos-sdk/issues/4972) A `TxResponse` with a corresponding code
  and tx hash will be returned for specific Tendermint errors:
  _ `CodeTxInMempoolCache`
  _ `CodeMempoolIsFull` \* `CodeTxTooLarge`
* [#3872](https://github.com/cosmos/cosmos-sdk/issues/3872) Implement a RESTful endpoint and cli command to decode transactions.
* (keys) [#4754](https://github.com/cosmos/cosmos-sdk/pull/4754) Introduce new Keybase implementation that can
  leverage operating systems' built-in functionalities to securely store secrets. MacOS users may encounter
  the following [issue](https://github.com/keybase/go-keychain/issues/47) with the `go-keychain` library. If
  you encounter this issue, you must upgrade your xcode command line tools to version >= `10.2`. You can
  upgrade via: `sudo rm -rf /Library/Developer/CommandLineTools; xcode-select --install`. Verify the
  correct version via: `pkgutil --pkg-info=com.apple.pkg.CLTools_Executables`.
* [#5355](https://github.com/cosmos/cosmos-sdk/pull/5355) Client commands accept a new `--keyring-backend` option through which users can specify which backend should be used
  by the new key store:
  _ `os`: use OS default credentials storage (default).
  _ `file`: use encrypted file-based store.
  _ `kwallet`: use [KDE Wallet](https://utils.kde.org/projects/kwalletmanager/) service.
  _ `pass`: use the [pass](https://www.passwordstore.org/) command line password manager. \* `test`: use password-less key store. *For testing purposes only. Use it at your own risk.*
* (keys) [#5097](https://github.com/cosmos/cosmos-sdk/pull/5097) New `keys migrate` command to assist users migrate their keys
  to the new keyring.
* (keys) [#5366](https://github.com/cosmos/cosmos-sdk/pull/5366) `keys list` now accepts a `--list-names` option to list key names only, whilst the `keys delete`
  command can delete multiple keys by passing their names as arguments. The aforementioned commands can then be piped together, e.g.
  `appcli keys list -n | xargs appcli keys delete`
* (modules) [#4233](https://github.com/cosmos/cosmos-sdk/pull/4233) Add upgrade module that coordinates software upgrades of live chains.
* [#4486](https://github.com/cosmos/cosmos-sdk/issues/4486) Introduce new `PeriodicVestingAccount` vesting account type
  that allows for arbitrary vesting periods.
* (baseapp) [#5196](https://github.com/cosmos/cosmos-sdk/pull/5196) Baseapp has a new `runTxModeReCheck` to allow applications to skip expensive and unnecessary re-checking of transactions.
* (types) [#5196](https://github.com/cosmos/cosmos-sdk/pull/5196) Context has new `IsRecheckTx() bool` and `WithIsReCheckTx(bool) Context` methods to to be used in the `AnteHandler`.
* (x/auth/ante) [#5196](https://github.com/cosmos/cosmos-sdk/pull/5196) AnteDecorators have been updated to avoid unnecessary checks when `ctx.IsReCheckTx() == true`
* (x/auth) [#5006](https://github.com/cosmos/cosmos-sdk/pull/5006) Modular `AnteHandler` via composable decorators:
    * The `AnteDecorator` interface has been introduced to allow users to implement modular `AnteHandler`
    functionality that can be composed together to create a single `AnteHandler` rather than implementing
    a custom `AnteHandler` completely from scratch, where each `AnteDecorator` allows for custom behavior in
    tightly defined and logically isolated manner. These custom `AnteDecorator` can then be chained together
    with default `AnteDecorator` or third-party `AnteDecorator` to create a modularized `AnteHandler`
    which will run each `AnteDecorator` in the order specified in `ChainAnteDecorators`. For details
    on the new architecture, refer to the [ADR](docs/architecture/adr-010-modular-antehandler.md).
    * `ChainAnteDecorators` function has been introduced to take in a list of `AnteDecorators` and chain
    them in sequence and return a single `AnteHandler`:
    _ `SetUpContextDecorator`: Sets `GasMeter` in context and creates defer clause to recover from any
    `OutOfGas` panics in future AnteDecorators and return `OutOfGas` error to `BaseApp`. It MUST be the
    first `AnteDecorator` in the chain for any application that uses gas (or another one that sets the gas meter).
    _ `ValidateBasicDecorator`: Calls tx.ValidateBasic and returns any non-nil error.
    _ `ValidateMemoDecorator`: Validates tx memo with application parameters and returns any non-nil error.
    _ `ConsumeGasTxSizeDecorator`: Consumes gas proportional to the tx size based on application parameters.
    _ `MempoolFeeDecorator`: Checks if fee is above local mempool `minFee` parameter during `CheckTx`.
    _ `DeductFeeDecorator`: Deducts the `FeeAmount` from first signer of the transaction.
    _ `SetPubKeyDecorator`: Sets pubkey of account in any account that does not already have pubkey saved in state machine.
    _ `SigGasConsumeDecorator`: Consume parameter-defined amount of gas for each signature.
    _ `SigVerificationDecorator`: Verify each signature is valid, return if there is an error.
    _ `ValidateSigCountDecorator`: Validate the number of signatures in tx based on app-parameters. \* `IncrementSequenceDecorator`: Increments the account sequence for each signer to prevent replay attacks.
* (cli) [#5223](https://github.com/cosmos/cosmos-sdk/issues/5223) Cosmos Ledger App v2.0.0 is now supported. The changes are backwards compatible and App v1.5.x is still supported.
* (x/staking) [#5380](https://github.com/cosmos/cosmos-sdk/pull/5380) Introduced ability to store historical info entries in staking keeper, allows applications to introspect specified number of past headers and validator sets
    * Introduces new parameter `HistoricalEntries` which allows applications to determine how many recent historical info entries they want to persist in store. Default value is 0.
    * Introduces cli commands and rest routes to query historical information at a given height
* (modules) [#5249](https://github.com/cosmos/cosmos-sdk/pull/5249) Funds are now allowed to be directly sent to the community pool (via the distribution module account).
* (keys) [#4941](https://github.com/cosmos/cosmos-sdk/issues/4941) Introduce keybase option to allow overriding the default private key implementation of a key generated through the `keys add` cli command.
* (keys) [#5439](https://github.com/cosmos/cosmos-sdk/pull/5439) Flags `--algo` and `--hd-path` are added to
  `keys add` command in order to make use of keybase modularized. By default, it uses (0, 0) bip44
  HD path and secp256k1 keys, so is non-breaking.
* (types) [#5447](https://github.com/cosmos/cosmos-sdk/pull/5447) Added `ApproxRoot` function to sdk.Decimal type in order to get the nth root for a decimal number, where n is a positive integer.
    * An `ApproxSqrt` function was also added for convenience around the common case of n=2.

### Improvements

* (iavl) [#5538](https://github.com/cosmos/cosmos-sdk/pull/5538) Remove manual IAVL pruning in favor of IAVL's internal pruning strategy.
* (server) [#4215](https://github.com/cosmos/cosmos-sdk/issues/4215) The `--pruning` flag
  has been moved to the configuration file, to allow easier node configuration.
* (cli) [#5116](https://github.com/cosmos/cosmos-sdk/issues/5116) The `CLIContext` now supports multiple verifiers
  when connecting to multiple chains. The connecting chain's `CLIContext` will have to have the correct
  chain ID and node URI or client set. To use a `CLIContext` with a verifier for another chain:

  ```go
  // main or parent chain (chain as if you're running without IBC)
  mainCtx := context.NewCLIContext()

  // connecting IBC chain
  sideCtx := context.NewCLIContext().
    WithChainID(sideChainID).
    WithNodeURI(sideChainNodeURI) // or .WithClient(...)

  sideCtx = sideCtx.WithVerifier(
    context.CreateVerifier(sideCtx, context.DefaultVerifierCacheSize),
  )
  ```

* (modules) [#5017](https://github.com/cosmos/cosmos-sdk/pull/5017) The `x/auth` package now supports
  generalized genesis accounts through the `GenesisAccount` interface.
* (modules) [#4762](https://github.com/cosmos/cosmos-sdk/issues/4762) Deprecate remove and add permissions in ModuleAccount.
* (modules) [#4760](https://github.com/cosmos/cosmos-sdk/issues/4760) update `x/auth` to match module spec.
* (modules) [#4814](https://github.com/cosmos/cosmos-sdk/issues/4814) Add security contact to Validator description.
* (modules) [#4875](https://github.com/cosmos/cosmos-sdk/issues/4875) refactor integration tests to use SimApp and separate test package
* (sdk) [#4566](https://github.com/cosmos/cosmos-sdk/issues/4566) Export simulation's parameters and app state to JSON in order to reproduce bugs and invariants.
* (sdk) [#4640](https://github.com/cosmos/cosmos-sdk/issues/4640) improve import/export simulation errors by extending `DiffKVStores` to return an array of `KVPairs` that are then compared to check for inconsistencies.
* (sdk) [#4717](https://github.com/cosmos/cosmos-sdk/issues/4717) refactor `x/slashing` to match the new module spec
* (sdk) [#4758](https://github.com/cosmos/cosmos-sdk/issues/4758) update `x/genaccounts` to match module spec
* (simulation) [#4824](https://github.com/cosmos/cosmos-sdk/issues/4824) `PrintAllInvariants` flag will print all failed invariants
* (simulation) [#4490](https://github.com/cosmos/cosmos-sdk/issues/4490) add `InitialBlockHeight` flag to resume a simulation from a given block

    * Support exporting the simulation stats to a given JSON file

* (simulation) [#4847](https://github.com/cosmos/cosmos-sdk/issues/4847), [#4838](https://github.com/cosmos/cosmos-sdk/pull/4838) and [#4869](https://github.com/cosmos/cosmos-sdk/pull/4869) `SimApp` and simulation refactors:
    * Implement `SimulationManager` for executing modules' simulation functionalities in a modularized way
    * Add `RegisterStoreDecoders` to the `SimulationManager` for decoding each module's types
    * Add `GenerateGenesisStates` to the `SimulationManager` to generate a randomized `GenState` for each module
    * Add `RandomizedParams` to the `SimulationManager` that registers each modules' parameters in order to
    simulate `ParamChangeProposal`s' `Content`s
    * Add `WeightedOperations` to the `SimulationManager` that define simulation operations (modules' `Msg`s) with their
    respective weights (i.e chance of being simulated).
    * Add `ProposalContents` to the `SimulationManager` to register each module's governance proposal `Content`s.
* (simulation) [#4893](https://github.com/cosmos/cosmos-sdk/issues/4893) Change `SimApp` keepers to be public and add getter functions for keys and codec
* (simulation) [#4906](https://github.com/cosmos/cosmos-sdk/issues/4906) Add simulation `Config` struct that wraps simulation flags
* (simulation) [#4935](https://github.com/cosmos/cosmos-sdk/issues/4935) Update simulation to reflect a proper `ABCI` application without bypassing `BaseApp` semantics
* (simulation) [#5378](https://github.com/cosmos/cosmos-sdk/pull/5378) Simulation tests refactor:
    * Add `App` interface for general SDK-based app's methods.
    * Refactor and cleanup simulation tests into util functions to simplify their implementation for other SDK apps.
* (store) [#4792](https://github.com/cosmos/cosmos-sdk/issues/4792) panic on non-registered store
* (types) [#4821](https://github.com/cosmos/cosmos-sdk/issues/4821) types/errors package added with support for stacktraces. It is meant as a more feature-rich replacement for sdk.Errors in the mid-term.
* (store) [#1947](https://github.com/cosmos/cosmos-sdk/issues/1947) Implement inter-block (persistent)
  caching through `CommitKVStoreCacheManager`. Any application wishing to utilize an inter-block cache
  must set it in their app via a `BaseApp` option. The `BaseApp` docs have been drastically improved
  to detail this new feature and how state transitions occur.
* (docs/spec) All module specs moved into their respective module dir in x/ (i.e. docs/spec/staking -->> x/staking/spec)
* (docs/) [#5379](https://github.com/cosmos/cosmos-sdk/pull/5379) Major documentation refactor, including:
    * (docs/intro/) Add and improve introduction material for newcomers.
    * (docs/basics/) Add documentation about basic concepts of the cosmos sdk such as the anatomy of an SDK application, the transaction lifecycle or accounts.
    * (docs/core/) Add documentation about core conepts of the cosmos sdk such as `baseapp`, `server`, `store`s, `context` and more.
    * (docs/building-modules/) Add reference documentation on concepts relevant for module developers (`keeper`, `handler`, `messages`, `queries`,...).
    * (docs/interfaces/) Add documentation on building interfaces for the Cosmos SDK.
    * Redesigned user interface that features new dynamically generated sidebar, build-time code embedding from GitHub, new homepage as well as many other improvements.
* (types) [#5428](https://github.com/cosmos/cosmos-sdk/pull/5428) Add `Mod` (modulo) method and `RelativePow` (exponentation) function for `Uint`.
* (modules) [#5506](https://github.com/cosmos/cosmos-sdk/pull/5506) Remove redundancy in `x/distribution`s use of parameters. There
  now exists a single `Params` type with a getter and setter along with a getter for each individual parameter.

### Bug Fixes

* (client) [#5303](https://github.com/cosmos/cosmos-sdk/issues/5303) Fix ignored error in tx generate only mode.
* (cli) [#4763](https://github.com/cosmos/cosmos-sdk/issues/4763) Fix flag `--min-self-delegation` for staking `EditValidator`
* (keys) Fix ledger custom coin type support bug.
* (x/gov) [#5107](https://github.com/cosmos/cosmos-sdk/pull/5107) Sum validator operator's all voting power when tally votes
* (rest) [#5212](https://github.com/cosmos/cosmos-sdk/issues/5212) Fix pagination in the `/gov/proposals` handler.

## [v0.37.14] - 2020-08-12

### Improvements

* (tendermint) Bump Tendermint version to [v0.32.13](https://github.com/tendermint/tendermint/releases/tag/v0.32.13).

## [v0.37.13] - 2020-06-03

### Improvements

* (tendermint) Bump Tendermint version to [v0.32.12](https://github.com/tendermint/tendermint/releases/tag/v0.32.12).
* (cosmos-ledger-go) Bump Cosmos Ledger Wallet library version to [v0.11.1](https://github.com/cosmos/ledger-cosmos-go/releases/tag/v0.11.1).

## [v0.37.12] - 2020-05-05

### Improvements

* (tendermint) Bump Tendermint version to [v0.32.11](https://github.com/tendermint/tendermint/releases/tag/v0.32.11).

## [v0.37.11] - 2020-04-22

### Bug Fixes

* (x/staking) [#6021](https://github.com/cosmos/cosmos-sdk/pull/6021) --trust-node's false default value prevents creation of the genesis transaction.

## [v0.37.10] - 2020-04-22

### Bug Fixes

* (client/context) [#5964](https://github.com/cosmos/cosmos-sdk/issues/5964) Fix incorrect instantiation of tmlite verifier when --trust-node is off.

## [v0.37.9] - 2020-04-09

### Improvements

* (tendermint) Bump Tendermint version to [v0.32.10](https://github.com/tendermint/tendermint/releases/tag/v0.32.10).

## [v0.37.8] - 2020-03-11

### Bug Fixes

* (rest) [#5508](https://github.com/cosmos/cosmos-sdk/pull/5508) Fix `x/distribution` endpoints to properly return height in the response.
* (x/genutil) [#5499](https://github.com/cosmos/cosmos-sdk/pull/) Ensure `DefaultGenesis` returns valid and non-nil default genesis state.
* (x/genutil) [#5775](https://github.com/cosmos/cosmos-sdk/pull/5775) Fix `ExportGenesis` in `x/genutil` to export default genesis state (`[]`) instead of `null`.
* (genesis) [#5086](https://github.com/cosmos/cosmos-sdk/issues/5086) Ensure `gentxs` are always an empty array instead of `nil`.

### Improvements

* (rest) [#5648](https://github.com/cosmos/cosmos-sdk/pull/5648) Enhance /txs usability:
    * Add `tx.minheight` key to filter transaction with an inclusive minimum block height
    * Add `tx.maxheight` key to filter transaction with an inclusive maximum block height

## [v0.37.7] - 2020-02-10

### Improvements

* (modules) [#5597](https://github.com/cosmos/cosmos-sdk/pull/5597) Add `amount` event attribute to the `complete_unbonding`
  and `complete_redelegation` events that reflect the total balances of the completed unbondings and redelegations
  respectively.

### Bug Fixes

* (x/gov) [#5622](https://github.com/cosmos/cosmos-sdk/pull/5622) Track any events emitted from a proposal's handler upon successful execution.
* (x/bank) [#5531](https://github.com/cosmos/cosmos-sdk/issues/5531) Added missing amount event to MsgMultiSend, emitted for each output.

## [v0.37.6] - 2020-01-21

### Improvements

* (tendermint) Bump Tendermint version to [v0.32.9](https://github.com/tendermint/tendermint/releases/tag/v0.32.9)

## [v0.37.5] - 2020-01-07

### Features

* (types) [#5360](https://github.com/cosmos/cosmos-sdk/pull/5360) Implement `SortableDecBytes` which
  allows the `Dec` type be sortable.

### Improvements

* (tendermint) Bump Tendermint version to [v0.32.8](https://github.com/tendermint/tendermint/releases/tag/v0.32.8)
* (cli) [#5482](https://github.com/cosmos/cosmos-sdk/pull/5482) Remove old "tags" nomenclature from the `q txs` command in
  favor of the new events system. Functionality remains unchanged except that `=` is used instead of `:` to be
  consistent with the API's use of event queries.

### Bug Fixes

* (iavl) [#5276](https://github.com/cosmos/cosmos-sdk/issues/5276) Fix potential race condition in `iavlIterator#Close`.
* (baseapp) [#5350](https://github.com/cosmos/cosmos-sdk/issues/5350) Allow a node to restart successfully
  after a `halt-height` or `halt-time` has been triggered.
* (types) [#5395](https://github.com/cosmos/cosmos-sdk/issues/5395) Fix `Uint#LTE`.
* (types) [#5408](https://github.com/cosmos/cosmos-sdk/issues/5408) `NewDecCoins` constructor now sorts the coins.

## [v0.37.4] - 2019-11-04

### Improvements

* (tendermint) Bump Tendermint version to [v0.32.7](https://github.com/tendermint/tendermint/releases/tag/v0.32.7)
* (ledger) [#4716](https://github.com/cosmos/cosmos-sdk/pull/4716) Fix ledger custom coin type support bug.

### Bug Fixes

* (baseapp) [#5200](https://github.com/cosmos/cosmos-sdk/issues/5200) Remove duplicate events from previous messages.

## [v0.37.3] - 2019-10-10

### Bug Fixes

* (genesis) [#5095](https://github.com/cosmos/cosmos-sdk/issues/5095) Fix genesis file migration from v0.34 to
  v0.36/v0.37 not converting validator consensus pubkey to bech32 format.

### Improvements

* (tendermint) Bump Tendermint version to [v0.32.6](https://github.com/tendermint/tendermint/releases/tag/v0.32.6)

## [v0.37.1] - 2019-09-19

### Features

* (cli) [#4973](https://github.com/cosmos/cosmos-sdk/pull/4973) Enable application CPU profiling
  via the `--cpu-profile` flag.
* [#4979](https://github.com/cosmos/cosmos-sdk/issues/4979) Introduce a new `halt-time` config and
  CLI option to the `start` command. When provided, an application will halt during `Commit` when the
  block time is >= the `halt-time`.

### Improvements

* [#4990](https://github.com/cosmos/cosmos-sdk/issues/4990) Add `Events` to the `ABCIMessageLog` to
  provide context and grouping of events based on the messages they correspond to. The `Events` field
  in `TxResponse` is deprecated and will be removed in the next major release.

### Bug Fixes

* [#4979](https://github.com/cosmos/cosmos-sdk/issues/4979) Use `Signal(os.Interrupt)` over
  `os.Exit(0)` during configured halting to allow any `defer` calls to be executed.
* [#5034](https://github.com/cosmos/cosmos-sdk/issues/5034) Binary search in NFT Module wasn't working on larger sets.

## [v0.37.0] - 2019-08-21

### Bug Fixes

* (baseapp) [#4903](https://github.com/cosmos/cosmos-sdk/issues/4903) Various height query fixes:
    * Move height with proof check from `CLIContext` to `BaseApp` as the height
    can automatically be injected there.
    * Update `handleQueryStore` to resemble `handleQueryCustom`
* (simulation) [#4912](https://github.com/cosmos/cosmos-sdk/issues/4912) Fix SimApp ModuleAccountAddrs
  to properly return black listed addresses for bank keeper initialization.
* (cli) [#4919](https://github.com/cosmos/cosmos-sdk/pull/4919) Don't crash CLI
  if user doesn't answer y/n confirmation request.
* (cli) [#4927](https://github.com/cosmos/cosmos-sdk/issues/4927) Fix the `q gov vote`
  command to handle empty (pruned) votes correctly.

### Improvements

* (rest) [#4924](https://github.com/cosmos/cosmos-sdk/pull/4924) Return response
  height even upon error as it may be useful for the downstream caller and have
  `/auth/accounts/{address}` return a 200 with an empty account upon error when
  that error is that the account doesn't exist.

## [v0.36.0] - 2019-08-13

### Breaking Changes

* (rest) [#4837](https://github.com/cosmos/cosmos-sdk/pull/4837) Remove /version and /node_version
  endpoints in favor of refactoring /node_info to also include application version info.
* All REST responses now wrap the original resource/result. The response
  will contain two fields: height and result.
* [#3565](https://github.com/cosmos/cosmos-sdk/issues/3565) Updates to the governance module:
    * Rename JSON field from `proposal_content` to `content`
    * Rename JSON field from `proposal_id` to `id`
    * Disable `ProposalTypeSoftwareUpgrade` temporarily
* [#3775](https://github.com/cosmos/cosmos-sdk/issues/3775) unify sender transaction tag for ease of querying
* [#4255](https://github.com/cosmos/cosmos-sdk/issues/4255) Add supply module that passively tracks the supplies of a chain
    * Renamed `x/distribution` `ModuleName`
    * Genesis JSON and CLI now use `distribution` instead of `distr`
    * Introduce `ModuleAccount` type, which tracks the flow of coins held within a module
    * Replaced `FeeCollectorKeeper` for a `ModuleAccount`
    * Replaced the staking `Pool`, which coins are now held by the `BondedPool` and `NotBonded` module accounts
    * The `NotBonded` module account now only keeps track of the not bonded tokens within staking, instead of the whole chain
    * [#3628](https://github.com/cosmos/cosmos-sdk/issues/3628) Replaced governance's burn and deposit accounts for a `ModuleAccount`
    * Added a `ModuleAccount` for the distribution module
    * Added a `ModuleAccount` for the mint module
    [#4472](https://github.com/cosmos/cosmos-sdk/issues/4472) validation for crisis genesis
* [#3985](https://github.com/cosmos/cosmos-sdk/issues/3985) `ValidatorPowerRank` uses potential consensus power instead of tendermint power
* [#4104](https://github.com/cosmos/cosmos-sdk/issues/4104) Gaia has been moved to its own repository: https://github.com/cosmos/gaia
* [#4104](https://github.com/cosmos/cosmos-sdk/issues/4104) Rename gaiad.toml to app.toml. The internal contents of the application
  config remain unchanged.
* [#4159](https://github.com/cosmos/cosmos-sdk/issues/4159) create the default module patterns and module manager
* [#4230](https://github.com/cosmos/cosmos-sdk/issues/4230) Change the type of ABCIMessageLog#MsgIndex to uint16 for proper serialization.
* [#4250](https://github.com/cosmos/cosmos-sdk/issues/4250) BaseApp.Query() returns app's version string set via BaseApp.SetAppVersion()
  when handling /app/version queries instead of the version string passed as build
  flag at compile time.
* [#4262](https://github.com/cosmos/cosmos-sdk/issues/4262) GoSumHash is no longer returned by the version command.
* [#4263](https://github.com/cosmos/cosmos-sdk/issues/4263) RestServer#Start now takes read and write timeout arguments.
* [#4305](https://github.com/cosmos/cosmos-sdk/issues/4305) `GenerateOrBroadcastMsgs` no longer takes an `offline` parameter.
* [#4342](https://github.com/cosmos/cosmos-sdk/pull/4342) Upgrade go-amino to v0.15.0
* [#4351](https://github.com/cosmos/cosmos-sdk/issues/4351) InitCmd, AddGenesisAccountCmd, and CollectGenTxsCmd take node's and client's default home directories as arguments.
* [#4387](https://github.com/cosmos/cosmos-sdk/issues/4387) Refactor the usage of tags (now called events) to reflect the
  new ABCI events semantics:
    * Move `x/{module}/tags/tags.go` => `x/{module}/types/events.go`
    * Update `docs/specs`
    * Refactor tags in favor of new `Event(s)` type(s)
    * Update `Context` to use new `EventManager`
    * (Begin|End)Blocker no longer return tags, but rather uses new `EventManager`
    * Message handlers no longer return tags, but rather uses new `EventManager`
    Any component (e.g. BeginBlocker, message handler, etc...) wishing to emit an event must do so
    through `ctx.EventManger().EmitEvent(s)`.
    To reset or wipe emitted events: `ctx = ctx.WithEventManager(sdk.NewEventManager())`
    To get all emitted events: `events := ctx.EventManager().Events()`
* [#4437](https://github.com/cosmos/cosmos-sdk/issues/4437) Replace governance module store keys to use `[]byte` instead of `string`.
* [#4451](https://github.com/cosmos/cosmos-sdk/issues/4451) Improve modularization of clients and modules:
    * Module directory structure improved and standardized
    * Aliases autogenerated
    * Auth and bank related commands are now mounted under the respective moduels
    * Client initialization and mounting standardized
* [#4479](https://github.com/cosmos/cosmos-sdk/issues/4479) Remove codec argument redundency in client usage where
  the CLIContext's codec should be used instead.
* [#4488](https://github.com/cosmos/cosmos-sdk/issues/4488) Decouple client tx, REST, and ultil packages from auth. These packages have
  been restructured and retrofitted into the `x/auth` module.
* [#4521](https://github.com/cosmos/cosmos-sdk/issues/4521) Flatten x/bank structure by hiding module internals.
* [#4525](https://github.com/cosmos/cosmos-sdk/issues/4525) Remove --cors flag, the feature is long gone.
* [#4536](https://github.com/cosmos/cosmos-sdk/issues/4536) The `/auth/accounts/{address}` now returns a `height` in the response.
  The account is now nested under `account`.
* [#4543](https://github.com/cosmos/cosmos-sdk/issues/4543) Account getters are no longer part of client.CLIContext() and have now moved
  to reside in the auth-specific AccountRetriever.
* [#4588](https://github.com/cosmos/cosmos-sdk/issues/4588) Context does not depend on x/auth anymore. client/context is stripped out of the following features:
    * GetAccountDecoder()
    * CLIContext.WithAccountDecoder()
    * CLIContext.WithAccountStore()
    x/auth.AccountDecoder is unnecessary and consequently removed.
* [#4602](https://github.com/cosmos/cosmos-sdk/issues/4602) client/input.{Buffer,Override}Stdin() functions are removed. Thanks to cobra's new release they are now redundant.
* [#4633](https://github.com/cosmos/cosmos-sdk/issues/4633) Update old Tx search by tags APIs to use new Events
  nomenclature.
* [#4649](https://github.com/cosmos/cosmos-sdk/issues/4649) Refactor x/crisis as per modules new specs.
* [#3685](https://github.com/cosmos/cosmos-sdk/issues/3685) The default signature verification gas logic (`DefaultSigVerificationGasConsumer`) now specifies explicit key types rather than string pattern matching. This means that zones that depended on string matching to allow other keys will need to write a custom `SignatureVerificationGasConsumer` function.
* [#4663](https://github.com/cosmos/cosmos-sdk/issues/4663) Refactor bank keeper by removing private functions
    * `InputOutputCoins`, `SetCoins`, `SubtractCoins` and `AddCoins` are now part of the `SendKeeper` instead of the `Keeper` interface
* (tendermint) [#4721](https://github.com/cosmos/cosmos-sdk/pull/4721) Upgrade Tendermint to v0.32.1

### Features

* [#4843](https://github.com/cosmos/cosmos-sdk/issues/4843) Add RegisterEvidences function in the codec package to register
  Tendermint evidence types with a given codec.
* (rest) [#3867](https://github.com/cosmos/cosmos-sdk/issues/3867) Allow querying for genesis transaction when height query param is set to zero.
* [#2020](https://github.com/cosmos/cosmos-sdk/issues/2020) New keys export/import command line utilities to export/import private keys in ASCII format
  that rely on Keybase's new underlying ExportPrivKey()/ImportPrivKey() API calls.
* [#3565](https://github.com/cosmos/cosmos-sdk/issues/3565) Implement parameter change proposal support.
  Parameter change proposals can be submitted through the CLI
  or a REST endpoint. See docs for further usage.
* [#3850](https://github.com/cosmos/cosmos-sdk/issues/3850) Add `rewards` and `commission` to distribution tx tags.
* [#3981](https://github.com/cosmos/cosmos-sdk/issues/3981) Add support to gracefully halt a node at a given height
  via the node's `halt-height` config or CLI value.
* [#4144](https://github.com/cosmos/cosmos-sdk/issues/4144) Allow for configurable BIP44 HD path and coin type.
* [#4250](https://github.com/cosmos/cosmos-sdk/issues/4250) New BaseApp.{,Set}AppVersion() methods to get/set app's version string.
* [#4263](https://github.com/cosmos/cosmos-sdk/issues/4263) Add `--read-timeout` and `--write-timeout` args to the `rest-server` command
  to support custom RPC R/W timeouts.
* [#4271](https://github.com/cosmos/cosmos-sdk/issues/4271) Implement Coins#IsAnyGT
* [#4318](https://github.com/cosmos/cosmos-sdk/issues/4318) Support height queries. Queries against nodes that have the queried
  height pruned will return an error.
* [#4409](https://github.com/cosmos/cosmos-sdk/issues/4409) Implement a command that migrates exported state from one version to the next.
  The `migrate` command currently supports migrating from v0.34 to v0.36 by implementing
  necessary types for both versions.
* [#4570](https://github.com/cosmos/cosmos-sdk/issues/4570) Move /bank/balances/{address} REST handler to x/bank/client/rest. The exposed interface is unchanged.
* Community pool spend proposal per Cosmos Hub governance proposal [#7](https://github.com/cosmos/cosmos-sdk/issues/7) "Activate the Community Pool"

### Improvements

* (simulation) PrintAllInvariants flag will print all failed invariants
* (simulation) Add `InitialBlockHeight` flag to resume a simulation from a given block
* (simulation) [#4670](https://github.com/cosmos/cosmos-sdk/issues/4670) Update simulation statistics to JSON format

    * Support exporting the simulation stats to a given JSON file

* [#4775](https://github.com/cosmos/cosmos-sdk/issues/4775) Refactor CI config
* Upgrade IAVL to v0.12.4
* (tendermint) Upgrade Tendermint to v0.32.2
* (modules) [#4751](https://github.com/cosmos/cosmos-sdk/issues/4751) update `x/genutils` to match module spec
* (keys) [#4611](https://github.com/cosmos/cosmos-sdk/issues/4611) store keys in simapp now use a map instead of using individual literal keys
* [#2286](https://github.com/cosmos/cosmos-sdk/issues/2286) Improve performance of CacheKVStore iterator.
* [#3512](https://github.com/cosmos/cosmos-sdk/issues/3512) Implement Logger method on each module's keeper.
* [#3655](https://github.com/cosmos/cosmos-sdk/issues/3655) Improve signature verification failure error message.
* [#3774](https://github.com/cosmos/cosmos-sdk/issues/3774) add category tag to transactions for ease of filtering
* [#3914](https://github.com/cosmos/cosmos-sdk/issues/3914) Implement invariant benchmarks and add target to makefile.
* [#3928](https://github.com/cosmos/cosmos-sdk/issues/3928) remove staking references from types package
* [#3978](https://github.com/cosmos/cosmos-sdk/issues/3978) Return ErrUnknownRequest in message handlers for unknown
  or invalid routed messages.
* [#4190](https://github.com/cosmos/cosmos-sdk/issues/4190) Client responses that return (re)delegation(s) now return balances
  instead of shares.
* [#4194](https://github.com/cosmos/cosmos-sdk/issues/4194) ValidatorSigningInfo now includes the validator's consensus address.
* [#4235](https://github.com/cosmos/cosmos-sdk/issues/4235) Add parameter change proposal messages to simulation.
* [#4235](https://github.com/cosmos/cosmos-sdk/issues/4235) Update the minting module params to implement params.ParamSet so
  individual keys can be set via proposals instead of passing a struct.
* [#4259](https://github.com/cosmos/cosmos-sdk/issues/4259) `Coins` that are `nil` are now JSON encoded as an empty array `[]`.
  Decoding remains unchanged and behavior is left intact.
* [#4305](https://github.com/cosmos/cosmos-sdk/issues/4305) The `--generate-only` CLI flag fully respects offline tx processing.
* [#4379](https://github.com/cosmos/cosmos-sdk/issues/4379) close db write batch.
* [#4384](https://github.com/cosmos/cosmos-sdk/issues/4384)- Allow splitting withdrawal transaction in several chunks
* [#4403](https://github.com/cosmos/cosmos-sdk/issues/4403) Allow for parameter change proposals to supply only desired fields to be updated
  in objects instead of the entire object (only applies to values that are objects).
* [#4415](https://github.com/cosmos/cosmos-sdk/issues/4415) /client refactor, reduce genutil dependancy on staking
* [#4439](https://github.com/cosmos/cosmos-sdk/issues/4439) Implement governance module iterators.
* [#4465](https://github.com/cosmos/cosmos-sdk/issues/4465) Unknown subcommands print relevant error message
* [#4466](https://github.com/cosmos/cosmos-sdk/issues/4466) Commission validation added to validate basic of MsgCreateValidator by changing CommissionMsg to CommissionRates
* [#4501](https://github.com/cosmos/cosmos-sdk/issues/4501) Support height queriers in rest client
* [#4535](https://github.com/cosmos/cosmos-sdk/issues/4535) Improve import-export simulation errors by decoding the `KVPair.Value` into its
  respective type
* [#4536](https://github.com/cosmos/cosmos-sdk/issues/4536) cli context queries return query height and accounts are returned with query height
* [#4553](https://github.com/cosmos/cosmos-sdk/issues/4553) undelegate max entries check first
* [#4556](https://github.com/cosmos/cosmos-sdk/issues/4556) Added IsValid function to Coin
* [#4564](https://github.com/cosmos/cosmos-sdk/issues/4564) client/input.GetConfirmation()'s default is changed to No.
* [#4573](https://github.com/cosmos/cosmos-sdk/issues/4573) Returns height in response for query endpoints.
* [#4580](https://github.com/cosmos/cosmos-sdk/issues/4580) Update `Context#BlockHeight` to properly set the block height via `WithBlockHeader`.
* [#4584](https://github.com/cosmos/cosmos-sdk/issues/4584) Update bank Keeper to use expected keeper interface of the AccountKeeper.
* [#4584](https://github.com/cosmos/cosmos-sdk/issues/4584) Move `Account` and `VestingAccount` interface types to `x/auth/exported`.
* [#4082](https://github.com/cosmos/cosmos-sdk/issues/4082) supply module queriers for CLI and REST endpoints
* [#4601](https://github.com/cosmos/cosmos-sdk/issues/4601) Implement generic pangination helper function to be used in
  REST handlers and queriers.
* [#4629](https://github.com/cosmos/cosmos-sdk/issues/4629) Added warning event that gets emitted if validator misses a block.
* [#4674](https://github.com/cosmos/cosmos-sdk/issues/4674) Export `Simapp` genState generators and util functions by making them public
* [#4706](https://github.com/cosmos/cosmos-sdk/issues/4706) Simplify context
  Replace complex Context construct with a simpler immutible struct.
  Only breaking change is not to support `Value` and `GetValue` as first class calls.
  We do embed ctx.Context() as a raw context.Context instead to be used as you see fit.

  Migration guide:

  ```go
  ctx = ctx.WithValue(contextKeyBadProposal, false)
  ```

  Now becomes:

  ```go
  ctx = ctx.WithContext(context.WithValue(ctx.Context(), contextKeyBadProposal, false))
  ```

  A bit more verbose, but also allows `context.WithTimeout()`, etc and only used
  in one function in this repo, in test code.

* [#3685](https://github.com/cosmos/cosmos-sdk/issues/3685) Add `SetAddressVerifier` and `GetAddressVerifier` to `sdk.Config` to allow SDK users to configure custom address format verification logic (to override the default limitation of 20-byte addresses).
* [#3685](https://github.com/cosmos/cosmos-sdk/issues/3685) Add an additional parameter to NewAnteHandler for a custom `SignatureVerificationGasConsumer` (the default logic is now in `DefaultSigVerificationGasConsumer). This allows SDK users to configure their own logic for which key types are accepted and how those key types consume gas.
* Remove `--print-response` flag as it is no longer used.
* Revert [#2284](https://github.com/cosmos/cosmos-sdk/pull/2284) to allow create_empty_blocks in the config
* (tendermint) [#4718](https://github.com/cosmos/cosmos-sdk/issues/4718) Upgrade tendermint/iavl to v0.12.3

### Bug Fixes

* [#4891](https://github.com/cosmos/cosmos-sdk/issues/4891) Disable querying with proofs enabled when the query height <= 1.
* (rest) [#4858](https://github.com/cosmos/cosmos-sdk/issues/4858) Do not return an error in BroadcastTxCommit when the tx broadcasting
  was successful. This allows the proper REST response to be returned for a
  failed tx during `block` broadcasting mode.
* (store) [#4880](https://github.com/cosmos/cosmos-sdk/pull/4880) Fix error check in
  IAVL `Store#DeleteVersion`.
* (tendermint) [#4879](https://github.com/cosmos/cosmos-sdk/issues/4879) Don't terminate the process immediately after startup when run in standalone mode.
* (simulation) [#4861](https://github.com/cosmos/cosmos-sdk/pull/4861) Fix non-determinism simulation
  by using CLI flags as input and updating Makefile target.
* [#4868](https://github.com/cosmos/cosmos-sdk/issues/4868) Context#CacheContext now sets a new EventManager. This prevents unwanted events
  from being emitted.
* (cli) [#4870](https://github.com/cosmos/cosmos-sdk/issues/4870) Disable the `withdraw-all-rewards` command when `--generate-only` is supplied
* (modules) [#4831](https://github.com/cosmos/cosmos-sdk/issues/4831) Prevent community spend proposal from transferring funds to a module account
* (keys) [#4338](https://github.com/cosmos/cosmos-sdk/issues/4338) fix multisig key output for CLI
* (modules) [#4795](https://github.com/cosmos/cosmos-sdk/issues/4795) restrict module accounts from receiving transactions.
  Allowing this would cause an invariant on the module account coins.
* (modules) [#4823](https://github.com/cosmos/cosmos-sdk/issues/4823) Update the `DefaultUnbondingTime` from 3 days to 3 weeks to be inline with documentation.
* (abci) [#4639](https://github.com/cosmos/cosmos-sdk/issues/4639) Fix `CheckTx` by verifying the message route
* Return height in responses when querying against BaseApp
* [#1351](https://github.com/cosmos/cosmos-sdk/issues/1351) Stable AppHash allows no_empty_blocks
* [#3705](https://github.com/cosmos/cosmos-sdk/issues/3705) Return `[]` instead of `null` when querying delegator rewards.
* [#3966](https://github.com/cosmos/cosmos-sdk/issues/3966) fixed multiple assigns to action tags
  [#3793](https://github.com/cosmos/cosmos-sdk/issues/3793) add delegator tag for MsgCreateValidator and deleted unused moniker and identity tags
* [#4194](https://github.com/cosmos/cosmos-sdk/issues/4194) Fix pagination and results returned from /slashing/signing_infos
* [#4230](https://github.com/cosmos/cosmos-sdk/issues/4230) Properly set and display the message index through the TxResponse.
* [#4234](https://github.com/cosmos/cosmos-sdk/pull/4234) Allow `tx send --generate-only` to
  actually work offline.
* [#4271](https://github.com/cosmos/cosmos-sdk/issues/4271) Fix addGenesisAccount by using Coins#IsAnyGT for vesting amount validation.
* [#4273](https://github.com/cosmos/cosmos-sdk/issues/4273) Fix usage of AppendTags in x/staking/handler.go
* [#4303](https://github.com/cosmos/cosmos-sdk/issues/4303) Fix NewCoins() underlying function for duplicate coins detection.
* [#4307](https://github.com/cosmos/cosmos-sdk/pull/4307) Don't pass height to RPC calls as
  Tendermint will automatically use the latest height.
* [#4362](https://github.com/cosmos/cosmos-sdk/issues/4362) simulation setup bugfix for multisim 7601778
* [#4383](https://github.com/cosmos/cosmos-sdk/issues/4383) - currentStakeRoundUp is now always atleast currentStake + smallest-decimal-precision
* [#4394](https://github.com/cosmos/cosmos-sdk/issues/4394) Fix signature count check to use the TxSigLimit param instead of
  a default.
* [#4455](https://github.com/cosmos/cosmos-sdk/issues/4455) Use `QueryWithData()` to query unbonding delegations.
* [#4493](https://github.com/cosmos/cosmos-sdk/issues/4493) Fix validator-outstanding-rewards command. It now takes as an argument
  a validator address.
* [#4598](https://github.com/cosmos/cosmos-sdk/issues/4598) Fix redelegation and undelegation txs that were not checking for the correct bond denomination.
* [#4619](https://github.com/cosmos/cosmos-sdk/issues/4619) Close iterators in `GetAllMatureValidatorQueue` and `UnbondAllMatureValidatorQueue`
  methods.
* [#4654](https://github.com/cosmos/cosmos-sdk/issues/4654) validator slash event stored by period and height
* [#4681](https://github.com/cosmos/cosmos-sdk/issues/4681) panic on invalid amount on `MintCoins` and `BurnCoins`
    * skip minting if inflation is set to zero
* Sort state JSON during export and initialization

## 0.35.0

### Bug Fixes

* Fix gas consumption bug in `Undelegate` preventing the ability to sync from
  genesis.

## 0.34.10

### Bug Fixes

* Bump Tendermint version to [v0.31.11](https://github.com/tendermint/tendermint/releases/tag/v0.31.11) to address the vulnerability found in the `consensus` package.

## 0.34.9

### Bug Fixes

* Bump Tendermint version to [v0.31.10](https://github.com/tendermint/tendermint/releases/tag/v0.31.10) to address p2p panic errors.

## 0.34.8

### Bug Fixes

* Bump Tendermint version to v0.31.9 to fix the p2p panic error.
* Update gaiareplay's use of an internal Tendermint API

## 0.34.7

### Bug Fixes

#### SDK

* Fix gas consumption bug in `Undelegate` preventing the ability to sync from
  genesis.

## 0.34.6

### Bug Fixes

#### SDK

* Unbonding from a validator is now only considered "complete" after the full
  unbonding period has elapsed regardless of the validator's status.

## 0.34.5

### Bug Fixes

#### SDK

* [#4273](https://github.com/cosmos/cosmos-sdk/issues/4273) Fix usage of `AppendTags` in x/staking/handler.go

### Improvements

### SDK

* [#2286](https://github.com/cosmos/cosmos-sdk/issues/2286) Improve performance of `CacheKVStore` iterator.
* [#3655](https://github.com/cosmos/cosmos-sdk/issues/3655) Improve signature verification failure error message.
* [#4384](https://github.com/cosmos/cosmos-sdk/issues/4384) Allow splitting withdrawal transaction in several chunks.

#### Gaia CLI

* [#4227](https://github.com/cosmos/cosmos-sdk/issues/4227) Support for Ledger App v1.5.
* [#4345](https://github.com/cosmos/cosmos-sdk/pull/4345) Update `ledger-cosmos-go`
  to v0.10.3.

## 0.34.4

### Bug Fixes

#### SDK

* [#4234](https://github.com/cosmos/cosmos-sdk/pull/4234) Allow `tx send --generate-only` to
  actually work offline.

#### Gaia

* [#4219](https://github.com/cosmos/cosmos-sdk/issues/4219) Return an error when an empty mnemonic is provided during key recovery.

### Improvements

#### Gaia

* [#2007](https://github.com/cosmos/cosmos-sdk/issues/2007) Return 200 status code on empty results

### New features

#### SDK

* [#3850](https://github.com/cosmos/cosmos-sdk/issues/3850) Add `rewards` and `commission` to distribution tx tags.

## 0.34.3

### Bug Fixes

#### Gaia

* [#4196](https://github.com/cosmos/cosmos-sdk/pull/4196) Set default invariant
  check period to zero.

## 0.34.2

### Improvements

#### SDK

* [#4135](https://github.com/cosmos/cosmos-sdk/pull/4135) Add further clarification
  to generate only usage.

### Bug Fixes

#### SDK

* [#4135](https://github.com/cosmos/cosmos-sdk/pull/4135) Fix `NewResponseFormatBroadcastTxCommit`
* [#4053](https://github.com/cosmos/cosmos-sdk/issues/4053) Add `--inv-check-period`
  flag to gaiad to set period at which invariants checks will run.
* [#4099](https://github.com/cosmos/cosmos-sdk/issues/4099) Update the /staking/validators endpoint to support
  status and pagination query flags.

## 0.34.1

### Bug Fixes

#### Gaia

* [#4163](https://github.com/cosmos/cosmos-sdk/pull/4163) Fix v0.33.x export script to port gov data correctly.

## 0.34.0

### Breaking Changes

#### Gaia

* [#3463](https://github.com/cosmos/cosmos-sdk/issues/3463) Revert bank module handler fork (re-enables transfers)
* [#3875](https://github.com/cosmos/cosmos-sdk/issues/3875) Replace `async` flag with `--broadcast-mode` flag where the default
  value is `sync`. The `block` mode should not be used. The REST client now
  uses `mode` parameter instead of the `return` parameter.

#### Gaia CLI

* [#3938](https://github.com/cosmos/cosmos-sdk/issues/3938) Remove REST server's SSL support altogether.

#### SDK

* [#3245](https://github.com/cosmos/cosmos-sdk/issues/3245) Rename validator.GetJailed() to validator.IsJailed()
* [#3516](https://github.com/cosmos/cosmos-sdk/issues/3516) Remove concept of shares from staking unbonding and redelegation UX;
  replaced by direct coin amount.

#### Tendermint

* [#4029](https://github.com/cosmos/cosmos-sdk/issues/4029) Upgrade Tendermint to v0.31.3

### New features

#### SDK

* [#2935](https://github.com/cosmos/cosmos-sdk/issues/2935) New module Crisis which can test broken invariant with messages
* [#3813](https://github.com/cosmos/cosmos-sdk/issues/3813) New sdk.NewCoins safe constructor to replace bare sdk.Coins{} declarations.
* [#3858](https://github.com/cosmos/cosmos-sdk/issues/3858) add website, details and identity to gentx cli command
* Implement coin conversion and denomination registration utilities

#### Gaia

* [#2935](https://github.com/cosmos/cosmos-sdk/issues/2935) Optionally assert invariants on a blockly basis using `gaiad --assert-invariants-blockly`
* [#3886](https://github.com/cosmos/cosmos-sdk/issues/3886) Implement minting module querier and CLI/REST clients.

#### Gaia CLI

* [#3937](https://github.com/cosmos/cosmos-sdk/issues/3937) Add command to query community-pool

#### Gaia REST API

* [#3937](https://github.com/cosmos/cosmos-sdk/issues/3937) Add route to fetch community-pool
* [#3949](https://github.com/cosmos/cosmos-sdk/issues/3949) added /slashing/signing_infos to get signing_info for all validators

### Improvements

#### Gaia

* [#3808](https://github.com/cosmos/cosmos-sdk/issues/3808) `gaiad` and `gaiacli` integration tests use ./build/ binaries.
* [#3819](https://github.com/cosmos/cosmos-sdk/issues/3819) Simulation refactor, log output now stored in ~/.gaiad/simulation/
    * Simulation moved to its own module (not a part of mock)
    * Logger type instead of passing function variables everywhere
    * Logger json output (for reloadable simulation running)
    * Cleanup bank simulation messages / remove dup code in bank simulation
    * Simulations saved in `~/.gaiad/simulations/`
    * "Lean" simulation output option to exclude No-ops and !ok functions (`--SimulationLean` flag)
* [#3893](https://github.com/cosmos/cosmos-sdk/issues/3893) Improve `gaiacli tx sign` command
    * Add shorthand flags -a and -s for the account and sequence numbers respectively
    * Mark the account and sequence numbers required during "offline" mode
    * Always do an RPC query for account and sequence number during "online" mode
* [#4018](https://github.com/cosmos/cosmos-sdk/issues/4018) create genesis port script for release v.0.34.0

#### Gaia CLI

* [#3833](https://github.com/cosmos/cosmos-sdk/issues/3833) Modify stake to atom in gaia's doc.
* [#3841](https://github.com/cosmos/cosmos-sdk/issues/3841) Add indent to JSON of `gaiacli keys [add|show|list]`
* [#3859](https://github.com/cosmos/cosmos-sdk/issues/3859) Add newline to echo of `gaiacli keys ...`
* [#3959](https://github.com/cosmos/cosmos-sdk/issues/3959) Improving error messages when signing with ledger devices fails

#### SDK

* [#3238](https://github.com/cosmos/cosmos-sdk/issues/3238) Add block time to tx responses when querying for
  txs by tags or hash.
* [#3752](https://github.com/cosmos/cosmos-sdk/issues/3752) Explanatory docs for minting mechanism (`docs/spec/mint/01_concepts.md`)
* [#3801](https://github.com/cosmos/cosmos-sdk/issues/3801) `baseapp` safety improvements
* [#3820](https://github.com/cosmos/cosmos-sdk/issues/3820) Make Coins.IsAllGT() more robust and consistent.
* [#3828](https://github.com/cosmos/cosmos-sdk/issues/3828) New sdkch tool to maintain changelogs
* [#3864](https://github.com/cosmos/cosmos-sdk/issues/3864) Make Coins.IsAllGTE() more consistent.
* [#3907](https://github.com/cosmos/cosmos-sdk/issues/3907): dep -> go mod migration
    * Drop dep in favor of go modules.
    * Upgrade to Go 1.12.1.
* [#3917](https://github.com/cosmos/cosmos-sdk/issues/3917) Allow arbitrary decreases to validator commission rates.
* [#3937](https://github.com/cosmos/cosmos-sdk/issues/3937) Implement community pool querier.
* [#3940](https://github.com/cosmos/cosmos-sdk/issues/3940) Codespace should be lowercase.
* [#3986](https://github.com/cosmos/cosmos-sdk/issues/3986) Update the Stringer implementation of the Proposal type.
* [#926](https://github.com/cosmos/cosmos-sdk/issues/926) circuit breaker high level explanation
* [#3896](https://github.com/cosmos/cosmos-sdk/issues/3896) Fixed various linters warnings in the context of the gometalinter -> golangci-lint migration
* [#3916](https://github.com/cosmos/cosmos-sdk/issues/3916) Hex encode data in tx responses

### Bug Fixes

#### Gaia

* [#3825](https://github.com/cosmos/cosmos-sdk/issues/3825) Validate genesis before running gentx
* [#3889](https://github.com/cosmos/cosmos-sdk/issues/3889) When `--generate-only` is provided, the Keybase is not used and as a result
  the `--from` value must be a valid Bech32 cosmos address.
* 3974 Fix go env setting in installation.md
* 3996 Change 'make get_tools' to 'make tools' in DOCS_README.md.

#### Gaia CLI

* [#3883](https://github.com/cosmos/cosmos-sdk/issues/3883) Remove Height Flag from CLI Queries
* [#3899](https://github.com/cosmos/cosmos-sdk/issues/3899) Using 'gaiacli config node' breaks ~/config/config.toml

#### SDK

* [#3837](https://github.com/cosmos/cosmos-sdk/issues/3837) Fix `WithdrawValidatorCommission` to properly set the validator's remaining commission.
* [#3870](https://github.com/cosmos/cosmos-sdk/issues/3870) Fix DecCoins#TruncateDecimal to never return zero coins in
  either the truncated coins or the change coins.
* [#3915](https://github.com/cosmos/cosmos-sdk/issues/3915) Remove ';' delimiting support from ParseDecCoins
* [#3977](https://github.com/cosmos/cosmos-sdk/issues/3977) Fix docker image build
* [#4020](https://github.com/cosmos/cosmos-sdk/issues/4020) Fix queryDelegationRewards by returning an error
  when the validator or delegation do not exist.
* [#4050](https://github.com/cosmos/cosmos-sdk/issues/4050) Fix DecCoins APIs
  where rounding or truncation could result in zero decimal coins.
* [#4088](https://github.com/cosmos/cosmos-sdk/issues/4088) Fix `calculateDelegationRewards`
  by accounting for rounding errors when multiplying stake by slashing fractions.

## 0.33.2

### Improvements

#### Tendermint

* Upgrade Tendermint to `v0.31.0-dev0-fix0` which includes critical security fixes.

## 0.33.1

### Bug Fixes

#### Gaia

* [#3999](https://github.com/cosmos/cosmos-sdk/pull/3999) Fix distribution delegation for zero height export bug

## 0.33.0

BREAKING CHANGES

* Gaia REST API

    * [#3641](https://github.com/cosmos/cosmos-sdk/pull/3641) Remove the ability to use a Keybase from the REST API client:
        * `password` and `generate_only` have been removed from the `base_req` object
        * All txs that used to sign or use the Keybase now only generate the tx
        * `keys` routes completely removed
    * [#3692](https://github.com/cosmos/cosmos-sdk/pull/3692) Update tx encoding and broadcasting endpoints:
        * Remove duplicate broadcasting endpoints in favor of POST @ `/txs`
            * The `Tx` field now accepts a `StdTx` and not raw tx bytes
        * Move encoding endpoint to `/txs/encode`

* Gaia

    * [#3787](https://github.com/cosmos/cosmos-sdk/pull/3787) Fork the `x/bank` module into the Gaia application with only a
    modified message handler, where the modified message handler behaves the same as
    the standard `x/bank` message handler except for `MsgMultiSend` that must burn
    exactly 9 atoms and transfer 1 atom, and `MsgSend` is disabled.
    * [#3789](https://github.com/cosmos/cosmos-sdk/pull/3789) Update validator creation flow:
    _ Remove `NewMsgCreateValidatorOnBehalfOf` and corresponding business logic
    _ Ensure the validator address equals the delegator address during
    `MsgCreateValidator#ValidateBasic`

* SDK

    * [#3750](https://github.com/cosmos/cosmos-sdk/issues/3750) Track outstanding rewards per-validator instead of globally,
    and fix the main simulation issue, which was that slashes of
    re-delegations to a validator were not correctly accounted for
    in fee distribution when the redelegation in question had itself
    been slashed (from a fault committed by a different validator)
    in the same BeginBlock. Outstanding rewards are now available
    on a per-validator basis in REST.
    * [#3669](https://github.com/cosmos/cosmos-sdk/pull/3669) Ensure consistency in message naming, codec registration, and JSON
    tags.
    * [#3788](https://github.com/cosmos/cosmos-sdk/pull/3788) Change order of operations for greater accuracy when calculating delegation share token value
    * [#3788](https://github.com/cosmos/cosmos-sdk/pull/3788) DecCoins.Cap -> DecCoins.Intersect
    * [#3666](https://github.com/cosmos/cosmos-sdk/pull/3666) Improve coins denom validation.
    * [#3751](https://github.com/cosmos/cosmos-sdk/pull/3751) Disable (temporarily) support for ED25519 account key pairs.

* Tendermint
    * [#3804] Update to Tendermint `v0.31.0-dev0`

FEATURES

* SDK
    * [#3719](https://github.com/cosmos/cosmos-sdk/issues/3719) DBBackend can now be set at compile time.
    Defaults: goleveldb. Supported: cleveldb.

IMPROVEMENTS

* Gaia REST API

    * Update the `TxResponse` type allowing for the `Logs` result to be JSON decoded automatically.

* Gaia CLI

    * [#3653](https://github.com/cosmos/cosmos-sdk/pull/3653) Prompt user confirmation prior to signing and broadcasting a transaction.
    * [#3670](https://github.com/cosmos/cosmos-sdk/pull/3670) CLI support for showing bech32 addresses in Ledger devices
    * [#3711](https://github.com/cosmos/cosmos-sdk/pull/3711) Update `tx sign` to use `--from` instead of the deprecated `--name`
    CLI flag.
    * [#3738](https://github.com/cosmos/cosmos-sdk/pull/3738) Improve multisig UX:
        * `gaiacli keys show -o json` now includes constituent pubkeys, respective weights and threshold
        * `gaiacli keys show --show-multisig` now displays constituent pubkeys, respective weights and threshold
        * `gaiacli tx sign --validate-signatures` now displays multisig signers with their respective weights
    * [#3730](https://github.com/cosmos/cosmos-sdk/issues/3730) Improve workflow for
    `gaiad gentx` with offline public keys, by outputting stdtx file that needs to be signed.
    * [#3761](https://github.com/cosmos/cosmos-sdk/issues/3761) Querying account related information using custom querier in auth module

* SDK

    * [#3753](https://github.com/cosmos/cosmos-sdk/issues/3753) Remove no-longer-used governance penalty parameter
    * [#3679](https://github.com/cosmos/cosmos-sdk/issues/3679) Consistent operators across Coins, DecCoins, Int, Dec
    replaced: Minus->Sub Plus->Add Div->Quo
    * [#3665](https://github.com/cosmos/cosmos-sdk/pull/3665) Overhaul sdk.Uint type in preparation for Coins Int -> Uint migration.
    * [#3691](https://github.com/cosmos/cosmos-sdk/issues/3691) Cleanup error messages
    * [#3456](https://github.com/cosmos/cosmos-sdk/issues/3456) Integrate in the Int.ToDec() convenience function
    * [#3300](https://github.com/cosmos/cosmos-sdk/pull/3300) Update the spec-spec, spec file reorg, and TOC updates.
    * [#3694](https://github.com/cosmos/cosmos-sdk/pull/3694) Push tagged docker images on docker hub when tag is created.
    * [#3716](https://github.com/cosmos/cosmos-sdk/pull/3716) Update file permissions the client keys directory and contents to `0700`.
    * [#3681](https://github.com/cosmos/cosmos-sdk/issues/3681) Migrate ledger-cosmos-go from ZondaX to Cosmos organization

* Tendermint
    * [#3699](https://github.com/cosmos/cosmos-sdk/pull/3699) Upgrade to Tendermint 0.30.1

BUG FIXES

* Gaia CLI

    * [#3731](https://github.com/cosmos/cosmos-sdk/pull/3731) `keys add --interactive` bip32 passphrase regression fix
    * [#3714](https://github.com/cosmos/cosmos-sdk/issues/3714) Fix USB raw access issues with gaiacli when installed via snap

* Gaia

    * [#3777](https://github.com/cosmso/cosmos-sdk/pull/3777) `gaiad export` no longer panics when the database is empty
    * [#3806](https://github.com/cosmos/cosmos-sdk/pull/3806) Properly return errors from a couple of struct Unmarshal functions

* SDK
    * [#3728](https://github.com/cosmos/cosmos-sdk/issues/3728) Truncate decimal multiplication & division in distribution to ensure
    no more than the collected fees / inflation are distributed
    * [#3727](https://github.com/cosmos/cosmos-sdk/issues/3727) Return on zero-length (including []byte{}) PrefixEndBytes() calls
    * [#3559](https://github.com/cosmos/cosmos-sdk/issues/3559) fix occasional failing due to non-determinism in lcd test TestBonding
    where validator is unexpectedly slashed throwing off test calculations
    * [#3411](https://github.com/cosmos/cosmos-sdk/pull/3411) Include the `RequestInitChain.Time` in the block header init during
    `InitChain`.
    * [#3717](https://github.com/cosmos/cosmos-sdk/pull/3717) Update the vesting specification and implementation to cap deduction from
    `DelegatedVesting` by at most `DelegatedVesting`. This accounts for the case where
    the undelegation amount may exceed the original delegation amount due to
    truncation of undelegation tokens.
    * [#3717](https://github.com/cosmos/cosmos-sdk/pull/3717) Ignore unknown proposers in allocating rewards for proposers, in case
    unbonding period was just 1 block and proposer was already deleted.
    * [#3726](https://github.com/cosmos/cosmos-sdk/pull/3724) Cap(clip) reward to remaining coins in AllocateTokens.

## 0.32.0

BREAKING CHANGES

* Gaia REST API

    * [#3642](https://github.com/cosmos/cosmos-sdk/pull/3642) `GET /tx/{hash}` now returns `404` instead of `500` if the transaction is not found

* SDK
* [#3580](https://github.com/cosmos/cosmos-sdk/issues/3580) Migrate HTTP request/response types and utilities to types/rest.
* [#3592](https://github.com/cosmos/cosmos-sdk/issues/3592) Drop deprecated keybase implementation's New() constructor in
  favor of a new crypto/keys.New(string, string) implementation that
  returns a lazy keybase instance. Remove client.MockKeyBase,
  superseded by crypto/keys.NewInMemory()
* [#3621](https://github.com/cosmos/cosmos-sdk/issues/3621) staking.GenesisState.Bonds -> Delegations

IMPROVEMENTS

* SDK

    * [#3311](https://github.com/cosmos/cosmos-sdk/pull/3311) Reconcile the `DecCoin/s` API with the `Coin/s` API.
    * [#3614](https://github.com/cosmos/cosmos-sdk/pull/3614) Add coin denom length checks to the coins constructors.
    * [#3621](https://github.com/cosmos/cosmos-sdk/issues/3621) remove many inter-module dependancies
    * [#3601](https://github.com/cosmos/cosmos-sdk/pull/3601) JSON-stringify the ABCI log response which includes the log and message
    index.
    * [#3604](https://github.com/cosmos/cosmos-sdk/pull/3604) Improve SDK funds related error messages and allow for unicode in
    JSON ABCI log.
    * [#3620](https://github.com/cosmos/cosmos-sdk/pull/3620) Version command shows build tags
    * [#3638](https://github.com/cosmos/cosmos-sdk/pull/3638) Add Bcrypt benchmarks & justification of security parameter choice
    * [#3648](https://github.com/cosmos/cosmos-sdk/pull/3648) Add JSON struct tags to vesting accounts.

* Tendermint
    * [#3618](https://github.com/cosmos/cosmos-sdk/pull/3618) Upgrade to Tendermint 0.30.03

BUG FIXES

* SDK
    * [#3646](https://github.com/cosmos/cosmos-sdk/issues/3646) `x/mint` now uses total token supply instead of total bonded tokens to calculate inflation

## 0.31.2

BREAKING CHANGES

* SDK
* [#3592](https://github.com/cosmos/cosmos-sdk/issues/3592) Drop deprecated keybase implementation's
  New constructor in favor of a new
  crypto/keys.New(string, string) implementation that
  returns a lazy keybase instance. Remove client.MockKeyBase,
  superseded by crypto/keys.NewInMemory()

IMPROVEMENTS

* SDK

    * [#3604](https://github.com/cosmos/cosmos-sdk/pulls/3604) Improve SDK funds related error messages and allow for unicode in
    JSON ABCI log.

* Tendermint
    * [#3563](https://github.com/cosmos/cosmos-sdk/3563) Update to Tendermint version `0.30.0-rc0`

BUG FIXES

* Gaia

    * [#3585] Fix setting the tx hash in `NewResponseFormatBroadcastTxCommit`.
    * [#3585] Return an empty `TxResponse` when Tendermint returns an empty
    `ResultBroadcastTx`.

* SDK
    * [#3582](https://github.com/cosmos/cosmos-sdk/pull/3582) Running `make test_unit` was failing due to a missing tag
    * [#3617](https://github.com/cosmos/cosmos-sdk/pull/3582) Fix fee comparison when the required fees does not contain any denom
    present in the tx fees.

## 0.31.0

BREAKING CHANGES

* Gaia REST API (`gaiacli advanced rest-server`)

    * [#3284](https://github.com/cosmos/cosmos-sdk/issues/3284) Rename the `name`
    field to `from` in the `base_req` body.
    * [#3485](https://github.com/cosmos/cosmos-sdk/pull/3485) Error responses are now JSON objects.
    * [#3477][distribution] endpoint changed "all_delegation_rewards" -> "delegator_total_rewards"

* Gaia CLI (`gaiacli`)

    * [#3399](https://github.com/cosmos/cosmos-sdk/pull/3399) Add `gaiad validate-genesis` command to facilitate checking of genesis files
    * [#1894](https://github.com/cosmos/cosmos-sdk/issues/1894) `version` prints out short info by default. Add `--long` flag. Proper handling of `--format` flag introduced.
    * [#3465](https://github.com/cosmos/cosmos-sdk/issues/3465) `gaiacli rest-server` switched back to insecure mode by default:
        * `--insecure` flag is removed.
        * `--tls` is now used to enable secure layer.
    * [#3451](https://github.com/cosmos/cosmos-sdk/pull/3451) `gaiacli` now returns transactions in plain text including tags.
    * [#3497](https://github.com/cosmos/cosmos-sdk/issues/3497) `gaiad init` now takes moniker as required arguments, not as parameter.
    * [#3501](https://github.com/cosmos/cosmos-sdk/issues/3501) Change validator
    address Bech32 encoding to consensus address in `tendermint-validator-set`.

* Gaia

    * [#3457](https://github.com/cosmos/cosmos-sdk/issues/3457) Changed governance tally validatorGovInfo to use sdk.Int power instead of sdk.Dec
    * [#3495](https://github.com/cosmos/cosmos-sdk/issues/3495) Added Validator Minimum Self Delegation
    * Reintroduce OR semantics for tx fees

* SDK
    * [#2513](https://github.com/cosmos/cosmos-sdk/issues/2513) Tendermint updates are adjusted by 10^-6 relative to staking tokens,
    * [#3487](https://github.com/cosmos/cosmos-sdk/pull/3487) Move HTTP/REST utilities out of client/utils into a new dedicated client/rest package.
    * [#3490](https://github.com/cosmos/cosmos-sdk/issues/3490) ReadRESTReq() returns bool to avoid callers to write error responses twice.
    * [#3502](https://github.com/cosmos/cosmos-sdk/pull/3502) Fixes issue when comparing genesis states
    * [#3514](https://github.com/cosmos/cosmos-sdk/pull/3514) Various clean ups:
        * Replace all GetKeyBase\* functions family in favor of NewKeyBaseFromDir and NewKeyBaseFromHomeFlag.
        * Remove Get prefix from all TxBuilder's getters.
    * [#3522](https://github.com/cosmos/cosmos-sdk/pull/3522) Get rid of double negatives: Coins.IsNotNegative() -> Coins.IsAnyNegative().
    * [#3561](https://github.com/cosmos/cosmos-sdk/issues/3561) Don't unnecessarily store denominations in staking

FEATURES

* Gaia REST API

* [#2358](https://github.com/cosmos/cosmos-sdk/issues/2358) Add distribution module REST interface

* Gaia CLI (`gaiacli`)

    * [#3429](https://github.com/cosmos/cosmos-sdk/issues/3429) Support querying
    for all delegator distribution rewards.
    * [#3449](https://github.com/cosmos/cosmos-sdk/issues/3449) Proof verification now works with absence proofs
    * [#3484](https://github.com/cosmos/cosmos-sdk/issues/3484) Add support
    vesting accounts to the add-genesis-account command.

* Gaia

    * [#3397](https://github.com/cosmos/cosmos-sdk/pull/3397) Implement genesis file sanitization to avoid failures at chain init.
    * [#3428](https://github.com/cosmos/cosmos-sdk/issues/3428) Run the simulation from a particular genesis state loaded from a file

* SDK
    * [#3270](https://github.com/cosmos/cosmos-sdk/issues/3270) [x/staking] limit number of ongoing unbonding delegations /redelegations per pair/trio
    * [#3477][distribution] new query endpoint "delegator_validators"
    * [#3514](https://github.com/cosmos/cosmos-sdk/pull/3514) Provided a lazy loading implementation of Keybase that locks the underlying
    storage only for the time needed to perform the required operation. Also added Keybase reference to TxBuilder struct.
    * [types] [#2580](https://github.com/cosmos/cosmos-sdk/issues/2580) Addresses now Bech32 empty addresses to an empty string

IMPROVEMENTS

* Gaia REST API

    * [#3284](https://github.com/cosmos/cosmos-sdk/issues/3284) Update Gaia Lite
    REST service to support the following:
    _ Automatic account number and sequence population when fields are omitted
    _ Generate only functionality no longer requires access to a local Keybase \* `from` field in the `base_req` body can be a Keybase name or account address
    * [#3423](https://github.com/cosmos/cosmos-sdk/issues/3423) Allow simulation
    (auto gas) to work with generate only.
    * [#3514](https://github.com/cosmos/cosmos-sdk/pull/3514) REST server calls to keybase does not lock the underlying storage anymore.
    * [#3523](https://github.com/cosmos/cosmos-sdk/pull/3523) Added `/tx/encode` endpoint to serialize a JSON tx to base64-encoded Amino.

* Gaia CLI (`gaiacli`)

    * [#3476](https://github.com/cosmos/cosmos-sdk/issues/3476) New `withdraw-all-rewards` command to withdraw all delegations rewards for delegators.
    * [#3497](https://github.com/cosmos/cosmos-sdk/issues/3497) `gaiad gentx` supports `--ip` and `--node-id` flags to override defaults.
    * [#3518](https://github.com/cosmos/cosmos-sdk/issues/3518) Fix flow in
    `keys add` to show the mnemonic by default.
    * [#3517](https://github.com/cosmos/cosmos-sdk/pull/3517) Increased test coverage
    * [#3523](https://github.com/cosmos/cosmos-sdk/pull/3523) Added `tx encode` command to serialize a JSON tx to base64-encoded Amino.

* Gaia

    * [#3418](https://github.com/cosmos/cosmos-sdk/issues/3418) Add vesting account
    genesis validation checks to `GaiaValidateGenesisState`.
    * [#3420](https://github.com/cosmos/cosmos-sdk/issues/3420) Added maximum length to governance proposal descriptions and titles
    * [#3256](https://github.com/cosmos/cosmos-sdk/issues/3256) Add gas consumption
    for tx size in the ante handler.
    * [#3454](https://github.com/cosmos/cosmos-sdk/pull/3454) Add `--jail-whitelist` to `gaiad export` to enable testing of complex exports
    * [#3424](https://github.com/cosmos/cosmos-sdk/issues/3424) Allow generation of gentxs with empty memo field.
    * [#3507](https://github.com/cosmos/cosmos-sdk/issues/3507) General cleanup, removal of unnecessary struct fields, undelegation bugfix, and comment clarification in x/staking and x/slashing

* SDK
    * [#2605] x/params add subkey accessing
    * [#2986](https://github.com/cosmos/cosmos-sdk/pull/2986) Store Refactor
    * [#3435](https://github.com/cosmos/cosmos-sdk/issues/3435) Test that store implementations do not allow nil values
    * [#2509](https://github.com/cosmos/cosmos-sdk/issues/2509) Sanitize all usage of Dec.RoundInt64()
    * [#556](https://github.com/cosmos/cosmos-sdk/issues/556) Increase `BaseApp`
    test coverage.
    * [#3357](https://github.com/cosmos/cosmos-sdk/issues/3357) develop state-transitions.md for staking spec, missing states added to `state.md`
    * [#3552](https://github.com/cosmos/cosmos-sdk/pull/3552) Validate bit length when
    deserializing `Int` types.

BUG FIXES

* Gaia CLI (`gaiacli`)

    * [#3417](https://github.com/cosmos/cosmos-sdk/pull/3417) Fix `q slashing signing-info` panic by ensuring safety of user input and properly returning not found error
    * [#3345](https://github.com/cosmos/cosmos-sdk/issues/3345) Upgrade ledger-cosmos-go dependency to v0.9.3 to pull
    https://github.com/ZondaX/ledger-cosmos-go/commit/ed9aa39ce8df31bad1448c72d3d226bf2cb1a8d1 in order to fix a derivation path issue that causes `gaiacli keys add --recover`
    to malfunction.
    * [#3419](https://github.com/cosmos/cosmos-sdk/pull/3419) Fix `q distr slashes` panic
    * [#3453](https://github.com/cosmos/cosmos-sdk/pull/3453) The `rest-server` command didn't respect persistent flags such as `--chain-id` and `--trust-node` if they were
    passed on the command line.
    * [#3441](https://github.com/cosmos/cosmos-sdk/pull/3431) Improved resource management and connection handling (ledger devices). Fixes issue with DER vs BER signatures.

* Gaia
    * [#3486](https://github.com/cosmos/cosmos-sdk/pull/3486) Use AmountOf in
    vesting accounts instead of zipping/aligning denominations.

## 0.30.0

BREAKING CHANGES

* Gaia REST API (`gaiacli advanced rest-server`)

    * [gaia-lite] [#2182] Renamed and merged all redelegations endpoints into `/staking/redelegations`
    * [#3176](https://github.com/cosmos/cosmos-sdk/issues/3176) `tx/sign` endpoint now expects `BaseReq` fields as nested object.
    * [#2222] all endpoints renamed from `/stake` -> `/staking`
    * [#1268] `LooseTokens` -> `NotBondedTokens`
    * [#3289] misc renames:
        * `Validator.UnbondingMinTime` -> `Validator.UnbondingCompletionTime`
        * `Delegation` -> `Value` in `MsgCreateValidator` and `MsgDelegate`
        * `MsgBeginUnbonding` -> `MsgUndelegate`

* Gaia CLI (`gaiacli`)

    * [#810](https://github.com/cosmos/cosmos-sdk/issues/810) Don't fallback to any default values for chain ID.
        * Users need to supply chain ID either via config file or the `--chain-id` flag.
        * Change `chain_id` and `trust_node` in `gaiacli` configuration to `chain-id` and `trust-node` respectively.
    * [#3069](https://github.com/cosmos/cosmos-sdk/pull/3069) `--fee` flag renamed to `--fees` to support multiple coins
    * [#3156](https://github.com/cosmos/cosmos-sdk/pull/3156) Remove unimplemented `gaiacli init` command
    * [#2222] `gaiacli tx stake` -> `gaiacli tx staking`, `gaiacli query stake` -> `gaiacli query staking`
    * [#1894](https://github.com/cosmos/cosmos-sdk/issues/1894) `version` command now shows latest commit, vendor dir hash, and build machine info.
    * [#3320](https://github.com/cosmos/cosmos-sdk/pull/3320) Ensure all `gaiacli query` commands respect the `--output` and `--indent` flags

* Gaia

    * https://github.com/cosmos/cosmos-sdk/issues/2838 - Move store keys to constants
    * [#3162](https://github.com/cosmos/cosmos-sdk/issues/3162) The `--gas` flag now takes `auto` instead of `simulate`
    in order to trigger a simulation of the tx before the actual execution.
    * [#3285](https://github.com/cosmos/cosmos-sdk/pull/3285) New `gaiad tendermint version` to print libs versions
    * [#1894](https://github.com/cosmos/cosmos-sdk/pull/1894) `version` command now shows latest commit, vendor dir hash, and build machine info.
    * [#3249](https://github.com/cosmos/cosmos-sdk/issues/3249) `tendermint`'s `show-validator` and `show-address` `--json` flags removed in favor of `--output-format=json`.

* SDK

    * [distribution] [#3359](https://github.com/cosmos/cosmos-sdk/issues/3359) Always round down when calculating rewards-to-be-withdrawn in F1 fee distribution
    * [#3336](https://github.com/cosmos/cosmos-sdk/issues/3336) Ensure all SDK
    messages have their signature bytes contain canonical fields `value` and `type`.
    * [#3333](https://github.com/cosmos/cosmos-sdk/issues/3333) - F1 storage efficiency improvements - automatic withdrawals when unbonded, historical reward reference counting
    * [staking] [#2513](https://github.com/cosmos/cosmos-sdk/issues/2513) Validator power type from Dec -> Int
    * [staking] [#3233](https://github.com/cosmos/cosmos-sdk/issues/3233) key and value now contain duplicate fields to simplify code
    * [#3064](https://github.com/cosmos/cosmos-sdk/issues/3064) Sanitize `sdk.Coin` denom. Coins denoms are now case insensitive, i.e. 100fooToken equals to 100FOOTOKEN.
    * [#3195](https://github.com/cosmos/cosmos-sdk/issues/3195) Allows custom configuration for syncable strategy
    * [#3242](https://github.com/cosmos/cosmos-sdk/issues/3242) Fix infinite gas
    meter utilization during aborted ante handler executions.
    * [x/distribution] [#3292](https://github.com/cosmos/cosmos-sdk/issues/3292) Enable or disable withdraw addresses with a parameter in the param store
    * [staking] [#2222](https://github.com/cosmos/cosmos-sdk/issues/2222) `/stake` -> `/staking` module rename
    * [staking] [#1268](https://github.com/cosmos/cosmos-sdk/issues/1268) `LooseTokens` -> `NotBondedTokens`
    * [staking] [#1402](https://github.com/cosmos/cosmos-sdk/issues/1402) Redelegation and unbonding-delegation structs changed to include multiple an array of entries
    * [staking] [#3289](https://github.com/cosmos/cosmos-sdk/issues/3289) misc renames:
        * `Validator.UnbondingMinTime` -> `Validator.UnbondingCompletionTime`
        * `Delegation` -> `Value` in `MsgCreateValidator` and `MsgDelegate`
        * `MsgBeginUnbonding` -> `MsgUndelegate`
    * [#3315] Increase decimal precision to 18
    * [#3323](https://github.com/cosmos/cosmos-sdk/issues/3323) Update to Tendermint 0.29.0
    * [#3328](https://github.com/cosmos/cosmos-sdk/issues/3328) [x/gov] Remove redundant action tag

* Tendermint
    * [#3298](https://github.com/cosmos/cosmos-sdk/issues/3298) Upgrade to Tendermint 0.28.0

FEATURES

* Gaia REST API (`gaiacli advanced rest-server`)

    * [#3067](https://github.com/cosmos/cosmos-sdk/issues/3067) Add support for fees on transactions
    * [#3069](https://github.com/cosmos/cosmos-sdk/pull/3069) Add a custom memo on transactions
    * [#3027](https://github.com/cosmos/cosmos-sdk/issues/3027) Implement
    `/gov/proposals/{proposalID}/proposer` to query for a proposal's proposer.

* Gaia CLI (`gaiacli`)

    * [#2399](https://github.com/cosmos/cosmos-sdk/issues/2399) Implement `params` command to query slashing parameters.
    * [#2730](https://github.com/cosmos/cosmos-sdk/issues/2730) Add tx search pagination parameter
    * [#3027](https://github.com/cosmos/cosmos-sdk/issues/3027) Implement
    `query gov proposer [proposal-id]` to query for a proposal's proposer.
    * [#3198](https://github.com/cosmos/cosmos-sdk/issues/3198) New `keys add --multisig` flag to store multisig keys locally.
    * [#3198](https://github.com/cosmos/cosmos-sdk/issues/3198) New `multisign` command to generate multisig signatures.
    * [#3198](https://github.com/cosmos/cosmos-sdk/issues/3198) New `sign --multisig` flag to enable multisig mode.
    * [#2715](https://github.com/cosmos/cosmos-sdk/issues/2715) Reintroduce gaia server's insecure mode.
    * [#3334](https://github.com/cosmos/cosmos-sdk/pull/3334) New `gaiad completion` and `gaiacli completion` to generate Bash/Zsh completion scripts.
    * [#2607](https://github.com/cosmos/cosmos-sdk/issues/2607) Make `gaiacli config` handle the boolean `indent` flag to beautify commands JSON output.

* Gaia

    * [#2182] [x/staking] Added querier for querying a single redelegation
    * [#3305](https://github.com/cosmos/cosmos-sdk/issues/3305) Add support for
    vesting accounts at genesis.
    * [#3198](https://github.com/cosmos/cosmos-sdk/issues/3198) [x/auth] Add multisig transactions support
    * [#3198](https://github.com/cosmos/cosmos-sdk/issues/3198) `add-genesis-account` can take both account addresses and key names

* SDK
    * [#3099](https://github.com/cosmos/cosmos-sdk/issues/3099) Implement F1 fee distribution
    * [#2926](https://github.com/cosmos/cosmos-sdk/issues/2926) Add TxEncoder to client TxBuilder.
    * [#2694](https://github.com/cosmos/cosmos-sdk/issues/2694) Vesting account implementation.
    * [#2996](https://github.com/cosmos/cosmos-sdk/issues/2996) Update the `AccountKeeper` to contain params used in the context of
    the ante handler.
    * [#3179](https://github.com/cosmos/cosmos-sdk/pull/3179) New CodeNoSignatures error code.
    * [#3319](https://github.com/cosmos/cosmos-sdk/issues/3319) [x/distribution] Queriers for all distribution state worth querying; distribution query commands
    * [#3356](https://github.com/cosmos/cosmos-sdk/issues/3356) [x/auth] bech32-ify accounts address in error message.

IMPROVEMENTS

* Gaia REST API

    * [#3176](https://github.com/cosmos/cosmos-sdk/issues/3176) Validate tx/sign endpoint POST body.
    * [#2948](https://github.com/cosmos/cosmos-sdk/issues/2948) Swagger UI now makes requests to light client node

* Gaia CLI (`gaiacli`)

    * [#3224](https://github.com/cosmos/cosmos-sdk/pull/3224) Support adding offline public keys to the keystore

* Gaia

    * [#2186](https://github.com/cosmos/cosmos-sdk/issues/2186) Add Address Interface
    * [#3158](https://github.com/cosmos/cosmos-sdk/pull/3158) Validate slashing genesis
    * [#3172](https://github.com/cosmos/cosmos-sdk/pull/3172) Support minimum fees in a local testnet.
    * [#3250](https://github.com/cosmos/cosmos-sdk/pull/3250) Refactor integration tests and increase coverage
    * [#3248](https://github.com/cosmos/cosmos-sdk/issues/3248) Refactor tx fee
    model:
    _ Validators specify minimum gas prices instead of minimum fees
    _ Clients may provide either fees or gas prices directly
    _ The gas prices of a tx must meet a validator's minimum
    _ `gaiad start` and `gaia.toml` take --minimum-gas-prices flag and minimum-gas-price config key respectively.
    * [#2859](https://github.com/cosmos/cosmos-sdk/issues/2859) Rename `TallyResult` in gov proposals to `FinalTallyResult`
    * [#3286](https://github.com/cosmos/cosmos-sdk/pull/3286) Fix `gaiad gentx` printout of account's addresses, i.e. user bech32 instead of hex.
    * [#3249](https://github.com/cosmos/cosmos-sdk/issues/3249) `--json` flag removed, users should use `--output=json` instead.

* SDK

    * [#3137](https://github.com/cosmos/cosmos-sdk/pull/3137) Add tag documentation
    for each module along with cleaning up a few existing tags in the governance,
    slashing, and staking modules.
    * [#3093](https://github.com/cosmos/cosmos-sdk/issues/3093) Ante handler does no longer read all accounts in one go when processing signatures as signature
    verification may fail before last signature is checked.
    * [staking] [#1402](https://github.com/cosmos/cosmos-sdk/issues/1402) Add for multiple simultaneous redelegations or unbonding-delegations within an unbonding period
    * [staking] [#1268](https://github.com/cosmos/cosmos-sdk/issues/1268) staking spec rewrite

* CI
    * [#2498](https://github.com/cosmos/cosmos-sdk/issues/2498) Added macos CI job to CircleCI
    * [#142](https://github.com/tendermint/devops/issues/142) Increased the number of blocks to be tested during multi-sim
    * [#147](https://github.com/tendermint/devops/issues/142) Added docker image build to CI

BUG FIXES

* Gaia CLI (`gaiacli`)

    * [#3141](https://github.com/cosmos/cosmos-sdk/issues/3141) Fix the bug in GetAccount when `len(res) == 0` and `err == nil`
    * [#810](https://github.com/cosmos/cosmos-sdk/pull/3316) Fix regression in gaiacli config file handling

* Gaia
    * [#3148](https://github.com/cosmos/cosmos-sdk/issues/3148) Fix `gaiad export` by adding a boolean to `NewGaiaApp` determining whether or not to load the latest version
    * [#3181](https://github.com/cosmos/cosmos-sdk/issues/3181) Correctly reset total accum update height and jailed-validator bond height / unbonding height on export-for-zero-height
    * [#3172](https://github.com/cosmos/cosmos-sdk/pull/3172) Fix parsing `gaiad.toml`
    when it already exists.
    * [#3223](https://github.com/cosmos/cosmos-sdk/issues/3223) Fix unset governance proposal queues when importing state from old chain
    * [#3187](https://github.com/cosmos/cosmos-sdk/issues/3187) Fix `gaiad export`
    by resetting each validator's slashing period.

## 0.29.1

BUG FIXES

* SDK
    * [#3207](https://github.com/cosmos/cosmos-sdk/issues/3207) - Fix token printing bug

## 0.29.0

BREAKING CHANGES

* Gaia

    * [#3148](https://github.com/cosmos/cosmos-sdk/issues/3148) Fix `gaiad export` by adding a boolean to `NewGaiaApp` determining whether or not to load the latest version

* SDK
    * [#3163](https://github.com/cosmos/cosmos-sdk/issues/3163) Withdraw commission on self bond removal

## 0.28.1

BREAKING CHANGES

* Gaia REST API (`gaiacli advanced rest-server`)
    * [lcd] [#3045](https://github.com/cosmos/cosmos-sdk/pull/3045) Fix quoted json return on GET /keys (keys list)
    * [gaia-lite] [#2191](https://github.com/cosmos/cosmos-sdk/issues/2191) Split `POST /stake/delegators/{delegatorAddr}/delegations` into `POST /stake/delegators/{delegatorAddr}/delegations`, `POST /stake/delegators/{delegatorAddr}/unbonding_delegations` and `POST /stake/delegators/{delegatorAddr}/redelegations`
    * [gaia-lite] [#3056](https://github.com/cosmos/cosmos-sdk/pull/3056) `generate_only` and `simulate` have moved from query arguments to POST requests body.
* Tendermint
    * [tendermint] Now using Tendermint 0.27.3

FEATURES

* Gaia REST API (`gaiacli advanced rest-server`)
    * [slashing] [#2399](https://github.com/cosmos/cosmos-sdk/issues/2399) Implement `/slashing/parameters` endpoint to query slashing parameters.
* Gaia CLI (`gaiacli`)
    * [gaiacli] [#2399](https://github.com/cosmos/cosmos-sdk/issues/2399) Implement `params` command to query slashing parameters.
* SDK
    * [client] [#2926](https://github.com/cosmos/cosmos-sdk/issues/2926) Add TxEncoder to client TxBuilder.
* Other
    * Introduced the logjack tool for saving logs w/ rotation

IMPROVEMENTS

* Gaia REST API (`gaiacli advanced rest-server`)
    * [#2879](https://github.com/cosmos/cosmos-sdk/issues/2879), [#2880](https://github.com/cosmos/cosmos-sdk/issues/2880) Update deposit and vote endpoints to perform a direct txs query
    when a given proposal is inactive and thus having votes and deposits removed
    from state.
* Gaia CLI (`gaiacli`)
    * [#2879](https://github.com/cosmos/cosmos-sdk/issues/2879), [#2880](https://github.com/cosmos/cosmos-sdk/issues/2880) Update deposit and vote CLI commands to perform a direct txs query
    when a given proposal is inactive and thus having votes and deposits removed
    from state.
* Gaia
    * [#3021](https://github.com/cosmos/cosmos-sdk/pull/3021) Add `--gentx-dir` to `gaiad collect-gentxs` to specify a directory from which collect and load gentxs. Add `--output-document` to `gaiad init` to allow one to redirect output to file.

## 0.28.0

BREAKING CHANGES

* Gaia CLI (`gaiacli`)

    * [cli] [#2595](https://github.com/cosmos/cosmos-sdk/issues/2595) Remove `keys new` in favor of `keys add` incorporating existing functionality with addition of key recovery functionality.
    * [cli] [#2987](https://github.com/cosmos/cosmos-sdk/pull/2987) Add shorthand `-a` to `gaiacli keys show` and update docs
    * [cli] [#2971](https://github.com/cosmos/cosmos-sdk/pull/2971) Additional verification when running `gaiad gentx`
    * [cli] [#2734](https://github.com/cosmos/cosmos-sdk/issues/2734) Rewrite `gaiacli config`. It is now a non-interactive config utility.

* Gaia

    * [#128](https://github.com/tendermint/devops/issues/128) Updated CircleCI job to trigger website build on every push to master/develop.
    * [#2994](https://github.com/cosmos/cosmos-sdk/pull/2994) Change wrong-password error message.
    * [#3009](https://github.com/cosmos/cosmos-sdk/issues/3009) Added missing Gaia genesis verification
    * [#128](https://github.com/tendermint/devops/issues/128) Updated CircleCI job to trigger website build on every push to master/develop.
    * [#2994](https://github.com/cosmos/cosmos-sdk/pull/2994) Change wrong-password error message.
    * [#3009](https://github.com/cosmos/cosmos-sdk/issues/3009) Added missing Gaia genesis verification
    * [gas] [#3052](https://github.com/cosmos/cosmos-sdk/issues/3052) Updated gas costs to more reasonable numbers

* SDK
    * [auth] [#2952](https://github.com/cosmos/cosmos-sdk/issues/2952) Signatures are no longer serialized on chain with the account number and sequence number
    * [auth] [#2952](https://github.com/cosmos/cosmos-sdk/issues/2952) Signatures are no longer serialized on chain with the account number and sequence number
    * [stake] [#3055](https://github.com/cosmos/cosmos-sdk/issues/3055) Use address instead of bond height / intratxcounter for deduplication

FEATURES

* Gaia CLI (`gaiacli`)
    * [#2961](https://github.com/cosmos/cosmos-sdk/issues/2961) Add --force flag to gaiacli keys delete command to skip passphrase check and force key deletion unconditionally.

IMPROVEMENTS

* Gaia CLI (`gaiacli`)

    * [#2991](https://github.com/cosmos/cosmos-sdk/issues/2991) Fully validate transaction signatures during `gaiacli tx sign --validate-signatures`

* SDK
    * [#1277](https://github.com/cosmos/cosmos-sdk/issues/1277) Complete bank module specification
    * [#2963](https://github.com/cosmos/cosmos-sdk/issues/2963) Complete auth module specification
    * [#2914](https://github.com/cosmos/cosmos-sdk/issues/2914) No longer withdraw validator rewards on bond/unbond, but rather move
    the rewards to the respective validator's pools.

BUG FIXES

* Gaia CLI (`gaiacli`)

    * [#2921](https://github.com/cosmos/cosmos-sdk/issues/2921) Fix `keys delete` inability to delete offline and ledger keys.

* Gaia

    * [#3003](https://github.com/cosmos/cosmos-sdk/issues/3003) CollectStdTxs() must validate DelegatorAddr against genesis accounts.

* SDK
    * [#2967](https://github.com/cosmos/cosmos-sdk/issues/2967) Change ordering of `mint.BeginBlocker` and `distr.BeginBlocker`, recalculate inflation each block
    * [#3068](https://github.com/cosmos/cosmos-sdk/issues/3068) check for uint64 gas overflow during `Std#ValidateBasic`.
    * [#3071](https://github.com/cosmos/cosmos-sdk/issues/3071) Catch overflow on block gas meter

## 0.27.0

BREAKING CHANGES

* Gaia REST API (`gaiacli advanced rest-server`)

    * [gaia-lite] [#2819](https://github.com/cosmos/cosmos-sdk/pull/2819) Txs query param format is now: `/txs?tag=value` (removed '' wrapping the query parameter `value`)

* Gaia CLI (`gaiacli`)

    * [cli] [#2728](https://github.com/cosmos/cosmos-sdk/pull/2728) Seperate `tx` and `query` subcommands by module
    * [cli] [#2727](https://github.com/cosmos/cosmos-sdk/pull/2727) Fix unbonding command flow
    * [cli] [#2786](https://github.com/cosmos/cosmos-sdk/pull/2786) Fix redelegation command flow
    * [cli] [#2829](https://github.com/cosmos/cosmos-sdk/pull/2829) add-genesis-account command now validates state when adding accounts
    * [cli] [#2804](https://github.com/cosmos/cosmos-sdk/issues/2804) Check whether key exists before passing it on to `tx create-validator`.
    * [cli] [#2874](https://github.com/cosmos/cosmos-sdk/pull/2874) `gaiacli tx sign` takes an optional `--output-document` flag to support output redirection.
    * [cli] [#2875](https://github.com/cosmos/cosmos-sdk/pull/2875) Refactor `gaiad gentx` and avoid redirection to `gaiacli tx sign` for tx signing.

* Gaia

    * [mint] [#2825] minting now occurs every block, inflation parameter updates still hourly

* SDK

    * [#2752](https://github.com/cosmos/cosmos-sdk/pull/2752) Don't hardcode bondable denom.
    * [#2701](https://github.com/cosmos/cosmos-sdk/issues/2701) Account numbers and sequence numbers in `auth` are now `uint64` instead of `int64`
    * [#2019](https://github.com/cosmos/cosmos-sdk/issues/2019) Cap total number of signatures. Current per-transaction limit is 7, and if that is exceeded transaction is rejected.
    * [#2801](https://github.com/cosmos/cosmos-sdk/pull/2801) Remove AppInit structure.
    * [#2798](https://github.com/cosmos/cosmos-sdk/issues/2798) Governance API has miss-spelled English word in JSON response ('depositer' -> 'depositor')
    * [#2943](https://github.com/cosmos/cosmos-sdk/pull/2943) Transaction action tags equal the message type. Staking EndBlocker tags are included.

* Tendermint
    * Update to Tendermint 0.27.0

FEATURES

* Gaia REST API (`gaiacli advanced rest-server`)

    * [gov] [#2479](https://github.com/cosmos/cosmos-sdk/issues/2479) Added governance parameter
    query REST endpoints.

* Gaia CLI (`gaiacli`)

    * [gov][cli] [#2479](https://github.com/cosmos/cosmos-sdk/issues/2479) Added governance
    parameter query commands.
    * [stake][cli] [#2027] Add CLI query command for getting all delegations to a specific validator.
    * [#2840](https://github.com/cosmos/cosmos-sdk/pull/2840) Standardize CLI exports from modules

* Gaia

    * [app] [#2791](https://github.com/cosmos/cosmos-sdk/issues/2791) Support export at a specific height, with `gaiad export --height=HEIGHT`.
    * [x/gov] [#2479](https://github.com/cosmos/cosmos-sdk/issues/2479) Implemented querier
    for getting governance parameters.
    * [app] [#2663](https://github.com/cosmos/cosmos-sdk/issues/2663) - Runtime-assertable invariants
    * [app] [#2791](https://github.com/cosmos/cosmos-sdk/issues/2791) Support export at a specific height, with `gaiad export --height=HEIGHT`.
    * [app] [#2812](https://github.com/cosmos/cosmos-sdk/issues/2812) Support export alterations to prepare for restarting at zero-height

* SDK
    * [simulator] [#2682](https://github.com/cosmos/cosmos-sdk/issues/2682) MsgEditValidator now looks at the validator's max rate, thus it now succeeds a significant portion of the time
    * [core] [#2775](https://github.com/cosmos/cosmos-sdk/issues/2775) Add deliverTx maximum block gas limit

IMPROVEMENTS

* Gaia REST API (`gaiacli advanced rest-server`)

    * [gaia-lite] [#2819](https://github.com/cosmos/cosmos-sdk/pull/2819) Tx search now supports multiple tags as query parameters
    * [#2836](https://github.com/cosmos/cosmos-sdk/pull/2836) Expose LCD router to allow users to register routes there.

* Gaia CLI (`gaiacli`)

    * [#2749](https://github.com/cosmos/cosmos-sdk/pull/2749) Add --chain-id flag to gaiad testnet
    * [#2819](https://github.com/cosmos/cosmos-sdk/pull/2819) Tx search now supports multiple tags as query parameters

* Gaia

    * [#2772](https://github.com/cosmos/cosmos-sdk/issues/2772) Update BaseApp to not persist state when the ante handler fails on DeliverTx.
    * [#2773](https://github.com/cosmos/cosmos-sdk/issues/2773) Require moniker to be provided on `gaiad init`.
    * [#2672](https://github.com/cosmos/cosmos-sdk/issues/2672) [Makefile] Updated for better Windows compatibility and ledger support logic, get_tools was rewritten as a cross-compatible Makefile.
    * [#2766](https://github.com/cosmos/cosmos-sdk/issues/2766) [Makefile] Added goimports tool to get_tools. Get_tools now only builds new versions if binaries are missing.
    * [#110](https://github.com/tendermint/devops/issues/110) Updated CircleCI job to trigger website build when cosmos docs are updated.

* SDK
  & [x/mock/simulation] [#2720] major cleanup, introduction of helper objects, reorganization
* [#2821](https://github.com/cosmos/cosmos-sdk/issues/2821) Codespaces are now strings
* [types] [#2776](https://github.com/cosmos/cosmos-sdk/issues/2776) Improve safety of `Coin` and `Coins` types. Various functions
  and methods will panic when a negative amount is discovered.
* [#2815](https://github.com/cosmos/cosmos-sdk/issues/2815) Gas unit fields changed from `int64` to `uint64`.
* [#2821](https://github.com/cosmos/cosmos-sdk/issues/2821) Codespaces are now strings
* [#2779](https://github.com/cosmos/cosmos-sdk/issues/2779) Introduce `ValidateBasic` to the `Tx` interface and call it in the ante
  handler.
* [#2825](https://github.com/cosmos/cosmos-sdk/issues/2825) More staking and distribution invariants
* [#2912](https://github.com/cosmos/cosmos-sdk/issues/2912) Print commit ID in hex when commit is synced.

* Tendermint
* [#2796](https://github.com/cosmos/cosmos-sdk/issues/2796) Update to go-amino 0.14.1

BUG FIXES

* Gaia REST API (`gaiacli advanced rest-server`)

    * [gaia-lite] [#2868](https://github.com/cosmos/cosmos-sdk/issues/2868) Added handler for governance tally endpoint
    * [#2907](https://github.com/cosmos/cosmos-sdk/issues/2907) Refactor and fix the way Gaia Lite is started.

* Gaia

    * [#2723] Use `cosmosvalcons` Bech32 prefix in `tendermint show-address`
    * [#2742](https://github.com/cosmos/cosmos-sdk/issues/2742) Fix time format of TimeoutCommit override
    * [#2898](https://github.com/cosmos/cosmos-sdk/issues/2898) Remove redundant '$' in docker-compose.yml

* SDK

    * [#2733](https://github.com/cosmos/cosmos-sdk/issues/2733) [x/gov, x/mock/simulation] Fix governance simulation, update x/gov import/export
    * [#2854](https://github.com/cosmos/cosmos-sdk/issues/2854) [x/bank] Remove unused bank.MsgIssue, prevent possible panic
    * [#2884](https://github.com/cosmos/cosmos-sdk/issues/2884) [docs/examples] Fix `basecli version` panic

* Tendermint
    * [#2797](https://github.com/tendermint/tendermint/pull/2797) AddressBook requires addresses to have IDs; Do not crap out immediately after sending pex addrs in seed mode

## 0.26.0

BREAKING CHANGES

* Gaia

    * [gaiad init] [#2602](https://github.com/cosmos/cosmos-sdk/issues/2602) New genesis workflow

* SDK

    * [simulation] [#2665](https://github.com/cosmos/cosmos-sdk/issues/2665) only argument to sdk.Invariant is now app

* Tendermint
    * Upgrade to version 0.26.0

FEATURES

* Gaia CLI (`gaiacli`)

    * [cli] [#2569](https://github.com/cosmos/cosmos-sdk/pull/2569) Add commands to query validator unbondings and redelegations
    * [cli] [#2569](https://github.com/cosmos/cosmos-sdk/pull/2569) Add commands to query validator unbondings and redelegations
    * [cli] [#2524](https://github.com/cosmos/cosmos-sdk/issues/2524) Add support offline mode to `gaiacli tx sign`. Lookups are not performed if the flag `--offline` is on.
    * [cli] [#2558](https://github.com/cosmos/cosmos-sdk/issues/2558) Rename --print-sigs to --validate-signatures. It now performs a complete set of sanity checks and reports to the user. Also added --print-signature-only to print the signature only, not the whole transaction.
    * [cli] [#2704](https://github.com/cosmos/cosmos-sdk/pull/2704) New add-genesis-account convenience command to populate genesis.json with genesis accounts.

* SDK
    * [#1336](https://github.com/cosmos/cosmos-sdk/issues/1336) Mechanism for SDK Users to configure their own Bech32 prefixes instead of using the default cosmos prefixes.

IMPROVEMENTS

* Gaia
* [#2637](https://github.com/cosmos/cosmos-sdk/issues/2637) [x/gov] Switched inactive and active proposal queues to an iterator based queue

* SDK
* [#2573](https://github.com/cosmos/cosmos-sdk/issues/2573) [x/distribution] add accum invariance
* [#2556](https://github.com/cosmos/cosmos-sdk/issues/2556) [x/mock/simulation] Fix debugging output
* [#2396](https://github.com/cosmos/cosmos-sdk/issues/2396) [x/mock/simulation] Change parameters to get more slashes
* [#2617](https://github.com/cosmos/cosmos-sdk/issues/2617) [x/mock/simulation] Randomize all genesis parameters
* [#2669](https://github.com/cosmos/cosmos-sdk/issues/2669) [x/stake] Added invarant check to make sure validator's power aligns with its spot in the power store.
* [#1924](https://github.com/cosmos/cosmos-sdk/issues/1924) [x/mock/simulation] Use a transition matrix for block size
* [#2660](https://github.com/cosmos/cosmos-sdk/issues/2660) [x/mock/simulation] Staking transactions get tested far more frequently
* [#2610](https://github.com/cosmos/cosmos-sdk/issues/2610) [x/stake] Block redelegation to and from the same validator
* [#2652](https://github.com/cosmos/cosmos-sdk/issues/2652) [x/auth] Add benchmark for get and set account
* [#2685](https://github.com/cosmos/cosmos-sdk/issues/2685) [store] Add general merkle absence proof (also for empty substores)
* [#2708](https://github.com/cosmos/cosmos-sdk/issues/2708) [store] Disallow setting nil values

BUG FIXES

* Gaia
* [#2670](https://github.com/cosmos/cosmos-sdk/issues/2670) [x/stake] fixed incorrect `IterateBondedValidators` and split into two functions: `IterateBondedValidators` and `IterateLastBlockConsValidators`
* [#2691](https://github.com/cosmos/cosmos-sdk/issues/2691) Fix local testnet creation by using a single canonical genesis time
* [#2648](https://github.com/cosmos/cosmos-sdk/issues/2648) [gaiad] Fix `gaiad export` / `gaiad import` consistency, test in CI

* SDK
* [#2625](https://github.com/cosmos/cosmos-sdk/issues/2625) [x/gov] fix AppendTag function usage error
* [#2677](https://github.com/cosmos/cosmos-sdk/issues/2677) [x/stake, x/distribution] various staking/distribution fixes as found by the simulator
* [#2674](https://github.com/cosmos/cosmos-sdk/issues/2674) [types] Fix coin.IsLT() impl, coins.IsLT() impl, and renamed coins.Is\* to coins.IsAll\* (see [#2686](https://github.com/cosmos/cosmos-sdk/issues/2686))
* [#2711](https://github.com/cosmos/cosmos-sdk/issues/2711) [x/stake] Add commission data to `MsgCreateValidator` signature bytes.
* Temporarily disable insecure mode for Gaia Lite

## 0.25.0

*October 24th, 2018*.

BREAKING CHANGES

* Gaia REST API (`gaiacli advanced rest-server`)

    * [x/stake] Validator.Owner renamed to Validator.Operator
    * [#595](https://github.com/cosmos/cosmos-sdk/issues/595) Connections to the REST server are now secured using Transport Layer Security by default. The --insecure flag is provided to switch back to insecure HTTP.
    * [gaia-lite] [#2258](https://github.com/cosmos/cosmos-sdk/issues/2258) Split `GET stake/delegators/{delegatorAddr}` into `GET stake/delegators/{delegatorAddr}/delegations`, `GET stake/delegators/{delegatorAddr}/unbonding_delegations` and `GET stake/delegators/{delegatorAddr}/redelegations`

* Gaia CLI (`gaiacli`)

    * [x/stake] Validator.Owner renamed to Validator.Operator
    * [cli] unsafe_reset_all, show_validator, and show_node_id have been renamed to unsafe-reset-all, show-validator, and show-node-id
    * [cli] [#1983](https://github.com/cosmos/cosmos-sdk/issues/1983) --print-response now defaults to true in commands that create and send a transaction
    * [cli] [#1983](https://github.com/cosmos/cosmos-sdk/issues/1983) you can now pass --pubkey or --address to gaiacli keys show to return a plaintext representation of the key's address or public key for use with other commands
    * [cli] [#2061](https://github.com/cosmos/cosmos-sdk/issues/2061) changed proposalID in governance REST endpoints to proposal-id
    * [cli] [#2014](https://github.com/cosmos/cosmos-sdk/issues/2014) `gaiacli advanced` no longer exists - to access `ibc`, `rest-server`, and `validator-set` commands use `gaiacli ibc`, `gaiacli rest-server`, and `gaiacli tendermint`, respectively
    * [makefile] `get_vendor_deps` no longer updates lock file it just updates vendor directory. Use `update_vendor_deps` to update the lock file. [#2152](https://github.com/cosmos/cosmos-sdk/pull/2152)
    * [cli] [#2221](https://github.com/cosmos/cosmos-sdk/issues/2221) All commands that
    utilize a validator's operator address must now use the new Bech32 prefix,
    `cosmosvaloper`.
    * [cli] [#2190](https://github.com/cosmos/cosmos-sdk/issues/2190) `gaiacli init --gen-txs` is now `gaiacli init --with-txs` to reduce confusion
    * [cli] [#2073](https://github.com/cosmos/cosmos-sdk/issues/2073) --from can now be either an address or a key name
    * [cli] [#1184](https://github.com/cosmos/cosmos-sdk/issues/1184) Subcommands reorganisation, see [#2390](https://github.com/cosmos/cosmos-sdk/pull/2390) for a comprehensive list of changes.
    * [cli] [#2524](https://github.com/cosmos/cosmos-sdk/issues/2524) Add support offline mode to `gaiacli tx sign`. Lookups are not performed if the flag `--offline` is on.
    * [cli] [#2570](https://github.com/cosmos/cosmos-sdk/pull/2570) Add commands to query deposits on proposals

* Gaia

    * Make the transient store key use a distinct store key. [#2013](https://github.com/cosmos/cosmos-sdk/pull/2013)
    * [x/stake] [#1901](https://github.com/cosmos/cosmos-sdk/issues/1901) Validator type's Owner field renamed to Operator; Validator's GetOwner() renamed accordingly to comply with the SDK's Validator interface.
    * [docs] [#2001](https://github.com/cosmos/cosmos-sdk/pull/2001) Update slashing spec for slashing period
    * [x/stake, x/slashing] [#1305](https://github.com/cosmos/cosmos-sdk/issues/1305) - Rename "revoked" to "jailed"
    * [x/stake] [#1676] Revoked and jailed validators put into the unbonding state
    * [x/stake] [#1877] Redelegations/unbonding-delegation from unbonding validator have reduced time
    * [x/slashing] [#1789](https://github.com/cosmos/cosmos-sdk/issues/1789) Slashing changes for Tendermint validator set offset (NextValSet)
    * [x/stake] [#2040](https://github.com/cosmos/cosmos-sdk/issues/2040) Validator
    operator type has now changed to `sdk.ValAddress`
    * [x/stake] [#2221](https://github.com/cosmos/cosmos-sdk/issues/2221) New
    Bech32 prefixes have been introduced for a validator's consensus address and
    public key: `cosmosvalcons` and `cosmosvalconspub` respectively. Also, existing Bech32 prefixes have been
    renamed for accounts and validator operators:
    _ `cosmosaccaddr` / `cosmosaccpub` => `cosmos` / `cosmospub`
    _ `cosmosvaladdr` / `cosmosvalpub` => `cosmosvaloper` / `cosmosvaloperpub`
    * [x/stake] [#1013] TendermintUpdates now uses transient store
    * [x/stake] [#2435](https://github.com/cosmos/cosmos-sdk/issues/2435) Remove empty bytes from the ValidatorPowerRank store key
    * [x/gov] [#2195](https://github.com/cosmos/cosmos-sdk/issues/2195) Governance uses BFT Time
    * [x/gov] [#2256](https://github.com/cosmos/cosmos-sdk/issues/2256) Removed slashing for governance non-voting validators
    * [simulation] [#2162](https://github.com/cosmos/cosmos-sdk/issues/2162) Added back correct supply invariants
    * [x/slashing] [#2430](https://github.com/cosmos/cosmos-sdk/issues/2430) Simulate more slashes, check if validator is jailed before jailing
    * [x/stake] [#2393](https://github.com/cosmos/cosmos-sdk/issues/2393) Removed `CompleteUnbonding` and `CompleteRedelegation` Msg types, and instead added unbonding/redelegation queues to endblocker
    * [x/mock/simulation] [#2501](https://github.com/cosmos/cosmos-sdk/issues/2501) Simulate transactions & invariants for fee distribution, and fix bugs discovered in the process
        * [x/auth] Simulate random fee payments
        * [cmd/gaia/app] Simulate non-zero inflation
        * [x/stake] Call hooks correctly in several cases related to delegation/validator updates
        * [x/stake] Check full supply invariants, including yet-to-be-withdrawn fees
        * [x/stake] Remove no-longer-in-use store key
        * [x/slashing] Call hooks correctly when a validator is slashed
        * [x/slashing] Truncate withdrawals (unbonding, redelegation) and burn change
        * [x/mock/simulation] Ensure the simulation cannot set a proposer address of nil
        * [x/mock/simulation] Add more event logs on begin block / end block for clarity
        * [x/mock/simulation] Correctly set validator power in abci.RequestBeginBlock
        * [x/minting] Correctly call stake keeper to track inflated supply
        * [x/distribution] Sanity check for nonexistent rewards
        * [x/distribution] Truncate withdrawals and return change to the community pool
        * [x/distribution] Add sanity checks for incorrect accum / total accum relations
        * [x/distribution] Correctly calculate total power using Tendermint updates
        * [x/distribution] Simulate withdrawal transactions
        * [x/distribution] Fix a bug where the fee pool was not correctly tracked on WithdrawDelegatorRewardsAll
    * [x/stake] [#1673](https://github.com/cosmos/cosmos-sdk/issues/1673) Validators are no longer deleted until they can no longer possibly be slashed
    * [#1890](https://github.com/cosmos/cosmos-sdk/issues/1890) Start chain with initial state + sequence of transactions
        * [cli] Rename `gaiad init gentx` to `gaiad gentx`.
        * [cli] Add `--skip-genesis` flag to `gaiad init` to prevent `genesis.json` generation.
        * Drop `GenesisTx` in favor of a signed `StdTx` with only one `MsgCreateValidator` message.
        * [cli] Port `gaiad init` and `gaiad testnet` to work with `StdTx` genesis transactions.
        * [cli] Add `--moniker` flag to `gaiad init` to override moniker when generating `genesis.json` - i.e. it takes effect when running with the `--with-txs` flag, it is ignored otherwise.

* SDK

    * [core] [#2219](https://github.com/cosmos/cosmos-sdk/issues/2219) Update to Tendermint 0.24.0
        * Validator set updates delayed by one block
        * BFT timestamp that can safely be used by applications
        * Fixed maximum block size enforcement
    * [core] [#1807](https://github.com/cosmos/cosmos-sdk/issues/1807) Switch from use of rational to decimal
    * [types] [#1901](https://github.com/cosmos/cosmos-sdk/issues/1901) Validator interface's GetOwner() renamed to GetOperator()
    * [x/slashing] [#2122](https://github.com/cosmos/cosmos-sdk/pull/2122) - Implement slashing period
    * [types] [#2119](https://github.com/cosmos/cosmos-sdk/issues/2119) Parsed error messages and ABCI log errors to make them more human readable.
    * [types] [#2407](https://github.com/cosmos/cosmos-sdk/issues/2407) MulInt method added to big decimal in order to improve efficiency of slashing
    * [simulation] Rename TestAndRunTx to Operation [#2153](https://github.com/cosmos/cosmos-sdk/pull/2153)
    * [simulation] Remove log and testing.TB from Operation and Invariants, in favor of using errors [#2282](https://github.com/cosmos/cosmos-sdk/issues/2282)
    * [simulation] Remove usage of keys and addrs in the types, in favor of simulation.Account [#2384](https://github.com/cosmos/cosmos-sdk/issues/2384)
    * [tools] Removed gocyclo [#2211](https://github.com/cosmos/cosmos-sdk/issues/2211)
    * [baseapp] Remove `SetTxDecoder` in favor of requiring the decoder be set in baseapp initialization. [#1441](https://github.com/cosmos/cosmos-sdk/issues/1441)
    * [baseapp] [#1921](https://github.com/cosmos/cosmos-sdk/issues/1921) Add minimumFees field to BaseApp.
    * [store] Change storeInfo within the root multistore to use tmhash instead of ripemd160 [#2308](https://github.com/cosmos/cosmos-sdk/issues/2308)
    * [codec] [#2324](https://github.com/cosmos/cosmos-sdk/issues/2324) All referrences to wire have been renamed to codec. Additionally, wire.NewCodec is now codec.New().
    * [types] [#2343](https://github.com/cosmos/cosmos-sdk/issues/2343) Make sdk.Msg have a names field, to facilitate automatic tagging.
    * [baseapp] [#2366](https://github.com/cosmos/cosmos-sdk/issues/2366) Automatically add action tags to all messages
    * [x/auth] [#2377](https://github.com/cosmos/cosmos-sdk/issues/2377) auth.StdSignMsg -> txbuilder.StdSignMsg
    * [x/staking] [#2244](https://github.com/cosmos/cosmos-sdk/issues/2244) staking now holds a consensus-address-index instead of a consensus-pubkey-index
    * [x/staking] [#2236](https://github.com/cosmos/cosmos-sdk/issues/2236) more distribution hooks for distribution
    * [x/stake] [#2394](https://github.com/cosmos/cosmos-sdk/issues/2394) Split up UpdateValidator into distinct state transitions applied only in EndBlock
    * [x/slashing] [#2480](https://github.com/cosmos/cosmos-sdk/issues/2480) Fix signing info handling bugs & faulty slashing
    * [x/stake] [#2412](https://github.com/cosmos/cosmos-sdk/issues/2412) Added an unbonding validator queue to EndBlock to automatically update validator.Status when finished Unbonding
    * [x/stake] [#2500](https://github.com/cosmos/cosmos-sdk/issues/2500) Block conflicting redelegations until we add an index
    * [x/params] Global Paramstore refactored
    * [types] [#2506](https://github.com/cosmos/cosmos-sdk/issues/2506) sdk.Dec MarshalJSON now marshals as a normal Decimal, with 10 digits of decimal precision
    * [x/stake] [#2508](https://github.com/cosmos/cosmos-sdk/issues/2508) Utilize Tendermint power for validator power key
    * [x/stake] [#2531](https://github.com/cosmos/cosmos-sdk/issues/2531) Remove all inflation logic
    * [x/mint] [#2531](https://github.com/cosmos/cosmos-sdk/issues/2531) Add minting module and inflation logic
    * [x/auth] [#2540](https://github.com/cosmos/cosmos-sdk/issues/2540) Rename `AccountMapper` to `AccountKeeper`.
    * [types] [#2456](https://github.com/cosmos/cosmos-sdk/issues/2456) Renamed msg.Name() and msg.Type() to msg.Type() and msg.Route() respectively

* Tendermint
    * Update tendermint version from v0.23.0 to v0.25.0, notable changes
        * Mempool now won't build too large blocks, or too computationally expensive blocks
        * Maximum tx sizes and gas are now removed, and are implicitly the blocks maximums
        * ABCI validators no longer send the pubkey. The pubkey is only sent in validator updates
        * Validator set changes are now delayed by one block
        * Block header now includes the next validator sets hash
        * BFT time is implemented
        * Secp256k1 signature format has changed
        * There is now a threshold multisig format
        * See the [tendermint changelog](https://github.com/tendermint/tendermint/blob/master/CHANGELOG.md) for other changes.

FEATURES

* Gaia REST API (`gaiacli advanced rest-server`)

    * [gaia-lite] Endpoints to query staking pool and params
    * [gaia-lite] [#2110](https://github.com/cosmos/cosmos-sdk/issues/2110) Add support for `simulate=true` requests query argument to endpoints that send txs to run simulations of transactions
    * [gaia-lite] [#966](https://github.com/cosmos/cosmos-sdk/issues/966) Add support for `generate_only=true` query argument to generate offline unsigned transactions
    * [gaia-lite] [#1953](https://github.com/cosmos/cosmos-sdk/issues/1953) Add /sign endpoint to sign transactions generated with `generate_only=true`.
    * [gaia-lite] [#1954](https://github.com/cosmos/cosmos-sdk/issues/1954) Add /broadcast endpoint to broadcast transactions signed by the /sign endpoint.
    * [gaia-lite] [#2113](https://github.com/cosmos/cosmos-sdk/issues/2113) Rename `/accounts/{address}/send` to `/bank/accounts/{address}/transfers`, rename `/accounts/{address}` to `/auth/accounts/{address}`, replace `proposal-id` with `proposalId` in all gov endpoints
    * [gaia-lite] [#2478](https://github.com/cosmos/cosmos-sdk/issues/2478) Add query gov proposal's deposits endpoint
    * [gaia-lite] [#2477](https://github.com/cosmos/cosmos-sdk/issues/2477) Add query validator's outgoing redelegations and unbonding delegations endpoints

* Gaia CLI (`gaiacli`)

    * [cli] Cmds to query staking pool and params
    * [gov][cli] [#2062](https://github.com/cosmos/cosmos-sdk/issues/2062) added `--proposal` flag to `submit-proposal` that allows a JSON file containing a proposal to be passed in
    * [#2040](https://github.com/cosmos/cosmos-sdk/issues/2040) Add `--bech` to `gaiacli keys show` and respective REST endpoint to
    provide desired Bech32 prefix encoding
    * [cli] [#2047](https://github.com/cosmos/cosmos-sdk/issues/2047) [#2306](https://github.com/cosmos/cosmos-sdk/pull/2306) Passing --gas=simulate triggers a simulation of the tx before the actual execution.
    The gas estimate obtained via the simulation will be used as gas limit in the actual execution.
    * [cli] [#2047](https://github.com/cosmos/cosmos-sdk/issues/2047) The --gas-adjustment flag can be used to adjust the estimate obtained via the simulation triggered by --gas=simulate.
    * [cli] [#2110](https://github.com/cosmos/cosmos-sdk/issues/2110) Add --dry-run flag to perform a simulation of a transaction without broadcasting it. The --gas flag is ignored as gas would be automatically estimated.
    * [cli] [#2204](https://github.com/cosmos/cosmos-sdk/issues/2204) Support generating and broadcasting messages with multiple signatures via command line:
        * [#966](https://github.com/cosmos/cosmos-sdk/issues/966) Add --generate-only flag to build an unsigned transaction and write it to STDOUT.
        * [#1953](https://github.com/cosmos/cosmos-sdk/issues/1953) New `sign` command to sign transactions generated with the --generate-only flag.
        * [#1954](https://github.com/cosmos/cosmos-sdk/issues/1954) New `broadcast` command to broadcast transactions generated offline and signed with the `sign` command.
    * [cli] [#2220](https://github.com/cosmos/cosmos-sdk/issues/2220) Add `gaiacli config` feature to interactively create CLI config files to reduce the number of required flags
    * [stake][cli] [#1672](https://github.com/cosmos/cosmos-sdk/issues/1672) Introduced
    new commission flags for validator commands `create-validator` and `edit-validator`.
    * [stake][cli] [#1890](https://github.com/cosmos/cosmos-sdk/issues/1890) Add `--genesis-format` flag to `gaiacli tx create-validator` to produce transactions in genesis-friendly format.
    * [cli][#2554](https://github.com/cosmos/cosmos-sdk/issues/2554) Make `gaiacli keys show` multisig ready.

* Gaia

    * [cli] [#2170](https://github.com/cosmos/cosmos-sdk/issues/2170) added ability to show the node's address via `gaiad tendermint show-address`
    * [simulation] [#2313](https://github.com/cosmos/cosmos-sdk/issues/2313) Reworked `make test_sim_gaia_slow` to `make test_sim_gaia_full`, now simulates from multiple starting seeds in parallel
    * [cli] [#1921](https://github.com/cosmos/cosmos-sdk/issues/1921)
        * New configuration file `gaiad.toml` is now created to host Gaia-specific configuration.
        * New --minimum_fees/minimum_fees flag/config option to set a minimum fee.

* SDK
    * [querier] added custom querier functionality, so ABCI query requests can be handled by keepers
    * [simulation] [#1924](https://github.com/cosmos/cosmos-sdk/issues/1924) allow operations to specify future operations
    * [simulation] [#1924](https://github.com/cosmos/cosmos-sdk/issues/1924) Add benchmarking capabilities, with makefile commands "test_sim_gaia_benchmark, test_sim_gaia_profile"
    * [simulation] [#2349](https://github.com/cosmos/cosmos-sdk/issues/2349) Add time-based future scheduled operations to simulator
    * [x/auth] [#2376](https://github.com/cosmos/cosmos-sdk/issues/2376) Remove FeePayer() from StdTx
    * [x/stake] [#1672](https://github.com/cosmos/cosmos-sdk/issues/1672) Implement
    basis for the validator commission model.
    * [x/auth] Support account removal in the account mapper.

IMPROVEMENTS

* [tools] Improved terraform and ansible scripts for infrastructure deployment
* [tools] Added ansible script to enable process core dumps

* Gaia REST API (`gaiacli advanced rest-server`)

    * [x/stake] [#2000](https://github.com/cosmos/cosmos-sdk/issues/2000) Added tests for new staking endpoints
    * [gaia-lite] [#2445](https://github.com/cosmos/cosmos-sdk/issues/2445) Standarized REST error responses
    * [gaia-lite] Added example to Swagger specification for /keys/seed.
    * [x/stake] Refactor REST utils

* Gaia CLI (`gaiacli`)

    * [cli] [#2060](https://github.com/cosmos/cosmos-sdk/issues/2060) removed `--select` from `block` command
    * [cli] [#2128](https://github.com/cosmos/cosmos-sdk/issues/2128) fixed segfault when exporting directly after `gaiad init`
    * [cli] [#1255](https://github.com/cosmos/cosmos-sdk/issues/1255) open KeyBase in read-only mode
    for query-purpose CLI commands
    * [docs] Added commands for querying governance deposits, votes and tally

* Gaia

    * [x/stake] [#2023](https://github.com/cosmos/cosmos-sdk/pull/2023) Terminate iteration loop in `UpdateBondedValidators` and `UpdateBondedValidatorsFull` when the first revoked validator is encountered and perform a sanity check.
    * [x/auth] Signature verification's gas cost now accounts for pubkey type. [#2046](https://github.com/tendermint/tendermint/pull/2046)
    * [x/stake] [x/slashing] Ensure delegation invariants to jailed validators [#1883](https://github.com/cosmos/cosmos-sdk/issues/1883).
    * [x/stake] Improve speed of GetValidator, which was shown to be a performance bottleneck. [#2046](https://github.com/tendermint/tendermint/pull/2200)
    * [x/stake] [#2435](https://github.com/cosmos/cosmos-sdk/issues/2435) Improve memory efficiency of getting the various store keys
    * [genesis] [#2229](https://github.com/cosmos/cosmos-sdk/issues/2229) Ensure that there are no duplicate accounts or validators in the genesis state.
    * [genesis] [#2450](https://github.com/cosmos/cosmos-sdk/issues/2450) Validate staking genesis parameters.
    * Add SDK validation to `config.toml` (namely disabling `create_empty_blocks`) [#1571](https://github.com/cosmos/cosmos-sdk/issues/1571)
    * [#1941](https://github.com/cosmos/cosmos-sdk/issues/1941) Version is now inferred via `git describe --tags`.
    * [x/distribution] [#1671](https://github.com/cosmos/cosmos-sdk/issues/1671) add distribution types and tests

* SDK
    * [tools] Make get_vendor_deps deletes `.vendor-new` directories, in case scratch files are present.
    * [spec] Added simple piggy bank distribution spec
    * [cli] [#1632](https://github.com/cosmos/cosmos-sdk/issues/1632) Add integration tests to ensure `basecoind init && basecoind` start sequences run successfully for both `democoin` and `basecoin` examples.
    * [store] Speedup IAVL iteration, and consequently everything that requires IAVL iteration. [#2143](https://github.com/cosmos/cosmos-sdk/issues/2143)
    * [store] [#1952](https://github.com/cosmos/cosmos-sdk/issues/1952), [#2281](https://github.com/cosmos/cosmos-sdk/issues/2281) Update IAVL dependency to v0.11.0
    * [simulation] Make timestamps randomized [#2153](https://github.com/cosmos/cosmos-sdk/pull/2153)
    * [simulation] Make logs not just pure strings, speeding it up by a large factor at greater block heights [#2282](https://github.com/cosmos/cosmos-sdk/issues/2282)
    * [simulation] Add a concept of weighting the operations [#2303](https://github.com/cosmos/cosmos-sdk/issues/2303)
    * [simulation] Logs get written to file if large, and also get printed on panics [#2285](https://github.com/cosmos/cosmos-sdk/issues/2285)
    * [simulation] Bank simulations now makes testing auth configurable [#2425](https://github.com/cosmos/cosmos-sdk/issues/2425)
    * [gaiad] [#1992](https://github.com/cosmos/cosmos-sdk/issues/1992) Add optional flag to `gaiad testnet` to make config directory of daemon (default `gaiad`) and cli (default `gaiacli`) configurable
    * [x/stake] Add stake `Queriers` for Gaia-lite endpoints. This increases the staking endpoints performance by reusing the staking `keeper` logic for queries. [#2249](https://github.com/cosmos/cosmos-sdk/pull/2149)
    * [store] [#2017](https://github.com/cosmos/cosmos-sdk/issues/2017) Refactor
    gas iterator gas consumption to only consume gas for iterator creation and `Next`
    calls which includes dynamic consumption of value length.
    * [types/decimal] [#2378](https://github.com/cosmos/cosmos-sdk/issues/2378) - Added truncate functionality to decimal
    * [client] [#1184](https://github.com/cosmos/cosmos-sdk/issues/1184) Remove unused `client/tx/sign.go`.
    * [tools] [#2464](https://github.com/cosmos/cosmos-sdk/issues/2464) Lock binary dependencies to a specific version
    * #2573 [x/distribution] add accum invariance

BUG FIXES

* Gaia CLI (`gaiacli`)

    * [cli] [#1997](https://github.com/cosmos/cosmos-sdk/issues/1997) Handle panics gracefully when `gaiacli stake {delegation,unbond}` fail to unmarshal delegation.
    * [cli] [#2265](https://github.com/cosmos/cosmos-sdk/issues/2265) Fix JSON formatting of the `gaiacli send` command.
    * [cli] [#2547](https://github.com/cosmos/cosmos-sdk/issues/2547) Mark --to and --amount as required flags for `gaiacli tx send`.

* Gaia

    * [x/stake] Return correct Tendermint validator update set on `EndBlocker` by not
    including non previously bonded validators that have zero power. [#2189](https://github.com/cosmos/cosmos-sdk/issues/2189)
    * [docs] Fixed light client section links

* SDK
    * [#1988](https://github.com/cosmos/cosmos-sdk/issues/1988) Make us compile on OpenBSD (disable ledger)
    * [#2105](https://github.com/cosmos/cosmos-sdk/issues/2105) Fix DB Iterator leak, which may leak a go routine.
    * [ledger] [#2064](https://github.com/cosmos/cosmos-sdk/issues/2064) Fix inability to sign and send transactions via the LCD by
    loading a Ledger device at runtime.
    * [#2158](https://github.com/cosmos/cosmos-sdk/issues/2158) Fix non-deterministic ordering of validator iteration when slashing in `gov EndBlocker`
    * [simulation] [#1924](https://github.com/cosmos/cosmos-sdk/issues/1924) Make simulation stop on SIGTERM
    * [#2388](https://github.com/cosmos/cosmos-sdk/issues/2388) Remove dependency on deprecated tendermint/tmlibs repository.
    * [#2416](https://github.com/cosmos/cosmos-sdk/issues/2416) Refactored `InitializeTestLCD` to properly include proposing validator in genesis state.
    * #2573 [x/distribution] accum invariance bugfix
    * #2573 [x/slashing] unbonding-delegation slashing invariance bugfix

## 0.24.2

*August 22nd, 2018*.

BUG FIXES

* Tendermint
    * Fix unbounded consensus WAL growth

## 0.24.1

*August 21st, 2018*.

BUG FIXES

* Gaia
    * [x/slashing] Evidence tracking now uses validator address instead of validator pubkey

## 0.24.0

*August 13th, 2018*.

BREAKING CHANGES

* Gaia REST API (`gaiacli advanced rest-server`)

    * [x/stake] [#1880](https://github.com/cosmos/cosmos-sdk/issues/1880) More REST-ful endpoints (large refactor)
    * [x/slashing] [#1866](https://github.com/cosmos/cosmos-sdk/issues/1866) `/slashing/signing_info` takes cosmosvalpub instead of cosmosvaladdr
    * use time.Time instead of int64 for time. See Tendermint v0.23.0
    * Signatures are no longer Amino encoded with prefixes (just encoded as raw
    bytes) - see Tendermint v0.23.0

* Gaia CLI (`gaiacli`)

    * [x/stake] change `--keybase-sig` to `--identity`
    * [x/stake] [#1828](https://github.com/cosmos/cosmos-sdk/issues/1828) Force user to specify amount on create-validator command by removing default
    * [x/gov] Change `--proposalID` to `--proposal-id`
    * [x/stake, x/gov] [#1606](https://github.com/cosmos/cosmos-sdk/issues/1606) Use `--from` instead of adhoc flags like `--address-validator`
    and `--proposer` to indicate the sender address.
    * [#1551](https://github.com/cosmos/cosmos-sdk/issues/1551) Remove `--name` completely
    * Genesis/key creation (`gaiad init`) now supports user-provided key passwords

* Gaia

    * [x/stake] Inflation doesn't use rationals in calculation (performance boost)
    * [x/stake] Persist a map from `addr->pubkey` in the state since BeginBlock
    doesn't provide pubkeys.
    * [x/gov] [#1781](https://github.com/cosmos/cosmos-sdk/issues/1781) Added tags sub-package, changed tags to use dash-case
    * [x/gov] [#1688](https://github.com/cosmos/cosmos-sdk/issues/1688) Governance parameters are now stored in globalparams store
    * [x/gov] [#1859](https://github.com/cosmos/cosmos-sdk/issues/1859) Slash validators who do not vote on a proposal
    * [x/gov] [#1914](https://github.com/cosmos/cosmos-sdk/issues/1914) added TallyResult type that gets stored in Proposal after tallying is finished

* SDK

    * [baseapp] Msgs are no longer run on CheckTx, removed `ctx.IsCheckTx()`
    * [baseapp] NewBaseApp constructor takes sdk.TxDecoder as argument instead of wire.Codec
    * [types] sdk.NewCoin takes sdk.Int, sdk.NewInt64Coin takes int64
    * [x/auth] Default TxDecoder can be found in `x/auth` rather than baseapp
    * [client] [#1551](https://github.com/cosmos/cosmos-sdk/issues/1551): Refactored `CoreContext` to `TxContext` and `QueryContext`
        * Removed all tx related fields and logic (building & signing) to separate
      structure `TxContext` in `x/auth/client/context`

* Tendermint
    * v0.22.5 -> See [Tendermint PR](https://github.com/tendermint/tendermint/pull/1966)
        * change all the cryptography imports.
    * v0.23.0 -> See
    [Changelog](https://github.com/tendermint/tendermint/blob/v0.23.0/CHANGELOG.md#0230)
    and [SDK PR](https://github.com/cosmos/cosmos-sdk/pull/1927)
        * BeginBlock no longer includes crypto.Pubkey
        * use time.Time instead of int64 for time.

FEATURES

* Gaia REST API (`gaiacli advanced rest-server`)

    * [x/gov] Can now query governance proposals by ProposalStatus

* Gaia CLI (`gaiacli`)

    * [x/gov] added `query-proposals` command. Can filter by `depositer`, `voter`, and `status`
    * [x/stake] [#2043](https://github.com/cosmos/cosmos-sdk/issues/2043) Added staking query cli cmds for unbonding-delegations and redelegations

* Gaia

    * [networks] Added ansible scripts to upgrade seed nodes on a network

* SDK
    * [x/mock/simulation] Randomized simulation framework
        * Modules specify invariants and operations, preferably in an x/[module]/simulation package
        * Modules can test random combinations of their own operations
        * Applications can integrate operations and invariants from modules together for an integrated simulation
        * Simulates Tendermint's algorithm for validator set updates
        * Simulates validator signing/downtime with a Markov chain, and occaisional double-signatures
        * Includes simulated operations & invariants for staking, slashing, governance, and bank modules
    * [store] [#1481](https://github.com/cosmos/cosmos-sdk/issues/1481) Add transient store
    * [baseapp] Initialize validator set on ResponseInitChain
    * [baseapp] added BaseApp.Seal - ability to seal baseapp parameters once they've been set
    * [cosmos-sdk-cli] New `cosmos-sdk-cli` tool to quickly initialize a new
    SDK-based project
    * [scripts] added log output monitoring to DataDog using Ansible scripts

IMPROVEMENTS

* Gaia

    * [spec] [#967](https://github.com/cosmos/cosmos-sdk/issues/967) Inflation and distribution specs drastically improved
    * [x/gov] [#1773](https://github.com/cosmos/cosmos-sdk/issues/1773) Votes on a proposal can now be queried
    * [x/gov] Initial governance parameters can now be set in the genesis file
    * [x/stake] [#1815](https://github.com/cosmos/cosmos-sdk/issues/1815) Sped up the processing of `EditValidator` txs.
    * [config] [#1930](https://github.com/cosmos/cosmos-sdk/issues/1930) Transactions indexer indexes all tags by default.
    * [ci] [#2057](https://github.com/cosmos/cosmos-sdk/pull/2057) Run `make localnet-start` on every commit and ensure network reaches at least 10 blocks

* SDK
    * [baseapp] [#1587](https://github.com/cosmos/cosmos-sdk/issues/1587) Allow any alphanumeric character in route
    * [baseapp] Allow any alphanumeric character in route
    * [tools] Remove `rm -rf vendor/` from `make get_vendor_deps`
    * [x/auth] Recover ErrorOutOfGas panic in order to set sdk.Result attributes correctly
    * [x/auth] [#2376](https://github.com/cosmos/cosmos-sdk/issues/2376) No longer runs any signature in a multi-msg, if any account/sequence number is wrong.
    * [x/auth] [#2376](https://github.com/cosmos/cosmos-sdk/issues/2376) No longer charge gas for subtracting fees
    * [x/bank] Unit tests are now table-driven
    * [tests] Add tests to example apps in docs
    * [tests] Fixes ansible scripts to work with AWS too
    * [tests] [#1806](https://github.com/cosmos/cosmos-sdk/issues/1806) CLI tests are now behind the build flag 'cli_test', so go test works on a new repo

BUG FIXES

* Gaia CLI (`gaiacli`)

    * [#1766](https://github.com/cosmos/cosmos-sdk/issues/1766) Fixes bad example for keybase identity
    * [x/stake] [#2021](https://github.com/cosmos/cosmos-sdk/issues/2021) Fixed repeated CLI commands in staking

* Gaia
    * [x/stake] [#2077](https://github.com/cosmos/cosmos-sdk/pull/2077) Fixed invalid cliff power comparison
    * [#1804](https://github.com/cosmos/cosmos-sdk/issues/1804) Fixes gen-tx genesis generation logic temporarily until upstream updates
    * [#1799](https://github.com/cosmos/cosmos-sdk/issues/1799) Fix `gaiad export`
    * [#1839](https://github.com/cosmos/cosmos-sdk/issues/1839) Fixed bug where intra-tx counter wasn't set correctly for genesis validators
    * [x/stake] [#1858](https://github.com/cosmos/cosmos-sdk/issues/1858) Fixed bug where the cliff validator was not updated correctly
    * [tests] [#1675](https://github.com/cosmos/cosmos-sdk/issues/1675) Fix non-deterministic `test_cover`
    * [tests] [#1551](https://github.com/cosmos/cosmos-sdk/issues/1551) Fixed invalid LCD test JSON payload in `doIBCTransfer`
    * [basecoin] Fixes coin transaction failure and account query [discussion](https://forum.cosmos.network/t/unmarshalbinarybare-expected-to-read-prefix-bytes-75fbfab8-since-it-is-registered-concrete-but-got-0a141dfa/664/6)
    * [x/gov] [#1757](https://github.com/cosmos/cosmos-sdk/issues/1757) Fix VoteOption conversion to String
    * [x/stake] [#2083] Fix broken invariant of bonded validator power decrease

## 0.23.1

*July 27th, 2018*.

BUG FIXES

* [tendermint] Update to v0.22.8
    * [consensus, blockchain] Register the Evidence interface so it can be
    marshalled/unmarshalled by the blockchain and consensus reactors

## 0.23.0

*July 25th, 2018*.

BREAKING CHANGES

* [x/stake] Fixed the period check for the inflation calculation

IMPROVEMENTS

* [cli] Improve error messages for all txs when the account doesn't exist
* [tendermint] Update to v0.22.6
    * Updates the crypto imports/API (#1966)
* [x/stake] Add revoked to human-readable validator

BUG FIXES

* [tendermint] Update to v0.22.6
    * Fixes some security vulnerabilities reported in the [Bug Bounty](https://hackerone.com/tendermint)
* [#1797](https://github.com/cosmos/cosmos-sdk/issues/1797) Fix off-by-one error in slashing for downtime
* [#1787](https://github.com/cosmos/cosmos-sdk/issues/1787) Fixed bug where Tally fails due to revoked/unbonding validator
* [#1666](https://github.com/cosmos/cosmos-sdk/issues/1666) Add intra-tx counter to the genesis validators

## 0.22.0

*July 16th, 2018*.

BREAKING CHANGES

* [x/gov] Increase VotingPeriod, DepositPeriod, and MinDeposit

IMPROVEMENTS

* [gaiad] Default config updates:
    * `timeout_commit=5000` so blocks only made every 5s
    * `prof_listen_addr=localhost:6060` so profile server is on by default
    * `p2p.send_rate` and `p2p.recv_rate` increases 10x (~5MB/s)

BUG FIXES

* [server] Fix to actually overwrite default tendermint config

## 0.21.1

*July 14th, 2018*.

BUG FIXES

* [build] Added Ledger build support via `LEDGER_ENABLED=true|false`
    * True by default except when cross-compiling

## 0.21.0

*July 13th, 2018*.

BREAKING CHANGES

* [x/stake] Specify DelegatorAddress in MsgCreateValidator
* [x/stake] Remove the use of global shares in the pool
    * Remove the use of `PoolShares` type in `x/stake/validator` type - replace with `Status` `Tokens` fields
* [x/auth] NewAccountMapper takes a constructor instead of a prototype
* [keys] Keybase.Update function now takes in a function to get the newpass, rather than the password itself

FEATURES

* [baseapp] NewBaseApp now takes option functions as parameters

IMPROVEMENTS

* Updated docs folder to accommodate cosmos.network docs project
* [store] Added support for tracing multi-store operations via `--trace-store`
* [store] Pruning strategy configurable with pruning flag on gaiad start

BUG FIXES

* [#1630](https://github.com/cosmos/cosmos-sdk/issues/1630) - redelegation nolonger removes tokens from the delegator liquid account
* [keys] [#1629](https://github.com/cosmos/cosmos-sdk/issues/1629) - updating password no longer asks for a new password when the first entered password was incorrect
* [lcd] importing an account would create a random account
* [server] 'gaiad init' command family now writes provided name as the moniker in `config.toml`
* [build] Added Ledger build support via `LEDGER_ENABLED=true|false`
    * True by default except when cross-compiling

## 0.20.0

*July 10th, 2018*.

BREAKING CHANGES

* msg.GetSignBytes() returns sorted JSON (by key)
* msg.GetSignBytes() field changes
    * `msg_bytes` -> `msgs`
    * `fee_bytes` -> `fee`
* Update Tendermint to v0.22.2
    * Default ports changed from 466xx to 266xx
    * Amino JSON uses type names instead of prefix bytes
    * ED25519 addresses are the first 20-bytes of the SHA256 of the raw 32-byte
    pubkey (Instead of RIPEMD160)
    * go-crypto, abci, tmlibs have been merged into Tendermint
        * The keys sub-module is now in the SDK
    * Various other fixes
* [auth] Signers of a transaction now only sign over their own account and sequence number
* [auth] Removed MsgChangePubKey
* [auth] Removed SetPubKey from account mapper
* [auth] AltBytes renamed to Memo, now a string, max 100 characters, costs a bit of gas
* [types] `GetMsg()` -> `GetMsgs()` as txs wrap many messages
* [types] Removed GetMemo from Tx (it is still on StdTx)
* [types] renamed rational.Evaluate to rational.Round{Int64, Int}
* [types] Renamed `sdk.Address` to `sdk.AccAddress`/`sdk.ValAddress`
* [types] `sdk.AccAddress`/`sdk.ValAddress` natively marshals to Bech32 in String, Sprintf (when used with `%s`), and MarshalJSON
* [keys] Keybase and Ledger support from go-crypto merged into the SDK in the `crypto` folder
* [cli] Rearranged commands under subcommands
* [x/slashing] Update slashing for unbonding period
    * Slash according to power at time of infraction instead of power at
    time of discovery
    * Iterate through unbonding delegations & redelegations which contributed
    to an infraction, slash them proportional to their stake at the time
    * Add REST endpoint to unrevoke a validator previously revoked for downtime
    * Add REST endpoint to retrieve liveness signing information for a validator
* [x/stake] Remove Tick and add EndBlocker
* [x/stake] most index keys nolonger hold a value - inputs are rearranged to form the desired key
* [x/stake] store-value for delegation, validator, ubd, and red do not hold duplicate information contained store-key
* [x/stake] Introduce concept of unbonding for delegations and validators
    * `gaiacli stake unbond` replaced with `gaiacli stake begin-unbonding`
    * Introduced:
        * `gaiacli stake complete-unbonding`
        * `gaiacli stake begin-redelegation`
        * `gaiacli stake complete-redelegation`
* [lcd] Switch key creation output to return bech32
* [lcd] Removed shorthand CLI flags (`a`, `c`, `n`, `o`)
* [gaiad] genesis transactions now use bech32 addresses / pubkeys
* [gov] VoteStatus renamed to ProposalStatus
* [gov] VoteOption, ProposalType, and ProposalStatus all marshal to string form in JSON

DEPRECATED

* [cli] Deprecated `--name` flag in commands that send txs, in favor of `--from`

FEATURES

* [x/gov] Implemented MVP
    * Supported proposal types: just binary (pass/fail) TextProposals for now
    * Proposals need deposits to be votable; deposits are burned if proposal fails
    * Delegators delegate votes to validator by default but can override (for their stake)
* [gaiacli] Ledger support added
    * You can now use a Ledger with `gaiacli --ledger` for all key-related commands
    * Ledger keys can be named and tracked locally in the key DB
* [gaiacli] You can now attach a simple text-only memo to any transaction, with the `--memo` flag
* [gaiacli] added the following flags for commands that post transactions to the chain:
    * async -- send the tx without waiting for a tendermint response
    * json -- return the output in json format for increased readability
    * print-response -- return the tx response. (includes fields like gas cost)
* [lcd] Queried TXs now include the tx hash to identify each tx
* [mockapp] CompleteSetup() no longer takes a testing parameter
* [x/bank] Add benchmarks for signing and delivering a block with a single bank transaction
    * Run with `cd x/bank && go test --bench=.`
* [tools] make get_tools installs tendermint's linter, and gometalinter
* [tools] Switch gometalinter to the stable version
* [tools] Add the following linters
    * misspell
    * gofmt
    * go vet -composites=false
    * unconvert
    * ineffassign
    * errcheck
    * unparam
    * gocyclo
* [tools] Added `make format` command to automate fixing misspell and gofmt errors.
* [server] Default config now creates a profiler at port 6060, and increase p2p send/recv rates
* [types] Switches internal representation of Int/Uint/Rat to use pointers
* [types] Added MinInt and MinUint functions
* [gaiad] `unsafe_reset_all` now resets addrbook.json
* [democoin] add x/oracle, x/assoc
* [tests] created a randomized testing framework.
    * Currently bank has limited functionality in the framework
    * Auth has its invariants checked within the framework
* [tests] Add WaitForNextNBlocksTM helper method
* [keys] New keys now have 24 word recovery keys, for heightened security

* [keys] Add a temporary method for exporting the private key

IMPROVEMENTS

* [x/bank] Now uses go-wire codec instead of 'encoding/json'
* [x/auth] Now uses go-wire codec instead of 'encoding/json'
* revised use of endblock and beginblock
* [stake] module reorganized to include `types` and `keeper` package
* [stake] keeper always loads the store (instead passing around which doesn't really boost efficiency)
* [stake] edit-validator changes now can use the keyword [do-not-modify] to not modify unspecified `--flag` (aka won't set them to `""` value)
* [stake] offload more generic functionality from the handler into the keeper
* [stake] clearer staking logic
* [types] added common tag constants
* [keys] improve error message when deleting non-existent key
* [gaiacli] improve error messages on `send` and `account` commands
* added contributing guidelines
* [docs] Added commands for governance CLI on testnet README

BUG FIXES

* [x/slashing] [#1510](https://github.com/cosmos/cosmos-sdk/issues/1510) Unrevoked validators cannot un-revoke themselves
* [x/stake] [#1513](https://github.com/cosmos/cosmos-sdk/issues/1513) Validators slashed to zero power are unbonded and removed from the store
* [x/stake] [#1567](https://github.com/cosmos/cosmos-sdk/issues/1567) Validators decreased in power but not unbonded are now updated in Tendermint
* [x/stake] error strings lower case
* [x/stake] pool loose tokens now accounts for unbonding and unbonding tokens not associated with any validator
* [x/stake] fix revoke bytes ordering (was putting revoked candidates at the top of the list)
* [x/stake] bond count was counting revoked validators as bonded, fixed
* [gaia] Added self delegation for validators in the genesis creation
* [lcd] tests now don't depend on raw json text
* Retry on HTTP request failure in CLI tests, add option to retry tests in Makefile
* Fixed bug where chain ID wasn't passed properly in x/bank REST handler, removed Viper hack from ante handler
* Fixed bug where `democli account` didn't decode the account data correctly
* [#872](https://github.com/cosmos/cosmos-sdk/issues/872) - recovery phrases no longer all end in `abandon`
* [#887](https://github.com/cosmos/cosmos-sdk/issues/887) - limit the size of rationals that can be passed in from user input
* [#1052](https://github.com/cosmos/cosmos-sdk/issues/1052) - Make all now works
* [#1258](https://github.com/cosmos/cosmos-sdk/issues/1258) - printing big.rat's can no longer overflow int64
* [#1259](https://github.com/cosmos/cosmos-sdk/issues/1259) - fix bug where certain tests that could have a nil pointer in defer
* [#1343](https://github.com/cosmos/cosmos-sdk/issues/1343) - fixed unnecessary parallelism in CI
* [#1353](https://github.com/cosmos/cosmos-sdk/issues/1353) - CLI: Show pool shares fractions in human-readable format
* [#1367](https://github.com/cosmos/cosmos-sdk/issues/1367) - set ChainID in InitChain
* [#1461](https://github.com/cosmos/cosmos-sdk/issues/1461) - CLI tests now no longer reset your local environment data
* [#1505](https://github.com/cosmos/cosmos-sdk/issues/1505) - `gaiacli stake validator` no longer panics if validator doesn't exist
* [#1565](https://github.com/cosmos/cosmos-sdk/issues/1565) - fix cliff validator persisting when validator set shrinks from max
* [#1287](https://github.com/cosmos/cosmos-sdk/issues/1287) - prevent zero power validators at genesis
* [x/stake] fix bug when unbonding/redelegating using `--shares-percent`
* [#1010](https://github.com/cosmos/cosmos-sdk/issues/1010) - two validators can't bond with the same pubkey anymore

## 0.19.0

*June 13, 2018*.

BREAKING CHANGES

* msg.GetSignBytes() now returns bech32-encoded addresses in all cases
* [lcd] REST end-points now include gas
* sdk.Coin now uses sdk.Int, a big.Int wrapper with 256bit range cap

FEATURES

* [x/auth] Added AccountNumbers to BaseAccount and StdTxs to allow for replay protection with account pruning
* [lcd] added an endpoint to query for the SDK version of the connected node

IMPROVEMENTS

* export command now writes current validator set for Tendermint
* [tests] Application module tests now use a mock application
* [gaiacli] Fix error message when account isn't found when running gaiacli account
* [lcd] refactored to eliminate use of global variables, and interdependent tests
* [tests] Added testnet command to gaiad
* [tests] Added localnet targets to Makefile
* [x/stake] More stake tests added to test ByPower index

FIXES

* Fixes consensus fault on testnet - see postmortem [here](https://github.com/cosmos/cosmos-sdk/issues/1197#issuecomment-396823021)
* [x/stake] bonded inflation removed, non-bonded inflation partially implemented
* [lcd] Switch to bech32 for addresses on all human readable inputs and outputs
* [lcd] fixed tx indexing/querying
* [cli] Added `--gas` flag to specify transaction gas limit
* [gaia] Registered slashing message handler
* [x/slashing] Set signInfo.StartHeight correctly for newly bonded validators

FEATURES

* [docs] Reorganize documentation
* [docs] Update staking spec, create WIP spec for slashing, and fees

## 0.18.0

*June 9, 2018*.

BREAKING CHANGES

* [stake] candidate -> validator throughout (details in refactor comment)
* [stake] delegate-bond -> delegation throughout
* [stake] `gaiacli query validator` takes and argument instead of using the `--address-candidate` flag
* [stake] introduce `gaiacli query delegations`
* [stake] staking refactor
    * ValidatorsBonded store now take sorted pubKey-address instead of validator owner-address,
    is sorted like Tendermint by pk's address
    * store names more understandable
    * removed temporary ToKick store, just needs a local map!
    * removed distinction between candidates and validators
        * everything is now a validator
        * only validators with a status == bonded are actively validating/receiving rewards
    * Introduction of Unbonding fields, lowlevel logic throughout (not fully implemented with queue)
    * Introduction of PoolShares type within validators,
    replaces three rational fields (BondedShares, UnbondingShares, UnbondedShares
* [x/auth] move stuff specific to auth anteHandler to the auth module rather than the types folder. This includes:
    * StdTx (and its related stuff i.e. StdSignDoc, etc)
    * StdFee
    * StdSignature
    * Account interface
    * Related to this organization, I also:
* [x/auth] got rid of AccountMapper interface (in favor of the struct already in auth module)
* [x/auth] removed the FeeHandler function from the AnteHandler, Replaced with FeeKeeper
* [x/auth] Removed GetSignatures() from Tx interface (as different Tx styles might use something different than StdSignature)
* [store] Removed SubspaceIterator and ReverseSubspaceIterator from KVStore interface and replaced them with helper functions in /types
* [cli] rearranged commands under subcommands
* [stake] remove Tick and add EndBlocker
* Switch to bech32cosmos on all human readable inputs and outputs

FEATURES

* [x/auth] Added ability to change pubkey to auth module
* [baseapp] baseapp now has settable functions for filtering peers by address/port & public key
* [sdk] Gas consumption is now measured as transactions are executed
    * Transactions which run out of gas stop execution and revert state changes
    * A "simulate" query has been added to determine how much gas a transaction will need
    * Modules can include their own gas costs for execution of particular message types
* [stake] Seperation of fee distribution to a new module
* [stake] Creation of a validator/delegation generics in `/types`
* [stake] Helper Description of the store in x/stake/store.md
* [stake] removed use of caches in the stake keeper
* [stake] Added REST API
* [Makefile] Added terraform/ansible playbooks to easily create remote testnets on Digital Ocean

BUG FIXES

* [stake] staking delegator shares exchange rate now relative to equivalent-bonded-tokens the validator has instead of bonded tokens
  ^ this is important for unbonded validators in the power store!
* [cli] fixed cli-bash tests
* [ci] added cli-bash tests
* [basecoin] updated basecoin for stake and slashing
* [docs] fixed references to old cli commands
* [docs] Downgraded Swagger to v2 for downstream compatibility
* auto-sequencing transactions correctly
* query sequence via account store
* fixed duplicate pub_key in stake.Validator
* Auto-sequencing now works correctly
* [gaiacli] Fix error message when account isn't found when running gaiacli account

## 0.17.5

*June 5, 2018*.

Update to Tendermint v0.19.9 (Fix evidence reactor, mempool deadlock, WAL panic,
memory leak)

## 0.17.4

*May 31, 2018*.

Update to Tendermint v0.19.7 (WAL fixes and more)

## 0.17.3

*May 29, 2018*.

Update to Tendermint v0.19.6 (fix fast-sync halt)

## 0.17.2

*May 20, 2018*.

Update to Tendermint v0.19.5 (reduce WAL use, bound the mempool and some rpcs, improve logging)

## 0.17.1 (May 17, 2018)

Update to Tendermint v0.19.4 (fixes a consensus bug and improves logging)

## 0.17.0 (May 15, 2018)

BREAKING CHANGES

* [stake] MarshalJSON -> MarshalBinaryLengthPrefixed
* Queries against the store must be prefixed with the path "/store"

FEATURES

* [gaiacli] Support queries for candidates, delegator-bonds
* [gaiad] Added `gaiad export` command to export current state to JSON
* [x/bank] Tx tags with sender/recipient for indexing & later retrieval
* [x/stake] Tx tags with delegator/candidate for delegation & unbonding, and candidate info for declare candidate / edit validator

IMPROVEMENTS

* [gaiad] Update for Tendermint v0.19.3 (improve `/dump_consensus_state` and add
  `/consensus_state`)
* [spec/ibc] Added spec!
* [spec/stake] Cleanup structure, include details about slashing and
  auto-unbonding
* [spec/governance] Fixup some names and pseudocode
* NOTE: specs are still a work-in-progress ...

BUG FIXES

* Auto-sequencing now works correctly

## 0.16.0 (May 14th, 2018)

BREAKING CHANGES

* Move module REST/CLI packages to x/[module]/client/rest and x/[module]/client/cli
* Gaia simple-staking bond and unbond functions replaced
* [stake] Delegator bonds now store the height at which they were updated
* All module keepers now require a codespace, see basecoin or democoin for usage
* Many changes to names throughout
    * Type as a prefix naming convention applied (ex. BondMsg -> MsgBond)
    * Removed redundancy in names (ex. stake.StakingKeeper -> stake.Keeper)
* Removed SealedAccountMapper
* gaiad init now requires use of `--name` flag
* Removed Get from Msg interface
* types/rational now extends big.Rat

FEATURES:

* Gaia stake commands include, CreateValidator, EditValidator, Delegate, Unbond
* MountStoreWithDB without providing a custom store works.
* Repo is now lint compliant / GoMetaLinter with tendermint-lint integrated into CI
* Better key output, pubkey go-amino hex bytes now output by default
* gaiad init overhaul
    * Create genesis transactions with `gaiad init gen-tx`
    * New genesis account keys are automatically added to the client keybase (introduce `--client-home` flag)
    * Initialize with genesis txs using `--gen-txs` flag
* Context now has access to the application-configured logger
* Add (non-proof) subspace query helper functions
* Add more staking query functions: candidates, delegator-bonds

BUG FIXES

* Gaia now uses stake, ported from github.com/cosmos/gaia

## 0.15.1 (April 29, 2018)

IMPROVEMENTS:

* Update Tendermint to v0.19.1 (includes many rpc fixes)

## 0.15.0 (April 29, 2018)

NOTE: v0.15.0 is a large breaking change that updates the encoding scheme to use
[Amino](github.com/tendermint/go-amino).

For details on how this changes encoding for public keys and addresses,
see the [docs](https://github.com/tendermint/tendermint/blob/v0.19.1/docs/specification/new-spec/encoding.md#public-key-cryptography).

BREAKING CHANGES

* Remove go-wire, use go-amino
* [store] Add `SubspaceIterator` and `ReverseSubspaceIterator` to `KVStore` interface
* [basecoin] NewBasecoinApp takes a `dbm.DB` and uses namespaced DBs for substores

FEATURES:

* Add CacheContext
* Add auto sequencing to client
* Add FeeHandler to ante handler

BUG FIXES

* MountStoreWithDB without providing a custom store works.

## 0.14.1 (April 9, 2018)

BUG FIXES

* [gaiacli] Fix all commands (just a duplicate of basecli for now)

## 0.14.0 (April 9, 2018)

BREAKING CHANGES:

* [client/builder] Renamed to `client/core` and refactored to use a CoreContext
  struct
* [server] Refactor to improve useability and de-duplicate code
* [types] `Result.ToQuery -> Error.QueryResult`
* [makefile] `make build` and `make install` only build/install `gaiacli` and
  `gaiad`. Use `make build_examples` and `make install_examples` for
  `basecoind/basecli` and `democoind/democli`
* [staking] Various fixes/improvements

FEATURES:

* [democoin] Added Proof-of-Work module

BUG FIXES

* [client] Reuse Tendermint RPC client to avoid excessive open files
* [client] Fix setting log level
* [basecoin] Sort coins in genesis

## 0.13.1 (April 3, 2018)

BUG FIXES

* [x/ibc] Fix CLI and relay for IBC txs
* [x/stake] Various fixes/improvements

## 0.13.0 (April 2, 2018)

BREAKING CHANGES

* [basecoin] Remove cool/sketchy modules -> moved to new `democoin`
* [basecoin] NewBasecoinApp takes a `map[string]dbm.DB` as temporary measure
  to allow mounting multiple stores with their own DB until they can share one
* [x/staking] Renamed to `simplestake`
* [builder] Functions don't take `passphrase` as argument
* [server] GenAppParams returns generated seed and address
* [basecoind] `init` command outputs JSON of everything necessary for testnet
* [basecoind] `basecoin.db -> data/basecoin.db`
* [basecli] `data/keys.db -> keys/keys.db`

FEATURES

* [types] `Coin` supports direct arithmetic operations
* [basecoind] Add `show_validator` and `show_node_id` commands
* [x/stake] Initial merge of full staking module!
* [democoin] New example application to demo custom modules

IMPROVEMENTS

* [makefile] `make install`
* [testing] Use `/tmp` for directories so they don't get left in the repo

BUG FIXES

* [basecoin] Allow app to be restarted
* [makefile] Fix build on Windows
* [basecli] Get confirmation before overriding key with same name

## 0.12.0 (March 27 2018)

BREAKING CHANGES

* Revert to old go-wire for now
* glide -> godep
* [types] ErrBadNonce -> ErrInvalidSequence
* [types] Replace tx.GetFeePayer with FeePayer(tx) - returns the first signer
* [types] NewStdTx takes the Fee
* [types] ParseAccount -> AccountDecoder; ErrTxParse -> ErrTxDecoder
* [x/auth] AnteHandler deducts fees
* [x/bank] Move some errors to `types`
* [x/bank] Remove sequence and signature from Input

FEATURES

* [examples/basecoin] New cool module to demonstrate use of state and custom transactions
* [basecoind] `show_node_id` command
* [lcd] Implement the Light Client Daemon and endpoints
* [types/stdlib] Queue functionality
* [store] Subspace iterator on IAVLTree
* [types] StdSignDoc is the document that gets signed (chainid, msg, sequence, fee)
* [types] CodeInvalidPubKey
* [types] StdFee, and StdTx takes the StdFee
* [specs] Progression of MVPs for IBC
* [x/ibc] Initial shell of IBC functionality (no proofs)
* [x/simplestake] Simple staking module with bonding/unbonding

IMPROVEMENTS

* Lots more tests!
* [client/builder] Helpers for forming and signing transactions
* [types] sdk.Address
* [specs] Staking

BUG FIXES

* [x/auth] Fix setting pubkey on new account
* [x/auth] Require signatures to include the sequences
* [baseapp] Dont panic on nil handler
* [basecoin] Check for empty bytes in account and tx

## 0.11.0 (March 1, 2017)

BREAKING CHANGES

* [examples] dummy -> kvstore
* [examples] Remove gaia
* [examples/basecoin] MakeTxCodec -> MakeCodec
* [types] CommitMultiStore interface has new `GetCommitKVStore(key StoreKey) CommitKVStore` method

FEATURES

* [examples/basecoin] CLI for `basecli` and `basecoind` (!)
* [baseapp] router.AddRoute returns Router

IMPROVEMENTS

* [baseapp] Run msg handlers on CheckTx
* [docs] Add spec for REST API
* [all] More tests!

BUG FIXES

* [baseapp] Fix panic on app restart
* [baseapp] InitChain does not call Commit
* [basecoin] Remove IBCStore because mounting multiple stores is currently broken

## 0.10.0 (February 20, 2017)

BREAKING CHANGES

* [baseapp] NewBaseApp(logger, db)
* [baseapp] NewContext(isCheckTx, header)
* [x/bank] CoinMapper -> CoinKeeper

FEATURES

* [examples/gaia] Mock CLI !
* [baseapp] InitChainer, BeginBlocker, EndBlocker
* [baseapp] MountStoresIAVL

IMPROVEMENTS

* [docs] Various improvements.
* [basecoin] Much simpler :)

BUG FIXES

* [baseapp] initialize and reset msCheck and msDeliver properly

## 0.9.0 (February 13, 2017)

BREAKING CHANGES

* Massive refactor. Basecoin works. Still needs <3

## 0.8.1

* Updates for dependencies

## 0.8.0 (December 18, 2017)

* Updates for dependencies

## 0.7.1 (October 11, 2017)

IMPROVEMENTS:

* server/commands: GetInitCmd takes list of options

## 0.7.0 (October 11, 2017)

BREAKING CHANGES:

* Everything has changed, and it's all about to change again, so don't bother using it yet!

## 0.6.2 (July 27, 2017)

IMPROVEMENTS:

* auto-test all tutorials to detect breaking changes
* move deployment scripts from `/scripts` to `/publish` for clarity

BUG FIXES:

* `basecoin init` ensures the address in genesis.json is valid
* fix bug that certain addresses couldn't receive ibc packets

## 0.6.1 (June 28, 2017)

Make lots of small cli fixes that arose when people were using the tools for
the testnet.

IMPROVEMENTS:

* basecoin
    * `basecoin start` supports all flags that `tendermint node` does, such as
    `--rpc.laddr`, `--p2p.seeds`, and `--p2p.skip_upnp`
    * fully supports `--log_level` and `--trace` for logger configuration
    * merkleeyes no longers spams the logs... unless you want it
        * Example: `basecoin start --log_level="merkleeyes:info,state:info,*:error"`
        * Example: `basecoin start --log_level="merkleeyes:debug,state:info,*:error"`
* basecli
    * `basecli init` is more intelligent and only complains if there really was
    a connected chain, not just random files
    * support `localhost:46657` or `http://localhost:46657` format for nodes,
    not just `tcp://localhost:46657`
    * Add `--genesis` to init to specify chain-id and validator hash
        * Example: `basecli init --node=localhost:46657 --genesis=$HOME/.basecoin/genesis.json`
    * `basecli rpc` has a number of methods to easily accept tendermint rpc, and verifies what it can

BUG FIXES:

* basecli
    * `basecli query account` accepts hex account address with or without `0x`
    prefix
    * gives error message when running commands on an unitialized chain, rather
    than some unintelligable panic

## 0.6.0 (June 22, 2017)

Make the basecli command the only way to use client-side, to enforce best
security practices. Lots of enhancements to get it up to production quality.

BREAKING CHANGES:

* ./cmd/commands -> ./cmd/basecoin/commands
* basecli
    * `basecli proof state get` -> `basecli query key`
    * `basecli proof tx get` -> `basecli query tx`
    * `basecli proof state get --app=account` -> `basecli query account`
    * use `--chain-id` not `--chainid` for consistency
    * update to use `--trace` not `--debug` for stack traces on errors
    * complete overhaul on how tx and query subcommands are added. (see counter or trackomatron for examples)
    * no longer supports counter app (see new countercli)
* basecoin
    * `basecoin init` takes an argument, an address to allocate funds to in the genesis
    * removed key2.json
    * removed all client side functionality from it (use basecli now for proofs)
        * no tx subcommand
        * no query subcommand
        * no account (query) subcommand
        * a few other random ones...
    * enhanced relay subcommand
        * relay start did what relay used to do
        * relay init registers both chains on one another (to set it up so relay start just works)
* docs
    * removed `example-plugin`, put `counter` inside `docs/guide`
* app
    * Implements ABCI handshake by proxying merkleeyes.Info()

IMPROVEMENTS:

* `basecoin init` support `--chain-id`
* intergrates tendermint 0.10.0 (not the rc-2, but the real thing)
* commands return error code (1) on failure for easier script testing
* add `reset_all` to basecli, and never delete keys on `init`
* new shutil based unit tests, with better coverage of the cli actions
* just `make fresh` when things are getting stale ;)

BUG FIXES:

* app: no longer panics on missing app_options in genesis (thanks, anton)
* docs: updated all docs... again
* ibc: fix panic on getting BlockID from commit without 100% precommits (still a TODO)

## 0.5.2 (June 2, 2017)

BUG FIXES:

* fix parsing of the log level from Tendermint config (#97)

## 0.5.1 (May 30, 2017)

BUG FIXES:

* fix ibc demo app to use proper tendermint flags, 0.10.0-rc2 compatibility
* Make sure all cli uses new json.Marshal not wire.JSONBytes

## 0.5.0 (May 27, 2017)

BREAKING CHANGES:

* only those related to the tendermint 0.9 -> 0.10 upgrade

IMPROVEMENTS:

* basecoin cli
    * integrates tendermint 0.10.0 and unifies cli (init, unsafe_reset_all, ...)
    * integrate viper, all command line flags can also be defined in environmental variables or config.toml
* genesis file
    * you can define accounts with either address or pub_key
    * sorts coins for you, so no silent errors if not in alphabetical order
* [light-client](https://github.com/tendermint/light-client) integration
    * no longer must you trust the node you connect to, prove everything!
    * new [basecli command](./cmd/basecli/README.md)
    * integrated [key management](https://github.com/tendermint/go-crypto/blob/master/cmd/README.md), stored encrypted locally
    * tracks validator set changes and proves everything from one initial validator seed
    * `basecli proof state` gets complete proofs for any abci state
    * `basecli proof tx` gets complete proof where a tx was stored in the chain
    * `basecli proxy` exposes tendermint rpc, but only passes through results after doing complete verification

BUG FIXES:

* no more silently ignored error with invalid coin names (eg. "17.22foo coin" used to parse as "17 foo", not warning/error)

## 0.4.1 (April 26, 2017)

BUG FIXES:

* Fix bug in `basecoin unsafe_reset_X` where the `priv_validator.json` was not being reset

## 0.4.0 (April 21, 2017)

BREAKING CHANGES:

* CLI now uses Cobra, which forced changes to some of the flag names and orderings

IMPROVEMENTS:

* `basecoin init` doesn't generate error if already initialized
* Much more testing

## 0.3.1 (March 23, 2017)

IMPROVEMENTS:

* CLI returns exit code 1 and logs error before exiting

## 0.3.0 (March 23, 2017)

BREAKING CHANGES:

* Remove `--data` flag and use `BCHOME` to set the home directory (defaults to `~/.basecoin`)
* Remove `--in-proc` flag and start Tendermint in-process by default (expect Tendermint files in $BCHOME/tendermint).
  To start just the ABCI app/server, use `basecoin start --without-tendermint`.
* Consolidate genesis files so the Basecoin genesis is an object under `app_options` in Tendermint genesis. For instance:

```json
{
  "app_hash": "",
  "chain_id": "foo_bar_chain",
  "genesis_time": "0001-01-01T00:00:00.000Z",
  "validators": [
    {
      "amount": 10,
      "name": "",
      "pub_key": [
        1,
        "7B90EA87E7DC0C7145C8C48C08992BE271C7234134343E8A8E8008E617DE7B30"
      ]
    }
  ],
  "app_options": {
    "accounts": [
      {
        "pub_key": {
          "type": "ed25519",
          "data": "6880db93598e283a67c4d88fc67a8858aa2de70f713fe94a5109e29c137100c2"
        },
        "coins": [
          {
            "denom": "blank",
            "amount": 12345
          },
          {
            "denom": "ETH",
            "amount": 654321
          }
        ]
      }
    ],
    "plugin_options": ["plugin1/key1", "value1", "plugin1/key2", "value2"]
  }
}
```

Note the array of key-value pairs is now under `app_options.plugin_options` while the `app_options` themselves are well formed.
We also changed `chainID` to `chain_id` and consolidated to have just one of them.

FEATURES:

* Introduce `basecoin init` and `basecoin unsafe_reset_all`

## 0.2.0 (March 6, 2017)

BREAKING CHANGES:

* Update to ABCI v0.4.0 and Tendermint v0.9.0
* Coins are specified on the CLI as `Xcoin`, eg. `5gold`
* `Cost` is now `Fee`

FEATURES:

* CLI for sending transactions and querying the state,
  designed to be easily extensible as plugins are implemented
* Run Basecoin in-process with Tendermint
* Add `/account` path in Query
* IBC plugin for InterBlockchain Communication
* Demo script of IBC between two chains

IMPROVEMENTS:

* Use new Tendermint `/commit` endpoint for crafting IBC transactions
* More unit tests
* Use go-crypto S structs and go-data for more standard JSON
* Demo uses fewer sleeps

BUG FIXES:

* Various little fixes in coin arithmetic
* More commit validation in IBC
* Return results from transactions

## PreHistory

### January 14-18, 2017

* Update to Tendermint v0.8.0
* Cleanup a bit and release blog post

### September 22, 2016

* Basecoin compiles again

<!-- Release links -->

[unreleased]: https://github.com/cosmos/cosmos-sdk/compare/v0.38.2...HEAD
[v0.38.2]: https://github.com/cosmos/cosmos-sdk/releases/tag/v0.38.2
[v0.38.1]: https://github.com/cosmos/cosmos-sdk/releases/tag/v0.38.1
[v0.38.0]: https://github.com/cosmos/cosmos-sdk/releases/tag/v0.38.0
[v0.37.9]: https://github.com/cosmos/cosmos-sdk/releases/tag/v0.37.9
[v0.37.8]: https://github.com/cosmos/cosmos-sdk/releases/tag/v0.37.8
[v0.37.7]: https://github.com/cosmos/cosmos-sdk/releases/tag/v0.37.7
[v0.37.6]: https://github.com/cosmos/cosmos-sdk/releases/tag/v0.37.6
[v0.37.5]: https://github.com/cosmos/cosmos-sdk/releases/tag/v0.37.5
[v0.37.4]: https://github.com/cosmos/cosmos-sdk/releases/tag/v0.37.4
[v0.37.3]: https://github.com/cosmos/cosmos-sdk/releases/tag/v0.37.3
[v0.37.1]: https://github.com/cosmos/cosmos-sdk/releases/tag/v0.37.1
[v0.37.0]: https://github.com/cosmos/cosmos-sdk/releases/tag/v0.37.0
[v0.36.0]: https://github.com/cosmos/cosmos-sdk/releases/tag/v0.36.0<|MERGE_RESOLUTION|>--- conflicted
+++ resolved
@@ -58,12 +58,9 @@
 
 ### Improvements
 
-<<<<<<< HEAD
 * [13882] (https://github.com/cosmos/cosmos-sdk/pull/13882) Add tx `encode` and `decode` endpoints to amino tx service.
   > Note: These endpoints encodes and decodes only amino txs.
-=======
 * (config) [#13894](https://github.com/cosmos/cosmos-sdk/pull/13894) Support state streaming configuration in `app.toml` template and default configuration.
->>>>>>> 2c0d445a
 * (x/nft) [#13836](https://github.com/cosmos/cosmos-sdk/pull/13836) Remove the validation for `classID` and `nftID` from the NFT module.
 * [#13789](https://github.com/cosmos/cosmos-sdk/pull/13789) Add tx `encode` and `decode` endpoints to tx service.
   > Note: These endpoints will only encode and decode proto messages, Amino encoding and decoding is not supported.
