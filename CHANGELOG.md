--- conflicted
+++ resolved
@@ -1,8 +1,7 @@
 # Changelog
-   
+
 ## 0.34.2
 
-<<<<<<< HEAD
 ### Improvements
 
 #### SDK
@@ -16,8 +15,6 @@
 
 * [\#4135](https://github.com/cosmos/cosmos-sdk/pull/4135) Fix `NewResponseFormatBroadcastTxCommit`
 
-=======
->>>>>>> 92dd6ffe
 ## 0.34.0
 
 ### Breaking Changes
