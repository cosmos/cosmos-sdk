--- conflicted
+++ resolved
@@ -53,11 +53,8 @@
 * (ledger) [#12935](https://github.com/cosmos/cosmos-sdk/pull/12935) Generalize Ledger integration to allow for different apps or keytypes that use SECP256k1.
 * (x/bank) [#11981](https://github.com/cosmos/cosmos-sdk/pull/11981) Create the `SetSendEnabled` endpoint for managing the bank's SendEnabled settings.
 * (x/auth) [#13210](https://github.com/cosmos/cosmos-sdk/pull/13210) Add `Query/AccountInfo` endpoint for simplified access to basic account info.
-<<<<<<< HEAD
+* (cli) [#13147](https://github.com/cosmos/cosmos-sdk/pull/13147) Add the `--append` flag to the `sign-batch` CLI cmd to combine the messages and sign those txs which are created with `--generate-only`.
 * (x/gov) [#13010](https://github.com/cosmos/cosmos-sdk/pull/13010) Add `cancel-proposal` feature to proposals. Now proposers can cancel the proposal prior to the voting-period-end-time.
-=======
-* (cli) [#13147](https://github.com/cosmos/cosmos-sdk/pull/13147) Add the `--append` flag to the `sign-batch` CLI cmd to combine the messages and sign those txs which are created with `--generate-only`.
->>>>>>> 60ab6086
 
 ### Improvements
 
