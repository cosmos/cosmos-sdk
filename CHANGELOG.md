<!--
Guiding Principles:

Changelogs are for humans, not machines.
There should be an entry for every single version.
The same types of changes should be grouped.
Versions and sections should be linkable.
The latest version comes first.
The release date of each version is displayed.
Mention whether you follow Semantic Versioning.

Usage:

Change log entries are to be added to the Unreleased section under the
appropriate stanza (see below). Each entry should ideally include a tag and
the Github issue reference in the following format:

* (<tag>) \#<issue-number> message

The issue numbers will later be link-ified during the release process so you do
not have to worry about including a link manually, but you can if you wish.

Types of changes (Stanzas):

"Features" for new features.
"Improvements" for changes in existing functionality.
"Deprecated" for soon-to-be removed features.
"Bug Fixes" for any bug fixes.
"Client Breaking" for breaking Protobuf, gRPC and REST routes used by end-users.
"CLI Breaking" for breaking CLI commands.
"API Breaking" for breaking exported APIs used by developers building on SDK.
"State Machine Breaking" for any changes that result in a different AppState given same genesisState and txList.
Ref: https://keepachangelog.com/en/1.0.0/
-->

# Changelog

## [Unreleased]

### Bug Fixes

<<<<<<< HEAD
- (store) [#14798](https://github.com/cosmos/cosmos-sdk/pull/14798) Copy btree to avoid the problem of modify while iteration.
=======
- (cli) [#14799](https://github.com/cosmos/cosmos-sdk/pull/14799) Fix Evidence CLI query flag parsing (backport #13458)
>>>>>>> c8d250ac

## [v0.46.8](https://github.com/cosmos/cosmos-sdk/releases/tag/v0.46.8) - 2022-01-23

### Improvements

* [#13881](https://github.com/cosmos/cosmos-sdk/pull/13881) Optimize iteration on nested cached KV stores and other operations in general.
* (x/gov) [#14347](https://github.com/cosmos/cosmos-sdk/pull/14347) Support `v1.Proposal` message in `v1beta1.Proposal.Content`.
* (deps) Use Informal System fork of Tendermint version to [v0.34.24](https://github.com/informalsystems/tendermint/releases/tag/v0.34.24).

### Bug Fixes

* (x/group) [#14526](https://github.com/cosmos/cosmos-sdk/pull/14526) Fix wrong address set in `EventUpdateGroupPolicy`.
* (ante) [#14448](https://github.com/cosmos/cosmos-sdk/pull/14448) Return anteEvents when postHandler fail.

### API Breaking

* (x/gov) [#14422](https://github.com/cosmos/cosmos-sdk/pull/14422) Remove `Migrate_V046_6_To_V046_7` function which shouldn't be used for chains which already migrated to 0.46.

## [v0.46.7](https://github.com/cosmos/cosmos-sdk/releases/tag/v0.46.7) - 2022-12-13

### Features

* (client) [#14051](https://github.com/cosmos/cosmos-sdk/pull/14051) Add `--grpc` client option.

### Improvements

* (deps) Bump Tendermint version to [v0.34.24](https://github.com/tendermint/tendermint/releases/tag/v0.34.24).
* [#13651](https://github.com/cosmos/cosmos-sdk/pull/13651) Update `server/config/config.GetConfig` function.
* [#14175](https://github.com/cosmos/cosmos-sdk/pull/14175) Add `server.DefaultBaseappOptions(appopts)` function to reduce boiler plate in root.go. 

### State Machine Breaking

* (x/gov) [#14214](https://github.com/cosmos/cosmos-sdk/pull/14214) Fix gov v0.46 migration to v1 votes.
    * Also provide a helper function `govv046.Migrate_V0466_To_V0467` for migrating a chain already on v0.46 with versions <=v0.46.6 to the latest v0.46.7 correct state.
* (x/group) [#14071](https://github.com/cosmos/cosmos-sdk/pull/14071) Don't re-tally proposal after voting period end if they have been marked as ACCEPTED or REJECTED.

### API Breaking Changes

* (store) [#13516](https://github.com/cosmos/cosmos-sdk/pull/13516) Update State Streaming APIs:
    * Add method `ListenCommit` to `ABCIListener`
    * Move `ListeningEnabled` and  `AddListener` methods to `CommitMultiStore`
    * Remove `CacheWrapWithListeners` from `CacheWrap` and `CacheWrapper` interfaces
    * Remove listening APIs from the caching layer (it should only listen to the `rootmulti.Store`)
    * Add three new options to file streaming service constructor.
    * Modify `ABCIListener` such that any error from any method will always halt the app via `panic`
* (store) [#13529](https://github.com/cosmos/cosmos-sdk/pull/13529) Add method `LatestVersion` to `MultiStore` interface, add method `SetQueryMultiStore` to baesapp to support alternative `MultiStore` implementation for query service.

### Bug Fixes

* (baseapp) [#13983](https://github.com/cosmos/cosmos-sdk/pull/13983) Don't emit duplicate ante-handler events when a post-handler is defined.
* (baseapp) [#14049](https://github.com/cosmos/cosmos-sdk/pull/14049) Fix state sync when interval is zero.
* (store) [#13516](https://github.com/cosmos/cosmos-sdk/pull/13516) Fix state listener that was observing writes at wrong time.

## [v0.46.6](https://github.com/cosmos/cosmos-sdk/releases/tag/v0.46.6) - 2022-11-18

### Improvements

* (config) [#13894](https://github.com/cosmos/cosmos-sdk/pull/13894) Support state streaming configuration in `app.toml` template and default configuration.

### Bug Fixes

* (x/gov) [#13918](https://github.com/cosmos/cosmos-sdk/pull/13918) Fix propagation of message errors when executing a proposal.

## [v0.46.5](https://github.com/cosmos/cosmos-sdk/releases/tag/v0.46.5) - 2022-11-17

### Features

* (x/bank) [#13891](https://github.com/cosmos/cosmos-sdk/pull/13891) Provide a helper function `Migrate_V0464_To_V0465` for migrating a chain **already on v0.46 with versions <=v0.46.4** to the latest v0.46.5 correct state.

### Improvements

* [#13826](https://github.com/cosmos/cosmos-sdk/pull/13826) Support custom `GasConfig` configuration for applications.
* (deps) Bump Tendermint version to [v0.34.23](https://github.com/tendermint/tendermint/releases/tag/v0.34.23).

### State Machine Breaking

* (x/group) [#13876](https://github.com/cosmos/cosmos-sdk/pull/13876) Fix group MinExecutionPeriod that is checked on execution now, instead of voting period end.

### API Breaking Changes

* (x/group) [#13876](https://github.com/cosmos/cosmos-sdk/pull/13876) Add `GetMinExecutionPeriod` method on DecisionPolicy interface.

### Bug Fixes

* (x/group) [#13869](https://github.com/cosmos/cosmos-sdk/pull/13869) Group members weight must be positive and a finite number.
* (x/bank) [#13821](https://github.com/cosmos/cosmos-sdk/pull/13821) Fix bank store migration of coin metadata.
* (x/group) [#13808](https://github.com/cosmos/cosmos-sdk/pull/13808) Fix propagation of message events to the current context in `EndBlocker`.
* (x/gov) [#13728](https://github.com/cosmos/cosmos-sdk/pull/13728) Fix propagation of message events to the current context in `EndBlocker`.
* (store) [#13803](https://github.com/cosmos/cosmos-sdk/pull/13803) Add an error log if IAVL set operation failed.
* [#13861](https://github.com/cosmos/cosmos-sdk/pull/13861) Allow `_` characters in tx event queries, i.e. `GetTxsEvent`.

## [v0.46.4](https://github.com/cosmos/cosmos-sdk/releases/tag/v0.46.4) - 2022-11-01

### Features

* (x/auth) [#13612](https://github.com/cosmos/cosmos-sdk/pull/13612) Add `Query/ModuleAccountByName` endpoint for accessing the module account info by module name.

### Improvements

* (deps) Bump IAVL version to [v0.19.4](https://github.com/cosmos/iavl/releases/tag/v0.19.4).

### Bug Fixes

* (x/auth/tx) [#12474](https://github.com/cosmos/cosmos-sdk/pull/12474) Remove condition in GetTxsEvent that disallowed multiple equal signs, which would break event queries with base64 strings (i.e. query by signature).
* (store) [#13530](https://github.com/cosmos/cosmos-sdk/pull/13530) Fix app-hash mismatch if upgrade migration commit is interrupted.

### CLI Breaking Changes

* [#13656](https://github.com/cosmos/cosmos-sdk/pull/13659) Rename `server.FlagIAVLFastNode` to `server.FlagDisableIAVLFastNode` for clarity.

### API Breaking Changes

* (context) [#13063](https://github.com/cosmos/cosmos-sdk/pull/13063) Update `Context#CacheContext` to automatically emit all events on the parent context's `EventManager`.

## [v0.46.3](https://github.com/cosmos/cosmos-sdk/releases/tag/v0.46.3) - 2022-10-20

ATTENTION:

This is a security release for the [Dragonberry security advisory](https://forum.cosmos.network/t/ibc-security-advisory-dragonberry/7702). 

All users should upgrade immediately.

Users *must* add a replace directive in their go.mod for the new `ics23` package in the SDK:

```go
replace github.com/confio/ics23/go => github.com/cosmos/cosmos-sdk/ics23/go v0.8.0
```

### Features

* [#13435](https://github.com/cosmos/cosmos-sdk/pull/13435) Extend error context when a simulation fails.
* (grpc) [#13485](https://github.com/cosmos/cosmos-sdk/pull/13485) Implement a new gRPC query, `/cosmos/base/node/v1beta1/config`, which provides operator configuration.
* [#13577](https://github.com/cosmos/cosmos-sdk/pull/13577) Added `ApplicationQueryService` interface (the related method is added directly to the `Application` interface and `ApplicationQueryService` is removed in the future version). Applications implementing `ApplicationQueryService` enabling registration of module external gRPC services. When implemented the SDK will automatically register chain information query service introduced in [#13485](https://github.com/cosmos/cosmos-sdk/pull/13485).
* (cli) [#13147](https://github.com/cosmos/cosmos-sdk/pull/13147) Add the `--append` flag to the `sign-batch` CLI cmd to combine the messages and sign those txs which are created with `--generate-only`.
* (cli) [#13454](https://github.com/cosmos/cosmos-sdk/pull/13454) `sign-batch` CLI can now read multiple transaction files.

### Improvements

* [#13586](https://github.com/cosmos/cosmos-sdk/pull/13586) Bump Tendermint to `v0.34.22`.
* (auth) [#13460](https://github.com/cosmos/cosmos-sdk/pull/13460) The `q auth address-by-id` CLI command has been renamed to `q auth address-by-acc-num` to be more explicit. However, the old `address-by-id` version is still kept as an alias, for backwards compatibility.
* [#13433](https://github.com/cosmos/cosmos-sdk/pull/13433) Remove dead code in cacheMergeIterator `Domain()`.

### Bug Fixes

* Implement dragonberry security patch.
    * For applying the patch please refer to the [RELEASE NOTES](./RELEASE_NOTES.md)
* (store) [#13459](https://github.com/cosmos/cosmos-sdk/pull/13459) Don't let state listener observe the uncommitted writes.
* [#12548](https://github.com/cosmos/cosmos-sdk/pull/12548) Prevent signing from wrong key while using multisig.

### API Breaking Changes

* (server) [#13485](https://github.com/cosmos/cosmos-sdk/pull/13485) The `Application` service now requires the `RegisterNodeService` method to be implemented.

## [v0.46.2](https://github.com/cosmos/cosmos-sdk/releases/tag/v0.46.2) - 2022-10-03

### API Breaking Changes

* (cli) [#13089](https://github.com/cosmos/cosmos-sdk/pull/13089) Fix rollback command don't actually delete multistore versions, added method `RollbackToVersion` to interface `CommitMultiStore` and added method `CommitMultiStore` to `Application` interface.
* (cli) [#13089](https://github.com/cosmos/cosmos-sdk/pull/13089) `NewRollbackCmd` now takes an `appCreator types.AppCreator`.

### Features

* (baseapp) [#12168](https://github.com/cosmos/cosmos-sdk/pull/12168) Add `SetMsgServiceRouter` to `BaseApp`.
* (cli) [#13207](https://github.com/cosmos/cosmos-sdk/pull/13207) Reduce user's password prompts when calling keyring `List()` function.
* (cli) [#13353](https://github.com/cosmos/cosmos-sdk/pull/13353) Add `tx group draft-proposal` command for generating group proposal JSONs (skeleton).
* (cli) [#13304](https://github.com/cosmos/cosmos-sdk/pull/13304) Add `tx gov draft-proposal` command for generating proposal JSONs (skeleton).
* (x/authz) [#13047](https://github.com/cosmos/cosmos-sdk/pull/13047) Add a GetAuthorization function to the keeper.
* (cli) [#12742](https://github.com/cosmos/cosmos-sdk/pull/12742) Add the `prune` CLI cmd to manually prune app store history versions based on the pruning options.

### Improvements

* [#13323](https://github.com/cosmos/cosmos-sdk/pull/13323) Ensure `withdraw_rewards` rewards are emitted from all actions that result in rewards being withdrawn.
* [#13233](https://github.com/cosmos/cosmos-sdk/pull/13233) Add `--append` to `add-genesis-account` sub-command to append new tokens after an account is already created.
* (x/group) [#13214](https://github.com/cosmos/cosmos-sdk/pull/13214) Add `withdraw-proposal` command to group module's CLI transaction commands.
* (x/auth) [#13048](https://github.com/cosmos/cosmos-sdk/pull/13048) Add handling of AccountNumberStoreKeyPrefix to the simulation decoder.
* (simapp) [#13108](https://github.com/cosmos/cosmos-sdk/pull/13108) Call `SetIAVLCacheSize` with the configured value in simapp.
* [#13318](https://github.com/cosmos/cosmos-sdk/pull/13318) Keep the balance query endpoint compatible with legacy blocks.
* [#13321](https://github.com/cosmos/cosmos-sdk/pull/13321) Add flag to disable fast node migration and usage. 

### Bug Fixes

* (types) [#13265](https://github.com/cosmos/cosmos-sdk/pull/13265) Correctly coalesce coins even with repeated denominations & simplify logic.
* (x/auth) [#13200](https://github.com/cosmos/cosmos-sdk/pull/13200) Fix wrong sequences in `sign-batch`.
* (export) [#13029](https://github.com/cosmos/cosmos-sdk/pull/13029) Fix exporting the blockParams regression.
* [#13046](https://github.com/cosmos/cosmos-sdk/pull/13046) Fix missing return statement in BaseApp.Query.
* (store) [#13336](https://github.com/cosmos/cosmos-sdk/pull/13336) Call streaming listeners for deliver tx event, it was removed accidentally, backport #13334.
* (grpc) [#13417](https://github.com/cosmos/cosmos-sdk/pull/13417) fix grpc query panic that could crash the node (backport #13352).
* (grpc) [#13418](https://github.com/cosmos/cosmos-sdk/pull/13418) Add close for grpc only mode.

## [v0.46.1](https://github.com/cosmos/cosmos-sdk/releases/tag/v0.46.1) - 2022-08-24

### Improvements

* [#12953](https://github.com/cosmos/cosmos-sdk/pull/12953) Change the default priority mechanism to be based on gas price.
* [#12981](https://github.com/cosmos/cosmos-sdk/pull/12981) Return proper error when parsing telemetry configuration.
* [#12969](https://github.com/cosmos/cosmos-sdk/pull/12969) Bump Tendermint to `v0.34.21` and IAVL to `v0.19.1`.
* [#12885](https://github.com/cosmos/cosmos-sdk/pull/12885) Amortize cost of processing cache KV store.
* (events) [#12850](https://github.com/cosmos/cosmos-sdk/pull/12850) Add a new `fee_payer` attribute to the `tx` event that is emitted from the `DeductFeeDecorator` AnteHandler decorator.
* (x/params) [#12615](https://github.com/cosmos/cosmos-sdk/pull/12615) Add `GetParamSetIfExists` function to params `Subspace` to prevent panics on breaking changes.
* (x/bank) [#12674](https://github.com/cosmos/cosmos-sdk/pull/12674) Add convenience function `CreatePrefixedAccountStoreKey()` to construct key to access account's balance for a given denom.
* [#12877](https://github.com/cosmos/cosmos-sdk/pull/12877) Bumped cosmossdk.io/math to v1.0.0-beta.3
* [#12693](https://github.com/cosmos/cosmos-sdk/pull/12693) Make sure the order of each node is consistent when emitting proto events.

### Bug Fixes

* (x/group) [#12888](https://github.com/cosmos/cosmos-sdk/pull/12888) Fix event propagation to the current context of `x/group` message execution `[]sdk.Result`.
* (x/upgrade) [#12906](https://github.com/cosmos/cosmos-sdk/pull/12906) Fix upgrade failure by moving downgrade verification logic after store migration.
* (store) [#12945](https://github.com/cosmos/cosmos-sdk/pull/12945) Fix nil end semantics in store/cachekv/iterator when iterating a dirty cache.

## [v0.46.0](https://github.com/cosmos/cosmos-sdk/releases/tag/v0.46.0) - 2022-07-26

### Features

* (types) [#11985](https://github.com/cosmos/cosmos-sdk/pull/11985) Add a `Priority` field on `sdk.Context`, which represents the CheckTx priority field. It is only used during CheckTx.
* (gRPC) [#11889](https://github.com/cosmos/cosmos-sdk/pull/11889) Support custom read and write gRPC options in `app.toml`. See `max-recv-msg-size` and `max-send-msg-size` respectively.
* (cli) [\#11738](https://github.com/cosmos/cosmos-sdk/pull/11738) Add `tx auth multi-sign` as alias of `tx auth multisign` for consistency with `multi-send`.
* (cli) [\#11738](https://github.com/cosmos/cosmos-sdk/pull/11738) Add `tx bank multi-send` command for bulk send of coins to multiple accounts.
* (grpc) [\#11642](https://github.com/cosmos/cosmos-sdk/pull/11642) Implement `ABCIQuery` in the Tendermint gRPC service, which proxies ABCI `Query` requests directly to the application.
* (x/upgrade) [\#11551](https://github.com/cosmos/cosmos-sdk/pull/11551) Update `ScheduleUpgrade` for chains to schedule an automated upgrade on `BeginBlock` without having to go though governance.
* (cli) [\#11548](https://github.com/cosmos/cosmos-sdk/pull/11548) Add Tendermint's `inspect` command to the `tendermint` sub-command.
* (tx) [#\11533](https://github.com/cosmos/cosmos-sdk/pull/11533) Register [`EIP191`](https://eips.ethereum.org/EIPS/eip-191) as an available `SignMode` for chains to use.
* (x/genutil) [\#11500](https://github.com/cosmos/cosmos-sdk/pull/11500) Fix GenTx validation and adjust error messages
* [\#11430](https://github.com/cosmos/cosmos-sdk/pull/11430) Introduce a new `grpc-only` flag, such that when enabled, will start the node in a query-only mode. Note, gRPC MUST be enabled with this flag.
* (x/bank) [\#11417](https://github.com/cosmos/cosmos-sdk/pull/11417) Introduce a new `SpendableBalances` gRPC query that retrieves an account's total (paginated) spendable balances.
* [\#11441](https://github.com/cosmos/cosmos-sdk/pull/11441) Added a new method, `IsLTE`, for `types.Coin`. This method is used to check if a `types.Coin` is less than or equal to another `types.Coin`.
* (x/upgrade) [\#11116](https://github.com/cosmos/cosmos-sdk/pull/11116) `MsgSoftwareUpgrade` and `MsgCancelUpgrade` have been added to support v1beta2 msgs-based gov proposals.
* [\#11308](https://github.com/cosmos/cosmos-sdk/pull/11308) Added a mandatory metadata field to Vote in x/gov v1beta2.
* [\#10977](https://github.com/cosmos/cosmos-sdk/pull/10977) Now every cosmos message protobuf definition must be extended with a ``cosmos.msg.v1.signer`` option to signal the signer fields in a language agnostic way.
* [\#10710](https://github.com/cosmos/cosmos-sdk/pull/10710) Chain-id shouldn't be required for creating a transaction with both --generate-only and --offline flags.
* [\#10703](https://github.com/cosmos/cosmos-sdk/pull/10703) Create a new grantee account, if the grantee of an authorization does not exist.
* [\#10592](https://github.com/cosmos/cosmos-sdk/pull/10592) Add a `DecApproxEq` function that checks to see if `|d1 - d2| < tol` for some Dec `d1, d2, tol`.
* [\#9933](https://github.com/cosmos/cosmos-sdk/pull/9933) Introduces the notion of a Cosmos "Scalar" type, which would just be simple aliases that give human-understandable meaning to the underlying type, both in Go code and in Proto definitions.
* [\#9884](https://github.com/cosmos/cosmos-sdk/pull/9884) Provide a new gRPC query handler, `/cosmos/params/v1beta1/subspaces`, that allows the ability to query for all registered subspaces and their respective keys.
* [\#9776](https://github.com/cosmos/cosmos-sdk/pull/9776) Add flag `staking-bond-denom` to specify the staking bond denomination value when initializing a new chain.
* [\#9533](https://github.com/cosmos/cosmos-sdk/pull/9533) Added a new gRPC method, `DenomOwners`, in `x/bank` to query for all account holders of a specific denomination.
* (bank) [\#9618](https://github.com/cosmos/cosmos-sdk/pull/9618) Update bank.Metadata: add URI and URIHash attributes.
* (store) [\#8664](https://github.com/cosmos/cosmos-sdk/pull/8664) Implementation of ADR-038 file StreamingService
* [\#9837](https://github.com/cosmos/cosmos-sdk/issues/9837) `--generate-only` flag can be used with a keyname from the keyring.
* [\#10326](https://github.com/cosmos/cosmos-sdk/pull/10326) `x/authz` add all grants by granter query.
* [\#10944](https://github.com/cosmos/cosmos-sdk/pull/10944) `x/authz` add all grants by grantee query
* [\#10348](https://github.com/cosmos/cosmos-sdk/pull/10348) Add `fee.{payer,granter}` and `tip` fields to StdSignDoc for signing tipped transactions.
* [\#10208](https://github.com/cosmos/cosmos-sdk/pull/10208) Add `TipsTxMiddleware` for transferring tips.
* [\#10379](https://github.com/cosmos/cosmos-sdk/pull/10379) Add validation to `x/upgrade` CLI `software-upgrade` command `--plan-info` value.
* [\#10507](https://github.com/cosmos/cosmos-sdk/pull/10507) Add middleware for tx priority.
* [\#10311](https://github.com/cosmos/cosmos-sdk/pull/10311) Adds cli to use tips transactions. It adds an `--aux` flag to all CLI tx commands to generate the aux signer data (with optional tip), and a new `tx aux-to-fee` subcommand to let the fee payer gather aux signer data and broadcast the tx
* [\#10430](https://github.com/cosmos/cosmos-sdk/pull/10430) ADR-040: Add store/v2 `MultiStore` implementation
* [\#11019](https://github.com/cosmos/cosmos-sdk/pull/11019) Add `MsgCreatePermanentLockedAccount` and CLI method for creating permanent locked account
* [\#10947](https://github.com/cosmos/cosmos-sdk/pull/10947) Add `AllowancesByGranter` query to the feegrant module
* [\#10407](https://github.com/cosmos/cosmos-sdk/pull/10407) Add validation to `x/upgrade` module's `BeginBlock` to check accidental binary downgrades
* (gov) [\#11036](https://github.com/cosmos/cosmos-sdk/pull/11036) Add in-place migrations for 0.43->0.46. Add a `migrate v0.46` CLI command for v0.43->0.46 JSON genesis migration.
* [\#11006](https://github.com/cosmos/cosmos-sdk/pull/11006) Add `debug pubkey-raw` command to allow inspecting of pubkeys in legacy bech32 format
* (x/authz) [\#10714](https://github.com/cosmos/cosmos-sdk/pull/10714) Add support for pruning expired authorizations
* [\#10015](https://github.com/cosmos/cosmos-sdk/pull/10015) ADR-040: ICS-23 proofs for SMT store
* [\#11240](https://github.com/cosmos/cosmos-sdk/pull/11240) Replace various modules `ModuleCdc` with the global `legacy.Cdc`
* [#11179](https://github.com/cosmos/cosmos-sdk/pull/11179) Add state rollback command.
* [\#10794](https://github.com/cosmos/cosmos-sdk/pull/10794) ADR-040: Add State Sync to V2 Store
* [\#11234](https://github.com/cosmos/cosmos-sdk/pull/11234) Add `GRPCClient` field to Client Context. If `GRPCClient` field is set to nil, the `Invoke` method would use ABCI query, otherwise use gprc.
* [\#10962](https://github.com/cosmos/cosmos-sdk/pull/10962) ADR-040: Add state migration from iavl (v1Store) to smt (v2Store)
* (types) [\#10948](https://github.com/cosmos/cosmos-sdk/issues/10948) Add `app-db-backend` to the `app.toml` config to replace the compile-time `types.DBbackend` variable.
* (authz)[\#11060](https://github.com/cosmos/cosmos-sdk/pull/11060) Support grant with no expire time.
* (rosetta) [\#11590](https://github.com/cosmos/cosmos-sdk/pull/11590) Add fee suggestion for rosetta and enable offline mode. Also force set events about Fees to Success to pass reconciliation test.
* (types) [\#11959](https://github.com/cosmos/cosmos-sdk/pull/11959) Added `sdk.Coins.Find` helper method to find a coin by denom.
* (upgrade) [#12603](https://github.com/cosmos/cosmos-sdk/pull/12603) feat: Move AppModule.BeginBlock and AppModule.EndBlock to extension interfaces
* (telemetry) [#12405](https://github.com/cosmos/cosmos-sdk/pull/12405) Add *query* calls metric to telemetry.
* (cli) [#12028](https://github.com/cosmos/cosmos-sdk/pull/12028) Add the `tendermint key-migrate` to perform Tendermint v0.35 DB key migration.
* (query) [#12253](https://github.com/cosmos/cosmos-sdk/pull/12253) Add `GenericFilteredPaginate` to the `query` package to improve UX.

### API Breaking Changes

* (x/auth/ante) [#11985](https://github.com/cosmos/cosmos-sdk/pull/11985) The `MempoolFeeDecorator` has been removed. Instead, the `DeductFeeDecorator` takes a new argument of type `TxFeeChecker`, to define custom fee models. If `nil` is passed to this `TxFeeChecker` argument, then it will default to `checkTxFeeWithValidatorMinGasPrices`, which is the exact same behavior as the old `MempoolFeeDecorator` (i.e. checking fees against validator's own min gas price).
* (x/auth/ante) [#11985](https://github.com/cosmos/cosmos-sdk/pull/11985) The `ExtensionOptionsDecorator` takes an argument of type `ExtensionOptionChecker`. For backwards-compatibility, you can pass `nil`, which defaults to the old behavior of rejecting all tx extensions.
* (crypto/keyring) [#11932](https://github.com/cosmos/cosmos-sdk/pull/11932) Remove `Unsafe*` interfaces from keyring package. Please use interface casting if you wish to access those unsafe functions.
* (types) [#11881](https://github.com/cosmos/cosmos-sdk/issues/11881) Rename `AccAddressFromHex` to `AccAddressFromHexUnsafe`.
* (types) [#11788](https://github.com/cosmos/cosmos-sdk/pull/11788) The `Int` and `Uint` types have been moved to their own dedicated module, `math`. Aliases are kept in the SDK's root `types` package, however, it is encouraged to utilize the new `math` module. As a result, the `Int#ToDec` API has been removed.
* (grpc) [\#11642](https://github.com/cosmos/cosmos-sdk/pull/11642) The `RegisterTendermintService` method in the `tmservice` package now requires a `abciQueryFn` query function parameter.
* [\#11496](https://github.com/cosmos/cosmos-sdk/pull/11496) Refactor abstractions for snapshot and pruning; snapshot intervals eventually pruned; unit tests.
* (types) [\#11689](https://github.com/cosmos/cosmos-sdk/pull/11689) Make `Coins#Sub` and `Coins#SafeSub` consistent with `Coins#Add`.
* (store)[\#11152](https://github.com/cosmos/cosmos-sdk/pull/11152) Remove `keep-every` from pruning options.
* [\#10950](https://github.com/cosmos/cosmos-sdk/pull/10950) Add `envPrefix` parameter to `cmd.Execute`.
* (x/mint) [\#10441](https://github.com/cosmos/cosmos-sdk/pull/10441) The `NewAppModule` function now accepts an inflation calculation function as an argument.
* [\#10295](https://github.com/cosmos/cosmos-sdk/pull/10295) Remove store type aliases from /types
* [\#9695](https://github.com/cosmos/cosmos-sdk/pull/9695) Migrate keys from `Info` (serialized as amino) -> `Record` (serialized as proto)
    * Add new `codec.Codec` argument in:
        * `keyring.NewInMemory`
        * `keyring.New`
    * Rename:
        * `SavePubKey` to `SaveOfflineKey`.
        * `NewMultiInfo`, `NewLedgerInfo`  to `NewLegacyMultiInfo`, `newLegacyLedgerInfo`  respectively.  Move them into `legacy_info.go`.
        * `NewOfflineInfo` to `newLegacyOfflineInfo` and move it to `migration_test.go`.
    * Return:
    *`keyring.Record, error` in `SaveOfflineKey`, `SaveLedgerKey`, `SaveMultiSig`, `Key` and `KeyByAddress`.
    *`keyring.Record` instead of `Info` in `NewMnemonic` and `List`.
    * Remove `algo` argument from :
        * `SaveOfflineKey`
    * Take `keyring.Record` instead of `Info` as first argument in:
        * `MkConsKeyOutput`
        * `MkValKeyOutput`
        * `MkAccKeyOutput`
* [\#10022](https://github.com/cosmos/cosmos-sdk/pull/10022) `AuthKeeper` interface in `x/auth` now includes a function `HasAccount`.
* [\#9759](https://github.com/cosmos/cosmos-sdk/pull/9759) `NewAccountKeeeper` in `x/auth` now takes an additional `bech32Prefix` argument that represents `sdk.Bech32MainPrefix`.
* [\#9628](https://github.com/cosmos/cosmos-sdk/pull/9628) Rename `x/{mod}/legacy` to `x/{mod}/migrations`.
* [\#9571](https://github.com/cosmos/cosmos-sdk/pull/9571) Implemented error handling for staking hooks, which now return an error on failure.
* [\#9427](https://github.com/cosmos/cosmos-sdk/pull/9427) Move simapp `FundAccount` and `FundModuleAccount` to `x/bank/testutil`
* (client/tx) [\#9421](https://github.com/cosmos/cosmos-sdk/pull/9421/) `BuildUnsignedTx`, `BuildSimTx`, `PrintUnsignedStdTx` functions are moved to
  the Tx Factory as methods.
* (client/keys) [\#9407](https://github.com/cosmos/cosmos-sdk/pull/9601) Added `keys rename` CLI command and `Keyring.Rename` interface method to rename a key in the keyring.
* (x/slashing) [\#9458](https://github.com/cosmos/cosmos-sdk/pull/9458) Coins burned from slashing is now returned from Slash function and included in Slash event.
* [\#9246](https://github.com/cosmos/cosmos-sdk/pull/9246) The `New` method for the network package now returns an error.
* [\#9519](https://github.com/cosmos/cosmos-sdk/pull/9519) `DeleteDeposits` renamed to `DeleteAndBurnDeposits`, `RefundDeposits` renamed to `RefundAndDeleteDeposits`
* (codec) [\#9521](https://github.com/cosmos/cosmos-sdk/pull/9521) Removed deprecated `clientCtx.JSONCodec` from `client.Context`.
* (codec) [\#9521](https://github.com/cosmos/cosmos-sdk/pull/9521) Rename `EncodingConfig.Marshaler` to `Codec`.
* [\#9594](https://github.com/cosmos/cosmos-sdk/pull/9594) `RESTHandlerFn` argument is removed from the `gov/NewProposalHandler`.
* [\#9594](https://github.com/cosmos/cosmos-sdk/pull/9594) `types/rest` package moved to `testutil/rest`.
* [\#9432](https://github.com/cosmos/cosmos-sdk/pull/9432) `ConsensusParamsKeyTable` moved from `params/keeper` to `params/types`
* [\#9576](https://github.com/cosmos/cosmos-sdk/pull/9576) Add debug error message to `sdkerrors.QueryResult` when enabled
* [\#9650](https://github.com/cosmos/cosmos-sdk/pull/9650) Removed deprecated message handler implementation from the SDK modules.
* [\#10248](https://github.com/cosmos/cosmos-sdk/pull/10248) Remove unused `KeyPowerReduction` variable from x/staking types.
* (x/bank) [\#9832](https://github.com/cosmos/cosmos-sdk/pull/9832) `AddressFromBalancesStore` renamed to `AddressAndDenomFromBalancesStore`.
* (tests) [\#9938](https://github.com/cosmos/cosmos-sdk/pull/9938) `simapp.Setup` accepts additional `testing.T` argument.
* (baseapp) [\#11979](https://github.com/cosmos/cosmos-sdk/pull/11979) Rename baseapp simulation helper methods `baseapp.{Check,Deliver}` to `baseapp.Sim{Check,Deliver}`.
* (x/gov) [\#10373](https://github.com/cosmos/cosmos-sdk/pull/10373) Removed gov `keeper.{MustMarshal, MustUnmarshal}`.
* [\#10348](https://github.com/cosmos/cosmos-sdk/pull/10348) StdSignBytes takes a new argument of type `*tx.Tip` for signing over tips using LEGACY_AMINO_JSON.
* [\#10208](https://github.com/cosmos/cosmos-sdk/pull/10208) The `x/auth/signing.Tx` interface now also includes a new `GetTip() *tx.Tip` method for verifying tipped transactions. The `x/auth/types` expected BankKeeper interface now expects the `SendCoins` method too.
* [\#10612](https://github.com/cosmos/cosmos-sdk/pull/10612) `baseapp.NewBaseApp` constructor function doesn't take the `sdk.TxDecoder` anymore. This logic has been moved into the TxDecoderMiddleware.
* [\#10692](https://github.com/cosmos/cosmos-sdk/pull/10612) `SignerData` takes 2 new fields, `Address` and `PubKey`, which need to get populated when using SIGN_MODE_DIRECT_AUX.
* [\#10748](https://github.com/cosmos/cosmos-sdk/pull/10748) Move legacy `x/gov` api to `v1beta1` directory.
* [\#10816](https://github.com/cosmos/cosmos-sdk/pull/10816) Reuse blocked addresses from the bank module. No need to pass them to distribution.
* [\#10852](https://github.com/cosmos/cosmos-sdk/pull/10852) Move `x/gov/types` to `x/gov/types/v1beta2`.
* [\#10922](https://github.com/cosmos/cosmos-sdk/pull/10922), [/#10957](https://github.com/cosmos/cosmos-sdk/pull/10957) Move key `server.Generate*` functions to testutil and support custom mnemonics in in-process testing network. Moved `TestMnemonic` from `testutil` package to `testdata`.
* (x/bank) [\#10771](https://github.com/cosmos/cosmos-sdk/pull/10771) Add safety check on bank module perms to allow module-specific mint restrictions (e.g. only minting a certain denom).
* (x/bank) [\#10771](https://github.com/cosmos/cosmos-sdk/pull/10771) Add `bank.BaseKeeper.WithMintCoinsRestriction` function to restrict use of bank `MintCoins` usage.
* [\#10868](https://github.com/cosmos/cosmos-sdk/pull/10868), [\#10989](https://github.com/cosmos/cosmos-sdk/pull/10989) The Gov keeper accepts now 2 more mandatory arguments, the ServiceMsgRouter and a maximum proposal metadata length.
* [\#10868](https://github.com/cosmos/cosmos-sdk/pull/10868), [\#10989](https://github.com/cosmos/cosmos-sdk/pull/10989), [\#11093](https://github.com/cosmos/cosmos-sdk/pull/11093) The Gov keeper accepts now 2 more mandatory arguments, the ServiceMsgRouter and a gov Config including the max metadata length.
* [\#11124](https://github.com/cosmos/cosmos-sdk/pull/11124) Add `GetAllVersions` to application store
* (x/authz) [\#10447](https://github.com/cosmos/cosmos-sdk/pull/10447) authz `NewGrant` takes a new argument: block time, to correctly validate expire time.
* [\#10961](https://github.com/cosmos/cosmos-sdk/pull/10961) Support third-party modules to add extension snapshots to state-sync.
* [\#11274](https://github.com/cosmos/cosmos-sdk/pull/11274) `types/errors.New` now is an alias for `types/errors.Register` and should only be used in initialization code.
* (authz)[\#11060](https://github.com/cosmos/cosmos-sdk/pull/11060) `authz.NewMsgGrant` `expiration` is now a pointer. When `nil` is used then no expiration will be set (grant won't expire).
* (x/distribution)[\#11457](https://github.com/cosmos/cosmos-sdk/pull/11457) Add amount field to `distr.MsgWithdrawDelegatorRewardResponse` and `distr.MsgWithdrawValidatorCommissionResponse`.
* [\#11334](https://github.com/cosmos/cosmos-sdk/pull/11334) Move `x/gov/types/v1beta2` to `x/gov/types/v1`.
* (x/auth/middleware) [#11413](https://github.com/cosmos/cosmos-sdk/pull/11413) Refactor tx middleware to be extensible on tx fee logic. Merged `MempoolFeeMiddleware` and `TxPriorityMiddleware` functionalities into `DeductFeeMiddleware`, make the logic extensible using the `TxFeeChecker` option, the current fee logic is preserved by the default `checkTxFeeWithValidatorMinGasPrices` implementation. Change `RejectExtensionOptionsMiddleware` to `NewExtensionOptionsMiddleware` which is extensible with the `ExtensionOptionChecker` option. Unpack the tx extension options `Any`s to interface `TxExtensionOptionI`.
* (migrations) [#11556](https://github.com/cosmos/cosmos-sdk/pull/11556#issuecomment-1091385011) Remove migration code from 0.42 and below. To use previous migrations, checkout previous versions of the cosmos-sdk.

### Client Breaking Changes

* [\#11797](https://github.com/cosmos/cosmos-sdk/pull/11797) Remove all RegisterRESTRoutes (previously deprecated)
* [\#11089](https://github.com/cosmos/cosmos-sdk/pull/11089]) interacting with the node through `grpc.Dial` requires clients to pass a codec refer to [doc](docs/run-node/interact-node.md).
* [\#9594](https://github.com/cosmos/cosmos-sdk/pull/9594) Remove legacy REST API. Please see the [REST Endpoints Migration guide](https://docs.cosmos.network/v0.45/migrations/rest.html) to migrate to the new REST endpoints.
* [\#9995](https://github.com/cosmos/cosmos-sdk/pull/9995) Increased gas cost for creating proposals.
* [\#11029](https://github.com/cosmos/cosmos-sdk/pull/11029) The deprecated Vote Option field is removed in gov v1beta2 and nil in v1beta1. Use Options instead.
* [\#11013](https://github.com/cosmos/cosmos-sdk/pull/11013) The `tx gov submit-proposal` command has changed syntax to support the new Msg-based gov proposals. To access the old CLI command, please use `tx gov submit-legacy-proposal`.
* [\#11170](https://github.com/cosmos/cosmos-sdk/issues/11170) Fixes issue related to grpc-gateway of supply by ibc-denom.

### CLI Breaking Changes

* (cli) [\#11818](https://github.com/cosmos/cosmos-sdk/pull/11818) CLI transactions preview now respect the chosen `--output` flag format (json or text).
* [\#9695](https://github.com/cosmos/cosmos-sdk/pull/9695) `<app> keys migrate` CLI command now takes no arguments.
* [\#9246](https://github.com/cosmos/cosmos-sdk/pull/9246) Removed the CLI flag `--setup-config-only` from the `testnet` command and added the subcommand `init-files`.
* [\#9780](https://github.com/cosmos/cosmos-sdk/pull/9780) Use sigs.k8s.io for yaml, which might lead to minor YAML output changes
* [\#10625](https://github.com/cosmos/cosmos-sdk/pull/10625) Rename `--fee-account` CLI flag to `--fee-granter`
* [\#10684](https://github.com/cosmos/cosmos-sdk/pull/10684) Rename `edit-validator` command's `--moniker` flag to `--new-moniker`
* (authz)[\#11060](https://github.com/cosmos/cosmos-sdk/pull/11060) Changed the default value of the `--expiration` `tx grant` CLI Flag: was now + 1year, update: null (no expire date).

### Improvements

* (types) [\#12201](https://github.com/cosmos/cosmos-sdk/pull/12201) Add `MustAccAddressFromBech32` util function
* [\#11696](https://github.com/cosmos/cosmos-sdk/pull/11696) Rename `helpers.GenTx` to `GenSignedMockTx` to avoid confusion with genutil's `GenTxCmd`.
* (x/auth/vesting) [\#11652](https://github.com/cosmos/cosmos-sdk/pull/11652) Add util functions for `Period(s)`
* [\#11630](https://github.com/cosmos/cosmos-sdk/pull/11630) Add SafeSub method to sdk.Coin.
* [\#11511](https://github.com/cosmos/cosmos-sdk/pull/11511) Add api server flags to start command.
* [\#11484](https://github.com/cosmos/cosmos-sdk/pull/11484) Implement getter for keyring backend option.
* [\#11449](https://github.com/cosmos/cosmos-sdk/pull/11449) Improved error messages when node isn't synced.
* [\#11349](https://github.com/cosmos/cosmos-sdk/pull/11349) Add `RegisterAminoMsg` function that checks that a msg name is <40 chars (else this would break ledger nano signing) then registers the concrete msg type with amino, it should be used for registering `sdk.Msg`s with amino instead of `cdc.RegisterConcrete`.
* [\#11089](https://github.com/cosmos/cosmos-sdk/pull/11089]) Now cosmos-sdk consumers can upgrade gRPC to its newest versions.
* [\#10439](https://github.com/cosmos/cosmos-sdk/pull/10439) Check error for `RegisterQueryHandlerClient` in all modules `RegisterGRPCGatewayRoutes`.
* [\#9780](https://github.com/cosmos/cosmos-sdk/pull/9780) Remove gogoproto `moretags` YAML annotations and add `sigs.k8s.io/yaml` for YAML marshalling.
* (x/bank) [\#10134](https://github.com/cosmos/cosmos-sdk/pull/10134) Add `HasDenomMetadata` function to bank `Keeper` to check if a client coin denom metadata exists in state.
* (x/bank) [\#10022](https://github.com/cosmos/cosmos-sdk/pull/10022) `BankKeeper.SendCoins` now takes less execution time.
* (deps) [\#9987](https://github.com/cosmos/cosmos-sdk/pull/9987) Bump Go version minimum requirement to `1.17`
* (cli) [\#9856](https://github.com/cosmos/cosmos-sdk/pull/9856) Overwrite `--sequence` and `--account-number` flags with default flag values when used with `offline=false` in `sign-batch` command.
* (rosetta) [\#10001](https://github.com/cosmos/cosmos-sdk/issues/10001) Add documentation for rosetta-cli dockerfile and rename folder for the rosetta-ci dockerfile
* [\#9699](https://github.com/cosmos/cosmos-sdk/pull/9699) Add `:`, `.`, `-`, and `_` as allowed characters in the default denom regular expression.
* (genesis) [\#9697](https://github.com/cosmos/cosmos-sdk/pull/9697) Ensure `InitGenesis` returns with non-empty validator set.
* [\#10341](https://github.com/cosmos/cosmos-sdk/pull/10341) Move from `io/ioutil` to `io` and `os` packages.
* [\#10468](https://github.com/cosmos/cosmos-sdk/pull/10468) Allow futureOps to queue additional operations in simulations
* [\#10625](https://github.com/cosmos/cosmos-sdk/pull/10625) Add `--fee-payer` CLI flag
* (cli) [\#10683](https://github.com/cosmos/cosmos-sdk/pull/10683) In CLI, allow 1 SIGN_MODE_DIRECT signer in transactions with multiple signers.
* (deps) [\#10210](https://github.com/cosmos/cosmos-sdk/pull/10210) Bump Tendermint to [v0.35.0](https://github.com/tendermint/tendermint/releases/tag/v0.35.0).
* (deps) [\#10706](https://github.com/cosmos/cosmos-sdk/issues/10706) Bump rosetta-sdk-go to v0.7.2 and rosetta-cli to v0.7.3
* (types/errors) [\#10779](https://github.com/cosmos/cosmos-sdk/pull/10779) Move most functionality in `types/errors` to a standalone `errors` go module, except the `RootCodespace` errors and ABCI response helpers. All functions and types that used to live in `types/errors` are now aliased so this is not a breaking change.
* (gov) [\#10854](https://github.com/cosmos/cosmos-sdk/pull/10854) v1beta2's vote doesn't include the deprecate `option VoteOption` anymore. Instead, it only uses `WeightedVoteOption`.
* (types) [\#11004](https://github.com/cosmos/cosmos-sdk/pull/11004) Added mutable versions of many of the sdk.Dec types operations.  This improves performance when used by avoiding reallocating a new bigint for each operation.
* (x/auth) [\#10880](https://github.com/cosmos/cosmos-sdk/pull/10880) Added a new query to the tx query service that returns a block with transactions fully decoded.
* (types) [\#11200](https://github.com/cosmos/cosmos-sdk/pull/11200) Added `Min()` and `Max()` operations on sdk.Coins.
* (gov) [\#11287](https://github.com/cosmos/cosmos-sdk/pull/11287) Fix error message when no flags are provided while executing `submit-legacy-proposal` transaction.
* (x/auth) [\#11482](https://github.com/cosmos/cosmos-sdk/pull/11482) Improve panic message when attempting to register a method handler for a message that does not implement sdk.Msg
* (x/staking) [\#11596](https://github.com/cosmos/cosmos-sdk/pull/11596) Add (re)delegation getters
* (errors) [\#11960](https://github.com/cosmos/cosmos-sdk/pull/11960) Removed 'redacted' error message from defaultErrEncoder
* (ante) [#12013](https://github.com/cosmos/cosmos-sdk/pull/12013) Index ante events for failed tx.
* [#12668](https://github.com/cosmos/cosmos-sdk/pull/12668) Add `authz_msg_index` event attribute to message events emitted when executing via `MsgExec` through `x/authz`.
* [#12626](https://github.com/cosmos/cosmos-sdk/pull/12626) Upgrade IAVL to v0.19.0 with fast index and error propagation. NOTE: first start will take a while to propagate into new model.
* [#12649](https://github.com/cosmos/cosmos-sdk/pull/12649) Bump tendermint to v0.34.20.
* [#12576](https://github.com/cosmos/cosmos-sdk/pull/12576) Remove dependency on cosmos/keyring and upgrade to 99designs/keyring v1.2.1
* [#12589](https://github.com/cosmos/cosmos-sdk/pull/12589) Allow zero gas in simulation mode.
* [#12453](https://github.com/cosmos/cosmos-sdk/pull/12453) Add `NewInMemoryWithKeyring` function which allows the creation of in memory `keystore` instances with a specified set of existing items.
* [#11390](https://github.com/cosmos/cosmos-sdk/pull/11390) `LatestBlockResponse` & `BlockByHeightResponse` types' `Block` filed has been deprecated and they now contains new field `sdk_block` with `proposer_address` as `string`
* (deps) Downgrade to Tendermint [v0.34.20-rc0](https://github.com/tendermint/tendermint/releases/tag/v0.34.20-rc0).
* [#12089](https://github.com/cosmos/cosmos-sdk/pull/12089) Mark the `TipDecorator` as beta, don't include it in simapp by default.
* [#12153](https://github.com/cosmos/cosmos-sdk/pull/12153) Add a new `NewSimulationManagerFromAppModules` constructor, to simplify simulation wiring.

### Bug Fixes

* [#11969](https://github.com/cosmos/cosmos-sdk/pull/11969) Fix the panic error in `x/upgrade` when `AppVersion` is not set.
* (tests) [\#11940](https://github.com/cosmos/cosmos-sdk/pull/11940) Fix some client tests in the `x/gov` module
* [\#11772](https://github.com/cosmos/cosmos-sdk/pull/11772) Limit types.Dec length to avoid overflow.
* [\#11724](https://github.com/cosmos/cosmos-sdk/pull/11724) Fix data race issues with api.Server
* [\#11693](https://github.com/cosmos/cosmos-sdk/pull/11693) Add validation for gentx cmd.
* [\#11645](https://github.com/cosmos/cosmos-sdk/pull/11645) Fix `--home` flag ignored when running help.
* [\#11558](https://github.com/cosmos/cosmos-sdk/pull/11558) Fix `--dry-run` not working when using tx command.
* [\#11354](https://github.com/cosmos/cosmos-sdk/pull/11355) Added missing pagination flag for `bank q total` query.
* [\#11197](https://github.com/cosmos/cosmos-sdk/pull/11197) Signing with multisig now works with multisig address which is not in the keyring.
* (makefile) [\#11285](https://github.com/cosmos/cosmos-sdk/pull/11285) Fix lint-fix make target.
* (client) [\#11283](https://github.com/cosmos/cosmos-sdk/issues/11283) Support multiple keys for tx simulation and setting automatic gas for txs.
* (store) [\#11177](https://github.com/cosmos/cosmos-sdk/pull/11177) Update the prune `everything` strategy to store the last two heights.
* [\#10844](https://github.com/cosmos/cosmos-sdk/pull/10844) Automatic recovering non-consistent keyring storage during public key import.
* (store) [\#11117](https://github.com/cosmos/cosmos-sdk/pull/11117) Fix data race in store trace component
* (cli) [\#11065](https://github.com/cosmos/cosmos-sdk/pull/11065) Ensure the `tendermint-validator-set` query command respects the `-o` output flag.
* (grpc) [\#10985](https://github.com/cosmos/cosmos-sdk/pull/10992) The `/cosmos/tx/v1beta1/txs/{hash}` endpoint returns a 404 when a tx does not exist.
* (rosetta) [\#10340](https://github.com/cosmos/cosmos-sdk/pull/10340) Use `GenesisChunked(ctx)` instead `Genesis(ctx)` to get genesis block height
* [#10180](https://github.com/cosmos/cosmos-sdk/issues/10180) Documentation: make references to Cosmos SDK consistent
* [\#9651](https://github.com/cosmos/cosmos-sdk/pull/9651) Change inconsistent limit of `0` to `MaxUint64` on InfiniteGasMeter and add GasRemaining func to GasMeter.
* [\#9639](https://github.com/cosmos/cosmos-sdk/pull/9639) Check store keys length before accessing them by making sure that `key` is of length `m+1` (for `key[n:m]`)
* (types) [\#9627](https://github.com/cosmos/cosmos-sdk/pull/9627) Fix nil pointer panic on `NewBigIntFromInt`
* (x/genutil) [\#9574](https://github.com/cosmos/cosmos-sdk/pull/9575) Actually use the `gentx` client tx flags (like `--keyring-dir`)
* (x/distribution) [\#9599](https://github.com/cosmos/cosmos-sdk/pull/9599) Withdraw rewards event now includes a value attribute even if there are 0 rewards (due to situations like 100% commission).
* (x/genutil) [\#9638](https://github.com/cosmos/cosmos-sdk/pull/9638) Added missing validator key save when recovering from mnemonic
* [\#9762](https://github.com/cosmos/cosmos-sdk/pull/9762) The init command uses the chain-id from the client config if --chain-id is not provided
* [\#9854](https://github.com/cosmos/cosmos-sdk/pull/9854) Fixed the `make proto-gen` to get dynamic container name based on project name for the cosmos based sdks.
* [\#9980](https://github.com/cosmos/cosmos-sdk/pull/9980) Returning the error when the invalid argument is passed to bank query total supply cli.
* (server) [#10016](https://github.com/cosmos/cosmos-sdk/issues/10016) Fix marshaling of index-events into server config file.
* [\#10184](https://github.com/cosmos/cosmos-sdk/pull/10184) Fixed CLI tx commands to no longer explicitly require the chain-id flag as this value can come from a user config.
* [\#10239](https://github.com/cosmos/cosmos-sdk/pull/10239) Fixed x/bank/044 migrateDenomMetadata.
* (x/upgrade) [\#10189](https://github.com/cosmos/cosmos-sdk/issues/10189) Removed potential sources of non-determinism in upgrades
* [\#10258](https://github.com/cosmos/cosmos-sdk/issues/10258) Fixes issue related to segmentation fault on mac m1 arm64
* [\#10466](https://github.com/cosmos/cosmos-sdk/issues/10466) Fixes error with simulation tests when genesis start time is randomly created after the year 2262
* [\#10394](https://github.com/cosmos/cosmos-sdk/issues/10394) Fixes issue related to grpc-gateway of account balance by
  ibc-denom.
* [\#10593](https://github.com/cosmos/cosmos-sdk/pull/10593) Update swagger-ui to v4.1.0 to fix xss vulnerability.
* [\#10842](https://github.com/cosmos/cosmos-sdk/pull/10842) Fix error when `--generate-only`, `--max-msgs` fags set while executing `WithdrawAllRewards` command.
* [\#10897](https://github.com/cosmos/cosmos-sdk/pull/10897) Fix: set a non-zero value on gas overflow.
* [#9790](https://github.com/cosmos/cosmos-sdk/pull/10687) Fix behavior of `DecCoins.MulDecTruncate`.
* [\#10990](https://github.com/cosmos/cosmos-sdk/pull/10990) Fixes missing `iavl-cache-size` config parsing in `GetConfig` method.
* (crypto) [#11027] Remove dependency on Tendermint core for xsalsa20symmetric.
* (x/authz) [\#10447](https://github.com/cosmos/cosmos-sdk/pull/10447) Fix authz `NewGrant` expiration check.
* (x/authz) [\#10633](https://github.com/cosmos/cosmos-sdk/pull/10633) Fixed authorization not found error when executing message.
* [#11222](https://github.com/cosmos/cosmos-sdk/pull/11222) reject query with block height in the future
* [#11229](https://github.com/cosmos/cosmos-sdk/pull/11229) Handled the error message of `transaction encountered error` from tendermint.
* (x/authz) [\#11252](https://github.com/cosmos/cosmos-sdk/pull/11252) Allow insufficient funds error for authz simulation
* (cli) [\#11313](https://github.com/cosmos/cosmos-sdk/pull/11313) Fixes `--gas auto` when executing CLI transactions in `--generate-only` mode
* (cli) [\#11337](https://github.com/cosmos/cosmos-sdk/pull/11337) Fixes `show-adress` cli cmd
* (crypto) [\#11298](https://github.com/cosmos/cosmos-sdk/pull/11298) Fix cgo secp signature verification and update libscep256k1 library.
* (x/authz) [\#11512](https://github.com/cosmos/cosmos-sdk/pull/11512) Fix response of a panic to error, when subtracting balances.
* (rosetta) [\#11590](https://github.com/cosmos/cosmos-sdk/pull/11590) `/block` returns an error with nil pointer when a request has both of index and hash and increase timeout for huge genesis.
* (x/feegrant) [\#11813](https://github.com/cosmos/cosmos-sdk/pull/11813) Fix pagination total count in `AllowancesByGranter` query.
* (simapp) [\#11855](https://github.com/cosmos/cosmos-sdk/pull/11855) Use `sdkmath.Int` instead of `int64` for `SimulationState.InitialStake`.
* (x/capability) [\#11737](https://github.com/cosmos/cosmos-sdk/pull/11737) Use a fixed length encoding of `Capability` pointer for `FwdCapabilityKey`
* [\#11983](https://github.com/cosmos/cosmos-sdk/pull/11983) (x/feegrant, x/authz) rename grants query commands to `grants-by-grantee`, `grants-by-granter` cmds.
* (protos) [#12701](https://github.com/cosmos/cosmos-sdk/pull/12701) Fix tendermint and ics23 versions used in Makefile.  Run "make proto-gen".
* (testutil/sims) [#12374](https://github.com/cosmos/cosmos-sdk/pull/12374) fix the non-determinstic behavior in simulations caused by `GenSignedMockTx` and check empty coins slice before it is used to create `banktype.MsgSend`.
* [#12448](https://github.com/cosmos/cosmos-sdk/pull/12448) Start telemetry independently from the API server.
* [#12509](https://github.com/cosmos/cosmos-sdk/pull/12509) Fix `Register{Tx,Tendermint}Service` not being called, resulting in some endpoints like the Simulate endpoint not working.
* [#12416](https://github.com/cosmos/cosmos-sdk/pull/12416) Prevent zero gas transactions in the `DeductFeeDecorator` AnteHandler decorator.
* (x/mint) [#12384](https://github.com/cosmos/cosmos-sdk/pull/12384) Ensure `GoalBonded` must be positive when performing `x/mint` parameter validation.
* (x/auth) [#12261](https://github.com/cosmos/cosmos-sdk/pull/12261) Deprecate pagination in GetTxsEventRequest/Response in favor of page and limit to align with tendermint `SignClient.TxSearch`
* (vesting) [#12190](https://github.com/cosmos/cosmos-sdk/pull/12190) Replace https://github.com/cosmos/cosmos-sdk/pull/12190 to use `NewBaseAccountWithAddress` in all vesting account message handlers.
* (linting) [#12135](https://github.com/cosmos/cosmos-sdk/pull/12135/) Fix variable naming issues per enabled linters.  Run gofumpt to ensure easy reviews of ongoing linting work. 
* (linting) [#12132](https://github.com/cosmos/cosmos-sdk/pull/12132) Change sdk.Int to math.Int, run `gofumpt -w -l .`, and `golangci-lint run ./... --fix`
* (cli) [#12127](https://github.com/cosmos/cosmos-sdk/pull/12127) Fix the CLI not always taking into account `--fee-payer` and `--fee-granter` flags.
* (migrations) [#12028](https://github.com/cosmos/cosmos-sdk/pull/12028) Fix v0.45->v0.46 in-place store migrations.
* (baseapp) [#12089](https://github.com/cosmos/cosmos-sdk/pull/12089) Include antehandler and runMsgs events in SimulateTx.
* (cli) [#12095](https://github.com/cosmos/cosmos-sdk/pull/12095) Fix running a tx with --dry-run returns an error
* (x/auth) [#12108](https://github.com/cosmos/cosmos-sdk/pull/12108) Fix GetBlockWithTxs error when querying block with 0 tx
* (genutil) [#12140](https://github.com/cosmos/cosmos-sdk/pull/12140) Fix staking's genesis JSON migrate in the `simd migrate v0.46` CLI command.
* (types) [#12154](https://github.com/cosmos/cosmos-sdk/pull/12154) Add `baseAccountGetter` to avoid invalid account error when create vesting account.
* (x/crisis) [#12208](https://github.com/cosmos/cosmos-sdk/pull/12208) Fix progress index of crisis invariant assertion logs.
* (types) [#12229](https://github.com/cosmos/cosmos-sdk/pull/12229) Increase sdk.Dec maxApproxRootIterations to 300

### State Machine Breaking

* (baseapp) [\#11985](https://github.com/cosmos/cosmos-sdk/pull/11985) Add a `postHandler` to baseapp. This `postHandler` is like antehandler, but is run *after* the `runMsgs` execution. It is in the same store branch that `runMsgs`, meaning that both `runMsgs` and `postHandler`
* (x/gov) [#11998](https://github.com/cosmos/cosmos-sdk/pull/11998) Tweak the `x/gov` `ModuleAccountInvariant` invariant to ensure deposits are `<=` total module account balance instead of strictly equal.
* (x/upgrade) [\#11800](https://github.com/cosmos/cosmos-sdk/pull/11800) Fix `GetLastCompleteUpgrade` to properly return the latest upgrade.
* [\#10564](https://github.com/cosmos/cosmos-sdk/pull/10564) Fix bug when updating allowance inside AllowedMsgAllowance
* (x/auth)[\#9596](https://github.com/cosmos/cosmos-sdk/pull/9596) Enable creating periodic vesting accounts with a transactions instead of requiring them to be created in genesis.
* (x/bank) [\#9611](https://github.com/cosmos/cosmos-sdk/pull/9611) Introduce a new index to act as a reverse index between a denomination and address allowing to query for
  token holders of a specific denomination. `DenomOwners` is updated to use the new reverse index.
* (x/bank) [\#9832](https://github.com/cosmos/cosmos-sdk/pull/9832) Account balance is stored as `sdk.Int` rather than `sdk.Coin`.
* (x/bank) [\#9890](https://github.com/cosmos/cosmos-sdk/pull/9890) Remove duplicate denom from denom metadata key.
* (x/upgrade) [\#10189](https://github.com/cosmos/cosmos-sdk/issues/10189) Removed potential sources of non-determinism in upgrades
* [\#10422](https://github.com/cosmos/cosmos-sdk/pull/10422) and [\#10529](https://github.com/cosmos/cosmos-sdk/pull/10529) Add `MinCommissionRate` param to `x/staking` module.
* (x/gov) [#10763](https://github.com/cosmos/cosmos-sdk/pull/10763) modify the fields in `TallyParams` to use `string` instead of `bytes`
* [#10770](https://github.com/cosmos/cosmos-sdk/pull/10770) revert tx when block gas limit exceeded
* (x/gov) [\#10868](https://github.com/cosmos/cosmos-sdk/pull/10868) Bump gov to v1beta2. Both v1beta1 and v1beta2 queries and Msgs are accepted.
* [\#11011](https://github.com/cosmos/cosmos-sdk/pull/11011) Remove burning of deposits when qourum is not reached on a governance proposal and when the deposit is not fully met.
* [\#11019](https://github.com/cosmos/cosmos-sdk/pull/11019) Add `MsgCreatePermanentLockedAccount` and CLI method for creating permanent locked account
* (x/staking) [\#10885] (https://github.com/cosmos/cosmos-sdk/pull/10885) Add new `CancelUnbondingDelegation`
  transaction to `x/staking` module. Delegators can now cancel unbonding delegation entry and delegate back to validator.
* (x/feegrant) [\#10830](https://github.com/cosmos/cosmos-sdk/pull/10830) Expired allowances will be pruned from state.
* (x/authz,x/feegrant) [\#11214](https://github.com/cosmos/cosmos-sdk/pull/11214) Fix Amino JSON encoding of authz and feegrant Msgs to be consistent with other modules.
* (authz)[\#11060](https://github.com/cosmos/cosmos-sdk/pull/11060) Support grant with no expire time.
* (x/gov) [\#10868](https://github.com/cosmos/cosmos-sdk/pull/10868) Bump gov to v1. 

### Deprecated

* (x/upgrade) [#9906](https://github.com/cosmos/cosmos-sdk/pull/9906) Deprecate `UpgradeConsensusState` gRPC query since this functionality is only used for IBC, which now has its own [IBC replacement](https://github.com/cosmos/ibc-go/blob/2c880a22e9f9cc75f62b527ca94aa75ce1106001/proto/ibc/core/client/v1/query.proto#L54)
* (types) [#10948](https://github.com/cosmos/cosmos-sdk/issues/10948) Deprecate the types.DBBackend variable and types.NewLevelDB function. They are replaced by a new entry in `app.toml`: `app-db-backend` and `tendermint/tm-db`s `NewDB` function. If `app-db-backend` is defined, then it is used. Otherwise, if `types.DBBackend` is defined, it is used (until removed: [#11241](https://github.com/cosmos/cosmos-sdk/issues/11241)). Otherwise, Tendermint config's `db-backend` is used.

## Previous Versions

[CHANGELOG of previous versions](https://github.com/cosmos/cosmos-sdk/blob/main/CHANGELOG.md#v0460---2022-07-26).<|MERGE_RESOLUTION|>--- conflicted
+++ resolved
@@ -39,11 +39,8 @@
 
 ### Bug Fixes
 
-<<<<<<< HEAD
 - (store) [#14798](https://github.com/cosmos/cosmos-sdk/pull/14798) Copy btree to avoid the problem of modify while iteration.
-=======
 - (cli) [#14799](https://github.com/cosmos/cosmos-sdk/pull/14799) Fix Evidence CLI query flag parsing (backport #13458)
->>>>>>> c8d250ac
 
 ## [v0.46.8](https://github.com/cosmos/cosmos-sdk/releases/tag/v0.46.8) - 2022-01-23
 
