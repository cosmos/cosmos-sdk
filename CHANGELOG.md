<!--
Guiding Principles:

Changelogs are for humans, not machines.
There should be an entry for every single version.
The same types of changes should be grouped.
Versions and sections should be linkable.
The latest version comes first.
The release date of each version is displayed.
Mention whether you follow Semantic Versioning.

Usage:

Change log entries are to be added to the Unreleased section under the
appropriate stanza (see below). Each entry is required to include a tag and
the Github issue reference in the following format:

* (<tag>) \#<issue-number> message

The tag should consist of where the change is being made ex. (x/staking), (store)
The issue numbers will later be link-ified during the release process so you do
not have to worry about including a link manually, but you can if you wish.

Types of changes (Stanzas):

"Features" for new features.
"Improvements" for changes in existing functionality.
"Deprecated" for soon-to-be removed features.
"Bug Fixes" for any bug fixes.
"Client Breaking" for breaking Protobuf, gRPC and REST routes used by end-users.
"CLI Breaking" for breaking CLI commands.
"API Breaking" for breaking exported APIs used by developers building on SDK.
"State Machine Breaking" for any changes that result in a different AppState given same genesisState and txList.
Ref: https://keepachangelog.com/en/1.0.0/
-->

# Changelog

## [Unreleased]

### Features

### Improvements

* (all) [#16537](https://github.com/cosmos/cosmos-sdk/pull/16537) Properly propagated fmt.Errorf errors + using errors.New where appropriate.

### Bug Fixes

### API Breaking Changes

<<<<<<< HEAD
* (x/auth) [#16650](https://github.com/cosmos/cosmos-sdk/pull/16650) The testutil `QueryAccountExec` has been removed from auth as it was using the CLI.
* (x/staking) [#16324](https://github.com/cosmos/cosmos-sdk/pull/16324) `NewKeeper` now takes a `KVStoreService` instead of a `StoreKey`, and methods in the `Keeper` now take a `context.Context` instead of a `sdk.Context` and return an `error`. Notable changes:
    * `Validator` method now returns `types.ErrNoValidatorFound` instead of `nil` when not found.
=======
* (types/math) [#16040](https://github.com/cosmos/cosmos-sdk/pull/16798) Remove aliases in `types/math.go` (part 2).
>>>>>>> f0aec3f3
* (x/distribution) [#16440](https://github.com/cosmos/cosmos-sdk/pull/16440) use collections for `DelegatorWithdrawAddresState`:
    * remove `Keeper`: `SetDelegatorWithdrawAddr`, `DeleteDelegatorWithdrawAddr`, `IterateDelegatorWithdrawAddrs`.
* (x/distribution) [#16459](https://github.com/cosmos/cosmos-sdk/pull/16459) use collections for `ValidatorCurrentRewards` state management:
    * remove `Keeper`: `IterateValidatorCurrentRewards`, `GetValidatorCurrentRewards`, `SetValidatorCurrentRewards`, `DeleteValidatorCurrentRewards`
* (x/authz) [#16509](https://github.com/cosmos/cosmos-sdk/pull/16509) `AcceptResponse` has been moved to sdk/types/authz and the `Updated` field is now of the type `sdk.Msg` instead of `authz.Authorization`.
* (x/distribution) [#16483](https://github.com/cosmos/cosmos-sdk/pull/16483) use collections for `DelegatorStartingInfo` state management:
    * remove `Keeper`: `IterateDelegatorStartingInfo`, `GetDelegatorStartingInfo`, `SetDelegatorStartingInfo`, `DeleteDelegatorStartingInfo`, `HasDelegatorStartingInfo`
* (x/distribution) [#16571](https://github.com/cosmos/cosmos-sdk/pull/16571) use collections for `ValidatorAccumulatedCommission` state management:
    * remove `Keeper`: `IterateValidatorAccumulatedCommission`, `GetValidatorAccumulatedCommission`, `SetValidatorAccumulatedCommission`, `DeleteValidatorAccumulatedCommission`
* (x/distribution) [#16590](https://github.com/cosmos/cosmos-sdk/pull/16590) use collections for `ValidatorOutstandingRewards` state management:
    * remove `Keeper`: `IterateValidatorOutstandingRewards`, `GetValidatorOutstandingRewards`, `SetValidatorOutstandingRewards`, `DeleteValidatorOutstandingRewards`
* (x/distribution) [#16607](https://github.com/cosmos/cosmos-sdk/pull/16607) use collections for `ValidatorHistoricalRewards` state management:
    * remove `Keeper`: `IterateValidatorHistoricalRewards`, `GetValidatorHistoricalRewards`, `SetValidatorHistoricalRewards`, `DeleteValidatorHistoricalRewards`, `DeleteValidatorHistoricalReward`, `DeleteAllValidatorHistoricalRewards`
* (x/staking) [#16795](https://github.com/cosmos/cosmos-sdk/pull/16795) `DelegationToDelegationResponse`, `DelegationsToDelegationResponses`, `RedelegationsToRedelegationResponses` are no longer exported.

## [v0.50.0-alpha.1](https://github.com/cosmos/cosmos-sdk/releases/tag/v0.50.0-alpha.1) - 2023-06-30

### Features

* (sims) [#16656](https://github.com/cosmos/cosmos-sdk/pull/16656) Add custom max gas for block for sim config with unlimited as default.

### Improvements

* (all) [#16497](https://github.com/cosmos/cosmos-sdk/pull/16497) Removed all exported vestiges of `sdk.MustSortJSON` and `sdk.SortJSON`.
* (x/distribution) [#16218](https://github.com/cosmos/cosmos-sdk/pull/16218) Add Autocli config to distribution module.
* (cli) [#16206](https://github.com/cosmos/cosmos-sdk/pull/16206) Make ABCI handshake profileable.

### Bug Fixes

* (x/consensus) [#16713](https://github.com/cosmos/cosmos-sdk/pull/16713) Add missing ABCI param in MsgUpdateParams.
* [#16547](https://github.com/cosmos/cosmos-sdk/pull/16547) Ensure a transaction's gas limit cannot exceed the block gas limit.
* (x/auth) [#16554](https://github.com/cosmos/cosmos-sdk/pull/16554) `ModuleAccount.Validate` now reports a nil `.BaseAccount` instead of panicking.
* (baseapp) [#16613](https://github.com/cosmos/cosmos-sdk/pull/16613) Ensure each message in a transaction has a registered handler, otherwise `CheckTx` will fail.
* [#16639](https://github.com/cosmos/cosmos-sdk/pull/16639) Make sure we don't execute blocks beyond the halt height.
* (x/auth/vesting) [#16733](https://github.com/cosmos/cosmos-sdk/pull/16733) Panic on overflowing and negative EndTimes when creating a PeriodicVestingAccount.
* (baseapp) [#16700](https://github.com/cosmos/cosmos-sdk/pull/16700) Fix consensus failure in returning no response to malformed transactions.
* (baseapp) [#16596](https://github.com/cosmos/cosmos-sdk/pull/16596) Return error during ExtendVote and VerifyVoteExtension if the request height is earlier than `VoteExtensionsEnableHeight`.
* (x/slashing) [#16784](https://github.com/cosmos/cosmos-sdk/pull/16784) Emit event with the correct reason in SlashWithInfractionReason.

### API Breaking Changes

* (x/staking) [#16324](https://github.com/cosmos/cosmos-sdk/pull/16324) `NewKeeper` now takes a `KVStoreService` instead of a `StoreKey`, and methods in the `Keeper` now take a `context.Context` instead of a `sdk.Context` and return an `error`. Notable changes:
    * `Validator` method now returns `types.ErrNoValidatorFound` instead of `nil` when not found.
* (x/auth) [#16621](https://github.com/cosmos/cosmos-sdk/pull/16621), [#16768](https://github.com/cosmos/cosmos-sdk/pull/16768) Pass address codecs to auth new keeper constructor.
* (x/auth/vesting) [#16741](https://github.com/cosmos/cosmos-sdk/pull/16741) Vesting account constructor now return an error with the result of their validate function.

## [v0.50.0-alpha.0](https://github.com/cosmos/cosmos-sdk/releases/tag/v0.50.0-alpha.0) - 2023-06-07

### Features

* [#15970](https://github.com/cosmos/cosmos-sdk/pull/15970) Enable SIGN_MODE_TEXTUAL.
* (types) [#15958](https://github.com/cosmos/cosmos-sdk/pull/15958) Add `module.NewBasicManagerFromManager` for creating a basic module manager from a module manager.
* (runtime) [#15818](https://github.com/cosmos/cosmos-sdk/pull/15818) Provide logger through `depinject` instead of appBuilder.
* (client) [#15597](https://github.com/cosmos/cosmos-sdk/pull/15597) Add status endpoint for clients.
* (testutil/integration) [#15556](https://github.com/cosmos/cosmos-sdk/pull/15556) Introduce `testutil/integration` package for module integration testing.
* (types) [#15735](https://github.com/cosmos/cosmos-sdk/pull/15735) Make `ValidateBasic() error` method of `Msg` interface optional. Modules should validate messages directly in their message handlers ([RFC 001](https://docs.cosmos.network/main/rfc/rfc-001-tx-validation)).
* (x/genutil) [#15679](https://github.com/cosmos/cosmos-sdk/pull/15679) Allow applications to specify a custom genesis migration function for the `genesis migrate` command.
* (client) [#15458](https://github.com/cosmos/cosmos-sdk/pull/15458) Add a `CmdContext` field to client.Context initialized to cobra command's context.
* (core) [#15133](https://github.com/cosmos/cosmos-sdk/pull/15133) Implement RegisterServices in the module manager.
* (x/gov) [#14373](https://github.com/cosmos/cosmos-sdk/pull/14373) Add new proto field `constitution` of type `string` to gov module genesis state, which allows chain builders to lay a strong foundation by specifying purpose.
* (x/genutil) [#15301](https://github.com/cosmos/cosmos-sdk/pull/15031) Add application genesis. The genesis is now entirely managed by the application and passed to CometBFT at note instantiation. Functions that were taking a `cmttypes.GenesisDoc{}` now takes a `genutiltypes.AppGenesis{}`.
* (cli) [#14659](https://github.com/cosmos/cosmos-sdk/pull/14659) Added ability to query blocks by events with queries directly passed to Tendermint, which will allow for full query operator support, e.g. `>`.
* (x/gov) [#14720](https://github.com/cosmos/cosmos-sdk/pull/14720) Upstream expedited proposals from Osmosis.
* (x/auth) [#14650](https://github.com/cosmos/cosmos-sdk/pull/14650) Add Textual SignModeHandler. It is however **NOT** enabled by default, and should only be used for **TESTING** purposes until `SIGN_MODE_TEXTUAL` is fully released.
* (x/crisis) [#14588](https://github.com/cosmos/cosmos-sdk/pull/14588) Use CacheContext() in AssertInvariants()
* (client) [#14342](https://github.com/cosmos/cosmos-sdk/pull/14342) Add `<app> config` command is now a sub-command, for setting, getting and migrating Cosmos SDK configuration files.
* (query) [#14468](https://github.com/cosmos/cosmos-sdk/pull/14468) Implement pagination for collections.
* (x/distribution) [#14322](https://github.com/cosmos/cosmos-sdk/pull/14322) Introduce a new gRPC message handler, `DepositValidatorRewardsPool`, that allows explicit funding of a validator's reward pool.
* [#13473](https://github.com/cosmos/cosmos-sdk/pull/13473) ADR-038: Go plugin system proposal
* (mempool) [#14484](https://github.com/cosmos/cosmos-sdk/pull/14484) Add priority nonce mempool option for transaction replacement.
* (x/bank) [#14894](https://github.com/cosmos/cosmos-sdk/pull/14894) Return a human readable denomination for IBC vouchers when querying bank balances. Added a `ResolveDenom` parameter to `types.QueryAllBalancesRequest` and `--resolve-denom` flag to `GetBalancesCmd()`.
* (runtime) [#15547](https://github.com/cosmos/cosmos-sdk/pull/15547) Allow runtime to pass event core api service to modules
* (telemetry) [#15657](https://github.com/cosmos/cosmos-sdk/pull/15657) Emit more data (go version, sdk version, upgrade height) in prom metrics
* (types/module) [#15829](https://github.com/cosmos/cosmos-sdk/pull/15829) Add new endblocker interface to handle valset updates.
* (core) [#14860](https://github.com/cosmos/cosmos-sdk/pull/14860) Add `Precommit` and `PrepareCheckState` AppModule callbacks.
* (types/simulation) [#16074](https://github.com/cosmos/cosmos-sdk/pull/16074) Add generic SimulationStoreDecoder for modules using collections.
* (cli) [#16209](https://github.com/cosmos/cosmos-sdk/pull/16209) Make `StartCmd` more customizable.
* (types) [#16257](https://github.com/cosmos/cosmos-sdk/pull/16257) Allow setting the base denom in the denom registry.
* (genutil) [#16046](https://github.com/cosmos/cosmos-sdk/pull/16046) Add "module-name" flag to genutil add-genesis-account to enable intializing module accounts at genesis.

### Improvements

* (types) [#16076](https://github.com/cosmos/cosmos-sdk/pull/16076) Optimize `ChainAnteDecorators`/`ChainPostDecorators` to instantiate the functions once instead of on every invocation of the returned `AnteHandler`/`PostHandler`.
* (server) [#16071](https://github.com/cosmos/cosmos-sdk/pull/16071) When `mempool.max-txs` is set to a negative value, use a no-op mempool (effectively disable the app mempool).
* (simapp) [#15958](https://github.com/cosmos/cosmos-sdk/pull/15958) Refactor SimApp for removing the global basic manager.
* (crypto) [#3129](https://github.com/cosmos/cosmos-sdk/pull/3129) New armor and keyring key derivation uses aead and encryption uses chacha20poly
* (x/slashing) [#15580](https://github.com/cosmos/cosmos-sdk/pull/15580) Refactor the validator's missed block signing window to be a chunked bitmap instead of a "logical" bitmap, significantly reducing the storage footprint.
* (x/gov) [#15554](https://github.com/cosmos/cosmos-sdk/pull/15554) Add proposal result log in `active_proposal` event. When a proposal passes but fails to execute, the proposal result is logged in the `active_proposal` event.
* (mempool) [#15328](https://github.com/cosmos/cosmos-sdk/pull/15328) Improve the `PriorityNonceMempool`
    * Support generic transaction prioritization, instead of `ctx.Priority()`
    * Improve construction through the use of a single `PriorityNonceMempoolConfig` instead of option functions
* (x/authz) [#15164](https://github.com/cosmos/cosmos-sdk/pull/15164) Add `MsgCancelUnbondingDelegation` to staking authorization
* (server) [#15358](https://github.com/cosmos/cosmos-sdk/pull/15358) Add `server.InterceptConfigsAndCreateContext` as alternative to `server.InterceptConfigsPreRunHandler` which does not set the server context and the default SDK logger.
* [#15011](https://github.com/cosmos/cosmos-sdk/pull/15011) Introduce `cosmossdk.io/log` package to provide a consistent logging interface through the SDK. CometBFT logger is now replaced by `cosmossdk.io/log.Logger`.
* (x/auth) [#14758](https://github.com/cosmos/cosmos-sdk/pull/14758) Allow transaction event queries to directly passed to Tendermint, which will allow for full query operator support, e.g. `>`.
* (server) [#15041](https://github.com/cosmos/cosmos-sdk/pull/15041) Remove unnecessary sleeps from gRPC and API server initiation. The servers will start and accept requests as soon as they're ready.
* (x/staking) [#14864](https://github.com/cosmos/cosmos-sdk/pull/14864) `create-validator` CLI command now takes a json file as an arg instead of having a bunch of required flags to it.
* (cli) [#14659](https://github.com/cosmos/cosmos-sdk/pull/14659) Added ability to query blocks by either height/hash `<app> q block --type=height|hash <height|hash>`.
* (store) [#14410](https://github.com/cosmos/cosmos-sdk/pull/14410) `rootmulti.Store.loadVersion` has validation to check if all the module stores' height is correct, it will error if any module store has incorrect height.
* (x/evidence) [#14757](https://github.com/cosmos/cosmos-sdk/pull/14757) Evidence messages do not need to implement a `.Type()` anymore.
* (x/auth/tx) [#14751](https://github.com/cosmos/cosmos-sdk/pull/14751) Remove `.Type()` and `Route()` methods from all msgs and `legacytx.LegacyMsg` interface.
* [#14529](https://github.com/cosmos/cosmos-sdk/pull/14529) Add new property `BondDenom` to `SimulationState` struct.
* (module) [#14415](https://github.com/cosmos/cosmos-sdk/pull/14415) Loosen assertions in SetOrderBeginBlockers() and SetOrderEndBlockers()
* (context)[#14384](https://github.com/cosmos/cosmos-sdk/pull/14384) Refactor(context): Pass EventManager to the context as an interface.
* (types) [#14354](https://github.com/cosmos/cosmos-sdk/pull/14354) Improve performance on Context.KVStore and Context.TransientStore by 40%.
* (crypto/keyring) [#14151](https://github.com/cosmos/cosmos-sdk/pull/14151) Move keys presentation from `crypto/keyring` to `client/keys`
* (signing) [#14087](https://github.com/cosmos/cosmos-sdk/pull/14087) Add SignModeHandlerWithContext interface with a new `GetSignBytesWithContext` to get the sign bytes using `context.Context` as an argument to access state.
* (server) [#14062](https://github.com/cosmos/cosmos-sdk/pull/14062) Remove rosetta from server start.
* (baseapp) [#14417](https://github.com/cosmos/cosmos-sdk/pull/14417) `SetStreamingService` accepts appOptions, AppCodec and Storekeys needed to set streamers.  
    * Store pacakge no longer has a dependency on baseapp. 
* (store) [#14438](https://github.com/cosmos/cosmos-sdk/pull/14438) Pass logger from baseapp to store. 
* (store) [#14439](https://github.com/cosmos/cosmos-sdk/pull/14439) Remove global metric gatherer from store. 
    * By default store has a no op metric gatherer, the application developer must set another metric gatherer or us the provided one in `store/metrics`.
* [#14406](https://github.com/cosmos/cosmos-sdk/issues/14406) Migrate usage of types/store.go to store/types/..
* (x/staking) [#14590](https://github.com/cosmos/cosmos-sdk/pull/14590) Return undelegate amount in MsgUndelegateResponse.
* (baseapp) [#15023](https://github.com/cosmos/cosmos-sdk/pull/15023) & [#15213](https://github.com/cosmos/cosmos-sdk/pull/15213) Add `MessageRouter` interface to baseapp and pass it to authz, gov and groups instead of concrete type. 
* (x/consensus) [#15553](https://github.com/cosmos/cosmos-sdk/pull/15553) Migrate consensus module to use collections
* (store/cachekv) [#15767](https://github.com/cosmos/cosmos-sdk/pull/15767) Reduce peak RAM usage during and after InitGenesis
* (x/bank) [#15764](https://github.com/cosmos/cosmos-sdk/pull/15764) Speedup x/bank InitGenesis
* (x/auth) [#15867](https://github.com/cosmos/cosmos-sdk/pull/15867) Support better logging for signature verification failure.
* (types/query) [#16041](https://github.com/cosmos/cosmos-sdk/pull/16041) change pagination max limit to a variable in order to be modifed by application devs
* (server) [#16238](https://github.com/cosmos/cosmos-sdk/pull/16238) Don't setup p2p node keys if starting a node in GRPC only mode.

### State Machine Breaking

* (x/group,x/gov) [#16235](https://github.com/cosmos/cosmos-sdk/pull/16235) A group and gov proposal is rejected if the proposal metadata title and summary do not match the proposal title and summary.
* (x/staking) [#15701](https://github.com/cosmos/cosmos-sdk/pull/15701) The `HistoricalInfoKey` has been updated to use a binary format.
* (x/slashing) [#15580](https://github.com/cosmos/cosmos-sdk/pull/15580) The validator slashing window now stores "chunked" bitmap entries for each validator's signing window instead of a single boolean entry per signing window index.
* (x/feegrant) [#14294](https://github.com/cosmos/cosmos-sdk/pull/14294) Moved the logic of rejecting duplicate grant from `msg_server` to `keeper` method.
* (x/staking) [#14590](https://github.com/cosmos/cosmos-sdk/pull/14590) `MsgUndelegateResponse` now includes undelegated amount. `x/staking` module's `keeper.Undelegate` now returns 3 values (completionTime,undelegateAmount,error) instead of 2.
* (x/staking) (#15731) (https://github.com/cosmos/cosmos-sdk/pull/15731) Introducing a new index to retrieve the delegations by validator efficiently.
* (baseapp) [#15930](https://github.com/cosmos/cosmos-sdk/pull/15930) change vote info provided by prepare and process proposal to the one in the block 

### API Breaking Changes

* (baseapp) [#15568](https://github.com/cosmos/cosmos-sdk/pull/15568) `SetIAVLLazyLoading` is removed from baseapp.
* (x/slashing) [#16246](https://github.com/cosmos/cosmos-sdk/issues/16246) `NewKeeper` now takes a `KVStoreService` instead of a `StoreKey`, and methods in the `Keeper` now take a `context.Context` instead of a `sdk.Context` and return an `error`. `GetValidatorSigningInfo` now returns an error instead of a `found bool`, the error can be `nil` (found), `ErrNoSigningInfoFound` (not found) and any other error.
* (module) [#16227](https://github.com/cosmos/cosmos-sdk/issues/16227) `manager.RunMigrations()` now take a `context.Context` instead of a `sdk.Context`.
* (x/mint) [#16179](https://github.com/cosmos/cosmos-sdk/issues/16179) `NewKeeper` now takes a `KVStoreService` instead of a `StoreKey`, and methods in the `Keeper` now take a `context.Context` instead of a `sdk.Context` and return an `error`.
* (x/crisis) [#16216](https://github.com/cosmos/cosmos-sdk/issues/16216) `NewKeeper` now takes a `KVStoreService` instead of a `StoreKey`, methods in the `Keeper` now take a `context.Context` instead of a `sdk.Context` and return an `error` instead of panicking.
* (x/gov) [#15988](https://github.com/cosmos/cosmos-sdk/issues/15988) `NewKeeper` now takes a `KVStoreService` instead of a `StoreKey`, methods in the `Keeper` now take a `context.Context` instead of a `sdk.Context` and return an `error` (instead of panicking or returning a `found bool`). Iterators callback functions now return an error instead of a `bool`.
* (x/auth) [#15985](https://github.com/cosmos/cosmos-sdk/pull/15985) The `AccountKeeper` does not expose the `QueryServer` and `MsgServer` APIs anymore.
* (x/authz) [#15962](https://github.com/cosmos/cosmos-sdk/issues/15962) `NewKeeper` now takes a `KVStoreService` instead of a `StoreKey`, methods in the `Keeper` now take a `context.Context` instead of a `sdk.Context`. The `Authorization` interface's `Accept` method now takes a `context.Context` instead of a `sdk.Context`.
* (x/distribution) [#15948](https://github.com/cosmos/cosmos-sdk/issues/15948) `NewKeeper` now takes a `KVStoreService` instead of a `StoreKey` and methods in the `Keeper` now take a `context.Context` instead of a `sdk.Context`. Keeper methods also now return an `error`.
* (x/bank) [#15891](https://github.com/cosmos/cosmos-sdk/issues/15891) `NewKeeper` now takes a `KVStoreService` instead of a `StoreKey` and methods in the `Keeper` now take a `context.Context` instead of a `sdk.Context`. Also `FundAccount` and `FundModuleAccount` from the `testutil` package accept a `context.Context` instead of a `sdk.Context`, and it's position was moved to the first place.
* (x/bank) [#15818](https://github.com/cosmos/cosmos-sdk/issues/15818) `BaseViewKeeper`'s `Logger` method now doesn't require a context. `NewBaseKeeper`, `NewBaseSendKeeper` and `NewBaseViewKeeper` now also require a `log.Logger` to be passed in.
* (client) [#15597](https://github.com/cosmos/cosmos-sdk/pull/15597) `RegisterNodeService` now requires a config parameter.
* (x/*all*) [#15648](https://github.com/cosmos/cosmos-sdk/issues/15648) Make `SetParams` consistent across all modules and validate the params at the message handling instead of `SetParams` method.
* (x/genutil) [#15679](https://github.com/cosmos/cosmos-sdk/pull/15679) `MigrateGenesisCmd` now takes a `MigrationMap` instead of having the SDK genesis migration hardcoded.
* (client) [#15673](https://github.com/cosmos/cosmos-sdk/pull/15673) Move `client/keys.OutputFormatJSON` and `client/keys.OutputFormatText` to `client/flags` package.
* (x/nft) [#15588](https://github.com/cosmos/cosmos-sdk/pull/15588) `NewKeeper` now takes a `KVStoreService` instead of a `StoreKey` and methods in the `Keeper` now take a `context.Context` instead of a `sdk.Context`. 
* (x/auth) [#15520](https://github.com/cosmos/cosmos-sdk/pull/15520) `NewAccountKeeper` now takes a `KVStoreService` instead of a `StoreKey` and methods in the `Keeper` now take a `context.Context` instead of a `sdk.Context`. 
* (x/consensus) [#15517](https://github.com/cosmos/cosmos-sdk/pull/15517) `NewKeeper` now takes a `KVStoreService` instead of a `StoreKey`.
* (x/bank) [#15477](https://github.com/cosmos/cosmos-sdk/pull/15477) `banktypes.NewMsgMultiSend` and `keeper.InputOutputCoins` only accept one input.
* (mempool) [#15328](https://github.com/cosmos/cosmos-sdk/pull/15328) The `PriorityNonceMempool` is now generic over type `C comparable` and takes a single `PriorityNonceMempoolConfig[C]` argument. See `DefaultPriorityNonceMempoolConfig` for how to construct the configuration and a `TxPriority` type.
* (server) [#15358](https://github.com/cosmos/cosmos-sdk/pull/15358) Remove `server.ErrorCode` that was not used anywhere.
* [#15211](https://github.com/cosmos/cosmos-sdk/pull/15211) Remove usage of `github.com/cometbft/cometbft/libs/bytes.HexBytes` in favor of `[]byte` thorough the SDK.
* [#15011](https://github.com/cosmos/cosmos-sdk/pull/15011) All functions that were taking a CometBFT logger, now take `cosmossdk.io/log.Logger` instead.
* (x/auth) [#14758](https://github.com/cosmos/cosmos-sdk/pull/14758) Refactor transaction searching:
    * Refactor `QueryTxsByEvents` to accept a `query` of type `string` instead of `events` of type `[]string`
    * Pass `prove=false` to Tendermint's `TxSearch` RPC method
    * Refactor CLI methods to accept `--query` flag instead of `--events`
* (server) [#15041](https://github.com/cosmos/cosmos-sdk/pull/15041) Refactor how gRPC and API servers are started to remove unnecessary sleeps:
    * Remove `ServerStartTime` constant.
    * Rename `WaitForQuitSignals` to `ListenForQuitSignals`. Note, this function is no longer blocking. Thus the caller is expected to provide a `context.CancelFunc` which indicates that when a signal is caught, that any spawned processes can gracefully exit.
    * `api.Server#Start` now accepts a `context.Context`. The caller is responsible for ensuring that the context is canceled such that the API server can gracefully exit. The caller does not need to stop the server.
    * To start the gRPC server you must first create the server via `NewGRPCServer`, after which you can start the gRPC server via `StartGRPCServer` which accepts a `context.Context`. The caller is responsible for ensuring that the context is canceled such that the gRPC server can gracefully exit. The caller does not need to stop the server.
* (types) [#15067](https://github.com/cosmos/cosmos-sdk/pull/15067) Remove deprecated alias from `types/errors`. Use `cosmossdk.io/errors` instead.
* (simapp) [#14977](https://github.com/cosmos/cosmos-sdk/pull/14977) Move simulation helpers functions (`AppStateFn` and `AppStateRandomizedFn`) to `testutil/sims`. These takes an extra genesisState argument which is the default state of the app.
* (x/gov) [#14720](https://github.com/cosmos/cosmos-sdk/pull/14720) Add an expedited field in the gov v1 proposal and `MsgNewMsgProposal`.
* [#14847](https://github.com/cosmos/cosmos-sdk/pull/14847) App and ModuleManager methods `InitGenesis`, `ExportGenesis`, `BeginBlock` and `EndBlock` now also return an error.
* (x/upgrade) [#14764](https://github.com/cosmos/cosmos-sdk/pull/14764) The `x/upgrade` module is extracted to have a separate go.mod file which allows it to be a standalone module. 
* (store) [#14746](https://github.com/cosmos/cosmos-sdk/pull/14746) Extract Store in its own go.mod and rename the package to `cosmossdk.io/store`.
* (simulation) [#14751](https://github.com/cosmos/cosmos-sdk/pull/14751) Remove the `MsgType` field from `simulation.OperationInput` struct.
* (crypto/keyring) [#13734](https://github.com/cosmos/cosmos-sdk/pull/13834) The keyring's `Sign` method now takes a new `signMode` argument. It is only used if the signing key is a Ledger hardware device. You can set it to 0 in all other cases.
* (x/evidence) [14724](https://github.com/cosmos/cosmos-sdk/pull/14724) Extract Evidence in its own go.mod and rename the package to `cosmossdk.io/x/evidence`.
* (x/nft) [#14725](https://github.com/cosmos/cosmos-sdk/pull/14725) Extract NFT in its own go.mod and rename the package to `cosmossdk.io/x/nft`.
* (tx) [#14634](https://github.com/cosmos/cosmos-sdk/pull/14634) Move the `tx` go module to `x/tx`.
* (snapshots) [#14597](https://github.com/cosmos/cosmos-sdk/pull/14597) Move `snapshots` to `store/snapshots`, rename and bump proto package to v1.
* (crypto/keyring) [#14151](https://github.com/cosmos/cosmos-sdk/pull/14151) Move keys presentation from `crypto/keyring` to `client/keys`
* (modules) [#13850](https://github.com/cosmos/cosmos-sdk/pull/13850) and [#14046](https://github.com/cosmos/cosmos-sdk/pull/14046) Remove gogoproto stringer annotations. This removes the custom `String()` methods on all types that were using the annotations.
* (x/auth) [#13850](https://github.com/cosmos/cosmos-sdk/pull/13850/) Remove `MarshalYAML` methods from module (`x/...`) types.
* (store) [#11825](https://github.com/cosmos/cosmos-sdk/pull/11825) Make extension snapshotter interface safer to use, renamed the util function `WriteExtensionItem` to `WriteExtensionPayload`.
* (signing) [#13701](https://github.com/cosmos/cosmos-sdk/pull/) Add `context.Context` as an argument `x/auth/signing.VerifySignature`.
* (snapshots) [14048](https://github.com/cosmos/cosmos-sdk/pull/14048) Move the Snapshot package to the store package. This is done in an effort group all storage related logic under one package.
* (baseapp) [#14050](https://github.com/cosmos/cosmos-sdk/pull/14050) Refactor `ABCIListener` interface to accept Go contexts.
* (store/streaming)[#14603](https://github.com/cosmos/cosmos-sdk/pull/14603) `StoreDecoderRegistry` moved from store to `types/simulations` this breaks the `AppModuleSimulation` interface. 
* (x/staking) [#14590](https://github.com/cosmos/cosmos-sdk/pull/14590) `MsgUndelegateResponse` now includes undelegated amount. `x/staking` module's `keeper.Undelegate` now returns 3 values (completionTime,undelegateAmount,error)  instead of 2.
* (x/feegrant) [#14649](https://github.com/cosmos/cosmos-sdk/pull/14649) Extract Feegrant in its own go.mod and rename the package to `cosmossdk.io/x/feegrant`.
* (x/bank) [#14894](https://github.com/cosmos/cosmos-sdk/pull/14894) Allow a human readable denomination for coins when querying bank balances. Added a `ResolveDenom` parameter to `types.QueryAllBalancesRequest`.
* (crypto) [#15070](https://github.com/cosmos/cosmos-sdk/pull/15070) `GenerateFromPassword` and `Cost` from `bcrypt.go` now take a `uint32` instead of a `int` type.  
* (x/capability) [#15344](https://github.com/cosmos/cosmos-sdk/pull/15344) Capability module was removed and is now housed in [IBC-GO](https://github.com/cosmos/ibc-go). 
* [#15299](https://github.com/cosmos/cosmos-sdk/pull/15299) Remove `StdTx` transaction and signing APIs. No SDK version has actually supported `StdTx` since before Stargate.
* (codec) [#15600](https://github.com/cosmos/cosmos-sdk/pull/15600) [#15873](https://github.com/cosmos/cosmos-sdk/pull/15873) add support for getting signers to `codec.Codec` and `InterfaceRegistry`:
    * `Codec` has new methods `InterfaceRegistry`, `GetMsgAnySigners`, `GetMsgV1Signers`, and `GetMsgV2Signers` as well as unexported methods. All implementations of `Codec` by other users must now embed an official implementation from the `codec` package.
    * `InterfaceRegistry` is has unexported methods and implements `protodesc.Resolver` plus the `RangeFiles` and `SigningContext` methods. All implementations of `InterfaceRegistry` by other users must now embed the official implementation.
    * `AminoCodec` is marked as deprecated and no longer implements `Codec.
* (x/crisis) [#15852](https://github.com/cosmos/cosmos-sdk/pull/15852) Crisis keeper now takes a instance of the address codec to be able to decode user addresses
* (x/slashing) [#15875](https://github.com/cosmos/cosmos-sdk/pull/15875) `x/slashing.NewAppModule` now requires an `InterfaceRegistry` parameter.
* (client) [#15822](https://github.com/cosmos/cosmos-sdk/pull/15822) The return type of the interface method `TxConfig.SignModeHandler` has been changed to `x/tx/signing.HandlerMap`.
* (x/auth) [#15822](https://github.com/cosmos/cosmos-sdk/pull/15822) The type of struct field `ante.HandlerOptions.SignModeHandler` has been changed to `x/tx/signing.HandlerMap`.
    * The signature of `NewSigVerificationDecorator` has been changed to accept a `x/tx/signing.HandlerMap`.
    * The signature of `VerifySignature` has been changed to accept a `x/tx/signing.HandlerMap` and other structs from `x/tx` as arguments.
    * The signature of `NewTxConfigWithTextual` has been deprecated and its signature changed to accept a `SignModeOptions`.
* (x/bank) [#15567](https://github.com/cosmos/cosmos-sdk/pull/15567) `GenesisBalance.GetAddress` now returns a string instead of `sdk.AccAddress`
    * `MsgSendExec` test helper function now takes a address.Codec 
* (x/genutil) [#15567](https://github.com/cosmos/cosmos-sdk/pull/15567) `CollectGenTxsCmd` & `GenTxCmd` takes a address.Codec to be able to decode addresses
* (x/genutil) [#15999](https://github.com/cosmos/cosmos-sdk/pull/15999) Genutil now takes the `GenesisTxHanlder` interface instead of deliverTx. The interface is implemented on baseapp
* (types/math) [#16040](https://github.com/cosmos/cosmos-sdk/pull/16040) Remove aliases in `types/math.go` (part 1).
* (x/gov) [#16106](https://github.com/cosmos/cosmos-sdk/pull/16106) Remove gRPC query methods from Keeper.
* (x/gov) [#16118](https://github.com/cosmos/cosmos-sdk/pull/16118/) Use collections for constituion and params state management.
* (x/gov) [#16127](https://github.com/cosmos/cosmos-sdk/pull/16127) Use collections for deposit state management:
    * The following methods are removed from the gov keeper: `GetDeposit`, `GetAllDeposits`, `IterateAllDeposits`.
    * The following functions are removed from the gov types: `DepositKey`, `DepositsKey`.
* (x/gov) [#16164](https://github.com/cosmos/cosmos-sdk/pull/16164) Use collections for vote state management:
    * Removed: types `VoteKey`, `VoteKeys`
    * Removed: keeper `IterateVotes`, `IterateAllVotes`, `GetVotes`, `GetVote`, `SetVote`
* (x/gov) [#16171](https://github.com/cosmos/cosmos-sdk/pull/16171) Use collections for proposal state management (part 1):
    * Removed: keeper: `GetProposal`, `UnmarshalProposal`, `MarshalProposal`, `IterateProposal`, `GetProposal`, `GetProposalFiltered`, `GetProposals`, `GetProposalID`, `SetProposalID`
    * Remove: errors unused errors
* (sims) [#16155](https://github.com/cosmos/cosmos-sdk/pull/16155) 
    * `simulation.NewOperationMsg` now marshals the operation msg as proto bytes instead of legacy amino JSON bytes.
    * `simulation.NewOperationMsg` is now 2-arity instead of 3-arity with the obsolete argument `codec.ProtoCodec` removed.
    * The field `OperationMsg.Msg` is now of type `[]byte` instead of `json.RawMessage`.
* (cli) [#16209](https://github.com/cosmos/cosmos-sdk/pull/16209) Add API `StartCmdWithOptions` to create customized start command.
* (x/auth) [#16016](https://github.com/cosmos/cosmos-sdk/pull/16016) Use collections for accounts state management:
    * removed: keeper `HasAccountByID`, `AccountAddressByID`, `SetParams
* (x/distribution) [#16211](https://github.com/cosmos/cosmos-sdk/pull/16211) Use collections for params state management.
* [#15284](https://github.com/cosmos/cosmos-sdk/pull/15284)
    * `sdk.Msg.GetSigners` was deprecated and is no longer supported. Use the `cosmos.msg.v1.signer` protobuf annotation instead.
    * `sdk.Tx` now requires a new method `GetMsgsV2()`.
    * `types/tx.Tx` no longer implements `sdk.Tx`.
    * `TxConfig` has a new method `SigningContext() *signing.Context`.
    * `AccountKeeper` now has an `AddressCodec() address.Codec` method and the expected `AccountKeeper` for `x/auth/ante` expects this method.
    * `SigVerifiableTx.GetSigners()` now returns `([][]byte, error)` instead of `[]sdk.AccAddress`.
* (x/authx) [#15284](https://github.com/cosmos/cosmos-sdk/pull/15284) `NewKeeper` now requires `codec.Codec`.
* (x/gov) [#15284](https://github.com/cosmos/cosmos-sdk/pull/15284) `NewKeeper` now requires `codec.Codec`.
* (x/distribution) [#16302](https://github.com/cosmos/cosmos-sdk/pull/16302) Use collections for FeePool state management.
    * removed: keeper `GetFeePool`, `SetFeePool`, `GetFeePoolCommunityCoins`

* (x/gov) [#16268](https://github.com/cosmos/cosmos-sdk/pull/16268) Use collections for proposal state management (part 2):
    * this finalizes the gov collections migration
    * Removed: keeper `InsertActiveProposalsQueue`, `RemoveActiveProposalsQueue`, `InsertInactiveProposalsQueue`, `RemoveInactiveProposalsQueue`, `IterateInactiveProposalsQueue`, `IterateActiveProposalsQueue`, `ActiveProposalsQueueIterator`, `InactiveProposalsQueueIterator`
    * Remove: types all the key related functions
* (baseapp) [#15519](https://github.com/cosmos/cosmos-sdk/pull/15519/files) BeginBlock and EndBlock are now internal to baseapp. For testing, user must call `FinalizeBlock`. BeginBlock and EndBlock calls are internal to Baseapp. 
* (baseapp) [#15519](https://github.com/cosmos/cosmos-sdk/pull/15519/files) Writing of state to the multistore was moved to FinalizeBlock. Commit still handles the commiting values to disk. 
* (baseapp) [#15519](https://github.com/cosmos/cosmos-sdk/pull/15519/files) `runTxMode`s were renamed to `execMode`. ModeDeliver as changed to `ModeFinalize` and a new `ModeVoteExtension` was added for vote extensions.
* (baseapp) [#15519](https://github.com/cosmos/cosmos-sdk/pull/15519/files) All calls to ABCI methods now accept a pointer of the abci request and response types
* (baseapp) [#15519](https://github.com/cosmos/cosmos-sdk/pull/15519/files) Calls to BeginBlock and EndBlock have been replaced with core api beginblock & endblock. 
* (x/crisis) [#16328](https://github.com/cosmos/cosmos-sdk/pull/16328) Use collections for state management:
    * Removed: keeper `GetConstantFee`, `SetConstantFee` 
* (x/mint) [#16329](https://github.com/cosmos/cosmos-sdk/pull/16329) Use collections for state management:
    * Removed: keeper `GetParams`, `SetParams`, `GetMinter`, `SetMinter`.
* (x/*all*) [#16052](https://github.com/cosmos/cosmos-sdk/pull/16062) `GetSignBytes` implementations on messages and global legacy amino codec definitions have been removed from all modules.
* (sims) [#16052](https://github.com/cosmos/cosmos-sdk/pull/16062) `GetOrGenerate` no longer requires a codec argument is now 4-arity instead of 5-arity.
* (baseapp) [#16342](https://github.com/cosmos/cosmos-sdk/pull/16342) NewContext was renamed to NewContextLegacy. The replacement (NewContext) now does not take a header, instead you should set the header via `WithHeaderInfo` or `WithBlockHeight`. Note that `WithBlockHeight` will soon be depreacted and its recommneded to use `WithHeaderInfo`
* (x/auth) [#16423](https://github.com/cosmos/cosmos-sdk/pull/16423) `helpers.AddGenesisAccount` has been moved to `x/genutil` to remove the cyclic dependency between `x/auth` and `x/genutil`.

### Client Breaking Changes

* (x/staking) [#15701](https://github.com/cosmos/cosmos-sdk/pull/15701) `HistoricalInfoKey` now has a binary format.
* (grpc-web) [#14652](https://github.com/cosmos/cosmos-sdk/pull/14652) Use same port for gRPC-Web and the API server.
* (abci) [#15845](https://github.com/cosmos/cosmos-sdk/pull/15845) Add `msg_index` to all event attributes to associate events and messages
* (abci) [#15845](https://github.com/cosmos/cosmos-sdk/pull/15845) Remove duplicating events in `logs`
* (baseapp) [#15519](https://github.com/cosmos/cosmos-sdk/pull/15519/files) BeginBlock & EndBlock events have begin or endblock in the events in order to identify which stage they are emitted from since they are returned to comet as FinalizeBlock events, 
* (store/streaming) [#15519](https://github.com/cosmos/cosmos-sdk/pull/15519/files) State Streaming removed emitting of beginblock, endblock and delivertx in favour of emitting FinalizeBlock. 

### CLI Breaking Changes

* (cli) The majority of Cosmos SDK modules now use [AutoCLI](https://docs.cosmos.network/main/building-modules/autocli) for their queries. Allowing for a more consistent CLI experience between modules and CLI and gRPC. These changes led to no changes in UX but a [small change in CLI outputs for some commands returning a JSON or a YAML](https://github.com/cosmos/cosmos-sdk/issues/16651).
* (cli) [#15826](https://github.com/cosmos/cosmos-sdk/pull/15826) Remove `<appd> q account` command. Use `<appd> q auth account` instead.
* (x/staking) [#14864](https://github.com/cosmos/cosmos-sdk/pull/14864) `create-validator` CLI command now takes a json file as an arg instead of having a bunch of required flags to it.
* (cli) [#14659](https://github.com/cosmos/cosmos-sdk/pull/14659) `<app> q block <height>` is removed as it just output json. The new command allows either height/hash and is `<app> q block --type=height|hash <height|hash>`. 
* (x/gov) [#14880](https://github.com/cosmos/cosmos-sdk/pull/14880) Remove `<app> tx gov submit-legacy-proposal cancel-software-upgrade` and `software-upgrade` commands. These commands are now in the `x/upgrade` module and using gov v1. Use `tx upgrade software-upgrade` instead.
* (grpc-web) [#14652](https://github.com/cosmos/cosmos-sdk/pull/14652) Remove `grpc-web.address` flag.
* (client) [#14342](https://github.com/cosmos/cosmos-sdk/pull/14342) `<app> config` command is now a sub-command. Use `<app> config --help` to learn more.
* (cli) [#15299](https://github.com/cosmos/cosmos-sdk/pull/15299) Remove `--amino` flag from `sign` and `multi-sign` commands. Amino `StdTx` has been deprecated for a while. Amino JSON signing still works as expected. 

### Bug Fixes

* (baseapp) [#16259](https://github.com/cosmos/cosmos-sdk/pull/16259) Ensure the `Context` block height is correct after `InitChain` and prior to the second block.
* (x/staking) [#16043](https://github.com/cosmos/cosmos-sdk/pull/16043) Call `AfterUnbondingInitiated` hook for new unbonding entries only and fix `UnbondingDelegation` entries handling. This is a behavior change compared to Cosmos SDK v0.47.x, now the hook is called only for new unbonding entries.
* (types) [#16010](https://github.com/cosmos/cosmos-sdk/pull/16010) Let `module.CoreAppModuleBasicAdaptor` fallback to legacy genesis handling.
* (types) [#15691](https://github.com/cosmos/cosmos-sdk/pull/15691) Make `Coin.Validate()` check that `.Amount` is not nil.
* (x/auth) [#15059](https://github.com/cosmos/cosmos-sdk/pull/15059) `ante.CountSubKeys` returns 0 when passing a nil `Pubkey`.
* (x/capability) [#15030](https://github.com/cosmos/cosmos-sdk/pull/15030) Prevent `x/capability` from consuming `GasMeter` gas during `InitMemStore`
* (types/coin) [#14739](https://github.com/cosmos/cosmos-sdk/pull/14739) Deprecate the method `Coin.IsEqual` in favour of  `Coin.Equal`. The difference between the two methods is that the first one results in a panic when denoms are not equal. This panic lead to unexpected behavior
* (x/crypto) [#15258](https://github.com/cosmos/cosmos-sdk/pull/15258) Write keyhash file with permissions 0600 instead of 0555.
* (cli) [#16138](https://github.com/cosmos/cosmos-sdk/pull/16138) Fix snapshot commands panic if snapshot don't exists.
* (x/gov) [#16230](https://github.com/cosmos/cosmos-sdk/pull/16231) Fix: rawlog JSON formatting of proposal_vote option field

### Deprecated

* (x/staking) [#14567](https://github.com/cosmos/cosmos-sdk/pull/14567) The `delegator_address` field of `MsgCreateValidator` has been deprecated.
   The validator address bytes and delegator address bytes refer to the same account while creating validator (defer only in bech32 notation).

## [v0.47.3](https://github.com/cosmos/cosmos-sdk/releases/tag/v0.47.3) - 2023-06-08

### Features

* (baseapp) [#16290](https://github.com/cosmos/cosmos-sdk/pull/16290) Add circuit breaker setter in baseapp.
* (x/group) [#16191](https://github.com/cosmos/cosmos-sdk/pull/16191) Add EventProposalPruned event to group module whenever a proposal is pruned.
* (tx) [#15992](https://github.com/cosmos/cosmos-sdk/pull/15992) Add `WithExtensionOptions` in tx Factory to allow `SetExtensionOptions` with given extension options.

### Improvements

* (baseapp) [#16407](https://github.com/cosmos/cosmos-sdk/pull/16407) Make `DefaultProposalHandler.ProcessProposalHandler` return a ProcessProposal NoOp when using none or a NoOp mempool.
* (deps) [#16083](https://github.com/cosmos/cosmos-sdk/pull/16083) Bumps `proto-builder` image to 0.13.0.
* (client) [#16075](https://github.com/cosmos/cosmos-sdk/pull/16075) Partly revert [#15953](https://github.com/cosmos/cosmos-sdk/issues/15953) and `factory.Prepare` now does nothing in offline mode.
* (server) [#15984](https://github.com/cosmos/cosmos-sdk/pull/15984) Use `cosmossdk.io/log` package for logging instead of CometBFT logger. NOTE: v0.45 and v0.46 were not using CometBFT logger either. This keeps the same underlying logger (zerolog) as in v0.45.x+ and v0.46.x+ but now properly supporting filtered logging.
* (gov) [#15979](https://github.com/cosmos/cosmos-sdk/pull/15979) Improve gov error message when failing to convert v1 proposal to v1beta1.
* (store) [#16067](https://github.com/cosmos/cosmos-sdk/pull/16067) Add local snapshots management commands.
* (server) [#16061](https://github.com/cosmos/cosmos-sdk/pull/16061) Add Comet bootstrap command.
* (snapshots) [#16060](https://github.com/cosmos/cosmos-sdk/pull/16060) Support saving and restoring snapshot locally.
* (x/staking) [#16068](https://github.com/cosmos/cosmos-sdk/pull/16068) Update simulation to allow non-EOA accounts to stake.
* (server) [#16142](https://github.com/cosmos/cosmos-sdk/pull/16142) Remove JSON Indentation from the GRPC to REST gateway's responses. (Saving bandwidth)
* (types) [#16145](https://github.com/cosmos/cosmos-sdk/pull/16145) Rename interface `ExtensionOptionI` back to `TxExtensionOptionI` to avoid breaking change.
* (baseapp) [#16193](https://github.com/cosmos/cosmos-sdk/pull/16193) Add `Close` method to `BaseApp` for custom app to cleanup resource in graceful shutdown.

### Bug Fixes

* Fix [barberry](https://forum.cosmos.network/t/cosmos-sdk-security-advisory-barberry/10825) security vulnerability.
* (server) [#16395](https://github.com/cosmos/cosmos-sdk/pull/16395) Do not override some Comet config is purposely set differently in `InterceptConfigsPreRunHandler`.
* (store) [#16449](https://github.com/cosmos/cosmos-sdk/pull/16449) Fix StateSync Restore by excluding memory store.
* (cli) [#16312](https://github.com/cosmos/cosmos-sdk/pull/16312) Allow any addresses in `client.ValidatePromptAddress`.
* (x/group) [#16017](https://github.com/cosmos/cosmos-sdk/pull/16017) Correctly apply account number in group v2 migration.

### API Breaking Changes

* (testutil) [#14991](https://github.com/cosmos/cosmos-sdk/pull/14991) The `testutil/testdata_pulsar` package has moved to `testutil/testdata/testpb`.  Chains will not notice this breaking change as this package contains testing utilities only used by the SDK internally.

## [v0.47.2](https://github.com/cosmos/cosmos-sdk/releases/tag/v0.47.2) - 2023-04-27

### Improvements

* (x/evidence) [#15908](https://github.com/cosmos/cosmos-sdk/pull/15908) Update the equivocation handler to work with ICS by removing a pubkey check that was performing a no-op for consumer chains.
* (x/slashing) [#15908](https://github.com/cosmos/cosmos-sdk/pull/15908) Remove the validators' pubkey check in the signature handler in order to work with ICS.
* (deps) [#15957](https://github.com/cosmos/cosmos-sdk/pull/15957) Bump CometBFT to [v0.37.1](https://github.com/cometbft/cometbft/blob/v0.37.1/CHANGELOG.md#v0371).
* (store) [#15683](https://github.com/cosmos/cosmos-sdk/pull/15683) `rootmulti.Store.CacheMultiStoreWithVersion` now can handle loading archival states that don't persist any of the module stores the current state has.
* [#15448](https://github.com/cosmos/cosmos-sdk/pull/15448) Automatically populate the block timestamp for historical queries. In contexts where the block timestamp is needed for previous states, the timestamp will now be set. Note, when querying against a node it must be re-synced in order to be able to automatically populate the block timestamp. Otherwise, the block timestamp will be populated for heights going forward once upgraded.
* [#14019](https://github.com/cosmos/cosmos-sdk/issues/14019) Remove the interface casting to allow other implementations of a `CommitMultiStore`.
* (simtestutil) [#15903](https://github.com/cosmos/cosmos-sdk/pull/15903) Add `AppStateFnWithExtendedCbs` with moduleStateCb callback function to allow access moduleState.

### Bug Fixes

* (baseapp) [#15789](https://github.com/cosmos/cosmos-sdk/pull/15789) Ensure `PrepareProposal` and `ProcessProposal` respect `InitialHeight` set by CometBFT when set to a value greater than 1.
* (types) [#15433](https://github.com/cosmos/cosmos-sdk/pull/15433) Allow disabling of account address caches (for printing bech32 account addresses).
* (client/keys) [#15876](https://github.com/cosmos/cosmos-sdk/pull/15876) Fix the JSON output `<appd> keys list --output json` when there are no keys.

## [v0.47.1](https://github.com/cosmos/cosmos-sdk/releases/tag/v0.47.1) - 2023-03-23

### Features

* (x/bank) [#15265](https://github.com/cosmos/cosmos-sdk/pull/15265) Update keeper interface to include `GetAllDenomMetaData`.
* (x/groups) [#14879](https://github.com/cosmos/cosmos-sdk/pull/14879) Add `Query/Groups` query to get all the groups.
* (x/gov,cli) [#14718](https://github.com/cosmos/cosmos-sdk/pull/14718) Added `AddGovPropFlagsToCmd` and `ReadGovPropFlags` functions.
* (cli) [#14655](https://github.com/cosmos/cosmos-sdk/pull/14655) Add a new command to list supported algos.
* (x/genutil,cli) [#15147](https://github.com/cosmos/cosmos-sdk/pull/15147) Add `--initial-height` flag to cli init cmd to provide `genesis.json` with user-defined initial block height.

### Improvements

* (x/distribution) [#15462](https://github.com/cosmos/cosmos-sdk/pull/15462) Add delegator address to the event for withdrawing delegation rewards.
* [#14609](https://github.com/cosmos/cosmos-sdk/pull/14609) Add `RetryForBlocks` method to use in tests that require waiting for a transaction to be included in a block.

### Bug Fixes

* (baseapp) [#15487](https://github.com/cosmos/cosmos-sdk/pull/15487) Reset state before calling PrepareProposal and ProcessProposal.
* (cli) [#15123](https://github.com/cosmos/cosmos-sdk/pull/15123) Fix the CLI `offline` mode behavior to be really offline. The API of `clienttx.NewFactoryCLI` is updated to return an error. 

### Deprecated

* (x/genutil) [#15316](https://github.com/cosmos/cosmos-sdk/pull/15316) Remove requirement on node & IP being included in a gentx.

## [v0.47.0](https://github.com/cosmos/cosmos-sdk/releases/tag/v0.47.0) - 2023-03-14

### Features

* (x/gov) [#15151](https://github.com/cosmos/cosmos-sdk/pull/15151) Add `burn_vote_quorum`, `burn_proposal_deposit_prevote` and `burn_vote_veto` params to allow applications to decide if they would like to burn deposits
* (client) [#14509](https://github.com/cosmos/cosmos-sdk/pull/#14509) Added `AddKeyringFlags` function.
* (x/bank) [#14045](https://github.com/cosmos/cosmos-sdk/pull/14045) Add CLI command `spendable-balances`, which also accepts the flag `--denom`.
* (x/slashing, x/staking) [#14363](https://github.com/cosmos/cosmos-sdk/pull/14363) Add the infraction a validator commited type as an argument to a `SlashWithInfractionReason` keeper method.
* (client) [#14051](https://github.com/cosmos/cosmos-sdk/pull/14051) Add `--grpc` client option.
* (x/genutil) [#14149](https://github.com/cosmos/cosmos-sdk/pull/14149) Add `genutilcli.GenesisCoreCommand` command, which contains all genesis-related sub-commands.
* (x/evidence) [#13740](https://github.com/cosmos/cosmos-sdk/pull/13740) Add new proto field `hash` of type `string` to `QueryEvidenceRequest` which helps to decode the hash properly while using query API.
* (core) [#13306](https://github.com/cosmos/cosmos-sdk/pull/13306) Add a `FormatCoins` function to in `core/coins` to format sdk Coins following the Value Renderers spec.
* (math) [#13306](https://github.com/cosmos/cosmos-sdk/pull/13306) Add `FormatInt` and `FormatDec` functiosn in `math` to format integers and decimals following the Value Renderers spec.
* (x/staking) [#13122](https://github.com/cosmos/cosmos-sdk/pull/13122) Add `UnbondingCanComplete` and `PutUnbondingOnHold` to `x/staking` module.
* [#13437](https://github.com/cosmos/cosmos-sdk/pull/13437) Add new flag `--modules-to-export` in `simd export` command to export only selected modules.
* [#13298](https://github.com/cosmos/cosmos-sdk/pull/13298) Add `AddGenesisAccount` helper func in x/auth module which helps adding accounts to genesis state.
* (x/authz) [#12648](https://github.com/cosmos/cosmos-sdk/pull/12648) Add an allow list, an optional list of addresses allowed to receive bank assets via authz MsgSend grant.
* (sdk.Coins) [#12627](https://github.com/cosmos/cosmos-sdk/pull/12627) Make a Denoms method on sdk.Coins.
* (testutil) [#12973](https://github.com/cosmos/cosmos-sdk/pull/12973) Add generic `testutil.RandSliceElem` function which selects a random element from the list.
* (client) [#12936](https://github.com/cosmos/cosmos-sdk/pull/12936) Add capability to preprocess transactions before broadcasting from a higher level chain.
* (cli) [#13064](https://github.com/cosmos/cosmos-sdk/pull/13064) Add `debug prefixes` to list supported HRP prefixes via .
* (ledger) [#12935](https://github.com/cosmos/cosmos-sdk/pull/12935) Generalize Ledger integration to allow for different apps or keytypes that use SECP256k1.
* (x/bank) [#11981](https://github.com/cosmos/cosmos-sdk/pull/11981) Create the `SetSendEnabled` endpoint for managing the bank's SendEnabled settings.
* (x/auth) [#13210](https://github.com/cosmos/cosmos-sdk/pull/13210) Add `Query/AccountInfo` endpoint for simplified access to basic account info.
* (x/consensus) [#12905](https://github.com/cosmos/cosmos-sdk/pull/12905) Create a new `x/consensus` module that is now responsible for maintaining Tendermint consensus parameters instead of `x/param`. Legacy types remain in order to facilitate parameter migration from the deprecated `x/params`. App developers should ensure that they execute `baseapp.MigrateParams` during their chain upgrade. These legacy types will be removed in a future release.
* (client/tx) [#13670](https://github.com/cosmos/cosmos-sdk/pull/13670) Add validation in `BuildUnsignedTx` to prevent simple inclusion of valid mnemonics

### Improvements

* [#14995](https://github.com/cosmos/cosmos-sdk/pull/14995) Allow unknown fields in `ParseTypedEvent`.
* (store) [#14931](https://github.com/cosmos/cosmos-sdk/pull/14931) Exclude in-memory KVStores, i.e. `StoreTypeMemory`, from CommitInfo commitments.
* (cli) [#14919](https://github.com/cosmos/cosmos-sdk/pull/14919) Fix never assigned error when write validators.
* (x/group) [#14923](https://github.com/cosmos/cosmos-sdk/pull/14923) Fix error while using pagination in `x/group` from CLI.
* (types/coin) [#14715](https://github.com/cosmos/cosmos-sdk/pull/14715) `sdk.Coins.Add` now returns an empty set of coins `sdk.Coins{}` if both coins set are empty.
    * This is a behavior change, as previously `sdk.Coins.Add` would return `nil` in this case.
* (reflection) [#14838](https://github.com/cosmos/cosmos-sdk/pull/14838) We now require that all proto files' import path (i.e. the OS path) matches their fully-qualified package name. For example, proto files with package name `cosmos.my.pkg.v1` should live in the folder `cosmos/my/pkg/v1/*.proto` relatively to the protoc import root folder (usually the root `proto/` folder).
* (baseapp) [#14505](https://github.com/cosmos/cosmos-sdk/pull/14505) PrepareProposal and ProcessProposal now use deliverState for the first block in order to access changes made in InitChain.
* (x/group) [#14527](https://github.com/cosmos/cosmos-sdk/pull/14527) Fix wrong address set in `EventUpdateGroupPolicy`.
* (cli) [#14509](https://github.com/cosmos/cosmos-sdk/pull/14509) Added missing options to keyring-backend flag usage.
* (server) [#14441](https://github.com/cosmos/cosmos-sdk/pull/14441) Fix `--log_format` flag not working.
* (ante) [#14448](https://github.com/cosmos/cosmos-sdk/pull/14448) Return anteEvents when postHandler fail.
* (baseapp) [#13983](https://github.com/cosmos/cosmos-sdk/pull/13983) Don't emit duplicate ante-handler events when a post-handler is defined.
* (x/staking) [#14064](https://github.com/cosmos/cosmos-sdk/pull/14064) Set all fields in `redelegation.String()`.
* (x/upgrade) [#13936](https://github.com/cosmos/cosmos-sdk/pull/13936) Make downgrade verification work again.
* (x/group) [#13742](https://github.com/cosmos/cosmos-sdk/pull/13742) Fix `validate-genesis` when group policy accounts exist.
* (store) [#13516](https://github.com/cosmos/cosmos-sdk/pull/13516) Fix state listener that was observing writes at wrong time.
* (simstestutil) [#15305](https://github.com/cosmos/cosmos-sdk/pull/15305) Add `AppStateFnWithExtendedCb` with callback function to extend rawState.
* (simapp) [#14977](https://github.com/cosmos/cosmos-sdk/pull/14977) Move simulation helpers functions (`AppStateFn` and `AppStateRandomizedFn`) to `testutil/sims`. These takes an extra genesisState argument which is the default state of the app.
* (cli) [#14953](https://github.com/cosmos/cosmos-sdk/pull/14953) Enable profiling block replay during abci handshake with `--cpu-profile`.
* (store) [#14410](https://github.com/cosmos/cosmos-sdk/pull/14410) `rootmulti.Store.loadVersion` has validation to check if all the module stores' height is correct, it will error if any module store has incorrect height.
* (store) [#14189](https://github.com/cosmos/cosmos-sdk/pull/14189) Add config `iavl-lazy-loading` to enable lazy loading of iavl store, to improve start up time of archive nodes, add method `SetLazyLoading` to `CommitMultiStore` interface.
* (deps) [#14830](https://github.com/cosmos/cosmos-sdk/pull/14830) Bump to IAVL `v0.19.5-rc.1`.
* (tools) [#14793](https://github.com/cosmos/cosmos-sdk/pull/14793) Dockerfile optimization.
* (x/gov) [#13010](https://github.com/cosmos/cosmos-sdk/pull/13010) Partial cherry-pick of this issue for adding proposer migration.
* [#14691](https://github.com/cosmos/cosmos-sdk/pull/14691) Change behavior of `sdk.StringifyEvents` to not flatten events attributes by events type.
    * This change only affects ABCI message logs, and not the events field.
* [#14692](https://github.com/cosmos/cosmos-sdk/pull/14692) Improve RPC queries error message when app is at height 0.
* [#14017](https://github.com/cosmos/cosmos-sdk/pull/14017) Simplify ADR-028 and `address.Module`.
    * This updates the [ADR-028](https://docs.cosmos.network/main/architecture/adr-028-public-key-addresses) and enhance the `address.Module` API to support module addresses and sub-module addresses in a backward compatible way.
* (snapshots) [#14608](https://github.com/cosmos/cosmos-sdk/pull/14608/) Deprecate unused structs `SnapshotKVItem` and `SnapshotSchema`.
* [#15243](https://github.com/cosmos/cosmos-sdk/pull/15243) `LatestBlockResponse` & `BlockByHeightResponse` types' field `sdk_block` was incorrectly cast `proposer_address` bytes to validator operator address, now to consensus address
* (x/group, x/gov) [#14483](https://github.com/cosmos/cosmos-sdk/pull/14483) Add support for `[]string` and `[]int` in `draft-proposal` prompt.
* (protobuf) [#14476](https://github.com/cosmos/cosmos-sdk/pull/14476) Clean up protobuf annotations `{accepts,implements}_interface`.
* (x/gov, x/group) [#14472](https://github.com/cosmos/cosmos-sdk/pull/14472) The recommended metadata format for x/gov and x/group proposals now uses an array of strings (instead of a single string) for the `authors` field.
* (crypto) [#14460](https://github.com/cosmos/cosmos-sdk/pull/14460) Check the signature returned by a ledger device against the public key in the keyring.
* [#14356](https://github.com/cosmos/cosmos-sdk/pull/14356) Add `events.GetAttributes` and `event.GetAttribute` methods to simplify the retrieval of an attribute from event(s).
* (types) [#14332](https://github.com/cosmos/cosmos-sdk/issues/14332) Reduce state export time by 50%.
* (types) [#14163](https://github.com/cosmos/cosmos-sdk/pull/14163) Refactor `(coins Coins) Validate()` to avoid unnecessary map.
* [#13881](https://github.com/cosmos/cosmos-sdk/pull/13881) Optimize iteration on nested cached KV stores and other operations in general.
* (x/gov) [#14347](https://github.com/cosmos/cosmos-sdk/pull/14347) Support `v1.Proposal` message in `v1beta1.Proposal.Content`.
* [#13882](https://github.com/cosmos/cosmos-sdk/pull/13882) Add tx `encode` and `decode` endpoints to amino tx service.
  > Note: These endpoints encodes and decodes only amino txs.
* (config) [#13894](https://github.com/cosmos/cosmos-sdk/pull/13894) Support state streaming configuration in `app.toml` template and default configuration.
* (x/nft) [#13836](https://github.com/cosmos/cosmos-sdk/pull/13836) Remove the validation for `classID` and `nftID` from the NFT module.
* [#13789](https://github.com/cosmos/cosmos-sdk/pull/13789) Add tx `encode` and `decode` endpoints to tx service.
  > Note: These endpoints will only encode and decode proto messages, Amino encoding and decoding is not supported.
* [#13619](https://github.com/cosmos/cosmos-sdk/pull/13619) Add new function called LogDeferred to report errors in defers. Use the function in x/bank files.
* (deps) [#13397](https://github.com/cosmos/cosmos-sdk/pull/13397) Bump Go version minimum requirement to `1.19`.
* [#13070](https://github.com/cosmos/cosmos-sdk/pull/13070) Migrate from `gogo/protobuf` to `cosmos/gogoproto`.
* [#12995](https://github.com/cosmos/cosmos-sdk/pull/12995) Add `FormatTime` and `ParseTimeString` methods.
* [#12952](https://github.com/cosmos/cosmos-sdk/pull/12952) Replace keyring module to Cosmos fork.
* [#12352](https://github.com/cosmos/cosmos-sdk/pull/12352) Move the `RegisterSwaggerAPI` logic into a separate helper function in the server package.
* [#12876](https://github.com/cosmos/cosmos-sdk/pull/12876) Remove proposer-based rewards.
* [#12846](https://github.com/cosmos/cosmos-sdk/pull/12846) Remove `RandomizedParams` from the `AppModuleSimulation` interface which is no longer needed.
* (ci) [#12854](https://github.com/cosmos/cosmos-sdk/pull/12854) Use ghcr.io to host the proto builder image. Update proto builder image to go 1.19
* (x/bank) [#12706](https://github.com/cosmos/cosmos-sdk/pull/12706) Added the `chain-id` flag to the `AddTxFlagsToCmd` API. There is no longer a need to explicitly register this flag on commands whens `AddTxFlagsToCmd` is already called.
* [#12717](https://github.com/cosmos/cosmos-sdk/pull/12717) Use injected encoding params in simapp.
* [#12634](https://github.com/cosmos/cosmos-sdk/pull/12634) Move `sdk.Dec` to math package.
* [#12187](https://github.com/cosmos/cosmos-sdk/pull/12187) Add batch operation for x/nft module.
* [#12455](https://github.com/cosmos/cosmos-sdk/pull/12455) Show attempts count in error for signing.
* [#13101](https://github.com/cosmos/cosmos-sdk/pull/13101) Remove weights from `simapp/params` and `testutil/sims`. They are now in their respective modules.
* [#12398](https://github.com/cosmos/cosmos-sdk/issues/12398) Refactor all `x` modules to unit-test via mocks and decouple `simapp`.
* [#13144](https://github.com/cosmos/cosmos-sdk/pull/13144) Add validator distribution info grpc gateway get endpoint.
* [#13168](https://github.com/cosmos/cosmos-sdk/pull/13168) Migrate tendermintdev/proto-builder to ghcr.io. New image `ghcr.io/cosmos/proto-builder:0.8`
* [#13178](https://github.com/cosmos/cosmos-sdk/pull/13178) Add `cosmos.msg.v1.service` protobuf annotation to allow tooling to distinguish between Msg and Query services via reflection.
* [#13236](https://github.com/cosmos/cosmos-sdk/pull/13236) Integrate Filter Logging
* [#13528](https://github.com/cosmos/cosmos-sdk/pull/13528) Update `ValidateMemoDecorator` to only check memo against `MaxMemoCharacters` param when a memo is present.
* [#13651](https://github.com/cosmos/cosmos-sdk/pull/13651) Update `server/config/config.GetConfig` function.
* [#13781](https://github.com/cosmos/cosmos-sdk/pull/13781) Remove `client/keys.KeysCdc`.
* [#13802](https://github.com/cosmos/cosmos-sdk/pull/13802) Add --output-document flag to the export CLI command to allow writing genesis state to a file.
* [#13794](https://github.com/cosmos/cosmos-sdk/pull/13794) `types/module.Manager` now supports the
`cosmossdk.io/core/appmodule.AppModule` API via the new `NewManagerFromMap` constructor.
* [#14175](https://github.com/cosmos/cosmos-sdk/pull/14175) Add `server.DefaultBaseappOptions(appopts)` function to reduce boiler plate in root.go. 

### State Machine Breaking

* (baseapp, x/auth/posthandler) [#13940](https://github.com/cosmos/cosmos-sdk/pull/13940) Update `PostHandler` to receive the `runTx` success boolean.
* (store) [#14378](https://github.com/cosmos/cosmos-sdk/pull/14378) The `CacheKV` store is thread-safe again, which includes improved iteration and deletion logic. Iteration is on a strictly isolated view now, which is breaking from previous behavior.
* (x/bank) [#14538](https://github.com/cosmos/cosmos-sdk/pull/14538) Validate denom in bank balances GRPC queries.
* (x/group) [#14465](https://github.com/cosmos/cosmos-sdk/pull/14465) Add title and summary to proposal struct.
* (x/gov) [#14390](https://github.com/cosmos/cosmos-sdk/pull/14390) Add title, proposer and summary to proposal struct.
* (x/group) [#14071](https://github.com/cosmos/cosmos-sdk/pull/14071) Don't re-tally proposal after voting period end if they have been marked as ACCEPTED or REJECTED.
* (x/group) [#13742](https://github.com/cosmos/cosmos-sdk/pull/13742) Migrate group policy account from module accounts to base account.
* (x/auth)[#13780](https://github.com/cosmos/cosmos-sdk/pull/13780) `id` (type of int64) in `AccountAddressByID` grpc query is now deprecated, update to account-id(type of uint64) to use `AccountAddressByID`.
* (codec) [#13307](https://github.com/cosmos/cosmos-sdk/pull/13307) Register all modules' `Msg`s with group's ModuleCdc so that Amino sign bytes are correctly generated.* (x/gov) 
* (codec) [#13196](https://github.com/cosmos/cosmos-sdk/pull/13196) Register all modules' `Msg`s with gov's ModuleCdc so that Amino sign bytes are correctly generated.
* (group) [#13592](https://github.com/cosmos/cosmos-sdk/pull/13592) Fix group types registration with Amino.
* (x/distribution) [#12852](https://github.com/cosmos/cosmos-sdk/pull/12852) Deprecate `CommunityPoolSpendProposal`. Please execute a `MsgCommunityPoolSpend` message via the new v1 `x/gov` module instead. This message can be used to directly fund the `x/gov` module account.
* (x/bank) [#12610](https://github.com/cosmos/cosmos-sdk/pull/12610) `MsgMultiSend` now allows only a single input.
* (x/bank) [#12630](https://github.com/cosmos/cosmos-sdk/pull/12630) Migrate `x/bank` to self-managed parameters and deprecate its usage of `x/params`.
* (x/auth) [#12475](https://github.com/cosmos/cosmos-sdk/pull/12475) Migrate `x/auth` to self-managed parameters and deprecate its usage of `x/params`.
* (x/slashing) [#12399](https://github.com/cosmos/cosmos-sdk/pull/12399) Migrate `x/slashing` to self-managed parameters and deprecate its usage of `x/params`.
* (x/mint) [#12363](https://github.com/cosmos/cosmos-sdk/pull/12363) Migrate `x/mint` to self-managed parameters and deprecate it's usage of `x/params`.
* (x/distribution) [#12434](https://github.com/cosmos/cosmos-sdk/pull/12434) Migrate `x/distribution` to self-managed parameters and deprecate it's usage of `x/params`.
* (x/crisis) [#12445](https://github.com/cosmos/cosmos-sdk/pull/12445) Migrate `x/crisis` to self-managed parameters and deprecate it's usage of `x/params`.
* (x/gov) [#12631](https://github.com/cosmos/cosmos-sdk/pull/12631) Migrate `x/gov` to self-managed parameters and deprecate it's usage of `x/params`.
* (x/staking) [#12409](https://github.com/cosmos/cosmos-sdk/pull/12409) Migrate `x/staking` to self-managed parameters and deprecate it's usage of `x/params`.
* (x/bank) [#11859](https://github.com/cosmos/cosmos-sdk/pull/11859) Move the SendEnabled information out of the Params and into the state store directly.
* (x/gov) [#12771](https://github.com/cosmos/cosmos-sdk/pull/12771) Initial deposit requirement for proposals at submission time.
* (x/staking) [#12967](https://github.com/cosmos/cosmos-sdk/pull/12967) `unbond` now creates only one unbonding delegation entry when multiple unbondings exist at a single height (e.g. through multiple messages in a transaction).
* (x/auth/vesting) [#13502](https://github.com/cosmos/cosmos-sdk/pull/13502) Add Amino Msg registration for `MsgCreatePeriodicVestingAccount`.

### API Breaking Changes

* Migrate to CometBFT. Follow the migration instructions in the [upgrade guide](./UPGRADING.md#migration-to-cometbft-part-1).
* (simulation) [#14728](https://github.com/cosmos/cosmos-sdk/pull/14728) Rename the `ParamChanges` field to `LegacyParamChange` and `Contents` to `LegacyProposalContents` in `simulation.SimulationState`. Additionally it adds a `ProposalMsgs` field to `simulation.SimulationState`.
* (x/gov) [#14782](https://github.com/cosmos/cosmos-sdk/pull/14782) Move the `metadata` argument in `govv1.NewProposal` alongside `title` and `summary`.
* (x/upgrade) [#14216](https://github.com/cosmos/cosmos-sdk/pull/14216) Change upgrade keeper receiver to upgrade keeper pointers.
* (x/auth) [#13780](https://github.com/cosmos/cosmos-sdk/pull/13780) Querying with `id` (type of int64) in `AccountAddressByID` grpc query now throws error, use account-id(type of uint64) instead.
* (store) [#13516](https://github.com/cosmos/cosmos-sdk/pull/13516) Update State Streaming APIs:
    * Add method `ListenCommit` to `ABCIListener`
    * Move `ListeningEnabled` and  `AddListener` methods to `CommitMultiStore`
    * Remove `CacheWrapWithListeners` from `CacheWrap` and `CacheWrapper` interfaces
    * Remove listening APIs from the caching layer (it should only listen to the `rootmulti.Store`)
    * Add three new options to file streaming service constructor.
    * Modify `ABCIListener` such that any error from any method will always halt the app via `panic`
* (x/auth) [#13877](https://github.com/cosmos/cosmos-sdk/pull/13877) Rename `AccountKeeper`'s `GetNextAccountNumber` to `NextAccountNumber`.
* (x/evidence) [#13740](https://github.com/cosmos/cosmos-sdk/pull/13740) The `NewQueryEvidenceRequest` function now takes `hash` as a HEX encoded `string`.
* (server) [#13485](https://github.com/cosmos/cosmos-sdk/pull/13485) The `Application` service now requires the `RegisterNodeService` method to be implemented.
* [#13437](https://github.com/cosmos/cosmos-sdk/pull/13437) Add a list of modules to export argument in `ExportAppStateAndValidators`.
* (simapp) [#13402](https://github.com/cosmos/cosmos-sdk/pull/13402) Move simulation flags to `x/simulation/client/cli`.
* (simapp) [#13402](https://github.com/cosmos/cosmos-sdk/pull/13402) Move simulation helpers functions (`SetupSimulation`, `SimulationOperations`, `CheckExportSimulation`, `PrintStats`, `GetSimulationLog`) to `testutil/sims`.
* (simapp) [#13402](https://github.com/cosmos/cosmos-sdk/pull/13402) Move `testutil/rest` package to `testutil`.
* (types) [#13380](https://github.com/cosmos/cosmos-sdk/pull/13380) Remove deprecated `sdk.NewLevelDB`.
* (simapp) [#13378](https://github.com/cosmos/cosmos-sdk/pull/13378) Move `simapp.App` to `runtime.AppI`.
* (tx) [#12659](https://github.com/cosmos/cosmos-sdk/pull/12659) Remove broadcast mode `block`.
* (simapp) [#12747](https://github.com/cosmos/cosmos-sdk/pull/12747) Remove `simapp.MakeTestEncodingConfig`. Please use `moduletestutil.MakeTestEncodingConfig` (`types/module/testutil`) in tests instead.
* (x/bank) [#12648](https://github.com/cosmos/cosmos-sdk/pull/12648) `NewSendAuthorization` takes a new argument of an optional list of addresses allowed to receive bank assests via authz MsgSend grant. You can pass `nil` for the same behavior as before, i.e. any recipient is allowed.
* (x/bank) [#12593](https://github.com/cosmos/cosmos-sdk/pull/12593) Add `SpendableCoin` method to `BaseViewKeeper`
* (x/slashing) [#12581](https://github.com/cosmos/cosmos-sdk/pull/12581) Remove `x/slashing` legacy querier.
* (types) [#12355](https://github.com/cosmos/cosmos-sdk/pull/12355) Remove the compile-time `types.DBbackend` variable. Removes usage of the same in server/util.go
* (x/gov) [#12368](https://github.com/cosmos/cosmos-sdk/pull/12369) Gov keeper is now passed by reference instead of copy to make post-construction mutation of Hooks and Proposal Handlers possible at a framework level.
* (simapp) [#12270](https://github.com/cosmos/cosmos-sdk/pull/12270) Remove `invCheckPeriod uint` attribute from `SimApp` struct as per migration of `x/crisis` to app wiring
* (simapp) [#12334](https://github.com/cosmos/cosmos-sdk/pull/12334) Move `simapp.ConvertAddrsToValAddrs` and `simapp.CreateTestPubKeys ` to respectively `simtestutil.ConvertAddrsToValAddrs` and `simtestutil.CreateTestPubKeys` (`testutil/sims`)
* (simapp) [#12312](https://github.com/cosmos/cosmos-sdk/pull/12312) Move `simapp.EmptyAppOptions` to `simtestutil.EmptyAppOptions` (`testutil/sims`)
* (simapp) [#12312](https://github.com/cosmos/cosmos-sdk/pull/12312) Remove `skipUpgradeHeights map[int64]bool` and `homePath string` from `NewSimApp` constructor as per migration of `x/upgrade` to app-wiring.
* (testutil) [#12278](https://github.com/cosmos/cosmos-sdk/pull/12278) Move all functions from `simapp/helpers` to `testutil/sims`
* (testutil) [#12233](https://github.com/cosmos/cosmos-sdk/pull/12233) Move `simapp.TestAddr` to `simtestutil.TestAddr` (`testutil/sims`)
* (x/staking) [#12102](https://github.com/cosmos/cosmos-sdk/pull/12102) Staking keeper now is passed by reference instead of copy. Keeper's SetHooks no longer returns keeper. It updates the keeper in place instead.
* (linting) [#12141](https://github.com/cosmos/cosmos-sdk/pull/12141) Fix usability related linting for database. This means removing the infix Prefix from `prefix.NewPrefixWriter` and such so that it is `prefix.NewWriter` and making `db.DBConnection` and such into `db.Connection`
* (x/distribution) [#12434](https://github.com/cosmos/cosmos-sdk/pull/12434) `x/distribution` module `SetParams` keeper method definition is now updated to return `error`.
* (x/staking) [#12409](https://github.com/cosmos/cosmos-sdk/pull/12409) `x/staking` module `SetParams` keeper method definition is now updated to return `error`.
* (x/crisis) [#12445](https://github.com/cosmos/cosmos-sdk/pull/12445) `x/crisis` module `SetConstantFee` keeper method definition is now updated to return `error`.
* (x/gov) [#12631](https://github.com/cosmos/cosmos-sdk/pull/12631) `x/gov` module refactored to use `Params` as single struct instead of `DepositParams`, `TallyParams` & `VotingParams`.
* (x/gov) [#12631](https://github.com/cosmos/cosmos-sdk/pull/12631) Migrate `x/gov` to self-managed parameters and deprecate it's usage of `x/params`.
* (x/bank) [#12630](https://github.com/cosmos/cosmos-sdk/pull/12630) `x/bank` module `SetParams` keeper method definition is now updated to return `error`.
* (x/bank) [#11859](https://github.com/cosmos/cosmos-sdk/pull/11859) Move the SendEnabled information out of the Params and into the state store directly.
  The information can now be accessed using the BankKeeper.
  Setting can be done using MsgSetSendEnabled as a governance proposal.
  A SendEnabled query has been added to both GRPC and CLI.
* (appModule) Remove `Route`, `QuerierRoute` and `LegacyQuerierHandler` from AppModule Interface.
* (x/modules) Remove all LegacyQueries and related code from modules
* (store) [#11825](https://github.com/cosmos/cosmos-sdk/pull/11825) Make extension snapshotter interface safer to use, renamed the util function `WriteExtensionItem` to `WriteExtensionPayload`.
* (x/genutil)[#12956](https://github.com/cosmos/cosmos-sdk/pull/12956) `genutil.AppModuleBasic` has a new attribute: genesis transaction validation function. The existing validation logic is implemented in `genutiltypes.DefaultMessageValidator`. Use `genutil.NewAppModuleBasic` to create a new genutil Module Basic.
* (codec) [#12964](https://github.com/cosmos/cosmos-sdk/pull/12964) `ProtoCodec.MarshalInterface` now returns an error when serializing unregistered types and a subsequent `ProtoCodec.UnmarshalInterface` would fail.
* (x/staking) [#12973](https://github.com/cosmos/cosmos-sdk/pull/12973) Removed `stakingkeeper.RandomValidator`. Use `testutil.RandSliceElem(r, sk.GetAllValidators(ctx))` instead.
* (x/gov) [#13160](https://github.com/cosmos/cosmos-sdk/pull/13160) Remove custom marshaling of proposl and voteoption.
* (types) [#13430](https://github.com/cosmos/cosmos-sdk/pull/13430) Remove unused code `ResponseCheckTx` and `ResponseDeliverTx`
* (store) [#13529](https://github.com/cosmos/cosmos-sdk/pull/13529) Add method `LatestVersion` to `MultiStore` interface, add method `SetQueryMultiStore` to baesapp to support alternative `MultiStore` implementation for query service.
* (pruning) [#13609](https://github.com/cosmos/cosmos-sdk/pull/13609) Move pruning package to be under store package
* [#13794](https://github.com/cosmos/cosmos-sdk/pull/13794) Most methods on `types/module.AppModule` have been moved to 
extension interfaces. `module.Manager.Modules` is now of type `map[string]interface{}` to support in parallel the new 
`cosmossdk.io/core/appmodule.AppModule` API.

### CLI Breaking Changes

* (genesis) [#14149](https://github.com/cosmos/cosmos-sdk/pull/14149) Add `simd genesis` command, which contains all genesis-related sub-commands.
* (x/genutil) [#13535](https://github.com/cosmos/cosmos-sdk/pull/13535) Replace in `simd init`, the `--staking-bond-denom` flag with `--default-denom` which is used for all default denomination in the genesis, instead of only staking.

### Bug Fixes

* (x/auth/vesting) [#15373](https://github.com/cosmos/cosmos-sdk/pull/15373) Add extra checks when creating a periodic vesting account.
* (x/auth) [#13838](https://github.com/cosmos/cosmos-sdk/pull/13838) Fix calling `String()` and `MarshalYAML` panics when pubkey is set on a `BaseAccount``. 
* (x/evidence) [#13740](https://github.com/cosmos/cosmos-sdk/pull/13740) Fix evidence query API to decode the hash properly.
* (bank) [#13691](https://github.com/cosmos/cosmos-sdk/issues/13691) Fix unhandled error for vesting account transfers, when total vesting amount exceeds total balance.
* [#13553](https://github.com/cosmos/cosmos-sdk/pull/13553) Ensure all parameter validation for decimal types handles nil decimal values.
* [#13145](https://github.com/cosmos/cosmos-sdk/pull/13145) Fix panic when calling `String()` to a Record struct type.
* [#13116](https://github.com/cosmos/cosmos-sdk/pull/13116) Fix a dead-lock in the `Group-TotalWeight` `x/group` invariant.
* (types) [#12154](https://github.com/cosmos/cosmos-sdk/pull/12154) Add `baseAccountGetter` to avoid invalid account error when create vesting account.
* (x/staking) [#12303](https://github.com/cosmos/cosmos-sdk/pull/12303) Use bytes instead of string comparison in delete validator queue
* (store/rootmulti) [#12487](https://github.com/cosmos/cosmos-sdk/pull/12487) Fix non-deterministic map iteration.
* (sdk/dec_coins) [#12903](https://github.com/cosmos/cosmos-sdk/pull/12903) Fix nil `DecCoin` creation when converting `Coins` to `DecCoins`
* (store) [#12945](https://github.com/cosmos/cosmos-sdk/pull/12945) Fix nil end semantics in store/cachekv/iterator when iterating a dirty cache.
* (x/gov) [#13051](https://github.com/cosmos/cosmos-sdk/pull/13051) In SubmitPropsal, when a legacy msg fails it's handler call, wrap the error as ErrInvalidProposalContent (instead of ErrNoProposalHandlerExists).
* (snapshot) [#13400](https://github.com/cosmos/cosmos-sdk/pull/13400) Fix snapshot checksum issue in golang 1.19. 
* (server) [#13778](https://github.com/cosmos/cosmos-sdk/pull/13778) Set Cosmos SDK default endpoints to localhost to avoid unknown exposure of endpoints.
* (x/auth) [#13877](https://github.com/cosmos/cosmos-sdk/pull/13877) Handle missing account numbers during `InitGenesis`.
* (x/gov) [#13918](https://github.com/cosmos/cosmos-sdk/pull/13918) Propagate message errors when executing a proposal.

### Deprecated

* (x/evidence) [#13740](https://github.com/cosmos/cosmos-sdk/pull/13740) The `evidence_hash` field of `QueryEvidenceRequest` has been deprecated and now contains a new field `hash` with type `string`.
* (x/bank) [#11859](https://github.com/cosmos/cosmos-sdk/pull/11859) The Params.SendEnabled field is deprecated and unusable.
  The information can now be accessed using the BankKeeper.
  Setting can be done using MsgSetSendEnabled as a governance proposal.
  A SendEnabled query has been added to both GRPC and CLI.

## [v0.46.13](https://github.com/cosmos/cosmos-sdk/releases/tag/v0.46.13) - 2023-06-08

### Features 

* (snapshots) [#16060](https://github.com/cosmos/cosmos-sdk/pull/16060) Support saving and restoring snapshot locally.
* (baseapp) [#16290](https://github.com/cosmos/cosmos-sdk/pull/16290) Add circuit breaker setter in baseapp.
* (x/group) [#16191](https://github.com/cosmos/cosmos-sdk/pull/16191) Add EventProposalPruned event to group module whenever a proposal is pruned.

### Improvements

* (deps) [#15973](https://github.com/cosmos/cosmos-sdk/pull/15973) Bump CometBFT to [v0.34.28](https://github.com/cometbft/cometbft/blob/v0.34.28/CHANGELOG.md#v03428).
* (store) [#15683](https://github.com/cosmos/cosmos-sdk/pull/15683) `rootmulti.Store.CacheMultiStoreWithVersion` now can handle loading archival states that don't persist any of the module stores the current state has.
* (simapp) [#15903](https://github.com/cosmos/cosmos-sdk/pull/15903) Add `AppStateFnWithExtendedCbs` with moduleStateCb callback function to allow access moduleState. Note, this function is present in `simtestutil` from `v0.47.2+`.
* (gov) [#15979](https://github.com/cosmos/cosmos-sdk/pull/15979) Improve gov error message when failing to convert v1 proposal to v1beta1.
* (server) [#16061](https://github.com/cosmos/cosmos-sdk/pull/16061) Add Comet bootstrap command.
* (store) [#16067](https://github.com/cosmos/cosmos-sdk/pull/16067) Add local snapshots management commands.
* (baseapp) [#16193](https://github.com/cosmos/cosmos-sdk/pull/16193) Add `Close` method to `BaseApp` for custom app to cleanup resource in graceful shutdown.

### Bug Fixes

* Fix [barberry](https://forum.cosmos.network/t/cosmos-sdk-security-advisory-barberry/10825) security vulnerability.
* (cli) [#16312](https://github.com/cosmos/cosmos-sdk/pull/16312) Allow any addresses in `client.ValidatePromptAddress`.
* (store/iavl) [#15717](https://github.com/cosmos/cosmos-sdk/pull/15717) Upstream error on empty version (this change was present on all version but v0.46).

## [v0.46.12](https://github.com/cosmos/cosmos-sdk/releases/tag/v0.46.12) - 2023-04-04

### Features

* (x/groups) [#14879](https://github.com/cosmos/cosmos-sdk/pull/14879) Add `Query/Groups` query to get all the groups.

### Improvements

* (simapp) [#15305](https://github.com/cosmos/cosmos-sdk/pull/15305) Add `AppStateFnWithExtendedCb` with callback function to extend rawState and `AppStateRandomizedFnWithState` with extra genesisState argument which is the genesis state of the app.
* (x/distribution) [#15462](https://github.com/cosmos/cosmos-sdk/pull/15462) Add delegator address to the event for withdrawing delegation rewards.
* [#14019](https://github.com/cosmos/cosmos-sdk/issues/14019) Remove the interface casting to allow other implementations of a `CommitMultiStore`.

## [v0.46.11](https://github.com/cosmos/cosmos-sdk/releases/tag/v0.46.11) - 2023-03-03

### Improvements

* (deps) Migrate to [CometBFT](https://github.com/cometbft/cometbft). Follow the instructions in the [release notes](./RELEASE_NOTES.md).
* (store) [#15152](https://github.com/cosmos/cosmos-sdk/pull/15152) Remove unmaintained and experimental `store/v2alpha1`.
* (store) [#14410](https://github.com/cosmos/cosmos-sdk/pull/14410) `rootmulti.Store.loadVersion` has validation to check if all the module stores' height is correct, it will error if any module store has incorrect height.

### Bug Fixes

* [#15243](https://github.com/cosmos/cosmos-sdk/pull/15243) `LatestBlockResponse` & `BlockByHeightResponse` types' field `sdk_block` was incorrectly cast `proposer_address` bytes to validator operator address, now to consensus address.

## [v0.46.10](https://github.com/cosmos/cosmos-sdk/releases/tag/v0.46.10) - 2023-02-16

### Improvements

* (cli) [#14953](https://github.com/cosmos/cosmos-sdk/pull/14953) Enable profiling block replay during abci handshake with `--cpu-profile`.

## [v0.46.9](https://github.com/cosmos/cosmos-sdk/releases/tag/v0.46.9) - 2023-02-07

### Improvements

* (store/cache) [#13881](https://github.com/cosmos/cosmos-sdk/pull/13881) Optimize iteration on nested cached KV stores and other operations in general.
* (deps) [#14846](https://github.com/cosmos/cosmos-sdk/pull/14846) Bump btcd.
* (deps) Bump Tendermint version to [v0.34.26](https://github.com/informalsystems/tendermint/releases/tag/v0.34.26).
* (store/cache) [#14189](https://github.com/cosmos/cosmos-sdk/pull/14189) Add config `iavl-lazy-loading` to enable lazy loading of iavl store, to improve start up time of archive nodes, add method `SetLazyLoading` to `CommitMultiStore` interface.
    * A new field has been added to the app.toml. This alllows nodes with larger databases to startup quicker 

    ```toml
    # IAVLLazyLoading enable/disable the lazy loading of iavl store.
    # Default is false.
    iavl-lazy-loading = ""  
  ```

### Bug Fixes

* (cli) [#14919](https://github.com/cosmos/cosmos-sdk/pull/#14919) Fix never assigned error when write validators.
* (store) [#14798](https://github.com/cosmos/cosmos-sdk/pull/14798) Copy btree to avoid the problem of modify while iteration.
* (cli) [#14799](https://github.com/cosmos/cosmos-sdk/pull/14799) Fix Evidence CLI query flag parsing (backport #13458)

## [v0.46.8](https://github.com/cosmos/cosmos-sdk/releases/tag/v0.46.8) - 2023-01-23

### Improvements

* (store/cache) [#13881](https://github.com/cosmos/cosmos-sdk/pull/13881) Optimize iteration on nested cached KV stores and other operations in general.
* (x/gov) [#14347](https://github.com/cosmos/cosmos-sdk/pull/14347) Support `v1.Proposal` message in `v1beta1.Proposal.Content`.
* (deps) Use Informal System fork of Tendermint version to [v0.34.24](https://github.com/informalsystems/tendermint/releases/tag/v0.34.24).

### Bug Fixes

* (x/group) [#14526](https://github.com/cosmos/cosmos-sdk/pull/14526) Fix wrong address set in `EventUpdateGroupPolicy`.
* (ante) [#14448](https://github.com/cosmos/cosmos-sdk/pull/14448) Return anteEvents when postHandler fail.

### API Breaking Changes

* (x/gov) [#14422](https://github.com/cosmos/cosmos-sdk/pull/14422) Remove `Migrate_V046_6_To_V046_7` function which shouldn't be used for chains which already migrated to 0.46.

## [v0.46.7](https://github.com/cosmos/cosmos-sdk/releases/tag/v0.46.7) - 2022-12-13

### Features

* (client) [#14051](https://github.com/cosmos/cosmos-sdk/pull/14051) Add `--grpc` client option.

### Improvements

* (deps) Bump Tendermint version to [v0.34.24](https://github.com/tendermint/tendermint/releases/tag/v0.34.24).
* [#13651](https://github.com/cosmos/cosmos-sdk/pull/13651) Update `server/config/config.GetConfig` function.
* [#14175](https://github.com/cosmos/cosmos-sdk/pull/14175) Add `server.DefaultBaseappOptions(appopts)` function to reduce boiler plate in root.go.

### State Machine Breaking

* (x/gov) [#14214](https://github.com/cosmos/cosmos-sdk/pull/14214) Fix gov v0.46 migration to v1 votes.
    * Also provide a helper function `govv046.Migrate_V0466_To_V0467` for migrating a chain already on v0.46 with versions <=v0.46.6 to the latest v0.46.7 correct state.
* (x/group) [#14071](https://github.com/cosmos/cosmos-sdk/pull/14071) Don't re-tally proposal after voting period end if they have been marked as ACCEPTED or REJECTED.

### API Breaking Changes

* (store) [#13516](https://github.com/cosmos/cosmos-sdk/pull/13516) Update State Streaming APIs:
    * Add method `ListenCommit` to `ABCIListener`
    * Move `ListeningEnabled` and  `AddListener` methods to `CommitMultiStore`
    * Remove `CacheWrapWithListeners` from `CacheWrap` and `CacheWrapper` interfaces
    * Remove listening APIs from the caching layer (it should only listen to the `rootmulti.Store`)
    * Add three new options to file streaming service constructor.
    * Modify `ABCIListener` such that any error from any method will always halt the app via `panic`
* (store) [#13529](https://github.com/cosmos/cosmos-sdk/pull/13529) Add method `LatestVersion` to `MultiStore` interface, add method `SetQueryMultiStore` to baesapp to support alternative `MultiStore` implementation for query service.

### Bug Fixes

* (baseapp) [#13983](https://github.com/cosmos/cosmos-sdk/pull/13983) Don't emit duplicate ante-handler events when a post-handler is defined.
* (baseapp) [#14049](https://github.com/cosmos/cosmos-sdk/pull/14049) Fix state sync when interval is zero.
* (store) [#13516](https://github.com/cosmos/cosmos-sdk/pull/13516) Fix state listener that was observing writes at wrong time.

## [v0.46.6](https://github.com/cosmos/cosmos-sdk/releases/tag/v0.46.6) - 2022-11-18

### Improvements

* (config) [#13894](https://github.com/cosmos/cosmos-sdk/pull/13894) Support state streaming configuration in `app.toml` template and default configuration.

### Bug Fixes

* (x/gov) [#13918](https://github.com/cosmos/cosmos-sdk/pull/13918) Fix propagation of message errors when executing a proposal.

## [v0.46.5](https://github.com/cosmos/cosmos-sdk/releases/tag/v0.46.5) - 2022-11-17

### Features

* (x/bank) [#13891](https://github.com/cosmos/cosmos-sdk/pull/13891) Provide a helper function `Migrate_V0464_To_V0465` for migrating a chain **already on v0.46 with versions <=v0.46.4** to the latest v0.46.5 correct state.

### Improvements

* [#13826](https://github.com/cosmos/cosmos-sdk/pull/13826) Support custom `GasConfig` configuration for applications.
* (deps) Bump Tendermint version to [v0.34.23](https://github.com/tendermint/tendermint/releases/tag/v0.34.23).

### State Machine Breaking

* (x/group) [#13876](https://github.com/cosmos/cosmos-sdk/pull/13876) Fix group MinExecutionPeriod that is checked on execution now, instead of voting period end.

### API Breaking Changes

* (x/group) [#13876](https://github.com/cosmos/cosmos-sdk/pull/13876) Add `GetMinExecutionPeriod` method on DecisionPolicy interface.

### Bug Fixes

* (x/group) [#13869](https://github.com/cosmos/cosmos-sdk/pull/13869) Group members weight must be positive and a finite number.
* (x/bank) [#13821](https://github.com/cosmos/cosmos-sdk/pull/13821) Fix bank store migration of coin metadata.
* (x/group) [#13808](https://github.com/cosmos/cosmos-sdk/pull/13808) Fix propagation of message events to the current context in `EndBlocker`.
* (x/gov) [#13728](https://github.com/cosmos/cosmos-sdk/pull/13728) Fix propagation of message events to the current context in `EndBlocker`.
* (store) [#13803](https://github.com/cosmos/cosmos-sdk/pull/13803) Add an error log if IAVL set operation failed.
* [#13861](https://github.com/cosmos/cosmos-sdk/pull/13861) Allow `_` characters in tx event queries, i.e. `GetTxsEvent`.

## [v0.46.4](https://github.com/cosmos/cosmos-sdk/releases/tag/v0.46.4) - 2022-11-01

### Features

* (x/auth) [#13612](https://github.com/cosmos/cosmos-sdk/pull/13612) Add `Query/ModuleAccountByName` endpoint for accessing the module account info by module name.

### Improvements

* (deps) Bump IAVL version to [v0.19.4](https://github.com/cosmos/iavl/releases/tag/v0.19.4).

### Bug Fixes

* (x/auth/tx) [#12474](https://github.com/cosmos/cosmos-sdk/pull/12474) Remove condition in GetTxsEvent that disallowed multiple equal signs, which would break event queries with base64 strings (i.e. query by signature).
* (store) [#13530](https://github.com/cosmos/cosmos-sdk/pull/13530) Fix app-hash mismatch if upgrade migration commit is interrupted.

### CLI Breaking Changes

* [#13656](https://github.com/cosmos/cosmos-sdk/pull/13659) Rename `server.FlagIAVLFastNode` to `server.FlagDisableIAVLFastNode` for clarity.

### API Breaking Changes

* (context) [#13063](https://github.com/cosmos/cosmos-sdk/pull/13063) Update `Context#CacheContext` to automatically emit all events on the parent context's `EventManager`.

## [v0.46.3](https://github.com/cosmos/cosmos-sdk/releases/tag/v0.46.3) - 2022-10-20

ATTENTION:

This is a security release for the [Dragonberry security advisory](https://forum.cosmos.network/t/ibc-security-advisory-dragonberry/7702).

All users should upgrade immediately.

Users *must* add a replace directive in their go.mod for the new `ics23` package in the SDK:

```go
replace github.com/confio/ics23/go => github.com/cosmos/cosmos-sdk/ics23/go v0.8.0
```

### Features

* [#13435](https://github.com/cosmos/cosmos-sdk/pull/13435) Extend error context when a simulation fails.
* (grpc) [#13485](https://github.com/cosmos/cosmos-sdk/pull/13485) Implement a new gRPC query, `/cosmos/base/node/v1beta1/config`, which provides operator configuration.
* (cli) [#13147](https://github.com/cosmos/cosmos-sdk/pull/13147) Add the `--append` flag to the `sign-batch` CLI cmd to combine the messages and sign those txs which are created with `--generate-only`.
* (cli) [#13454](https://github.com/cosmos/cosmos-sdk/pull/13454) `sign-batch` CLI can now read multiple transaction files.

### Improvements

* [#13586](https://github.com/cosmos/cosmos-sdk/pull/13586) Bump Tendermint to `v0.34.22`.
* (auth) [#13460](https://github.com/cosmos/cosmos-sdk/pull/13460) The `q auth address-by-id` CLI command has been renamed to `q auth address-by-acc-num` to be more explicit. However, the old `address-by-id` version is still kept as an alias, for backwards compatibility.
* [#13433](https://github.com/cosmos/cosmos-sdk/pull/13433) Remove dead code in cacheMergeIterator `Domain()`.

### Bug Fixes

* Implement dragonberry security patch.
    * For applying the patch please refer to the [RELEASE NOTES](./RELEASE_NOTES.md)
* (store) [#13459](https://github.com/cosmos/cosmos-sdk/pull/13459) Don't let state listener observe the uncommitted writes.
* [#12548](https://github.com/cosmos/cosmos-sdk/pull/12548) Prevent signing from wrong key while using multisig.

### API Breaking Changes

* (server) [#13485](https://github.com/cosmos/cosmos-sdk/pull/13485) The `Application` service now requires the `RegisterNodeService` method to be implemented.

## [v0.46.2](https://github.com/cosmos/cosmos-sdk/releases/tag/v0.46.2) - 2022-10-03

### API Breaking Changes

* (cli) [#13089](https://github.com/cosmos/cosmos-sdk/pull/13089) Fix rollback command don't actually delete multistore versions, added method `RollbackToVersion` to interface `CommitMultiStore` and added method `CommitMultiStore` to `Application` interface.
* (cli) [#13089](https://github.com/cosmos/cosmos-sdk/pull/13089) `NewRollbackCmd` now takes an `appCreator types.AppCreator`.

### Features

* (cli) [#13207](https://github.com/cosmos/cosmos-sdk/pull/13207) Reduce user's password prompts when calling keyring `List()` function.
* (cli) [#13353](https://github.com/cosmos/cosmos-sdk/pull/13353) Add `tx group draft-proposal` command for generating group proposal JSONs (skeleton).
* (cli) [#13304](https://github.com/cosmos/cosmos-sdk/pull/13304) Add `tx gov draft-proposal` command for generating proposal JSONs (skeleton).
* (x/authz) [#13047](https://github.com/cosmos/cosmos-sdk/pull/13047) Add a GetAuthorization function to the keeper.
* (cli) [#12742](https://github.com/cosmos/cosmos-sdk/pull/12742) Add the `prune` CLI cmd to manually prune app store history versions based on the pruning options.

### Improvements

* [#13323](https://github.com/cosmos/cosmos-sdk/pull/13323) Ensure `withdraw_rewards` rewards are emitted from all actions that result in rewards being withdrawn.
* [#13233](https://github.com/cosmos/cosmos-sdk/pull/13233) Add `--append` to `add-genesis-account` sub-command to append new tokens after an account is already created.
* (x/group) [#13214](https://github.com/cosmos/cosmos-sdk/pull/13214) Add `withdraw-proposal` command to group module's CLI transaction commands.
* (x/auth) [#13048](https://github.com/cosmos/cosmos-sdk/pull/13048) Add handling of AccountNumberStoreKeyPrefix to the simulation decoder.
* (simapp) [#13107](https://github.com/cosmos/cosmos-sdk/pull/13107) Call `SetIAVLCacheSize` with the configured value in simapp.
* [#13301](https://github.com/cosmos/cosmos-sdk/pull/13301) Keep the balance query endpoint compatible with legacy blocks
* [#13321](https://github.com/cosmos/cosmos-sdk/pull/13321) Add flag to disable fast node migration and usage.

### Bug Fixes

* (types) [#13265](https://github.com/cosmos/cosmos-sdk/pull/13265) Correctly coalesce coins even with repeated denominations & simplify logic.
* (x/auth) [#13200](https://github.com/cosmos/cosmos-sdk/pull/13200) Fix wrong sequences in `sign-batch`.
* (export) [#13029](https://github.com/cosmos/cosmos-sdk/pull/13029) Fix exporting the blockParams regression.
* [#13046](https://github.com/cosmos/cosmos-sdk/pull/13046) Fix missing return statement in BaseApp.Query.
* (store) [#13336](https://github.com/cosmos/cosmos-sdk/pull/13334) Call streaming listeners for deliver tx event, it was removed accidentally.
* (grpc) [#13417](https://github.com/cosmos/cosmos-sdk/pull/13417) fix grpc query panic that could crash the node (backport #13352).
* (grpc) [#13418](https://github.com/cosmos/cosmos-sdk/pull/13418) Add close for grpc only mode.

## [v0.46.1](https://github.com/cosmos/cosmos-sdk/releases/tag/v0.46.1) - 2022-08-24

### Improvements

* [#12953](https://github.com/cosmos/cosmos-sdk/pull/12953) Change the default priority mechanism to be based on gas price.
* [#12981](https://github.com/cosmos/cosmos-sdk/pull/12981) Return proper error when parsing telemetry configuration.
* [#12969](https://github.com/cosmos/cosmos-sdk/pull/12969) Bump Tendermint to `v0.34.21` and IAVL to `v0.19.1`.
* [#12885](https://github.com/cosmos/cosmos-sdk/pull/12885) Amortize cost of processing cache KV store.
* (events) [#12850](https://github.com/cosmos/cosmos-sdk/pull/12850) Add a new `fee_payer` attribute to the `tx` event that is emitted from the `DeductFeeDecorator` AnteHandler decorator.
* (x/params) [#12615](https://github.com/cosmos/cosmos-sdk/pull/12615) Add `GetParamSetIfExists` function to params `Subspace` to prevent panics on breaking changes.
* (x/bank) [#12674](https://github.com/cosmos/cosmos-sdk/pull/12674) Add convenience function `CreatePrefixedAccountStoreKey()` to construct key to access account's balance for a given denom.
* [#12877](https://github.com/cosmos/cosmos-sdk/pull/12877) Bumped cosmossdk.io/math to v1.0.0-beta.3
* [#12693](https://github.com/cosmos/cosmos-sdk/pull/12693) Make sure the order of each node is consistent when emitting proto events.

### Bug Fixes

* (x/group) [#12888](https://github.com/cosmos/cosmos-sdk/pull/12888) Fix event propagation to the current context of `x/group` message execution `[]sdk.Result`.
* (x/upgrade) [#12906](https://github.com/cosmos/cosmos-sdk/pull/12906) Fix upgrade failure by moving downgrade verification logic after store migration.

## [v0.46.0](https://github.com/cosmos/cosmos-sdk/releases/tag/v0.46.0) - 2022-07-26

### Features

* (types) [#11985](https://github.com/cosmos/cosmos-sdk/pull/11985) Add a `Priority` field on `sdk.Context`, which represents the CheckTx priority field. It is only used during CheckTx.
* (gRPC) [#11889](https://github.com/cosmos/cosmos-sdk/pull/11889) Support custom read and write gRPC options in `app.toml`. See `max-recv-msg-size` and `max-send-msg-size` respectively.
* (cli) [#11738](https://github.com/cosmos/cosmos-sdk/pull/11738) Add `tx auth multi-sign` as alias of `tx auth multisign` for consistency with `multi-send`.
* (cli) [#11738](https://github.com/cosmos/cosmos-sdk/pull/11738) Add `tx bank multi-send` command for bulk send of coins to multiple accounts.
* (grpc) [#11642](https://github.com/cosmos/cosmos-sdk/pull/11642) Implement `ABCIQuery` in the Tendermint gRPC service, which proxies ABCI `Query` requests directly to the application.
* (x/upgrade) [#11551](https://github.com/cosmos/cosmos-sdk/pull/11551) Update `ScheduleUpgrade` for chains to schedule an automated upgrade on `BeginBlock` without having to go though governance.
* (tx) [#11533](https://github.com/cosmos/cosmos-sdk/pull/11533) Register [`EIP191`](https://eips.ethereum.org/EIPS/eip-191) as an available `SignMode` for chains to use.
* (x/genutil) [#11500](https://github.com/cosmos/cosmos-sdk/pull/11500) Fix GenTx validation and adjust error messages
* [#11430](https://github.com/cosmos/cosmos-sdk/pull/11430) Introduce a new `grpc-only` flag, such that when enabled, will start the node in a query-only mode. Note, gRPC MUST be enabled with this flag.
* (x/bank) [#11417](https://github.com/cosmos/cosmos-sdk/pull/11417) Introduce a new `SpendableBalances` gRPC query that retrieves an account's total (paginated) spendable balances.
* [#11441](https://github.com/cosmos/cosmos-sdk/pull/11441) Added a new method, `IsLTE`, for `types.Coin`. This method is used to check if a `types.Coin` is less than or equal to another `types.Coin`.
* (x/upgrade) [#11116](https://github.com/cosmos/cosmos-sdk/pull/11116) `MsgSoftwareUpgrade` and `MsgCancelUpgrade` have been added to support v1beta2 msgs-based gov proposals.
* [#10977](https://github.com/cosmos/cosmos-sdk/pull/10977) Now every cosmos message protobuf definition must be extended with a `cosmos.msg.v1.signer` option to signal the signer fields in a language agnostic way.
* [#10710](https://github.com/cosmos/cosmos-sdk/pull/10710) Chain-id shouldn't be required for creating a transaction with both --generate-only and --offline flags.
* [#10703](https://github.com/cosmos/cosmos-sdk/pull/10703) Create a new grantee account, if the grantee of an authorization does not exist.
* [#10592](https://github.com/cosmos/cosmos-sdk/pull/10592) Add a `DecApproxEq` function that checks to see if `|d1 - d2| < tol` for some Dec `d1, d2, tol`.
* [#9933](https://github.com/cosmos/cosmos-sdk/pull/9933) Introduces the notion of a Cosmos "Scalar" type, which would just be simple aliases that give human-understandable meaning to the underlying type, both in Go code and in Proto definitions.
* [#9884](https://github.com/cosmos/cosmos-sdk/pull/9884) Provide a new gRPC query handler, `/cosmos/params/v1beta1/subspaces`, that allows the ability to query for all registered subspaces and their respective keys.
* [#9776](https://github.com/cosmos/cosmos-sdk/pull/9776) Add flag `staking-bond-denom` to specify the staking bond denomination value when initializing a new chain.
* [#9533](https://github.com/cosmos/cosmos-sdk/pull/9533) Added a new gRPC method, `DenomOwners`, in `x/bank` to query for all account holders of a specific denomination.
* (bank) [#9618](https://github.com/cosmos/cosmos-sdk/pull/9618) Update bank.Metadata: add URI and URIHash attributes.
* (store) [#8664](https://github.com/cosmos/cosmos-sdk/pull/8664) Implementation of ADR-038 file StreamingService
* [#9837](https://github.com/cosmos/cosmos-sdk/issues/9837) `--generate-only` flag can be used with a keyname from the keyring.
* [#10326](https://github.com/cosmos/cosmos-sdk/pull/10326) `x/authz` add all grants by granter query.
* [#10944](https://github.com/cosmos/cosmos-sdk/pull/10944) `x/authz` add all grants by grantee query
* [#10348](https://github.com/cosmos/cosmos-sdk/pull/10348) Add `fee.{payer,granter}` and `tip` fields to StdSignDoc for signing tipped transactions.
* [#10208](https://github.com/cosmos/cosmos-sdk/pull/10208) Add `TipsTxMiddleware` for transferring tips.
* [#10379](https://github.com/cosmos/cosmos-sdk/pull/10379) Add validation to `x/upgrade` CLI `software-upgrade` command `--plan-info` value.
* [#10507](https://github.com/cosmos/cosmos-sdk/pull/10507) Add antehandler for tx priority.
* [#10311](https://github.com/cosmos/cosmos-sdk/pull/10311) Adds cli to use tips transactions. It adds an `--aux` flag to all CLI tx commands to generate the aux signer data (with optional tip), and a new `tx aux-to-fee` subcommand to let the fee payer gather aux signer data and broadcast the tx
* [#11019](https://github.com/cosmos/cosmos-sdk/pull/11019) Add `MsgCreatePermanentLockedAccount` and CLI method for creating permanent locked account
* [#10947](https://github.com/cosmos/cosmos-sdk/pull/10947) Add `AllowancesByGranter` query to the feegrant module
* [#10407](https://github.com/cosmos/cosmos-sdk/pull/10407) Add validation to `x/upgrade` module's `BeginBlock` to check accidental binary downgrades
* (gov) [#11036](https://github.com/cosmos/cosmos-sdk/pull/11036) Add in-place migrations for 0.43->0.46. Add a `migrate v0.46` CLI command for v0.43->0.46 JSON genesis migration.
* [#11006](https://github.com/cosmos/cosmos-sdk/pull/11006) Add `debug pubkey-raw` command to allow inspecting of pubkeys in legacy bech32 format
* (x/authz) [#10714](https://github.com/cosmos/cosmos-sdk/pull/10714) Add support for pruning expired authorizations
* [#11179](https://github.com/cosmos/cosmos-sdk/pull/11179) Add state rollback command.
* [#11234](https://github.com/cosmos/cosmos-sdk/pull/11234) Add `GRPCClient` field to Client Context. If `GRPCClient` field is set to nil, the `Invoke` method would use ABCI query, otherwise use gprc.
* (authz)[#11060](https://github.com/cosmos/cosmos-sdk/pull/11060) Support grant with no expire time.
* (rosetta) [#11590](https://github.com/cosmos/cosmos-sdk/pull/11590) Add fee suggestion for rosetta and enable offline mode. Also force set events about Fees to Success to pass reconciliation test.
* (types) [#11959](https://github.com/cosmos/cosmos-sdk/pull/11959) Added `sdk.Coins.Find` helper method to find a coin by denom.
* (upgrade) [#12603](https://github.com/cosmos/cosmos-sdk/pull/12603) feat: Move AppModule.BeginBlock and AppModule.EndBlock to extension interfaces
* (telemetry) [#12405](https://github.com/cosmos/cosmos-sdk/pull/12405) Add *query* calls metric to telemetry.
* (query) [#12253](https://github.com/cosmos/cosmos-sdk/pull/12253) Add `GenericFilteredPaginate` to the `query` package to improve UX.

### API Breaking Changes

* (x/auth/ante) [#11985](https://github.com/cosmos/cosmos-sdk/pull/11985) The `MempoolFeeDecorator` has been removed. Instead, the `DeductFeeDecorator` takes a new argument of type `TxFeeChecker`, to define custom fee models. If `nil` is passed to this `TxFeeChecker` argument, then it will default to `checkTxFeeWithValidatorMinGasPrices`, which is the exact same behavior as the old `MempoolFeeDecorator` (i.e. checking fees against validator's own min gas price).
* (x/auth/ante) [#11985](https://github.com/cosmos/cosmos-sdk/pull/11985) The `ExtensionOptionsDecorator` takes an argument of type `ExtensionOptionChecker`. For backwards-compatibility, you can pass `nil`, which defaults to the old behavior of rejecting all tx extensions.
* (crypto/keyring) [#11932](https://github.com/cosmos/cosmos-sdk/pull/11932) Remove `Unsafe*` interfaces from keyring package. Please use interface casting if you wish to access those unsafe functions.
* (types) [#11881](https://github.com/cosmos/cosmos-sdk/issues/11881) Rename `AccAddressFromHex` to `AccAddressFromHexUnsafe`.
* (types) [#11788](https://github.com/cosmos/cosmos-sdk/pull/11788) The `Int` and `Uint` types have been moved to their own dedicated module, `math`. Aliases are kept in the SDK's root `types` package, however, it is encouraged to utilize the new `math` module. As a result, the `Int#ToDec` API has been removed.
* (grpc) [#11642](https://github.com/cosmos/cosmos-sdk/pull/11642) The `RegisterTendermintService` method in the `tmservice` package now requires a `abciQueryFn` query function parameter.
* [#11496](https://github.com/cosmos/cosmos-sdk/pull/11496) Refactor abstractions for snapshot and pruning; snapshot intervals eventually pruned; unit tests.
* (types) [#11689](https://github.com/cosmos/cosmos-sdk/pull/11689) Make `Coins#Sub` and `Coins#SafeSub` consistent with `Coins#Add`.
* (store)[#11152](https://github.com/cosmos/cosmos-sdk/pull/11152) Remove `keep-every` from pruning options.
* [#10950](https://github.com/cosmos/cosmos-sdk/pull/10950) Add `envPrefix` parameter to `cmd.Execute`.
* (x/mint) [#10441](https://github.com/cosmos/cosmos-sdk/pull/10441) The `NewAppModule` function now accepts an inflation calculation function as an argument.
* [#9695](https://github.com/cosmos/cosmos-sdk/pull/9695) Migrate keys from `Info` (serialized as amino) -> `Record` (serialized as proto)
    * Add new `codec.Codec` argument in:
        * `keyring.NewInMemory`
        * `keyring.New`
    * Rename:
        * `SavePubKey` to `SaveOfflineKey`.
        * `NewMultiInfo`, `NewLedgerInfo` to `NewLegacyMultiInfo`, `newLegacyLedgerInfo` respectively. Move them into `legacy_info.go`.
        * `NewOfflineInfo` to `newLegacyOfflineInfo` and move it to `migration_test.go`.
    * Return:
    _`keyring.Record, error` in `SaveOfflineKey`, `SaveLedgerKey`, `SaveMultiSig`, `Key` and `KeyByAddress`.
    _`keyring.Record` instead of `Info` in `NewMnemonic` and `List`.
    * Remove `algo` argument from :
        * `SaveOfflineKey`
    * Take `keyring.Record` instead of `Info` as first argument in:
        * `MkConsKeyOutput`
        * `MkValKeyOutput`
        * `MkAccKeyOutput`
* [#10022](https://github.com/cosmos/cosmos-sdk/pull/10022) `AuthKeeper` interface in `x/auth` now includes a function `HasAccount`.
* [#9759](https://github.com/cosmos/cosmos-sdk/pull/9759) `NewAccountKeeeper` in `x/auth` now takes an additional `bech32Prefix` argument that represents `sdk.Bech32MainPrefix`.
* [#9628](https://github.com/cosmos/cosmos-sdk/pull/9628) Rename `x/{mod}/legacy` to `x/{mod}/migrations`.
* [#9571](https://github.com/cosmos/cosmos-sdk/pull/9571) Implemented error handling for staking hooks, which now return an error on failure.
* [#9427](https://github.com/cosmos/cosmos-sdk/pull/9427) Move simapp `FundAccount` and `FundModuleAccount` to `x/bank/testutil`
* (client/tx) [#9421](https://github.com/cosmos/cosmos-sdk/pull/9421/) `BuildUnsignedTx`, `BuildSimTx`, `PrintUnsignedStdTx` functions are moved to
  the Tx Factory as methods.
* (client/keys) [#9601](https://github.com/cosmos/cosmos-sdk/pull/9601) Added `keys rename` CLI command and `Keyring.Rename` interface method to rename a key in the keyring.
* (x/slashing) [#9458](https://github.com/cosmos/cosmos-sdk/pull/9458) Coins burned from slashing is now returned from Slash function and included in Slash event.
* [#9246](https://github.com/cosmos/cosmos-sdk/pull/9246) The `New` method for the network package now returns an error.
* [#9519](https://github.com/cosmos/cosmos-sdk/pull/9519) `DeleteDeposits` renamed to `DeleteAndBurnDeposits`, `RefundDeposits` renamed to `RefundAndDeleteDeposits`
* (codec) [#9521](https://github.com/cosmos/cosmos-sdk/pull/9521) Removed deprecated `clientCtx.JSONCodec` from `client.Context`.
* (codec) [#9521](https://github.com/cosmos/cosmos-sdk/pull/9521) Rename `EncodingConfig.Marshaler` to `Codec`.
* [#9594](https://github.com/cosmos/cosmos-sdk/pull/9594) `RESTHandlerFn` argument is removed from the `gov/NewProposalHandler`.
* [#9594](https://github.com/cosmos/cosmos-sdk/pull/9594) `types/rest` package moved to `testutil/rest`.
* [#9432](https://github.com/cosmos/cosmos-sdk/pull/9432) `ConsensusParamsKeyTable` moved from `params/keeper` to `params/types`
* [#9576](https://github.com/cosmos/cosmos-sdk/pull/9576) Add debug error message to `sdkerrors.QueryResult` when enabled
* [#9650](https://github.com/cosmos/cosmos-sdk/pull/9650) Removed deprecated message handler implementation from the SDK modules.
* [#10248](https://github.com/cosmos/cosmos-sdk/pull/10248) Remove unused `KeyPowerReduction` variable from x/staking types.
* (x/bank) [#9832](https://github.com/cosmos/cosmos-sdk/pull/9832) `AddressFromBalancesStore` renamed to `AddressAndDenomFromBalancesStore`.
* (tests) [#9938](https://github.com/cosmos/cosmos-sdk/pull/9938) `simapp.Setup` accepts additional `testing.T` argument.
* (baseapp) [#11979](https://github.com/cosmos/cosmos-sdk/pull/11979) Rename baseapp simulation helper methods `baseapp.{Check,Deliver}` to `baseapp.Sim{Check,Deliver}`.
* (x/gov) [#10373](https://github.com/cosmos/cosmos-sdk/pull/10373) Removed gov `keeper.{MustMarshal, MustUnmarshal}`.
* [#10348](https://github.com/cosmos/cosmos-sdk/pull/10348) StdSignBytes takes a new argument of type `*tx.Tip` for signing over tips using LEGACY_AMINO_JSON.
* [#10208](https://github.com/cosmos/cosmos-sdk/pull/10208) The `x/auth/signing.Tx` interface now also includes a new `GetTip() *tx.Tip` method for verifying tipped transactions. The `x/auth/types` expected BankKeeper interface now expects the `SendCoins` method too.
* [#10612](https://github.com/cosmos/cosmos-sdk/pull/10612) `baseapp.NewBaseApp` constructor function doesn't take the `sdk.TxDecoder` anymore. This logic has been moved into the TxDecoderMiddleware.
* [#10692](https://github.com/cosmos/cosmos-sdk/pull/10612) `SignerData` takes 2 new fields, `Address` and `PubKey`, which need to get populated when using SIGN_MODE_DIRECT_AUX.
* [#10748](https://github.com/cosmos/cosmos-sdk/pull/10748) Move legacy `x/gov` api to `v1beta1` directory.
* [#10816](https://github.com/cosmos/cosmos-sdk/pull/10816) Reuse blocked addresses from the bank module. No need to pass them to distribution.
* [#10852](https://github.com/cosmos/cosmos-sdk/pull/10852) Move `x/gov/types` to `x/gov/types/v1beta2`.
* [#10922](https://github.com/cosmos/cosmos-sdk/pull/10922), [/#10957](https://github.com/cosmos/cosmos-sdk/pull/10957) Move key `server.Generate*` functions to testutil and support custom mnemonics in in-process testing network. Moved `TestMnemonic` from `testutil` package to `testdata`.
* (x/bank) [#10771](https://github.com/cosmos/cosmos-sdk/pull/10771) Add safety check on bank module perms to allow module-specific mint restrictions (e.g. only minting a certain denom).
* (x/bank) [#10771](https://github.com/cosmos/cosmos-sdk/pull/10771) Add `bank.BaseKeeper.WithMintCoinsRestriction` function to restrict use of bank `MintCoins` usage.
* [#10868](https://github.com/cosmos/cosmos-sdk/pull/10868), [#10989](https://github.com/cosmos/cosmos-sdk/pull/10989) The Gov keeper accepts now 2 more mandatory arguments, the ServiceMsgRouter and a maximum proposal metadata length.
* [#10868](https://github.com/cosmos/cosmos-sdk/pull/10868), [#10989](https://github.com/cosmos/cosmos-sdk/pull/10989), [#11093](https://github.com/cosmos/cosmos-sdk/pull/11093) The Gov keeper accepts now 2 more mandatory arguments, the ServiceMsgRouter and a gov Config including the max metadata length.
* [#11124](https://github.com/cosmos/cosmos-sdk/pull/11124) Add `GetAllVersions` to application store
* (x/authz) [#10447](https://github.com/cosmos/cosmos-sdk/pull/10447) authz `NewGrant` takes a new argument: block time, to correctly validate expire time.
* [#10961](https://github.com/cosmos/cosmos-sdk/pull/10961) Support third-party modules to add extension snapshots to state-sync.
* [#11274](https://github.com/cosmos/cosmos-sdk/pull/11274) `types/errors.New` now is an alias for `types/errors.Register` and should only be used in initialization code.
* (authz)[#11060](https://github.com/cosmos/cosmos-sdk/pull/11060) `authz.NewMsgGrant` `expiration` is now a pointer. When `nil` is used then no expiration will be set (grant won't expire).
* (x/distribution)[#11457](https://github.com/cosmos/cosmos-sdk/pull/11457) Add amount field to `distr.MsgWithdrawDelegatorRewardResponse` and `distr.MsgWithdrawValidatorCommissionResponse`.
* [#11334](https://github.com/cosmos/cosmos-sdk/pull/11334) Move `x/gov/types/v1beta2` to `x/gov/types/v1`.
* (x/auth/middleware) [#11413](https://github.com/cosmos/cosmos-sdk/pull/11413) Refactor tx middleware to be extensible on tx fee logic. Merged `MempoolFeeMiddleware` and `TxPriorityMiddleware` functionalities into `DeductFeeMiddleware`, make the logic extensible using the `TxFeeChecker` option, the current fee logic is preserved by the default `checkTxFeeWithValidatorMinGasPrices` implementation. Change `RejectExtensionOptionsMiddleware` to `NewExtensionOptionsMiddleware` which is extensible with the `ExtensionOptionChecker` option. Unpack the tx extension options `Any`s to interface `TxExtensionOptionI`.
* (migrations) [#11556](https://github.com/cosmos/cosmos-sdk/pull/11556#issuecomment-1091385011) Remove migration code from 0.42 and below. To use previous migrations, checkout previous versions of the cosmos-sdk.

### Client Breaking Changes

* [#11797](https://github.com/cosmos/cosmos-sdk/pull/11797) Remove all RegisterRESTRoutes (previously deprecated)
* [#11089](https://github.com/cosmos/cosmos-sdk/pull/11089) interacting with the node through `grpc.Dial` requires clients to pass a codec refer to [doc](docs/docs/run-node/02-interact-node.md).
* [#9594](https://github.com/cosmos/cosmos-sdk/pull/9594) Remove legacy REST API. Please see the [REST Endpoints Migration guide](https://docs.cosmos.network/v0.45/migrations/rest.html) to migrate to the new REST endpoints.
* [#9995](https://github.com/cosmos/cosmos-sdk/pull/9995) Increased gas cost for creating proposals.
* [#11029](https://github.com/cosmos/cosmos-sdk/pull/11029) The deprecated Vote Option field is removed in gov v1beta2 and nil in v1beta1. Use Options instead.
* [#11013](https://github.com/cosmos/cosmos-sdk/pull/11013) The `tx gov submit-proposal` command has changed syntax to support the new Msg-based gov proposals. To access the old CLI command, please use `tx gov submit-legacy-proposal`.
* [#11170](https://github.com/cosmos/cosmos-sdk/issues/11170) Fixes issue related to grpc-gateway of supply by ibc-denom.

### CLI Breaking Changes

* (cli) [#11818](https://github.com/cosmos/cosmos-sdk/pull/11818) CLI transactions preview now respect the chosen `--output` flag format (json or text).
* [#9695](https://github.com/cosmos/cosmos-sdk/pull/9695) `<app> keys migrate` CLI command now takes no arguments.
* [#9246](https://github.com/cosmos/cosmos-sdk/pull/9246) Removed the CLI flag `--setup-config-only` from the `testnet` command and added the subcommand `init-files`.
* [#9780](https://github.com/cosmos/cosmos-sdk/pull/9780) Use sigs.k8s.io for yaml, which might lead to minor YAML output changes
* [#10625](https://github.com/cosmos/cosmos-sdk/pull/10625) Rename `--fee-account` CLI flag to `--fee-granter`
* [#10684](https://github.com/cosmos/cosmos-sdk/pull/10684) Rename `edit-validator` command's `--moniker` flag to `--new-moniker`
* (authz)[#11060](https://github.com/cosmos/cosmos-sdk/pull/11060) Changed the default value of the `--expiration` `tx grant` CLI Flag: was now + 1year, update: null (no expire date).

### Improvements

* (types) [#12201](https://github.com/cosmos/cosmos-sdk/pull/12201) Add `MustAccAddressFromBech32` util function
* [#11696](https://github.com/cosmos/cosmos-sdk/pull/11696) Rename `helpers.GenTx` to `GenSignedMockTx` to avoid confusion with genutil's `GenTxCmd`.
* (x/auth/vesting) [#11652](https://github.com/cosmos/cosmos-sdk/pull/11652) Add util functions for `Period(s)`
* [#11630](https://github.com/cosmos/cosmos-sdk/pull/11630) Add SafeSub method to sdk.Coin.
* [#11511](https://github.com/cosmos/cosmos-sdk/pull/11511) Add api server flags to start command.
* [#11484](https://github.com/cosmos/cosmos-sdk/pull/11484) Implement getter for keyring backend option.
* [#11449](https://github.com/cosmos/cosmos-sdk/pull/11449) Improved error messages when node isn't synced.
* [#11349](https://github.com/cosmos/cosmos-sdk/pull/11349) Add `RegisterAminoMsg` function that checks that a msg name is <40 chars (else this would break ledger nano signing) then registers the concrete msg type with amino, it should be used for registering `sdk.Msg`s with amino instead of `cdc.RegisterConcrete`.
* [#11089](https://github.com/cosmos/cosmos-sdk/pull/11089]) Now cosmos-sdk consumers can upgrade gRPC to its newest versions.
* [#10439](https://github.com/cosmos/cosmos-sdk/pull/10439) Check error for `RegisterQueryHandlerClient` in all modules `RegisterGRPCGatewayRoutes`.
* [#9780](https://github.com/cosmos/cosmos-sdk/pull/9780) Remove gogoproto `moretags` YAML annotations and add `sigs.k8s.io/yaml` for YAML marshalling.
* (x/bank) [#10134](https://github.com/cosmos/cosmos-sdk/pull/10134) Add `HasDenomMetadata` function to bank `Keeper` to check if a client coin denom metadata exists in state.
* (x/bank) [#10022](https://github.com/cosmos/cosmos-sdk/pull/10022) `BankKeeper.SendCoins` now takes less execution time.
* (deps) [#9987](https://github.com/cosmos/cosmos-sdk/pull/9987) Bump Go version minimum requirement to `1.17`
* (cli) [#9856](https://github.com/cosmos/cosmos-sdk/pull/9856) Overwrite `--sequence` and `--account-number` flags with default flag values when used with `offline=false` in `sign-batch` command.
* (rosetta) [#10001](https://github.com/cosmos/cosmos-sdk/issues/10001) Add documentation for rosetta-cli dockerfile and rename folder for the rosetta-ci dockerfile
* [#9699](https://github.com/cosmos/cosmos-sdk/pull/9699) Add `:`, `.`, `-`, and `_` as allowed characters in the default denom regular expression.
* (genesis) [#9697](https://github.com/cosmos/cosmos-sdk/pull/9697) Ensure `InitGenesis` returns with non-empty validator set.
* [#10468](https://github.com/cosmos/cosmos-sdk/pull/10468) Allow futureOps to queue additional operations in simulations
* [#10625](https://github.com/cosmos/cosmos-sdk/pull/10625) Add `--fee-payer` CLI flag
* (cli) [#10683](https://github.com/cosmos/cosmos-sdk/pull/10683) In CLI, allow 1 SIGN_MODE_DIRECT signer in transactions with multiple signers.
* (deps) [#10706](https://github.com/cosmos/cosmos-sdk/issues/10706) Bump rosetta-sdk-go to v0.7.2 and rosetta-cli to v0.7.3
* (types/errors) [#10779](https://github.com/cosmos/cosmos-sdk/pull/10779) Move most functionality in `types/errors` to a standalone `errors` go module, except the `RootCodespace` errors and ABCI response helpers. All functions and types that used to live in `types/errors` are now aliased so this is not a breaking change.
* (gov) [#10854](https://github.com/cosmos/cosmos-sdk/pull/10854) v1beta2's vote doesn't include the deprecate `option VoteOption` anymore. Instead, it only uses `WeightedVoteOption`.
* (types) [#11004](https://github.com/cosmos/cosmos-sdk/pull/11004) Added mutable versions of many of the sdk.Dec types operations. This improves performance when used by avoiding reallocating a new bigint for each operation.
* (x/auth) [#10880](https://github.com/cosmos/cosmos-sdk/pull/10880) Added a new query to the tx query service that returns a block with transactions fully decoded.
* (types) [#11200](https://github.com/cosmos/cosmos-sdk/pull/11200) Added `Min()` and `Max()` operations on sdk.Coins.
* (gov) [#11287](https://github.com/cosmos/cosmos-sdk/pull/11287) Fix error message when no flags are provided while executing `submit-legacy-proposal` transaction.
* (x/auth) [#11482](https://github.com/cosmos/cosmos-sdk/pull/11482) Improve panic message when attempting to register a method handler for a message that does not implement sdk.Msg
* (x/staking) [#11596](https://github.com/cosmos/cosmos-sdk/pull/11596) Add (re)delegation getters
* (errors) [#11960](https://github.com/cosmos/cosmos-sdk/pull/11960) Removed 'redacted' error message from defaultErrEncoder
* (ante) [#12013](https://github.com/cosmos/cosmos-sdk/pull/12013) Index ante events for failed tx.
* [#12668](https://github.com/cosmos/cosmos-sdk/pull/12668) Add `authz_msg_index` event attribute to message events emitted when executing via `MsgExec` through `x/authz`.
* [#12626](https://github.com/cosmos/cosmos-sdk/pull/12626) Upgrade IAVL to v0.19.0 with fast index and error propagation. NOTE: first start will take a while to propagate into new model.
* [#12576](https://github.com/cosmos/cosmos-sdk/pull/12576) Remove dependency on cosmos/keyring and upgrade to 99designs/keyring v1.2.1
* [#12590](https://github.com/cosmos/cosmos-sdk/pull/12590) Allow zero gas in simulation mode.
* [#12453](https://github.com/cosmos/cosmos-sdk/pull/12453) Add `NewInMemoryWithKeyring` function which allows the creation of in memory `keystore` instances with a specified set of existing items.
* [#11390](https://github.com/cosmos/cosmos-sdk/pull/11390) `LatestBlockResponse` & `BlockByHeightResponse` types' `Block` filed has been deprecated and they now contains new field `sdk_block` with `proposer_address` as `string`
* [#12089](https://github.com/cosmos/cosmos-sdk/pull/12089) Mark the `TipDecorator` as beta, don't include it in simapp by default.
* [#12153](https://github.com/cosmos/cosmos-sdk/pull/12153) Add a new `NewSimulationManagerFromAppModules` constructor, to simplify simulation wiring.

### Bug Fixes

* [#11969](https://github.com/cosmos/cosmos-sdk/pull/11969) Fix the panic error in `x/upgrade` when `AppVersion` is not set.
* (tests) [#11940](https://github.com/cosmos/cosmos-sdk/pull/11940) Fix some client tests in the `x/gov` module
* [#11772](https://github.com/cosmos/cosmos-sdk/pull/11772) Limit types.Dec length to avoid overflow.
* [#11724](https://github.com/cosmos/cosmos-sdk/pull/11724) Fix data race issues with api.Server
* [#11693](https://github.com/cosmos/cosmos-sdk/pull/11693) Add validation for gentx cmd.
* [#11645](https://github.com/cosmos/cosmos-sdk/pull/11645) Fix `--home` flag ignored when running help.
* [#11558](https://github.com/cosmos/cosmos-sdk/pull/11558) Fix `--dry-run` not working when using tx command.
* [#11354](https://github.com/cosmos/cosmos-sdk/pull/11355) Added missing pagination flag for `bank q total` query.
* [#11197](https://github.com/cosmos/cosmos-sdk/pull/11197) Signing with multisig now works with multisig address which is not in the keyring.
* (makefile) [#11285](https://github.com/cosmos/cosmos-sdk/pull/11285) Fix lint-fix make target.
* (client) [#11283](https://github.com/cosmos/cosmos-sdk/issues/11283) Support multiple keys for tx simulation and setting automatic gas for txs.
* (store) [#11177](https://github.com/cosmos/cosmos-sdk/pull/11177) Update the prune `everything` strategy to store the last two heights.
* [#10844](https://github.com/cosmos/cosmos-sdk/pull/10844) Automatic recovering non-consistent keyring storage during public key import.
* (store) [#11117](https://github.com/cosmos/cosmos-sdk/pull/11117) Fix data race in store trace component
* (cli) [#11065](https://github.com/cosmos/cosmos-sdk/pull/11065) Ensure the `tendermint-validator-set` query command respects the `-o` output flag.
* (grpc) [#10985](https://github.com/cosmos/cosmos-sdk/pull/10992) The `/cosmos/tx/v1beta1/txs/{hash}` endpoint returns a 404 when a tx does not exist.
* (rosetta) [#10340](https://github.com/cosmos/cosmos-sdk/pull/10340) Use `GenesisChunked(ctx)` instead `Genesis(ctx)` to get genesis block height
* [#9651](https://github.com/cosmos/cosmos-sdk/pull/9651) Change inconsistent limit of `0` to `MaxUint64` on InfiniteGasMeter and add GasRemaining func to GasMeter.
* [#9639](https://github.com/cosmos/cosmos-sdk/pull/9639) Check store keys length before accessing them by making sure that `key` is of length `m+1` (for `key[n:m]`)
* (types) [#9627](https://github.com/cosmos/cosmos-sdk/pull/9627) Fix nil pointer panic on `NewBigIntFromInt`
* (x/genutil) [#9574](https://github.com/cosmos/cosmos-sdk/pull/9575) Actually use the `gentx` client tx flags (like `--keyring-dir`)
* (x/distribution) [#9599](https://github.com/cosmos/cosmos-sdk/pull/9599) Withdraw rewards event now includes a value attribute even if there are 0 rewards (due to situations like 100% commission).
* (x/genutil) [#9638](https://github.com/cosmos/cosmos-sdk/pull/9638) Added missing validator key save when recovering from mnemonic
* [#9762](https://github.com/cosmos/cosmos-sdk/pull/9762) The init command uses the chain-id from the client config if --chain-id is not provided
* [#9980](https://github.com/cosmos/cosmos-sdk/pull/9980) Returning the error when the invalid argument is passed to bank query total supply cli.
* (server) [#10016](https://github.com/cosmos/cosmos-sdk/issues/10016) Fix marshaling of index-events into server config file.
* [#10184](https://github.com/cosmos/cosmos-sdk/pull/10184) Fixed CLI tx commands to no longer explicitly require the chain-id flag as this value can come from a user config.
* (x/upgrade) [#10189](https://github.com/cosmos/cosmos-sdk/issues/10189) Removed potential sources of non-determinism in upgrades
* [#10258](https://github.com/cosmos/cosmos-sdk/issues/10258) Fixes issue related to segmentation fault on mac m1 arm64
* [#10466](https://github.com/cosmos/cosmos-sdk/issues/10466) Fixes error with simulation tests when genesis start time is randomly created after the year 2262
* [#10394](https://github.com/cosmos/cosmos-sdk/issues/10394) Fixes issue related to grpc-gateway of account balance by
  ibc-denom.
* [#10842](https://github.com/cosmos/cosmos-sdk/pull/10842) Fix error when `--generate-only`, `--max-msgs` fags set while executing `WithdrawAllRewards` command.
* [#10897](https://github.com/cosmos/cosmos-sdk/pull/10897) Fix: set a non-zero value on gas overflow.
* [#9790](https://github.com/cosmos/cosmos-sdk/pull/10687) Fix behavior of `DecCoins.MulDecTruncate`.
* [#10990](https://github.com/cosmos/cosmos-sdk/pull/10990) Fixes missing `iavl-cache-size` config parsing in `GetConfig` method.
* (x/authz) [#10447](https://github.com/cosmos/cosmos-sdk/pull/10447) Fix authz `NewGrant` expiration check.
* (x/authz) [#10633](https://github.com/cosmos/cosmos-sdk/pull/10633) Fixed authorization not found error when executing message.
* [#11222](https://github.com/cosmos/cosmos-sdk/pull/11222) reject query with block height in the future
* [#11229](https://github.com/cosmos/cosmos-sdk/pull/11229) Handled the error message of `transaction encountered error` from tendermint.
* (x/authz) [#11252](https://github.com/cosmos/cosmos-sdk/pull/11252) Allow insufficient funds error for authz simulation
* (cli) [#11313](https://github.com/cosmos/cosmos-sdk/pull/11313) Fixes `--gas auto` when executing CLI transactions in `--generate-only` mode
* (cli) [#11337](https://github.com/cosmos/cosmos-sdk/pull/11337) Fixes `show-adress` cli cmd
* (crypto) [#11298](https://github.com/cosmos/cosmos-sdk/pull/11298) Fix cgo secp signature verification and update libscep256k1 library.
* (x/authz) [#11512](https://github.com/cosmos/cosmos-sdk/pull/11512) Fix response of a panic to error, when subtracting balances.
* (rosetta) [#11590](https://github.com/cosmos/cosmos-sdk/pull/11590) `/block` returns an error with nil pointer when a request has both of index and hash and increase timeout for huge genesis.
* (x/feegrant) [#11813](https://github.com/cosmos/cosmos-sdk/pull/11813) Fix pagination total count in `AllowancesByGranter` query.
* (simapp) [#11855](https://github.com/cosmos/cosmos-sdk/pull/11855) Use `sdkmath.Int` instead of `int64` for `SimulationState.InitialStake`.
* (x/capability) [#11737](https://github.com/cosmos/cosmos-sdk/pull/11737) Use a fixed length encoding of `Capability` pointer for `FwdCapabilityKey`
* [#11983](https://github.com/cosmos/cosmos-sdk/pull/11983) (x/feegrant, x/authz) rename grants query commands to `grants-by-grantee`, `grants-by-granter` cmds.
* (testutil/sims) [#12374](https://github.com/cosmos/cosmos-sdk/pull/12374) fix the non-determinstic behavior in simulations caused by `GenSignedMockTx` and check empty coins slice before it is used to create `banktype.MsgSend`.
* [#12448](https://github.com/cosmos/cosmos-sdk/pull/12448) Start telemetry independently from the API server.
* [#12509](https://github.com/cosmos/cosmos-sdk/pull/12509) Fix `Register{Tx,Tendermint}Service` not being called, resulting in some endpoints like the Simulate endpoint not working.
* [#12416](https://github.com/cosmos/cosmos-sdk/pull/12416) Prevent zero gas transactions in the `DeductFeeDecorator` AnteHandler decorator.
* (x/mint) [#12384](https://github.com/cosmos/cosmos-sdk/pull/12384) Ensure `GoalBonded` must be positive when performing `x/mint` parameter validation.
* (x/auth) [#12261](https://github.com/cosmos/cosmos-sdk/pull/12261) Deprecate pagination in GetTxsEventRequest/Response in favor of page and limit to align with tendermint `SignClient.TxSearch`
* (vesting) [#12190](https://github.com/cosmos/cosmos-sdk/pull/12190) Replace https://github.com/cosmos/cosmos-sdk/pull/12190 to use `NewBaseAccountWithAddress` in all vesting account message handlers.
* (linting) [#12132](https://github.com/cosmos/cosmos-sdk/pull/12132) Change sdk.Int to math.Int
* (cli) [#12127](https://github.com/cosmos/cosmos-sdk/pull/12127) Fix the CLI not always taking into account `--fee-payer` and `--fee-granter` flags.
* (migrations) [#12028](https://github.com/cosmos/cosmos-sdk/pull/12028) Fix v0.45->v0.46 in-place store migrations.
* (baseapp) [#12089](https://github.com/cosmos/cosmos-sdk/pull/12089) Include antehandler and runMsgs events in SimulateTx.
* (cli) [#12095](https://github.com/cosmos/cosmos-sdk/pull/12095) Fix running a tx with --dry-run returns an error
* (x/auth) [#12108](https://github.com/cosmos/cosmos-sdk/pull/12108) Fix GetBlockWithTxs error when querying block with 0 tx
* (genutil) [#12140](https://github.com/cosmos/cosmos-sdk/pull/12140) Fix staking's genesis JSON migrate in the `simd migrate v0.46` CLI command.
* (types) [#12154](https://github.com/cosmos/cosmos-sdk/pull/12154) Add `baseAccountGetter` to avoid invalid account error when create vesting account.
* (x/crisis) [#12208](https://github.com/cosmos/cosmos-sdk/pull/12208) Fix progress index of crisis invariant assertion logs.
* (types) [#12229](https://github.com/cosmos/cosmos-sdk/pull/12229) Increase sdk.Dec maxApproxRootIterations to 300

### State Machine Breaking

* (x/gov) [#13576](https://github.com/cosmos/cosmos-sdk/pull/13576) Proposals in voting period are tracked in a separate store.
* (baseapp) [#11985](https://github.com/cosmos/cosmos-sdk/pull/11985) Add a `postHandler` to baseapp. This `postHandler` is like antehandler, but is run *after* the `runMsgs` execution. It is in the same store branch that `runMsgs`, meaning that both `runMsgs` and `postHandler`
* (x/gov) [#11998](https://github.com/cosmos/cosmos-sdk/pull/11998) Tweak the `x/gov` `ModuleAccountInvariant` invariant to ensure deposits are `<=` total module account balance instead of strictly equal.
* (x/upgrade) [#11800](https://github.com/cosmos/cosmos-sdk/pull/11800) Fix `GetLastCompleteUpgrade` to properly return the latest upgrade.
* [#10564](https://github.com/cosmos/cosmos-sdk/pull/10564) Fix bug when updating allowance inside AllowedMsgAllowance
* (x/auth)[#9596](https://github.com/cosmos/cosmos-sdk/pull/9596) Enable creating periodic vesting accounts with a transactions instead of requiring them to be created in genesis.
* (x/bank) [#9611](https://github.com/cosmos/cosmos-sdk/pull/9611) Introduce a new index to act as a reverse index between a denomination and address allowing to query for token holders of a specific denomination. `DenomOwners` is updated to use the new reverse index.
* (x/bank) [#9832](https://github.com/cosmos/cosmos-sdk/pull/9832) Account balance is stored as `sdk.Int` rather than `sdk.Coin`.
* (x/bank) [#9890](https://github.com/cosmos/cosmos-sdk/pull/9890) Remove duplicate denom from denom metadata key.
* (x/upgrade) [#10189](https://github.com/cosmos/cosmos-sdk/issues/10189) Removed potential sources of non-determinism in upgrades
* [#10422](https://github.com/cosmos/cosmos-sdk/pull/10422) and [#10529](https://github.com/cosmos/cosmos-sdk/pull/10529) Add `MinCommissionRate` param to `x/staking` module.
* (x/gov) [#10763](https://github.com/cosmos/cosmos-sdk/pull/10763) modify the fields in `TallyParams` to use `string` instead of `bytes`
* [#10770](https://github.com/cosmos/cosmos-sdk/pull/10770) revert tx when block gas limit exceeded
* (x/gov) [#10868](https://github.com/cosmos/cosmos-sdk/pull/10868) Bump gov to v1. Both v1beta1 and v1beta2 queries and Msgs are accepted.
* [#11011](https://github.com/cosmos/cosmos-sdk/pull/11011) Remove burning of deposits when qourum is not reached on a governance proposal and when the deposit is not fully met.
* [#11019](https://github.com/cosmos/cosmos-sdk/pull/11019) Add `MsgCreatePermanentLockedAccount` and CLI method for creating permanent locked account
* (x/staking) [#10885] (https://github.com/cosmos/cosmos-sdk/pull/10885) Add new `CancelUnbondingDelegation`
  transaction to `x/staking` module. Delegators can now cancel unbonding delegation entry and delegate back to validator.
* (x/feegrant) [#10830](https://github.com/cosmos/cosmos-sdk/pull/10830) Expired allowances will be pruned from state.
* (x/authz,x/feegrant) [#11214](https://github.com/cosmos/cosmos-sdk/pull/11214) Fix Amino JSON encoding of authz and feegrant Msgs to be consistent with other modules.
* (authz)[#11060](https://github.com/cosmos/cosmos-sdk/pull/11060) Support grant with no expire time.

### Deprecated

* (x/upgrade) [#9906](https://github.com/cosmos/cosmos-sdk/pull/9906) Deprecate `UpgradeConsensusState` gRPC query since this functionality is only used for IBC, which now has its own [IBC replacement](https://github.com/cosmos/ibc-go/blob/2c880a22e9f9cc75f62b527ca94aa75ce1106001/proto/ibc/core/client/v1/query.proto#L54)
* (types) [#10948](https://github.com/cosmos/cosmos-sdk/issues/10948) Deprecate the types.DBBackend variable and types.NewLevelDB function. They are replaced by a new entry in `app.toml`: `app-db-backend` and `tendermint/tm-db`s `NewDB` function. If `app-db-backend` is defined, then it is used. Otherwise, if `types.DBBackend` is defined, it is used (until removed: [#11241](https://github.com/cosmos/cosmos-sdk/issues/11241)). Otherwise, Tendermint config's `db-backend` is used.

## [v0.45.16](https://github.com/cosmos/cosmos-sdk/releases/tag/v0.45.16) - 2023-05-11

### Security Bug Fixes

* (x/feegrant) [#16097](https://github.com/cosmos/cosmos-sdk/pull/16097) Fix infinite feegrant allowance bug.

## [v0.45.15](https://github.com/cosmos/cosmos-sdk/releases/tag/v0.45.15) - 2023-03-22

### Improvements

* (deps) Migrate to [CometBFT](https://github.com/cometbft/cometbft). Follow the instructions in the [release notes](./RELEASE_NOTES.md).
* (deps) [#15127](https://github.com/cosmos/cosmos-sdk/pull/15127) Bump btcd.
* (store) [#14410](https://github.com/cosmos/cosmos-sdk/pull/14410) `rootmulti.Store.loadVersion` has validation to check if all the module stores' height is correct, it will error if any module store has incorrect height.

## [v0.45.14](https://github.com/cosmos/cosmos-sdk/releases/tag/v0.45.14) - 2023-02-16

### Features

* [#14583](https://github.com/cosmos/cosmos-sdk/pull/14583) Add support for Core API.

## v0.45.13 - 2023-02-08

### Improvements

* (deps) Bump Tendermint version to [v0.34.26](https://github.com/informalsystems/tendermint/releases/tag/v0.34.26).

### Bug Fixes

* (store) [#14798](https://github.com/cosmos/cosmos-sdk/pull/14798) Copy btree to avoid the problem of modify while iteration.

## v0.45.12 - 2023-01-23

### Improvements

* [#13881](https://github.com/cosmos/cosmos-sdk/pull/13881) Optimize iteration on nested cached KV stores and other operations in general.
* (store) [#11646](https://github.com/cosmos/cosmos-sdk/pull/11646) Add store name in tracekv-emitted store traces
* (deps) Bump Tendermint version to [v0.34.24](https://github.com/tendermint/tendermint/releases/tag/v0.34.24) and use Informal Systems fork.

### API Breaking Changes

* (store) [#13516](https://github.com/cosmos/cosmos-sdk/pull/13516) Update State Streaming APIs:
    * Add method `ListenCommit` to `ABCIListener`
    * Move `ListeningEnabled` and  `AddListener` methods to `CommitMultiStore`
    * Remove `CacheWrapWithListeners` from `CacheWrap` and `CacheWrapper` interfaces
    * Remove listening APIs from the caching layer (it should only listen to the `rootmulti.Store`)
    * Add three new options to file streaming service constructor.
    * Modify `ABCIListener` such that any error from any method will always halt the app via `panic`

### Bug Fixes

* (store) [#12945](https://github.com/cosmos/cosmos-sdk/pull/12945) Fix nil end semantics in store/cachekv/iterator when iterating a dirty cache.
* (store) [#13516](https://github.com/cosmos/cosmos-sdk/pull/13516) Fix state listener that was observing writes at wrong time.

## v0.45.11 - 2022-11-09

### Improvements

* [#13896](https://github.com/cosmos/cosmos-sdk/pull/13896) Queries on pruned height returns error instead of empty values.
* (deps) Bump Tendermint version to [v0.34.23](https://github.com/tendermint/tendermint/releases/tag/v0.34.23).
* (deps) Bump IAVL version to [v0.19.4](https://github.com/cosmos/iavl/releases/tag/v0.19.4).

### Bug Fixes

* [#13673](https://github.com/cosmos/cosmos-sdk/pull/13673) Fix `--dry-run` flag not working when using tx command.

### CLI Breaking Changes

* [#13656](https://github.com/cosmos/cosmos-sdk/pull/13660) Rename `server.FlagIAVLFastNode` to `server.FlagDisableIAVLFastNode` for clarity.

### API Breaking Changes

* [#13673](https://github.com/cosmos/cosmos-sdk/pull/13673) The `GetFromFields` function now takes `Context` as an argument and removes `genOnly`.

## [v0.45.10](https://github.com/cosmos/cosmos-sdk/releases/tag/v0.45.10) - 2022-10-24

### Features

* (grpc) [#13485](https://github.com/cosmos/cosmos-sdk/pull/13485) Implement a new gRPC query, `/cosmos/base/node/v1beta1/config`, which provides operator configuration. Applications that wish to expose operator minimum gas prices via gRPC should have their application implement the `ApplicationQueryService` interface (see `SimApp#RegisterNodeService` as an example).
* [#13557](https://github.com/cosmos/cosmos-sdk/pull/#13557) - Add `GenSignedMockTx`. This can be used as workaround for #12437 revertion. `v0.46+` contains as well a `GenSignedMockTx` that behaves the same way.
* (x/auth) [#13612](https://github.com/cosmos/cosmos-sdk/pull/13612) Add `Query/ModuleAccountByName` endpoint for accessing the module account info by module name.

### Improvements

* [#13585](https://github.com/cosmos/cosmos-sdk/pull/13585) Bump Tendermint to `v0.34.22`.

### Bug Fixes

* [#13588](https://github.com/cosmos/cosmos-sdk/pull/13588) Fix regression in distrubtion.WithdrawDelegationRewards when rewards are zero.
* [#13564](https://github.com/cosmos/cosmos-sdk/pull/13564) - Fix `make proto-gen`.
* (server) [#13610](https://github.com/cosmos/cosmos-sdk/pull/13610) Read the pruning-keep-every field again.

## [v0.45.9](https://github.com/cosmos/cosmos-sdk/releases/tag/v0.45.9) - 2022-10-14

ATTENTION:

This is a security release for the [Dragonberry security advisory](https://forum.cosmos.network/t/ibc-security-advisory-dragonberry/7702).

All users should upgrade immediately.

Users *must* add a replace directive in their go.mod for the new `ics23` package in the SDK:

```go
replace github.com/confio/ics23/go => github.com/cosmos/cosmos-sdk/ics23/go v0.8.0
```

### Features

* [#13435](https://github.com/cosmos/cosmos-sdk/pull/13435) Extend error context when a simulation fails.

### Improvements

* [#13369](https://github.com/cosmos/cosmos-sdk/pull/13369) Improve UX for `keyring.List` by returning all retrieved keys.
* [#13323](https://github.com/cosmos/cosmos-sdk/pull/13323) Ensure `withdraw_rewards` rewards are emitted from all actions that result in rewards being withdrawn.
* [#13321](https://github.com/cosmos/cosmos-sdk/pull/13321) Add flag to disable fast node migration and usage.
* (store) [#13326](https://github.com/cosmos/cosmos-sdk/pull/13326) Implementation of ADR-038 file StreamingService, backport #8664.
* (store) [#13540](https://github.com/cosmos/cosmos-sdk/pull/13540) Default fastnode migration to false to prevent suprises. Operators must enable it, unless they have it enabled already.

### API Breaking Changes

* (cli) [#13089](https://github.com/cosmos/cosmos-sdk/pull/13089) Fix rollback command don't actually delete multistore versions, added method `RollbackToVersion` to interface `CommitMultiStore` and added method `CommitMultiStore` to `Application` interface.

### Bug Fixes

* Implement dragonberry security patch.
    * For applying the patch please refer to the [RELEASE NOTES](./RELEASE_NOTES.md)
* (store) [#13459](https://github.com/cosmos/cosmos-sdk/pull/13459) Don't let state listener observe the uncommitted writes.

### Notes

Reverted #12437 due to API breaking changes.

## [v0.45.8](https://github.com/cosmos/cosmos-sdk/releases/tag/v0.45.8) - 2022-08-25

### Improvements

* [#12981](https://github.com/cosmos/cosmos-sdk/pull/12981) Return proper error when parsing telemetry configuration.
* [#12885](https://github.com/cosmos/cosmos-sdk/pull/12885) Amortize cost of processing cache KV store.
* [#12970](https://github.com/cosmos/cosmos-sdk/pull/12970) Bump Tendermint to `v0.34.21` and IAVL to `v0.19.1`.
* [#12693](https://github.com/cosmos/cosmos-sdk/pull/12693) Make sure the order of each node is consistent when emitting proto events.

### Bug Fixes

* [#13046](https://github.com/cosmos/cosmos-sdk/pull/13046) Fix missing return statement in BaseApp.Query.

## [v0.45.7](https://github.com/cosmos/cosmos-sdk/releases/tag/v0.45.7) - 2022-08-04

### Features

* (upgrade) [#12603](https://github.com/cosmos/cosmos-sdk/pull/12603) feat: Move AppModule.BeginBlock and AppModule.EndBlock to extension interfaces

### Improvements

* (events) [#12850](https://github.com/cosmos/cosmos-sdk/pull/12850) Add a new `fee_payer` attribute to the `tx` event that is emitted from the `DeductFeeDecorator` AnteHandler decorator.
* (x/params) [#12724](https://github.com/cosmos/cosmos-sdk/pull/12724) Add `GetParamSetIfExists` function to params `Subspace` to prevent panics on breaking changes.
* [#12668](https://github.com/cosmos/cosmos-sdk/pull/12668) Add `authz_msg_index` event attribute to message events emitted when executing via `MsgExec` through `x/authz`.
* [#12697](https://github.com/cosmos/cosmos-sdk/pull/12697) Upgrade IAVL to v0.19.0 with fast index and error propagation. NOTE: first start will take a while to propagate into new model.
    * Note: after upgrading to this version it may take up to 15 minutes to migrate from 0.17 to 0.19. This time is used to create the fast cache introduced into IAVL for performance
* [#12784](https://github.com/cosmos/cosmos-sdk/pull/12784) Upgrade Tendermint to 0.34.20.
* (x/bank) [#12674](https://github.com/cosmos/cosmos-sdk/pull/12674) Add convenience function `CreatePrefixedAccountStoreKey()` to construct key to access account's balance for a given denom.

### Bug Fixes

* (x/mint) [#12384](https://github.com/cosmos/cosmos-sdk/pull/12384) Ensure `GoalBonded` must be positive when performing `x/mint` parameter validation.
* (simapp) [#12437](https://github.com/cosmos/cosmos-sdk/pull/12437) fix the non-determinstic behavior in simulations caused by `GenTx` and check
empty coins slice before it is used to create `banktype.MsgSend`.
* (x/capability) [12818](https://github.com/cosmos/cosmos-sdk/pull/12818) Use fixed length hex for pointer at FwdCapabilityKey.

## [v0.45.6](https://github.com/cosmos/cosmos-sdk/releases/tag/v0.45.6) - 2022-06-28

### Improvements

* (simapp) [#12314](https://github.com/cosmos/cosmos-sdk/pull/12314) Increase `DefaultGenTxGas` from `1000000` to `10000000`
* [#12371](https://github.com/cosmos/cosmos-sdk/pull/12371) Update min required Golang version to 1.18.

### Bug Fixes

* [#12317](https://github.com/cosmos/cosmos-sdk/pull/12317) Rename `edit-validator` command's `--moniker` flag to `--new-moniker`
* (x/upgrade) [#12264](https://github.com/cosmos/cosmos-sdk/pull/12264) Fix `GetLastCompleteUpgrade` to properly return the latest upgrade.
* (x/crisis) [#12208](https://github.com/cosmos/cosmos-sdk/pull/12208) Fix progress index of crisis invariant assertion logs.

### Features

* (query) [#12253](https://github.com/cosmos/cosmos-sdk/pull/12253) Add `GenericFilteredPaginate` to the `query` package to improve UX.

## [v0.45.5](https://github.com/cosmos/cosmos-sdk/releases/tag/v0.45.5) - 2022-06-09

### Improvements

* (x/feegrant) [#11813](https://github.com/cosmos/cosmos-sdk/pull/11813) Fix pagination total count in `AllowancesByGranter` query.
* (errors) [#12002](https://github.com/cosmos/cosmos-sdk/pull/12002) Removed 'redacted' error message from defaultErrEncoder.
* (ante) [#12017](https://github.com/cosmos/cosmos-sdk/pull/12017) Index ante events for failed tx (backport #12013).
* [#12153](https://github.com/cosmos/cosmos-sdk/pull/12153) Add a new `NewSimulationManagerFromAppModules` constructor, to simplify simulation wiring.

### Bug Fixes

* [#11796](https://github.com/cosmos/cosmos-sdk/pull/11796) Handle EOF error case in `readLineFromBuf`, which allows successful reading of passphrases from STDIN.
* [#11772](https://github.com/cosmos/cosmos-sdk/pull/11772) Limit types.Dec length to avoid overflow.
* [#10947](https://github.com/cosmos/cosmos-sdk/pull/10947) Add `AllowancesByGranter` query to the feegrant module
* [#9639](https://github.com/cosmos/cosmos-sdk/pull/9639) Check store keys length before accessing them by making sure that `key` is of length `m+1` (for `key[n:m]`)
* [#11983](https://github.com/cosmos/cosmos-sdk/pull/11983) (x/feegrant, x/authz) rename grants query commands to `grants-by-grantee`, `grants-by-granter` cmds.

## Improvements

* [#11886](https://github.com/cosmos/cosmos-sdk/pull/11886) Improve error messages

## [v0.45.4](https://github.com/cosmos/cosmos-sdk/releases/tag/v0.45.4) - 2022-04-25

### Bug Fixes

* [#11624](https://github.com/cosmos/cosmos-sdk/pull/11624) Handle the error returned from `NewNode` in the `server` package.
* [#11724](https://github.com/cosmos/cosmos-sdk/pull/11724) Fix data race issues with `api.Server`.

### Improvements

* (types) [#12201](https://github.com/cosmos/cosmos-sdk/pull/12201) Add `MustAccAddressFromBech32` util function
* [#11693](https://github.com/cosmos/cosmos-sdk/pull/11693) Add validation for gentx cmd.
* [#11686](https://github.com/cosmos/cosmos-sdk/pull/11686) Update the min required Golang version to `1.17`.
* (x/auth/vesting) [#11652](https://github.com/cosmos/cosmos-sdk/pull/11652) Add util functions for `Period(s)`

## [v0.45.3](https://github.com/cosmos/cosmos-sdk/releases/tag/v0.45.3) - 2022-04-12

### Improvements

* [#11562](https://github.com/cosmos/cosmos-sdk/pull/11562) Updated Tendermint to v0.34.19; `unsafe-reset-all` command has been moved to the `tendermint` sub-command.

### Features

* (x/upgrade) [#11551](https://github.com/cosmos/cosmos-sdk/pull/11551) Update `ScheduleUpgrade` for chains to schedule an automated upgrade on `BeginBlock` without having to go though governance.

## [v0.45.2](https://github.com/cosmos/cosmos-sdk/releases/tag/v0.45.2) - 2022-04-05

### Features

* (tx) [#11533](https://github.com/cosmos/cosmos-sdk/pull/11533) Register [`EIP191`](https://eips.ethereum.org/EIPS/eip-191) as an available `SignMode` for chains to use.
* [#11430](https://github.com/cosmos/cosmos-sdk/pull/11430) Introduce a new `grpc-only` flag, such that when enabled, will start the node in a query-only mode. Note, gRPC MUST be enabled with this flag.
* (x/bank) [#11417](https://github.com/cosmos/cosmos-sdk/pull/11417) Introduce a new `SpendableBalances` gRPC query that retrieves an account's total (paginated) spendable balances.
* (x/bank) [#10771](https://github.com/cosmos/cosmos-sdk/pull/10771) Add safety check on bank module perms to allow module-specific mint restrictions (e.g. only minting a certain denom).
* (x/bank) [#10771](https://github.com/cosmos/cosmos-sdk/pull/10771) Add `bank.BankKeeper.WithMintCoinsRestriction` function to restrict use of bank `MintCoins` usage. This function is not on the bank `Keeper` interface, so it's not API-breaking, but only additive on the keeper implementation.
* [#10944](https://github.com/cosmos/cosmos-sdk/pull/10944) `x/authz` add all grants by grantee query
* [#11124](https://github.com/cosmos/cosmos-sdk/pull/11124) Add `GetAllVersions` to application store
* (x/auth) [#10880](https://github.com/cosmos/cosmos-sdk/pull/10880) Added a new query to the tx query service that returns a block with transactions fully decoded.
* [#11314](https://github.com/cosmos/cosmos-sdk/pull/11314) Add state rollback command.

### Bug Fixes

* [#11354](https://github.com/cosmos/cosmos-sdk/pull/11355) Added missing pagination flag for `bank q total` query.
* [#11197](https://github.com/cosmos/cosmos-sdk/pull/11197) Signing with multisig now works with multisig address which is not in the keyring.
* (client) [#11283](https://github.com/cosmos/cosmos-sdk/issues/11283) Support multiple keys for tx simulation and setting automatic gas for txs.
* (store) [#11177](https://github.com/cosmos/cosmos-sdk/pull/11177) Update the prune `everything` strategy to store the last two heights.
* (store) [#11117](https://github.com/cosmos/cosmos-sdk/pull/11117) Fix data race in store trace component
* (x/authz) [#11252](https://github.com/cosmos/cosmos-sdk/pull/11252) Allow insufficient funds error for authz simulation
* (crypto) [#11298](https://github.com/cosmos/cosmos-sdk/pull/11298) Fix cgo secp signature verification and update libscep256k1 library.
* (crypto) [#12122](https://github.com/cosmos/cosmos-sdk/pull/12122) Fix keyring migration issue.

### Improvements

* [#9576](https://github.com/cosmos/cosmos-sdk/pull/9576) Add debug error message to query result when enabled
* (types) [#11200](https://github.com/cosmos/cosmos-sdk/pull/11200) Added `Min()` and `Max()` operations on sdk.Coins.
* [#11267](https://github.com/cosmos/cosmos-sdk/pull/11267) Add hooks to allow app modules to add things to state-sync (backport #10961).

## [v0.45.1](https://github.com/cosmos/cosmos-sdk/releases/tag/v0.45.1) - 2022-02-03

### Bug Fixes

* (grpc) [#10985](https://github.com/cosmos/cosmos-sdk/pull/10992) The `/cosmos/tx/v1beta1/txs/{hash}` endpoint returns a 404 when a tx does not exist.
* [#10990](https://github.com/cosmos/cosmos-sdk/pull/10990) Fixes missing `iavl-cache-size` config parsing in `GetConfig` method.
* [#11222](https://github.com/cosmos/cosmos-sdk/pull/11222) reject query with block height in the future

### Improvements

* [#10407](https://github.com/cosmos/cosmos-sdk/pull/10407) Added validation to `x/upgrade` module's `BeginBlock` to check accidental binary downgrades
* [#10768](https://github.com/cosmos/cosmos-sdk/pull/10768) Extra logging in in-place store migrations.

## [v0.45.0](https://github.com/cosmos/cosmos-sdk/releases/tag/v0.45.0) - 2022-01-18

### State Machine Breaking

* [#10833](https://github.com/cosmos/cosmos-sdk/pull/10833) fix reported tx gas used when block gas limit exceeded.
* (auth) [#10536](https://github.com/cosmos/cosmos-sdk/pull/10536]) Enable `SetSequence` for `ModuleAccount`.
* (store) [#10218](https://github.com/cosmos/cosmos-sdk/pull/10218) Charge gas even when there are no entries while seeking.
* (store) [#10247](https://github.com/cosmos/cosmos-sdk/pull/10247) Charge gas for the key length in gas meter.
* (x/gov) [#10740](https://github.com/cosmos/cosmos-sdk/pull/10740) Increase maximum proposal description size from 5k characters to 10k characters.
* [#10814](https://github.com/cosmos/cosmos-sdk/pull/10814) revert tx when block gas limit exceeded.

### API Breaking Changes

* [#10561](https://github.com/cosmos/cosmos-sdk/pull/10561) The `CommitMultiStore` interface contains a new `SetIAVLCacheSize` method
* [#10922](https://github.com/cosmos/cosmos-sdk/pull/10922), [/#10956](https://github.com/cosmos/cosmos-sdk/pull/10956) Deprecate key `server.Generate*` functions and move them to `testutil` and support custom mnemonics in in-process testing network. Moved `TestMnemonic` from `testutil` package to `testdata`.
* [#11049](https://github.com/cosmos/cosmos-sdk/pull/11049) Add custom tendermint config variables into root command. Allows App developers to set config.toml variables.

### Features

* [#10614](https://github.com/cosmos/cosmos-sdk/pull/10614) Support in-place migration ordering

### Improvements

* [#10486](https://github.com/cosmos/cosmos-sdk/pull/10486) store/cachekv's `Store.Write` conservatively
  looks up keys, but also uses the [map clearing idiom](https://bencher.orijtech.com/perfclinic/mapclearing/)
  to reduce the RAM usage, CPU time usage, and garbage collection pressure from clearing maps,
  instead of allocating new maps.
* (module) [#10711](https://github.com/cosmos/cosmos-sdk/pull/10711) Panic at startup if the app developer forgot to add modules in the `SetOrder{BeginBlocker, EndBlocker, InitGenesis, ExportGenesis}` functions. This means that all modules, even those who have empty implementations for those methods, need to be added to `SetOrder*`.
* (types) [#10076](https://github.com/cosmos/cosmos-sdk/pull/10076) Significantly speedup and lower allocations for `Coins.String()`.
* (auth) [#10022](https://github.com/cosmos/cosmos-sdk/pull/10022) `AuthKeeper` interface in `x/auth` now includes a function `HasAccount`.
* [#10393](https://github.com/cosmos/cosmos-sdk/pull/10393) Add `HasSupply` method to bank keeper to ensure that input denom actually exists on chain.

### Bug Fixes

* (std/codec) [/#10595](https://github.com/cosmos/cosmos-sdk/pull/10595) Add evidence to std/codec to be able to decode evidence in client interactions.
* (types) [#9627](https://github.com/cosmos/cosmos-sdk/pull/9627) Fix nil pointer panic on `NewBigIntFromInt`.
* [#10725](https://github.com/cosmos/cosmos-sdk/pull/10725) populate `ctx.ConsensusParams` for begin/end blockers.
* [#9829](https://github.com/cosmos/cosmos-sdk/pull/9829) Fixed Coin denom sorting not being checked during `Balance.Validate` check. Refactored the Validation logic to use `Coins.Validate` for `Balance.Coins`
* [#10061](https://github.com/cosmos/cosmos-sdk/pull/10061) and [#10515](https://github.com/cosmos/cosmos-sdk/pull/10515) Ensure that `LegacyAminoPubKey` struct correctly unmarshals from JSON

## [v0.44.8](https://github.com/cosmos/cosmos-sdk/releases/tag/v0.44.8) - 2022-04-12

### Improvements

* [#11563](https://github.com/cosmos/cosmos-sdk/pull/11563) Updated Tendermint to v0.34.19; `unsafe-reset-all` command has been moved to the `tendermint` sub-command.

## [v0.44.7](https://github.com/cosmos/cosmos-sdk/releases/tag/v0.44.7) - 2022-04-04

### Features

* (x/bank) [#10771](https://github.com/cosmos/cosmos-sdk/pull/10771) Add safety check on bank module perms to allow module-specific mint restrictions (e.g. only minting a certain denom).
* (x/bank) [#10771](https://github.com/cosmos/cosmos-sdk/pull/10771) Add `bank.BankKeeper.WithMintCoinsRestriction` function to restrict use of bank `MintCoins` usage. This function is not on the bank `Keeper` interface, so it's not API-breaking, but only additive on the keeper implementation.

### Bug Fixes

* [#11354](https://github.com/cosmos/cosmos-sdk/pull/11355) Added missing pagination flag for `bank q total` query.
* (store) [#11177](https://github.com/cosmos/cosmos-sdk/pull/11177) Update the prune `everything` strategy to store the last two heights.
* (store) [#11117](https://github.com/cosmos/cosmos-sdk/pull/11117) Fix data race in store trace component
* (x/authz) [#11252](https://github.com/cosmos/cosmos-sdk/pull/11252) Allow insufficient funds error for authz simulation

### Improvements

* [#9576](https://github.com/cosmos/cosmos-sdk/pull/9576) Add debug error message to query result when enabled

## [v0.44.6](https://github.com/cosmos/cosmos-sdk/releases/tag/v0.44.6) - 2022-02-02

### Features

* [#11124](https://github.com/cosmos/cosmos-sdk/pull/11124) Add `GetAllVersions` to application store

### Bug Fixes

* (grpc) [#10985](https://github.com/cosmos/cosmos-sdk/pull/10992) The `/cosmos/tx/v1beta1/txs/{hash}` endpoint returns a 404 when a tx does not exist.
* (std/codec) [/#10595](https://github.com/cosmos/cosmos-sdk/pull/10595) Add evidence to std/codec to be able to decode evidence in client interactions.
* [#10725](https://github.com/cosmos/cosmos-sdk/pull/10725) populate `ctx.ConsensusParams` for begin/end blockers.
* [#10061](https://github.com/cosmos/cosmos-sdk/pull/10061) and [#10515](https://github.com/cosmos/cosmos-sdk/pull/10515) Ensure that `LegacyAminoPubKey` struct correctly unmarshals from JSON

### Improvements

* [#10823](https://github.com/cosmos/cosmos-sdk/pull/10823) updated ambiguous cli description for creating feegrant.

## [v0.44.5-patch](https://github.com/cosmos/cosmos-sdk/releases/tag/v0.44.5-patch) - 2021-10-14

ATTENTION:

This is a security release for the [Dragonberry security advisory](https://forum.cosmos.network/t/ibc-security-advisory-dragonberry/7702).

All users should upgrade immediately.

Users *must* add a replace directive in their go.mod for the new `ics23` package in the SDK:

```go
replace github.com/confio/ics23/go => github.com/cosmos/cosmos-sdk/ics23/go v0.8.0
```

## [v0.44.5](https://github.com/cosmos/cosmos-sdk/releases/tag/v0.44.5) - 2021-12-02

### Improvements

* (baseapp) [#10631](https://github.com/cosmos/cosmos-sdk/pull/10631) Emit ante events even for the failed txs.
* (store) [#10741](https://github.com/cosmos/cosmos-sdk/pull/10741) Significantly speedup iterator creation after delete heavy workloads. Significantly improves IBC migration times.

### Bug Fixes

* [#10648](https://github.com/cosmos/cosmos-sdk/pull/10648) Upgrade IAVL to 0.17.3 to solve race condition bug in IAVL.

## [v0.44.4](https://github.com/cosmos/cosmos-sdk/releases/tag/v0.44.4) - 2021-11-25

### Improvements

* (types) [#10630](https://github.com/cosmos/cosmos-sdk/pull/10630) Add an `Events` field to the `TxResponse` type that captures *all* events emitted by a transaction, unlike `Logs` which only contains events emitted during message execution.
* (x/upgrade) [#10532](https://github.com/cosmos/cosmos-sdk/pull/10532) Add `keeper.DumpUpgradeInfoWithInfoToDisk` to include `Plan.Info` in the upgrade-info file.
* (store) [#10544](https://github.com/cosmos/cosmos-sdk/pull/10544) Use the new IAVL iterator structure which significantly improves iterator performance.

### Bug Fixes

* [#10827](https://github.com/cosmos/cosmos-sdk/pull/10827) Create query `Context` with requested block height
* [#10414](https://github.com/cosmos/cosmos-sdk/pull/10414) Use `sdk.GetConfig().GetFullBIP44Path()` instead `sdk.FullFundraiserPath` to generate key
* (bank) [#10394](https://github.com/cosmos/cosmos-sdk/pull/10394) Fix: query account balance by ibc denom.
* [\10608](https://github.com/cosmos/cosmos-sdk/pull/10608) Change the order of module migration by pushing x/auth to the end. Auth module depends on other modules and should be run last. We have updated the documentation to provide more details how to change module migration order. This is technically a breaking change, but only impacts updates between the upgrades with version change, hence migrating from the previous patch release doesn't cause new migration and doesn't break the state.
* [#10674](https://github.com/cosmos/cosmos-sdk/pull/10674) Fix issue with `Error.Wrap` and `Error.Wrapf` usage with `errors.Is`.

## [v0.44.3](https://github.com/cosmos/cosmos-sdk/releases/tag/v0.44.3) - 2021-10-21

### Improvements

* [#10768](https://github.com/cosmos/cosmos-sdk/pull/10768) Added extra logging for tracking in-place store migrations
* [#10262](https://github.com/cosmos/cosmos-sdk/pull/10262) Remove unnecessary logging in `x/feegrant` simulation.
* [#10327](https://github.com/cosmos/cosmos-sdk/pull/10327) Add null guard for possible nil `Amount` in tx fee `Coins`
* [#10339](https://github.com/cosmos/cosmos-sdk/pull/10339) Improve performance of `removeZeroCoins` by only allocating memory when necessary
* [#10045](https://github.com/cosmos/cosmos-sdk/pull/10045) Revert [#8549](https://github.com/cosmos/cosmos-sdk/pull/8549). Do not route grpc queries through Tendermint.
* (deps) [#10375](https://github.com/cosmos/cosmos-sdk/pull/10375) Bump Tendermint to [v0.34.14](https://github.com/tendermint/tendermint/releases/tag/v0.34.14).
* [#10024](https://github.com/cosmos/cosmos-sdk/pull/10024) `store/cachekv` performance improvement by reduced growth factor for iterator ranging by using binary searches to find dirty items when unsorted key count >= 1024.

### Bug Fixes

* (client) [#10226](https://github.com/cosmos/cosmos-sdk/pull/10226) Fix --home flag parsing.
* (rosetta) [#10340](https://github.com/cosmos/cosmos-sdk/pull/10340) Use `GenesisChunked(ctx)` instead `Genesis(ctx)` to get genesis block height

## [v0.44.2](https://github.com/cosmos/cosmos-sdk/releases/tag/v0.44.2) - 2021-10-12

Security Release. No breaking changes related to 0.44.x.

## [v0.44.1](https://github.com/cosmos/cosmos-sdk/releases/tag/v0.44.1) - 2021-09-29

### Improvements

* (store) [#10040](https://github.com/cosmos/cosmos-sdk/pull/10040) Bump IAVL to v0.17.1 which includes performance improvements on a batch load.
* (types) [#10021](https://github.com/cosmos/cosmos-sdk/pull/10021) Speedup coins.AmountOf(), by removing many intermittent regex calls.
* [#10077](https://github.com/cosmos/cosmos-sdk/pull/10077) Remove telemetry on `GasKV` and `CacheKV` store Get/Set operations, significantly improving their performance.
* (store) [#10026](https://github.com/cosmos/cosmos-sdk/pull/10026) Improve CacheKVStore datastructures / algorithms, to no longer take O(N^2) time when interleaving iterators and insertions.

### Bug Fixes

* [#9969](https://github.com/cosmos/cosmos-sdk/pull/9969) fix: use keyring in config for add-genesis-account cmd.
* (x/genutil) [#10104](https://github.com/cosmos/cosmos-sdk/pull/10104) Ensure the `init` command reads the `--home` flag value correctly.
* (x/feegrant) [#10049](https://github.com/cosmos/cosmos-sdk/issues/10049) Fixed the error message when `period` or `period-limit` flag is not set on a feegrant grant transaction.

### Client Breaking Changes

* [#9879](https://github.com/cosmos/cosmos-sdk/pull/9879) Modify ABCI Queries to use `abci.QueryRequest` Height field if it is non-zero, otherwise continue using context height.

## [v0.44.0](https://github.com/cosmos/cosmos-sdk/releases/tag/v0.44.0) - 2021-09-01

### Features

* [#9860](https://github.com/cosmos/cosmos-sdk/pull/9860) Emit transaction fee in ante handler fee decorator. The event type is `tx` and the attribute is `fee`.

### Improvements

* (deps) [#9956](https://github.com/cosmos/cosmos-sdk/pull/9956) Bump Tendermint to [v0.34.12](https://github.com/tendermint/tendermint/releases/tag/v0.34.12).

### Deprecated

* (x/upgrade) [#9906](https://github.com/cosmos/cosmos-sdk/pull/9906) Deprecate `UpgradeConsensusState` gRPC query since this functionality is only used for IBC, which now has its own [IBC replacement](https://github.com/cosmos/ibc-go/blob/2c880a22e9f9cc75f62b527ca94aa75ce1106001/proto/ibc/core/client/v1/query.proto#L54)

### Bug Fixes

* [#9965](https://github.com/cosmos/cosmos-sdk/pull/9965) Fixed `simd version` command output to report the right release tag.
* (x/upgrade) [#10189](https://github.com/cosmos/cosmos-sdk/issues/10189) Removed potential sources of non-determinism in upgrades.

### Client Breaking Changes

* [#10041](https://github.com/cosmos/cosmos-sdk/pull/10041) Remove broadcast & encode legacy REST endpoints. Please see the [REST Endpoints Migration guide](https://docs.cosmos.network/v0.45/migrations/rest.html) to migrate to the new REST endpoints.

## [v0.43.0](https://github.com/cosmos/cosmos-sdk/releases/tag/v0.43.0) - 2021-08-10

### Features

* [#6711](https://github.com/cosmos/cosmos-sdk/pull/6711) Make integration test suites reusable by apps, tests are exported in each module's `client/testutil` package.
* [#8077](https://github.com/cosmos/cosmos-sdk/pull/8077) Added support for grpc-web, enabling browsers to communicate with a chain's gRPC server
* [#8965](https://github.com/cosmos/cosmos-sdk/pull/8965) cosmos reflection now provides more information on the application such as: deliverable msgs, sdk.Config info etc (still in alpha stage).
* [#8520](https://github.com/cosmos/cosmos-sdk/pull/8520) Add support for permanently locked vesting accounts.
* [#8559](https://github.com/cosmos/cosmos-sdk/pull/8559) Added Protobuf compatible secp256r1 ECDSA signatures.
* [#8786](https://github.com/cosmos/cosmos-sdk/pull/8786) Enabled secp256r1 in x/auth.
* (rosetta) [#8729](https://github.com/cosmos/cosmos-sdk/pull/8729) Data API fully supports balance tracking. Construction API can now construct any message supported by the application.
* [#8754](https://github.com/cosmos/cosmos-sdk/pull/8875) Added support for reverse iteration to pagination.
* (types) [#9079](https://github.com/cosmos/cosmos-sdk/issues/9079) Add `AddAmount`/`SubAmount` methods to `sdk.Coin`.
* [#9088](https://github.com/cosmos/cosmos-sdk/pull/9088) Added implementation to ADR-28 Derived Addresses.
* [#9133](https://github.com/cosmos/cosmos-sdk/pull/9133) Added hooks for governance actions.
* (x/staking) [#9214](https://github.com/cosmos/cosmos-sdk/pull/9214) Added `new_shares` attribute inside `EventTypeDelegate` event.
* [#9382](https://github.com/cosmos/cosmos-sdk/pull/9382) feat: add Dec.Float64() function.
* [#9457](https://github.com/cosmos/cosmos-sdk/pull/9457) Add amino support for x/authz and x/feegrant Msgs.
* [#9498](https://github.com/cosmos/cosmos-sdk/pull/9498) Added `Codec: codec.Codec` attribute to `client/Context` structure.
* [#9540](https://github.com/cosmos/cosmos-sdk/pull/9540) Add output flag for query txs command.
* (errors) [#8845](https://github.com/cosmos/cosmos-sdk/pull/8845) Add `Error.Wrap` handy method
* [#8518](https://github.com/cosmos/cosmos-sdk/pull/8518) Help users of multisig wallets debug signature issues.
* [#9573](https://github.com/cosmos/cosmos-sdk/pull/9573) ADR 040 implementation: New DB interface
* [#9952](https://github.com/cosmos/cosmos-sdk/pull/9952) ADR 040: Implement in-memory DB backend
* [#9848](https://github.com/cosmos/cosmos-sdk/pull/9848) ADR-040: Implement BadgerDB backend
* [#9851](https://github.com/cosmos/cosmos-sdk/pull/9851) ADR-040: Implement RocksDB backend
* [#10308](https://github.com/cosmos/cosmos-sdk/pull/10308) ADR-040: Implement DBConnection.Revert
* [#9892](https://github.com/cosmos/cosmos-sdk/pull/9892) ADR-040: KV Store with decoupled storage and state commitment

### Client Breaking Changes

* [#8363](https://github.com/cosmos/cosmos-sdk/pull/8363) Addresses no longer have a fixed 20-byte length. From the SDK modules' point of view, any 1-255 bytes-long byte array is a valid address.
* (crypto/ed25519) [#8690] Adopt zip1215 ed2559 verification rules.
* [#8849](https://github.com/cosmos/cosmos-sdk/pull/8849) Upgrade module no longer supports time based upgrades.
* [#7477](https://github.com/cosmos/cosmos-sdk/pull/7477) Changed Bech32 Public Key serialization in the client facing functionality (CLI, MsgServer, QueryServer):
    * updated the keyring display structure (it uses protobuf JSON serialization) - the output is more verbose.
    * Renamed `MarshalAny` and `UnmarshalAny` to `MarshalInterface` and `UnmarshalInterface` respectively. These functions must take an interface as parameter (not a concrete type nor `Any` object). Underneath they use `Any` wrapping for correct protobuf serialization.
    * CLI: removed `--text` flag from `show-node-id` command; the text format for public keys is not used any more - instead we use ProtoJSON.
* (store) [#8790](https://github.com/cosmos/cosmos-sdk/pull/8790) Reduce gas costs by 10x for transient store operations.
* [#9139](https://github.com/cosmos/cosmos-sdk/pull/9139) Querying events:
    * via `ServiceMsg` TypeURLs (e.g. `message.action='/cosmos.bank.v1beta1.Msg/Send'`) does not work anymore,
    * via legacy `msg.Type()` (e.g. `message.action='send'`) is being deprecated, new `Msg`s won't emit these events.
    * Please use concrete `Msg` TypeURLs instead (e.g. `message.action='/cosmos.bank.v1beta1.MsgSend'`).
* [#9859](https://github.com/cosmos/cosmos-sdk/pull/9859) The `default` pruning strategy now keeps the last 362880 blocks instead of 100. 362880 equates to roughly enough blocks to cover the entire unbonding period assuming a 21 day unbonding period and 5s block time.
* [#9785](https://github.com/cosmos/cosmos-sdk/issues/9785) Missing coin denomination in logs

### API Breaking Changes

* (keyring) [#8662](https://github.com/cosmos/cosmos-sdk/pull/8662) `NewMnemonic` now receives an additional `passphrase` argument to secure the key generated by the bip39 mnemonic.
* (x/bank) [#8473](https://github.com/cosmos/cosmos-sdk/pull/8473) Bank keeper does not expose unsafe balance changing methods such as `SetBalance`, `SetSupply` etc.
* (x/staking) [#8473](https://github.com/cosmos/cosmos-sdk/pull/8473) On genesis init, if non bonded pool and bonded pool balance, coming from the bank module, does not match what is saved in the staking state, the initialization will panic.
* (x/gov) [#8473](https://github.com/cosmos/cosmos-sdk/pull/8473) On genesis init, if the gov module account balance, coming from bank module state, does not match the one in gov module state, the initialization will panic.
* (x/distribution) [#8473](https://github.com/cosmos/cosmos-sdk/pull/8473) On genesis init, if the distribution module account balance, coming from bank module state, does not match the one in distribution module state, the initialization will panic.
* (client/keys) [#8500](https://github.com/cosmos/cosmos-sdk/pull/8500) `InfoImporter` interface is removed from legacy keybase.
* (x/staking) [#8505](https://github.com/cosmos/cosmos-sdk/pull/8505) `sdk.PowerReduction` has been renamed to `sdk.DefaultPowerReduction`, and most staking functions relying on power reduction take a new function argument, instead of relying on that global variable.
* [#8629](https://github.com/cosmos/cosmos-sdk/pull/8629) Deprecated `SetFullFundraiserPath` from `Config` in favor of `SetPurpose` and `SetCoinType`.
* (x/upgrade) [#8673](https://github.com/cosmos/cosmos-sdk/pull/8673) Remove IBC logic from x/upgrade. Deprecates IBC fields in an Upgrade Plan, an error will be thrown if they are set. IBC upgrade logic moved to 02-client and an IBC UpgradeProposal is added.
* (x/bank) [#8517](https://github.com/cosmos/cosmos-sdk/pull/8517) `SupplyI` interface and `Supply` are removed and uses `sdk.Coins` for supply tracking
* (x/upgrade) [#8743](https://github.com/cosmos/cosmos-sdk/pull/8743) `UpgradeHandler` includes a new argument `VersionMap` which helps facilitate in-place migrations.
* (x/auth) [#8129](https://github.com/cosmos/cosmos-sdk/pull/8828) Updated `SigVerifiableTx.GetPubKeys` method signature to return error.
* (x/upgrade) [\7487](https://github.com/cosmos/cosmos-sdk/pull/8897) Upgrade `Keeper` takes new argument `ProtocolVersionSetter` which implements setting a protocol version on baseapp.
* (baseapp) [\7487](https://github.com/cosmos/cosmos-sdk/pull/8897) BaseApp's fields appVersion and version were swapped to match Tendermint's fields.
* [#8682](https://github.com/cosmos/cosmos-sdk/pull/8682) `ante.NewAnteHandler` updated to receive all positional params as `ante.HandlerOptions` struct. If required fields aren't set, throws error accordingly.
* (x/staking/types) [#7447](https://github.com/cosmos/cosmos-sdk/issues/7447) Remove bech32 PubKey support:
    * `ValidatorI` interface update: `GetConsPubKey` renamed to `TmConsPubKey` (this is to clarify the return type: consensus public key must be a tendermint key); `TmConsPubKey`, `GetConsAddr` methods return error.
    * `Validator` updated according to the `ValidatorI` changes described above.
    * `ToTmValidator` function: added `error` to return values.
    * `Validator.ConsensusPubkey` type changed from `string` to `codectypes.Any`.
    * `MsgCreateValidator.Pubkey` type changed from `string` to `codectypes.Any`.
* (client) [#8926](https://github.com/cosmos/cosmos-sdk/pull/8926) `client/tx.PrepareFactory` has been converted to a private function, as it's only used internally.
* (auth/tx) [#8926](https://github.com/cosmos/cosmos-sdk/pull/8926) The `ProtoTxProvider` interface used as a workaround for transaction simulation has been removed.
* (x/bank) [#8798](https://github.com/cosmos/cosmos-sdk/pull/8798) `GetTotalSupply` is removed in favour of `GetPaginatedTotalSupply`
* (keyring) [#8739](https://github.com/cosmos/cosmos-sdk/pull/8739) Rename InfoImporter -> LegacyInfoImporter.
* (x/bank/types) [#9061](https://github.com/cosmos/cosmos-sdk/pull/9061) `AddressFromBalancesStore` now returns an error for invalid key instead of panic.
* (x/auth) [#9144](https://github.com/cosmos/cosmos-sdk/pull/9144) The `NewTxTimeoutHeightDecorator` antehandler has been converted from a struct to a function.
* (codec) [#9226](https://github.com/cosmos/cosmos-sdk/pull/9226) Rename codec interfaces and methods, to follow a general Go interfaces:
    * `codec.Marshaler` → `codec.Codec` (this defines objects which serialize other objects)
    * `codec.BinaryMarshaler` → `codec.BinaryCodec`
    * `codec.JSONMarshaler` → `codec.JSONCodec`
    * Removed `BinaryBare` suffix from `BinaryCodec` methods (`MarshalBinaryBare`, `UnmarshalBinaryBare`, ...)
    * Removed `Binary` infix from `BinaryCodec` methods (`MarshalBinaryLengthPrefixed`, `UnmarshalBinaryLengthPrefixed`, ...)
* [#9139](https://github.com/cosmos/cosmos-sdk/pull/9139) `ServiceMsg` TypeURLs (e.g. `/cosmos.bank.v1beta1.Msg/Send`) have been removed, as they don't comply to the Probobuf `Any` spec. Please use `Msg` type TypeURLs (e.g. `/cosmos.bank.v1beta1.MsgSend`). This has multiple consequences:
    * The `sdk.ServiceMsg` struct has been removed.
    * `sdk.Msg` now only contains `ValidateBasic` and `GetSigners` methods. The remaining methods `GetSignBytes`, `Route` and `Type` are moved to `legacytx.LegacyMsg`.
    * The `RegisterCustomTypeURL` function and the `cosmos.base.v1beta1.ServiceMsg` interface have been removed from the interface registry.
* (codec) [#9251](https://github.com/cosmos/cosmos-sdk/pull/9251) Rename `clientCtx.JSONMarshaler` to `clientCtx.JSONCodec` as per #9226.
* (x/bank) [#9271](https://github.com/cosmos/cosmos-sdk/pull/9271) SendEnabledCoin(s) renamed to IsSendEnabledCoin(s) to better reflect its functionality.
* (x/bank) [#9550](https://github.com/cosmos/cosmos-sdk/pull/9550) `server.InterceptConfigsPreRunHandler` now takes 2 additional arguments: customAppConfigTemplate and customAppConfig. If you don't need to customize these, simply put `""` and `nil`.
* [#8245](https://github.com/cosmos/cosmos-sdk/pull/8245) Removed `simapp.MakeCodecs` and use `simapp.MakeTestEncodingConfig` instead.
* (x/capability) [#9836](https://github.com/cosmos/cosmos-sdk/pull/9836) Removed `InitializeAndSeal(ctx sdk.Context)` and replaced with `Seal()`. App must add x/capability module to the begin blockers which will assure that the x/capability keeper is properly initialized. The x/capability begin blocker must be run before any other module which uses x/capability.

### State Machine Breaking

* (x/{bank,distrib,gov,slashing,staking}) [#8363](https://github.com/cosmos/cosmos-sdk/issues/8363) Store keys have been modified to allow for variable-length addresses.
* (x/evidence) [#8502](https://github.com/cosmos/cosmos-sdk/pull/8502) `HandleEquivocationEvidence` persists the evidence to state.
* (x/gov) [#7733](https://github.com/cosmos/cosmos-sdk/pull/7733) ADR 037 Implementation: Governance Split Votes, use `MsgWeightedVote` to send a split vote. Sending a regular `MsgVote` will convert the underlying vote option into a weighted vote with weight 1.
* (x/bank) [#8656](https://github.com/cosmos/cosmos-sdk/pull/8656) balance and supply are now correctly tracked via `coin_spent`, `coin_received`, `coinbase` and `burn` events.
* (x/bank) [#8517](https://github.com/cosmos/cosmos-sdk/pull/8517) Supply is now stored and tracked as `sdk.Coins`
* (x/bank) [#9051](https://github.com/cosmos/cosmos-sdk/pull/9051) Supply value is stored as `sdk.Int` rather than `string`.

### CLI Breaking Changes

* [#8880](https://github.com/cosmos/cosmos-sdk/pull/8880) The CLI `simd migrate v0.40 ...` command has been renamed to `simd migrate v0.42`.
* [#8628](https://github.com/cosmos/cosmos-sdk/issues/8628) Commands no longer print outputs using `stderr` by default
* [#9134](https://github.com/cosmos/cosmos-sdk/pull/9134) Renamed the CLI flag `--memo` to `--note`.
* [#9291](https://github.com/cosmos/cosmos-sdk/pull/9291) Migration scripts prior to v0.38 have been removed from the CLI `migrate` command. The oldest supported migration is v0.39->v0.42.
* [#9371](https://github.com/cosmos/cosmos-sdk/pull/9371) Non-zero default fees/Server will error if there's an empty value for min-gas-price in app.toml
* [#9827](https://github.com/cosmos/cosmos-sdk/pull/9827) Ensure input parity of validator public key input between `tx staking create-validator` and `gentx`.
* [#9621](https://github.com/cosmos/cosmos-sdk/pull/9621) Rollback [#9371](https://github.com/cosmos/cosmos-sdk/pull/9371) and log warning if there's an empty value for min-gas-price in app.toml

### Improvements

* (store) [#8012](https://github.com/cosmos/cosmos-sdk/pull/8012) Implementation of ADR-038 WriteListener and listen.KVStore
* (x/bank) [#8614](https://github.com/cosmos/cosmos-sdk/issues/8614) Add `Name` and `Symbol` fields to denom metadata
* (x/auth) [#8522](https://github.com/cosmos/cosmos-sdk/pull/8522) Allow to query all stored accounts
* (crypto/types) [#8600](https://github.com/cosmos/cosmos-sdk/pull/8600) `CompactBitArray`: optimize the `NumTrueBitsBefore` method and add an `Equal` method.
* (x/upgrade) [#8743](https://github.com/cosmos/cosmos-sdk/pull/8743) Add tracking module versions as per ADR-041
* (types) [#8962](https://github.com/cosmos/cosmos-sdk/issues/8962) Add `Abs()` method to `sdk.Int`.
* (x/bank) [#8950](https://github.com/cosmos/cosmos-sdk/pull/8950) Improve efficiency on supply updates.
* (store) [#8811](https://github.com/cosmos/cosmos-sdk/pull/8811) store/cachekv: use typed `types/kv.List` instead of `container/list.List`. The change brings time spent on the time assertion cummulatively to 580ms down from 6.88s.
* (keyring) [#8826](https://github.com/cosmos/cosmos-sdk/pull/8826) add trust to macOS Keychain for calling apps by default, avoiding repeating keychain popups that appears when dealing with keyring (key add, list, ...) operations.
* (makefile) [#7933](https://github.com/cosmos/cosmos-sdk/issues/7933) Use Docker to generate swagger files.
* (crypto/types) [#9196](https://github.com/cosmos/cosmos-sdk/pull/9196) Fix negative index accesses in CompactUnmarshal,GetIndex,SetIndex
* (makefile) [#9192](https://github.com/cosmos/cosmos-sdk/pull/9192) Reuse proto containers in proto related jobs.
* [#9205](https://github.com/cosmos/cosmos-sdk/pull/9205) Improve readability in `abci` handleQueryP2P
* [#9231](https://github.com/cosmos/cosmos-sdk/pull/9231) Remove redundant staking errors.
* [#9314](https://github.com/cosmos/cosmos-sdk/pull/9314) Update Rosetta SDK to upstream's latest release.
* (gRPC-Web) [#9493](https://github.com/cosmos/cosmos-sdk/pull/9493) Add `EnableUnsafeCORS` flag to grpc-web config.
* (x/params) [#9481](https://github.com/cosmos/cosmos-sdk/issues/9481) Speedup simulator for parameter change proposals.
* (x/staking) [#9423](https://github.com/cosmos/cosmos-sdk/pull/9423) Staking delegations now returns empty list instead of rpc error when no records found.
* (x/auth) [#9553](https://github.com/cosmos/cosmos-sdk/pull/9553) The `--multisig` flag now accepts both a name and address.
* [#8549](https://github.com/cosmos/cosmos-sdk/pull/8549) Make gRPC requests go through tendermint Query
* [#8093](https://github.com/cosmos/cosmos-sdk/pull/8093) Limit usage of context.background.
* [#8460](https://github.com/cosmos/cosmos-sdk/pull/8460) Ensure b.ReportAllocs() in all the benchmarks
* [#8461](https://github.com/cosmos/cosmos-sdk/pull/8461) Fix upgrade tx commands not showing up in CLI

### Bug Fixes

* (gRPC) [#8945](https://github.com/cosmos/cosmos-sdk/pull/8945) gRPC reflection now works correctly.
* (keyring) [#8635](https://github.com/cosmos/cosmos-sdk/issues/8635) Remove hardcoded default passphrase value on `NewMnemonic`
* (x/bank) [#8434](https://github.com/cosmos/cosmos-sdk/pull/8434) Fix legacy REST API `GET /bank/total` and `GET /bank/total/{denom}` in swagger
* (x/slashing) [#8427](https://github.com/cosmos/cosmos-sdk/pull/8427) Fix query signing infos command
* (x/bank/types) [#9112](https://github.com/cosmos/cosmos-sdk/pull/9112) fix AddressFromBalancesStore address length overflow
* (x/bank) [#9229](https://github.com/cosmos/cosmos-sdk/pull/9229) Now zero coin balances cannot be added to balances & supply stores. If any denom becomes zero corresponding key gets deleted from store. State migration: [#9664](https://github.com/cosmos/cosmos-sdk/pull/9664).
* [#9363](https://github.com/cosmos/cosmos-sdk/pull/9363) Check store key uniqueness in app wiring.
* [#9460](https://github.com/cosmos/cosmos-sdk/pull/9460) Fix lint error in `MigratePrefixAddress`.
* [#9480](https://github.com/cosmos/cosmos-sdk/pull/9480) Fix added keys when using `--dry-run`.
* (types) [#9511](https://github.com/cosmos/cosmos-sdk/pull/9511) Change `maxBitLen` of `sdk.Int` and `sdk.Dec` to handle max ERC20 value.
* [#9454](https://github.com/cosmos/cosmos-sdk/pull/9454) Fix testnet command with --node-dir-prefix accepts `-` and change `node-dir-prefix token` to `testtoken`.
* (keyring) [#9562](https://github.com/cosmos/cosmos-sdk/pull/9563) fix keyring kwallet backend when using with empty wallet.
* (keyring) [#9583](https://github.com/cosmos/cosmos-sdk/pull/9583) Fix correct population of legacy `Vote.Option` field for votes with 1 VoteOption of weight 1.
* (x/distinction) [#8918](https://github.com/cosmos/cosmos-sdk/pull/8918) Fix module's parameters validation.
* (x/gov/types) [#8586](https://github.com/cosmos/cosmos-sdk/pull/8586) Fix bug caused by NewProposal that unnecessarily creates a Proposal object that’s discarded on any error.
* [#8580](https://github.com/cosmos/cosmos-sdk/pull/8580) Use more cheaper method from the math/big package that provides a way to trivially check if a value is zero with .BitLen() == 0
* [#8567](https://github.com/cosmos/cosmos-sdk/pull/8567) Fix bug by introducing pagination to GetValidatorSetByHeight response
* (x/bank) [#8531](https://github.com/cosmos/cosmos-sdk/pull/8531) Fix bug caused by ignoring errors returned by Balance.GetAddress()
* (server) [#8399](https://github.com/cosmos/cosmos-sdk/pull/8399) fix gRPC-web flag default value
* [#8282](https://github.com/cosmos/cosmos-sdk/pull/8282) fix zero time checks
* (cli) [#9593](https://github.com/cosmos/cosmos-sdk/pull/9593) Check if chain-id is blank before verifying signatures in multisign and error.
* [#9720](https://github.com/cosmos/cosmos-sdk/pull/9720) Feegrant grant cli granter now accepts key name as well as address in general and accepts only address in --generate-only mode
* [#9793](https://github.com/cosmos/cosmos-sdk/pull/9793) Fixed ECDSA/secp256r1 transaction malleability.
* (server) [#9704](https://github.com/cosmos/cosmos-sdk/pull/9704) Start GRPCWebServer in goroutine, avoid blocking other services from starting.
* (bank) [#9687](https://github.com/cosmos/cosmos-sdk/issues/9687) fixes [#9159](https://github.com/cosmos/cosmos-sdk/issues/9159). Added migration to prune balances with zero coins.

### Deprecated

* (grpc) [#8926](https://github.com/cosmos/cosmos-sdk/pull/8926) The `tx` field in `SimulateRequest` has been deprecated, prefer to pass `tx_bytes` instead.
* (sdk types) [#9498](https://github.com/cosmos/cosmos-sdk/pull/9498) `clientContext.JSONCodec` will be removed in the next version. use `clientContext.Codec` instead.

## [v0.42.10](https://github.com/cosmos/cosmos-sdk/releases/tag/v0.42.10) - 2021-09-28

### Improvements

* (store) [#10026](https://github.com/cosmos/cosmos-sdk/pull/10026) Improve CacheKVStore datastructures / algorithms, to no longer take O(N^2) time when interleaving iterators and insertions.
* (store) [#10040](https://github.com/cosmos/cosmos-sdk/pull/10040) Bump IAVL to v0.17.1 which includes performance improvements on a batch load.
* [#10211](https://github.com/cosmos/cosmos-sdk/pull/10211) Backport of the mechanism to reject redundant IBC transactions from [ibc-go \#235](https://github.com/cosmos/ibc-go/pull/235).

### Bug Fixes

* [#9969](https://github.com/cosmos/cosmos-sdk/pull/9969) fix: use keyring in config for add-genesis-account cmd.

### Client Breaking Changes

* [#9879](https://github.com/cosmos/cosmos-sdk/pull/9879) Modify ABCI Queries to use `abci.QueryRequest` Height field if it is non-zero, otherwise continue using context height.

### API Breaking Changes

* [#10077](https://github.com/cosmos/cosmos-sdk/pull/10077) Remove telemetry on `GasKV` and `CacheKV` store Get/Set operations, significantly improving their performance.

## [v0.42.9](https://github.com/cosmos/cosmos-sdk/releases/tag/v0.42.9) - 2021-08-04

### Bug Fixes

* [#9835](https://github.com/cosmos/cosmos-sdk/pull/9835) Moved capability initialization logic to BeginBlocker to fix nondeterminsim issue mentioned in [#9800](https://github.com/cosmos/cosmos-sdk/issues/9800). Applications must now include the capability module in their BeginBlocker order before any module that uses capabilities gets run.
* [#9201](https://github.com/cosmos/cosmos-sdk/pull/9201) Fixed `<app> init --recover` flag.

### API Breaking Changes

* [#9835](https://github.com/cosmos/cosmos-sdk/pull/9835) The `InitializeAndSeal` API has not changed, however it no longer initializes the in-memory state. `InitMemStore` has been introduced to serve this function, which will be called either in `InitChain` or `BeginBlock` (whichever is first after app start). Nodes may run this version on a network running 0.42.x, however, they must update their app.go files to include the capability module in their begin blockers.

### Client Breaking Changes

* [#9781](https://github.com/cosmos/cosmos-sdk/pull/9781) Improve`withdraw-all-rewards` UX when broadcast mode `async` or `async` is used.

## [v0.42.8](https://github.com/cosmos/cosmos-sdk/releases/tag/v0.42.8) - 2021-07-30

### Features

* [#9750](https://github.com/cosmos/cosmos-sdk/pull/9750) Emit events for tx signature and sequence, so clients can now query txs by signature (`tx.signature='<base64_sig>'`) or by address and sequence combo (`tx.acc_seq='<addr>/<seq>'`).

### Improvements

* (cli) [#9717](https://github.com/cosmos/cosmos-sdk/pull/9717) Added CLI flag `--output json/text` to `tx` cli commands.

### Bug Fixes

* [#9766](https://github.com/cosmos/cosmos-sdk/pull/9766) Fix hardcoded ledger signing algorithm on `keys add` command.

## [v0.42.7](https://github.com/cosmos/cosmos-sdk/releases/tag/v0.42.7) - 2021-07-09

### Improvements

* (baseapp) [#9578](https://github.com/cosmos/cosmos-sdk/pull/9578) Return `Baseapp`'s `trace` value for logging error stack traces.

### Bug Fixes

* (x/ibc) [#9640](https://github.com/cosmos/cosmos-sdk/pull/9640) Fix IBC Transfer Ack Success event as it was initially emitting opposite value.
* [#9645](https://github.com/cosmos/cosmos-sdk/pull/9645) Use correct Prometheus format for metric labels.
* [#9299](https://github.com/cosmos/cosmos-sdk/pull/9299) Fix `[appd] keys parse cosmos1...` freezing.
* (keyring) [#9563](https://github.com/cosmos/cosmos-sdk/pull/9563) fix keyring kwallet backend when using with empty wallet.
* (x/capability) [#9392](https://github.com/cosmos/cosmos-sdk/pull/9392) initialization fix, which fixes the consensus error when using statesync.

## [v0.42.6](https://github.com/cosmos/cosmos-sdk/releases/tag/v0.42.6) - 2021-06-18

### Improvements

* [#9428](https://github.com/cosmos/cosmos-sdk/pull/9428) Optimize bank InitGenesis. Added `k.initBalances`.
* [#9429](https://github.com/cosmos/cosmos-sdk/pull/9429) Add `cosmos_sdk_version` to node_info
* [#9541](https://github.com/cosmos/cosmos-sdk/pull/9541) Bump tendermint dependency to v0.34.11.

### Bug Fixes

* [#9385](https://github.com/cosmos/cosmos-sdk/pull/9385) Fix IBC `query ibc client header` cli command. Support historical queries for query header/node-state commands.
* [#9401](https://github.com/cosmos/cosmos-sdk/pull/9401) Fixes incorrect export of IBC identifier sequences. Previously, the next identifier sequence for clients/connections/channels was not set during genesis export. This resulted in the next identifiers being generated on the new chain to reuse old identifiers (the sequences began again from 0).
* [#9408](https://github.com/cosmos/cosmos-sdk/pull/9408) Update simapp to use correct default broadcast mode.
* [#9513](https://github.com/cosmos/cosmos-sdk/pull/9513) Fixes testnet CLI command. Testnet now updates the supply in genesis. Previously, when using add-genesis-account and testnet together, inconsistent genesis files would be produced, as only add-genesis-account was updating the supply.
* (x/gov) [#8813](https://github.com/cosmos/cosmos-sdk/pull/8813) fix `GET /cosmos/gov/v1beta1/proposals/{proposal_id}/deposits` to include initial deposit

### Features

* [#9383](https://github.com/cosmos/cosmos-sdk/pull/9383) New CLI command `query ibc-transfer escrow-address <port> <channel id>` to get the escrow address for a channel; can be used to then query balance of escrowed tokens
* (baseapp, types) [#9390](https://github.com/cosmos/cosmos-sdk/pull/9390) Add current block header hash to `Context`
* (store) [#9403](https://github.com/cosmos/cosmos-sdk/pull/9403) Add `RefundGas` function to `GasMeter` interface

## [v0.42.5](https://github.com/cosmos/cosmos-sdk/releases/tag/v0.42.5) - 2021-05-18

### Bug Fixes

* [#9514](https://github.com/cosmos/cosmos-sdk/issues/9514) Fix panic when retrieving the `BlockGasMeter` on `(Re)CheckTx` mode.
* [#9235](https://github.com/cosmos/cosmos-sdk/pull/9235) CreateMembershipProof/CreateNonMembershipProof now returns an error
  if input key is empty, or input data contains empty key.
* [#9108](https://github.com/cosmos/cosmos-sdk/pull/9108) Fixed the bug with querying multisig account, which is not showing threshold and public_keys.
* [#9345](https://github.com/cosmos/cosmos-sdk/pull/9345) Fix ARM support.
* [#9040](https://github.com/cosmos/cosmos-sdk/pull/9040) Fix ENV variables binding to CLI flags for client config.

### Features

* [#8953](https://github.com/cosmos/cosmos-sdk/pull/8953) Add the `config` CLI subcommand back to the SDK, which saves client-side configuration in a `client.toml` file.

## [v0.42.4](https://github.com/cosmos/cosmos-sdk/releases/tag/v0.42.4) - 2021-04-08

### Client Breaking Changes

* [#9026](https://github.com/cosmos/cosmos-sdk/pull/9026) By default, the `tx sign` and `tx sign-batch` CLI commands use SIGN_MODE_DIRECT to sign transactions for local pubkeys. For multisigs and ledger keys, the default LEGACY_AMINO_JSON is used.

### Bug Fixes

* (gRPC) [#9015](https://github.com/cosmos/cosmos-sdk/pull/9015) Fix invalid status code when accessing gRPC endpoints.
* [#9026](https://github.com/cosmos/cosmos-sdk/pull/9026) Fixed the bug that caused the `gentx` command to fail for Ledger keys.

### Improvements

* [#9081](https://github.com/cosmos/cosmos-sdk/pull/9081) Upgrade Tendermint to v0.34.9 that includes a security issue fix for Tendermint light clients.

## [v0.42.3](https://github.com/cosmos/cosmos-sdk/releases/tag/v0.42.3) - 2021-03-24

This release fixes a security vulnerability identified in x/bank.

## [v0.42.2](https://github.com/cosmos/cosmos-sdk/releases/tag/v0.42.2) - 2021-03-19

### Improvements

* (grpc) [#8815](https://github.com/cosmos/cosmos-sdk/pull/8815) Add orderBy parameter to `TxsByEvents` endpoint.
* (cli) [#8826](https://github.com/cosmos/cosmos-sdk/pull/8826) Add trust to macOS Keychain for caller app by default.
* (store) [#8811](https://github.com/cosmos/cosmos-sdk/pull/8811) store/cachekv: use typed types/kv.List instead of container/list.List

### Bug Fixes

* (crypto) [#8841](https://github.com/cosmos/cosmos-sdk/pull/8841) Fix legacy multisig amino marshaling, allowing migrations to work between v0.39 and v0.40+.
* (cli tx) [\8873](https://github.com/cosmos/cosmos-sdk/pull/8873) add missing `--output-document` option to `app tx multisign-batch`.

## [v0.42.1](https://github.com/cosmos/cosmos-sdk/releases/tag/v0.42.1) - 2021-03-10

This release fixes security vulnerability identified in the simapp.

## [v0.42.0](https://github.com/cosmos/cosmos-sdk/releases/tag/v0.42.0) - 2021-03-08

**IMPORTANT**: This release contains an important security fix for all non Cosmos Hub chains running Stargate version of the Cosmos SDK (>0.40). Non-hub chains should not be using any version of the SDK in the v0.40.x or v0.41.x release series. See [#8461](https://github.com/cosmos/cosmos-sdk/pull/8461) for more details.

### Improvements

* (x/ibc) [#8624](https://github.com/cosmos/cosmos-sdk/pull/8624) Emit full header in IBC UpdateClient message.
* (x/crisis) [#8621](https://github.com/cosmos/cosmos-sdk/issues/8621) crisis invariants names now print to loggers.

### Bug fixes

* (x/evidence) [#8461](https://github.com/cosmos/cosmos-sdk/pull/8461) Fix bech32 prefix in evidence validator address conversion
* (x/gov) [#8806](https://github.com/cosmos/cosmos-sdk/issues/8806) Fix q gov proposals command's mishandling of the --status parameter's values.

## [v0.41.4](https://github.com/cosmos/cosmos-sdk/releases/tag/v0.41.3) - 2021-03-02

**IMPORTANT**: Due to a bug in the v0.41.x series with how evidence handles validator consensus addresses #8461, SDK based chains that are not using the default bech32 prefix (cosmos, aka all chains except for t
he Cosmos Hub) should not use this release or any release in the v0.41.x series. Please see #8668 for tracking & timeline for the v0.42.0 release, which will include a fix for this issue.

### Features

* [#7787](https://github.com/cosmos/cosmos-sdk/pull/7787) Add multisign-batch command.

### Bug fixes

* [#8730](https://github.com/cosmos/cosmos-sdk/pull/8730) Allow REST endpoint to query txs with multisig addresses.
* [#8680](https://github.com/cosmos/cosmos-sdk/issues/8680) Fix missing timestamp in GetTxsEvent response [#8732](https://github.com/cosmos/cosmos-sdk/pull/8732).
* [#8681](https://github.com/cosmos/cosmos-sdk/issues/8681) Fix missing error message when calling GetTxsEvent [#8732](https://github.com/cosmos/cosmos-sdk/pull/8732)
* (server) [#8641](https://github.com/cosmos/cosmos-sdk/pull/8641) Fix Tendermint and application configuration reading from file
* (client/keys) [#8639](https://github.com/cosmos/cosmos-sdk/pull/8639) Fix keys migrate for mulitisig, offline, and ledger keys. The migrate command now takes a positional old_home_dir argument.

### Improvements

* (store/cachekv), (x/bank/types) [#8719](https://github.com/cosmos/cosmos-sdk/pull/8719) algorithmically fix pathologically slow code
* [#8701](https://github.com/cosmos/cosmos-sdk/pull/8701) Upgrade tendermint v0.34.8.
* [#8714](https://github.com/cosmos/cosmos-sdk/pull/8714) Allow accounts to have a balance of 0 at genesis.

## [v0.41.3](https://github.com/cosmos/cosmos-sdk/releases/tag/v0.41.3) - 2021-02-18

### Bug Fixes

* [#8617](https://github.com/cosmos/cosmos-sdk/pull/8617) Fix build failures caused by a small API breakage introduced in tendermint v0.34.7.

## [v0.41.2](https://github.com/cosmos/cosmos-sdk/releases/tag/v0.41.2) - 2021-02-18

### Improvements

* Bump tendermint dependency to v0.34.7.

## [v0.41.1](https://github.com/cosmos/cosmos-sdk/releases/tag/v0.41.1) - 2021-02-17

### Bug Fixes

* (grpc) [#8549](https://github.com/cosmos/cosmos-sdk/pull/8549) Make gRPC requests go through ABCI and disallow concurrency.
* (x/staking) [#8546](https://github.com/cosmos/cosmos-sdk/pull/8546) Fix caching bug where concurrent calls to GetValidator could cause a node to crash
* (server) [#8481](https://github.com/cosmos/cosmos-sdk/pull/8481) Don't create files when running `{appd} tendermint show-*` subcommands.
* (client/keys) [#8436](https://github.com/cosmos/cosmos-sdk/pull/8436) Fix keybase->keyring keys migration.
* (crypto/hd) [#8607](https://github.com/cosmos/cosmos-sdk/pull/8607) Make DerivePrivateKeyForPath error and not panic on trailing slashes.

### Improvements

* (x/ibc) [#8458](https://github.com/cosmos/cosmos-sdk/pull/8458) Add `packet_connection` attribute to ibc events to enable relayer filtering
* [#8396](https://github.com/cosmos/cosmos-sdk/pull/8396) Add support for ARM platform
* (x/bank) [#8479](https://github.com/cosmos/cosmos-sdk/pull/8479) Aditional client denom metadata validation for `base` and `display` denoms.
* (codec/types) [#8605](https://github.com/cosmos/cosmos-sdk/pull/8605) Avoid unnecessary allocations for NewAnyWithCustomTypeURL on error.

## [v0.41.0](https://github.com/cosmos/cosmos-sdk/releases/tag/v0.41.0) - 2021-01-26

### State Machine Breaking

* (x/ibc) [#8266](https://github.com/cosmos/cosmos-sdk/issues/8266) Add amino JSON support for IBC MsgTransfer in order to support Ledger text signing transfer transactions.
* (x/ibc) [#8404](https://github.com/cosmos/cosmos-sdk/pull/8404) Reorder IBC `ChanOpenAck` and `ChanOpenConfirm` handler execution to perform core handler first, followed by application callbacks.

### Bug Fixes

* (simapp) [#8418](https://github.com/cosmos/cosmos-sdk/pull/8418) Add balance coin to supply when adding a new genesis account
* (x/bank) [#8417](https://github.com/cosmos/cosmos-sdk/pull/8417) Validate balances and coin denom metadata on genesis

## [v0.40.1](https://github.com/cosmos/cosmos-sdk/releases/tag/v0.40.1) - 2021-01-19

### Improvements

* (x/bank) [#8302](https://github.com/cosmos/cosmos-sdk/issues/8302) Add gRPC and CLI queries for client denomination metadata.
* (tendermint) Bump Tendermint version to [v0.34.3](https://github.com/tendermint/tendermint/releases/tag/v0.34.3).

### Bug Fixes

* [#8085](https://github.com/cosmos/cosmos-sdk/pull/8058) fix zero time checks
* [#8280](https://github.com/cosmos/cosmos-sdk/pull/8280) fix GET /upgrade/current query
* (x/auth) [#8287](https://github.com/cosmos/cosmos-sdk/pull/8287) Fix `tx sign --signature-only` to return correct sequence value in signature.
* (build) [\8300](https://github.com/cosmos/cosmos-sdk/pull/8300), [\8301](https://github.com/cosmos/cosmos-sdk/pull/8301) Fix reproducible builds
* (types/errors) [#8355](https://github.com/cosmos/cosmos-sdk/pull/8355) Fix errorWrap `Is` method.
* (x/ibc) [#8341](https://github.com/cosmos/cosmos-sdk/pull/8341) Fix query latest consensus state.
* (proto) [#8350](https://github.com/cosmos/cosmos-sdk/pull/8350), [#8361](https://github.com/cosmos/cosmos-sdk/pull/8361) Update gogo proto deps with v1.3.2 security fixes
* (x/ibc) [#8359](https://github.com/cosmos/cosmos-sdk/pull/8359) Add missing UnpackInterfaces functions to IBC Query Responses. Fixes 'cannot unpack Any' error for IBC types.
* (x/bank) [#8317](https://github.com/cosmos/cosmos-sdk/pull/8317) Fix panic when querying for a not found client denomination metadata.

## [v0.40.0](https://github.com/cosmos/cosmos-sdk/releases/tag/v0.40.0) - 2021-01-08

v0.40.0, known as the Stargate release of the Cosmos SDK, is one of the largest releases
of the Cosmos SDK since launch. Please read through this changelog and [release notes](https://github.com/cosmos/cosmos-sdk/blob/v0.40.0/RELEASE_NOTES.md) to make
sure you are aware of any relevant breaking changes.

### Client Breaking Changes

* **CLI**
    * (client/keys) [#5889](https://github.com/cosmos/cosmos-sdk/pull/5889) remove `keys update` command.
    * (x/auth) [#5844](https://github.com/cosmos/cosmos-sdk/pull/5844) `tx sign` command now returns an error when signing is attempted with offline/multisig keys.
    * (x/auth) [#6108](https://github.com/cosmos/cosmos-sdk/pull/6108) `tx sign` command's `--validate-signatures` flag is migrated into a `tx validate-signatures` standalone command.
    * (x/auth) [#7788](https://github.com/cosmos/cosmos-sdk/pull/7788) Remove `tx auth` subcommands, all auth subcommands exist as `tx <subcommand>`
    * (x/genutil) [#6651](https://github.com/cosmos/cosmos-sdk/pull/6651) The `gentx` command has been improved. No longer are `--from` and `--name` flags required. Instead, a single argument, `name`, is required which refers to the key pair in the Keyring. In addition, an optional
    `--moniker` flag can be provided to override the moniker found in `config.toml`.
    * (x/upgrade) [#7697](https://github.com/cosmos/cosmos-sdk/pull/7697) Rename flag name "--time" to "--upgrade-time", "--info" to "--upgrade-info", to keep it consistent with help message.
* **REST / Queriers**
    * (api) [#6426](https://github.com/cosmos/cosmos-sdk/pull/6426) The ability to start an out-of-process API REST server has now been removed. Instead, the API server is now started in-process along with the application and Tendermint. Configuration options have been added to `app.toml` to enable/disable the API server along with additional HTTP server options.
    * (client) [#7246](https://github.com/cosmos/cosmos-sdk/pull/7246) The rest server endpoint `/swagger-ui/` is replaced by `/swagger/`, and contains swagger documentation for gRPC Gateway routes in addition to legacy REST routes. Swagger API is exposed only if set in `app.toml`.
    * (x/auth) [#5702](https://github.com/cosmos/cosmos-sdk/pull/5702) The `x/auth` querier route has changed from `"acc"` to `"auth"`.
    * (x/bank) [#5572](https://github.com/cosmos/cosmos-sdk/pull/5572) The `/bank/balances/{address}` endpoint now returns all account balances or a single balance by denom when the `denom` query parameter is present.
    * (x/evidence) [#5952](https://github.com/cosmos/cosmos-sdk/pull/5952) Remove CLI and REST handlers for querying `x/evidence` parameters.
    * (x/gov) [#6295](https://github.com/cosmos/cosmos-sdk/pull/6295) Fix typo in querying governance params.
* **General**
    * (baseapp) [#6384](https://github.com/cosmos/cosmos-sdk/pull/6384) The `Result.Data` is now a Protocol Buffer encoded binary blob of type `TxData`. The `TxData` contains `Data` which contains a list of Protocol Buffer encoded message data and the corresponding message type.
    * (client) [#5783](https://github.com/cosmos/cosmos-sdk/issues/5783) Unify all coins representations on JSON client requests for governance proposals.
    * (crypto) [#7419](https://github.com/cosmos/cosmos-sdk/pull/7419) The SDK doesn't use Tendermint's `crypto.PubKey`
    interface anymore, and uses instead it's own `PubKey` interface, defined in `crypto/types`. Replace all instances of
    `crypto.PubKey` by `cryptotypes.Pubkey`.
    * (store/rootmulti) [#6390](https://github.com/cosmos/cosmos-sdk/pull/6390) Proofs of empty stores are no longer supported.
    * (store/types) [#5730](https://github.com/cosmos/cosmos-sdk/pull/5730) store.types.Cp() is removed in favour of types.CopyBytes().
    * (x/auth) [#6054](https://github.com/cosmos/cosmos-sdk/pull/6054) Remove custom JSON marshaling for base accounts as multsigs cannot be bech32 decoded.
    * (x/auth/vesting) [#6859](https://github.com/cosmos/cosmos-sdk/pull/6859) Custom JSON marshaling of vesting accounts was removed. Vesting accounts are now marshaled using their default proto or amino JSON representation.
    * (x/bank) [#5785](https://github.com/cosmos/cosmos-sdk/issues/5785) In x/bank errors, JSON strings coerced to valid UTF-8 bytes at JSON marshalling time
    are now replaced by human-readable expressions. This change can potentially break compatibility with all those client side tools
    that parse log messages.
    * (x/evidence) [#7538](https://github.com/cosmos/cosmos-sdk/pull/7538) The ABCI's `Result.Data` field for
    `MsgSubmitEvidence` responses does not contain the raw evidence's hash, but the protobuf encoded
    `MsgSubmitEvidenceResponse` struct.
    * (x/gov) [#7533](https://github.com/cosmos/cosmos-sdk/pull/7533) The ABCI's `Result.Data` field for
    `MsgSubmitProposal` responses does not contain a raw binary encoding of the `proposalID`, but the protobuf encoded
    `MsgSubmitSubmitProposalResponse` struct.
    * (x/gov) [#6859](https://github.com/cosmos/cosmos-sdk/pull/6859) `ProposalStatus` and `VoteOption` are now JSON serialized using its protobuf name, so expect names like `PROPOSAL_STATUS_DEPOSIT_PERIOD` as opposed to `DepositPeriod`.
    * (x/staking) [#7499](https://github.com/cosmos/cosmos-sdk/pull/7499) `BondStatus` is now a protobuf `enum` instead
    of an `int32`, and JSON serialized using its protobuf name, so expect names like `BOND_STATUS_UNBONDING` as opposed
    to `Unbonding`.
    * (x/staking) [#7556](https://github.com/cosmos/cosmos-sdk/pull/7556) The ABCI's `Result.Data` field for
    `MsgBeginRedelegate` and `MsgUndelegate` responses does not contain custom binary marshaled `completionTime`, but the
    protobuf encoded `MsgBeginRedelegateResponse` and `MsgUndelegateResponse` structs respectively

### API Breaking Changes

* **Baseapp / Client**
    * (AppModule) [#7518](https://github.com/cosmos/cosmos-sdk/pull/7518) [#7584](https://github.com/cosmos/cosmos-sdk/pull/7584) Rename `AppModule.RegisterQueryServices` to `AppModule.RegisterServices`, as this method now registers multiple services (the gRPC query service and the protobuf Msg service). A `Configurator` struct is used to hold the different services.
    * (baseapp) [#5865](https://github.com/cosmos/cosmos-sdk/pull/5865) The `SimulationResponse` returned from tx simulation is now JSON encoded instead of Amino binary.
    * (client) [#6290](https://github.com/cosmos/cosmos-sdk/pull/6290) `CLIContext` is renamed to `Context`. `Context` and all related methods have been moved from package context to client.
    * (client) [#6525](https://github.com/cosmos/cosmos-sdk/pull/6525) Removed support for `indent` in JSON responses. Clients should consider piping to an external tool such as `jq`.
    * (client) [#8107](https://github.com/cosmos/cosmos-sdk/pull/8107) Renamed `PrintOutput` and `PrintOutputLegacy`
    methods of the `context.Client` object to `PrintProto` and `PrintObjectLegacy`.
    * (client/flags) [#6632](https://github.com/cosmos/cosmos-sdk/pull/6632) Remove NewCompletionCmd(), the function is now available in tendermint.
    * (client/input) [#5904](https://github.com/cosmos/cosmos-sdk/pull/5904) Removal of unnecessary `GetCheckPassword`, `PrintPrefixed` functions.
    * (client/keys) [#5889](https://github.com/cosmos/cosmos-sdk/pull/5889) Rename `NewKeyBaseFromDir()` -> `NewLegacyKeyBaseFromDir()`.
    * (client/keys) [#5820](https://github.com/cosmos/cosmos-sdk/pull/5820/) Removed method CloseDB from Keybase interface.
    * (client/rpc) [#6290](https://github.com/cosmos/cosmos-sdk/pull/6290) `client` package and subdirs reorganization.
    * (client/lcd) [#6290](https://github.com/cosmos/cosmos-sdk/pull/6290) `CliCtx` of struct `RestServer` in package client/lcd has been renamed to `ClientCtx`.
    * (codec) [#6330](https://github.com/cosmos/cosmos-sdk/pull/6330) `codec.RegisterCrypto` has been moved to the `crypto/codec` package and the global `codec.Cdc` Amino instance has been deprecated and moved to the `codec/legacy_global` package.
    * (codec) [#8080](https://github.com/cosmos/cosmos-sdk/pull/8080) Updated the `codec.Marshaler` interface
        * Moved `MarshalAny` and `UnmarshalAny` helper functions to `codec.Marshaler` and renamed to `MarshalInterface` and
      `UnmarshalInterface` respectively. These functions must take interface as a parameter (not a concrete type nor `Any`
      object). Underneath they use `Any` wrapping for correct protobuf serialization.
    * (crypto) [#6780](https://github.com/cosmos/cosmos-sdk/issues/6780) Move ledger code to its own package.
    * (crypto/types/multisig) [#6373](https://github.com/cosmos/cosmos-sdk/pull/6373) `multisig.Multisignature` has been renamed to `AminoMultisignature`
    * (codec) `*codec.LegacyAmino` is now a wrapper around Amino which provides backwards compatibility with protobuf `Any`. ALL legacy code should use `*codec.LegacyAmino` instead of `*amino.Codec` directly
    * (crypto) [#5880](https://github.com/cosmos/cosmos-sdk/pull/5880) Merge `crypto/keys/mintkey` into `crypto`.
    * (crypto/hd) [#5904](https://github.com/cosmos/cosmos-sdk/pull/5904) `crypto/keys/hd` moved to `crypto/hd`.
    * (crypto/keyring):
    _ [#5866](https://github.com/cosmos/cosmos-sdk/pull/5866) Rename `crypto/keys/` to `crypto/keyring/`.
    _ [#5904](https://github.com/cosmos/cosmos-sdk/pull/5904) `Keybase` -> `Keyring` interfaces migration. `LegacyKeybase` interface is added in order
    to guarantee limited backward compatibility with the old Keybase interface for the sole purpose of migrating keys across the new keyring backends. `NewLegacy`
    constructor is provided [#5889](https://github.com/cosmos/cosmos-sdk/pull/5889) to allow for smooth migration of keys from the legacy LevelDB based implementation
    to new keyring backends. Plus, the package and the new keyring no longer depends on the sdk.Config singleton. Please consult the [package documentation](https://github.com/cosmos/cosmos-sdk/tree/master/crypto/keyring/doc.go) for more
    information on how to implement the new `Keyring` interface. \* [#5858](https://github.com/cosmos/cosmos-sdk/pull/5858) Make Keyring store keys by name and address's hexbytes representation.
    * (export) [#5952](https://github.com/cosmos/cosmos-sdk/pull/5952) `AppExporter` now returns ABCI consensus parameters to be included in marshaled exported state. These parameters must be returned from the application via the `BaseApp`.
    * (simapp) Deprecating and renaming `MakeEncodingConfig` to `MakeTestEncodingConfig` (both in `simapp` and `simapp/params` packages).
    * (store) [#5803](https://github.com/cosmos/cosmos-sdk/pull/5803) The `store.CommitMultiStore` interface now includes the new `snapshots.Snapshotter` interface as well.
    * (types) [#5579](https://github.com/cosmos/cosmos-sdk/pull/5579) The `keepRecent` field has been removed from the `PruningOptions` type.
    The `PruningOptions` type now only includes fields `KeepEvery` and `SnapshotEvery`, where `KeepEvery`
    determines which committed heights are flushed to disk and `SnapshotEvery` determines which of these
    heights are kept after pruning. The `IsValid` method should be called whenever using these options. Methods
    `SnapshotVersion` and `FlushVersion` accept a version arugment and determine if the version should be
    flushed to disk or kept as a snapshot. Note, `KeepRecent` is automatically inferred from the options
    and provided directly the IAVL store.
    * (types) [#5533](https://github.com/cosmos/cosmos-sdk/pull/5533) Refactored `AppModuleBasic` and `AppModuleGenesis`
    to now accept a `codec.JSONMarshaler` for modular serialization of genesis state.
    * (types/rest) [#5779](https://github.com/cosmos/cosmos-sdk/pull/5779) Drop unused Parse{Int64OrReturnBadRequest,QueryParamBool}() functions.
* **Modules**
    * (modules) [#7243](https://github.com/cosmos/cosmos-sdk/pull/7243) Rename `RegisterCodec` to `RegisterLegacyAminoCodec` and `codec.New()` is now renamed to `codec.NewLegacyAmino()`
    * (modules) [#6564](https://github.com/cosmos/cosmos-sdk/pull/6564) Constant `DefaultParamspace` is removed from all modules, use ModuleName instead.
    * (modules) [#5989](https://github.com/cosmos/cosmos-sdk/pull/5989) `AppModuleBasic.GetTxCmd` now takes a single `CLIContext` parameter.
    * (modules) [#5664](https://github.com/cosmos/cosmos-sdk/pull/5664) Remove amino `Codec` from simulation `StoreDecoder`, which now returns a function closure in order to unmarshal the key-value pairs.
    * (modules) [#5555](https://github.com/cosmos/cosmos-sdk/pull/5555) Move `x/auth/client/utils/` types and functions to `x/auth/client/`.
    * (modules) [#5572](https://github.com/cosmos/cosmos-sdk/pull/5572) Move account balance logic and APIs from `x/auth` to `x/bank`.
    * (modules) [#6326](https://github.com/cosmos/cosmos-sdk/pull/6326) `AppModuleBasic.GetQueryCmd` now takes a single `client.Context` parameter.
    * (modules) [#6336](https://github.com/cosmos/cosmos-sdk/pull/6336) `AppModuleBasic.RegisterQueryService` method was added to support gRPC queries, and `QuerierRoute` and `NewQuerierHandler` were deprecated.
    * (modules) [#6311](https://github.com/cosmos/cosmos-sdk/issues/6311) Remove `alias.go` usage
    * (modules) [#6447](https://github.com/cosmos/cosmos-sdk/issues/6447) Rename `blacklistedAddrs` to `blockedAddrs`.
    * (modules) [#6834](https://github.com/cosmos/cosmos-sdk/issues/6834) Add `RegisterInterfaces` method to `AppModuleBasic` to support registration of protobuf interface types.
    * (modules) [#6734](https://github.com/cosmos/cosmos-sdk/issues/6834) Add `TxEncodingConfig` parameter to `AppModuleBasic.ValidateGenesis` command to support JSON tx decoding in `genutil`.
    * (modules) [#7764](https://github.com/cosmos/cosmos-sdk/pull/7764) Added module initialization options:
        * `server/types.AppExporter` requires extra argument: `AppOptions`.
        * `server.AddCommands` requires extra argument: `addStartFlags types.ModuleInitFlags`
        * `x/crisis.NewAppModule` has a new attribute: `skipGenesisInvariants`. [PR](https://github.com/cosmos/cosmos-sdk/pull/7764)
    * (types) [#6327](https://github.com/cosmos/cosmos-sdk/pull/6327) `sdk.Msg` now inherits `proto.Message`, as a result all `sdk.Msg` types now use pointer semantics.
    * (types) [#7032](https://github.com/cosmos/cosmos-sdk/pull/7032) All types ending with `ID` (e.g. `ProposalID`) now end with `Id` (e.g. `ProposalId`), to match default Protobuf generated format. Also see [#7033](https://github.com/cosmos/cosmos-sdk/pull/7033) for more details.
    * (x/auth) [#6029](https://github.com/cosmos/cosmos-sdk/pull/6029) Module accounts have been moved from `x/supply` to `x/auth`.
    * (x/auth) [#6443](https://github.com/cosmos/cosmos-sdk/issues/6443) Move `FeeTx` and `TxWithMemo` interfaces from `x/auth/ante` to `types`.
    * (x/auth) [#7006](https://github.com/cosmos/cosmos-sdk/pull/7006) All `AccountRetriever` methods now take `client.Context` as a parameter instead of as a struct member.
    * (x/auth) [#6270](https://github.com/cosmos/cosmos-sdk/pull/6270) The passphrase argument has been removed from the signature of the following functions and methods: `BuildAndSign`, ` MakeSignature`, ` SignStdTx`, `TxBuilder.BuildAndSign`, `TxBuilder.Sign`, `TxBuilder.SignStdTx`
    * (x/auth) [#6428](https://github.com/cosmos/cosmos-sdk/issues/6428):
        * `NewAnteHandler` and `NewSigVerificationDecorator` both now take a `SignModeHandler` parameter.
        * `SignatureVerificationGasConsumer` now has the signature: `func(meter sdk.GasMeter, sig signing.SignatureV2, params types.Params) error`.
        * The `SigVerifiableTx` interface now has a `GetSignaturesV2() ([]signing.SignatureV2, error)` method and no longer has the `GetSignBytes` method.
    * (x/auth/tx) [#8106](https://github.com/cosmos/cosmos-sdk/pull/8106) change related to missing append functionality in
    client transaction signing
        * added `overwriteSig` argument to `x/auth/client.SignTx` and `client/tx.Sign` functions.
        * removed `x/auth/tx.go:wrapper.GetSignatures`. The `wrapper` provides `TxBuilder` functionality, and it's a private
      structure. That function was not used at all and it's not exposed through the `TxBuilder` interface.
    * (x/bank) [#7327](https://github.com/cosmos/cosmos-sdk/pull/7327) AddCoins and SubtractCoins no longer return a resultingValue and will only return an error.
    * (x/capability) [#7918](https://github.com/cosmos/cosmos-sdk/pull/7918) Add x/capability safety checks:
        * All outward facing APIs will now check that capability is not nil and name is not empty before performing any state-machine changes
        * `SetIndex` has been renamed to `InitializeIndex`
    * (x/evidence) [#7251](https://github.com/cosmos/cosmos-sdk/pull/7251) New evidence types and light client evidence handling. The module function names changed.
    * (x/evidence) [#5952](https://github.com/cosmos/cosmos-sdk/pull/5952) Remove APIs for getting and setting `x/evidence` parameters. `BaseApp` now uses a `ParamStore` to manage Tendermint consensus parameters which is managed via the `x/params` `Substore` type.
    * (x/gov) [#6147](https://github.com/cosmos/cosmos-sdk/pull/6147) The `Content` field on `Proposal` and `MsgSubmitProposal`
    is now `Any` in concordance with [ADR 019](docs/architecture/adr-019-protobuf-state-encoding.md) and `GetContent` should now
    be used to retrieve the actual proposal `Content`. Also the `NewMsgSubmitProposal` constructor now may return an `error`
    * (x/ibc) [#6374](https://github.com/cosmos/cosmos-sdk/pull/6374) `VerifyMembership` and `VerifyNonMembership` now take a `specs []string` argument to specify the proof format used for verification. Most SDK chains can simply use `commitmenttypes.GetSDKSpecs()` for this argument.
    * (x/params) [#5619](https://github.com/cosmos/cosmos-sdk/pull/5619) The `x/params` keeper now accepts a `codec.Marshaller` instead of
    a reference to an amino codec. Amino is still used for JSON serialization.
    * (x/staking) [#6451](https://github.com/cosmos/cosmos-sdk/pull/6451) `DefaultParamspace` and `ParamKeyTable` in staking module are moved from keeper to types to enforce consistency.
    * (x/staking) [#7419](https://github.com/cosmos/cosmos-sdk/pull/7419) The `TmConsPubKey` method on ValidatorI has been
    removed and replaced instead by `ConsPubKey` (which returns a SDK `cryptotypes.PubKey`) and `TmConsPublicKey` (which
    returns a Tendermint proto PublicKey).
    * (x/staking/types) [#7447](https://github.com/cosmos/cosmos-sdk/issues/7447) Remove bech32 PubKey support:
        * `ValidatorI` interface update. `GetConsPubKey` renamed to `TmConsPubKey` (consensus public key must be a tendermint key). `TmConsPubKey`, `GetConsAddr` methods return error.
        * `Validator` update. Methods changed in `ValidatorI` (as described above) and `ToTmValidator` return error.
        * `Validator.ConsensusPubkey` type changed from `string` to `codectypes.Any`.
        * `MsgCreateValidator.Pubkey` type changed from `string` to `codectypes.Any`.
    * (x/supply) [#6010](https://github.com/cosmos/cosmos-sdk/pull/6010) All `x/supply` types and APIs have been moved to `x/bank`.
    * [#6409](https://github.com/cosmos/cosmos-sdk/pull/6409) Rename all IsEmpty methods to Empty across the codebase and enforce consistency.
    * [#6231](https://github.com/cosmos/cosmos-sdk/pull/6231) Simplify `AppModule` interface, `Route` and `NewHandler` methods become only `Route`
    and returns a new `Route` type.
    * (x/slashing) [#6212](https://github.com/cosmos/cosmos-sdk/pull/6212) Remove `Get*` prefixes from key construction functions
    * (server) [#6079](https://github.com/cosmos/cosmos-sdk/pull/6079) Remove `UpgradeOldPrivValFile` (deprecated in Tendermint Core v0.28).
    * [#5719](https://github.com/cosmos/cosmos-sdk/pull/5719) Bump Go requirement to 1.14+

### State Machine Breaking

* **General**

    * (client) [#7268](https://github.com/cosmos/cosmos-sdk/pull/7268) / [#7147](https://github.com/cosmos/cosmos-sdk/pull/7147) Introduce new protobuf based PubKeys, and migrate PubKey in BaseAccount to use this new protobuf based PubKey format

* **Modules**
    * (modules) [#5572](https://github.com/cosmos/cosmos-sdk/pull/5572) Separate balance from accounts per ADR 004.
    _ Account balances are now persisted and retrieved via the `x/bank` module.
    _ Vesting account interface has been modified to account for changes.
    _ Callers to `NewBaseVestingAccount` are responsible for verifying account balance in relation to
    the original vesting amount.
    _ The `SendKeeper` and `ViewKeeper` interfaces in `x/bank` have been modified to account for changes.
    * (x/auth) [#5533](https://github.com/cosmos/cosmos-sdk/pull/5533) Migrate the `x/auth` module to use Protocol Buffers for state
    serialization instead of Amino.
    _ The `BaseAccount.PubKey` field is now represented as a Bech32 string instead of a `crypto.Pubkey`.
    _ `NewBaseAccountWithAddress` now returns a reference to a `BaseAccount`.
    _ The `x/auth` module now accepts a `Codec` interface which extends the `codec.Marshaler` interface by
    requiring a concrete codec to know how to serialize accounts.
    _ The `AccountRetriever` type now accepts a `Codec` in its constructor in order to know how to
    serialize accounts.
    * (x/bank) [#6518](https://github.com/cosmos/cosmos-sdk/pull/6518) Support for global and per-denomination send enabled flags.
        * Existing send_enabled global flag has been moved into a Params structure as `default_send_enabled`.
        * An array of: `{denom: string, enabled: bool}` is added to bank Params to support per-denomination override of global default value.
    * (x/distribution) [#5610](https://github.com/cosmos/cosmos-sdk/pull/5610) Migrate the `x/distribution` module to use Protocol Buffers for state
    serialization instead of Amino. The exact codec used is `codec.HybridCodec` which utilizes Protobuf for binary encoding and Amino
    for JSON encoding.
    _ `ValidatorHistoricalRewards.ReferenceCount` is now of types `uint32` instead of `uint16`.
    _ `ValidatorSlashEvents` is now a struct with `slashevents`.
    _ `ValidatorOutstandingRewards` is now a struct with `rewards`.
    _ `ValidatorAccumulatedCommission` is now a struct with `commission`. \* The `Keeper` constructor now takes a `codec.Marshaler` instead of a concrete Amino codec. This exact type
    provided is specified by `ModuleCdc`.
    * (x/evidence) [#5634](https://github.com/cosmos/cosmos-sdk/pull/5634) Migrate the `x/evidence` module to use Protocol Buffers for state
    serialization instead of Amino.
    _ The `internal` sub-package has been removed in order to expose the types proto file.
    _ The module now accepts a `Codec` interface which extends the `codec.Marshaler` interface by
    requiring a concrete codec to know how to serialize `Evidence` types. \* The `MsgSubmitEvidence` message has been removed in favor of `MsgSubmitEvidenceBase`. The application-level
    codec must now define the concrete `MsgSubmitEvidence` type which must implement the module's `MsgSubmitEvidence`
    interface.
    * (x/evidence) [#5952](https://github.com/cosmos/cosmos-sdk/pull/5952) Remove parameters from `x/evidence` genesis and module state. The `x/evidence` module now solely uses Tendermint consensus parameters to determine of evidence is valid or not.
    * (x/gov) [#5737](https://github.com/cosmos/cosmos-sdk/pull/5737) Migrate the `x/gov` module to use Protocol
    Buffers for state serialization instead of Amino.
    _ `MsgSubmitProposal` will be removed in favor of the application-level proto-defined `MsgSubmitProposal` which
    implements the `MsgSubmitProposalI` interface. Applications should extend the `NewMsgSubmitProposalBase` type
    to define their own concrete `MsgSubmitProposal` types.
    _ The module now accepts a `Codec` interface which extends the `codec.Marshaler` interface by
    requiring a concrete codec to know how to serialize `Proposal` types.
    * (x/mint) [#5634](https://github.com/cosmos/cosmos-sdk/pull/5634) Migrate the `x/mint` module to use Protocol Buffers for state
    serialization instead of Amino. \* The `internal` sub-package has been removed in order to expose the types proto file.
    * (x/slashing) [#5627](https://github.com/cosmos/cosmos-sdk/pull/5627) Migrate the `x/slashing` module to use Protocol Buffers for state
    serialization instead of Amino. The exact codec used is `codec.HybridCodec` which utilizes Protobuf for binary encoding and Amino
    for JSON encoding. \* The `Keeper` constructor now takes a `codec.Marshaler` instead of a concrete Amino codec. This exact type
    provided is specified by `ModuleCdc`.
    * (x/staking) [#6844](https://github.com/cosmos/cosmos-sdk/pull/6844) Validators are now inserted into the unbonding queue based on their unbonding time and height. The relevant keeper APIs are modified to reflect these changes by now also requiring a height.
    * (x/staking) [#6061](https://github.com/cosmos/cosmos-sdk/pull/6061) Allow a validator to immediately unjail when no signing info is present due to
    falling below their minimum self-delegation and never having been bonded. The validator may immediately unjail once they've met their minimum self-delegation.
    * (x/staking) [#5600](https://github.com/cosmos/cosmos-sdk/pull/5600) Migrate the `x/staking` module to use Protocol Buffers for state
    serialization instead of Amino. The exact codec used is `codec.HybridCodec` which utilizes Protobuf for binary encoding and Amino
    for JSON encoding.
    _ `BondStatus` is now of type `int32` instead of `byte`.
    _ Types of `int16` in the `Params` type are now of type `int32`.
    _ Every reference of `crypto.Pubkey` in context of a `Validator` is now of type string. `GetPubKeyFromBech32` must be used to get the `crypto.Pubkey`.
    _ The `Keeper` constructor now takes a `codec.Marshaler` instead of a concrete Amino codec. This exact type
    provided is specified by `ModuleCdc`.
    * (x/staking) [#7979](https://github.com/cosmos/cosmos-sdk/pull/7979) keeper pubkey storage serialization migration
    from bech32 to protobuf.
    * (x/supply) [#6010](https://github.com/cosmos/cosmos-sdk/pull/6010) Removed the `x/supply` module by merging the existing types and APIs into the `x/bank` module.
    * (x/supply) [#5533](https://github.com/cosmos/cosmos-sdk/pull/5533) Migrate the `x/supply` module to use Protocol Buffers for state
    serialization instead of Amino.
    _ The `internal` sub-package has been removed in order to expose the types proto file.
    _ The `x/supply` module now accepts a `Codec` interface which extends the `codec.Marshaler` interface by
    requiring a concrete codec to know how to serialize `SupplyI` types. \* The `SupplyI` interface has been modified to no longer return `SupplyI` on methods. Instead the
    concrete type's receiver should modify the type.
    * (x/upgrade) [#5659](https://github.com/cosmos/cosmos-sdk/pull/5659) Migrate the `x/upgrade` module to use Protocol
    Buffers for state serialization instead of Amino.
    _ The `internal` sub-package has been removed in order to expose the types proto file.
    _ The `x/upgrade` module now accepts a `codec.Marshaler` interface.

### Features

* **Baseapp / Client / REST**
    * (x/auth) [#6213](https://github.com/cosmos/cosmos-sdk/issues/6213) Introduce new protobuf based path for transaction signing, see [ADR020](https://github.com/cosmos/cosmos-sdk/blob/master/docs/architecture/adr-020-protobuf-transaction-encoding.md) for more details
    * (x/auth) [#6350](https://github.com/cosmos/cosmos-sdk/pull/6350) New sign-batch command to sign StdTx batch files.
    * (baseapp) [#5803](https://github.com/cosmos/cosmos-sdk/pull/5803) Added support for taking state snapshots at regular height intervals, via options `snapshot-interval` and `snapshot-keep-recent`.
    * (baseapp) [#7519](https://github.com/cosmos/cosmos-sdk/pull/7519) Add `ServiceMsgRouter` to BaseApp to handle routing of protobuf service `Msg`s. The two new types defined in ADR 031, `sdk.ServiceMsg` and `sdk.MsgRequest` are introduced with this router.
    * (client) [#5921](https://github.com/cosmos/cosmos-sdk/issues/5921) Introduce new gRPC and gRPC Gateway based APIs for querying app & module data. See [ADR021](https://github.com/cosmos/cosmos-sdk/blob/master/docs/architecture/adr-021-protobuf-query-encoding.md) for more details
    * (cli) [#7485](https://github.com/cosmos/cosmos-sdk/pull/7485) Introduce a new optional `--keyring-dir` flag that allows clients to specify a Keyring directory if it does not reside in the directory specified by `--home`.
    * (cli) [#7221](https://github.com/cosmos/cosmos-sdk/pull/7221) Add the option of emitting amino encoded json from the CLI
    * (codec) [#7519](https://github.com/cosmos/cosmos-sdk/pull/7519) `InterfaceRegistry` now inherits `jsonpb.AnyResolver`, and has a `RegisterCustomTypeURL` method to support ADR 031 packing of `Any`s. `AnyResolver` is now a required parameter to `RejectUnknownFields`.
    * (coin) [#6755](https://github.com/cosmos/cosmos-sdk/pull/6755) Add custom regex validation for `Coin` denom by overwriting `CoinDenomRegex` when using `/types/coin.go`.
    * (config) [#7265](https://github.com/cosmos/cosmos-sdk/pull/7265) Support Tendermint block pruning through a new `min-retain-blocks` configuration that can be set in either `app.toml` or via the CLI. This parameter is used in conjunction with other criteria to determine the height at which Tendermint should prune blocks.
    * (events) [#7121](https://github.com/cosmos/cosmos-sdk/pull/7121) The application now derives what events are indexed by Tendermint via the `index-events` configuration in `app.toml`, which is a list of events taking the form `{eventType}.{attributeKey}`.
    * (tx) [#6089](https://github.com/cosmos/cosmos-sdk/pull/6089) Transactions can now have a `TimeoutHeight` set which allows the transaction to be rejected if it's committed at a height greater than the timeout.
    * (rest) [#6167](https://github.com/cosmos/cosmos-sdk/pull/6167) Support `max-body-bytes` CLI flag for the REST service.
    * (genesis) [#7089](https://github.com/cosmos/cosmos-sdk/pull/7089) The `export` command now adds a `initial_height` field in the exported JSON. Baseapp's `CommitMultiStore` now also has a `SetInitialVersion` setter, so it can set the initial store version inside `InitChain` and start a new chain from a given height.
* **General**
    * (crypto/multisig) [#6241](https://github.com/cosmos/cosmos-sdk/pull/6241) Add Multisig type directly to the repo. Previously this was in tendermint.
    * (codec/types) [#8106](https://github.com/cosmos/cosmos-sdk/pull/8106) Adding `NewAnyWithCustomTypeURL` to correctly
    marshal Messages in TxBuilder.
    * (tests) [#6489](https://github.com/cosmos/cosmos-sdk/pull/6489) Introduce package `testutil`, new in-process testing network framework for use in integration and unit tests.
    * (tx) Add new auth/tx gRPC & gRPC-Gateway endpoints for basic querying & broadcasting support
        * [#7842](https://github.com/cosmos/cosmos-sdk/pull/7842) Add TxsByEvent gRPC endpoint
        * [#7852](https://github.com/cosmos/cosmos-sdk/pull/7852) Add tx broadcast gRPC endpoint
    * (tx) [#7688](https://github.com/cosmos/cosmos-sdk/pull/7688) Add a new Tx gRPC service with methods `Simulate` and `GetTx` (by hash).
    * (store) [#5803](https://github.com/cosmos/cosmos-sdk/pull/5803) Added `rootmulti.Store` methods for taking and restoring snapshots, based on `iavl.Store` export/import.
    * (store) [#6324](https://github.com/cosmos/cosmos-sdk/pull/6324) IAVL store query proofs now return CommitmentOp which wraps an ics23 CommitmentProof
    * (store) [#6390](https://github.com/cosmos/cosmos-sdk/pull/6390) `RootMulti` store query proofs now return `CommitmentOp` which wraps `CommitmentProofs`
        * `store.Query` now only returns chained `ics23.CommitmentProof` wrapped in `merkle.Proof`
        * `ProofRuntime` only decodes and verifies `ics23.CommitmentProof`
* **Modules**
    * (modules) [#5921](https://github.com/cosmos/cosmos-sdk/issues/5921) Introduction of Query gRPC service definitions along with REST annotations for gRPC Gateway for each module
    * (modules) [#7540](https://github.com/cosmos/cosmos-sdk/issues/7540) Protobuf service definitions can now be used for
    packing `Msg`s in transactions as defined in [ADR 031](./docs/architecture/adr-031-msg-service.md). All modules now
    define a `Msg` protobuf service.
    * (x/auth/vesting) [#7209](https://github.com/cosmos/cosmos-sdk/pull/7209) Create new `MsgCreateVestingAccount` message type along with CLI handler that allows for the creation of delayed and continuous vesting types.
    * (x/capability) [#5828](https://github.com/cosmos/cosmos-sdk/pull/5828) Capability module integration as outlined in [ADR 3 - Dynamic Capability Store](https://github.com/cosmos/tree/master/docs/architecture/adr-003-dynamic-capability-store.md).
    * (x/crisis) `x/crisis` has a new function: `AddModuleInitFlags`, which will register optional crisis module flags for the start command.
    * (x/ibc) [#5277](https://github.com/cosmos/cosmos-sdk/pull/5277) `x/ibc` changes from IBC alpha. For more details check the [`x/ibc/core/spec`](https://github.com/cosmos/cosmos-sdk/tree/master/x/ibc/core/spec) directory, or the ICS specs below:
        * [ICS 002 - Client Semantics](https://github.com/cosmos/ics/tree/master/spec/ics-002-client-semantics) subpackage
        * [ICS 003 - Connection Semantics](https://github.com/cosmos/ics/blob/master/spec/ics-003-connection-semantics) subpackage
        * [ICS 004 - Channel and Packet Semantics](https://github.com/cosmos/ics/blob/master/spec/ics-004-channel-and-packet-semantics) subpackage
        * [ICS 005 - Port Allocation](https://github.com/cosmos/ics/blob/master/spec/ics-005-port-allocation) subpackage
        * [ICS 006 - Solo Machine Client](https://github.com/cosmos/ics/tree/master/spec/ics-006-solo-machine-client) subpackage
        * [ICS 007 - Tendermint Client](https://github.com/cosmos/ics/blob/master/spec/ics-007-tendermint-client) subpackage
        * [ICS 009 - Loopback Client](https://github.com/cosmos/ics/tree/master/spec/ics-009-loopback-client) subpackage
        * [ICS 020 - Fungible Token Transfer](https://github.com/cosmos/ics/tree/master/spec/ics-020-fungible-token-transfer) subpackage
        * [ICS 023 - Vector Commitments](https://github.com/cosmos/ics/tree/master/spec/ics-023-vector-commitments) subpackage
        * [ICS 024 - Host State Machine Requirements](https://github.com/cosmos/ics/tree/master/spec/ics-024-host-requirements) subpackage
    * (x/ibc) [#6374](https://github.com/cosmos/cosmos-sdk/pull/6374) ICS-23 Verify functions will now accept and verify ics23 CommitmentProofs exclusively
    * (x/params) [#6005](https://github.com/cosmos/cosmos-sdk/pull/6005) Add new CLI command for querying raw x/params parameters by subspace and key.

### Bug Fixes

* **Baseapp / Client / REST**
    * (client) [#5964](https://github.com/cosmos/cosmos-sdk/issues/5964) `--trust-node` is now false by default - for real. Users must ensure it is set to true if they don't want to enable the verifier.
    * (client) [#6402](https://github.com/cosmos/cosmos-sdk/issues/6402) Fix `keys add` `--algo` flag which only worked for Tendermint's `secp256k1` default key signing algorithm.
    * (client) [#7699](https://github.com/cosmos/cosmos-sdk/pull/7699) Fix panic in context when setting invalid nodeURI. `WithNodeURI` does not set the `Client` in the context.
    * (export) [#6510](https://github.com/cosmos/cosmos-sdk/pull/6510/) Field TimeIotaMs now is included in genesis file while exporting.
    * (rest) [#5906](https://github.com/cosmos/cosmos-sdk/pull/5906) Fix an issue that make some REST calls panic when sending invalid or incomplete requests.
    * (crypto) [#7966](https://github.com/cosmos/cosmos-sdk/issues/7966) `Bip44Params` `String()` function now correctly
    returns the absolute HD path by adding the `m/` prefix.
    * (crypto/keyring) [#5844](https://github.com/cosmos/cosmos-sdk/pull/5844) `Keyring.Sign()` methods no longer decode amino signatures when method receivers
    are offline/multisig keys.
    * (store) [#7415](https://github.com/cosmos/cosmos-sdk/pull/7415) Allow new stores to be registered during on-chain upgrades.
* **Modules**
  _ (modules) [#5569](https://github.com/cosmos/cosmos-sdk/issues/5569) `InitGenesis`, for the relevant modules, now ensures module accounts exist.
  _ (x/auth) [#5892](https://github.com/cosmos/cosmos-sdk/pull/5892) Add `RegisterKeyTypeCodec` to register new
  types (eg. keys) to the `auth` module internal amino codec.
  _ (x/bank) [#6536](https://github.com/cosmos/cosmos-sdk/pull/6536) Fix bug in `WriteGeneratedTxResponse` function used by multiple
  REST endpoints. Now it writes a Tx in StdTx format.
  _ (x/genutil) [#5938](https://github.com/cosmos/cosmos-sdk/pull/5938) Fix `InitializeNodeValidatorFiles` error handling.
  _ (x/gentx) [#8183](https://github.com/cosmos/cosmos-sdk/pull/8183) change gentx cmd amount to arg from flag
  _ (x/gov) [#7641](https://github.com/cosmos/cosmos-sdk/pull/7641) Fix tally calculation precision error.
  _ (x/staking) [#6529](https://github.com/cosmos/cosmos-sdk/pull/6529) Export validator addresses (previously was empty).
  _ (x/staking) [#5949](https://github.com/cosmos/cosmos-sdk/pull/5949) Skip staking `HistoricalInfoKey` in simulations as headers are not exported. \* (x/staking) [#6061](https://github.com/cosmos/cosmos-sdk/pull/6061) Allow a validator to immediately unjail when no signing info is present due to
  falling below their minimum self-delegation and never having been bonded. The validator may immediately unjail once they've met their minimum self-delegation.
* **General**
    * (types) [#7038](https://github.com/cosmos/cosmos-sdk/issues/7038) Fix infinite looping of `ApproxRoot` by including a hard-coded maximum iterations limit of 100.
    * (types) [#7084](https://github.com/cosmos/cosmos-sdk/pull/7084) Fix panic when calling `BigInt()` on an uninitialized `Int`.
    * (simulation) [#7129](https://github.com/cosmos/cosmos-sdk/issues/7129) Fix support for custom `Account` and key types on auth's simulation.

### Improvements

* **Baseapp / Client / REST**
    * (baseapp) [#6186](https://github.com/cosmos/cosmos-sdk/issues/6186) Support emitting events during `AnteHandler` execution.
    * (baseapp) [#6053](https://github.com/cosmos/cosmos-sdk/pull/6053) Customizable panic recovery handling added for `app.runTx()` method (as proposed in the [ADR 22](https://github.com/cosmos/cosmos-sdk/blob/master/docs/architecture/adr-022-custom-panic-handling.md)). Adds ability for developers to register custom panic handlers extending standard ones.
    * (client) [#5810](https://github.com/cosmos/cosmos-sdk/pull/5810) Added a new `--offline` flag that allows commands to be executed without an
    internet connection. Previously, `--generate-only` served this purpose in addition to only allowing txs to be generated. Now, `--generate-only` solely
    allows txs to be generated without being broadcasted and disallows Keybase use and `--offline` allows the use of Keybase but does not allow any
    functionality that requires an online connection.
    * (cli) [#7764](https://github.com/cosmos/cosmos-sdk/pull/7764) Update x/banking and x/crisis InitChain to improve node startup time
    * (client) [#5856](https://github.com/cosmos/cosmos-sdk/pull/5856) Added the possibility to set `--offline` flag with config command.
    * (client) [#5895](https://github.com/cosmos/cosmos-sdk/issues/5895) show config options in the config command's help screen.
    * (client/keys) [#8043](https://github.com/cosmos/cosmos-sdk/pull/8043) Add support for export of unarmored private key
    * (client/tx) [#7801](https://github.com/cosmos/cosmos-sdk/pull/7801) Update sign-batch multisig to work online
    * (x/genutil) [#8099](https://github.com/cosmos/cosmos-sdk/pull/8099) `init` now supports a `--recover` flag to recover
    the private validator key from a given mnemonic
* **Modules**
    * (x/auth) [#5702](https://github.com/cosmos/cosmos-sdk/pull/5702) Add parameter querying support for `x/auth`.
    * (x/auth/ante) [#6040](https://github.com/cosmos/cosmos-sdk/pull/6040) `AccountKeeper` interface used for `NewAnteHandler` and handler's decorators to add support of using custom `AccountKeeper` implementations.
    * (x/evidence) [#5952](https://github.com/cosmos/cosmos-sdk/pull/5952) Tendermint Consensus parameters can now be changed via parameter change proposals through `x/gov`.
    * (x/evidence) [#5961](https://github.com/cosmos/cosmos-sdk/issues/5961) Add `StoreDecoder` simulation for evidence module.
    * (x/ibc) [#5948](https://github.com/cosmos/cosmos-sdk/issues/5948) Add `InitGenesis` and `ExportGenesis` functions for `ibc` module.
    * (x/ibc-transfer) [#6871](https://github.com/cosmos/cosmos-sdk/pull/6871) Implement [ADR 001 - Coin Source Tracing](./docs/architecture/adr-001-coin-source-tracing.md).
    * (x/staking) [#6059](https://github.com/cosmos/cosmos-sdk/pull/6059) Updated `HistoricalEntries` parameter default to 100.
    * (x/staking) [#5584](https://github.com/cosmos/cosmos-sdk/pull/5584) Add util function `ToTmValidator` that converts a `staking.Validator` type to `*tmtypes.Validator`.
    * (x/staking) [#6163](https://github.com/cosmos/cosmos-sdk/pull/6163) CLI and REST call to unbonding delegations and delegations now accept
    pagination.
    * (x/staking) [#8178](https://github.com/cosmos/cosmos-sdk/pull/8178) Update default historical header number for stargate
* **General**
    * (crypto) [#7987](https://github.com/cosmos/cosmos-sdk/pull/7987) Fix the inconsistency of CryptoCdc, only use
    `codec/legacy.Cdc`.
    * (logging) [#8072](https://github.com/cosmos/cosmos-sdk/pull/8072) Refactor logging:
    _ Use [zerolog](https://github.com/rs/zerolog) over Tendermint's go-kit logging wrapper.
    _ Introduce Tendermint's `--log_format=plain|json` flag. Using format `json` allows for emitting structured JSON
    logs which can be consumed by an external logging facility (e.g. Loggly). Both formats log to STDERR. \* The existing `--log_level` flag and it's default value now solely relates to the global logging
    level (e.g. `info`, `debug`, etc...) instead of `<module>:<level>`.
    * (rest) [#7649](https://github.com/cosmos/cosmos-sdk/pull/7649) Return an unsigned tx in legacy GET /tx endpoint when signature conversion fails
    * (simulation) [#6002](https://github.com/cosmos/cosmos-sdk/pull/6002) Add randomized consensus params into simulation.
    * (store) [#6481](https://github.com/cosmos/cosmos-sdk/pull/6481) Move `SimpleProofsFromMap` from Tendermint into the SDK.
    * (store) [#6719](https://github.com/cosmos/cosmos-sdk/6754) Add validity checks to stores for nil and empty keys.
    * (SDK) Updated dependencies
        * Updated iavl dependency to v0.15.3
        * Update tendermint to v0.34.1
    * (types) [#7027](https://github.com/cosmos/cosmos-sdk/pull/7027) `Coin(s)` and `DecCoin(s)` updates:
        * Bump denomination max length to 128
        * Allow uppercase letters and numbers in denominations to support [ADR 001](./docs/architecture/adr-001-coin-source-tracing.md)
        * Added `Validate` function that returns a descriptive error
    * (types) [#5581](https://github.com/cosmos/cosmos-sdk/pull/5581) Add convenience functions {,Must}Bech32ifyAddressBytes.
    * (types/module) [#5724](https://github.com/cosmos/cosmos-sdk/issues/5724) The `types/module` package does no longer depend on `x/simulation`.
    * (types) [#5585](https://github.com/cosmos/cosmos-sdk/pull/5585) IBC additions:
        * `Coin` denomination max lenght has been increased to 32.
        * Added `CapabilityKey` alias for `StoreKey` to match IBC spec.
    * (types/rest) [#5900](https://github.com/cosmos/cosmos-sdk/pull/5900) Add Check\*Error function family to spare developers from replicating tons of boilerplate code.
    * (types) [#6128](https://github.com/cosmos/cosmos-sdk/pull/6137) Add `String()` method to `GasMeter`.
    * (types) [#6195](https://github.com/cosmos/cosmos-sdk/pull/6195) Add codespace to broadcast(sync/async) response.
    * (types) [#6897](https://github.com/cosmos/cosmos-sdk/issues/6897) Add KV type from tendermint to `types` directory.
    * (version) [#7848](https://github.com/cosmos/cosmos-sdk/pull/7848) [#7941](https://github.com/cosmos/cosmos-sdk/pull/7941)
    `version --long` output now shows the list of build dependencies and replaced build dependencies.

## Previous Releases

[CHANGELOG of previous versions](https://github.com/cosmos/cosmos-sdk/blob/c17c3caab86a1426a1eef4541e8203f5f54a1a54/CHANGELOG.md#v0391---2020-08-11) (pre Stargate).<|MERGE_RESOLUTION|>--- conflicted
+++ resolved
@@ -48,13 +48,8 @@
 
 ### API Breaking Changes
 
-<<<<<<< HEAD
 * (x/auth) [#16650](https://github.com/cosmos/cosmos-sdk/pull/16650) The testutil `QueryAccountExec` has been removed from auth as it was using the CLI.
-* (x/staking) [#16324](https://github.com/cosmos/cosmos-sdk/pull/16324) `NewKeeper` now takes a `KVStoreService` instead of a `StoreKey`, and methods in the `Keeper` now take a `context.Context` instead of a `sdk.Context` and return an `error`. Notable changes:
-    * `Validator` method now returns `types.ErrNoValidatorFound` instead of `nil` when not found.
-=======
 * (types/math) [#16040](https://github.com/cosmos/cosmos-sdk/pull/16798) Remove aliases in `types/math.go` (part 2).
->>>>>>> f0aec3f3
 * (x/distribution) [#16440](https://github.com/cosmos/cosmos-sdk/pull/16440) use collections for `DelegatorWithdrawAddresState`:
     * remove `Keeper`: `SetDelegatorWithdrawAddr`, `DeleteDelegatorWithdrawAddr`, `IterateDelegatorWithdrawAddrs`.
 * (x/distribution) [#16459](https://github.com/cosmos/cosmos-sdk/pull/16459) use collections for `ValidatorCurrentRewards` state management:
