<!--
Guiding Principles:

Changelogs are for humans, not machines.
There should be an entry for every single version.
The same types of changes should be grouped.
Versions and sections should be linkable.
The latest version comes first.
The release date of each version is displayed.
Mention whether you follow Semantic Versioning.

Usage:

Change log entries are to be added to the Unreleased section under the
appropriate stanza (see below). Each entry is required to include a tag and
the Github issue reference in the following format:

* (<tag>) \#<issue-number> message

The tag should consist of where the change is being made ex. (x/staking), (store)
The issue numbers will later be link-ified during the release process so you do
not have to worry about including a link manually, but you can if you wish.

Types of changes (Stanzas):

"Features" for new features.
"Improvements" for changes in existing functionality.
"Deprecated" for soon-to-be removed features.
"Bug Fixes" for any bug fixes.
"Client Breaking" for breaking Protobuf, gRPC and REST routes used by end-users.
"CLI Breaking" for breaking CLI commands.
"API Breaking" for breaking exported APIs used by developers building on SDK.
"State Machine Breaking" for any changes that result in a different AppState given same genesisState and txList.
Ref: https://keepachangelog.com/en/1.0.0/
-->

# Changelog

## [Unreleased]

### Features

* (client) [#15458](https://github.com/cosmos/cosmos-sdk/pull/15458) Add a `CmdContext` field to client.Context initialized to cobra command's context.
* (core) [#15133](https://github.com/cosmos/cosmos-sdk/pull/15133) Implement RegisterServices in the module manager.
* (x/gov) [#14373](https://github.com/cosmos/cosmos-sdk/pull/14373) Add new proto field `constitution` of type `string` to gov module genesis state, which allows chain builders to lay a strong foundation by specifying purpose.
* (x/genutil) [#15301](https://github.com/cosmos/cosmos-sdk/pull/15031) Add application genesis. The genesis is now entirely managed by the application and passed to CometBFT at note instantiation. Functions that were taking a `cmttypes.GenesisDoc{}` now takes a `genutiltypes.AppGenesis{}`.
* (cli) [#14659](https://github.com/cosmos/cosmos-sdk/pull/14659) Added ability to query blocks by events with queries directly passed to Tendermint, which will allow for full query operator support, e.g. `>`.
* (x/gov) [#14720](https://github.com/cosmos/cosmos-sdk/pull/14720) Upstream expedited proposals from Osmosis.
* (x/auth) [#14650](https://github.com/cosmos/cosmos-sdk/pull/14650) Add Textual SignModeHandler. It is however **NOT** enabled by default, and should only be used for **TESTING** purposes until `SIGN_MODE_TEXTUAL` is fully released.
* (x/crisis) [#14588](https://github.com/cosmos/cosmos-sdk/pull/14588) Use CacheContext() in AssertInvariants()
* (client) [#14342](https://github.com/cosmos/cosmos-sdk/pull/14342) Add `<app> config` command is now a sub-command, for setting, getting and migrating Cosmos SDK configuration files.
* (query) [#14468](https://github.com/cosmos/cosmos-sdk/pull/14468) Implement pagination for collections.
* (x/distribution) [#14322](https://github.com/cosmos/cosmos-sdk/pull/14322) Introduce a new gRPC message handler, `DepositValidatorRewardsPool`, that allows explicit funding of a validator's reward pool.
* [#13473](https://github.com/cosmos/cosmos-sdk/pull/13473) ADR-038: Go plugin system proposal
* (mempool) [#14484](https://github.com/cosmos/cosmos-sdk/pull/14484) Add priority nonce mempool option for transaction replacement.
* (x/bank) [#14894](https://github.com/cosmos/cosmos-sdk/pull/14894) Return a human readable denomination for IBC vouchers when querying bank balances. Added a `ResolveDenom` parameter to `types.QueryAllBalancesRequest` and `--resolve-denom` flag to `GetBalancesCmd()`.
* (x/gov) [#15151](https://github.com/cosmos/cosmos-sdk/pull/15151) Add `burn_vote_quorum`, `burn_proposal_deposit_prevote` and `burn_vote_veto` params to allow applications to decide if they would like to burn deposits
* (runtime) [#15547](https://github.com/cosmos/cosmos-sdk/pull/15547) Allow runtime to pass event core api service to modules

### Improvements

* [#15448](https://github.com/cosmos/cosmos-sdk/pull/15448) Automatically populate the block timestamp for historical queries. In contexts where the block timestamp is needed for previous states, the timestamp will now be set. Note, when querying against a node it must be re-synced in order to be able to automatically populate the block timestamp. Otherwise, the block timestamp will be populated for heights going forward once upgraded.
* (x/gov) [#15554](https://github.com/cosmos/cosmos-sdk/pull/15554) Add proposal result log in `active_proposal` event. When a proposal passes but fails to execute, the proposal result is logged in the `active_proposal` event.
* (mempool) [#15328](https://github.com/cosmos/cosmos-sdk/pull/15328) Improve the `PriorityNonceMempool`
    * Support generic transaction prioritization, instead of `ctx.Priority()`
    * Improve construction through the use of a single `PriorityNonceMempoolConfig` instead of option functions
* (x/authz) [#15164](https://github.com/cosmos/cosmos-sdk/pull/15164) Add `MsgCancelUnbondingDelegation` to staking authorization
* (server) [#15358](https://github.com/cosmos/cosmos-sdk/pull/15358) Add `server.InterceptConfigsAndCreateContext` as alternative to `server.InterceptConfigsPreRunHandler` which does not set the server context and the default SDK logger.
* [#15011](https://github.com/cosmos/cosmos-sdk/pull/15011) Introduce `cosmossdk.io/log` package to provide a consistent logging interface through the SDK. CometBFT logger is now replaced by `cosmossdk.io/log.Logger`.
* (x/auth) [#14758](https://github.com/cosmos/cosmos-sdk/pull/14758) Allow transaction event queries to directly passed to Tendermint, which will allow for full query operator support, e.g. `>`.
* (server) [#15041](https://github.com/cosmos/cosmos-sdk/pull/15041) Remove unnecessary sleeps from gRPC and API server initiation. The servers will start and accept requests as soon as they're ready.
* (x/staking) [#14864](https://github.com/cosmos/cosmos-sdk/pull/14864) `create-validator` CLI command now takes a json file as an arg instead of having a bunch of required flags to it.
* (cli) [#14659](https://github.com/cosmos/cosmos-sdk/pull/14659)  Added ability to query blocks by either height/hash `<app> q block --type=height|hash <height|hash>`.
* (store) [#14410](https://github.com/cosmos/cosmos-sdk/pull/14410) `rootmulti.Store.loadVersion` has validation to check if all the module stores' height is correct, it will error if any module store has incorrect height.
* (x/evidence) [#14757](https://github.com/cosmos/cosmos-sdk/pull/14757) Evidence messages do not need to implement a `.Type()` anymore.
* (x/auth/tx) [#14751](https://github.com/cosmos/cosmos-sdk/pull/14751) Remove `.Type()` and `Route()` methods from all msgs and `legacytx.LegacyMsg` interface.
* [#14529](https://github.com/cosmos/cosmos-sdk/pull/14529) Add new property `BondDenom` to `SimulationState` struct.
* (module) [#14415](https://github.com/cosmos/cosmos-sdk/pull/14415) Loosen assertions in SetOrderBeginBlockers() and SetOrderEndBlockers()
* (context)[#14384](https://github.com/cosmos/cosmos-sdk/pull/14384) refactor(context): Pass EventManager to the context as an interface.
* (types) [#14354](https://github.com/cosmos/cosmos-sdk/pull/14354) improve performance on Context.KVStore and Context.TransientStore by 40%
* (crypto/keyring) [#14151](https://github.com/cosmos/cosmos-sdk/pull/14151) Move keys presentation from `crypto/keyring` to `client/keys`
* (signing) [#14087](https://github.com/cosmos/cosmos-sdk/pull/14087) Add SignModeHandlerWithContext interface with a new `GetSignBytesWithContext` to get the sign bytes using `context.Context` as an argument to access state.
* (server) [#14062](https://github.com/cosmos/cosmos-sdk/pull/14062) Remove rosetta from server start.
* (baseapp) [#14417](https://github.com/cosmos/cosmos-sdk/pull/14417) `SetStreamingService` accepts appOptions, AppCodec and Storekeys needed to set streamers.  
    * Store pacakge no longer has a dependency on baseapp. 
* (store) [#14438](https://github.com/cosmos/cosmos-sdk/pull/14438)  Pass logger from baseapp to store. 
* (store) [#14439](https://github.com/cosmos/cosmos-sdk/pull/14439) Remove global metric gatherer from store. 
    * By default store has a no op metric gatherer, the application developer must set another metric gatherer or us the provided one in `store/metrics`.
* [#14406](https://github.com/cosmos/cosmos-sdk/issues/14406) Migrate usage of types/store.go to store/types/..
* (x/staking) [#14590](https://github.com/cosmos/cosmos-sdk/pull/14590) Return undelegate amount in MsgUndelegateResponse.
* (baseapp) [#15023](https://github.com/cosmos/cosmos-sdk/pull/15023) & [#15213](https://github.com/cosmos/cosmos-sdk/pull/15213) Add `MessageRouter` interface to baseapp and pass it to authz, gov and groups instead of concrete type. 
* (simtestutil) [#15305](https://github.com/cosmos/cosmos-sdk/pull/15305) Add `AppStateFnWithExtendedCb` with callback function to extend rawState.
* (x/consensus) [#15553](https://github.com/cosmos/cosmos-sdk/pull/15553) Migrate consensus module to use collections

### State Machine Breaking

* (x/feegrant) [#14294](https://github.com/cosmos/cosmos-sdk/pull/14294) Moved the logic of rejecting duplicate grant from `msg_server` to `keeper` method.
* (x/staking) [#14590](https://github.com/cosmos/cosmos-sdk/pull/14590) `MsgUndelegateResponse` now includes undelegated amount. `x/staking` module's `keeper.Undelegate` now returns 3 values (completionTime,undelegateAmount,error)  instead of 2.

### API Breaking Changes

* (x/nft) [#15588](https://github.com/cosmos/cosmos-sdk/pull/15588) `NewKeeper` now takes a `KVStoreService` instead of a `StoreKey` and methods in the `Keeper` now take a `context.Context` instead of a `sdk.Context`. 
* (x/auth) [#15520](https://github.com/cosmos/cosmos-sdk/pull/15520) `NewAccountKeeper` now takes a `KVStoreService` instead of a `StoreKey` and methods in the `Keeper` now take a `context.Context` instead of a `sdk.Context`. 
* (x/consensus) [#15517](https://github.com/cosmos/cosmos-sdk/pull/15517) `NewKeeper` now takes a `KVStoreService` instead of a `StoreKey`.
* (x/bank) [#15477](https://github.com/cosmos/cosmos-sdk/pull/15477) `banktypes.NewMsgMultiSend` and `keeper.InputOutputCoins` only accept one input.
* (mempool) [#15328](https://github.com/cosmos/cosmos-sdk/pull/15328) The `PriorityNonceMempool` is now generic over type `C comparable` and takes a single `PriorityNonceMempoolConfig[C]` argument. See `DefaultPriorityNonceMempoolConfig` for how to construct the configuration and a `TxPriority` type.
* (server) [#15358](https://github.com/cosmos/cosmos-sdk/pull/15358) Remove `server.ErrorCode` that was not used anywhere.
* [#15211](https://github.com/cosmos/cosmos-sdk/pull/15211) Remove usage of `github.com/cometbft/cometbft/libs/bytes.HexBytes` in favor of `[]byte` thorough the SDK.
* [#15011](https://github.com/cosmos/cosmos-sdk/pull/15011) All functions that were taking a CometBFT logger, now take `cosmossdk.io/log.Logger` instead.
* (x/auth) [#14758](https://github.com/cosmos/cosmos-sdk/pull/14758) Refactor transaction searching:
    * Refactor `QueryTxsByEvents` to accept a `query` of type `string` instead of `events` of type `[]string`
    * Pass `prove=false` to Tendermint's `TxSearch` RPC method
    * Refactor CLI methods to accept `--query` flag instead of `--events`
* (server) [#15041](https://github.com/cosmos/cosmos-sdk/pull/15041) Refactor how gRPC and API servers are started to remove unnecessary sleeps:
    * Remove `ServerStartTime` constant.
    * Rename `WaitForQuitSignals` to `ListenForQuitSignals`. Note, this function is no longer blocking. Thus the caller is expected to provide a `context.CancelFunc` which indicates that when a signal is caught, that any spawned processes can gracefully exit.
    * `api.Server#Start` now accepts a `context.Context`. The caller is responsible for ensuring that the context is canceled such that the API server can gracefully exit. The caller does not need to stop the server.
    * To start the gRPC server you must first create the server via `NewGRPCServer`, after which you can start the gRPC server via `StartGRPCServer` which accepts a `context.Context`. The caller is responsible for ensuring that the context is canceled such that the gRPC server can gracefully exit. The caller does not need to stop the server.
* (types) [#15067](https://github.com/cosmos/cosmos-sdk/pull/15067) Remove deprecated alias from `types/errors`. Use `cosmossdk.io/errors` instead.
* (testutil) [#14991](https://github.com/cosmos/cosmos-sdk/pull/14991) The `testutil/testdata_pulsar` package has moved to `testutil/testdata/testpb`.
* (simapp) [#14977](https://github.com/cosmos/cosmos-sdk/pull/14977) Move simulation helpers functions (`AppStateFn` and `AppStateRandomizedFn`) to `testutil/sims`. These takes an extra genesisState argument which is the default state of the app.
* (x/gov) [#14720](https://github.com/cosmos/cosmos-sdk/pull/14720) Add an expedited field in the gov v1 proposal and `MsgNewMsgProposal`.
* [#14847](https://github.com/cosmos/cosmos-sdk/pull/14847) App and ModuleManager methods `InitGenesis`, `ExportGenesis`, `BeginBlock` and `EndBlock` now also return an error.
* (x/upgrade) [#14764](https://github.com/cosmos/cosmos-sdk/pull/14764) The `x/upgrade` module is extracted to have a separate go.mod file which allows it to be a standalone module. 
* (store) [#14746](https://github.com/cosmos/cosmos-sdk/pull/14746) Extract Store in its own go.mod and rename the package to `cosmossdk.io/store`.
* (simulation) [#14751](https://github.com/cosmos/cosmos-sdk/pull/14751) Remove the `MsgType` field from `simulation.OperationInput` struct.
* (crypto/keyring) [#13734](https://github.com/cosmos/cosmos-sdk/pull/13834) The keyring's `Sign` method now takes a new `signMode` argument. It is only used if the signing key is a Ledger hardware device. You can set it to 0 in all other cases.
* (x/evidence) [14724](https://github.com/cosmos/cosmos-sdk/pull/14724) Extract Evidence in its own go.mod and rename the package to `cosmossdk.io/x/evidence`.
* (x/nft) [#14725](https://github.com/cosmos/cosmos-sdk/pull/14725) Extract NFT in its own go.mod and rename the package to `cosmossdk.io/x/nft`.
* (tx) [#14634](https://github.com/cosmos/cosmos-sdk/pull/14634) Move the `tx` go module to `x/tx`.
* (snapshots) [#14597](https://github.com/cosmos/cosmos-sdk/pull/14597) Move `snapshots` to `store/snapshots`, rename and bump proto package to v1.
* (crypto/keyring) [#14151](https://github.com/cosmos/cosmos-sdk/pull/14151) Move keys presentation from `crypto/keyring` to `client/keys`
* (modules) [#13850](https://github.com/cosmos/cosmos-sdk/pull/13850) and [#14046](https://github.com/cosmos/cosmos-sdk/pull/14046) Remove gogoproto stringer annotations. This removes the custom `String()` methods on all types that were using the annotations.
* (x/auth) [#13850](https://github.com/cosmos/cosmos-sdk/pull/13850/) Remove `MarshalYAML` methods from module (`x/...`) types.
* (store) [#11825](https://github.com/cosmos/cosmos-sdk/pull/11825) Make extension snapshotter interface safer to use, renamed the util function `WriteExtensionItem` to `WriteExtensionPayload`.
* (signing) [#13701](https://github.com/cosmos/cosmos-sdk/pull/) Add `context.Context` as an argument `x/auth/signing.VerifySignature`.
* (snapshots) [14048](https://github.com/cosmos/cosmos-sdk/pull/14048) Move the Snapshot package to the store package. This is done in an effort group all storage related logic under one package.
* (baseapp) [#14050](https://github.com/cosmos/cosmos-sdk/pull/14050) refactor `ABCIListener` interface to accept go contexts
* (store/streaming)[#14603](https://github.com/cosmos/cosmos-sdk/pull/14603) `StoreDecoderRegistry` moved from store to `types/simulations` this breaks the `AppModuleSimulation` interface. 
* (x/staking) [#14590](https://github.com/cosmos/cosmos-sdk/pull/14590) `MsgUndelegateResponse` now includes undelegated amount. `x/staking` module's `keeper.Undelegate` now returns 3 values (completionTime,undelegateAmount,error)  instead of 2.
* (x/feegrant) [#14649](https://github.com/cosmos/cosmos-sdk/pull/14649) Extract Feegrant in its own go.mod and rename the package to `cosmossdk.io/x/feegrant`.
* (x/bank) [#14894](https://github.com/cosmos/cosmos-sdk/pull/14894) Allow a human readable denomination for coins when querying bank balances. Added a `ResolveDenom` parameter to `types.QueryAllBalancesRequest`.
* (crypto) [#15070](https://github.com/cosmos/cosmos-sdk/pull/15070) `GenerateFromPassword` and `Cost` from `bcrypt.go` now take a `uint32` instead of a `int` type.  
* (x/capability) [#15344](https://github.com/cosmos/cosmos-sdk/pull/15344) Capability module was removed and is now housed in [IBC-GO](https://github.com/cosmos/ibc-go). 
* [#15299](https://github.com/cosmos/cosmos-sdk/pull/15299) remove `StdTx` transaction and signing APIs. No SDK version has actually supported `StdTx` since before Stargate.
<<<<<<< HEAD
* [#15284](https://github.com/cosmos/cosmos-sdk/pull/15284)
  * `sdk.Msg.GetSigners` was deprecated and no longer supported. Use the `cosmos.msg.v1.signer` protobuf annotation instead.
  * the `codec` types are `Codec` and `InterfaceRegistry` can no longer be overriden without embedding an existing codec type and new methods have been added.
  * `types/tx.Tx` no longer implements `sdk.Tx`.
  * `sdk.Tx` now requires a new methods `GetMsgsV2()`.
* (x/authx) [#15284](https://github.com/cosmos/cosmos-sdk/pull/15284) `NewKeeper` now requires `codec.Codec`.
* (x/gov) [#15284](https://github.com/cosmos/cosmos-sdk/pull/15284) `NewKeeper` now requires `codec.Codec`.
=======
* [#15600](https://github.com/cosmos/cosmos-sdk/pull/15600) add support for getting signers to `codec.Codec` and protoregistry support to `InterfaceRegistry`:
  * `Codec` is now a private interface and has the methods `InterfaceRegistry`, `GetMsgAnySigners`, `GetMsgV1Signers`, and `GetMsgV2Signers` which will fail when using `AminoCodec`.
     All implementations of `Codec` by other users must now embed an official implementation from the `codec` package.
  * `InterfaceRegistry` is now a private interface and implements `protodesc.Resolver` plus the `RangeFiles` method
     All implementations of `InterfaceRegistry` by other users must now embed the official implementation.
  * `AminoCodec` is marked as deprecated.
>>>>>>> f69fdad4

### Client Breaking Changes

* (grpc-web) [#14652](https://github.com/cosmos/cosmos-sdk/pull/14652) Use same port for gRPC-Web and the API server.

### CLI Breaking Changes

* (x/staking) [#14864](https://github.com/cosmos/cosmos-sdk/pull/14864) `create-validator` CLI command now takes a json file as an arg instead of having a bunch of required flags to it.
* (cli) [#14659](https://github.com/cosmos/cosmos-sdk/pull/14659) `<app> q block <height>` is removed as it just output json. The new command allows either height/hash and is `<app> q block --type=height|hash <height|hash>`. 
* (x/gov) [#14880](https://github.com/cosmos/cosmos-sdk/pull/14880) Remove `<app> tx gov submit-legacy-proposal cancel-software-upgrade` and `software-upgrade` commands. These commands are now in the `x/upgrade` module and using gov v1. Use `tx upgrade software-upgrade` instead.
* (grpc-web) [#14652](https://github.com/cosmos/cosmos-sdk/pull/14652) Remove `grpc-web.address` flag.
* (client) [#14342](https://github.com/cosmos/cosmos-sdk/pull/14342) `<app> config` command is now a sub-command. Use `<app> config --help` to learn more.
* (cli) [#15299](https://github.com/cosmos/cosmos-sdk/pull/15299) remove `--amino` flag from `sign` and `multi-sign` commands. Amino `StdTx` has been deprecated for a while. Amino JSON signing still works as expected. 

### Bug Fixes

* (types) [#15433](https://github.com/cosmos/cosmos-sdk/pull/15433) Allow disabling of account address caches (for printing bech32 account addresses).
* (x/auth) [#15059](https://github.com/cosmos/cosmos-sdk/pull/15059) `ante.CountSubKeys` returns 0 when passing a nil `Pubkey`.
* (x/capability) [#15030](https://github.com/cosmos/cosmos-sdk/pull/15030) Prevent `x/capability` from consuming `GasMeter` gas during `InitMemStore`
* (types/coin) [#14739](https://github.com/cosmos/cosmos-sdk/pull/14739) Deprecate the method `Coin.IsEqual` in favour of  `Coin.Equal`. The difference between the two methods is that the first one results in a panic when denoms are not equal. This panic lead to unexpected behavior
* (x/crypto) [#15258](https://github.com/cosmos/cosmos-sdk/pull/15258) Write keyhash file with permissions 0600 instead of 0555.

### Deprecated

* (x/staking) [#14567](https://github.com/cosmos/cosmos-sdk/pull/14567) The `delegator_address` field of `MsgCreateValidator` has been deprecated.
   The validator address bytes and delegator address bytes refer to the same account while creating validator (defer only in bech32 notation).

## [v0.47.1](https://github.com/cosmos/cosmos-sdk/releases/tag/v0.47.1) - 2023-03-23

### Features

* (x/bank) [#15265](https://github.com/cosmos/cosmos-sdk/pull/15265) Update keeper interface to include `GetAllDenomMetaData`.
* (x/groups) [#14879](https://github.com/cosmos/cosmos-sdk/pull/14879) Add `Query/Groups` query to get all the groups.
* (x/gov,cli) [#14718](https://github.com/cosmos/cosmos-sdk/pull/14718) Added `AddGovPropFlagsToCmd` and `ReadGovPropFlags` functions.
* (cli) [#14655](https://github.com/cosmos/cosmos-sdk/pull/14655) Add a new command to list supported algos.
* (x/genutil,cli) [#15147](https://github.com/cosmos/cosmos-sdk/pull/15147) Add `--initial-height` flag to cli init cmd to provide `genesis.json` with user-defined initial block height.

### Improvements

* (x/distribution) [#15462](https://github.com/cosmos/cosmos-sdk/pull/15462) Add delegator address to the event for withdrawing delegation rewards.
* [#14609](https://github.com/cosmos/cosmos-sdk/pull/14609) Add `RetryForBlocks` method to use in tests that require waiting for a transaction to be included in a block.

### Bug Fixes

* (baseapp) [#15487](https://github.com/cosmos/cosmos-sdk/pull/15487) Reset state before calling PrepareProposal and ProcessProposal.
* (cli) [#15123](https://github.com/cosmos/cosmos-sdk/pull/15123) Fix the CLI `offline` mode behavior to be really offline. The API of `clienttx.NewFactoryCLI` is updated to return an error. 

### Deprecated

* (x/genutil) [#15316](https://github.com/cosmos/cosmos-sdk/pull/15316) Remove requirement on node & IP being included in a gentx.

## [v0.47.0](https://github.com/cosmos/cosmos-sdk/releases/tag/v0.47.0) - 2023-03-14

### Features

* (x/gov) [#15151](https://github.com/cosmos/cosmos-sdk/pull/15151) Add `burn_vote_quorum`, `burn_proposal_deposit_prevote` and `burn_vote_veto` params to allow applications to decide if they would like to burn deposits
* (client) [#14509](https://github.com/cosmos/cosmos-sdk/pull/#14509) Added `AddKeyringFlags` function.
* (x/bank) [#14045](https://github.com/cosmos/cosmos-sdk/pull/14045) Add CLI command `spendable-balances`, which also accepts the flag `--denom`.
* (x/slashing, x/staking) [#14363](https://github.com/cosmos/cosmos-sdk/pull/14363) Add the infraction a validator commited type as an argument to a `SlashWithInfractionReason` keeper method.
* (client) [#14051](https://github.com/cosmos/cosmos-sdk/pull/14051) Add `--grpc` client option.
* (x/genutil) [#14149](https://github.com/cosmos/cosmos-sdk/pull/14149) Add `genutilcli.GenesisCoreCommand` command, which contains all genesis-related sub-commands.
* (x/evidence) [#13740](https://github.com/cosmos/cosmos-sdk/pull/13740) Add new proto field `hash` of type `string` to `QueryEvidenceRequest` which helps to decode the hash properly while using query API.
* (core) [#13306](https://github.com/cosmos/cosmos-sdk/pull/13306) Add a `FormatCoins` function to in `core/coins` to format sdk Coins following the Value Renderers spec.
* (math) [#13306](https://github.com/cosmos/cosmos-sdk/pull/13306) Add `FormatInt` and `FormatDec` functiosn in `math` to format integers and decimals following the Value Renderers spec.
* (x/staking) [#13122](https://github.com/cosmos/cosmos-sdk/pull/13122) Add `UnbondingCanComplete` and `PutUnbondingOnHold` to `x/staking` module.
* [#13437](https://github.com/cosmos/cosmos-sdk/pull/13437) Add new flag `--modules-to-export` in `simd export` command to export only selected modules.
* [#13298](https://github.com/cosmos/cosmos-sdk/pull/13298) Add `AddGenesisAccount` helper func in x/auth module which helps adding accounts to genesis state.
* (x/authz) [#12648](https://github.com/cosmos/cosmos-sdk/pull/12648) Add an allow list, an optional list of addresses allowed to receive bank assets via authz MsgSend grant.
* (sdk.Coins) [#12627](https://github.com/cosmos/cosmos-sdk/pull/12627) Make a Denoms method on sdk.Coins.
* (testutil) [#12973](https://github.com/cosmos/cosmos-sdk/pull/12973) Add generic `testutil.RandSliceElem` function which selects a random element from the list.
* (client) [#12936](https://github.com/cosmos/cosmos-sdk/pull/12936) Add capability to preprocess transactions before broadcasting from a higher level chain.
* (cli) [#13064](https://github.com/cosmos/cosmos-sdk/pull/13064) Add `debug prefixes` to list supported HRP prefixes via .
* (ledger) [#12935](https://github.com/cosmos/cosmos-sdk/pull/12935) Generalize Ledger integration to allow for different apps or keytypes that use SECP256k1.
* (x/bank) [#11981](https://github.com/cosmos/cosmos-sdk/pull/11981) Create the `SetSendEnabled` endpoint for managing the bank's SendEnabled settings.
* (x/auth) [#13210](https://github.com/cosmos/cosmos-sdk/pull/13210) Add `Query/AccountInfo` endpoint for simplified access to basic account info.
* (x/consensus) [#12905](https://github.com/cosmos/cosmos-sdk/pull/12905) Create a new `x/consensus` module that is now responsible for maintaining Tendermint consensus parameters instead of `x/param`. Legacy types remain in order to facilitate parameter migration from the deprecated `x/params`. App developers should ensure that they execute `baseapp.MigrateParams` during their chain upgrade. These legacy types will be removed in a future release.
* (client/tx) [#13670](https://github.com/cosmos/cosmos-sdk/pull/13670) Add validation in `BuildUnsignedTx` to prevent simple inclusion of valid mnemonics

### Improvements

* [#14995](https://github.com/cosmos/cosmos-sdk/pull/14995) Allow unknown fields in `ParseTypedEvent`.
* (store) [#14931](https://github.com/cosmos/cosmos-sdk/pull/14931) Exclude in-memory KVStores, i.e. `StoreTypeMemory`, from CommitInfo commitments.
* (cli) [#14919](https://github.com/cosmos/cosmos-sdk/pull/14919) Fix never assigned error when write validators.
* (x/group) [#14923](https://github.com/cosmos/cosmos-sdk/pull/14923) Fix error while using pagination in `x/group` from CLI.
* (types/coin) [#14715](https://github.com/cosmos/cosmos-sdk/pull/14715) `sdk.Coins.Add` now returns an empty set of coins `sdk.Coins{}` if both coins set are empty.
    * This is a behavior change, as previously `sdk.Coins.Add` would return `nil` in this case.
* (reflection) [#14838](https://github.com/cosmos/cosmos-sdk/pull/14838) We now require that all proto files' import path (i.e. the OS path) matches their fully-qualified package name. For example, proto files with package name `cosmos.my.pkg.v1` should live in the folder `cosmos/my/pkg/v1/*.proto` relatively to the protoc import root folder (usually the root `proto/` folder).
* (baseapp) [#14505](https://github.com/cosmos/cosmos-sdk/pull/14505) PrepareProposal and ProcessProposal now use deliverState for the first block in order to access changes made in InitChain.
* (x/group) [#14527](https://github.com/cosmos/cosmos-sdk/pull/14527) Fix wrong address set in `EventUpdateGroupPolicy`.
* (cli) [#14509](https://github.com/cosmos/cosmos-sdk/pull/14509) Added missing options to keyring-backend flag usage.
* (server) [#14441](https://github.com/cosmos/cosmos-sdk/pull/14441) Fix `--log_format` flag not working.
* (ante) [#14448](https://github.com/cosmos/cosmos-sdk/pull/14448) Return anteEvents when postHandler fail.
* (baseapp) [#13983](https://github.com/cosmos/cosmos-sdk/pull/13983) Don't emit duplicate ante-handler events when a post-handler is defined.
* (x/staking) [#14064](https://github.com/cosmos/cosmos-sdk/pull/14064) Set all fields in `redelegation.String()`.
* (x/upgrade) [#13936](https://github.com/cosmos/cosmos-sdk/pull/13936) Make downgrade verification work again.
* (x/group) [#13742](https://github.com/cosmos/cosmos-sdk/pull/13742) Fix `validate-genesis` when group policy accounts exist.
* (store) [#13516](https://github.com/cosmos/cosmos-sdk/pull/13516) Fix state listener that was observing writes at wrong time.
* (simstestutil) [#15305](https://github.com/cosmos/cosmos-sdk/pull/15305) Add `AppStateFnWithExtendedCb` with callback function to extend rawState.
* (simapp) [#14977](https://github.com/cosmos/cosmos-sdk/pull/14977) Move simulation helpers functions (`AppStateFn` and `AppStateRandomizedFn`) to `testutil/sims`. These takes an extra genesisState argument which is the default state of the app.
* (cli) [#14953](https://github.com/cosmos/cosmos-sdk/pull/14953) Enable profiling block replay during abci handshake with `--cpu-profile`.
* (store) [#14410](https://github.com/cosmos/cosmos-sdk/pull/14410) `rootmulti.Store.loadVersion` has validation to check if all the module stores' height is correct, it will error if any module store has incorrect height.
* (store) [#14189](https://github.com/cosmos/cosmos-sdk/pull/14189) Add config `iavl-lazy-loading` to enable lazy loading of iavl store, to improve start up time of archive nodes, add method `SetLazyLoading` to `CommitMultiStore` interface.
* (deps) [#14830](https://github.com/cosmos/cosmos-sdk/pull/14830) Bump to IAVL `v0.19.5-rc.1`.
* (tools) [#14793](https://github.com/cosmos/cosmos-sdk/pull/14793) Dockerfile optimization.
* (x/gov) [#13010](https://github.com/cosmos/cosmos-sdk/pull/13010) Partial cherry-pick of this issue for adding proposer migration.
* [#14691](https://github.com/cosmos/cosmos-sdk/pull/14691) Change behavior of `sdk.StringifyEvents` to not flatten events attributes by events type.
    * This change only affects ABCI message logs, and not the events field.
* [#14692](https://github.com/cosmos/cosmos-sdk/pull/14692) Improve RPC queries error message when app is at height 0.
* [#14017](https://github.com/cosmos/cosmos-sdk/pull/14017) Simplify ADR-028 and `address.Module`.
    * This updates the [ADR-028](https://docs.cosmos.network/main/architecture/adr-028-public-key-addresses) and enhance the `address.Module` API to support module addresses and sub-module addresses in a backward compatible way.
* (snapshots) [#14608](https://github.com/cosmos/cosmos-sdk/pull/14608/) Deprecate unused structs `SnapshotKVItem` and `SnapshotSchema`.
* [#15243](https://github.com/cosmos/cosmos-sdk/pull/15243) `LatestBlockResponse` & `BlockByHeightResponse` types' field `sdk_block` was incorrectly cast `proposer_address` bytes to validator operator address, now to consensus address
* (x/group, x/gov) [#14483](https://github.com/cosmos/cosmos-sdk/pull/14483) Add support for `[]string` and `[]int` in `draft-proposal` prompt.
* (protobuf) [#14476](https://github.com/cosmos/cosmos-sdk/pull/14476) Clean up protobuf annotations `{accepts,implements}_interface`.
* (x/gov, x/group) [#14472](https://github.com/cosmos/cosmos-sdk/pull/14472) The recommended metadata format for x/gov and x/group proposals now uses an array of strings (instead of a single string) for the `authors` field.
* (crypto) [#14460](https://github.com/cosmos/cosmos-sdk/pull/14460) Check the signature returned by a ledger device against the public key in the keyring.
* [#14356](https://github.com/cosmos/cosmos-sdk/pull/14356) Add `events.GetAttributes` and `event.GetAttribute` methods to simplify the retrieval of an attribute from event(s).
* (types) [#14332](https://github.com/cosmos/cosmos-sdk/issues/14332) Reduce state export time by 50%.
* (types) [#14163](https://github.com/cosmos/cosmos-sdk/pull/14163) Refactor `(coins Coins) Validate()` to avoid unnecessary map.
* [#13881](https://github.com/cosmos/cosmos-sdk/pull/13881) Optimize iteration on nested cached KV stores and other operations in general.
* (x/gov) [#14347](https://github.com/cosmos/cosmos-sdk/pull/14347) Support `v1.Proposal` message in `v1beta1.Proposal.Content`.
* [#13882](https://github.com/cosmos/cosmos-sdk/pull/13882) Add tx `encode` and `decode` endpoints to amino tx service.
  > Note: These endpoints encodes and decodes only amino txs.
* (config) [#13894](https://github.com/cosmos/cosmos-sdk/pull/13894) Support state streaming configuration in `app.toml` template and default configuration.
* (x/nft) [#13836](https://github.com/cosmos/cosmos-sdk/pull/13836) Remove the validation for `classID` and `nftID` from the NFT module.
* [#13789](https://github.com/cosmos/cosmos-sdk/pull/13789) Add tx `encode` and `decode` endpoints to tx service.
  > Note: These endpoints will only encode and decode proto messages, Amino encoding and decoding is not supported.
* [#13619](https://github.com/cosmos/cosmos-sdk/pull/13619) Add new function called LogDeferred to report errors in defers. Use the function in x/bank files.
* (deps) [#13397](https://github.com/cosmos/cosmos-sdk/pull/13397) Bump Go version minimum requirement to `1.19`.
* [#13070](https://github.com/cosmos/cosmos-sdk/pull/13070) Migrate from `gogo/protobuf` to `cosmos/gogoproto`.
* [#12995](https://github.com/cosmos/cosmos-sdk/pull/12995) Add `FormatTime` and `ParseTimeString` methods.
* [#12952](https://github.com/cosmos/cosmos-sdk/pull/12952) Replace keyring module to Cosmos fork.
* [#12352](https://github.com/cosmos/cosmos-sdk/pull/12352) Move the `RegisterSwaggerAPI` logic into a separate helper function in the server package.
* [#12876](https://github.com/cosmos/cosmos-sdk/pull/12876) Remove proposer-based rewards.
* [#12846](https://github.com/cosmos/cosmos-sdk/pull/12846) Remove `RandomizedParams` from the `AppModuleSimulation` interface which is no longer needed.
* (ci) [#12854](https://github.com/cosmos/cosmos-sdk/pull/12854) Use ghcr.io to host the proto builder image. Update proto builder image to go 1.19
* (x/bank) [#12706](https://github.com/cosmos/cosmos-sdk/pull/12706) Added the `chain-id` flag to the `AddTxFlagsToCmd` API. There is no longer a need to explicitly register this flag on commands whens `AddTxFlagsToCmd` is already called.
* [#12717](https://github.com/cosmos/cosmos-sdk/pull/12717) Use injected encoding params in simapp.
* [#12634](https://github.com/cosmos/cosmos-sdk/pull/12634) Move `sdk.Dec` to math package.
* [#12187](https://github.com/cosmos/cosmos-sdk/pull/12187) Add batch operation for x/nft module.
* [#12455](https://github.com/cosmos/cosmos-sdk/pull/12455) Show attempts count in error for signing.
* [#13101](https://github.com/cosmos/cosmos-sdk/pull/13101) Remove weights from `simapp/params` and `testutil/sims`. They are now in their respective modules.
* [#12398](https://github.com/cosmos/cosmos-sdk/issues/12398) Refactor all `x` modules to unit-test via mocks and decouple `simapp`.
* [#13144](https://github.com/cosmos/cosmos-sdk/pull/13144) Add validator distribution info grpc gateway get endpoint.
* [#13168](https://github.com/cosmos/cosmos-sdk/pull/13168) Migrate tendermintdev/proto-builder to ghcr.io. New image `ghcr.io/cosmos/proto-builder:0.8`
* [#13178](https://github.com/cosmos/cosmos-sdk/pull/13178) Add `cosmos.msg.v1.service` protobuf annotation to allow tooling to distinguish between Msg and Query services via reflection.
* [#13236](https://github.com/cosmos/cosmos-sdk/pull/13236) Integrate Filter Logging
* [#13528](https://github.com/cosmos/cosmos-sdk/pull/13528) Update `ValidateMemoDecorator` to only check memo against `MaxMemoCharacters` param when a memo is present.
* [#13651](https://github.com/cosmos/cosmos-sdk/pull/13651) Update `server/config/config.GetConfig` function.
* [#13781](https://github.com/cosmos/cosmos-sdk/pull/13781) Remove `client/keys.KeysCdc`.
* [#13802](https://github.com/cosmos/cosmos-sdk/pull/13802) Add --output-document flag to the export CLI command to allow writing genesis state to a file.
* [#13794](https://github.com/cosmos/cosmos-sdk/pull/13794) `types/module.Manager` now supports the
`cosmossdk.io/core/appmodule.AppModule` API via the new `NewManagerFromMap` constructor.
* [#14019](https://github.com/cosmos/cosmos-sdk/issues/14019) Remove the interface casting to allow other implementations of a `CommitMultiStore`.
* [#14175](https://github.com/cosmos/cosmos-sdk/pull/14175) Add `server.DefaultBaseappOptions(appopts)` function to reduce boiler plate in root.go. 

### State Machine Breaking

* (baseapp, x/auth/posthandler) [#13940](https://github.com/cosmos/cosmos-sdk/pull/13940) Update `PostHandler` to receive the `runTx` success boolean.
* (store) [#14378](https://github.com/cosmos/cosmos-sdk/pull/14378) The `CacheKV` store is thread-safe again, which includes improved iteration and deletion logic. Iteration is on a strictly isolated view now, which is breaking from previous behavior.
* (x/bank) [#14538](https://github.com/cosmos/cosmos-sdk/pull/14538) Validate denom in bank balances GRPC queries.
* (x/group) [#14465](https://github.com/cosmos/cosmos-sdk/pull/14465) Add title and summary to proposal struct.
* (x/gov) [#14390](https://github.com/cosmos/cosmos-sdk/pull/14390) Add title, proposer and summary to proposal struct.
* (x/group) [#14071](https://github.com/cosmos/cosmos-sdk/pull/14071) Don't re-tally proposal after voting period end if they have been marked as ACCEPTED or REJECTED.
* (x/group) [#13742](https://github.com/cosmos/cosmos-sdk/pull/13742) Migrate group policy account from module accounts to base account.
* (x/auth)[#13780](https://github.com/cosmos/cosmos-sdk/pull/13780) `id` (type of int64) in `AccountAddressByID` grpc query is now deprecated, update to account-id(type of uint64) to use `AccountAddressByID`.
* (codec) [#13307](https://github.com/cosmos/cosmos-sdk/pull/13307) Register all modules' `Msg`s with group's ModuleCdc so that Amino sign bytes are correctly generated.* (x/gov) 
* (codec) [#13196](https://github.com/cosmos/cosmos-sdk/pull/13196) Register all modules' `Msg`s with gov's ModuleCdc so that Amino sign bytes are correctly generated.
* (group) [#13592](https://github.com/cosmos/cosmos-sdk/pull/13592) Fix group types registration with Amino.
* (x/distribution) [#12852](https://github.com/cosmos/cosmos-sdk/pull/12852) Deprecate `CommunityPoolSpendProposal`. Please execute a `MsgCommunityPoolSpend` message via the new v1 `x/gov` module instead. This message can be used to directly fund the `x/gov` module account.
* (x/bank) [#12610](https://github.com/cosmos/cosmos-sdk/pull/12610) `MsgMultiSend` now allows only a single input.
* (x/bank) [#12630](https://github.com/cosmos/cosmos-sdk/pull/12630) Migrate `x/bank` to self-managed parameters and deprecate its usage of `x/params`.
* (x/auth) [#12475](https://github.com/cosmos/cosmos-sdk/pull/12475) Migrate `x/auth` to self-managed parameters and deprecate its usage of `x/params`.
* (x/slashing) [#12399](https://github.com/cosmos/cosmos-sdk/pull/12399) Migrate `x/slashing` to self-managed parameters and deprecate its usage of `x/params`.
* (x/mint) [#12363](https://github.com/cosmos/cosmos-sdk/pull/12363) Migrate `x/mint` to self-managed parameters and deprecate it's usage of `x/params`.
* (x/distribution) [#12434](https://github.com/cosmos/cosmos-sdk/pull/12434) Migrate `x/distribution` to self-managed parameters and deprecate it's usage of `x/params`.
* (x/crisis) [#12445](https://github.com/cosmos/cosmos-sdk/pull/12445) Migrate `x/crisis` to self-managed parameters and deprecate it's usage of `x/params`.
* (x/gov) [#12631](https://github.com/cosmos/cosmos-sdk/pull/12631) Migrate `x/gov` to self-managed parameters and deprecate it's usage of `x/params`.
* (x/staking) [#12409](https://github.com/cosmos/cosmos-sdk/pull/12409) Migrate `x/staking` to self-managed parameters and deprecate it's usage of `x/params`.
* (x/bank) [#11859](https://github.com/cosmos/cosmos-sdk/pull/11859) Move the SendEnabled information out of the Params and into the state store directly.
* (x/gov) [#12771](https://github.com/cosmos/cosmos-sdk/pull/12771) Initial deposit requirement for proposals at submission time.
* (x/staking) [#12967](https://github.com/cosmos/cosmos-sdk/pull/12967) `unbond` now creates only one unbonding delegation entry when multiple unbondings exist at a single height (e.g. through multiple messages in a transaction).
* (x/auth/vesting) [#13502](https://github.com/cosmos/cosmos-sdk/pull/13502) Add Amino Msg registration for `MsgCreatePeriodicVestingAccount`.

### API Breaking Changes

* Migrate to CometBFT. Follow the migration instructions in the [upgrade guide](./UPGRADING.md#migration-to-cometbft-part-1).
* (simulation) [#14728](https://github.com/cosmos/cosmos-sdk/pull/14728) Rename the `ParamChanges` field to `LegacyParamChange` and `Contents` to `LegacyProposalContents` in `simulation.SimulationState`. Additionally it adds a `ProposalMsgs` field to `simulation.SimulationState`.
* (x/gov) [#14782](https://github.com/cosmos/cosmos-sdk/pull/14782) Move the `metadata` argument in `govv1.NewProposal` alongside `title` and `summary`.
* (x/upgrade) [#14216](https://github.com/cosmos/cosmos-sdk/pull/14216) Change upgrade keeper receiver to upgrade keeper pointers.
* (x/auth) [#13780](https://github.com/cosmos/cosmos-sdk/pull/13780) Querying with `id` (type of int64) in `AccountAddressByID` grpc query now throws error, use account-id(type of uint64) instead.
* (store) [#13516](https://github.com/cosmos/cosmos-sdk/pull/13516) Update State Streaming APIs:
    * Add method `ListenCommit` to `ABCIListener`
    * Move `ListeningEnabled` and  `AddListener` methods to `CommitMultiStore`
    * Remove `CacheWrapWithListeners` from `CacheWrap` and `CacheWrapper` interfaces
    * Remove listening APIs from the caching layer (it should only listen to the `rootmulti.Store`)
    * Add three new options to file streaming service constructor.
    * Modify `ABCIListener` such that any error from any method will always halt the app via `panic`
* (x/auth) [#13877](https://github.com/cosmos/cosmos-sdk/pull/13877) Rename `AccountKeeper`'s `GetNextAccountNumber` to `NextAccountNumber`.
* (x/evidence) [#13740](https://github.com/cosmos/cosmos-sdk/pull/13740) The `NewQueryEvidenceRequest` function now takes `hash` as a HEX encoded `string`.
* (server) [#13485](https://github.com/cosmos/cosmos-sdk/pull/13485) The `Application` service now requires the `RegisterNodeService` method to be implemented.
* [#13437](https://github.com/cosmos/cosmos-sdk/pull/13437) Add a list of modules to export argument in `ExportAppStateAndValidators`.
* (simapp) [#13402](https://github.com/cosmos/cosmos-sdk/pull/13402) Move simulation flags to `x/simulation/client/cli`.
* (simapp) [#13402](https://github.com/cosmos/cosmos-sdk/pull/13402) Move simulation helpers functions (`SetupSimulation`, `SimulationOperations`, `CheckExportSimulation`, `PrintStats`, `GetSimulationLog`) to `testutil/sims`.
* (simapp) [#13402](https://github.com/cosmos/cosmos-sdk/pull/13402) Move `testutil/rest` package to `testutil`.
* (types) [#13380](https://github.com/cosmos/cosmos-sdk/pull/13380) Remove deprecated `sdk.NewLevelDB`.
* (simapp) [#13378](https://github.com/cosmos/cosmos-sdk/pull/13378) Move `simapp.App` to `runtime.AppI`.
* (tx) [#12659](https://github.com/cosmos/cosmos-sdk/pull/12659) Remove broadcast mode `block`.
* (simapp) [#12747](https://github.com/cosmos/cosmos-sdk/pull/12747) Remove `simapp.MakeTestEncodingConfig`. Please use `moduletestutil.MakeTestEncodingConfig` (`types/module/testutil`) in tests instead.
* (x/bank) [#12648](https://github.com/cosmos/cosmos-sdk/pull/12648) `NewSendAuthorization` takes a new argument of an optional list of addresses allowed to receive bank assests via authz MsgSend grant. You can pass `nil` for the same behavior as before, i.e. any recipient is allowed.
* (x/bank) [#12593](https://github.com/cosmos/cosmos-sdk/pull/12593) Add `SpendableCoin` method to `BaseViewKeeper`
* (x/slashing) [#12581](https://github.com/cosmos/cosmos-sdk/pull/12581) Remove `x/slashing` legacy querier.
* (types) [#12355](https://github.com/cosmos/cosmos-sdk/pull/12355) Remove the compile-time `types.DBbackend` variable. Removes usage of the same in server/util.go
* (x/gov) [#12368](https://github.com/cosmos/cosmos-sdk/pull/12369) Gov keeper is now passed by reference instead of copy to make post-construction mutation of Hooks and Proposal Handlers possible at a framework level.
* (simapp) [#12270](https://github.com/cosmos/cosmos-sdk/pull/12270) Remove `invCheckPeriod uint` attribute from `SimApp` struct as per migration of `x/crisis` to app wiring
* (simapp) [#12334](https://github.com/cosmos/cosmos-sdk/pull/12334) Move `simapp.ConvertAddrsToValAddrs` and `simapp.CreateTestPubKeys ` to respectively `simtestutil.ConvertAddrsToValAddrs` and `simtestutil.CreateTestPubKeys` (`testutil/sims`)
* (simapp) [#12312](https://github.com/cosmos/cosmos-sdk/pull/12312) Move `simapp.EmptyAppOptions` to `simtestutil.EmptyAppOptions` (`testutil/sims`)
* (simapp) [#12312](https://github.com/cosmos/cosmos-sdk/pull/12312) Remove `skipUpgradeHeights map[int64]bool` and `homePath string` from `NewSimApp` constructor as per migration of `x/upgrade` to app-wiring.
* (testutil) [#12278](https://github.com/cosmos/cosmos-sdk/pull/12278) Move all functions from `simapp/helpers` to `testutil/sims`
* (testutil) [#12233](https://github.com/cosmos/cosmos-sdk/pull/12233) Move `simapp.TestAddr` to `simtestutil.TestAddr` (`testutil/sims`)
* (x/staking) [#12102](https://github.com/cosmos/cosmos-sdk/pull/12102) Staking keeper now is passed by reference instead of copy. Keeper's SetHooks no longer returns keeper. It updates the keeper in place instead.
* (linting) [#12141](https://github.com/cosmos/cosmos-sdk/pull/12141) Fix usability related linting for database. This means removing the infix Prefix from `prefix.NewPrefixWriter` and such so that it is `prefix.NewWriter` and making `db.DBConnection` and such into `db.Connection`
* (x/distribution) [#12434](https://github.com/cosmos/cosmos-sdk/pull/12434) `x/distribution` module `SetParams` keeper method definition is now updated to return `error`.
* (x/staking) [#12409](https://github.com/cosmos/cosmos-sdk/pull/12409) `x/staking` module `SetParams` keeper method definition is now updated to return `error`.
* (x/crisis) [#12445](https://github.com/cosmos/cosmos-sdk/pull/12445) `x/crisis` module `SetConstantFee` keeper method definition is now updated to return `error`.
* (x/gov) [#12631](https://github.com/cosmos/cosmos-sdk/pull/12631) `x/gov` module refactored to use `Params` as single struct instead of `DepositParams`, `TallyParams` & `VotingParams`.
* (x/gov) [#12631](https://github.com/cosmos/cosmos-sdk/pull/12631) Migrate `x/gov` to self-managed parameters and deprecate it's usage of `x/params`.
* (x/bank) [#12630](https://github.com/cosmos/cosmos-sdk/pull/12630) `x/bank` module `SetParams` keeper method definition is now updated to return `error`.
* (x/bank) [#11859](https://github.com/cosmos/cosmos-sdk/pull/11859) Move the SendEnabled information out of the Params and into the state store directly.
  The information can now be accessed using the BankKeeper.
  Setting can be done using MsgSetSendEnabled as a governance proposal.
  A SendEnabled query has been added to both GRPC and CLI.
* (appModule) Remove `Route`, `QuerierRoute` and `LegacyQuerierHandler` from AppModule Interface.
* (x/modules) Remove all LegacyQueries and related code from modules
* (store) [#11825](https://github.com/cosmos/cosmos-sdk/pull/11825) Make extension snapshotter interface safer to use, renamed the util function `WriteExtensionItem` to `WriteExtensionPayload`.
* (x/genutil)[#12956](https://github.com/cosmos/cosmos-sdk/pull/12956) `genutil.AppModuleBasic` has a new attribute: genesis transaction validation function. The existing validation logic is implemented in `genutiltypes.DefaultMessageValidator`. Use `genutil.NewAppModuleBasic` to create a new genutil Module Basic.
* (codec) [#12964](https://github.com/cosmos/cosmos-sdk/pull/12964) `ProtoCodec.MarshalInterface` now returns an error when serializing unregistered types and a subsequent `ProtoCodec.UnmarshalInterface` would fail.
* (x/staking) [#12973](https://github.com/cosmos/cosmos-sdk/pull/12973) Removed `stakingkeeper.RandomValidator`. Use `testutil.RandSliceElem(r, sk.GetAllValidators(ctx))` instead.
* (x/gov) [#13160](https://github.com/cosmos/cosmos-sdk/pull/13160) Remove custom marshaling of proposl and voteoption.
* (types) [#13430](https://github.com/cosmos/cosmos-sdk/pull/13430) Remove unused code `ResponseCheckTx` and `ResponseDeliverTx`
* (store) [#13529](https://github.com/cosmos/cosmos-sdk/pull/13529) Add method `LatestVersion` to `MultiStore` interface, add method `SetQueryMultiStore` to baesapp to support alternative `MultiStore` implementation for query service.
* (pruning) [#13609](https://github.com/cosmos/cosmos-sdk/pull/13609) Move pruning package to be under store package
* [#13794](https://github.com/cosmos/cosmos-sdk/pull/13794) Most methods on `types/module.AppModule` have been moved to 
extension interfaces. `module.Manager.Modules` is now of type `map[string]interface{}` to support in parallel the new 
`cosmossdk.io/core/appmodule.AppModule` API.

### CLI Breaking Changes

* (genesis) [#14149](https://github.com/cosmos/cosmos-sdk/pull/14149) Add `simd genesis` command, which contains all genesis-related sub-commands.
* (x/genutil) [#13535](https://github.com/cosmos/cosmos-sdk/pull/13535) Replace in `simd init`, the `--staking-bond-denom` flag with `--default-denom` which is used for all default denomination in the genesis, instead of only staking.

### Bug Fixes

* (x/auth/vesting) [#15373](https://github.com/cosmos/cosmos-sdk/pull/15373) Add extra checks when creating a periodic vesting account.
* (x/auth) [#13838](https://github.com/cosmos/cosmos-sdk/pull/13838) Fix calling `String()` and `MarshalYAML` panics when pubkey is set on a `BaseAccount``. 
* (x/evidence) [#13740](https://github.com/cosmos/cosmos-sdk/pull/13740) Fix evidence query API to decode the hash properly.
* (bank) [#13691](https://github.com/cosmos/cosmos-sdk/issues/13691) Fix unhandled error for vesting account transfers, when total vesting amount exceeds total balance.
* [#13553](https://github.com/cosmos/cosmos-sdk/pull/13553) Ensure all parameter validation for decimal types handles nil decimal values.
* [#13145](https://github.com/cosmos/cosmos-sdk/pull/13145) Fix panic when calling `String()` to a Record struct type.
* [#13116](https://github.com/cosmos/cosmos-sdk/pull/13116) Fix a dead-lock in the `Group-TotalWeight` `x/group` invariant.
* (types) [#12154](https://github.com/cosmos/cosmos-sdk/pull/12154) Add `baseAccountGetter` to avoid invalid account error when create vesting account.
* (x/staking) [#12303](https://github.com/cosmos/cosmos-sdk/pull/12303) Use bytes instead of string comparison in delete validator queue
* (store/rootmulti) [#12487](https://github.com/cosmos/cosmos-sdk/pull/12487) Fix non-deterministic map iteration.
* (sdk/dec_coins) [#12903](https://github.com/cosmos/cosmos-sdk/pull/12903) Fix nil `DecCoin` creation when converting `Coins` to `DecCoins`
* (store) [#12945](https://github.com/cosmos/cosmos-sdk/pull/12945) Fix nil end semantics in store/cachekv/iterator when iterating a dirty cache.
* (x/gov) [#13051](https://github.com/cosmos/cosmos-sdk/pull/13051) In SubmitPropsal, when a legacy msg fails it's handler call, wrap the error as ErrInvalidProposalContent (instead of ErrNoProposalHandlerExists).
* (snapshot) [#13400](https://github.com/cosmos/cosmos-sdk/pull/13400) Fix snapshot checksum issue in golang 1.19. 
* (server) [#13778](https://github.com/cosmos/cosmos-sdk/pull/13778) Set Cosmos SDK default endpoints to localhost to avoid unknown exposure of endpoints.
* (x/auth) [#13877](https://github.com/cosmos/cosmos-sdk/pull/13877) Handle missing account numbers during `InitGenesis`.
* (x/gov) [#13918](https://github.com/cosmos/cosmos-sdk/pull/13918) Propagate message errors when executing a proposal.

### Deprecated

* (x/evidence) [#13740](https://github.com/cosmos/cosmos-sdk/pull/13740) The `evidence_hash` field of `QueryEvidenceRequest` has been deprecated and now contains a new field `hash` with type `string`.
* (x/bank) [#11859](https://github.com/cosmos/cosmos-sdk/pull/11859) The Params.SendEnabled field is deprecated and unusable.
  The information can now be accessed using the BankKeeper.
  Setting can be done using MsgSetSendEnabled as a governance proposal.
  A SendEnabled query has been added to both GRPC and CLI.

## [v0.46.11](https://github.com/cosmos/cosmos-sdk/releases/tag/v0.46.11) - 2022-03-03

### Improvements

* (deps) Migrate to [CometBFT](https://github.com/cometbft/cometbft). Follow the instructions in the [release notes](./RELEASE_NOTES.md).
* (store) [#15152](https://github.com/cosmos/cosmos-sdk/pull/15152) Remove unmaintained and experimental `store/v2alpha1`.
* (store) [#14410](https://github.com/cosmos/cosmos-sdk/pull/14410) `rootmulti.Store.loadVersion` has validation to check if all the module stores' height is correct, it will error if any module store has incorrect height.

### Bug Fixes

* [#15243](https://github.com/cosmos/cosmos-sdk/pull/15243) `LatestBlockResponse` & `BlockByHeightResponse` types' field `sdk_block` was incorrectly cast `proposer_address` bytes to validator operator address, now to consensus address.

## [v0.46.10](https://github.com/cosmos/cosmos-sdk/releases/tag/v0.46.10) - 2022-02-16

### Improvements

* (cli) [#14953](https://github.com/cosmos/cosmos-sdk/pull/14953) Enable profiling block replay during abci handshake with `--cpu-profile`.

## [v0.46.9](https://github.com/cosmos/cosmos-sdk/releases/tag/v0.46.9) - 2022-02-07

### Improvements

* (store/cache) [#13881](https://github.com/cosmos/cosmos-sdk/pull/13881) Optimize iteration on nested cached KV stores and other operations in general.
* (deps) [#14846](https://github.com/cosmos/cosmos-sdk/pull/14846) Bump btcd.
* (deps) Bump Tendermint version to [v0.34.26](https://github.com/informalsystems/tendermint/releases/tag/v0.34.26).
* (store/cache) [#14189](https://github.com/cosmos/cosmos-sdk/pull/14189) Add config `iavl-lazy-loading` to enable lazy loading of iavl store, to improve start up time of archive nodes, add method `SetLazyLoading` to `CommitMultiStore` interface.
    * A new field has been added to the app.toml. This alllows nodes with larger databases to startup quicker 

    ```toml
    # IAVLLazyLoading enable/disable the lazy loading of iavl store.
    # Default is false.
    iavl-lazy-loading = ""  
  ```

### Bug Fixes

* (cli) [#14919](https://github.com/cosmos/cosmos-sdk/pull/#14919) Fix never assigned error when write validators.
* (store) [#14798](https://github.com/cosmos/cosmos-sdk/pull/14798) Copy btree to avoid the problem of modify while iteration.
* (cli) [#14799](https://github.com/cosmos/cosmos-sdk/pull/14799) Fix Evidence CLI query flag parsing (backport #13458)

## [v0.46.8](https://github.com/cosmos/cosmos-sdk/releases/tag/v0.46.8) - 2022-01-23

### Improvements

* (store/cache) [#13881](https://github.com/cosmos/cosmos-sdk/pull/13881) Optimize iteration on nested cached KV stores and other operations in general.
* (x/gov) [#14347](https://github.com/cosmos/cosmos-sdk/pull/14347) Support `v1.Proposal` message in `v1beta1.Proposal.Content`.
* (deps) Use Informal System fork of Tendermint version to [v0.34.24](https://github.com/informalsystems/tendermint/releases/tag/v0.34.24).

### Bug Fixes

* (x/group) [#14526](https://github.com/cosmos/cosmos-sdk/pull/14526) Fix wrong address set in `EventUpdateGroupPolicy`.
* (ante) [#14448](https://github.com/cosmos/cosmos-sdk/pull/14448) Return anteEvents when postHandler fail.

### API Breaking

* (x/gov) [#14422](https://github.com/cosmos/cosmos-sdk/pull/14422) Remove `Migrate_V046_6_To_V046_7` function which shouldn't be used for chains which already migrated to 0.46.

## [v0.46.7](https://github.com/cosmos/cosmos-sdk/releases/tag/v0.46.7) - 2022-12-13

### Features

* (client) [#14051](https://github.com/cosmos/cosmos-sdk/pull/14051) Add `--grpc` client option.

### Improvements

* (deps) Bump Tendermint version to [v0.34.24](https://github.com/tendermint/tendermint/releases/tag/v0.34.24).
* [#13651](https://github.com/cosmos/cosmos-sdk/pull/13651) Update `server/config/config.GetConfig` function.
* [#14175](https://github.com/cosmos/cosmos-sdk/pull/14175) Add `server.DefaultBaseappOptions(appopts)` function to reduce boiler plate in root.go.

### State Machine Breaking

* (x/gov) [#14214](https://github.com/cosmos/cosmos-sdk/pull/14214) Fix gov v0.46 migration to v1 votes.
    * Also provide a helper function `govv046.Migrate_V0466_To_V0467` for migrating a chain already on v0.46 with versions <=v0.46.6 to the latest v0.46.7 correct state.
* (x/group) [#14071](https://github.com/cosmos/cosmos-sdk/pull/14071) Don't re-tally proposal after voting period end if they have been marked as ACCEPTED or REJECTED.

### API Breaking Changes

* (store) [#13516](https://github.com/cosmos/cosmos-sdk/pull/13516) Update State Streaming APIs:
    * Add method `ListenCommit` to `ABCIListener`
    * Move `ListeningEnabled` and  `AddListener` methods to `CommitMultiStore`
    * Remove `CacheWrapWithListeners` from `CacheWrap` and `CacheWrapper` interfaces
    * Remove listening APIs from the caching layer (it should only listen to the `rootmulti.Store`)
    * Add three new options to file streaming service constructor.
    * Modify `ABCIListener` such that any error from any method will always halt the app via `panic`
* (store) [#13529](https://github.com/cosmos/cosmos-sdk/pull/13529) Add method `LatestVersion` to `MultiStore` interface, add method `SetQueryMultiStore` to baesapp to support alternative `MultiStore` implementation for query service.

### Bug Fixes

* (baseapp) [#13983](https://github.com/cosmos/cosmos-sdk/pull/13983) Don't emit duplicate ante-handler events when a post-handler is defined.
* (baseapp) [#14049](https://github.com/cosmos/cosmos-sdk/pull/14049) Fix state sync when interval is zero.
* (store) [#13516](https://github.com/cosmos/cosmos-sdk/pull/13516) Fix state listener that was observing writes at wrong time.

## [v0.46.6](https://github.com/cosmos/cosmos-sdk/releases/tag/v0.46.6) - 2022-11-18

### Improvements

* (config) [#13894](https://github.com/cosmos/cosmos-sdk/pull/13894) Support state streaming configuration in `app.toml` template and default configuration.

### Bug Fixes

* (x/gov) [#13918](https://github.com/cosmos/cosmos-sdk/pull/13918) Fix propagation of message errors when executing a proposal.

## [v0.46.5](https://github.com/cosmos/cosmos-sdk/releases/tag/v0.46.5) - 2022-11-17

### Features

* (x/bank) [#13891](https://github.com/cosmos/cosmos-sdk/pull/13891) Provide a helper function `Migrate_V0464_To_V0465` for migrating a chain **already on v0.46 with versions <=v0.46.4** to the latest v0.46.5 correct state.

### Improvements

* [#13826](https://github.com/cosmos/cosmos-sdk/pull/13826) Support custom `GasConfig` configuration for applications.
* (deps) Bump Tendermint version to [v0.34.23](https://github.com/tendermint/tendermint/releases/tag/v0.34.23).

### State Machine Breaking

* (x/group) [#13876](https://github.com/cosmos/cosmos-sdk/pull/13876) Fix group MinExecutionPeriod that is checked on execution now, instead of voting period end.

### API Breaking Changes

* (x/group) [#13876](https://github.com/cosmos/cosmos-sdk/pull/13876) Add `GetMinExecutionPeriod` method on DecisionPolicy interface.

### Bug Fixes

* (x/group) [#13869](https://github.com/cosmos/cosmos-sdk/pull/13869) Group members weight must be positive and a finite number.
* (x/bank) [#13821](https://github.com/cosmos/cosmos-sdk/pull/13821) Fix bank store migration of coin metadata.
* (x/group) [#13808](https://github.com/cosmos/cosmos-sdk/pull/13808) Fix propagation of message events to the current context in `EndBlocker`.
* (x/gov) [#13728](https://github.com/cosmos/cosmos-sdk/pull/13728) Fix propagation of message events to the current context in `EndBlocker`.
* (store) [#13803](https://github.com/cosmos/cosmos-sdk/pull/13803) Add an error log if IAVL set operation failed.
* [#13861](https://github.com/cosmos/cosmos-sdk/pull/13861) Allow `_` characters in tx event queries, i.e. `GetTxsEvent`.

## [v0.46.4](https://github.com/cosmos/cosmos-sdk/releases/tag/v0.46.4) - 2022-11-01

### Features

* (x/auth) [#13612](https://github.com/cosmos/cosmos-sdk/pull/13612) Add `Query/ModuleAccountByName` endpoint for accessing the module account info by module name.

### Improvements

* (deps) Bump IAVL version to [v0.19.4](https://github.com/cosmos/iavl/releases/tag/v0.19.4).

### Bug Fixes

* (x/auth/tx) [#12474](https://github.com/cosmos/cosmos-sdk/pull/12474) Remove condition in GetTxsEvent that disallowed multiple equal signs, which would break event queries with base64 strings (i.e. query by signature).
* (store) [#13530](https://github.com/cosmos/cosmos-sdk/pull/13530) Fix app-hash mismatch if upgrade migration commit is interrupted.

### CLI Breaking Changes

* [#13656](https://github.com/cosmos/cosmos-sdk/pull/13659) Rename `server.FlagIAVLFastNode` to `server.FlagDisableIAVLFastNode` for clarity.

### API Breaking Changes

* (context) [#13063](https://github.com/cosmos/cosmos-sdk/pull/13063) Update `Context#CacheContext` to automatically emit all events on the parent context's `EventManager`.

## [v0.46.3](https://github.com/cosmos/cosmos-sdk/releases/tag/v0.46.3) - 2022-10-20

ATTENTION:

This is a security release for the [Dragonberry security advisory](https://forum.cosmos.network/t/ibc-security-advisory-dragonberry/7702).

All users should upgrade immediately.

Users *must* add a replace directive in their go.mod for the new `ics23` package in the SDK:

```go
replace github.com/confio/ics23/go => github.com/cosmos/cosmos-sdk/ics23/go v0.8.0
```

### Features

* [#13435](https://github.com/cosmos/cosmos-sdk/pull/13435) Extend error context when a simulation fails.
* (grpc) [#13485](https://github.com/cosmos/cosmos-sdk/pull/13485) Implement a new gRPC query, `/cosmos/base/node/v1beta1/config`, which provides operator configuration.
* (cli) [#13147](https://github.com/cosmos/cosmos-sdk/pull/13147) Add the `--append` flag to the `sign-batch` CLI cmd to combine the messages and sign those txs which are created with `--generate-only`.
* (cli) [#13454](https://github.com/cosmos/cosmos-sdk/pull/13454) `sign-batch` CLI can now read multiple transaction files.

### Improvements

* [#13586](https://github.com/cosmos/cosmos-sdk/pull/13586) Bump Tendermint to `v0.34.22`.
* (auth) [#13460](https://github.com/cosmos/cosmos-sdk/pull/13460) The `q auth address-by-id` CLI command has been renamed to `q auth address-by-acc-num` to be more explicit. However, the old `address-by-id` version is still kept as an alias, for backwards compatibility.
* [#13433](https://github.com/cosmos/cosmos-sdk/pull/13433) Remove dead code in cacheMergeIterator `Domain()`.

### Bug Fixes

* Implement dragonberry security patch.
    * For applying the patch please refer to the [RELEASE NOTES](./RELEASE_NOTES.md)
* (store) [#13459](https://github.com/cosmos/cosmos-sdk/pull/13459) Don't let state listener observe the uncommitted writes.
* [#12548](https://github.com/cosmos/cosmos-sdk/pull/12548) Prevent signing from wrong key while using multisig.

### API Breaking Changes

* (server) [#13485](https://github.com/cosmos/cosmos-sdk/pull/13485) The `Application` service now requires the `RegisterNodeService` method to be implemented.

## [v0.46.2](https://github.com/cosmos/cosmos-sdk/releases/tag/v0.46.2) - 2022-10-03

### API Breaking Changes

* (cli) [#13089](https://github.com/cosmos/cosmos-sdk/pull/13089) Fix rollback command don't actually delete multistore versions, added method `RollbackToVersion` to interface `CommitMultiStore` and added method `CommitMultiStore` to `Application` interface.
* (cli) [#13089](https://github.com/cosmos/cosmos-sdk/pull/13089) `NewRollbackCmd` now takes an `appCreator types.AppCreator`.

### Features

* (cli) [#13207](https://github.com/cosmos/cosmos-sdk/pull/13207) Reduce user's password prompts when calling keyring `List()` function.
* (cli) [#13353](https://github.com/cosmos/cosmos-sdk/pull/13353) Add `tx group draft-proposal` command for generating group proposal JSONs (skeleton).
* (cli) [#13304](https://github.com/cosmos/cosmos-sdk/pull/13304) Add `tx gov draft-proposal` command for generating proposal JSONs (skeleton).
* (x/authz) [#13047](https://github.com/cosmos/cosmos-sdk/pull/13047) Add a GetAuthorization function to the keeper.
* (cli) [#12742](https://github.com/cosmos/cosmos-sdk/pull/12742) Add the `prune` CLI cmd to manually prune app store history versions based on the pruning options.

### Improvements

* [#13323](https://github.com/cosmos/cosmos-sdk/pull/13323) Ensure `withdraw_rewards` rewards are emitted from all actions that result in rewards being withdrawn.
* [#13233](https://github.com/cosmos/cosmos-sdk/pull/13233) Add `--append` to `add-genesis-account` sub-command to append new tokens after an account is already created.
* (x/group) [#13214](https://github.com/cosmos/cosmos-sdk/pull/13214) Add `withdraw-proposal` command to group module's CLI transaction commands.
* (x/auth) [#13048](https://github.com/cosmos/cosmos-sdk/pull/13048) Add handling of AccountNumberStoreKeyPrefix to the simulation decoder.
* (simapp) [#13107](https://github.com/cosmos/cosmos-sdk/pull/13107) Call `SetIAVLCacheSize` with the configured value in simapp.
* [#13301](https://github.com/cosmos/cosmos-sdk/pull/13301) Keep the balance query endpoint compatible with legacy blocks
* [#13321](https://github.com/cosmos/cosmos-sdk/pull/13321) Add flag to disable fast node migration and usage.

### Bug Fixes

* (types) [#13265](https://github.com/cosmos/cosmos-sdk/pull/13265) Correctly coalesce coins even with repeated denominations & simplify logic.
* (x/auth) [#13200](https://github.com/cosmos/cosmos-sdk/pull/13200) Fix wrong sequences in `sign-batch`.
* (export) [#13029](https://github.com/cosmos/cosmos-sdk/pull/13029) Fix exporting the blockParams regression.
* [#13046](https://github.com/cosmos/cosmos-sdk/pull/13046) Fix missing return statement in BaseApp.Query.
* (store) [#13336](https://github.com/cosmos/cosmos-sdk/pull/13334) Call streaming listeners for deliver tx event, it was removed accidentally.
* (grpc) [#13417](https://github.com/cosmos/cosmos-sdk/pull/13417) fix grpc query panic that could crash the node (backport #13352).
* (grpc) [#13418](https://github.com/cosmos/cosmos-sdk/pull/13418) Add close for grpc only mode.

## [v0.46.1](https://github.com/cosmos/cosmos-sdk/releases/tag/v0.46.1) - 2022-08-24

### Improvements

* [#12953](https://github.com/cosmos/cosmos-sdk/pull/12953) Change the default priority mechanism to be based on gas price.
* [#12981](https://github.com/cosmos/cosmos-sdk/pull/12981) Return proper error when parsing telemetry configuration.
* [#12969](https://github.com/cosmos/cosmos-sdk/pull/12969) Bump Tendermint to `v0.34.21` and IAVL to `v0.19.1`.
* [#12885](https://github.com/cosmos/cosmos-sdk/pull/12885) Amortize cost of processing cache KV store.
* (events) [#12850](https://github.com/cosmos/cosmos-sdk/pull/12850) Add a new `fee_payer` attribute to the `tx` event that is emitted from the `DeductFeeDecorator` AnteHandler decorator.
* (x/params) [#12615](https://github.com/cosmos/cosmos-sdk/pull/12615) Add `GetParamSetIfExists` function to params `Subspace` to prevent panics on breaking changes.
* (x/bank) [#12674](https://github.com/cosmos/cosmos-sdk/pull/12674) Add convenience function `CreatePrefixedAccountStoreKey()` to construct key to access account's balance for a given denom.
* [#12877](https://github.com/cosmos/cosmos-sdk/pull/12877) Bumped cosmossdk.io/math to v1.0.0-beta.3
* [#12693](https://github.com/cosmos/cosmos-sdk/pull/12693) Make sure the order of each node is consistent when emitting proto events.

### Bug Fixes

* (x/group) [#12888](https://github.com/cosmos/cosmos-sdk/pull/12888) Fix event propagation to the current context of `x/group` message execution `[]sdk.Result`.
* (x/upgrade) [#12906](https://github.com/cosmos/cosmos-sdk/pull/12906) Fix upgrade failure by moving downgrade verification logic after store migration.

## [v0.46.0](https://github.com/cosmos/cosmos-sdk/releases/tag/v0.46.0) - 2022-07-26

### Features

* (types) [#11985](https://github.com/cosmos/cosmos-sdk/pull/11985) Add a `Priority` field on `sdk.Context`, which represents the CheckTx priority field. It is only used during CheckTx.
* (gRPC) [#11889](https://github.com/cosmos/cosmos-sdk/pull/11889) Support custom read and write gRPC options in `app.toml`. See `max-recv-msg-size` and `max-send-msg-size` respectively.
* (cli) [#11738](https://github.com/cosmos/cosmos-sdk/pull/11738) Add `tx auth multi-sign` as alias of `tx auth multisign` for consistency with `multi-send`.
* (cli) [#11738](https://github.com/cosmos/cosmos-sdk/pull/11738) Add `tx bank multi-send` command for bulk send of coins to multiple accounts.
* (grpc) [#11642](https://github.com/cosmos/cosmos-sdk/pull/11642) Implement `ABCIQuery` in the Tendermint gRPC service, which proxies ABCI `Query` requests directly to the application.
* (x/upgrade) [#11551](https://github.com/cosmos/cosmos-sdk/pull/11551) Update `ScheduleUpgrade` for chains to schedule an automated upgrade on `BeginBlock` without having to go though governance.
* (tx) [#11533](https://github.com/cosmos/cosmos-sdk/pull/11533) Register [`EIP191`](https://eips.ethereum.org/EIPS/eip-191) as an available `SignMode` for chains to use.
* (x/genutil) [#11500](https://github.com/cosmos/cosmos-sdk/pull/11500) Fix GenTx validation and adjust error messages
* [#11430](https://github.com/cosmos/cosmos-sdk/pull/11430) Introduce a new `grpc-only` flag, such that when enabled, will start the node in a query-only mode. Note, gRPC MUST be enabled with this flag.
* (x/bank) [#11417](https://github.com/cosmos/cosmos-sdk/pull/11417) Introduce a new `SpendableBalances` gRPC query that retrieves an account's total (paginated) spendable balances.
* [#11441](https://github.com/cosmos/cosmos-sdk/pull/11441) Added a new method, `IsLTE`, for `types.Coin`. This method is used to check if a `types.Coin` is less than or equal to another `types.Coin`.
* (x/upgrade) [#11116](https://github.com/cosmos/cosmos-sdk/pull/11116) `MsgSoftwareUpgrade` and `MsgCancelUpgrade` have been added to support v1beta2 msgs-based gov proposals.
* [#10977](https://github.com/cosmos/cosmos-sdk/pull/10977) Now every cosmos message protobuf definition must be extended with a `cosmos.msg.v1.signer` option to signal the signer fields in a language agnostic way.
* [#10710](https://github.com/cosmos/cosmos-sdk/pull/10710) Chain-id shouldn't be required for creating a transaction with both --generate-only and --offline flags.
* [#10703](https://github.com/cosmos/cosmos-sdk/pull/10703) Create a new grantee account, if the grantee of an authorization does not exist.
* [#10592](https://github.com/cosmos/cosmos-sdk/pull/10592) Add a `DecApproxEq` function that checks to see if `|d1 - d2| < tol` for some Dec `d1, d2, tol`.
* [#9933](https://github.com/cosmos/cosmos-sdk/pull/9933) Introduces the notion of a Cosmos "Scalar" type, which would just be simple aliases that give human-understandable meaning to the underlying type, both in Go code and in Proto definitions.
* [#9884](https://github.com/cosmos/cosmos-sdk/pull/9884) Provide a new gRPC query handler, `/cosmos/params/v1beta1/subspaces`, that allows the ability to query for all registered subspaces and their respective keys.
* [#9776](https://github.com/cosmos/cosmos-sdk/pull/9776) Add flag `staking-bond-denom` to specify the staking bond denomination value when initializing a new chain.
* [#9533](https://github.com/cosmos/cosmos-sdk/pull/9533) Added a new gRPC method, `DenomOwners`, in `x/bank` to query for all account holders of a specific denomination.
* (bank) [#9618](https://github.com/cosmos/cosmos-sdk/pull/9618) Update bank.Metadata: add URI and URIHash attributes.
* (store) [#8664](https://github.com/cosmos/cosmos-sdk/pull/8664) Implementation of ADR-038 file StreamingService
* [#9837](https://github.com/cosmos/cosmos-sdk/issues/9837) `--generate-only` flag can be used with a keyname from the keyring.
* [#10326](https://github.com/cosmos/cosmos-sdk/pull/10326) `x/authz` add all grants by granter query.
* [#10944](https://github.com/cosmos/cosmos-sdk/pull/10944) `x/authz` add all grants by grantee query
* [#10348](https://github.com/cosmos/cosmos-sdk/pull/10348) Add `fee.{payer,granter}` and `tip` fields to StdSignDoc for signing tipped transactions.
* [#10208](https://github.com/cosmos/cosmos-sdk/pull/10208) Add `TipsTxMiddleware` for transferring tips.
* [#10379](https://github.com/cosmos/cosmos-sdk/pull/10379) Add validation to `x/upgrade` CLI `software-upgrade` command `--plan-info` value.
* [#10507](https://github.com/cosmos/cosmos-sdk/pull/10507) Add antehandler for tx priority.
* [#10311](https://github.com/cosmos/cosmos-sdk/pull/10311) Adds cli to use tips transactions. It adds an `--aux` flag to all CLI tx commands to generate the aux signer data (with optional tip), and a new `tx aux-to-fee` subcommand to let the fee payer gather aux signer data and broadcast the tx
* [#11019](https://github.com/cosmos/cosmos-sdk/pull/11019) Add `MsgCreatePermanentLockedAccount` and CLI method for creating permanent locked account
* [#10947](https://github.com/cosmos/cosmos-sdk/pull/10947) Add `AllowancesByGranter` query to the feegrant module
* [#10407](https://github.com/cosmos/cosmos-sdk/pull/10407) Add validation to `x/upgrade` module's `BeginBlock` to check accidental binary downgrades
* (gov) [#11036](https://github.com/cosmos/cosmos-sdk/pull/11036) Add in-place migrations for 0.43->0.46. Add a `migrate v0.46` CLI command for v0.43->0.46 JSON genesis migration.
* [#11006](https://github.com/cosmos/cosmos-sdk/pull/11006) Add `debug pubkey-raw` command to allow inspecting of pubkeys in legacy bech32 format
* (x/authz) [#10714](https://github.com/cosmos/cosmos-sdk/pull/10714) Add support for pruning expired authorizations
* [#11179](https://github.com/cosmos/cosmos-sdk/pull/11179) Add state rollback command.
* [#11234](https://github.com/cosmos/cosmos-sdk/pull/11234) Add `GRPCClient` field to Client Context. If `GRPCClient` field is set to nil, the `Invoke` method would use ABCI query, otherwise use gprc.
* (authz)[#11060](https://github.com/cosmos/cosmos-sdk/pull/11060) Support grant with no expire time.
* (rosetta) [#11590](https://github.com/cosmos/cosmos-sdk/pull/11590) Add fee suggestion for rosetta and enable offline mode. Also force set events about Fees to Success to pass reconciliation test.
* (types) [#11959](https://github.com/cosmos/cosmos-sdk/pull/11959) Added `sdk.Coins.Find` helper method to find a coin by denom.
* (upgrade) [#12603](https://github.com/cosmos/cosmos-sdk/pull/12603) feat: Move AppModule.BeginBlock and AppModule.EndBlock to extension interfaces
* (telemetry) [#12405](https://github.com/cosmos/cosmos-sdk/pull/12405) Add *query* calls metric to telemetry.
* (query) [#12253](https://github.com/cosmos/cosmos-sdk/pull/12253) Add `GenericFilteredPaginate` to the `query` package to improve UX.

### API Breaking Changes

* (x/auth/ante) [#11985](https://github.com/cosmos/cosmos-sdk/pull/11985) The `MempoolFeeDecorator` has been removed. Instead, the `DeductFeeDecorator` takes a new argument of type `TxFeeChecker`, to define custom fee models. If `nil` is passed to this `TxFeeChecker` argument, then it will default to `checkTxFeeWithValidatorMinGasPrices`, which is the exact same behavior as the old `MempoolFeeDecorator` (i.e. checking fees against validator's own min gas price).
* (x/auth/ante) [#11985](https://github.com/cosmos/cosmos-sdk/pull/11985) The `ExtensionOptionsDecorator` takes an argument of type `ExtensionOptionChecker`. For backwards-compatibility, you can pass `nil`, which defaults to the old behavior of rejecting all tx extensions.
* (crypto/keyring) [#11932](https://github.com/cosmos/cosmos-sdk/pull/11932) Remove `Unsafe*` interfaces from keyring package. Please use interface casting if you wish to access those unsafe functions.
* (types) [#11881](https://github.com/cosmos/cosmos-sdk/issues/11881) Rename `AccAddressFromHex` to `AccAddressFromHexUnsafe`.
* (types) [#11788](https://github.com/cosmos/cosmos-sdk/pull/11788) The `Int` and `Uint` types have been moved to their own dedicated module, `math`. Aliases are kept in the SDK's root `types` package, however, it is encouraged to utilize the new `math` module. As a result, the `Int#ToDec` API has been removed.
* (grpc) [#11642](https://github.com/cosmos/cosmos-sdk/pull/11642) The `RegisterTendermintService` method in the `tmservice` package now requires a `abciQueryFn` query function parameter.
* [#11496](https://github.com/cosmos/cosmos-sdk/pull/11496) Refactor abstractions for snapshot and pruning; snapshot intervals eventually pruned; unit tests.
* (types) [#11689](https://github.com/cosmos/cosmos-sdk/pull/11689) Make `Coins#Sub` and `Coins#SafeSub` consistent with `Coins#Add`.
* (store)[#11152](https://github.com/cosmos/cosmos-sdk/pull/11152) Remove `keep-every` from pruning options.
* [#10950](https://github.com/cosmos/cosmos-sdk/pull/10950) Add `envPrefix` parameter to `cmd.Execute`.
* (x/mint) [#10441](https://github.com/cosmos/cosmos-sdk/pull/10441) The `NewAppModule` function now accepts an inflation calculation function as an argument.
* [#9695](https://github.com/cosmos/cosmos-sdk/pull/9695) Migrate keys from `Info` (serialized as amino) -> `Record` (serialized as proto)
    * Add new `codec.Codec` argument in:
        * `keyring.NewInMemory`
        * `keyring.New`
    * Rename:
        * `SavePubKey` to `SaveOfflineKey`.
        * `NewMultiInfo`, `NewLedgerInfo` to `NewLegacyMultiInfo`, `newLegacyLedgerInfo` respectively. Move them into `legacy_info.go`.
        * `NewOfflineInfo` to `newLegacyOfflineInfo` and move it to `migration_test.go`.
    * Return:
    _`keyring.Record, error` in `SaveOfflineKey`, `SaveLedgerKey`, `SaveMultiSig`, `Key` and `KeyByAddress`.
    _`keyring.Record` instead of `Info` in `NewMnemonic` and `List`.
    * Remove `algo` argument from :
        * `SaveOfflineKey`
    * Take `keyring.Record` instead of `Info` as first argument in:
        * `MkConsKeyOutput`
        * `MkValKeyOutput`
        * `MkAccKeyOutput`
* [#10022](https://github.com/cosmos/cosmos-sdk/pull/10022) `AuthKeeper` interface in `x/auth` now includes a function `HasAccount`.
* [#9759](https://github.com/cosmos/cosmos-sdk/pull/9759) `NewAccountKeeeper` in `x/auth` now takes an additional `bech32Prefix` argument that represents `sdk.Bech32MainPrefix`.
* [#9628](https://github.com/cosmos/cosmos-sdk/pull/9628) Rename `x/{mod}/legacy` to `x/{mod}/migrations`.
* [#9571](https://github.com/cosmos/cosmos-sdk/pull/9571) Implemented error handling for staking hooks, which now return an error on failure.
* [#9427](https://github.com/cosmos/cosmos-sdk/pull/9427) Move simapp `FundAccount` and `FundModuleAccount` to `x/bank/testutil`
* (client/tx) [#9421](https://github.com/cosmos/cosmos-sdk/pull/9421/) `BuildUnsignedTx`, `BuildSimTx`, `PrintUnsignedStdTx` functions are moved to
  the Tx Factory as methods.
* (client/keys) [#9601](https://github.com/cosmos/cosmos-sdk/pull/9601) Added `keys rename` CLI command and `Keyring.Rename` interface method to rename a key in the keyring.
* (x/slashing) [#9458](https://github.com/cosmos/cosmos-sdk/pull/9458) Coins burned from slashing is now returned from Slash function and included in Slash event.
* [#9246](https://github.com/cosmos/cosmos-sdk/pull/9246) The `New` method for the network package now returns an error.
* [#9519](https://github.com/cosmos/cosmos-sdk/pull/9519) `DeleteDeposits` renamed to `DeleteAndBurnDeposits`, `RefundDeposits` renamed to `RefundAndDeleteDeposits`
* (codec) [#9521](https://github.com/cosmos/cosmos-sdk/pull/9521) Removed deprecated `clientCtx.JSONCodec` from `client.Context`.
* (codec) [#9521](https://github.com/cosmos/cosmos-sdk/pull/9521) Rename `EncodingConfig.Marshaler` to `Codec`.
* [#9594](https://github.com/cosmos/cosmos-sdk/pull/9594) `RESTHandlerFn` argument is removed from the `gov/NewProposalHandler`.
* [#9594](https://github.com/cosmos/cosmos-sdk/pull/9594) `types/rest` package moved to `testutil/rest`.
* [#9432](https://github.com/cosmos/cosmos-sdk/pull/9432) `ConsensusParamsKeyTable` moved from `params/keeper` to `params/types`
* [#9576](https://github.com/cosmos/cosmos-sdk/pull/9576) Add debug error message to `sdkerrors.QueryResult` when enabled
* [#9650](https://github.com/cosmos/cosmos-sdk/pull/9650) Removed deprecated message handler implementation from the SDK modules.
* [#10248](https://github.com/cosmos/cosmos-sdk/pull/10248) Remove unused `KeyPowerReduction` variable from x/staking types.
* (x/bank) [#9832](https://github.com/cosmos/cosmos-sdk/pull/9832) `AddressFromBalancesStore` renamed to `AddressAndDenomFromBalancesStore`.
* (tests) [#9938](https://github.com/cosmos/cosmos-sdk/pull/9938) `simapp.Setup` accepts additional `testing.T` argument.
* (baseapp) [#11979](https://github.com/cosmos/cosmos-sdk/pull/11979) Rename baseapp simulation helper methods `baseapp.{Check,Deliver}` to `baseapp.Sim{Check,Deliver}`.
* (x/gov) [#10373](https://github.com/cosmos/cosmos-sdk/pull/10373) Removed gov `keeper.{MustMarshal, MustUnmarshal}`.
* [#10348](https://github.com/cosmos/cosmos-sdk/pull/10348) StdSignBytes takes a new argument of type `*tx.Tip` for signing over tips using LEGACY_AMINO_JSON.
* [#10208](https://github.com/cosmos/cosmos-sdk/pull/10208) The `x/auth/signing.Tx` interface now also includes a new `GetTip() *tx.Tip` method for verifying tipped transactions. The `x/auth/types` expected BankKeeper interface now expects the `SendCoins` method too.
* [#10612](https://github.com/cosmos/cosmos-sdk/pull/10612) `baseapp.NewBaseApp` constructor function doesn't take the `sdk.TxDecoder` anymore. This logic has been moved into the TxDecoderMiddleware.
* [#10692](https://github.com/cosmos/cosmos-sdk/pull/10612) `SignerData` takes 2 new fields, `Address` and `PubKey`, which need to get populated when using SIGN_MODE_DIRECT_AUX.
* [#10748](https://github.com/cosmos/cosmos-sdk/pull/10748) Move legacy `x/gov` api to `v1beta1` directory.
* [#10816](https://github.com/cosmos/cosmos-sdk/pull/10816) Reuse blocked addresses from the bank module. No need to pass them to distribution.
* [#10852](https://github.com/cosmos/cosmos-sdk/pull/10852) Move `x/gov/types` to `x/gov/types/v1beta2`.
* [#10922](https://github.com/cosmos/cosmos-sdk/pull/10922), [/#10957](https://github.com/cosmos/cosmos-sdk/pull/10957) Move key `server.Generate*` functions to testutil and support custom mnemonics in in-process testing network. Moved `TestMnemonic` from `testutil` package to `testdata`.
* (x/bank) [#10771](https://github.com/cosmos/cosmos-sdk/pull/10771) Add safety check on bank module perms to allow module-specific mint restrictions (e.g. only minting a certain denom).
* (x/bank) [#10771](https://github.com/cosmos/cosmos-sdk/pull/10771) Add `bank.BaseKeeper.WithMintCoinsRestriction` function to restrict use of bank `MintCoins` usage.
* [#10868](https://github.com/cosmos/cosmos-sdk/pull/10868), [#10989](https://github.com/cosmos/cosmos-sdk/pull/10989) The Gov keeper accepts now 2 more mandatory arguments, the ServiceMsgRouter and a maximum proposal metadata length.
* [#10868](https://github.com/cosmos/cosmos-sdk/pull/10868), [#10989](https://github.com/cosmos/cosmos-sdk/pull/10989), [#11093](https://github.com/cosmos/cosmos-sdk/pull/11093) The Gov keeper accepts now 2 more mandatory arguments, the ServiceMsgRouter and a gov Config including the max metadata length.
* [#11124](https://github.com/cosmos/cosmos-sdk/pull/11124) Add `GetAllVersions` to application store
* (x/authz) [#10447](https://github.com/cosmos/cosmos-sdk/pull/10447) authz `NewGrant` takes a new argument: block time, to correctly validate expire time.
* [#10961](https://github.com/cosmos/cosmos-sdk/pull/10961) Support third-party modules to add extension snapshots to state-sync.
* [#11274](https://github.com/cosmos/cosmos-sdk/pull/11274) `types/errors.New` now is an alias for `types/errors.Register` and should only be used in initialization code.
* (authz)[#11060](https://github.com/cosmos/cosmos-sdk/pull/11060) `authz.NewMsgGrant` `expiration` is now a pointer. When `nil` is used then no expiration will be set (grant won't expire).
* (x/distribution)[#11457](https://github.com/cosmos/cosmos-sdk/pull/11457) Add amount field to `distr.MsgWithdrawDelegatorRewardResponse` and `distr.MsgWithdrawValidatorCommissionResponse`.
* [#11334](https://github.com/cosmos/cosmos-sdk/pull/11334) Move `x/gov/types/v1beta2` to `x/gov/types/v1`.
* (x/auth/middleware) [#11413](https://github.com/cosmos/cosmos-sdk/pull/11413) Refactor tx middleware to be extensible on tx fee logic. Merged `MempoolFeeMiddleware` and `TxPriorityMiddleware` functionalities into `DeductFeeMiddleware`, make the logic extensible using the `TxFeeChecker` option, the current fee logic is preserved by the default `checkTxFeeWithValidatorMinGasPrices` implementation. Change `RejectExtensionOptionsMiddleware` to `NewExtensionOptionsMiddleware` which is extensible with the `ExtensionOptionChecker` option. Unpack the tx extension options `Any`s to interface `TxExtensionOptionI`.
* (migrations) [#11556](https://github.com/cosmos/cosmos-sdk/pull/11556#issuecomment-1091385011) Remove migration code from 0.42 and below. To use previous migrations, checkout previous versions of the cosmos-sdk.

### Client Breaking Changes

* [#11797](https://github.com/cosmos/cosmos-sdk/pull/11797) Remove all RegisterRESTRoutes (previously deprecated)
* [#11089](https://github.com/cosmos/cosmos-sdk/pull/11089) interacting with the node through `grpc.Dial` requires clients to pass a codec refer to [doc](docs/docs/run-node/02-interact-node.md).
* [#9594](https://github.com/cosmos/cosmos-sdk/pull/9594) Remove legacy REST API. Please see the [REST Endpoints Migration guide](https://docs.cosmos.network/v0.45/migrations/rest.html) to migrate to the new REST endpoints.
* [#9995](https://github.com/cosmos/cosmos-sdk/pull/9995) Increased gas cost for creating proposals.
* [#11029](https://github.com/cosmos/cosmos-sdk/pull/11029) The deprecated Vote Option field is removed in gov v1beta2 and nil in v1beta1. Use Options instead.
* [#11013](https://github.com/cosmos/cosmos-sdk/pull/11013) The `tx gov submit-proposal` command has changed syntax to support the new Msg-based gov proposals. To access the old CLI command, please use `tx gov submit-legacy-proposal`.
* [#11170](https://github.com/cosmos/cosmos-sdk/issues/11170) Fixes issue related to grpc-gateway of supply by ibc-denom.

### CLI Breaking Changes

* (cli) [#11818](https://github.com/cosmos/cosmos-sdk/pull/11818) CLI transactions preview now respect the chosen `--output` flag format (json or text).
* [#9695](https://github.com/cosmos/cosmos-sdk/pull/9695) `<app> keys migrate` CLI command now takes no arguments.
* [#9246](https://github.com/cosmos/cosmos-sdk/pull/9246) Removed the CLI flag `--setup-config-only` from the `testnet` command and added the subcommand `init-files`.
* [#9780](https://github.com/cosmos/cosmos-sdk/pull/9780) Use sigs.k8s.io for yaml, which might lead to minor YAML output changes
* [#10625](https://github.com/cosmos/cosmos-sdk/pull/10625) Rename `--fee-account` CLI flag to `--fee-granter`
* [#10684](https://github.com/cosmos/cosmos-sdk/pull/10684) Rename `edit-validator` command's `--moniker` flag to `--new-moniker`
* (authz)[#11060](https://github.com/cosmos/cosmos-sdk/pull/11060) Changed the default value of the `--expiration` `tx grant` CLI Flag: was now + 1year, update: null (no expire date).

### Improvements

* (types) [#12201](https://github.com/cosmos/cosmos-sdk/pull/12201) Add `MustAccAddressFromBech32` util function
* [#11696](https://github.com/cosmos/cosmos-sdk/pull/11696) Rename `helpers.GenTx` to `GenSignedMockTx` to avoid confusion with genutil's `GenTxCmd`.
* (x/auth/vesting) [#11652](https://github.com/cosmos/cosmos-sdk/pull/11652) Add util functions for `Period(s)`
* [#11630](https://github.com/cosmos/cosmos-sdk/pull/11630) Add SafeSub method to sdk.Coin.
* [#11511](https://github.com/cosmos/cosmos-sdk/pull/11511) Add api server flags to start command.
* [#11484](https://github.com/cosmos/cosmos-sdk/pull/11484) Implement getter for keyring backend option.
* [#11449](https://github.com/cosmos/cosmos-sdk/pull/11449) Improved error messages when node isn't synced.
* [#11349](https://github.com/cosmos/cosmos-sdk/pull/11349) Add `RegisterAminoMsg` function that checks that a msg name is <40 chars (else this would break ledger nano signing) then registers the concrete msg type with amino, it should be used for registering `sdk.Msg`s with amino instead of `cdc.RegisterConcrete`.
* [#11089](https://github.com/cosmos/cosmos-sdk/pull/11089]) Now cosmos-sdk consumers can upgrade gRPC to its newest versions.
* [#10439](https://github.com/cosmos/cosmos-sdk/pull/10439) Check error for `RegisterQueryHandlerClient` in all modules `RegisterGRPCGatewayRoutes`.
* [#9780](https://github.com/cosmos/cosmos-sdk/pull/9780) Remove gogoproto `moretags` YAML annotations and add `sigs.k8s.io/yaml` for YAML marshalling.
* (x/bank) [#10134](https://github.com/cosmos/cosmos-sdk/pull/10134) Add `HasDenomMetadata` function to bank `Keeper` to check if a client coin denom metadata exists in state.
* (x/bank) [#10022](https://github.com/cosmos/cosmos-sdk/pull/10022) `BankKeeper.SendCoins` now takes less execution time.
* (deps) [#9987](https://github.com/cosmos/cosmos-sdk/pull/9987) Bump Go version minimum requirement to `1.17`
* (cli) [#9856](https://github.com/cosmos/cosmos-sdk/pull/9856) Overwrite `--sequence` and `--account-number` flags with default flag values when used with `offline=false` in `sign-batch` command.
* (rosetta) [#10001](https://github.com/cosmos/cosmos-sdk/issues/10001) Add documentation for rosetta-cli dockerfile and rename folder for the rosetta-ci dockerfile
* [#9699](https://github.com/cosmos/cosmos-sdk/pull/9699) Add `:`, `.`, `-`, and `_` as allowed characters in the default denom regular expression.
* (genesis) [#9697](https://github.com/cosmos/cosmos-sdk/pull/9697) Ensure `InitGenesis` returns with non-empty validator set.
* [#10468](https://github.com/cosmos/cosmos-sdk/pull/10468) Allow futureOps to queue additional operations in simulations
* [#10625](https://github.com/cosmos/cosmos-sdk/pull/10625) Add `--fee-payer` CLI flag
* (cli) [#10683](https://github.com/cosmos/cosmos-sdk/pull/10683) In CLI, allow 1 SIGN_MODE_DIRECT signer in transactions with multiple signers.
* (deps) [#10706](https://github.com/cosmos/cosmos-sdk/issues/10706) Bump rosetta-sdk-go to v0.7.2 and rosetta-cli to v0.7.3
* (types/errors) [#10779](https://github.com/cosmos/cosmos-sdk/pull/10779) Move most functionality in `types/errors` to a standalone `errors` go module, except the `RootCodespace` errors and ABCI response helpers. All functions and types that used to live in `types/errors` are now aliased so this is not a breaking change.
* (gov) [#10854](https://github.com/cosmos/cosmos-sdk/pull/10854) v1beta2's vote doesn't include the deprecate `option VoteOption` anymore. Instead, it only uses `WeightedVoteOption`.
* (types) [#11004](https://github.com/cosmos/cosmos-sdk/pull/11004) Added mutable versions of many of the sdk.Dec types operations. This improves performance when used by avoiding reallocating a new bigint for each operation.
* (x/auth) [#10880](https://github.com/cosmos/cosmos-sdk/pull/10880) Added a new query to the tx query service that returns a block with transactions fully decoded.
* (types) [#11200](https://github.com/cosmos/cosmos-sdk/pull/11200) Added `Min()` and `Max()` operations on sdk.Coins.
* (gov) [#11287](https://github.com/cosmos/cosmos-sdk/pull/11287) Fix error message when no flags are provided while executing `submit-legacy-proposal` transaction.
* (x/auth) [#11482](https://github.com/cosmos/cosmos-sdk/pull/11482) Improve panic message when attempting to register a method handler for a message that does not implement sdk.Msg
* (x/staking) [#11596](https://github.com/cosmos/cosmos-sdk/pull/11596) Add (re)delegation getters
* (errors) [#11960](https://github.com/cosmos/cosmos-sdk/pull/11960) Removed 'redacted' error message from defaultErrEncoder
* (ante) [#12013](https://github.com/cosmos/cosmos-sdk/pull/12013) Index ante events for failed tx.
* [#12668](https://github.com/cosmos/cosmos-sdk/pull/12668) Add `authz_msg_index` event attribute to message events emitted when executing via `MsgExec` through `x/authz`.
* [#12626](https://github.com/cosmos/cosmos-sdk/pull/12626) Upgrade IAVL to v0.19.0 with fast index and error propagation. NOTE: first start will take a while to propagate into new model.
* [#12576](https://github.com/cosmos/cosmos-sdk/pull/12576) Remove dependency on cosmos/keyring and upgrade to 99designs/keyring v1.2.1
* [#12590](https://github.com/cosmos/cosmos-sdk/pull/12590) Allow zero gas in simulation mode.
* [#12453](https://github.com/cosmos/cosmos-sdk/pull/12453) Add `NewInMemoryWithKeyring` function which allows the creation of in memory `keystore` instances with a specified set of existing items.
* [#11390](https://github.com/cosmos/cosmos-sdk/pull/11390) `LatestBlockResponse` & `BlockByHeightResponse` types' `Block` filed has been deprecated and they now contains new field `sdk_block` with `proposer_address` as `string`
* [#12089](https://github.com/cosmos/cosmos-sdk/pull/12089) Mark the `TipDecorator` as beta, don't include it in simapp by default.
* [#12153](https://github.com/cosmos/cosmos-sdk/pull/12153) Add a new `NewSimulationManagerFromAppModules` constructor, to simplify simulation wiring.

### Bug Fixes

* [#11969](https://github.com/cosmos/cosmos-sdk/pull/11969) Fix the panic error in `x/upgrade` when `AppVersion` is not set.
* (tests) [#11940](https://github.com/cosmos/cosmos-sdk/pull/11940) Fix some client tests in the `x/gov` module
* [#11772](https://github.com/cosmos/cosmos-sdk/pull/11772) Limit types.Dec length to avoid overflow.
* [#11724](https://github.com/cosmos/cosmos-sdk/pull/11724) Fix data race issues with api.Server
* [#11693](https://github.com/cosmos/cosmos-sdk/pull/11693) Add validation for gentx cmd.
* [#11645](https://github.com/cosmos/cosmos-sdk/pull/11645) Fix `--home` flag ignored when running help.
* [#11558](https://github.com/cosmos/cosmos-sdk/pull/11558) Fix `--dry-run` not working when using tx command.
* [#11354](https://github.com/cosmos/cosmos-sdk/pull/11355) Added missing pagination flag for `bank q total` query.
* [#11197](https://github.com/cosmos/cosmos-sdk/pull/11197) Signing with multisig now works with multisig address which is not in the keyring.
* (makefile) [#11285](https://github.com/cosmos/cosmos-sdk/pull/11285) Fix lint-fix make target.
* (client) [#11283](https://github.com/cosmos/cosmos-sdk/issues/11283) Support multiple keys for tx simulation and setting automatic gas for txs.
* (store) [#11177](https://github.com/cosmos/cosmos-sdk/pull/11177) Update the prune `everything` strategy to store the last two heights.
* [#10844](https://github.com/cosmos/cosmos-sdk/pull/10844) Automatic recovering non-consistent keyring storage during public key import.
* (store) [#11117](https://github.com/cosmos/cosmos-sdk/pull/11117) Fix data race in store trace component
* (cli) [#11065](https://github.com/cosmos/cosmos-sdk/pull/11065) Ensure the `tendermint-validator-set` query command respects the `-o` output flag.
* (grpc) [#10985](https://github.com/cosmos/cosmos-sdk/pull/10992) The `/cosmos/tx/v1beta1/txs/{hash}` endpoint returns a 404 when a tx does not exist.
* (rosetta) [#10340](https://github.com/cosmos/cosmos-sdk/pull/10340) Use `GenesisChunked(ctx)` instead `Genesis(ctx)` to get genesis block height
* [#9651](https://github.com/cosmos/cosmos-sdk/pull/9651) Change inconsistent limit of `0` to `MaxUint64` on InfiniteGasMeter and add GasRemaining func to GasMeter.
* [#9639](https://github.com/cosmos/cosmos-sdk/pull/9639) Check store keys length before accessing them by making sure that `key` is of length `m+1` (for `key[n:m]`)
* (types) [#9627](https://github.com/cosmos/cosmos-sdk/pull/9627) Fix nil pointer panic on `NewBigIntFromInt`
* (x/genutil) [#9574](https://github.com/cosmos/cosmos-sdk/pull/9575) Actually use the `gentx` client tx flags (like `--keyring-dir`)
* (x/distribution) [#9599](https://github.com/cosmos/cosmos-sdk/pull/9599) Withdraw rewards event now includes a value attribute even if there are 0 rewards (due to situations like 100% commission).
* (x/genutil) [#9638](https://github.com/cosmos/cosmos-sdk/pull/9638) Added missing validator key save when recovering from mnemonic
* [#9762](https://github.com/cosmos/cosmos-sdk/pull/9762) The init command uses the chain-id from the client config if --chain-id is not provided
* [#9980](https://github.com/cosmos/cosmos-sdk/pull/9980) Returning the error when the invalid argument is passed to bank query total supply cli.
* (server) [#10016](https://github.com/cosmos/cosmos-sdk/issues/10016) Fix marshaling of index-events into server config file.
* [#10184](https://github.com/cosmos/cosmos-sdk/pull/10184) Fixed CLI tx commands to no longer explicitly require the chain-id flag as this value can come from a user config.
* (x/upgrade) [#10189](https://github.com/cosmos/cosmos-sdk/issues/10189) Removed potential sources of non-determinism in upgrades
* [#10258](https://github.com/cosmos/cosmos-sdk/issues/10258) Fixes issue related to segmentation fault on mac m1 arm64
* [#10466](https://github.com/cosmos/cosmos-sdk/issues/10466) Fixes error with simulation tests when genesis start time is randomly created after the year 2262
* [#10394](https://github.com/cosmos/cosmos-sdk/issues/10394) Fixes issue related to grpc-gateway of account balance by
  ibc-denom.
* [#10842](https://github.com/cosmos/cosmos-sdk/pull/10842) Fix error when `--generate-only`, `--max-msgs` fags set while executing `WithdrawAllRewards` command.
* [#10897](https://github.com/cosmos/cosmos-sdk/pull/10897) Fix: set a non-zero value on gas overflow.
* [#9790](https://github.com/cosmos/cosmos-sdk/pull/10687) Fix behavior of `DecCoins.MulDecTruncate`.
* [#10990](https://github.com/cosmos/cosmos-sdk/pull/10990) Fixes missing `iavl-cache-size` config parsing in `GetConfig` method.
* (x/authz) [#10447](https://github.com/cosmos/cosmos-sdk/pull/10447) Fix authz `NewGrant` expiration check.
* (x/authz) [#10633](https://github.com/cosmos/cosmos-sdk/pull/10633) Fixed authorization not found error when executing message.
* [#11222](https://github.com/cosmos/cosmos-sdk/pull/11222) reject query with block height in the future
* [#11229](https://github.com/cosmos/cosmos-sdk/pull/11229) Handled the error message of `transaction encountered error` from tendermint.
* (x/authz) [#11252](https://github.com/cosmos/cosmos-sdk/pull/11252) Allow insufficient funds error for authz simulation
* (cli) [#11313](https://github.com/cosmos/cosmos-sdk/pull/11313) Fixes `--gas auto` when executing CLI transactions in `--generate-only` mode
* (cli) [#11337](https://github.com/cosmos/cosmos-sdk/pull/11337) Fixes `show-adress` cli cmd
* (crypto) [#11298](https://github.com/cosmos/cosmos-sdk/pull/11298) Fix cgo secp signature verification and update libscep256k1 library.
* (x/authz) [#11512](https://github.com/cosmos/cosmos-sdk/pull/11512) Fix response of a panic to error, when subtracting balances.
* (rosetta) [#11590](https://github.com/cosmos/cosmos-sdk/pull/11590) `/block` returns an error with nil pointer when a request has both of index and hash and increase timeout for huge genesis.
* (x/feegrant) [#11813](https://github.com/cosmos/cosmos-sdk/pull/11813) Fix pagination total count in `AllowancesByGranter` query.
* (simapp) [#11855](https://github.com/cosmos/cosmos-sdk/pull/11855) Use `sdkmath.Int` instead of `int64` for `SimulationState.InitialStake`.
* (x/capability) [#11737](https://github.com/cosmos/cosmos-sdk/pull/11737) Use a fixed length encoding of `Capability` pointer for `FwdCapabilityKey`
* [#11983](https://github.com/cosmos/cosmos-sdk/pull/11983) (x/feegrant, x/authz) rename grants query commands to `grants-by-grantee`, `grants-by-granter` cmds.
* (testutil/sims) [#12374](https://github.com/cosmos/cosmos-sdk/pull/12374) fix the non-determinstic behavior in simulations caused by `GenSignedMockTx` and check empty coins slice before it is used to create `banktype.MsgSend`.
* [#12448](https://github.com/cosmos/cosmos-sdk/pull/12448) Start telemetry independently from the API server.
* [#12509](https://github.com/cosmos/cosmos-sdk/pull/12509) Fix `Register{Tx,Tendermint}Service` not being called, resulting in some endpoints like the Simulate endpoint not working.
* [#12416](https://github.com/cosmos/cosmos-sdk/pull/12416) Prevent zero gas transactions in the `DeductFeeDecorator` AnteHandler decorator.
* (x/mint) [#12384](https://github.com/cosmos/cosmos-sdk/pull/12384) Ensure `GoalBonded` must be positive when performing `x/mint` parameter validation.
* (x/auth) [#12261](https://github.com/cosmos/cosmos-sdk/pull/12261) Deprecate pagination in GetTxsEventRequest/Response in favor of page and limit to align with tendermint `SignClient.TxSearch`
* (vesting) [#12190](https://github.com/cosmos/cosmos-sdk/pull/12190) Replace https://github.com/cosmos/cosmos-sdk/pull/12190 to use `NewBaseAccountWithAddress` in all vesting account message handlers.
* (linting) [#12132](https://github.com/cosmos/cosmos-sdk/pull/12132) Change sdk.Int to math.Int
* (cli) [#12127](https://github.com/cosmos/cosmos-sdk/pull/12127) Fix the CLI not always taking into account `--fee-payer` and `--fee-granter` flags.
* (migrations) [#12028](https://github.com/cosmos/cosmos-sdk/pull/12028) Fix v0.45->v0.46 in-place store migrations.
* (baseapp) [#12089](https://github.com/cosmos/cosmos-sdk/pull/12089) Include antehandler and runMsgs events in SimulateTx.
* (cli) [#12095](https://github.com/cosmos/cosmos-sdk/pull/12095) Fix running a tx with --dry-run returns an error
* (x/auth) [#12108](https://github.com/cosmos/cosmos-sdk/pull/12108) Fix GetBlockWithTxs error when querying block with 0 tx
* (genutil) [#12140](https://github.com/cosmos/cosmos-sdk/pull/12140) Fix staking's genesis JSON migrate in the `simd migrate v0.46` CLI command.
* (types) [#12154](https://github.com/cosmos/cosmos-sdk/pull/12154) Add `baseAccountGetter` to avoid invalid account error when create vesting account.
* (x/crisis) [#12208](https://github.com/cosmos/cosmos-sdk/pull/12208) Fix progress index of crisis invariant assertion logs.
* (types) [#12229](https://github.com/cosmos/cosmos-sdk/pull/12229) Increase sdk.Dec maxApproxRootIterations to 300

### State Machine Breaking

* (x/gov) [#13576](https://github.com/cosmos/cosmos-sdk/pull/13576) Proposals in voting period are tracked in a separate store.
* (baseapp) [#11985](https://github.com/cosmos/cosmos-sdk/pull/11985) Add a `postHandler` to baseapp. This `postHandler` is like antehandler, but is run *after* the `runMsgs` execution. It is in the same store branch that `runMsgs`, meaning that both `runMsgs` and `postHandler`
* (x/gov) [#11998](https://github.com/cosmos/cosmos-sdk/pull/11998) Tweak the `x/gov` `ModuleAccountInvariant` invariant to ensure deposits are `<=` total module account balance instead of strictly equal.
* (x/upgrade) [#11800](https://github.com/cosmos/cosmos-sdk/pull/11800) Fix `GetLastCompleteUpgrade` to properly return the latest upgrade.
* [#10564](https://github.com/cosmos/cosmos-sdk/pull/10564) Fix bug when updating allowance inside AllowedMsgAllowance
* (x/auth)[#9596](https://github.com/cosmos/cosmos-sdk/pull/9596) Enable creating periodic vesting accounts with a transactions instead of requiring them to be created in genesis.
* (x/bank) [#9611](https://github.com/cosmos/cosmos-sdk/pull/9611) Introduce a new index to act as a reverse index between a denomination and address allowing to query for token holders of a specific denomination. `DenomOwners` is updated to use the new reverse index.
* (x/bank) [#9832](https://github.com/cosmos/cosmos-sdk/pull/9832) Account balance is stored as `sdk.Int` rather than `sdk.Coin`.
* (x/bank) [#9890](https://github.com/cosmos/cosmos-sdk/pull/9890) Remove duplicate denom from denom metadata key.
* (x/upgrade) [#10189](https://github.com/cosmos/cosmos-sdk/issues/10189) Removed potential sources of non-determinism in upgrades
* [#10422](https://github.com/cosmos/cosmos-sdk/pull/10422) and [#10529](https://github.com/cosmos/cosmos-sdk/pull/10529) Add `MinCommissionRate` param to `x/staking` module.
* (x/gov) [#10763](https://github.com/cosmos/cosmos-sdk/pull/10763) modify the fields in `TallyParams` to use `string` instead of `bytes`
* [#10770](https://github.com/cosmos/cosmos-sdk/pull/10770) revert tx when block gas limit exceeded
* (x/gov) [#10868](https://github.com/cosmos/cosmos-sdk/pull/10868) Bump gov to v1. Both v1beta1 and v1beta2 queries and Msgs are accepted.
* [#11011](https://github.com/cosmos/cosmos-sdk/pull/11011) Remove burning of deposits when qourum is not reached on a governance proposal and when the deposit is not fully met.
* [#11019](https://github.com/cosmos/cosmos-sdk/pull/11019) Add `MsgCreatePermanentLockedAccount` and CLI method for creating permanent locked account
* (x/staking) [#10885] (https://github.com/cosmos/cosmos-sdk/pull/10885) Add new `CancelUnbondingDelegation`
  transaction to `x/staking` module. Delegators can now cancel unbonding delegation entry and delegate back to validator.
* (x/feegrant) [#10830](https://github.com/cosmos/cosmos-sdk/pull/10830) Expired allowances will be pruned from state.
* (x/authz,x/feegrant) [#11214](https://github.com/cosmos/cosmos-sdk/pull/11214) Fix Amino JSON encoding of authz and feegrant Msgs to be consistent with other modules.
* (authz)[#11060](https://github.com/cosmos/cosmos-sdk/pull/11060) Support grant with no expire time.

### Deprecated

* (x/upgrade) [#9906](https://github.com/cosmos/cosmos-sdk/pull/9906) Deprecate `UpgradeConsensusState` gRPC query since this functionality is only used for IBC, which now has its own [IBC replacement](https://github.com/cosmos/ibc-go/blob/2c880a22e9f9cc75f62b527ca94aa75ce1106001/proto/ibc/core/client/v1/query.proto#L54)
* (types) [#10948](https://github.com/cosmos/cosmos-sdk/issues/10948) Deprecate the types.DBBackend variable and types.NewLevelDB function. They are replaced by a new entry in `app.toml`: `app-db-backend` and `tendermint/tm-db`s `NewDB` function. If `app-db-backend` is defined, then it is used. Otherwise, if `types.DBBackend` is defined, it is used (until removed: [#11241](https://github.com/cosmos/cosmos-sdk/issues/11241)). Otherwise, Tendermint config's `db-backend` is used.

## [v0.45.14](https://github.com/cosmos/cosmos-sdk/releases/tag/v0.45.14) - 2023-02-16

### Features

* [#14583](https://github.com/cosmos/cosmos-sdk/pull/14583) Add support for Core API.

## v0.45.13 - 2023-02-08

### Improvements

* (deps) Bump Tendermint version to [v0.34.26](https://github.com/informalsystems/tendermint/releases/tag/v0.34.26).

### Bug Fixes

* (store) [#14798](https://github.com/cosmos/cosmos-sdk/pull/14798) Copy btree to avoid the problem of modify while iteration.

## v0.45.12 - 2023-01-23

### Improvements

* [#13881](https://github.com/cosmos/cosmos-sdk/pull/13881) Optimize iteration on nested cached KV stores and other operations in general.
* (store) [#11646](https://github.com/cosmos/cosmos-sdk/pull/11646) Add store name in tracekv-emitted store traces
* (deps) Bump Tendermint version to [v0.34.24](https://github.com/tendermint/tendermint/releases/tag/v0.34.24) and use Informal Systems fork.

### API Breaking Changes

* (store) [#13516](https://github.com/cosmos/cosmos-sdk/pull/13516) Update State Streaming APIs:
    * Add method `ListenCommit` to `ABCIListener`
    * Move `ListeningEnabled` and  `AddListener` methods to `CommitMultiStore`
    * Remove `CacheWrapWithListeners` from `CacheWrap` and `CacheWrapper` interfaces
    * Remove listening APIs from the caching layer (it should only listen to the `rootmulti.Store`)
    * Add three new options to file streaming service constructor.
    * Modify `ABCIListener` such that any error from any method will always halt the app via `panic`

### Bug Fixes

* (store) [#12945](https://github.com/cosmos/cosmos-sdk/pull/12945) Fix nil end semantics in store/cachekv/iterator when iterating a dirty cache.
* (store) [#13516](https://github.com/cosmos/cosmos-sdk/pull/13516) Fix state listener that was observing writes at wrong time.

## v0.45.11 - 2022-11-09

### Improvements

* [#13896](https://github.com/cosmos/cosmos-sdk/pull/13896) Queries on pruned height returns error instead of empty values.
* (deps) Bump Tendermint version to [v0.34.23](https://github.com/tendermint/tendermint/releases/tag/v0.34.23).
* (deps) Bump IAVL version to [v0.19.4](https://github.com/cosmos/iavl/releases/tag/v0.19.4).

### Bug Fixes

* [#13673](https://github.com/cosmos/cosmos-sdk/pull/13673) Fix `--dry-run` flag not working when using tx command.

### CLI Breaking Changes

* [#13656](https://github.com/cosmos/cosmos-sdk/pull/13660) Rename `server.FlagIAVLFastNode` to `server.FlagDisableIAVLFastNode` for clarity.

### API Breaking Changes

* [#13673](https://github.com/cosmos/cosmos-sdk/pull/13673) The `GetFromFields` function now takes `Context` as an argument and removes `genOnly`.

## [v0.45.10](https://github.com/cosmos/cosmos-sdk/releases/tag/v0.45.10) - 2022-10-24

### Features

* (grpc) [#13485](https://github.com/cosmos/cosmos-sdk/pull/13485) Implement a new gRPC query, `/cosmos/base/node/v1beta1/config`, which provides operator configuration. Applications that wish to expose operator minimum gas prices via gRPC should have their application implement the `ApplicationQueryService` interface (see `SimApp#RegisterNodeService` as an example).
* [#13557](https://github.com/cosmos/cosmos-sdk/pull/#13557) - Add `GenSignedMockTx`. This can be used as workaround for #12437 revertion. `v0.46+` contains as well a `GenSignedMockTx` that behaves the same way.
* (x/auth) [#13612](https://github.com/cosmos/cosmos-sdk/pull/13612) Add `Query/ModuleAccountByName` endpoint for accessing the module account info by module name.

### Improvements

* [#13585](https://github.com/cosmos/cosmos-sdk/pull/13585) Bump Tendermint to `v0.34.22`.

### Bug Fixes

* [#13588](https://github.com/cosmos/cosmos-sdk/pull/13588) Fix regression in distrubtion.WithdrawDelegationRewards when rewards are zero.
* [#13564](https://github.com/cosmos/cosmos-sdk/pull/13564) - Fix `make proto-gen`.
* (server) [#13610](https://github.com/cosmos/cosmos-sdk/pull/13610) Read the pruning-keep-every field again.

## [v0.45.9](https://github.com/cosmos/cosmos-sdk/releases/tag/v0.45.9) - 2022-10-14

ATTENTION:

This is a security release for the [Dragonberry security advisory](https://forum.cosmos.network/t/ibc-security-advisory-dragonberry/7702).

All users should upgrade immediately.

Users *must* add a replace directive in their go.mod for the new `ics23` package in the SDK:

```go
replace github.com/confio/ics23/go => github.com/cosmos/cosmos-sdk/ics23/go v0.8.0
```

### Features

* [#13435](https://github.com/cosmos/cosmos-sdk/pull/13435) Extend error context when a simulation fails.

### Improvements

* [#13369](https://github.com/cosmos/cosmos-sdk/pull/13369) Improve UX for `keyring.List` by returning all retrieved keys.
* [#13323](https://github.com/cosmos/cosmos-sdk/pull/13323) Ensure `withdraw_rewards` rewards are emitted from all actions that result in rewards being withdrawn.
* [#13321](https://github.com/cosmos/cosmos-sdk/pull/13321) Add flag to disable fast node migration and usage.
* (store) [#13326](https://github.com/cosmos/cosmos-sdk/pull/13326) Implementation of ADR-038 file StreamingService, backport #8664.
* (store) [#13540](https://github.com/cosmos/cosmos-sdk/pull/13540) Default fastnode migration to false to prevent suprises. Operators must enable it, unless they have it enabled already.

### API Breaking Changes

* (cli) [#13089](https://github.com/cosmos/cosmos-sdk/pull/13089) Fix rollback command don't actually delete multistore versions, added method `RollbackToVersion` to interface `CommitMultiStore` and added method `CommitMultiStore` to `Application` interface.

### Bug Fixes

* Implement dragonberry security patch.
    * For applying the patch please refer to the [RELEASE NOTES](./RELEASE_NOTES.md)
* (store) [#13459](https://github.com/cosmos/cosmos-sdk/pull/13459) Don't let state listener observe the uncommitted writes.

### Notes

Reverted #12437 due to API breaking changes.

## [v0.45.8](https://github.com/cosmos/cosmos-sdk/releases/tag/v0.45.8) - 2022-08-25

### Improvements

* [#12981](https://github.com/cosmos/cosmos-sdk/pull/12981) Return proper error when parsing telemetry configuration.
* [#12885](https://github.com/cosmos/cosmos-sdk/pull/12885) Amortize cost of processing cache KV store.
* [#12970](https://github.com/cosmos/cosmos-sdk/pull/12970) Bump Tendermint to `v0.34.21` and IAVL to `v0.19.1`.
* [#12693](https://github.com/cosmos/cosmos-sdk/pull/12693) Make sure the order of each node is consistent when emitting proto events.

### Bug Fixes

* [#13046](https://github.com/cosmos/cosmos-sdk/pull/13046) Fix missing return statement in BaseApp.Query.

## [v0.45.7](https://github.com/cosmos/cosmos-sdk/releases/tag/v0.45.7) - 2022-08-04

### Features

* (upgrade) [#12603](https://github.com/cosmos/cosmos-sdk/pull/12603) feat: Move AppModule.BeginBlock and AppModule.EndBlock to extension interfaces

### Improvements

* (events) [#12850](https://github.com/cosmos/cosmos-sdk/pull/12850) Add a new `fee_payer` attribute to the `tx` event that is emitted from the `DeductFeeDecorator` AnteHandler decorator.
* (x/params) [#12724](https://github.com/cosmos/cosmos-sdk/pull/12724) Add `GetParamSetIfExists` function to params `Subspace` to prevent panics on breaking changes.
* [#12668](https://github.com/cosmos/cosmos-sdk/pull/12668) Add `authz_msg_index` event attribute to message events emitted when executing via `MsgExec` through `x/authz`.
* [#12697](https://github.com/cosmos/cosmos-sdk/pull/12697) Upgrade IAVL to v0.19.0 with fast index and error propagation. NOTE: first start will take a while to propagate into new model.
    * Note: after upgrading to this version it may take up to 15 minutes to migrate from 0.17 to 0.19. This time is used to create the fast cache introduced into IAVL for performance
* [#12784](https://github.com/cosmos/cosmos-sdk/pull/12784) Upgrade Tendermint to 0.34.20.
* (x/bank) [#12674](https://github.com/cosmos/cosmos-sdk/pull/12674) Add convenience function `CreatePrefixedAccountStoreKey()` to construct key to access account's balance for a given denom.

### Bug Fixes

* (x/mint) [#12384](https://github.com/cosmos/cosmos-sdk/pull/12384) Ensure `GoalBonded` must be positive when performing `x/mint` parameter validation.
* (simapp) [#12437](https://github.com/cosmos/cosmos-sdk/pull/12437) fix the non-determinstic behavior in simulations caused by `GenTx` and check
empty coins slice before it is used to create `banktype.MsgSend`.
* (x/capability) [12818](https://github.com/cosmos/cosmos-sdk/pull/12818) Use fixed length hex for pointer at FwdCapabilityKey.

## [v0.45.6](https://github.com/cosmos/cosmos-sdk/releases/tag/v0.45.6) - 2022-06-28

### Improvements

* (simapp) [#12314](https://github.com/cosmos/cosmos-sdk/pull/12314) Increase `DefaultGenTxGas` from `1000000` to `10000000`
* [#12371](https://github.com/cosmos/cosmos-sdk/pull/12371) Update min required Golang version to 1.18.

### Bug Fixes

* [#12317](https://github.com/cosmos/cosmos-sdk/pull/12317) Rename `edit-validator` command's `--moniker` flag to `--new-moniker`
* (x/upgrade) [#12264](https://github.com/cosmos/cosmos-sdk/pull/12264) Fix `GetLastCompleteUpgrade` to properly return the latest upgrade.
* (x/crisis) [#12208](https://github.com/cosmos/cosmos-sdk/pull/12208) Fix progress index of crisis invariant assertion logs.

### Features

* (query) [#12253](https://github.com/cosmos/cosmos-sdk/pull/12253) Add `GenericFilteredPaginate` to the `query` package to improve UX.

## [v0.45.5](https://github.com/cosmos/cosmos-sdk/releases/tag/v0.45.5) - 2022-06-09

### Improvements

* (x/feegrant) [#11813](https://github.com/cosmos/cosmos-sdk/pull/11813) Fix pagination total count in `AllowancesByGranter` query.
* (errors) [#12002](https://github.com/cosmos/cosmos-sdk/pull/12002) Removed 'redacted' error message from defaultErrEncoder.
* (ante) [#12017](https://github.com/cosmos/cosmos-sdk/pull/12017) Index ante events for failed tx (backport #12013).
* [#12153](https://github.com/cosmos/cosmos-sdk/pull/12153) Add a new `NewSimulationManagerFromAppModules` constructor, to simplify simulation wiring.

### Bug Fixes

* [#11796](https://github.com/cosmos/cosmos-sdk/pull/11796) Handle EOF error case in `readLineFromBuf`, which allows successful reading of passphrases from STDIN.
* [#11772](https://github.com/cosmos/cosmos-sdk/pull/11772) Limit types.Dec length to avoid overflow.
* [#10947](https://github.com/cosmos/cosmos-sdk/pull/10947) Add `AllowancesByGranter` query to the feegrant module
* [#9639](https://github.com/cosmos/cosmos-sdk/pull/9639) Check store keys length before accessing them by making sure that `key` is of length `m+1` (for `key[n:m]`)
* [#11983](https://github.com/cosmos/cosmos-sdk/pull/11983) (x/feegrant, x/authz) rename grants query commands to `grants-by-grantee`, `grants-by-granter` cmds.

## Improvements

* [#11886](https://github.com/cosmos/cosmos-sdk/pull/11886) Improve error messages

## [v0.45.4](https://github.com/cosmos/cosmos-sdk/releases/tag/v0.45.4) - 2022-04-25

### Bug Fixes

* [#11624](https://github.com/cosmos/cosmos-sdk/pull/11624) Handle the error returned from `NewNode` in the `server` package.
* [#11724](https://github.com/cosmos/cosmos-sdk/pull/11724) Fix data race issues with `api.Server`.

### Improvements

* (types) [#12201](https://github.com/cosmos/cosmos-sdk/pull/12201) Add `MustAccAddressFromBech32` util function
* [#11693](https://github.com/cosmos/cosmos-sdk/pull/11693) Add validation for gentx cmd.
* [#11686](https://github.com/cosmos/cosmos-sdk/pull/11686) Update the min required Golang version to `1.17`.
* (x/auth/vesting) [#11652](https://github.com/cosmos/cosmos-sdk/pull/11652) Add util functions for `Period(s)`

## [v0.45.3](https://github.com/cosmos/cosmos-sdk/releases/tag/v0.45.3) - 2022-04-12

### Improvements

* [#11562](https://github.com/cosmos/cosmos-sdk/pull/11562) Updated Tendermint to v0.34.19; `unsafe-reset-all` command has been moved to the `tendermint` sub-command.

### Features

* (x/upgrade) [#11551](https://github.com/cosmos/cosmos-sdk/pull/11551) Update `ScheduleUpgrade` for chains to schedule an automated upgrade on `BeginBlock` without having to go though governance.

## [v0.45.2](https://github.com/cosmos/cosmos-sdk/releases/tag/v0.45.2) - 2022-04-05

### Features

* (tx) [#11533](https://github.com/cosmos/cosmos-sdk/pull/11533) Register [`EIP191`](https://eips.ethereum.org/EIPS/eip-191) as an available `SignMode` for chains to use.
* [#11430](https://github.com/cosmos/cosmos-sdk/pull/11430) Introduce a new `grpc-only` flag, such that when enabled, will start the node in a query-only mode. Note, gRPC MUST be enabled with this flag.
* (x/bank) [#11417](https://github.com/cosmos/cosmos-sdk/pull/11417) Introduce a new `SpendableBalances` gRPC query that retrieves an account's total (paginated) spendable balances.
* (x/bank) [#10771](https://github.com/cosmos/cosmos-sdk/pull/10771) Add safety check on bank module perms to allow module-specific mint restrictions (e.g. only minting a certain denom).
* (x/bank) [#10771](https://github.com/cosmos/cosmos-sdk/pull/10771) Add `bank.BankKeeper.WithMintCoinsRestriction` function to restrict use of bank `MintCoins` usage. This function is not on the bank `Keeper` interface, so it's not API-breaking, but only additive on the keeper implementation.
* [#10944](https://github.com/cosmos/cosmos-sdk/pull/10944) `x/authz` add all grants by grantee query
* [#11124](https://github.com/cosmos/cosmos-sdk/pull/11124) Add `GetAllVersions` to application store
* (x/auth) [#10880](https://github.com/cosmos/cosmos-sdk/pull/10880) Added a new query to the tx query service that returns a block with transactions fully decoded.
* [#11314](https://github.com/cosmos/cosmos-sdk/pull/11314) Add state rollback command.

### Bug Fixes

* [#11354](https://github.com/cosmos/cosmos-sdk/pull/11355) Added missing pagination flag for `bank q total` query.
* [#11197](https://github.com/cosmos/cosmos-sdk/pull/11197) Signing with multisig now works with multisig address which is not in the keyring.
* (client) [#11283](https://github.com/cosmos/cosmos-sdk/issues/11283) Support multiple keys for tx simulation and setting automatic gas for txs.
* (store) [#11177](https://github.com/cosmos/cosmos-sdk/pull/11177) Update the prune `everything` strategy to store the last two heights.
* (store) [#11117](https://github.com/cosmos/cosmos-sdk/pull/11117) Fix data race in store trace component
* (x/authz) [#11252](https://github.com/cosmos/cosmos-sdk/pull/11252) Allow insufficient funds error for authz simulation
* (crypto) [#11298](https://github.com/cosmos/cosmos-sdk/pull/11298) Fix cgo secp signature verification and update libscep256k1 library.
* (crypto) [#12122](https://github.com/cosmos/cosmos-sdk/pull/12122) Fix keyring migration issue.

### Improvements

* [#9576](https://github.com/cosmos/cosmos-sdk/pull/9576) Add debug error message to query result when enabled
* (types) [#11200](https://github.com/cosmos/cosmos-sdk/pull/11200) Added `Min()` and `Max()` operations on sdk.Coins.
* [#11267](https://github.com/cosmos/cosmos-sdk/pull/11267) Add hooks to allow app modules to add things to state-sync (backport #10961).

## [v0.45.1](https://github.com/cosmos/cosmos-sdk/releases/tag/v0.45.1) - 2022-02-03

### Bug Fixes

* (grpc) [#10985](https://github.com/cosmos/cosmos-sdk/pull/10992) The `/cosmos/tx/v1beta1/txs/{hash}` endpoint returns a 404 when a tx does not exist.
* [#10990](https://github.com/cosmos/cosmos-sdk/pull/10990) Fixes missing `iavl-cache-size` config parsing in `GetConfig` method.
* [#11222](https://github.com/cosmos/cosmos-sdk/pull/11222) reject query with block height in the future

### Improvements

* [#10407](https://github.com/cosmos/cosmos-sdk/pull/10407) Added validation to `x/upgrade` module's `BeginBlock` to check accidental binary downgrades
* [#10768](https://github.com/cosmos/cosmos-sdk/pull/10768) Extra logging in in-place store migrations.

## [v0.45.0](https://github.com/cosmos/cosmos-sdk/releases/tag/v0.45.0) - 2022-01-18

### State Machine Breaking

* [#10833](https://github.com/cosmos/cosmos-sdk/pull/10833) fix reported tx gas used when block gas limit exceeded.
* (auth) [#10536](https://github.com/cosmos/cosmos-sdk/pull/10536]) Enable `SetSequence` for `ModuleAccount`.
* (store) [#10218](https://github.com/cosmos/cosmos-sdk/pull/10218) Charge gas even when there are no entries while seeking.
* (store) [#10247](https://github.com/cosmos/cosmos-sdk/pull/10247) Charge gas for the key length in gas meter.
* (x/gov) [#10740](https://github.com/cosmos/cosmos-sdk/pull/10740) Increase maximum proposal description size from 5k characters to 10k characters.
* [#10814](https://github.com/cosmos/cosmos-sdk/pull/10814) revert tx when block gas limit exceeded.

### API Breaking Changes

* [#10561](https://github.com/cosmos/cosmos-sdk/pull/10561) The `CommitMultiStore` interface contains a new `SetIAVLCacheSize` method
* [#10922](https://github.com/cosmos/cosmos-sdk/pull/10922), [/#10956](https://github.com/cosmos/cosmos-sdk/pull/10956) Deprecate key `server.Generate*` functions and move them to `testutil` and support custom mnemonics in in-process testing network. Moved `TestMnemonic` from `testutil` package to `testdata`.
* [#11049](https://github.com/cosmos/cosmos-sdk/pull/11049) Add custom tendermint config variables into root command. Allows App developers to set config.toml variables.

### Features

* [#10614](https://github.com/cosmos/cosmos-sdk/pull/10614) Support in-place migration ordering

### Improvements

* [#10486](https://github.com/cosmos/cosmos-sdk/pull/10486) store/cachekv's `Store.Write` conservatively
  looks up keys, but also uses the [map clearing idiom](https://bencher.orijtech.com/perfclinic/mapclearing/)
  to reduce the RAM usage, CPU time usage, and garbage collection pressure from clearing maps,
  instead of allocating new maps.
* (module) [#10711](https://github.com/cosmos/cosmos-sdk/pull/10711) Panic at startup if the app developer forgot to add modules in the `SetOrder{BeginBlocker, EndBlocker, InitGenesis, ExportGenesis}` functions. This means that all modules, even those who have empty implementations for those methods, need to be added to `SetOrder*`.
* (types) [#10076](https://github.com/cosmos/cosmos-sdk/pull/10076) Significantly speedup and lower allocations for `Coins.String()`.
* (auth) [#10022](https://github.com/cosmos/cosmos-sdk/pull/10022) `AuthKeeper` interface in `x/auth` now includes a function `HasAccount`.
* [#10393](https://github.com/cosmos/cosmos-sdk/pull/10393) Add `HasSupply` method to bank keeper to ensure that input denom actually exists on chain.

### Bug Fixes

* (std/codec) [/#10595](https://github.com/cosmos/cosmos-sdk/pull/10595) Add evidence to std/codec to be able to decode evidence in client interactions.
* (types) [#9627](https://github.com/cosmos/cosmos-sdk/pull/9627) Fix nil pointer panic on `NewBigIntFromInt`.
* [#10725](https://github.com/cosmos/cosmos-sdk/pull/10725) populate `ctx.ConsensusParams` for begin/end blockers.
* [#9829](https://github.com/cosmos/cosmos-sdk/pull/9829) Fixed Coin denom sorting not being checked during `Balance.Validate` check. Refactored the Validation logic to use `Coins.Validate` for `Balance.Coins`
* [#10061](https://github.com/cosmos/cosmos-sdk/pull/10061) and [#10515](https://github.com/cosmos/cosmos-sdk/pull/10515) Ensure that `LegacyAminoPubKey` struct correctly unmarshals from JSON

## [v0.44.8](https://github.com/cosmos/cosmos-sdk/releases/tag/v0.44.8) - 2022-04-12

### Improvements

* [#11563](https://github.com/cosmos/cosmos-sdk/pull/11563) Updated Tendermint to v0.34.19; `unsafe-reset-all` command has been moved to the `tendermint` sub-command.

## [v0.44.7](https://github.com/cosmos/cosmos-sdk/releases/tag/v0.44.7) - 2022-04-04

### Features

* (x/bank) [#10771](https://github.com/cosmos/cosmos-sdk/pull/10771) Add safety check on bank module perms to allow module-specific mint restrictions (e.g. only minting a certain denom).
* (x/bank) [#10771](https://github.com/cosmos/cosmos-sdk/pull/10771) Add `bank.BankKeeper.WithMintCoinsRestriction` function to restrict use of bank `MintCoins` usage. This function is not on the bank `Keeper` interface, so it's not API-breaking, but only additive on the keeper implementation.

### Bug Fixes

* [#11354](https://github.com/cosmos/cosmos-sdk/pull/11355) Added missing pagination flag for `bank q total` query.
* (store) [#11177](https://github.com/cosmos/cosmos-sdk/pull/11177) Update the prune `everything` strategy to store the last two heights.
* (store) [#11117](https://github.com/cosmos/cosmos-sdk/pull/11117) Fix data race in store trace component
* (x/authz) [#11252](https://github.com/cosmos/cosmos-sdk/pull/11252) Allow insufficient funds error for authz simulation

### Improvements

* [#9576](https://github.com/cosmos/cosmos-sdk/pull/9576) Add debug error message to query result when enabled

## [v0.44.6](https://github.com/cosmos/cosmos-sdk/releases/tag/v0.44.6) - 2022-02-02

### Features

* [#11124](https://github.com/cosmos/cosmos-sdk/pull/11124) Add `GetAllVersions` to application store

### Bug Fixes

* (grpc) [#10985](https://github.com/cosmos/cosmos-sdk/pull/10992) The `/cosmos/tx/v1beta1/txs/{hash}` endpoint returns a 404 when a tx does not exist.
* (std/codec) [/#10595](https://github.com/cosmos/cosmos-sdk/pull/10595) Add evidence to std/codec to be able to decode evidence in client interactions.
* [#10725](https://github.com/cosmos/cosmos-sdk/pull/10725) populate `ctx.ConsensusParams` for begin/end blockers.
* [#10061](https://github.com/cosmos/cosmos-sdk/pull/10061) and [#10515](https://github.com/cosmos/cosmos-sdk/pull/10515) Ensure that `LegacyAminoPubKey` struct correctly unmarshals from JSON

### Improvements

* [#10823](https://github.com/cosmos/cosmos-sdk/pull/10823) updated ambiguous cli description for creating feegrant.

## [v0.44.5-patch](https://github.com/cosmos/cosmos-sdk/releases/tag/v0.44.5-patch) - 2021-10-14

ATTENTION:

This is a security release for the [Dragonberry security advisory](https://forum.cosmos.network/t/ibc-security-advisory-dragonberry/7702).

All users should upgrade immediately.

Users *must* add a replace directive in their go.mod for the new `ics23` package in the SDK:

```go
replace github.com/confio/ics23/go => github.com/cosmos/cosmos-sdk/ics23/go v0.8.0
```

## [v0.44.5](https://github.com/cosmos/cosmos-sdk/releases/tag/v0.44.5) - 2021-12-02

### Improvements

* (baseapp) [#10631](https://github.com/cosmos/cosmos-sdk/pull/10631) Emit ante events even for the failed txs.
* (store) [#10741](https://github.com/cosmos/cosmos-sdk/pull/10741) Significantly speedup iterator creation after delete heavy workloads. Significantly improves IBC migration times.

### Bug Fixes

* [#10648](https://github.com/cosmos/cosmos-sdk/pull/10648) Upgrade IAVL to 0.17.3 to solve race condition bug in IAVL.

## [v0.44.4](https://github.com/cosmos/cosmos-sdk/releases/tag/v0.44.4) - 2021-11-25

### Improvements

* (types) [#10630](https://github.com/cosmos/cosmos-sdk/pull/10630) Add an `Events` field to the `TxResponse` type that captures *all* events emitted by a transaction, unlike `Logs` which only contains events emitted during message execution.
* (x/upgrade) [#10532](https://github.com/cosmos/cosmos-sdk/pull/10532) Add `keeper.DumpUpgradeInfoWithInfoToDisk` to include `Plan.Info` in the upgrade-info file.
* (store) [#10544](https://github.com/cosmos/cosmos-sdk/pull/10544) Use the new IAVL iterator structure which significantly improves iterator performance.

### Bug Fixes

* [#10827](https://github.com/cosmos/cosmos-sdk/pull/10827) Create query `Context` with requested block height
* [#10414](https://github.com/cosmos/cosmos-sdk/pull/10414) Use `sdk.GetConfig().GetFullBIP44Path()` instead `sdk.FullFundraiserPath` to generate key
* (bank) [#10394](https://github.com/cosmos/cosmos-sdk/pull/10394) Fix: query account balance by ibc denom.
* [\10608](https://github.com/cosmos/cosmos-sdk/pull/10608) Change the order of module migration by pushing x/auth to the end. Auth module depends on other modules and should be run last. We have updated the documentation to provide more details how to change module migration order. This is technically a breaking change, but only impacts updates between the upgrades with version change, hence migrating from the previous patch release doesn't cause new migration and doesn't break the state.
* [#10674](https://github.com/cosmos/cosmos-sdk/pull/10674) Fix issue with `Error.Wrap` and `Error.Wrapf` usage with `errors.Is`.

## [v0.44.3](https://github.com/cosmos/cosmos-sdk/releases/tag/v0.44.3) - 2021-10-21

### Improvements

* [#10768](https://github.com/cosmos/cosmos-sdk/pull/10768) Added extra logging for tracking in-place store migrations
* [#10262](https://github.com/cosmos/cosmos-sdk/pull/10262) Remove unnecessary logging in `x/feegrant` simulation.
* [#10327](https://github.com/cosmos/cosmos-sdk/pull/10327) Add null guard for possible nil `Amount` in tx fee `Coins`
* [#10339](https://github.com/cosmos/cosmos-sdk/pull/10339) Improve performance of `removeZeroCoins` by only allocating memory when necessary
* [#10045](https://github.com/cosmos/cosmos-sdk/pull/10045) Revert [#8549](https://github.com/cosmos/cosmos-sdk/pull/8549). Do not route grpc queries through Tendermint.
* (deps) [#10375](https://github.com/cosmos/cosmos-sdk/pull/10375) Bump Tendermint to [v0.34.14](https://github.com/tendermint/tendermint/releases/tag/v0.34.14).
* [#10024](https://github.com/cosmos/cosmos-sdk/pull/10024) `store/cachekv` performance improvement by reduced growth factor for iterator ranging by using binary searches to find dirty items when unsorted key count >= 1024.

### Bug Fixes

* (client) [#10226](https://github.com/cosmos/cosmos-sdk/pull/10226) Fix --home flag parsing.
* (rosetta) [#10340](https://github.com/cosmos/cosmos-sdk/pull/10340) Use `GenesisChunked(ctx)` instead `Genesis(ctx)` to get genesis block height

## [v0.44.2](https://github.com/cosmos/cosmos-sdk/releases/tag/v0.44.2) - 2021-10-12

Security Release. No breaking changes related to 0.44.x.

## [v0.44.1](https://github.com/cosmos/cosmos-sdk/releases/tag/v0.44.1) - 2021-09-29

### Improvements

* (store) [#10040](https://github.com/cosmos/cosmos-sdk/pull/10040) Bump IAVL to v0.17.1 which includes performance improvements on a batch load.
* (types) [#10021](https://github.com/cosmos/cosmos-sdk/pull/10021) Speedup coins.AmountOf(), by removing many intermittent regex calls.
* [#10077](https://github.com/cosmos/cosmos-sdk/pull/10077) Remove telemetry on `GasKV` and `CacheKV` store Get/Set operations, significantly improving their performance.
* (store) [#10026](https://github.com/cosmos/cosmos-sdk/pull/10026) Improve CacheKVStore datastructures / algorithms, to no longer take O(N^2) time when interleaving iterators and insertions.

### Bug Fixes

* [#9969](https://github.com/cosmos/cosmos-sdk/pull/9969) fix: use keyring in config for add-genesis-account cmd.
* (x/genutil) [#10104](https://github.com/cosmos/cosmos-sdk/pull/10104) Ensure the `init` command reads the `--home` flag value correctly.
* (x/feegrant) [#10049](https://github.com/cosmos/cosmos-sdk/issues/10049) Fixed the error message when `period` or `period-limit` flag is not set on a feegrant grant transaction.

### Client Breaking Changes

* [#9879](https://github.com/cosmos/cosmos-sdk/pull/9879) Modify ABCI Queries to use `abci.QueryRequest` Height field if it is non-zero, otherwise continue using context height.

## [v0.44.0](https://github.com/cosmos/cosmos-sdk/releases/tag/v0.44.0) - 2021-09-01

### Features

* [#9860](https://github.com/cosmos/cosmos-sdk/pull/9860) Emit transaction fee in ante handler fee decorator. The event type is `tx` and the attribute is `fee`.

### Improvements

* (deps) [#9956](https://github.com/cosmos/cosmos-sdk/pull/9956) Bump Tendermint to [v0.34.12](https://github.com/tendermint/tendermint/releases/tag/v0.34.12).

### Deprecated

* (x/upgrade) [#9906](https://github.com/cosmos/cosmos-sdk/pull/9906) Deprecate `UpgradeConsensusState` gRPC query since this functionality is only used for IBC, which now has its own [IBC replacement](https://github.com/cosmos/ibc-go/blob/2c880a22e9f9cc75f62b527ca94aa75ce1106001/proto/ibc/core/client/v1/query.proto#L54)

### Bug Fixes

* [#9965](https://github.com/cosmos/cosmos-sdk/pull/9965) Fixed `simd version` command output to report the right release tag.
* (x/upgrade) [#10189](https://github.com/cosmos/cosmos-sdk/issues/10189) Removed potential sources of non-determinism in upgrades.

### Client Breaking Changes

* [#10041](https://github.com/cosmos/cosmos-sdk/pull/10041) Remove broadcast & encode legacy REST endpoints. Please see the [REST Endpoints Migration guide](https://docs.cosmos.network/v0.45/migrations/rest.html) to migrate to the new REST endpoints.

## [v0.43.0](https://github.com/cosmos/cosmos-sdk/releases/tag/v0.43.0) - 2021-08-10

### Features

* [#6711](https://github.com/cosmos/cosmos-sdk/pull/6711) Make integration test suites reusable by apps, tests are exported in each module's `client/testutil` package.
* [#8077](https://github.com/cosmos/cosmos-sdk/pull/8077) Added support for grpc-web, enabling browsers to communicate with a chain's gRPC server
* [#8965](https://github.com/cosmos/cosmos-sdk/pull/8965) cosmos reflection now provides more information on the application such as: deliverable msgs, sdk.Config info etc (still in alpha stage).
* [#8520](https://github.com/cosmos/cosmos-sdk/pull/8520) Add support for permanently locked vesting accounts.
* [#8559](https://github.com/cosmos/cosmos-sdk/pull/8559) Added Protobuf compatible secp256r1 ECDSA signatures.
* [#8786](https://github.com/cosmos/cosmos-sdk/pull/8786) Enabled secp256r1 in x/auth.
* (rosetta) [#8729](https://github.com/cosmos/cosmos-sdk/pull/8729) Data API fully supports balance tracking. Construction API can now construct any message supported by the application.
* [#8754](https://github.com/cosmos/cosmos-sdk/pull/8875) Added support for reverse iteration to pagination.
* (types) [#9079](https://github.com/cosmos/cosmos-sdk/issues/9079) Add `AddAmount`/`SubAmount` methods to `sdk.Coin`.
* [#9088](https://github.com/cosmos/cosmos-sdk/pull/9088) Added implementation to ADR-28 Derived Addresses.
* [#9133](https://github.com/cosmos/cosmos-sdk/pull/9133) Added hooks for governance actions.
* (x/staking) [#9214](https://github.com/cosmos/cosmos-sdk/pull/9214) Added `new_shares` attribute inside `EventTypeDelegate` event.
* [#9382](https://github.com/cosmos/cosmos-sdk/pull/9382) feat: add Dec.Float64() function.
* [#9457](https://github.com/cosmos/cosmos-sdk/pull/9457) Add amino support for x/authz and x/feegrant Msgs.
* [#9498](https://github.com/cosmos/cosmos-sdk/pull/9498) Added `Codec: codec.Codec` attribute to `client/Context` structure.
* [#9540](https://github.com/cosmos/cosmos-sdk/pull/9540) Add output flag for query txs command.
* (errors) [#8845](https://github.com/cosmos/cosmos-sdk/pull/8845) Add `Error.Wrap` handy method
* [#8518](https://github.com/cosmos/cosmos-sdk/pull/8518) Help users of multisig wallets debug signature issues.
* [#9573](https://github.com/cosmos/cosmos-sdk/pull/9573) ADR 040 implementation: New DB interface
* [#9952](https://github.com/cosmos/cosmos-sdk/pull/9952) ADR 040: Implement in-memory DB backend
* [#9848](https://github.com/cosmos/cosmos-sdk/pull/9848) ADR-040: Implement BadgerDB backend
* [#9851](https://github.com/cosmos/cosmos-sdk/pull/9851) ADR-040: Implement RocksDB backend
* [#10308](https://github.com/cosmos/cosmos-sdk/pull/10308) ADR-040: Implement DBConnection.Revert
* [#9892](https://github.com/cosmos/cosmos-sdk/pull/9892) ADR-040: KV Store with decoupled storage and state commitment

### Client Breaking Changes

* [#8363](https://github.com/cosmos/cosmos-sdk/pull/8363) Addresses no longer have a fixed 20-byte length. From the SDK modules' point of view, any 1-255 bytes-long byte array is a valid address.
* (crypto/ed25519) [#8690] Adopt zip1215 ed2559 verification rules.
* [#8849](https://github.com/cosmos/cosmos-sdk/pull/8849) Upgrade module no longer supports time based upgrades.
* [#7477](https://github.com/cosmos/cosmos-sdk/pull/7477) Changed Bech32 Public Key serialization in the client facing functionality (CLI, MsgServer, QueryServer):
    * updated the keyring display structure (it uses protobuf JSON serialization) - the output is more verbose.
    * Renamed `MarshalAny` and `UnmarshalAny` to `MarshalInterface` and `UnmarshalInterface` respectively. These functions must take an interface as parameter (not a concrete type nor `Any` object). Underneath they use `Any` wrapping for correct protobuf serialization.
    * CLI: removed `--text` flag from `show-node-id` command; the text format for public keys is not used any more - instead we use ProtoJSON.
* (store) [#8790](https://github.com/cosmos/cosmos-sdk/pull/8790) Reduce gas costs by 10x for transient store operations.
* [#9139](https://github.com/cosmos/cosmos-sdk/pull/9139) Querying events:
    * via `ServiceMsg` TypeURLs (e.g. `message.action='/cosmos.bank.v1beta1.Msg/Send'`) does not work anymore,
    * via legacy `msg.Type()` (e.g. `message.action='send'`) is being deprecated, new `Msg`s won't emit these events.
    * Please use concrete `Msg` TypeURLs instead (e.g. `message.action='/cosmos.bank.v1beta1.MsgSend'`).
* [#9859](https://github.com/cosmos/cosmos-sdk/pull/9859) The `default` pruning strategy now keeps the last 362880 blocks instead of 100. 362880 equates to roughly enough blocks to cover the entire unbonding period assuming a 21 day unbonding period and 5s block time.
* [#9785](https://github.com/cosmos/cosmos-sdk/issues/9785) Missing coin denomination in logs

### API Breaking Changes

* (keyring) [#8662](https://github.com/cosmos/cosmos-sdk/pull/8662) `NewMnemonic` now receives an additional `passphrase` argument to secure the key generated by the bip39 mnemonic.
* (x/bank) [#8473](https://github.com/cosmos/cosmos-sdk/pull/8473) Bank keeper does not expose unsafe balance changing methods such as `SetBalance`, `SetSupply` etc.
* (x/staking) [#8473](https://github.com/cosmos/cosmos-sdk/pull/8473) On genesis init, if non bonded pool and bonded pool balance, coming from the bank module, does not match what is saved in the staking state, the initialization will panic.
* (x/gov) [#8473](https://github.com/cosmos/cosmos-sdk/pull/8473) On genesis init, if the gov module account balance, coming from bank module state, does not match the one in gov module state, the initialization will panic.
* (x/distribution) [#8473](https://github.com/cosmos/cosmos-sdk/pull/8473) On genesis init, if the distribution module account balance, coming from bank module state, does not match the one in distribution module state, the initialization will panic.
* (client/keys) [#8500](https://github.com/cosmos/cosmos-sdk/pull/8500) `InfoImporter` interface is removed from legacy keybase.
* (x/staking) [#8505](https://github.com/cosmos/cosmos-sdk/pull/8505) `sdk.PowerReduction` has been renamed to `sdk.DefaultPowerReduction`, and most staking functions relying on power reduction take a new function argument, instead of relying on that global variable.
* [#8629](https://github.com/cosmos/cosmos-sdk/pull/8629) Deprecated `SetFullFundraiserPath` from `Config` in favor of `SetPurpose` and `SetCoinType`.
* (x/upgrade) [#8673](https://github.com/cosmos/cosmos-sdk/pull/8673) Remove IBC logic from x/upgrade. Deprecates IBC fields in an Upgrade Plan, an error will be thrown if they are set. IBC upgrade logic moved to 02-client and an IBC UpgradeProposal is added.
* (x/bank) [#8517](https://github.com/cosmos/cosmos-sdk/pull/8517) `SupplyI` interface and `Supply` are removed and uses `sdk.Coins` for supply tracking
* (x/upgrade) [#8743](https://github.com/cosmos/cosmos-sdk/pull/8743) `UpgradeHandler` includes a new argument `VersionMap` which helps facilitate in-place migrations.
* (x/auth) [#8129](https://github.com/cosmos/cosmos-sdk/pull/8828) Updated `SigVerifiableTx.GetPubKeys` method signature to return error.
* (x/upgrade) [\7487](https://github.com/cosmos/cosmos-sdk/pull/8897) Upgrade `Keeper` takes new argument `ProtocolVersionSetter` which implements setting a protocol version on baseapp.
* (baseapp) [\7487](https://github.com/cosmos/cosmos-sdk/pull/8897) BaseApp's fields appVersion and version were swapped to match Tendermint's fields.
* [#8682](https://github.com/cosmos/cosmos-sdk/pull/8682) `ante.NewAnteHandler` updated to receive all positional params as `ante.HandlerOptions` struct. If required fields aren't set, throws error accordingly.
* (x/staking/types) [#7447](https://github.com/cosmos/cosmos-sdk/issues/7447) Remove bech32 PubKey support:
    * `ValidatorI` interface update: `GetConsPubKey` renamed to `TmConsPubKey` (this is to clarify the return type: consensus public key must be a tendermint key); `TmConsPubKey`, `GetConsAddr` methods return error.
    * `Validator` updated according to the `ValidatorI` changes described above.
    * `ToTmValidator` function: added `error` to return values.
    * `Validator.ConsensusPubkey` type changed from `string` to `codectypes.Any`.
    * `MsgCreateValidator.Pubkey` type changed from `string` to `codectypes.Any`.
* (client) [#8926](https://github.com/cosmos/cosmos-sdk/pull/8926) `client/tx.PrepareFactory` has been converted to a private function, as it's only used internally.
* (auth/tx) [#8926](https://github.com/cosmos/cosmos-sdk/pull/8926) The `ProtoTxProvider` interface used as a workaround for transaction simulation has been removed.
* (x/bank) [#8798](https://github.com/cosmos/cosmos-sdk/pull/8798) `GetTotalSupply` is removed in favour of `GetPaginatedTotalSupply`
* (keyring) [#8739](https://github.com/cosmos/cosmos-sdk/pull/8739) Rename InfoImporter -> LegacyInfoImporter.
* (x/bank/types) [#9061](https://github.com/cosmos/cosmos-sdk/pull/9061) `AddressFromBalancesStore` now returns an error for invalid key instead of panic.
* (x/auth) [#9144](https://github.com/cosmos/cosmos-sdk/pull/9144) The `NewTxTimeoutHeightDecorator` antehandler has been converted from a struct to a function.
* (codec) [#9226](https://github.com/cosmos/cosmos-sdk/pull/9226) Rename codec interfaces and methods, to follow a general Go interfaces:
    * `codec.Marshaler` → `codec.Codec` (this defines objects which serialize other objects)
    * `codec.BinaryMarshaler` → `codec.BinaryCodec`
    * `codec.JSONMarshaler` → `codec.JSONCodec`
    * Removed `BinaryBare` suffix from `BinaryCodec` methods (`MarshalBinaryBare`, `UnmarshalBinaryBare`, ...)
    * Removed `Binary` infix from `BinaryCodec` methods (`MarshalBinaryLengthPrefixed`, `UnmarshalBinaryLengthPrefixed`, ...)
* [#9139](https://github.com/cosmos/cosmos-sdk/pull/9139) `ServiceMsg` TypeURLs (e.g. `/cosmos.bank.v1beta1.Msg/Send`) have been removed, as they don't comply to the Probobuf `Any` spec. Please use `Msg` type TypeURLs (e.g. `/cosmos.bank.v1beta1.MsgSend`). This has multiple consequences:
    * The `sdk.ServiceMsg` struct has been removed.
    * `sdk.Msg` now only contains `ValidateBasic` and `GetSigners` methods. The remaining methods `GetSignBytes`, `Route` and `Type` are moved to `legacytx.LegacyMsg`.
    * The `RegisterCustomTypeURL` function and the `cosmos.base.v1beta1.ServiceMsg` interface have been removed from the interface registry.
* (codec) [#9251](https://github.com/cosmos/cosmos-sdk/pull/9251) Rename `clientCtx.JSONMarshaler` to `clientCtx.JSONCodec` as per #9226.
* (x/bank) [#9271](https://github.com/cosmos/cosmos-sdk/pull/9271) SendEnabledCoin(s) renamed to IsSendEnabledCoin(s) to better reflect its functionality.
* (x/bank) [#9550](https://github.com/cosmos/cosmos-sdk/pull/9550) `server.InterceptConfigsPreRunHandler` now takes 2 additional arguments: customAppConfigTemplate and customAppConfig. If you don't need to customize these, simply put `""` and `nil`.
* [#8245](https://github.com/cosmos/cosmos-sdk/pull/8245) Removed `simapp.MakeCodecs` and use `simapp.MakeTestEncodingConfig` instead.
* (x/capability) [#9836](https://github.com/cosmos/cosmos-sdk/pull/9836) Removed `InitializeAndSeal(ctx sdk.Context)` and replaced with `Seal()`. App must add x/capability module to the begin blockers which will assure that the x/capability keeper is properly initialized. The x/capability begin blocker must be run before any other module which uses x/capability.

### State Machine Breaking

* (x/{bank,distrib,gov,slashing,staking}) [#8363](https://github.com/cosmos/cosmos-sdk/issues/8363) Store keys have been modified to allow for variable-length addresses.
* (x/evidence) [#8502](https://github.com/cosmos/cosmos-sdk/pull/8502) `HandleEquivocationEvidence` persists the evidence to state.
* (x/gov) [#7733](https://github.com/cosmos/cosmos-sdk/pull/7733) ADR 037 Implementation: Governance Split Votes, use `MsgWeightedVote` to send a split vote. Sending a regular `MsgVote` will convert the underlying vote option into a weighted vote with weight 1.
* (x/bank) [#8656](https://github.com/cosmos/cosmos-sdk/pull/8656) balance and supply are now correctly tracked via `coin_spent`, `coin_received`, `coinbase` and `burn` events.
* (x/bank) [#8517](https://github.com/cosmos/cosmos-sdk/pull/8517) Supply is now stored and tracked as `sdk.Coins`
* (x/bank) [#9051](https://github.com/cosmos/cosmos-sdk/pull/9051) Supply value is stored as `sdk.Int` rather than `string`.

### CLI Breaking Changes

* [#8880](https://github.com/cosmos/cosmos-sdk/pull/8880) The CLI `simd migrate v0.40 ...` command has been renamed to `simd migrate v0.42`.
* [#8628](https://github.com/cosmos/cosmos-sdk/issues/8628) Commands no longer print outputs using `stderr` by default
* [#9134](https://github.com/cosmos/cosmos-sdk/pull/9134) Renamed the CLI flag `--memo` to `--note`.
* [#9291](https://github.com/cosmos/cosmos-sdk/pull/9291) Migration scripts prior to v0.38 have been removed from the CLI `migrate` command. The oldest supported migration is v0.39->v0.42.
* [#9371](https://github.com/cosmos/cosmos-sdk/pull/9371) Non-zero default fees/Server will error if there's an empty value for min-gas-price in app.toml
* [#9827](https://github.com/cosmos/cosmos-sdk/pull/9827) Ensure input parity of validator public key input between `tx staking create-validator` and `gentx`.
* [#9621](https://github.com/cosmos/cosmos-sdk/pull/9621) Rollback [#9371](https://github.com/cosmos/cosmos-sdk/pull/9371) and log warning if there's an empty value for min-gas-price in app.toml

### Improvements

* (store) [#8012](https://github.com/cosmos/cosmos-sdk/pull/8012) Implementation of ADR-038 WriteListener and listen.KVStore
* (x/bank) [#8614](https://github.com/cosmos/cosmos-sdk/issues/8614) Add `Name` and `Symbol` fields to denom metadata
* (x/auth) [#8522](https://github.com/cosmos/cosmos-sdk/pull/8522) Allow to query all stored accounts
* (crypto/types) [#8600](https://github.com/cosmos/cosmos-sdk/pull/8600) `CompactBitArray`: optimize the `NumTrueBitsBefore` method and add an `Equal` method.
* (x/upgrade) [#8743](https://github.com/cosmos/cosmos-sdk/pull/8743) Add tracking module versions as per ADR-041
* (types) [#8962](https://github.com/cosmos/cosmos-sdk/issues/8962) Add `Abs()` method to `sdk.Int`.
* (x/bank) [#8950](https://github.com/cosmos/cosmos-sdk/pull/8950) Improve efficiency on supply updates.
* (store) [#8811](https://github.com/cosmos/cosmos-sdk/pull/8811) store/cachekv: use typed `types/kv.List` instead of `container/list.List`. The change brings time spent on the time assertion cummulatively to 580ms down from 6.88s.
* (keyring) [#8826](https://github.com/cosmos/cosmos-sdk/pull/8826) add trust to macOS Keychain for calling apps by default, avoiding repeating keychain popups that appears when dealing with keyring (key add, list, ...) operations.
* (makefile) [#7933](https://github.com/cosmos/cosmos-sdk/issues/7933) Use Docker to generate swagger files.
* (crypto/types) [#9196](https://github.com/cosmos/cosmos-sdk/pull/9196) Fix negative index accesses in CompactUnmarshal,GetIndex,SetIndex
* (makefile) [#9192](https://github.com/cosmos/cosmos-sdk/pull/9192) Reuse proto containers in proto related jobs.
* [#9205](https://github.com/cosmos/cosmos-sdk/pull/9205) Improve readability in `abci` handleQueryP2P
* [#9231](https://github.com/cosmos/cosmos-sdk/pull/9231) Remove redundant staking errors.
* [#9314](https://github.com/cosmos/cosmos-sdk/pull/9314) Update Rosetta SDK to upstream's latest release.
* (gRPC-Web) [#9493](https://github.com/cosmos/cosmos-sdk/pull/9493) Add `EnableUnsafeCORS` flag to grpc-web config.
* (x/params) [#9481](https://github.com/cosmos/cosmos-sdk/issues/9481) Speedup simulator for parameter change proposals.
* (x/staking) [#9423](https://github.com/cosmos/cosmos-sdk/pull/9423) Staking delegations now returns empty list instead of rpc error when no records found.
* (x/auth) [#9553](https://github.com/cosmos/cosmos-sdk/pull/9553) The `--multisig` flag now accepts both a name and address.
* [#8549](https://github.com/cosmos/cosmos-sdk/pull/8549) Make gRPC requests go through tendermint Query
* [#8093](https://github.com/cosmos/cosmos-sdk/pull/8093) Limit usage of context.background.
* [#8460](https://github.com/cosmos/cosmos-sdk/pull/8460) Ensure b.ReportAllocs() in all the benchmarks
* [#8461](https://github.com/cosmos/cosmos-sdk/pull/8461) Fix upgrade tx commands not showing up in CLI

### Bug Fixes

* (gRPC) [#8945](https://github.com/cosmos/cosmos-sdk/pull/8945) gRPC reflection now works correctly.
* (keyring) [#8635](https://github.com/cosmos/cosmos-sdk/issues/8635) Remove hardcoded default passphrase value on `NewMnemonic`
* (x/bank) [#8434](https://github.com/cosmos/cosmos-sdk/pull/8434) Fix legacy REST API `GET /bank/total` and `GET /bank/total/{denom}` in swagger
* (x/slashing) [#8427](https://github.com/cosmos/cosmos-sdk/pull/8427) Fix query signing infos command
* (x/bank/types) [#9112](https://github.com/cosmos/cosmos-sdk/pull/9112) fix AddressFromBalancesStore address length overflow
* (x/bank) [#9229](https://github.com/cosmos/cosmos-sdk/pull/9229) Now zero coin balances cannot be added to balances & supply stores. If any denom becomes zero corresponding key gets deleted from store. State migration: [#9664](https://github.com/cosmos/cosmos-sdk/pull/9664).
* [#9363](https://github.com/cosmos/cosmos-sdk/pull/9363) Check store key uniqueness in app wiring.
* [#9460](https://github.com/cosmos/cosmos-sdk/pull/9460) Fix lint error in `MigratePrefixAddress`.
* [#9480](https://github.com/cosmos/cosmos-sdk/pull/9480) Fix added keys when using `--dry-run`.
* (types) [#9511](https://github.com/cosmos/cosmos-sdk/pull/9511) Change `maxBitLen` of `sdk.Int` and `sdk.Dec` to handle max ERC20 value.
* [#9454](https://github.com/cosmos/cosmos-sdk/pull/9454) Fix testnet command with --node-dir-prefix accepts `-` and change `node-dir-prefix token` to `testtoken`.
* (keyring) [#9562](https://github.com/cosmos/cosmos-sdk/pull/9563) fix keyring kwallet backend when using with empty wallet.
* (keyring) [#9583](https://github.com/cosmos/cosmos-sdk/pull/9583) Fix correct population of legacy `Vote.Option` field for votes with 1 VoteOption of weight 1.
* (x/distinction) [#8918](https://github.com/cosmos/cosmos-sdk/pull/8918) Fix module's parameters validation.
* (x/gov/types) [#8586](https://github.com/cosmos/cosmos-sdk/pull/8586) Fix bug caused by NewProposal that unnecessarily creates a Proposal object that’s discarded on any error.
* [#8580](https://github.com/cosmos/cosmos-sdk/pull/8580) Use more cheaper method from the math/big package that provides a way to trivially check if a value is zero with .BitLen() == 0
* [#8567](https://github.com/cosmos/cosmos-sdk/pull/8567) Fix bug by introducing pagination to GetValidatorSetByHeight response
* (x/bank) [#8531](https://github.com/cosmos/cosmos-sdk/pull/8531) Fix bug caused by ignoring errors returned by Balance.GetAddress()
* (server) [#8399](https://github.com/cosmos/cosmos-sdk/pull/8399) fix gRPC-web flag default value
* [#8282](https://github.com/cosmos/cosmos-sdk/pull/8282) fix zero time checks
* (cli) [#9593](https://github.com/cosmos/cosmos-sdk/pull/9593) Check if chain-id is blank before verifying signatures in multisign and error.
* [#9720](https://github.com/cosmos/cosmos-sdk/pull/9720) Feegrant grant cli granter now accepts key name as well as address in general and accepts only address in --generate-only mode
* [#9793](https://github.com/cosmos/cosmos-sdk/pull/9793) Fixed ECDSA/secp256r1 transaction malleability.
* (server) [#9704](https://github.com/cosmos/cosmos-sdk/pull/9704) Start GRPCWebServer in goroutine, avoid blocking other services from starting.
* (bank) [#9687](https://github.com/cosmos/cosmos-sdk/issues/9687) fixes [#9159](https://github.com/cosmos/cosmos-sdk/issues/9159). Added migration to prune balances with zero coins.

### Deprecated

* (grpc) [#8926](https://github.com/cosmos/cosmos-sdk/pull/8926) The `tx` field in `SimulateRequest` has been deprecated, prefer to pass `tx_bytes` instead.
* (sdk types) [#9498](https://github.com/cosmos/cosmos-sdk/pull/9498) `clientContext.JSONCodec` will be removed in the next version. use `clientContext.Codec` instead.

## [v0.42.10](https://github.com/cosmos/cosmos-sdk/releases/tag/v0.42.10) - 2021-09-28

### Improvements

* (store) [#10026](https://github.com/cosmos/cosmos-sdk/pull/10026) Improve CacheKVStore datastructures / algorithms, to no longer take O(N^2) time when interleaving iterators and insertions.
* (store) [#10040](https://github.com/cosmos/cosmos-sdk/pull/10040) Bump IAVL to v0.17.1 which includes performance improvements on a batch load.
* [#10211](https://github.com/cosmos/cosmos-sdk/pull/10211) Backport of the mechanism to reject redundant IBC transactions from [ibc-go \#235](https://github.com/cosmos/ibc-go/pull/235).

### Bug Fixes

* [#9969](https://github.com/cosmos/cosmos-sdk/pull/9969) fix: use keyring in config for add-genesis-account cmd.

### Client Breaking Changes

* [#9879](https://github.com/cosmos/cosmos-sdk/pull/9879) Modify ABCI Queries to use `abci.QueryRequest` Height field if it is non-zero, otherwise continue using context height.

### API Breaking Changes

* [#10077](https://github.com/cosmos/cosmos-sdk/pull/10077) Remove telemetry on `GasKV` and `CacheKV` store Get/Set operations, significantly improving their performance.

## [v0.42.9](https://github.com/cosmos/cosmos-sdk/releases/tag/v0.42.9) - 2021-08-04

### Bug Fixes

* [#9835](https://github.com/cosmos/cosmos-sdk/pull/9835) Moved capability initialization logic to BeginBlocker to fix nondeterminsim issue mentioned in [#9800](https://github.com/cosmos/cosmos-sdk/issues/9800). Applications must now include the capability module in their BeginBlocker order before any module that uses capabilities gets run.
* [#9201](https://github.com/cosmos/cosmos-sdk/pull/9201) Fixed `<app> init --recover` flag.

### API Breaking Changes

* [#9835](https://github.com/cosmos/cosmos-sdk/pull/9835) The `InitializeAndSeal` API has not changed, however it no longer initializes the in-memory state. `InitMemStore` has been introduced to serve this function, which will be called either in `InitChain` or `BeginBlock` (whichever is first after app start). Nodes may run this version on a network running 0.42.x, however, they must update their app.go files to include the capability module in their begin blockers.

### Client Breaking Changes

* [#9781](https://github.com/cosmos/cosmos-sdk/pull/9781) Improve`withdraw-all-rewards` UX when broadcast mode `async` or `async` is used.

## [v0.42.8](https://github.com/cosmos/cosmos-sdk/releases/tag/v0.42.8) - 2021-07-30

### Features

* [#9750](https://github.com/cosmos/cosmos-sdk/pull/9750) Emit events for tx signature and sequence, so clients can now query txs by signature (`tx.signature='<base64_sig>'`) or by address and sequence combo (`tx.acc_seq='<addr>/<seq>'`).

### Improvements

* (cli) [#9717](https://github.com/cosmos/cosmos-sdk/pull/9717) Added CLI flag `--output json/text` to `tx` cli commands.

### Bug Fixes

* [#9766](https://github.com/cosmos/cosmos-sdk/pull/9766) Fix hardcoded ledger signing algorithm on `keys add` command.

## [v0.42.7](https://github.com/cosmos/cosmos-sdk/releases/tag/v0.42.7) - 2021-07-09

### Improvements

* (baseapp) [#9578](https://github.com/cosmos/cosmos-sdk/pull/9578) Return `Baseapp`'s `trace` value for logging error stack traces.

### Bug Fixes

* (x/ibc) [#9640](https://github.com/cosmos/cosmos-sdk/pull/9640) Fix IBC Transfer Ack Success event as it was initially emitting opposite value.
* [#9645](https://github.com/cosmos/cosmos-sdk/pull/9645) Use correct Prometheus format for metric labels.
* [#9299](https://github.com/cosmos/cosmos-sdk/pull/9299) Fix `[appd] keys parse cosmos1...` freezing.
* (keyring) [#9563](https://github.com/cosmos/cosmos-sdk/pull/9563) fix keyring kwallet backend when using with empty wallet.
* (x/capability) [#9392](https://github.com/cosmos/cosmos-sdk/pull/9392) initialization fix, which fixes the consensus error when using statesync.

## [v0.42.6](https://github.com/cosmos/cosmos-sdk/releases/tag/v0.42.6) - 2021-06-18

### Improvements

* [#9428](https://github.com/cosmos/cosmos-sdk/pull/9428) Optimize bank InitGenesis. Added `k.initBalances`.
* [#9429](https://github.com/cosmos/cosmos-sdk/pull/9429) Add `cosmos_sdk_version` to node_info
* [#9541](https://github.com/cosmos/cosmos-sdk/pull/9541) Bump tendermint dependency to v0.34.11.

### Bug Fixes

* [#9385](https://github.com/cosmos/cosmos-sdk/pull/9385) Fix IBC `query ibc client header` cli command. Support historical queries for query header/node-state commands.
* [#9401](https://github.com/cosmos/cosmos-sdk/pull/9401) Fixes incorrect export of IBC identifier sequences. Previously, the next identifier sequence for clients/connections/channels was not set during genesis export. This resulted in the next identifiers being generated on the new chain to reuse old identifiers (the sequences began again from 0).
* [#9408](https://github.com/cosmos/cosmos-sdk/pull/9408) Update simapp to use correct default broadcast mode.
* [#9513](https://github.com/cosmos/cosmos-sdk/pull/9513) Fixes testnet CLI command. Testnet now updates the supply in genesis. Previously, when using add-genesis-account and testnet together, inconsistent genesis files would be produced, as only add-genesis-account was updating the supply.
* (x/gov) [#8813](https://github.com/cosmos/cosmos-sdk/pull/8813) fix `GET /cosmos/gov/v1beta1/proposals/{proposal_id}/deposits` to include initial deposit

### Features

* [#9383](https://github.com/cosmos/cosmos-sdk/pull/9383) New CLI command `query ibc-transfer escrow-address <port> <channel id>` to get the escrow address for a channel; can be used to then query balance of escrowed tokens
* (baseapp, types) [#9390](https://github.com/cosmos/cosmos-sdk/pull/9390) Add current block header hash to `Context`
* (store) [#9403](https://github.com/cosmos/cosmos-sdk/pull/9403) Add `RefundGas` function to `GasMeter` interface

## [v0.42.5](https://github.com/cosmos/cosmos-sdk/releases/tag/v0.42.5) - 2021-05-18

### Bug Fixes

* [#9514](https://github.com/cosmos/cosmos-sdk/issues/9514) Fix panic when retrieving the `BlockGasMeter` on `(Re)CheckTx` mode.
* [#9235](https://github.com/cosmos/cosmos-sdk/pull/9235) CreateMembershipProof/CreateNonMembershipProof now returns an error
  if input key is empty, or input data contains empty key.
* [#9108](https://github.com/cosmos/cosmos-sdk/pull/9108) Fixed the bug with querying multisig account, which is not showing threshold and public_keys.
* [#9345](https://github.com/cosmos/cosmos-sdk/pull/9345) Fix ARM support.
* [#9040](https://github.com/cosmos/cosmos-sdk/pull/9040) Fix ENV variables binding to CLI flags for client config.

### Features

* [#8953](https://github.com/cosmos/cosmos-sdk/pull/8953) Add the `config` CLI subcommand back to the SDK, which saves client-side configuration in a `client.toml` file.

## [v0.42.4](https://github.com/cosmos/cosmos-sdk/releases/tag/v0.42.4) - 2021-04-08

### Client Breaking Changes

* [#9026](https://github.com/cosmos/cosmos-sdk/pull/9026) By default, the `tx sign` and `tx sign-batch` CLI commands use SIGN_MODE_DIRECT to sign transactions for local pubkeys. For multisigs and ledger keys, the default LEGACY_AMINO_JSON is used.

### Bug Fixes

* (gRPC) [#9015](https://github.com/cosmos/cosmos-sdk/pull/9015) Fix invalid status code when accessing gRPC endpoints.
* [#9026](https://github.com/cosmos/cosmos-sdk/pull/9026) Fixed the bug that caused the `gentx` command to fail for Ledger keys.

### Improvements

* [#9081](https://github.com/cosmos/cosmos-sdk/pull/9081) Upgrade Tendermint to v0.34.9 that includes a security issue fix for Tendermint light clients.

## [v0.42.3](https://github.com/cosmos/cosmos-sdk/releases/tag/v0.42.3) - 2021-03-24

This release fixes a security vulnerability identified in x/bank.

## [v0.42.2](https://github.com/cosmos/cosmos-sdk/releases/tag/v0.42.2) - 2021-03-19

### Improvements

* (grpc) [#8815](https://github.com/cosmos/cosmos-sdk/pull/8815) Add orderBy parameter to `TxsByEvents` endpoint.
* (cli) [#8826](https://github.com/cosmos/cosmos-sdk/pull/8826) Add trust to macOS Keychain for caller app by default.
* (store) [#8811](https://github.com/cosmos/cosmos-sdk/pull/8811) store/cachekv: use typed types/kv.List instead of container/list.List

### Bug Fixes

* (crypto) [#8841](https://github.com/cosmos/cosmos-sdk/pull/8841) Fix legacy multisig amino marshaling, allowing migrations to work between v0.39 and v0.40+.
* (cli tx) [\8873](https://github.com/cosmos/cosmos-sdk/pull/8873) add missing `--output-document` option to `app tx multisign-batch`.

## [v0.42.1](https://github.com/cosmos/cosmos-sdk/releases/tag/v0.42.1) - 2021-03-10

This release fixes security vulnerability identified in the simapp.

## [v0.42.0](https://github.com/cosmos/cosmos-sdk/releases/tag/v0.42.0) - 2021-03-08

**IMPORTANT**: This release contains an important security fix for all non Cosmos Hub chains running Stargate version of the Cosmos SDK (>0.40). Non-hub chains should not be using any version of the SDK in the v0.40.x or v0.41.x release series. See [#8461](https://github.com/cosmos/cosmos-sdk/pull/8461) for more details.

### Improvements

* (x/ibc) [#8624](https://github.com/cosmos/cosmos-sdk/pull/8624) Emit full header in IBC UpdateClient message.
* (x/crisis) [#8621](https://github.com/cosmos/cosmos-sdk/issues/8621) crisis invariants names now print to loggers.

### Bug fixes

* (x/evidence) [#8461](https://github.com/cosmos/cosmos-sdk/pull/8461) Fix bech32 prefix in evidence validator address conversion
* (x/gov) [#8806](https://github.com/cosmos/cosmos-sdk/issues/8806) Fix q gov proposals command's mishandling of the --status parameter's values.

## [v0.41.4](https://github.com/cosmos/cosmos-sdk/releases/tag/v0.41.3) - 2021-03-02

**IMPORTANT**: Due to a bug in the v0.41.x series with how evidence handles validator consensus addresses #8461, SDK based chains that are not using the default bech32 prefix (cosmos, aka all chains except for t
he Cosmos Hub) should not use this release or any release in the v0.41.x series. Please see #8668 for tracking & timeline for the v0.42.0 release, which will include a fix for this issue.

### Features

* [#7787](https://github.com/cosmos/cosmos-sdk/pull/7787) Add multisign-batch command.

### Bug fixes

* [#8730](https://github.com/cosmos/cosmos-sdk/pull/8730) Allow REST endpoint to query txs with multisig addresses.
* [#8680](https://github.com/cosmos/cosmos-sdk/issues/8680) Fix missing timestamp in GetTxsEvent response [#8732](https://github.com/cosmos/cosmos-sdk/pull/8732).
* [#8681](https://github.com/cosmos/cosmos-sdk/issues/8681) Fix missing error message when calling GetTxsEvent [#8732](https://github.com/cosmos/cosmos-sdk/pull/8732)
* (server) [#8641](https://github.com/cosmos/cosmos-sdk/pull/8641) Fix Tendermint and application configuration reading from file
* (client/keys) [#8639](https://github.com/cosmos/cosmos-sdk/pull/8639) Fix keys migrate for mulitisig, offline, and ledger keys. The migrate command now takes a positional old_home_dir argument.

### Improvements

* (store/cachekv), (x/bank/types) [#8719](https://github.com/cosmos/cosmos-sdk/pull/8719) algorithmically fix pathologically slow code
* [#8701](https://github.com/cosmos/cosmos-sdk/pull/8701) Upgrade tendermint v0.34.8.
* [#8714](https://github.com/cosmos/cosmos-sdk/pull/8714) Allow accounts to have a balance of 0 at genesis.

## [v0.41.3](https://github.com/cosmos/cosmos-sdk/releases/tag/v0.41.3) - 2021-02-18

### Bug Fixes

* [#8617](https://github.com/cosmos/cosmos-sdk/pull/8617) Fix build failures caused by a small API breakage introduced in tendermint v0.34.7.

## [v0.41.2](https://github.com/cosmos/cosmos-sdk/releases/tag/v0.41.2) - 2021-02-18

### Improvements

* Bump tendermint dependency to v0.34.7.

## [v0.41.1](https://github.com/cosmos/cosmos-sdk/releases/tag/v0.41.1) - 2021-02-17

### Bug Fixes

* (grpc) [#8549](https://github.com/cosmos/cosmos-sdk/pull/8549) Make gRPC requests go through ABCI and disallow concurrency.
* (x/staking) [#8546](https://github.com/cosmos/cosmos-sdk/pull/8546) Fix caching bug where concurrent calls to GetValidator could cause a node to crash
* (server) [#8481](https://github.com/cosmos/cosmos-sdk/pull/8481) Don't create files when running `{appd} tendermint show-*` subcommands.
* (client/keys) [#8436](https://github.com/cosmos/cosmos-sdk/pull/8436) Fix keybase->keyring keys migration.
* (crypto/hd) [#8607](https://github.com/cosmos/cosmos-sdk/pull/8607) Make DerivePrivateKeyForPath error and not panic on trailing slashes.

### Improvements

* (x/ibc) [#8458](https://github.com/cosmos/cosmos-sdk/pull/8458) Add `packet_connection` attribute to ibc events to enable relayer filtering
* [#8396](https://github.com/cosmos/cosmos-sdk/pull/8396) Add support for ARM platform
* (x/bank) [#8479](https://github.com/cosmos/cosmos-sdk/pull/8479) Aditional client denom metadata validation for `base` and `display` denoms.
* (codec/types) [#8605](https://github.com/cosmos/cosmos-sdk/pull/8605) Avoid unnecessary allocations for NewAnyWithCustomTypeURL on error.

## [v0.41.0](https://github.com/cosmos/cosmos-sdk/releases/tag/v0.41.0) - 2021-01-26

### State Machine Breaking

* (x/ibc) [#8266](https://github.com/cosmos/cosmos-sdk/issues/8266) Add amino JSON support for IBC MsgTransfer in order to support Ledger text signing transfer transactions.
* (x/ibc) [#8404](https://github.com/cosmos/cosmos-sdk/pull/8404) Reorder IBC `ChanOpenAck` and `ChanOpenConfirm` handler execution to perform core handler first, followed by application callbacks.

### Bug Fixes

* (simapp) [#8418](https://github.com/cosmos/cosmos-sdk/pull/8418) Add balance coin to supply when adding a new genesis account
* (x/bank) [#8417](https://github.com/cosmos/cosmos-sdk/pull/8417) Validate balances and coin denom metadata on genesis

## [v0.40.1](https://github.com/cosmos/cosmos-sdk/releases/tag/v0.40.1) - 2021-01-19

### Improvements

* (x/bank) [#8302](https://github.com/cosmos/cosmos-sdk/issues/8302) Add gRPC and CLI queries for client denomination metadata.
* (tendermint) Bump Tendermint version to [v0.34.3](https://github.com/tendermint/tendermint/releases/tag/v0.34.3).

### Bug Fixes

* [#8085](https://github.com/cosmos/cosmos-sdk/pull/8058) fix zero time checks
* [#8280](https://github.com/cosmos/cosmos-sdk/pull/8280) fix GET /upgrade/current query
* (x/auth) [#8287](https://github.com/cosmos/cosmos-sdk/pull/8287) Fix `tx sign --signature-only` to return correct sequence value in signature.
* (build) [\8300](https://github.com/cosmos/cosmos-sdk/pull/8300), [\8301](https://github.com/cosmos/cosmos-sdk/pull/8301) Fix reproducible builds
* (types/errors) [#8355](https://github.com/cosmos/cosmos-sdk/pull/8355) Fix errorWrap `Is` method.
* (x/ibc) [#8341](https://github.com/cosmos/cosmos-sdk/pull/8341) Fix query latest consensus state.
* (proto) [#8350](https://github.com/cosmos/cosmos-sdk/pull/8350), [#8361](https://github.com/cosmos/cosmos-sdk/pull/8361) Update gogo proto deps with v1.3.2 security fixes
* (x/ibc) [#8359](https://github.com/cosmos/cosmos-sdk/pull/8359) Add missing UnpackInterfaces functions to IBC Query Responses. Fixes 'cannot unpack Any' error for IBC types.
* (x/bank) [#8317](https://github.com/cosmos/cosmos-sdk/pull/8317) Fix panic when querying for a not found client denomination metadata.

## [v0.40.0](https://github.com/cosmos/cosmos-sdk/releases/tag/v0.40.0) - 2021-01-08

v0.40.0, known as the Stargate release of the Cosmos SDK, is one of the largest releases
of the Cosmos SDK since launch. Please read through this changelog and [release notes](https://github.com/cosmos/cosmos-sdk/blob/v0.40.0/RELEASE_NOTES.md) to make
sure you are aware of any relevant breaking changes.

### Client Breaking Changes

* **CLI**
    * (client/keys) [#5889](https://github.com/cosmos/cosmos-sdk/pull/5889) remove `keys update` command.
    * (x/auth) [#5844](https://github.com/cosmos/cosmos-sdk/pull/5844) `tx sign` command now returns an error when signing is attempted with offline/multisig keys.
    * (x/auth) [#6108](https://github.com/cosmos/cosmos-sdk/pull/6108) `tx sign` command's `--validate-signatures` flag is migrated into a `tx validate-signatures` standalone command.
    * (x/auth) [#7788](https://github.com/cosmos/cosmos-sdk/pull/7788) Remove `tx auth` subcommands, all auth subcommands exist as `tx <subcommand>`
    * (x/genutil) [#6651](https://github.com/cosmos/cosmos-sdk/pull/6651) The `gentx` command has been improved. No longer are `--from` and `--name` flags required. Instead, a single argument, `name`, is required which refers to the key pair in the Keyring. In addition, an optional
    `--moniker` flag can be provided to override the moniker found in `config.toml`.
    * (x/upgrade) [#7697](https://github.com/cosmos/cosmos-sdk/pull/7697) Rename flag name "--time" to "--upgrade-time", "--info" to "--upgrade-info", to keep it consistent with help message.
* **REST / Queriers**
    * (api) [#6426](https://github.com/cosmos/cosmos-sdk/pull/6426) The ability to start an out-of-process API REST server has now been removed. Instead, the API server is now started in-process along with the application and Tendermint. Configuration options have been added to `app.toml` to enable/disable the API server along with additional HTTP server options.
    * (client) [#7246](https://github.com/cosmos/cosmos-sdk/pull/7246) The rest server endpoint `/swagger-ui/` is replaced by `/swagger/`, and contains swagger documentation for gRPC Gateway routes in addition to legacy REST routes. Swagger API is exposed only if set in `app.toml`.
    * (x/auth) [#5702](https://github.com/cosmos/cosmos-sdk/pull/5702) The `x/auth` querier route has changed from `"acc"` to `"auth"`.
    * (x/bank) [#5572](https://github.com/cosmos/cosmos-sdk/pull/5572) The `/bank/balances/{address}` endpoint now returns all account balances or a single balance by denom when the `denom` query parameter is present.
    * (x/evidence) [#5952](https://github.com/cosmos/cosmos-sdk/pull/5952) Remove CLI and REST handlers for querying `x/evidence` parameters.
    * (x/gov) [#6295](https://github.com/cosmos/cosmos-sdk/pull/6295) Fix typo in querying governance params.
* **General**
    * (baseapp) [#6384](https://github.com/cosmos/cosmos-sdk/pull/6384) The `Result.Data` is now a Protocol Buffer encoded binary blob of type `TxData`. The `TxData` contains `Data` which contains a list of Protocol Buffer encoded message data and the corresponding message type.
    * (client) [#5783](https://github.com/cosmos/cosmos-sdk/issues/5783) Unify all coins representations on JSON client requests for governance proposals.
    * (crypto) [#7419](https://github.com/cosmos/cosmos-sdk/pull/7419) The SDK doesn't use Tendermint's `crypto.PubKey`
    interface anymore, and uses instead it's own `PubKey` interface, defined in `crypto/types`. Replace all instances of
    `crypto.PubKey` by `cryptotypes.Pubkey`.
    * (store/rootmulti) [#6390](https://github.com/cosmos/cosmos-sdk/pull/6390) Proofs of empty stores are no longer supported.
    * (store/types) [#5730](https://github.com/cosmos/cosmos-sdk/pull/5730) store.types.Cp() is removed in favour of types.CopyBytes().
    * (x/auth) [#6054](https://github.com/cosmos/cosmos-sdk/pull/6054) Remove custom JSON marshaling for base accounts as multsigs cannot be bech32 decoded.
    * (x/auth/vesting) [#6859](https://github.com/cosmos/cosmos-sdk/pull/6859) Custom JSON marshaling of vesting accounts was removed. Vesting accounts are now marshaled using their default proto or amino JSON representation.
    * (x/bank) [#5785](https://github.com/cosmos/cosmos-sdk/issues/5785) In x/bank errors, JSON strings coerced to valid UTF-8 bytes at JSON marshalling time
    are now replaced by human-readable expressions. This change can potentially break compatibility with all those client side tools
    that parse log messages.
    * (x/evidence) [#7538](https://github.com/cosmos/cosmos-sdk/pull/7538) The ABCI's `Result.Data` field for
    `MsgSubmitEvidence` responses does not contain the raw evidence's hash, but the protobuf encoded
    `MsgSubmitEvidenceResponse` struct.
    * (x/gov) [#7533](https://github.com/cosmos/cosmos-sdk/pull/7533) The ABCI's `Result.Data` field for
    `MsgSubmitProposal` responses does not contain a raw binary encoding of the `proposalID`, but the protobuf encoded
    `MsgSubmitSubmitProposalResponse` struct.
    * (x/gov) [#6859](https://github.com/cosmos/cosmos-sdk/pull/6859) `ProposalStatus` and `VoteOption` are now JSON serialized using its protobuf name, so expect names like `PROPOSAL_STATUS_DEPOSIT_PERIOD` as opposed to `DepositPeriod`.
    * (x/staking) [#7499](https://github.com/cosmos/cosmos-sdk/pull/7499) `BondStatus` is now a protobuf `enum` instead
    of an `int32`, and JSON serialized using its protobuf name, so expect names like `BOND_STATUS_UNBONDING` as opposed
    to `Unbonding`.
    * (x/staking) [#7556](https://github.com/cosmos/cosmos-sdk/pull/7556) The ABCI's `Result.Data` field for
    `MsgBeginRedelegate` and `MsgUndelegate` responses does not contain custom binary marshaled `completionTime`, but the
    protobuf encoded `MsgBeginRedelegateResponse` and `MsgUndelegateResponse` structs respectively

### API Breaking Changes

* **Baseapp / Client**
    * (AppModule) [#7518](https://github.com/cosmos/cosmos-sdk/pull/7518) [#7584](https://github.com/cosmos/cosmos-sdk/pull/7584) Rename `AppModule.RegisterQueryServices` to `AppModule.RegisterServices`, as this method now registers multiple services (the gRPC query service and the protobuf Msg service). A `Configurator` struct is used to hold the different services.
    * (baseapp) [#5865](https://github.com/cosmos/cosmos-sdk/pull/5865) The `SimulationResponse` returned from tx simulation is now JSON encoded instead of Amino binary.
    * (client) [#6290](https://github.com/cosmos/cosmos-sdk/pull/6290) `CLIContext` is renamed to `Context`. `Context` and all related methods have been moved from package context to client.
    * (client) [#6525](https://github.com/cosmos/cosmos-sdk/pull/6525) Removed support for `indent` in JSON responses. Clients should consider piping to an external tool such as `jq`.
    * (client) [#8107](https://github.com/cosmos/cosmos-sdk/pull/8107) Renamed `PrintOutput` and `PrintOutputLegacy`
    methods of the `context.Client` object to `PrintProto` and `PrintObjectLegacy`.
    * (client/flags) [#6632](https://github.com/cosmos/cosmos-sdk/pull/6632) Remove NewCompletionCmd(), the function is now available in tendermint.
    * (client/input) [#5904](https://github.com/cosmos/cosmos-sdk/pull/5904) Removal of unnecessary `GetCheckPassword`, `PrintPrefixed` functions.
    * (client/keys) [#5889](https://github.com/cosmos/cosmos-sdk/pull/5889) Rename `NewKeyBaseFromDir()` -> `NewLegacyKeyBaseFromDir()`.
    * (client/keys) [#5820](https://github.com/cosmos/cosmos-sdk/pull/5820/) Removed method CloseDB from Keybase interface.
    * (client/rpc) [#6290](https://github.com/cosmos/cosmos-sdk/pull/6290) `client` package and subdirs reorganization.
    * (client/lcd) [#6290](https://github.com/cosmos/cosmos-sdk/pull/6290) `CliCtx` of struct `RestServer` in package client/lcd has been renamed to `ClientCtx`.
    * (codec) [#6330](https://github.com/cosmos/cosmos-sdk/pull/6330) `codec.RegisterCrypto` has been moved to the `crypto/codec` package and the global `codec.Cdc` Amino instance has been deprecated and moved to the `codec/legacy_global` package.
    * (codec) [#8080](https://github.com/cosmos/cosmos-sdk/pull/8080) Updated the `codec.Marshaler` interface
        * Moved `MarshalAny` and `UnmarshalAny` helper functions to `codec.Marshaler` and renamed to `MarshalInterface` and
      `UnmarshalInterface` respectively. These functions must take interface as a parameter (not a concrete type nor `Any`
      object). Underneath they use `Any` wrapping for correct protobuf serialization.
    * (crypto) [#6780](https://github.com/cosmos/cosmos-sdk/issues/6780) Move ledger code to its own package.
    * (crypto/types/multisig) [#6373](https://github.com/cosmos/cosmos-sdk/pull/6373) `multisig.Multisignature` has been renamed to `AminoMultisignature`
    * (codec) `*codec.LegacyAmino` is now a wrapper around Amino which provides backwards compatibility with protobuf `Any`. ALL legacy code should use `*codec.LegacyAmino` instead of `*amino.Codec` directly
    * (crypto) [#5880](https://github.com/cosmos/cosmos-sdk/pull/5880) Merge `crypto/keys/mintkey` into `crypto`.
    * (crypto/hd) [#5904](https://github.com/cosmos/cosmos-sdk/pull/5904) `crypto/keys/hd` moved to `crypto/hd`.
    * (crypto/keyring):
    _ [#5866](https://github.com/cosmos/cosmos-sdk/pull/5866) Rename `crypto/keys/` to `crypto/keyring/`.
    _ [#5904](https://github.com/cosmos/cosmos-sdk/pull/5904) `Keybase` -> `Keyring` interfaces migration. `LegacyKeybase` interface is added in order
    to guarantee limited backward compatibility with the old Keybase interface for the sole purpose of migrating keys across the new keyring backends. `NewLegacy`
    constructor is provided [#5889](https://github.com/cosmos/cosmos-sdk/pull/5889) to allow for smooth migration of keys from the legacy LevelDB based implementation
    to new keyring backends. Plus, the package and the new keyring no longer depends on the sdk.Config singleton. Please consult the [package documentation](https://github.com/cosmos/cosmos-sdk/tree/master/crypto/keyring/doc.go) for more
    information on how to implement the new `Keyring` interface. \* [#5858](https://github.com/cosmos/cosmos-sdk/pull/5858) Make Keyring store keys by name and address's hexbytes representation.
    * (export) [#5952](https://github.com/cosmos/cosmos-sdk/pull/5952) `AppExporter` now returns ABCI consensus parameters to be included in marshaled exported state. These parameters must be returned from the application via the `BaseApp`.
    * (simapp) Deprecating and renaming `MakeEncodingConfig` to `MakeTestEncodingConfig` (both in `simapp` and `simapp/params` packages).
    * (store) [#5803](https://github.com/cosmos/cosmos-sdk/pull/5803) The `store.CommitMultiStore` interface now includes the new `snapshots.Snapshotter` interface as well.
    * (types) [#5579](https://github.com/cosmos/cosmos-sdk/pull/5579) The `keepRecent` field has been removed from the `PruningOptions` type.
    The `PruningOptions` type now only includes fields `KeepEvery` and `SnapshotEvery`, where `KeepEvery`
    determines which committed heights are flushed to disk and `SnapshotEvery` determines which of these
    heights are kept after pruning. The `IsValid` method should be called whenever using these options. Methods
    `SnapshotVersion` and `FlushVersion` accept a version arugment and determine if the version should be
    flushed to disk or kept as a snapshot. Note, `KeepRecent` is automatically inferred from the options
    and provided directly the IAVL store.
    * (types) [#5533](https://github.com/cosmos/cosmos-sdk/pull/5533) Refactored `AppModuleBasic` and `AppModuleGenesis`
    to now accept a `codec.JSONMarshaler` for modular serialization of genesis state.
    * (types/rest) [#5779](https://github.com/cosmos/cosmos-sdk/pull/5779) Drop unused Parse{Int64OrReturnBadRequest,QueryParamBool}() functions.
* **Modules**
    * (modules) [#7243](https://github.com/cosmos/cosmos-sdk/pull/7243) Rename `RegisterCodec` to `RegisterLegacyAminoCodec` and `codec.New()` is now renamed to `codec.NewLegacyAmino()`
    * (modules) [#6564](https://github.com/cosmos/cosmos-sdk/pull/6564) Constant `DefaultParamspace` is removed from all modules, use ModuleName instead.
    * (modules) [#5989](https://github.com/cosmos/cosmos-sdk/pull/5989) `AppModuleBasic.GetTxCmd` now takes a single `CLIContext` parameter.
    * (modules) [#5664](https://github.com/cosmos/cosmos-sdk/pull/5664) Remove amino `Codec` from simulation `StoreDecoder`, which now returns a function closure in order to unmarshal the key-value pairs.
    * (modules) [#5555](https://github.com/cosmos/cosmos-sdk/pull/5555) Move `x/auth/client/utils/` types and functions to `x/auth/client/`.
    * (modules) [#5572](https://github.com/cosmos/cosmos-sdk/pull/5572) Move account balance logic and APIs from `x/auth` to `x/bank`.
    * (modules) [#6326](https://github.com/cosmos/cosmos-sdk/pull/6326) `AppModuleBasic.GetQueryCmd` now takes a single `client.Context` parameter.
    * (modules) [#6336](https://github.com/cosmos/cosmos-sdk/pull/6336) `AppModuleBasic.RegisterQueryService` method was added to support gRPC queries, and `QuerierRoute` and `NewQuerierHandler` were deprecated.
    * (modules) [#6311](https://github.com/cosmos/cosmos-sdk/issues/6311) Remove `alias.go` usage
    * (modules) [#6447](https://github.com/cosmos/cosmos-sdk/issues/6447) Rename `blacklistedAddrs` to `blockedAddrs`.
    * (modules) [#6834](https://github.com/cosmos/cosmos-sdk/issues/6834) Add `RegisterInterfaces` method to `AppModuleBasic` to support registration of protobuf interface types.
    * (modules) [#6734](https://github.com/cosmos/cosmos-sdk/issues/6834) Add `TxEncodingConfig` parameter to `AppModuleBasic.ValidateGenesis` command to support JSON tx decoding in `genutil`.
    * (modules) [#7764](https://github.com/cosmos/cosmos-sdk/pull/7764) Added module initialization options:
        * `server/types.AppExporter` requires extra argument: `AppOptions`.
        * `server.AddCommands` requires extra argument: `addStartFlags types.ModuleInitFlags`
        * `x/crisis.NewAppModule` has a new attribute: `skipGenesisInvariants`. [PR](https://github.com/cosmos/cosmos-sdk/pull/7764)
    * (types) [#6327](https://github.com/cosmos/cosmos-sdk/pull/6327) `sdk.Msg` now inherits `proto.Message`, as a result all `sdk.Msg` types now use pointer semantics.
    * (types) [#7032](https://github.com/cosmos/cosmos-sdk/pull/7032) All types ending with `ID` (e.g. `ProposalID`) now end with `Id` (e.g. `ProposalId`), to match default Protobuf generated format. Also see [#7033](https://github.com/cosmos/cosmos-sdk/pull/7033) for more details.
    * (x/auth) [#6029](https://github.com/cosmos/cosmos-sdk/pull/6029) Module accounts have been moved from `x/supply` to `x/auth`.
    * (x/auth) [#6443](https://github.com/cosmos/cosmos-sdk/issues/6443) Move `FeeTx` and `TxWithMemo` interfaces from `x/auth/ante` to `types`.
    * (x/auth) [#7006](https://github.com/cosmos/cosmos-sdk/pull/7006) All `AccountRetriever` methods now take `client.Context` as a parameter instead of as a struct member.
    * (x/auth) [#6270](https://github.com/cosmos/cosmos-sdk/pull/6270) The passphrase argument has been removed from the signature of the following functions and methods: `BuildAndSign`, ` MakeSignature`, ` SignStdTx`, `TxBuilder.BuildAndSign`, `TxBuilder.Sign`, `TxBuilder.SignStdTx`
    * (x/auth) [#6428](https://github.com/cosmos/cosmos-sdk/issues/6428):
        * `NewAnteHandler` and `NewSigVerificationDecorator` both now take a `SignModeHandler` parameter.
        * `SignatureVerificationGasConsumer` now has the signature: `func(meter sdk.GasMeter, sig signing.SignatureV2, params types.Params) error`.
        * The `SigVerifiableTx` interface now has a `GetSignaturesV2() ([]signing.SignatureV2, error)` method and no longer has the `GetSignBytes` method.
    * (x/auth/tx) [#8106](https://github.com/cosmos/cosmos-sdk/pull/8106) change related to missing append functionality in
    client transaction signing
        * added `overwriteSig` argument to `x/auth/client.SignTx` and `client/tx.Sign` functions.
        * removed `x/auth/tx.go:wrapper.GetSignatures`. The `wrapper` provides `TxBuilder` functionality, and it's a private
      structure. That function was not used at all and it's not exposed through the `TxBuilder` interface.
    * (x/bank) [#7327](https://github.com/cosmos/cosmos-sdk/pull/7327) AddCoins and SubtractCoins no longer return a resultingValue and will only return an error.
    * (x/capability) [#7918](https://github.com/cosmos/cosmos-sdk/pull/7918) Add x/capability safety checks:
        * All outward facing APIs will now check that capability is not nil and name is not empty before performing any state-machine changes
        * `SetIndex` has been renamed to `InitializeIndex`
    * (x/evidence) [#7251](https://github.com/cosmos/cosmos-sdk/pull/7251) New evidence types and light client evidence handling. The module function names changed.
    * (x/evidence) [#5952](https://github.com/cosmos/cosmos-sdk/pull/5952) Remove APIs for getting and setting `x/evidence` parameters. `BaseApp` now uses a `ParamStore` to manage Tendermint consensus parameters which is managed via the `x/params` `Substore` type.
    * (x/gov) [#6147](https://github.com/cosmos/cosmos-sdk/pull/6147) The `Content` field on `Proposal` and `MsgSubmitProposal`
    is now `Any` in concordance with [ADR 019](docs/architecture/adr-019-protobuf-state-encoding.md) and `GetContent` should now
    be used to retrieve the actual proposal `Content`. Also the `NewMsgSubmitProposal` constructor now may return an `error`
    * (x/ibc) [#6374](https://github.com/cosmos/cosmos-sdk/pull/6374) `VerifyMembership` and `VerifyNonMembership` now take a `specs []string` argument to specify the proof format used for verification. Most SDK chains can simply use `commitmenttypes.GetSDKSpecs()` for this argument.
    * (x/params) [#5619](https://github.com/cosmos/cosmos-sdk/pull/5619) The `x/params` keeper now accepts a `codec.Marshaller` instead of
    a reference to an amino codec. Amino is still used for JSON serialization.
    * (x/staking) [#6451](https://github.com/cosmos/cosmos-sdk/pull/6451) `DefaultParamspace` and `ParamKeyTable` in staking module are moved from keeper to types to enforce consistency.
    * (x/staking) [#7419](https://github.com/cosmos/cosmos-sdk/pull/7419) The `TmConsPubKey` method on ValidatorI has been
    removed and replaced instead by `ConsPubKey` (which returns a SDK `cryptotypes.PubKey`) and `TmConsPublicKey` (which
    returns a Tendermint proto PublicKey).
    * (x/staking/types) [#7447](https://github.com/cosmos/cosmos-sdk/issues/7447) Remove bech32 PubKey support:
        * `ValidatorI` interface update. `GetConsPubKey` renamed to `TmConsPubKey` (consensus public key must be a tendermint key). `TmConsPubKey`, `GetConsAddr` methods return error.
        * `Validator` update. Methods changed in `ValidatorI` (as described above) and `ToTmValidator` return error.
        * `Validator.ConsensusPubkey` type changed from `string` to `codectypes.Any`.
        * `MsgCreateValidator.Pubkey` type changed from `string` to `codectypes.Any`.
    * (x/supply) [#6010](https://github.com/cosmos/cosmos-sdk/pull/6010) All `x/supply` types and APIs have been moved to `x/bank`.
    * [#6409](https://github.com/cosmos/cosmos-sdk/pull/6409) Rename all IsEmpty methods to Empty across the codebase and enforce consistency.
    * [#6231](https://github.com/cosmos/cosmos-sdk/pull/6231) Simplify `AppModule` interface, `Route` and `NewHandler` methods become only `Route`
    and returns a new `Route` type.
    * (x/slashing) [#6212](https://github.com/cosmos/cosmos-sdk/pull/6212) Remove `Get*` prefixes from key construction functions
    * (server) [#6079](https://github.com/cosmos/cosmos-sdk/pull/6079) Remove `UpgradeOldPrivValFile` (deprecated in Tendermint Core v0.28).
    * [#5719](https://github.com/cosmos/cosmos-sdk/pull/5719) Bump Go requirement to 1.14+

### State Machine Breaking

* **General**

    * (client) [#7268](https://github.com/cosmos/cosmos-sdk/pull/7268) / [#7147](https://github.com/cosmos/cosmos-sdk/pull/7147) Introduce new protobuf based PubKeys, and migrate PubKey in BaseAccount to use this new protobuf based PubKey format

* **Modules**
    * (modules) [#5572](https://github.com/cosmos/cosmos-sdk/pull/5572) Separate balance from accounts per ADR 004.
    _ Account balances are now persisted and retrieved via the `x/bank` module.
    _ Vesting account interface has been modified to account for changes.
    _ Callers to `NewBaseVestingAccount` are responsible for verifying account balance in relation to
    the original vesting amount.
    _ The `SendKeeper` and `ViewKeeper` interfaces in `x/bank` have been modified to account for changes.
    * (x/auth) [#5533](https://github.com/cosmos/cosmos-sdk/pull/5533) Migrate the `x/auth` module to use Protocol Buffers for state
    serialization instead of Amino.
    _ The `BaseAccount.PubKey` field is now represented as a Bech32 string instead of a `crypto.Pubkey`.
    _ `NewBaseAccountWithAddress` now returns a reference to a `BaseAccount`.
    _ The `x/auth` module now accepts a `Codec` interface which extends the `codec.Marshaler` interface by
    requiring a concrete codec to know how to serialize accounts.
    _ The `AccountRetriever` type now accepts a `Codec` in its constructor in order to know how to
    serialize accounts.
    * (x/bank) [#6518](https://github.com/cosmos/cosmos-sdk/pull/6518) Support for global and per-denomination send enabled flags.
        * Existing send_enabled global flag has been moved into a Params structure as `default_send_enabled`.
        * An array of: `{denom: string, enabled: bool}` is added to bank Params to support per-denomination override of global default value.
    * (x/distribution) [#5610](https://github.com/cosmos/cosmos-sdk/pull/5610) Migrate the `x/distribution` module to use Protocol Buffers for state
    serialization instead of Amino. The exact codec used is `codec.HybridCodec` which utilizes Protobuf for binary encoding and Amino
    for JSON encoding.
    _ `ValidatorHistoricalRewards.ReferenceCount` is now of types `uint32` instead of `uint16`.
    _ `ValidatorSlashEvents` is now a struct with `slashevents`.
    _ `ValidatorOutstandingRewards` is now a struct with `rewards`.
    _ `ValidatorAccumulatedCommission` is now a struct with `commission`. \* The `Keeper` constructor now takes a `codec.Marshaler` instead of a concrete Amino codec. This exact type
    provided is specified by `ModuleCdc`.
    * (x/evidence) [#5634](https://github.com/cosmos/cosmos-sdk/pull/5634) Migrate the `x/evidence` module to use Protocol Buffers for state
    serialization instead of Amino.
    _ The `internal` sub-package has been removed in order to expose the types proto file.
    _ The module now accepts a `Codec` interface which extends the `codec.Marshaler` interface by
    requiring a concrete codec to know how to serialize `Evidence` types. \* The `MsgSubmitEvidence` message has been removed in favor of `MsgSubmitEvidenceBase`. The application-level
    codec must now define the concrete `MsgSubmitEvidence` type which must implement the module's `MsgSubmitEvidence`
    interface.
    * (x/evidence) [#5952](https://github.com/cosmos/cosmos-sdk/pull/5952) Remove parameters from `x/evidence` genesis and module state. The `x/evidence` module now solely uses Tendermint consensus parameters to determine of evidence is valid or not.
    * (x/gov) [#5737](https://github.com/cosmos/cosmos-sdk/pull/5737) Migrate the `x/gov` module to use Protocol
    Buffers for state serialization instead of Amino.
    _ `MsgSubmitProposal` will be removed in favor of the application-level proto-defined `MsgSubmitProposal` which
    implements the `MsgSubmitProposalI` interface. Applications should extend the `NewMsgSubmitProposalBase` type
    to define their own concrete `MsgSubmitProposal` types.
    _ The module now accepts a `Codec` interface which extends the `codec.Marshaler` interface by
    requiring a concrete codec to know how to serialize `Proposal` types.
    * (x/mint) [#5634](https://github.com/cosmos/cosmos-sdk/pull/5634) Migrate the `x/mint` module to use Protocol Buffers for state
    serialization instead of Amino. \* The `internal` sub-package has been removed in order to expose the types proto file.
    * (x/slashing) [#5627](https://github.com/cosmos/cosmos-sdk/pull/5627) Migrate the `x/slashing` module to use Protocol Buffers for state
    serialization instead of Amino. The exact codec used is `codec.HybridCodec` which utilizes Protobuf for binary encoding and Amino
    for JSON encoding. \* The `Keeper` constructor now takes a `codec.Marshaler` instead of a concrete Amino codec. This exact type
    provided is specified by `ModuleCdc`.
    * (x/staking) [#6844](https://github.com/cosmos/cosmos-sdk/pull/6844) Validators are now inserted into the unbonding queue based on their unbonding time and height. The relevant keeper APIs are modified to reflect these changes by now also requiring a height.
    * (x/staking) [#6061](https://github.com/cosmos/cosmos-sdk/pull/6061) Allow a validator to immediately unjail when no signing info is present due to
    falling below their minimum self-delegation and never having been bonded. The validator may immediately unjail once they've met their minimum self-delegation.
    * (x/staking) [#5600](https://github.com/cosmos/cosmos-sdk/pull/5600) Migrate the `x/staking` module to use Protocol Buffers for state
    serialization instead of Amino. The exact codec used is `codec.HybridCodec` which utilizes Protobuf for binary encoding and Amino
    for JSON encoding.
    _ `BondStatus` is now of type `int32` instead of `byte`.
    _ Types of `int16` in the `Params` type are now of type `int32`.
    _ Every reference of `crypto.Pubkey` in context of a `Validator` is now of type string. `GetPubKeyFromBech32` must be used to get the `crypto.Pubkey`.
    _ The `Keeper` constructor now takes a `codec.Marshaler` instead of a concrete Amino codec. This exact type
    provided is specified by `ModuleCdc`.
    * (x/staking) [#7979](https://github.com/cosmos/cosmos-sdk/pull/7979) keeper pubkey storage serialization migration
    from bech32 to protobuf.
    * (x/supply) [#6010](https://github.com/cosmos/cosmos-sdk/pull/6010) Removed the `x/supply` module by merging the existing types and APIs into the `x/bank` module.
    * (x/supply) [#5533](https://github.com/cosmos/cosmos-sdk/pull/5533) Migrate the `x/supply` module to use Protocol Buffers for state
    serialization instead of Amino.
    _ The `internal` sub-package has been removed in order to expose the types proto file.
    _ The `x/supply` module now accepts a `Codec` interface which extends the `codec.Marshaler` interface by
    requiring a concrete codec to know how to serialize `SupplyI` types. \* The `SupplyI` interface has been modified to no longer return `SupplyI` on methods. Instead the
    concrete type's receiver should modify the type.
    * (x/upgrade) [#5659](https://github.com/cosmos/cosmos-sdk/pull/5659) Migrate the `x/upgrade` module to use Protocol
    Buffers for state serialization instead of Amino.
    _ The `internal` sub-package has been removed in order to expose the types proto file.
    _ The `x/upgrade` module now accepts a `codec.Marshaler` interface.

### Features

* **Baseapp / Client / REST**
    * (x/auth) [#6213](https://github.com/cosmos/cosmos-sdk/issues/6213) Introduce new protobuf based path for transaction signing, see [ADR020](https://github.com/cosmos/cosmos-sdk/blob/master/docs/architecture/adr-020-protobuf-transaction-encoding.md) for more details
    * (x/auth) [#6350](https://github.com/cosmos/cosmos-sdk/pull/6350) New sign-batch command to sign StdTx batch files.
    * (baseapp) [#5803](https://github.com/cosmos/cosmos-sdk/pull/5803) Added support for taking state snapshots at regular height intervals, via options `snapshot-interval` and `snapshot-keep-recent`.
    * (baseapp) [#7519](https://github.com/cosmos/cosmos-sdk/pull/7519) Add `ServiceMsgRouter` to BaseApp to handle routing of protobuf service `Msg`s. The two new types defined in ADR 031, `sdk.ServiceMsg` and `sdk.MsgRequest` are introduced with this router.
    * (client) [#5921](https://github.com/cosmos/cosmos-sdk/issues/5921) Introduce new gRPC and gRPC Gateway based APIs for querying app & module data. See [ADR021](https://github.com/cosmos/cosmos-sdk/blob/master/docs/architecture/adr-021-protobuf-query-encoding.md) for more details
    * (cli) [#7485](https://github.com/cosmos/cosmos-sdk/pull/7485) Introduce a new optional `--keyring-dir` flag that allows clients to specify a Keyring directory if it does not reside in the directory specified by `--home`.
    * (cli) [#7221](https://github.com/cosmos/cosmos-sdk/pull/7221) Add the option of emitting amino encoded json from the CLI
    * (codec) [#7519](https://github.com/cosmos/cosmos-sdk/pull/7519) `InterfaceRegistry` now inherits `jsonpb.AnyResolver`, and has a `RegisterCustomTypeURL` method to support ADR 031 packing of `Any`s. `AnyResolver` is now a required parameter to `RejectUnknownFields`.
    * (coin) [#6755](https://github.com/cosmos/cosmos-sdk/pull/6755) Add custom regex validation for `Coin` denom by overwriting `CoinDenomRegex` when using `/types/coin.go`.
    * (config) [#7265](https://github.com/cosmos/cosmos-sdk/pull/7265) Support Tendermint block pruning through a new `min-retain-blocks` configuration that can be set in either `app.toml` or via the CLI. This parameter is used in conjunction with other criteria to determine the height at which Tendermint should prune blocks.
    * (events) [#7121](https://github.com/cosmos/cosmos-sdk/pull/7121) The application now derives what events are indexed by Tendermint via the `index-events` configuration in `app.toml`, which is a list of events taking the form `{eventType}.{attributeKey}`.
    * (tx) [#6089](https://github.com/cosmos/cosmos-sdk/pull/6089) Transactions can now have a `TimeoutHeight` set which allows the transaction to be rejected if it's committed at a height greater than the timeout.
    * (rest) [#6167](https://github.com/cosmos/cosmos-sdk/pull/6167) Support `max-body-bytes` CLI flag for the REST service.
    * (genesis) [#7089](https://github.com/cosmos/cosmos-sdk/pull/7089) The `export` command now adds a `initial_height` field in the exported JSON. Baseapp's `CommitMultiStore` now also has a `SetInitialVersion` setter, so it can set the initial store version inside `InitChain` and start a new chain from a given height.
* **General**
    * (crypto/multisig) [#6241](https://github.com/cosmos/cosmos-sdk/pull/6241) Add Multisig type directly to the repo. Previously this was in tendermint.
    * (codec/types) [#8106](https://github.com/cosmos/cosmos-sdk/pull/8106) Adding `NewAnyWithCustomTypeURL` to correctly
    marshal Messages in TxBuilder.
    * (tests) [#6489](https://github.com/cosmos/cosmos-sdk/pull/6489) Introduce package `testutil`, new in-process testing network framework for use in integration and unit tests.
    * (tx) Add new auth/tx gRPC & gRPC-Gateway endpoints for basic querying & broadcasting support
        * [#7842](https://github.com/cosmos/cosmos-sdk/pull/7842) Add TxsByEvent gRPC endpoint
        * [#7852](https://github.com/cosmos/cosmos-sdk/pull/7852) Add tx broadcast gRPC endpoint
    * (tx) [#7688](https://github.com/cosmos/cosmos-sdk/pull/7688) Add a new Tx gRPC service with methods `Simulate` and `GetTx` (by hash).
    * (store) [#5803](https://github.com/cosmos/cosmos-sdk/pull/5803) Added `rootmulti.Store` methods for taking and restoring snapshots, based on `iavl.Store` export/import.
    * (store) [#6324](https://github.com/cosmos/cosmos-sdk/pull/6324) IAVL store query proofs now return CommitmentOp which wraps an ics23 CommitmentProof
    * (store) [#6390](https://github.com/cosmos/cosmos-sdk/pull/6390) `RootMulti` store query proofs now return `CommitmentOp` which wraps `CommitmentProofs`
        * `store.Query` now only returns chained `ics23.CommitmentProof` wrapped in `merkle.Proof`
        * `ProofRuntime` only decodes and verifies `ics23.CommitmentProof`
* **Modules**
    * (modules) [#5921](https://github.com/cosmos/cosmos-sdk/issues/5921) Introduction of Query gRPC service definitions along with REST annotations for gRPC Gateway for each module
    * (modules) [#7540](https://github.com/cosmos/cosmos-sdk/issues/7540) Protobuf service definitions can now be used for
    packing `Msg`s in transactions as defined in [ADR 031](./docs/architecture/adr-031-msg-service.md). All modules now
    define a `Msg` protobuf service.
    * (x/auth/vesting) [#7209](https://github.com/cosmos/cosmos-sdk/pull/7209) Create new `MsgCreateVestingAccount` message type along with CLI handler that allows for the creation of delayed and continuous vesting types.
    * (x/capability) [#5828](https://github.com/cosmos/cosmos-sdk/pull/5828) Capability module integration as outlined in [ADR 3 - Dynamic Capability Store](https://github.com/cosmos/tree/master/docs/architecture/adr-003-dynamic-capability-store.md).
    * (x/crisis) `x/crisis` has a new function: `AddModuleInitFlags`, which will register optional crisis module flags for the start command.
    * (x/ibc) [#5277](https://github.com/cosmos/cosmos-sdk/pull/5277) `x/ibc` changes from IBC alpha. For more details check the [`x/ibc/core/spec`](https://github.com/cosmos/cosmos-sdk/tree/master/x/ibc/core/spec) directory, or the ICS specs below:
        * [ICS 002 - Client Semantics](https://github.com/cosmos/ics/tree/master/spec/ics-002-client-semantics) subpackage
        * [ICS 003 - Connection Semantics](https://github.com/cosmos/ics/blob/master/spec/ics-003-connection-semantics) subpackage
        * [ICS 004 - Channel and Packet Semantics](https://github.com/cosmos/ics/blob/master/spec/ics-004-channel-and-packet-semantics) subpackage
        * [ICS 005 - Port Allocation](https://github.com/cosmos/ics/blob/master/spec/ics-005-port-allocation) subpackage
        * [ICS 006 - Solo Machine Client](https://github.com/cosmos/ics/tree/master/spec/ics-006-solo-machine-client) subpackage
        * [ICS 007 - Tendermint Client](https://github.com/cosmos/ics/blob/master/spec/ics-007-tendermint-client) subpackage
        * [ICS 009 - Loopback Client](https://github.com/cosmos/ics/tree/master/spec/ics-009-loopback-client) subpackage
        * [ICS 020 - Fungible Token Transfer](https://github.com/cosmos/ics/tree/master/spec/ics-020-fungible-token-transfer) subpackage
        * [ICS 023 - Vector Commitments](https://github.com/cosmos/ics/tree/master/spec/ics-023-vector-commitments) subpackage
        * [ICS 024 - Host State Machine Requirements](https://github.com/cosmos/ics/tree/master/spec/ics-024-host-requirements) subpackage
    * (x/ibc) [#6374](https://github.com/cosmos/cosmos-sdk/pull/6374) ICS-23 Verify functions will now accept and verify ics23 CommitmentProofs exclusively
    * (x/params) [#6005](https://github.com/cosmos/cosmos-sdk/pull/6005) Add new CLI command for querying raw x/params parameters by subspace and key.

### Bug Fixes

* **Baseapp / Client / REST**
    * (client) [#5964](https://github.com/cosmos/cosmos-sdk/issues/5964) `--trust-node` is now false by default - for real. Users must ensure it is set to true if they don't want to enable the verifier.
    * (client) [#6402](https://github.com/cosmos/cosmos-sdk/issues/6402) Fix `keys add` `--algo` flag which only worked for Tendermint's `secp256k1` default key signing algorithm.
    * (client) [#7699](https://github.com/cosmos/cosmos-sdk/pull/7699) Fix panic in context when setting invalid nodeURI. `WithNodeURI` does not set the `Client` in the context.
    * (export) [#6510](https://github.com/cosmos/cosmos-sdk/pull/6510/) Field TimeIotaMs now is included in genesis file while exporting.
    * (rest) [#5906](https://github.com/cosmos/cosmos-sdk/pull/5906) Fix an issue that make some REST calls panic when sending invalid or incomplete requests.
    * (crypto) [#7966](https://github.com/cosmos/cosmos-sdk/issues/7966) `Bip44Params` `String()` function now correctly
    returns the absolute HD path by adding the `m/` prefix.
    * (crypto/keyring) [#5844](https://github.com/cosmos/cosmos-sdk/pull/5844) `Keyring.Sign()` methods no longer decode amino signatures when method receivers
    are offline/multisig keys.
    * (store) [#7415](https://github.com/cosmos/cosmos-sdk/pull/7415) Allow new stores to be registered during on-chain upgrades.
* **Modules**
  _ (modules) [#5569](https://github.com/cosmos/cosmos-sdk/issues/5569) `InitGenesis`, for the relevant modules, now ensures module accounts exist.
  _ (x/auth) [#5892](https://github.com/cosmos/cosmos-sdk/pull/5892) Add `RegisterKeyTypeCodec` to register new
  types (eg. keys) to the `auth` module internal amino codec.
  _ (x/bank) [#6536](https://github.com/cosmos/cosmos-sdk/pull/6536) Fix bug in `WriteGeneratedTxResponse` function used by multiple
  REST endpoints. Now it writes a Tx in StdTx format.
  _ (x/genutil) [#5938](https://github.com/cosmos/cosmos-sdk/pull/5938) Fix `InitializeNodeValidatorFiles` error handling.
  _ (x/gentx) [#8183](https://github.com/cosmos/cosmos-sdk/pull/8183) change gentx cmd amount to arg from flag
  _ (x/gov) [#7641](https://github.com/cosmos/cosmos-sdk/pull/7641) Fix tally calculation precision error.
  _ (x/staking) [#6529](https://github.com/cosmos/cosmos-sdk/pull/6529) Export validator addresses (previously was empty).
  _ (x/staking) [#5949](https://github.com/cosmos/cosmos-sdk/pull/5949) Skip staking `HistoricalInfoKey` in simulations as headers are not exported. \* (x/staking) [#6061](https://github.com/cosmos/cosmos-sdk/pull/6061) Allow a validator to immediately unjail when no signing info is present due to
  falling below their minimum self-delegation and never having been bonded. The validator may immediately unjail once they've met their minimum self-delegation.
* **General**
    * (types) [#7038](https://github.com/cosmos/cosmos-sdk/issues/7038) Fix infinite looping of `ApproxRoot` by including a hard-coded maximum iterations limit of 100.
    * (types) [#7084](https://github.com/cosmos/cosmos-sdk/pull/7084) Fix panic when calling `BigInt()` on an uninitialized `Int`.
    * (simulation) [#7129](https://github.com/cosmos/cosmos-sdk/issues/7129) Fix support for custom `Account` and key types on auth's simulation.

### Improvements

* **Baseapp / Client / REST**
    * (baseapp) [#6186](https://github.com/cosmos/cosmos-sdk/issues/6186) Support emitting events during `AnteHandler` execution.
    * (baseapp) [#6053](https://github.com/cosmos/cosmos-sdk/pull/6053) Customizable panic recovery handling added for `app.runTx()` method (as proposed in the [ADR 22](https://github.com/cosmos/cosmos-sdk/blob/master/docs/architecture/adr-022-custom-panic-handling.md)). Adds ability for developers to register custom panic handlers extending standard ones.
    * (client) [#5810](https://github.com/cosmos/cosmos-sdk/pull/5810) Added a new `--offline` flag that allows commands to be executed without an
    internet connection. Previously, `--generate-only` served this purpose in addition to only allowing txs to be generated. Now, `--generate-only` solely
    allows txs to be generated without being broadcasted and disallows Keybase use and `--offline` allows the use of Keybase but does not allow any
    functionality that requires an online connection.
    * (cli) [#7764](https://github.com/cosmos/cosmos-sdk/pull/7764) Update x/banking and x/crisis InitChain to improve node startup time
    * (client) [#5856](https://github.com/cosmos/cosmos-sdk/pull/5856) Added the possibility to set `--offline` flag with config command.
    * (client) [#5895](https://github.com/cosmos/cosmos-sdk/issues/5895) show config options in the config command's help screen.
    * (client/keys) [#8043](https://github.com/cosmos/cosmos-sdk/pull/8043) Add support for export of unarmored private key
    * (client/tx) [#7801](https://github.com/cosmos/cosmos-sdk/pull/7801) Update sign-batch multisig to work online
    * (x/genutil) [#8099](https://github.com/cosmos/cosmos-sdk/pull/8099) `init` now supports a `--recover` flag to recover
    the private validator key from a given mnemonic
* **Modules**
    * (x/auth) [#5702](https://github.com/cosmos/cosmos-sdk/pull/5702) Add parameter querying support for `x/auth`.
    * (x/auth/ante) [#6040](https://github.com/cosmos/cosmos-sdk/pull/6040) `AccountKeeper` interface used for `NewAnteHandler` and handler's decorators to add support of using custom `AccountKeeper` implementations.
    * (x/evidence) [#5952](https://github.com/cosmos/cosmos-sdk/pull/5952) Tendermint Consensus parameters can now be changed via parameter change proposals through `x/gov`.
    * (x/evidence) [#5961](https://github.com/cosmos/cosmos-sdk/issues/5961) Add `StoreDecoder` simulation for evidence module.
    * (x/ibc) [#5948](https://github.com/cosmos/cosmos-sdk/issues/5948) Add `InitGenesis` and `ExportGenesis` functions for `ibc` module.
    * (x/ibc-transfer) [#6871](https://github.com/cosmos/cosmos-sdk/pull/6871) Implement [ADR 001 - Coin Source Tracing](./docs/architecture/adr-001-coin-source-tracing.md).
    * (x/staking) [#6059](https://github.com/cosmos/cosmos-sdk/pull/6059) Updated `HistoricalEntries` parameter default to 100.
    * (x/staking) [#5584](https://github.com/cosmos/cosmos-sdk/pull/5584) Add util function `ToTmValidator` that converts a `staking.Validator` type to `*tmtypes.Validator`.
    * (x/staking) [#6163](https://github.com/cosmos/cosmos-sdk/pull/6163) CLI and REST call to unbonding delegations and delegations now accept
    pagination.
    * (x/staking) [#8178](https://github.com/cosmos/cosmos-sdk/pull/8178) Update default historical header number for stargate
* **General**
    * (crypto) [#7987](https://github.com/cosmos/cosmos-sdk/pull/7987) Fix the inconsistency of CryptoCdc, only use
    `codec/legacy.Cdc`.
    * (logging) [#8072](https://github.com/cosmos/cosmos-sdk/pull/8072) Refactor logging:
    _ Use [zerolog](https://github.com/rs/zerolog) over Tendermint's go-kit logging wrapper.
    _ Introduce Tendermint's `--log_format=plain|json` flag. Using format `json` allows for emitting structured JSON
    logs which can be consumed by an external logging facility (e.g. Loggly). Both formats log to STDERR. \* The existing `--log_level` flag and it's default value now solely relates to the global logging
    level (e.g. `info`, `debug`, etc...) instead of `<module>:<level>`.
    * (rest) [#7649](https://github.com/cosmos/cosmos-sdk/pull/7649) Return an unsigned tx in legacy GET /tx endpoint when signature conversion fails
    * (simulation) [#6002](https://github.com/cosmos/cosmos-sdk/pull/6002) Add randomized consensus params into simulation.
    * (store) [#6481](https://github.com/cosmos/cosmos-sdk/pull/6481) Move `SimpleProofsFromMap` from Tendermint into the SDK.
    * (store) [#6719](https://github.com/cosmos/cosmos-sdk/6754) Add validity checks to stores for nil and empty keys.
    * (SDK) Updated dependencies
        * Updated iavl dependency to v0.15.3
        * Update tendermint to v0.34.1
    * (types) [#7027](https://github.com/cosmos/cosmos-sdk/pull/7027) `Coin(s)` and `DecCoin(s)` updates:
        * Bump denomination max length to 128
        * Allow uppercase letters and numbers in denominations to support [ADR 001](./docs/architecture/adr-001-coin-source-tracing.md)
        * Added `Validate` function that returns a descriptive error
    * (types) [#5581](https://github.com/cosmos/cosmos-sdk/pull/5581) Add convenience functions {,Must}Bech32ifyAddressBytes.
    * (types/module) [#5724](https://github.com/cosmos/cosmos-sdk/issues/5724) The `types/module` package does no longer depend on `x/simulation`.
    * (types) [#5585](https://github.com/cosmos/cosmos-sdk/pull/5585) IBC additions:
        * `Coin` denomination max lenght has been increased to 32.
        * Added `CapabilityKey` alias for `StoreKey` to match IBC spec.
    * (types/rest) [#5900](https://github.com/cosmos/cosmos-sdk/pull/5900) Add Check\*Error function family to spare developers from replicating tons of boilerplate code.
    * (types) [#6128](https://github.com/cosmos/cosmos-sdk/pull/6137) Add `String()` method to `GasMeter`.
    * (types) [#6195](https://github.com/cosmos/cosmos-sdk/pull/6195) Add codespace to broadcast(sync/async) response.
    * (types) [#6897](https://github.com/cosmos/cosmos-sdk/issues/6897) Add KV type from tendermint to `types` directory.
    * (version) [#7848](https://github.com/cosmos/cosmos-sdk/pull/7848) [#7941](https://github.com/cosmos/cosmos-sdk/pull/7941)
    `version --long` output now shows the list of build dependencies and replaced build dependencies.

## Previous Releases

[CHANGELOG of previous versions](https://github.com/cosmos/cosmos-sdk/blob/c17c3caab86a1426a1eef4541e8203f5f54a1a54/CHANGELOG.md#v0391---2020-08-11) (pre Stargate).<|MERGE_RESOLUTION|>--- conflicted
+++ resolved
@@ -143,22 +143,18 @@
 * (crypto) [#15070](https://github.com/cosmos/cosmos-sdk/pull/15070) `GenerateFromPassword` and `Cost` from `bcrypt.go` now take a `uint32` instead of a `int` type.  
 * (x/capability) [#15344](https://github.com/cosmos/cosmos-sdk/pull/15344) Capability module was removed and is now housed in [IBC-GO](https://github.com/cosmos/ibc-go). 
 * [#15299](https://github.com/cosmos/cosmos-sdk/pull/15299) remove `StdTx` transaction and signing APIs. No SDK version has actually supported `StdTx` since before Stargate.
-<<<<<<< HEAD
-* [#15284](https://github.com/cosmos/cosmos-sdk/pull/15284)
-  * `sdk.Msg.GetSigners` was deprecated and no longer supported. Use the `cosmos.msg.v1.signer` protobuf annotation instead.
-  * the `codec` types are `Codec` and `InterfaceRegistry` can no longer be overriden without embedding an existing codec type and new methods have been added.
-  * `types/tx.Tx` no longer implements `sdk.Tx`.
-  * `sdk.Tx` now requires a new methods `GetMsgsV2()`.
-* (x/authx) [#15284](https://github.com/cosmos/cosmos-sdk/pull/15284) `NewKeeper` now requires `codec.Codec`.
-* (x/gov) [#15284](https://github.com/cosmos/cosmos-sdk/pull/15284) `NewKeeper` now requires `codec.Codec`.
-=======
 * [#15600](https://github.com/cosmos/cosmos-sdk/pull/15600) add support for getting signers to `codec.Codec` and protoregistry support to `InterfaceRegistry`:
   * `Codec` is now a private interface and has the methods `InterfaceRegistry`, `GetMsgAnySigners`, `GetMsgV1Signers`, and `GetMsgV2Signers` which will fail when using `AminoCodec`.
      All implementations of `Codec` by other users must now embed an official implementation from the `codec` package.
   * `InterfaceRegistry` is now a private interface and implements `protodesc.Resolver` plus the `RangeFiles` method
      All implementations of `InterfaceRegistry` by other users must now embed the official implementation.
   * `AminoCodec` is marked as deprecated.
->>>>>>> f69fdad4
+* [#15284](https://github.com/cosmos/cosmos-sdk/pull/15284)
+  * `sdk.Msg.GetSigners` was deprecated and no longer supported. Use the `cosmos.msg.v1.signer` protobuf annotation instead.
+  * `types/tx.Tx` no longer implements `sdk.Tx`.
+  * `sdk.Tx` now requires a new methods `GetMsgsV2()`.
+* (x/authx) [#15284](https://github.com/cosmos/cosmos-sdk/pull/15284) `NewKeeper` now requires `codec.Codec`.
+* (x/gov) [#15284](https://github.com/cosmos/cosmos-sdk/pull/15284) `NewKeeper` now requires `codec.Codec`.
 
 ### Client Breaking Changes
 
