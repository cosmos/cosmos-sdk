<!--
Guiding Principles:

Changelogs are for humans, not machines.
There should be an entry for every single version.
The same types of changes should be grouped.
Versions and sections should be linkable.
The latest version comes first.
The release date of each version is displayed.
Mention whether you follow Semantic Versioning.

Usage:

Change log entries are to be added to the Unreleased section under the
appropriate stanza (see below). Each entry should ideally include a tag and
the Github issue reference in the following format:

* (<tag>) \#<issue-number> message

The issue numbers will later be link-ified during the release process so you do
not have to worry about including a link manually, but you can if you wish.

Types of changes (Stanzas):

"Features" for new features.
"Improvements" for changes in existing functionality.
"Deprecated" for soon-to-be removed features.
"Bug Fixes" for any bug fixes.
"Client Breaking" for breaking Protobuf, gRPC and REST routes used by end-users.
"CLI Breaking" for breaking CLI commands.
"API Breaking" for breaking exported APIs used by developers building on SDK.
"State Machine Breaking" for any changes that result in a different AppState given same genesisState and txList.
Ref: https://keepachangelog.com/en/1.0.0/
-->

# Changelog

## [Unreleased]

### Features

* (x/evidence) [#13740](https://github.com/cosmos/cosmos-sdk/pull/13740) Add new proto field `hash` of type `string` to `QueryEvidenceRequest` which helps to decode the hash properly while using query API.
* (core) [#13306](https://github.com/cosmos/cosmos-sdk/pull/13306) Add a `FormatCoins` function to in `core/coins` to format sdk Coins following the Value Renderers spec.
* (math) [#13306](https://github.com/cosmos/cosmos-sdk/pull/13306) Add `FormatInt` and `FormatDec` functiosn in `math` to format integers and decimals following the Value Renderers spec.
* (x/staking) [#13122](https://github.com/cosmos/cosmos-sdk/pull/13122) Add `UnbondingCanComplete` and `PutUnbondingOnHold` to `x/staking` module.
* [#13437](https://github.com/cosmos/cosmos-sdk/pull/13437) Add new flag `--modules-to-export` in `simd export` command to export only selected modules.
* [#13298](https://github.com/cosmos/cosmos-sdk/pull/13298) Add `AddGenesisAccount` helper func in x/auth module which helps adding accounts to genesis state.
* (x/authz) [#12648](https://github.com/cosmos/cosmos-sdk/pull/12648) Add an allow list, an optional list of addresses allowed to receive bank assets via authz MsgSend grant.
* (sdk.Coins) [#12627](https://github.com/cosmos/cosmos-sdk/pull/12627) Make a Denoms method on sdk.Coins.
* (testutil) [#12973](https://github.com/cosmos/cosmos-sdk/pull/12973) Add generic `testutil.RandSliceElem` function which selects a random element from the list.
* (client) [#12936](https://github.com/cosmos/cosmos-sdk/pull/12936) Add capability to preprocess transactions before broadcasting from a higher level chain.
* (cli) [#13064](https://github.com/cosmos/cosmos-sdk/pull/13064) Add `debug prefixes` to list supported HRP prefixes via .
* (ledger) [#12935](https://github.com/cosmos/cosmos-sdk/pull/12935) Generalize Ledger integration to allow for different apps or keytypes that use SECP256k1.
* (x/bank) [#11981](https://github.com/cosmos/cosmos-sdk/pull/11981) Create the `SetSendEnabled` endpoint for managing the bank's SendEnabled settings.
* (x/auth) [#13210](https://github.com/cosmos/cosmos-sdk/pull/13210) Add `Query/AccountInfo` endpoint for simplified access to basic account info.
* (x/consensus) [#12905](https://github.com/cosmos/cosmos-sdk/pull/12905) Create a new `x/consensus` module that is now responsible for maintaining Tendermint consensus parameters instead of `x/param`. Legacy types remain in order to facilitate parameter migration from the deprecated `x/params`. App developers should ensure that they execute `baseapp.MigrateParams` during their chain upgrade. These legacy types will be removed in a future release.
* (client/tx) [#13670](https://github.com/cosmos/cosmos-sdk/pull/13670) Add validation in `BuildUnsignedTx` to prevent simple inclusion of valid mnemonics

### Improvements

* (crypto/keyring) [#14151](https://github.com/cosmos/cosmos-sdk/pull/14151) Move keys presentation from `crypto/keyring` to `client/keys`
* (types) [#14163](https://github.com/cosmos/cosmos-sdk/pull/14163) Refactor `(coins Coins) Validate()` to avoid unnecessary map.
* (signing) [#14087](https://github.com/cosmos/cosmos-sdk/pull/14087) Add SignModeHandlerWithContext interface with a new `GetSignBytesWithContext` to get the sign bytes using `context.Context` as an argument to access state.
* (server) [#14062](https://github.com/cosmos/cosmos-sdk/pull/14062) Remove rosetta from server start.
* [13882] (https://github.com/cosmos/cosmos-sdk/pull/13882) Add tx `encode` and `decode` endpoints to amino tx service.
  > Note: These endpoints encodes and decodes only amino txs.
* (config) [#13894](https://github.com/cosmos/cosmos-sdk/pull/13894) Support state streaming configuration in `app.toml` template and default configuration.
* (x/nft) [#13836](https://github.com/cosmos/cosmos-sdk/pull/13836) Remove the validation for `classID` and `nftID` from the NFT module.
* [#13789](https://github.com/cosmos/cosmos-sdk/pull/13789) Add tx `encode` and `decode` endpoints to tx service.
  > Note: These endpoints will only encode and decode proto messages, Amino encoding and decoding is not supported.
* [#13826](https://github.com/cosmos/cosmos-sdk/pull/13826) Support custom `GasConfig` configuration for applications.
* [#13619](https://github.com/cosmos/cosmos-sdk/pull/13619) Add new function called LogDeferred to report errors in defers. Use the function in x/bank files.
* (tools) [#13603](https://github.com/cosmos/cosmos-sdk/pull/13603) Rename cosmovisor package name to `cosmossdk.io/tools/cosmovisor`. The new tool directory contains Cosmos SDK tools.
* (deps) [#13397](https://github.com/cosmos/cosmos-sdk/pull/13397) Bump Go version minimum requirement to `1.19`.
* [#13070](https://github.com/cosmos/cosmos-sdk/pull/13070) Migrate from `gogo/protobuf` to `cosmos/gogoproto`.
* [#12995](https://github.com/cosmos/cosmos-sdk/pull/12995) Add `FormatTime` and `ParseTimeString` methods.
* [#12952](https://github.com/cosmos/cosmos-sdk/pull/12952) Replace keyring module to Cosmos fork.
* [#12352](https://github.com/cosmos/cosmos-sdk/pull/12352) Move the `RegisterSwaggerAPI` logic into a separate helper function in the server package.
* [#12876](https://github.com/cosmos/cosmos-sdk/pull/12876) Remove proposer-based rewards.
* [#12892](https://github.com/cosmos/cosmos-sdk/pull/12892) `make format` now runs only gofumpt and golangci-lint run ./... --fix, replacing `goimports` `gofmt` and `misspell`
* [#12846](https://github.com/cosmos/cosmos-sdk/pull/12846) Remove `RandomizedParams` from the `AppModuleSimulation` interface which is no longer needed.
* (ci) [#12854](https://github.com/cosmos/cosmos-sdk/pull/12854) Use ghcr.io to host the proto builder image. Update proto builder image to go 1.19
* (x/bank) [#12706](https://github.com/cosmos/cosmos-sdk/pull/12706) Added the `chain-id` flag to the `AddTxFlagsToCmd` API. There is no longer a need to explicitly register this flag on commands whens `AddTxFlagsToCmd` is already called.
* [#12791](https://github.com/cosmos/cosmos-sdk/pull/12791) Bump the math library used in the sdk and replace old usages of sdk.\*
* [#12717](https://github.com/cosmos/cosmos-sdk/pull/12717) Use injected encoding params in simapp.
* [#12702](https://github.com/cosmos/cosmos-sdk/pull/12702) Linting and tidiness, fixed two minor security warnings.
* [#12634](https://github.com/cosmos/cosmos-sdk/pull/12634) Move `sdk.Dec` to math package.
* [#12596](https://github.com/cosmos/cosmos-sdk/pull/12596) Remove all imports of the non-existent gogo/protobuf v1.3.3 to ease downstream use and go workspaces.
* [#12187](https://github.com/cosmos/cosmos-sdk/pull/12187) Add batch operation for x/nft module.
* [#12455](https://github.com/cosmos/cosmos-sdk/pull/12455) Show attempts count in error for signing.
* [#13101](https://github.com/cosmos/cosmos-sdk/pull/13101) Remove weights from `simapp/params` and `testutil/sims`. They are now in their respective modules.
* [#12398](https://github.com/cosmos/cosmos-sdk/issues/12398) Refactor all `x` modules to unit-test via mocks and decouple `simapp`.
* [#13144](https://github.com/cosmos/cosmos-sdk/pull/13144) Add validator distribution info grpc gateway get endpoint.
* [#13168](https://github.com/cosmos/cosmos-sdk/pull/13168) Migrate tendermintdev/proto-builder to ghcr.io. New image `ghcr.io/cosmos/proto-builder:0.8`
* [#13178](https://github.com/cosmos/cosmos-sdk/pull/13178) Add `cosmos.msg.v1.service` protobuf annotation to allow tooling to distinguish between Msg and Query services via reflection.
* [#13236](https://github.com/cosmos/cosmos-sdk/pull/13236) Integrate Filter Logging
* [#13528](https://github.com/cosmos/cosmos-sdk/pull/13528) Update `ValidateMemoDecorator` to only check memo against `MaxMemoCharacters` param when a memo is present.
* [#13651](https://github.com/cosmos/cosmos-sdk/pull/13651) Update `server/config/config.GetConfig` function.
* [#13781](https://github.com/cosmos/cosmos-sdk/pull/13781) Remove `client/keys.KeysCdc`.
* [#13802](https://github.com/cosmos/cosmos-sdk/pull/13802) Add --output-document flag to the export CLI command to allow writing genesis state to a file.
* [#13794](https://github.com/cosmos/cosmos-sdk/pull/13794) `types/module.Manager` now supports the
`cosmossdk.io/core/appmodule.AppModule` API via the new `NewManagerFromMap` constructor.
* [#14019](https://github.com/cosmos/cosmos-sdk/issues/14019) Remove the interface casting to allow other implementations of a `CommitMultiStore`.
* [#14175](https://github.com/cosmos/cosmos-sdk/pull/14175) Add `server.DefaultBaseappOptions(appopts)` function to reduce boiler plate in root.go. 

### State Machine Breaking

<<<<<<< HEAD
* (baseapp, x/auth/posthandler) [#13940](https://github.com/cosmos/cosmos-sdk/pull/13940) Update `PostHandler` to receive the `runTx` call `Result` and success boolean.
=======
* (x/group) [#13742](https://github.com/cosmos/cosmos-sdk/pull/13742) Migrate group policy account from module accounts to base account.
* (x/group) [#14071](https://github.com/cosmos/cosmos-sdk/pull/14071) Don't re-tally proposal after voting period end if they have been marked as ACCEPTED or REJECTED.
>>>>>>> 682b72c1
* (codec) [#13307](https://github.com/cosmos/cosmos-sdk/pull/13307) Register all modules' `Msg`s with group's ModuleCdc so that Amino sign bytes are correctly generated.
* (codec) [#13196](https://github.com/cosmos/cosmos-sdk/pull/13196) Register all modules' `Msg`s with gov's ModuleCdc so that Amino sign bytes are correctly generated.
* (group) [#13592](https://github.com/cosmos/cosmos-sdk/pull/13592) Fix group types registration with Amino.
* (x/distribution) [#12852](https://github.com/cosmos/cosmos-sdk/pull/12852) Deprecate `CommunityPoolSpendProposal`. Please execute a `MsgCommunityPoolSpend` message via the new v1 `x/gov` module instead. This message can be used to directly fund the `x/gov` module account.
* (x/bank) [#12610](https://github.com/cosmos/cosmos-sdk/pull/12610) `MsgMultiSend` now allows only a single input.
* (x/bank) [#12630](https://github.com/cosmos/cosmos-sdk/pull/12630) Migrate `x/bank` to self-managed parameters and deprecate its usage of `x/params`.
* (x/auth) [#12475](https://github.com/cosmos/cosmos-sdk/pull/12475) Migrate `x/auth` to self-managed parameters and deprecate its usage of `x/params`.
* (x/slashing) [#12399](https://github.com/cosmos/cosmos-sdk/pull/12399) Migrate `x/slashing` to self-managed parameters and deprecate its usage of `x/params`.
* (x/mint) [#12363](https://github.com/cosmos/cosmos-sdk/pull/12363) Migrate `x/mint` to self-managed parameters and deprecate it's usage of `x/params`.
* (x/distribution) [#12434](https://github.com/cosmos/cosmos-sdk/pull/12434) Migrate `x/distribution` to self-managed parameters and deprecate it's usage of `x/params`.
* (x/crisis) [#12445](https://github.com/cosmos/cosmos-sdk/pull/12445) Migrate `x/crisis` to self-managed parameters and deprecate it's usage of `x/params`.
* (x/gov) [#12631](https://github.com/cosmos/cosmos-sdk/pull/12631) Migrate `x/gov` to self-managed parameters and deprecate it's usage of `x/params`.
* (x/staking) [#12409](https://github.com/cosmos/cosmos-sdk/pull/12409) Migrate `x/staking` to self-managed parameters and deprecate it's usage of `x/params`.
* (x/bank) [#11859](https://github.com/cosmos/cosmos-sdk/pull/11859) Move the SendEnabled information out of the Params and into the state store directly.
* (x/gov) [#12771](https://github.com/cosmos/cosmos-sdk/pull/12771) Initial deposit requirement for proposals at submission time.
* (x/staking) [#12967](https://github.com/cosmos/cosmos-sdk/pull/12967) `unbond` now creates only one unbonding delegation entry when multiple unbondings exist at a single height (e.g. through multiple messages in a transaction).
* (x/auth/vesting) [#13502](https://github.com/cosmos/cosmos-sdk/pull/13502) Add Amino Msg registration for `MsgCreatePeriodicVestingAccount`.
* (x/auth)[#13780](https://github.com/cosmos/cosmos-sdk/pull/13780) `id` (type of int64) in `AccountAddressByID` grpc query is now deprecated, update to account-id(type of uint64) to use `AccountAddressByID`.
* (x/group) [#13876](https://github.com/cosmos/cosmos-sdk/pull/13876) Fix group MinExecutionPeriod that is checked on execution now, instead of voting period end.

### API Breaking Changes

* (crypto/keyring) [#14151](https://github.com/cosmos/cosmos-sdk/pull/14151) Move keys presentation from `crypto/keyring` to `client/keys`
* (modules) [#13850](https://github.com/cosmos/cosmos-sdk/pull/13850) and [#14046](https://github.com/cosmos/cosmos-sdk/pull/14046) Remove gogoproto stringer annotations. This removes the custom `String()` methods on all types that were using the annotations.
* (x/auth) [#13850](https://github.com/cosmos/cosmos-sdk/pull/13850/) Remove `MarshalYAML` methods from module (`x/...`) types.
* (x/auth) [#13877](https://github.com/cosmos/cosmos-sdk/pull/13877) Rename `AccountKeeper`'s `GetNextAccountNumber` to `NextAccountNumber`.
* (x/evidence) [#13740](https://github.com/cosmos/cosmos-sdk/pull/13740) The `NewQueryEvidenceRequest` function now takes `hash` as a HEX encoded `string`.
* (server) [#13485](https://github.com/cosmos/cosmos-sdk/pull/13485) The `Application` service now requires the `RegisterNodeService` method to be implemented.
* (x/slashing, x/staking) [#13122](https://github.com/cosmos/cosmos-sdk/pull/13122) Add the infraction a validator commited type as an argument to the `Slash` keeper method.
* [#13437](https://github.com/cosmos/cosmos-sdk/pull/13437) Add a list of modules to export argument in `ExportAppStateAndValidators`.
* (x/slashing) [#13427](https://github.com/cosmos/cosmos-sdk/pull/13427) Move `x/slashing/testslashing` to `x/slashing/testutil` for consistency with other modules.
* (x/staking) [#13427](https://github.com/cosmos/cosmos-sdk/pull/13427) Move `x/staking/teststaking` to `x/staking/testutil` for consistency with other modules.
* (simapp) [#13402](https://github.com/cosmos/cosmos-sdk/pull/13402) Move simulation flags to `x/simulation/client/cli`.
* (simapp) [#13402](https://github.com/cosmos/cosmos-sdk/pull/13402) Move simulation helpers functions (`SetupSimulation`, `SimulationOperations`, `CheckExportSimulation`, `PrintStats`, `GetSimulationLog`) to `testutil/sims`.
* (simapp) [#13402](https://github.com/cosmos/cosmos-sdk/pull/13402) Move `testutil/rest` package to `testutil`.
* (types) [#13380](https://github.com/cosmos/cosmos-sdk/pull/13380) Remove deprecated `sdk.NewLevelDB`.
* (simapp) [#13378](https://github.com/cosmos/cosmos-sdk/pull/13378) Move `simapp.App` to `runtime.AppI`.
* (tx) [#12659](https://github.com/cosmos/cosmos-sdk/pull/12659) Remove broadcast mode `block`.
* (db) [#13370](https://github.com/cosmos/cosmos-sdk/pull/13370) remove storev2alpha1, see also https://github.com/cosmos/cosmos-sdk/pull/13371
* (x/bank) [#12706](https://github.com/cosmos/cosmos-sdk/pull/12706) Removed the `testutil` package from the `x/bank/client` package.
* (simapp) [#12747](https://github.com/cosmos/cosmos-sdk/pull/12747) Remove `simapp.MakeTestEncodingConfig`. Please use `moduletestutil.MakeTestEncodingConfig` (`types/module/testutil`) in tests instead.
* (x/bank) [#12648](https://github.com/cosmos/cosmos-sdk/pull/12648) `NewSendAuthorization` takes a new argument of an optional list of addresses allowed to receive bank assests via authz MsgSend grant. You can pass `nil` for the same behavior as before, i.e. any recipient is allowed.
* (x/bank) [#12593](https://github.com/cosmos/cosmos-sdk/pull/12593) Add `SpendableCoin` method to `BaseViewKeeper`
* (x/slashing) [#12581](https://github.com/cosmos/cosmos-sdk/pull/12581) Remove `x/slashing` legacy querier.
* (types) [#12355](https://github.com/cosmos/cosmos-sdk/pull/12355) Remove the compile-time `types.DBbackend` variable. Removes usage of the same in server/util.go
* (x/gov) [#12368](https://github.com/cosmos/cosmos-sdk/pull/12369) Gov keeper is now passed by reference instead of copy to make post-construction mutation of Hooks and Proposal Handlers possible at a framework level.
* (simapp) [#12270](https://github.com/cosmos/cosmos-sdk/pull/12270) Remove `invCheckPeriod uint` attribute from `SimApp` struct as per migration of `x/crisis` to app wiring
* (simapp) [#12334](https://github.com/cosmos/cosmos-sdk/pull/12334) Move `simapp.ConvertAddrsToValAddrs` and `simapp.CreateTestPubKeys ` to respectively `simtestutil.ConvertAddrsToValAddrs` and `simtestutil.CreateTestPubKeys` (`testutil/sims`)
* (simapp) [#12312](https://github.com/cosmos/cosmos-sdk/pull/12312) Move `simapp.EmptyAppOptions` to `simtestutil.EmptyAppOptions` (`testutil/sims`)
* (simapp) [#12312](https://github.com/cosmos/cosmos-sdk/pull/12312) Remove `skipUpgradeHeights map[int64]bool` and `homePath string` from `NewSimApp` constructor as per migration of `x/upgrade` to app-wiring.
* (testutil) [#12278](https://github.com/cosmos/cosmos-sdk/pull/12278) Move all functions from `simapp/helpers` to `testutil/sims`
* (testutil) [#12233](https://github.com/cosmos/cosmos-sdk/pull/12233) Move `simapp.TestAddr` to `simtestutil.TestAddr` (`testutil/sims`)
* (x/staking) [#12102](https://github.com/cosmos/cosmos-sdk/pull/12102) Staking keeper now is passed by reference instead of copy. Keeper's SetHooks no longer returns keeper. It updates the keeper in place instead.
* (linting) [#12141](https://github.com/cosmos/cosmos-sdk/pull/12141) Fix usability related linting for database. This means removing the infix Prefix from `prefix.NewPrefixWriter` and such so that it is `prefix.NewWriter` and making `db.DBConnection` and such into `db.Connection`
* (x/distribution) [#12434](https://github.com/cosmos/cosmos-sdk/pull/12434) `x/distribution` module `SetParams` keeper method definition is now updated to return `error`.
* (x/staking) [#12409](https://github.com/cosmos/cosmos-sdk/pull/12409) `x/staking` module `SetParams` keeper method definition is now updated to return `error`.
* (x/crisis) [#12445](https://github.com/cosmos/cosmos-sdk/pull/12445) `x/crisis` module `SetConstantFee` keeper method definition is now updated to return `error`.
* (x/gov) [#12631](https://github.com/cosmos/cosmos-sdk/pull/12631) `x/gov` module refactored to use `Params` as single struct instead of `DepositParams`, `TallyParams` & `VotingParams`.
* (x/gov) [#12631](https://github.com/cosmos/cosmos-sdk/pull/12631) Migrate `x/gov` to self-managed parameters and deprecate it's usage of `x/params`.
* (x/bank) [#12630](https://github.com/cosmos/cosmos-sdk/pull/12630) `x/bank` module `SetParams` keeper method definition is now updated to return `error`.
* (x/bank) [#11859](https://github.com/cosmos/cosmos-sdk/pull/11859) Move the SendEnabled information out of the Params and into the state store directly.
  The information can now be accessed using the BankKeeper.
  Setting can be done using MsgSetSendEnabled as a governance proposal.
  A SendEnabled query has been added to both GRPC and CLI.
* (appModule) Remove `Route`, `QuerierRoute` and `LegacyQuerierHandler` from AppModule Interface.
* (x/modules) Remove all LegacyQueries and related code from modules
* (store) [#11825](https://github.com/cosmos/cosmos-sdk/pull/11825) Make extension snapshotter interface safer to use, renamed the util function `WriteExtensionItem` to `WriteExtensionPayload`.
* (x/genutil)[#12956](https://github.com/cosmos/cosmos-sdk/pull/12956) `genutil.AppModuleBasic` has a new attribute: genesis transaction validation function. The existing validation logic is implemented in `genutiltypes.DefaultMessageValidator`. Use `genutil.NewAppModuleBasic` to create a new genutil Module Basic.
* (codec) [#12964](https://github.com/cosmos/cosmos-sdk/pull/12964) `ProtoCodec.MarshalInterface` now returns an error when serializing unregistered types and a subsequent `ProtoCodec.UnmarshalInterface` would fail.
* (x/staking) [#12973](https://github.com/cosmos/cosmos-sdk/pull/12973) Removed `stakingkeeper.RandomValidator`. Use `testutil.RandSliceElem(r, sk.GetAllValidators(ctx))` instead.
* (x/gov) [#13160](https://github.com/cosmos/cosmos-sdk/pull/13160) Remove custom marshaling of proposl and voteoption.
* (types) [#13430](https://github.com/cosmos/cosmos-sdk/pull/13430) Remove unused code `ResponseCheckTx` and `ResponseDeliverTx`
* (store) [#13529](https://github.com/cosmos/cosmos-sdk/pull/13529) Add method `LatestVersion` to `MultiStore` interface, add method `SetQueryMultiStore` to baesapp to support alternative `MultiStore` implementation for query service.
* (pruning) [#13609](https://github.com/cosmos/cosmos-sdk/pull/13609) Move pruning package to be under store package
* [#13794](https://github.com/cosmos/cosmos-sdk/pull/13794) Most methods on `types/module.AppModule` have been moved to 
extension interfaces. `module.Manager.Modules` is now of type `map[string]interface{}` to support in parallel the new 
`cosmossdk.io/core/appmodule.AppModule` API.
* (signing) [#13701](https://github.com/cosmos/cosmos-sdk/pull/) Add `context.Context` as an argument `x/auth/signing.VerifySignature`.
* (x/group) [#13876](https://github.com/cosmos/cosmos-sdk/pull/13876) Add `GetMinExecutionPeriod` method on DecisionPolicy interface.
* (x/auth)[#13780](https://github.com/cosmos/cosmos-sdk/pull/13780) Querying with `id` (type of int64) in `AccountAddressByID` grpc query now throws error, use account-id(type of uint64) instead.
* (snapshots) [14048](https://github.com/cosmos/cosmos-sdk/pull/14048) Move the Snapshot package to the store package. This is done in an effort group all storage related logic under one package. 
* (baseapp) [#14050](https://github.com/cosmos/cosmos-sdk/pull/14050) refactor `ABCIListener` interface to accept go contexts
* (store) [#13516](https://github.com/cosmos/cosmos-sdk/pull/13516) Update State Streaming APIs:
  * Add method `ListenCommit` to `ABCIListener`
  * Move `ListeningEnabled` and  `AddListener` methods to `CommitMultiStore`
  * Remove `CacheWrapWithListeners` from `CacheWrap` and `CacheWrapper` interfaces
  * Remove listening APIs from the caching layer (it should only listen to the `rootmulti.Store`)
  * Add three new options to file streaming service constructor.
  * Modify `ABCIListener` such that any error from any method will always halt the app via `panic`

### CLI Breaking Changes

* (x/genutil) [#13535](https://github.com/cosmos/cosmos-sdk/pull/13535) Replace in `simd init`, the `--staking-bond-denom` flag with `--default-denom` which is used for all default denomination in the genesis, instead of only staking.
* (tx) [#12659](https://github.com/cosmos/cosmos-sdk/pull/12659) Remove broadcast mode `block`.
* (genesis) [#14149](https://github.com/cosmos/cosmos-sdk/pull/14149) Add `simd genesis` command, which contains all genesis-related sub-commands.

### Bug Fixes

* (x/upgrade) [#13936](https://github.com/cosmos/cosmos-sdk/pull/13936) Make downgrade verification work again
* (x/group) [#13742](https://github.com/cosmos/cosmos-sdk/pull/13742) Fix `validate-genesis` when group policy accounts exist.
* (x/auth) [#13838](https://github.com/cosmos/cosmos-sdk/pull/13838) Fix calling `String()` when pubkey is set on a `BaseAccount`. 
* (rosetta) [#13583](https://github.com/cosmos/cosmos-sdk/pull/13583) Misc fixes for cosmos-rosetta.
* (x/evidence) [#13740](https://github.com/cosmos/cosmos-sdk/pull/13740) Fix evidence query API to decode the hash properly.
* (bank) [#13691](https://github.com/cosmos/cosmos-sdk/issues/13691) Fix unhandled error for vesting account transfers, when total vesting amount exceeds total balance.
* [#13553](https://github.com/cosmos/cosmos-sdk/pull/13553) Ensure all parameter validation for decimal types handles nil decimal values.
* [#13145](https://github.com/cosmos/cosmos-sdk/pull/13145) Fix panic when calling `String()` to a Record struct type.
* [#13116](https://github.com/cosmos/cosmos-sdk/pull/13116) Fix a dead-lock in the `Group-TotalWeight` `x/group` invariant.
* (genutil) [#12140](https://github.com/cosmos/cosmos-sdk/pull/12140) Fix staking's genesis JSON migrate in the `simd migrate v0.46` CLI command.
* (types) [#12154](https://github.com/cosmos/cosmos-sdk/pull/12154) Add `baseAccountGetter` to avoid invalid account error when create vesting account.
* (x/authz) [#12184](https://github.com/cosmos/cosmos-sdk/pull/12184) Fix MsgExec not verifying the validity of nested messages.
* (x/staking) [#12303](https://github.com/cosmos/cosmos-sdk/pull/12303) Use bytes instead of string comparison in delete validator queue
* (store/rootmulti) [#12487](https://github.com/cosmos/cosmos-sdk/pull/12487) Fix non-deterministic map iteration.
* (sdk/dec_coins) [#12903](https://github.com/cosmos/cosmos-sdk/pull/12903) Fix nil `DecCoin` creation when converting `Coins` to `DecCoins`
* (store) [#12945](https://github.com/cosmos/cosmos-sdk/pull/12945) Fix nil end semantics in store/cachekv/iterator when iterating a dirty cache.
* (x/gov) [#13051](https://github.com/cosmos/cosmos-sdk/pull/13051) In SubmitPropsal, when a legacy msg fails it's handler call, wrap the error as ErrInvalidProposalContent (instead of ErrNoProposalHandlerExists).
* (x/gov) [#13045](https://github.com/cosmos/cosmos-sdk/pull/13045) Fix gov migrations for v3(0.46).
* (snapshot) [#13400](https://github.com/cosmos/cosmos-sdk/pull/13400) Fix snapshot checksum issue in golang 1.19.
* (server) [#13778](https://github.com/cosmos/cosmos-sdk/pull/13778) Set Cosmos SDK default endpoints to localhost to avoid unknown exposure of endpoints.
* (x/auth) [#13877](https://github.com/cosmos/cosmos-sdk/pull/13877) Handle missing account numbers during `InitGenesis`.
* (x/gov) [#13918](https://github.com/cosmos/cosmos-sdk/pull/13918) Fix propagation of message errors when executing a proposal.
* (baseapp)[#14049](https://github.com/cosmos/cosmos-sdk/pull/14049) Fix state sync when interval is zero.
* (store) [#13516](https://github.com/cosmos/cosmos-sdk/pull/13516) Fix state listener that was observing writes at wrong time.
* (baseapp) [#13983](https://github.com/cosmos/cosmos-sdk/pull/13983) Don't emit duplicate ante-handler events when a post-handler is defined.

### Deprecated

* (x/evidence) [#13740](https://github.com/cosmos/cosmos-sdk/pull/13740) The `evidence_hash` field of `QueryEvidenceRequest` has been deprecated and now contains a new field `hash` with type `string`.
* (x/bank) [#11859](https://github.com/cosmos/cosmos-sdk/pull/11859) The Params.SendEnabled field is deprecated and unusable.
  The information can now be accessed using the BankKeeper.
  Setting can be done using MsgSetSendEnabled as a governance proposal.
  A SendEnabled query has been added to both GRPC and CLI.

## [v0.46.5](https://github.com/cosmos/cosmos-sdk/releases/tag/v0.46.5) - 2022-11-17

### Features

* (x/bank) [#13891](https://github.com/cosmos/cosmos-sdk/pull/13891) Provide a helper function `Migrate_V0464_To_V0465` for migrating a chain **already on v0.46 with versions <=v0.46.4** to the latest v0.46.5 correct state.

### Improvements

* [#13826](https://github.com/cosmos/cosmos-sdk/pull/13826) Support custom `GasConfig` configuration for applications.
* (deps) Bump Tendermint version to [v0.34.23](https://github.com/tendermint/tendermint/releases/tag/v0.34.23).

### State Machine Breaking

* (x/group) [#13876](https://github.com/cosmos/cosmos-sdk/pull/13876) Fix group MinExecutionPeriod that is checked on execution now, instead of voting period end.

### API Breaking Changes

* (x/group) [#13876](https://github.com/cosmos/cosmos-sdk/pull/13876) Add `GetMinExecutionPeriod` method on DecisionPolicy interface.

### Bug Fixes

* (x/group) [#13869](https://github.com/cosmos/cosmos-sdk/pull/13869) Group members weight must be positive and a finite number.
* (x/bank) [#13821](https://github.com/cosmos/cosmos-sdk/pull/13821) Fix bank store migration of coin metadata.
* (x/group) [#13808](https://github.com/cosmos/cosmos-sdk/pull/13808) Fix propagation of message events to the current context in `EndBlocker`.
* (x/gov) [#13728](https://github.com/cosmos/cosmos-sdk/pull/13728) Fix propagation of message events to the current context in `EndBlocker`.
* (store) [#13803](https://github.com/cosmos/cosmos-sdk/pull/13803) Add an error log if IAVL set operation failed.
* [#13861](https://github.com/cosmos/cosmos-sdk/pull/13861) Allow `_` characters in tx event queries, i.e. `GetTxsEvent`.

## [v0.46.4](https://github.com/cosmos/cosmos-sdk/releases/tag/v0.46.4) - 2022-11-01

### Features

* (x/auth) [#13612](https://github.com/cosmos/cosmos-sdk/pull/13612) Add `Query/ModuleAccountByName` endpoint for accessing the module account info by module name.

### Improvements

* (deps) Bump IAVL version to [v0.19.4](https://github.com/cosmos/iavl/releases/tag/v0.19.4).

### Bug Fixes

* (x/auth/tx) [#12474](https://github.com/cosmos/cosmos-sdk/pull/12474) Remove condition in GetTxsEvent that disallowed multiple equal signs, which would break event queries with base64 strings (i.e. query by signature).
* (store) [#13530](https://github.com/cosmos/cosmos-sdk/pull/13530) Fix app-hash mismatch if upgrade migration commit is interrupted.

### CLI Breaking Changes

* [#13656](https://github.com/cosmos/cosmos-sdk/pull/13659) Rename `server.FlagIAVLFastNode` to `server.FlagDisableIAVLFastNode` for clarity.

### API Breaking Changes

* (context) [#13063](https://github.com/cosmos/cosmos-sdk/pull/13063) Update `Context#CacheContext` to automatically emit all events on the parent context's `EventManager`.

## [v0.46.3](https://github.com/cosmos/cosmos-sdk/releases/tag/v0.46.3) - 2022-10-20

ATTENTION:

This is a security release for the [Dragonberry security advisory](https://forum.cosmos.network/t/ibc-security-advisory-dragonberry/7702).

All users should upgrade immediately.

Users *must* add a replace directive in their go.mod for the new `ics23` package in the SDK:

```go
replace github.com/confio/ics23/go => github.com/cosmos/cosmos-sdk/ics23/go v0.8.0
```

### Features

* [#13435](https://github.com/cosmos/cosmos-sdk/pull/13435) Extend error context when a simulation fails.
* (grpc) [#13485](https://github.com/cosmos/cosmos-sdk/pull/13485) Implement a new gRPC query, `/cosmos/base/node/v1beta1/config`, which provides operator configuration.
* (cli) [#13147](https://github.com/cosmos/cosmos-sdk/pull/13147) Add the `--append` flag to the `sign-batch` CLI cmd to combine the messages and sign those txs which are created with `--generate-only`.
* (cli) [#13454](https://github.com/cosmos/cosmos-sdk/pull/13454) `sign-batch` CLI can now read multiple transaction files.

### Improvements

* [#13586](https://github.com/cosmos/cosmos-sdk/pull/13586) Bump Tendermint to `v0.34.22`.
* (auth) [#13460](https://github.com/cosmos/cosmos-sdk/pull/13460) The `q auth address-by-id` CLI command has been renamed to `q auth address-by-acc-num` to be more explicit. However, the old `address-by-id` version is still kept as an alias, for backwards compatibility.
* [#13433](https://github.com/cosmos/cosmos-sdk/pull/13433) Remove dead code in cacheMergeIterator `Domain()`.

### Bug Fixes

* Implement dragonberry security patch.
    * For applying the patch please refer to the [RELEASE NOTES](./RELEASE_NOTES.md)
* (store) [#13459](https://github.com/cosmos/cosmos-sdk/pull/13459) Don't let state listener observe the uncommitted writes.
* [#12548](https://github.com/cosmos/cosmos-sdk/pull/12548) Prevent signing from wrong key while using multisig.

### API Breaking Changes

* (server) [#13485](https://github.com/cosmos/cosmos-sdk/pull/13485) The `Application` service now requires the `RegisterNodeService` method to be implemented.

## [v0.46.2](https://github.com/cosmos/cosmos-sdk/releases/tag/v0.46.2) - 2022-10-03

### API Breaking Changes

* (cli) [#13089](https://github.com/cosmos/cosmos-sdk/pull/13089) Fix rollback command don't actually delete multistore versions, added method `RollbackToVersion` to interface `CommitMultiStore` and added method `CommitMultiStore` to `Application` interface.
* (cli) [#13089](https://github.com/cosmos/cosmos-sdk/pull/13089) `NewRollbackCmd` now takes an `appCreator types.AppCreator`.

### Features

* (cli) [#13207](https://github.com/cosmos/cosmos-sdk/pull/13207) Reduce user's password prompts when calling keyring `List()` function.
* (cli) [#13353](https://github.com/cosmos/cosmos-sdk/pull/13353) Add `tx group draft-proposal` command for generating group proposal JSONs (skeleton).
* (cli) [#13304](https://github.com/cosmos/cosmos-sdk/pull/13304) Add `tx gov draft-proposal` command for generating proposal JSONs (skeleton).
* (x/authz) [#13047](https://github.com/cosmos/cosmos-sdk/pull/13047) Add a GetAuthorization function to the keeper.
* (cli) [#12742](https://github.com/cosmos/cosmos-sdk/pull/12742) Add the `prune` CLI cmd to manually prune app store history versions based on the pruning options.

### Improvements

* [#13323](https://github.com/cosmos/cosmos-sdk/pull/13323) Ensure `withdraw_rewards` rewards are emitted from all actions that result in rewards being withdrawn.
* [#13233](https://github.com/cosmos/cosmos-sdk/pull/13233) Add `--append` to `add-genesis-account` sub-command to append new tokens after an account is already created.
* (x/group) [#13214](https://github.com/cosmos/cosmos-sdk/pull/13214) Add `withdraw-proposal` command to group module's CLI transaction commands.
* (x/auth) [#13048](https://github.com/cosmos/cosmos-sdk/pull/13048) Add handling of AccountNumberStoreKeyPrefix to the simulation decoder.
* (simapp) [#13107](https://github.com/cosmos/cosmos-sdk/pull/13107) Call `SetIAVLCacheSize` with the configured value in simapp.
* [#13301](https://github.com/cosmos/cosmos-sdk/pull/13301) Keep the balance query endpoint compatible with legacy blocks
* [#13321](https://github.com/cosmos/cosmos-sdk/pull/13321) Add flag to disable fast node migration and usage.

### Bug Fixes

* (types) [#13265](https://github.com/cosmos/cosmos-sdk/pull/13265) Correctly coalesce coins even with repeated denominations & simplify logic.
* (x/auth) [#13200](https://github.com/cosmos/cosmos-sdk/pull/13200) Fix wrong sequences in `sign-batch`.
* (export) [#13029](https://github.com/cosmos/cosmos-sdk/pull/13029) Fix exporting the blockParams regression.
* [#13046](https://github.com/cosmos/cosmos-sdk/pull/13046) Fix missing return statement in BaseApp.Query.
* (store) [#13336](https://github.com/cosmos/cosmos-sdk/pull/13334) Call streaming listeners for deliver tx event, it was removed accidentally.
* (grpc) [#13417](https://github.com/cosmos/cosmos-sdk/pull/13417) fix grpc query panic that could crash the node (backport #13352).
* (grpc) [#13418](https://github.com/cosmos/cosmos-sdk/pull/13418) Add close for grpc only mode.

## [v0.46.1](https://github.com/cosmos/cosmos-sdk/releases/tag/v0.46.1) - 2022-08-24

### Improvements

* [#12953](https://github.com/cosmos/cosmos-sdk/pull/12953) Change the default priority mechanism to be based on gas price.
* [#12981](https://github.com/cosmos/cosmos-sdk/pull/12981) Return proper error when parsing telemetry configuration.
* [#12969](https://github.com/cosmos/cosmos-sdk/pull/12969) Bump Tendermint to `v0.34.21` and IAVL to `v0.19.1`.
* [#12885](https://github.com/cosmos/cosmos-sdk/pull/12885) Amortize cost of processing cache KV store.
* (events) [#12850](https://github.com/cosmos/cosmos-sdk/pull/12850) Add a new `fee_payer` attribute to the `tx` event that is emitted from the `DeductFeeDecorator` AnteHandler decorator.
* (x/params) [#12615](https://github.com/cosmos/cosmos-sdk/pull/12615) Add `GetParamSetIfExists` function to params `Subspace` to prevent panics on breaking changes.
* (x/bank) [#12674](https://github.com/cosmos/cosmos-sdk/pull/12674) Add convenience function `CreatePrefixedAccountStoreKey()` to construct key to access account's balance for a given denom.
* [#12877](https://github.com/cosmos/cosmos-sdk/pull/12877) Bumped cosmossdk.io/math to v1.0.0-beta.3
* [#12693](https://github.com/cosmos/cosmos-sdk/pull/12693) Make sure the order of each node is consistent when emitting proto events.

### Bug Fixes

* (x/group) [#12888](https://github.com/cosmos/cosmos-sdk/pull/12888) Fix event propagation to the current context of `x/group` message execution `[]sdk.Result`.
* (x/upgrade) [#12906](https://github.com/cosmos/cosmos-sdk/pull/12906) Fix upgrade failure by moving downgrade verification logic after store migration.

## [v0.46.0](https://github.com/cosmos/cosmos-sdk/releases/tag/v0.46.0) - 2022-07-26

### Features

* (types) [#11985](https://github.com/cosmos/cosmos-sdk/pull/11985) Add a `Priority` field on `sdk.Context`, which represents the CheckTx priority field. It is only used during CheckTx.
* (gRPC) [#11889](https://github.com/cosmos/cosmos-sdk/pull/11889) Support custom read and write gRPC options in `app.toml`. See `max-recv-msg-size` and `max-send-msg-size` respectively.
* (cli) [#11738](https://github.com/cosmos/cosmos-sdk/pull/11738) Add `tx auth multi-sign` as alias of `tx auth multisign` for consistency with `multi-send`.
* (cli) [#11738](https://github.com/cosmos/cosmos-sdk/pull/11738) Add `tx bank multi-send` command for bulk send of coins to multiple accounts.
* (grpc) [#11642](https://github.com/cosmos/cosmos-sdk/pull/11642) Implement `ABCIQuery` in the Tendermint gRPC service, which proxies ABCI `Query` requests directly to the application.
* (x/upgrade) [#11551](https://github.com/cosmos/cosmos-sdk/pull/11551) Update `ScheduleUpgrade` for chains to schedule an automated upgrade on `BeginBlock` without having to go though governance.
* (tx) [#11533](https://github.com/cosmos/cosmos-sdk/pull/11533) Register [`EIP191`](https://eips.ethereum.org/EIPS/eip-191) as an available `SignMode` for chains to use.
* (x/genutil) [#11500](https://github.com/cosmos/cosmos-sdk/pull/11500) Fix GenTx validation and adjust error messages
* [#11430](https://github.com/cosmos/cosmos-sdk/pull/11430) Introduce a new `grpc-only` flag, such that when enabled, will start the node in a query-only mode. Note, gRPC MUST be enabled with this flag.
* (x/bank) [#11417](https://github.com/cosmos/cosmos-sdk/pull/11417) Introduce a new `SpendableBalances` gRPC query that retrieves an account's total (paginated) spendable balances.
* [#11441](https://github.com/cosmos/cosmos-sdk/pull/11441) Added a new method, `IsLTE`, for `types.Coin`. This method is used to check if a `types.Coin` is less than or equal to another `types.Coin`.
* (x/upgrade) [#11116](https://github.com/cosmos/cosmos-sdk/pull/11116) `MsgSoftwareUpgrade` and `MsgCancelUpgrade` have been added to support v1beta2 msgs-based gov proposals.
* [#10977](https://github.com/cosmos/cosmos-sdk/pull/10977) Now every cosmos message protobuf definition must be extended with a `cosmos.msg.v1.signer` option to signal the signer fields in a language agnostic way.
* [#10710](https://github.com/cosmos/cosmos-sdk/pull/10710) Chain-id shouldn't be required for creating a transaction with both --generate-only and --offline flags.
* [#10703](https://github.com/cosmos/cosmos-sdk/pull/10703) Create a new grantee account, if the grantee of an authorization does not exist.
* [#10592](https://github.com/cosmos/cosmos-sdk/pull/10592) Add a `DecApproxEq` function that checks to see if `|d1 - d2| < tol` for some Dec `d1, d2, tol`.
* [#9933](https://github.com/cosmos/cosmos-sdk/pull/9933) Introduces the notion of a Cosmos "Scalar" type, which would just be simple aliases that give human-understandable meaning to the underlying type, both in Go code and in Proto definitions.
* [#9884](https://github.com/cosmos/cosmos-sdk/pull/9884) Provide a new gRPC query handler, `/cosmos/params/v1beta1/subspaces`, that allows the ability to query for all registered subspaces and their respective keys.
* [#9776](https://github.com/cosmos/cosmos-sdk/pull/9776) Add flag `staking-bond-denom` to specify the staking bond denomination value when initializing a new chain.
* [#9533](https://github.com/cosmos/cosmos-sdk/pull/9533) Added a new gRPC method, `DenomOwners`, in `x/bank` to query for all account holders of a specific denomination.
* (bank) [#9618](https://github.com/cosmos/cosmos-sdk/pull/9618) Update bank.Metadata: add URI and URIHash attributes.
* (store) [#8664](https://github.com/cosmos/cosmos-sdk/pull/8664) Implementation of ADR-038 file StreamingService
* [#9837](https://github.com/cosmos/cosmos-sdk/issues/9837) `--generate-only` flag can be used with a keyname from the keyring.
* [#10326](https://github.com/cosmos/cosmos-sdk/pull/10326) `x/authz` add all grants by granter query.
* [#10944](https://github.com/cosmos/cosmos-sdk/pull/10944) `x/authz` add all grants by grantee query
* [#10348](https://github.com/cosmos/cosmos-sdk/pull/10348) Add `fee.{payer,granter}` and `tip` fields to StdSignDoc for signing tipped transactions.
* [#10208](https://github.com/cosmos/cosmos-sdk/pull/10208) Add `TipsTxMiddleware` for transferring tips.
* [#10379](https://github.com/cosmos/cosmos-sdk/pull/10379) Add validation to `x/upgrade` CLI `software-upgrade` command `--plan-info` value.
* [#10507](https://github.com/cosmos/cosmos-sdk/pull/10507) Add antehandler for tx priority.
* [#10311](https://github.com/cosmos/cosmos-sdk/pull/10311) Adds cli to use tips transactions. It adds an `--aux` flag to all CLI tx commands to generate the aux signer data (with optional tip), and a new `tx aux-to-fee` subcommand to let the fee payer gather aux signer data and broadcast the tx
* [#11019](https://github.com/cosmos/cosmos-sdk/pull/11019) Add `MsgCreatePermanentLockedAccount` and CLI method for creating permanent locked account
* [#10947](https://github.com/cosmos/cosmos-sdk/pull/10947) Add `AllowancesByGranter` query to the feegrant module
* [#10407](https://github.com/cosmos/cosmos-sdk/pull/10407) Add validation to `x/upgrade` module's `BeginBlock` to check accidental binary downgrades
* (gov) [#11036](https://github.com/cosmos/cosmos-sdk/pull/11036) Add in-place migrations for 0.43->0.46. Add a `migrate v0.46` CLI command for v0.43->0.46 JSON genesis migration.
* [#11006](https://github.com/cosmos/cosmos-sdk/pull/11006) Add `debug pubkey-raw` command to allow inspecting of pubkeys in legacy bech32 format
* (x/authz) [#10714](https://github.com/cosmos/cosmos-sdk/pull/10714) Add support for pruning expired authorizations
* [#11179](https://github.com/cosmos/cosmos-sdk/pull/11179) Add state rollback command.
* [#11234](https://github.com/cosmos/cosmos-sdk/pull/11234) Add `GRPCClient` field to Client Context. If `GRPCClient` field is set to nil, the `Invoke` method would use ABCI query, otherwise use gprc.
* (authz)[#11060](https://github.com/cosmos/cosmos-sdk/pull/11060) Support grant with no expire time.
* (rosetta) [#11590](https://github.com/cosmos/cosmos-sdk/pull/11590) Add fee suggestion for rosetta and enable offline mode. Also force set events about Fees to Success to pass reconciliation test.
* (types) [#11959](https://github.com/cosmos/cosmos-sdk/pull/11959) Added `sdk.Coins.Find` helper method to find a coin by denom.
* (upgrade) [#12603](https://github.com/cosmos/cosmos-sdk/pull/12603) feat: Move AppModule.BeginBlock and AppModule.EndBlock to extension interfaces
* (telemetry) [#12405](https://github.com/cosmos/cosmos-sdk/pull/12405) Add *query* calls metric to telemetry.
* (query) [#12253](https://github.com/cosmos/cosmos-sdk/pull/12253) Add `GenericFilteredPaginate` to the `query` package to improve UX.

### API Breaking Changes

* (x/auth/ante) [#11985](https://github.com/cosmos/cosmos-sdk/pull/11985) The `MempoolFeeDecorator` has been removed. Instead, the `DeductFeeDecorator` takes a new argument of type `TxFeeChecker`, to define custom fee models. If `nil` is passed to this `TxFeeChecker` argument, then it will default to `checkTxFeeWithValidatorMinGasPrices`, which is the exact same behavior as the old `MempoolFeeDecorator` (i.e. checking fees against validator's own min gas price).
* (x/auth/ante) [#11985](https://github.com/cosmos/cosmos-sdk/pull/11985) The `ExtensionOptionsDecorator` takes an argument of type `ExtensionOptionChecker`. For backwards-compatibility, you can pass `nil`, which defaults to the old behavior of rejecting all tx extensions.
* (crypto/keyring) [#11932](https://github.com/cosmos/cosmos-sdk/pull/11932) Remove `Unsafe*` interfaces from keyring package. Please use interface casting if you wish to access those unsafe functions.
* (types) [#11881](https://github.com/cosmos/cosmos-sdk/issues/11881) Rename `AccAddressFromHex` to `AccAddressFromHexUnsafe`.
* (types) [#11788](https://github.com/cosmos/cosmos-sdk/pull/11788) The `Int` and `Uint` types have been moved to their own dedicated module, `math`. Aliases are kept in the SDK's root `types` package, however, it is encouraged to utilize the new `math` module. As a result, the `Int#ToDec` API has been removed.
* (grpc) [#11642](https://github.com/cosmos/cosmos-sdk/pull/11642) The `RegisterTendermintService` method in the `tmservice` package now requires a `abciQueryFn` query function parameter.
* [#11496](https://github.com/cosmos/cosmos-sdk/pull/11496) Refactor abstractions for snapshot and pruning; snapshot intervals eventually pruned; unit tests.
* (types) [#11689](https://github.com/cosmos/cosmos-sdk/pull/11689) Make `Coins#Sub` and `Coins#SafeSub` consistent with `Coins#Add`.
* (store)[#11152](https://github.com/cosmos/cosmos-sdk/pull/11152) Remove `keep-every` from pruning options.
* [#10950](https://github.com/cosmos/cosmos-sdk/pull/10950) Add `envPrefix` parameter to `cmd.Execute`.
* (x/mint) [#10441](https://github.com/cosmos/cosmos-sdk/pull/10441) The `NewAppModule` function now accepts an inflation calculation function as an argument.
* [#9695](https://github.com/cosmos/cosmos-sdk/pull/9695) Migrate keys from `Info` (serialized as amino) -> `Record` (serialized as proto)
    * Add new `codec.Codec` argument in:
        * `keyring.NewInMemory`
        * `keyring.New`
    * Rename:
        * `SavePubKey` to `SaveOfflineKey`.
        * `NewMultiInfo`, `NewLedgerInfo` to `NewLegacyMultiInfo`, `newLegacyLedgerInfo` respectively. Move them into `legacy_info.go`.
        * `NewOfflineInfo` to `newLegacyOfflineInfo` and move it to `migration_test.go`.
    * Return:
    _`keyring.Record, error` in `SaveOfflineKey`, `SaveLedgerKey`, `SaveMultiSig`, `Key` and `KeyByAddress`.
    _`keyring.Record` instead of `Info` in `NewMnemonic` and `List`.
    * Remove `algo` argument from :
        * `SaveOfflineKey`
    * Take `keyring.Record` instead of `Info` as first argument in:
        * `MkConsKeyOutput`
        * `MkValKeyOutput`
        * `MkAccKeyOutput`
* [#10022](https://github.com/cosmos/cosmos-sdk/pull/10022) `AuthKeeper` interface in `x/auth` now includes a function `HasAccount`.
* [#9759](https://github.com/cosmos/cosmos-sdk/pull/9759) `NewAccountKeeeper` in `x/auth` now takes an additional `bech32Prefix` argument that represents `sdk.Bech32MainPrefix`.
* [#9628](https://github.com/cosmos/cosmos-sdk/pull/9628) Rename `x/{mod}/legacy` to `x/{mod}/migrations`.
* [#9571](https://github.com/cosmos/cosmos-sdk/pull/9571) Implemented error handling for staking hooks, which now return an error on failure.
* [#9427](https://github.com/cosmos/cosmos-sdk/pull/9427) Move simapp `FundAccount` and `FundModuleAccount` to `x/bank/testutil`
* (client/tx) [#9421](https://github.com/cosmos/cosmos-sdk/pull/9421/) `BuildUnsignedTx`, `BuildSimTx`, `PrintUnsignedStdTx` functions are moved to
  the Tx Factory as methods.
* (client/keys) [#9601](https://github.com/cosmos/cosmos-sdk/pull/9601) Added `keys rename` CLI command and `Keyring.Rename` interface method to rename a key in the keyring.
* (x/slashing) [#9458](https://github.com/cosmos/cosmos-sdk/pull/9458) Coins burned from slashing is now returned from Slash function and included in Slash event.
* [#9246](https://github.com/cosmos/cosmos-sdk/pull/9246) The `New` method for the network package now returns an error.
* [#9519](https://github.com/cosmos/cosmos-sdk/pull/9519) `DeleteDeposits` renamed to `DeleteAndBurnDeposits`, `RefundDeposits` renamed to `RefundAndDeleteDeposits`
* (codec) [#9521](https://github.com/cosmos/cosmos-sdk/pull/9521) Removed deprecated `clientCtx.JSONCodec` from `client.Context`.
* (codec) [#9521](https://github.com/cosmos/cosmos-sdk/pull/9521) Rename `EncodingConfig.Marshaler` to `Codec`.
* [#9594](https://github.com/cosmos/cosmos-sdk/pull/9594) `RESTHandlerFn` argument is removed from the `gov/NewProposalHandler`.
* [#9594](https://github.com/cosmos/cosmos-sdk/pull/9594) `types/rest` package moved to `testutil/rest`.
* [#9432](https://github.com/cosmos/cosmos-sdk/pull/9432) `ConsensusParamsKeyTable` moved from `params/keeper` to `params/types`
* [#9576](https://github.com/cosmos/cosmos-sdk/pull/9576) Add debug error message to `sdkerrors.QueryResult` when enabled
* [#9650](https://github.com/cosmos/cosmos-sdk/pull/9650) Removed deprecated message handler implementation from the SDK modules.
* [#10248](https://github.com/cosmos/cosmos-sdk/pull/10248) Remove unused `KeyPowerReduction` variable from x/staking types.
* (x/bank) [#9832](https://github.com/cosmos/cosmos-sdk/pull/9832) `AddressFromBalancesStore` renamed to `AddressAndDenomFromBalancesStore`.
* (tests) [#9938](https://github.com/cosmos/cosmos-sdk/pull/9938) `simapp.Setup` accepts additional `testing.T` argument.
* (baseapp) [#11979](https://github.com/cosmos/cosmos-sdk/pull/11979) Rename baseapp simulation helper methods `baseapp.{Check,Deliver}` to `baseapp.Sim{Check,Deliver}`.
* (x/gov) [#10373](https://github.com/cosmos/cosmos-sdk/pull/10373) Removed gov `keeper.{MustMarshal, MustUnmarshal}`.
* [#10348](https://github.com/cosmos/cosmos-sdk/pull/10348) StdSignBytes takes a new argument of type `*tx.Tip` for signing over tips using LEGACY_AMINO_JSON.
* [#10208](https://github.com/cosmos/cosmos-sdk/pull/10208) The `x/auth/signing.Tx` interface now also includes a new `GetTip() *tx.Tip` method for verifying tipped transactions. The `x/auth/types` expected BankKeeper interface now expects the `SendCoins` method too.
* [#10612](https://github.com/cosmos/cosmos-sdk/pull/10612) `baseapp.NewBaseApp` constructor function doesn't take the `sdk.TxDecoder` anymore. This logic has been moved into the TxDecoderMiddleware.
* [#10692](https://github.com/cosmos/cosmos-sdk/pull/10612) `SignerData` takes 2 new fields, `Address` and `PubKey`, which need to get populated when using SIGN_MODE_DIRECT_AUX.
* [#10748](https://github.com/cosmos/cosmos-sdk/pull/10748) Move legacy `x/gov` api to `v1beta1` directory.
* [#10816](https://github.com/cosmos/cosmos-sdk/pull/10816) Reuse blocked addresses from the bank module. No need to pass them to distribution.
* [#10852](https://github.com/cosmos/cosmos-sdk/pull/10852) Move `x/gov/types` to `x/gov/types/v1beta2`.
* [#10922](https://github.com/cosmos/cosmos-sdk/pull/10922), [/#10957](https://github.com/cosmos/cosmos-sdk/pull/10957) Move key `server.Generate*` functions to testutil and support custom mnemonics in in-process testing network. Moved `TestMnemonic` from `testutil` package to `testdata`.
* (x/bank) [#10771](https://github.com/cosmos/cosmos-sdk/pull/10771) Add safety check on bank module perms to allow module-specific mint restrictions (e.g. only minting a certain denom).
* (x/bank) [#10771](https://github.com/cosmos/cosmos-sdk/pull/10771) Add `bank.BaseKeeper.WithMintCoinsRestriction` function to restrict use of bank `MintCoins` usage.
* [#10868](https://github.com/cosmos/cosmos-sdk/pull/10868), [#10989](https://github.com/cosmos/cosmos-sdk/pull/10989) The Gov keeper accepts now 2 more mandatory arguments, the ServiceMsgRouter and a maximum proposal metadata length.
* [#10868](https://github.com/cosmos/cosmos-sdk/pull/10868), [#10989](https://github.com/cosmos/cosmos-sdk/pull/10989), [#11093](https://github.com/cosmos/cosmos-sdk/pull/11093) The Gov keeper accepts now 2 more mandatory arguments, the ServiceMsgRouter and a gov Config including the max metadata length.
* [#11124](https://github.com/cosmos/cosmos-sdk/pull/11124) Add `GetAllVersions` to application store
* (x/authz) [#10447](https://github.com/cosmos/cosmos-sdk/pull/10447) authz `NewGrant` takes a new argument: block time, to correctly validate expire time.
* [#10961](https://github.com/cosmos/cosmos-sdk/pull/10961) Support third-party modules to add extension snapshots to state-sync.
* [#11274](https://github.com/cosmos/cosmos-sdk/pull/11274) `types/errors.New` now is an alias for `types/errors.Register` and should only be used in initialization code.
* (authz)[#11060](https://github.com/cosmos/cosmos-sdk/pull/11060) `authz.NewMsgGrant` `expiration` is now a pointer. When `nil` is used then no expiration will be set (grant won't expire).
* (x/distribution)[#11457](https://github.com/cosmos/cosmos-sdk/pull/11457) Add amount field to `distr.MsgWithdrawDelegatorRewardResponse` and `distr.MsgWithdrawValidatorCommissionResponse`.
* [#11334](https://github.com/cosmos/cosmos-sdk/pull/11334) Move `x/gov/types/v1beta2` to `x/gov/types/v1`.
* (x/auth/middleware) [#11413](https://github.com/cosmos/cosmos-sdk/pull/11413) Refactor tx middleware to be extensible on tx fee logic. Merged `MempoolFeeMiddleware` and `TxPriorityMiddleware` functionalities into `DeductFeeMiddleware`, make the logic extensible using the `TxFeeChecker` option, the current fee logic is preserved by the default `checkTxFeeWithValidatorMinGasPrices` implementation. Change `RejectExtensionOptionsMiddleware` to `NewExtensionOptionsMiddleware` which is extensible with the `ExtensionOptionChecker` option. Unpack the tx extension options `Any`s to interface `TxExtensionOptionI`.
* (migrations) [#11556](https://github.com/cosmos/cosmos-sdk/pull/11556#issuecomment-1091385011) Remove migration code from 0.42 and below. To use previous migrations, checkout previous versions of the cosmos-sdk.

### Client Breaking Changes

* [#11797](https://github.com/cosmos/cosmos-sdk/pull/11797) Remove all RegisterRESTRoutes (previously deprecated)
* [#11089](https://github.com/cosmos/cosmos-sdk/pull/11089]) interacting with the node through `grpc.Dial` requires clients to pass a codec refer to [doc](docs/docs/run-node/02-interact-node.md).
* [#9594](https://github.com/cosmos/cosmos-sdk/pull/9594) Remove legacy REST API. Please see the [REST Endpoints Migration guide](https://docs.cosmos.network/v0.45/migrations/rest.html) to migrate to the new REST endpoints.
* [#9995](https://github.com/cosmos/cosmos-sdk/pull/9995) Increased gas cost for creating proposals.
* [#11029](https://github.com/cosmos/cosmos-sdk/pull/11029) The deprecated Vote Option field is removed in gov v1beta2 and nil in v1beta1. Use Options instead.
* [#11013](https://github.com/cosmos/cosmos-sdk/pull/11013) The `tx gov submit-proposal` command has changed syntax to support the new Msg-based gov proposals. To access the old CLI command, please use `tx gov submit-legacy-proposal`.
* [#11170](https://github.com/cosmos/cosmos-sdk/issues/11170) Fixes issue related to grpc-gateway of supply by ibc-denom.

### CLI Breaking Changes

* (cli) [#11818](https://github.com/cosmos/cosmos-sdk/pull/11818) CLI transactions preview now respect the chosen `--output` flag format (json or text).
* [#9695](https://github.com/cosmos/cosmos-sdk/pull/9695) `<app> keys migrate` CLI command now takes no arguments.
* [#9246](https://github.com/cosmos/cosmos-sdk/pull/9246) Removed the CLI flag `--setup-config-only` from the `testnet` command and added the subcommand `init-files`.
* [#9780](https://github.com/cosmos/cosmos-sdk/pull/9780) Use sigs.k8s.io for yaml, which might lead to minor YAML output changes
* [#10625](https://github.com/cosmos/cosmos-sdk/pull/10625) Rename `--fee-account` CLI flag to `--fee-granter`
* [#10684](https://github.com/cosmos/cosmos-sdk/pull/10684) Rename `edit-validator` command's `--moniker` flag to `--new-moniker`
* (authz)[#11060](https://github.com/cosmos/cosmos-sdk/pull/11060) Changed the default value of the `--expiration` `tx grant` CLI Flag: was now + 1year, update: null (no expire date).

### Improvements

* (types) [#12201](https://github.com/cosmos/cosmos-sdk/pull/12201) Add `MustAccAddressFromBech32` util function
* [#11696](https://github.com/cosmos/cosmos-sdk/pull/11696) Rename `helpers.GenTx` to `GenSignedMockTx` to avoid confusion with genutil's `GenTxCmd`.
* (x/auth/vesting) [#11652](https://github.com/cosmos/cosmos-sdk/pull/11652) Add util functions for `Period(s)`
* [#11630](https://github.com/cosmos/cosmos-sdk/pull/11630) Add SafeSub method to sdk.Coin.
* [#11511](https://github.com/cosmos/cosmos-sdk/pull/11511) Add api server flags to start command.
* [#11484](https://github.com/cosmos/cosmos-sdk/pull/11484) Implement getter for keyring backend option.
* [#11449](https://github.com/cosmos/cosmos-sdk/pull/11449) Improved error messages when node isn't synced.
* [#11349](https://github.com/cosmos/cosmos-sdk/pull/11349) Add `RegisterAminoMsg` function that checks that a msg name is <40 chars (else this would break ledger nano signing) then registers the concrete msg type with amino, it should be used for registering `sdk.Msg`s with amino instead of `cdc.RegisterConcrete`.
* [#11089](https://github.com/cosmos/cosmos-sdk/pull/11089]) Now cosmos-sdk consumers can upgrade gRPC to its newest versions.
* [#10439](https://github.com/cosmos/cosmos-sdk/pull/10439) Check error for `RegisterQueryHandlerClient` in all modules `RegisterGRPCGatewayRoutes`.
* [#9780](https://github.com/cosmos/cosmos-sdk/pull/9780) Remove gogoproto `moretags` YAML annotations and add `sigs.k8s.io/yaml` for YAML marshalling.
* (x/bank) [#10134](https://github.com/cosmos/cosmos-sdk/pull/10134) Add `HasDenomMetadata` function to bank `Keeper` to check if a client coin denom metadata exists in state.
* (x/bank) [#10022](https://github.com/cosmos/cosmos-sdk/pull/10022) `BankKeeper.SendCoins` now takes less execution time.
* (deps) [#9987](https://github.com/cosmos/cosmos-sdk/pull/9987) Bump Go version minimum requirement to `1.17`
* (cli) [#9856](https://github.com/cosmos/cosmos-sdk/pull/9856) Overwrite `--sequence` and `--account-number` flags with default flag values when used with `offline=false` in `sign-batch` command.
* (rosetta) [#10001](https://github.com/cosmos/cosmos-sdk/issues/10001) Add documentation for rosetta-cli dockerfile and rename folder for the rosetta-ci dockerfile
* [#9699](https://github.com/cosmos/cosmos-sdk/pull/9699) Add `:`, `.`, `-`, and `_` as allowed characters in the default denom regular expression.
* (genesis) [#9697](https://github.com/cosmos/cosmos-sdk/pull/9697) Ensure `InitGenesis` returns with non-empty validator set.
* [#10468](https://github.com/cosmos/cosmos-sdk/pull/10468) Allow futureOps to queue additional operations in simulations
* [#10625](https://github.com/cosmos/cosmos-sdk/pull/10625) Add `--fee-payer` CLI flag
* (cli) [#10683](https://github.com/cosmos/cosmos-sdk/pull/10683) In CLI, allow 1 SIGN_MODE_DIRECT signer in transactions with multiple signers.
* (deps) [#10706](https://github.com/cosmos/cosmos-sdk/issues/10706) Bump rosetta-sdk-go to v0.7.2 and rosetta-cli to v0.7.3
* (types/errors) [#10779](https://github.com/cosmos/cosmos-sdk/pull/10779) Move most functionality in `types/errors` to a standalone `errors` go module, except the `RootCodespace` errors and ABCI response helpers. All functions and types that used to live in `types/errors` are now aliased so this is not a breaking change.
* (gov) [#10854](https://github.com/cosmos/cosmos-sdk/pull/10854) v1beta2's vote doesn't include the deprecate `option VoteOption` anymore. Instead, it only uses `WeightedVoteOption`.
* (types) [#11004](https://github.com/cosmos/cosmos-sdk/pull/11004) Added mutable versions of many of the sdk.Dec types operations. This improves performance when used by avoiding reallocating a new bigint for each operation.
* (x/auth) [#10880](https://github.com/cosmos/cosmos-sdk/pull/10880) Added a new query to the tx query service that returns a block with transactions fully decoded.
* (types) [#11200](https://github.com/cosmos/cosmos-sdk/pull/11200) Added `Min()` and `Max()` operations on sdk.Coins.
* (gov) [#11287](https://github.com/cosmos/cosmos-sdk/pull/11287) Fix error message when no flags are provided while executing `submit-legacy-proposal` transaction.
* (x/auth) [#11482](https://github.com/cosmos/cosmos-sdk/pull/11482) Improve panic message when attempting to register a method handler for a message that does not implement sdk.Msg
* (x/staking) [#11596](https://github.com/cosmos/cosmos-sdk/pull/11596) Add (re)delegation getters
* (errors) [#11960](https://github.com/cosmos/cosmos-sdk/pull/11960) Removed 'redacted' error message from defaultErrEncoder
* (ante) [#12013](https://github.com/cosmos/cosmos-sdk/pull/12013) Index ante events for failed tx.
* [#12668](https://github.com/cosmos/cosmos-sdk/pull/12668) Add `authz_msg_index` event attribute to message events emitted when executing via `MsgExec` through `x/authz`.
* [#12626](https://github.com/cosmos/cosmos-sdk/pull/12626) Upgrade IAVL to v0.19.0 with fast index and error propagation. NOTE: first start will take a while to propagate into new model.
* [#12576](https://github.com/cosmos/cosmos-sdk/pull/12576) Remove dependency on cosmos/keyring and upgrade to 99designs/keyring v1.2.1
* [#12590](https://github.com/cosmos/cosmos-sdk/pull/12590) Allow zero gas in simulation mode.
* [#12453](https://github.com/cosmos/cosmos-sdk/pull/12453) Add `NewInMemoryWithKeyring` function which allows the creation of in memory `keystore` instances with a specified set of existing items.
* [#11390](https://github.com/cosmos/cosmos-sdk/pull/11390) `LatestBlockResponse` & `BlockByHeightResponse` types' `Block` filed has been deprecated and they now contains new field `sdk_block` with `proposer_address` as `string`
* [#12089](https://github.com/cosmos/cosmos-sdk/pull/12089) Mark the `TipDecorator` as beta, don't include it in simapp by default.
* [#12153](https://github.com/cosmos/cosmos-sdk/pull/12153) Add a new `NewSimulationManagerFromAppModules` constructor, to simplify simulation wiring.

### Bug Fixes

* [#11969](https://github.com/cosmos/cosmos-sdk/pull/11969) Fix the panic error in `x/upgrade` when `AppVersion` is not set.
* (tests) [#11940](https://github.com/cosmos/cosmos-sdk/pull/11940) Fix some client tests in the `x/gov` module
* [#11772](https://github.com/cosmos/cosmos-sdk/pull/11772) Limit types.Dec length to avoid overflow.
* [#11724](https://github.com/cosmos/cosmos-sdk/pull/11724) Fix data race issues with api.Server
* [#11693](https://github.com/cosmos/cosmos-sdk/pull/11693) Add validation for gentx cmd.
* [#11645](https://github.com/cosmos/cosmos-sdk/pull/11645) Fix `--home` flag ignored when running help.
* [#11558](https://github.com/cosmos/cosmos-sdk/pull/11558) Fix `--dry-run` not working when using tx command.
* [#11354](https://github.com/cosmos/cosmos-sdk/pull/11355) Added missing pagination flag for `bank q total` query.
* [#11197](https://github.com/cosmos/cosmos-sdk/pull/11197) Signing with multisig now works with multisig address which is not in the keyring.
* (makefile) [#11285](https://github.com/cosmos/cosmos-sdk/pull/11285) Fix lint-fix make target.
* (client) [#11283](https://github.com/cosmos/cosmos-sdk/issues/11283) Support multiple keys for tx simulation and setting automatic gas for txs.
* (store) [#11177](https://github.com/cosmos/cosmos-sdk/pull/11177) Update the prune `everything` strategy to store the last two heights.
* [#10844](https://github.com/cosmos/cosmos-sdk/pull/10844) Automatic recovering non-consistent keyring storage during public key import.
* (store) [#11117](https://github.com/cosmos/cosmos-sdk/pull/11117) Fix data race in store trace component
* (cli) [#11065](https://github.com/cosmos/cosmos-sdk/pull/11065) Ensure the `tendermint-validator-set` query command respects the `-o` output flag.
* (grpc) [#10985](https://github.com/cosmos/cosmos-sdk/pull/10992) The `/cosmos/tx/v1beta1/txs/{hash}` endpoint returns a 404 when a tx does not exist.
* (rosetta) [#10340](https://github.com/cosmos/cosmos-sdk/pull/10340) Use `GenesisChunked(ctx)` instead `Genesis(ctx)` to get genesis block height
* [#9651](https://github.com/cosmos/cosmos-sdk/pull/9651) Change inconsistent limit of `0` to `MaxUint64` on InfiniteGasMeter and add GasRemaining func to GasMeter.
* [#9639](https://github.com/cosmos/cosmos-sdk/pull/9639) Check store keys length before accessing them by making sure that `key` is of length `m+1` (for `key[n:m]`)
* (types) [#9627](https://github.com/cosmos/cosmos-sdk/pull/9627) Fix nil pointer panic on `NewBigIntFromInt`
* (x/genutil) [#9574](https://github.com/cosmos/cosmos-sdk/pull/9575) Actually use the `gentx` client tx flags (like `--keyring-dir`)
* (x/distribution) [#9599](https://github.com/cosmos/cosmos-sdk/pull/9599) Withdraw rewards event now includes a value attribute even if there are 0 rewards (due to situations like 100% commission).
* (x/genutil) [#9638](https://github.com/cosmos/cosmos-sdk/pull/9638) Added missing validator key save when recovering from mnemonic
* [#9762](https://github.com/cosmos/cosmos-sdk/pull/9762) The init command uses the chain-id from the client config if --chain-id is not provided
* [#9980](https://github.com/cosmos/cosmos-sdk/pull/9980) Returning the error when the invalid argument is passed to bank query total supply cli.
* (server) [#10016](https://github.com/cosmos/cosmos-sdk/issues/10016) Fix marshaling of index-events into server config file.
* [#10184](https://github.com/cosmos/cosmos-sdk/pull/10184) Fixed CLI tx commands to no longer explicitly require the chain-id flag as this value can come from a user config.
* (x/upgrade) [#10189](https://github.com/cosmos/cosmos-sdk/issues/10189) Removed potential sources of non-determinism in upgrades
* [#10258](https://github.com/cosmos/cosmos-sdk/issues/10258) Fixes issue related to segmentation fault on mac m1 arm64
* [#10466](https://github.com/cosmos/cosmos-sdk/issues/10466) Fixes error with simulation tests when genesis start time is randomly created after the year 2262
* [#10394](https://github.com/cosmos/cosmos-sdk/issues/10394) Fixes issue related to grpc-gateway of account balance by
  ibc-denom.
* [#10842](https://github.com/cosmos/cosmos-sdk/pull/10842) Fix error when `--generate-only`, `--max-msgs` fags set while executing `WithdrawAllRewards` command.
* [#10897](https://github.com/cosmos/cosmos-sdk/pull/10897) Fix: set a non-zero value on gas overflow.
* [#9790](https://github.com/cosmos/cosmos-sdk/pull/10687) Fix behavior of `DecCoins.MulDecTruncate`.
* [#10990](https://github.com/cosmos/cosmos-sdk/pull/10990) Fixes missing `iavl-cache-size` config parsing in `GetConfig` method.
* (x/authz) [#10447](https://github.com/cosmos/cosmos-sdk/pull/10447) Fix authz `NewGrant` expiration check.
* (x/authz) [#10633](https://github.com/cosmos/cosmos-sdk/pull/10633) Fixed authorization not found error when executing message.
* [#11222](https://github.com/cosmos/cosmos-sdk/pull/11222) reject query with block height in the future
* [#11229](https://github.com/cosmos/cosmos-sdk/pull/11229) Handled the error message of `transaction encountered error` from tendermint.
* (x/authz) [#11252](https://github.com/cosmos/cosmos-sdk/pull/11252) Allow insufficient funds error for authz simulation
* (cli) [#11313](https://github.com/cosmos/cosmos-sdk/pull/11313) Fixes `--gas auto` when executing CLI transactions in `--generate-only` mode
* (cli) [#11337](https://github.com/cosmos/cosmos-sdk/pull/11337) Fixes `show-adress` cli cmd
* (crypto) [#11298](https://github.com/cosmos/cosmos-sdk/pull/11298) Fix cgo secp signature verification and update libscep256k1 library.
* (x/authz) [#11512](https://github.com/cosmos/cosmos-sdk/pull/11512) Fix response of a panic to error, when subtracting balances.
* (rosetta) [#11590](https://github.com/cosmos/cosmos-sdk/pull/11590) `/block` returns an error with nil pointer when a request has both of index and hash and increase timeout for huge genesis.
* (x/feegrant) [#11813](https://github.com/cosmos/cosmos-sdk/pull/11813) Fix pagination total count in `AllowancesByGranter` query.
* (simapp) [#11855](https://github.com/cosmos/cosmos-sdk/pull/11855) Use `sdkmath.Int` instead of `int64` for `SimulationState.InitialStake`.
* (x/capability) [#11737](https://github.com/cosmos/cosmos-sdk/pull/11737) Use a fixed length encoding of `Capability` pointer for `FwdCapabilityKey`
* [#11983](https://github.com/cosmos/cosmos-sdk/pull/11983) (x/feegrant, x/authz) rename grants query commands to `grants-by-grantee`, `grants-by-granter` cmds.
* (testutil/sims) [#12374](https://github.com/cosmos/cosmos-sdk/pull/12374) fix the non-determinstic behavior in simulations caused by `GenSignedMockTx` and check empty coins slice before it is used to create `banktype.MsgSend`.
* [#12448](https://github.com/cosmos/cosmos-sdk/pull/12448) Start telemetry independently from the API server.
* [#12509](https://github.com/cosmos/cosmos-sdk/pull/12509) Fix `Register{Tx,Tendermint}Service` not being called, resulting in some endpoints like the Simulate endpoint not working.
* [#12416](https://github.com/cosmos/cosmos-sdk/pull/12416) Prevent zero gas transactions in the `DeductFeeDecorator` AnteHandler decorator.
* (x/mint) [#12384](https://github.com/cosmos/cosmos-sdk/pull/12384) Ensure `GoalBonded` must be positive when performing `x/mint` parameter validation.
* (x/auth) [#12261](https://github.com/cosmos/cosmos-sdk/pull/12261) Deprecate pagination in GetTxsEventRequest/Response in favor of page and limit to align with tendermint `SignClient.TxSearch`
* (vesting) [#12190](https://github.com/cosmos/cosmos-sdk/pull/12190) Replace https://github.com/cosmos/cosmos-sdk/pull/12190 to use `NewBaseAccountWithAddress` in all vesting account message handlers.
* (linting) [#12132](https://github.com/cosmos/cosmos-sdk/pull/12132) Change sdk.Int to math.Int
* (cli) [#12127](https://github.com/cosmos/cosmos-sdk/pull/12127) Fix the CLI not always taking into account `--fee-payer` and `--fee-granter` flags.
* (migrations) [#12028](https://github.com/cosmos/cosmos-sdk/pull/12028) Fix v0.45->v0.46 in-place store migrations.
* (baseapp) [#12089](https://github.com/cosmos/cosmos-sdk/pull/12089) Include antehandler and runMsgs events in SimulateTx.
* (cli) [#12095](https://github.com/cosmos/cosmos-sdk/pull/12095) Fix running a tx with --dry-run returns an error
* (x/auth) [#12108](https://github.com/cosmos/cosmos-sdk/pull/12108) Fix GetBlockWithTxs error when querying block with 0 tx
* (genutil) [#12140](https://github.com/cosmos/cosmos-sdk/pull/12140) Fix staking's genesis JSON migrate in the `simd migrate v0.46` CLI command.
* (types) [#12154](https://github.com/cosmos/cosmos-sdk/pull/12154) Add `baseAccountGetter` to avoid invalid account error when create vesting account.
* (x/crisis) [#12208](https://github.com/cosmos/cosmos-sdk/pull/12208) Fix progress index of crisis invariant assertion logs.
* (types) [#12229](https://github.com/cosmos/cosmos-sdk/pull/12229) Increase sdk.Dec maxApproxRootIterations to 300

### State Machine Breaking

* (x/gov) [#13576](https://github.com/cosmos/cosmos-sdk/pull/13576) Proposals in voting period are tracked in a separate store.
* (baseapp) [#11985](https://github.com/cosmos/cosmos-sdk/pull/11985) Add a `postHandler` to baseapp. This `postHandler` is like antehandler, but is run *after* the `runMsgs` execution. It is in the same store branch that `runMsgs`, meaning that both `runMsgs` and `postHandler`
* (x/gov) [#11998](https://github.com/cosmos/cosmos-sdk/pull/11998) Tweak the `x/gov` `ModuleAccountInvariant` invariant to ensure deposits are `<=` total module account balance instead of strictly equal.
* (x/upgrade) [#11800](https://github.com/cosmos/cosmos-sdk/pull/11800) Fix `GetLastCompleteUpgrade` to properly return the latest upgrade.
* [#10564](https://github.com/cosmos/cosmos-sdk/pull/10564) Fix bug when updating allowance inside AllowedMsgAllowance
* (x/auth)[#9596](https://github.com/cosmos/cosmos-sdk/pull/9596) Enable creating periodic vesting accounts with a transactions instead of requiring them to be created in genesis.
* (x/bank) [#9611](https://github.com/cosmos/cosmos-sdk/pull/9611) Introduce a new index to act as a reverse index between a denomination and address allowing to query for token holders of a specific denomination. `DenomOwners` is updated to use the new reverse index.
* (x/bank) [#9832](https://github.com/cosmos/cosmos-sdk/pull/9832) Account balance is stored as `sdk.Int` rather than `sdk.Coin`.
* (x/bank) [#9890](https://github.com/cosmos/cosmos-sdk/pull/9890) Remove duplicate denom from denom metadata key.
* (x/upgrade) [#10189](https://github.com/cosmos/cosmos-sdk/issues/10189) Removed potential sources of non-determinism in upgrades
* [#10422](https://github.com/cosmos/cosmos-sdk/pull/10422) and [#10529](https://github.com/cosmos/cosmos-sdk/pull/10529) Add `MinCommissionRate` param to `x/staking` module.
* (x/gov) [#10763](https://github.com/cosmos/cosmos-sdk/pull/10763) modify the fields in `TallyParams` to use `string` instead of `bytes`
* [#10770](https://github.com/cosmos/cosmos-sdk/pull/10770) revert tx when block gas limit exceeded
* (x/gov) [#10868](https://github.com/cosmos/cosmos-sdk/pull/10868) Bump gov to v1. Both v1beta1 and v1beta2 queries and Msgs are accepted.
* [#11011](https://github.com/cosmos/cosmos-sdk/pull/11011) Remove burning of deposits when qourum is not reached on a governance proposal and when the deposit is not fully met.
* [#11019](https://github.com/cosmos/cosmos-sdk/pull/11019) Add `MsgCreatePermanentLockedAccount` and CLI method for creating permanent locked account
* (x/staking) [#10885] (https://github.com/cosmos/cosmos-sdk/pull/10885) Add new `CancelUnbondingDelegation`
  transaction to `x/staking` module. Delegators can now cancel unbonding delegation entry and delegate back to validator.
* (x/feegrant) [#10830](https://github.com/cosmos/cosmos-sdk/pull/10830) Expired allowances will be pruned from state.
* (x/authz,x/feegrant) [#11214](https://github.com/cosmos/cosmos-sdk/pull/11214) Fix Amino JSON encoding of authz and feegrant Msgs to be consistent with other modules.
* (authz)[#11060](https://github.com/cosmos/cosmos-sdk/pull/11060) Support grant with no expire time.

### Deprecated

* (x/upgrade) [#9906](https://github.com/cosmos/cosmos-sdk/pull/9906) Deprecate `UpgradeConsensusState` gRPC query since this functionality is only used for IBC, which now has its own [IBC replacement](https://github.com/cosmos/ibc-go/blob/2c880a22e9f9cc75f62b527ca94aa75ce1106001/proto/ibc/core/client/v1/query.proto#L54)
* (types) [#10948](https://github.com/cosmos/cosmos-sdk/issues/10948) Deprecate the types.DBBackend variable and types.NewLevelDB function. They are replaced by a new entry in `app.toml`: `app-db-backend` and `tendermint/tm-db`s `NewDB` function. If `app-db-backend` is defined, then it is used. Otherwise, if `types.DBBackend` is defined, it is used (until removed: [#11241](https://github.com/cosmos/cosmos-sdk/issues/11241)). Otherwise, Tendermint config's `db-backend` is used.

## [v0.45.10](https://github.com/cosmos/cosmos-sdk/releases/tag/v0.45.10) - 2022-10-24

### Features

* (grpc) [#13485](https://github.com/cosmos/cosmos-sdk/pull/13485) Implement a new gRPC query, `/cosmos/base/node/v1beta1/config`, which provides operator configuration. Applications that wish to expose operator minimum gas prices via gRPC should have their application implement the `ApplicationQueryService` interface (see `SimApp#RegisterNodeService` as an example).
* [#13557](https://github.com/cosmos/cosmos-sdk/pull/#13557) - Add `GenSignedMockTx`. This can be used as workaround for #12437 revertion. `v0.46+` contains as well a `GenSignedMockTx` that behaves the same way.
* (x/auth) [#13612](https://github.com/cosmos/cosmos-sdk/pull/13612) Add `Query/ModuleAccountByName` endpoint for accessing the module account info by module name.

### Improvements

* [#13585](https://github.com/cosmos/cosmos-sdk/pull/13585) Bump Tendermint to `v0.34.22`.

### Bug Fixes

* [#13588](https://github.com/cosmos/cosmos-sdk/pull/13588) Fix regression in distrubtion.WithdrawDelegationRewards when rewards are zero.
* [#13564](https://github.com/cosmos/cosmos-sdk/pull/13564) - Fix `make proto-gen`.
* (server) [#13610](https://github.com/cosmos/cosmos-sdk/pull/13610) Read the pruning-keep-every field again.

## [v0.45.9](https://github.com/cosmos/cosmos-sdk/releases/tag/v0.45.9) - 2022-10-14

ATTENTION:

This is a security release for the [Dragonberry security advisory](https://forum.cosmos.network/t/ibc-security-advisory-dragonberry/7702).

All users should upgrade immediately.

Users *must* add a replace directive in their go.mod for the new `ics23` package in the SDK:

```go
replace github.com/confio/ics23/go => github.com/cosmos/cosmos-sdk/ics23/go v0.8.0
```

### Features

* [#13435](https://github.com/cosmos/cosmos-sdk/pull/13435) Extend error context when a simulation fails.

### Improvements

* [#13369](https://github.com/cosmos/cosmos-sdk/pull/13369) Improve UX for `keyring.List` by returning all retrieved keys.
* [#13323](https://github.com/cosmos/cosmos-sdk/pull/13323) Ensure `withdraw_rewards` rewards are emitted from all actions that result in rewards being withdrawn.
* [#13321](https://github.com/cosmos/cosmos-sdk/pull/13321) Add flag to disable fast node migration and usage.
* (store) [#13326](https://github.com/cosmos/cosmos-sdk/pull/13326) Implementation of ADR-038 file StreamingService, backport #8664.
* (store) [#13540](https://github.com/cosmos/cosmos-sdk/pull/13540) Default fastnode migration to false to prevent suprises. Operators must enable it, unless they have it enabled already.

### API Breaking Changes

* (cli) [#13089](https://github.com/cosmos/cosmos-sdk/pull/13089) Fix rollback command don't actually delete multistore versions, added method `RollbackToVersion` to interface `CommitMultiStore` and added method `CommitMultiStore` to `Application` interface.

### Bug Fixes

* Implement dragonberry security patch.
    * For applying the patch please refer to the [RELEASE NOTES](./RELEASE_NOTES.md)
* (store) [#13459](https://github.com/cosmos/cosmos-sdk/pull/13459) Don't let state listener observe the uncommitted writes.

### Notes

Reverted #12437 due to API breaking changes.

## [v0.45.8](https://github.com/cosmos/cosmos-sdk/releases/tag/v0.45.8) - 2022-08-25

### Improvements

* [#12981](https://github.com/cosmos/cosmos-sdk/pull/12981) Return proper error when parsing telemetry configuration.
* [#12885](https://github.com/cosmos/cosmos-sdk/pull/12885) Amortize cost of processing cache KV store.
* [#12970](https://github.com/cosmos/cosmos-sdk/pull/12970) Bump Tendermint to `v0.34.21` and IAVL to `v0.19.1`.
* [#12693](https://github.com/cosmos/cosmos-sdk/pull/12693) Make sure the order of each node is consistent when emitting proto events.

### Bug Fixes

* [#13046](https://github.com/cosmos/cosmos-sdk/pull/13046) Fix missing return statement in BaseApp.Query.

## [v0.45.7](https://github.com/cosmos/cosmos-sdk/releases/tag/v0.45.7) - 2022-08-04

### Features

* (upgrade) [#12603](https://github.com/cosmos/cosmos-sdk/pull/12603) feat: Move AppModule.BeginBlock and AppModule.EndBlock to extension interfaces

### Improvements

* (events) [#12850](https://github.com/cosmos/cosmos-sdk/pull/12850) Add a new `fee_payer` attribute to the `tx` event that is emitted from the `DeductFeeDecorator` AnteHandler decorator.
* (x/params) [#12724](https://github.com/cosmos/cosmos-sdk/pull/12724) Add `GetParamSetIfExists` function to params `Subspace` to prevent panics on breaking changes.
* [#12668](https://github.com/cosmos/cosmos-sdk/pull/12668) Add `authz_msg_index` event attribute to message events emitted when executing via `MsgExec` through `x/authz`.
* [#12697](https://github.com/cosmos/cosmos-sdk/pull/12697) Upgrade IAVL to v0.19.0 with fast index and error propagation. NOTE: first start will take a while to propagate into new model.
    * Note: after upgrading to this version it may take up to 15 minutes to migrate from 0.17 to 0.19. This time is used to create the fast cache introduced into IAVL for performance
* [#12784](https://github.com/cosmos/cosmos-sdk/pull/12784) Upgrade Tendermint to 0.34.20.
* (x/bank) [#12674](https://github.com/cosmos/cosmos-sdk/pull/12674) Add convenience function `CreatePrefixedAccountStoreKey()` to construct key to access account's balance for a given denom.

### Bug Fixes

* (x/mint) [#12384](https://github.com/cosmos/cosmos-sdk/pull/12384) Ensure `GoalBonded` must be positive when performing `x/mint` parameter validation.
* (simapp) [#12437](https://github.com/cosmos/cosmos-sdk/pull/12437) fix the non-determinstic behavior in simulations caused by `GenTx` and check
empty coins slice before it is used to create `banktype.MsgSend`.
* (x/capability) [12818](https://github.com/cosmos/cosmos-sdk/pull/12818) Use fixed length hex for pointer at FwdCapabilityKey.

## [v0.45.6](https://github.com/cosmos/cosmos-sdk/releases/tag/v0.45.6) - 2022-06-28

### Improvements

* (simapp) [#12314](https://github.com/cosmos/cosmos-sdk/pull/12314) Increase `DefaultGenTxGas` from `1000000` to `10000000`
* [#12371](https://github.com/cosmos/cosmos-sdk/pull/12371) Update min required Golang version to 1.18.

### Bug Fixes

* [#12317](https://github.com/cosmos/cosmos-sdk/pull/12317) Rename `edit-validator` command's `--moniker` flag to `--new-moniker`
* (x/upgrade) [#12264](https://github.com/cosmos/cosmos-sdk/pull/12264) Fix `GetLastCompleteUpgrade` to properly return the latest upgrade.
* (x/crisis) [#12208](https://github.com/cosmos/cosmos-sdk/pull/12208) Fix progress index of crisis invariant assertion logs.

### Features

* (query) [#12253](https://github.com/cosmos/cosmos-sdk/pull/12253) Add `GenericFilteredPaginate` to the `query` package to improve UX.

## [v0.45.5](https://github.com/cosmos/cosmos-sdk/releases/tag/v0.45.5) - 2022-06-09

### Improvements

* (x/feegrant) [#11813](https://github.com/cosmos/cosmos-sdk/pull/11813) Fix pagination total count in `AllowancesByGranter` query.
* (errors) [#12002](https://github.com/cosmos/cosmos-sdk/pull/12002) Removed 'redacted' error message from defaultErrEncoder.
* (ante) [#12017](https://github.com/cosmos/cosmos-sdk/pull/12017) Index ante events for failed tx (backport #12013).
* [#12153](https://github.com/cosmos/cosmos-sdk/pull/12153) Add a new `NewSimulationManagerFromAppModules` constructor, to simplify simulation wiring.

### Bug Fixes

* [#11796](https://github.com/cosmos/cosmos-sdk/pull/11796) Handle EOF error case in `readLineFromBuf`, which allows successful reading of passphrases from STDIN.
* [#11772](https://github.com/cosmos/cosmos-sdk/pull/11772) Limit types.Dec length to avoid overflow.
* [#10947](https://github.com/cosmos/cosmos-sdk/pull/10947) Add `AllowancesByGranter` query to the feegrant module
* [#9639](https://github.com/cosmos/cosmos-sdk/pull/9639) Check store keys length before accessing them by making sure that `key` is of length `m+1` (for `key[n:m]`)
* [#11983](https://github.com/cosmos/cosmos-sdk/pull/11983) (x/feegrant, x/authz) rename grants query commands to `grants-by-grantee`, `grants-by-granter` cmds.

## Improvements

* [#11886](https://github.com/cosmos/cosmos-sdk/pull/11886) Improve error messages

## [v0.45.4](https://github.com/cosmos/cosmos-sdk/releases/tag/v0.45.4) - 2022-04-25

### Bug Fixes

* [#11624](https://github.com/cosmos/cosmos-sdk/pull/11624) Handle the error returned from `NewNode` in the `server` package.
* [#11724](https://github.com/cosmos/cosmos-sdk/pull/11724) Fix data race issues with `api.Server`.

### Improvements

* (types) [#12201](https://github.com/cosmos/cosmos-sdk/pull/12201) Add `MustAccAddressFromBech32` util function
* [#11693](https://github.com/cosmos/cosmos-sdk/pull/11693) Add validation for gentx cmd.
* [#11686](https://github.com/cosmos/cosmos-sdk/pull/11686) Update the min required Golang version to `1.17`.
* (x/auth/vesting) [#11652](https://github.com/cosmos/cosmos-sdk/pull/11652) Add util functions for `Period(s)`

## [v0.45.3](https://github.com/cosmos/cosmos-sdk/releases/tag/v0.45.3) - 2022-04-12

### Improvements

* [#11562](https://github.com/cosmos/cosmos-sdk/pull/11562) Updated Tendermint to v0.34.19; `unsafe-reset-all` command has been moved to the `tendermint` sub-command.

### Features

* (x/upgrade) [#11551](https://github.com/cosmos/cosmos-sdk/pull/11551) Update `ScheduleUpgrade` for chains to schedule an automated upgrade on `BeginBlock` without having to go though governance.

## [v0.45.2](https://github.com/cosmos/cosmos-sdk/releases/tag/v0.45.2) - 2022-04-05

### Features

* (tx) [#11533](https://github.com/cosmos/cosmos-sdk/pull/11533) Register [`EIP191`](https://eips.ethereum.org/EIPS/eip-191) as an available `SignMode` for chains to use.
* [#11430](https://github.com/cosmos/cosmos-sdk/pull/11430) Introduce a new `grpc-only` flag, such that when enabled, will start the node in a query-only mode. Note, gRPC MUST be enabled with this flag.
* (x/bank) [#11417](https://github.com/cosmos/cosmos-sdk/pull/11417) Introduce a new `SpendableBalances` gRPC query that retrieves an account's total (paginated) spendable balances.
* (x/bank) [#10771](https://github.com/cosmos/cosmos-sdk/pull/10771) Add safety check on bank module perms to allow module-specific mint restrictions (e.g. only minting a certain denom).
* (x/bank) [#10771](https://github.com/cosmos/cosmos-sdk/pull/10771) Add `bank.BankKeeper.WithMintCoinsRestriction` function to restrict use of bank `MintCoins` usage. This function is not on the bank `Keeper` interface, so it's not API-breaking, but only additive on the keeper implementation.
* [#10944](https://github.com/cosmos/cosmos-sdk/pull/10944) `x/authz` add all grants by grantee query
* [#11124](https://github.com/cosmos/cosmos-sdk/pull/11124) Add `GetAllVersions` to application store
* (x/auth) [#10880](https://github.com/cosmos/cosmos-sdk/pull/10880) Added a new query to the tx query service that returns a block with transactions fully decoded.
* [#11314](https://github.com/cosmos/cosmos-sdk/pull/11314) Add state rollback command.

### Bug Fixes

* [#11354](https://github.com/cosmos/cosmos-sdk/pull/11355) Added missing pagination flag for `bank q total` query.
* [#11197](https://github.com/cosmos/cosmos-sdk/pull/11197) Signing with multisig now works with multisig address which is not in the keyring.
* (client) [#11283](https://github.com/cosmos/cosmos-sdk/issues/11283) Support multiple keys for tx simulation and setting automatic gas for txs.
* (store) [#11177](https://github.com/cosmos/cosmos-sdk/pull/11177) Update the prune `everything` strategy to store the last two heights.
* (store) [#11117](https://github.com/cosmos/cosmos-sdk/pull/11117) Fix data race in store trace component
* (x/authz) [#11252](https://github.com/cosmos/cosmos-sdk/pull/11252) Allow insufficient funds error for authz simulation
* (crypto) [#11298](https://github.com/cosmos/cosmos-sdk/pull/11298) Fix cgo secp signature verification and update libscep256k1 library.
* (crypto) [#12122](https://github.com/cosmos/cosmos-sdk/pull/12122) Fix keyring migration issue.

### Improvements

* [#9576](https://github.com/cosmos/cosmos-sdk/pull/9576) Add debug error message to query result when enabled
* (types) [#11200](https://github.com/cosmos/cosmos-sdk/pull/11200) Added `Min()` and `Max()` operations on sdk.Coins.
* [#11267](https://github.com/cosmos/cosmos-sdk/pull/11267) Add hooks to allow app modules to add things to state-sync (backport #10961).

## [v0.45.1](https://github.com/cosmos/cosmos-sdk/releases/tag/v0.45.1) - 2022-02-03

### Bug Fixes

* (grpc) [#10985](https://github.com/cosmos/cosmos-sdk/pull/10992) The `/cosmos/tx/v1beta1/txs/{hash}` endpoint returns a 404 when a tx does not exist.
* [#10990](https://github.com/cosmos/cosmos-sdk/pull/10990) Fixes missing `iavl-cache-size` config parsing in `GetConfig` method.
* [#11222](https://github.com/cosmos/cosmos-sdk/pull/11222) reject query with block height in the future

### Improvements

* [#10407](https://github.com/cosmos/cosmos-sdk/pull/10407) Added validation to `x/upgrade` module's `BeginBlock` to check accidental binary downgrades
* [#10768](https://github.com/cosmos/cosmos-sdk/pull/10768) Extra logging in in-place store migrations.

## [v0.45.0](https://github.com/cosmos/cosmos-sdk/releases/tag/v0.45.0) - 2022-01-18

### State Machine Breaking

* [#10833](https://github.com/cosmos/cosmos-sdk/pull/10833) fix reported tx gas used when block gas limit exceeded.
* (auth) [#10536](https://github.com/cosmos/cosmos-sdk/pull/10536]) Enable `SetSequence` for `ModuleAccount`.
* (store) [#10218](https://github.com/cosmos/cosmos-sdk/pull/10218) Charge gas even when there are no entries while seeking.
* (store) [#10247](https://github.com/cosmos/cosmos-sdk/pull/10247) Charge gas for the key length in gas meter.
* (x/gov) [#10740](https://github.com/cosmos/cosmos-sdk/pull/10740) Increase maximum proposal description size from 5k characters to 10k characters.
* [#10814](https://github.com/cosmos/cosmos-sdk/pull/10814) revert tx when block gas limit exceeded.

### API Breaking Changes

* [#10561](https://github.com/cosmos/cosmos-sdk/pull/10561) The `CommitMultiStore` interface contains a new `SetIAVLCacheSize` method
* [#10922](https://github.com/cosmos/cosmos-sdk/pull/10922), [/#10956](https://github.com/cosmos/cosmos-sdk/pull/10956) Deprecate key `server.Generate*` functions and move them to `testutil` and support custom mnemonics in in-process testing network. Moved `TestMnemonic` from `testutil` package to `testdata`.
* [#11049](https://github.com/cosmos/cosmos-sdk/pull/11049) Add custom tendermint config variables into root command. Allows App developers to set config.toml variables.

### Features

* [#10614](https://github.com/cosmos/cosmos-sdk/pull/10614) Support in-place migration ordering

### Improvements

* [#10486](https://github.com/cosmos/cosmos-sdk/pull/10486) store/cachekv's `Store.Write` conservatively
  looks up keys, but also uses the [map clearing idiom](https://bencher.orijtech.com/perfclinic/mapclearing/)
  to reduce the RAM usage, CPU time usage, and garbage collection pressure from clearing maps,
  instead of allocating new maps.
* (module) [#10711](https://github.com/cosmos/cosmos-sdk/pull/10711) Panic at startup if the app developer forgot to add modules in the `SetOrder{BeginBlocker, EndBlocker, InitGenesis, ExportGenesis}` functions. This means that all modules, even those who have empty implementations for those methods, need to be added to `SetOrder*`.
* (types) [#10076](https://github.com/cosmos/cosmos-sdk/pull/10076) Significantly speedup and lower allocations for `Coins.String()`.
* (auth) [#10022](https://github.com/cosmos/cosmos-sdk/pull/10022) `AuthKeeper` interface in `x/auth` now includes a function `HasAccount`.
* [#10393](https://github.com/cosmos/cosmos-sdk/pull/10393) Add `HasSupply` method to bank keeper to ensure that input denom actually exists on chain.

### Bug Fixes

* (std/codec) [/#10595](https://github.com/cosmos/cosmos-sdk/pull/10595) Add evidence to std/codec to be able to decode evidence in client interactions.
* (types) [#9627](https://github.com/cosmos/cosmos-sdk/pull/9627) Fix nil pointer panic on `NewBigIntFromInt`.
* [#10725](https://github.com/cosmos/cosmos-sdk/pull/10725) populate `ctx.ConsensusParams` for begin/end blockers.
* [#9829](https://github.com/cosmos/cosmos-sdk/pull/9829) Fixed Coin denom sorting not being checked during `Balance.Validate` check. Refactored the Validation logic to use `Coins.Validate` for `Balance.Coins`
* [#10061](https://github.com/cosmos/cosmos-sdk/pull/10061) and [#10515](https://github.com/cosmos/cosmos-sdk/pull/10515) Ensure that `LegacyAminoPubKey` struct correctly unmarshals from JSON

## [v0.44.8](https://github.com/cosmos/cosmos-sdk/releases/tag/v0.44.8) - 2022-04-12

### Improvements

* [#11563](https://github.com/cosmos/cosmos-sdk/pull/11563) Updated Tendermint to v0.34.19; `unsafe-reset-all` command has been moved to the `tendermint` sub-command.

## [v0.44.7](https://github.com/cosmos/cosmos-sdk/releases/tag/v0.44.7) - 2022-04-04

### Features

* (x/bank) [#10771](https://github.com/cosmos/cosmos-sdk/pull/10771) Add safety check on bank module perms to allow module-specific mint restrictions (e.g. only minting a certain denom).
* (x/bank) [#10771](https://github.com/cosmos/cosmos-sdk/pull/10771) Add `bank.BankKeeper.WithMintCoinsRestriction` function to restrict use of bank `MintCoins` usage. This function is not on the bank `Keeper` interface, so it's not API-breaking, but only additive on the keeper implementation.

### Bug Fixes

* [#11354](https://github.com/cosmos/cosmos-sdk/pull/11355) Added missing pagination flag for `bank q total` query.
* (store) [#11177](https://github.com/cosmos/cosmos-sdk/pull/11177) Update the prune `everything` strategy to store the last two heights.
* (store) [#11117](https://github.com/cosmos/cosmos-sdk/pull/11117) Fix data race in store trace component
* (x/authz) [#11252](https://github.com/cosmos/cosmos-sdk/pull/11252) Allow insufficient funds error for authz simulation

### Improvements

* [#9576](https://github.com/cosmos/cosmos-sdk/pull/9576) Add debug error message to query result when enabled

## [v0.44.6](https://github.com/cosmos/cosmos-sdk/releases/tag/v0.44.6) - 2022-02-02

### Features

* [#11124](https://github.com/cosmos/cosmos-sdk/pull/11124) Add `GetAllVersions` to application store

### Bug Fixes

* (grpc) [#10985](https://github.com/cosmos/cosmos-sdk/pull/10992) The `/cosmos/tx/v1beta1/txs/{hash}` endpoint returns a 404 when a tx does not exist.
* (std/codec) [/#10595](https://github.com/cosmos/cosmos-sdk/pull/10595) Add evidence to std/codec to be able to decode evidence in client interactions.
* [#10725](https://github.com/cosmos/cosmos-sdk/pull/10725) populate `ctx.ConsensusParams` for begin/end blockers.
* [#10061](https://github.com/cosmos/cosmos-sdk/pull/10061) and [#10515](https://github.com/cosmos/cosmos-sdk/pull/10515) Ensure that `LegacyAminoPubKey` struct correctly unmarshals from JSON

### Improvements

* [#10823](https://github.com/cosmos/cosmos-sdk/pull/10823) updated ambiguous cli description for creating feegrant.

## [v0.44.5-patch](https://github.com/cosmos/cosmos-sdk/releases/tag/v0.44.5-patch) - 2021-10-14

ATTENTION:

This is a security release for the [Dragonberry security advisory](https://forum.cosmos.network/t/ibc-security-advisory-dragonberry/7702).

All users should upgrade immediately.

Users *must* add a replace directive in their go.mod for the new `ics23` package in the SDK:

```go
replace github.com/confio/ics23/go => github.com/cosmos/cosmos-sdk/ics23/go v0.8.0
```

## [v0.44.5](https://github.com/cosmos/cosmos-sdk/releases/tag/v0.44.5) - 2021-12-02

### Improvements

* (baseapp) [#10631](https://github.com/cosmos/cosmos-sdk/pull/10631) Emit ante events even for the failed txs.
* (store) [#10741](https://github.com/cosmos/cosmos-sdk/pull/10741) Significantly speedup iterator creation after delete heavy workloads. Significantly improves IBC migration times.

### Bug Fixes

* [#10648](https://github.com/cosmos/cosmos-sdk/pull/10648) Upgrade IAVL to 0.17.3 to solve race condition bug in IAVL.

## [v0.44.4](https://github.com/cosmos/cosmos-sdk/releases/tag/v0.44.4) - 2021-11-25

### Improvements

* (types) [#10630](https://github.com/cosmos/cosmos-sdk/pull/10630) Add an `Events` field to the `TxResponse` type that captures *all* events emitted by a transaction, unlike `Logs` which only contains events emitted during message execution.
* (x/upgrade) [#10532](https://github.com/cosmos/cosmos-sdk/pull/10532) Add `keeper.DumpUpgradeInfoWithInfoToDisk` to include `Plan.Info` in the upgrade-info file.
* (store) [#10544](https://github.com/cosmos/cosmos-sdk/pull/10544) Use the new IAVL iterator structure which significantly improves iterator performance.

### Bug Fixes

* [#10827](https://github.com/cosmos/cosmos-sdk/pull/10827) Create query `Context` with requested block height
* [#10414](https://github.com/cosmos/cosmos-sdk/pull/10414) Use `sdk.GetConfig().GetFullBIP44Path()` instead `sdk.FullFundraiserPath` to generate key
* (bank) [#10394](https://github.com/cosmos/cosmos-sdk/pull/10394) Fix: query account balance by ibc denom.
* [\10608](https://github.com/cosmos/cosmos-sdk/pull/10608) Change the order of module migration by pushing x/auth to the end. Auth module depends on other modules and should be run last. We have updated the documentation to provide more details how to change module migration order. This is technically a breaking change, but only impacts updates between the upgrades with version change, hence migrating from the previous patch release doesn't cause new migration and doesn't break the state.
* [#10674](https://github.com/cosmos/cosmos-sdk/pull/10674) Fix issue with `Error.Wrap` and `Error.Wrapf` usage with `errors.Is`.

## [v0.44.3](https://github.com/cosmos/cosmos-sdk/releases/tag/v0.44.3) - 2021-10-21

### Improvements

* [#10768](https://github.com/cosmos/cosmos-sdk/pull/10768) Added extra logging for tracking in-place store migrations
* [#10262](https://github.com/cosmos/cosmos-sdk/pull/10262) Remove unnecessary logging in `x/feegrant` simulation.
* [#10327](https://github.com/cosmos/cosmos-sdk/pull/10327) Add null guard for possible nil `Amount` in tx fee `Coins`
* [#10339](https://github.com/cosmos/cosmos-sdk/pull/10339) Improve performance of `removeZeroCoins` by only allocating memory when necessary
* [#10045](https://github.com/cosmos/cosmos-sdk/pull/10045) Revert [#8549](https://github.com/cosmos/cosmos-sdk/pull/8549). Do not route grpc queries through Tendermint.
* (deps) [#10375](https://github.com/cosmos/cosmos-sdk/pull/10375) Bump Tendermint to [v0.34.14](https://github.com/tendermint/tendermint/releases/tag/v0.34.14).
* [#10024](https://github.com/cosmos/cosmos-sdk/pull/10024) `store/cachekv` performance improvement by reduced growth factor for iterator ranging by using binary searches to find dirty items when unsorted key count >= 1024.

### Bug Fixes

* (client) [#10226](https://github.com/cosmos/cosmos-sdk/pull/10226) Fix --home flag parsing.
* (rosetta) [#10340](https://github.com/cosmos/cosmos-sdk/pull/10340) Use `GenesisChunked(ctx)` instead `Genesis(ctx)` to get genesis block height

## [v0.44.2](https://github.com/cosmos/cosmos-sdk/releases/tag/v0.44.2) - 2021-10-12

Security Release. No breaking changes related to 0.44.x.

## [v0.44.1](https://github.com/cosmos/cosmos-sdk/releases/tag/v0.44.1) - 2021-09-29

### Improvements

* (store) [#10040](https://github.com/cosmos/cosmos-sdk/pull/10040) Bump IAVL to v0.17.1 which includes performance improvements on a batch load.
* (types) [#10021](https://github.com/cosmos/cosmos-sdk/pull/10021) Speedup coins.AmountOf(), by removing many intermittent regex calls.
* [#10077](https://github.com/cosmos/cosmos-sdk/pull/10077) Remove telemetry on `GasKV` and `CacheKV` store Get/Set operations, significantly improving their performance.
* (store) [#10026](https://github.com/cosmos/cosmos-sdk/pull/10026) Improve CacheKVStore datastructures / algorithms, to no longer take O(N^2) time when interleaving iterators and insertions.

### Bug Fixes

* [#9969](https://github.com/cosmos/cosmos-sdk/pull/9969) fix: use keyring in config for add-genesis-account cmd.
* (x/genutil) [#10104](https://github.com/cosmos/cosmos-sdk/pull/10104) Ensure the `init` command reads the `--home` flag value correctly.
* (x/feegrant) [#10049](https://github.com/cosmos/cosmos-sdk/issues/10049) Fixed the error message when `period` or `period-limit` flag is not set on a feegrant grant transaction.

### Client Breaking Changes

* [#9879](https://github.com/cosmos/cosmos-sdk/pull/9879) Modify ABCI Queries to use `abci.QueryRequest` Height field if it is non-zero, otherwise continue using context height.

## [v0.44.0](https://github.com/cosmos/cosmos-sdk/releases/tag/v0.44.0) - 2021-09-01

### Features

* [#9860](https://github.com/cosmos/cosmos-sdk/pull/9860) Emit transaction fee in ante handler fee decorator. The event type is `tx` and the attribute is `fee`.

### Improvements

* (deps) [#9956](https://github.com/cosmos/cosmos-sdk/pull/9956) Bump Tendermint to [v0.34.12](https://github.com/tendermint/tendermint/releases/tag/v0.34.12).

### Deprecated

* (x/upgrade) [#9906](https://github.com/cosmos/cosmos-sdk/pull/9906) Deprecate `UpgradeConsensusState` gRPC query since this functionality is only used for IBC, which now has its own [IBC replacement](https://github.com/cosmos/ibc-go/blob/2c880a22e9f9cc75f62b527ca94aa75ce1106001/proto/ibc/core/client/v1/query.proto#L54)

### Bug Fixes

* [#9965](https://github.com/cosmos/cosmos-sdk/pull/9965) Fixed `simd version` command output to report the right release tag.
* (x/upgrade) [#10189](https://github.com/cosmos/cosmos-sdk/issues/10189) Removed potential sources of non-determinism in upgrades.

### Client Breaking Changes

* [#10041](https://github.com/cosmos/cosmos-sdk/pull/10041) Remove broadcast & encode legacy REST endpoints. Please see the [REST Endpoints Migration guide](https://docs.cosmos.network/v0.45/migrations/rest.html) to migrate to the new REST endpoints.

## [v0.43.0](https://github.com/cosmos/cosmos-sdk/releases/tag/v0.43.0) - 2021-08-10

### Features

* [#6711](https://github.com/cosmos/cosmos-sdk/pull/6711) Make integration test suites reusable by apps, tests are exported in each module's `client/testutil` package.
* [#8077](https://github.com/cosmos/cosmos-sdk/pull/8077) Added support for grpc-web, enabling browsers to communicate with a chain's gRPC server
* [#8965](https://github.com/cosmos/cosmos-sdk/pull/8965) cosmos reflection now provides more information on the application such as: deliverable msgs, sdk.Config info etc (still in alpha stage).
* [#8520](https://github.com/cosmos/cosmos-sdk/pull/8520) Add support for permanently locked vesting accounts.
* [#8559](https://github.com/cosmos/cosmos-sdk/pull/8559) Added Protobuf compatible secp256r1 ECDSA signatures.
* [#8786](https://github.com/cosmos/cosmos-sdk/pull/8786) Enabled secp256r1 in x/auth.
* (rosetta) [#8729](https://github.com/cosmos/cosmos-sdk/pull/8729) Data API fully supports balance tracking. Construction API can now construct any message supported by the application.
* [#8754](https://github.com/cosmos/cosmos-sdk/pull/8875) Added support for reverse iteration to pagination.
* (types) [#9079](https://github.com/cosmos/cosmos-sdk/issues/9079) Add `AddAmount`/`SubAmount` methods to `sdk.Coin`.
* [#9088](https://github.com/cosmos/cosmos-sdk/pull/9088) Added implementation to ADR-28 Derived Addresses.
* [#9133](https://github.com/cosmos/cosmos-sdk/pull/9133) Added hooks for governance actions.
* (x/staking) [#9214](https://github.com/cosmos/cosmos-sdk/pull/9214) Added `new_shares` attribute inside `EventTypeDelegate` event.
* [#9382](https://github.com/cosmos/cosmos-sdk/pull/9382) feat: add Dec.Float64() function.
* [#9457](https://github.com/cosmos/cosmos-sdk/pull/9457) Add amino support for x/authz and x/feegrant Msgs.
* [#9498](https://github.com/cosmos/cosmos-sdk/pull/9498) Added `Codec: codec.Codec` attribute to `client/Context` structure.
* [#9540](https://github.com/cosmos/cosmos-sdk/pull/9540) Add output flag for query txs command.
* (errors) [#8845](https://github.com/cosmos/cosmos-sdk/pull/8845) Add `Error.Wrap` handy method
* [#8518](https://github.com/cosmos/cosmos-sdk/pull/8518) Help users of multisig wallets debug signature issues.
* [#9573](https://github.com/cosmos/cosmos-sdk/pull/9573) ADR 040 implementation: New DB interface
* [#9952](https://github.com/cosmos/cosmos-sdk/pull/9952) ADR 040: Implement in-memory DB backend
* [#9848](https://github.com/cosmos/cosmos-sdk/pull/9848) ADR-040: Implement BadgerDB backend
* [#9851](https://github.com/cosmos/cosmos-sdk/pull/9851) ADR-040: Implement RocksDB backend
* [#10308](https://github.com/cosmos/cosmos-sdk/pull/10308) ADR-040: Implement DBConnection.Revert
* [#9892](https://github.com/cosmos/cosmos-sdk/pull/9892) ADR-040: KV Store with decoupled storage and state commitment

### Client Breaking Changes

* [#8363](https://github.com/cosmos/cosmos-sdk/pull/8363) Addresses no longer have a fixed 20-byte length. From the SDK modules' point of view, any 1-255 bytes-long byte array is a valid address.
* (crypto/ed25519) [#8690] Adopt zip1215 ed2559 verification rules.
* [#8849](https://github.com/cosmos/cosmos-sdk/pull/8849) Upgrade module no longer supports time based upgrades.
* [#7477](https://github.com/cosmos/cosmos-sdk/pull/7477) Changed Bech32 Public Key serialization in the client facing functionality (CLI, MsgServer, QueryServer):
    * updated the keyring display structure (it uses protobuf JSON serialization) - the output is more verbose.
    * Renamed `MarshalAny` and `UnmarshalAny` to `MarshalInterface` and `UnmarshalInterface` respectively. These functions must take an interface as parameter (not a concrete type nor `Any` object). Underneath they use `Any` wrapping for correct protobuf serialization.
    * CLI: removed `--text` flag from `show-node-id` command; the text format for public keys is not used any more - instead we use ProtoJSON.
* (store) [#8790](https://github.com/cosmos/cosmos-sdk/pull/8790) Reduce gas costs by 10x for transient store operations.
* [#9139](https://github.com/cosmos/cosmos-sdk/pull/9139) Querying events:
    * via `ServiceMsg` TypeURLs (e.g. `message.action='/cosmos.bank.v1beta1.Msg/Send'`) does not work anymore,
    * via legacy `msg.Type()` (e.g. `message.action='send'`) is being deprecated, new `Msg`s won't emit these events.
    * Please use concrete `Msg` TypeURLs instead (e.g. `message.action='/cosmos.bank.v1beta1.MsgSend'`).
* [#9859](https://github.com/cosmos/cosmos-sdk/pull/9859) The `default` pruning strategy now keeps the last 362880 blocks instead of 100. 362880 equates to roughly enough blocks to cover the entire unbonding period assuming a 21 day unbonding period and 5s block time.
* [#9785](https://github.com/cosmos/cosmos-sdk/issues/9785) Missing coin denomination in logs

### API Breaking Changes

* (keyring) [#8662](https://github.com/cosmos/cosmos-sdk/pull/8662) `NewMnemonic` now receives an additional `passphrase` argument to secure the key generated by the bip39 mnemonic.
* (x/bank) [#8473](https://github.com/cosmos/cosmos-sdk/pull/8473) Bank keeper does not expose unsafe balance changing methods such as `SetBalance`, `SetSupply` etc.
* (x/staking) [#8473](https://github.com/cosmos/cosmos-sdk/pull/8473) On genesis init, if non bonded pool and bonded pool balance, coming from the bank module, does not match what is saved in the staking state, the initialization will panic.
* (x/gov) [#8473](https://github.com/cosmos/cosmos-sdk/pull/8473) On genesis init, if the gov module account balance, coming from bank module state, does not match the one in gov module state, the initialization will panic.
* (x/distribution) [#8473](https://github.com/cosmos/cosmos-sdk/pull/8473) On genesis init, if the distribution module account balance, coming from bank module state, does not match the one in distribution module state, the initialization will panic.
* (client/keys) [#8500](https://github.com/cosmos/cosmos-sdk/pull/8500) `InfoImporter` interface is removed from legacy keybase.
* (x/staking) [#8505](https://github.com/cosmos/cosmos-sdk/pull/8505) `sdk.PowerReduction` has been renamed to `sdk.DefaultPowerReduction`, and most staking functions relying on power reduction take a new function argument, instead of relying on that global variable.
* [#8629](https://github.com/cosmos/cosmos-sdk/pull/8629) Deprecated `SetFullFundraiserPath` from `Config` in favor of `SetPurpose` and `SetCoinType`.
* (x/upgrade) [#8673](https://github.com/cosmos/cosmos-sdk/pull/8673) Remove IBC logic from x/upgrade. Deprecates IBC fields in an Upgrade Plan, an error will be thrown if they are set. IBC upgrade logic moved to 02-client and an IBC UpgradeProposal is added.
* (x/bank) [#8517](https://github.com/cosmos/cosmos-sdk/pull/8517) `SupplyI` interface and `Supply` are removed and uses `sdk.Coins` for supply tracking
* (x/upgrade) [#8743](https://github.com/cosmos/cosmos-sdk/pull/8743) `UpgradeHandler` includes a new argument `VersionMap` which helps facilitate in-place migrations.
* (x/auth) [#8129](https://github.com/cosmos/cosmos-sdk/pull/8828) Updated `SigVerifiableTx.GetPubKeys` method signature to return error.
* (x/upgrade) [\7487](https://github.com/cosmos/cosmos-sdk/pull/8897) Upgrade `Keeper` takes new argument `ProtocolVersionSetter` which implements setting a protocol version on baseapp.
* (baseapp) [\7487](https://github.com/cosmos/cosmos-sdk/pull/8897) BaseApp's fields appVersion and version were swapped to match Tendermint's fields.
* [#8682](https://github.com/cosmos/cosmos-sdk/pull/8682) `ante.NewAnteHandler` updated to receive all positional params as `ante.HandlerOptions` struct. If required fields aren't set, throws error accordingly.
* (x/staking/types) [#7447](https://github.com/cosmos/cosmos-sdk/issues/7447) Remove bech32 PubKey support:
    * `ValidatorI` interface update: `GetConsPubKey` renamed to `TmConsPubKey` (this is to clarify the return type: consensus public key must be a tendermint key); `TmConsPubKey`, `GetConsAddr` methods return error.
    * `Validator` updated according to the `ValidatorI` changes described above.
    * `ToTmValidator` function: added `error` to return values.
    * `Validator.ConsensusPubkey` type changed from `string` to `codectypes.Any`.
    * `MsgCreateValidator.Pubkey` type changed from `string` to `codectypes.Any`.
* (client) [#8926](https://github.com/cosmos/cosmos-sdk/pull/8926) `client/tx.PrepareFactory` has been converted to a private function, as it's only used internally.
* (auth/tx) [#8926](https://github.com/cosmos/cosmos-sdk/pull/8926) The `ProtoTxProvider` interface used as a workaround for transaction simulation has been removed.
* (x/bank) [#8798](https://github.com/cosmos/cosmos-sdk/pull/8798) `GetTotalSupply` is removed in favour of `GetPaginatedTotalSupply`
* (keyring) [#8739](https://github.com/cosmos/cosmos-sdk/pull/8739) Rename InfoImporter -> LegacyInfoImporter.
* (x/bank/types) [#9061](https://github.com/cosmos/cosmos-sdk/pull/9061) `AddressFromBalancesStore` now returns an error for invalid key instead of panic.
* (x/auth) [#9144](https://github.com/cosmos/cosmos-sdk/pull/9144) The `NewTxTimeoutHeightDecorator` antehandler has been converted from a struct to a function.
* (codec) [#9226](https://github.com/cosmos/cosmos-sdk/pull/9226) Rename codec interfaces and methods, to follow a general Go interfaces:
    * `codec.Marshaler` → `codec.Codec` (this defines objects which serialize other objects)
    * `codec.BinaryMarshaler` → `codec.BinaryCodec`
    * `codec.JSONMarshaler` → `codec.JSONCodec`
    * Removed `BinaryBare` suffix from `BinaryCodec` methods (`MarshalBinaryBare`, `UnmarshalBinaryBare`, ...)
    * Removed `Binary` infix from `BinaryCodec` methods (`MarshalBinaryLengthPrefixed`, `UnmarshalBinaryLengthPrefixed`, ...)
* [#9139](https://github.com/cosmos/cosmos-sdk/pull/9139) `ServiceMsg` TypeURLs (e.g. `/cosmos.bank.v1beta1.Msg/Send`) have been removed, as they don't comply to the Probobuf `Any` spec. Please use `Msg` type TypeURLs (e.g. `/cosmos.bank.v1beta1.MsgSend`). This has multiple consequences:
    * The `sdk.ServiceMsg` struct has been removed.
    * `sdk.Msg` now only contains `ValidateBasic` and `GetSigners` methods. The remaining methods `GetSignBytes`, `Route` and `Type` are moved to `legacytx.LegacyMsg`.
    * The `RegisterCustomTypeURL` function and the `cosmos.base.v1beta1.ServiceMsg` interface have been removed from the interface registry.
* (codec) [#9251](https://github.com/cosmos/cosmos-sdk/pull/9251) Rename `clientCtx.JSONMarshaler` to `clientCtx.JSONCodec` as per #9226.
* (x/bank) [#9271](https://github.com/cosmos/cosmos-sdk/pull/9271) SendEnabledCoin(s) renamed to IsSendEnabledCoin(s) to better reflect its functionality.
* (x/bank) [#9550](https://github.com/cosmos/cosmos-sdk/pull/9550) `server.InterceptConfigsPreRunHandler` now takes 2 additional arguments: customAppConfigTemplate and customAppConfig. If you don't need to customize these, simply put `""` and `nil`.
* [#8245](https://github.com/cosmos/cosmos-sdk/pull/8245) Removed `simapp.MakeCodecs` and use `simapp.MakeTestEncodingConfig` instead.
* (x/capability) [#9836](https://github.com/cosmos/cosmos-sdk/pull/9836) Removed `InitializeAndSeal(ctx sdk.Context)` and replaced with `Seal()`. App must add x/capability module to the begin blockers which will assure that the x/capability keeper is properly initialized. The x/capability begin blocker must be run before any other module which uses x/capability.

### State Machine Breaking

* (x/{bank,distrib,gov,slashing,staking}) [#8363](https://github.com/cosmos/cosmos-sdk/issues/8363) Store keys have been modified to allow for variable-length addresses.
* (x/evidence) [#8502](https://github.com/cosmos/cosmos-sdk/pull/8502) `HandleEquivocationEvidence` persists the evidence to state.
* (x/gov) [#7733](https://github.com/cosmos/cosmos-sdk/pull/7733) ADR 037 Implementation: Governance Split Votes, use `MsgWeightedVote` to send a split vote. Sending a regular `MsgVote` will convert the underlying vote option into a weighted vote with weight 1.
* (x/bank) [#8656](https://github.com/cosmos/cosmos-sdk/pull/8656) balance and supply are now correctly tracked via `coin_spent`, `coin_received`, `coinbase` and `burn` events.
* (x/bank) [#8517](https://github.com/cosmos/cosmos-sdk/pull/8517) Supply is now stored and tracked as `sdk.Coins`
* (x/bank) [#9051](https://github.com/cosmos/cosmos-sdk/pull/9051) Supply value is stored as `sdk.Int` rather than `string`.

### CLI Breaking Changes

* [#8880](https://github.com/cosmos/cosmos-sdk/pull/8880) The CLI `simd migrate v0.40 ...` command has been renamed to `simd migrate v0.42`.
* [#8628](https://github.com/cosmos/cosmos-sdk/issues/8628) Commands no longer print outputs using `stderr` by default
* [#9134](https://github.com/cosmos/cosmos-sdk/pull/9134) Renamed the CLI flag `--memo` to `--note`.
* [#9291](https://github.com/cosmos/cosmos-sdk/pull/9291) Migration scripts prior to v0.38 have been removed from the CLI `migrate` command. The oldest supported migration is v0.39->v0.42.
* [#9371](https://github.com/cosmos/cosmos-sdk/pull/9371) Non-zero default fees/Server will error if there's an empty value for min-gas-price in app.toml
* [#9827](https://github.com/cosmos/cosmos-sdk/pull/9827) Ensure input parity of validator public key input between `tx staking create-validator` and `gentx`.
* [#9621](https://github.com/cosmos/cosmos-sdk/pull/9621) Rollback [#9371](https://github.com/cosmos/cosmos-sdk/pull/9371) and log warning if there's an empty value for min-gas-price in app.toml

### Improvements

* (store) [#8012](https://github.com/cosmos/cosmos-sdk/pull/8012) Implementation of ADR-038 WriteListener and listen.KVStore
* (x/bank) [#8614](https://github.com/cosmos/cosmos-sdk/issues/8614) Add `Name` and `Symbol` fields to denom metadata
* (x/auth) [#8522](https://github.com/cosmos/cosmos-sdk/pull/8522) Allow to query all stored accounts
* (crypto/types) [#8600](https://github.com/cosmos/cosmos-sdk/pull/8600) `CompactBitArray`: optimize the `NumTrueBitsBefore` method and add an `Equal` method.
* (x/upgrade) [#8743](https://github.com/cosmos/cosmos-sdk/pull/8743) Add tracking module versions as per ADR-041
* (types) [#8962](https://github.com/cosmos/cosmos-sdk/issues/8962) Add `Abs()` method to `sdk.Int`.
* (x/bank) [#8950](https://github.com/cosmos/cosmos-sdk/pull/8950) Improve efficiency on supply updates.
* (store) [#8811](https://github.com/cosmos/cosmos-sdk/pull/8811) store/cachekv: use typed `types/kv.List` instead of `container/list.List`. The change brings time spent on the time assertion cummulatively to 580ms down from 6.88s.
* (keyring) [#8826](https://github.com/cosmos/cosmos-sdk/pull/8826) add trust to macOS Keychain for calling apps by default, avoiding repeating keychain popups that appears when dealing with keyring (key add, list, ...) operations.
* (makefile) [#7933](https://github.com/cosmos/cosmos-sdk/issues/7933) Use Docker to generate swagger files.
* (crypto/types) [#9196](https://github.com/cosmos/cosmos-sdk/pull/9196) Fix negative index accesses in CompactUnmarshal,GetIndex,SetIndex
* (makefile) [#9192](https://github.com/cosmos/cosmos-sdk/pull/9192) Reuse proto containers in proto related jobs.
* [#9205](https://github.com/cosmos/cosmos-sdk/pull/9205) Improve readability in `abci` handleQueryP2P
* [#9231](https://github.com/cosmos/cosmos-sdk/pull/9231) Remove redundant staking errors.
* [#9314](https://github.com/cosmos/cosmos-sdk/pull/9314) Update Rosetta SDK to upstream's latest release.
* (gRPC-Web) [#9493](https://github.com/cosmos/cosmos-sdk/pull/9493) Add `EnableUnsafeCORS` flag to grpc-web config.
* (x/params) [#9481](https://github.com/cosmos/cosmos-sdk/issues/9481) Speedup simulator for parameter change proposals.
* (x/staking) [#9423](https://github.com/cosmos/cosmos-sdk/pull/9423) Staking delegations now returns empty list instead of rpc error when no records found.
* (x/auth) [#9553](https://github.com/cosmos/cosmos-sdk/pull/9553) The `--multisig` flag now accepts both a name and address.
* [#8549](https://github.com/cosmos/cosmos-sdk/pull/8549) Make gRPC requests go through tendermint Query
* [#8093](https://github.com/cosmos/cosmos-sdk/pull/8093) Limit usage of context.background.
* [#8460](https://github.com/cosmos/cosmos-sdk/pull/8460) Ensure b.ReportAllocs() in all the benchmarks
* [#8461](https://github.com/cosmos/cosmos-sdk/pull/8461) Fix upgrade tx commands not showing up in CLI

### Bug Fixes

* (gRPC) [#8945](https://github.com/cosmos/cosmos-sdk/pull/8945) gRPC reflection now works correctly.
* (keyring) [#8635](https://github.com/cosmos/cosmos-sdk/issues/8635) Remove hardcoded default passphrase value on `NewMnemonic`
* (x/bank) [#8434](https://github.com/cosmos/cosmos-sdk/pull/8434) Fix legacy REST API `GET /bank/total` and `GET /bank/total/{denom}` in swagger
* (x/slashing) [#8427](https://github.com/cosmos/cosmos-sdk/pull/8427) Fix query signing infos command
* (x/bank/types) [#9112](https://github.com/cosmos/cosmos-sdk/pull/9112) fix AddressFromBalancesStore address length overflow
* (x/bank) [#9229](https://github.com/cosmos/cosmos-sdk/pull/9229) Now zero coin balances cannot be added to balances & supply stores. If any denom becomes zero corresponding key gets deleted from store. State migration: [#9664](https://github.com/cosmos/cosmos-sdk/pull/9664).
* [#9363](https://github.com/cosmos/cosmos-sdk/pull/9363) Check store key uniqueness in app wiring.
* [#9460](https://github.com/cosmos/cosmos-sdk/pull/9460) Fix lint error in `MigratePrefixAddress`.
* [#9480](https://github.com/cosmos/cosmos-sdk/pull/9480) Fix added keys when using `--dry-run`.
* (types) [#9511](https://github.com/cosmos/cosmos-sdk/pull/9511) Change `maxBitLen` of `sdk.Int` and `sdk.Dec` to handle max ERC20 value.
* [#9454](https://github.com/cosmos/cosmos-sdk/pull/9454) Fix testnet command with --node-dir-prefix accepts `-` and change `node-dir-prefix token` to `testtoken`.
* (keyring) [#9562](https://github.com/cosmos/cosmos-sdk/pull/9563) fix keyring kwallet backend when using with empty wallet.
* (keyring) [#9583](https://github.com/cosmos/cosmos-sdk/pull/9583) Fix correct population of legacy `Vote.Option` field for votes with 1 VoteOption of weight 1.
* (x/distinction) [#8918](https://github.com/cosmos/cosmos-sdk/pull/8918) Fix module's parameters validation.
* (x/gov/types) [#8586](https://github.com/cosmos/cosmos-sdk/pull/8586) Fix bug caused by NewProposal that unnecessarily creates a Proposal object that’s discarded on any error.
* [#8580](https://github.com/cosmos/cosmos-sdk/pull/8580) Use more cheaper method from the math/big package that provides a way to trivially check if a value is zero with .BitLen() == 0
* [#8567](https://github.com/cosmos/cosmos-sdk/pull/8567) Fix bug by introducing pagination to GetValidatorSetByHeight response
* (x/bank) [#8531](https://github.com/cosmos/cosmos-sdk/pull/8531) Fix bug caused by ignoring errors returned by Balance.GetAddress()
* (server) [#8399](https://github.com/cosmos/cosmos-sdk/pull/8399) fix gRPC-web flag default value
* [#8282](https://github.com/cosmos/cosmos-sdk/pull/8282) fix zero time checks
* (cli) [#9593](https://github.com/cosmos/cosmos-sdk/pull/9593) Check if chain-id is blank before verifying signatures in multisign and error.
* [#9720](https://github.com/cosmos/cosmos-sdk/pull/9720) Feegrant grant cli granter now accepts key name as well as address in general and accepts only address in --generate-only mode
* [#9793](https://github.com/cosmos/cosmos-sdk/pull/9793) Fixed ECDSA/secp256r1 transaction malleability.
* (server) [#9704](https://github.com/cosmos/cosmos-sdk/pull/9704) Start GRPCWebServer in goroutine, avoid blocking other services from starting.
* (bank) [#9687](https://github.com/cosmos/cosmos-sdk/issues/9687) fixes [#9159](https://github.com/cosmos/cosmos-sdk/issues/9159). Added migration to prune balances with zero coins.

### Deprecated

* (grpc) [#8926](https://github.com/cosmos/cosmos-sdk/pull/8926) The `tx` field in `SimulateRequest` has been deprecated, prefer to pass `tx_bytes` instead.
* (sdk types) [#9498](https://github.com/cosmos/cosmos-sdk/pull/9498) `clientContext.JSONCodec` will be removed in the next version. use `clientContext.Codec` instead.

## [v0.42.10](https://github.com/cosmos/cosmos-sdk/releases/tag/v0.42.10) - 2021-09-28

### Improvements

* (store) [#10026](https://github.com/cosmos/cosmos-sdk/pull/10026) Improve CacheKVStore datastructures / algorithms, to no longer take O(N^2) time when interleaving iterators and insertions.
* (store) [#10040](https://github.com/cosmos/cosmos-sdk/pull/10040) Bump IAVL to v0.17.1 which includes performance improvements on a batch load.
* [#10211](https://github.com/cosmos/cosmos-sdk/pull/10211) Backport of the mechanism to reject redundant IBC transactions from [ibc-go \#235](https://github.com/cosmos/ibc-go/pull/235).

### Bug Fixes

* [#9969](https://github.com/cosmos/cosmos-sdk/pull/9969) fix: use keyring in config for add-genesis-account cmd.

### Client Breaking Changes

* [#9879](https://github.com/cosmos/cosmos-sdk/pull/9879) Modify ABCI Queries to use `abci.QueryRequest` Height field if it is non-zero, otherwise continue using context height.

### API Breaking Changes

* [#10077](https://github.com/cosmos/cosmos-sdk/pull/10077) Remove telemetry on `GasKV` and `CacheKV` store Get/Set operations, significantly improving their performance.

## [v0.42.9](https://github.com/cosmos/cosmos-sdk/releases/tag/v0.42.9) - 2021-08-04

### Bug Fixes

* [#9835](https://github.com/cosmos/cosmos-sdk/pull/9835) Moved capability initialization logic to BeginBlocker to fix nondeterminsim issue mentioned in [#9800](https://github.com/cosmos/cosmos-sdk/issues/9800). Applications must now include the capability module in their BeginBlocker order before any module that uses capabilities gets run.
* [#9201](https://github.com/cosmos/cosmos-sdk/pull/9201) Fixed `<app> init --recover` flag.

### API Breaking Changes

* [#9835](https://github.com/cosmos/cosmos-sdk/pull/9835) The `InitializeAndSeal` API has not changed, however it no longer initializes the in-memory state. `InitMemStore` has been introduced to serve this function, which will be called either in `InitChain` or `BeginBlock` (whichever is first after app start). Nodes may run this version on a network running 0.42.x, however, they must update their app.go files to include the capability module in their begin blockers.

### Client Breaking Changes

* [#9781](https://github.com/cosmos/cosmos-sdk/pull/9781) Improve`withdraw-all-rewards` UX when broadcast mode `async` or `async` is used.

## [v0.42.8](https://github.com/cosmos/cosmos-sdk/releases/tag/v0.42.8) - 2021-07-30

### Features

* [#9750](https://github.com/cosmos/cosmos-sdk/pull/9750) Emit events for tx signature and sequence, so clients can now query txs by signature (`tx.signature='<base64_sig>'`) or by address and sequence combo (`tx.acc_seq='<addr>/<seq>'`).

### Improvements

* (cli) [#9717](https://github.com/cosmos/cosmos-sdk/pull/9717) Added CLI flag `--output json/text` to `tx` cli commands.

### Bug Fixes

* [#9766](https://github.com/cosmos/cosmos-sdk/pull/9766) Fix hardcoded ledger signing algorithm on `keys add` command.

## [v0.42.7](https://github.com/cosmos/cosmos-sdk/releases/tag/v0.42.7) - 2021-07-09

### Improvements

* (baseapp) [#9578](https://github.com/cosmos/cosmos-sdk/pull/9578) Return `Baseapp`'s `trace` value for logging error stack traces.

### Bug Fixes

* (x/ibc) [#9640](https://github.com/cosmos/cosmos-sdk/pull/9640) Fix IBC Transfer Ack Success event as it was initially emitting opposite value.
* [#9645](https://github.com/cosmos/cosmos-sdk/pull/9645) Use correct Prometheus format for metric labels.
* [#9299](https://github.com/cosmos/cosmos-sdk/pull/9299) Fix `[appd] keys parse cosmos1...` freezing.
* (keyring) [#9563](https://github.com/cosmos/cosmos-sdk/pull/9563) fix keyring kwallet backend when using with empty wallet.
* (x/capability) [#9392](https://github.com/cosmos/cosmos-sdk/pull/9392) initialization fix, which fixes the consensus error when using statesync.

## [v0.42.6](https://github.com/cosmos/cosmos-sdk/releases/tag/v0.42.6) - 2021-06-18

### Improvements

* [#9428](https://github.com/cosmos/cosmos-sdk/pull/9428) Optimize bank InitGenesis. Added `k.initBalances`.
* [#9429](https://github.com/cosmos/cosmos-sdk/pull/9429) Add `cosmos_sdk_version` to node_info
* [#9541](https://github.com/cosmos/cosmos-sdk/pull/9541) Bump tendermint dependency to v0.34.11.

### Bug Fixes

* [#9385](https://github.com/cosmos/cosmos-sdk/pull/9385) Fix IBC `query ibc client header` cli command. Support historical queries for query header/node-state commands.
* [#9401](https://github.com/cosmos/cosmos-sdk/pull/9401) Fixes incorrect export of IBC identifier sequences. Previously, the next identifier sequence for clients/connections/channels was not set during genesis export. This resulted in the next identifiers being generated on the new chain to reuse old identifiers (the sequences began again from 0).
* [#9408](https://github.com/cosmos/cosmos-sdk/pull/9408) Update simapp to use correct default broadcast mode.
* [#9513](https://github.com/cosmos/cosmos-sdk/pull/9513) Fixes testnet CLI command. Testnet now updates the supply in genesis. Previously, when using add-genesis-account and testnet together, inconsistent genesis files would be produced, as only add-genesis-account was updating the supply.
* (x/gov) [#8813](https://github.com/cosmos/cosmos-sdk/pull/8813) fix `GET /cosmos/gov/v1beta1/proposals/{proposal_id}/deposits` to include initial deposit

### Features

* [#9383](https://github.com/cosmos/cosmos-sdk/pull/9383) New CLI command `query ibc-transfer escrow-address <port> <channel id>` to get the escrow address for a channel; can be used to then query balance of escrowed tokens
* (baseapp, types) [#9390](https://github.com/cosmos/cosmos-sdk/pull/9390) Add current block header hash to `Context`
* (store) [#9403](https://github.com/cosmos/cosmos-sdk/pull/9403) Add `RefundGas` function to `GasMeter` interface

## [v0.42.5](https://github.com/cosmos/cosmos-sdk/releases/tag/v0.42.5) - 2021-05-18

### Bug Fixes

* [#9514](https://github.com/cosmos/cosmos-sdk/issues/9514) Fix panic when retrieving the `BlockGasMeter` on `(Re)CheckTx` mode.
* [#9235](https://github.com/cosmos/cosmos-sdk/pull/9235) CreateMembershipProof/CreateNonMembershipProof now returns an error
  if input key is empty, or input data contains empty key.
* [#9108](https://github.com/cosmos/cosmos-sdk/pull/9108) Fixed the bug with querying multisig account, which is not showing threshold and public_keys.
* [#9345](https://github.com/cosmos/cosmos-sdk/pull/9345) Fix ARM support.
* [#9040](https://github.com/cosmos/cosmos-sdk/pull/9040) Fix ENV variables binding to CLI flags for client config.

### Features

* [#8953](https://github.com/cosmos/cosmos-sdk/pull/8953) Add the `config` CLI subcommand back to the SDK, which saves client-side configuration in a `client.toml` file.

## [v0.42.4](https://github.com/cosmos/cosmos-sdk/releases/tag/v0.42.4) - 2021-04-08

### Client Breaking Changes

* [#9026](https://github.com/cosmos/cosmos-sdk/pull/9026) By default, the `tx sign` and `tx sign-batch` CLI commands use SIGN_MODE_DIRECT to sign transactions for local pubkeys. For multisigs and ledger keys, the default LEGACY_AMINO_JSON is used.

### Bug Fixes

* (gRPC) [#9015](https://github.com/cosmos/cosmos-sdk/pull/9015) Fix invalid status code when accessing gRPC endpoints.
* [#9026](https://github.com/cosmos/cosmos-sdk/pull/9026) Fixed the bug that caused the `gentx` command to fail for Ledger keys.

### Improvements

* [#9081](https://github.com/cosmos/cosmos-sdk/pull/9081) Upgrade Tendermint to v0.34.9 that includes a security issue fix for Tendermint light clients.

## [v0.42.3](https://github.com/cosmos/cosmos-sdk/releases/tag/v0.42.3) - 2021-03-24

This release fixes a security vulnerability identified in x/bank.

## [v0.42.2](https://github.com/cosmos/cosmos-sdk/releases/tag/v0.42.2) - 2021-03-19

### Improvements

* (grpc) [#8815](https://github.com/cosmos/cosmos-sdk/pull/8815) Add orderBy parameter to `TxsByEvents` endpoint.
* (cli) [#8826](https://github.com/cosmos/cosmos-sdk/pull/8826) Add trust to macOS Keychain for caller app by default.
* (store) [#8811](https://github.com/cosmos/cosmos-sdk/pull/8811) store/cachekv: use typed types/kv.List instead of container/list.List

### Bug Fixes

* (crypto) [#8841](https://github.com/cosmos/cosmos-sdk/pull/8841) Fix legacy multisig amino marshaling, allowing migrations to work between v0.39 and v0.40+.
* (cli tx) [\8873](https://github.com/cosmos/cosmos-sdk/pull/8873) add missing `--output-document` option to `app tx multisign-batch`.

## [v0.42.1](https://github.com/cosmos/cosmos-sdk/releases/tag/v0.42.1) - 2021-03-10

This release fixes security vulnerability identified in the simapp.

## [v0.42.0](https://github.com/cosmos/cosmos-sdk/releases/tag/v0.42.0) - 2021-03-08

**IMPORTANT**: This release contains an important security fix for all non Cosmos Hub chains running Stargate version of the Cosmos SDK (>0.40). Non-hub chains should not be using any version of the SDK in the v0.40.x or v0.41.x release series. See [#8461](https://github.com/cosmos/cosmos-sdk/pull/8461) for more details.

### Improvements

* (x/ibc) [#8624](https://github.com/cosmos/cosmos-sdk/pull/8624) Emit full header in IBC UpdateClient message.
* (x/crisis) [#8621](https://github.com/cosmos/cosmos-sdk/issues/8621) crisis invariants names now print to loggers.

### Bug fixes

* (x/evidence) [#8461](https://github.com/cosmos/cosmos-sdk/pull/8461) Fix bech32 prefix in evidence validator address conversion
* (x/gov) [#8806](https://github.com/cosmos/cosmos-sdk/issues/8806) Fix q gov proposals command's mishandling of the --status parameter's values.

## [v0.41.4](https://github.com/cosmos/cosmos-sdk/releases/tag/v0.41.3) - 2021-03-02

**IMPORTANT**: Due to a bug in the v0.41.x series with how evidence handles validator consensus addresses #8461, SDK based chains that are not using the default bech32 prefix (cosmos, aka all chains except for t
he Cosmos Hub) should not use this release or any release in the v0.41.x series. Please see #8668 for tracking & timeline for the v0.42.0 release, which will include a fix for this issue.

### Features

* [#7787](https://github.com/cosmos/cosmos-sdk/pull/7787) Add multisign-batch command.

### Bug fixes

* [#8730](https://github.com/cosmos/cosmos-sdk/pull/8730) Allow REST endpoint to query txs with multisig addresses.
* [#8680](https://github.com/cosmos/cosmos-sdk/issues/8680) Fix missing timestamp in GetTxsEvent response [#8732](https://github.com/cosmos/cosmos-sdk/pull/8732).
* [#8681](https://github.com/cosmos/cosmos-sdk/issues/8681) Fix missing error message when calling GetTxsEvent [#8732](https://github.com/cosmos/cosmos-sdk/pull/8732)
* (server) [#8641](https://github.com/cosmos/cosmos-sdk/pull/8641) Fix Tendermint and application configuration reading from file
* (client/keys) [#8639](https://github.com/cosmos/cosmos-sdk/pull/8639) Fix keys migrate for mulitisig, offline, and ledger keys. The migrate command now takes a positional old_home_dir argument.

### Improvements

* (store/cachekv), (x/bank/types) [#8719](https://github.com/cosmos/cosmos-sdk/pull/8719) algorithmically fix pathologically slow code
* [#8701](https://github.com/cosmos/cosmos-sdk/pull/8701) Upgrade tendermint v0.34.8.
* [#8714](https://github.com/cosmos/cosmos-sdk/pull/8714) Allow accounts to have a balance of 0 at genesis.

## [v0.41.3](https://github.com/cosmos/cosmos-sdk/releases/tag/v0.41.3) - 2021-02-18

### Bug Fixes

* [#8617](https://github.com/cosmos/cosmos-sdk/pull/8617) Fix build failures caused by a small API breakage introduced in tendermint v0.34.7.

## [v0.41.2](https://github.com/cosmos/cosmos-sdk/releases/tag/v0.41.2) - 2021-02-18

### Improvements

* Bump tendermint dependency to v0.34.7.

## [v0.41.1](https://github.com/cosmos/cosmos-sdk/releases/tag/v0.41.1) - 2021-02-17

### Bug Fixes

* (grpc) [#8549](https://github.com/cosmos/cosmos-sdk/pull/8549) Make gRPC requests go through ABCI and disallow concurrency.
* (x/staking) [#8546](https://github.com/cosmos/cosmos-sdk/pull/8546) Fix caching bug where concurrent calls to GetValidator could cause a node to crash
* (server) [#8481](https://github.com/cosmos/cosmos-sdk/pull/8481) Don't create files when running `{appd} tendermint show-*` subcommands.
* (client/keys) [#8436](https://github.com/cosmos/cosmos-sdk/pull/8436) Fix keybase->keyring keys migration.
* (crypto/hd) [#8607](https://github.com/cosmos/cosmos-sdk/pull/8607) Make DerivePrivateKeyForPath error and not panic on trailing slashes.

### Improvements

* (x/ibc) [#8458](https://github.com/cosmos/cosmos-sdk/pull/8458) Add `packet_connection` attribute to ibc events to enable relayer filtering
* [#8396](https://github.com/cosmos/cosmos-sdk/pull/8396) Add support for ARM platform
* (x/bank) [#8479](https://github.com/cosmos/cosmos-sdk/pull/8479) Aditional client denom metadata validation for `base` and `display` denoms.
* (codec/types) [#8605](https://github.com/cosmos/cosmos-sdk/pull/8605) Avoid unnecessary allocations for NewAnyWithCustomTypeURL on error.

## [v0.41.0](https://github.com/cosmos/cosmos-sdk/releases/tag/v0.41.0) - 2021-01-26

### State Machine Breaking

* (x/ibc) [#8266](https://github.com/cosmos/cosmos-sdk/issues/8266) Add amino JSON support for IBC MsgTransfer in order to support Ledger text signing transfer transactions.
* (x/ibc) [#8404](https://github.com/cosmos/cosmos-sdk/pull/8404) Reorder IBC `ChanOpenAck` and `ChanOpenConfirm` handler execution to perform core handler first, followed by application callbacks.

### Bug Fixes

* (simapp) [#8418](https://github.com/cosmos/cosmos-sdk/pull/8418) Add balance coin to supply when adding a new genesis account
* (x/bank) [#8417](https://github.com/cosmos/cosmos-sdk/pull/8417) Validate balances and coin denom metadata on genesis

## [v0.40.1](https://github.com/cosmos/cosmos-sdk/releases/tag/v0.40.1) - 2021-01-19

### Improvements

* (x/bank) [#8302](https://github.com/cosmos/cosmos-sdk/issues/8302) Add gRPC and CLI queries for client denomination metadata.
* (tendermint) Bump Tendermint version to [v0.34.3](https://github.com/tendermint/tendermint/releases/tag/v0.34.3).

### Bug Fixes

* [#8085](https://github.com/cosmos/cosmos-sdk/pull/8058) fix zero time checks
* [#8280](https://github.com/cosmos/cosmos-sdk/pull/8280) fix GET /upgrade/current query
* (x/auth) [#8287](https://github.com/cosmos/cosmos-sdk/pull/8287) Fix `tx sign --signature-only` to return correct sequence value in signature.
* (build) [\8300](https://github.com/cosmos/cosmos-sdk/pull/8300), [\8301](https://github.com/cosmos/cosmos-sdk/pull/8301) Fix reproducible builds
* (types/errors) [#8355](https://github.com/cosmos/cosmos-sdk/pull/8355) Fix errorWrap `Is` method.
* (x/ibc) [#8341](https://github.com/cosmos/cosmos-sdk/pull/8341) Fix query latest consensus state.
* (proto) [#8350](https://github.com/cosmos/cosmos-sdk/pull/8350), [#8361](https://github.com/cosmos/cosmos-sdk/pull/8361) Update gogo proto deps with v1.3.2 security fixes
* (x/ibc) [#8359](https://github.com/cosmos/cosmos-sdk/pull/8359) Add missing UnpackInterfaces functions to IBC Query Responses. Fixes 'cannot unpack Any' error for IBC types.
* (x/bank) [#8317](https://github.com/cosmos/cosmos-sdk/pull/8317) Fix panic when querying for a not found client denomination metadata.

## [v0.40.0](https://github.com/cosmos/cosmos-sdk/releases/tag/v0.40.0) - 2021-01-08

v0.40.0, known as the Stargate release of the Cosmos SDK, is one of the largest releases
of the Cosmos SDK since launch. Please read through this changelog and [release notes](https://github.com/cosmos/cosmos-sdk/blob/v0.40.0/RELEASE_NOTES.md) to make
sure you are aware of any relevant breaking changes.

### Client Breaking Changes

* **CLI**
    * (client/keys) [#5889](https://github.com/cosmos/cosmos-sdk/pull/5889) remove `keys update` command.
    * (x/auth) [#5844](https://github.com/cosmos/cosmos-sdk/pull/5844) `tx sign` command now returns an error when signing is attempted with offline/multisig keys.
    * (x/auth) [#6108](https://github.com/cosmos/cosmos-sdk/pull/6108) `tx sign` command's `--validate-signatures` flag is migrated into a `tx validate-signatures` standalone command.
    * (x/auth) [#7788](https://github.com/cosmos/cosmos-sdk/pull/7788) Remove `tx auth` subcommands, all auth subcommands exist as `tx <subcommand>`
    * (x/genutil) [#6651](https://github.com/cosmos/cosmos-sdk/pull/6651) The `gentx` command has been improved. No longer are `--from` and `--name` flags required. Instead, a single argument, `name`, is required which refers to the key pair in the Keyring. In addition, an optional
    `--moniker` flag can be provided to override the moniker found in `config.toml`.
    * (x/upgrade) [#7697](https://github.com/cosmos/cosmos-sdk/pull/7697) Rename flag name "--time" to "--upgrade-time", "--info" to "--upgrade-info", to keep it consistent with help message.
* **REST / Queriers**
    * (api) [#6426](https://github.com/cosmos/cosmos-sdk/pull/6426) The ability to start an out-of-process API REST server has now been removed. Instead, the API server is now started in-process along with the application and Tendermint. Configuration options have been added to `app.toml` to enable/disable the API server along with additional HTTP server options.
    * (client) [#7246](https://github.com/cosmos/cosmos-sdk/pull/7246) The rest server endpoint `/swagger-ui/` is replaced by `/swagger/`, and contains swagger documentation for gRPC Gateway routes in addition to legacy REST routes. Swagger API is exposed only if set in `app.toml`.
    * (x/auth) [#5702](https://github.com/cosmos/cosmos-sdk/pull/5702) The `x/auth` querier route has changed from `"acc"` to `"auth"`.
    * (x/bank) [#5572](https://github.com/cosmos/cosmos-sdk/pull/5572) The `/bank/balances/{address}` endpoint now returns all account balances or a single balance by denom when the `denom` query parameter is present.
    * (x/evidence) [#5952](https://github.com/cosmos/cosmos-sdk/pull/5952) Remove CLI and REST handlers for querying `x/evidence` parameters.
    * (x/gov) [#6295](https://github.com/cosmos/cosmos-sdk/pull/6295) Fix typo in querying governance params.
* **General**
    * (baseapp) [#6384](https://github.com/cosmos/cosmos-sdk/pull/6384) The `Result.Data` is now a Protocol Buffer encoded binary blob of type `TxData`. The `TxData` contains `Data` which contains a list of Protocol Buffer encoded message data and the corresponding message type.
    * (client) [#5783](https://github.com/cosmos/cosmos-sdk/issues/5783) Unify all coins representations on JSON client requests for governance proposals.
    * (crypto) [#7419](https://github.com/cosmos/cosmos-sdk/pull/7419) The SDK doesn't use Tendermint's `crypto.PubKey`
    interface anymore, and uses instead it's own `PubKey` interface, defined in `crypto/types`. Replace all instances of
    `crypto.PubKey` by `cryptotypes.Pubkey`.
    * (store/rootmulti) [#6390](https://github.com/cosmos/cosmos-sdk/pull/6390) Proofs of empty stores are no longer supported.
    * (store/types) [#5730](https://github.com/cosmos/cosmos-sdk/pull/5730) store.types.Cp() is removed in favour of types.CopyBytes().
    * (x/auth) [#6054](https://github.com/cosmos/cosmos-sdk/pull/6054) Remove custom JSON marshaling for base accounts as multsigs cannot be bech32 decoded.
    * (x/auth/vesting) [#6859](https://github.com/cosmos/cosmos-sdk/pull/6859) Custom JSON marshaling of vesting accounts was removed. Vesting accounts are now marshaled using their default proto or amino JSON representation.
    * (x/bank) [#5785](https://github.com/cosmos/cosmos-sdk/issues/5785) In x/bank errors, JSON strings coerced to valid UTF-8 bytes at JSON marshalling time
    are now replaced by human-readable expressions. This change can potentially break compatibility with all those client side tools
    that parse log messages.
    * (x/evidence) [#7538](https://github.com/cosmos/cosmos-sdk/pull/7538) The ABCI's `Result.Data` field for
    `MsgSubmitEvidence` responses does not contain the raw evidence's hash, but the protobuf encoded
    `MsgSubmitEvidenceResponse` struct.
    * (x/gov) [#7533](https://github.com/cosmos/cosmos-sdk/pull/7533) The ABCI's `Result.Data` field for
    `MsgSubmitProposal` responses does not contain a raw binary encoding of the `proposalID`, but the protobuf encoded
    `MsgSubmitSubmitProposalResponse` struct.
    * (x/gov) [#6859](https://github.com/cosmos/cosmos-sdk/pull/6859) `ProposalStatus` and `VoteOption` are now JSON serialized using its protobuf name, so expect names like `PROPOSAL_STATUS_DEPOSIT_PERIOD` as opposed to `DepositPeriod`.
    * (x/staking) [#7499](https://github.com/cosmos/cosmos-sdk/pull/7499) `BondStatus` is now a protobuf `enum` instead
    of an `int32`, and JSON serialized using its protobuf name, so expect names like `BOND_STATUS_UNBONDING` as opposed
    to `Unbonding`.
    * (x/staking) [#7556](https://github.com/cosmos/cosmos-sdk/pull/7556) The ABCI's `Result.Data` field for
    `MsgBeginRedelegate` and `MsgUndelegate` responses does not contain custom binary marshaled `completionTime`, but the
    protobuf encoded `MsgBeginRedelegateResponse` and `MsgUndelegateResponse` structs respectively

### API Breaking Changes

* **Baseapp / Client**
    * (AppModule) [#7518](https://github.com/cosmos/cosmos-sdk/pull/7518) [#7584](https://github.com/cosmos/cosmos-sdk/pull/7584) Rename `AppModule.RegisterQueryServices` to `AppModule.RegisterServices`, as this method now registers multiple services (the gRPC query service and the protobuf Msg service). A `Configurator` struct is used to hold the different services.
    * (baseapp) [#5865](https://github.com/cosmos/cosmos-sdk/pull/5865) The `SimulationResponse` returned from tx simulation is now JSON encoded instead of Amino binary.
    * (client) [#6290](https://github.com/cosmos/cosmos-sdk/pull/6290) `CLIContext` is renamed to `Context`. `Context` and all related methods have been moved from package context to client.
    * (client) [#6525](https://github.com/cosmos/cosmos-sdk/pull/6525) Removed support for `indent` in JSON responses. Clients should consider piping to an external tool such as `jq`.
    * (client) [#8107](https://github.com/cosmos/cosmos-sdk/pull/8107) Renamed `PrintOutput` and `PrintOutputLegacy`
    methods of the `context.Client` object to `PrintProto` and `PrintObjectLegacy`.
    * (client/flags) [#6632](https://github.com/cosmos/cosmos-sdk/pull/6632) Remove NewCompletionCmd(), the function is now available in tendermint.
    * (client/input) [#5904](https://github.com/cosmos/cosmos-sdk/pull/5904) Removal of unnecessary `GetCheckPassword`, `PrintPrefixed` functions.
    * (client/keys) [#5889](https://github.com/cosmos/cosmos-sdk/pull/5889) Rename `NewKeyBaseFromDir()` -> `NewLegacyKeyBaseFromDir()`.
    * (client/keys) [#5820](https://github.com/cosmos/cosmos-sdk/pull/5820/) Removed method CloseDB from Keybase interface.
    * (client/rpc) [#6290](https://github.com/cosmos/cosmos-sdk/pull/6290) `client` package and subdirs reorganization.
    * (client/lcd) [#6290](https://github.com/cosmos/cosmos-sdk/pull/6290) `CliCtx` of struct `RestServer` in package client/lcd has been renamed to `ClientCtx`.
    * (codec) [#6330](https://github.com/cosmos/cosmos-sdk/pull/6330) `codec.RegisterCrypto` has been moved to the `crypto/codec` package and the global `codec.Cdc` Amino instance has been deprecated and moved to the `codec/legacy_global` package.
    * (codec) [#8080](https://github.com/cosmos/cosmos-sdk/pull/8080) Updated the `codec.Marshaler` interface
        * Moved `MarshalAny` and `UnmarshalAny` helper functions to `codec.Marshaler` and renamed to `MarshalInterface` and
      `UnmarshalInterface` respectively. These functions must take interface as a parameter (not a concrete type nor `Any`
      object). Underneath they use `Any` wrapping for correct protobuf serialization.
    * (crypto) [#6780](https://github.com/cosmos/cosmos-sdk/issues/6780) Move ledger code to its own package.
    * (crypto/types/multisig) [#6373](https://github.com/cosmos/cosmos-sdk/pull/6373) `multisig.Multisignature` has been renamed to `AminoMultisignature`
    * (codec) `*codec.LegacyAmino` is now a wrapper around Amino which provides backwards compatibility with protobuf `Any`. ALL legacy code should use `*codec.LegacyAmino` instead of `*amino.Codec` directly
    * (crypto) [#5880](https://github.com/cosmos/cosmos-sdk/pull/5880) Merge `crypto/keys/mintkey` into `crypto`.
    * (crypto/hd) [#5904](https://github.com/cosmos/cosmos-sdk/pull/5904) `crypto/keys/hd` moved to `crypto/hd`.
    * (crypto/keyring):
    _ [#5866](https://github.com/cosmos/cosmos-sdk/pull/5866) Rename `crypto/keys/` to `crypto/keyring/`.
    _ [#5904](https://github.com/cosmos/cosmos-sdk/pull/5904) `Keybase` -> `Keyring` interfaces migration. `LegacyKeybase` interface is added in order
    to guarantee limited backward compatibility with the old Keybase interface for the sole purpose of migrating keys across the new keyring backends. `NewLegacy`
    constructor is provided [#5889](https://github.com/cosmos/cosmos-sdk/pull/5889) to allow for smooth migration of keys from the legacy LevelDB based implementation
    to new keyring backends. Plus, the package and the new keyring no longer depends on the sdk.Config singleton. Please consult the [package documentation](https://github.com/cosmos/cosmos-sdk/tree/master/crypto/keyring/doc.go) for more
    information on how to implement the new `Keyring` interface. \* [#5858](https://github.com/cosmos/cosmos-sdk/pull/5858) Make Keyring store keys by name and address's hexbytes representation.
    * (export) [#5952](https://github.com/cosmos/cosmos-sdk/pull/5952) `AppExporter` now returns ABCI consensus parameters to be included in marshaled exported state. These parameters must be returned from the application via the `BaseApp`.
    * (simapp) Deprecating and renaming `MakeEncodingConfig` to `MakeTestEncodingConfig` (both in `simapp` and `simapp/params` packages).
    * (store) [#5803](https://github.com/cosmos/cosmos-sdk/pull/5803) The `store.CommitMultiStore` interface now includes the new `snapshots.Snapshotter` interface as well.
    * (types) [#5579](https://github.com/cosmos/cosmos-sdk/pull/5579) The `keepRecent` field has been removed from the `PruningOptions` type.
    The `PruningOptions` type now only includes fields `KeepEvery` and `SnapshotEvery`, where `KeepEvery`
    determines which committed heights are flushed to disk and `SnapshotEvery` determines which of these
    heights are kept after pruning. The `IsValid` method should be called whenever using these options. Methods
    `SnapshotVersion` and `FlushVersion` accept a version arugment and determine if the version should be
    flushed to disk or kept as a snapshot. Note, `KeepRecent` is automatically inferred from the options
    and provided directly the IAVL store.
    * (types) [#5533](https://github.com/cosmos/cosmos-sdk/pull/5533) Refactored `AppModuleBasic` and `AppModuleGenesis`
    to now accept a `codec.JSONMarshaler` for modular serialization of genesis state.
    * (types/rest) [#5779](https://github.com/cosmos/cosmos-sdk/pull/5779) Drop unused Parse{Int64OrReturnBadRequest,QueryParamBool}() functions.
* **Modules**
    * (modules) [#7243](https://github.com/cosmos/cosmos-sdk/pull/7243) Rename `RegisterCodec` to `RegisterLegacyAminoCodec` and `codec.New()` is now renamed to `codec.NewLegacyAmino()`
    * (modules) [#6564](https://github.com/cosmos/cosmos-sdk/pull/6564) Constant `DefaultParamspace` is removed from all modules, use ModuleName instead.
    * (modules) [#5989](https://github.com/cosmos/cosmos-sdk/pull/5989) `AppModuleBasic.GetTxCmd` now takes a single `CLIContext` parameter.
    * (modules) [#5664](https://github.com/cosmos/cosmos-sdk/pull/5664) Remove amino `Codec` from simulation `StoreDecoder`, which now returns a function closure in order to unmarshal the key-value pairs.
    * (modules) [#5555](https://github.com/cosmos/cosmos-sdk/pull/5555) Move `x/auth/client/utils/` types and functions to `x/auth/client/`.
    * (modules) [#5572](https://github.com/cosmos/cosmos-sdk/pull/5572) Move account balance logic and APIs from `x/auth` to `x/bank`.
    * (modules) [#6326](https://github.com/cosmos/cosmos-sdk/pull/6326) `AppModuleBasic.GetQueryCmd` now takes a single `client.Context` parameter.
    * (modules) [#6336](https://github.com/cosmos/cosmos-sdk/pull/6336) `AppModuleBasic.RegisterQueryService` method was added to support gRPC queries, and `QuerierRoute` and `NewQuerierHandler` were deprecated.
    * (modules) [#6311](https://github.com/cosmos/cosmos-sdk/issues/6311) Remove `alias.go` usage
    * (modules) [#6447](https://github.com/cosmos/cosmos-sdk/issues/6447) Rename `blacklistedAddrs` to `blockedAddrs`.
    * (modules) [#6834](https://github.com/cosmos/cosmos-sdk/issues/6834) Add `RegisterInterfaces` method to `AppModuleBasic` to support registration of protobuf interface types.
    * (modules) [#6734](https://github.com/cosmos/cosmos-sdk/issues/6834) Add `TxEncodingConfig` parameter to `AppModuleBasic.ValidateGenesis` command to support JSON tx decoding in `genutil`.
    * (modules) [#7764](https://github.com/cosmos/cosmos-sdk/pull/7764) Added module initialization options:
        * `server/types.AppExporter` requires extra argument: `AppOptions`.
        * `server.AddCommands` requires extra argument: `addStartFlags types.ModuleInitFlags`
        * `x/crisis.NewAppModule` has a new attribute: `skipGenesisInvariants`. [PR](https://github.com/cosmos/cosmos-sdk/pull/7764)
    * (types) [#6327](https://github.com/cosmos/cosmos-sdk/pull/6327) `sdk.Msg` now inherits `proto.Message`, as a result all `sdk.Msg` types now use pointer semantics.
    * (types) [#7032](https://github.com/cosmos/cosmos-sdk/pull/7032) All types ending with `ID` (e.g. `ProposalID`) now end with `Id` (e.g. `ProposalId`), to match default Protobuf generated format. Also see [#7033](https://github.com/cosmos/cosmos-sdk/pull/7033) for more details.
    * (x/auth) [#6029](https://github.com/cosmos/cosmos-sdk/pull/6029) Module accounts have been moved from `x/supply` to `x/auth`.
    * (x/auth) [#6443](https://github.com/cosmos/cosmos-sdk/issues/6443) Move `FeeTx` and `TxWithMemo` interfaces from `x/auth/ante` to `types`.
    * (x/auth) [#7006](https://github.com/cosmos/cosmos-sdk/pull/7006) All `AccountRetriever` methods now take `client.Context` as a parameter instead of as a struct member.
    * (x/auth) [#6270](https://github.com/cosmos/cosmos-sdk/pull/6270) The passphrase argument has been removed from the signature of the following functions and methods: `BuildAndSign`, ` MakeSignature`, ` SignStdTx`, `TxBuilder.BuildAndSign`, `TxBuilder.Sign`, `TxBuilder.SignStdTx`
    * (x/auth) [#6428](https://github.com/cosmos/cosmos-sdk/issues/6428):
        * `NewAnteHandler` and `NewSigVerificationDecorator` both now take a `SignModeHandler` parameter.
        * `SignatureVerificationGasConsumer` now has the signature: `func(meter sdk.GasMeter, sig signing.SignatureV2, params types.Params) error`.
        * The `SigVerifiableTx` interface now has a `GetSignaturesV2() ([]signing.SignatureV2, error)` method and no longer has the `GetSignBytes` method.
    * (x/auth/tx) [#8106](https://github.com/cosmos/cosmos-sdk/pull/8106) change related to missing append functionality in
    client transaction signing
        * added `overwriteSig` argument to `x/auth/client.SignTx` and `client/tx.Sign` functions.
        * removed `x/auth/tx.go:wrapper.GetSignatures`. The `wrapper` provides `TxBuilder` functionality, and it's a private
      structure. That function was not used at all and it's not exposed through the `TxBuilder` interface.
    * (x/bank) [#7327](https://github.com/cosmos/cosmos-sdk/pull/7327) AddCoins and SubtractCoins no longer return a resultingValue and will only return an error.
    * (x/capability) [#7918](https://github.com/cosmos/cosmos-sdk/pull/7918) Add x/capability safety checks:
        * All outward facing APIs will now check that capability is not nil and name is not empty before performing any state-machine changes
        * `SetIndex` has been renamed to `InitializeIndex`
    * (x/evidence) [#7251](https://github.com/cosmos/cosmos-sdk/pull/7251) New evidence types and light client evidence handling. The module function names changed.
    * (x/evidence) [#5952](https://github.com/cosmos/cosmos-sdk/pull/5952) Remove APIs for getting and setting `x/evidence` parameters. `BaseApp` now uses a `ParamStore` to manage Tendermint consensus parameters which is managed via the `x/params` `Substore` type.
    * (x/gov) [#6147](https://github.com/cosmos/cosmos-sdk/pull/6147) The `Content` field on `Proposal` and `MsgSubmitProposal`
    is now `Any` in concordance with [ADR 019](docs/architecture/adr-019-protobuf-state-encoding.md) and `GetContent` should now
    be used to retrieve the actual proposal `Content`. Also the `NewMsgSubmitProposal` constructor now may return an `error`
    * (x/ibc) [#6374](https://github.com/cosmos/cosmos-sdk/pull/6374) `VerifyMembership` and `VerifyNonMembership` now take a `specs []string` argument to specify the proof format used for verification. Most SDK chains can simply use `commitmenttypes.GetSDKSpecs()` for this argument.
    * (x/params) [#5619](https://github.com/cosmos/cosmos-sdk/pull/5619) The `x/params` keeper now accepts a `codec.Marshaller` instead of
    a reference to an amino codec. Amino is still used for JSON serialization.
    * (x/staking) [#6451](https://github.com/cosmos/cosmos-sdk/pull/6451) `DefaultParamspace` and `ParamKeyTable` in staking module are moved from keeper to types to enforce consistency.
    * (x/staking) [#7419](https://github.com/cosmos/cosmos-sdk/pull/7419) The `TmConsPubKey` method on ValidatorI has been
    removed and replaced instead by `ConsPubKey` (which returns a SDK `cryptotypes.PubKey`) and `TmConsPublicKey` (which
    returns a Tendermint proto PublicKey).
    * (x/staking/types) [#7447](https://github.com/cosmos/cosmos-sdk/issues/7447) Remove bech32 PubKey support:
        * `ValidatorI` interface update. `GetConsPubKey` renamed to `TmConsPubKey` (consensus public key must be a tendermint key). `TmConsPubKey`, `GetConsAddr` methods return error.
        * `Validator` update. Methods changed in `ValidatorI` (as described above) and `ToTmValidator` return error.
        * `Validator.ConsensusPubkey` type changed from `string` to `codectypes.Any`.
        * `MsgCreateValidator.Pubkey` type changed from `string` to `codectypes.Any`.
    * (x/supply) [#6010](https://github.com/cosmos/cosmos-sdk/pull/6010) All `x/supply` types and APIs have been moved to `x/bank`.
    * [#6409](https://github.com/cosmos/cosmos-sdk/pull/6409) Rename all IsEmpty methods to Empty across the codebase and enforce consistency.
    * [#6231](https://github.com/cosmos/cosmos-sdk/pull/6231) Simplify `AppModule` interface, `Route` and `NewHandler` methods become only `Route`
    and returns a new `Route` type.
    * (x/slashing) [#6212](https://github.com/cosmos/cosmos-sdk/pull/6212) Remove `Get*` prefixes from key construction functions
    * (server) [#6079](https://github.com/cosmos/cosmos-sdk/pull/6079) Remove `UpgradeOldPrivValFile` (deprecated in Tendermint Core v0.28).
    * [#5719](https://github.com/cosmos/cosmos-sdk/pull/5719) Bump Go requirement to 1.14+

### State Machine Breaking

* **General**

    * (client) [#7268](https://github.com/cosmos/cosmos-sdk/pull/7268) / [#7147](https://github.com/cosmos/cosmos-sdk/pull/7147) Introduce new protobuf based PubKeys, and migrate PubKey in BaseAccount to use this new protobuf based PubKey format

* **Modules**
    * (modules) [#5572](https://github.com/cosmos/cosmos-sdk/pull/5572) Separate balance from accounts per ADR 004.
    _ Account balances are now persisted and retrieved via the `x/bank` module.
    _ Vesting account interface has been modified to account for changes.
    _ Callers to `NewBaseVestingAccount` are responsible for verifying account balance in relation to
    the original vesting amount.
    _ The `SendKeeper` and `ViewKeeper` interfaces in `x/bank` have been modified to account for changes.
    * (x/auth) [#5533](https://github.com/cosmos/cosmos-sdk/pull/5533) Migrate the `x/auth` module to use Protocol Buffers for state
    serialization instead of Amino.
    _ The `BaseAccount.PubKey` field is now represented as a Bech32 string instead of a `crypto.Pubkey`.
    _ `NewBaseAccountWithAddress` now returns a reference to a `BaseAccount`.
    _ The `x/auth` module now accepts a `Codec` interface which extends the `codec.Marshaler` interface by
    requiring a concrete codec to know how to serialize accounts.
    _ The `AccountRetriever` type now accepts a `Codec` in its constructor in order to know how to
    serialize accounts.
    * (x/bank) [#6518](https://github.com/cosmos/cosmos-sdk/pull/6518) Support for global and per-denomination send enabled flags.
        * Existing send_enabled global flag has been moved into a Params structure as `default_send_enabled`.
        * An array of: `{denom: string, enabled: bool}` is added to bank Params to support per-denomination override of global default value.
    * (x/distribution) [#5610](https://github.com/cosmos/cosmos-sdk/pull/5610) Migrate the `x/distribution` module to use Protocol Buffers for state
    serialization instead of Amino. The exact codec used is `codec.HybridCodec` which utilizes Protobuf for binary encoding and Amino
    for JSON encoding.
    _ `ValidatorHistoricalRewards.ReferenceCount` is now of types `uint32` instead of `uint16`.
    _ `ValidatorSlashEvents` is now a struct with `slashevents`.
    _ `ValidatorOutstandingRewards` is now a struct with `rewards`.
    _ `ValidatorAccumulatedCommission` is now a struct with `commission`. \* The `Keeper` constructor now takes a `codec.Marshaler` instead of a concrete Amino codec. This exact type
    provided is specified by `ModuleCdc`.
    * (x/evidence) [#5634](https://github.com/cosmos/cosmos-sdk/pull/5634) Migrate the `x/evidence` module to use Protocol Buffers for state
    serialization instead of Amino.
    _ The `internal` sub-package has been removed in order to expose the types proto file.
    _ The module now accepts a `Codec` interface which extends the `codec.Marshaler` interface by
    requiring a concrete codec to know how to serialize `Evidence` types. \* The `MsgSubmitEvidence` message has been removed in favor of `MsgSubmitEvidenceBase`. The application-level
    codec must now define the concrete `MsgSubmitEvidence` type which must implement the module's `MsgSubmitEvidence`
    interface.
    * (x/evidence) [#5952](https://github.com/cosmos/cosmos-sdk/pull/5952) Remove parameters from `x/evidence` genesis and module state. The `x/evidence` module now solely uses Tendermint consensus parameters to determine of evidence is valid or not.
    * (x/gov) [#5737](https://github.com/cosmos/cosmos-sdk/pull/5737) Migrate the `x/gov` module to use Protocol
    Buffers for state serialization instead of Amino.
    _ `MsgSubmitProposal` will be removed in favor of the application-level proto-defined `MsgSubmitProposal` which
    implements the `MsgSubmitProposalI` interface. Applications should extend the `NewMsgSubmitProposalBase` type
    to define their own concrete `MsgSubmitProposal` types.
    _ The module now accepts a `Codec` interface which extends the `codec.Marshaler` interface by
    requiring a concrete codec to know how to serialize `Proposal` types.
    * (x/mint) [#5634](https://github.com/cosmos/cosmos-sdk/pull/5634) Migrate the `x/mint` module to use Protocol Buffers for state
    serialization instead of Amino. \* The `internal` sub-package has been removed in order to expose the types proto file.
    * (x/slashing) [#5627](https://github.com/cosmos/cosmos-sdk/pull/5627) Migrate the `x/slashing` module to use Protocol Buffers for state
    serialization instead of Amino. The exact codec used is `codec.HybridCodec` which utilizes Protobuf for binary encoding and Amino
    for JSON encoding. \* The `Keeper` constructor now takes a `codec.Marshaler` instead of a concrete Amino codec. This exact type
    provided is specified by `ModuleCdc`.
    * (x/staking) [#6844](https://github.com/cosmos/cosmos-sdk/pull/6844) Validators are now inserted into the unbonding queue based on their unbonding time and height. The relevant keeper APIs are modified to reflect these changes by now also requiring a height.
    * (x/staking) [#6061](https://github.com/cosmos/cosmos-sdk/pull/6061) Allow a validator to immediately unjail when no signing info is present due to
    falling below their minimum self-delegation and never having been bonded. The validator may immediately unjail once they've met their minimum self-delegation.
    * (x/staking) [#5600](https://github.com/cosmos/cosmos-sdk/pull/5600) Migrate the `x/staking` module to use Protocol Buffers for state
    serialization instead of Amino. The exact codec used is `codec.HybridCodec` which utilizes Protobuf for binary encoding and Amino
    for JSON encoding.
    _ `BondStatus` is now of type `int32` instead of `byte`.
    _ Types of `int16` in the `Params` type are now of type `int32`.
    _ Every reference of `crypto.Pubkey` in context of a `Validator` is now of type string. `GetPubKeyFromBech32` must be used to get the `crypto.Pubkey`.
    _ The `Keeper` constructor now takes a `codec.Marshaler` instead of a concrete Amino codec. This exact type
    provided is specified by `ModuleCdc`.
    * (x/staking) [#7979](https://github.com/cosmos/cosmos-sdk/pull/7979) keeper pubkey storage serialization migration
    from bech32 to protobuf.
    * (x/supply) [#6010](https://github.com/cosmos/cosmos-sdk/pull/6010) Removed the `x/supply` module by merging the existing types and APIs into the `x/bank` module.
    * (x/supply) [#5533](https://github.com/cosmos/cosmos-sdk/pull/5533) Migrate the `x/supply` module to use Protocol Buffers for state
    serialization instead of Amino.
    _ The `internal` sub-package has been removed in order to expose the types proto file.
    _ The `x/supply` module now accepts a `Codec` interface which extends the `codec.Marshaler` interface by
    requiring a concrete codec to know how to serialize `SupplyI` types. \* The `SupplyI` interface has been modified to no longer return `SupplyI` on methods. Instead the
    concrete type's receiver should modify the type.
    * (x/upgrade) [#5659](https://github.com/cosmos/cosmos-sdk/pull/5659) Migrate the `x/upgrade` module to use Protocol
    Buffers for state serialization instead of Amino.
    _ The `internal` sub-package has been removed in order to expose the types proto file.
    _ The `x/upgrade` module now accepts a `codec.Marshaler` interface.

### Features

* **Baseapp / Client / REST**
    * (x/auth) [#6213](https://github.com/cosmos/cosmos-sdk/issues/6213) Introduce new protobuf based path for transaction signing, see [ADR020](https://github.com/cosmos/cosmos-sdk/blob/master/docs/architecture/adr-020-protobuf-transaction-encoding.md) for more details
    * (x/auth) [#6350](https://github.com/cosmos/cosmos-sdk/pull/6350) New sign-batch command to sign StdTx batch files.
    * (baseapp) [#5803](https://github.com/cosmos/cosmos-sdk/pull/5803) Added support for taking state snapshots at regular height intervals, via options `snapshot-interval` and `snapshot-keep-recent`.
    * (baseapp) [#7519](https://github.com/cosmos/cosmos-sdk/pull/7519) Add `ServiceMsgRouter` to BaseApp to handle routing of protobuf service `Msg`s. The two new types defined in ADR 031, `sdk.ServiceMsg` and `sdk.MsgRequest` are introduced with this router.
    * (client) [#5921](https://github.com/cosmos/cosmos-sdk/issues/5921) Introduce new gRPC and gRPC Gateway based APIs for querying app & module data. See [ADR021](https://github.com/cosmos/cosmos-sdk/blob/master/docs/architecture/adr-021-protobuf-query-encoding.md) for more details
    * (cli) [#7485](https://github.com/cosmos/cosmos-sdk/pull/7485) Introduce a new optional `--keyring-dir` flag that allows clients to specify a Keyring directory if it does not reside in the directory specified by `--home`.
    * (cli) [#7221](https://github.com/cosmos/cosmos-sdk/pull/7221) Add the option of emitting amino encoded json from the CLI
    * (codec) [#7519](https://github.com/cosmos/cosmos-sdk/pull/7519) `InterfaceRegistry` now inherits `jsonpb.AnyResolver`, and has a `RegisterCustomTypeURL` method to support ADR 031 packing of `Any`s. `AnyResolver` is now a required parameter to `RejectUnknownFields`.
    * (coin) [#6755](https://github.com/cosmos/cosmos-sdk/pull/6755) Add custom regex validation for `Coin` denom by overwriting `CoinDenomRegex` when using `/types/coin.go`.
    * (config) [#7265](https://github.com/cosmos/cosmos-sdk/pull/7265) Support Tendermint block pruning through a new `min-retain-blocks` configuration that can be set in either `app.toml` or via the CLI. This parameter is used in conjunction with other criteria to determine the height at which Tendermint should prune blocks.
    * (events) [#7121](https://github.com/cosmos/cosmos-sdk/pull/7121) The application now derives what events are indexed by Tendermint via the `index-events` configuration in `app.toml`, which is a list of events taking the form `{eventType}.{attributeKey}`.
    * (tx) [#6089](https://github.com/cosmos/cosmos-sdk/pull/6089) Transactions can now have a `TimeoutHeight` set which allows the transaction to be rejected if it's committed at a height greater than the timeout.
    * (rest) [#6167](https://github.com/cosmos/cosmos-sdk/pull/6167) Support `max-body-bytes` CLI flag for the REST service.
    * (genesis) [#7089](https://github.com/cosmos/cosmos-sdk/pull/7089) The `export` command now adds a `initial_height` field in the exported JSON. Baseapp's `CommitMultiStore` now also has a `SetInitialVersion` setter, so it can set the initial store version inside `InitChain` and start a new chain from a given height.
* **General**
    * (crypto/multisig) [#6241](https://github.com/cosmos/cosmos-sdk/pull/6241) Add Multisig type directly to the repo. Previously this was in tendermint.
    * (codec/types) [#8106](https://github.com/cosmos/cosmos-sdk/pull/8106) Adding `NewAnyWithCustomTypeURL` to correctly
    marshal Messages in TxBuilder.
    * (tests) [#6489](https://github.com/cosmos/cosmos-sdk/pull/6489) Introduce package `testutil`, new in-process testing network framework for use in integration and unit tests.
    * (tx) Add new auth/tx gRPC & gRPC-Gateway endpoints for basic querying & broadcasting support
        * [#7842](https://github.com/cosmos/cosmos-sdk/pull/7842) Add TxsByEvent gRPC endpoint
        * [#7852](https://github.com/cosmos/cosmos-sdk/pull/7852) Add tx broadcast gRPC endpoint
    * (tx) [#7688](https://github.com/cosmos/cosmos-sdk/pull/7688) Add a new Tx gRPC service with methods `Simulate` and `GetTx` (by hash).
    * (store) [#5803](https://github.com/cosmos/cosmos-sdk/pull/5803) Added `rootmulti.Store` methods for taking and restoring snapshots, based on `iavl.Store` export/import.
    * (store) [#6324](https://github.com/cosmos/cosmos-sdk/pull/6324) IAVL store query proofs now return CommitmentOp which wraps an ics23 CommitmentProof
    * (store) [#6390](https://github.com/cosmos/cosmos-sdk/pull/6390) `RootMulti` store query proofs now return `CommitmentOp` which wraps `CommitmentProofs`
        * `store.Query` now only returns chained `ics23.CommitmentProof` wrapped in `merkle.Proof`
        * `ProofRuntime` only decodes and verifies `ics23.CommitmentProof`
* **Modules**
    * (modules) [#5921](https://github.com/cosmos/cosmos-sdk/issues/5921) Introduction of Query gRPC service definitions along with REST annotations for gRPC Gateway for each module
    * (modules) [#7540](https://github.com/cosmos/cosmos-sdk/issues/7540) Protobuf service definitions can now be used for
    packing `Msg`s in transactions as defined in [ADR 031](./docs/architecture/adr-031-msg-service.md). All modules now
    define a `Msg` protobuf service.
    * (x/auth/vesting) [#7209](https://github.com/cosmos/cosmos-sdk/pull/7209) Create new `MsgCreateVestingAccount` message type along with CLI handler that allows for the creation of delayed and continuous vesting types.
    * (x/capability) [#5828](https://github.com/cosmos/cosmos-sdk/pull/5828) Capability module integration as outlined in [ADR 3 - Dynamic Capability Store](https://github.com/cosmos/tree/master/docs/architecture/adr-003-dynamic-capability-store.md).
    * (x/crisis) `x/crisis` has a new function: `AddModuleInitFlags`, which will register optional crisis module flags for the start command.
    * (x/ibc) [#5277](https://github.com/cosmos/cosmos-sdk/pull/5277) `x/ibc` changes from IBC alpha. For more details check the [`x/ibc/core/spec`](https://github.com/cosmos/cosmos-sdk/tree/master/x/ibc/core/spec) directory, or the ICS specs below:
        * [ICS 002 - Client Semantics](https://github.com/cosmos/ics/tree/master/spec/ics-002-client-semantics) subpackage
        * [ICS 003 - Connection Semantics](https://github.com/cosmos/ics/blob/master/spec/ics-003-connection-semantics) subpackage
        * [ICS 004 - Channel and Packet Semantics](https://github.com/cosmos/ics/blob/master/spec/ics-004-channel-and-packet-semantics) subpackage
        * [ICS 005 - Port Allocation](https://github.com/cosmos/ics/blob/master/spec/ics-005-port-allocation) subpackage
        * [ICS 006 - Solo Machine Client](https://github.com/cosmos/ics/tree/master/spec/ics-006-solo-machine-client) subpackage
        * [ICS 007 - Tendermint Client](https://github.com/cosmos/ics/blob/master/spec/ics-007-tendermint-client) subpackage
        * [ICS 009 - Loopback Client](https://github.com/cosmos/ics/tree/master/spec/ics-009-loopback-client) subpackage
        * [ICS 020 - Fungible Token Transfer](https://github.com/cosmos/ics/tree/master/spec/ics-020-fungible-token-transfer) subpackage
        * [ICS 023 - Vector Commitments](https://github.com/cosmos/ics/tree/master/spec/ics-023-vector-commitments) subpackage
        * [ICS 024 - Host State Machine Requirements](https://github.com/cosmos/ics/tree/master/spec/ics-024-host-requirements) subpackage
    * (x/ibc) [#6374](https://github.com/cosmos/cosmos-sdk/pull/6374) ICS-23 Verify functions will now accept and verify ics23 CommitmentProofs exclusively
    * (x/params) [#6005](https://github.com/cosmos/cosmos-sdk/pull/6005) Add new CLI command for querying raw x/params parameters by subspace and key.

### Bug Fixes

* **Baseapp / Client / REST**
    * (client) [#5964](https://github.com/cosmos/cosmos-sdk/issues/5964) `--trust-node` is now false by default - for real. Users must ensure it is set to true if they don't want to enable the verifier.
    * (client) [#6402](https://github.com/cosmos/cosmos-sdk/issues/6402) Fix `keys add` `--algo` flag which only worked for Tendermint's `secp256k1` default key signing algorithm.
    * (client) [#7699](https://github.com/cosmos/cosmos-sdk/pull/7699) Fix panic in context when setting invalid nodeURI. `WithNodeURI` does not set the `Client` in the context.
    * (export) [#6510](https://github.com/cosmos/cosmos-sdk/pull/6510/) Field TimeIotaMs now is included in genesis file while exporting.
    * (rest) [#5906](https://github.com/cosmos/cosmos-sdk/pull/5906) Fix an issue that make some REST calls panic when sending invalid or incomplete requests.
    * (crypto) [#7966](https://github.com/cosmos/cosmos-sdk/issues/7966) `Bip44Params` `String()` function now correctly
    returns the absolute HD path by adding the `m/` prefix.
    * (crypto/keyring) [#5844](https://github.com/cosmos/cosmos-sdk/pull/5844) `Keyring.Sign()` methods no longer decode amino signatures when method receivers
    are offline/multisig keys.
    * (store) [#7415](https://github.com/cosmos/cosmos-sdk/pull/7415) Allow new stores to be registered during on-chain upgrades.
* **Modules**
  _ (modules) [#5569](https://github.com/cosmos/cosmos-sdk/issues/5569) `InitGenesis`, for the relevant modules, now ensures module accounts exist.
  _ (x/auth) [#5892](https://github.com/cosmos/cosmos-sdk/pull/5892) Add `RegisterKeyTypeCodec` to register new
  types (eg. keys) to the `auth` module internal amino codec.
  _ (x/bank) [#6536](https://github.com/cosmos/cosmos-sdk/pull/6536) Fix bug in `WriteGeneratedTxResponse` function used by multiple
  REST endpoints. Now it writes a Tx in StdTx format.
  _ (x/genutil) [#5938](https://github.com/cosmos/cosmos-sdk/pull/5938) Fix `InitializeNodeValidatorFiles` error handling.
  _ (x/gentx) [#8183](https://github.com/cosmos/cosmos-sdk/pull/8183) change gentx cmd amount to arg from flag
  _ (x/gov) [#7641](https://github.com/cosmos/cosmos-sdk/pull/7641) Fix tally calculation precision error.
  _ (x/staking) [#6529](https://github.com/cosmos/cosmos-sdk/pull/6529) Export validator addresses (previously was empty).
  _ (x/staking) [#5949](https://github.com/cosmos/cosmos-sdk/pull/5949) Skip staking `HistoricalInfoKey` in simulations as headers are not exported. \* (x/staking) [#6061](https://github.com/cosmos/cosmos-sdk/pull/6061) Allow a validator to immediately unjail when no signing info is present due to
  falling below their minimum self-delegation and never having been bonded. The validator may immediately unjail once they've met their minimum self-delegation.
* **General**
    * (types) [#7038](https://github.com/cosmos/cosmos-sdk/issues/7038) Fix infinite looping of `ApproxRoot` by including a hard-coded maximum iterations limit of 100.
    * (types) [#7084](https://github.com/cosmos/cosmos-sdk/pull/7084) Fix panic when calling `BigInt()` on an uninitialized `Int`.
    * (simulation) [#7129](https://github.com/cosmos/cosmos-sdk/issues/7129) Fix support for custom `Account` and key types on auth's simulation.

### Improvements

* **Baseapp / Client / REST**
    * (baseapp) [#6186](https://github.com/cosmos/cosmos-sdk/issues/6186) Support emitting events during `AnteHandler` execution.
    * (baseapp) [#6053](https://github.com/cosmos/cosmos-sdk/pull/6053) Customizable panic recovery handling added for `app.runTx()` method (as proposed in the [ADR 22](https://github.com/cosmos/cosmos-sdk/blob/master/docs/architecture/adr-022-custom-panic-handling.md)). Adds ability for developers to register custom panic handlers extending standard ones.
    * (client) [#5810](https://github.com/cosmos/cosmos-sdk/pull/5810) Added a new `--offline` flag that allows commands to be executed without an
    internet connection. Previously, `--generate-only` served this purpose in addition to only allowing txs to be generated. Now, `--generate-only` solely
    allows txs to be generated without being broadcasted and disallows Keybase use and `--offline` allows the use of Keybase but does not allow any
    functionality that requires an online connection.
    * (cli) [#7764](https://github.com/cosmos/cosmos-sdk/pull/7764) Update x/banking and x/crisis InitChain to improve node startup time
    * (client) [#5856](https://github.com/cosmos/cosmos-sdk/pull/5856) Added the possibility to set `--offline` flag with config command.
    * (client) [#5895](https://github.com/cosmos/cosmos-sdk/issues/5895) show config options in the config command's help screen.
    * (client/keys) [#8043](https://github.com/cosmos/cosmos-sdk/pull/8043) Add support for export of unarmored private key
    * (client/tx) [#7801](https://github.com/cosmos/cosmos-sdk/pull/7801) Update sign-batch multisig to work online
    * (x/genutil) [#8099](https://github.com/cosmos/cosmos-sdk/pull/8099) `init` now supports a `--recover` flag to recover
    the private validator key from a given mnemonic
* **Modules**
    * (x/auth) [#5702](https://github.com/cosmos/cosmos-sdk/pull/5702) Add parameter querying support for `x/auth`.
    * (x/auth/ante) [#6040](https://github.com/cosmos/cosmos-sdk/pull/6040) `AccountKeeper` interface used for `NewAnteHandler` and handler's decorators to add support of using custom `AccountKeeper` implementations.
    * (x/evidence) [#5952](https://github.com/cosmos/cosmos-sdk/pull/5952) Tendermint Consensus parameters can now be changed via parameter change proposals through `x/gov`.
    * (x/evidence) [#5961](https://github.com/cosmos/cosmos-sdk/issues/5961) Add `StoreDecoder` simulation for evidence module.
    * (x/ibc) [#5948](https://github.com/cosmos/cosmos-sdk/issues/5948) Add `InitGenesis` and `ExportGenesis` functions for `ibc` module.
    * (x/ibc-transfer) [#6871](https://github.com/cosmos/cosmos-sdk/pull/6871) Implement [ADR 001 - Coin Source Tracing](./docs/architecture/adr-001-coin-source-tracing.md).
    * (x/staking) [#6059](https://github.com/cosmos/cosmos-sdk/pull/6059) Updated `HistoricalEntries` parameter default to 100.
    * (x/staking) [#5584](https://github.com/cosmos/cosmos-sdk/pull/5584) Add util function `ToTmValidator` that converts a `staking.Validator` type to `*tmtypes.Validator`.
    * (x/staking) [#6163](https://github.com/cosmos/cosmos-sdk/pull/6163) CLI and REST call to unbonding delegations and delegations now accept
    pagination.
    * (x/staking) [#8178](https://github.com/cosmos/cosmos-sdk/pull/8178) Update default historical header number for stargate
* **General**
    * (crypto) [#7987](https://github.com/cosmos/cosmos-sdk/pull/7987) Fix the inconsistency of CryptoCdc, only use
    `codec/legacy.Cdc`.
    * (logging) [#8072](https://github.com/cosmos/cosmos-sdk/pull/8072) Refactor logging:
    _ Use [zerolog](https://github.com/rs/zerolog) over Tendermint's go-kit logging wrapper.
    _ Introduce Tendermint's `--log_format=plain|json` flag. Using format `json` allows for emitting structured JSON
    logs which can be consumed by an external logging facility (e.g. Loggly). Both formats log to STDERR. \* The existing `--log_level` flag and it's default value now solely relates to the global logging
    level (e.g. `info`, `debug`, etc...) instead of `<module>:<level>`.
    * (rest) [#7649](https://github.com/cosmos/cosmos-sdk/pull/7649) Return an unsigned tx in legacy GET /tx endpoint when signature conversion fails
    * (simulation) [#6002](https://github.com/cosmos/cosmos-sdk/pull/6002) Add randomized consensus params into simulation.
    * (store) [#6481](https://github.com/cosmos/cosmos-sdk/pull/6481) Move `SimpleProofsFromMap` from Tendermint into the SDK.
    * (store) [#6719](https://github.com/cosmos/cosmos-sdk/6754) Add validity checks to stores for nil and empty keys.
    * (SDK) Updated dependencies
        * Updated iavl dependency to v0.15.3
        * Update tendermint to v0.34.1
    * (types) [#7027](https://github.com/cosmos/cosmos-sdk/pull/7027) `Coin(s)` and `DecCoin(s)` updates:
        * Bump denomination max length to 128
        * Allow uppercase letters and numbers in denominations to support [ADR 001](./docs/architecture/adr-001-coin-source-tracing.md)
        * Added `Validate` function that returns a descriptive error
    * (types) [#5581](https://github.com/cosmos/cosmos-sdk/pull/5581) Add convenience functions {,Must}Bech32ifyAddressBytes.
    * (types/module) [#5724](https://github.com/cosmos/cosmos-sdk/issues/5724) The `types/module` package does no longer depend on `x/simulation`.
    * (types) [#5585](https://github.com/cosmos/cosmos-sdk/pull/5585) IBC additions:
        * `Coin` denomination max lenght has been increased to 32.
        * Added `CapabilityKey` alias for `StoreKey` to match IBC spec.
    * (types/rest) [#5900](https://github.com/cosmos/cosmos-sdk/pull/5900) Add Check\*Error function family to spare developers from replicating tons of boilerplate code.
    * (types) [#6128](https://github.com/cosmos/cosmos-sdk/pull/6137) Add `String()` method to `GasMeter`.
    * (types) [#6195](https://github.com/cosmos/cosmos-sdk/pull/6195) Add codespace to broadcast(sync/async) response.
    * (types) [#6897](https://github.com/cosmos/cosmos-sdk/issues/6897) Add KV type from tendermint to `types` directory.
    * (version) [#7848](https://github.com/cosmos/cosmos-sdk/pull/7848) [#7941](https://github.com/cosmos/cosmos-sdk/pull/7941)
    `version --long` output now shows the list of build dependencies and replaced build dependencies.

## [v0.39.1](https://github.com/cosmos/cosmos-sdk/releases/tag/v0.39.1) - 2020-08-11

### Client Breaking

* (x/auth) [#6861](https://github.com/cosmos/cosmos-sdk/pull/6861) Remove public key Bech32 encoding for all account types for JSON serialization, instead relying on direct Amino encoding. In addition, JSON serialization utilizes Amino instead of the Go stdlib, so integers are treated as strings.

### Improvements

* (client) [#6853](https://github.com/cosmos/cosmos-sdk/pull/6853) Add --unsafe-cors flag.

## [v0.39.0](https://github.com/cosmos/cosmos-sdk/releases/tag/v0.39.0) - 2020-07-20

### Improvements

* (deps) Bump IAVL version to [v0.14.0](https://github.com/cosmos/iavl/releases/tag/v0.14.0)
* (client) [#5585](https://github.com/cosmos/cosmos-sdk/pull/5585) `CLIContext` additions:
    * Introduce `QueryABCI` that returns the full `abci.ResponseQuery` with inclusion Merkle proofs.
    * Added `prove` flag for Merkle proof verification.
* (x/staking) [#6791)](https://github.com/cosmos/cosmos-sdk/pull/6791) Close {UBDQueue,RedelegationQueu}Iterator once used.

### API Breaking Changes

* (baseapp) [#5837](https://github.com/cosmos/cosmos-sdk/issues/5837) Transaction simulation now returns a `SimulationResponse` which contains the `GasInfo` and `Result` from the execution.

### Client Breaking Changes

* (x/auth) [#6745](https://github.com/cosmos/cosmos-sdk/issues/6745) Remove BaseAccount's custom JSON {,un}marshalling.

### Bug Fixes

* (store) [#6475](https://github.com/cosmos/cosmos-sdk/pull/6475) Revert IAVL pruning functionality introduced in
  [v0.13.0](https://github.com/cosmos/iavl/releases/tag/v0.13.0),
  where the IAVL no longer keeps states in-memory in which it flushes periodically. IAVL now commits and
  flushes every state to disk as it did pre-v0.13.0. The SDK's multi-store will track and ensure the proper
  heights are pruned. The operator can set the pruning options via a `pruning` config via the CLI or
  through `app.toml`. The `pruning` flag exposes `default|everything|nothing|custom` as options --
  see docs for further details. If the operator chooses `custom`, they may provide granular pruning
  options `pruning-keep-recent`, `pruning-keep-every`, and `pruning-interval`. The former two options
  dictate how many recent versions are kept on disk and the offset of what versions are kept after that
  respectively, and the latter defines the height interval in which versions are deleted in a batch.
  **Note, there are some client-facing API breaking changes with regard to IAVL, stores, and pruning settings.**
* (x/distribution) [#6210](https://github.com/cosmos/cosmos-sdk/pull/6210) Register `MsgFundCommunityPool` in distribution amino codec.
* (types) [#5741](https://github.com/cosmos/cosmos-sdk/issues/5741) Prevent `ChainAnteDecorators()` from panicking when empty `AnteDecorator` slice is supplied.
* (baseapp) [#6306](https://github.com/cosmos/cosmos-sdk/issues/6306) Prevent events emitted by the antehandler from being persisted between transactions.
* (client/keys) [#5091](https://github.com/cosmos/cosmos-sdk/issues/5091) `keys parse` does not honor client app's configuration.
* (x/bank) [#6674](https://github.com/cosmos/cosmos-sdk/pull/6674) Create account if recipient does not exist on handing `MsgMultiSend`.
* (x/auth) [#6287](https://github.com/cosmos/cosmos-sdk/pull/6287) Fix nonce stuck when sending multiple transactions from an account in a same block.

## [v0.38.5] - 2020-07-02

### Improvements

* (tendermint) Bump Tendermint version to [v0.33.6](https://github.com/tendermint/tendermint/releases/tag/v0.33.6).

## [v0.38.4] - 2020-05-21

### Bug Fixes

* (x/auth) [#5950](https://github.com/cosmos/cosmos-sdk/pull/5950) Fix `IncrementSequenceDecorator` to use is `IsReCheckTx` instead of `IsCheckTx` to allow account sequence incrementing.

## [v0.38.3] - 2020-04-09

### Improvements

* (tendermint) Bump Tendermint version to [v0.33.3](https://github.com/tendermint/tendermint/releases/tag/v0.33.3).

## [v0.38.2] - 2020-03-25

### Bug Fixes

* (baseapp) [#5718](https://github.com/cosmos/cosmos-sdk/pull/5718) Remove call to `ctx.BlockGasMeter` during failed message validation which resulted in a panic when the tx execution mode was `CheckTx`.
* (x/genutil) [#5775](https://github.com/cosmos/cosmos-sdk/pull/5775) Fix `ExportGenesis` in `x/genutil` to export default genesis state (`[]`) instead of `null`.
* (client) [#5618](https://github.com/cosmos/cosmos-sdk/pull/5618) Fix crash on the client when the verifier is not set.
* (crypto/keys/mintkey) [#5823](https://github.com/cosmos/cosmos-sdk/pull/5823) fix errors handling in `UnarmorPubKeyBytes` (underlying armoring function's return error was not being checked).
* (x/distribution) [#5620](https://github.com/cosmos/cosmos-sdk/pull/5620) Fix nil pointer deref in distribution tax/reward validation helpers.

### Improvements

* (rest) [#5648](https://github.com/cosmos/cosmos-sdk/pull/5648) Enhance /txs usability:
    * Add `tx.minheight` key to filter transaction with an inclusive minimum block height
    * Add `tx.maxheight` key to filter transaction with an inclusive maximum block height
* (crypto/keys) [#5739](https://github.com/cosmos/cosmos-sdk/pull/5739) Print an error message if the password input failed.

## [v0.38.1] - 2020-02-11

### Improvements

* (modules) [#5597](https://github.com/cosmos/cosmos-sdk/pull/5597) Add `amount` event attribute to the `complete_unbonding`
  and `complete_redelegation` events that reflect the total balances of the completed unbondings and redelegations
  respectively.

### Bug Fixes

* (types) [#5579](https://github.com/cosmos/cosmos-sdk/pull/5579) The IAVL `Store#Commit` method has been refactored to
  delete a flushed version if it is not a snapshot version. The root multi-store now keeps track of `commitInfo` instead
  of `types.CommitID`. During `Commit` of the root multi-store, `lastCommitInfo` is updated from the saved state
  and is only flushed to disk if it is a snapshot version. During `Query` of the root multi-store, if the request height
  is the latest height, we'll use the store's `lastCommitInfo`. Otherwise, we fetch `commitInfo` from disk.
* (x/bank) [#5531](https://github.com/cosmos/cosmos-sdk/issues/5531) Added missing amount event to MsgMultiSend, emitted for each output.
* (x/gov) [#5622](https://github.com/cosmos/cosmos-sdk/pull/5622) Track any events emitted from a proposal's handler upon successful execution.

## [v0.38.0] - 2020-01-23

### State Machine Breaking

* (genesis) [#5506](https://github.com/cosmos/cosmos-sdk/pull/5506) The `x/distribution` genesis state
  now includes `params` instead of individual parameters.
* (genesis) [#5017](https://github.com/cosmos/cosmos-sdk/pull/5017) The `x/genaccounts` module has been
  deprecated and all components removed except the `legacy/` package. This requires changes to the
  genesis state. Namely, `accounts` now exist under `app_state.auth.accounts`. The corresponding migration
  logic has been implemented for v0.38 target version. Applications can migrate via:
  `$ {appd} migrate v0.38 genesis.json`.
* (modules) [#5299](https://github.com/cosmos/cosmos-sdk/pull/5299) Handling of `ABCIEvidenceTypeDuplicateVote`
  during `BeginBlock` along with the corresponding parameters (`MaxEvidenceAge`) have moved from the
  `x/slashing` module to the `x/evidence` module.

### API Breaking Changes

* (modules) [#5506](https://github.com/cosmos/cosmos-sdk/pull/5506) Remove individual setters of `x/distribution` parameters. Instead, follow the module spec in getting parameters, setting new value(s) and finally calling `SetParams`.
* (types) [#5495](https://github.com/cosmos/cosmos-sdk/pull/5495) Remove redundant `(Must)Bech32ify*` and `(Must)Get*KeyBech32` functions in favor of `(Must)Bech32ifyPubKey` and `(Must)GetPubKeyFromBech32` respectively, both of which take a `Bech32PubKeyType` (string).
* (types) [#5430](https://github.com/cosmos/cosmos-sdk/pull/5430) `DecCoins#Add` parameter changed from `DecCoins`
  to `...DecCoin`, `Coins#Add` parameter changed from `Coins` to `...Coin`.
* (baseapp/types) [#5421](https://github.com/cosmos/cosmos-sdk/pull/5421) The `Error` interface (`types/errors.go`)
  has been removed in favor of the concrete type defined in `types/errors/` which implements the standard `error` interface.
    * As a result, the `Handler` and `Querier` implementations now return a standard `error`.
  Within `BaseApp`, `runTx` now returns a `(GasInfo, *Result, error)`tuple and`runMsgs`returns a `(_Result, error)`tuple. A reference to a`Result`is now used to indicate success whereas an error signals an invalid message or failed message execution. As a result, the fields`Code`, `Codespace`, `GasWanted`, and `GasUsed`have been removed the`Result`type. The latter two fields are now found in the`GasInfo` type which is always returned regardless of execution outcome.
  _ Note to developers: Since all handlers and queriers must now return a standard `error`, the `types/errors/`
  package contains all the relevant and pre-registered errors that you typically work with. A typical
  error returned will look like `sdkerrors.Wrap(sdkerrors.ErrUnknownRequest, "...")`. You can retrieve
  relevant ABCI information from the error via `ABCIInfo`.
* (client) [#5442](https://github.com/cosmos/cosmos-sdk/pull/5442) Remove client/alias.go as it's not necessary and
  components can be imported directly from the packages.
* (store) [#4748](https://github.com/cosmos/cosmos-sdk/pull/4748) The `CommitMultiStore` interface
  now requires a `SetInterBlockCache` method. Applications that do not wish to support this can simply
  have this method perform a no-op.
* (modules) [#4665](https://github.com/cosmos/cosmos-sdk/issues/4665) Refactored `x/gov` module structure and dev-UX:
    * Prepare for module spec integration
    * Update gov keys to use big endian encoding instead of little endian
* (modules) [#5017](https://github.com/cosmos/cosmos-sdk/pull/5017) The `x/genaccounts` module has been deprecated and all components removed except the `legacy/` package.
* [#4486](https://github.com/cosmos/cosmos-sdk/issues/4486) Vesting account types decoupled from the `x/auth` module and now live under `x/auth/vesting`. Applications wishing to use vesting account types must be sure to register types via `RegisterCodec` under the new vesting package.
* [#4486](https://github.com/cosmos/cosmos-sdk/issues/4486) The `NewBaseVestingAccount` constructor returns an error
  if the provided arguments are invalid.
* (x/auth) [#5006](https://github.com/cosmos/cosmos-sdk/pull/5006) Modular `AnteHandler` via composable decorators:
    * The `AnteHandler` interface now returns `(newCtx Context, err error)` instead of `(newCtx Context, result sdk.Result, abort bool)`
    * The `NewAnteHandler` function returns an `AnteHandler` function that returns the new `AnteHandler`
    interface and has been moved into the `auth/ante` directory.
    * `ValidateSigCount`, `ValidateMemo`, `ProcessPubKey`, `EnsureSufficientMempoolFee`, and `GetSignBytes`
    have all been removed as public functions.
    * Invalid Signatures may return `InvalidPubKey` instead of `Unauthorized` error, since the transaction
    will first hit `SetPubKeyDecorator` before the `SigVerificationDecorator` runs.
    * `StdTx#GetSignatures` will return an array of just signature byte slices `[][]byte` instead of
    returning an array of `StdSignature` structs. To replicate the old behavior, use the public field
    `StdTx.Signatures` to get back the array of StdSignatures `[]StdSignature`.
* (modules) [#5299](https://github.com/cosmos/cosmos-sdk/pull/5299) `HandleDoubleSign` along with params `MaxEvidenceAge` and `DoubleSignJailEndTime` have moved from the `x/slashing` module to the `x/evidence` module.
* (keys) [#4941](https://github.com/cosmos/cosmos-sdk/issues/4941) Keybase concrete types constructors such as `NewKeyBaseFromDir` and `NewInMemory` now accept optional parameters of type `KeybaseOption`. These
  optional parameters are also added on the keys sub-commands functions, which are now public, and allows
  these options to be set on the commands or ignored to default to previous behavior.
* [#5547](https://github.com/cosmos/cosmos-sdk/pull/5547) `NewKeyBaseFromHomeFlag` constructor has been removed.
* [#5439](https://github.com/cosmos/cosmos-sdk/pull/5439) Further modularization was done to the `keybase`
  package to make it more suitable for use with different key formats and algorithms:
  _ The `WithKeygenFunc` function added as a `KeybaseOption` which allows a custom bytes to key
  implementation to be defined when keys are created.
  _ The `WithDeriveFunc` function added as a `KeybaseOption` allows custom logic for deriving a key
  from a mnemonic, bip39 password, and HD Path.
  _ BIP44 is no longer build into `keybase.CreateAccount()`. It is however the default when using
  the `client/keys` add command.
  _ `SupportedAlgos` and `SupportedAlgosLedger` functions return a slice of `SigningAlgo`s that are
  supported by the keybase and the ledger integration respectively.
* (simapp) [#5419](https://github.com/cosmos/cosmos-sdk/pull/5419) The `helpers.GenTx()` now accepts a gas argument.
* (baseapp) [#5455](https://github.com/cosmos/cosmos-sdk/issues/5455) A `sdk.Context` is now passed into the `router.Route()` function.

### Client Breaking Changes

* (rest) [#5270](https://github.com/cosmos/cosmos-sdk/issues/5270) All account types now implement custom JSON serialization.
* (rest) [#4783](https://github.com/cosmos/cosmos-sdk/issues/4783) The balance field in the DelegationResponse type is now sdk.Coin instead of sdk.Int
* (x/auth) [#5006](https://github.com/cosmos/cosmos-sdk/pull/5006) The gas required to pass the `AnteHandler` has
  increased significantly due to modular `AnteHandler` support. Increase GasLimit accordingly.
* (rest) [#5336](https://github.com/cosmos/cosmos-sdk/issues/5336) `MsgEditValidator` uses `description` instead of `Description` as a JSON key.
* (keys) [#5097](https://github.com/cosmos/cosmos-sdk/pull/5097) Due to the keybase -> keyring transition, keys need to be migrated. See `keys migrate` command for more info.
* (x/auth) [#5424](https://github.com/cosmos/cosmos-sdk/issues/5424) Drop `decode-tx` command from x/auth/client/cli, duplicate of the `decode` command.

### Features

* (store) [#5435](https://github.com/cosmos/cosmos-sdk/pull/5435) New iterator for paginated requests. Iterator limits DB reads to the range of the requested page.
* (x/evidence) [#5240](https://github.com/cosmos/cosmos-sdk/pull/5240) Initial implementation of the `x/evidence` module.
* (cli) [#5212](https://github.com/cosmos/cosmos-sdk/issues/5212) The `q gov proposals` command now supports pagination.
* (store) [#4724](https://github.com/cosmos/cosmos-sdk/issues/4724) Multistore supports substore migrations upon load. New `rootmulti.Store.LoadLatestVersionAndUpgrade` method in
  `Baseapp` supports `StoreLoader` to enable various upgrade strategies. It no
  longer panics if the store to load contains substores that we didn't explicitly mount.
* [#4972](https://github.com/cosmos/cosmos-sdk/issues/4972) A `TxResponse` with a corresponding code
  and tx hash will be returned for specific Tendermint errors:
  _ `CodeTxInMempoolCache`
  _ `CodeMempoolIsFull` \* `CodeTxTooLarge`
* [#3872](https://github.com/cosmos/cosmos-sdk/issues/3872) Implement a RESTful endpoint and cli command to decode transactions.
* (keys) [#4754](https://github.com/cosmos/cosmos-sdk/pull/4754) Introduce new Keybase implementation that can
  leverage operating systems' built-in functionalities to securely store secrets. MacOS users may encounter
  the following [issue](https://github.com/keybase/go-keychain/issues/47) with the `go-keychain` library. If
  you encounter this issue, you must upgrade your xcode command line tools to version >= `10.2`. You can
  upgrade via: `sudo rm -rf /Library/Developer/CommandLineTools; xcode-select --install`. Verify the
  correct version via: `pkgutil --pkg-info=com.apple.pkg.CLTools_Executables`.
* [#5355](https://github.com/cosmos/cosmos-sdk/pull/5355) Client commands accept a new `--keyring-backend` option through which users can specify which backend should be used
  by the new key store:
  _ `os`: use OS default credentials storage (default).
  _ `file`: use encrypted file-based store.
  _ `kwallet`: use [KDE Wallet](https://utils.kde.org/projects/kwalletmanager/) service.
  _ `pass`: use the [pass](https://www.passwordstore.org/) command line password manager. \* `test`: use password-less key store. *For testing purposes only. Use it at your own risk.*
* (keys) [#5097](https://github.com/cosmos/cosmos-sdk/pull/5097) New `keys migrate` command to assist users migrate their keys
  to the new keyring.
* (keys) [#5366](https://github.com/cosmos/cosmos-sdk/pull/5366) `keys list` now accepts a `--list-names` option to list key names only, whilst the `keys delete`
  command can delete multiple keys by passing their names as arguments. The aforementioned commands can then be piped together, e.g.
  `appcli keys list -n | xargs appcli keys delete`
* (modules) [#4233](https://github.com/cosmos/cosmos-sdk/pull/4233) Add upgrade module that coordinates software upgrades of live chains.
* [#4486](https://github.com/cosmos/cosmos-sdk/issues/4486) Introduce new `PeriodicVestingAccount` vesting account type
  that allows for arbitrary vesting periods.
* (baseapp) [#5196](https://github.com/cosmos/cosmos-sdk/pull/5196) Baseapp has a new `runTxModeReCheck` to allow applications to skip expensive and unnecessary re-checking of transactions.
* (types) [#5196](https://github.com/cosmos/cosmos-sdk/pull/5196) Context has new `IsRecheckTx() bool` and `WithIsReCheckTx(bool) Context` methods to to be used in the `AnteHandler`.
* (x/auth/ante) [#5196](https://github.com/cosmos/cosmos-sdk/pull/5196) AnteDecorators have been updated to avoid unnecessary checks when `ctx.IsReCheckTx() == true`
* (x/auth) [#5006](https://github.com/cosmos/cosmos-sdk/pull/5006) Modular `AnteHandler` via composable decorators:
    * The `AnteDecorator` interface has been introduced to allow users to implement modular `AnteHandler`
    functionality that can be composed together to create a single `AnteHandler` rather than implementing
    a custom `AnteHandler` completely from scratch, where each `AnteDecorator` allows for custom behavior in
    tightly defined and logically isolated manner. These custom `AnteDecorator` can then be chained together
    with default `AnteDecorator` or third-party `AnteDecorator` to create a modularized `AnteHandler`
    which will run each `AnteDecorator` in the order specified in `ChainAnteDecorators`. For details
    on the new architecture, refer to the [ADR](docs/architecture/adr-010-modular-antehandler.md).
    * `ChainAnteDecorators` function has been introduced to take in a list of `AnteDecorators` and chain
    them in sequence and return a single `AnteHandler`:
    _ `SetUpContextDecorator`: Sets `GasMeter` in context and creates defer clause to recover from any
    `OutOfGas` panics in future AnteDecorators and return `OutOfGas` error to `BaseApp`. It MUST be the
    first `AnteDecorator` in the chain for any application that uses gas (or another one that sets the gas meter).
    _ `ValidateBasicDecorator`: Calls tx.ValidateBasic and returns any non-nil error.
    _ `ValidateMemoDecorator`: Validates tx memo with application parameters and returns any non-nil error.
    _ `ConsumeGasTxSizeDecorator`: Consumes gas proportional to the tx size based on application parameters.
    _ `MempoolFeeDecorator`: Checks if fee is above local mempool `minFee` parameter during `CheckTx`.
    _ `DeductFeeDecorator`: Deducts the `FeeAmount` from first signer of the transaction.
    _ `SetPubKeyDecorator`: Sets pubkey of account in any account that does not already have pubkey saved in state machine.
    _ `SigGasConsumeDecorator`: Consume parameter-defined amount of gas for each signature.
    _ `SigVerificationDecorator`: Verify each signature is valid, return if there is an error.
    _ `ValidateSigCountDecorator`: Validate the number of signatures in tx based on app-parameters. \* `IncrementSequenceDecorator`: Increments the account sequence for each signer to prevent replay attacks.
* (cli) [#5223](https://github.com/cosmos/cosmos-sdk/issues/5223) Cosmos Ledger App v2.0.0 is now supported. The changes are backwards compatible and App v1.5.x is still supported.
* (x/staking) [#5380](https://github.com/cosmos/cosmos-sdk/pull/5380) Introduced ability to store historical info entries in staking keeper, allows applications to introspect specified number of past headers and validator sets
    * Introduces new parameter `HistoricalEntries` which allows applications to determine how many recent historical info entries they want to persist in store. Default value is 0.
    * Introduces cli commands and rest routes to query historical information at a given height
* (modules) [#5249](https://github.com/cosmos/cosmos-sdk/pull/5249) Funds are now allowed to be directly sent to the community pool (via the distribution module account).
* (keys) [#4941](https://github.com/cosmos/cosmos-sdk/issues/4941) Introduce keybase option to allow overriding the default private key implementation of a key generated through the `keys add` cli command.
* (keys) [#5439](https://github.com/cosmos/cosmos-sdk/pull/5439) Flags `--algo` and `--hd-path` are added to
  `keys add` command in order to make use of keybase modularized. By default, it uses (0, 0) bip44
  HD path and secp256k1 keys, so is non-breaking.
* (types) [#5447](https://github.com/cosmos/cosmos-sdk/pull/5447) Added `ApproxRoot` function to sdk.Decimal type in order to get the nth root for a decimal number, where n is a positive integer.
    * An `ApproxSqrt` function was also added for convenience around the common case of n=2.

### Improvements

* (iavl) [#5538](https://github.com/cosmos/cosmos-sdk/pull/5538) Remove manual IAVL pruning in favor of IAVL's internal pruning strategy.
* (server) [#4215](https://github.com/cosmos/cosmos-sdk/issues/4215) The `--pruning` flag
  has been moved to the configuration file, to allow easier node configuration.
* (cli) [#5116](https://github.com/cosmos/cosmos-sdk/issues/5116) The `CLIContext` now supports multiple verifiers
  when connecting to multiple chains. The connecting chain's `CLIContext` will have to have the correct
  chain ID and node URI or client set. To use a `CLIContext` with a verifier for another chain:

  ```go
  // main or parent chain (chain as if you're running without IBC)
  mainCtx := context.NewCLIContext()

  // connecting IBC chain
  sideCtx := context.NewCLIContext().
    WithChainID(sideChainID).
    WithNodeURI(sideChainNodeURI) // or .WithClient(...)

  sideCtx = sideCtx.WithVerifier(
    context.CreateVerifier(sideCtx, context.DefaultVerifierCacheSize),
  )
  ```

* (modules) [#5017](https://github.com/cosmos/cosmos-sdk/pull/5017) The `x/auth` package now supports
  generalized genesis accounts through the `GenesisAccount` interface.
* (modules) [#4762](https://github.com/cosmos/cosmos-sdk/issues/4762) Deprecate remove and add permissions in ModuleAccount.
* (modules) [#4760](https://github.com/cosmos/cosmos-sdk/issues/4760) update `x/auth` to match module spec.
* (modules) [#4814](https://github.com/cosmos/cosmos-sdk/issues/4814) Add security contact to Validator description.
* (modules) [#4875](https://github.com/cosmos/cosmos-sdk/issues/4875) refactor integration tests to use SimApp and separate test package
* (sdk) [#4566](https://github.com/cosmos/cosmos-sdk/issues/4566) Export simulation's parameters and app state to JSON in order to reproduce bugs and invariants.
* (sdk) [#4640](https://github.com/cosmos/cosmos-sdk/issues/4640) improve import/export simulation errors by extending `DiffKVStores` to return an array of `KVPairs` that are then compared to check for inconsistencies.
* (sdk) [#4717](https://github.com/cosmos/cosmos-sdk/issues/4717) refactor `x/slashing` to match the new module spec
* (sdk) [#4758](https://github.com/cosmos/cosmos-sdk/issues/4758) update `x/genaccounts` to match module spec
* (simulation) [#4824](https://github.com/cosmos/cosmos-sdk/issues/4824) `PrintAllInvariants` flag will print all failed invariants
* (simulation) [#4490](https://github.com/cosmos/cosmos-sdk/issues/4490) add `InitialBlockHeight` flag to resume a simulation from a given block

    * Support exporting the simulation stats to a given JSON file

* (simulation) [#4847](https://github.com/cosmos/cosmos-sdk/issues/4847), [#4838](https://github.com/cosmos/cosmos-sdk/pull/4838) and [#4869](https://github.com/cosmos/cosmos-sdk/pull/4869) `SimApp` and simulation refactors:
    * Implement `SimulationManager` for executing modules' simulation functionalities in a modularized way
    * Add `RegisterStoreDecoders` to the `SimulationManager` for decoding each module's types
    * Add `GenerateGenesisStates` to the `SimulationManager` to generate a randomized `GenState` for each module
    * Add `RandomizedParams` to the `SimulationManager` that registers each modules' parameters in order to
    simulate `ParamChangeProposal`s' `Content`s
    * Add `WeightedOperations` to the `SimulationManager` that define simulation operations (modules' `Msg`s) with their
    respective weights (i.e chance of being simulated).
    * Add `ProposalContents` to the `SimulationManager` to register each module's governance proposal `Content`s.
* (simulation) [#4893](https://github.com/cosmos/cosmos-sdk/issues/4893) Change `SimApp` keepers to be public and add getter functions for keys and codec
* (simulation) [#4906](https://github.com/cosmos/cosmos-sdk/issues/4906) Add simulation `Config` struct that wraps simulation flags
* (simulation) [#4935](https://github.com/cosmos/cosmos-sdk/issues/4935) Update simulation to reflect a proper `ABCI` application without bypassing `BaseApp` semantics
* (simulation) [#5378](https://github.com/cosmos/cosmos-sdk/pull/5378) Simulation tests refactor:
    * Add `App` interface for general SDK-based app's methods.
    * Refactor and cleanup simulation tests into util functions to simplify their implementation for other SDK apps.
* (store) [#4792](https://github.com/cosmos/cosmos-sdk/issues/4792) panic on non-registered store
* (types) [#4821](https://github.com/cosmos/cosmos-sdk/issues/4821) types/errors package added with support for stacktraces. It is meant as a more feature-rich replacement for sdk.Errors in the mid-term.
* (store) [#1947](https://github.com/cosmos/cosmos-sdk/issues/1947) Implement inter-block (persistent)
  caching through `CommitKVStoreCacheManager`. Any application wishing to utilize an inter-block cache
  must set it in their app via a `BaseApp` option. The `BaseApp` docs have been drastically improved
  to detail this new feature and how state transitions occur.
* (docs/spec) All module specs moved into their respective module dir in x/ (i.e. docs/spec/staking -->> x/staking/spec)
* (docs/) [#5379](https://github.com/cosmos/cosmos-sdk/pull/5379) Major documentation refactor, including:
    * (docs/intro/) Add and improve introduction material for newcomers.
    * (docs/basics/) Add documentation about basic concepts of the cosmos sdk such as the anatomy of an SDK application, the transaction lifecycle or accounts.
    * (docs/core/) Add documentation about core conepts of the cosmos sdk such as `baseapp`, `server`, `store`s, `context` and more.
    * (docs/building-modules/) Add reference documentation on concepts relevant for module developers (`keeper`, `handler`, `messages`, `queries`,...).
    * (docs/interfaces/) Add documentation on building interfaces for the Cosmos SDK.
    * Redesigned user interface that features new dynamically generated sidebar, build-time code embedding from GitHub, new homepage as well as many other improvements.
* (types) [#5428](https://github.com/cosmos/cosmos-sdk/pull/5428) Add `Mod` (modulo) method and `RelativePow` (exponentation) function for `Uint`.
* (modules) [#5506](https://github.com/cosmos/cosmos-sdk/pull/5506) Remove redundancy in `x/distribution`s use of parameters. There
  now exists a single `Params` type with a getter and setter along with a getter for each individual parameter.

### Bug Fixes

* (client) [#5303](https://github.com/cosmos/cosmos-sdk/issues/5303) Fix ignored error in tx generate only mode.
* (cli) [#4763](https://github.com/cosmos/cosmos-sdk/issues/4763) Fix flag `--min-self-delegation` for staking `EditValidator`
* (keys) Fix ledger custom coin type support bug.
* (x/gov) [#5107](https://github.com/cosmos/cosmos-sdk/pull/5107) Sum validator operator's all voting power when tally votes
* (rest) [#5212](https://github.com/cosmos/cosmos-sdk/issues/5212) Fix pagination in the `/gov/proposals` handler.

## [v0.37.14] - 2020-08-12

### Improvements

* (tendermint) Bump Tendermint version to [v0.32.13](https://github.com/tendermint/tendermint/releases/tag/v0.32.13).

## [v0.37.13] - 2020-06-03

### Improvements

* (tendermint) Bump Tendermint version to [v0.32.12](https://github.com/tendermint/tendermint/releases/tag/v0.32.12).
* (cosmos-ledger-go) Bump Cosmos Ledger Wallet library version to [v0.11.1](https://github.com/cosmos/ledger-cosmos-go/releases/tag/v0.11.1).

## [v0.37.12] - 2020-05-05

### Improvements

* (tendermint) Bump Tendermint version to [v0.32.11](https://github.com/tendermint/tendermint/releases/tag/v0.32.11).

## [v0.37.11] - 2020-04-22

### Bug Fixes

* (x/staking) [#6021](https://github.com/cosmos/cosmos-sdk/pull/6021) --trust-node's false default value prevents creation of the genesis transaction.

## [v0.37.10] - 2020-04-22

### Bug Fixes

* (client/context) [#5964](https://github.com/cosmos/cosmos-sdk/issues/5964) Fix incorrect instantiation of tmlite verifier when --trust-node is off.

## [v0.37.9] - 2020-04-09

### Improvements

* (tendermint) Bump Tendermint version to [v0.32.10](https://github.com/tendermint/tendermint/releases/tag/v0.32.10).

## [v0.37.8] - 2020-03-11

### Bug Fixes

* (rest) [#5508](https://github.com/cosmos/cosmos-sdk/pull/5508) Fix `x/distribution` endpoints to properly return height in the response.
* (x/genutil) [#5499](https://github.com/cosmos/cosmos-sdk/pull/) Ensure `DefaultGenesis` returns valid and non-nil default genesis state.
* (x/genutil) [#5775](https://github.com/cosmos/cosmos-sdk/pull/5775) Fix `ExportGenesis` in `x/genutil` to export default genesis state (`[]`) instead of `null`.
* (genesis) [#5086](https://github.com/cosmos/cosmos-sdk/issues/5086) Ensure `gentxs` are always an empty array instead of `nil`.

### Improvements

* (rest) [#5648](https://github.com/cosmos/cosmos-sdk/pull/5648) Enhance /txs usability:
    * Add `tx.minheight` key to filter transaction with an inclusive minimum block height
    * Add `tx.maxheight` key to filter transaction with an inclusive maximum block height

## [v0.37.7] - 2020-02-10

### Improvements

* (modules) [#5597](https://github.com/cosmos/cosmos-sdk/pull/5597) Add `amount` event attribute to the `complete_unbonding`
  and `complete_redelegation` events that reflect the total balances of the completed unbondings and redelegations
  respectively.

### Bug Fixes

* (x/gov) [#5622](https://github.com/cosmos/cosmos-sdk/pull/5622) Track any events emitted from a proposal's handler upon successful execution.
* (x/bank) [#5531](https://github.com/cosmos/cosmos-sdk/issues/5531) Added missing amount event to MsgMultiSend, emitted for each output.

## [v0.37.6] - 2020-01-21

### Improvements

* (tendermint) Bump Tendermint version to [v0.32.9](https://github.com/tendermint/tendermint/releases/tag/v0.32.9)

## [v0.37.5] - 2020-01-07

### Features

* (types) [#5360](https://github.com/cosmos/cosmos-sdk/pull/5360) Implement `SortableDecBytes` which
  allows the `Dec` type be sortable.

### Improvements

* (tendermint) Bump Tendermint version to [v0.32.8](https://github.com/tendermint/tendermint/releases/tag/v0.32.8)
* (cli) [#5482](https://github.com/cosmos/cosmos-sdk/pull/5482) Remove old "tags" nomenclature from the `q txs` command in
  favor of the new events system. Functionality remains unchanged except that `=` is used instead of `:` to be
  consistent with the API's use of event queries.

### Bug Fixes

* (iavl) [#5276](https://github.com/cosmos/cosmos-sdk/issues/5276) Fix potential race condition in `iavlIterator#Close`.
* (baseapp) [#5350](https://github.com/cosmos/cosmos-sdk/issues/5350) Allow a node to restart successfully
  after a `halt-height` or `halt-time` has been triggered.
* (types) [#5395](https://github.com/cosmos/cosmos-sdk/issues/5395) Fix `Uint#LTE`.
* (types) [#5408](https://github.com/cosmos/cosmos-sdk/issues/5408) `NewDecCoins` constructor now sorts the coins.

## [v0.37.4] - 2019-11-04

### Improvements

* (tendermint) Bump Tendermint version to [v0.32.7](https://github.com/tendermint/tendermint/releases/tag/v0.32.7)
* (ledger) [#4716](https://github.com/cosmos/cosmos-sdk/pull/4716) Fix ledger custom coin type support bug.

### Bug Fixes

* (baseapp) [#5200](https://github.com/cosmos/cosmos-sdk/issues/5200) Remove duplicate events from previous messages.

## [v0.37.3] - 2019-10-10

### Bug Fixes

* (genesis) [#5095](https://github.com/cosmos/cosmos-sdk/issues/5095) Fix genesis file migration from v0.34 to
  v0.36/v0.37 not converting validator consensus pubkey to bech32 format.

### Improvements

* (tendermint) Bump Tendermint version to [v0.32.6](https://github.com/tendermint/tendermint/releases/tag/v0.32.6)

## [v0.37.1] - 2019-09-19

### Features

* (cli) [#4973](https://github.com/cosmos/cosmos-sdk/pull/4973) Enable application CPU profiling
  via the `--cpu-profile` flag.
* [#4979](https://github.com/cosmos/cosmos-sdk/issues/4979) Introduce a new `halt-time` config and
  CLI option to the `start` command. When provided, an application will halt during `Commit` when the
  block time is >= the `halt-time`.

### Improvements

* [#4990](https://github.com/cosmos/cosmos-sdk/issues/4990) Add `Events` to the `ABCIMessageLog` to
  provide context and grouping of events based on the messages they correspond to. The `Events` field
  in `TxResponse` is deprecated and will be removed in the next major release.

### Bug Fixes

* [#4979](https://github.com/cosmos/cosmos-sdk/issues/4979) Use `Signal(os.Interrupt)` over
  `os.Exit(0)` during configured halting to allow any `defer` calls to be executed.
* [#5034](https://github.com/cosmos/cosmos-sdk/issues/5034) Binary search in NFT Module wasn't working on larger sets.

## [v0.37.0] - 2019-08-21

### Bug Fixes

* (baseapp) [#4903](https://github.com/cosmos/cosmos-sdk/issues/4903) Various height query fixes:
    * Move height with proof check from `CLIContext` to `BaseApp` as the height
    can automatically be injected there.
    * Update `handleQueryStore` to resemble `handleQueryCustom`
* (simulation) [#4912](https://github.com/cosmos/cosmos-sdk/issues/4912) Fix SimApp ModuleAccountAddrs
  to properly return black listed addresses for bank keeper initialization.
* (cli) [#4919](https://github.com/cosmos/cosmos-sdk/pull/4919) Don't crash CLI
  if user doesn't answer y/n confirmation request.
* (cli) [#4927](https://github.com/cosmos/cosmos-sdk/issues/4927) Fix the `q gov vote`
  command to handle empty (pruned) votes correctly.

### Improvements

* (rest) [#4924](https://github.com/cosmos/cosmos-sdk/pull/4924) Return response
  height even upon error as it may be useful for the downstream caller and have
  `/auth/accounts/{address}` return a 200 with an empty account upon error when
  that error is that the account doesn't exist.

## [v0.36.0] - 2019-08-13

### Breaking Changes

* (rest) [#4837](https://github.com/cosmos/cosmos-sdk/pull/4837) Remove /version and /node_version
  endpoints in favor of refactoring /node_info to also include application version info.
* All REST responses now wrap the original resource/result. The response
  will contain two fields: height and result.
* [#3565](https://github.com/cosmos/cosmos-sdk/issues/3565) Updates to the governance module:
    * Rename JSON field from `proposal_content` to `content`
    * Rename JSON field from `proposal_id` to `id`
    * Disable `ProposalTypeSoftwareUpgrade` temporarily
* [#3775](https://github.com/cosmos/cosmos-sdk/issues/3775) unify sender transaction tag for ease of querying
* [#4255](https://github.com/cosmos/cosmos-sdk/issues/4255) Add supply module that passively tracks the supplies of a chain
    * Renamed `x/distribution` `ModuleName`
    * Genesis JSON and CLI now use `distribution` instead of `distr`
    * Introduce `ModuleAccount` type, which tracks the flow of coins held within a module
    * Replaced `FeeCollectorKeeper` for a `ModuleAccount`
    * Replaced the staking `Pool`, which coins are now held by the `BondedPool` and `NotBonded` module accounts
    * The `NotBonded` module account now only keeps track of the not bonded tokens within staking, instead of the whole chain
    * [#3628](https://github.com/cosmos/cosmos-sdk/issues/3628) Replaced governance's burn and deposit accounts for a `ModuleAccount`
    * Added a `ModuleAccount` for the distribution module
    * Added a `ModuleAccount` for the mint module
    [#4472](https://github.com/cosmos/cosmos-sdk/issues/4472) validation for crisis genesis
* [#3985](https://github.com/cosmos/cosmos-sdk/issues/3985) `ValidatorPowerRank` uses potential consensus power instead of tendermint power
* [#4104](https://github.com/cosmos/cosmos-sdk/issues/4104) Gaia has been moved to its own repository: https://github.com/cosmos/gaia
* [#4104](https://github.com/cosmos/cosmos-sdk/issues/4104) Rename gaiad.toml to app.toml. The internal contents of the application
  config remain unchanged.
* [#4159](https://github.com/cosmos/cosmos-sdk/issues/4159) create the default module patterns and module manager
* [#4230](https://github.com/cosmos/cosmos-sdk/issues/4230) Change the type of ABCIMessageLog#MsgIndex to uint16 for proper serialization.
* [#4250](https://github.com/cosmos/cosmos-sdk/issues/4250) BaseApp.Query() returns app's version string set via BaseApp.SetAppVersion()
  when handling /app/version queries instead of the version string passed as build
  flag at compile time.
* [#4262](https://github.com/cosmos/cosmos-sdk/issues/4262) GoSumHash is no longer returned by the version command.
* [#4263](https://github.com/cosmos/cosmos-sdk/issues/4263) RestServer#Start now takes read and write timeout arguments.
* [#4305](https://github.com/cosmos/cosmos-sdk/issues/4305) `GenerateOrBroadcastMsgs` no longer takes an `offline` parameter.
* [#4342](https://github.com/cosmos/cosmos-sdk/pull/4342) Upgrade go-amino to v0.15.0
* [#4351](https://github.com/cosmos/cosmos-sdk/issues/4351) InitCmd, AddGenesisAccountCmd, and CollectGenTxsCmd take node's and client's default home directories as arguments.
* [#4387](https://github.com/cosmos/cosmos-sdk/issues/4387) Refactor the usage of tags (now called events) to reflect the
  new ABCI events semantics:
    * Move `x/{module}/tags/tags.go` => `x/{module}/types/events.go`
    * Update `docs/specs`
    * Refactor tags in favor of new `Event(s)` type(s)
    * Update `Context` to use new `EventManager`
    * (Begin|End)Blocker no longer return tags, but rather uses new `EventManager`
    * Message handlers no longer return tags, but rather uses new `EventManager`
    Any component (e.g. BeginBlocker, message handler, etc...) wishing to emit an event must do so
    through `ctx.EventManger().EmitEvent(s)`.
    To reset or wipe emitted events: `ctx = ctx.WithEventManager(sdk.NewEventManager())`
    To get all emitted events: `events := ctx.EventManager().Events()`
* [#4437](https://github.com/cosmos/cosmos-sdk/issues/4437) Replace governance module store keys to use `[]byte` instead of `string`.
* [#4451](https://github.com/cosmos/cosmos-sdk/issues/4451) Improve modularization of clients and modules:
    * Module directory structure improved and standardized
    * Aliases autogenerated
    * Auth and bank related commands are now mounted under the respective moduels
    * Client initialization and mounting standardized
* [#4479](https://github.com/cosmos/cosmos-sdk/issues/4479) Remove codec argument redundency in client usage where
  the CLIContext's codec should be used instead.
* [#4488](https://github.com/cosmos/cosmos-sdk/issues/4488) Decouple client tx, REST, and ultil packages from auth. These packages have
  been restructured and retrofitted into the `x/auth` module.
* [#4521](https://github.com/cosmos/cosmos-sdk/issues/4521) Flatten x/bank structure by hiding module internals.
* [#4525](https://github.com/cosmos/cosmos-sdk/issues/4525) Remove --cors flag, the feature is long gone.
* [#4536](https://github.com/cosmos/cosmos-sdk/issues/4536) The `/auth/accounts/{address}` now returns a `height` in the response.
  The account is now nested under `account`.
* [#4543](https://github.com/cosmos/cosmos-sdk/issues/4543) Account getters are no longer part of client.CLIContext() and have now moved
  to reside in the auth-specific AccountRetriever.
* [#4588](https://github.com/cosmos/cosmos-sdk/issues/4588) Context does not depend on x/auth anymore. client/context is stripped out of the following features:
    * GetAccountDecoder()
    * CLIContext.WithAccountDecoder()
    * CLIContext.WithAccountStore()
    x/auth.AccountDecoder is unnecessary and consequently removed.
* [#4602](https://github.com/cosmos/cosmos-sdk/issues/4602) client/input.{Buffer,Override}Stdin() functions are removed. Thanks to cobra's new release they are now redundant.
* [#4633](https://github.com/cosmos/cosmos-sdk/issues/4633) Update old Tx search by tags APIs to use new Events
  nomenclature.
* [#4649](https://github.com/cosmos/cosmos-sdk/issues/4649) Refactor x/crisis as per modules new specs.
* [#3685](https://github.com/cosmos/cosmos-sdk/issues/3685) The default signature verification gas logic (`DefaultSigVerificationGasConsumer`) now specifies explicit key types rather than string pattern matching. This means that zones that depended on string matching to allow other keys will need to write a custom `SignatureVerificationGasConsumer` function.
* [#4663](https://github.com/cosmos/cosmos-sdk/issues/4663) Refactor bank keeper by removing private functions
    * `InputOutputCoins`, `SetCoins`, `SubtractCoins` and `AddCoins` are now part of the `SendKeeper` instead of the `Keeper` interface
* (tendermint) [#4721](https://github.com/cosmos/cosmos-sdk/pull/4721) Upgrade Tendermint to v0.32.1

### Features

* [#4843](https://github.com/cosmos/cosmos-sdk/issues/4843) Add RegisterEvidences function in the codec package to register
  Tendermint evidence types with a given codec.
* (rest) [#3867](https://github.com/cosmos/cosmos-sdk/issues/3867) Allow querying for genesis transaction when height query param is set to zero.
* [#2020](https://github.com/cosmos/cosmos-sdk/issues/2020) New keys export/import command line utilities to export/import private keys in ASCII format
  that rely on Keybase's new underlying ExportPrivKey()/ImportPrivKey() API calls.
* [#3565](https://github.com/cosmos/cosmos-sdk/issues/3565) Implement parameter change proposal support.
  Parameter change proposals can be submitted through the CLI
  or a REST endpoint. See docs for further usage.
* [#3850](https://github.com/cosmos/cosmos-sdk/issues/3850) Add `rewards` and `commission` to distribution tx tags.
* [#3981](https://github.com/cosmos/cosmos-sdk/issues/3981) Add support to gracefully halt a node at a given height
  via the node's `halt-height` config or CLI value.
* [#4144](https://github.com/cosmos/cosmos-sdk/issues/4144) Allow for configurable BIP44 HD path and coin type.
* [#4250](https://github.com/cosmos/cosmos-sdk/issues/4250) New BaseApp.{,Set}AppVersion() methods to get/set app's version string.
* [#4263](https://github.com/cosmos/cosmos-sdk/issues/4263) Add `--read-timeout` and `--write-timeout` args to the `rest-server` command
  to support custom RPC R/W timeouts.
* [#4271](https://github.com/cosmos/cosmos-sdk/issues/4271) Implement Coins#IsAnyGT
* [#4318](https://github.com/cosmos/cosmos-sdk/issues/4318) Support height queries. Queries against nodes that have the queried
  height pruned will return an error.
* [#4409](https://github.com/cosmos/cosmos-sdk/issues/4409) Implement a command that migrates exported state from one version to the next.
  The `migrate` command currently supports migrating from v0.34 to v0.36 by implementing
  necessary types for both versions.
* [#4570](https://github.com/cosmos/cosmos-sdk/issues/4570) Move /bank/balances/{address} REST handler to x/bank/client/rest. The exposed interface is unchanged.
* Community pool spend proposal per Cosmos Hub governance proposal [#7](https://github.com/cosmos/cosmos-sdk/issues/7) "Activate the Community Pool"

### Improvements

* (simulation) PrintAllInvariants flag will print all failed invariants
* (simulation) Add `InitialBlockHeight` flag to resume a simulation from a given block
* (simulation) [#4670](https://github.com/cosmos/cosmos-sdk/issues/4670) Update simulation statistics to JSON format

    * Support exporting the simulation stats to a given JSON file

* [#4775](https://github.com/cosmos/cosmos-sdk/issues/4775) Refactor CI config
* Upgrade IAVL to v0.12.4
* (tendermint) Upgrade Tendermint to v0.32.2
* (modules) [#4751](https://github.com/cosmos/cosmos-sdk/issues/4751) update `x/genutils` to match module spec
* (keys) [#4611](https://github.com/cosmos/cosmos-sdk/issues/4611) store keys in simapp now use a map instead of using individual literal keys
* [#2286](https://github.com/cosmos/cosmos-sdk/issues/2286) Improve performance of CacheKVStore iterator.
* [#3512](https://github.com/cosmos/cosmos-sdk/issues/3512) Implement Logger method on each module's keeper.
* [#3655](https://github.com/cosmos/cosmos-sdk/issues/3655) Improve signature verification failure error message.
* [#3774](https://github.com/cosmos/cosmos-sdk/issues/3774) add category tag to transactions for ease of filtering
* [#3914](https://github.com/cosmos/cosmos-sdk/issues/3914) Implement invariant benchmarks and add target to makefile.
* [#3928](https://github.com/cosmos/cosmos-sdk/issues/3928) remove staking references from types package
* [#3978](https://github.com/cosmos/cosmos-sdk/issues/3978) Return ErrUnknownRequest in message handlers for unknown
  or invalid routed messages.
* [#4190](https://github.com/cosmos/cosmos-sdk/issues/4190) Client responses that return (re)delegation(s) now return balances
  instead of shares.
* [#4194](https://github.com/cosmos/cosmos-sdk/issues/4194) ValidatorSigningInfo now includes the validator's consensus address.
* [#4235](https://github.com/cosmos/cosmos-sdk/issues/4235) Add parameter change proposal messages to simulation.
* [#4235](https://github.com/cosmos/cosmos-sdk/issues/4235) Update the minting module params to implement params.ParamSet so
  individual keys can be set via proposals instead of passing a struct.
* [#4259](https://github.com/cosmos/cosmos-sdk/issues/4259) `Coins` that are `nil` are now JSON encoded as an empty array `[]`.
  Decoding remains unchanged and behavior is left intact.
* [#4305](https://github.com/cosmos/cosmos-sdk/issues/4305) The `--generate-only` CLI flag fully respects offline tx processing.
* [#4379](https://github.com/cosmos/cosmos-sdk/issues/4379) close db write batch.
* [#4384](https://github.com/cosmos/cosmos-sdk/issues/4384)- Allow splitting withdrawal transaction in several chunks
* [#4403](https://github.com/cosmos/cosmos-sdk/issues/4403) Allow for parameter change proposals to supply only desired fields to be updated
  in objects instead of the entire object (only applies to values that are objects).
* [#4415](https://github.com/cosmos/cosmos-sdk/issues/4415) /client refactor, reduce genutil dependancy on staking
* [#4439](https://github.com/cosmos/cosmos-sdk/issues/4439) Implement governance module iterators.
* [#4465](https://github.com/cosmos/cosmos-sdk/issues/4465) Unknown subcommands print relevant error message
* [#4466](https://github.com/cosmos/cosmos-sdk/issues/4466) Commission validation added to validate basic of MsgCreateValidator by changing CommissionMsg to CommissionRates
* [#4501](https://github.com/cosmos/cosmos-sdk/issues/4501) Support height queriers in rest client
* [#4535](https://github.com/cosmos/cosmos-sdk/issues/4535) Improve import-export simulation errors by decoding the `KVPair.Value` into its
  respective type
* [#4536](https://github.com/cosmos/cosmos-sdk/issues/4536) cli context queries return query height and accounts are returned with query height
* [#4553](https://github.com/cosmos/cosmos-sdk/issues/4553) undelegate max entries check first
* [#4556](https://github.com/cosmos/cosmos-sdk/issues/4556) Added IsValid function to Coin
* [#4564](https://github.com/cosmos/cosmos-sdk/issues/4564) client/input.GetConfirmation()'s default is changed to No.
* [#4573](https://github.com/cosmos/cosmos-sdk/issues/4573) Returns height in response for query endpoints.
* [#4580](https://github.com/cosmos/cosmos-sdk/issues/4580) Update `Context#BlockHeight` to properly set the block height via `WithBlockHeader`.
* [#4584](https://github.com/cosmos/cosmos-sdk/issues/4584) Update bank Keeper to use expected keeper interface of the AccountKeeper.
* [#4584](https://github.com/cosmos/cosmos-sdk/issues/4584) Move `Account` and `VestingAccount` interface types to `x/auth/exported`.
* [#4082](https://github.com/cosmos/cosmos-sdk/issues/4082) supply module queriers for CLI and REST endpoints
* [#4601](https://github.com/cosmos/cosmos-sdk/issues/4601) Implement generic pangination helper function to be used in
  REST handlers and queriers.
* [#4629](https://github.com/cosmos/cosmos-sdk/issues/4629) Added warning event that gets emitted if validator misses a block.
* [#4674](https://github.com/cosmos/cosmos-sdk/issues/4674) Export `Simapp` genState generators and util functions by making them public
* [#4706](https://github.com/cosmos/cosmos-sdk/issues/4706) Simplify context
  Replace complex Context construct with a simpler immutible struct.
  Only breaking change is not to support `Value` and `GetValue` as first class calls.
  We do embed ctx.Context() as a raw context.Context instead to be used as you see fit.

  Migration guide:

  ```go
  ctx = ctx.WithValue(contextKeyBadProposal, false)
  ```

  Now becomes:

  ```go
  ctx = ctx.WithContext(context.WithValue(ctx.Context(), contextKeyBadProposal, false))
  ```

  A bit more verbose, but also allows `context.WithTimeout()`, etc and only used
  in one function in this repo, in test code.

* [#3685](https://github.com/cosmos/cosmos-sdk/issues/3685) Add `SetAddressVerifier` and `GetAddressVerifier` to `sdk.Config` to allow SDK users to configure custom address format verification logic (to override the default limitation of 20-byte addresses).
* [#3685](https://github.com/cosmos/cosmos-sdk/issues/3685) Add an additional parameter to NewAnteHandler for a custom `SignatureVerificationGasConsumer` (the default logic is now in `DefaultSigVerificationGasConsumer). This allows SDK users to configure their own logic for which key types are accepted and how those key types consume gas.
* Remove `--print-response` flag as it is no longer used.
* Revert [#2284](https://github.com/cosmos/cosmos-sdk/pull/2284) to allow create_empty_blocks in the config
* (tendermint) [#4718](https://github.com/cosmos/cosmos-sdk/issues/4718) Upgrade tendermint/iavl to v0.12.3

### Bug Fixes

* [#4891](https://github.com/cosmos/cosmos-sdk/issues/4891) Disable querying with proofs enabled when the query height <= 1.
* (rest) [#4858](https://github.com/cosmos/cosmos-sdk/issues/4858) Do not return an error in BroadcastTxCommit when the tx broadcasting
  was successful. This allows the proper REST response to be returned for a
  failed tx during `block` broadcasting mode.
* (store) [#4880](https://github.com/cosmos/cosmos-sdk/pull/4880) Fix error check in
  IAVL `Store#DeleteVersion`.
* (tendermint) [#4879](https://github.com/cosmos/cosmos-sdk/issues/4879) Don't terminate the process immediately after startup when run in standalone mode.
* (simulation) [#4861](https://github.com/cosmos/cosmos-sdk/pull/4861) Fix non-determinism simulation
  by using CLI flags as input and updating Makefile target.
* [#4868](https://github.com/cosmos/cosmos-sdk/issues/4868) Context#CacheContext now sets a new EventManager. This prevents unwanted events
  from being emitted.
* (cli) [#4870](https://github.com/cosmos/cosmos-sdk/issues/4870) Disable the `withdraw-all-rewards` command when `--generate-only` is supplied
* (modules) [#4831](https://github.com/cosmos/cosmos-sdk/issues/4831) Prevent community spend proposal from transferring funds to a module account
* (keys) [#4338](https://github.com/cosmos/cosmos-sdk/issues/4338) fix multisig key output for CLI
* (modules) [#4795](https://github.com/cosmos/cosmos-sdk/issues/4795) restrict module accounts from receiving transactions.
  Allowing this would cause an invariant on the module account coins.
* (modules) [#4823](https://github.com/cosmos/cosmos-sdk/issues/4823) Update the `DefaultUnbondingTime` from 3 days to 3 weeks to be inline with documentation.
* (abci) [#4639](https://github.com/cosmos/cosmos-sdk/issues/4639) Fix `CheckTx` by verifying the message route
* Return height in responses when querying against BaseApp
* [#1351](https://github.com/cosmos/cosmos-sdk/issues/1351) Stable AppHash allows no_empty_blocks
* [#3705](https://github.com/cosmos/cosmos-sdk/issues/3705) Return `[]` instead of `null` when querying delegator rewards.
* [#3966](https://github.com/cosmos/cosmos-sdk/issues/3966) fixed multiple assigns to action tags
  [#3793](https://github.com/cosmos/cosmos-sdk/issues/3793) add delegator tag for MsgCreateValidator and deleted unused moniker and identity tags
* [#4194](https://github.com/cosmos/cosmos-sdk/issues/4194) Fix pagination and results returned from /slashing/signing_infos
* [#4230](https://github.com/cosmos/cosmos-sdk/issues/4230) Properly set and display the message index through the TxResponse.
* [#4234](https://github.com/cosmos/cosmos-sdk/pull/4234) Allow `tx send --generate-only` to
  actually work offline.
* [#4271](https://github.com/cosmos/cosmos-sdk/issues/4271) Fix addGenesisAccount by using Coins#IsAnyGT for vesting amount validation.
* [#4273](https://github.com/cosmos/cosmos-sdk/issues/4273) Fix usage of AppendTags in x/staking/handler.go
* [#4303](https://github.com/cosmos/cosmos-sdk/issues/4303) Fix NewCoins() underlying function for duplicate coins detection.
* [#4307](https://github.com/cosmos/cosmos-sdk/pull/4307) Don't pass height to RPC calls as
  Tendermint will automatically use the latest height.
* [#4362](https://github.com/cosmos/cosmos-sdk/issues/4362) simulation setup bugfix for multisim 7601778
* [#4383](https://github.com/cosmos/cosmos-sdk/issues/4383) - currentStakeRoundUp is now always atleast currentStake + smallest-decimal-precision
* [#4394](https://github.com/cosmos/cosmos-sdk/issues/4394) Fix signature count check to use the TxSigLimit param instead of
  a default.
* [#4455](https://github.com/cosmos/cosmos-sdk/issues/4455) Use `QueryWithData()` to query unbonding delegations.
* [#4493](https://github.com/cosmos/cosmos-sdk/issues/4493) Fix validator-outstanding-rewards command. It now takes as an argument
  a validator address.
* [#4598](https://github.com/cosmos/cosmos-sdk/issues/4598) Fix redelegation and undelegation txs that were not checking for the correct bond denomination.
* [#4619](https://github.com/cosmos/cosmos-sdk/issues/4619) Close iterators in `GetAllMatureValidatorQueue` and `UnbondAllMatureValidatorQueue`
  methods.
* [#4654](https://github.com/cosmos/cosmos-sdk/issues/4654) validator slash event stored by period and height
* [#4681](https://github.com/cosmos/cosmos-sdk/issues/4681) panic on invalid amount on `MintCoins` and `BurnCoins`
    * skip minting if inflation is set to zero
* Sort state JSON during export and initialization

## 0.35.0

### Bug Fixes

* Fix gas consumption bug in `Undelegate` preventing the ability to sync from
  genesis.

## 0.34.10

### Bug Fixes

* Bump Tendermint version to [v0.31.11](https://github.com/tendermint/tendermint/releases/tag/v0.31.11) to address the vulnerability found in the `consensus` package.

## 0.34.9

### Bug Fixes

* Bump Tendermint version to [v0.31.10](https://github.com/tendermint/tendermint/releases/tag/v0.31.10) to address p2p panic errors.

## 0.34.8

### Bug Fixes

* Bump Tendermint version to v0.31.9 to fix the p2p panic error.
* Update gaiareplay's use of an internal Tendermint API

## 0.34.7

### Bug Fixes

#### SDK

* Fix gas consumption bug in `Undelegate` preventing the ability to sync from
  genesis.

## 0.34.6

### Bug Fixes

#### SDK

* Unbonding from a validator is now only considered "complete" after the full
  unbonding period has elapsed regardless of the validator's status.

## 0.34.5

### Bug Fixes

#### SDK

* [#4273](https://github.com/cosmos/cosmos-sdk/issues/4273) Fix usage of `AppendTags` in x/staking/handler.go

### Improvements

### SDK

* [#2286](https://github.com/cosmos/cosmos-sdk/issues/2286) Improve performance of `CacheKVStore` iterator.
* [#3655](https://github.com/cosmos/cosmos-sdk/issues/3655) Improve signature verification failure error message.
* [#4384](https://github.com/cosmos/cosmos-sdk/issues/4384) Allow splitting withdrawal transaction in several chunks.

#### Gaia CLI

* [#4227](https://github.com/cosmos/cosmos-sdk/issues/4227) Support for Ledger App v1.5.
* [#4345](https://github.com/cosmos/cosmos-sdk/pull/4345) Update `ledger-cosmos-go`
  to v0.10.3.

## 0.34.4

### Bug Fixes

#### SDK

* [#4234](https://github.com/cosmos/cosmos-sdk/pull/4234) Allow `tx send --generate-only` to
  actually work offline.

#### Gaia

* [#4219](https://github.com/cosmos/cosmos-sdk/issues/4219) Return an error when an empty mnemonic is provided during key recovery.

### Improvements

#### Gaia

* [#2007](https://github.com/cosmos/cosmos-sdk/issues/2007) Return 200 status code on empty results

### New features

#### SDK

* [#3850](https://github.com/cosmos/cosmos-sdk/issues/3850) Add `rewards` and `commission` to distribution tx tags.

## 0.34.3

### Bug Fixes

#### Gaia

* [#4196](https://github.com/cosmos/cosmos-sdk/pull/4196) Set default invariant
  check period to zero.

## 0.34.2

### Improvements

#### SDK

* [#4135](https://github.com/cosmos/cosmos-sdk/pull/4135) Add further clarification
  to generate only usage.

### Bug Fixes

#### SDK

* [#4135](https://github.com/cosmos/cosmos-sdk/pull/4135) Fix `NewResponseFormatBroadcastTxCommit`
* [#4053](https://github.com/cosmos/cosmos-sdk/issues/4053) Add `--inv-check-period`
  flag to gaiad to set period at which invariants checks will run.
* [#4099](https://github.com/cosmos/cosmos-sdk/issues/4099) Update the /staking/validators endpoint to support
  status and pagination query flags.

## 0.34.1

### Bug Fixes

#### Gaia

* [#4163](https://github.com/cosmos/cosmos-sdk/pull/4163) Fix v0.33.x export script to port gov data correctly.

## 0.34.0

### Breaking Changes

#### Gaia

* [#3463](https://github.com/cosmos/cosmos-sdk/issues/3463) Revert bank module handler fork (re-enables transfers)
* [#3875](https://github.com/cosmos/cosmos-sdk/issues/3875) Replace `async` flag with `--broadcast-mode` flag where the default
  value is `sync`. The `block` mode should not be used. The REST client now
  uses `mode` parameter instead of the `return` parameter.

#### Gaia CLI

* [#3938](https://github.com/cosmos/cosmos-sdk/issues/3938) Remove REST server's SSL support altogether.

#### SDK

* [#3245](https://github.com/cosmos/cosmos-sdk/issues/3245) Rename validator.GetJailed() to validator.IsJailed()
* [#3516](https://github.com/cosmos/cosmos-sdk/issues/3516) Remove concept of shares from staking unbonding and redelegation UX;
  replaced by direct coin amount.

#### Tendermint

* [#4029](https://github.com/cosmos/cosmos-sdk/issues/4029) Upgrade Tendermint to v0.31.3

### New features

#### SDK

* [#2935](https://github.com/cosmos/cosmos-sdk/issues/2935) New module Crisis which can test broken invariant with messages
* [#3813](https://github.com/cosmos/cosmos-sdk/issues/3813) New sdk.NewCoins safe constructor to replace bare sdk.Coins{} declarations.
* [#3858](https://github.com/cosmos/cosmos-sdk/issues/3858) add website, details and identity to gentx cli command
* Implement coin conversion and denomination registration utilities

#### Gaia

* [#2935](https://github.com/cosmos/cosmos-sdk/issues/2935) Optionally assert invariants on a blockly basis using `gaiad --assert-invariants-blockly`
* [#3886](https://github.com/cosmos/cosmos-sdk/issues/3886) Implement minting module querier and CLI/REST clients.

#### Gaia CLI

* [#3937](https://github.com/cosmos/cosmos-sdk/issues/3937) Add command to query community-pool

#### Gaia REST API

* [#3937](https://github.com/cosmos/cosmos-sdk/issues/3937) Add route to fetch community-pool
* [#3949](https://github.com/cosmos/cosmos-sdk/issues/3949) added /slashing/signing_infos to get signing_info for all validators

### Improvements

#### Gaia

* [#3808](https://github.com/cosmos/cosmos-sdk/issues/3808) `gaiad` and `gaiacli` integration tests use ./build/ binaries.
* [#3819](https://github.com/cosmos/cosmos-sdk/issues/3819) Simulation refactor, log output now stored in ~/.gaiad/simulation/
    * Simulation moved to its own module (not a part of mock)
    * Logger type instead of passing function variables everywhere
    * Logger json output (for reloadable simulation running)
    * Cleanup bank simulation messages / remove dup code in bank simulation
    * Simulations saved in `~/.gaiad/simulations/`
    * "Lean" simulation output option to exclude No-ops and !ok functions (`--SimulationLean` flag)
* [#3893](https://github.com/cosmos/cosmos-sdk/issues/3893) Improve `gaiacli tx sign` command
    * Add shorthand flags -a and -s for the account and sequence numbers respectively
    * Mark the account and sequence numbers required during "offline" mode
    * Always do an RPC query for account and sequence number during "online" mode
* [#4018](https://github.com/cosmos/cosmos-sdk/issues/4018) create genesis port script for release v.0.34.0

#### Gaia CLI

* [#3833](https://github.com/cosmos/cosmos-sdk/issues/3833) Modify stake to atom in gaia's doc.
* [#3841](https://github.com/cosmos/cosmos-sdk/issues/3841) Add indent to JSON of `gaiacli keys [add|show|list]`
* [#3859](https://github.com/cosmos/cosmos-sdk/issues/3859) Add newline to echo of `gaiacli keys ...`
* [#3959](https://github.com/cosmos/cosmos-sdk/issues/3959) Improving error messages when signing with ledger devices fails

#### SDK

* [#3238](https://github.com/cosmos/cosmos-sdk/issues/3238) Add block time to tx responses when querying for
  txs by tags or hash.
* [#3752](https://github.com/cosmos/cosmos-sdk/issues/3752) Explanatory docs for minting mechanism (`docs/spec/mint/01_concepts.md`)
* [#3801](https://github.com/cosmos/cosmos-sdk/issues/3801) `baseapp` safety improvements
* [#3820](https://github.com/cosmos/cosmos-sdk/issues/3820) Make Coins.IsAllGT() more robust and consistent.
* [#3828](https://github.com/cosmos/cosmos-sdk/issues/3828) New sdkch tool to maintain changelogs
* [#3864](https://github.com/cosmos/cosmos-sdk/issues/3864) Make Coins.IsAllGTE() more consistent.
* [#3907](https://github.com/cosmos/cosmos-sdk/issues/3907): dep -> go mod migration
    * Drop dep in favor of go modules.
    * Upgrade to Go 1.12.1.
* [#3917](https://github.com/cosmos/cosmos-sdk/issues/3917) Allow arbitrary decreases to validator commission rates.
* [#3937](https://github.com/cosmos/cosmos-sdk/issues/3937) Implement community pool querier.
* [#3940](https://github.com/cosmos/cosmos-sdk/issues/3940) Codespace should be lowercase.
* [#3986](https://github.com/cosmos/cosmos-sdk/issues/3986) Update the Stringer implementation of the Proposal type.
* [#926](https://github.com/cosmos/cosmos-sdk/issues/926) circuit breaker high level explanation
* [#3896](https://github.com/cosmos/cosmos-sdk/issues/3896) Fixed various linters warnings in the context of the gometalinter -> golangci-lint migration
* [#3916](https://github.com/cosmos/cosmos-sdk/issues/3916) Hex encode data in tx responses

### Bug Fixes

#### Gaia

* [#3825](https://github.com/cosmos/cosmos-sdk/issues/3825) Validate genesis before running gentx
* [#3889](https://github.com/cosmos/cosmos-sdk/issues/3889) When `--generate-only` is provided, the Keybase is not used and as a result
  the `--from` value must be a valid Bech32 cosmos address.
* 3974 Fix go env setting in installation.md
* 3996 Change 'make get_tools' to 'make tools' in DOCS_README.md.

#### Gaia CLI

* [#3883](https://github.com/cosmos/cosmos-sdk/issues/3883) Remove Height Flag from CLI Queries
* [#3899](https://github.com/cosmos/cosmos-sdk/issues/3899) Using 'gaiacli config node' breaks ~/config/config.toml

#### SDK

* [#3837](https://github.com/cosmos/cosmos-sdk/issues/3837) Fix `WithdrawValidatorCommission` to properly set the validator's remaining commission.
* [#3870](https://github.com/cosmos/cosmos-sdk/issues/3870) Fix DecCoins#TruncateDecimal to never return zero coins in
  either the truncated coins or the change coins.
* [#3915](https://github.com/cosmos/cosmos-sdk/issues/3915) Remove ';' delimiting support from ParseDecCoins
* [#3977](https://github.com/cosmos/cosmos-sdk/issues/3977) Fix docker image build
* [#4020](https://github.com/cosmos/cosmos-sdk/issues/4020) Fix queryDelegationRewards by returning an error
  when the validator or delegation do not exist.
* [#4050](https://github.com/cosmos/cosmos-sdk/issues/4050) Fix DecCoins APIs
  where rounding or truncation could result in zero decimal coins.
* [#4088](https://github.com/cosmos/cosmos-sdk/issues/4088) Fix `calculateDelegationRewards`
  by accounting for rounding errors when multiplying stake by slashing fractions.

## 0.33.2

### Improvements

#### Tendermint

* Upgrade Tendermint to `v0.31.0-dev0-fix0` which includes critical security fixes.

## 0.33.1

### Bug Fixes

#### Gaia

* [#3999](https://github.com/cosmos/cosmos-sdk/pull/3999) Fix distribution delegation for zero height export bug

## 0.33.0

BREAKING CHANGES

* Gaia REST API

    * [#3641](https://github.com/cosmos/cosmos-sdk/pull/3641) Remove the ability to use a Keybase from the REST API client:
        * `password` and `generate_only` have been removed from the `base_req` object
        * All txs that used to sign or use the Keybase now only generate the tx
        * `keys` routes completely removed
    * [#3692](https://github.com/cosmos/cosmos-sdk/pull/3692) Update tx encoding and broadcasting endpoints:
        * Remove duplicate broadcasting endpoints in favor of POST @ `/txs`
            * The `Tx` field now accepts a `StdTx` and not raw tx bytes
        * Move encoding endpoint to `/txs/encode`

* Gaia

    * [#3787](https://github.com/cosmos/cosmos-sdk/pull/3787) Fork the `x/bank` module into the Gaia application with only a
    modified message handler, where the modified message handler behaves the same as
    the standard `x/bank` message handler except for `MsgMultiSend` that must burn
    exactly 9 atoms and transfer 1 atom, and `MsgSend` is disabled.
    * [#3789](https://github.com/cosmos/cosmos-sdk/pull/3789) Update validator creation flow:
    _ Remove `NewMsgCreateValidatorOnBehalfOf` and corresponding business logic
    _ Ensure the validator address equals the delegator address during
    `MsgCreateValidator#ValidateBasic`

* SDK

    * [#3750](https://github.com/cosmos/cosmos-sdk/issues/3750) Track outstanding rewards per-validator instead of globally,
    and fix the main simulation issue, which was that slashes of
    re-delegations to a validator were not correctly accounted for
    in fee distribution when the redelegation in question had itself
    been slashed (from a fault committed by a different validator)
    in the same BeginBlock. Outstanding rewards are now available
    on a per-validator basis in REST.
    * [#3669](https://github.com/cosmos/cosmos-sdk/pull/3669) Ensure consistency in message naming, codec registration, and JSON
    tags.
    * [#3788](https://github.com/cosmos/cosmos-sdk/pull/3788) Change order of operations for greater accuracy when calculating delegation share token value
    * [#3788](https://github.com/cosmos/cosmos-sdk/pull/3788) DecCoins.Cap -> DecCoins.Intersect
    * [#3666](https://github.com/cosmos/cosmos-sdk/pull/3666) Improve coins denom validation.
    * [#3751](https://github.com/cosmos/cosmos-sdk/pull/3751) Disable (temporarily) support for ED25519 account key pairs.

* Tendermint
    * [#3804] Update to Tendermint `v0.31.0-dev0`

FEATURES

* SDK
    * [#3719](https://github.com/cosmos/cosmos-sdk/issues/3719) DBBackend can now be set at compile time.
    Defaults: goleveldb. Supported: cleveldb.

IMPROVEMENTS

* Gaia REST API

    * Update the `TxResponse` type allowing for the `Logs` result to be JSON decoded automatically.

* Gaia CLI

    * [#3653](https://github.com/cosmos/cosmos-sdk/pull/3653) Prompt user confirmation prior to signing and broadcasting a transaction.
    * [#3670](https://github.com/cosmos/cosmos-sdk/pull/3670) CLI support for showing bech32 addresses in Ledger devices
    * [#3711](https://github.com/cosmos/cosmos-sdk/pull/3711) Update `tx sign` to use `--from` instead of the deprecated `--name`
    CLI flag.
    * [#3738](https://github.com/cosmos/cosmos-sdk/pull/3738) Improve multisig UX:
        * `gaiacli keys show -o json` now includes constituent pubkeys, respective weights and threshold
        * `gaiacli keys show --show-multisig` now displays constituent pubkeys, respective weights and threshold
        * `gaiacli tx sign --validate-signatures` now displays multisig signers with their respective weights
    * [#3730](https://github.com/cosmos/cosmos-sdk/issues/3730) Improve workflow for
    `gaiad gentx` with offline public keys, by outputting stdtx file that needs to be signed.
    * [#3761](https://github.com/cosmos/cosmos-sdk/issues/3761) Querying account related information using custom querier in auth module

* SDK

    * [#3753](https://github.com/cosmos/cosmos-sdk/issues/3753) Remove no-longer-used governance penalty parameter
    * [#3679](https://github.com/cosmos/cosmos-sdk/issues/3679) Consistent operators across Coins, DecCoins, Int, Dec
    replaced: Minus->Sub Plus->Add Div->Quo
    * [#3665](https://github.com/cosmos/cosmos-sdk/pull/3665) Overhaul sdk.Uint type in preparation for Coins Int -> Uint migration.
    * [#3691](https://github.com/cosmos/cosmos-sdk/issues/3691) Cleanup error messages
    * [#3456](https://github.com/cosmos/cosmos-sdk/issues/3456) Integrate in the Int.ToDec() convenience function
    * [#3300](https://github.com/cosmos/cosmos-sdk/pull/3300) Update the spec-spec, spec file reorg, and TOC updates.
    * [#3694](https://github.com/cosmos/cosmos-sdk/pull/3694) Push tagged docker images on docker hub when tag is created.
    * [#3716](https://github.com/cosmos/cosmos-sdk/pull/3716) Update file permissions the client keys directory and contents to `0700`.
    * [#3681](https://github.com/cosmos/cosmos-sdk/issues/3681) Migrate ledger-cosmos-go from ZondaX to Cosmos organization

* Tendermint
    * [#3699](https://github.com/cosmos/cosmos-sdk/pull/3699) Upgrade to Tendermint 0.30.1

BUG FIXES

* Gaia CLI

    * [#3731](https://github.com/cosmos/cosmos-sdk/pull/3731) `keys add --interactive` bip32 passphrase regression fix
    * [#3714](https://github.com/cosmos/cosmos-sdk/issues/3714) Fix USB raw access issues with gaiacli when installed via snap

* Gaia

    * [#3777](https://github.com/cosmso/cosmos-sdk/pull/3777) `gaiad export` no longer panics when the database is empty
    * [#3806](https://github.com/cosmos/cosmos-sdk/pull/3806) Properly return errors from a couple of struct Unmarshal functions

* SDK
    * [#3728](https://github.com/cosmos/cosmos-sdk/issues/3728) Truncate decimal multiplication & division in distribution to ensure
    no more than the collected fees / inflation are distributed
    * [#3727](https://github.com/cosmos/cosmos-sdk/issues/3727) Return on zero-length (including []byte{}) PrefixEndBytes() calls
    * [#3559](https://github.com/cosmos/cosmos-sdk/issues/3559) fix occasional failing due to non-determinism in lcd test TestBonding
    where validator is unexpectedly slashed throwing off test calculations
    * [#3411](https://github.com/cosmos/cosmos-sdk/pull/3411) Include the `RequestInitChain.Time` in the block header init during
    `InitChain`.
    * [#3717](https://github.com/cosmos/cosmos-sdk/pull/3717) Update the vesting specification and implementation to cap deduction from
    `DelegatedVesting` by at most `DelegatedVesting`. This accounts for the case where
    the undelegation amount may exceed the original delegation amount due to
    truncation of undelegation tokens.
    * [#3717](https://github.com/cosmos/cosmos-sdk/pull/3717) Ignore unknown proposers in allocating rewards for proposers, in case
    unbonding period was just 1 block and proposer was already deleted.
    * [#3726](https://github.com/cosmos/cosmos-sdk/pull/3724) Cap(clip) reward to remaining coins in AllocateTokens.

## 0.32.0

BREAKING CHANGES

* Gaia REST API

    * [#3642](https://github.com/cosmos/cosmos-sdk/pull/3642) `GET /tx/{hash}` now returns `404` instead of `500` if the transaction is not found

* SDK
* [#3580](https://github.com/cosmos/cosmos-sdk/issues/3580) Migrate HTTP request/response types and utilities to types/rest.
* [#3592](https://github.com/cosmos/cosmos-sdk/issues/3592) Drop deprecated keybase implementation's New() constructor in
  favor of a new crypto/keys.New(string, string) implementation that
  returns a lazy keybase instance. Remove client.MockKeyBase,
  superseded by crypto/keys.NewInMemory()
* [#3621](https://github.com/cosmos/cosmos-sdk/issues/3621) staking.GenesisState.Bonds -> Delegations

IMPROVEMENTS

* SDK

    * [#3311](https://github.com/cosmos/cosmos-sdk/pull/3311) Reconcile the `DecCoin/s` API with the `Coin/s` API.
    * [#3614](https://github.com/cosmos/cosmos-sdk/pull/3614) Add coin denom length checks to the coins constructors.
    * [#3621](https://github.com/cosmos/cosmos-sdk/issues/3621) remove many inter-module dependancies
    * [#3601](https://github.com/cosmos/cosmos-sdk/pull/3601) JSON-stringify the ABCI log response which includes the log and message
    index.
    * [#3604](https://github.com/cosmos/cosmos-sdk/pull/3604) Improve SDK funds related error messages and allow for unicode in
    JSON ABCI log.
    * [#3620](https://github.com/cosmos/cosmos-sdk/pull/3620) Version command shows build tags
    * [#3638](https://github.com/cosmos/cosmos-sdk/pull/3638) Add Bcrypt benchmarks & justification of security parameter choice
    * [#3648](https://github.com/cosmos/cosmos-sdk/pull/3648) Add JSON struct tags to vesting accounts.

* Tendermint
    * [#3618](https://github.com/cosmos/cosmos-sdk/pull/3618) Upgrade to Tendermint 0.30.03

BUG FIXES

* SDK
    * [#3646](https://github.com/cosmos/cosmos-sdk/issues/3646) `x/mint` now uses total token supply instead of total bonded tokens to calculate inflation

## 0.31.2

BREAKING CHANGES

* SDK
* [#3592](https://github.com/cosmos/cosmos-sdk/issues/3592) Drop deprecated keybase implementation's
  New constructor in favor of a new
  crypto/keys.New(string, string) implementation that
  returns a lazy keybase instance. Remove client.MockKeyBase,
  superseded by crypto/keys.NewInMemory()

IMPROVEMENTS

* SDK

    * [#3604](https://github.com/cosmos/cosmos-sdk/pulls/3604) Improve SDK funds related error messages and allow for unicode in
    JSON ABCI log.

* Tendermint
    * [#3563](https://github.com/cosmos/cosmos-sdk/3563) Update to Tendermint version `0.30.0-rc0`

BUG FIXES

* Gaia

    * [#3585] Fix setting the tx hash in `NewResponseFormatBroadcastTxCommit`.
    * [#3585] Return an empty `TxResponse` when Tendermint returns an empty
    `ResultBroadcastTx`.

* SDK
    * [#3582](https://github.com/cosmos/cosmos-sdk/pull/3582) Running `make test_unit` was failing due to a missing tag
    * [#3617](https://github.com/cosmos/cosmos-sdk/pull/3582) Fix fee comparison when the required fees does not contain any denom
    present in the tx fees.

## 0.31.0

BREAKING CHANGES

* Gaia REST API (`gaiacli advanced rest-server`)

    * [#3284](https://github.com/cosmos/cosmos-sdk/issues/3284) Rename the `name`
    field to `from` in the `base_req` body.
    * [#3485](https://github.com/cosmos/cosmos-sdk/pull/3485) Error responses are now JSON objects.
    * [#3477][distribution] endpoint changed "all_delegation_rewards" -> "delegator_total_rewards"

* Gaia CLI (`gaiacli`)

    * [#3399](https://github.com/cosmos/cosmos-sdk/pull/3399) Add `gaiad validate-genesis` command to facilitate checking of genesis files
    * [#1894](https://github.com/cosmos/cosmos-sdk/issues/1894) `version` prints out short info by default. Add `--long` flag. Proper handling of `--format` flag introduced.
    * [#3465](https://github.com/cosmos/cosmos-sdk/issues/3465) `gaiacli rest-server` switched back to insecure mode by default:
        * `--insecure` flag is removed.
        * `--tls` is now used to enable secure layer.
    * [#3451](https://github.com/cosmos/cosmos-sdk/pull/3451) `gaiacli` now returns transactions in plain text including tags.
    * [#3497](https://github.com/cosmos/cosmos-sdk/issues/3497) `gaiad init` now takes moniker as required arguments, not as parameter.
    * [#3501](https://github.com/cosmos/cosmos-sdk/issues/3501) Change validator
    address Bech32 encoding to consensus address in `tendermint-validator-set`.

* Gaia

    * [#3457](https://github.com/cosmos/cosmos-sdk/issues/3457) Changed governance tally validatorGovInfo to use sdk.Int power instead of sdk.Dec
    * [#3495](https://github.com/cosmos/cosmos-sdk/issues/3495) Added Validator Minimum Self Delegation
    * Reintroduce OR semantics for tx fees

* SDK
    * [#2513](https://github.com/cosmos/cosmos-sdk/issues/2513) Tendermint updates are adjusted by 10^-6 relative to staking tokens,
    * [#3487](https://github.com/cosmos/cosmos-sdk/pull/3487) Move HTTP/REST utilities out of client/utils into a new dedicated client/rest package.
    * [#3490](https://github.com/cosmos/cosmos-sdk/issues/3490) ReadRESTReq() returns bool to avoid callers to write error responses twice.
    * [#3502](https://github.com/cosmos/cosmos-sdk/pull/3502) Fixes issue when comparing genesis states
    * [#3514](https://github.com/cosmos/cosmos-sdk/pull/3514) Various clean ups:
        * Replace all GetKeyBase\* functions family in favor of NewKeyBaseFromDir and NewKeyBaseFromHomeFlag.
        * Remove Get prefix from all TxBuilder's getters.
    * [#3522](https://github.com/cosmos/cosmos-sdk/pull/3522) Get rid of double negatives: Coins.IsNotNegative() -> Coins.IsAnyNegative().
    * [#3561](https://github.com/cosmos/cosmos-sdk/issues/3561) Don't unnecessarily store denominations in staking

FEATURES

* Gaia REST API

* [#2358](https://github.com/cosmos/cosmos-sdk/issues/2358) Add distribution module REST interface

* Gaia CLI (`gaiacli`)

    * [#3429](https://github.com/cosmos/cosmos-sdk/issues/3429) Support querying
    for all delegator distribution rewards.
    * [#3449](https://github.com/cosmos/cosmos-sdk/issues/3449) Proof verification now works with absence proofs
    * [#3484](https://github.com/cosmos/cosmos-sdk/issues/3484) Add support
    vesting accounts to the add-genesis-account command.

* Gaia

    * [#3397](https://github.com/cosmos/cosmos-sdk/pull/3397) Implement genesis file sanitization to avoid failures at chain init.
    * [#3428](https://github.com/cosmos/cosmos-sdk/issues/3428) Run the simulation from a particular genesis state loaded from a file

* SDK
    * [#3270](https://github.com/cosmos/cosmos-sdk/issues/3270) [x/staking] limit number of ongoing unbonding delegations /redelegations per pair/trio
    * [#3477][distribution] new query endpoint "delegator_validators"
    * [#3514](https://github.com/cosmos/cosmos-sdk/pull/3514) Provided a lazy loading implementation of Keybase that locks the underlying
    storage only for the time needed to perform the required operation. Also added Keybase reference to TxBuilder struct.
    * [types] [#2580](https://github.com/cosmos/cosmos-sdk/issues/2580) Addresses now Bech32 empty addresses to an empty string

IMPROVEMENTS

* Gaia REST API

    * [#3284](https://github.com/cosmos/cosmos-sdk/issues/3284) Update Gaia Lite
    REST service to support the following:
    _ Automatic account number and sequence population when fields are omitted
    _ Generate only functionality no longer requires access to a local Keybase \* `from` field in the `base_req` body can be a Keybase name or account address
    * [#3423](https://github.com/cosmos/cosmos-sdk/issues/3423) Allow simulation
    (auto gas) to work with generate only.
    * [#3514](https://github.com/cosmos/cosmos-sdk/pull/3514) REST server calls to keybase does not lock the underlying storage anymore.
    * [#3523](https://github.com/cosmos/cosmos-sdk/pull/3523) Added `/tx/encode` endpoint to serialize a JSON tx to base64-encoded Amino.

* Gaia CLI (`gaiacli`)

    * [#3476](https://github.com/cosmos/cosmos-sdk/issues/3476) New `withdraw-all-rewards` command to withdraw all delegations rewards for delegators.
    * [#3497](https://github.com/cosmos/cosmos-sdk/issues/3497) `gaiad gentx` supports `--ip` and `--node-id` flags to override defaults.
    * [#3518](https://github.com/cosmos/cosmos-sdk/issues/3518) Fix flow in
    `keys add` to show the mnemonic by default.
    * [#3517](https://github.com/cosmos/cosmos-sdk/pull/3517) Increased test coverage
    * [#3523](https://github.com/cosmos/cosmos-sdk/pull/3523) Added `tx encode` command to serialize a JSON tx to base64-encoded Amino.

* Gaia

    * [#3418](https://github.com/cosmos/cosmos-sdk/issues/3418) Add vesting account
    genesis validation checks to `GaiaValidateGenesisState`.
    * [#3420](https://github.com/cosmos/cosmos-sdk/issues/3420) Added maximum length to governance proposal descriptions and titles
    * [#3256](https://github.com/cosmos/cosmos-sdk/issues/3256) Add gas consumption
    for tx size in the ante handler.
    * [#3454](https://github.com/cosmos/cosmos-sdk/pull/3454) Add `--jail-whitelist` to `gaiad export` to enable testing of complex exports
    * [#3424](https://github.com/cosmos/cosmos-sdk/issues/3424) Allow generation of gentxs with empty memo field.
    * [#3507](https://github.com/cosmos/cosmos-sdk/issues/3507) General cleanup, removal of unnecessary struct fields, undelegation bugfix, and comment clarification in x/staking and x/slashing

* SDK
    * [#2605] x/params add subkey accessing
    * [#2986](https://github.com/cosmos/cosmos-sdk/pull/2986) Store Refactor
    * [#3435](https://github.com/cosmos/cosmos-sdk/issues/3435) Test that store implementations do not allow nil values
    * [#2509](https://github.com/cosmos/cosmos-sdk/issues/2509) Sanitize all usage of Dec.RoundInt64()
    * [#556](https://github.com/cosmos/cosmos-sdk/issues/556) Increase `BaseApp`
    test coverage.
    * [#3357](https://github.com/cosmos/cosmos-sdk/issues/3357) develop state-transitions.md for staking spec, missing states added to `state.md`
    * [#3552](https://github.com/cosmos/cosmos-sdk/pull/3552) Validate bit length when
    deserializing `Int` types.

BUG FIXES

* Gaia CLI (`gaiacli`)

    * [#3417](https://github.com/cosmos/cosmos-sdk/pull/3417) Fix `q slashing signing-info` panic by ensuring safety of user input and properly returning not found error
    * [#3345](https://github.com/cosmos/cosmos-sdk/issues/3345) Upgrade ledger-cosmos-go dependency to v0.9.3 to pull
    https://github.com/ZondaX/ledger-cosmos-go/commit/ed9aa39ce8df31bad1448c72d3d226bf2cb1a8d1 in order to fix a derivation path issue that causes `gaiacli keys add --recover`
    to malfunction.
    * [#3419](https://github.com/cosmos/cosmos-sdk/pull/3419) Fix `q distr slashes` panic
    * [#3453](https://github.com/cosmos/cosmos-sdk/pull/3453) The `rest-server` command didn't respect persistent flags such as `--chain-id` and `--trust-node` if they were
    passed on the command line.
    * [#3441](https://github.com/cosmos/cosmos-sdk/pull/3431) Improved resource management and connection handling (ledger devices). Fixes issue with DER vs BER signatures.

* Gaia
    * [#3486](https://github.com/cosmos/cosmos-sdk/pull/3486) Use AmountOf in
    vesting accounts instead of zipping/aligning denominations.

## 0.30.0

BREAKING CHANGES

* Gaia REST API (`gaiacli advanced rest-server`)

    * [gaia-lite] [#2182] Renamed and merged all redelegations endpoints into `/staking/redelegations`
    * [#3176](https://github.com/cosmos/cosmos-sdk/issues/3176) `tx/sign` endpoint now expects `BaseReq` fields as nested object.
    * [#2222] all endpoints renamed from `/stake` -> `/staking`
    * [#1268] `LooseTokens` -> `NotBondedTokens`
    * [#3289] misc renames:
        * `Validator.UnbondingMinTime` -> `Validator.UnbondingCompletionTime`
        * `Delegation` -> `Value` in `MsgCreateValidator` and `MsgDelegate`
        * `MsgBeginUnbonding` -> `MsgUndelegate`

* Gaia CLI (`gaiacli`)

    * [#810](https://github.com/cosmos/cosmos-sdk/issues/810) Don't fallback to any default values for chain ID.
        * Users need to supply chain ID either via config file or the `--chain-id` flag.
        * Change `chain_id` and `trust_node` in `gaiacli` configuration to `chain-id` and `trust-node` respectively.
    * [#3069](https://github.com/cosmos/cosmos-sdk/pull/3069) `--fee` flag renamed to `--fees` to support multiple coins
    * [#3156](https://github.com/cosmos/cosmos-sdk/pull/3156) Remove unimplemented `gaiacli init` command
    * [#2222] `gaiacli tx stake` -> `gaiacli tx staking`, `gaiacli query stake` -> `gaiacli query staking`
    * [#1894](https://github.com/cosmos/cosmos-sdk/issues/1894) `version` command now shows latest commit, vendor dir hash, and build machine info.
    * [#3320](https://github.com/cosmos/cosmos-sdk/pull/3320) Ensure all `gaiacli query` commands respect the `--output` and `--indent` flags

* Gaia

    * https://github.com/cosmos/cosmos-sdk/issues/2838 - Move store keys to constants
    * [#3162](https://github.com/cosmos/cosmos-sdk/issues/3162) The `--gas` flag now takes `auto` instead of `simulate`
    in order to trigger a simulation of the tx before the actual execution.
    * [#3285](https://github.com/cosmos/cosmos-sdk/pull/3285) New `gaiad tendermint version` to print libs versions
    * [#1894](https://github.com/cosmos/cosmos-sdk/pull/1894) `version` command now shows latest commit, vendor dir hash, and build machine info.
    * [#3249](https://github.com/cosmos/cosmos-sdk/issues/3249) `tendermint`'s `show-validator` and `show-address` `--json` flags removed in favor of `--output-format=json`.

* SDK

    * [distribution] [#3359](https://github.com/cosmos/cosmos-sdk/issues/3359) Always round down when calculating rewards-to-be-withdrawn in F1 fee distribution
    * [#3336](https://github.com/cosmos/cosmos-sdk/issues/3336) Ensure all SDK
    messages have their signature bytes contain canonical fields `value` and `type`.
    * [#3333](https://github.com/cosmos/cosmos-sdk/issues/3333) - F1 storage efficiency improvements - automatic withdrawals when unbonded, historical reward reference counting
    * [staking] [#2513](https://github.com/cosmos/cosmos-sdk/issues/2513) Validator power type from Dec -> Int
    * [staking] [#3233](https://github.com/cosmos/cosmos-sdk/issues/3233) key and value now contain duplicate fields to simplify code
    * [#3064](https://github.com/cosmos/cosmos-sdk/issues/3064) Sanitize `sdk.Coin` denom. Coins denoms are now case insensitive, i.e. 100fooToken equals to 100FOOTOKEN.
    * [#3195](https://github.com/cosmos/cosmos-sdk/issues/3195) Allows custom configuration for syncable strategy
    * [#3242](https://github.com/cosmos/cosmos-sdk/issues/3242) Fix infinite gas
    meter utilization during aborted ante handler executions.
    * [x/distribution] [#3292](https://github.com/cosmos/cosmos-sdk/issues/3292) Enable or disable withdraw addresses with a parameter in the param store
    * [staking] [#2222](https://github.com/cosmos/cosmos-sdk/issues/2222) `/stake` -> `/staking` module rename
    * [staking] [#1268](https://github.com/cosmos/cosmos-sdk/issues/1268) `LooseTokens` -> `NotBondedTokens`
    * [staking] [#1402](https://github.com/cosmos/cosmos-sdk/issues/1402) Redelegation and unbonding-delegation structs changed to include multiple an array of entries
    * [staking] [#3289](https://github.com/cosmos/cosmos-sdk/issues/3289) misc renames:
        * `Validator.UnbondingMinTime` -> `Validator.UnbondingCompletionTime`
        * `Delegation` -> `Value` in `MsgCreateValidator` and `MsgDelegate`
        * `MsgBeginUnbonding` -> `MsgUndelegate`
    * [#3315] Increase decimal precision to 18
    * [#3323](https://github.com/cosmos/cosmos-sdk/issues/3323) Update to Tendermint 0.29.0
    * [#3328](https://github.com/cosmos/cosmos-sdk/issues/3328) [x/gov] Remove redundant action tag

* Tendermint
    * [#3298](https://github.com/cosmos/cosmos-sdk/issues/3298) Upgrade to Tendermint 0.28.0

FEATURES

* Gaia REST API (`gaiacli advanced rest-server`)

    * [#3067](https://github.com/cosmos/cosmos-sdk/issues/3067) Add support for fees on transactions
    * [#3069](https://github.com/cosmos/cosmos-sdk/pull/3069) Add a custom memo on transactions
    * [#3027](https://github.com/cosmos/cosmos-sdk/issues/3027) Implement
    `/gov/proposals/{proposalID}/proposer` to query for a proposal's proposer.

* Gaia CLI (`gaiacli`)

    * [#2399](https://github.com/cosmos/cosmos-sdk/issues/2399) Implement `params` command to query slashing parameters.
    * [#2730](https://github.com/cosmos/cosmos-sdk/issues/2730) Add tx search pagination parameter
    * [#3027](https://github.com/cosmos/cosmos-sdk/issues/3027) Implement
    `query gov proposer [proposal-id]` to query for a proposal's proposer.
    * [#3198](https://github.com/cosmos/cosmos-sdk/issues/3198) New `keys add --multisig` flag to store multisig keys locally.
    * [#3198](https://github.com/cosmos/cosmos-sdk/issues/3198) New `multisign` command to generate multisig signatures.
    * [#3198](https://github.com/cosmos/cosmos-sdk/issues/3198) New `sign --multisig` flag to enable multisig mode.
    * [#2715](https://github.com/cosmos/cosmos-sdk/issues/2715) Reintroduce gaia server's insecure mode.
    * [#3334](https://github.com/cosmos/cosmos-sdk/pull/3334) New `gaiad completion` and `gaiacli completion` to generate Bash/Zsh completion scripts.
    * [#2607](https://github.com/cosmos/cosmos-sdk/issues/2607) Make `gaiacli config` handle the boolean `indent` flag to beautify commands JSON output.

* Gaia

    * [#2182] [x/staking] Added querier for querying a single redelegation
    * [#3305](https://github.com/cosmos/cosmos-sdk/issues/3305) Add support for
    vesting accounts at genesis.
    * [#3198](https://github.com/cosmos/cosmos-sdk/issues/3198) [x/auth] Add multisig transactions support
    * [#3198](https://github.com/cosmos/cosmos-sdk/issues/3198) `add-genesis-account` can take both account addresses and key names

* SDK
    * [#3099](https://github.com/cosmos/cosmos-sdk/issues/3099) Implement F1 fee distribution
    * [#2926](https://github.com/cosmos/cosmos-sdk/issues/2926) Add TxEncoder to client TxBuilder.
    * [#2694](https://github.com/cosmos/cosmos-sdk/issues/2694) Vesting account implementation.
    * [#2996](https://github.com/cosmos/cosmos-sdk/issues/2996) Update the `AccountKeeper` to contain params used in the context of
    the ante handler.
    * [#3179](https://github.com/cosmos/cosmos-sdk/pull/3179) New CodeNoSignatures error code.
    * [#3319](https://github.com/cosmos/cosmos-sdk/issues/3319) [x/distribution] Queriers for all distribution state worth querying; distribution query commands
    * [#3356](https://github.com/cosmos/cosmos-sdk/issues/3356) [x/auth] bech32-ify accounts address in error message.

IMPROVEMENTS

* Gaia REST API

    * [#3176](https://github.com/cosmos/cosmos-sdk/issues/3176) Validate tx/sign endpoint POST body.
    * [#2948](https://github.com/cosmos/cosmos-sdk/issues/2948) Swagger UI now makes requests to light client node

* Gaia CLI (`gaiacli`)

    * [#3224](https://github.com/cosmos/cosmos-sdk/pull/3224) Support adding offline public keys to the keystore

* Gaia

    * [#2186](https://github.com/cosmos/cosmos-sdk/issues/2186) Add Address Interface
    * [#3158](https://github.com/cosmos/cosmos-sdk/pull/3158) Validate slashing genesis
    * [#3172](https://github.com/cosmos/cosmos-sdk/pull/3172) Support minimum fees in a local testnet.
    * [#3250](https://github.com/cosmos/cosmos-sdk/pull/3250) Refactor integration tests and increase coverage
    * [#3248](https://github.com/cosmos/cosmos-sdk/issues/3248) Refactor tx fee
    model:
    _ Validators specify minimum gas prices instead of minimum fees
    _ Clients may provide either fees or gas prices directly
    _ The gas prices of a tx must meet a validator's minimum
    _ `gaiad start` and `gaia.toml` take --minimum-gas-prices flag and minimum-gas-price config key respectively.
    * [#2859](https://github.com/cosmos/cosmos-sdk/issues/2859) Rename `TallyResult` in gov proposals to `FinalTallyResult`
    * [#3286](https://github.com/cosmos/cosmos-sdk/pull/3286) Fix `gaiad gentx` printout of account's addresses, i.e. user bech32 instead of hex.
    * [#3249](https://github.com/cosmos/cosmos-sdk/issues/3249) `--json` flag removed, users should use `--output=json` instead.

* SDK

    * [#3137](https://github.com/cosmos/cosmos-sdk/pull/3137) Add tag documentation
    for each module along with cleaning up a few existing tags in the governance,
    slashing, and staking modules.
    * [#3093](https://github.com/cosmos/cosmos-sdk/issues/3093) Ante handler does no longer read all accounts in one go when processing signatures as signature
    verification may fail before last signature is checked.
    * [staking] [#1402](https://github.com/cosmos/cosmos-sdk/issues/1402) Add for multiple simultaneous redelegations or unbonding-delegations within an unbonding period
    * [staking] [#1268](https://github.com/cosmos/cosmos-sdk/issues/1268) staking spec rewrite

* CI
    * [#2498](https://github.com/cosmos/cosmos-sdk/issues/2498) Added macos CI job to CircleCI
    * [#142](https://github.com/tendermint/devops/issues/142) Increased the number of blocks to be tested during multi-sim
    * [#147](https://github.com/tendermint/devops/issues/142) Added docker image build to CI

BUG FIXES

* Gaia CLI (`gaiacli`)

    * [#3141](https://github.com/cosmos/cosmos-sdk/issues/3141) Fix the bug in GetAccount when `len(res) == 0` and `err == nil`
    * [#810](https://github.com/cosmos/cosmos-sdk/pull/3316) Fix regression in gaiacli config file handling

* Gaia
    * [#3148](https://github.com/cosmos/cosmos-sdk/issues/3148) Fix `gaiad export` by adding a boolean to `NewGaiaApp` determining whether or not to load the latest version
    * [#3181](https://github.com/cosmos/cosmos-sdk/issues/3181) Correctly reset total accum update height and jailed-validator bond height / unbonding height on export-for-zero-height
    * [#3172](https://github.com/cosmos/cosmos-sdk/pull/3172) Fix parsing `gaiad.toml`
    when it already exists.
    * [#3223](https://github.com/cosmos/cosmos-sdk/issues/3223) Fix unset governance proposal queues when importing state from old chain
    * [#3187](https://github.com/cosmos/cosmos-sdk/issues/3187) Fix `gaiad export`
    by resetting each validator's slashing period.

## 0.29.1

BUG FIXES

* SDK
    * [#3207](https://github.com/cosmos/cosmos-sdk/issues/3207) - Fix token printing bug

## 0.29.0

BREAKING CHANGES

* Gaia

    * [#3148](https://github.com/cosmos/cosmos-sdk/issues/3148) Fix `gaiad export` by adding a boolean to `NewGaiaApp` determining whether or not to load the latest version

* SDK
    * [#3163](https://github.com/cosmos/cosmos-sdk/issues/3163) Withdraw commission on self bond removal

## 0.28.1

BREAKING CHANGES

* Gaia REST API (`gaiacli advanced rest-server`)
    * [lcd] [#3045](https://github.com/cosmos/cosmos-sdk/pull/3045) Fix quoted json return on GET /keys (keys list)
    * [gaia-lite] [#2191](https://github.com/cosmos/cosmos-sdk/issues/2191) Split `POST /stake/delegators/{delegatorAddr}/delegations` into `POST /stake/delegators/{delegatorAddr}/delegations`, `POST /stake/delegators/{delegatorAddr}/unbonding_delegations` and `POST /stake/delegators/{delegatorAddr}/redelegations`
    * [gaia-lite] [#3056](https://github.com/cosmos/cosmos-sdk/pull/3056) `generate_only` and `simulate` have moved from query arguments to POST requests body.
* Tendermint
    * [tendermint] Now using Tendermint 0.27.3

FEATURES

* Gaia REST API (`gaiacli advanced rest-server`)
    * [slashing] [#2399](https://github.com/cosmos/cosmos-sdk/issues/2399) Implement `/slashing/parameters` endpoint to query slashing parameters.
* Gaia CLI (`gaiacli`)
    * [gaiacli] [#2399](https://github.com/cosmos/cosmos-sdk/issues/2399) Implement `params` command to query slashing parameters.
* SDK
    * [client] [#2926](https://github.com/cosmos/cosmos-sdk/issues/2926) Add TxEncoder to client TxBuilder.
* Other
    * Introduced the logjack tool for saving logs w/ rotation

IMPROVEMENTS

* Gaia REST API (`gaiacli advanced rest-server`)
    * [#2879](https://github.com/cosmos/cosmos-sdk/issues/2879), [#2880](https://github.com/cosmos/cosmos-sdk/issues/2880) Update deposit and vote endpoints to perform a direct txs query
    when a given proposal is inactive and thus having votes and deposits removed
    from state.
* Gaia CLI (`gaiacli`)
    * [#2879](https://github.com/cosmos/cosmos-sdk/issues/2879), [#2880](https://github.com/cosmos/cosmos-sdk/issues/2880) Update deposit and vote CLI commands to perform a direct txs query
    when a given proposal is inactive and thus having votes and deposits removed
    from state.
* Gaia
    * [#3021](https://github.com/cosmos/cosmos-sdk/pull/3021) Add `--gentx-dir` to `gaiad collect-gentxs` to specify a directory from which collect and load gentxs. Add `--output-document` to `gaiad init` to allow one to redirect output to file.

## 0.28.0

BREAKING CHANGES

* Gaia CLI (`gaiacli`)

    * [cli] [#2595](https://github.com/cosmos/cosmos-sdk/issues/2595) Remove `keys new` in favor of `keys add` incorporating existing functionality with addition of key recovery functionality.
    * [cli] [#2987](https://github.com/cosmos/cosmos-sdk/pull/2987) Add shorthand `-a` to `gaiacli keys show` and update docs
    * [cli] [#2971](https://github.com/cosmos/cosmos-sdk/pull/2971) Additional verification when running `gaiad gentx`
    * [cli] [#2734](https://github.com/cosmos/cosmos-sdk/issues/2734) Rewrite `gaiacli config`. It is now a non-interactive config utility.

* Gaia

    * [#128](https://github.com/tendermint/devops/issues/128) Updated CircleCI job to trigger website build on every push to master/develop.
    * [#2994](https://github.com/cosmos/cosmos-sdk/pull/2994) Change wrong-password error message.
    * [#3009](https://github.com/cosmos/cosmos-sdk/issues/3009) Added missing Gaia genesis verification
    * [#128](https://github.com/tendermint/devops/issues/128) Updated CircleCI job to trigger website build on every push to master/develop.
    * [#2994](https://github.com/cosmos/cosmos-sdk/pull/2994) Change wrong-password error message.
    * [#3009](https://github.com/cosmos/cosmos-sdk/issues/3009) Added missing Gaia genesis verification
    * [gas] [#3052](https://github.com/cosmos/cosmos-sdk/issues/3052) Updated gas costs to more reasonable numbers

* SDK
    * [auth] [#2952](https://github.com/cosmos/cosmos-sdk/issues/2952) Signatures are no longer serialized on chain with the account number and sequence number
    * [auth] [#2952](https://github.com/cosmos/cosmos-sdk/issues/2952) Signatures are no longer serialized on chain with the account number and sequence number
    * [stake] [#3055](https://github.com/cosmos/cosmos-sdk/issues/3055) Use address instead of bond height / intratxcounter for deduplication

FEATURES

* Gaia CLI (`gaiacli`)
    * [#2961](https://github.com/cosmos/cosmos-sdk/issues/2961) Add --force flag to gaiacli keys delete command to skip passphrase check and force key deletion unconditionally.

IMPROVEMENTS

* Gaia CLI (`gaiacli`)

    * [#2991](https://github.com/cosmos/cosmos-sdk/issues/2991) Fully validate transaction signatures during `gaiacli tx sign --validate-signatures`

* SDK
    * [#1277](https://github.com/cosmos/cosmos-sdk/issues/1277) Complete bank module specification
    * [#2963](https://github.com/cosmos/cosmos-sdk/issues/2963) Complete auth module specification
    * [#2914](https://github.com/cosmos/cosmos-sdk/issues/2914) No longer withdraw validator rewards on bond/unbond, but rather move
    the rewards to the respective validator's pools.

BUG FIXES

* Gaia CLI (`gaiacli`)

    * [#2921](https://github.com/cosmos/cosmos-sdk/issues/2921) Fix `keys delete` inability to delete offline and ledger keys.

* Gaia

    * [#3003](https://github.com/cosmos/cosmos-sdk/issues/3003) CollectStdTxs() must validate DelegatorAddr against genesis accounts.

* SDK
    * [#2967](https://github.com/cosmos/cosmos-sdk/issues/2967) Change ordering of `mint.BeginBlocker` and `distr.BeginBlocker`, recalculate inflation each block
    * [#3068](https://github.com/cosmos/cosmos-sdk/issues/3068) check for uint64 gas overflow during `Std#ValidateBasic`.
    * [#3071](https://github.com/cosmos/cosmos-sdk/issues/3071) Catch overflow on block gas meter

## 0.27.0

BREAKING CHANGES

* Gaia REST API (`gaiacli advanced rest-server`)

    * [gaia-lite] [#2819](https://github.com/cosmos/cosmos-sdk/pull/2819) Txs query param format is now: `/txs?tag=value` (removed '' wrapping the query parameter `value`)

* Gaia CLI (`gaiacli`)

    * [cli] [#2728](https://github.com/cosmos/cosmos-sdk/pull/2728) Seperate `tx` and `query` subcommands by module
    * [cli] [#2727](https://github.com/cosmos/cosmos-sdk/pull/2727) Fix unbonding command flow
    * [cli] [#2786](https://github.com/cosmos/cosmos-sdk/pull/2786) Fix redelegation command flow
    * [cli] [#2829](https://github.com/cosmos/cosmos-sdk/pull/2829) add-genesis-account command now validates state when adding accounts
    * [cli] [#2804](https://github.com/cosmos/cosmos-sdk/issues/2804) Check whether key exists before passing it on to `tx create-validator`.
    * [cli] [#2874](https://github.com/cosmos/cosmos-sdk/pull/2874) `gaiacli tx sign` takes an optional `--output-document` flag to support output redirection.
    * [cli] [#2875](https://github.com/cosmos/cosmos-sdk/pull/2875) Refactor `gaiad gentx` and avoid redirection to `gaiacli tx sign` for tx signing.

* Gaia

    * [mint] [#2825] minting now occurs every block, inflation parameter updates still hourly

* SDK

    * [#2752](https://github.com/cosmos/cosmos-sdk/pull/2752) Don't hardcode bondable denom.
    * [#2701](https://github.com/cosmos/cosmos-sdk/issues/2701) Account numbers and sequence numbers in `auth` are now `uint64` instead of `int64`
    * [#2019](https://github.com/cosmos/cosmos-sdk/issues/2019) Cap total number of signatures. Current per-transaction limit is 7, and if that is exceeded transaction is rejected.
    * [#2801](https://github.com/cosmos/cosmos-sdk/pull/2801) Remove AppInit structure.
    * [#2798](https://github.com/cosmos/cosmos-sdk/issues/2798) Governance API has miss-spelled English word in JSON response ('depositer' -> 'depositor')
    * [#2943](https://github.com/cosmos/cosmos-sdk/pull/2943) Transaction action tags equal the message type. Staking EndBlocker tags are included.

* Tendermint
    * Update to Tendermint 0.27.0

FEATURES

* Gaia REST API (`gaiacli advanced rest-server`)

    * [gov] [#2479](https://github.com/cosmos/cosmos-sdk/issues/2479) Added governance parameter
    query REST endpoints.

* Gaia CLI (`gaiacli`)

    * [gov][cli] [#2479](https://github.com/cosmos/cosmos-sdk/issues/2479) Added governance
    parameter query commands.
    * [stake][cli] [#2027] Add CLI query command for getting all delegations to a specific validator.
    * [#2840](https://github.com/cosmos/cosmos-sdk/pull/2840) Standardize CLI exports from modules

* Gaia

    * [app] [#2791](https://github.com/cosmos/cosmos-sdk/issues/2791) Support export at a specific height, with `gaiad export --height=HEIGHT`.
    * [x/gov] [#2479](https://github.com/cosmos/cosmos-sdk/issues/2479) Implemented querier
    for getting governance parameters.
    * [app] [#2663](https://github.com/cosmos/cosmos-sdk/issues/2663) - Runtime-assertable invariants
    * [app] [#2791](https://github.com/cosmos/cosmos-sdk/issues/2791) Support export at a specific height, with `gaiad export --height=HEIGHT`.
    * [app] [#2812](https://github.com/cosmos/cosmos-sdk/issues/2812) Support export alterations to prepare for restarting at zero-height

* SDK
    * [simulator] [#2682](https://github.com/cosmos/cosmos-sdk/issues/2682) MsgEditValidator now looks at the validator's max rate, thus it now succeeds a significant portion of the time
    * [core] [#2775](https://github.com/cosmos/cosmos-sdk/issues/2775) Add deliverTx maximum block gas limit

IMPROVEMENTS

* Gaia REST API (`gaiacli advanced rest-server`)

    * [gaia-lite] [#2819](https://github.com/cosmos/cosmos-sdk/pull/2819) Tx search now supports multiple tags as query parameters
    * [#2836](https://github.com/cosmos/cosmos-sdk/pull/2836) Expose LCD router to allow users to register routes there.

* Gaia CLI (`gaiacli`)

    * [#2749](https://github.com/cosmos/cosmos-sdk/pull/2749) Add --chain-id flag to gaiad testnet
    * [#2819](https://github.com/cosmos/cosmos-sdk/pull/2819) Tx search now supports multiple tags as query parameters

* Gaia

    * [#2772](https://github.com/cosmos/cosmos-sdk/issues/2772) Update BaseApp to not persist state when the ante handler fails on DeliverTx.
    * [#2773](https://github.com/cosmos/cosmos-sdk/issues/2773) Require moniker to be provided on `gaiad init`.
    * [#2672](https://github.com/cosmos/cosmos-sdk/issues/2672) [Makefile] Updated for better Windows compatibility and ledger support logic, get_tools was rewritten as a cross-compatible Makefile.
    * [#2766](https://github.com/cosmos/cosmos-sdk/issues/2766) [Makefile] Added goimports tool to get_tools. Get_tools now only builds new versions if binaries are missing.
    * [#110](https://github.com/tendermint/devops/issues/110) Updated CircleCI job to trigger website build when cosmos docs are updated.

* SDK
  & [x/mock/simulation] [#2720] major cleanup, introduction of helper objects, reorganization
* [#2821](https://github.com/cosmos/cosmos-sdk/issues/2821) Codespaces are now strings
* [types] [#2776](https://github.com/cosmos/cosmos-sdk/issues/2776) Improve safety of `Coin` and `Coins` types. Various functions
  and methods will panic when a negative amount is discovered.
* [#2815](https://github.com/cosmos/cosmos-sdk/issues/2815) Gas unit fields changed from `int64` to `uint64`.
* [#2821](https://github.com/cosmos/cosmos-sdk/issues/2821) Codespaces are now strings
* [#2779](https://github.com/cosmos/cosmos-sdk/issues/2779) Introduce `ValidateBasic` to the `Tx` interface and call it in the ante
  handler.
* [#2825](https://github.com/cosmos/cosmos-sdk/issues/2825) More staking and distribution invariants
* [#2912](https://github.com/cosmos/cosmos-sdk/issues/2912) Print commit ID in hex when commit is synced.

* Tendermint
* [#2796](https://github.com/cosmos/cosmos-sdk/issues/2796) Update to go-amino 0.14.1

BUG FIXES

* Gaia REST API (`gaiacli advanced rest-server`)

    * [gaia-lite] [#2868](https://github.com/cosmos/cosmos-sdk/issues/2868) Added handler for governance tally endpoint
    * [#2907](https://github.com/cosmos/cosmos-sdk/issues/2907) Refactor and fix the way Gaia Lite is started.

* Gaia

    * [#2723] Use `cosmosvalcons` Bech32 prefix in `tendermint show-address`
    * [#2742](https://github.com/cosmos/cosmos-sdk/issues/2742) Fix time format of TimeoutCommit override
    * [#2898](https://github.com/cosmos/cosmos-sdk/issues/2898) Remove redundant '$' in docker-compose.yml

* SDK

    * [#2733](https://github.com/cosmos/cosmos-sdk/issues/2733) [x/gov, x/mock/simulation] Fix governance simulation, update x/gov import/export
    * [#2854](https://github.com/cosmos/cosmos-sdk/issues/2854) [x/bank] Remove unused bank.MsgIssue, prevent possible panic
    * [#2884](https://github.com/cosmos/cosmos-sdk/issues/2884) [docs/examples] Fix `basecli version` panic

* Tendermint
    * [#2797](https://github.com/tendermint/tendermint/pull/2797) AddressBook requires addresses to have IDs; Do not crap out immediately after sending pex addrs in seed mode

## 0.26.0

BREAKING CHANGES

* Gaia

    * [gaiad init] [#2602](https://github.com/cosmos/cosmos-sdk/issues/2602) New genesis workflow

* SDK

    * [simulation] [#2665](https://github.com/cosmos/cosmos-sdk/issues/2665) only argument to sdk.Invariant is now app

* Tendermint
    * Upgrade to version 0.26.0

FEATURES

* Gaia CLI (`gaiacli`)

    * [cli] [#2569](https://github.com/cosmos/cosmos-sdk/pull/2569) Add commands to query validator unbondings and redelegations
    * [cli] [#2569](https://github.com/cosmos/cosmos-sdk/pull/2569) Add commands to query validator unbondings and redelegations
    * [cli] [#2524](https://github.com/cosmos/cosmos-sdk/issues/2524) Add support offline mode to `gaiacli tx sign`. Lookups are not performed if the flag `--offline` is on.
    * [cli] [#2558](https://github.com/cosmos/cosmos-sdk/issues/2558) Rename --print-sigs to --validate-signatures. It now performs a complete set of sanity checks and reports to the user. Also added --print-signature-only to print the signature only, not the whole transaction.
    * [cli] [#2704](https://github.com/cosmos/cosmos-sdk/pull/2704) New add-genesis-account convenience command to populate genesis.json with genesis accounts.

* SDK
    * [#1336](https://github.com/cosmos/cosmos-sdk/issues/1336) Mechanism for SDK Users to configure their own Bech32 prefixes instead of using the default cosmos prefixes.

IMPROVEMENTS

* Gaia
* [#2637](https://github.com/cosmos/cosmos-sdk/issues/2637) [x/gov] Switched inactive and active proposal queues to an iterator based queue

* SDK
* [#2573](https://github.com/cosmos/cosmos-sdk/issues/2573) [x/distribution] add accum invariance
* [#2556](https://github.com/cosmos/cosmos-sdk/issues/2556) [x/mock/simulation] Fix debugging output
* [#2396](https://github.com/cosmos/cosmos-sdk/issues/2396) [x/mock/simulation] Change parameters to get more slashes
* [#2617](https://github.com/cosmos/cosmos-sdk/issues/2617) [x/mock/simulation] Randomize all genesis parameters
* [#2669](https://github.com/cosmos/cosmos-sdk/issues/2669) [x/stake] Added invarant check to make sure validator's power aligns with its spot in the power store.
* [#1924](https://github.com/cosmos/cosmos-sdk/issues/1924) [x/mock/simulation] Use a transition matrix for block size
* [#2660](https://github.com/cosmos/cosmos-sdk/issues/2660) [x/mock/simulation] Staking transactions get tested far more frequently
* [#2610](https://github.com/cosmos/cosmos-sdk/issues/2610) [x/stake] Block redelegation to and from the same validator
* [#2652](https://github.com/cosmos/cosmos-sdk/issues/2652) [x/auth] Add benchmark for get and set account
* [#2685](https://github.com/cosmos/cosmos-sdk/issues/2685) [store] Add general merkle absence proof (also for empty substores)
* [#2708](https://github.com/cosmos/cosmos-sdk/issues/2708) [store] Disallow setting nil values

BUG FIXES

* Gaia
* [#2670](https://github.com/cosmos/cosmos-sdk/issues/2670) [x/stake] fixed incorrect `IterateBondedValidators` and split into two functions: `IterateBondedValidators` and `IterateLastBlockConsValidators`
* [#2691](https://github.com/cosmos/cosmos-sdk/issues/2691) Fix local testnet creation by using a single canonical genesis time
* [#2648](https://github.com/cosmos/cosmos-sdk/issues/2648) [gaiad] Fix `gaiad export` / `gaiad import` consistency, test in CI

* SDK
* [#2625](https://github.com/cosmos/cosmos-sdk/issues/2625) [x/gov] fix AppendTag function usage error
* [#2677](https://github.com/cosmos/cosmos-sdk/issues/2677) [x/stake, x/distribution] various staking/distribution fixes as found by the simulator
* [#2674](https://github.com/cosmos/cosmos-sdk/issues/2674) [types] Fix coin.IsLT() impl, coins.IsLT() impl, and renamed coins.Is\* to coins.IsAll\* (see [#2686](https://github.com/cosmos/cosmos-sdk/issues/2686))
* [#2711](https://github.com/cosmos/cosmos-sdk/issues/2711) [x/stake] Add commission data to `MsgCreateValidator` signature bytes.
* Temporarily disable insecure mode for Gaia Lite

## 0.25.0

*October 24th, 2018*.

BREAKING CHANGES

* Gaia REST API (`gaiacli advanced rest-server`)

    * [x/stake] Validator.Owner renamed to Validator.Operator
    * [#595](https://github.com/cosmos/cosmos-sdk/issues/595) Connections to the REST server are now secured using Transport Layer Security by default. The --insecure flag is provided to switch back to insecure HTTP.
    * [gaia-lite] [#2258](https://github.com/cosmos/cosmos-sdk/issues/2258) Split `GET stake/delegators/{delegatorAddr}` into `GET stake/delegators/{delegatorAddr}/delegations`, `GET stake/delegators/{delegatorAddr}/unbonding_delegations` and `GET stake/delegators/{delegatorAddr}/redelegations`

* Gaia CLI (`gaiacli`)

    * [x/stake] Validator.Owner renamed to Validator.Operator
    * [cli] unsafe_reset_all, show_validator, and show_node_id have been renamed to unsafe-reset-all, show-validator, and show-node-id
    * [cli] [#1983](https://github.com/cosmos/cosmos-sdk/issues/1983) --print-response now defaults to true in commands that create and send a transaction
    * [cli] [#1983](https://github.com/cosmos/cosmos-sdk/issues/1983) you can now pass --pubkey or --address to gaiacli keys show to return a plaintext representation of the key's address or public key for use with other commands
    * [cli] [#2061](https://github.com/cosmos/cosmos-sdk/issues/2061) changed proposalID in governance REST endpoints to proposal-id
    * [cli] [#2014](https://github.com/cosmos/cosmos-sdk/issues/2014) `gaiacli advanced` no longer exists - to access `ibc`, `rest-server`, and `validator-set` commands use `gaiacli ibc`, `gaiacli rest-server`, and `gaiacli tendermint`, respectively
    * [makefile] `get_vendor_deps` no longer updates lock file it just updates vendor directory. Use `update_vendor_deps` to update the lock file. [#2152](https://github.com/cosmos/cosmos-sdk/pull/2152)
    * [cli] [#2221](https://github.com/cosmos/cosmos-sdk/issues/2221) All commands that
    utilize a validator's operator address must now use the new Bech32 prefix,
    `cosmosvaloper`.
    * [cli] [#2190](https://github.com/cosmos/cosmos-sdk/issues/2190) `gaiacli init --gen-txs` is now `gaiacli init --with-txs` to reduce confusion
    * [cli] [#2073](https://github.com/cosmos/cosmos-sdk/issues/2073) --from can now be either an address or a key name
    * [cli] [#1184](https://github.com/cosmos/cosmos-sdk/issues/1184) Subcommands reorganisation, see [#2390](https://github.com/cosmos/cosmos-sdk/pull/2390) for a comprehensive list of changes.
    * [cli] [#2524](https://github.com/cosmos/cosmos-sdk/issues/2524) Add support offline mode to `gaiacli tx sign`. Lookups are not performed if the flag `--offline` is on.
    * [cli] [#2570](https://github.com/cosmos/cosmos-sdk/pull/2570) Add commands to query deposits on proposals

* Gaia

    * Make the transient store key use a distinct store key. [#2013](https://github.com/cosmos/cosmos-sdk/pull/2013)
    * [x/stake] [#1901](https://github.com/cosmos/cosmos-sdk/issues/1901) Validator type's Owner field renamed to Operator; Validator's GetOwner() renamed accordingly to comply with the SDK's Validator interface.
    * [docs] [#2001](https://github.com/cosmos/cosmos-sdk/pull/2001) Update slashing spec for slashing period
    * [x/stake, x/slashing] [#1305](https://github.com/cosmos/cosmos-sdk/issues/1305) - Rename "revoked" to "jailed"
    * [x/stake] [#1676] Revoked and jailed validators put into the unbonding state
    * [x/stake] [#1877] Redelegations/unbonding-delegation from unbonding validator have reduced time
    * [x/slashing] [#1789](https://github.com/cosmos/cosmos-sdk/issues/1789) Slashing changes for Tendermint validator set offset (NextValSet)
    * [x/stake] [#2040](https://github.com/cosmos/cosmos-sdk/issues/2040) Validator
    operator type has now changed to `sdk.ValAddress`
    * [x/stake] [#2221](https://github.com/cosmos/cosmos-sdk/issues/2221) New
    Bech32 prefixes have been introduced for a validator's consensus address and
    public key: `cosmosvalcons` and `cosmosvalconspub` respectively. Also, existing Bech32 prefixes have been
    renamed for accounts and validator operators:
    _ `cosmosaccaddr` / `cosmosaccpub` => `cosmos` / `cosmospub`
    _ `cosmosvaladdr` / `cosmosvalpub` => `cosmosvaloper` / `cosmosvaloperpub`
    * [x/stake] [#1013] TendermintUpdates now uses transient store
    * [x/stake] [#2435](https://github.com/cosmos/cosmos-sdk/issues/2435) Remove empty bytes from the ValidatorPowerRank store key
    * [x/gov] [#2195](https://github.com/cosmos/cosmos-sdk/issues/2195) Governance uses BFT Time
    * [x/gov] [#2256](https://github.com/cosmos/cosmos-sdk/issues/2256) Removed slashing for governance non-voting validators
    * [simulation] [#2162](https://github.com/cosmos/cosmos-sdk/issues/2162) Added back correct supply invariants
    * [x/slashing] [#2430](https://github.com/cosmos/cosmos-sdk/issues/2430) Simulate more slashes, check if validator is jailed before jailing
    * [x/stake] [#2393](https://github.com/cosmos/cosmos-sdk/issues/2393) Removed `CompleteUnbonding` and `CompleteRedelegation` Msg types, and instead added unbonding/redelegation queues to endblocker
    * [x/mock/simulation] [#2501](https://github.com/cosmos/cosmos-sdk/issues/2501) Simulate transactions & invariants for fee distribution, and fix bugs discovered in the process
        * [x/auth] Simulate random fee payments
        * [cmd/gaia/app] Simulate non-zero inflation
        * [x/stake] Call hooks correctly in several cases related to delegation/validator updates
        * [x/stake] Check full supply invariants, including yet-to-be-withdrawn fees
        * [x/stake] Remove no-longer-in-use store key
        * [x/slashing] Call hooks correctly when a validator is slashed
        * [x/slashing] Truncate withdrawals (unbonding, redelegation) and burn change
        * [x/mock/simulation] Ensure the simulation cannot set a proposer address of nil
        * [x/mock/simulation] Add more event logs on begin block / end block for clarity
        * [x/mock/simulation] Correctly set validator power in abci.RequestBeginBlock
        * [x/minting] Correctly call stake keeper to track inflated supply
        * [x/distribution] Sanity check for nonexistent rewards
        * [x/distribution] Truncate withdrawals and return change to the community pool
        * [x/distribution] Add sanity checks for incorrect accum / total accum relations
        * [x/distribution] Correctly calculate total power using Tendermint updates
        * [x/distribution] Simulate withdrawal transactions
        * [x/distribution] Fix a bug where the fee pool was not correctly tracked on WithdrawDelegatorRewardsAll
    * [x/stake] [#1673](https://github.com/cosmos/cosmos-sdk/issues/1673) Validators are no longer deleted until they can no longer possibly be slashed
    * [#1890](https://github.com/cosmos/cosmos-sdk/issues/1890) Start chain with initial state + sequence of transactions
        * [cli] Rename `gaiad init gentx` to `gaiad gentx`.
        * [cli] Add `--skip-genesis` flag to `gaiad init` to prevent `genesis.json` generation.
        * Drop `GenesisTx` in favor of a signed `StdTx` with only one `MsgCreateValidator` message.
        * [cli] Port `gaiad init` and `gaiad testnet` to work with `StdTx` genesis transactions.
        * [cli] Add `--moniker` flag to `gaiad init` to override moniker when generating `genesis.json` - i.e. it takes effect when running with the `--with-txs` flag, it is ignored otherwise.

* SDK

    * [core] [#2219](https://github.com/cosmos/cosmos-sdk/issues/2219) Update to Tendermint 0.24.0
        * Validator set updates delayed by one block
        * BFT timestamp that can safely be used by applications
        * Fixed maximum block size enforcement
    * [core] [#1807](https://github.com/cosmos/cosmos-sdk/issues/1807) Switch from use of rational to decimal
    * [types] [#1901](https://github.com/cosmos/cosmos-sdk/issues/1901) Validator interface's GetOwner() renamed to GetOperator()
    * [x/slashing] [#2122](https://github.com/cosmos/cosmos-sdk/pull/2122) - Implement slashing period
    * [types] [#2119](https://github.com/cosmos/cosmos-sdk/issues/2119) Parsed error messages and ABCI log errors to make them more human readable.
    * [types] [#2407](https://github.com/cosmos/cosmos-sdk/issues/2407) MulInt method added to big decimal in order to improve efficiency of slashing
    * [simulation] Rename TestAndRunTx to Operation [#2153](https://github.com/cosmos/cosmos-sdk/pull/2153)
    * [simulation] Remove log and testing.TB from Operation and Invariants, in favor of using errors [#2282](https://github.com/cosmos/cosmos-sdk/issues/2282)
    * [simulation] Remove usage of keys and addrs in the types, in favor of simulation.Account [#2384](https://github.com/cosmos/cosmos-sdk/issues/2384)
    * [tools] Removed gocyclo [#2211](https://github.com/cosmos/cosmos-sdk/issues/2211)
    * [baseapp] Remove `SetTxDecoder` in favor of requiring the decoder be set in baseapp initialization. [#1441](https://github.com/cosmos/cosmos-sdk/issues/1441)
    * [baseapp] [#1921](https://github.com/cosmos/cosmos-sdk/issues/1921) Add minimumFees field to BaseApp.
    * [store] Change storeInfo within the root multistore to use tmhash instead of ripemd160 [#2308](https://github.com/cosmos/cosmos-sdk/issues/2308)
    * [codec] [#2324](https://github.com/cosmos/cosmos-sdk/issues/2324) All referrences to wire have been renamed to codec. Additionally, wire.NewCodec is now codec.New().
    * [types] [#2343](https://github.com/cosmos/cosmos-sdk/issues/2343) Make sdk.Msg have a names field, to facilitate automatic tagging.
    * [baseapp] [#2366](https://github.com/cosmos/cosmos-sdk/issues/2366) Automatically add action tags to all messages
    * [x/auth] [#2377](https://github.com/cosmos/cosmos-sdk/issues/2377) auth.StdSignMsg -> txbuilder.StdSignMsg
    * [x/staking] [#2244](https://github.com/cosmos/cosmos-sdk/issues/2244) staking now holds a consensus-address-index instead of a consensus-pubkey-index
    * [x/staking] [#2236](https://github.com/cosmos/cosmos-sdk/issues/2236) more distribution hooks for distribution
    * [x/stake] [#2394](https://github.com/cosmos/cosmos-sdk/issues/2394) Split up UpdateValidator into distinct state transitions applied only in EndBlock
    * [x/slashing] [#2480](https://github.com/cosmos/cosmos-sdk/issues/2480) Fix signing info handling bugs & faulty slashing
    * [x/stake] [#2412](https://github.com/cosmos/cosmos-sdk/issues/2412) Added an unbonding validator queue to EndBlock to automatically update validator.Status when finished Unbonding
    * [x/stake] [#2500](https://github.com/cosmos/cosmos-sdk/issues/2500) Block conflicting redelegations until we add an index
    * [x/params] Global Paramstore refactored
    * [types] [#2506](https://github.com/cosmos/cosmos-sdk/issues/2506) sdk.Dec MarshalJSON now marshals as a normal Decimal, with 10 digits of decimal precision
    * [x/stake] [#2508](https://github.com/cosmos/cosmos-sdk/issues/2508) Utilize Tendermint power for validator power key
    * [x/stake] [#2531](https://github.com/cosmos/cosmos-sdk/issues/2531) Remove all inflation logic
    * [x/mint] [#2531](https://github.com/cosmos/cosmos-sdk/issues/2531) Add minting module and inflation logic
    * [x/auth] [#2540](https://github.com/cosmos/cosmos-sdk/issues/2540) Rename `AccountMapper` to `AccountKeeper`.
    * [types] [#2456](https://github.com/cosmos/cosmos-sdk/issues/2456) Renamed msg.Name() and msg.Type() to msg.Type() and msg.Route() respectively

* Tendermint
    * Update tendermint version from v0.23.0 to v0.25.0, notable changes
        * Mempool now won't build too large blocks, or too computationally expensive blocks
        * Maximum tx sizes and gas are now removed, and are implicitly the blocks maximums
        * ABCI validators no longer send the pubkey. The pubkey is only sent in validator updates
        * Validator set changes are now delayed by one block
        * Block header now includes the next validator sets hash
        * BFT time is implemented
        * Secp256k1 signature format has changed
        * There is now a threshold multisig format
        * See the [tendermint changelog](https://github.com/tendermint/tendermint/blob/master/CHANGELOG.md) for other changes.

FEATURES

* Gaia REST API (`gaiacli advanced rest-server`)

    * [gaia-lite] Endpoints to query staking pool and params
    * [gaia-lite] [#2110](https://github.com/cosmos/cosmos-sdk/issues/2110) Add support for `simulate=true` requests query argument to endpoints that send txs to run simulations of transactions
    * [gaia-lite] [#966](https://github.com/cosmos/cosmos-sdk/issues/966) Add support for `generate_only=true` query argument to generate offline unsigned transactions
    * [gaia-lite] [#1953](https://github.com/cosmos/cosmos-sdk/issues/1953) Add /sign endpoint to sign transactions generated with `generate_only=true`.
    * [gaia-lite] [#1954](https://github.com/cosmos/cosmos-sdk/issues/1954) Add /broadcast endpoint to broadcast transactions signed by the /sign endpoint.
    * [gaia-lite] [#2113](https://github.com/cosmos/cosmos-sdk/issues/2113) Rename `/accounts/{address}/send` to `/bank/accounts/{address}/transfers`, rename `/accounts/{address}` to `/auth/accounts/{address}`, replace `proposal-id` with `proposalId` in all gov endpoints
    * [gaia-lite] [#2478](https://github.com/cosmos/cosmos-sdk/issues/2478) Add query gov proposal's deposits endpoint
    * [gaia-lite] [#2477](https://github.com/cosmos/cosmos-sdk/issues/2477) Add query validator's outgoing redelegations and unbonding delegations endpoints

* Gaia CLI (`gaiacli`)

    * [cli] Cmds to query staking pool and params
    * [gov][cli] [#2062](https://github.com/cosmos/cosmos-sdk/issues/2062) added `--proposal` flag to `submit-proposal` that allows a JSON file containing a proposal to be passed in
    * [#2040](https://github.com/cosmos/cosmos-sdk/issues/2040) Add `--bech` to `gaiacli keys show` and respective REST endpoint to
    provide desired Bech32 prefix encoding
    * [cli] [#2047](https://github.com/cosmos/cosmos-sdk/issues/2047) [#2306](https://github.com/cosmos/cosmos-sdk/pull/2306) Passing --gas=simulate triggers a simulation of the tx before the actual execution.
    The gas estimate obtained via the simulation will be used as gas limit in the actual execution.
    * [cli] [#2047](https://github.com/cosmos/cosmos-sdk/issues/2047) The --gas-adjustment flag can be used to adjust the estimate obtained via the simulation triggered by --gas=simulate.
    * [cli] [#2110](https://github.com/cosmos/cosmos-sdk/issues/2110) Add --dry-run flag to perform a simulation of a transaction without broadcasting it. The --gas flag is ignored as gas would be automatically estimated.
    * [cli] [#2204](https://github.com/cosmos/cosmos-sdk/issues/2204) Support generating and broadcasting messages with multiple signatures via command line:
        * [#966](https://github.com/cosmos/cosmos-sdk/issues/966) Add --generate-only flag to build an unsigned transaction and write it to STDOUT.
        * [#1953](https://github.com/cosmos/cosmos-sdk/issues/1953) New `sign` command to sign transactions generated with the --generate-only flag.
        * [#1954](https://github.com/cosmos/cosmos-sdk/issues/1954) New `broadcast` command to broadcast transactions generated offline and signed with the `sign` command.
    * [cli] [#2220](https://github.com/cosmos/cosmos-sdk/issues/2220) Add `gaiacli config` feature to interactively create CLI config files to reduce the number of required flags
    * [stake][cli] [#1672](https://github.com/cosmos/cosmos-sdk/issues/1672) Introduced
    new commission flags for validator commands `create-validator` and `edit-validator`.
    * [stake][cli] [#1890](https://github.com/cosmos/cosmos-sdk/issues/1890) Add `--genesis-format` flag to `gaiacli tx create-validator` to produce transactions in genesis-friendly format.
    * [cli][#2554](https://github.com/cosmos/cosmos-sdk/issues/2554) Make `gaiacli keys show` multisig ready.

* Gaia

    * [cli] [#2170](https://github.com/cosmos/cosmos-sdk/issues/2170) added ability to show the node's address via `gaiad tendermint show-address`
    * [simulation] [#2313](https://github.com/cosmos/cosmos-sdk/issues/2313) Reworked `make test_sim_gaia_slow` to `make test_sim_gaia_full`, now simulates from multiple starting seeds in parallel
    * [cli] [#1921](https://github.com/cosmos/cosmos-sdk/issues/1921)
        * New configuration file `gaiad.toml` is now created to host Gaia-specific configuration.
        * New --minimum_fees/minimum_fees flag/config option to set a minimum fee.

* SDK
    * [querier] added custom querier functionality, so ABCI query requests can be handled by keepers
    * [simulation] [#1924](https://github.com/cosmos/cosmos-sdk/issues/1924) allow operations to specify future operations
    * [simulation] [#1924](https://github.com/cosmos/cosmos-sdk/issues/1924) Add benchmarking capabilities, with makefile commands "test_sim_gaia_benchmark, test_sim_gaia_profile"
    * [simulation] [#2349](https://github.com/cosmos/cosmos-sdk/issues/2349) Add time-based future scheduled operations to simulator
    * [x/auth] [#2376](https://github.com/cosmos/cosmos-sdk/issues/2376) Remove FeePayer() from StdTx
    * [x/stake] [#1672](https://github.com/cosmos/cosmos-sdk/issues/1672) Implement
    basis for the validator commission model.
    * [x/auth] Support account removal in the account mapper.

IMPROVEMENTS

* [tools] Improved terraform and ansible scripts for infrastructure deployment
* [tools] Added ansible script to enable process core dumps

* Gaia REST API (`gaiacli advanced rest-server`)

    * [x/stake] [#2000](https://github.com/cosmos/cosmos-sdk/issues/2000) Added tests for new staking endpoints
    * [gaia-lite] [#2445](https://github.com/cosmos/cosmos-sdk/issues/2445) Standarized REST error responses
    * [gaia-lite] Added example to Swagger specification for /keys/seed.
    * [x/stake] Refactor REST utils

* Gaia CLI (`gaiacli`)

    * [cli] [#2060](https://github.com/cosmos/cosmos-sdk/issues/2060) removed `--select` from `block` command
    * [cli] [#2128](https://github.com/cosmos/cosmos-sdk/issues/2128) fixed segfault when exporting directly after `gaiad init`
    * [cli] [#1255](https://github.com/cosmos/cosmos-sdk/issues/1255) open KeyBase in read-only mode
    for query-purpose CLI commands
    * [docs] Added commands for querying governance deposits, votes and tally

* Gaia

    * [x/stake] [#2023](https://github.com/cosmos/cosmos-sdk/pull/2023) Terminate iteration loop in `UpdateBondedValidators` and `UpdateBondedValidatorsFull` when the first revoked validator is encountered and perform a sanity check.
    * [x/auth] Signature verification's gas cost now accounts for pubkey type. [#2046](https://github.com/tendermint/tendermint/pull/2046)
    * [x/stake] [x/slashing] Ensure delegation invariants to jailed validators [#1883](https://github.com/cosmos/cosmos-sdk/issues/1883).
    * [x/stake] Improve speed of GetValidator, which was shown to be a performance bottleneck. [#2046](https://github.com/tendermint/tendermint/pull/2200)
    * [x/stake] [#2435](https://github.com/cosmos/cosmos-sdk/issues/2435) Improve memory efficiency of getting the various store keys
    * [genesis] [#2229](https://github.com/cosmos/cosmos-sdk/issues/2229) Ensure that there are no duplicate accounts or validators in the genesis state.
    * [genesis] [#2450](https://github.com/cosmos/cosmos-sdk/issues/2450) Validate staking genesis parameters.
    * Add SDK validation to `config.toml` (namely disabling `create_empty_blocks`) [#1571](https://github.com/cosmos/cosmos-sdk/issues/1571)
    * [#1941](https://github.com/cosmos/cosmos-sdk/issues/1941) Version is now inferred via `git describe --tags`.
    * [x/distribution] [#1671](https://github.com/cosmos/cosmos-sdk/issues/1671) add distribution types and tests

* SDK
    * [tools] Make get_vendor_deps deletes `.vendor-new` directories, in case scratch files are present.
    * [spec] Added simple piggy bank distribution spec
    * [cli] [#1632](https://github.com/cosmos/cosmos-sdk/issues/1632) Add integration tests to ensure `basecoind init && basecoind` start sequences run successfully for both `democoin` and `basecoin` examples.
    * [store] Speedup IAVL iteration, and consequently everything that requires IAVL iteration. [#2143](https://github.com/cosmos/cosmos-sdk/issues/2143)
    * [store] [#1952](https://github.com/cosmos/cosmos-sdk/issues/1952), [#2281](https://github.com/cosmos/cosmos-sdk/issues/2281) Update IAVL dependency to v0.11.0
    * [simulation] Make timestamps randomized [#2153](https://github.com/cosmos/cosmos-sdk/pull/2153)
    * [simulation] Make logs not just pure strings, speeding it up by a large factor at greater block heights [#2282](https://github.com/cosmos/cosmos-sdk/issues/2282)
    * [simulation] Add a concept of weighting the operations [#2303](https://github.com/cosmos/cosmos-sdk/issues/2303)
    * [simulation] Logs get written to file if large, and also get printed on panics [#2285](https://github.com/cosmos/cosmos-sdk/issues/2285)
    * [simulation] Bank simulations now makes testing auth configurable [#2425](https://github.com/cosmos/cosmos-sdk/issues/2425)
    * [gaiad] [#1992](https://github.com/cosmos/cosmos-sdk/issues/1992) Add optional flag to `gaiad testnet` to make config directory of daemon (default `gaiad`) and cli (default `gaiacli`) configurable
    * [x/stake] Add stake `Queriers` for Gaia-lite endpoints. This increases the staking endpoints performance by reusing the staking `keeper` logic for queries. [#2249](https://github.com/cosmos/cosmos-sdk/pull/2149)
    * [store] [#2017](https://github.com/cosmos/cosmos-sdk/issues/2017) Refactor
    gas iterator gas consumption to only consume gas for iterator creation and `Next`
    calls which includes dynamic consumption of value length.
    * [types/decimal] [#2378](https://github.com/cosmos/cosmos-sdk/issues/2378) - Added truncate functionality to decimal
    * [client] [#1184](https://github.com/cosmos/cosmos-sdk/issues/1184) Remove unused `client/tx/sign.go`.
    * [tools] [#2464](https://github.com/cosmos/cosmos-sdk/issues/2464) Lock binary dependencies to a specific version
    * #2573 [x/distribution] add accum invariance

BUG FIXES

* Gaia CLI (`gaiacli`)

    * [cli] [#1997](https://github.com/cosmos/cosmos-sdk/issues/1997) Handle panics gracefully when `gaiacli stake {delegation,unbond}` fail to unmarshal delegation.
    * [cli] [#2265](https://github.com/cosmos/cosmos-sdk/issues/2265) Fix JSON formatting of the `gaiacli send` command.
    * [cli] [#2547](https://github.com/cosmos/cosmos-sdk/issues/2547) Mark --to and --amount as required flags for `gaiacli tx send`.

* Gaia

    * [x/stake] Return correct Tendermint validator update set on `EndBlocker` by not
    including non previously bonded validators that have zero power. [#2189](https://github.com/cosmos/cosmos-sdk/issues/2189)
    * [docs] Fixed light client section links

* SDK
    * [#1988](https://github.com/cosmos/cosmos-sdk/issues/1988) Make us compile on OpenBSD (disable ledger)
    * [#2105](https://github.com/cosmos/cosmos-sdk/issues/2105) Fix DB Iterator leak, which may leak a go routine.
    * [ledger] [#2064](https://github.com/cosmos/cosmos-sdk/issues/2064) Fix inability to sign and send transactions via the LCD by
    loading a Ledger device at runtime.
    * [#2158](https://github.com/cosmos/cosmos-sdk/issues/2158) Fix non-deterministic ordering of validator iteration when slashing in `gov EndBlocker`
    * [simulation] [#1924](https://github.com/cosmos/cosmos-sdk/issues/1924) Make simulation stop on SIGTERM
    * [#2388](https://github.com/cosmos/cosmos-sdk/issues/2388) Remove dependency on deprecated tendermint/tmlibs repository.
    * [#2416](https://github.com/cosmos/cosmos-sdk/issues/2416) Refactored `InitializeTestLCD` to properly include proposing validator in genesis state.
    * #2573 [x/distribution] accum invariance bugfix
    * #2573 [x/slashing] unbonding-delegation slashing invariance bugfix

## 0.24.2

*August 22nd, 2018*.

BUG FIXES

* Tendermint
    * Fix unbounded consensus WAL growth

## 0.24.1

*August 21st, 2018*.

BUG FIXES

* Gaia
    * [x/slashing] Evidence tracking now uses validator address instead of validator pubkey

## 0.24.0

*August 13th, 2018*.

BREAKING CHANGES

* Gaia REST API (`gaiacli advanced rest-server`)

    * [x/stake] [#1880](https://github.com/cosmos/cosmos-sdk/issues/1880) More REST-ful endpoints (large refactor)
    * [x/slashing] [#1866](https://github.com/cosmos/cosmos-sdk/issues/1866) `/slashing/signing_info` takes cosmosvalpub instead of cosmosvaladdr
    * use time.Time instead of int64 for time. See Tendermint v0.23.0
    * Signatures are no longer Amino encoded with prefixes (just encoded as raw
    bytes) - see Tendermint v0.23.0

* Gaia CLI (`gaiacli`)

    * [x/stake] change `--keybase-sig` to `--identity`
    * [x/stake] [#1828](https://github.com/cosmos/cosmos-sdk/issues/1828) Force user to specify amount on create-validator command by removing default
    * [x/gov] Change `--proposalID` to `--proposal-id`
    * [x/stake, x/gov] [#1606](https://github.com/cosmos/cosmos-sdk/issues/1606) Use `--from` instead of adhoc flags like `--address-validator`
    and `--proposer` to indicate the sender address.
    * [#1551](https://github.com/cosmos/cosmos-sdk/issues/1551) Remove `--name` completely
    * Genesis/key creation (`gaiad init`) now supports user-provided key passwords

* Gaia

    * [x/stake] Inflation doesn't use rationals in calculation (performance boost)
    * [x/stake] Persist a map from `addr->pubkey` in the state since BeginBlock
    doesn't provide pubkeys.
    * [x/gov] [#1781](https://github.com/cosmos/cosmos-sdk/issues/1781) Added tags sub-package, changed tags to use dash-case
    * [x/gov] [#1688](https://github.com/cosmos/cosmos-sdk/issues/1688) Governance parameters are now stored in globalparams store
    * [x/gov] [#1859](https://github.com/cosmos/cosmos-sdk/issues/1859) Slash validators who do not vote on a proposal
    * [x/gov] [#1914](https://github.com/cosmos/cosmos-sdk/issues/1914) added TallyResult type that gets stored in Proposal after tallying is finished

* SDK

    * [baseapp] Msgs are no longer run on CheckTx, removed `ctx.IsCheckTx()`
    * [baseapp] NewBaseApp constructor takes sdk.TxDecoder as argument instead of wire.Codec
    * [types] sdk.NewCoin takes sdk.Int, sdk.NewInt64Coin takes int64
    * [x/auth] Default TxDecoder can be found in `x/auth` rather than baseapp
    * [client] [#1551](https://github.com/cosmos/cosmos-sdk/issues/1551): Refactored `CoreContext` to `TxContext` and `QueryContext`
        * Removed all tx related fields and logic (building & signing) to separate
      structure `TxContext` in `x/auth/client/context`

* Tendermint
    * v0.22.5 -> See [Tendermint PR](https://github.com/tendermint/tendermint/pull/1966)
        * change all the cryptography imports.
    * v0.23.0 -> See
    [Changelog](https://github.com/tendermint/tendermint/blob/v0.23.0/CHANGELOG.md#0230)
    and [SDK PR](https://github.com/cosmos/cosmos-sdk/pull/1927)
        * BeginBlock no longer includes crypto.Pubkey
        * use time.Time instead of int64 for time.

FEATURES

* Gaia REST API (`gaiacli advanced rest-server`)

    * [x/gov] Can now query governance proposals by ProposalStatus

* Gaia CLI (`gaiacli`)

    * [x/gov] added `query-proposals` command. Can filter by `depositer`, `voter`, and `status`
    * [x/stake] [#2043](https://github.com/cosmos/cosmos-sdk/issues/2043) Added staking query cli cmds for unbonding-delegations and redelegations

* Gaia

    * [networks] Added ansible scripts to upgrade seed nodes on a network

* SDK
    * [x/mock/simulation] Randomized simulation framework
        * Modules specify invariants and operations, preferably in an x/[module]/simulation package
        * Modules can test random combinations of their own operations
        * Applications can integrate operations and invariants from modules together for an integrated simulation
        * Simulates Tendermint's algorithm for validator set updates
        * Simulates validator signing/downtime with a Markov chain, and occaisional double-signatures
        * Includes simulated operations & invariants for staking, slashing, governance, and bank modules
    * [store] [#1481](https://github.com/cosmos/cosmos-sdk/issues/1481) Add transient store
    * [baseapp] Initialize validator set on ResponseInitChain
    * [baseapp] added BaseApp.Seal - ability to seal baseapp parameters once they've been set
    * [cosmos-sdk-cli] New `cosmos-sdk-cli` tool to quickly initialize a new
    SDK-based project
    * [scripts] added log output monitoring to DataDog using Ansible scripts

IMPROVEMENTS

* Gaia

    * [spec] [#967](https://github.com/cosmos/cosmos-sdk/issues/967) Inflation and distribution specs drastically improved
    * [x/gov] [#1773](https://github.com/cosmos/cosmos-sdk/issues/1773) Votes on a proposal can now be queried
    * [x/gov] Initial governance parameters can now be set in the genesis file
    * [x/stake] [#1815](https://github.com/cosmos/cosmos-sdk/issues/1815) Sped up the processing of `EditValidator` txs.
    * [config] [#1930](https://github.com/cosmos/cosmos-sdk/issues/1930) Transactions indexer indexes all tags by default.
    * [ci] [#2057](https://github.com/cosmos/cosmos-sdk/pull/2057) Run `make localnet-start` on every commit and ensure network reaches at least 10 blocks

* SDK
    * [baseapp] [#1587](https://github.com/cosmos/cosmos-sdk/issues/1587) Allow any alphanumeric character in route
    * [baseapp] Allow any alphanumeric character in route
    * [tools] Remove `rm -rf vendor/` from `make get_vendor_deps`
    * [x/auth] Recover ErrorOutOfGas panic in order to set sdk.Result attributes correctly
    * [x/auth] [#2376](https://github.com/cosmos/cosmos-sdk/issues/2376) No longer runs any signature in a multi-msg, if any account/sequence number is wrong.
    * [x/auth] [#2376](https://github.com/cosmos/cosmos-sdk/issues/2376) No longer charge gas for subtracting fees
    * [x/bank] Unit tests are now table-driven
    * [tests] Add tests to example apps in docs
    * [tests] Fixes ansible scripts to work with AWS too
    * [tests] [#1806](https://github.com/cosmos/cosmos-sdk/issues/1806) CLI tests are now behind the build flag 'cli_test', so go test works on a new repo

BUG FIXES

* Gaia CLI (`gaiacli`)

    * [#1766](https://github.com/cosmos/cosmos-sdk/issues/1766) Fixes bad example for keybase identity
    * [x/stake] [#2021](https://github.com/cosmos/cosmos-sdk/issues/2021) Fixed repeated CLI commands in staking

* Gaia
    * [x/stake] [#2077](https://github.com/cosmos/cosmos-sdk/pull/2077) Fixed invalid cliff power comparison
    * [#1804](https://github.com/cosmos/cosmos-sdk/issues/1804) Fixes gen-tx genesis generation logic temporarily until upstream updates
    * [#1799](https://github.com/cosmos/cosmos-sdk/issues/1799) Fix `gaiad export`
    * [#1839](https://github.com/cosmos/cosmos-sdk/issues/1839) Fixed bug where intra-tx counter wasn't set correctly for genesis validators
    * [x/stake] [#1858](https://github.com/cosmos/cosmos-sdk/issues/1858) Fixed bug where the cliff validator was not updated correctly
    * [tests] [#1675](https://github.com/cosmos/cosmos-sdk/issues/1675) Fix non-deterministic `test_cover`
    * [tests] [#1551](https://github.com/cosmos/cosmos-sdk/issues/1551) Fixed invalid LCD test JSON payload in `doIBCTransfer`
    * [basecoin] Fixes coin transaction failure and account query [discussion](https://forum.cosmos.network/t/unmarshalbinarybare-expected-to-read-prefix-bytes-75fbfab8-since-it-is-registered-concrete-but-got-0a141dfa/664/6)
    * [x/gov] [#1757](https://github.com/cosmos/cosmos-sdk/issues/1757) Fix VoteOption conversion to String
    * [x/stake] [#2083] Fix broken invariant of bonded validator power decrease

## 0.23.1

*July 27th, 2018*.

BUG FIXES

* [tendermint] Update to v0.22.8
    * [consensus, blockchain] Register the Evidence interface so it can be
    marshalled/unmarshalled by the blockchain and consensus reactors

## 0.23.0

*July 25th, 2018*.

BREAKING CHANGES

* [x/stake] Fixed the period check for the inflation calculation

IMPROVEMENTS

* [cli] Improve error messages for all txs when the account doesn't exist
* [tendermint] Update to v0.22.6
    * Updates the crypto imports/API (#1966)
* [x/stake] Add revoked to human-readable validator

BUG FIXES

* [tendermint] Update to v0.22.6
    * Fixes some security vulnerabilities reported in the [Bug Bounty](https://hackerone.com/tendermint)
* [#1797](https://github.com/cosmos/cosmos-sdk/issues/1797) Fix off-by-one error in slashing for downtime
* [#1787](https://github.com/cosmos/cosmos-sdk/issues/1787) Fixed bug where Tally fails due to revoked/unbonding validator
* [#1666](https://github.com/cosmos/cosmos-sdk/issues/1666) Add intra-tx counter to the genesis validators

## 0.22.0

*July 16th, 2018*.

BREAKING CHANGES

* [x/gov] Increase VotingPeriod, DepositPeriod, and MinDeposit

IMPROVEMENTS

* [gaiad] Default config updates:
    * `timeout_commit=5000` so blocks only made every 5s
    * `prof_listen_addr=localhost:6060` so profile server is on by default
    * `p2p.send_rate` and `p2p.recv_rate` increases 10x (~5MB/s)

BUG FIXES

* [server] Fix to actually overwrite default tendermint config

## 0.21.1

*July 14th, 2018*.

BUG FIXES

* [build] Added Ledger build support via `LEDGER_ENABLED=true|false`
    * True by default except when cross-compiling

## 0.21.0

*July 13th, 2018*.

BREAKING CHANGES

* [x/stake] Specify DelegatorAddress in MsgCreateValidator
* [x/stake] Remove the use of global shares in the pool
    * Remove the use of `PoolShares` type in `x/stake/validator` type - replace with `Status` `Tokens` fields
* [x/auth] NewAccountMapper takes a constructor instead of a prototype
* [keys] Keybase.Update function now takes in a function to get the newpass, rather than the password itself

FEATURES

* [baseapp] NewBaseApp now takes option functions as parameters

IMPROVEMENTS

* Updated docs folder to accommodate cosmos.network docs project
* [store] Added support for tracing multi-store operations via `--trace-store`
* [store] Pruning strategy configurable with pruning flag on gaiad start

BUG FIXES

* [#1630](https://github.com/cosmos/cosmos-sdk/issues/1630) - redelegation nolonger removes tokens from the delegator liquid account
* [keys] [#1629](https://github.com/cosmos/cosmos-sdk/issues/1629) - updating password no longer asks for a new password when the first entered password was incorrect
* [lcd] importing an account would create a random account
* [server] 'gaiad init' command family now writes provided name as the moniker in `config.toml`
* [build] Added Ledger build support via `LEDGER_ENABLED=true|false`
    * True by default except when cross-compiling

## 0.20.0

*July 10th, 2018*.

BREAKING CHANGES

* msg.GetSignBytes() returns sorted JSON (by key)
* msg.GetSignBytes() field changes
    * `msg_bytes` -> `msgs`
    * `fee_bytes` -> `fee`
* Update Tendermint to v0.22.2
    * Default ports changed from 466xx to 266xx
    * Amino JSON uses type names instead of prefix bytes
    * ED25519 addresses are the first 20-bytes of the SHA256 of the raw 32-byte
    pubkey (Instead of RIPEMD160)
    * go-crypto, abci, tmlibs have been merged into Tendermint
        * The keys sub-module is now in the SDK
    * Various other fixes
* [auth] Signers of a transaction now only sign over their own account and sequence number
* [auth] Removed MsgChangePubKey
* [auth] Removed SetPubKey from account mapper
* [auth] AltBytes renamed to Memo, now a string, max 100 characters, costs a bit of gas
* [types] `GetMsg()` -> `GetMsgs()` as txs wrap many messages
* [types] Removed GetMemo from Tx (it is still on StdTx)
* [types] renamed rational.Evaluate to rational.Round{Int64, Int}
* [types] Renamed `sdk.Address` to `sdk.AccAddress`/`sdk.ValAddress`
* [types] `sdk.AccAddress`/`sdk.ValAddress` natively marshals to Bech32 in String, Sprintf (when used with `%s`), and MarshalJSON
* [keys] Keybase and Ledger support from go-crypto merged into the SDK in the `crypto` folder
* [cli] Rearranged commands under subcommands
* [x/slashing] Update slashing for unbonding period
    * Slash according to power at time of infraction instead of power at
    time of discovery
    * Iterate through unbonding delegations & redelegations which contributed
    to an infraction, slash them proportional to their stake at the time
    * Add REST endpoint to unrevoke a validator previously revoked for downtime
    * Add REST endpoint to retrieve liveness signing information for a validator
* [x/stake] Remove Tick and add EndBlocker
* [x/stake] most index keys nolonger hold a value - inputs are rearranged to form the desired key
* [x/stake] store-value for delegation, validator, ubd, and red do not hold duplicate information contained store-key
* [x/stake] Introduce concept of unbonding for delegations and validators
    * `gaiacli stake unbond` replaced with `gaiacli stake begin-unbonding`
    * Introduced:
        * `gaiacli stake complete-unbonding`
        * `gaiacli stake begin-redelegation`
        * `gaiacli stake complete-redelegation`
* [lcd] Switch key creation output to return bech32
* [lcd] Removed shorthand CLI flags (`a`, `c`, `n`, `o`)
* [gaiad] genesis transactions now use bech32 addresses / pubkeys
* [gov] VoteStatus renamed to ProposalStatus
* [gov] VoteOption, ProposalType, and ProposalStatus all marshal to string form in JSON

DEPRECATED

* [cli] Deprecated `--name` flag in commands that send txs, in favor of `--from`

FEATURES

* [x/gov] Implemented MVP
    * Supported proposal types: just binary (pass/fail) TextProposals for now
    * Proposals need deposits to be votable; deposits are burned if proposal fails
    * Delegators delegate votes to validator by default but can override (for their stake)
* [gaiacli] Ledger support added
    * You can now use a Ledger with `gaiacli --ledger` for all key-related commands
    * Ledger keys can be named and tracked locally in the key DB
* [gaiacli] You can now attach a simple text-only memo to any transaction, with the `--memo` flag
* [gaiacli] added the following flags for commands that post transactions to the chain:
    * async -- send the tx without waiting for a tendermint response
    * json -- return the output in json format for increased readability
    * print-response -- return the tx response. (includes fields like gas cost)
* [lcd] Queried TXs now include the tx hash to identify each tx
* [mockapp] CompleteSetup() no longer takes a testing parameter
* [x/bank] Add benchmarks for signing and delivering a block with a single bank transaction
    * Run with `cd x/bank && go test --bench=.`
* [tools] make get_tools installs tendermint's linter, and gometalinter
* [tools] Switch gometalinter to the stable version
* [tools] Add the following linters
    * misspell
    * gofmt
    * go vet -composites=false
    * unconvert
    * ineffassign
    * errcheck
    * unparam
    * gocyclo
* [tools] Added `make format` command to automate fixing misspell and gofmt errors.
* [server] Default config now creates a profiler at port 6060, and increase p2p send/recv rates
* [types] Switches internal representation of Int/Uint/Rat to use pointers
* [types] Added MinInt and MinUint functions
* [gaiad] `unsafe_reset_all` now resets addrbook.json
* [democoin] add x/oracle, x/assoc
* [tests] created a randomized testing framework.
    * Currently bank has limited functionality in the framework
    * Auth has its invariants checked within the framework
* [tests] Add WaitForNextNBlocksTM helper method
* [keys] New keys now have 24 word recovery keys, for heightened security

* [keys] Add a temporary method for exporting the private key

IMPROVEMENTS

* [x/bank] Now uses go-wire codec instead of 'encoding/json'
* [x/auth] Now uses go-wire codec instead of 'encoding/json'
* revised use of endblock and beginblock
* [stake] module reorganized to include `types` and `keeper` package
* [stake] keeper always loads the store (instead passing around which doesn't really boost efficiency)
* [stake] edit-validator changes now can use the keyword [do-not-modify] to not modify unspecified `--flag` (aka won't set them to `""` value)
* [stake] offload more generic functionality from the handler into the keeper
* [stake] clearer staking logic
* [types] added common tag constants
* [keys] improve error message when deleting non-existent key
* [gaiacli] improve error messages on `send` and `account` commands
* added contributing guidelines
* [docs] Added commands for governance CLI on testnet README

BUG FIXES

* [x/slashing] [#1510](https://github.com/cosmos/cosmos-sdk/issues/1510) Unrevoked validators cannot un-revoke themselves
* [x/stake] [#1513](https://github.com/cosmos/cosmos-sdk/issues/1513) Validators slashed to zero power are unbonded and removed from the store
* [x/stake] [#1567](https://github.com/cosmos/cosmos-sdk/issues/1567) Validators decreased in power but not unbonded are now updated in Tendermint
* [x/stake] error strings lower case
* [x/stake] pool loose tokens now accounts for unbonding and unbonding tokens not associated with any validator
* [x/stake] fix revoke bytes ordering (was putting revoked candidates at the top of the list)
* [x/stake] bond count was counting revoked validators as bonded, fixed
* [gaia] Added self delegation for validators in the genesis creation
* [lcd] tests now don't depend on raw json text
* Retry on HTTP request failure in CLI tests, add option to retry tests in Makefile
* Fixed bug where chain ID wasn't passed properly in x/bank REST handler, removed Viper hack from ante handler
* Fixed bug where `democli account` didn't decode the account data correctly
* [#872](https://github.com/cosmos/cosmos-sdk/issues/872) - recovery phrases no longer all end in `abandon`
* [#887](https://github.com/cosmos/cosmos-sdk/issues/887) - limit the size of rationals that can be passed in from user input
* [#1052](https://github.com/cosmos/cosmos-sdk/issues/1052) - Make all now works
* [#1258](https://github.com/cosmos/cosmos-sdk/issues/1258) - printing big.rat's can no longer overflow int64
* [#1259](https://github.com/cosmos/cosmos-sdk/issues/1259) - fix bug where certain tests that could have a nil pointer in defer
* [#1343](https://github.com/cosmos/cosmos-sdk/issues/1343) - fixed unnecessary parallelism in CI
* [#1353](https://github.com/cosmos/cosmos-sdk/issues/1353) - CLI: Show pool shares fractions in human-readable format
* [#1367](https://github.com/cosmos/cosmos-sdk/issues/1367) - set ChainID in InitChain
* [#1461](https://github.com/cosmos/cosmos-sdk/issues/1461) - CLI tests now no longer reset your local environment data
* [#1505](https://github.com/cosmos/cosmos-sdk/issues/1505) - `gaiacli stake validator` no longer panics if validator doesn't exist
* [#1565](https://github.com/cosmos/cosmos-sdk/issues/1565) - fix cliff validator persisting when validator set shrinks from max
* [#1287](https://github.com/cosmos/cosmos-sdk/issues/1287) - prevent zero power validators at genesis
* [x/stake] fix bug when unbonding/redelegating using `--shares-percent`
* [#1010](https://github.com/cosmos/cosmos-sdk/issues/1010) - two validators can't bond with the same pubkey anymore

## 0.19.0

*June 13, 2018*.

BREAKING CHANGES

* msg.GetSignBytes() now returns bech32-encoded addresses in all cases
* [lcd] REST end-points now include gas
* sdk.Coin now uses sdk.Int, a big.Int wrapper with 256bit range cap

FEATURES

* [x/auth] Added AccountNumbers to BaseAccount and StdTxs to allow for replay protection with account pruning
* [lcd] added an endpoint to query for the SDK version of the connected node

IMPROVEMENTS

* export command now writes current validator set for Tendermint
* [tests] Application module tests now use a mock application
* [gaiacli] Fix error message when account isn't found when running gaiacli account
* [lcd] refactored to eliminate use of global variables, and interdependent tests
* [tests] Added testnet command to gaiad
* [tests] Added localnet targets to Makefile
* [x/stake] More stake tests added to test ByPower index

FIXES

* Fixes consensus fault on testnet - see postmortem [here](https://github.com/cosmos/cosmos-sdk/issues/1197#issuecomment-396823021)
* [x/stake] bonded inflation removed, non-bonded inflation partially implemented
* [lcd] Switch to bech32 for addresses on all human readable inputs and outputs
* [lcd] fixed tx indexing/querying
* [cli] Added `--gas` flag to specify transaction gas limit
* [gaia] Registered slashing message handler
* [x/slashing] Set signInfo.StartHeight correctly for newly bonded validators

FEATURES

* [docs] Reorganize documentation
* [docs] Update staking spec, create WIP spec for slashing, and fees

## 0.18.0

*June 9, 2018*.

BREAKING CHANGES

* [stake] candidate -> validator throughout (details in refactor comment)
* [stake] delegate-bond -> delegation throughout
* [stake] `gaiacli query validator` takes and argument instead of using the `--address-candidate` flag
* [stake] introduce `gaiacli query delegations`
* [stake] staking refactor
    * ValidatorsBonded store now take sorted pubKey-address instead of validator owner-address,
    is sorted like Tendermint by pk's address
    * store names more understandable
    * removed temporary ToKick store, just needs a local map!
    * removed distinction between candidates and validators
        * everything is now a validator
        * only validators with a status == bonded are actively validating/receiving rewards
    * Introduction of Unbonding fields, lowlevel logic throughout (not fully implemented with queue)
    * Introduction of PoolShares type within validators,
    replaces three rational fields (BondedShares, UnbondingShares, UnbondedShares
* [x/auth] move stuff specific to auth anteHandler to the auth module rather than the types folder. This includes:
    * StdTx (and its related stuff i.e. StdSignDoc, etc)
    * StdFee
    * StdSignature
    * Account interface
    * Related to this organization, I also:
* [x/auth] got rid of AccountMapper interface (in favor of the struct already in auth module)
* [x/auth] removed the FeeHandler function from the AnteHandler, Replaced with FeeKeeper
* [x/auth] Removed GetSignatures() from Tx interface (as different Tx styles might use something different than StdSignature)
* [store] Removed SubspaceIterator and ReverseSubspaceIterator from KVStore interface and replaced them with helper functions in /types
* [cli] rearranged commands under subcommands
* [stake] remove Tick and add EndBlocker
* Switch to bech32cosmos on all human readable inputs and outputs

FEATURES

* [x/auth] Added ability to change pubkey to auth module
* [baseapp] baseapp now has settable functions for filtering peers by address/port & public key
* [sdk] Gas consumption is now measured as transactions are executed
    * Transactions which run out of gas stop execution and revert state changes
    * A "simulate" query has been added to determine how much gas a transaction will need
    * Modules can include their own gas costs for execution of particular message types
* [stake] Seperation of fee distribution to a new module
* [stake] Creation of a validator/delegation generics in `/types`
* [stake] Helper Description of the store in x/stake/store.md
* [stake] removed use of caches in the stake keeper
* [stake] Added REST API
* [Makefile] Added terraform/ansible playbooks to easily create remote testnets on Digital Ocean

BUG FIXES

* [stake] staking delegator shares exchange rate now relative to equivalent-bonded-tokens the validator has instead of bonded tokens
  ^ this is important for unbonded validators in the power store!
* [cli] fixed cli-bash tests
* [ci] added cli-bash tests
* [basecoin] updated basecoin for stake and slashing
* [docs] fixed references to old cli commands
* [docs] Downgraded Swagger to v2 for downstream compatibility
* auto-sequencing transactions correctly
* query sequence via account store
* fixed duplicate pub_key in stake.Validator
* Auto-sequencing now works correctly
* [gaiacli] Fix error message when account isn't found when running gaiacli account

## 0.17.5

*June 5, 2018*.

Update to Tendermint v0.19.9 (Fix evidence reactor, mempool deadlock, WAL panic,
memory leak)

## 0.17.4

*May 31, 2018*.

Update to Tendermint v0.19.7 (WAL fixes and more)

## 0.17.3

*May 29, 2018*.

Update to Tendermint v0.19.6 (fix fast-sync halt)

## 0.17.2

*May 20, 2018*.

Update to Tendermint v0.19.5 (reduce WAL use, bound the mempool and some rpcs, improve logging)

## 0.17.1 (May 17, 2018)

Update to Tendermint v0.19.4 (fixes a consensus bug and improves logging)

## 0.17.0 (May 15, 2018)

BREAKING CHANGES

* [stake] MarshalJSON -> MarshalBinaryLengthPrefixed
* Queries against the store must be prefixed with the path "/store"

FEATURES

* [gaiacli] Support queries for candidates, delegator-bonds
* [gaiad] Added `gaiad export` command to export current state to JSON
* [x/bank] Tx tags with sender/recipient for indexing & later retrieval
* [x/stake] Tx tags with delegator/candidate for delegation & unbonding, and candidate info for declare candidate / edit validator

IMPROVEMENTS

* [gaiad] Update for Tendermint v0.19.3 (improve `/dump_consensus_state` and add
  `/consensus_state`)
* [spec/ibc] Added spec!
* [spec/stake] Cleanup structure, include details about slashing and
  auto-unbonding
* [spec/governance] Fixup some names and pseudocode
* NOTE: specs are still a work-in-progress ...

BUG FIXES

* Auto-sequencing now works correctly

## 0.16.0 (May 14th, 2018)

BREAKING CHANGES

* Move module REST/CLI packages to x/[module]/client/rest and x/[module]/client/cli
* Gaia simple-staking bond and unbond functions replaced
* [stake] Delegator bonds now store the height at which they were updated
* All module keepers now require a codespace, see basecoin or democoin for usage
* Many changes to names throughout
    * Type as a prefix naming convention applied (ex. BondMsg -> MsgBond)
    * Removed redundancy in names (ex. stake.StakingKeeper -> stake.Keeper)
* Removed SealedAccountMapper
* gaiad init now requires use of `--name` flag
* Removed Get from Msg interface
* types/rational now extends big.Rat

FEATURES:

* Gaia stake commands include, CreateValidator, EditValidator, Delegate, Unbond
* MountStoreWithDB without providing a custom store works.
* Repo is now lint compliant / GoMetaLinter with tendermint-lint integrated into CI
* Better key output, pubkey go-amino hex bytes now output by default
* gaiad init overhaul
    * Create genesis transactions with `gaiad init gen-tx`
    * New genesis account keys are automatically added to the client keybase (introduce `--client-home` flag)
    * Initialize with genesis txs using `--gen-txs` flag
* Context now has access to the application-configured logger
* Add (non-proof) subspace query helper functions
* Add more staking query functions: candidates, delegator-bonds

BUG FIXES

* Gaia now uses stake, ported from github.com/cosmos/gaia

## 0.15.1 (April 29, 2018)

IMPROVEMENTS:

* Update Tendermint to v0.19.1 (includes many rpc fixes)

## 0.15.0 (April 29, 2018)

NOTE: v0.15.0 is a large breaking change that updates the encoding scheme to use
[Amino](github.com/tendermint/go-amino).

For details on how this changes encoding for public keys and addresses,
see the [docs](https://github.com/tendermint/tendermint/blob/v0.19.1/docs/specification/new-spec/encoding.md#public-key-cryptography).

BREAKING CHANGES

* Remove go-wire, use go-amino
* [store] Add `SubspaceIterator` and `ReverseSubspaceIterator` to `KVStore` interface
* [basecoin] NewBasecoinApp takes a `dbm.DB` and uses namespaced DBs for substores

FEATURES:

* Add CacheContext
* Add auto sequencing to client
* Add FeeHandler to ante handler

BUG FIXES

* MountStoreWithDB without providing a custom store works.

## 0.14.1 (April 9, 2018)

BUG FIXES

* [gaiacli] Fix all commands (just a duplicate of basecli for now)

## 0.14.0 (April 9, 2018)

BREAKING CHANGES:

* [client/builder] Renamed to `client/core` and refactored to use a CoreContext
  struct
* [server] Refactor to improve useability and de-duplicate code
* [types] `Result.ToQuery -> Error.QueryResult`
* [makefile] `make build` and `make install` only build/install `gaiacli` and
  `gaiad`. Use `make build_examples` and `make install_examples` for
  `basecoind/basecli` and `democoind/democli`
* [staking] Various fixes/improvements

FEATURES:

* [democoin] Added Proof-of-Work module

BUG FIXES

* [client] Reuse Tendermint RPC client to avoid excessive open files
* [client] Fix setting log level
* [basecoin] Sort coins in genesis

## 0.13.1 (April 3, 2018)

BUG FIXES

* [x/ibc] Fix CLI and relay for IBC txs
* [x/stake] Various fixes/improvements

## 0.13.0 (April 2, 2018)

BREAKING CHANGES

* [basecoin] Remove cool/sketchy modules -> moved to new `democoin`
* [basecoin] NewBasecoinApp takes a `map[string]dbm.DB` as temporary measure
  to allow mounting multiple stores with their own DB until they can share one
* [x/staking] Renamed to `simplestake`
* [builder] Functions don't take `passphrase` as argument
* [server] GenAppParams returns generated seed and address
* [basecoind] `init` command outputs JSON of everything necessary for testnet
* [basecoind] `basecoin.db -> data/basecoin.db`
* [basecli] `data/keys.db -> keys/keys.db`

FEATURES

* [types] `Coin` supports direct arithmetic operations
* [basecoind] Add `show_validator` and `show_node_id` commands
* [x/stake] Initial merge of full staking module!
* [democoin] New example application to demo custom modules

IMPROVEMENTS

* [makefile] `make install`
* [testing] Use `/tmp` for directories so they don't get left in the repo

BUG FIXES

* [basecoin] Allow app to be restarted
* [makefile] Fix build on Windows
* [basecli] Get confirmation before overriding key with same name

## 0.12.0 (March 27 2018)

BREAKING CHANGES

* Revert to old go-wire for now
* glide -> godep
* [types] ErrBadNonce -> ErrInvalidSequence
* [types] Replace tx.GetFeePayer with FeePayer(tx) - returns the first signer
* [types] NewStdTx takes the Fee
* [types] ParseAccount -> AccountDecoder; ErrTxParse -> ErrTxDecoder
* [x/auth] AnteHandler deducts fees
* [x/bank] Move some errors to `types`
* [x/bank] Remove sequence and signature from Input

FEATURES

* [examples/basecoin] New cool module to demonstrate use of state and custom transactions
* [basecoind] `show_node_id` command
* [lcd] Implement the Light Client Daemon and endpoints
* [types/stdlib] Queue functionality
* [store] Subspace iterator on IAVLTree
* [types] StdSignDoc is the document that gets signed (chainid, msg, sequence, fee)
* [types] CodeInvalidPubKey
* [types] StdFee, and StdTx takes the StdFee
* [specs] Progression of MVPs for IBC
* [x/ibc] Initial shell of IBC functionality (no proofs)
* [x/simplestake] Simple staking module with bonding/unbonding

IMPROVEMENTS

* Lots more tests!
* [client/builder] Helpers for forming and signing transactions
* [types] sdk.Address
* [specs] Staking

BUG FIXES

* [x/auth] Fix setting pubkey on new account
* [x/auth] Require signatures to include the sequences
* [baseapp] Dont panic on nil handler
* [basecoin] Check for empty bytes in account and tx

## 0.11.0 (March 1, 2017)

BREAKING CHANGES

* [examples] dummy -> kvstore
* [examples] Remove gaia
* [examples/basecoin] MakeTxCodec -> MakeCodec
* [types] CommitMultiStore interface has new `GetCommitKVStore(key StoreKey) CommitKVStore` method

FEATURES

* [examples/basecoin] CLI for `basecli` and `basecoind` (!)
* [baseapp] router.AddRoute returns Router

IMPROVEMENTS

* [baseapp] Run msg handlers on CheckTx
* [docs] Add spec for REST API
* [all] More tests!

BUG FIXES

* [baseapp] Fix panic on app restart
* [baseapp] InitChain does not call Commit
* [basecoin] Remove IBCStore because mounting multiple stores is currently broken

## 0.10.0 (February 20, 2017)

BREAKING CHANGES

* [baseapp] NewBaseApp(logger, db)
* [baseapp] NewContext(isCheckTx, header)
* [x/bank] CoinMapper -> CoinKeeper

FEATURES

* [examples/gaia] Mock CLI !
* [baseapp] InitChainer, BeginBlocker, EndBlocker
* [baseapp] MountStoresIAVL

IMPROVEMENTS

* [docs] Various improvements.
* [basecoin] Much simpler :)

BUG FIXES

* [baseapp] initialize and reset msCheck and msDeliver properly

## 0.9.0 (February 13, 2017)

BREAKING CHANGES

* Massive refactor. Basecoin works. Still needs <3

## 0.8.1

* Updates for dependencies

## 0.8.0 (December 18, 2017)

* Updates for dependencies

## 0.7.1 (October 11, 2017)

IMPROVEMENTS:

* server/commands: GetInitCmd takes list of options

## 0.7.0 (October 11, 2017)

BREAKING CHANGES:

* Everything has changed, and it's all about to change again, so don't bother using it yet!

## 0.6.2 (July 27, 2017)

IMPROVEMENTS:

* auto-test all tutorials to detect breaking changes
* move deployment scripts from `/scripts` to `/publish` for clarity

BUG FIXES:

* `basecoin init` ensures the address in genesis.json is valid
* fix bug that certain addresses couldn't receive ibc packets

## 0.6.1 (June 28, 2017)

Make lots of small cli fixes that arose when people were using the tools for
the testnet.

IMPROVEMENTS:

* basecoin
    * `basecoin start` supports all flags that `tendermint node` does, such as
    `--rpc.laddr`, `--p2p.seeds`, and `--p2p.skip_upnp`
    * fully supports `--log_level` and `--trace` for logger configuration
    * merkleeyes no longers spams the logs... unless you want it
        * Example: `basecoin start --log_level="merkleeyes:info,state:info,*:error"`
        * Example: `basecoin start --log_level="merkleeyes:debug,state:info,*:error"`
* basecli
    * `basecli init` is more intelligent and only complains if there really was
    a connected chain, not just random files
    * support `localhost:46657` or `http://localhost:46657` format for nodes,
    not just `tcp://localhost:46657`
    * Add `--genesis` to init to specify chain-id and validator hash
        * Example: `basecli init --node=localhost:46657 --genesis=$HOME/.basecoin/genesis.json`
    * `basecli rpc` has a number of methods to easily accept tendermint rpc, and verifies what it can

BUG FIXES:

* basecli
    * `basecli query account` accepts hex account address with or without `0x`
    prefix
    * gives error message when running commands on an unitialized chain, rather
    than some unintelligable panic

## 0.6.0 (June 22, 2017)

Make the basecli command the only way to use client-side, to enforce best
security practices. Lots of enhancements to get it up to production quality.

BREAKING CHANGES:

* ./cmd/commands -> ./cmd/basecoin/commands
* basecli
    * `basecli proof state get` -> `basecli query key`
    * `basecli proof tx get` -> `basecli query tx`
    * `basecli proof state get --app=account` -> `basecli query account`
    * use `--chain-id` not `--chainid` for consistency
    * update to use `--trace` not `--debug` for stack traces on errors
    * complete overhaul on how tx and query subcommands are added. (see counter or trackomatron for examples)
    * no longer supports counter app (see new countercli)
* basecoin
    * `basecoin init` takes an argument, an address to allocate funds to in the genesis
    * removed key2.json
    * removed all client side functionality from it (use basecli now for proofs)
        * no tx subcommand
        * no query subcommand
        * no account (query) subcommand
        * a few other random ones...
    * enhanced relay subcommand
        * relay start did what relay used to do
        * relay init registers both chains on one another (to set it up so relay start just works)
* docs
    * removed `example-plugin`, put `counter` inside `docs/guide`
* app
    * Implements ABCI handshake by proxying merkleeyes.Info()

IMPROVEMENTS:

* `basecoin init` support `--chain-id`
* intergrates tendermint 0.10.0 (not the rc-2, but the real thing)
* commands return error code (1) on failure for easier script testing
* add `reset_all` to basecli, and never delete keys on `init`
* new shutil based unit tests, with better coverage of the cli actions
* just `make fresh` when things are getting stale ;)

BUG FIXES:

* app: no longer panics on missing app_options in genesis (thanks, anton)
* docs: updated all docs... again
* ibc: fix panic on getting BlockID from commit without 100% precommits (still a TODO)

## 0.5.2 (June 2, 2017)

BUG FIXES:

* fix parsing of the log level from Tendermint config (#97)

## 0.5.1 (May 30, 2017)

BUG FIXES:

* fix ibc demo app to use proper tendermint flags, 0.10.0-rc2 compatibility
* Make sure all cli uses new json.Marshal not wire.JSONBytes

## 0.5.0 (May 27, 2017)

BREAKING CHANGES:

* only those related to the tendermint 0.9 -> 0.10 upgrade

IMPROVEMENTS:

* basecoin cli
    * integrates tendermint 0.10.0 and unifies cli (init, unsafe_reset_all, ...)
    * integrate viper, all command line flags can also be defined in environmental variables or config.toml
* genesis file
    * you can define accounts with either address or pub_key
    * sorts coins for you, so no silent errors if not in alphabetical order
* [light-client](https://github.com/tendermint/light-client) integration
    * no longer must you trust the node you connect to, prove everything!
    * new [basecli command](./cmd/basecli/README.md)
    * integrated [key management](https://github.com/tendermint/go-crypto/blob/master/cmd/README.md), stored encrypted locally
    * tracks validator set changes and proves everything from one initial validator seed
    * `basecli proof state` gets complete proofs for any abci state
    * `basecli proof tx` gets complete proof where a tx was stored in the chain
    * `basecli proxy` exposes tendermint rpc, but only passes through results after doing complete verification

BUG FIXES:

* no more silently ignored error with invalid coin names (eg. "17.22foo coin" used to parse as "17 foo", not warning/error)

## 0.4.1 (April 26, 2017)

BUG FIXES:

* Fix bug in `basecoin unsafe_reset_X` where the `priv_validator.json` was not being reset

## 0.4.0 (April 21, 2017)

BREAKING CHANGES:

* CLI now uses Cobra, which forced changes to some of the flag names and orderings

IMPROVEMENTS:

* `basecoin init` doesn't generate error if already initialized
* Much more testing

## 0.3.1 (March 23, 2017)

IMPROVEMENTS:

* CLI returns exit code 1 and logs error before exiting

## 0.3.0 (March 23, 2017)

BREAKING CHANGES:

* Remove `--data` flag and use `BCHOME` to set the home directory (defaults to `~/.basecoin`)
* Remove `--in-proc` flag and start Tendermint in-process by default (expect Tendermint files in $BCHOME/tendermint).
  To start just the ABCI app/server, use `basecoin start --without-tendermint`.
* Consolidate genesis files so the Basecoin genesis is an object under `app_options` in Tendermint genesis. For instance:

```json
{
  "app_hash": "",
  "chain_id": "foo_bar_chain",
  "genesis_time": "0001-01-01T00:00:00.000Z",
  "validators": [
    {
      "amount": 10,
      "name": "",
      "pub_key": [
        1,
        "7B90EA87E7DC0C7145C8C48C08992BE271C7234134343E8A8E8008E617DE7B30"
      ]
    }
  ],
  "app_options": {
    "accounts": [
      {
        "pub_key": {
          "type": "ed25519",
          "data": "6880db93598e283a67c4d88fc67a8858aa2de70f713fe94a5109e29c137100c2"
        },
        "coins": [
          {
            "denom": "blank",
            "amount": 12345
          },
          {
            "denom": "ETH",
            "amount": 654321
          }
        ]
      }
    ],
    "plugin_options": ["plugin1/key1", "value1", "plugin1/key2", "value2"]
  }
}
```

Note the array of key-value pairs is now under `app_options.plugin_options` while the `app_options` themselves are well formed.
We also changed `chainID` to `chain_id` and consolidated to have just one of them.

FEATURES:

* Introduce `basecoin init` and `basecoin unsafe_reset_all`

## 0.2.0 (March 6, 2017)

BREAKING CHANGES:

* Update to ABCI v0.4.0 and Tendermint v0.9.0
* Coins are specified on the CLI as `Xcoin`, eg. `5gold`
* `Cost` is now `Fee`

FEATURES:

* CLI for sending transactions and querying the state,
  designed to be easily extensible as plugins are implemented
* Run Basecoin in-process with Tendermint
* Add `/account` path in Query
* IBC plugin for InterBlockchain Communication
* Demo script of IBC between two chains

IMPROVEMENTS:

* Use new Tendermint `/commit` endpoint for crafting IBC transactions
* More unit tests
* Use go-crypto S structs and go-data for more standard JSON
* Demo uses fewer sleeps

BUG FIXES:

* Various little fixes in coin arithmetic
* More commit validation in IBC
* Return results from transactions

## PreHistory

### January 14-18, 2017

* Update to Tendermint v0.8.0
* Cleanup a bit and release blog post

### September 22, 2016

* Basecoin compiles again

<!-- Release links -->

[unreleased]: https://github.com/cosmos/cosmos-sdk/compare/v0.38.2...HEAD
[v0.38.2]: https://github.com/cosmos/cosmos-sdk/releases/tag/v0.38.2
[v0.38.1]: https://github.com/cosmos/cosmos-sdk/releases/tag/v0.38.1
[v0.38.0]: https://github.com/cosmos/cosmos-sdk/releases/tag/v0.38.0
[v0.37.9]: https://github.com/cosmos/cosmos-sdk/releases/tag/v0.37.9
[v0.37.8]: https://github.com/cosmos/cosmos-sdk/releases/tag/v0.37.8
[v0.37.7]: https://github.com/cosmos/cosmos-sdk/releases/tag/v0.37.7
[v0.37.6]: https://github.com/cosmos/cosmos-sdk/releases/tag/v0.37.6
[v0.37.5]: https://github.com/cosmos/cosmos-sdk/releases/tag/v0.37.5
[v0.37.4]: https://github.com/cosmos/cosmos-sdk/releases/tag/v0.37.4
[v0.37.3]: https://github.com/cosmos/cosmos-sdk/releases/tag/v0.37.3
[v0.37.1]: https://github.com/cosmos/cosmos-sdk/releases/tag/v0.37.1
[v0.37.0]: https://github.com/cosmos/cosmos-sdk/releases/tag/v0.37.0
[v0.36.0]: https://github.com/cosmos/cosmos-sdk/releases/tag/v0.36.0<|MERGE_RESOLUTION|>--- conflicted
+++ resolved
@@ -105,12 +105,9 @@
 
 ### State Machine Breaking
 
-<<<<<<< HEAD
 * (baseapp, x/auth/posthandler) [#13940](https://github.com/cosmos/cosmos-sdk/pull/13940) Update `PostHandler` to receive the `runTx` call `Result` and success boolean.
-=======
 * (x/group) [#13742](https://github.com/cosmos/cosmos-sdk/pull/13742) Migrate group policy account from module accounts to base account.
 * (x/group) [#14071](https://github.com/cosmos/cosmos-sdk/pull/14071) Don't re-tally proposal after voting period end if they have been marked as ACCEPTED or REJECTED.
->>>>>>> 682b72c1
 * (codec) [#13307](https://github.com/cosmos/cosmos-sdk/pull/13307) Register all modules' `Msg`s with group's ModuleCdc so that Amino sign bytes are correctly generated.
 * (codec) [#13196](https://github.com/cosmos/cosmos-sdk/pull/13196) Register all modules' `Msg`s with gov's ModuleCdc so that Amino sign bytes are correctly generated.
 * (group) [#13592](https://github.com/cosmos/cosmos-sdk/pull/13592) Fix group types registration with Amino.
