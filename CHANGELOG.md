--- conflicted
+++ resolved
@@ -58,11 +58,8 @@
 * [#12634](https://github.com/cosmos/cosmos-sdk/pull/12634) Move `sdk.Dec` to math package.
 * [#12596](https://github.com/cosmos/cosmos-sdk/pull/12596) Remove all imports of the non-existent gogo/protobuf v1.3.3 to ease downstream use and go workspaces. 
 * [#12187](https://github.com/cosmos/cosmos-sdk/pull/12187) Add batch operation for x/nft module.
-<<<<<<< HEAD
 * [#12693](https://github.com/cosmos/cosmos-sdk/pull/12693) Make sure the order of each node is consistent when emitting proto events.
-=======
 * [#12455](https://github.com/cosmos/cosmos-sdk/pull/12455) Show attempts count in error for signing. 
->>>>>>> 077e6431
 
 ### State Machine Breaking
 
