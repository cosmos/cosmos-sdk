--- conflicted
+++ resolved
@@ -177,12 +177,8 @@
 
 ### Bug Fixes
 
-<<<<<<< HEAD
 * (x/group) [#13869](https://github.com/cosmos/cosmos-sdk/pull/13869) Group members weight must be positive and a finite number.
 * (x/auth) [#13838](https://github.com/cosmos/cosmos-sdk/pull/13838) Fix calling `String()` panics when pubkey is set on a `BaseAccount`. 
-=======
-* (x/auth) [#13838](https://github.com/cosmos/cosmos-sdk/pull/13838) Fix calling `String()` and `MarshalYAML` panics when pubkey is set on a `BaseAccount`. 
->>>>>>> 2c0d445a
 * (rosetta) [#13583](https://github.com/cosmos/cosmos-sdk/pull/13583) Misc fixes for cosmos-rosetta.
 * (x/evidence) [#13740](https://github.com/cosmos/cosmos-sdk/pull/13740) Fix evidence query API to decode the hash properly.
 * (bank) [#13691](https://github.com/cosmos/cosmos-sdk/issues/13691) Fix unhandled error for vesting account transfers, when total vesting amount exceeds total balance.
