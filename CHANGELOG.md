<!--
Guiding Principles:

Changelogs are for humans, not machines.
There should be an entry for every single version.
The same types of changes should be grouped.
Versions and sections should be linkable.
The latest version comes first.
The release date of each version is displayed.
Mention whether you follow Semantic Versioning.

Usage:

Change log entries are to be added to the Unreleased section under the
appropriate stanza (see below). Each entry should ideally include a tag and
the Github issue reference in the following format:

* (<tag>) \#<issue-number> message

The issue numbers will later be link-ified during the release process so you do
not have to worry about including a link manually, but you can if you wish.

Types of changes (Stanzas):

"Features" for new features.
"Improvements" for changes in existing functionality.
"Deprecated" for soon-to-be removed features.
"Bug Fixes" for any bug fixes.
"Client Breaking" for breaking CLI commands and REST routes used by end-users.
"API Breaking" for breaking exported APIs used by developers building on SDK.
"State Machine Breaking" for any changes that result in a different AppState given same genesisState and txList.

Ref: https://keepachangelog.com/en/1.0.0/
-->

# Changelog

## [v0.39.0] - TBD

### Improvements

The pruning changes introduced in 0.38.0 has bugs that may cause data loss, even after upgrading
to 0.38.5. When upgrading from 0.38.x it is important to follow the instructions below, to prevent
data loss and database corruption.

Do not modify pruning settings with <=0.38.4 as that may cause data corruption - the following
assumes pruning settings have not been modified since the node started using 0.38.x. The default
pruning setting `syncable` used `KeepEvery:100`.

* If using `KeepEvery:1` (pruning settings `nothing` or `everything`), upgrading to 0.38.5 is safe.
* Otherwise, halt block processing with `--halt-height` after committing a height divisible by
  `KeepEvery` - e.g. at block 147600 with `KeepEvery:100`. The node must _never_ have processed a
  height beyond that at any time in its past. Upgrading to 0.38.5 is then safe.
* Otherwise, set the 0.38.5 `KeepEvery` setting to the same as the previous `KeepEvery` setting
  (<=0.38.4 and 0.38.5 both default to `KeepEvery:100`). Upgrading to 0.38.5 is then safe as long
  as you wait one `KeepEvery` interval plus one `KeepRecent` interval plus one pruning `Interval`
  before changing pruning settings or deleting the last <=0.38.4 height (so wait 210 heights with
  the default configuration).
* Otherwise, make sure the last version persisted with <=0.38.4 is never deleted after upgrading to
  0.38.5, as doing so may cause data loss and data corruption.
* Otherwise, consider syncing the node from scratch with 0.38.5.

* (deps) Bump Tendermint version to [v0.33.6](https://github.com/tendermint/tendermint/releases/tag/v0.33.6)
* (deps) Bump IAVL version to [v0.14.0](https://github.com/cosmos/iavl/releases/tag/v0.14.0)

### API Breaking Changes

* (baseapp) [\#5837](https://github.com/cosmos/cosmos-sdk/issues/5837) Transaction simulation now returns a `SimulationResponse` which contains the `GasInfo` and `Result` from the execution.

### Bug Fixes

* (store) Revert IAVL pruning functionality introduced in [v0.13.0](https://github.com/cosmos/iavl/releases/tag/v0.13.0),
where the IAVL no longer keeps states in-memory in which it flushes periodically. IAVL now commits and
flushes every state to disk as it did pre-v0.13.0. The SDK's multi-store will track and ensure the proper
heights are pruned. The operator can set the pruning options via a `pruning` config via the CLI or
through `app.toml`. The `pruning` flag exposes `default|everything|nothing|custom` as options --
see docs for further details. If the operator chooses `custom`, they may provide granular pruning
options `pruning-keep-recent`, `pruning-keep-every`, and `pruning-interval`. The former two options
dictate how many recent versions are kept on disk and the offset of what versions are kept after that
respectively, and the latter defines the height interval in which versions are deleted in a batch.
**Note, there are some client-facing API breaking changes with regard to IAVL, stores, and pruning settings.**
<<<<<<< HEAD
* (x/distribution) [\#6210](https://github.com/cosmos/cosmos-sdk/pull/6210) Register `MsgFundCommunityPool` in distribution amino codec.
=======
* (types) [\#5741](https://github.com/cosmos/cosmos-sdk/issues/5741) Prevent `ChainAnteDecorators()` from panicking when empty `AnteDecorator` slice is supplied.
>>>>>>> 8ba24407

## [v0.38.4] - 2020-05-21

### Bug Fixes

* (x/auth) [\#5950](https://github.com/cosmos/cosmos-sdk/pull/5950) Fix `IncrementSequenceDecorator` to use is `IsReCheckTx` instead of `IsCheckTx` to allow account sequence incrementing.

## [v0.38.3] - 2020-04-09

* (tendermint) Bump Tendermint version to [v0.33.3](https://github.com/tendermint/tendermint/releases/tag/v0.33.3).

## [v0.38.2] - 2020-03-25

### Bug Fixes

* (baseapp) [\#5718](https://github.com/cosmos/cosmos-sdk/pull/5718) Remove call to `ctx.BlockGasMeter` during failed message validation which resulted in a panic when the tx execution mode was `CheckTx`.
* (x/genutil) [\#5775](https://github.com/cosmos/cosmos-sdk/pull/5775) Fix `ExportGenesis` in `x/genutil` to export default genesis state (`[]`) instead of `null`.
* (client) [\#5618](https://github.com/cosmos/cosmos-sdk/pull/5618) Fix crash on the client when the verifier is not set.
* (crypto/keys/mintkey) [\#5823](https://github.com/cosmos/cosmos-sdk/pull/5823) fix errors handling in UnarmorPubKeyBytes (underlying armoring function's return error was not being checked).
* (x/distribution) [\#5620](https://github.com/cosmos/cosmos-sdk/pull/5620) Fix nil pointer deref in distribution tax/rewward validation helpers.

### Improvements

* (rest) [\#5648](https://github.com/cosmos/cosmos-sdk/pull/5648) Enhance /txs usability:
  * Add `tx.minheight` key to filter transaction with an inclusive minimum block height
  * Add `tx.maxheight` key to filter transaction with an inclusive maximum block height
* (crypto/keys) [\#5739](https://github.com/cosmos/cosmos-sdk/pull/5739) Print an error message if the password input failed.

## [v0.38.1] - 2020-02-11

### Improvements

* (modules) [\#5597](https://github.com/cosmos/cosmos-sdk/pull/5597) Add `amount` event attribute to the `complete_unbonding`
and `complete_redelegation` events that reflect the total balances of the completed unbondings and redelegations
respectively.

### Bug Fixes

* (types) [\#5579](https://github.com/cosmos/cosmos-sdk/pull/5579) The IAVL `Store#Commit` method has been refactored to
delete a flushed version if it is not a snapshot version. The root multi-store now keeps track of `commitInfo` instead
of `types.CommitID`. During `Commit` of the root multi-store, `lastCommitInfo` is updated from the saved state
and is only flushed to disk if it is a snapshot version. During `Query` of the root multi-store, if the request height
is the latest height, we'll use the store's `lastCommitInfo`. Otherwise, we fetch `commitInfo` from disk.
* (x/bank) [\#5531](https://github.com/cosmos/cosmos-sdk/issues/5531) Added missing amount event to MsgMultiSend, emitted for each output.
* (x/gov) [\#5622](https://github.com/cosmos/cosmos-sdk/pull/5622) Track any events emitted from a proposal's handler upon successful execution.

## [v0.38.0] - 2020-01-23

### State Machine Breaking

* (genesis) [\#5506](https://github.com/cosmos/cosmos-sdk/pull/5506) The `x/distribution` genesis state
  now includes `params` instead of individual parameters.
* (genesis) [\#5017](https://github.com/cosmos/cosmos-sdk/pull/5017) The `x/genaccounts` module has been
deprecated and all components removed except the `legacy/` package. This requires changes to the
genesis state. Namely, `accounts` now exist under `app_state.auth.accounts`. The corresponding migration
logic has been implemented for v0.38 target version. Applications can migrate via:
`$ {appd} migrate v0.38 genesis.json`.
* (modules) [\#5299](https://github.com/cosmos/cosmos-sdk/pull/5299) Handling of `ABCIEvidenceTypeDuplicateVote`
  during `BeginBlock` along with the corresponding parameters (`MaxEvidenceAge`) have moved from the
  `x/slashing` module to the `x/evidence` module.

### API Breaking Changes

* (modules) [\#5506](https://github.com/cosmos/cosmos-sdk/pull/5506) Remove individual setters of `x/distribution` parameters. Instead, follow the module spec in getting parameters, setting new value(s) and finally calling `SetParams`.
* (types) [\#5495](https://github.com/cosmos/cosmos-sdk/pull/5495) Remove redundant `(Must)Bech32ify*` and `(Must)Get*KeyBech32` functions in favor of `(Must)Bech32ifyPubKey` and `(Must)GetPubKeyFromBech32` respectively, both of which take a `Bech32PubKeyType` (string).
* (types) [\#5430](https://github.com/cosmos/cosmos-sdk/pull/5430) `DecCoins#Add` parameter changed from `DecCoins`
to `...DecCoin`, `Coins#Add` parameter changed from `Coins` to `...Coin`.
* (baseapp/types) [\#5421](https://github.com/cosmos/cosmos-sdk/pull/5421) The `Error` interface (`types/errors.go`)
has been removed in favor of the concrete type defined in `types/errors/` which implements the standard `error` interface.
  * As a result, the `Handler` and `Querier` implementations now return a standard `error`.
  Within `BaseApp`, `runTx` now returns a `(GasInfo, *Result, error)` tuple and `runMsgs` returns a
  `(*Result, error)` tuple. A reference to a `Result` is now used to indicate success whereas an error
  signals an invalid message or failed message execution. As a result, the fields `Code`, `Codespace`,
  `GasWanted`, and `GasUsed` have been removed the `Result` type. The latter two fields are now found
  in the `GasInfo` type which is always returned regardless of execution outcome.
  * Note to developers: Since all handlers and queriers must now return a standard `error`, the `types/errors/`
  package contains all the relevant and pre-registered errors that you typically work with. A typical
  error returned will look like `sdkerrors.Wrap(sdkerrors.ErrUnknownRequest, "...")`. You can retrieve
  relevant ABCI information from the error via `ABCIInfo`.
* (client) [\#5442](https://github.com/cosmos/cosmos-sdk/pull/5442) Remove client/alias.go as it's not necessary and
components can be imported directly from the packages.
* (store) [\#4748](https://github.com/cosmos/cosmos-sdk/pull/4748) The `CommitMultiStore` interface
now requires a `SetInterBlockCache` method. Applications that do not wish to support this can simply
have this method perform a no-op.
* (modules) [\#4665](https://github.com/cosmos/cosmos-sdk/issues/4665) Refactored `x/gov` module structure and dev-UX:
  * Prepare for module spec integration
  * Update gov keys to use big endian encoding instead of little endian
* (modules) [\#5017](https://github.com/cosmos/cosmos-sdk/pull/5017) The `x/genaccounts` module has been deprecated and all components removed except the `legacy/` package.
* [\#4486](https://github.com/cosmos/cosmos-sdk/issues/4486) Vesting account types decoupled from the `x/auth` module and now live under `x/auth/vesting`. Applications wishing to use vesting account types must be sure to register types via `RegisterCodec` under the new vesting package.
* [\#4486](https://github.com/cosmos/cosmos-sdk/issues/4486) The `NewBaseVestingAccount` constructor returns an error
if the provided arguments are invalid.
* (x/auth) [\#5006](https://github.com/cosmos/cosmos-sdk/pull/5006) Modular `AnteHandler` via composable decorators:
  * The `AnteHandler` interface now returns `(newCtx Context, err error)` instead of `(newCtx Context, result sdk.Result, abort bool)`
  * The `NewAnteHandler` function returns an `AnteHandler` function that returns the new `AnteHandler`
  interface and has been moved into the `auth/ante` directory.
  * `ValidateSigCount`, `ValidateMemo`, `ProcessPubKey`, `EnsureSufficientMempoolFee`, and `GetSignBytes`
  have all been removed as public functions.
  * Invalid Signatures may return `InvalidPubKey` instead of `Unauthorized` error, since the transaction
  will first hit `SetPubKeyDecorator` before the `SigVerificationDecorator` runs.
  * `StdTx#GetSignatures` will return an array of just signature byte slices `[][]byte` instead of
  returning an array of `StdSignature` structs. To replicate the old behavior, use the public field
  `StdTx.Signatures` to get back the array of StdSignatures `[]StdSignature`.
* (modules) [\#5299](https://github.com/cosmos/cosmos-sdk/pull/5299) `HandleDoubleSign` along with params `MaxEvidenceAge` and `DoubleSignJailEndTime` have moved from the `x/slashing` module to the `x/evidence` module.
* (keys) [\#4941](https://github.com/cosmos/cosmos-sdk/issues/4941) Keybase concrete types constructors such as `NewKeyBaseFromDir` and `NewInMemory` now accept optional parameters of type `KeybaseOption`. These
optional parameters are also added on the keys sub-commands functions, which are now public, and allows
these options to be set on the commands or ignored to default to previous behavior.
* [\#5547](https://github.com/cosmos/cosmos-sdk/pull/5547) `NewKeyBaseFromHomeFlag` constructor has been removed.
* [\#5439](https://github.com/cosmos/cosmos-sdk/pull/5439) Further modularization was done to the `keybase`
package to make it more suitable for use with different key formats and algorithms:
  * The `WithKeygenFunc` function added as a `KeybaseOption` which allows a custom bytes to key
    implementation to be defined when keys are created.
  * The `WithDeriveFunc` function added as a `KeybaseOption` allows custom logic for deriving a key
    from a mnemonic, bip39 password, and HD Path.
  * BIP44 is no longer build into `keybase.CreateAccount()`. It is however the default when using
    the `client/keys` add command.
  * `SupportedAlgos` and `SupportedAlgosLedger` functions return a slice of `SigningAlgo`s that are
    supported by the keybase and the ledger integration respectively.
* (simapp) [\#5419](https://github.com/cosmos/cosmos-sdk/pull/5419) The `helpers.GenTx()` now accepts a gas argument.
* (baseapp) [\#5455](https://github.com/cosmos/cosmos-sdk/issues/5455) A `sdk.Context` is now passed into the `router.Route()` function.

### Client Breaking Changes

* (rest) [\#5270](https://github.com/cosmos/cosmos-sdk/issues/5270) All account types now implement custom JSON serialization.
* (rest) [\#4783](https://github.com/cosmos/cosmos-sdk/issues/4783) The balance field in the DelegationResponse type is now sdk.Coin instead of sdk.Int
* (x/auth) [\#5006](https://github.com/cosmos/cosmos-sdk/pull/5006) The gas required to pass the `AnteHandler` has
increased significantly due to modular `AnteHandler` support. Increase GasLimit accordingly.
* (rest) [\#5336](https://github.com/cosmos/cosmos-sdk/issues/5336) `MsgEditValidator` uses `description` instead of `Description` as a JSON key.
* (keys) [\#5097](https://github.com/cosmos/cosmos-sdk/pull/5097) Due to the keybase -> keyring transition, keys need to be migrated. See `keys migrate` command for more info.
* (x/auth) [\#5424](https://github.com/cosmos/cosmos-sdk/issues/5424) Drop `decode-tx` command from x/auth/client/cli, duplicate of the `decode` command.

### Features

* (store) [\#5435](https://github.com/cosmos/cosmos-sdk/pull/5435) New iterator for paginated requests. Iterator limits DB reads to the range of the requested page.
* (x/evidence) [\#5240](https://github.com/cosmos/cosmos-sdk/pull/5240) Initial implementation of the `x/evidence` module.
* (cli) [\#5212](https://github.com/cosmos/cosmos-sdk/issues/5212) The `q gov proposals` command now supports pagination.
* (store) [\#4724](https://github.com/cosmos/cosmos-sdk/issues/4724) Multistore supports substore migrations upon load. New `rootmulti.Store.LoadLatestVersionAndUpgrade` method in
`Baseapp` supports `StoreLoader` to enable various upgrade strategies. It no
longer panics if the store to load contains substores that we didn't explicitly mount.
* [\#4972](https://github.com/cosmos/cosmos-sdk/issues/4972) A `TxResponse` with a corresponding code
and tx hash will be returned for specific Tendermint errors:
  * `CodeTxInMempoolCache`
  * `CodeMempoolIsFull`
  * `CodeTxTooLarge`
* [\#3872](https://github.com/cosmos/cosmos-sdk/issues/3872) Implement a RESTful endpoint and cli command to decode transactions.
* (keys) [\#4754](https://github.com/cosmos/cosmos-sdk/pull/4754) Introduce new Keybase implementation that can
leverage operating systems' built-in functionalities to securely store secrets. MacOS users may encounter
the following [issue](https://github.com/keybase/go-keychain/issues/47) with the `go-keychain` library. If
you encounter this issue, you must upgrade your xcode command line tools to version >= `10.2`. You can
upgrade via: `sudo rm -rf /Library/Developer/CommandLineTools; xcode-select --install`. Verify the
correct version via: `pkgutil --pkg-info=com.apple.pkg.CLTools_Executables`.
* [\#5355](https://github.com/cosmos/cosmos-sdk/pull/5355) Client commands accept a new `--keyring-backend` option through which users can specify which backend should be used
by the new key store:
  * `os`: use OS default credentials storage (default).
  * `file`: use encrypted file-based store.
  * `kwallet`: use [KDE Wallet](https://utils.kde.org/projects/kwalletmanager/) service.
  * `pass`: use the [pass](https://www.passwordstore.org/) command line password manager.
  * `test`: use password-less key store. *For testing purposes only. Use it at your own risk.*
* (keys) [\#5097](https://github.com/cosmos/cosmos-sdk/pull/5097) New `keys migrate` command to assist users migrate their keys
to the new keyring.
* (keys) [\#5366](https://github.com/cosmos/cosmos-sdk/pull/5366) `keys list` now accepts a `--list-names` option to list key names only, whilst the `keys delete`
command can delete multiple keys by passing their names as arguments. The aforementioned commands can then be piped together, e.g.
`appcli keys list -n | xargs appcli keys delete`
* (modules) [\#4233](https://github.com/cosmos/cosmos-sdk/pull/4233) Add upgrade module that coordinates software upgrades of live chains.
* [\#4486](https://github.com/cosmos/cosmos-sdk/issues/4486) Introduce new `PeriodicVestingAccount` vesting account type
that allows for arbitrary vesting periods.
* (baseapp) [\#5196](https://github.com/cosmos/cosmos-sdk/pull/5196) Baseapp has a new `runTxModeReCheck` to allow applications to skip expensive and unnecessary re-checking of transactions.
* (types) [\#5196](https://github.com/cosmos/cosmos-sdk/pull/5196) Context has new `IsRecheckTx() bool` and `WithIsReCheckTx(bool) Context` methods to to be used in the `AnteHandler`.
* (x/auth/ante) [\#5196](https://github.com/cosmos/cosmos-sdk/pull/5196) AnteDecorators have been updated to avoid unnecessary checks when `ctx.IsReCheckTx() == true`
* (x/auth) [\#5006](https://github.com/cosmos/cosmos-sdk/pull/5006) Modular `AnteHandler` via composable decorators:
  * The `AnteDecorator` interface has been introduced to allow users to implement modular `AnteHandler`
  functionality that can be composed together to create a single `AnteHandler` rather than implementing
  a custom `AnteHandler` completely from scratch, where each `AnteDecorator` allows for custom behavior in
  tightly defined and logically isolated manner. These custom `AnteDecorator` can then be chained together
  with default `AnteDecorator` or third-party `AnteDecorator` to create a modularized `AnteHandler`
  which will run each `AnteDecorator` in the order specified in `ChainAnteDecorators`. For details
  on the new architecture, refer to the [ADR](docs/architecture/adr-010-modular-antehandler.md).
  * `ChainAnteDecorators` function has been introduced to take in a list of `AnteDecorators` and chain
  them in sequence and return a single `AnteHandler`:
    * `SetUpContextDecorator`: Sets `GasMeter` in context and creates defer clause to recover from any
    `OutOfGas` panics in future AnteDecorators and return `OutOfGas` error to `BaseApp`. It MUST be the
    first `AnteDecorator` in the chain for any application that uses gas (or another one that sets the gas meter).
    * `ValidateBasicDecorator`: Calls tx.ValidateBasic and returns any non-nil error.
    * `ValidateMemoDecorator`: Validates tx memo with application parameters and returns any non-nil error.
    * `ConsumeGasTxSizeDecorator`: Consumes gas proportional to the tx size based on application parameters.
    * `MempoolFeeDecorator`: Checks if fee is above local mempool `minFee` parameter during `CheckTx`.
    * `DeductFeeDecorator`: Deducts the `FeeAmount` from first signer of the transaction.
    * `SetPubKeyDecorator`: Sets pubkey of account in any account that does not already have pubkey saved in state machine.
    * `SigGasConsumeDecorator`: Consume parameter-defined amount of gas for each signature.
    * `SigVerificationDecorator`: Verify each signature is valid, return if there is an error.
    * `ValidateSigCountDecorator`: Validate the number of signatures in tx based on app-parameters.
    * `IncrementSequenceDecorator`: Increments the account sequence for each signer to prevent replay attacks.
* (cli) [\#5223](https://github.com/cosmos/cosmos-sdk/issues/5223) Cosmos Ledger App v2.0.0 is now supported. The changes are backwards compatible and App v1.5.x is still supported.
* (x/staking) [\#5380](https://github.com/cosmos/cosmos-sdk/pull/5380) Introduced ability to store historical info entries in staking keeper, allows applications to introspect specified number of past headers and validator sets
  * Introduces new parameter `HistoricalEntries` which allows applications to determine how many recent historical info entries they want to persist in store. Default value is 0.
  * Introduces cli commands and rest routes to query historical information at a given height
* (modules) [\#5249](https://github.com/cosmos/cosmos-sdk/pull/5249) Funds are now allowed to be directly sent to the community pool (via the distribution module account).
* (keys) [\#4941](https://github.com/cosmos/cosmos-sdk/issues/4941) Introduce keybase option to allow overriding the default private key implementation of a key generated through the `keys add` cli command.
* (keys) [\#5439](https://github.com/cosmos/cosmos-sdk/pull/5439) Flags `--algo` and `--hd-path` are added to
  `keys add` command in order to make use of keybase modularized. By default, it uses (0, 0) bip44
  HD path and secp256k1 keys, so is non-breaking.
* (types) [\#5447](https://github.com/cosmos/cosmos-sdk/pull/5447) Added `ApproxRoot` function to sdk.Decimal type in order to get the nth root for a decimal number, where n is a positive integer.
  * An `ApproxSqrt` function was also added for convenience around the common case of n=2.

### Improvements

* (iavl) [\#5538](https://github.com/cosmos/cosmos-sdk/pull/5538) Remove manual IAVL pruning in favor of IAVL's internal pruning strategy.
* (server) [\#4215](https://github.com/cosmos/cosmos-sdk/issues/4215) The `--pruning` flag
has been moved to the configuration file, to allow easier node configuration.
* (cli) [\#5116](https://github.com/cosmos/cosmos-sdk/issues/5116) The `CLIContext` now supports multiple verifiers
when connecting to multiple chains. The connecting chain's `CLIContext` will have to have the correct
chain ID and node URI or client set. To use a `CLIContext` with a verifier for another chain:
  ```go
  // main or parent chain (chain as if you're running without IBC)
  mainCtx := context.NewCLIContext()

  // connecting IBC chain
  sideCtx := context.NewCLIContext().
    WithChainID(sideChainID).
    WithNodeURI(sideChainNodeURI) // or .WithClient(...)

  sideCtx = sideCtx.WithVerifier(
    context.CreateVerifier(sideCtx, context.DefaultVerifierCacheSize),
  )
  ```
* (modules) [\#5017](https://github.com/cosmos/cosmos-sdk/pull/5017) The `x/auth` package now supports
generalized genesis accounts through the `GenesisAccount` interface.
* (modules) [\#4762](https://github.com/cosmos/cosmos-sdk/issues/4762) Deprecate remove and add permissions in ModuleAccount.
* (modules) [\#4760](https://github.com/cosmos/cosmos-sdk/issues/4760) update `x/auth` to match module spec.
* (modules) [\#4814](https://github.com/cosmos/cosmos-sdk/issues/4814) Add security contact to Validator description.
* (modules) [\#4875](https://github.com/cosmos/cosmos-sdk/issues/4875) refactor integration tests to use SimApp and separate test package
* (sdk) [\#4566](https://github.com/cosmos/cosmos-sdk/issues/4566) Export simulation's parameters and app state to JSON in order to reproduce bugs and invariants.
* (sdk) [\#4640](https://github.com/cosmos/cosmos-sdk/issues/4640) improve import/export simulation errors by extending `DiffKVStores` to return an array of `KVPairs` that are then compared to check for inconsistencies.
* (sdk) [\#4717](https://github.com/cosmos/cosmos-sdk/issues/4717) refactor `x/slashing` to match the new module spec
* (sdk) [\#4758](https://github.com/cosmos/cosmos-sdk/issues/4758) update `x/genaccounts` to match module spec
* (simulation) [\#4824](https://github.com/cosmos/cosmos-sdk/issues/4824) `PrintAllInvariants` flag will print all failed invariants
* (simulation) [\#4490](https://github.com/cosmos/cosmos-sdk/issues/4490) add `InitialBlockHeight` flag to resume a simulation from a given block
  * Support exporting the simulation stats to a given JSON file
* (simulation) [\#4847](https://github.com/cosmos/cosmos-sdk/issues/4847), [\#4838](https://github.com/cosmos/cosmos-sdk/pull/4838) and [\#4869](https://github.com/cosmos/cosmos-sdk/pull/4869) `SimApp` and simulation refactors:
  * Implement `SimulationManager` for executing modules' simulation functionalities in a modularized way
  * Add `RegisterStoreDecoders` to the `SimulationManager` for decoding each module's types
  * Add `GenerateGenesisStates` to the `SimulationManager` to generate a randomized `GenState` for each module
  * Add `RandomizedParams` to the `SimulationManager` that registers each modules' parameters in order to
  simulate `ParamChangeProposal`s' `Content`s
  * Add `WeightedOperations` to the `SimulationManager` that define simulation operations (modules' `Msg`s) with their
  respective weights (i.e chance of being simulated).
  * Add `ProposalContents` to the `SimulationManager` to register each module's governance proposal `Content`s.
* (simulation) [\#4893](https://github.com/cosmos/cosmos-sdk/issues/4893) Change `SimApp` keepers to be public and add getter functions for keys and codec
* (simulation) [\#4906](https://github.com/cosmos/cosmos-sdk/issues/4906) Add simulation `Config` struct that wraps simulation flags
* (simulation) [\#4935](https://github.com/cosmos/cosmos-sdk/issues/4935) Update simulation to reflect a proper `ABCI` application without bypassing `BaseApp` semantics
* (simulation) [\#5378](https://github.com/cosmos/cosmos-sdk/pull/5378) Simulation tests refactor:
  * Add `App` interface for general SDK-based app's methods.
  * Refactor and cleanup simulation tests into util functions to simplify their implementation for other SDK apps.
* (store) [\#4792](https://github.com/cosmos/cosmos-sdk/issues/4792) panic on non-registered store
* (types) [\#4821](https://github.com/cosmos/cosmos-sdk/issues/4821) types/errors package added with support for stacktraces. It is meant as a more feature-rich replacement for sdk.Errors in the mid-term.
* (store) [\#1947](https://github.com/cosmos/cosmos-sdk/issues/1947) Implement inter-block (persistent)
caching through `CommitKVStoreCacheManager`. Any application wishing to utilize an inter-block cache
must set it in their app via a `BaseApp` option. The `BaseApp` docs have been drastically improved
to detail this new feature and how state transitions occur.
* (docs/spec) All module specs moved into their respective module dir in x/ (i.e. docs/spec/staking -->> x/staking/spec)
* (docs/) [\#5379](https://github.com/cosmos/cosmos-sdk/pull/5379) Major documentation refactor, including:
  * (docs/intro/) Add and improve introduction material for newcomers.
  * (docs/basics/) Add documentation about basic concepts of the cosmos sdk such as the anatomy of an SDK application, the transaction lifecycle or accounts.
  * (docs/core/) Add documentation about core conepts of the cosmos sdk such as `baseapp`, `server`, `store`s, `context` and more.
  * (docs/building-modules/) Add reference documentation on concepts relevant for module developers (`keeper`, `handler`, `messages`, `queries`,...).
  * (docs/interfaces/) Add documentation on building interfaces for the Cosmos SDK.
  * Redesigned user interface that features new dynamically generated sidebar, build-time code embedding from GitHub, new homepage as well as many other improvements.
* (types) [\#5428](https://github.com/cosmos/cosmos-sdk/pull/5428) Add `Mod` (modulo) method and `RelativePow` (exponentation) function for `Uint`.
* (modules) [\#5506](https://github.com/cosmos/cosmos-sdk/pull/5506) Remove redundancy in `x/distribution`s use of parameters. There
  now exists a single `Params` type with a getter and setter along with a getter for each individual parameter.

### Bug Fixes

* (rest) [\#5508](https://github.com/cosmos/cosmos-sdk/pull/5508) Fix `x/distribution` endpoints to properly return height in the response.
* (x/genutil) [\#5499](https://github.com/cosmos/cosmos-sdk/pull/) Ensure `DefaultGenesis` returns valid and non-nil default genesis state.
* (client) [\#5303](https://github.com/cosmos/cosmos-sdk/issues/5303) Fix ignored error in tx generate only mode.
* (cli) [\#4763](https://github.com/cosmos/cosmos-sdk/issues/4763) Fix flag `--min-self-delegation` for staking `EditValidator`
* (keys) Fix ledger custom coin type support bug.
* (x/gov) [\#5107](https://github.com/cosmos/cosmos-sdk/pull/5107) Sum validator operator's all voting power when tally votes
* (rest) [\#5212](https://github.com/cosmos/cosmos-sdk/issues/5212) Fix pagination in the `/gov/proposals` handler.

## [v0.37.6] - 2020-01-21

### Improvements

* (tendermint) Bump Tendermint version to [v0.32.9](https://github.com/tendermint/tendermint/releases/tag/v0.32.9)

## [v0.37.5] - 2020-01-07

### Features

* (types) [\#5360](https://github.com/cosmos/cosmos-sdk/pull/5360) Implement `SortableDecBytes` which
  allows the `Dec` type be sortable.

### Improvements

* (tendermint) Bump Tendermint version to [v0.32.8](https://github.com/tendermint/tendermint/releases/tag/v0.32.8)
* (cli) [\#5482](https://github.com/cosmos/cosmos-sdk/pull/5482) Remove old "tags" nomenclature from the `q txs` command in
  favor of the new events system. Functionality remains unchanged except that `=` is used instead of `:` to be
  consistent with the API's use of event queries.

### Bug Fixes

* (iavl) [\#5276](https://github.com/cosmos/cosmos-sdk/issues/5276) Fix potential race condition in `iavlIterator#Close`.
* (baseapp) [\#5350](https://github.com/cosmos/cosmos-sdk/issues/5350) Allow a node to restart successfully
  after a `halt-height` or `halt-time` has been triggered.
* (types) [\#5395](https://github.com/cosmos/cosmos-sdk/issues/5395) Fix `Uint#LTE`.
* (types) [\#5408](https://github.com/cosmos/cosmos-sdk/issues/5408) `NewDecCoins` constructor now sorts the coins.

## [v0.37.4] - 2019-11-04

### Improvements

* (tendermint) Bump Tendermint version to [v0.32.7](https://github.com/tendermint/tendermint/releases/tag/v0.32.7)
* (ledger) [\#4716](https://github.com/cosmos/cosmos-sdk/pull/4716) Fix ledger custom coin type support bug.

### Bug Fixes

* (baseapp) [\#5200](https://github.com/cosmos/cosmos-sdk/issues/5200) Remove duplicate events from previous messages.

## [v0.37.3] - 2019-10-10

### Bug Fixes

* (genesis) [\#5095](https://github.com/cosmos/cosmos-sdk/issues/5095) Fix genesis file migration from v0.34 to
v0.36/v0.37 not converting validator consensus pubkey to bech32 format.

### Improvements

* (tendermint) Bump Tendermint version to [v0.32.6](https://github.com/tendermint/tendermint/releases/tag/v0.32.6)

## [v0.37.1] - 2019-09-19

### Features

* (cli) [\#4973](https://github.com/cosmos/cosmos-sdk/pull/4973) Enable application CPU profiling
via the `--cpu-profile` flag.
* [\#4979](https://github.com/cosmos/cosmos-sdk/issues/4979) Introduce a new `halt-time` config and
CLI option to the `start` command. When provided, an application will halt during `Commit` when the
block time is >= the `halt-time`.

### Improvements

* [\#4990](https://github.com/cosmos/cosmos-sdk/issues/4990) Add `Events` to the `ABCIMessageLog` to
provide context and grouping of events based on the messages they correspond to. The `Events` field
in `TxResponse` is deprecated and will be removed in the next major release.

### Bug Fixes

* [\#4979](https://github.com/cosmos/cosmos-sdk/issues/4979) Use `Signal(os.Interrupt)` over
`os.Exit(0)` during configured halting to allow any `defer` calls to be executed.
* [\#5034](https://github.com/cosmos/cosmos-sdk/issues/5034) Binary search in NFT Module wasn't working on larger sets.

## [v0.37.0] - 2019-08-21

### Bug Fixes

* (baseapp) [\#4903](https://github.com/cosmos/cosmos-sdk/issues/4903) Various height query fixes:
  * Move height with proof check from `CLIContext` to `BaseApp` as the height
  can automatically be injected there.
  * Update `handleQueryStore` to resemble `handleQueryCustom`
* (simulation) [\#4912](https://github.com/cosmos/cosmos-sdk/issues/4912) Fix SimApp ModuleAccountAddrs
to properly return black listed addresses for bank keeper initialization.
* (cli) [\#4919](https://github.com/cosmos/cosmos-sdk/pull/4919) Don't crash CLI
if user doesn't answer y/n confirmation request.
* (cli) [\#4927](https://github.com/cosmos/cosmos-sdk/issues/4927) Fix the `q gov vote`
command to handle empty (pruned) votes correctly.

### Improvements

* (rest) [\#4924](https://github.com/cosmos/cosmos-sdk/pull/4924) Return response
height even upon error as it may be useful for the downstream caller and have
`/auth/accounts/{address}` return a 200 with an empty account upon error when
that error is that the account doesn't exist.

## [v0.36.0] - 2019-08-13

### Breaking Changes

* (rest) [\#4837](https://github.com/cosmos/cosmos-sdk/pull/4837) Remove /version and /node_version
  endpoints in favor of refactoring /node_info to also include application version info.
* All REST responses now wrap the original resource/result. The response
  will contain two fields: height and result.
* [\#3565](https://github.com/cosmos/cosmos-sdk/issues/3565) Updates to the governance module:
  * Rename JSON field from `proposal_content` to `content`
  * Rename JSON field from `proposal_id` to `id`
  * Disable `ProposalTypeSoftwareUpgrade` temporarily
* [\#3775](https://github.com/cosmos/cosmos-sdk/issues/3775) unify sender transaction tag for ease of querying
* [\#4255](https://github.com/cosmos/cosmos-sdk/issues/4255) Add supply module that passively tracks the supplies of a chain
  - Renamed `x/distribution` `ModuleName`
  - Genesis JSON and CLI now use `distribution` instead of `distr`
  - Introduce `ModuleAccount` type, which tracks the flow of coins held within a module
  - Replaced `FeeCollectorKeeper` for a `ModuleAccount`
  - Replaced the staking `Pool`, which coins are now held by the `BondedPool` and `NotBonded` module accounts
  - The `NotBonded` module account now only keeps track of the not bonded tokens within staking, instead of the whole chain
  - [\#3628](https://github.com/cosmos/cosmos-sdk/issues/3628) Replaced governance's burn and deposit accounts for a `ModuleAccount`
  - Added a `ModuleAccount` for the distribution module
  - Added a `ModuleAccount` for the mint module
  [\#4472](https://github.com/cosmos/cosmos-sdk/issues/4472) validation for crisis genesis
* [\#3985](https://github.com/cosmos/cosmos-sdk/issues/3985) `ValidatorPowerRank` uses potential consensus power instead of tendermint power
* [\#4104](https://github.com/cosmos/cosmos-sdk/issues/4104) Gaia has been moved to its own repository: https://github.com/cosmos/gaia
* [\#4104](https://github.com/cosmos/cosmos-sdk/issues/4104) Rename gaiad.toml to app.toml. The internal contents of the application
  config remain unchanged.
* [\#4159](https://github.com/cosmos/cosmos-sdk/issues/4159) create the default module patterns and module manager
* [\#4230](https://github.com/cosmos/cosmos-sdk/issues/4230) Change the type of ABCIMessageLog#MsgIndex to uint16 for proper serialization.
* [\#4250](https://github.com/cosmos/cosmos-sdk/issues/4250) BaseApp.Query() returns app's version string set via BaseApp.SetAppVersion()
  when handling /app/version queries instead of the version string passed as build
  flag at compile time.
* [\#4262](https://github.com/cosmos/cosmos-sdk/issues/4262) GoSumHash is no longer returned by the version command.
* [\#4263](https://github.com/cosmos/cosmos-sdk/issues/4263) RestServer#Start now takes read and write timeout arguments.
* [\#4305](https://github.com/cosmos/cosmos-sdk/issues/4305) `GenerateOrBroadcastMsgs` no longer takes an `offline` parameter.
* [\#4342](https://github.com/cosmos/cosmos-sdk/pull/4342) Upgrade go-amino to v0.15.0
* [\#4351](https://github.com/cosmos/cosmos-sdk/issues/4351) InitCmd, AddGenesisAccountCmd, and CollectGenTxsCmd take node's and client's default home directories as arguments.
* [\#4387](https://github.com/cosmos/cosmos-sdk/issues/4387) Refactor the usage of tags (now called events) to reflect the
  new ABCI events semantics:
  - Move `x/{module}/tags/tags.go` => `x/{module}/types/events.go`
  - Update `docs/specs`
  - Refactor tags in favor of new `Event(s)` type(s)
  - Update `Context` to use new `EventManager`
  - (Begin|End)Blocker no longer return tags, but rather uses new `EventManager`
  - Message handlers no longer return tags, but rather uses new `EventManager`
  Any component (e.g. BeginBlocker, message handler, etc...) wishing to emit an event must do so
  through `ctx.EventManger().EmitEvent(s)`.
  To reset or wipe emitted events: `ctx = ctx.WithEventManager(sdk.NewEventManager())`
  To get all emitted events: `events := ctx.EventManager().Events()`
* [\#4437](https://github.com/cosmos/cosmos-sdk/issues/4437) Replace governance module store keys to use `[]byte` instead of `string`.
* [\#4451](https://github.com/cosmos/cosmos-sdk/issues/4451) Improve modularization of clients and modules:
  * Module directory structure improved and standardized
  * Aliases autogenerated
  * Auth and bank related commands are now mounted under the respective moduels
  * Client initialization and mounting standardized
* [\#4479](https://github.com/cosmos/cosmos-sdk/issues/4479) Remove codec argument redundency in client usage where
  the CLIContext's codec should be used instead.
* [\#4488](https://github.com/cosmos/cosmos-sdk/issues/4488) Decouple client tx, REST, and ultil packages from auth. These packages have
  been restructured and retrofitted into the `x/auth` module.
* [\#4521](https://github.com/cosmos/cosmos-sdk/issues/4521) Flatten x/bank structure by hiding module internals.
* [\#4525](https://github.com/cosmos/cosmos-sdk/issues/4525) Remove --cors flag, the feature is long gone.
* [\#4536](https://github.com/cosmos/cosmos-sdk/issues/4536) The `/auth/accounts/{address}` now returns a `height` in the response.
  The account is now nested under `account`.
* [\#4543](https://github.com/cosmos/cosmos-sdk/issues/4543) Account getters are no longer part of client.CLIContext() and have now moved
  to reside in the auth-specific AccountRetriever.
* [\#4588](https://github.com/cosmos/cosmos-sdk/issues/4588) Context does not depend on x/auth anymore. client/context is stripped out of the following features:
  - GetAccountDecoder()
  - CLIContext.WithAccountDecoder()
  - CLIContext.WithAccountStore()
  x/auth.AccountDecoder is unnecessary and consequently removed.
* [\#4602](https://github.com/cosmos/cosmos-sdk/issues/4602) client/input.{Buffer,Override}Stdin() functions are removed. Thanks to cobra's new release they are now redundant.
* [\#4633](https://github.com/cosmos/cosmos-sdk/issues/4633) Update old Tx search by tags APIs to use new Events
  nomenclature.
* [\#4649](https://github.com/cosmos/cosmos-sdk/issues/4649) Refactor x/crisis as per modules new specs.
* [\#3685](https://github.com/cosmos/cosmos-sdk/issues/3685) The default signature verification gas logic (`DefaultSigVerificationGasConsumer`) now specifies explicit key types rather than string pattern matching. This means that zones that depended on string matching to allow other keys will need to write a custom `SignatureVerificationGasConsumer` function.
* [\#4663](https://github.com/cosmos/cosmos-sdk/issues/4663) Refactor bank keeper by removing private functions
  - `InputOutputCoins`, `SetCoins`, `SubtractCoins` and `AddCoins` are now part of the `SendKeeper` instead of the `Keeper` interface
* (tendermint) [\#4721](https://github.com/cosmos/cosmos-sdk/pull/4721) Upgrade Tendermint to v0.32.1

### Features

* [\#4843](https://github.com/cosmos/cosmos-sdk/issues/4843) Add RegisterEvidences function in the codec package to register
  Tendermint evidence types with a given codec.
* (rest) [\#3867](https://github.com/cosmos/cosmos-sdk/issues/3867) Allow querying for genesis transaction when height query param is set to zero.
* [\#2020](https://github.com/cosmos/cosmos-sdk/issues/2020) New keys export/import command line utilities to export/import private keys in ASCII format
  that rely on Keybase's new underlying ExportPrivKey()/ImportPrivKey() API calls.
* [\#3565](https://github.com/cosmos/cosmos-sdk/issues/3565) Implement parameter change proposal support.
  Parameter change proposals can be submitted through the CLI
  or a REST endpoint. See docs for further usage.
* [\#3850](https://github.com/cosmos/cosmos-sdk/issues/3850) Add `rewards` and `commission` to distribution tx tags.
* [\#3981](https://github.com/cosmos/cosmos-sdk/issues/3981) Add support to gracefully halt a node at a given height
  via the node's `halt-height` config or CLI value.
* [\#4144](https://github.com/cosmos/cosmos-sdk/issues/4144) Allow for configurable BIP44 HD path and coin type.
* [\#4250](https://github.com/cosmos/cosmos-sdk/issues/4250) New BaseApp.{,Set}AppVersion() methods to get/set app's version string.
* [\#4263](https://github.com/cosmos/cosmos-sdk/issues/4263) Add `--read-timeout` and `--write-timeout` args to the `rest-server` command
  to support custom RPC R/W timeouts.
* [\#4271](https://github.com/cosmos/cosmos-sdk/issues/4271) Implement Coins#IsAnyGT
* [\#4318](https://github.com/cosmos/cosmos-sdk/issues/4318) Support height queries. Queries against nodes that have the queried
  height pruned will return an error.
* [\#4409](https://github.com/cosmos/cosmos-sdk/issues/4409) Implement a command that migrates exported state from one version to the next.
  The `migrate` command currently supports migrating from v0.34 to v0.36 by implementing
  necessary types for both versions.
* [\#4570](https://github.com/cosmos/cosmos-sdk/issues/4570) Move /bank/balances/{address} REST handler to x/bank/client/rest. The exposed interface is unchanged.
* Community pool spend proposal per Cosmos Hub governance proposal [\#7](https://github.com/cosmos/cosmos-sdk/issues/7) "Activate the Community Pool"

### Improvements

* (simulation) PrintAllInvariants flag will print all failed invariants
* (simulation) Add `InitialBlockHeight` flag to resume a simulation from a given block
* (simulation) [\#4670](https://github.com/cosmos/cosmos-sdk/issues/4670) Update simulation statistics to JSON format
  - Support exporting the simulation stats to a given JSON file
* [\#4775](https://github.com/cosmos/cosmos-sdk/issues/4775) Refactor CI config
* Upgrade IAVL to v0.12.4
* (tendermint) Upgrade Tendermint to v0.32.2
* (modules) [\#4751](https://github.com/cosmos/cosmos-sdk/issues/4751) update `x/genutils` to match module spec
* (keys) [\#4611](https://github.com/cosmos/cosmos-sdk/issues/4611) store keys in simapp now use a map instead of using individual literal keys
* [\#2286](https://github.com/cosmos/cosmos-sdk/issues/2286) Improve performance of CacheKVStore iterator.
* [\#3512](https://github.com/cosmos/cosmos-sdk/issues/3512) Implement Logger method on each module's keeper.
* [\#3655](https://github.com/cosmos/cosmos-sdk/issues/3655) Improve signature verification failure error message.
* [\#3774](https://github.com/cosmos/cosmos-sdk/issues/3774) add category tag to transactions for ease of filtering
* [\#3914](https://github.com/cosmos/cosmos-sdk/issues/3914) Implement invariant benchmarks and add target to makefile.
* [\#3928](https://github.com/cosmos/cosmos-sdk/issues/3928) remove staking references from types package
* [\#3978](https://github.com/cosmos/cosmos-sdk/issues/3978) Return ErrUnknownRequest in message handlers for unknown
  or invalid routed messages.
* [\#4190](https://github.com/cosmos/cosmos-sdk/issues/4190) Client responses that return (re)delegation(s) now return balances
  instead of shares.
* [\#4194](https://github.com/cosmos/cosmos-sdk/issues/4194) ValidatorSigningInfo now includes the validator's consensus address.
* [\#4235](https://github.com/cosmos/cosmos-sdk/issues/4235) Add parameter change proposal messages to simulation.
* [\#4235](https://github.com/cosmos/cosmos-sdk/issues/4235) Update the minting module params to implement params.ParamSet so
  individual keys can be set via proposals instead of passing a struct.
* [\#4259](https://github.com/cosmos/cosmos-sdk/issues/4259) `Coins` that are `nil` are now JSON encoded as an empty array `[]`.
  Decoding remains unchanged and behavior is left intact.
* [\#4305](https://github.com/cosmos/cosmos-sdk/issues/4305) The `--generate-only` CLI flag fully respects offline tx processing.
* [\#4379](https://github.com/cosmos/cosmos-sdk/issues/4379) close db write batch.
* [\#4384](https://github.com/cosmos/cosmos-sdk/issues/4384)- Allow splitting withdrawal transaction in several chunks
* [\#4403](https://github.com/cosmos/cosmos-sdk/issues/4403) Allow for parameter change proposals to supply only desired fields to be updated
  in objects instead of the entire object (only applies to values that are objects).
* [\#4415](https://github.com/cosmos/cosmos-sdk/issues/4415) /client refactor, reduce genutil dependancy on staking
* [\#4439](https://github.com/cosmos/cosmos-sdk/issues/4439) Implement governance module iterators.
* [\#4465](https://github.com/cosmos/cosmos-sdk/issues/4465) Unknown subcommands print relevant error message
* [\#4466](https://github.com/cosmos/cosmos-sdk/issues/4466) Commission validation added to validate basic of MsgCreateValidator by changing CommissionMsg to CommissionRates
* [\#4501](https://github.com/cosmos/cosmos-sdk/issues/4501) Support height queriers in rest client
* [\#4535](https://github.com/cosmos/cosmos-sdk/issues/4535) Improve import-export simulation errors by decoding the `KVPair.Value` into its
  respective type
* [\#4536](https://github.com/cosmos/cosmos-sdk/issues/4536) cli context queries return query height and accounts are returned with query height
* [\#4553](https://github.com/cosmos/cosmos-sdk/issues/4553) undelegate max entries check first
* [\#4556](https://github.com/cosmos/cosmos-sdk/issues/4556) Added IsValid function to Coin
* [\#4564](https://github.com/cosmos/cosmos-sdk/issues/4564) client/input.GetConfirmation()'s default is changed to No.
* [\#4573](https://github.com/cosmos/cosmos-sdk/issues/4573) Returns height in response for query endpoints.
* [\#4580](https://github.com/cosmos/cosmos-sdk/issues/4580) Update `Context#BlockHeight` to properly set the block height via `WithBlockHeader`.
* [\#4584](https://github.com/cosmos/cosmos-sdk/issues/4584) Update bank Keeper to use expected keeper interface of the AccountKeeper.
* [\#4584](https://github.com/cosmos/cosmos-sdk/issues/4584) Move `Account` and `VestingAccount` interface types to `x/auth/exported`.
* [\#4082](https://github.com/cosmos/cosmos-sdk/issues/4082) supply module queriers for CLI and REST endpoints
* [\#4601](https://github.com/cosmos/cosmos-sdk/issues/4601) Implement generic pangination helper function to be used in
  REST handlers and queriers.
* [\#4629](https://github.com/cosmos/cosmos-sdk/issues/4629) Added warning event that gets emitted if validator misses a block.
* [\#4674](https://github.com/cosmos/cosmos-sdk/issues/4674) Export `Simapp` genState generators and util functions by making them public
* [\#4706](https://github.com/cosmos/cosmos-sdk/issues/4706) Simplify context
  Replace complex Context construct with a simpler immutible struct.
  Only breaking change is not to support `Value` and `GetValue` as first class calls.
  We do embed ctx.Context() as a raw context.Context instead to be used as you see fit.

  Migration guide:

  ```go
  ctx = ctx.WithValue(contextKeyBadProposal, false)
  ```

  Now becomes:

  ```go
  ctx = ctx.WithContext(context.WithValue(ctx.Context(), contextKeyBadProposal, false))
  ```

  A bit more verbose, but also allows `context.WithTimeout()`, etc and only used
  in one function in this repo, in test code.
* [\#3685](https://github.com/cosmos/cosmos-sdk/issues/3685)  Add `SetAddressVerifier` and `GetAddressVerifier` to `sdk.Config` to allow SDK users to configure custom address format verification logic (to override the default limitation of 20-byte addresses).
* [\#3685](https://github.com/cosmos/cosmos-sdk/issues/3685)  Add an additional parameter to NewAnteHandler for a custom `SignatureVerificationGasConsumer` (the default logic is now in `DefaultSigVerificationGasConsumer). This allows SDK users to configure their own logic for which key types are accepted and how those key types consume gas.
* Remove `--print-response` flag as it is no longer used.
* Revert [\#2284](https://github.com/cosmos/cosmos-sdk/pull/2284) to allow create_empty_blocks in the config
* (tendermint) [\#4718](https://github.com/cosmos/cosmos-sdk/issues/4718) Upgrade tendermint/iavl to v0.12.3

### Bug Fixes

* [\#4891](https://github.com/cosmos/cosmos-sdk/issues/4891) Disable querying with proofs enabled when the query height <= 1.
* (rest) [\#4858](https://github.com/cosmos/cosmos-sdk/issues/4858) Do not return an error in BroadcastTxCommit when the tx broadcasting
  was successful. This allows the proper REST response to be returned for a
  failed tx during `block` broadcasting mode.
* (store) [\#4880](https://github.com/cosmos/cosmos-sdk/pull/4880) Fix error check in
  IAVL `Store#DeleteVersion`.
* (tendermint) [\#4879](https://github.com/cosmos/cosmos-sdk/issues/4879) Don't terminate the process immediately after startup when run in standalone mode.
* (simulation) [\#4861](https://github.com/cosmos/cosmos-sdk/pull/4861) Fix non-determinism simulation
  by using CLI flags as input and updating Makefile target.
* [\#4868](https://github.com/cosmos/cosmos-sdk/issues/4868) Context#CacheContext now sets a new EventManager. This prevents unwanted events
  from being emitted.
* (cli) [\#4870](https://github.com/cosmos/cosmos-sdk/issues/4870) Disable the `withdraw-all-rewards` command when `--generate-only` is supplied
* (modules) [\#4831](https://github.com/cosmos/cosmos-sdk/issues/4831) Prevent community spend proposal from transferring funds to a module account
* (keys) [\#4338](https://github.com/cosmos/cosmos-sdk/issues/4338) fix multisig key output for CLI
* (modules) [\#4795](https://github.com/cosmos/cosmos-sdk/issues/4795) restrict module accounts from receiving transactions.
  Allowing this would cause an invariant on the module account coins.
* (modules) [\#4823](https://github.com/cosmos/cosmos-sdk/issues/4823) Update the `DefaultUnbondingTime` from 3 days to 3 weeks to be inline with documentation.
* (abci) [\#4639](https://github.com/cosmos/cosmos-sdk/issues/4639) Fix `CheckTx` by verifying the message route
* Return height in responses when querying against BaseApp
* [\#1351](https://github.com/cosmos/cosmos-sdk/issues/1351) Stable AppHash allows no_empty_blocks
* [\#3705](https://github.com/cosmos/cosmos-sdk/issues/3705) Return `[]` instead of `null` when querying delegator rewards.
* [\#3966](https://github.com/cosmos/cosmos-sdk/issues/3966) fixed multiple assigns to action tags
  [\#3793](https://github.com/cosmos/cosmos-sdk/issues/3793) add delegator tag for MsgCreateValidator and deleted unused moniker and identity tags
* [\#4194](https://github.com/cosmos/cosmos-sdk/issues/4194) Fix pagination and results returned from /slashing/signing_infos
* [\#4230](https://github.com/cosmos/cosmos-sdk/issues/4230) Properly set and display the message index through the TxResponse.
* [\#4234](https://github.com/cosmos/cosmos-sdk/pull/4234) Allow `tx send --generate-only` to
  actually work offline.
* [\#4271](https://github.com/cosmos/cosmos-sdk/issues/4271) Fix addGenesisAccount by using Coins#IsAnyGT for vesting amount validation.
* [\#4273](https://github.com/cosmos/cosmos-sdk/issues/4273) Fix usage of AppendTags in x/staking/handler.go
* [\#4303](https://github.com/cosmos/cosmos-sdk/issues/4303) Fix NewCoins() underlying function for duplicate coins detection.
* [\#4307](https://github.com/cosmos/cosmos-sdk/pull/4307) Don't pass height to RPC calls as
  Tendermint will automatically use the latest height.
* [\#4362](https://github.com/cosmos/cosmos-sdk/issues/4362) simulation setup bugfix for multisim 7601778
* [\#4383](https://github.com/cosmos/cosmos-sdk/issues/4383) - currentStakeRoundUp is now always atleast currentStake + smallest-decimal-precision
* [\#4394](https://github.com/cosmos/cosmos-sdk/issues/4394) Fix signature count check to use the TxSigLimit param instead of
  a default.
* [\#4455](https://github.com/cosmos/cosmos-sdk/issues/4455) Use `QueryWithData()` to query unbonding delegations.
* [\#4493](https://github.com/cosmos/cosmos-sdk/issues/4493) Fix validator-outstanding-rewards command. It now takes as an argument
  a validator address.
* [\#4598](https://github.com/cosmos/cosmos-sdk/issues/4598) Fix redelegation and undelegation txs that were not checking for the correct bond denomination.
* [\#4619](https://github.com/cosmos/cosmos-sdk/issues/4619) Close iterators in `GetAllMatureValidatorQueue` and `UnbondAllMatureValidatorQueue`
  methods.
* [\#4654](https://github.com/cosmos/cosmos-sdk/issues/4654) validator slash event stored by period and height
* [\#4681](https://github.com/cosmos/cosmos-sdk/issues/4681) panic on invalid amount on `MintCoins` and `BurnCoins`
  * skip minting if inflation is set to zero
* Sort state JSON during export and initialization

## 0.35.0

### Bug Fixes

* Fix gas consumption bug in `Undelegate` preventing the ability to sync from
genesis.

## 0.34.10

### Bug Fixes

* Bump Tendermint version to [v0.31.11](https://github.com/tendermint/tendermint/releases/tag/v0.31.11) to address the vulnerability found in the `consensus` package.

## 0.34.9

### Bug Fixes

* Bump Tendermint version to [v0.31.10](https://github.com/tendermint/tendermint/releases/tag/v0.31.10) to address p2p panic errors.

## 0.34.8

### Bug Fixes

* Bump Tendermint version to v0.31.9 to fix the p2p panic error.
* Update gaiareplay's use of an internal Tendermint API

## 0.34.7

### Bug Fixes

#### SDK

* Fix gas consumption bug in `Undelegate` preventing the ability to sync from
genesis.

## 0.34.6

### Bug Fixes

#### SDK

* Unbonding from a validator is now only considered "complete" after the full
unbonding period has elapsed regardless of the validator's status.

## 0.34.5

### Bug Fixes

#### SDK

* [\#4273](https://github.com/cosmos/cosmos-sdk/issues/4273) Fix usage of `AppendTags` in x/staking/handler.go

### Improvements

### SDK

* [\#2286](https://github.com/cosmos/cosmos-sdk/issues/2286) Improve performance of `CacheKVStore` iterator.
* [\#3655](https://github.com/cosmos/cosmos-sdk/issues/3655) Improve signature verification failure error message.
* [\#4384](https://github.com/cosmos/cosmos-sdk/issues/4384) Allow splitting withdrawal transaction in several chunks.

#### Gaia CLI

* [\#4227](https://github.com/cosmos/cosmos-sdk/issues/4227) Support for Ledger App v1.5.
* [#4345](https://github.com/cosmos/cosmos-sdk/pull/4345) Update `ledger-cosmos-go`
to v0.10.3.

## 0.34.4

### Bug Fixes

#### SDK

* [#4234](https://github.com/cosmos/cosmos-sdk/pull/4234) Allow `tx send --generate-only` to
actually work offline.

#### Gaia

* [\#4219](https://github.com/cosmos/cosmos-sdk/issues/4219) Return an error when an empty mnemonic is provided during key recovery.

### Improvements

#### Gaia

* [\#2007](https://github.com/cosmos/cosmos-sdk/issues/2007) Return 200 status code on empty results

### New features

#### SDK

* [\#3850](https://github.com/cosmos/cosmos-sdk/issues/3850) Add `rewards` and `commission` to distribution tx tags.

## 0.34.3

### Bug Fixes

#### Gaia

* [\#4196](https://github.com/cosmos/cosmos-sdk/pull/4196) Set default invariant
check period to zero.

## 0.34.2

### Improvements

#### SDK

* [\#4135](https://github.com/cosmos/cosmos-sdk/pull/4135) Add further clarification
to generate only usage.

### Bug Fixes

#### SDK

* [\#4135](https://github.com/cosmos/cosmos-sdk/pull/4135) Fix `NewResponseFormatBroadcastTxCommit`
* [\#4053](https://github.com/cosmos/cosmos-sdk/issues/4053) Add `--inv-check-period`
flag to gaiad to set period at which invariants checks will run.
* [\#4099](https://github.com/cosmos/cosmos-sdk/issues/4099) Update the /staking/validators endpoint to support
status and pagination query flags.

## 0.34.1

### Bug Fixes

#### Gaia

* [#4163](https://github.com/cosmos/cosmos-sdk/pull/4163) Fix v0.33.x export script to port gov data correctly.

## 0.34.0

### Breaking Changes

#### Gaia

* [\#3463](https://github.com/cosmos/cosmos-sdk/issues/3463) Revert bank module handler fork (re-enables transfers)
* [\#3875](https://github.com/cosmos/cosmos-sdk/issues/3875) Replace `async` flag with `--broadcast-mode` flag where the default
  value is `sync`. The `block` mode should not be used. The REST client now
  uses `mode` parameter instead of the `return` parameter.

#### Gaia CLI

* [\#3938](https://github.com/cosmos/cosmos-sdk/issues/3938) Remove REST server's SSL support altogether.

#### SDK

* [\#3245](https://github.com/cosmos/cosmos-sdk/issues/3245) Rename validator.GetJailed() to validator.IsJailed()
* [\#3516](https://github.com/cosmos/cosmos-sdk/issues/3516) Remove concept of shares from staking unbonding and redelegation UX;
  replaced by direct coin amount.

#### Tendermint

* [\#4029](https://github.com/cosmos/cosmos-sdk/issues/4029) Upgrade Tendermint to v0.31.3

### New features

#### SDK

* [\#2935](https://github.com/cosmos/cosmos-sdk/issues/2935) New module Crisis which can test broken invariant with messages
* [\#3813](https://github.com/cosmos/cosmos-sdk/issues/3813) New sdk.NewCoins safe constructor to replace bare sdk.Coins{} declarations.
* [\#3858](https://github.com/cosmos/cosmos-sdk/issues/3858) add website, details and identity to gentx cli command
* Implement coin conversion and denomination registration utilities

#### Gaia

* [\#2935](https://github.com/cosmos/cosmos-sdk/issues/2935) Optionally assert invariants on a blockly basis using `gaiad --assert-invariants-blockly`
* [\#3886](https://github.com/cosmos/cosmos-sdk/issues/3886) Implement minting module querier and CLI/REST clients.

#### Gaia CLI

* [\#3937](https://github.com/cosmos/cosmos-sdk/issues/3937) Add command to query community-pool

#### Gaia REST API

* [\#3937](https://github.com/cosmos/cosmos-sdk/issues/3937) Add route to fetch community-pool
* [\#3949](https://github.com/cosmos/cosmos-sdk/issues/3949) added /slashing/signing_infos to get signing_info for all validators

### Improvements

#### Gaia

* [\#3808](https://github.com/cosmos/cosmos-sdk/issues/3808) `gaiad` and `gaiacli` integration tests use ./build/ binaries.
* \[\#3819](https://github.com/cosmos/cosmos-sdk/issues/3819) Simulation refactor, log output now stored in ~/.gaiad/simulation/
  * Simulation moved to its own module (not a part of mock)
  * Logger type instead of passing function variables everywhere
  * Logger json output (for reloadable simulation running)
  * Cleanup bank simulation messages / remove dup code in bank simulation
  * Simulations saved in `~/.gaiad/simulations/`
  * "Lean" simulation output option to exclude No-ops and !ok functions (`--SimulationLean` flag)
* [\#3893](https://github.com/cosmos/cosmos-sdk/issues/3893) Improve `gaiacli tx sign` command
  * Add shorthand flags -a and -s for the account and sequence numbers respectively
  * Mark the account and sequence numbers required during "offline" mode
  * Always do an RPC query for account and sequence number during "online" mode
* [\#4018](https://github.com/cosmos/cosmos-sdk/issues/4018) create genesis port script for release v.0.34.0

#### Gaia CLI

* [\#3833](https://github.com/cosmos/cosmos-sdk/issues/3833) Modify stake to atom in gaia's doc.
* [\#3841](https://github.com/cosmos/cosmos-sdk/issues/3841) Add indent to JSON of `gaiacli keys [add|show|list]`
* [\#3859](https://github.com/cosmos/cosmos-sdk/issues/3859) Add newline to echo of `gaiacli keys ...`
* [\#3959](https://github.com/cosmos/cosmos-sdk/issues/3959) Improving error messages when signing with ledger devices fails

#### SDK

* [\#3238](https://github.com/cosmos/cosmos-sdk/issues/3238) Add block time to tx responses when querying for
  txs by tags or hash.
* \[\#3752](https://github.com/cosmos/cosmos-sdk/issues/3752) Explanatory docs for minting mechanism (`docs/spec/mint/01_concepts.md`)
* [\#3801](https://github.com/cosmos/cosmos-sdk/issues/3801) `baseapp` safety improvements
* [\#3820](https://github.com/cosmos/cosmos-sdk/issues/3820) Make Coins.IsAllGT() more robust and consistent.
* [\#3828](https://github.com/cosmos/cosmos-sdk/issues/3828) New sdkch tool to maintain changelogs
* [\#3864](https://github.com/cosmos/cosmos-sdk/issues/3864) Make Coins.IsAllGTE() more consistent.
* [\#3907](https://github.com/cosmos/cosmos-sdk/issues/3907): dep -> go mod migration
  * Drop dep in favor of go modules.
  * Upgrade to Go 1.12.1.
* [\#3917](https://github.com/cosmos/cosmos-sdk/issues/3917) Allow arbitrary decreases to validator commission rates.
* [\#3937](https://github.com/cosmos/cosmos-sdk/issues/3937) Implement community pool querier.
* [\#3940](https://github.com/cosmos/cosmos-sdk/issues/3940) Codespace should be lowercase.
* [\#3986](https://github.com/cosmos/cosmos-sdk/issues/3986) Update the Stringer implementation of the Proposal type.
* [\#926](https://github.com/cosmos/cosmos-sdk/issues/926) circuit breaker high level explanation
* [\#3896](https://github.com/cosmos/cosmos-sdk/issues/3896) Fixed various linters warnings in the context of the gometalinter -> golangci-lint migration
* [\#3916](https://github.com/cosmos/cosmos-sdk/issues/3916) Hex encode data in tx responses

### Bug Fixes

#### Gaia

* [\#3825](https://github.com/cosmos/cosmos-sdk/issues/3825) Validate genesis before running gentx
* [\#3889](https://github.com/cosmos/cosmos-sdk/issues/3889) When `--generate-only` is provided, the Keybase is not used and as a result
  the `--from` value must be a valid Bech32 cosmos address.
* 3974 Fix go env setting in installation.md
* 3996 Change 'make get_tools' to 'make tools' in DOCS_README.md.

#### Gaia CLI

* [\#3883](https://github.com/cosmos/cosmos-sdk/issues/3883) Remove Height Flag from CLI Queries
* [\#3899](https://github.com/cosmos/cosmos-sdk/issues/3899) Using 'gaiacli config node' breaks ~/config/config.toml

#### SDK

* [\#3837](https://github.com/cosmos/cosmos-sdk/issues/3837) Fix `WithdrawValidatorCommission` to properly set the validator's remaining commission.
* [\#3870](https://github.com/cosmos/cosmos-sdk/issues/3870) Fix DecCoins#TruncateDecimal to never return zero coins in
  either the truncated coins or the change coins.
* [\#3915](https://github.com/cosmos/cosmos-sdk/issues/3915) Remove ';' delimiting support from ParseDecCoins
* [\#3977](https://github.com/cosmos/cosmos-sdk/issues/3977) Fix docker image build
* [\#4020](https://github.com/cosmos/cosmos-sdk/issues/4020) Fix queryDelegationRewards by returning an error
when the validator or delegation do not exist.
* [\#4050](https://github.com/cosmos/cosmos-sdk/issues/4050) Fix DecCoins APIs
where rounding or truncation could result in zero decimal coins.
* [\#4088](https://github.com/cosmos/cosmos-sdk/issues/4088) Fix `calculateDelegationRewards`
by accounting for rounding errors when multiplying stake by slashing fractions.

## 0.33.2

### Improvements

#### Tendermint

* Upgrade Tendermint to `v0.31.0-dev0-fix0` which includes critical security fixes.

## 0.33.1

### Bug Fixes

#### Gaia

* [\#3999](https://github.com/cosmos/cosmos-sdk/pull/3999) Fix distribution delegation for zero height export bug

## 0.33.0

BREAKING CHANGES

* Gaia REST API
  * [\#3641](https://github.com/cosmos/cosmos-sdk/pull/3641) Remove the ability to use a Keybase from the REST API client:
    * `password` and `generate_only` have been removed from the `base_req` object
    * All txs that used to sign or use the Keybase now only generate the tx
    * `keys` routes completely removed
  * [\#3692](https://github.com/cosmos/cosmos-sdk/pull/3692) Update tx encoding and broadcasting endpoints:
    * Remove duplicate broadcasting endpoints in favor of POST @ `/txs`
      * The `Tx` field now accepts a `StdTx` and not raw tx bytes
    * Move encoding endpoint to `/txs/encode`

* Gaia
  * [\#3787](https://github.com/cosmos/cosmos-sdk/pull/3787) Fork the `x/bank` module into the Gaia application with only a
  modified message handler, where the modified message handler behaves the same as
  the standard `x/bank` message handler except for `MsgMultiSend` that must burn
  exactly 9 atoms and transfer 1 atom, and `MsgSend` is disabled.
  * [\#3789](https://github.com/cosmos/cosmos-sdk/pull/3789) Update validator creation flow:
    * Remove `NewMsgCreateValidatorOnBehalfOf` and corresponding business logic
    * Ensure the validator address equals the delegator address during
    `MsgCreateValidator#ValidateBasic`

* SDK
  * [\#3750](https://github.com/cosmos/cosmos-sdk/issues/3750) Track outstanding rewards per-validator instead of globally,
           and fix the main simulation issue, which was that slashes of
           re-delegations to a validator were not correctly accounted for
           in fee distribution when the redelegation in question had itself
            been slashed (from a fault committed by a different validator)
           in the same BeginBlock. Outstanding rewards are now available
           on a per-validator basis in REST.
  * [\#3669](https://github.com/cosmos/cosmos-sdk/pull/3669) Ensure consistency in message naming, codec registration, and JSON
  tags.
  * [\#3788](https://github.com/cosmos/cosmos-sdk/pull/3788) Change order of operations for greater accuracy when calculating delegation share token value
  * [\#3788](https://github.com/cosmos/cosmos-sdk/pull/3788) DecCoins.Cap -> DecCoins.Intersect
  * [\#3666](https://github.com/cosmos/cosmos-sdk/pull/3666) Improve coins denom validation.
  * [\#3751](https://github.com/cosmos/cosmos-sdk/pull/3751) Disable (temporarily) support for ED25519 account key pairs.

* Tendermint
  * [\#3804] Update to Tendermint `v0.31.0-dev0`

FEATURES

* SDK
  * [\#3719](https://github.com/cosmos/cosmos-sdk/issues/3719) DBBackend can now be set at compile time.
    Defaults: goleveldb. Supported: cleveldb.

IMPROVEMENTS

* Gaia REST API
  * Update the `TxResponse` type allowing for the `Logs` result to be JSON decoded automatically.

* Gaia CLI
  * [\#3653](https://github.com/cosmos/cosmos-sdk/pull/3653) Prompt user confirmation prior to signing and broadcasting a transaction.
  * [\#3670](https://github.com/cosmos/cosmos-sdk/pull/3670) CLI support for showing bech32 addresses in Ledger devices
  * [\#3711](https://github.com/cosmos/cosmos-sdk/pull/3711) Update `tx sign` to use `--from` instead of the deprecated `--name`
  CLI flag.
  * [\#3738](https://github.com/cosmos/cosmos-sdk/pull/3738) Improve multisig UX:
    * `gaiacli keys show -o json` now includes constituent pubkeys, respective weights and threshold
    * `gaiacli keys show --show-multisig` now displays constituent pubkeys, respective weights and threshold
    * `gaiacli tx sign --validate-signatures` now displays multisig signers with their respective weights
  * [\#3730](https://github.com/cosmos/cosmos-sdk/issues/3730) Improve workflow for
  `gaiad gentx` with offline public keys, by outputting stdtx file that needs to be signed.
  * [\#3761](https://github.com/cosmos/cosmos-sdk/issues/3761) Querying account related information using custom querier in auth module

* SDK
  * [\#3753](https://github.com/cosmos/cosmos-sdk/issues/3753) Remove no-longer-used governance penalty parameter
  * [\#3679](https://github.com/cosmos/cosmos-sdk/issues/3679) Consistent operators across Coins, DecCoins, Int, Dec
            replaced: Minus->Sub Plus->Add Div->Quo
  * [\#3665](https://github.com/cosmos/cosmos-sdk/pull/3665) Overhaul sdk.Uint type in preparation for Coins Int -> Uint migration.
  * [\#3691](https://github.com/cosmos/cosmos-sdk/issues/3691) Cleanup error messages
  * [\#3456](https://github.com/cosmos/cosmos-sdk/issues/3456) Integrate in the Int.ToDec() convenience function
  * [\#3300](https://github.com/cosmos/cosmos-sdk/pull/3300) Update the spec-spec, spec file reorg, and TOC updates.
  * [\#3694](https://github.com/cosmos/cosmos-sdk/pull/3694) Push tagged docker images on docker hub when tag is created.
  * [\#3716](https://github.com/cosmos/cosmos-sdk/pull/3716) Update file permissions the client keys directory and contents to `0700`.
  * [\#3681](https://github.com/cosmos/cosmos-sdk/issues/3681) Migrate ledger-cosmos-go from ZondaX to Cosmos organization

* Tendermint
  * [\#3699](https://github.com/cosmos/cosmos-sdk/pull/3699) Upgrade to Tendermint 0.30.1

BUG FIXES

* Gaia CLI
  * [\#3731](https://github.com/cosmos/cosmos-sdk/pull/3731) `keys add --interactive` bip32 passphrase regression fix
  * [\#3714](https://github.com/cosmos/cosmos-sdk/issues/3714) Fix USB raw access issues with gaiacli when installed via snap

* Gaia
  * [\#3777](https://github.com/cosmso/cosmos-sdk/pull/3777) `gaiad export` no longer panics when the database is empty
  * [\#3806](https://github.com/cosmos/cosmos-sdk/pull/3806) Properly return errors from a couple of struct Unmarshal functions

* SDK
  * [\#3728](https://github.com/cosmos/cosmos-sdk/issues/3728) Truncate decimal multiplication & division in distribution to ensure
           no more than the collected fees / inflation are distributed
  * [\#3727](https://github.com/cosmos/cosmos-sdk/issues/3727) Return on zero-length (including []byte{}) PrefixEndBytes() calls
  * [\#3559](https://github.com/cosmos/cosmos-sdk/issues/3559) fix occasional failing due to non-determinism in lcd test TestBonding
    where validator is unexpectedly slashed throwing off test calculations
  * [\#3411](https://github.com/cosmos/cosmos-sdk/pull/3411) Include the `RequestInitChain.Time` in the block header init during
  `InitChain`.
  * [\#3717](https://github.com/cosmos/cosmos-sdk/pull/3717) Update the vesting specification and implementation to cap deduction from
  `DelegatedVesting` by at most `DelegatedVesting`. This accounts for the case where
  the undelegation amount may exceed the original delegation amount due to
  truncation of undelegation tokens.
  * [\#3717](https://github.com/cosmos/cosmos-sdk/pull/3717) Ignore unknown proposers in allocating rewards for proposers, in case
    unbonding period was just 1 block and proposer was already deleted.
  * [\#3726](https://github.com/cosmos/cosmos-sdk/pull/3724) Cap(clip) reward to remaining coins in AllocateTokens.

## 0.32.0

BREAKING CHANGES

* Gaia REST API
  * [\#3642](https://github.com/cosmos/cosmos-sdk/pull/3642) `GET /tx/{hash}` now returns `404` instead of `500` if the transaction is not found

* SDK
 * [\#3580](https://github.com/cosmos/cosmos-sdk/issues/3580) Migrate HTTP request/response types and utilities to types/rest.
 * [\#3592](https://github.com/cosmos/cosmos-sdk/issues/3592) Drop deprecated keybase implementation's New() constructor in
   favor of a new crypto/keys.New(string, string) implementation that
   returns a lazy keybase instance. Remove client.MockKeyBase,
   superseded by crypto/keys.NewInMemory()
 * [\#3621](https://github.com/cosmos/cosmos-sdk/issues/3621) staking.GenesisState.Bonds -> Delegations

IMPROVEMENTS

* SDK
  * [\#3311](https://github.com/cosmos/cosmos-sdk/pull/3311) Reconcile the `DecCoin/s` API with the `Coin/s` API.
  * [\#3614](https://github.com/cosmos/cosmos-sdk/pull/3614) Add coin denom length checks to the coins constructors.
  * [\#3621](https://github.com/cosmos/cosmos-sdk/issues/3621) remove many inter-module dependancies
  * [\#3601](https://github.com/cosmos/cosmos-sdk/pull/3601) JSON-stringify the ABCI log response which includes the log and message
  index.
  * [\#3604](https://github.com/cosmos/cosmos-sdk/pull/3604) Improve SDK funds related error messages and allow for unicode in
  JSON ABCI log.
  * [\#3620](https://github.com/cosmos/cosmos-sdk/pull/3620) Version command shows build tags
  * [\#3638](https://github.com/cosmos/cosmos-sdk/pull/3638) Add Bcrypt benchmarks & justification of security parameter choice
  * [\#3648](https://github.com/cosmos/cosmos-sdk/pull/3648) Add JSON struct tags to vesting accounts.

* Tendermint
  * [\#3618](https://github.com/cosmos/cosmos-sdk/pull/3618) Upgrade to Tendermint 0.30.03

BUG FIXES

* SDK
  * [\#3646](https://github.com/cosmos/cosmos-sdk/issues/3646) `x/mint` now uses total token supply instead of total bonded tokens to calculate inflation


## 0.31.2

BREAKING CHANGES

* SDK
 * [\#3592](https://github.com/cosmos/cosmos-sdk/issues/3592) Drop deprecated keybase implementation's
   New constructor in favor of a new
   crypto/keys.New(string, string) implementation that
   returns a lazy keybase instance. Remove client.MockKeyBase,
   superseded by crypto/keys.NewInMemory()

IMPROVEMENTS

* SDK
  * [\#3604](https://github.com/cosmos/cosmos-sdk/pulls/3604) Improve SDK funds related error messages and allow for unicode in
  JSON ABCI log.

* Tendermint
  * [\#3563](https://github.com/cosmos/cosmos-sdk/3563) Update to Tendermint version `0.30.0-rc0`


BUG FIXES

* Gaia
  * [\#3585] Fix setting the tx hash in `NewResponseFormatBroadcastTxCommit`.
  * [\#3585] Return an empty `TxResponse` when Tendermint returns an empty
  `ResultBroadcastTx`.

* SDK
  * [\#3582](https://github.com/cosmos/cosmos-sdk/pull/3582) Running `make test_unit` was failing due to a missing tag
  * [\#3617](https://github.com/cosmos/cosmos-sdk/pull/3582) Fix fee comparison when the required fees does not contain any denom
  present in the tx fees.

## 0.31.0

BREAKING CHANGES

* Gaia REST API (`gaiacli advanced rest-server`)
  * [\#3284](https://github.com/cosmos/cosmos-sdk/issues/3284) Rename the `name`
  field to `from` in the `base_req` body.
  * [\#3485](https://github.com/cosmos/cosmos-sdk/pull/3485) Error responses are now JSON objects.
  * [\#3477][distribution] endpoint changed "all_delegation_rewards" -> "delegator_total_rewards"

* Gaia CLI  (`gaiacli`)
  - [#3399](https://github.com/cosmos/cosmos-sdk/pull/3399) Add `gaiad validate-genesis` command to facilitate checking of genesis files
  - [\#1894](https://github.com/cosmos/cosmos-sdk/issues/1894) `version` prints out short info by default. Add `--long` flag. Proper handling of `--format` flag introduced.
  - [\#3465](https://github.com/cosmos/cosmos-sdk/issues/3465) `gaiacli rest-server` switched back to insecure mode by default:
    - `--insecure` flag is removed.
    - `--tls` is now used to enable secure layer.
  - [\#3451](https://github.com/cosmos/cosmos-sdk/pull/3451) `gaiacli` now returns transactions in plain text including tags.
  - [\#3497](https://github.com/cosmos/cosmos-sdk/issues/3497) `gaiad init` now takes moniker as required arguments, not as parameter.
  * [\#3501](https://github.com/cosmos/cosmos-sdk/issues/3501) Change validator
  address Bech32 encoding to consensus address in `tendermint-validator-set`.

* Gaia
  *  [\#3457](https://github.com/cosmos/cosmos-sdk/issues/3457) Changed governance tally validatorGovInfo to use sdk.Int power instead of sdk.Dec
  *  [\#3495](https://github.com/cosmos/cosmos-sdk/issues/3495) Added Validator Minimum Self Delegation
  *  Reintroduce OR semantics for tx fees

* SDK
  * [\#2513](https://github.com/cosmos/cosmos-sdk/issues/2513) Tendermint updates are adjusted by 10^-6 relative to staking tokens,
  * [\#3487](https://github.com/cosmos/cosmos-sdk/pull/3487) Move HTTP/REST utilities out of client/utils into a new dedicated client/rest package.
  * [\#3490](https://github.com/cosmos/cosmos-sdk/issues/3490) ReadRESTReq() returns bool to avoid callers to write error responses twice.
  * [\#3502](https://github.com/cosmos/cosmos-sdk/pull/3502) Fixes issue when comparing genesis states
  * [\#3514](https://github.com/cosmos/cosmos-sdk/pull/3514) Various clean ups:
    - Replace all GetKeyBase\* functions family in favor of NewKeyBaseFromDir and NewKeyBaseFromHomeFlag.
    - Remove Get prefix from all TxBuilder's getters.
  * [\#3522](https://github.com/cosmos/cosmos-sdk/pull/3522) Get rid of double negatives: Coins.IsNotNegative() -> Coins.IsAnyNegative().
  * [\#3561](https://github.com/cosmos/cosmos-sdk/issues/3561) Don't unnecessarily store denominations in staking


FEATURES

* Gaia REST API
  * [\#2358](https://github.com/cosmos/cosmos-sdk/issues/2358) Add distribution module REST interface

* Gaia CLI  (`gaiacli`)
  * [\#3429](https://github.com/cosmos/cosmos-sdk/issues/3429) Support querying
  for all delegator distribution rewards.
  * [\#3449](https://github.com/cosmos/cosmos-sdk/issues/3449) Proof verification now works with absence proofs
  * [\#3484](https://github.com/cosmos/cosmos-sdk/issues/3484) Add support
  vesting accounts to the add-genesis-account command.

* Gaia
  - [\#3397](https://github.com/cosmos/cosmos-sdk/pull/3397) Implement genesis file sanitization to avoid failures at chain init.
  * [\#3428](https://github.com/cosmos/cosmos-sdk/issues/3428) Run the simulation from a particular genesis state loaded from a file

* SDK
  * [\#3270](https://github.com/cosmos/cosmos-sdk/issues/3270) [x/staking] limit number of ongoing unbonding delegations /redelegations per pair/trio
  * [\#3477][distribution] new query endpoint "delegator_validators"
  * [\#3514](https://github.com/cosmos/cosmos-sdk/pull/3514) Provided a lazy loading implementation of Keybase that locks the underlying
    storage only for the time needed to perform the required operation. Also added Keybase reference to TxBuilder struct.
  * [types] [\#2580](https://github.com/cosmos/cosmos-sdk/issues/2580) Addresses now Bech32 empty addresses to an empty string


IMPROVEMENTS

* Gaia REST API
  * [\#3284](https://github.com/cosmos/cosmos-sdk/issues/3284) Update Gaia Lite
  REST service to support the following:
    * Automatic account number and sequence population when fields are omitted
    * Generate only functionality no longer requires access to a local Keybase
    * `from` field in the `base_req` body can be a Keybase name or account address
  * [\#3423](https://github.com/cosmos/cosmos-sdk/issues/3423) Allow simulation
  (auto gas) to work with generate only.
  * [\#3514](https://github.com/cosmos/cosmos-sdk/pull/3514) REST server calls to keybase does not lock the underlying storage anymore.
  * [\#3523](https://github.com/cosmos/cosmos-sdk/pull/3523) Added `/tx/encode` endpoint to serialize a JSON tx to base64-encoded Amino.

* Gaia CLI  (`gaiacli`)
  * [\#3476](https://github.com/cosmos/cosmos-sdk/issues/3476) New `withdraw-all-rewards` command to withdraw all delegations rewards for delegators.
  * [\#3497](https://github.com/cosmos/cosmos-sdk/issues/3497) `gaiad gentx` supports `--ip` and `--node-id` flags to override defaults.
  * [\#3518](https://github.com/cosmos/cosmos-sdk/issues/3518) Fix flow in
  `keys add` to show the mnemonic by default.
  * [\#3517](https://github.com/cosmos/cosmos-sdk/pull/3517) Increased test coverage
  * [\#3523](https://github.com/cosmos/cosmos-sdk/pull/3523) Added `tx encode` command to serialize a JSON tx to base64-encoded Amino.

* Gaia
  * [\#3418](https://github.com/cosmos/cosmos-sdk/issues/3418) Add vesting account
  genesis validation checks to `GaiaValidateGenesisState`.
  * [\#3420](https://github.com/cosmos/cosmos-sdk/issues/3420) Added maximum length to governance proposal descriptions and titles
  * [\#3256](https://github.com/cosmos/cosmos-sdk/issues/3256) Add gas consumption
  for tx size in the ante handler.
  * [\#3454](https://github.com/cosmos/cosmos-sdk/pull/3454) Add `--jail-whitelist` to `gaiad export` to enable testing of complex exports
  * [\#3424](https://github.com/cosmos/cosmos-sdk/issues/3424) Allow generation of gentxs with empty memo field.
  * [\#3507](https://github.com/cosmos/cosmos-sdk/issues/3507) General cleanup, removal of unnecessary struct fields, undelegation bugfix, and comment clarification in x/staking and x/slashing

* SDK
  * [\#2605] x/params add subkey accessing
  * [\#2986](https://github.com/cosmos/cosmos-sdk/pull/2986) Store Refactor
  * [\#3435](https://github.com/cosmos/cosmos-sdk/issues/3435) Test that store implementations do not allow nil values
  * [\#2509](https://github.com/cosmos/cosmos-sdk/issues/2509) Sanitize all usage of Dec.RoundInt64()
  * [\#556](https://github.com/cosmos/cosmos-sdk/issues/556) Increase `BaseApp`
  test coverage.
  * [\#3357](https://github.com/cosmos/cosmos-sdk/issues/3357) develop state-transitions.md for staking spec, missing states added to `state.md`
  * [\#3552](https://github.com/cosmos/cosmos-sdk/pull/3552) Validate bit length when
  deserializing `Int` types.


BUG FIXES

* Gaia CLI  (`gaiacli`)
  - [\#3417](https://github.com/cosmos/cosmos-sdk/pull/3417) Fix `q slashing signing-info` panic by ensuring safety of user input and properly returning not found error
  - [\#3345](https://github.com/cosmos/cosmos-sdk/issues/3345) Upgrade ledger-cosmos-go dependency to v0.9.3 to pull
    https://github.com/ZondaX/ledger-cosmos-go/commit/ed9aa39ce8df31bad1448c72d3d226bf2cb1a8d1 in order to fix a derivation path issue that causes `gaiacli keys add --recover`
    to malfunction.
  - [\#3419](https://github.com/cosmos/cosmos-sdk/pull/3419) Fix `q distr slashes` panic
  - [\#3453](https://github.com/cosmos/cosmos-sdk/pull/3453) The `rest-server` command didn't respect persistent flags such as `--chain-id` and `--trust-node` if they were
    passed on the command line.
  - [\#3441](https://github.com/cosmos/cosmos-sdk/pull/3431) Improved resource management and connection handling (ledger devices). Fixes issue with DER vs BER signatures.

* Gaia
  * [\#3486](https://github.com/cosmos/cosmos-sdk/pull/3486) Use AmountOf in
    vesting accounts instead of zipping/aligning denominations.


## 0.30.0

BREAKING CHANGES

* Gaia REST API (`gaiacli advanced rest-server`)
  * [gaia-lite] [\#2182] Renamed and merged all redelegations endpoints into `/staking/redelegations`
  * [\#3176](https://github.com/cosmos/cosmos-sdk/issues/3176) `tx/sign` endpoint now expects `BaseReq` fields as nested object.
  * [\#2222] all endpoints renamed from `/stake` -> `/staking`
  * [\#1268] `LooseTokens` -> `NotBondedTokens`
  * [\#3289] misc renames:
    * `Validator.UnbondingMinTime` -> `Validator.UnbondingCompletionTime`
    * `Delegation` -> `Value` in `MsgCreateValidator` and `MsgDelegate`
    * `MsgBeginUnbonding` -> `MsgUndelegate`

* Gaia CLI  (`gaiacli`)
  * [\#810](https://github.com/cosmos/cosmos-sdk/issues/810) Don't fallback to any default values for chain ID.
    * Users need to supply chain ID either via config file or the `--chain-id` flag.
    * Change `chain_id` and `trust_node` in `gaiacli` configuration to `chain-id` and `trust-node` respectively.
  * [\#3069](https://github.com/cosmos/cosmos-sdk/pull/3069) `--fee` flag renamed to `--fees` to support multiple coins
  * [\#3156](https://github.com/cosmos/cosmos-sdk/pull/3156) Remove unimplemented `gaiacli init` command
  * [\#2222] `gaiacli tx stake` -> `gaiacli tx staking`, `gaiacli query stake` -> `gaiacli query staking`
  * [\#1894](https://github.com/cosmos/cosmos-sdk/issues/1894) `version` command now shows latest commit, vendor dir hash, and build machine info.
  * [\#3320](https://github.com/cosmos/cosmos-sdk/pull/3320) Ensure all `gaiacli query` commands respect the `--output` and `--indent` flags

* Gaia
  * https://github.com/cosmos/cosmos-sdk/issues/2838 - Move store keys to constants
  * [\#3162](https://github.com/cosmos/cosmos-sdk/issues/3162) The `--gas` flag now takes `auto` instead of `simulate`
    in order to trigger a simulation of the tx before the actual execution.
  * [\#3285](https://github.com/cosmos/cosmos-sdk/pull/3285) New `gaiad tendermint version` to print libs versions
  * [\#1894](https://github.com/cosmos/cosmos-sdk/pull/1894) `version` command now shows latest commit, vendor dir hash, and build machine info.
  * [\#3249\(https://github.com/cosmos/cosmos-sdk/issues/3249) `tendermint`'s `show-validator` and `show-address` `--json` flags removed in favor of `--output-format=json`.

* SDK
  * [distribution] [\#3359](https://github.com/cosmos/cosmos-sdk/issues/3359) Always round down when calculating rewards-to-be-withdrawn in F1 fee distribution
  * [#3336](https://github.com/cosmos/cosmos-sdk/issues/3336) Ensure all SDK
  messages have their signature bytes contain canonical fields `value` and `type`.
  * [\#3333](https://github.com/cosmos/cosmos-sdk/issues/3333) - F1 storage efficiency improvements - automatic withdrawals when unbonded, historical reward reference counting
  * [staking] [\#2513](https://github.com/cosmos/cosmos-sdk/issues/2513) Validator power type from Dec -> Int
  * [staking] [\#3233](https://github.com/cosmos/cosmos-sdk/issues/3233) key and value now contain duplicate fields to simplify code
  * [\#3064](https://github.com/cosmos/cosmos-sdk/issues/3064) Sanitize `sdk.Coin` denom. Coins denoms are now case insensitive, i.e. 100fooToken equals to 100FOOTOKEN.
  * [\#3195](https://github.com/cosmos/cosmos-sdk/issues/3195) Allows custom configuration for syncable strategy
  * [\#3242](https://github.com/cosmos/cosmos-sdk/issues/3242) Fix infinite gas
    meter utilization during aborted ante handler executions.
  * [x/distribution] [\#3292](https://github.com/cosmos/cosmos-sdk/issues/3292) Enable or disable withdraw addresses with a parameter in the param store
  * [staking] [\#2222](https://github.com/cosmos/cosmos-sdk/issues/2222) `/stake` -> `/staking` module rename
  * [staking] [\#1268](https://github.com/cosmos/cosmos-sdk/issues/1268) `LooseTokens` -> `NotBondedTokens`
  * [staking] [\#1402](https://github.com/cosmos/cosmos-sdk/issues/1402) Redelegation and unbonding-delegation structs changed to include multiple an array of entries
  * [staking] [\#3289](https://github.com/cosmos/cosmos-sdk/issues/3289) misc renames:
    * `Validator.UnbondingMinTime` -> `Validator.UnbondingCompletionTime`
    * `Delegation` -> `Value` in `MsgCreateValidator` and `MsgDelegate`
    * `MsgBeginUnbonding` -> `MsgUndelegate`
  * [\#3315] Increase decimal precision to 18
  * [\#3323](https://github.com/cosmos/cosmos-sdk/issues/3323) Update to Tendermint 0.29.0
  * [\#3328](https://github.com/cosmos/cosmos-sdk/issues/3328) [x/gov] Remove redundant action tag

* Tendermint
  * [\#3298](https://github.com/cosmos/cosmos-sdk/issues/3298) Upgrade to Tendermint 0.28.0

FEATURES

* Gaia REST API (`gaiacli advanced rest-server`)
  * [\#3067](https://github.com/cosmos/cosmos-sdk/issues/3067) Add support for fees on transactions
  * [\#3069](https://github.com/cosmos/cosmos-sdk/pull/3069) Add a custom memo on transactions
  * [\#3027](https://github.com/cosmos/cosmos-sdk/issues/3027) Implement
  `/gov/proposals/{proposalID}/proposer` to query for a proposal's proposer.

* Gaia CLI  (`gaiacli`)
  * [\#2399](https://github.com/cosmos/cosmos-sdk/issues/2399) Implement `params` command to query slashing parameters.
  * [\#2730](https://github.com/cosmos/cosmos-sdk/issues/2730) Add tx search pagination parameter
  * [\#3027](https://github.com/cosmos/cosmos-sdk/issues/3027) Implement
  `query gov proposer [proposal-id]` to query for a proposal's proposer.
  * [\#3198](https://github.com/cosmos/cosmos-sdk/issues/3198) New `keys add --multisig` flag to store multisig keys locally.
  * [\#3198](https://github.com/cosmos/cosmos-sdk/issues/3198) New `multisign` command to generate multisig signatures.
  * [\#3198](https://github.com/cosmos/cosmos-sdk/issues/3198) New `sign --multisig` flag to enable multisig mode.
  * [\#2715](https://github.com/cosmos/cosmos-sdk/issues/2715) Reintroduce gaia server's insecure mode.
  * [\#3334](https://github.com/cosmos/cosmos-sdk/pull/3334) New `gaiad completion` and `gaiacli completion` to generate Bash/Zsh completion scripts.
  * [\#2607](https://github.com/cosmos/cosmos-sdk/issues/2607) Make `gaiacli config` handle the boolean `indent` flag to beautify commands JSON output.

* Gaia
  * [\#2182] [x/staking] Added querier for querying a single redelegation
  * [\#3305](https://github.com/cosmos/cosmos-sdk/issues/3305) Add support for
    vesting accounts at genesis.
  * [\#3198](https://github.com/cosmos/cosmos-sdk/issues/3198) [x/auth] Add multisig transactions support
  * [\#3198](https://github.com/cosmos/cosmos-sdk/issues/3198) `add-genesis-account` can take both account addresses and key names

* SDK
  - [\#3099](https://github.com/cosmos/cosmos-sdk/issues/3099) Implement F1 fee distribution
  - [\#2926](https://github.com/cosmos/cosmos-sdk/issues/2926) Add TxEncoder to client TxBuilder.
  * [\#2694](https://github.com/cosmos/cosmos-sdk/issues/2694) Vesting account implementation.
  * [\#2996](https://github.com/cosmos/cosmos-sdk/issues/2996) Update the `AccountKeeper` to contain params used in the context of
  the ante handler.
  * [\#3179](https://github.com/cosmos/cosmos-sdk/pull/3179) New CodeNoSignatures error code.
  * [\#3319](https://github.com/cosmos/cosmos-sdk/issues/3319) [x/distribution] Queriers for all distribution state worth querying; distribution query commands
  * [\#3356](https://github.com/cosmos/cosmos-sdk/issues/3356) [x/auth] bech32-ify accounts address in error message.

IMPROVEMENTS

* Gaia REST API
  * [\#3176](https://github.com/cosmos/cosmos-sdk/issues/3176) Validate tx/sign endpoint POST body.
  * [\#2948](https://github.com/cosmos/cosmos-sdk/issues/2948) Swagger UI now makes requests to light client node

* Gaia CLI  (`gaiacli`)
  * [\#3224](https://github.com/cosmos/cosmos-sdk/pull/3224) Support adding offline public keys to the keystore

* Gaia
  * [\#2186](https://github.com/cosmos/cosmos-sdk/issues/2186) Add Address Interface
  * [\#3158](https://github.com/cosmos/cosmos-sdk/pull/3158) Validate slashing genesis
  * [\#3172](https://github.com/cosmos/cosmos-sdk/pull/3172) Support minimum fees in a local testnet.
  * [\#3250](https://github.com/cosmos/cosmos-sdk/pull/3250) Refactor integration tests and increase coverage
  * [\#3248](https://github.com/cosmos/cosmos-sdk/issues/3248) Refactor tx fee
  model:
    * Validators specify minimum gas prices instead of minimum fees
    * Clients may provide either fees or gas prices directly
    * The gas prices of a tx must meet a validator's minimum
    * `gaiad start` and `gaia.toml` take --minimum-gas-prices flag and minimum-gas-price config key respectively.
  * [\#2859](https://github.com/cosmos/cosmos-sdk/issues/2859) Rename `TallyResult` in gov proposals to `FinalTallyResult`
  * [\#3286](https://github.com/cosmos/cosmos-sdk/pull/3286) Fix `gaiad gentx` printout of account's addresses, i.e. user bech32 instead of hex.
  * [\#3249\(https://github.com/cosmos/cosmos-sdk/issues/3249) `--json` flag removed, users should use `--output=json` instead.

* SDK
  * [\#3137](https://github.com/cosmos/cosmos-sdk/pull/3137) Add tag documentation
    for each module along with cleaning up a few existing tags in the governance,
    slashing, and staking modules.
  * [\#3093](https://github.com/cosmos/cosmos-sdk/issues/3093) Ante handler does no longer read all accounts in one go when processing signatures as signature
    verification may fail before last signature is checked.
  * [staking] [\#1402](https://github.com/cosmos/cosmos-sdk/issues/1402) Add for multiple simultaneous redelegations or unbonding-delegations within an unbonding period
  * [staking] [\#1268](https://github.com/cosmos/cosmos-sdk/issues/1268) staking spec rewrite

* CI
  * [\#2498](https://github.com/cosmos/cosmos-sdk/issues/2498) Added macos CI job to CircleCI
  * [#142](https://github.com/tendermint/devops/issues/142) Increased the number of blocks to be tested during multi-sim
  * [#147](https://github.com/tendermint/devops/issues/142) Added docker image build to CI

BUG FIXES

* Gaia CLI  (`gaiacli`)
  * [\#3141](https://github.com/cosmos/cosmos-sdk/issues/3141) Fix the bug in GetAccount when `len(res) == 0` and `err == nil`
  * [\#810](https://github.com/cosmos/cosmos-sdk/pull/3316) Fix regression in gaiacli config file handling

* Gaia
  * [\#3148](https://github.com/cosmos/cosmos-sdk/issues/3148) Fix `gaiad export` by adding a boolean to `NewGaiaApp` determining whether or not to load the latest version
  * [\#3181](https://github.com/cosmos/cosmos-sdk/issues/3181) Correctly reset total accum update height and jailed-validator bond height / unbonding height on export-for-zero-height
  * [\#3172](https://github.com/cosmos/cosmos-sdk/pull/3172) Fix parsing `gaiad.toml`
  when it already exists.
  * [\#3223](https://github.com/cosmos/cosmos-sdk/issues/3223) Fix unset governance proposal queues when importing state from old chain
  * [#3187](https://github.com/cosmos/cosmos-sdk/issues/3187) Fix `gaiad export`
  by resetting each validator's slashing period.

## 0.29.1

BUG FIXES

* SDK
  * [\#3207](https://github.com/cosmos/cosmos-sdk/issues/3207) - Fix token printing bug

## 0.29.0

BREAKING CHANGES

* Gaia
  * [\#3148](https://github.com/cosmos/cosmos-sdk/issues/3148) Fix `gaiad export` by adding a boolean to `NewGaiaApp` determining whether or not to load the latest version

* SDK
  * [\#3163](https://github.com/cosmos/cosmos-sdk/issues/3163) Withdraw commission on self bond removal


## 0.28.1

BREAKING CHANGES

* Gaia REST API (`gaiacli advanced rest-server`)
  * [lcd] [\#3045](https://github.com/cosmos/cosmos-sdk/pull/3045) Fix quoted json return on GET /keys (keys list)
  * [gaia-lite] [\#2191](https://github.com/cosmos/cosmos-sdk/issues/2191) Split `POST /stake/delegators/{delegatorAddr}/delegations` into `POST /stake/delegators/{delegatorAddr}/delegations`, `POST /stake/delegators/{delegatorAddr}/unbonding_delegations` and `POST /stake/delegators/{delegatorAddr}/redelegations`
  * [gaia-lite] [\#3056](https://github.com/cosmos/cosmos-sdk/pull/3056) `generate_only` and `simulate` have moved from query arguments to POST requests body.
* Tendermint
  * [tendermint] Now using Tendermint 0.27.3

FEATURES

* Gaia REST API (`gaiacli advanced rest-server`)
  * [slashing] [\#2399](https://github.com/cosmos/cosmos-sdk/issues/2399)  Implement `/slashing/parameters` endpoint to query slashing parameters.
* Gaia CLI  (`gaiacli`)
  * [gaiacli] [\#2399](https://github.com/cosmos/cosmos-sdk/issues/2399) Implement `params` command to query slashing parameters.
* SDK
  - [client] [\#2926](https://github.com/cosmos/cosmos-sdk/issues/2926) Add TxEncoder to client TxBuilder.
* Other
  - Introduced the logjack tool for saving logs w/ rotation

IMPROVEMENTS

* Gaia REST API (`gaiacli advanced rest-server`)
  * [\#2879](https://github.com/cosmos/cosmos-sdk/issues/2879), [\#2880](https://github.com/cosmos/cosmos-sdk/issues/2880) Update deposit and vote endpoints to perform a direct txs query
    when a given proposal is inactive and thus having votes and deposits removed
    from state.
* Gaia CLI  (`gaiacli`)
  * [\#2879](https://github.com/cosmos/cosmos-sdk/issues/2879), [\#2880](https://github.com/cosmos/cosmos-sdk/issues/2880) Update deposit and vote CLI commands to perform a direct txs query
    when a given proposal is inactive and thus having votes and deposits removed
    from state.
* Gaia
  * [\#3021](https://github.com/cosmos/cosmos-sdk/pull/3021) Add `--gentx-dir` to `gaiad collect-gentxs` to specify a directory from which collect and load gentxs. Add `--output-document` to `gaiad init` to allow one to redirect output to file.


## 0.28.0

BREAKING CHANGES

* Gaia CLI  (`gaiacli`)
  * [cli] [\#2595](https://github.com/cosmos/cosmos-sdk/issues/2595) Remove `keys new` in favor of `keys add` incorporating existing functionality with addition of key recovery functionality.
  * [cli] [\#2987](https://github.com/cosmos/cosmos-sdk/pull/2987) Add shorthand `-a` to `gaiacli keys show` and update docs
  * [cli] [\#2971](https://github.com/cosmos/cosmos-sdk/pull/2971) Additional verification when running `gaiad gentx`
  * [cli] [\#2734](https://github.com/cosmos/cosmos-sdk/issues/2734) Rewrite `gaiacli config`. It is now a non-interactive config utility.

* Gaia
  * [#128](https://github.com/tendermint/devops/issues/128) Updated CircleCI job to trigger website build on every push to master/develop.
  * [\#2994](https://github.com/cosmos/cosmos-sdk/pull/2994) Change wrong-password error message.
  * [\#3009](https://github.com/cosmos/cosmos-sdk/issues/3009) Added missing Gaia genesis verification
  * [#128](https://github.com/tendermint/devops/issues/128) Updated CircleCI job to trigger website build on every push to master/develop.
  * [\#2994](https://github.com/cosmos/cosmos-sdk/pull/2994) Change wrong-password error message.
  * [\#3009](https://github.com/cosmos/cosmos-sdk/issues/3009) Added missing Gaia genesis verification
  * [gas] [\#3052](https://github.com/cosmos/cosmos-sdk/issues/3052) Updated gas costs to more reasonable numbers

* SDK
  * [auth] [\#2952](https://github.com/cosmos/cosmos-sdk/issues/2952) Signatures are no longer serialized on chain with the account number and sequence number
  * [auth] [\#2952](https://github.com/cosmos/cosmos-sdk/issues/2952) Signatures are no longer serialized on chain with the account number and sequence number
  * [stake] [\#3055](https://github.com/cosmos/cosmos-sdk/issues/3055) Use address instead of bond height / intratxcounter for deduplication

FEATURES

* Gaia CLI  (`gaiacli`)
  * [\#2961](https://github.com/cosmos/cosmos-sdk/issues/2961) Add --force flag to gaiacli keys delete command to skip passphrase check and force key deletion unconditionally.

IMPROVEMENTS

* Gaia CLI  (`gaiacli`)
  * [\#2991](https://github.com/cosmos/cosmos-sdk/issues/2991) Fully validate transaction signatures during `gaiacli tx sign --validate-signatures`

* SDK
  * [\#1277](https://github.com/cosmos/cosmos-sdk/issues/1277) Complete bank module specification
  * [\#2963](https://github.com/cosmos/cosmos-sdk/issues/2963) Complete auth module specification
  * [\#2914](https://github.com/cosmos/cosmos-sdk/issues/2914) No longer withdraw validator rewards on bond/unbond, but rather move
  the rewards to the respective validator's pools.


BUG FIXES

* Gaia CLI  (`gaiacli`)
  * [\#2921](https://github.com/cosmos/cosmos-sdk/issues/2921) Fix `keys delete` inability to delete offline and ledger keys.

* Gaia
  * [\#3003](https://github.com/cosmos/cosmos-sdk/issues/3003) CollectStdTxs() must validate DelegatorAddr against genesis accounts.

* SDK
  * [\#2967](https://github.com/cosmos/cosmos-sdk/issues/2967) Change ordering of `mint.BeginBlocker` and `distr.BeginBlocker`, recalculate inflation each block
  * [\#3068](https://github.com/cosmos/cosmos-sdk/issues/3068) check for uint64 gas overflow during `Std#ValidateBasic`.
  * [\#3071](https://github.com/cosmos/cosmos-sdk/issues/3071) Catch overflow on block gas meter


## 0.27.0

BREAKING CHANGES

* Gaia REST API (`gaiacli advanced rest-server`)
  * [gaia-lite] [\#2819](https://github.com/cosmos/cosmos-sdk/pull/2819) Txs query param format is now: `/txs?tag=value` (removed '' wrapping the query parameter `value`)

* Gaia CLI  (`gaiacli`)
  * [cli] [\#2728](https://github.com/cosmos/cosmos-sdk/pull/2728) Seperate `tx` and `query` subcommands by module
  * [cli] [\#2727](https://github.com/cosmos/cosmos-sdk/pull/2727) Fix unbonding command flow
  * [cli] [\#2786](https://github.com/cosmos/cosmos-sdk/pull/2786) Fix redelegation command flow
  * [cli] [\#2829](https://github.com/cosmos/cosmos-sdk/pull/2829) add-genesis-account command now validates state when adding accounts
  * [cli] [\#2804](https://github.com/cosmos/cosmos-sdk/issues/2804) Check whether key exists before passing it on to `tx create-validator`.
  * [cli] [\#2874](https://github.com/cosmos/cosmos-sdk/pull/2874) `gaiacli tx sign` takes an optional `--output-document` flag to support output redirection.
  * [cli] [\#2875](https://github.com/cosmos/cosmos-sdk/pull/2875) Refactor `gaiad gentx` and avoid redirection to `gaiacli tx sign` for tx signing.

* Gaia
  * [mint] [\#2825] minting now occurs every block, inflation parameter updates still hourly

* SDK
  * [\#2752](https://github.com/cosmos/cosmos-sdk/pull/2752) Don't hardcode bondable denom.
  * [\#2701](https://github.com/cosmos/cosmos-sdk/issues/2701) Account numbers and sequence numbers in `auth` are now `uint64` instead of `int64`
  * [\#2019](https://github.com/cosmos/cosmos-sdk/issues/2019) Cap total number of signatures. Current per-transaction limit is 7, and if that is exceeded transaction is rejected.
  * [\#2801](https://github.com/cosmos/cosmos-sdk/pull/2801) Remove AppInit structure.
  * [\#2798](https://github.com/cosmos/cosmos-sdk/issues/2798) Governance API has miss-spelled English word in JSON response ('depositer' -> 'depositor')
  * [\#2943](https://github.com/cosmos/cosmos-sdk/pull/2943) Transaction action tags equal the message type. Staking EndBlocker tags are included.

* Tendermint
  * Update to Tendermint 0.27.0

FEATURES

* Gaia REST API (`gaiacli advanced rest-server`)
  * [gov] [\#2479](https://github.com/cosmos/cosmos-sdk/issues/2479) Added governance parameter
    query REST endpoints.

* Gaia CLI  (`gaiacli`)
  * [gov][cli] [\#2479](https://github.com/cosmos/cosmos-sdk/issues/2479) Added governance
    parameter query commands.
  * [stake][cli] [\#2027] Add CLI query command for getting all delegations to a specific validator.
  * [\#2840](https://github.com/cosmos/cosmos-sdk/pull/2840) Standardize CLI exports from modules

* Gaia
  * [app] [\#2791](https://github.com/cosmos/cosmos-sdk/issues/2791) Support export at a specific height, with `gaiad export --height=HEIGHT`.
  * [x/gov] [#2479](https://github.com/cosmos/cosmos-sdk/issues/2479) Implemented querier
  for getting governance parameters.
  * [app] [\#2663](https://github.com/cosmos/cosmos-sdk/issues/2663) - Runtime-assertable invariants
  * [app] [\#2791](https://github.com/cosmos/cosmos-sdk/issues/2791) Support export at a specific height, with `gaiad export --height=HEIGHT`.
  * [app] [\#2812](https://github.com/cosmos/cosmos-sdk/issues/2812) Support export alterations to prepare for restarting at zero-height

* SDK
  * [simulator] [\#2682](https://github.com/cosmos/cosmos-sdk/issues/2682) MsgEditValidator now looks at the validator's max rate, thus it now succeeds a significant portion of the time
  * [core] [\#2775](https://github.com/cosmos/cosmos-sdk/issues/2775) Add deliverTx maximum block gas limit


IMPROVEMENTS

* Gaia REST API (`gaiacli advanced rest-server`)
  * [gaia-lite] [\#2819](https://github.com/cosmos/cosmos-sdk/pull/2819) Tx search now supports multiple tags as query parameters
  * [\#2836](https://github.com/cosmos/cosmos-sdk/pull/2836) Expose LCD router to allow users to register routes there.

* Gaia CLI  (`gaiacli`)
  * [\#2749](https://github.com/cosmos/cosmos-sdk/pull/2749) Add --chain-id flag to gaiad testnet
  * [\#2819](https://github.com/cosmos/cosmos-sdk/pull/2819) Tx search now supports multiple tags as query parameters

* Gaia
  * [\#2772](https://github.com/cosmos/cosmos-sdk/issues/2772) Update BaseApp to not persist state when the ante handler fails on DeliverTx.
  * [\#2773](https://github.com/cosmos/cosmos-sdk/issues/2773) Require moniker to be provided on `gaiad init`.
  * [\#2672](https://github.com/cosmos/cosmos-sdk/issues/2672) [Makefile] Updated for better Windows compatibility and ledger support logic, get_tools was rewritten as a cross-compatible Makefile.
  * [\#2766](https://github.com/cosmos/cosmos-sdk/issues/2766) [Makefile] Added goimports tool to get_tools. Get_tools now only builds new versions if binaries are missing.
  * [#110](https://github.com/tendermint/devops/issues/110) Updated CircleCI job to trigger website build when cosmos docs are updated.

* SDK
 & [x/mock/simulation] [\#2720] major cleanup, introduction of helper objects, reorganization
 * [\#2821](https://github.com/cosmos/cosmos-sdk/issues/2821) Codespaces are now strings
 * [types] [\#2776](https://github.com/cosmos/cosmos-sdk/issues/2776) Improve safety of `Coin` and `Coins` types. Various functions
 and methods will panic when a negative amount is discovered.
 * [\#2815](https://github.com/cosmos/cosmos-sdk/issues/2815) Gas unit fields changed from `int64` to `uint64`.
 * [\#2821](https://github.com/cosmos/cosmos-sdk/issues/2821) Codespaces are now strings
 * [\#2779](https://github.com/cosmos/cosmos-sdk/issues/2779) Introduce `ValidateBasic` to the `Tx` interface and call it in the ante
 handler.
 * [\#2825](https://github.com/cosmos/cosmos-sdk/issues/2825) More staking and distribution invariants
 * [\#2912](https://github.com/cosmos/cosmos-sdk/issues/2912) Print commit ID in hex when commit is synced.

* Tendermint
 * [\#2796](https://github.com/cosmos/cosmos-sdk/issues/2796) Update to go-amino 0.14.1


BUG FIXES

* Gaia REST API (`gaiacli advanced rest-server`)
  * [gaia-lite] [\#2868](https://github.com/cosmos/cosmos-sdk/issues/2868) Added handler for governance tally endpoint
  * [\#2907](https://github.com/cosmos/cosmos-sdk/issues/2907) Refactor and fix the way Gaia Lite is started.

* Gaia
  * [\#2723] Use `cosmosvalcons` Bech32 prefix in `tendermint show-address`
  * [\#2742](https://github.com/cosmos/cosmos-sdk/issues/2742) Fix time format of TimeoutCommit override
  * [\#2898](https://github.com/cosmos/cosmos-sdk/issues/2898) Remove redundant '$' in docker-compose.yml

* SDK
  * [\#2733](https://github.com/cosmos/cosmos-sdk/issues/2733) [x/gov, x/mock/simulation] Fix governance simulation, update x/gov import/export
  * [\#2854](https://github.com/cosmos/cosmos-sdk/issues/2854) [x/bank] Remove unused bank.MsgIssue, prevent possible panic
  * [\#2884](https://github.com/cosmos/cosmos-sdk/issues/2884) [docs/examples] Fix `basecli version` panic

* Tendermint
  * [\#2797](https://github.com/tendermint/tendermint/pull/2797) AddressBook requires addresses to have IDs; Do not crap out immediately after sending pex addrs in seed mode

## 0.26.0

BREAKING CHANGES

* Gaia
  * [gaiad init] [\#2602](https://github.com/cosmos/cosmos-sdk/issues/2602) New genesis workflow

* SDK
  * [simulation] [\#2665](https://github.com/cosmos/cosmos-sdk/issues/2665) only argument to sdk.Invariant is now app

* Tendermint
  * Upgrade to version 0.26.0

FEATURES

* Gaia CLI  (`gaiacli`)
  * [cli] [\#2569](https://github.com/cosmos/cosmos-sdk/pull/2569) Add commands to query validator unbondings and redelegations
  * [cli] [\#2569](https://github.com/cosmos/cosmos-sdk/pull/2569) Add commands to query validator unbondings and redelegations
  * [cli] [\#2524](https://github.com/cosmos/cosmos-sdk/issues/2524) Add support offline mode to `gaiacli tx sign`. Lookups are not performed if the flag `--offline` is on.
  * [cli] [\#2558](https://github.com/cosmos/cosmos-sdk/issues/2558) Rename --print-sigs to --validate-signatures. It now performs a complete set of sanity checks and reports to the user. Also added --print-signature-only to print the signature only, not the whole transaction.
  * [cli] [\#2704](https://github.com/cosmos/cosmos-sdk/pull/2704) New add-genesis-account convenience command to populate genesis.json with genesis accounts.

* SDK
  * [\#1336](https://github.com/cosmos/cosmos-sdk/issues/1336) Mechanism for SDK Users to configure their own Bech32 prefixes instead of using the default cosmos prefixes.

IMPROVEMENTS

* Gaia
 * [\#2637](https://github.com/cosmos/cosmos-sdk/issues/2637) [x/gov] Switched inactive and active proposal queues to an iterator based queue

* SDK
 * [\#2573](https://github.com/cosmos/cosmos-sdk/issues/2573) [x/distribution] add accum invariance
 * [\#2556](https://github.com/cosmos/cosmos-sdk/issues/2556) [x/mock/simulation] Fix debugging output
 * [\#2396](https://github.com/cosmos/cosmos-sdk/issues/2396) [x/mock/simulation] Change parameters to get more slashes
 * [\#2617](https://github.com/cosmos/cosmos-sdk/issues/2617) [x/mock/simulation] Randomize all genesis parameters
 * [\#2669](https://github.com/cosmos/cosmos-sdk/issues/2669) [x/stake] Added invarant check to make sure validator's power aligns with its spot in the power store.
 * [\#1924](https://github.com/cosmos/cosmos-sdk/issues/1924) [x/mock/simulation] Use a transition matrix for block size
 * [\#2660](https://github.com/cosmos/cosmos-sdk/issues/2660) [x/mock/simulation] Staking transactions get tested far more frequently
 * [\#2610](https://github.com/cosmos/cosmos-sdk/issues/2610) [x/stake] Block redelegation to and from the same validator
 * [\#2652](https://github.com/cosmos/cosmos-sdk/issues/2652) [x/auth] Add benchmark for get and set account
 * [\#2685](https://github.com/cosmos/cosmos-sdk/issues/2685) [store] Add general merkle absence proof (also for empty substores)
 * [\#2708](https://github.com/cosmos/cosmos-sdk/issues/2708) [store] Disallow setting nil values

BUG FIXES

* Gaia
 * [\#2670](https://github.com/cosmos/cosmos-sdk/issues/2670) [x/stake] fixed incorrect `IterateBondedValidators` and split into two functions: `IterateBondedValidators` and `IterateLastBlockConsValidators`
 * [\#2691](https://github.com/cosmos/cosmos-sdk/issues/2691) Fix local testnet creation by using a single canonical genesis time
 * [\#2648](https://github.com/cosmos/cosmos-sdk/issues/2648) [gaiad] Fix `gaiad export` / `gaiad import` consistency, test in CI

* SDK
 * [\#2625](https://github.com/cosmos/cosmos-sdk/issues/2625) [x/gov] fix AppendTag function usage error
 * [\#2677](https://github.com/cosmos/cosmos-sdk/issues/2677) [x/stake, x/distribution] various staking/distribution fixes as found by the simulator
 * [\#2674](https://github.com/cosmos/cosmos-sdk/issues/2674) [types] Fix coin.IsLT() impl, coins.IsLT() impl, and renamed coins.Is\* to coins.IsAll\* (see [\#2686](https://github.com/cosmos/cosmos-sdk/issues/2686))
 * [\#2711](https://github.com/cosmos/cosmos-sdk/issues/2711) [x/stake] Add commission data to `MsgCreateValidator` signature bytes.
 * Temporarily disable insecure mode for Gaia Lite

## 0.25.0

*October 24th, 2018*

BREAKING CHANGES

* Gaia REST API (`gaiacli advanced rest-server`)
    * [x/stake] Validator.Owner renamed to Validator.Operator
    * [\#595](https://github.com/cosmos/cosmos-sdk/issues/595) Connections to the REST server are now secured using Transport Layer Security by default. The --insecure flag is provided to switch back to insecure HTTP.
    * [gaia-lite] [\#2258](https://github.com/cosmos/cosmos-sdk/issues/2258) Split `GET stake/delegators/{delegatorAddr}` into `GET stake/delegators/{delegatorAddr}/delegations`, `GET stake/delegators/{delegatorAddr}/unbonding_delegations` and `GET stake/delegators/{delegatorAddr}/redelegations`

* Gaia CLI  (`gaiacli`)
    * [x/stake] Validator.Owner renamed to Validator.Operator
    * [cli] unsafe_reset_all, show_validator, and show_node_id have been renamed to unsafe-reset-all, show-validator, and show-node-id
    * [cli] [\#1983](https://github.com/cosmos/cosmos-sdk/issues/1983) --print-response now defaults to true in commands that create and send a transaction
    * [cli] [\#1983](https://github.com/cosmos/cosmos-sdk/issues/1983) you can now pass --pubkey or --address to gaiacli keys show to return a plaintext representation of the key's address or public key for use with other commands
    * [cli] [\#2061](https://github.com/cosmos/cosmos-sdk/issues/2061) changed proposalID in governance REST endpoints to proposal-id
    * [cli] [\#2014](https://github.com/cosmos/cosmos-sdk/issues/2014) `gaiacli advanced` no longer exists - to access `ibc`, `rest-server`, and `validator-set` commands use `gaiacli ibc`, `gaiacli rest-server`, and `gaiacli tendermint`, respectively
    * [makefile] `get_vendor_deps` no longer updates lock file it just updates vendor directory. Use `update_vendor_deps` to update the lock file. [#2152](https://github.com/cosmos/cosmos-sdk/pull/2152)
    * [cli] [\#2221](https://github.com/cosmos/cosmos-sdk/issues/2221) All commands that
    utilize a validator's operator address must now use the new Bech32 prefix,
    `cosmosvaloper`.
    * [cli] [\#2190](https://github.com/cosmos/cosmos-sdk/issues/2190) `gaiacli init --gen-txs` is now `gaiacli init --with-txs` to reduce confusion
    * [cli] [\#2073](https://github.com/cosmos/cosmos-sdk/issues/2073) --from can now be either an address or a key name
    * [cli] [\#1184](https://github.com/cosmos/cosmos-sdk/issues/1184) Subcommands reorganisation, see [\#2390](https://github.com/cosmos/cosmos-sdk/pull/2390) for a comprehensive list of changes.
    * [cli] [\#2524](https://github.com/cosmos/cosmos-sdk/issues/2524) Add support offline mode to `gaiacli tx sign`. Lookups are not performed if the flag `--offline` is on.
    * [cli] [\#2570](https://github.com/cosmos/cosmos-sdk/pull/2570) Add commands to query deposits on proposals

* Gaia
    * Make the transient store key use a distinct store key. [#2013](https://github.com/cosmos/cosmos-sdk/pull/2013)
    * [x/stake] [\#1901](https://github.com/cosmos/cosmos-sdk/issues/1901) Validator type's Owner field renamed to Operator; Validator's GetOwner() renamed accordingly to comply with the SDK's Validator interface.
    * [docs] [#2001](https://github.com/cosmos/cosmos-sdk/pull/2001) Update slashing spec for slashing period
    * [x/stake, x/slashing] [#1305](https://github.com/cosmos/cosmos-sdk/issues/1305) - Rename "revoked" to "jailed"
    * [x/stake] [#1676] Revoked and jailed validators put into the unbonding state
    * [x/stake] [#1877] Redelegations/unbonding-delegation from unbonding validator have reduced time
    * [x/slashing] [\#1789](https://github.com/cosmos/cosmos-sdk/issues/1789) Slashing changes for Tendermint validator set offset (NextValSet)
    * [x/stake] [\#2040](https://github.com/cosmos/cosmos-sdk/issues/2040) Validator
    operator type has now changed to `sdk.ValAddress`
    * [x/stake] [\#2221](https://github.com/cosmos/cosmos-sdk/issues/2221) New
    Bech32 prefixes have been introduced for a validator's consensus address and
    public key: `cosmosvalcons` and `cosmosvalconspub` respectively. Also, existing Bech32 prefixes have been
    renamed for accounts and validator operators:
      * `cosmosaccaddr` / `cosmosaccpub` => `cosmos` / `cosmospub`
      * `cosmosvaladdr` / `cosmosvalpub` => `cosmosvaloper` / `cosmosvaloperpub`
    * [x/stake] [#1013] TendermintUpdates now uses transient store
    * [x/stake] [\#2435](https://github.com/cosmos/cosmos-sdk/issues/2435) Remove empty bytes from the ValidatorPowerRank store key
    * [x/gov] [\#2195](https://github.com/cosmos/cosmos-sdk/issues/2195) Governance uses BFT Time
    * [x/gov] [\#2256](https://github.com/cosmos/cosmos-sdk/issues/2256) Removed slashing for governance non-voting validators
    * [simulation] [\#2162](https://github.com/cosmos/cosmos-sdk/issues/2162) Added back correct supply invariants
    * [x/slashing] [\#2430](https://github.com/cosmos/cosmos-sdk/issues/2430) Simulate more slashes, check if validator is jailed before jailing
    * [x/stake] [\#2393](https://github.com/cosmos/cosmos-sdk/issues/2393) Removed `CompleteUnbonding` and `CompleteRedelegation` Msg types, and instead added unbonding/redelegation queues to endblocker
    * [x/mock/simulation] [\#2501](https://github.com/cosmos/cosmos-sdk/issues/2501) Simulate transactions & invariants for fee distribution, and fix bugs discovered in the process
      * [x/auth] Simulate random fee payments
      * [cmd/gaia/app] Simulate non-zero inflation
      * [x/stake] Call hooks correctly in several cases related to delegation/validator updates
      * [x/stake] Check full supply invariants, including yet-to-be-withdrawn fees
      * [x/stake] Remove no-longer-in-use store key
      * [x/slashing] Call hooks correctly when a validator is slashed
      * [x/slashing] Truncate withdrawals (unbonding, redelegation) and burn change
      * [x/mock/simulation] Ensure the simulation cannot set a proposer address of nil
      * [x/mock/simulation] Add more event logs on begin block / end block for clarity
      * [x/mock/simulation] Correctly set validator power in abci.RequestBeginBlock
      * [x/minting] Correctly call stake keeper to track inflated supply
      * [x/distribution] Sanity check for nonexistent rewards
      * [x/distribution] Truncate withdrawals and return change to the community pool
      * [x/distribution] Add sanity checks for incorrect accum / total accum relations
      * [x/distribution] Correctly calculate total power using Tendermint updates
      * [x/distribution] Simulate withdrawal transactions
      * [x/distribution] Fix a bug where the fee pool was not correctly tracked on WithdrawDelegatorRewardsAll
    * [x/stake] [\#1673](https://github.com/cosmos/cosmos-sdk/issues/1673) Validators are no longer deleted until they can no longer possibly be slashed
    * [\#1890](https://github.com/cosmos/cosmos-sdk/issues/1890) Start chain with initial state + sequence of transactions
      * [cli] Rename `gaiad init gentx` to `gaiad gentx`.
      * [cli] Add `--skip-genesis` flag to `gaiad init` to prevent `genesis.json` generation.
      * Drop `GenesisTx` in favor of a signed `StdTx` with only one `MsgCreateValidator` message.
      * [cli] Port `gaiad init` and `gaiad testnet` to work with `StdTx` genesis transactions.
      * [cli] Add `--moniker` flag to `gaiad init` to override moniker when generating `genesis.json` - i.e. it takes effect when running with the `--with-txs` flag, it is ignored otherwise.

* SDK
    * [core] [\#2219](https://github.com/cosmos/cosmos-sdk/issues/2219) Update to Tendermint 0.24.0
      * Validator set updates delayed by one block
      * BFT timestamp that can safely be used by applications
      * Fixed maximum block size enforcement
    * [core] [\#1807](https://github.com/cosmos/cosmos-sdk/issues/1807) Switch from use of rational to decimal
    * [types] [\#1901](https://github.com/cosmos/cosmos-sdk/issues/1901) Validator interface's GetOwner() renamed to GetOperator()
    * [x/slashing] [#2122](https://github.com/cosmos/cosmos-sdk/pull/2122) - Implement slashing period
    * [types] [\#2119](https://github.com/cosmos/cosmos-sdk/issues/2119) Parsed error messages and ABCI log errors to make     them more human readable.
    * [types] [\#2407](https://github.com/cosmos/cosmos-sdk/issues/2407) MulInt method added to big decimal in order to improve efficiency of slashing
    * [simulation] Rename TestAndRunTx to Operation [#2153](https://github.com/cosmos/cosmos-sdk/pull/2153)
    * [simulation] Remove log and testing.TB from Operation and Invariants, in favor of using errors [\#2282](https://github.com/cosmos/cosmos-sdk/issues/2282)
    * [simulation] Remove usage of keys and addrs in the types, in favor of simulation.Account [\#2384](https://github.com/cosmos/cosmos-sdk/issues/2384)
    * [tools] Removed gocyclo [#2211](https://github.com/cosmos/cosmos-sdk/issues/2211)
    * [baseapp] Remove `SetTxDecoder` in favor of requiring the decoder be set in baseapp initialization. [#1441](https://github.com/cosmos/cosmos-sdk/issues/1441)
    * [baseapp] [\#1921](https://github.com/cosmos/cosmos-sdk/issues/1921) Add minimumFees field to BaseApp.
    * [store] Change storeInfo within the root multistore to use tmhash instead of ripemd160 [\#2308](https://github.com/cosmos/cosmos-sdk/issues/2308)
    * [codec] [\#2324](https://github.com/cosmos/cosmos-sdk/issues/2324) All referrences to wire have been renamed to codec. Additionally, wire.NewCodec is now codec.New().
    * [types] [\#2343](https://github.com/cosmos/cosmos-sdk/issues/2343) Make sdk.Msg have a names field, to facilitate automatic tagging.
    * [baseapp] [\#2366](https://github.com/cosmos/cosmos-sdk/issues/2366) Automatically add action tags to all messages
    * [x/auth] [\#2377](https://github.com/cosmos/cosmos-sdk/issues/2377) auth.StdSignMsg -> txbuilder.StdSignMsg
    * [x/staking] [\#2244](https://github.com/cosmos/cosmos-sdk/issues/2244) staking now holds a consensus-address-index instead of a consensus-pubkey-index
    * [x/staking] [\#2236](https://github.com/cosmos/cosmos-sdk/issues/2236) more distribution hooks for distribution
    * [x/stake] [\#2394](https://github.com/cosmos/cosmos-sdk/issues/2394) Split up UpdateValidator into distinct state transitions applied only in EndBlock
    * [x/slashing] [\#2480](https://github.com/cosmos/cosmos-sdk/issues/2480) Fix signing info handling bugs & faulty slashing
    * [x/stake] [\#2412](https://github.com/cosmos/cosmos-sdk/issues/2412) Added an unbonding validator queue to EndBlock to automatically update validator.Status when finished Unbonding
    * [x/stake] [\#2500](https://github.com/cosmos/cosmos-sdk/issues/2500) Block conflicting redelegations until we add an index
    * [x/params] Global Paramstore refactored
    * [types] [\#2506](https://github.com/cosmos/cosmos-sdk/issues/2506) sdk.Dec MarshalJSON now marshals as a normal Decimal, with 10 digits of decimal precision
    * [x/stake] [\#2508](https://github.com/cosmos/cosmos-sdk/issues/2508) Utilize Tendermint power for validator power key
    * [x/stake] [\#2531](https://github.com/cosmos/cosmos-sdk/issues/2531) Remove all inflation logic
    * [x/mint] [\#2531](https://github.com/cosmos/cosmos-sdk/issues/2531) Add minting module and inflation logic
    * [x/auth] [\#2540](https://github.com/cosmos/cosmos-sdk/issues/2540) Rename `AccountMapper` to `AccountKeeper`.
    * [types] [\#2456](https://github.com/cosmos/cosmos-sdk/issues/2456) Renamed msg.Name() and msg.Type() to msg.Type() and msg.Route() respectively

* Tendermint
  * Update tendermint version from v0.23.0 to v0.25.0, notable changes
    * Mempool now won't build too large blocks, or too computationally expensive blocks
    * Maximum tx sizes and gas are now removed, and are implicitly the blocks maximums
    * ABCI validators no longer send the pubkey. The pubkey is only sent in validator updates
    * Validator set changes are now delayed by one block
    * Block header now includes the next validator sets hash
    * BFT time is implemented
    * Secp256k1 signature format has changed
    * There is now a threshold multisig format
    * See the [tendermint changelog](https://github.com/tendermint/tendermint/blob/master/CHANGELOG.md) for other changes.

FEATURES

* Gaia REST API (`gaiacli advanced rest-server`)
  * [gaia-lite] Endpoints to query staking pool and params
  * [gaia-lite] [\#2110](https://github.com/cosmos/cosmos-sdk/issues/2110) Add support for `simulate=true` requests query argument to endpoints that send txs to run simulations of transactions
  * [gaia-lite] [\#966](https://github.com/cosmos/cosmos-sdk/issues/966) Add support for `generate_only=true` query argument to generate offline unsigned transactions
  * [gaia-lite] [\#1953](https://github.com/cosmos/cosmos-sdk/issues/1953) Add /sign endpoint to sign transactions generated with `generate_only=true`.
  * [gaia-lite] [\#1954](https://github.com/cosmos/cosmos-sdk/issues/1954) Add /broadcast endpoint to broadcast transactions signed by the /sign endpoint.
  * [gaia-lite] [\#2113](https://github.com/cosmos/cosmos-sdk/issues/2113) Rename `/accounts/{address}/send` to `/bank/accounts/{address}/transfers`, rename `/accounts/{address}` to `/auth/accounts/{address}`, replace `proposal-id` with `proposalId` in all gov endpoints
  * [gaia-lite] [\#2478](https://github.com/cosmos/cosmos-sdk/issues/2478) Add query gov proposal's deposits endpoint
  * [gaia-lite] [\#2477](https://github.com/cosmos/cosmos-sdk/issues/2477) Add query validator's outgoing redelegations and unbonding delegations endpoints

* Gaia CLI  (`gaiacli`)
  * [cli] Cmds to query staking pool and params
  * [gov][cli] [\#2062](https://github.com/cosmos/cosmos-sdk/issues/2062) added `--proposal` flag to `submit-proposal` that allows a JSON file containing a proposal to be passed in
  * [\#2040](https://github.com/cosmos/cosmos-sdk/issues/2040) Add `--bech` to `gaiacli keys show` and respective REST endpoint to
  provide desired Bech32 prefix encoding
  * [cli] [\#2047](https://github.com/cosmos/cosmos-sdk/issues/2047) [\#2306](https://github.com/cosmos/cosmos-sdk/pull/2306) Passing --gas=simulate triggers a simulation of the tx before the actual execution.
  The gas estimate obtained via the simulation will be used as gas limit in the actual execution.
  * [cli] [\#2047](https://github.com/cosmos/cosmos-sdk/issues/2047) The --gas-adjustment flag can be used to adjust the estimate obtained via the simulation triggered by --gas=simulate.
  * [cli] [\#2110](https://github.com/cosmos/cosmos-sdk/issues/2110) Add --dry-run flag to perform a simulation of a transaction without broadcasting it. The --gas flag is ignored as gas would be automatically estimated.
  * [cli] [\#2204](https://github.com/cosmos/cosmos-sdk/issues/2204) Support generating and broadcasting messages with multiple signatures via command line:
    * [\#966](https://github.com/cosmos/cosmos-sdk/issues/966) Add --generate-only flag to build an unsigned transaction and write it to STDOUT.
    * [\#1953](https://github.com/cosmos/cosmos-sdk/issues/1953) New `sign` command to sign transactions generated with the --generate-only flag.
    * [\#1954](https://github.com/cosmos/cosmos-sdk/issues/1954) New `broadcast` command to broadcast transactions generated offline and signed with the `sign` command.
  * [cli] [\#2220](https://github.com/cosmos/cosmos-sdk/issues/2220) Add `gaiacli config` feature to interactively create CLI config files to reduce the number of required flags
  * [stake][cli] [\#1672](https://github.com/cosmos/cosmos-sdk/issues/1672) Introduced
  new commission flags for validator commands `create-validator` and `edit-validator`.
  * [stake][cli] [\#1890](https://github.com/cosmos/cosmos-sdk/issues/1890) Add `--genesis-format` flag to `gaiacli tx create-validator` to produce transactions in genesis-friendly format.
  * [cli][\#2554](https://github.com/cosmos/cosmos-sdk/issues/2554) Make `gaiacli keys show` multisig ready.

* Gaia
  * [cli] [\#2170](https://github.com/cosmos/cosmos-sdk/issues/2170) added ability to show the node's address via `gaiad tendermint show-address`
  * [simulation] [\#2313](https://github.com/cosmos/cosmos-sdk/issues/2313) Reworked `make test_sim_gaia_slow` to `make test_sim_gaia_full`, now simulates from multiple starting seeds in parallel
  * [cli] [\#1921] (https://github.com/cosmos/cosmos-sdk/issues/1921)
    * New configuration file `gaiad.toml` is now created to host Gaia-specific configuration.
    * New --minimum_fees/minimum_fees flag/config option to set a minimum fee.

* SDK
  * [querier] added custom querier functionality, so ABCI query requests can be handled by keepers
  * [simulation] [\#1924](https://github.com/cosmos/cosmos-sdk/issues/1924) allow operations to specify future operations
  * [simulation] [\#1924](https://github.com/cosmos/cosmos-sdk/issues/1924) Add benchmarking capabilities, with makefile commands "test_sim_gaia_benchmark, test_sim_gaia_profile"
  * [simulation] [\#2349](https://github.com/cosmos/cosmos-sdk/issues/2349) Add time-based future scheduled operations to simulator
  * [x/auth] [\#2376](https://github.com/cosmos/cosmos-sdk/issues/2376) Remove FeePayer() from StdTx
  * [x/stake] [\#1672](https://github.com/cosmos/cosmos-sdk/issues/1672) Implement
  basis for the validator commission model.
  * [x/auth] Support account removal in the account mapper.


IMPROVEMENTS
* [tools] Improved terraform and ansible scripts for infrastructure deployment
* [tools] Added ansible script to enable process core dumps

* Gaia REST API (`gaiacli advanced rest-server`)
    * [x/stake] [\#2000](https://github.com/cosmos/cosmos-sdk/issues/2000) Added tests for new staking endpoints
    * [gaia-lite] [\#2445](https://github.com/cosmos/cosmos-sdk/issues/2445) Standarized REST error responses
    * [gaia-lite] Added example to Swagger specification for /keys/seed.
    * [x/stake] Refactor REST utils

* Gaia CLI  (`gaiacli`)
    * [cli] [\#2060](https://github.com/cosmos/cosmos-sdk/issues/2060) removed `--select` from `block` command
    * [cli] [\#2128](https://github.com/cosmos/cosmos-sdk/issues/2128) fixed segfault when exporting directly after `gaiad init`
    * [cli] [\#1255](https://github.com/cosmos/cosmos-sdk/issues/1255) open KeyBase in read-only mode
     for query-purpose CLI commands
    * [docs] Added commands for querying governance deposits, votes and tally

* Gaia
    * [x/stake] [#2023](https://github.com/cosmos/cosmos-sdk/pull/2023) Terminate iteration loop in `UpdateBondedValidators` and `UpdateBondedValidatorsFull` when the first revoked validator is encountered and perform a sanity check.
    * [x/auth] Signature verification's gas cost now accounts for pubkey type. [#2046](https://github.com/tendermint/tendermint/pull/2046)
    * [x/stake] [x/slashing] Ensure delegation invariants to jailed validators [#1883](https://github.com/cosmos/cosmos-sdk/issues/1883).
    * [x/stake] Improve speed of GetValidator, which was shown to be a performance bottleneck. [#2046](https://github.com/tendermint/tendermint/pull/2200)
    * [x/stake] [\#2435](https://github.com/cosmos/cosmos-sdk/issues/2435) Improve memory efficiency of getting the various store keys
    * [genesis] [\#2229](https://github.com/cosmos/cosmos-sdk/issues/2229) Ensure that there are no duplicate accounts or validators in the genesis state.
    * [genesis] [\#2450](https://github.com/cosmos/cosmos-sdk/issues/2450) Validate staking genesis parameters.
    * Add SDK validation to `config.toml` (namely disabling `create_empty_blocks`) [\#1571](https://github.com/cosmos/cosmos-sdk/issues/1571)
    * [\#1941](https://github.com/cosmos/cosmos-sdk/issues/1941)(https://github.com/cosmos/cosmos-sdk/issues/1941) Version is now inferred via `git describe --tags`.
    * [x/distribution] [\#1671](https://github.com/cosmos/cosmos-sdk/issues/1671) add distribution types and tests

* SDK
    * [tools] Make get_vendor_deps deletes `.vendor-new` directories, in case scratch files are present.
    * [spec] Added simple piggy bank distribution spec
    * [cli] [\#1632](https://github.com/cosmos/cosmos-sdk/issues/1632) Add integration tests to ensure `basecoind init && basecoind` start sequences run successfully for both `democoin` and `basecoin` examples.
    * [store] Speedup IAVL iteration, and consequently everything that requires IAVL iteration. [#2143](https://github.com/cosmos/cosmos-sdk/issues/2143)
    * [store] [\#1952](https://github.com/cosmos/cosmos-sdk/issues/1952), [\#2281](https://github.com/cosmos/cosmos-sdk/issues/2281) Update IAVL dependency to v0.11.0
    * [simulation] Make timestamps randomized [#2153](https://github.com/cosmos/cosmos-sdk/pull/2153)
    * [simulation] Make logs not just pure strings, speeding it up by a large factor at greater block heights [\#2282](https://github.com/cosmos/cosmos-sdk/issues/2282)
    * [simulation] Add a concept of weighting the operations [\#2303](https://github.com/cosmos/cosmos-sdk/issues/2303)
    * [simulation] Logs get written to file if large, and also get printed on panics [\#2285](https://github.com/cosmos/cosmos-sdk/issues/2285)
    * [simulation] Bank simulations now makes testing auth configurable [\#2425](https://github.com/cosmos/cosmos-sdk/issues/2425)
    * [gaiad] [\#1992](https://github.com/cosmos/cosmos-sdk/issues/1992) Add optional flag to `gaiad testnet` to make config directory of daemon (default `gaiad`) and cli (default `gaiacli`) configurable
    * [x/stake] Add stake `Queriers` for Gaia-lite endpoints. This increases the staking endpoints performance by reusing the staking `keeper` logic for queries. [#2249](https://github.com/cosmos/cosmos-sdk/pull/2149)
    * [store] [\#2017](https://github.com/cosmos/cosmos-sdk/issues/2017) Refactor
    gas iterator gas consumption to only consume gas for iterator creation and `Next`
    calls which includes dynamic consumption of value length.
    * [types/decimal] [\#2378](https://github.com/cosmos/cosmos-sdk/issues/2378) - Added truncate functionality to decimal
    * [client] [\#1184](https://github.com/cosmos/cosmos-sdk/issues/1184) Remove unused `client/tx/sign.go`.
    * [tools] [\#2464](https://github.com/cosmos/cosmos-sdk/issues/2464) Lock binary dependencies to a specific version
    * #2573 [x/distribution] add accum invariance

BUG FIXES

* Gaia CLI  (`gaiacli`)
    * [cli] [\#1997](https://github.com/cosmos/cosmos-sdk/issues/1997) Handle panics gracefully when `gaiacli stake {delegation,unbond}` fail to unmarshal delegation.
    * [cli] [\#2265](https://github.com/cosmos/cosmos-sdk/issues/2265) Fix JSON formatting of the `gaiacli send` command.
    * [cli] [\#2547](https://github.com/cosmos/cosmos-sdk/issues/2547) Mark --to and --amount as required flags for `gaiacli tx send`.

* Gaia
  * [x/stake] Return correct Tendermint validator update set on `EndBlocker` by not
  including non previously bonded validators that have zero power. [#2189](https://github.com/cosmos/cosmos-sdk/issues/2189)
  * [docs] Fixed light client section links

* SDK
    * [\#1988](https://github.com/cosmos/cosmos-sdk/issues/1988) Make us compile on OpenBSD (disable ledger) [#1988] (https://github.com/cosmos/cosmos-sdk/issues/1988)
    * [\#2105](https://github.com/cosmos/cosmos-sdk/issues/2105) Fix DB Iterator leak, which may leak a go routine.
    * [ledger] [\#2064](https://github.com/cosmos/cosmos-sdk/issues/2064) Fix inability to sign and send transactions via the LCD by
    loading a Ledger device at runtime.
    * [\#2158](https://github.com/cosmos/cosmos-sdk/issues/2158) Fix non-deterministic ordering of validator iteration when slashing in `gov EndBlocker`
    * [simulation] [\#1924](https://github.com/cosmos/cosmos-sdk/issues/1924) Make simulation stop on SIGTERM
    * [\#2388](https://github.com/cosmos/cosmos-sdk/issues/2388) Remove dependency on deprecated tendermint/tmlibs repository.
    * [\#2416](https://github.com/cosmos/cosmos-sdk/issues/2416) Refactored `InitializeTestLCD` to properly include proposing validator in genesis state.
    * #2573 [x/distribution] accum invariance bugfix
    * #2573 [x/slashing] unbonding-delegation slashing invariance bugfix

## 0.24.2

*August 22nd, 2018*

BUG FIXES

* Tendermint
  - Fix unbounded consensus WAL growth

## 0.24.1

*August 21st, 2018*

BUG FIXES

* Gaia
  - [x/slashing] Evidence tracking now uses validator address instead of validator pubkey

## 0.24.0

*August 13th, 2018*

BREAKING CHANGES

* Gaia REST API (`gaiacli advanced rest-server`)
  - [x/stake] [\#1880](https://github.com/cosmos/cosmos-sdk/issues/1880) More REST-ful endpoints (large refactor)
  - [x/slashing] [\#1866](https://github.com/cosmos/cosmos-sdk/issues/1866) `/slashing/signing_info` takes cosmosvalpub instead of cosmosvaladdr
  - use time.Time instead of int64 for time. See Tendermint v0.23.0
  - Signatures are no longer Amino encoded with prefixes (just encoded as raw
    bytes) - see Tendermint v0.23.0

* Gaia CLI  (`gaiacli`)
  -  [x/stake] change `--keybase-sig` to `--identity`
  -  [x/stake] [\#1828](https://github.com/cosmos/cosmos-sdk/issues/1828) Force user to specify amount on create-validator command by removing default
  -  [x/gov] Change `--proposalID` to `--proposal-id`
  -  [x/stake, x/gov] [\#1606](https://github.com/cosmos/cosmos-sdk/issues/1606) Use `--from` instead of adhoc flags like `--address-validator`
        and `--proposer` to indicate the sender address.
  -  [\#1551](https://github.com/cosmos/cosmos-sdk/issues/1551) Remove `--name` completely
  -  Genesis/key creation (`gaiad init`) now supports user-provided key passwords

* Gaia
  - [x/stake] Inflation doesn't use rationals in calculation (performance boost)
  - [x/stake] Persist a map from `addr->pubkey` in the state since BeginBlock
    doesn't provide pubkeys.
  - [x/gov] [\#1781](https://github.com/cosmos/cosmos-sdk/issues/1781) Added tags sub-package, changed tags to use dash-case
  - [x/gov] [\#1688](https://github.com/cosmos/cosmos-sdk/issues/1688) Governance parameters are now stored in globalparams store
  - [x/gov] [\#1859](https://github.com/cosmos/cosmos-sdk/issues/1859) Slash validators who do not vote on a proposal
  - [x/gov] [\#1914](https://github.com/cosmos/cosmos-sdk/issues/1914) added TallyResult type that gets stored in Proposal after tallying is finished

* SDK
  - [baseapp] Msgs are no longer run on CheckTx, removed `ctx.IsCheckTx()`
  - [baseapp] NewBaseApp constructor takes sdk.TxDecoder as argument instead of wire.Codec
  - [types] sdk.NewCoin takes sdk.Int, sdk.NewInt64Coin takes int64
  - [x/auth] Default TxDecoder can be found in `x/auth` rather than baseapp
  - [client] [\#1551](https://github.com/cosmos/cosmos-sdk/issues/1551): Refactored `CoreContext` to `TxContext` and `QueryContext`
      - Removed all tx related fields and logic (building & signing) to separate
        structure `TxContext` in `x/auth/client/context`

* Tendermint
    - v0.22.5 -> See [Tendermint PR](https://github.com/tendermint/tendermint/pull/1966)
        - change all the cryptography imports.
    - v0.23.0 -> See
      [Changelog](https://github.com/tendermint/tendermint/blob/v0.23.0/CHANGELOG.md#0230)
      and [SDK PR](https://github.com/cosmos/cosmos-sdk/pull/1927)
        - BeginBlock no longer includes crypto.Pubkey
        - use time.Time instead of int64 for time.

FEATURES

* Gaia REST API (`gaiacli advanced rest-server`)
    - [x/gov] Can now query governance proposals by ProposalStatus

* Gaia CLI  (`gaiacli`)
    - [x/gov] added `query-proposals` command. Can filter by `depositer`, `voter`, and `status`
    - [x/stake] [\#2043](https://github.com/cosmos/cosmos-sdk/issues/2043) Added staking query cli cmds for unbonding-delegations and redelegations

* Gaia
  - [networks] Added ansible scripts to upgrade seed nodes on a network

* SDK
  - [x/mock/simulation] Randomized simulation framework
     - Modules specify invariants and operations, preferably in an x/[module]/simulation package
     - Modules can test random combinations of their own operations
     - Applications can integrate operations and invariants from modules together for an integrated simulation
     - Simulates Tendermint's algorithm for validator set updates
     - Simulates validator signing/downtime with a Markov chain, and occaisional double-signatures
     - Includes simulated operations & invariants for staking, slashing, governance, and bank modules
  - [store] [\#1481](https://github.com/cosmos/cosmos-sdk/issues/1481) Add transient store
  - [baseapp] Initialize validator set on ResponseInitChain
  - [baseapp] added BaseApp.Seal - ability to seal baseapp parameters once they've been set
  - [cosmos-sdk-cli] New `cosmos-sdk-cli` tool to quickly initialize a new
    SDK-based project
  - [scripts] added log output monitoring to DataDog using Ansible scripts

IMPROVEMENTS

* Gaia
  - [spec] [\#967](https://github.com/cosmos/cosmos-sdk/issues/967) Inflation and distribution specs drastically improved
  - [x/gov] [\#1773](https://github.com/cosmos/cosmos-sdk/issues/1773) Votes on a proposal can now be queried
  - [x/gov] Initial governance parameters can now be set in the genesis file
  - [x/stake] [\#1815](https://github.com/cosmos/cosmos-sdk/issues/1815) Sped up the processing of `EditValidator` txs.
  - [config] [\#1930](https://github.com/cosmos/cosmos-sdk/issues/1930) Transactions indexer indexes all tags by default.
  - [ci] [#2057](https://github.com/cosmos/cosmos-sdk/pull/2057) Run `make localnet-start` on every commit and ensure network reaches at least 10 blocks

* SDK
  - [baseapp] [\#1587](https://github.com/cosmos/cosmos-sdk/issues/1587) Allow any alphanumeric character in route
  - [baseapp] Allow any alphanumeric character in route
  - [tools] Remove `rm -rf vendor/` from `make get_vendor_deps`
  - [x/auth] Recover ErrorOutOfGas panic in order to set sdk.Result attributes correctly
  - [x/auth] [\#2376](https://github.com/cosmos/cosmos-sdk/issues/2376) No longer runs any signature in a multi-msg, if any account/sequence number is wrong.
  - [x/auth] [\#2376](https://github.com/cosmos/cosmos-sdk/issues/2376) No longer charge gas for subtracting fees
  - [x/bank] Unit tests are now table-driven
  - [tests] Add tests to example apps in docs
  - [tests] Fixes ansible scripts to work with AWS too
  - [tests] [\#1806](https://github.com/cosmos/cosmos-sdk/issues/1806) CLI tests are now behind the build flag 'cli_test', so go test works on a new repo

BUG FIXES

* Gaia CLI  (`gaiacli`)
  -  [\#1766](https://github.com/cosmos/cosmos-sdk/issues/1766) Fixes bad example for keybase identity
  -  [x/stake] [\#2021](https://github.com/cosmos/cosmos-sdk/issues/2021) Fixed repeated CLI commands in staking

* Gaia
  - [x/stake] [#2077](https://github.com/cosmos/cosmos-sdk/pull/2077) Fixed invalid cliff power comparison
  - [\#1804](https://github.com/cosmos/cosmos-sdk/issues/1804) Fixes gen-tx genesis generation logic temporarily until upstream updates
  - [\#1799](https://github.com/cosmos/cosmos-sdk/issues/1799) Fix `gaiad export`
  - [\#1839](https://github.com/cosmos/cosmos-sdk/issues/1839) Fixed bug where intra-tx counter wasn't set correctly for genesis validators
  - [x/stake] [\#1858](https://github.com/cosmos/cosmos-sdk/issues/1858) Fixed bug where the cliff validator was not updated correctly
  - [tests] [\#1675](https://github.com/cosmos/cosmos-sdk/issues/1675) Fix non-deterministic `test_cover`
  - [tests] [\#1551](https://github.com/cosmos/cosmos-sdk/issues/1551) Fixed invalid LCD test JSON payload in `doIBCTransfer`
  - [basecoin] Fixes coin transaction failure and account query [discussion](https://forum.cosmos.network/t/unmarshalbinarybare-expected-to-read-prefix-bytes-75fbfab8-since-it-is-registered-concrete-but-got-0a141dfa/664/6)
  - [x/gov] [\#1757](https://github.com/cosmos/cosmos-sdk/issues/1757) Fix VoteOption conversion to String
  * [x/stake] [#2083] Fix broken invariant of bonded validator power decrease

## 0.23.1

*July 27th, 2018*

BUG FIXES
  * [tendermint] Update to v0.22.8
    - [consensus, blockchain] Register the Evidence interface so it can be
      marshalled/unmarshalled by the blockchain and consensus reactors

## 0.23.0

*July 25th, 2018*

BREAKING CHANGES
* [x/stake] Fixed the period check for the inflation calculation

IMPROVEMENTS
* [cli] Improve error messages for all txs when the account doesn't exist
* [tendermint] Update to v0.22.6
    - Updates the crypto imports/API (#1966)
* [x/stake] Add revoked to human-readable validator

BUG FIXES
* [tendermint] Update to v0.22.6
    - Fixes some security vulnerabilities reported in the [Bug Bounty](https://hackerone.com/tendermint)
*  [\#1797](https://github.com/cosmos/cosmos-sdk/issues/1797) Fix off-by-one error in slashing for downtime
*  [\#1787](https://github.com/cosmos/cosmos-sdk/issues/1787) Fixed bug where Tally fails due to revoked/unbonding validator
*  [\#1666](https://github.com/cosmos/cosmos-sdk/issues/1666) Add intra-tx counter to the genesis validators

## 0.22.0

*July 16th, 2018*

BREAKING CHANGES
* [x/gov] Increase VotingPeriod, DepositPeriod, and MinDeposit

IMPROVEMENTS
* [gaiad] Default config updates:
    - `timeout_commit=5000` so blocks only made every 5s
    - `prof_listen_addr=localhost:6060` so profile server is on by default
    - `p2p.send_rate` and `p2p.recv_rate` increases 10x (~5MB/s)

BUG FIXES
* [server] Fix to actually overwrite default tendermint config

## 0.21.1

*July 14th, 2018*

BUG FIXES
* [build] Added Ledger build support via `LEDGER_ENABLED=true|false`
  * True by default except when cross-compiling

## 0.21.0

*July 13th, 2018*

BREAKING CHANGES
* [x/stake] Specify DelegatorAddress in MsgCreateValidator
* [x/stake] Remove the use of global shares in the pool
   * Remove the use of `PoolShares` type in `x/stake/validator` type - replace with `Status` `Tokens` fields
* [x/auth] NewAccountMapper takes a constructor instead of a prototype
* [keys] Keybase.Update function now takes in a function to get the newpass, rather than the password itself

FEATURES
* [baseapp] NewBaseApp now takes option functions as parameters

IMPROVEMENTS
* Updated docs folder to accommodate cosmos.network docs project
* [store] Added support for tracing multi-store operations via `--trace-store`
* [store] Pruning strategy configurable with pruning flag on gaiad start

BUG FIXES
* [\#1630](https://github.com/cosmos/cosmos-sdk/issues/1630) - redelegation nolonger removes tokens from the delegator liquid account
* [keys] [\#1629](https://github.com/cosmos/cosmos-sdk/issues/1629) - updating password no longer asks for a new password when the first entered password was incorrect
* [lcd] importing an account would create a random account
* [server] 'gaiad init' command family now writes provided name as the moniker in `config.toml`
* [build] Added Ledger build support via `LEDGER_ENABLED=true|false`
  * True by default except when cross-compiling

## 0.20.0

*July 10th, 2018*

BREAKING CHANGES
* msg.GetSignBytes() returns sorted JSON (by key)
* msg.GetSignBytes() field changes
    * `msg_bytes` -> `msgs`
    * `fee_bytes` -> `fee`
* Update Tendermint to v0.22.2
    * Default ports changed from 466xx to 266xx
    * Amino JSON uses type names instead of prefix bytes
    * ED25519 addresses are the first 20-bytes of the SHA256 of the raw 32-byte
      pubkey (Instead of RIPEMD160)
    * go-crypto, abci, tmlibs have been merged into Tendermint
      * The keys sub-module is now in the SDK
    * Various other fixes
* [auth] Signers of a transaction now only sign over their own account and sequence number
* [auth] Removed MsgChangePubKey
* [auth] Removed SetPubKey from account mapper
* [auth] AltBytes renamed to Memo, now a string, max 100 characters, costs a bit of gas
* [types] `GetMsg()` -> `GetMsgs()` as txs wrap many messages
* [types] Removed GetMemo from Tx (it is still on StdTx)
* [types] renamed rational.Evaluate to rational.Round{Int64, Int}
* [types] Renamed `sdk.Address` to `sdk.AccAddress`/`sdk.ValAddress`
* [types] `sdk.AccAddress`/`sdk.ValAddress` natively marshals to Bech32 in String, Sprintf (when used with `%s`), and MarshalJSON
* [keys] Keybase and Ledger support from go-crypto merged into the SDK in the `crypto` folder
* [cli] Rearranged commands under subcommands
* [x/slashing] Update slashing for unbonding period
  * Slash according to power at time of infraction instead of power at
    time of discovery
  * Iterate through unbonding delegations & redelegations which contributed
    to an infraction, slash them proportional to their stake at the time
  * Add REST endpoint to unrevoke a validator previously revoked for downtime
  * Add REST endpoint to retrieve liveness signing information for a validator
* [x/stake] Remove Tick and add EndBlocker
* [x/stake] most index keys nolonger hold a value - inputs are rearranged to form the desired key
* [x/stake] store-value for delegation, validator, ubd, and red do not hold duplicate information contained store-key
* [x/stake] Introduce concept of unbonding for delegations and validators
  * `gaiacli stake unbond` replaced with `gaiacli stake begin-unbonding`
  * Introduced:
    * `gaiacli stake complete-unbonding`
    * `gaiacli stake begin-redelegation`
    * `gaiacli stake complete-redelegation`
* [lcd] Switch key creation output to return bech32
* [lcd] Removed shorthand CLI flags (`a`, `c`, `n`, `o`)
* [gaiad] genesis transactions now use bech32 addresses / pubkeys
* [gov] VoteStatus renamed to ProposalStatus
* [gov] VoteOption, ProposalType, and ProposalStatus all marshal to string form in JSON

DEPRECATED
* [cli] Deprecated `--name` flag in commands that send txs, in favor of `--from`

FEATURES
* [x/gov] Implemented MVP
  * Supported proposal types: just binary (pass/fail) TextProposals for now
  * Proposals need deposits to be votable; deposits are burned if proposal fails
  * Delegators delegate votes to validator by default but can override (for their stake)
* [gaiacli] Ledger support added
  - You can now use a Ledger with `gaiacli --ledger` for all key-related commands
  - Ledger keys can be named and tracked locally in the key DB
* [gaiacli] You can now attach a simple text-only memo to any transaction, with the `--memo` flag
* [gaiacli] added the following flags for commands that post transactions to the chain:
  * async -- send the tx without waiting for a tendermint response
  * json  -- return the output in json format for increased readability
  * print-response -- return the tx response. (includes fields like gas cost)
* [lcd] Queried TXs now include the tx hash to identify each tx
* [mockapp] CompleteSetup() no longer takes a testing parameter
* [x/bank] Add benchmarks for signing and delivering a block with a single bank transaction
  * Run with `cd x/bank && go test --bench=.`
* [tools] make get_tools installs tendermint's linter, and gometalinter
* [tools] Switch gometalinter to the stable version
* [tools] Add the following linters
  * misspell
  * gofmt
  * go vet -composites=false
  * unconvert
  * ineffassign
  * errcheck
  * unparam
  * gocyclo
* [tools] Added `make format` command to automate fixing misspell and gofmt errors.
* [server] Default config now creates a profiler at port 6060, and increase p2p send/recv rates
* [types] Switches internal representation of Int/Uint/Rat to use pointers
* [types] Added MinInt and MinUint functions
* [gaiad] `unsafe_reset_all` now resets addrbook.json
* [democoin] add x/oracle, x/assoc
* [tests] created a randomized testing framework.
  - Currently bank has limited functionality in the framework
  - Auth has its invariants checked within the framework
* [tests] Add WaitForNextNBlocksTM helper method
* [keys] New keys now have 24 word recovery keys, for heightened security
- [keys] Add a temporary method for exporting the private key

IMPROVEMENTS
* [x/bank] Now uses go-wire codec instead of 'encoding/json'
* [x/auth] Now uses go-wire codec instead of 'encoding/json'
* revised use of endblock and beginblock
* [stake] module reorganized to include `types` and `keeper` package
* [stake] keeper always loads the store (instead passing around which doesn't really boost efficiency)
* [stake] edit-validator changes now can use the keyword [do-not-modify] to not modify unspecified `--flag` (aka won't set them to `""` value)
* [stake] offload more generic functionality from the handler into the keeper
* [stake] clearer staking logic
* [types] added common tag constants
* [keys] improve error message when deleting non-existent key
* [gaiacli] improve error messages on `send` and `account` commands
* added contributing guidelines
* [docs] Added commands for governance CLI on testnet README

BUG FIXES
* [x/slashing] [\#1510](https://github.com/cosmos/cosmos-sdk/issues/1510) Unrevoked validators cannot un-revoke themselves
* [x/stake] [\#1513](https://github.com/cosmos/cosmos-sdk/issues/1513) Validators slashed to zero power are unbonded and removed from the store
* [x/stake] [\#1567](https://github.com/cosmos/cosmos-sdk/issues/1567) Validators decreased in power but not unbonded are now updated in Tendermint
* [x/stake] error strings lower case
* [x/stake] pool loose tokens now accounts for unbonding and unbonding tokens not associated with any validator
* [x/stake] fix revoke bytes ordering (was putting revoked candidates at the top of the list)
* [x/stake] bond count was counting revoked validators as bonded, fixed
* [gaia] Added self delegation for validators in the genesis creation
* [lcd] tests now don't depend on raw json text
* Retry on HTTP request failure in CLI tests, add option to retry tests in Makefile
* Fixed bug where chain ID wasn't passed properly in x/bank REST handler, removed Viper hack from ante handler
* Fixed bug where `democli account` didn't decode the account data correctly
* [\#872](https://github.com/cosmos/cosmos-sdk/issues/872)  - recovery phrases no longer all end in `abandon`
* [\#887](https://github.com/cosmos/cosmos-sdk/issues/887)  - limit the size of rationals that can be passed in from user input
* [\#1052](https://github.com/cosmos/cosmos-sdk/issues/1052) - Make all now works
* [\#1258](https://github.com/cosmos/cosmos-sdk/issues/1258) - printing big.rat's can no longer overflow int64
* [\#1259](https://github.com/cosmos/cosmos-sdk/issues/1259) - fix bug where certain tests that could have a nil pointer in defer
* [\#1343](https://github.com/cosmos/cosmos-sdk/issues/1343) - fixed unnecessary parallelism in CI
* [\#1353](https://github.com/cosmos/cosmos-sdk/issues/1353) - CLI: Show pool shares fractions in human-readable format
* [\#1367](https://github.com/cosmos/cosmos-sdk/issues/1367) - set ChainID in InitChain
* [\#1461](https://github.com/cosmos/cosmos-sdk/issues/1461) - CLI tests now no longer reset your local environment data
* [\#1505](https://github.com/cosmos/cosmos-sdk/issues/1505) - `gaiacli stake validator` no longer panics if validator doesn't exist
* [\#1565](https://github.com/cosmos/cosmos-sdk/issues/1565) - fix cliff validator persisting when validator set shrinks from max
* [\#1287](https://github.com/cosmos/cosmos-sdk/issues/1287) - prevent zero power validators at genesis
* [x/stake] fix bug when unbonding/redelegating using `--shares-percent`
* [\#1010](https://github.com/cosmos/cosmos-sdk/issues/1010) - two validators can't bond with the same pubkey anymore


## 0.19.0

*June 13, 2018*

BREAKING CHANGES
* msg.GetSignBytes() now returns bech32-encoded addresses in all cases
* [lcd] REST end-points now include gas
* sdk.Coin now uses sdk.Int, a big.Int wrapper with 256bit range cap

FEATURES
* [x/auth] Added AccountNumbers to BaseAccount and StdTxs to allow for replay protection with account pruning
* [lcd] added an endpoint to query for the SDK version of the connected node

IMPROVEMENTS
* export command now writes current validator set for Tendermint
* [tests] Application module tests now use a mock application
* [gaiacli] Fix error message when account isn't found when running gaiacli account
* [lcd] refactored to eliminate use of global variables, and interdependent tests
* [tests] Added testnet command to gaiad
* [tests] Added localnet targets to Makefile
* [x/stake] More stake tests added to test ByPower index

FIXES
* Fixes consensus fault on testnet - see postmortem [here](https://github.com/cosmos/cosmos-sdk/issues/1197#issuecomment-396823021)
* [x/stake] bonded inflation removed, non-bonded inflation partially implemented
* [lcd] Switch to bech32 for addresses on all human readable inputs and outputs
* [lcd] fixed tx indexing/querying
* [cli] Added `--gas` flag to specify transaction gas limit
* [gaia] Registered slashing message handler
* [x/slashing] Set signInfo.StartHeight correctly for newly bonded validators

FEATURES
* [docs] Reorganize documentation
* [docs] Update staking spec, create WIP spec for slashing, and fees

## 0.18.0

*June 9, 2018*

BREAKING CHANGES

* [stake] candidate -> validator throughout (details in refactor comment)
* [stake] delegate-bond -> delegation throughout
* [stake] `gaiacli query validator` takes and argument instead of using the `--address-candidate` flag
* [stake] introduce `gaiacli query delegations`
* [stake] staking refactor
  * ValidatorsBonded store now take sorted pubKey-address instead of validator owner-address,
    is sorted like Tendermint by pk's address
  * store names more understandable
  * removed temporary ToKick store, just needs a local map!
  * removed distinction between candidates and validators
    * everything is now a validator
    * only validators with a status == bonded are actively validating/receiving rewards
  * Introduction of Unbonding fields, lowlevel logic throughout (not fully implemented with queue)
  * Introduction of PoolShares type within validators,
    replaces three rational fields (BondedShares, UnbondingShares, UnbondedShares
* [x/auth] move stuff specific to auth anteHandler to the auth module rather than the types folder. This includes:
  * StdTx (and its related stuff i.e. StdSignDoc, etc)
  * StdFee
  * StdSignature
  * Account interface
  * Related to this organization, I also:
* [x/auth] got rid of AccountMapper interface (in favor of the struct already in auth module)
* [x/auth] removed the FeeHandler function from the AnteHandler, Replaced with FeeKeeper
* [x/auth] Removed GetSignatures() from Tx interface (as different Tx styles might use something different than StdSignature)
* [store] Removed SubspaceIterator and ReverseSubspaceIterator from KVStore interface and replaced them with helper functions in /types
* [cli] rearranged commands under subcommands
* [stake] remove Tick and add EndBlocker
* Switch to bech32cosmos on all human readable inputs and outputs


FEATURES

* [x/auth] Added ability to change pubkey to auth module
* [baseapp] baseapp now has settable functions for filtering peers by address/port & public key
* [sdk] Gas consumption is now measured as transactions are executed
  * Transactions which run out of gas stop execution and revert state changes
  * A "simulate" query has been added to determine how much gas a transaction will need
  * Modules can include their own gas costs for execution of particular message types
* [stake] Seperation of fee distribution to a new module
* [stake] Creation of a validator/delegation generics in `/types`
* [stake] Helper Description of the store in x/stake/store.md
* [stake] removed use of caches in the stake keeper
* [stake] Added REST API
* [Makefile] Added terraform/ansible playbooks to easily create remote testnets on Digital Ocean


BUG FIXES

* [stake] staking delegator shares exchange rate now relative to equivalent-bonded-tokens the validator has instead of bonded tokens
  ^ this is important for unbonded validators in the power store!
* [cli] fixed cli-bash tests
* [ci] added cli-bash tests
* [basecoin] updated basecoin for stake and slashing
* [docs] fixed references to old cli commands
* [docs] Downgraded Swagger to v2 for downstream compatibility
* auto-sequencing transactions correctly
* query sequence via account store
* fixed duplicate pub_key in stake.Validator
* Auto-sequencing now works correctly
* [gaiacli] Fix error message when account isn't found when running gaiacli account


## 0.17.5

*June 5, 2018*

Update to Tendermint v0.19.9 (Fix evidence reactor, mempool deadlock, WAL panic,
memory leak)

## 0.17.4

*May 31, 2018*

Update to Tendermint v0.19.7 (WAL fixes and more)

## 0.17.3

*May 29, 2018*

Update to Tendermint v0.19.6 (fix fast-sync halt)

## 0.17.5

*June 5, 2018*

Update to Tendermint v0.19.9 (Fix evidence reactor, mempool deadlock, WAL panic,
memory leak)

## 0.17.4

*May 31, 2018*

Update to Tendermint v0.19.7 (WAL fixes and more)

## 0.17.3

*May 29, 2018*

Update to Tendermint v0.19.6 (fix fast-sync halt)

## 0.17.2

_May 20, 2018_

Update to Tendermint v0.19.5 (reduce WAL use, bound the mempool and some rpcs, improve logging)

## 0.17.1 (May 17, 2018)

Update to Tendermint v0.19.4 (fixes a consensus bug and improves logging)

## 0.17.0 (May 15, 2018)

BREAKING CHANGES

* [stake] MarshalJSON -> MarshalBinaryLengthPrefixed
* Queries against the store must be prefixed with the path "/store"

FEATURES

* [gaiacli] Support queries for candidates, delegator-bonds
* [gaiad] Added `gaiad export` command to export current state to JSON
* [x/bank] Tx tags with sender/recipient for indexing & later retrieval
* [x/stake] Tx tags with delegator/candidate for delegation & unbonding, and candidate info for declare candidate / edit validator

IMPROVEMENTS

* [gaiad] Update for Tendermint v0.19.3 (improve `/dump_consensus_state` and add
  `/consensus_state`)
* [spec/ibc] Added spec!
* [spec/stake] Cleanup structure, include details about slashing and
  auto-unbonding
* [spec/governance] Fixup some names and pseudocode
* NOTE: specs are still a work-in-progress ...

BUG FIXES

* Auto-sequencing now works correctly


## 0.16.0 (May 14th, 2018)

BREAKING CHANGES

* Move module REST/CLI packages to x/[module]/client/rest and x/[module]/client/cli
* Gaia simple-staking bond and unbond functions replaced
* [stake] Delegator bonds now store the height at which they were updated
* All module keepers now require a codespace, see basecoin or democoin for usage
* Many changes to names throughout
  * Type as a prefix naming convention applied (ex. BondMsg -> MsgBond)
  * Removed redundancy in names (ex. stake.StakingKeeper -> stake.Keeper)
* Removed SealedAccountMapper
* gaiad init now requires use of `--name` flag
* Removed Get from Msg interface
* types/rational now extends big.Rat

FEATURES:

* Gaia stake commands include, CreateValidator, EditValidator, Delegate, Unbond
* MountStoreWithDB without providing a custom store works.
* Repo is now lint compliant / GoMetaLinter with tendermint-lint integrated into CI
* Better key output, pubkey go-amino hex bytes now output by default
* gaiad init overhaul
  * Create genesis transactions with `gaiad init gen-tx`
  * New genesis account keys are automatically added to the client keybase (introduce `--client-home` flag)
  * Initialize with genesis txs using `--gen-txs` flag
* Context now has access to the application-configured logger
* Add (non-proof) subspace query helper functions
* Add more staking query functions: candidates, delegator-bonds

BUG FIXES

* Gaia now uses stake, ported from github.com/cosmos/gaia


## 0.15.1 (April 29, 2018)

IMPROVEMENTS:

* Update Tendermint to v0.19.1 (includes many rpc fixes)


## 0.15.0 (April 29, 2018)

NOTE: v0.15.0 is a large breaking change that updates the encoding scheme to use
[Amino](github.com/tendermint/go-amino).

For details on how this changes encoding for public keys and addresses,
see the [docs](https://github.com/tendermint/tendermint/blob/v0.19.1/docs/specification/new-spec/encoding.md#public-key-cryptography).

BREAKING CHANGES

* Remove go-wire, use go-amino
* [store] Add `SubspaceIterator` and `ReverseSubspaceIterator` to `KVStore` interface
* [basecoin] NewBasecoinApp takes a `dbm.DB` and uses namespaced DBs for substores

FEATURES:

* Add CacheContext
* Add auto sequencing to client
* Add FeeHandler to ante handler

BUG FIXES

* MountStoreWithDB without providing a custom store works.

## 0.14.1 (April 9, 2018)

BUG FIXES

* [gaiacli] Fix all commands (just a duplicate of basecli for now)

## 0.14.0 (April 9, 2018)

BREAKING CHANGES:

* [client/builder] Renamed to `client/core` and refactored to use a CoreContext
  struct
* [server] Refactor to improve useability and de-duplicate code
* [types] `Result.ToQuery -> Error.QueryResult`
* [makefile] `make build` and `make install` only build/install `gaiacli` and
  `gaiad`. Use `make build_examples` and `make install_examples` for
  `basecoind/basecli` and `democoind/democli`
* [staking] Various fixes/improvements

FEATURES:

* [democoin] Added Proof-of-Work module

BUG FIXES

* [client] Reuse Tendermint RPC client to avoid excessive open files
* [client] Fix setting log level
* [basecoin] Sort coins in genesis

## 0.13.1 (April 3, 2018)

BUG FIXES

* [x/ibc] Fix CLI and relay for IBC txs
* [x/stake] Various fixes/improvements

## 0.13.0 (April 2, 2018)

BREAKING CHANGES

* [basecoin] Remove cool/sketchy modules -> moved to new `democoin`
* [basecoin] NewBasecoinApp takes a `map[string]dbm.DB` as temporary measure
  to allow mounting multiple stores with their own DB until they can share one
* [x/staking] Renamed to `simplestake`
* [builder] Functions don't take `passphrase` as argument
* [server] GenAppParams returns generated seed and address
* [basecoind] `init` command outputs JSON of everything necessary for testnet
* [basecoind] `basecoin.db -> data/basecoin.db`
* [basecli] `data/keys.db -> keys/keys.db`

FEATURES

* [types] `Coin` supports direct arithmetic operations
* [basecoind] Add `show_validator` and `show_node_id` commands
* [x/stake] Initial merge of full staking module!
* [democoin] New example application to demo custom modules

IMPROVEMENTS

* [makefile] `make install`
* [testing] Use `/tmp` for directories so they don't get left in the repo

BUG FIXES

* [basecoin] Allow app to be restarted
* [makefile] Fix build on Windows
* [basecli] Get confirmation before overriding key with same name

## 0.12.0 (March 27 2018)

BREAKING CHANGES

* Revert to old go-wire for now
* glide -> godep
* [types] ErrBadNonce -> ErrInvalidSequence
* [types] Replace tx.GetFeePayer with FeePayer(tx) - returns the first signer
* [types] NewStdTx takes the Fee
* [types] ParseAccount -> AccountDecoder; ErrTxParse -> ErrTxDecoder
* [x/auth] AnteHandler deducts fees
* [x/bank] Move some errors to `types`
* [x/bank] Remove sequence and signature from Input

FEATURES

* [examples/basecoin] New cool module to demonstrate use of state and custom transactions
* [basecoind] `show_node_id` command
* [lcd] Implement the Light Client Daemon and endpoints
* [types/stdlib] Queue functionality
* [store] Subspace iterator on IAVLTree
* [types] StdSignDoc is the document that gets signed (chainid, msg, sequence, fee)
* [types] CodeInvalidPubKey
* [types] StdFee, and StdTx takes the StdFee
* [specs] Progression of MVPs for IBC
* [x/ibc] Initial shell of IBC functionality (no proofs)
* [x/simplestake] Simple staking module with bonding/unbonding

IMPROVEMENTS

* Lots more tests!
* [client/builder] Helpers for forming and signing transactions
* [types] sdk.Address
* [specs] Staking

BUG FIXES

* [x/auth] Fix setting pubkey on new account
* [x/auth] Require signatures to include the sequences
* [baseapp] Dont panic on nil handler
* [basecoin] Check for empty bytes in account and tx

## 0.11.0 (March 1, 2017)

BREAKING CHANGES

* [examples] dummy -> kvstore
* [examples] Remove gaia
* [examples/basecoin] MakeTxCodec -> MakeCodec
* [types] CommitMultiStore interface has new `GetCommitKVStore(key StoreKey) CommitKVStore` method

FEATURES

* [examples/basecoin] CLI for `basecli` and `basecoind` (!)
* [baseapp] router.AddRoute returns Router

IMPROVEMENTS

* [baseapp] Run msg handlers on CheckTx
* [docs] Add spec for REST API
* [all] More tests!

BUG FIXES

* [baseapp] Fix panic on app restart
* [baseapp] InitChain does not call Commit
* [basecoin] Remove IBCStore because mounting multiple stores is currently broken

## 0.10.0 (February 20, 2017)

BREAKING CHANGES

* [baseapp] NewBaseApp(logger, db)
* [baseapp] NewContext(isCheckTx, header)
* [x/bank] CoinMapper -> CoinKeeper

FEATURES

* [examples/gaia] Mock CLI !
* [baseapp] InitChainer, BeginBlocker, EndBlocker
* [baseapp] MountStoresIAVL

IMPROVEMENTS

* [docs] Various improvements.
* [basecoin] Much simpler :)

BUG FIXES

* [baseapp] initialize and reset msCheck and msDeliver properly

## 0.9.0 (February 13, 2017)

BREAKING CHANGES

* Massive refactor. Basecoin works. Still needs <3

## 0.8.1

* Updates for dependencies

## 0.8.0 (December 18, 2017)

* Updates for dependencies

## 0.7.1 (October 11, 2017)

IMPROVEMENTS:

* server/commands: GetInitCmd takes list of options

## 0.7.0 (October 11, 2017)

BREAKING CHANGES:

* Everything has changed, and it's all about to change again, so don't bother using it yet!

## 0.6.2 (July 27, 2017)

IMPROVEMENTS:

* auto-test all tutorials to detect breaking changes
* move deployment scripts from `/scripts` to `/publish` for clarity

BUG FIXES:

* `basecoin init` ensures the address in genesis.json is valid
* fix bug that certain addresses couldn't receive ibc packets

## 0.6.1 (June 28, 2017)

Make lots of small cli fixes that arose when people were using the tools for
the testnet.

IMPROVEMENTS:

* basecoin
  * `basecoin start` supports all flags that `tendermint node` does, such as
    `--rpc.laddr`, `--p2p.seeds`, and `--p2p.skip_upnp`
  * fully supports `--log_level` and `--trace` for logger configuration
  * merkleeyes no longers spams the logs... unless you want it
    * Example: `basecoin start --log_level="merkleeyes:info,state:info,*:error"`
    * Example: `basecoin start --log_level="merkleeyes:debug,state:info,*:error"`
* basecli
  * `basecli init` is more intelligent and only complains if there really was
    a connected chain, not just random files
  * support `localhost:46657` or `http://localhost:46657` format for nodes,
    not just `tcp://localhost:46657`
  * Add `--genesis` to init to specify chain-id and validator hash
    * Example: `basecli init --node=localhost:46657 --genesis=$HOME/.basecoin/genesis.json`
  * `basecli rpc` has a number of methods to easily accept tendermint rpc, and verifies what it can

BUG FIXES:

* basecli
  * `basecli query account` accepts hex account address with or without `0x`
    prefix
  * gives error message when running commands on an unitialized chain, rather
    than some unintelligable panic

## 0.6.0 (June 22, 2017)

Make the basecli command the only way to use client-side, to enforce best
security practices. Lots of enhancements to get it up to production quality.

BREAKING CHANGES:

* ./cmd/commands -> ./cmd/basecoin/commands
* basecli
  * `basecli proof state get` -> `basecli query key`
  * `basecli proof tx get` -> `basecli query tx`
  * `basecli proof state get --app=account` -> `basecli query account`
  * use `--chain-id` not `--chainid` for consistency
  * update to use `--trace` not `--debug` for stack traces on errors
  * complete overhaul on how tx and query subcommands are added. (see counter or trackomatron for examples)
  * no longer supports counter app (see new countercli)
* basecoin
  * `basecoin init` takes an argument, an address to allocate funds to in the genesis
  * removed key2.json
  * removed all client side functionality from it (use basecli now for proofs)
    * no tx subcommand
    * no query subcommand
    * no account (query) subcommand
    * a few other random ones...
  * enhanced relay subcommand
    * relay start did what relay used to do
    * relay init registers both chains on one another (to set it up so relay start just works)
* docs
  * removed `example-plugin`, put `counter` inside `docs/guide`
* app
  * Implements ABCI handshake by proxying merkleeyes.Info()

IMPROVEMENTS:

* `basecoin init` support `--chain-id`
* intergrates tendermint 0.10.0 (not the rc-2, but the real thing)
* commands return error code (1) on failure for easier script testing
* add `reset_all` to basecli, and never delete keys on `init`
* new shutil based unit tests, with better coverage of the cli actions
* just `make fresh` when things are getting stale ;)

BUG FIXES:

* app: no longer panics on missing app_options in genesis (thanks, anton)
* docs: updated all docs... again
* ibc: fix panic on getting BlockID from commit without 100% precommits (still a TODO)

## 0.5.2 (June 2, 2017)

BUG FIXES:

* fix parsing of the log level from Tendermint config (#97)

## 0.5.1 (May 30, 2017)

BUG FIXES:

* fix ibc demo app to use proper tendermint flags, 0.10.0-rc2 compatibility
* Make sure all cli uses new json.Marshal not wire.JSONBytes

## 0.5.0 (May 27, 2017)

BREAKING CHANGES:

* only those related to the tendermint 0.9 -> 0.10 upgrade

IMPROVEMENTS:

* basecoin cli
  * integrates tendermint 0.10.0 and unifies cli (init, unsafe_reset_all, ...)
  * integrate viper, all command line flags can also be defined in environmental variables or config.toml
* genesis file
  * you can define accounts with either address or pub_key
  * sorts coins for you, so no silent errors if not in alphabetical order
* [light-client](https://github.com/tendermint/light-client) integration
  * no longer must you trust the node you connect to, prove everything!
  * new [basecli command](./cmd/basecli/README.md)
  * integrated [key management](https://github.com/tendermint/go-crypto/blob/master/cmd/README.md), stored encrypted locally
  * tracks validator set changes and proves everything from one initial validator seed
  * `basecli proof state` gets complete proofs for any abci state
  * `basecli proof tx` gets complete proof where a tx was stored in the chain
  * `basecli proxy` exposes tendermint rpc, but only passes through results after doing complete verification

BUG FIXES:

* no more silently ignored error with invalid coin names (eg. "17.22foo coin" used to parse as "17 foo", not warning/error)

## 0.4.1 (April 26, 2017)

BUG FIXES:

* Fix bug in `basecoin unsafe_reset_X` where the `priv_validator.json` was not being reset

## 0.4.0 (April 21, 2017)

BREAKING CHANGES:

* CLI now uses Cobra, which forced changes to some of the flag names and orderings

IMPROVEMENTS:

* `basecoin init` doesn't generate error if already initialized
* Much more testing

## 0.3.1 (March 23, 2017)

IMPROVEMENTS:

* CLI returns exit code 1 and logs error before exiting

## 0.3.0 (March 23, 2017)

BREAKING CHANGES:

* Remove `--data` flag and use `BCHOME` to set the home directory (defaults to `~/.basecoin`)
* Remove `--in-proc` flag and start Tendermint in-process by default (expect Tendermint files in $BCHOME/tendermint).
  To start just the ABCI app/server, use `basecoin start --without-tendermint`.
* Consolidate genesis files so the Basecoin genesis is an object under `app_options` in Tendermint genesis. For instance:

```
{
  "app_hash": "",
  "chain_id": "foo_bar_chain",
  "genesis_time": "0001-01-01T00:00:00.000Z",
  "validators": [
    {
      "amount": 10,
      "name": "",
      "pub_key": [
	1,
	"7B90EA87E7DC0C7145C8C48C08992BE271C7234134343E8A8E8008E617DE7B30"
      ]
    }
  ],
  "app_options": {
    "accounts": [{
      "pub_key": {
        "type": "ed25519",
        "data": "6880db93598e283a67c4d88fc67a8858aa2de70f713fe94a5109e29c137100c2"
      },
      "coins": [
        {
          "denom": "blank",
          "amount": 12345
        },
        {
          "denom": "ETH",
          "amount": 654321
        }
      ]
    }],
    "plugin_options": ["plugin1/key1", "value1", "plugin1/key2", "value2"]
  }
}
```

Note the array of key-value pairs is now under `app_options.plugin_options` while the `app_options` themselves are well formed.
We also changed `chainID` to `chain_id` and consolidated to have just one of them.

FEATURES:

* Introduce `basecoin init` and `basecoin unsafe_reset_all`

## 0.2.0 (March 6, 2017)

BREAKING CHANGES:

* Update to ABCI v0.4.0 and Tendermint v0.9.0
* Coins are specified on the CLI as `Xcoin`, eg. `5gold`
* `Cost` is now `Fee`

FEATURES:

* CLI for sending transactions and querying the state,
  designed to be easily extensible as plugins are implemented
* Run Basecoin in-process with Tendermint
* Add `/account` path in Query
* IBC plugin for InterBlockchain Communication
* Demo script of IBC between two chains

IMPROVEMENTS:

* Use new Tendermint `/commit` endpoint for crafting IBC transactions
* More unit tests
* Use go-crypto S structs and go-data for more standard JSON
* Demo uses fewer sleeps

BUG FIXES:

* Various little fixes in coin arithmetic
* More commit validation in IBC
* Return results from transactions

## PreHistory

##### January 14-18, 2017

* Update to Tendermint v0.8.0
* Cleanup a bit and release blog post

##### September 22, 2016

* Basecoin compiles again

<!-- Release links -->

[Unreleased]: https://github.com/cosmos/cosmos-sdk/compare/v0.38.2...HEAD
[v0.38.2]: https://github.com/cosmos/cosmos-sdk/releases/tag/v0.38.2
[v0.38.1]: https://github.com/cosmos/cosmos-sdk/releases/tag/v0.38.1
[v0.38.0]: https://github.com/cosmos/cosmos-sdk/releases/tag/v0.38.0
[v0.37.6]: https://github.com/cosmos/cosmos-sdk/releases/tag/v0.37.6
[v0.37.5]: https://github.com/cosmos/cosmos-sdk/releases/tag/v0.37.5
[v0.37.4]: https://github.com/cosmos/cosmos-sdk/releases/tag/v0.37.4
[v0.37.3]: https://github.com/cosmos/cosmos-sdk/releases/tag/v0.37.3
[v0.37.1]: https://github.com/cosmos/cosmos-sdk/releases/tag/v0.37.1
[v0.37.0]: https://github.com/cosmos/cosmos-sdk/releases/tag/v0.37.0
[v0.36.0]: https://github.com/cosmos/cosmos-sdk/releases/tag/v0.36.0<|MERGE_RESOLUTION|>--- conflicted
+++ resolved
@@ -79,11 +79,8 @@
 dictate how many recent versions are kept on disk and the offset of what versions are kept after that
 respectively, and the latter defines the height interval in which versions are deleted in a batch.
 **Note, there are some client-facing API breaking changes with regard to IAVL, stores, and pruning settings.**
-<<<<<<< HEAD
 * (x/distribution) [\#6210](https://github.com/cosmos/cosmos-sdk/pull/6210) Register `MsgFundCommunityPool` in distribution amino codec.
-=======
 * (types) [\#5741](https://github.com/cosmos/cosmos-sdk/issues/5741) Prevent `ChainAnteDecorators()` from panicking when empty `AnteDecorator` slice is supplied.
->>>>>>> 8ba24407
 
 ## [v0.38.4] - 2020-05-21
 
