<!--
Guiding Principles:

Changelogs are for humans, not machines.
There should be an entry for every single version.
The same types of changes should be grouped.
Versions and sections should be linkable.
The latest version comes first.
The release date of each version is displayed.
Mention whether you follow Semantic Versioning.

Usage:

Change log entries are to be added to the Unreleased section under the
appropriate stanza (see below). Each entry should ideally include a tag and
the Github issue reference in the following format:

* (<tag>) \#<issue-number> message

The issue numbers will later be link-ified during the release process so you do
not have to worry about including a link manually, but you can if you wish.

Types of changes (Stanzas):

"Features" for new features.
"Improvements" for changes in existing functionality.
"Deprecated" for soon-to-be removed features.
"Bug Fixes" for any bug fixes.
"Client Breaking" for breaking Protobuf, gRPC and REST routes used by end-users.
"CLI Breaking" for breaking CLI commands.
"API Breaking" for breaking exported APIs used by developers building on SDK.
"State Machine Breaking" for any changes that result in a different AppState given same genesisState and txList.
Ref: https://keepachangelog.com/en/1.0.0/
-->

# Changelog

<<<<<<< HEAD
## [Unreleased]

### Features

* (x/gov,cli) [#14718](https://github.com/cosmos/cosmos-sdk/pull/14718) Added `AddGovPropFlagsToCmd` and `ReadGovPropFlags` functions.
=======
## Unreleased 

### Deprecated

* (x/genutil) [#15316](https://github.com/cosmos/cosmos-sdk/pull/15316) Remove requirement on node & IP being included in a gentx.
>>>>>>> 8862d6e7

## [v0.47.0](https://github.com/cosmos/cosmos-sdk/releases/tag/v0.47.0) - 2023-03-14

### Features

* (x/gov) [#15151](https://github.com/cosmos/cosmos-sdk/pull/15151) Add `burn_vote_quorum`, `burn_proposal_deposit_prevote` and `burn_vote_veto` params to allow applications to decide if they would like to burn deposits
* (client) [#14509](https://github.com/cosmos/cosmos-sdk/pull/#14509) Added `AddKeyringFlags` function.
* (x/bank) [#14045](https://github.com/cosmos/cosmos-sdk/pull/14045) Add CLI command `spendable-balances`, which also accepts the flag `--denom`.
* (x/slashing, x/staking) [#14363](https://github.com/cosmos/cosmos-sdk/pull/14363) Add the infraction a validator commited type as an argument to a `SlashWithInfractionReason` keeper method.
* (client) [#14051](https://github.com/cosmos/cosmos-sdk/pull/14051) Add `--grpc` client option.
* (x/genutil) [#14149](https://github.com/cosmos/cosmos-sdk/pull/14149) Add `genutilcli.GenesisCoreCommand` command, which contains all genesis-related sub-commands.
* (x/evidence) [#13740](https://github.com/cosmos/cosmos-sdk/pull/13740) Add new proto field `hash` of type `string` to `QueryEvidenceRequest` which helps to decode the hash properly while using query API.
* (core) [#13306](https://github.com/cosmos/cosmos-sdk/pull/13306) Add a `FormatCoins` function to in `core/coins` to format sdk Coins following the Value Renderers spec.
* (math) [#13306](https://github.com/cosmos/cosmos-sdk/pull/13306) Add `FormatInt` and `FormatDec` functiosn in `math` to format integers and decimals following the Value Renderers spec.
* (x/staking) [#13122](https://github.com/cosmos/cosmos-sdk/pull/13122) Add `UnbondingCanComplete` and `PutUnbondingOnHold` to `x/staking` module.
* [#13437](https://github.com/cosmos/cosmos-sdk/pull/13437) Add new flag `--modules-to-export` in `simd export` command to export only selected modules.
* [#13298](https://github.com/cosmos/cosmos-sdk/pull/13298) Add `AddGenesisAccount` helper func in x/auth module which helps adding accounts to genesis state.
* (x/authz) [#12648](https://github.com/cosmos/cosmos-sdk/pull/12648) Add an allow list, an optional list of addresses allowed to receive bank assets via authz MsgSend grant.
* (sdk.Coins) [#12627](https://github.com/cosmos/cosmos-sdk/pull/12627) Make a Denoms method on sdk.Coins.
* (testutil) [#12973](https://github.com/cosmos/cosmos-sdk/pull/12973) Add generic `testutil.RandSliceElem` function which selects a random element from the list.
* (client) [#12936](https://github.com/cosmos/cosmos-sdk/pull/12936) Add capability to preprocess transactions before broadcasting from a higher level chain.
* (cli) [#13064](https://github.com/cosmos/cosmos-sdk/pull/13064) Add `debug prefixes` to list supported HRP prefixes via .
* (ledger) [#12935](https://github.com/cosmos/cosmos-sdk/pull/12935) Generalize Ledger integration to allow for different apps or keytypes that use SECP256k1.
* (x/bank) [#11981](https://github.com/cosmos/cosmos-sdk/pull/11981) Create the `SetSendEnabled` endpoint for managing the bank's SendEnabled settings.
* (x/auth) [#13210](https://github.com/cosmos/cosmos-sdk/pull/13210) Add `Query/AccountInfo` endpoint for simplified access to basic account info.
* (x/consensus) [#12905](https://github.com/cosmos/cosmos-sdk/pull/12905) Create a new `x/consensus` module that is now responsible for maintaining Tendermint consensus parameters instead of `x/param`. Legacy types remain in order to facilitate parameter migration from the deprecated `x/params`. App developers should ensure that they execute `baseapp.MigrateParams` during their chain upgrade. These legacy types will be removed in a future release.
* (client/tx) [#13670](https://github.com/cosmos/cosmos-sdk/pull/13670) Add validation in `BuildUnsignedTx` to prevent simple inclusion of valid mnemonics

### Improvements

* [#14995](https://github.com/cosmos/cosmos-sdk/pull/14995) Allow unknown fields in `ParseTypedEvent`.
* (store) [#14931](https://github.com/cosmos/cosmos-sdk/pull/14931) Exclude in-memory KVStores, i.e. `StoreTypeMemory`, from CommitInfo commitments.
* (cli) [#14919](https://github.com/cosmos/cosmos-sdk/pull/14919) Fix never assigned error when write validators.
* (x/group) [#14923](https://github.com/cosmos/cosmos-sdk/pull/14923) Fix error while using pagination in `x/group` from CLI.
* (types/coin) [#14715](https://github.com/cosmos/cosmos-sdk/pull/14715) `sdk.Coins.Add` now returns an empty set of coins `sdk.Coins{}` if both coins set are empty.
    * This is a behavior change, as previously `sdk.Coins.Add` would return `nil` in this case.
* (reflection) [#14838](https://github.com/cosmos/cosmos-sdk/pull/14838) We now require that all proto files' import path (i.e. the OS path) matches their fully-qualified package name. For example, proto files with package name `cosmos.my.pkg.v1` should live in the folder `cosmos/my/pkg/v1/*.proto` relatively to the protoc import root folder (usually the root `proto/` folder).
* (baseapp) [#14505](https://github.com/cosmos/cosmos-sdk/pull/14505) PrepareProposal and ProcessProposal now use deliverState for the first block in order to access changes made in InitChain.
* (x/group) [#14527](https://github.com/cosmos/cosmos-sdk/pull/14527) Fix wrong address set in `EventUpdateGroupPolicy`.
* (cli) [#14509](https://github.com/cosmos/cosmos-sdk/pull/14509) Added missing options to keyring-backend flag usage.
* (server) [#14441](https://github.com/cosmos/cosmos-sdk/pull/14441) Fix `--log_format` flag not working.
* (ante) [#14448](https://github.com/cosmos/cosmos-sdk/pull/14448) Return anteEvents when postHandler fail.
* (baseapp) [#13983](https://github.com/cosmos/cosmos-sdk/pull/13983) Don't emit duplicate ante-handler events when a post-handler is defined.
* (x/staking) [#14064](https://github.com/cosmos/cosmos-sdk/pull/14064) Set all fields in `redelegation.String()`.
* (x/upgrade) [#13936](https://github.com/cosmos/cosmos-sdk/pull/13936) Make downgrade verification work again.
* (x/group) [#13742](https://github.com/cosmos/cosmos-sdk/pull/13742) Fix `validate-genesis` when group policy accounts exist.
* (store) [#13516](https://github.com/cosmos/cosmos-sdk/pull/13516) Fix state listener that was observing writes at wrong time.
* (simstestutil) [#15305](https://github.com/cosmos/cosmos-sdk/pull/15305) Add `AppStateFnWithExtendedCb` with callback function to extend rawState.
* (simapp) [#14977](https://github.com/cosmos/cosmos-sdk/pull/14977) Move simulation helpers functions (`AppStateFn` and `AppStateRandomizedFn`) to `testutil/sims`. These takes an extra genesisState argument which is the default state of the app.
* (cli) [#14953](https://github.com/cosmos/cosmos-sdk/pull/14953) Enable profiling block replay during abci handshake with `--cpu-profile`.
* (store) [#14410](https://github.com/cosmos/cosmos-sdk/pull/14410) `rootmulti.Store.loadVersion` has validation to check if all the module stores' height is correct, it will error if any module store has incorrect height.
* (store) [#14189](https://github.com/cosmos/cosmos-sdk/pull/14189) Add config `iavl-lazy-loading` to enable lazy loading of iavl store, to improve start up time of archive nodes, add method `SetLazyLoading` to `CommitMultiStore` interface.
* (deps) [#14830](https://github.com/cosmos/cosmos-sdk/pull/14830) Bump to IAVL `v0.19.5-rc.1`.
* (tools) [#14793](https://github.com/cosmos/cosmos-sdk/pull/14793) Dockerfile optimization.
* (x/gov) [#13010](https://github.com/cosmos/cosmos-sdk/pull/13010) Partial cherry-pick of this issue for adding proposer migration.
* [#14691](https://github.com/cosmos/cosmos-sdk/pull/14691) Change behavior of `sdk.StringifyEvents` to not flatten events attributes by events type.
    * This change only affects ABCI message logs, and not the events field.
* [#14692](https://github.com/cosmos/cosmos-sdk/pull/14692) Improve RPC queries error message when app is at height 0.
* [#14017](https://github.com/cosmos/cosmos-sdk/pull/14017) Simplify ADR-028 and `address.Module`.
    * This updates the [ADR-028](https://docs.cosmos.network/main/architecture/adr-028-public-key-addresses) and enhance the `address.Module` API to support module addresses and sub-module addresses in a backward compatible way.
* (snapshots) [#14608](https://github.com/cosmos/cosmos-sdk/pull/14608/) Deprecate unused structs `SnapshotKVItem` and `SnapshotSchema`.
* [#15243](https://github.com/cosmos/cosmos-sdk/pull/15243) `LatestBlockResponse` & `BlockByHeightResponse` types' field `sdk_block` was incorrectly cast `proposer_address` bytes to validator operator address, now to consensus address
* (x/group, x/gov) [#14483](https://github.com/cosmos/cosmos-sdk/pull/14483) Add support for `[]string` and `[]int` in `draft-proposal` prompt.
* (protobuf) [#14476](https://github.com/cosmos/cosmos-sdk/pull/14476) Clean up protobuf annotations `{accepts,implements}_interface`.
* (x/gov, x/group) [#14472](https://github.com/cosmos/cosmos-sdk/pull/14472) The recommended metadata format for x/gov and x/group proposals now uses an array of strings (instead of a single string) for the `authors` field.
* (crypto) [#14460](https://github.com/cosmos/cosmos-sdk/pull/14460) Check the signature returned by a ledger device against the public key in the keyring.
* [#14356](https://github.com/cosmos/cosmos-sdk/pull/14356) Add `events.GetAttributes` and `event.GetAttribute` methods to simplify the retrieval of an attribute from event(s).
* (types) [#14332](https://github.com/cosmos/cosmos-sdk/issues/14332) Reduce state export time by 50%.
* (types) [#14163](https://github.com/cosmos/cosmos-sdk/pull/14163) Refactor `(coins Coins) Validate()` to avoid unnecessary map.
* [#13881](https://github.com/cosmos/cosmos-sdk/pull/13881) Optimize iteration on nested cached KV stores and other operations in general.
* (x/gov) [#14347](https://github.com/cosmos/cosmos-sdk/pull/14347) Support `v1.Proposal` message in `v1beta1.Proposal.Content`.
* [#13882](https://github.com/cosmos/cosmos-sdk/pull/13882) Add tx `encode` and `decode` endpoints to amino tx service.
  > Note: These endpoints encodes and decodes only amino txs.
* (config) [#13894](https://github.com/cosmos/cosmos-sdk/pull/13894) Support state streaming configuration in `app.toml` template and default configuration.
* (x/nft) [#13836](https://github.com/cosmos/cosmos-sdk/pull/13836) Remove the validation for `classID` and `nftID` from the NFT module.
* [#13789](https://github.com/cosmos/cosmos-sdk/pull/13789) Add tx `encode` and `decode` endpoints to tx service.
  > Note: These endpoints will only encode and decode proto messages, Amino encoding and decoding is not supported.
* [#13619](https://github.com/cosmos/cosmos-sdk/pull/13619) Add new function called LogDeferred to report errors in defers. Use the function in x/bank files.
* (deps) [#13397](https://github.com/cosmos/cosmos-sdk/pull/13397) Bump Go version minimum requirement to `1.19`.
* [#13070](https://github.com/cosmos/cosmos-sdk/pull/13070) Migrate from `gogo/protobuf` to `cosmos/gogoproto`.
* [#12995](https://github.com/cosmos/cosmos-sdk/pull/12995) Add `FormatTime` and `ParseTimeString` methods.
* [#12952](https://github.com/cosmos/cosmos-sdk/pull/12952) Replace keyring module to Cosmos fork.
* [#12352](https://github.com/cosmos/cosmos-sdk/pull/12352) Move the `RegisterSwaggerAPI` logic into a separate helper function in the server package.
* [#12876](https://github.com/cosmos/cosmos-sdk/pull/12876) Remove proposer-based rewards.
* [#12846](https://github.com/cosmos/cosmos-sdk/pull/12846) Remove `RandomizedParams` from the `AppModuleSimulation` interface which is no longer needed.
* (ci) [#12854](https://github.com/cosmos/cosmos-sdk/pull/12854) Use ghcr.io to host the proto builder image. Update proto builder image to go 1.19
* (x/bank) [#12706](https://github.com/cosmos/cosmos-sdk/pull/12706) Added the `chain-id` flag to the `AddTxFlagsToCmd` API. There is no longer a need to explicitly register this flag on commands whens `AddTxFlagsToCmd` is already called.
* [#12717](https://github.com/cosmos/cosmos-sdk/pull/12717) Use injected encoding params in simapp.
* [#12634](https://github.com/cosmos/cosmos-sdk/pull/12634) Move `sdk.Dec` to math package.
* [#12187](https://github.com/cosmos/cosmos-sdk/pull/12187) Add batch operation for x/nft module.
* [#12455](https://github.com/cosmos/cosmos-sdk/pull/12455) Show attempts count in error for signing.
* [#13101](https://github.com/cosmos/cosmos-sdk/pull/13101) Remove weights from `simapp/params` and `testutil/sims`. They are now in their respective modules.
* [#12398](https://github.com/cosmos/cosmos-sdk/issues/12398) Refactor all `x` modules to unit-test via mocks and decouple `simapp`.
* [#13144](https://github.com/cosmos/cosmos-sdk/pull/13144) Add validator distribution info grpc gateway get endpoint.
* [#13168](https://github.com/cosmos/cosmos-sdk/pull/13168) Migrate tendermintdev/proto-builder to ghcr.io. New image `ghcr.io/cosmos/proto-builder:0.8`
* [#13178](https://github.com/cosmos/cosmos-sdk/pull/13178) Add `cosmos.msg.v1.service` protobuf annotation to allow tooling to distinguish between Msg and Query services via reflection.
* [#13236](https://github.com/cosmos/cosmos-sdk/pull/13236) Integrate Filter Logging
* [#13528](https://github.com/cosmos/cosmos-sdk/pull/13528) Update `ValidateMemoDecorator` to only check memo against `MaxMemoCharacters` param when a memo is present.
* [#13651](https://github.com/cosmos/cosmos-sdk/pull/13651) Update `server/config/config.GetConfig` function.
* [#13781](https://github.com/cosmos/cosmos-sdk/pull/13781) Remove `client/keys.KeysCdc`.
* [#13802](https://github.com/cosmos/cosmos-sdk/pull/13802) Add --output-document flag to the export CLI command to allow writing genesis state to a file.
* [#13794](https://github.com/cosmos/cosmos-sdk/pull/13794) `types/module.Manager` now supports the
`cosmossdk.io/core/appmodule.AppModule` API via the new `NewManagerFromMap` constructor.
* [#14019](https://github.com/cosmos/cosmos-sdk/issues/14019) Remove the interface casting to allow other implementations of a `CommitMultiStore`.
* [#14175](https://github.com/cosmos/cosmos-sdk/pull/14175) Add `server.DefaultBaseappOptions(appopts)` function to reduce boiler plate in root.go. 

### State Machine Breaking

* (baseapp, x/auth/posthandler) [#13940](https://github.com/cosmos/cosmos-sdk/pull/13940) Update `PostHandler` to receive the `runTx` success boolean.
* (store) [#14378](https://github.com/cosmos/cosmos-sdk/pull/14378) The `CacheKV` store is thread-safe again, which includes improved iteration and deletion logic. Iteration is on a strictly isolated view now, which is breaking from previous behavior.
* (x/bank) [#14538](https://github.com/cosmos/cosmos-sdk/pull/14538) Validate denom in bank balances GRPC queries.
* (x/group) [#14465](https://github.com/cosmos/cosmos-sdk/pull/14465) Add title and summary to proposal struct.
* (x/gov) [#14390](https://github.com/cosmos/cosmos-sdk/pull/14390) Add title, proposer and summary to proposal struct.
* (x/group) [#14071](https://github.com/cosmos/cosmos-sdk/pull/14071) Don't re-tally proposal after voting period end if they have been marked as ACCEPTED or REJECTED.
* (x/group) [#13742](https://github.com/cosmos/cosmos-sdk/pull/13742) Migrate group policy account from module accounts to base account.
* (x/auth)[#13780](https://github.com/cosmos/cosmos-sdk/pull/13780) `id` (type of int64) in `AccountAddressByID` grpc query is now deprecated, update to account-id(type of uint64) to use `AccountAddressByID`.
* (codec) [#13307](https://github.com/cosmos/cosmos-sdk/pull/13307) Register all modules' `Msg`s with group's ModuleCdc so that Amino sign bytes are correctly generated.* (x/gov) 
* (codec) [#13196](https://github.com/cosmos/cosmos-sdk/pull/13196) Register all modules' `Msg`s with gov's ModuleCdc so that Amino sign bytes are correctly generated.
* (group) [#13592](https://github.com/cosmos/cosmos-sdk/pull/13592) Fix group types registration with Amino.
* (x/distribution) [#12852](https://github.com/cosmos/cosmos-sdk/pull/12852) Deprecate `CommunityPoolSpendProposal`. Please execute a `MsgCommunityPoolSpend` message via the new v1 `x/gov` module instead. This message can be used to directly fund the `x/gov` module account.
* (x/bank) [#12610](https://github.com/cosmos/cosmos-sdk/pull/12610) `MsgMultiSend` now allows only a single input.
* (x/bank) [#12630](https://github.com/cosmos/cosmos-sdk/pull/12630) Migrate `x/bank` to self-managed parameters and deprecate its usage of `x/params`.
* (x/auth) [#12475](https://github.com/cosmos/cosmos-sdk/pull/12475) Migrate `x/auth` to self-managed parameters and deprecate its usage of `x/params`.
* (x/slashing) [#12399](https://github.com/cosmos/cosmos-sdk/pull/12399) Migrate `x/slashing` to self-managed parameters and deprecate its usage of `x/params`.
* (x/mint) [#12363](https://github.com/cosmos/cosmos-sdk/pull/12363) Migrate `x/mint` to self-managed parameters and deprecate it's usage of `x/params`.
* (x/distribution) [#12434](https://github.com/cosmos/cosmos-sdk/pull/12434) Migrate `x/distribution` to self-managed parameters and deprecate it's usage of `x/params`.
* (x/crisis) [#12445](https://github.com/cosmos/cosmos-sdk/pull/12445) Migrate `x/crisis` to self-managed parameters and deprecate it's usage of `x/params`.
* (x/gov) [#12631](https://github.com/cosmos/cosmos-sdk/pull/12631) Migrate `x/gov` to self-managed parameters and deprecate it's usage of `x/params`.
* (x/staking) [#12409](https://github.com/cosmos/cosmos-sdk/pull/12409) Migrate `x/staking` to self-managed parameters and deprecate it's usage of `x/params`.
* (x/bank) [#11859](https://github.com/cosmos/cosmos-sdk/pull/11859) Move the SendEnabled information out of the Params and into the state store directly.
* (x/gov) [#12771](https://github.com/cosmos/cosmos-sdk/pull/12771) Initial deposit requirement for proposals at submission time.
* (x/staking) [#12967](https://github.com/cosmos/cosmos-sdk/pull/12967) `unbond` now creates only one unbonding delegation entry when multiple unbondings exist at a single height (e.g. through multiple messages in a transaction).
* (x/auth/vesting) [#13502](https://github.com/cosmos/cosmos-sdk/pull/13502) Add Amino Msg registration for `MsgCreatePeriodicVestingAccount`.

### API Breaking Changes

* Migrate to CometBFT. Follow the migration instructions in the [upgrade guide](./UPGRADING.md#migration-to-cometbft-part-1).
* (simulation) [#14728](https://github.com/cosmos/cosmos-sdk/pull/14728) Rename the `ParamChanges` field to `LegacyParamChange` and `Contents` to `LegacyProposalContents` in `simulation.SimulationState`. Additionally it adds a `ProposalMsgs` field to `simulation.SimulationState`.
* (x/gov) [#14782](https://github.com/cosmos/cosmos-sdk/pull/14782) Move the `metadata` argument in `govv1.NewProposal` alongside `title` and `summary`.
* (x/upgrade) [#14216](https://github.com/cosmos/cosmos-sdk/pull/14216) Change upgrade keeper receiver to upgrade keeper pointers.
* (x/auth) [#13780](https://github.com/cosmos/cosmos-sdk/pull/13780) Querying with `id` (type of int64) in `AccountAddressByID` grpc query now throws error, use account-id(type of uint64) instead.
* (store) [#13516](https://github.com/cosmos/cosmos-sdk/pull/13516) Update State Streaming APIs:
    * Add method `ListenCommit` to `ABCIListener`
    * Move `ListeningEnabled` and  `AddListener` methods to `CommitMultiStore`
    * Remove `CacheWrapWithListeners` from `CacheWrap` and `CacheWrapper` interfaces
    * Remove listening APIs from the caching layer (it should only listen to the `rootmulti.Store`)
    * Add three new options to file streaming service constructor.
    * Modify `ABCIListener` such that any error from any method will always halt the app via `panic`
* (x/auth) [#13877](https://github.com/cosmos/cosmos-sdk/pull/13877) Rename `AccountKeeper`'s `GetNextAccountNumber` to `NextAccountNumber`.
* (x/evidence) [#13740](https://github.com/cosmos/cosmos-sdk/pull/13740) The `NewQueryEvidenceRequest` function now takes `hash` as a HEX encoded `string`.
* (server) [#13485](https://github.com/cosmos/cosmos-sdk/pull/13485) The `Application` service now requires the `RegisterNodeService` method to be implemented.
* [#13437](https://github.com/cosmos/cosmos-sdk/pull/13437) Add a list of modules to export argument in `ExportAppStateAndValidators`.
* (simapp) [#13402](https://github.com/cosmos/cosmos-sdk/pull/13402) Move simulation flags to `x/simulation/client/cli`.
* (simapp) [#13402](https://github.com/cosmos/cosmos-sdk/pull/13402) Move simulation helpers functions (`SetupSimulation`, `SimulationOperations`, `CheckExportSimulation`, `PrintStats`, `GetSimulationLog`) to `testutil/sims`.
* (simapp) [#13402](https://github.com/cosmos/cosmos-sdk/pull/13402) Move `testutil/rest` package to `testutil`.
* (types) [#13380](https://github.com/cosmos/cosmos-sdk/pull/13380) Remove deprecated `sdk.NewLevelDB`.
* (simapp) [#13378](https://github.com/cosmos/cosmos-sdk/pull/13378) Move `simapp.App` to `runtime.AppI`.
* (tx) [#12659](https://github.com/cosmos/cosmos-sdk/pull/12659) Remove broadcast mode `block`.
* (simapp) [#12747](https://github.com/cosmos/cosmos-sdk/pull/12747) Remove `simapp.MakeTestEncodingConfig`. Please use `moduletestutil.MakeTestEncodingConfig` (`types/module/testutil`) in tests instead.
* (x/bank) [#12648](https://github.com/cosmos/cosmos-sdk/pull/12648) `NewSendAuthorization` takes a new argument of an optional list of addresses allowed to receive bank assests via authz MsgSend grant. You can pass `nil` for the same behavior as before, i.e. any recipient is allowed.
* (x/bank) [#12593](https://github.com/cosmos/cosmos-sdk/pull/12593) Add `SpendableCoin` method to `BaseViewKeeper`
* (x/slashing) [#12581](https://github.com/cosmos/cosmos-sdk/pull/12581) Remove `x/slashing` legacy querier.
* (types) [#12355](https://github.com/cosmos/cosmos-sdk/pull/12355) Remove the compile-time `types.DBbackend` variable. Removes usage of the same in server/util.go
* (x/gov) [#12368](https://github.com/cosmos/cosmos-sdk/pull/12369) Gov keeper is now passed by reference instead of copy to make post-construction mutation of Hooks and Proposal Handlers possible at a framework level.
* (simapp) [#12270](https://github.com/cosmos/cosmos-sdk/pull/12270) Remove `invCheckPeriod uint` attribute from `SimApp` struct as per migration of `x/crisis` to app wiring
* (simapp) [#12334](https://github.com/cosmos/cosmos-sdk/pull/12334) Move `simapp.ConvertAddrsToValAddrs` and `simapp.CreateTestPubKeys ` to respectively `simtestutil.ConvertAddrsToValAddrs` and `simtestutil.CreateTestPubKeys` (`testutil/sims`)
* (simapp) [#12312](https://github.com/cosmos/cosmos-sdk/pull/12312) Move `simapp.EmptyAppOptions` to `simtestutil.EmptyAppOptions` (`testutil/sims`)
* (simapp) [#12312](https://github.com/cosmos/cosmos-sdk/pull/12312) Remove `skipUpgradeHeights map[int64]bool` and `homePath string` from `NewSimApp` constructor as per migration of `x/upgrade` to app-wiring.
* (testutil) [#12278](https://github.com/cosmos/cosmos-sdk/pull/12278) Move all functions from `simapp/helpers` to `testutil/sims`
* (testutil) [#12233](https://github.com/cosmos/cosmos-sdk/pull/12233) Move `simapp.TestAddr` to `simtestutil.TestAddr` (`testutil/sims`)
* (x/staking) [#12102](https://github.com/cosmos/cosmos-sdk/pull/12102) Staking keeper now is passed by reference instead of copy. Keeper's SetHooks no longer returns keeper. It updates the keeper in place instead.
* (linting) [#12141](https://github.com/cosmos/cosmos-sdk/pull/12141) Fix usability related linting for database. This means removing the infix Prefix from `prefix.NewPrefixWriter` and such so that it is `prefix.NewWriter` and making `db.DBConnection` and such into `db.Connection`
* (x/distribution) [#12434](https://github.com/cosmos/cosmos-sdk/pull/12434) `x/distribution` module `SetParams` keeper method definition is now updated to return `error`.
* (x/staking) [#12409](https://github.com/cosmos/cosmos-sdk/pull/12409) `x/staking` module `SetParams` keeper method definition is now updated to return `error`.
* (x/crisis) [#12445](https://github.com/cosmos/cosmos-sdk/pull/12445) `x/crisis` module `SetConstantFee` keeper method definition is now updated to return `error`.
* (x/gov) [#12631](https://github.com/cosmos/cosmos-sdk/pull/12631) `x/gov` module refactored to use `Params` as single struct instead of `DepositParams`, `TallyParams` & `VotingParams`.
* (x/gov) [#12631](https://github.com/cosmos/cosmos-sdk/pull/12631) Migrate `x/gov` to self-managed parameters and deprecate it's usage of `x/params`.
* (x/bank) [#12630](https://github.com/cosmos/cosmos-sdk/pull/12630) `x/bank` module `SetParams` keeper method definition is now updated to return `error`.
* (x/bank) [#11859](https://github.com/cosmos/cosmos-sdk/pull/11859) Move the SendEnabled information out of the Params and into the state store directly.
  The information can now be accessed using the BankKeeper.
  Setting can be done using MsgSetSendEnabled as a governance proposal.
  A SendEnabled query has been added to both GRPC and CLI.
* (appModule) Remove `Route`, `QuerierRoute` and `LegacyQuerierHandler` from AppModule Interface.
* (x/modules) Remove all LegacyQueries and related code from modules
* (store) [#11825](https://github.com/cosmos/cosmos-sdk/pull/11825) Make extension snapshotter interface safer to use, renamed the util function `WriteExtensionItem` to `WriteExtensionPayload`.
* (x/genutil)[#12956](https://github.com/cosmos/cosmos-sdk/pull/12956) `genutil.AppModuleBasic` has a new attribute: genesis transaction validation function. The existing validation logic is implemented in `genutiltypes.DefaultMessageValidator`. Use `genutil.NewAppModuleBasic` to create a new genutil Module Basic.
* (codec) [#12964](https://github.com/cosmos/cosmos-sdk/pull/12964) `ProtoCodec.MarshalInterface` now returns an error when serializing unregistered types and a subsequent `ProtoCodec.UnmarshalInterface` would fail.
* (x/staking) [#12973](https://github.com/cosmos/cosmos-sdk/pull/12973) Removed `stakingkeeper.RandomValidator`. Use `testutil.RandSliceElem(r, sk.GetAllValidators(ctx))` instead.
* (x/gov) [#13160](https://github.com/cosmos/cosmos-sdk/pull/13160) Remove custom marshaling of proposl and voteoption.
* (types) [#13430](https://github.com/cosmos/cosmos-sdk/pull/13430) Remove unused code `ResponseCheckTx` and `ResponseDeliverTx`
* (store) [#13529](https://github.com/cosmos/cosmos-sdk/pull/13529) Add method `LatestVersion` to `MultiStore` interface, add method `SetQueryMultiStore` to baesapp to support alternative `MultiStore` implementation for query service.
* (pruning) [#13609](https://github.com/cosmos/cosmos-sdk/pull/13609) Move pruning package to be under store package
* [#13794](https://github.com/cosmos/cosmos-sdk/pull/13794) Most methods on `types/module.AppModule` have been moved to 
extension interfaces. `module.Manager.Modules` is now of type `map[string]interface{}` to support in parallel the new 
`cosmossdk.io/core/appmodule.AppModule` API.

### CLI Breaking Changes

* (genesis) [#14149](https://github.com/cosmos/cosmos-sdk/pull/14149) Add `simd genesis` command, which contains all genesis-related sub-commands.
* (x/genutil) [#13535](https://github.com/cosmos/cosmos-sdk/pull/13535) Replace in `simd init`, the `--staking-bond-denom` flag with `--default-denom` which is used for all default denomination in the genesis, instead of only staking.

### Bug Fixes

* (x/auth/vesting) [#15373](https://github.com/cosmos/cosmos-sdk/pull/15373) Add extra checks when creating a periodic vesting account.
* (x/auth) [#13838](https://github.com/cosmos/cosmos-sdk/pull/13838) Fix calling `String()` and `MarshalYAML` panics when pubkey is set on a `BaseAccount``. 
* (x/evidence) [#13740](https://github.com/cosmos/cosmos-sdk/pull/13740) Fix evidence query API to decode the hash properly.
* (bank) [#13691](https://github.com/cosmos/cosmos-sdk/issues/13691) Fix unhandled error for vesting account transfers, when total vesting amount exceeds total balance.
* [#13553](https://github.com/cosmos/cosmos-sdk/pull/13553) Ensure all parameter validation for decimal types handles nil decimal values.
* [#13145](https://github.com/cosmos/cosmos-sdk/pull/13145) Fix panic when calling `String()` to a Record struct type.
* [#13116](https://github.com/cosmos/cosmos-sdk/pull/13116) Fix a dead-lock in the `Group-TotalWeight` `x/group` invariant.
* (types) [#12154](https://github.com/cosmos/cosmos-sdk/pull/12154) Add `baseAccountGetter` to avoid invalid account error when create vesting account.
* (x/staking) [#12303](https://github.com/cosmos/cosmos-sdk/pull/12303) Use bytes instead of string comparison in delete validator queue
* (store/rootmulti) [#12487](https://github.com/cosmos/cosmos-sdk/pull/12487) Fix non-deterministic map iteration.
* (sdk/dec_coins) [#12903](https://github.com/cosmos/cosmos-sdk/pull/12903) Fix nil `DecCoin` creation when converting `Coins` to `DecCoins`
* (store) [#12945](https://github.com/cosmos/cosmos-sdk/pull/12945) Fix nil end semantics in store/cachekv/iterator when iterating a dirty cache.
* (x/gov) [#13051](https://github.com/cosmos/cosmos-sdk/pull/13051) In SubmitPropsal, when a legacy msg fails it's handler call, wrap the error as ErrInvalidProposalContent (instead of ErrNoProposalHandlerExists).
* (snapshot) [#13400](https://github.com/cosmos/cosmos-sdk/pull/13400) Fix snapshot checksum issue in golang 1.19. 
* (server) [#13778](https://github.com/cosmos/cosmos-sdk/pull/13778) Set Cosmos SDK default endpoints to localhost to avoid unknown exposure of endpoints.
* (x/auth) [#13877](https://github.com/cosmos/cosmos-sdk/pull/13877) Handle missing account numbers during `InitGenesis`.
* (x/gov) [#13918](https://github.com/cosmos/cosmos-sdk/pull/13918) Propagate message errors when executing a proposal.

### Deprecated

* (x/evidence) [#13740](https://github.com/cosmos/cosmos-sdk/pull/13740) The `evidence_hash` field of `QueryEvidenceRequest` has been deprecated and now contains a new field `hash` with type `string`.
* (x/bank) [#11859](https://github.com/cosmos/cosmos-sdk/pull/11859) The Params.SendEnabled field is deprecated and unusable.
  The information can now be accessed using the BankKeeper.
  Setting can be done using MsgSetSendEnabled as a governance proposal.
  A SendEnabled query has been added to both GRPC and CLI.

## Previous Versions

[CHANGELOG of previous versions](https://github.com/cosmos/cosmos-sdk/blob/main/CHANGELOG.md#v0460---2022-07-26).<|MERGE_RESOLUTION|>--- conflicted
+++ resolved
@@ -35,19 +35,15 @@
 
 # Changelog
 
-<<<<<<< HEAD
 ## [Unreleased]
 
 ### Features
 
 * (x/gov,cli) [#14718](https://github.com/cosmos/cosmos-sdk/pull/14718) Added `AddGovPropFlagsToCmd` and `ReadGovPropFlags` functions.
-=======
-## Unreleased 
 
 ### Deprecated
 
 * (x/genutil) [#15316](https://github.com/cosmos/cosmos-sdk/pull/15316) Remove requirement on node & IP being included in a gentx.
->>>>>>> 8862d6e7
 
 ## [v0.47.0](https://github.com/cosmos/cosmos-sdk/releases/tag/v0.47.0) - 2023-03-14
 
