<!--
Guiding Principles:

Changelogs are for humans, not machines.
There should be an entry for every single version.
The same types of changes should be grouped.
Versions and sections should be linkable.
The latest version comes first.
The release date of each version is displayed.
Mention whether you follow Semantic Versioning.

Usage:

Change log entries are to be added to the Unreleased section under the
appropriate stanza (see below). Each entry should ideally include a tag and
the Github issue reference in the following format:

* (<tag>) \#<issue-number> message

The issue numbers will later be link-ified during the release process so you do
not have to worry about including a link manually, but you can if you wish.

Types of changes (Stanzas):

"Features" for new features.
"Improvements" for changes in existing functionality.
"Deprecated" for soon-to-be removed features.
"Bug Fixes" for any bug fixes.
"Client Breaking" for breaking Protobuf, gRPC and REST routes used by end-users.
"CLI Breaking" for breaking CLI commands.
"API Breaking" for breaking exported APIs used by developers building on SDK.
"State Machine Breaking" for any changes that result in a different AppState given same genesisState and txList.
Ref: https://keepachangelog.com/en/1.0.0/
-->

# Changelog

## [Unreleased]

### Features

* [\#9933](https://github.com/cosmos/cosmos-sdk/pull/9933) Introduces the notion of a Cosmos "Scalar" type, which would just be simple aliases that give human-understandable meaning to the underlying type, both in Go code and in Proto definitions.
* [\#9884](https://github.com/cosmos/cosmos-sdk/pull/9884) Provide a new gRPC query handler, `/cosmos/params/v1beta1/subspaces`, that allows the ability to query for all registered subspaces and their respective keys.
* [\#9860](https://github.com/cosmos/cosmos-sdk/pull/9860) Emit transaction fee in ante handler fee decorator. The event type is `tx` and the attribute is `fee`.
* [\#9776](https://github.com/cosmos/cosmos-sdk/pull/9776) Add flag `staking-bond-denom` to specify the staking bond denomination value when initializing a new chain.
* [\#9533](https://github.com/cosmos/cosmos-sdk/pull/9533) Added a new gRPC method, `DenomOwners`, in `x/bank` to query for all account holders of a specific denomination.
* (bank) [\#9618](https://github.com/cosmos/cosmos-sdk/pull/9618) Update bank.Metadata: add URI and URIHash attributes.
* [\#9837](https://github.com/cosmos/cosmos-sdk/issues/9837) `--generate-only` flag will accept the keyname now.

### API Breaking Changes

* [\#9695](https://github.com/cosmos/cosmos-sdk/pull/9695) Migrate keys from `Info` -> `Record`
  * Add new `codec.Codec` argument in:
    * `keyring.NewInMemory`
    * `keyring.New`
  * Rename:
    * `SavePubKey` to `SaveOfflineKey`.
    * `NewMultiInfo`, `NewLedgerInfo`  to `NewLegacyMultiInfo`, `newLegacyLedgerInfo`  respectively.  Move them into `legacy_info.go`.
    * `NewOfflineInfo` to `newLegacyOfflineInfo` and move it to `migration_test.go`.
  * Return:
    *`keyring.Record, error` in `SaveOfflineKey`, `SaveLedgerKey`, `SaveMultiSig`, `Key` and `KeyByAddress`.
    *`keyring.Record` instead of `Info` in `NewMnemonic` and `List`.
  * Remove `algo` argument from :
    * `SaveOfflineKey`
  * Take `keyring.Record` instead of `Info` as first argument in:
    * `MkConsKeyOutput`
    * `MkValKeyOutput`
    * `MkAccKeyOutput`
* [\#10077](https://github.com/cosmos/cosmos-sdk/pull/10077) Remove telemetry on `GasKV` and `CacheKV` store Get/Set operations, significantly improving their performance.
* [\#10022](https://github.com/cosmos/cosmos-sdk/pull/10022) `AuthKeeper` interface in `x/auth` now includes a function `HasAccount`.
* [\#9759](https://github.com/cosmos/cosmos-sdk/pull/9759) `NewAccountKeeeper` in `x/auth` now takes an additional `bech32Prefix` argument that represents `sdk.Bech32MainPrefix`.
* [\#9628](https://github.com/cosmos/cosmos-sdk/pull/9628) Rename `x/{mod}/legacy` to `x/{mod}/migrations`.
* [\#9571](https://github.com/cosmos/cosmos-sdk/pull/9571) Implemented error handling for staking hooks, which now return an error on failure.
* [\#9427](https://github.com/cosmos/cosmos-sdk/pull/9427) Move simapp `FundAccount` and `FundModuleAccount` to `x/bank/testutil`
* (client/tx) [\#9421](https://github.com/cosmos/cosmos-sdk/pull/9421/) `BuildUnsignedTx`, `BuildSimTx`, `PrintUnsignedStdTx` functions are moved to
  the Tx Factory as methods.
* (client/keys) [\#9407](https://github.com/cosmos/cosmos-sdk/pull/9601) Added `keys rename` CLI command and `Keyring.Rename` interface method to rename a key in the keyring.
* (x/slashing) [\#9458](https://github.com/cosmos/cosmos-sdk/pull/9458) Coins burned from slashing is now returned from Slash function and included in Slash event.
* [\#9246](https://github.com/cosmos/cosmos-sdk/pull/9246) The `New` method for the network package now returns an error.
* [\#9519](https://github.com/cosmos/cosmos-sdk/pull/9519) `DeleteDeposits` renamed to `DeleteAndBurnDeposits`, `RefundDeposits` renamed to `RefundAndDeleteDeposits`
* (codec) [\#9521](https://github.com/cosmos/cosmos-sdk/pull/9521) Removed deprecated `clientCtx.JSONCodec` from `client.Context`.
* (codec) [\#9521](https://github.com/cosmos/cosmos-sdk/pull/9521) Rename `EncodingConfig.Marshaler` to `Codec`.
* [\#9594](https://github.com/cosmos/cosmos-sdk/pull/9594) `RESTHandlerFn` argument is removed from the `gov/NewProposalHandler`.
* [\#9594](https://github.com/cosmos/cosmos-sdk/pull/9594) `types/rest` package moved to `testutil/rest`.
* [\#9432](https://github.com/cosmos/cosmos-sdk/pull/9432) `ConsensusParamsKeyTable` moved from `params/keeper` to `params/types`
* [\#9576](https://github.com/cosmos/cosmos-sdk/pull/9576) Add debug error message to `sdkerrors.QueryResult` when enabled
* [\#9650](https://github.com/cosmos/cosmos-sdk/pull/9650) Removed deprecated message handler implementation from the SDK modules.
* [\#10248](https://github.com/cosmos/cosmos-sdk/pull/10248) Remove unused `KeyPowerReduction` variable from x/staking types.
* (x/bank) [\#9832] (https://github.com/cosmos/cosmos-sdk/pull/9832) `AddressFromBalancesStore` renamed to `AddressAndDenomFromBalancesStore`.
* (tests) [\#9938](https://github.com/cosmos/cosmos-sdk/pull/9938) `simapp.Setup` accepts additional `testing.T` argument.
* (baseapp) [\#9920](https://github.com/cosmos/cosmos-sdk/pull/9920) BaseApp `{Check,Deliver,Simulate}Tx` methods are now replaced by a middleware stack.
  * Replace the Antehandler interface with the `tx.Handler` and `tx.Middleware` interfaces.
  * Replace `baseapp.SetAnteHandler` with `baseapp.SetTxHandler`.
  * Move Msg routers from BaseApp to middlewares.
  * Move Baseapp panic recovery into a middleware.
  * Rename simulation helper methods `baseapp.{Check,Deliver}` to `baseapp.Sim{Check,Deliver}`.

### Client Breaking Changes

* [\#9879](https://github.com/cosmos/cosmos-sdk/pull/9879) Modify ABCI Queries to use `abci.QueryRequest` Height field if it is non-zero, otherwise continue using context height.
* [\#9594](https://github.com/cosmos/cosmos-sdk/pull/9594) Remove legacy REST API. Please see the [REST Endpoints Migration guide](https://docs.cosmos.network/master/migrations/rest.html) to migrate to the new REST endpoints.

### CLI Breaking Changes

* [\#9695](https://github.com/cosmos/cosmos-sdk/pull/9695) `<app> keys migrate` CLI command now takes no arguments
* [\#9246](https://github.com/cosmos/cosmos-sdk/pull/9246) Removed the CLI flag `--setup-config-only` from the `testnet` command and added the subcommand `init-files`.
* [\#9780](https://github.com/cosmos/cosmos-sdk/pull/9780) Use sigs.k8s.io for yaml, which might lead to minor YAML output changes

### Improvements

* [\#9780](https://github.com/cosmos/cosmos-sdk/pull/9780) Remove gogoproto `moretags` YAML annotations and add `sigs.k8s.io/yaml` for YAML marshalling.
* (x/bank) [\#10134](https://github.com/cosmos/cosmos-sdk/pull/10134) Add `HasDenomMetadata` function to bank `Keeper` to check if a client coin denom metadata exists in state.
* (store) [\#10026](https://github.com/cosmos/cosmos-sdk/pull/10026) Improve CacheKVStore datastructures / algorithms, to no longer take O(N^2) time when interleaving iterators and insertions.
* (types) [\#10076](https://github.com/cosmos/cosmos-sdk/pull/10076) Significantly speedup and lower allocations for `Coins.String()`.
* (x/bank) [\#10022](https://github.com/cosmos/cosmos-sdk/pull/10022) `BankKeeper.SendCoins` now takes less execution time.
* (deps) [\#9987](https://github.com/cosmos/cosmos-sdk/pull/9987) Bump Go version minimum requirement to `1.17`
* (deps) [\#9956](https://github.com/cosmos/cosmos-sdk/pull/9956) Bump Tendermint to [v0.34.12](https://github.com/tendermint/tendermint/releases/tag/v0.34.12).
* (cli) [\#9856](https://github.com/cosmos/cosmos-sdk/pull/9856) Overwrite `--sequence` and `--account-number` flags with default flag values when used with `offline=false` in `sign-batch` command.
* (types) [\#10021](https://github.com/cosmos/cosmos-sdk/pull/10021) Speedup coins.AmountOf(), by removing many intermittent regex calls.
* (rosetta) [\#10001](https://github.com/cosmos/cosmos-sdk/issues/10001) Add documentation for rosetta-cli dockerfile and rename folder for the rosetta-ci dockerfile
* [\#9699](https://github.com/cosmos/cosmos-sdk/pull/9699) Add `:`, `.`, `-`, and `_` as allowed characters in the default denom regular expression.

### Bug Fixes

* (store) [#10218](https://github.com/cosmos/cosmos-sdk/pull/10218) Charge gas even when there are no entries while seeking.
* (x/genutil) [#10104](https://github.com/cosmos/cosmos-sdk/pull/10104) Ensure the `init` command reads the `--home` flag value correctly.
* [\#9651](https://github.com/cosmos/cosmos-sdk/pull/9651) Change inconsistent limit of `0` to `MaxUint64` on InfiniteGasMeter and add GasRemaining func to GasMeter.
* [\#9639](https://github.com/cosmos/cosmos-sdk/pull/9639) Check store keys length before accessing them by making sure that `key` is of length `m+1` (for `key[n:m]`)
* (types) [\#9627](https://github.com/cosmos/cosmos-sdk/pull/9627) Fix nil pointer panic on `NewBigIntFromInt`
* (x/genutil) [\#9574](https://github.com/cosmos/cosmos-sdk/pull/9575) Actually use the `gentx` client tx flags (like `--keyring-dir`)
* (x/distribution) [\#9599](https://github.com/cosmos/cosmos-sdk/pull/9599) Withdraw rewards event now includes a value attribute even if there are 0 rewards (due to situations like 100% commission).
* (x/genutil) [\#9638](https://github.com/cosmos/cosmos-sdk/pull/9638) Added missing validator key save when recovering from mnemonic
* [\#9762](https://github.com/cosmos/cosmos-sdk/pull/9762) The init command uses the chain-id from the client config if --chain-id is not provided
* [\#9854](https://github.com/cosmos/cosmos-sdk/pull/9854) Fixed the `make proto-gen` to get dynamic container name based on project name for the cosmos based sdks.
* [\#9829](https://github.com/cosmos/cosmos-sdk/pull/9829) Fixed Coin denom sorting not being checked during `Balance.Validate` check. Refactored the Validation logic to use `Coins.Validate` for `Balance.Coins`.
+ [\#9965](https://github.com/cosmos/cosmos-sdk/pull/9965) Fixed `simd version` command output to report the right release tag.
+ [\#9980](https://github.com/cosmos/cosmos-sdk/pull/9980) Returning the error when the invalid argument is passed to bank query total supply cli.
+ [\#10061](https://github.com/cosmos/cosmos-sdk/pull/10061) Ensure that `LegacyAminoPubKey` struct correctly unmarshals from JSON
* (server) [#10016](https://github.com/cosmos/cosmos-sdk/issues/10016) Fix marshaling of index-events into server config file.
* (x/feegrant) [\#10049](https://github.com/cosmos/cosmos-sdk/issues/10049) Fixed the error message when `period` or `period-limit` flag is not set on a feegrant grant transaction.
* [\#10184](https://github.com/cosmos/cosmos-sdk/pull/10184) Fixed CLI tx commands to no longer explicitly require the chain-id flag as this value can come from a user config.
<<<<<<< HEAD
* [\#10239](https://github.com/cosmos/cosmos-sdk/pull/10239) Fixed x/bank/044 migrateDenomMetadata.

=======
* (x/upgrade) [\#10189](https://github.com/cosmos/cosmos-sdk/issues/10189) Removed potential sources of non-determinism in upgrades
>>>>>>> f757c90f

### State Machine Breaking

* (x/auth)[\#9596](https://github.com/cosmos/cosmos-sdk/pull/9596) Enable creating periodic vesting accounts with a transactions instead of requiring them to be created in genesis.
* (x/bank) [\#9611](https://github.com/cosmos/cosmos-sdk/pull/9611) Introduce a new index to act as a reverse index between a denomination and address allowing to query for
  token holders of a specific denomination. `DenomOwners` is updated to use the new reverse index.
* (x/bank) [\#9832] (https://github.com/cosmos/cosmos-sdk/pull/9832) Account balance is stored as `sdk.Int` rather than `sdk.Coin`.
* (x/bank) [\#9890] (https://github.com/cosmos/cosmos-sdk/pull/9890) Remove duplicate denom from denom metadata key.
* (x/upgrade) [\#10189](https://github.com/cosmos/cosmos-sdk/issues/10189) Removed potential sources of non-determinism in upgrades

 ### Deprecated

* (x/upgrade) [\#9906](https://github.com/cosmos/cosmos-sdk/pull/9906) Deprecate `UpgradeConsensusState` gRPC query since this functionality is only used for IBC, which now has its own [IBC replacement](https://github.com/cosmos/ibc-go/blob/2c880a22e9f9cc75f62b527ca94aa75ce1106001/proto/ibc/core/client/v1/query.proto#L54)

## [v0.43.0](https://github.com/cosmos/cosmos-sdk/releases/tag/v0.43.0) - 2021-08-10

### Features

* [\#6711](https://github.com/cosmos/cosmos-sdk/pull/6711) Make integration test suites reusable by apps, tests are exported in each module's `client/testutil` package.
* [\#8077](https://github.com/cosmos/cosmos-sdk/pull/8077) Added support for grpc-web, enabling browsers to communicate with a chain's gRPC server
* [\#8965](https://github.com/cosmos/cosmos-sdk/pull/8965) cosmos reflection now provides more information on the application such as: deliverable msgs, sdk.Config info etc (still in alpha stage).
* [\#8520](https://github.com/cosmos/cosmos-sdk/pull/8520) Add support for permanently locked vesting accounts.
* [\#8559](https://github.com/cosmos/cosmos-sdk/pull/8559) Added Protobuf compatible secp256r1 ECDSA signatures.
* [\#8786](https://github.com/cosmos/cosmos-sdk/pull/8786) Enabled secp256r1 in x/auth.
* (rosetta) [\#8729](https://github.com/cosmos/cosmos-sdk/pull/8729) Data API fully supports balance tracking. Construction API can now construct any message supported by the application.
* [\#8754](https://github.com/cosmos/cosmos-sdk/pull/8875) Added support for reverse iteration to pagination.
* (types) [\#9079](https://github.com/cosmos/cosmos-sdk/issues/9079) Add `AddAmount`/`SubAmount` methods to `sdk.Coin`.
* [#9088](https://github.com/cosmos/cosmos-sdk/pull/9088) Added implementation to ADR-28 Derived Addresses.
* [\#9133](https://github.com/cosmos/cosmos-sdk/pull/9133) Added hooks for governance actions.
* (x/staking) [\#9214](https://github.com/cosmos/cosmos-sdk/pull/9214) Added `new_shares` attribute inside `EventTypeDelegate` event.
* [\#9382](https://github.com/cosmos/cosmos-sdk/pull/9382) feat: add Dec.Float64() function.
* [\#9457](https://github.com/cosmos/cosmos-sdk/pull/9457) Add amino support for x/authz and x/feegrant Msgs.
* [\#9498](https://github.com/cosmos/cosmos-sdk/pull/9498) Added `Codec: codec.Codec` attribute to `client/Context` structure.
* [\#9540](https://github.com/cosmos/cosmos-sdk/pull/9540) Add output flag for query txs command.
* (errors) [\#8845](https://github.com/cosmos/cosmos-sdk/pull/8845) Add `Error.Wrap` handy method
* [\#8518](https://github.com/cosmos/cosmos-sdk/pull/8518) Help users of multisig wallets debug signature issues.
* [\#9573](https://github.com/cosmos/cosmos-sdk/pull/9573) ADR 040 implementation: New DB interface
* [\#9952](https://github.com/cosmos/cosmos-sdk/pull/9952) ADR 040: Implement in-memory DB backend
* [\#9848](https://github.com/cosmos/cosmos-sdk/pull/9848) ADR-040: Implement BadgerDB backend


### Client Breaking Changes

* [\#8363](https://github.com/cosmos/cosmos-sdk/pull/8363) Addresses no longer have a fixed 20-byte length. From the SDK modules' point of view, any 1-255 bytes-long byte array is a valid address.
* (crypto/ed25519) [\#8690] Adopt zip1215 ed2559 verification rules.
* [\#8849](https://github.com/cosmos/cosmos-sdk/pull/8849) Upgrade module no longer supports time based upgrades.
* [\#7477](https://github.com/cosmos/cosmos-sdk/pull/7477) Changed Bech32 Public Key serialization in the client facing functionality (CLI, MsgServer, QueryServer):
  * updated the keyring display structure (it uses protobuf JSON serialization) - the output is more verbose.
  * Renamed `MarshalAny` and `UnmarshalAny` to `MarshalInterface` and `UnmarshalInterface` respectively. These functions must take an interface as parameter (not a concrete type nor `Any` object). Underneath they use `Any` wrapping for correct protobuf serialization.
  * CLI: removed `--text` flag from `show-node-id` command; the text format for public keys is not used any more - instead we use ProtoJSON.
* (store) [\#8790](https://github.com/cosmos/cosmos-sdk/pull/8790) Reduce gas costs by 10x for transient store operations.
* [\#9139](https://github.com/cosmos/cosmos-sdk/pull/9139) Querying events:
  * via `ServiceMsg` TypeURLs (e.g. `message.action='/cosmos.bank.v1beta1.Msg/Send'`) does not work anymore,
  * via legacy `msg.Type()` (e.g. `message.action='send'`) is being deprecated, new `Msg`s won't emit these events.
  * Please use concrete `Msg` TypeURLs instead (e.g. `message.action='/cosmos.bank.v1beta1.MsgSend'`).
* [\#9859](https://github.com/cosmos/cosmos-sdk/pull/9859) The `default` pruning strategy now keeps the last 362880 blocks instead of 100. 362880 equates to roughly enough blocks to cover the entire unbonding period assuming a 21 day unbonding period and 5s block time.
* [\#9785](https://github.com/cosmos/cosmos-sdk/issues/9785) Missing coin denomination in logs


### API Breaking Changes

* (keyring) [#\8662](https://github.com/cosmos/cosmos-sdk/pull/8662) `NewMnemonic` now receives an additional `passphrase` argument to secure the key generated by the bip39 mnemonic.
* (x/bank) [\#8473](https://github.com/cosmos/cosmos-sdk/pull/8473) Bank keeper does not expose unsafe balance changing methods such as `SetBalance`, `SetSupply` etc.
* (x/staking) [\#8473](https://github.com/cosmos/cosmos-sdk/pull/8473) On genesis init, if non bonded pool and bonded pool balance, coming from the bank module, does not match what is saved in the staking state, the initialization will panic.
* (x/gov) [\#8473](https://github.com/cosmos/cosmos-sdk/pull/8473) On genesis init, if the gov module account balance, coming from bank module state, does not match the one in gov module state, the initialization will panic.
* (x/distribution) [\#8473](https://github.com/cosmos/cosmos-sdk/pull/8473) On genesis init, if the distribution module account balance, coming from bank module state, does not match the one in distribution module state, the initialization will panic.
* (client/keys) [\#8500](https://github.com/cosmos/cosmos-sdk/pull/8500) `InfoImporter` interface is removed from legacy keybase.
* (x/staking) [\#8505](https://github.com/cosmos/cosmos-sdk/pull/8505) `sdk.PowerReduction` has been renamed to `sdk.DefaultPowerReduction`, and most staking functions relying on power reduction take a new function argument, instead of relying on that global variable.
* [\#8629](https://github.com/cosmos/cosmos-sdk/pull/8629) Deprecated `SetFullFundraiserPath` from `Config` in favor of `SetPurpose` and `SetCoinType`.
* (x/upgrade) [\#8673](https://github.com/cosmos/cosmos-sdk/pull/8673) Remove IBC logic from x/upgrade. Deprecates IBC fields in an Upgrade Plan, an error will be thrown if they are set. IBC upgrade logic moved to 02-client and an IBC UpgradeProposal is added.
* (x/bank) [\#8517](https://github.com/cosmos/cosmos-sdk/pull/8517) `SupplyI` interface and `Supply` are removed and uses `sdk.Coins` for supply tracking
* (x/upgrade) [\#8743](https://github.com/cosmos/cosmos-sdk/pull/8743) `UpgradeHandler` includes a new argument `VersionMap` which helps facilitate in-place migrations.
* (x/auth) [\#8129](https://github.com/cosmos/cosmos-sdk/pull/8828) Updated `SigVerifiableTx.GetPubKeys` method signature to return error.
* (x/upgrade) [\7487](https://github.com/cosmos/cosmos-sdk/pull/8897) Upgrade `Keeper` takes new argument `ProtocolVersionSetter` which implements setting a protocol version on baseapp.
* (baseapp) [\7487](https://github.com/cosmos/cosmos-sdk/pull/8897) BaseApp's fields appVersion and version were swapped to match Tendermint's fields.
* [\#8682](https://github.com/cosmos/cosmos-sdk/pull/8682) `ante.NewAnteHandler` updated to receive all positional params as `ante.HandlerOptions` struct. If required fields aren't set, throws error accordingly.
* (x/staking/types) [\#7447](https://github.com/cosmos/cosmos-sdk/issues/7447) Remove bech32 PubKey support:
  * `ValidatorI` interface update: `GetConsPubKey` renamed to `TmConsPubKey` (this is to clarify the return type: consensus public key must be a tendermint key); `TmConsPubKey`, `GetConsAddr` methods return error.
  * `Validator` updated according to the `ValidatorI` changes described above.
  * `ToTmValidator` function: added `error` to return values.
  * `Validator.ConsensusPubkey` type changed from `string` to `codectypes.Any`.
  * `MsgCreateValidator.Pubkey` type changed from `string` to `codectypes.Any`.
* (client) [\#8926](https://github.com/cosmos/cosmos-sdk/pull/8926) `client/tx.PrepareFactory` has been converted to a private function, as it's only used internally.
* (auth/tx) [\#8926](https://github.com/cosmos/cosmos-sdk/pull/8926) The `ProtoTxProvider` interface used as a workaround for transaction simulation has been removed.
* (x/bank) [\#8798](https://github.com/cosmos/cosmos-sdk/pull/8798) `GetTotalSupply` is removed in favour of `GetPaginatedTotalSupply`
* (keyring) [\#8739](https://github.com/cosmos/cosmos-sdk/pull/8739) Rename InfoImporter -> LegacyInfoImporter.
* (x/bank/types) [\#9061](https://github.com/cosmos/cosmos-sdk/pull/9061) `AddressFromBalancesStore` now returns an error for invalid key instead of panic.
* (x/auth) [\#9144](https://github.com/cosmos/cosmos-sdk/pull/9144) The `NewTxTimeoutHeightDecorator` antehandler has been converted from a struct to a function.
* (codec) [\#9226](https://github.com/cosmos/cosmos-sdk/pull/9226) Rename codec interfaces and methods, to follow a general Go interfaces:
  * `codec.Marshaler` → `codec.Codec` (this defines objects which serialize other objects)
  * `codec.BinaryMarshaler` → `codec.BinaryCodec`
  * `codec.JSONMarshaler` → `codec.JSONCodec`
  * Removed `BinaryBare` suffix from `BinaryCodec` methods (`MarshalBinaryBare`, `UnmarshalBinaryBare`, ...)
  * Removed `Binary` infix from `BinaryCodec` methods (`MarshalBinaryLengthPrefixed`, `UnmarshalBinaryLengthPrefixed`, ...)
* [\#9139](https://github.com/cosmos/cosmos-sdk/pull/9139) `ServiceMsg` TypeURLs (e.g. `/cosmos.bank.v1beta1.Msg/Send`) have been removed, as they don't comply to the Probobuf `Any` spec. Please use `Msg` type TypeURLs (e.g. `/cosmos.bank.v1beta1.MsgSend`). This has multiple consequences:
  * The `sdk.ServiceMsg` struct has been removed.
  * `sdk.Msg` now only contains `ValidateBasic` and `GetSigners` methods. The remaining methods `GetSignBytes`, `Route` and `Type` are moved to `legacytx.LegacyMsg`.
  * The `RegisterCustomTypeURL` function and the `cosmos.base.v1beta1.ServiceMsg` interface have been removed from the interface registry.
* (codec) [\#9251](https://github.com/cosmos/cosmos-sdk/pull/9251) Rename `clientCtx.JSONMarshaler` to `clientCtx.JSONCodec` as per #9226.
* (x/bank) [\#9271](https://github.com/cosmos/cosmos-sdk/pull/9271) SendEnabledCoin(s) renamed to IsSendEnabledCoin(s) to better reflect its functionality.
* (x/bank) [\#9550](https://github.com/cosmos/cosmos-sdk/pull/9550) `server.InterceptConfigsPreRunHandler` now takes 2 additional arguments: customAppConfigTemplate and customAppConfig. If you don't need to customize these, simply put `""` and `nil`.
* [\#8245](https://github.com/cosmos/cosmos-sdk/pull/8245) Removed `simapp.MakeCodecs` and use `simapp.MakeTestEncodingConfig` instead.
* (x/capability) [\#9836](https://github.com/cosmos/cosmos-sdk/pull/9836) Removed `InitializeAndSeal(ctx sdk.Context)` and replaced with `Seal()`. App must add x/capability module to the begin blockers which will assure that the x/capability keeper is properly initialized. The x/capability begin blocker must be run before any other module which uses x/capability.

### State Machine Breaking

* (x/{bank,distrib,gov,slashing,staking}) [\#8363](https://github.com/cosmos/cosmos-sdk/issues/8363) Store keys have been modified to allow for variable-length addresses.
* (x/evidence) [\#8502](https://github.com/cosmos/cosmos-sdk/pull/8502) `HandleEquivocationEvidence` persists the evidence to state.
* (x/gov) [\#7733](https://github.com/cosmos/cosmos-sdk/pull/7733) ADR 037 Implementation: Governance Split Votes, use `MsgWeightedVote` to send a split vote. Sending a regular `MsgVote` will convert the underlying vote option into a weighted vote with weight 1.
* (x/bank) [\#8656](https://github.com/cosmos/cosmos-sdk/pull/8656) balance and supply are now correctly tracked via `coin_spent`, `coin_received`, `coinbase` and `burn` events.
* (x/bank) [\#8517](https://github.com/cosmos/cosmos-sdk/pull/8517) Supply is now stored and tracked as `sdk.Coins`
* (x/bank) [\#9051](https://github.com/cosmos/cosmos-sdk/pull/9051) Supply value is stored as `sdk.Int` rather than `string`.


### CLI Breaking Changes

* [\#8880](https://github.com/cosmos/cosmos-sdk/pull/8880) The CLI `simd migrate v0.40 ...` command has been renamed to `simd migrate v0.42`.
* [\#8628](https://github.com/cosmos/cosmos-sdk/issues/8628) Commands no longer print outputs using `stderr` by default
* [\#9134](https://github.com/cosmos/cosmos-sdk/pull/9134) Renamed the CLI flag `--memo` to `--note`.
* [\#9291](https://github.com/cosmos/cosmos-sdk/pull/9291) Migration scripts prior to v0.38 have been removed from the CLI `migrate` command. The oldest supported migration is v0.39->v0.42.
* [\#9371](https://github.com/cosmos/cosmos-sdk/pull/9371) Non-zero default fees/Server will error if there's an empty value for min-gas-price in app.toml
* [\#9827](https://github.com/cosmos/cosmos-sdk/pull/9827) Ensure input parity of validator public key input between `tx staking create-validator` and `gentx`.
* [\#9621](https://github.com/cosmos/cosmos-sdk/pull/9621) Rollback [\#9371](https://github.com/cosmos/cosmos-sdk/pull/9371) and log warning if there's an empty value for min-gas-price in app.toml

### Improvements

* (store) [\#8012](https://github.com/cosmos/cosmos-sdk/pull/8012) Implementation of ADR-038 WriteListener and listen.KVStore
* (x/bank) [\#8614](https://github.com/cosmos/cosmos-sdk/issues/8614) Add `Name` and `Symbol` fields to denom metadata
* (x/auth) [\#8522](https://github.com/cosmos/cosmos-sdk/pull/8522) Allow to query all stored accounts
* (crypto/types) [\#8600](https://github.com/cosmos/cosmos-sdk/pull/8600) `CompactBitArray`: optimize the `NumTrueBitsBefore` method and add an `Equal` method.
* (x/upgrade) [\#8743](https://github.com/cosmos/cosmos-sdk/pull/8743) Add tracking module versions as per ADR-041
* (types) [\#8962](https://github.com/cosmos/cosmos-sdk/issues/8962) Add `Abs()` method to `sdk.Int`.
* (x/bank) [\#8950](https://github.com/cosmos/cosmos-sdk/pull/8950) Improve efficiency on supply updates.
* (store) [\#8811](https://github.com/cosmos/cosmos-sdk/pull/8811) store/cachekv: use typed `types/kv.List` instead of `container/list.List`. The change brings time spent on the time assertion cummulatively to 580ms down from 6.88s.
* (keyring) [\#8826](https://github.com/cosmos/cosmos-sdk/pull/8826) add trust to macOS Keychain for calling apps by default, avoiding repeating keychain popups that appears when dealing with keyring (key add, list, ...) operations.
* (makefile) [\#7933](https://github.com/cosmos/cosmos-sdk/issues/7933) Use Docker to generate swagger files.
* (crypto/types) [\#9196](https://github.com/cosmos/cosmos-sdk/pull/9196) Fix negative index accesses in CompactUnmarshal,GetIndex,SetIndex
* (makefile) [\#9192](https://github.com/cosmos/cosmos-sdk/pull/9192) Reuse proto containers in proto related jobs.
* [\#9205](https://github.com/cosmos/cosmos-sdk/pull/9205) Improve readability in `abci` handleQueryP2P
* [\#9231](https://github.com/cosmos/cosmos-sdk/pull/9231) Remove redundant staking errors.
* [\#9314](https://github.com/cosmos/cosmos-sdk/pull/9314) Update Rosetta SDK to upstream's latest release.
* (gRPC-Web) [\#9493](https://github.com/cosmos/cosmos-sdk/pull/9493) Add `EnableUnsafeCORS` flag to grpc-web config.
* (x/params) [\#9481](https://github.com/cosmos/cosmos-sdk/issues/9481) Speedup simulator for parameter change proposals.
* (x/staking) [\#9423](https://github.com/cosmos/cosmos-sdk/pull/9423) Staking delegations now returns empty list instead of rpc error when no records found.
* (x/auth) [\#9553](https://github.com/cosmos/cosmos-sdk/pull/9553) The `--multisig` flag now accepts both a name and address.
* [\#8549](https://github.com/cosmos/cosmos-sdk/pull/8549) Make gRPC requests go through tendermint Query
* [\#8093](https://github.com/cosmos/cosmos-sdk/pull/8093) Limit usage of context.background.
* [\#8460](https://github.com/cosmos/cosmos-sdk/pull/8460) Ensure b.ReportAllocs() in all the benchmarks
* [\#8461](https://github.com/cosmos/cosmos-sdk/pull/8461) Fix upgrade tx commands not showing up in CLI


### Bug Fixes

* (gRPC) [\#8945](https://github.com/cosmos/cosmos-sdk/pull/8945) gRPC reflection now works correctly.
* (keyring) [#\8635](https://github.com/cosmos/cosmos-sdk/issues/8635) Remove hardcoded default passphrase value on `NewMnemonic`
* (x/bank) [\#8434](https://github.com/cosmos/cosmos-sdk/pull/8434) Fix legacy REST API `GET /bank/total` and `GET /bank/total/{denom}` in swagger
* (x/slashing) [\#8427](https://github.com/cosmos/cosmos-sdk/pull/8427) Fix query signing infos command
* (x/bank/types) [\#9112](https://github.com/cosmos/cosmos-sdk/pull/9112) fix AddressFromBalancesStore address length overflow
* (x/bank) [\#9229](https://github.com/cosmos/cosmos-sdk/pull/9229) Now zero coin balances cannot be added to balances & supply stores. If any denom becomes zero corresponding key gets deleted from store. State migration: [\#9664](https://github.com/cosmos/cosmos-sdk/pull/9664).
* [\#9363](https://github.com/cosmos/cosmos-sdk/pull/9363) Check store key uniqueness in app wiring.
* [\#9460](https://github.com/cosmos/cosmos-sdk/pull/9460) Fix lint error in `MigratePrefixAddress`.
* [\#9480](https://github.com/cosmos/cosmos-sdk/pull/9480) Fix added keys when using `--dry-run`.
* (types) [\#9511](https://github.com/cosmos/cosmos-sdk/pull/9511) Change `maxBitLen` of `sdk.Int` and `sdk.Dec`  to handle max ERC20 value.
* [\#9454](https://github.com/cosmos/cosmos-sdk/pull/9454) Fix testnet command with --node-dir-prefix accepts `-` and change `node-dir-prefix token` to `testtoken`.
* (keyring) [\#9562](https://github.com/cosmos/cosmos-sdk/pull/9563) fix keyring kwallet backend when using with empty wallet.
* (keyring) [\#9583](https://github.com/cosmos/cosmos-sdk/pull/9583) Fix correct population of legacy `Vote.Option` field for votes with 1 VoteOption of weight 1.
* (x/distinction) [\#8918](https://github.com/cosmos/cosmos-sdk/pull/8918) Fix module's parameters validation.
* (x/gov/types) [\#8586](https://github.com/cosmos/cosmos-sdk/pull/8586) Fix bug caused by NewProposal that unnecessarily creates a Proposal object that’s discarded on any error.
* [\#8580](https://github.com/cosmos/cosmos-sdk/pull/8580) Use more cheaper method from the math/big package that provides a way to trivially check if a value is zero with .BitLen() == 0
* [\#8567](https://github.com/cosmos/cosmos-sdk/pull/8567) Fix bug by introducing pagination to GetValidatorSetByHeight response
* (x/bank) [\#8531](https://github.com/cosmos/cosmos-sdk/pull/8531) Fix bug caused by ignoring errors returned by Balance.GetAddress()
* (server) [\#8399](https://github.com/cosmos/cosmos-sdk/pull/8399) fix gRPC-web flag default value
* [\#8282](https://github.com/cosmos/cosmos-sdk/pull/8282) fix zero time checks
* (cli) [\#9593](https://github.com/cosmos/cosmos-sdk/pull/9593) Check if chain-id is blank before verifying signatures in multisign and error.
* [\#9720](https://github.com/cosmos/cosmos-sdk/pull/9720) Feegrant grant cli granter now accepts key name as well as address in general and accepts only address in --generate-only mode
* [\#9793](https://github.com/cosmos/cosmos-sdk/pull/9793) Fixed ECDSA/secp256r1 transaction malleability.
* (server) [#9704](https://github.com/cosmos/cosmos-sdk/pull/9704) Start GRPCWebServer in goroutine, avoid blocking other services from starting.
* (bank) [\#9687](https://github.com/cosmos/cosmos-sdk/issues/9687) fixes [\#9159](https://github.com/cosmos/cosmos-sdk/issues/9159). Added migration to prune balances with zero coins.


### Deprecated

* (grpc) [\#8926](https://github.com/cosmos/cosmos-sdk/pull/8926) The `tx` field in `SimulateRequest` has been deprecated, prefer to pass `tx_bytes` instead.
* (sdk types) [\#9498](https://github.com/cosmos/cosmos-sdk/pull/9498) `clientContext.JSONCodec` will be removed in the next version. use `clientContext.Codec` instead.

## [v0.42.9](https://github.com/cosmos/cosmos-sdk/releases/tag/v0.42.9) - 2021-08-04

### Bug Fixes

* [\#9835](https://github.com/cosmos/cosmos-sdk/pull/9835) Moved capability initialization logic to BeginBlocker to fix nondeterminsim issue mentioned in [\#9800](https://github.com/cosmos/cosmos-sdk/issues/9800). Applications must now include the capability module in their BeginBlocker order before any module that uses capabilities gets run.
* [\#9201](https://github.com/cosmos/cosmos-sdk/pull/9201) Fixed `<app> init --recover` flag.


### API Breaking Changes

* [\#9835](https://github.com/cosmos/cosmos-sdk/pull/9835) The `InitializeAndSeal` API has not changed, however it no longer initializes the in-memory state. `InitMemStore` has been introduced to serve this function, which will be called either in `InitChain` or `BeginBlock` (whichever is first after app start). Nodes may run this version on a network running 0.42.x, however, they must update their app.go files to include the capability module in their begin blockers.

### Client Breaking Changes

* [\#9781](https://github.com/cosmos/cosmos-sdk/pull/9781) Improve`withdraw-all-rewards` UX when broadcast mode `async` or `async` is used.

## [v0.42.8](https://github.com/cosmos/cosmos-sdk/releases/tag/v0.42.8) - 2021-07-30

### Features

* [\#9750](https://github.com/cosmos/cosmos-sdk/pull/9750) Emit events for tx signature and sequence, so clients can now query txs by signature (`tx.signature='<base64_sig>'`) or by address and sequence combo (`tx.acc_seq='<addr>/<seq>'`).

### Improvements

* (cli) [\#9717](https://github.com/cosmos/cosmos-sdk/pull/9717) Added CLI flag `--output json/text` to `tx` cli commands.

### Bug Fixes

* [\#9766](https://github.com/cosmos/cosmos-sdk/pull/9766) Fix hardcoded ledger signing algorithm on `keys add` command.

## [v0.42.7](https://github.com/cosmos/cosmos-sdk/releases/tag/v0.42.7) - 2021-07-09

### Improvements

* (baseapp) [\#9578](https://github.com/cosmos/cosmos-sdk/pull/9578) Return `Baseapp`'s `trace` value for logging error stack traces.

### Bug Fixes

* (x/ibc) [\#9640](https://github.com/cosmos/cosmos-sdk/pull/9640) Fix IBC Transfer Ack Success event as it was initially emitting opposite value.
* [\#9645](https://github.com/cosmos/cosmos-sdk/pull/9645) Use correct Prometheus format for metric labels.
* [\#9299](https://github.com/cosmos/cosmos-sdk/pull/9299) Fix `[appd] keys parse cosmos1...` freezing.
* (keyring) [\#9563](https://github.com/cosmos/cosmos-sdk/pull/9563) fix keyring kwallet backend when using with empty wallet.
* (x/capability) [\#9392](https://github.com/cosmos/cosmos-sdk/pull/9392) initialization fix, which fixes the consensus error when using statesync.

## [v0.42.6](https://github.com/cosmos/cosmos-sdk/releases/tag/v0.42.6) - 2021-06-18

### Improvements

* [\#9428](https://github.com/cosmos/cosmos-sdk/pull/9428) Optimize bank InitGenesis. Added `k.initBalances`.
* [\#9429](https://github.com/cosmos/cosmos-sdk/pull/9429) Add `cosmos_sdk_version` to node_info
* [\#9541](https://github.com/cosmos/cosmos-sdk/pull/9541) Bump tendermint dependency to v0.34.11.

### Bug Fixes

* [\#9385](https://github.com/cosmos/cosmos-sdk/pull/9385) Fix IBC `query ibc client header` cli command. Support historical queries for query header/node-state commands.
* [\#9401](https://github.com/cosmos/cosmos-sdk/pull/9401) Fixes incorrect export of IBC identifier sequences. Previously, the next identifier sequence for clients/connections/channels was not set during genesis export. This resulted in the next identifiers being generated on the new chain to reuse old identifiers (the sequences began again from 0).
* [\#9408](https://github.com/cosmos/cosmos-sdk/pull/9408) Update simapp to use correct default broadcast mode.
* [\#9513](https://github.com/cosmos/cosmos-sdk/pull/9513) Fixes testnet CLI command. Testnet now updates the supply in genesis. Previously, when using add-genesis-account and testnet together, inconsistent genesis files would be produced, as only add-genesis-account was updating the supply.
* (x/gov) [\#8813](https://github.com/cosmos/cosmos-sdk/pull/8813) fix `GET /cosmos/gov/v1beta1/proposals/{proposal_id}/deposits` to include initial deposit

### Features

* [\#9383](https://github.com/cosmos/cosmos-sdk/pull/9383) New CLI command `query ibc-transfer escrow-address <port> <channel id>` to get the escrow address for a channel; can be used to then query balance of escrowed tokens
* (baseapp, types) [#\9390](https://github.com/cosmos/cosmos-sdk/pull/9390) Add current block header hash to `Context`
* (store) [\#9403](https://github.com/cosmos/cosmos-sdk/pull/9403) Add `RefundGas` function to `GasMeter` interface

## [v0.42.5](https://github.com/cosmos/cosmos-sdk/releases/tag/v0.42.5) - 2021-05-18

### Bug Fixes

* [\#9514](https://github.com/cosmos/cosmos-sdk/issues/9514) Fix panic when retrieving the `BlockGasMeter` on `(Re)CheckTx` mode.
* [\#9235](https://github.com/cosmos/cosmos-sdk/pull/9235) CreateMembershipProof/CreateNonMembershipProof now returns an error
if input key is empty, or input data contains empty key.
* [\#9108](https://github.com/cosmos/cosmos-sdk/pull/9108) Fixed the bug with querying multisig account, which is not showing threshold and public_keys.
* [\#9345](https://github.com/cosmos/cosmos-sdk/pull/9345) Fix ARM support.
* [\#9040](https://github.com/cosmos/cosmos-sdk/pull/9040) Fix ENV variables binding to CLI flags for client config.

### Features

* [\#8953](https://github.com/cosmos/cosmos-sdk/pull/8953) Add the `config` CLI subcommand back to the SDK, which saves client-side configuration in a `client.toml` file.

## [v0.42.4](https://github.com/cosmos/cosmos-sdk/releases/tag/v0.42.4) - 2021-04-08

### Client Breaking Changes

* [\#9026](https://github.com/cosmos/cosmos-sdk/pull/9026) By default, the `tx sign` and `tx sign-batch` CLI commands use SIGN_MODE_DIRECT to sign transactions for local pubkeys. For multisigs and ledger keys, the default LEGACY_AMINO_JSON is used.

### Bug Fixes

* (gRPC) [\#9015](https://github.com/cosmos/cosmos-sdk/pull/9015) Fix invalid status code when accessing gRPC endpoints.
* [\#9026](https://github.com/cosmos/cosmos-sdk/pull/9026) Fixed the bug that caused the `gentx` command to fail for Ledger keys.

### Improvements

* [\#9081](https://github.com/cosmos/cosmos-sdk/pull/9081) Upgrade Tendermint to v0.34.9 that includes a security issue fix for Tendermint light clients.

## [v0.42.3](https://github.com/cosmos/cosmos-sdk/releases/tag/v0.42.3) - 2021-03-24

This release fixes a security vulnerability identified in x/bank.

## [v0.42.2](https://github.com/cosmos/cosmos-sdk/releases/tag/v0.42.2) - 2021-03-19

### Improvements

* (grpc) [\#8815](https://github.com/cosmos/cosmos-sdk/pull/8815) Add orderBy parameter to `TxsByEvents` endpoint.
* (cli) [\#8826](https://github.com/cosmos/cosmos-sdk/pull/8826) Add trust to macOS Keychain for caller app by default.
* (store) [\#8811](https://github.com/cosmos/cosmos-sdk/pull/8811) store/cachekv: use typed types/kv.List instead of container/list.List

### Bug Fixes

* (crypto) [\#8841](https://github.com/cosmos/cosmos-sdk/pull/8841) Fix legacy multisig amino marshaling, allowing migrations to work between v0.39 and v0.40+.
* (cli tx) [\8873](https://github.com/cosmos/cosmos-sdk/pull/8873) add missing `--output-document` option to `app tx multisign-batch`.

## [v0.42.1](https://github.com/cosmos/cosmos-sdk/releases/tag/v0.42.1) - 2021-03-10

This release fixes security vulnerability identified in the simapp.

## [v0.42.0](https://github.com/cosmos/cosmos-sdk/releases/tag/v0.42.0) - 2021-03-08

**IMPORTANT**: This release contains an important security fix for all non Cosmos Hub chains running Stargate version of the Cosmos SDK (>0.40). Non-hub chains should not be using any version of the SDK in the v0.40.x or v0.41.x release series. See [#8461](https://github.com/cosmos/cosmos-sdk/pull/8461) for more details.

### Improvements

* (x/ibc) [\#8624](https://github.com/cosmos/cosmos-sdk/pull/8624) Emit full header in IBC UpdateClient message.
* (x/crisis) [\#8621](https://github.com/cosmos/cosmos-sdk/issues/8621) crisis invariants names now print to loggers.

### Bug fixes

* (x/evidence) [\#8461](https://github.com/cosmos/cosmos-sdk/pull/8461) Fix bech32 prefix in evidence validator address conversion
* (x/gov) [\#8806](https://github.com/cosmos/cosmos-sdk/issues/8806) Fix q gov proposals command's mishandling of the --status parameter's values.

## [v0.41.4](https://github.com/cosmos/cosmos-sdk/releases/tag/v0.41.3) - 2021-03-02

**IMPORTANT**: Due to a bug in the v0.41.x series with how evidence handles validator consensus addresses #8461, SDK based chains that are not using the default bech32 prefix (cosmos, aka all chains except for t
he Cosmos Hub) should not use this release or any release in the v0.41.x series. Please see #8668 for tracking & timeline for the v0.42.0 release, which will include a fix for this issue.

### Features

* [\#7787](https://github.com/cosmos/cosmos-sdk/pull/7787) Add multisign-batch command.

### Bug fixes

* [\#8730](https://github.com/cosmos/cosmos-sdk/pull/8730) Allow REST endpoint to query txs with multisig addresses.
* [\#8680](https://github.com/cosmos/cosmos-sdk/issues/8680) Fix missing timestamp in GetTxsEvent response [\#8732](https://github.com/cosmos/cosmos-sdk/pull/8732).
* [\#8681](https://github.com/cosmos/cosmos-sdk/issues/8681) Fix missing error message when calling GetTxsEvent [\#8732](https://github.com/cosmos/cosmos-sdk/pull/8732)
* (server) [\#8641](https://github.com/cosmos/cosmos-sdk/pull/8641) Fix Tendermint and application configuration reading from file
* (client/keys) [\#8639] (https://github.com/cosmos/cosmos-sdk/pull/8639) Fix keys migrate for mulitisig, offline, and ledger keys. The migrate command now takes a positional old_home_dir argument.

### Improvements

* (store/cachekv), (x/bank/types) [\#8719](https://github.com/cosmos/cosmos-sdk/pull/8719) algorithmically fix pathologically slow code
* [\#8701](https://github.com/cosmos/cosmos-sdk/pull/8701) Upgrade tendermint v0.34.8.
* [\#8714](https://github.com/cosmos/cosmos-sdk/pull/8714) Allow accounts to have a balance of 0 at genesis.

## [v0.41.3](https://github.com/cosmos/cosmos-sdk/releases/tag/v0.41.3) - 2021-02-18

### Bug Fixes

* [\#8617](https://github.com/cosmos/cosmos-sdk/pull/8617) Fix build failures caused by a small API breakage introduced in tendermint v0.34.7.

## [v0.41.2](https://github.com/cosmos/cosmos-sdk/releases/tag/v0.41.2) - 2021-02-18

### Improvements

* Bump tendermint dependency to v0.34.7.

## [v0.41.1](https://github.com/cosmos/cosmos-sdk/releases/tag/v0.41.1) - 2021-02-17

### Bug Fixes

* (grpc) [\#8549](https://github.com/cosmos/cosmos-sdk/pull/8549) Make gRPC requests go through ABCI and disallow concurrency.
* (x/staking) [\#8546](https://github.com/cosmos/cosmos-sdk/pull/8546) Fix caching bug where concurrent calls to GetValidator could cause a node to crash
* (server) [\#8481](https://github.com/cosmos/cosmos-sdk/pull/8481) Don't create files when running `{appd} tendermint show-*` subcommands.
* (client/keys) [\#8436](https://github.com/cosmos/cosmos-sdk/pull/8436) Fix keybase->keyring keys migration.
* (crypto/hd) [\#8607](https://github.com/cosmos/cosmos-sdk/pull/8607) Make DerivePrivateKeyForPath error and not panic on trailing slashes.

### Improvements

* (x/ibc) [\#8458](https://github.com/cosmos/cosmos-sdk/pull/8458) Add `packet_connection` attribute to ibc events to enable relayer filtering
* [\#8396](https://github.com/cosmos/cosmos-sdk/pull/8396) Add support for ARM platform
* (x/bank) [\#8479](https://github.com/cosmos/cosmos-sdk/pull/8479) Aditional client denom metadata validation for `base` and `display` denoms.
* (codec/types) [\#8605](https://github.com/cosmos/cosmos-sdk/pull/8605) Avoid unnecessary allocations for NewAnyWithCustomTypeURL on error.

## [v0.41.0](https://github.com/cosmos/cosmos-sdk/releases/tag/v0.41.0) - 2021-01-26

### State Machine Breaking

* (x/ibc) [\#8266](https://github.com/cosmos/cosmos-sdk/issues/8266) Add amino JSON support for IBC MsgTransfer in order to support Ledger text signing transfer transactions.
* (x/ibc) [\#8404](https://github.com/cosmos/cosmos-sdk/pull/8404) Reorder IBC `ChanOpenAck` and `ChanOpenConfirm` handler execution to perform core handler first, followed by application callbacks.



### Bug Fixes

* (simapp) [\#8418](https://github.com/cosmos/cosmos-sdk/pull/8418) Add balance coin to supply when adding a new genesis account
* (x/bank) [\#8417](https://github.com/cosmos/cosmos-sdk/pull/8417) Validate balances and coin denom metadata on genesis

## [v0.40.1](https://github.com/cosmos/cosmos-sdk/releases/tag/v0.40.1) - 2021-01-19

### Improvements

* (x/bank) [\#8302](https://github.com/cosmos/cosmos-sdk/issues/8302) Add gRPC and CLI queries for client denomination metadata.
* (tendermint) Bump Tendermint version to [v0.34.3](https://github.com/tendermint/tendermint/releases/tag/v0.34.3).

### Bug Fixes

* [\#8085](https://github.com/cosmos/cosmos-sdk/pull/8058) fix zero time checks
* [\#8280](https://github.com/cosmos/cosmos-sdk/pull/8280) fix GET /upgrade/current query
* (x/auth) [\#8287](https://github.com/cosmos/cosmos-sdk/pull/8287) Fix `tx sign --signature-only` to return correct sequence value in signature.
* (build) [\8300](https://github.com/cosmos/cosmos-sdk/pull/8300), [\8301](https://github.com/cosmos/cosmos-sdk/pull/8301) Fix reproducible builds
* (types/errors) [\#8355][https://github.com/cosmos/cosmos-sdk/pull/8355] Fix errorWrap `Is` method.
* (x/ibc) [\#8341](https://github.com/cosmos/cosmos-sdk/pull/8341) Fix query latest consensus state.
* (proto) [\#8350][https://github.com/cosmos/cosmos-sdk/pull/8350], [\#8361](https://github.com/cosmos/cosmos-sdk/pull/8361) Update gogo proto deps with v1.3.2 security fixes
* (x/ibc) [\#8359](https://github.com/cosmos/cosmos-sdk/pull/8359) Add missing UnpackInterfaces functions to IBC Query Responses. Fixes 'cannot unpack Any' error for IBC types.
* (x/bank) [\#8317](https://github.com/cosmos/cosmos-sdk/pull/8317) Fix panic when querying for a not found client denomination metadata.


## [v0.40.0](https://github.com/cosmos/cosmos-sdk/releases/tag/v0.40.0) - 2021-01-08

v0.40.0, known as the Stargate release of the Cosmos SDK, is one of the largest releases
of the Cosmos SDK since launch. Please read through this changelog and [release notes](https://github.com/cosmos/cosmos-sdk/blob/v0.40.0/RELEASE_NOTES.md) to make
sure you are aware of any relevant breaking changes.

### Client Breaking Changes

* __CLI__
  * (client/keys) [\#5889](https://github.com/cosmos/cosmos-sdk/pull/5889) remove `keys update` command.
  * (x/auth) [\#5844](https://github.com/cosmos/cosmos-sdk/pull/5844) `tx sign` command now returns an error when signing is attempted with offline/multisig keys.
  * (x/auth) [\#6108](https://github.com/cosmos/cosmos-sdk/pull/6108) `tx sign` command's `--validate-signatures` flag is migrated into a `tx validate-signatures` standalone command.
  * (x/auth) [#7788](https://github.com/cosmos/cosmos-sdk/pull/7788) Remove `tx auth` subcommands, all auth subcommands exist as `tx <subcommand>`
  * (x/genutil) [\#6651](https://github.com/cosmos/cosmos-sdk/pull/6651) The `gentx` command has been improved. No longer are `--from` and `--name` flags required. Instead, a single argument, `name`, is required which refers to the key pair in the Keyring. In addition, an optional
  `--moniker` flag can be provided to override the moniker found in `config.toml`.
  * (x/upgrade) [#7697](https://github.com/cosmos/cosmos-sdk/pull/7697) Rename flag name "--time" to "--upgrade-time", "--info" to "--upgrade-info", to keep it consistent with help message.
* __REST / Queriers__
  * (api) [\#6426](https://github.com/cosmos/cosmos-sdk/pull/6426) The ability to start an out-of-process API REST server has now been removed. Instead, the API server is now started in-process along with the application and Tendermint. Configuration options have been added to `app.toml` to enable/disable the API server along with additional HTTP server options.
  * (client) [\#7246](https://github.com/cosmos/cosmos-sdk/pull/7246) The rest server endpoint `/swagger-ui/` is replaced by `/swagger/`, and contains swagger documentation for gRPC Gateway routes in addition to legacy REST routes. Swagger API is exposed only if set in `app.toml`.
  * (x/auth) [\#5702](https://github.com/cosmos/cosmos-sdk/pull/5702) The `x/auth` querier route has changed from `"acc"` to `"auth"`.
  * (x/bank) [\#5572](https://github.com/cosmos/cosmos-sdk/pull/5572) The `/bank/balances/{address}` endpoint now returns all account balances or a single balance by denom when the `denom` query parameter is present.
  * (x/evidence) [\#5952](https://github.com/cosmos/cosmos-sdk/pull/5952) Remove CLI and REST handlers for querying `x/evidence` parameters.
  * (x/gov) [#6295](https://github.com/cosmos/cosmos-sdk/pull/6295) Fix typo in querying governance params.
* __General__
  * (baseapp) [\#6384](https://github.com/cosmos/cosmos-sdk/pull/6384) The `Result.Data` is now a Protocol Buffer encoded binary blob of type `TxData`. The `TxData` contains `Data` which contains a list of Protocol Buffer encoded message data and the corresponding message type.
  * (client) [\#5783](https://github.com/cosmos/cosmos-sdk/issues/5783) Unify all coins representations on JSON client requests for governance proposals.
  * (crypto) [\#7419](https://github.com/cosmos/cosmos-sdk/pull/7419) The SDK doesn't use Tendermint's `crypto.PubKey`
      interface anymore, and uses instead it's own `PubKey` interface, defined in `crypto/types`. Replace all instances of
      `crypto.PubKey` by `cryptotypes.Pubkey`.
  * (store/rootmulti) [\#6390](https://github.com/cosmos/cosmos-sdk/pull/6390) Proofs of empty stores are no longer supported.
  * (store/types) [\#5730](https://github.com/cosmos/cosmos-sdk/pull/5730) store.types.Cp() is removed in favour of types.CopyBytes().
  * (x/auth) [\#6054](https://github.com/cosmos/cosmos-sdk/pull/6054) Remove custom JSON marshaling for base accounts as multsigs cannot be bech32 decoded.
  * (x/auth/vesting) [\#6859](https://github.com/cosmos/cosmos-sdk/pull/6859) Custom JSON marshaling of vesting accounts was removed. Vesting accounts are now marshaled using their default proto or amino JSON representation.
  * (x/bank) [\#5785](https://github.com/cosmos/cosmos-sdk/issues/5785) In x/bank errors, JSON strings coerced to valid UTF-8 bytes at JSON marshalling time
  are now replaced by human-readable expressions. This change can potentially break compatibility with all those client side tools
  that parse log messages.
  * (x/evidence) [\#7538](https://github.com/cosmos/cosmos-sdk/pull/7538) The ABCI's `Result.Data` field for
    `MsgSubmitEvidence` responses does not contain the raw evidence's hash, but the protobuf encoded
    `MsgSubmitEvidenceResponse` struct.
  * (x/gov) [\#7533](https://github.com/cosmos/cosmos-sdk/pull/7533) The ABCI's `Result.Data` field for
    `MsgSubmitProposal` responses does not contain a raw binary encoding of the `proposalID`, but the protobuf encoded
    `MsgSubmitSubmitProposalResponse` struct.
  * (x/gov) [\#6859](https://github.com/cosmos/cosmos-sdk/pull/6859) `ProposalStatus` and `VoteOption` are now JSON serialized using its protobuf name, so expect names like `PROPOSAL_STATUS_DEPOSIT_PERIOD` as opposed to `DepositPeriod`.
  * (x/staking) [\#7499](https://github.com/cosmos/cosmos-sdk/pull/7499) `BondStatus` is now a protobuf `enum` instead
    of an `int32`, and JSON serialized using its protobuf name, so expect names like `BOND_STATUS_UNBONDING` as opposed
    to `Unbonding`.
  * (x/staking) [\#7556](https://github.com/cosmos/cosmos-sdk/pull/7556) The ABCI's `Result.Data` field for
    `MsgBeginRedelegate` and `MsgUndelegate` responses does not contain custom binary marshaled `completionTime`, but the
    protobuf encoded `MsgBeginRedelegateResponse` and `MsgUndelegateResponse` structs respectively

### API Breaking Changes

* __Baseapp / Client__
  * (AppModule) [\#7518](https://github.com/cosmos/cosmos-sdk/pull/7518) [\#7584](https://github.com/cosmos/cosmos-sdk/pull/7584) Rename `AppModule.RegisterQueryServices` to `AppModule.RegisterServices`, as this method now registers multiple services (the gRPC query service and the protobuf Msg service). A `Configurator` struct is used to hold the different services.
  * (baseapp) [\#5865](https://github.com/cosmos/cosmos-sdk/pull/5865) The `SimulationResponse` returned from tx simulation is now JSON encoded instead of Amino binary.
  * (client) [\#6290](https://github.com/cosmos/cosmos-sdk/pull/6290) `CLIContext` is renamed to `Context`. `Context` and all related methods have been moved from package context to client.
  * (client) [\#6525](https://github.com/cosmos/cosmos-sdk/pull/6525) Removed support for `indent` in JSON responses. Clients should consider piping to an external tool such as `jq`.
  * (client) [\#8107](https://github.com/cosmos/cosmos-sdk/pull/8107) Renamed `PrintOutput` and `PrintOutputLegacy`
      methods of the `context.Client` object to `PrintProto` and `PrintObjectLegacy`.
  * (client/flags) [\#6632](https://github.com/cosmos/cosmos-sdk/pull/6632) Remove NewCompletionCmd(), the function is now available in tendermint.
  * (client/input) [\#5904](https://github.com/cosmos/cosmos-sdk/pull/5904) Removal of unnecessary `GetCheckPassword`, `PrintPrefixed` functions.
  * (client/keys) [\#5889](https://github.com/cosmos/cosmos-sdk/pull/5889) Rename `NewKeyBaseFromDir()` -> `NewLegacyKeyBaseFromDir()`.
  * (client/keys) [\#5820](https://github.com/cosmos/cosmos-sdk/pull/5820/) Removed method CloseDB from Keybase interface.
  * (client/rpc) [\#6290](https://github.com/cosmos/cosmos-sdk/pull/6290) `client` package and subdirs reorganization.
  * (client/lcd) [\#6290](https://github.com/cosmos/cosmos-sdk/pull/6290) `CliCtx` of struct `RestServer` in package client/lcd has been renamed to `ClientCtx`.
  * (codec) [\#6330](https://github.com/cosmos/cosmos-sdk/pull/6330) `codec.RegisterCrypto` has been moved to the `crypto/codec` package and the global `codec.Cdc` Amino instance has been deprecated and moved to the `codec/legacy_global` package.
  * (codec) [\#8080](https://github.com/cosmos/cosmos-sdk/pull/8080) Updated the `codec.Marshaler` interface
    * Moved `MarshalAny` and `UnmarshalAny` helper functions to `codec.Marshaler` and renamed to `MarshalInterface` and
      `UnmarshalInterface` respectively. These functions must take interface as a parameter (not a concrete type nor `Any`
      object). Underneath they use `Any` wrapping for correct protobuf serialization.
  * (crypto) [\#6780](https://github.com/cosmos/cosmos-sdk/issues/6780) Move ledger code to its own package.
  * (crypto/types/multisig) [\#6373](https://github.com/cosmos/cosmos-sdk/pull/6373) `multisig.Multisignature` has been renamed  to `AminoMultisignature`
  * (codec) `*codec.LegacyAmino` is now a wrapper around Amino which provides backwards compatibility with protobuf `Any`. ALL legacy code should use `*codec.LegacyAmino` instead of `*amino.Codec` directly
  * (crypto) [\#5880](https://github.com/cosmos/cosmos-sdk/pull/5880) Merge `crypto/keys/mintkey` into `crypto`.
  * (crypto/hd) [\#5904](https://github.com/cosmos/cosmos-sdk/pull/5904) `crypto/keys/hd` moved to `crypto/hd`.
  * (crypto/keyring):
    * [\#5866](https://github.com/cosmos/cosmos-sdk/pull/5866) Rename `crypto/keys/` to `crypto/keyring/`.
    * [\#5904](https://github.com/cosmos/cosmos-sdk/pull/5904) `Keybase` -> `Keyring` interfaces migration. `LegacyKeybase` interface is added in order
  to guarantee limited backward compatibility with the old Keybase interface for the sole purpose of migrating keys across the new keyring backends. `NewLegacy`
  constructor is provided [\#5889](https://github.com/cosmos/cosmos-sdk/pull/5889) to allow for smooth migration of keys from the legacy LevelDB based implementation
  to new keyring backends. Plus, the package and the new keyring no longer depends on the sdk.Config singleton. Please consult the [package documentation](https://github.com/cosmos/cosmos-sdk/tree/master/crypto/keyring/doc.go) for more
  information on how to implement the new `Keyring` interface.
    * [\#5858](https://github.com/cosmos/cosmos-sdk/pull/5858) Make Keyring store keys by name and address's hexbytes representation.
  * (export) [\#5952](https://github.com/cosmos/cosmos-sdk/pull/5952) `AppExporter` now returns ABCI consensus parameters to be included in marshaled exported state. These parameters must be returned from the application via the `BaseApp`.
  * (simapp) Deprecating and renaming `MakeEncodingConfig` to `MakeTestEncodingConfig` (both in `simapp` and `simapp/params` packages).
  * (store) [\#5803](https://github.com/cosmos/cosmos-sdk/pull/5803) The `store.CommitMultiStore` interface now includes the new `snapshots.Snapshotter` interface as well.
  * (types) [\#5579](https://github.com/cosmos/cosmos-sdk/pull/5579) The `keepRecent` field has been removed from the `PruningOptions` type.
  The `PruningOptions` type now only includes fields `KeepEvery` and `SnapshotEvery`, where `KeepEvery`
  determines which committed heights are flushed to disk and `SnapshotEvery` determines which of these
  heights are kept after pruning. The `IsValid` method should be called whenever using these options. Methods
  `SnapshotVersion` and `FlushVersion` accept a version arugment and determine if the version should be
  flushed to disk or kept as a snapshot. Note, `KeepRecent` is automatically inferred from the options
  and provided directly the IAVL store.
  * (types) [\#5533](https://github.com/cosmos/cosmos-sdk/pull/5533) Refactored `AppModuleBasic` and `AppModuleGenesis`
  to now accept a `codec.JSONMarshaler` for modular serialization of genesis state.
  * (types/rest) [\#5779](https://github.com/cosmos/cosmos-sdk/pull/5779) Drop unused Parse{Int64OrReturnBadRequest,QueryParamBool}() functions.
* __Modules__
  * (modules) [\#7243](https://github.com/cosmos/cosmos-sdk/pull/7243) Rename `RegisterCodec` to `RegisterLegacyAminoCodec` and `codec.New()` is now renamed to `codec.NewLegacyAmino()`
  * (modules) [\#6564](https://github.com/cosmos/cosmos-sdk/pull/6564) Constant `DefaultParamspace` is removed from all modules, use ModuleName instead.
  * (modules) [\#5989](https://github.com/cosmos/cosmos-sdk/pull/5989) `AppModuleBasic.GetTxCmd` now takes a single `CLIContext` parameter.
  * (modules) [\#5664](https://github.com/cosmos/cosmos-sdk/pull/5664) Remove amino `Codec` from simulation `StoreDecoder`, which now returns a function closure in order to unmarshal the key-value pairs.
  * (modules) [\#5555](https://github.com/cosmos/cosmos-sdk/pull/5555) Move `x/auth/client/utils/` types and functions to `x/auth/client/`.
  * (modules) [\#5572](https://github.com/cosmos/cosmos-sdk/pull/5572) Move account balance logic and APIs from `x/auth` to `x/bank`.
  * (modules) [\#6326](https://github.com/cosmos/cosmos-sdk/pull/6326) `AppModuleBasic.GetQueryCmd` now takes a single `client.Context` parameter.
  * (modules) [\#6336](https://github.com/cosmos/cosmos-sdk/pull/6336) `AppModuleBasic.RegisterQueryService` method was added to support gRPC queries, and `QuerierRoute` and `NewQuerierHandler` were deprecated.
  * (modules) [\#6311](https://github.com/cosmos/cosmos-sdk/issues/6311) Remove `alias.go` usage
  * (modules) [\#6447](https://github.com/cosmos/cosmos-sdk/issues/6447) Rename `blacklistedAddrs` to `blockedAddrs`.
  * (modules) [\#6834](https://github.com/cosmos/cosmos-sdk/issues/6834) Add `RegisterInterfaces` method to `AppModuleBasic` to support registration of protobuf interface types.
  * (modules) [\#6734](https://github.com/cosmos/cosmos-sdk/issues/6834) Add `TxEncodingConfig` parameter to `AppModuleBasic.ValidateGenesis` command to support JSON tx decoding in `genutil`.
  * (modules) [#7764](https://github.com/cosmos/cosmos-sdk/pull/7764) Added module initialization options:
    * `server/types.AppExporter` requires extra argument: `AppOptions`.
    * `server.AddCommands` requires extra argument: `addStartFlags types.ModuleInitFlags`
    * `x/crisis.NewAppModule` has a new attribute: `skipGenesisInvariants`. [PR](https://github.com/cosmos/cosmos-sdk/pull/7764)
  * (types) [\#6327](https://github.com/cosmos/cosmos-sdk/pull/6327) `sdk.Msg` now inherits `proto.Message`, as a result all `sdk.Msg` types now use pointer semantics.
  * (types) [\#7032](https://github.com/cosmos/cosmos-sdk/pull/7032) All types ending with `ID` (e.g. `ProposalID`) now end with `Id` (e.g. `ProposalId`), to match default Protobuf generated format. Also see [\#7033](https://github.com/cosmos/cosmos-sdk/pull/7033) for more details.
  * (x/auth) [\#6029](https://github.com/cosmos/cosmos-sdk/pull/6029) Module accounts have been moved from `x/supply` to `x/auth`.
  * (x/auth) [\#6443](https://github.com/cosmos/cosmos-sdk/issues/6443) Move `FeeTx` and `TxWithMemo` interfaces from `x/auth/ante` to `types`.
  * (x/auth) [\#7006](https://github.com/cosmos/cosmos-sdk/pull/7006) All `AccountRetriever` methods now take `client.Context` as a parameter instead of as a struct member.
  * (x/auth) [\#6270](https://github.com/cosmos/cosmos-sdk/pull/6270) The passphrase argument has been removed from the signature of the following functions and methods: `BuildAndSign`, ` MakeSignature`, ` SignStdTx`, `TxBuilder.BuildAndSign`, `TxBuilder.Sign`, `TxBuilder.SignStdTx`
  * (x/auth) [\#6428](https://github.com/cosmos/cosmos-sdk/issues/6428):
    * `NewAnteHandler` and `NewSigVerificationDecorator` both now take a `SignModeHandler` parameter.
    * `SignatureVerificationGasConsumer` now has the signature: `func(meter sdk.GasMeter, sig signing.SignatureV2, params types.Params) error`.
    * The `SigVerifiableTx` interface now has a `GetSignaturesV2() ([]signing.SignatureV2, error)` method and no longer has the `GetSignBytes` method.
  * (x/auth/tx) [\#8106](https://github.com/cosmos/cosmos-sdk/pull/8106) change related to missing append functionality in
      client transaction signing
    + added `overwriteSig` argument to `x/auth/client.SignTx` and `client/tx.Sign` functions.
    + removed `x/auth/tx.go:wrapper.GetSignatures`. The `wrapper` provides `TxBuilder` functionality, and it's a private
      structure. That function was not used at all and it's not exposed through the `TxBuilder` interface.
  * (x/bank) [\#7327](https://github.com/cosmos/cosmos-sdk/pull/7327) AddCoins and SubtractCoins no longer return a resultingValue and will only return an error.
  * (x/capability) [#7918](https://github.com/cosmos/cosmos-sdk/pull/7918) Add x/capability safety checks:
    * All outward facing APIs will now check that capability is not nil and name is not empty before performing any state-machine changes
    * `SetIndex` has been renamed to `InitializeIndex`
  * (x/evidence) [\#7251](https://github.com/cosmos/cosmos-sdk/pull/7251) New evidence types and light client evidence handling. The module function names changed.
  * (x/evidence) [\#5952](https://github.com/cosmos/cosmos-sdk/pull/5952) Remove APIs for getting and setting `x/evidence` parameters. `BaseApp` now uses a `ParamStore` to manage Tendermint consensus parameters which is managed via the `x/params` `Substore` type.
  * (x/gov) [\#6147](https://github.com/cosmos/cosmos-sdk/pull/6147) The `Content` field on `Proposal` and `MsgSubmitProposal`
    is now `Any` in concordance with [ADR 019](docs/architecture/adr-019-protobuf-state-encoding.md) and `GetContent` should now
    be used to retrieve the actual proposal `Content`. Also the `NewMsgSubmitProposal` constructor now may return an `error`
  * (x/ibc) [\#6374](https://github.com/cosmos/cosmos-sdk/pull/6374) `VerifyMembership` and `VerifyNonMembership` now take a `specs []string` argument to specify the proof format used for verification. Most SDK chains can simply use `commitmenttypes.GetSDKSpecs()` for this argument.
  * (x/params) [\#5619](https://github.com/cosmos/cosmos-sdk/pull/5619) The `x/params` keeper now accepts a `codec.Marshaller` instead of
  a reference to an amino codec. Amino is still used for JSON serialization.
  * (x/staking) [\#6451](https://github.com/cosmos/cosmos-sdk/pull/6451) `DefaultParamspace` and `ParamKeyTable` in staking module are moved from keeper to types to enforce consistency.
  * (x/staking) [\#7419](https://github.com/cosmos/cosmos-sdk/pull/7419) The `TmConsPubKey` method on ValidatorI has been
      removed and replaced instead by `ConsPubKey` (which returns a SDK `cryptotypes.PubKey`) and `TmConsPublicKey` (which
      returns a Tendermint proto PublicKey).
  * (x/staking/types) [\#7447](https://github.com/cosmos/cosmos-sdk/issues/7447) Remove bech32 PubKey support:
    * `ValidatorI` interface update. `GetConsPubKey` renamed to `TmConsPubKey` (consensus public key must be a tendermint key). `TmConsPubKey`, `GetConsAddr` methods return error.
    * `Validator` update. Methods changed in `ValidatorI` (as described above) and `ToTmValidator` return error.
    * `Validator.ConsensusPubkey` type changed from `string` to `codectypes.Any`.
    * `MsgCreateValidator.Pubkey` type changed from `string` to `codectypes.Any`.
  * (x/supply) [\#6010](https://github.com/cosmos/cosmos-sdk/pull/6010) All `x/supply` types and APIs have been moved to `x/bank`.
  * [\#6409](https://github.com/cosmos/cosmos-sdk/pull/6409) Rename all IsEmpty methods to Empty across the codebase and enforce consistency.
  * [\#6231](https://github.com/cosmos/cosmos-sdk/pull/6231) Simplify `AppModule` interface, `Route` and `NewHandler` methods become only `Route`
  and returns a new `Route` type.
  * (x/slashing) [\#6212](https://github.com/cosmos/cosmos-sdk/pull/6212) Remove `Get*` prefixes from key construction functions
  * (server) [\#6079](https://github.com/cosmos/cosmos-sdk/pull/6079) Remove `UpgradeOldPrivValFile` (deprecated in Tendermint Core v0.28).
  * [\#5719](https://github.com/cosmos/cosmos-sdk/pull/5719) Bump Go requirement to 1.14+


### State Machine Breaking

* __General__
  * (client) [\#7268](https://github.com/cosmos/cosmos-sdk/pull/7268) / [\#7147](https://github.com/cosmos/cosmos-sdk/pull/7147) Introduce new protobuf based PubKeys, and migrate PubKey in BaseAccount to use this new protobuf based PubKey format

* __Modules__
  * (modules) [\#5572](https://github.com/cosmos/cosmos-sdk/pull/5572) Separate balance from accounts per ADR 004.
    * Account balances are now persisted and retrieved via the `x/bank` module.
    * Vesting account interface has been modified to account for changes.
    * Callers to `NewBaseVestingAccount` are responsible for verifying account balance in relation to
    the original vesting amount.
    * The `SendKeeper` and `ViewKeeper` interfaces in `x/bank` have been modified to account for changes.
  * (x/auth) [\#5533](https://github.com/cosmos/cosmos-sdk/pull/5533) Migrate the `x/auth` module to use Protocol Buffers for state
  serialization instead of Amino.
    * The `BaseAccount.PubKey` field is now represented as a Bech32 string instead of a `crypto.Pubkey`.
    * `NewBaseAccountWithAddress` now returns a reference to a `BaseAccount`.
    * The `x/auth` module now accepts a `Codec` interface which extends the `codec.Marshaler` interface by
    requiring a concrete codec to know how to serialize accounts.
    * The `AccountRetriever` type now accepts a `Codec` in its constructor in order to know how to
    serialize accounts.
  * (x/bank) [\#6518](https://github.com/cosmos/cosmos-sdk/pull/6518) Support for global and per-denomination send enabled flags.
    * Existing send_enabled global flag has been moved into a Params structure as `default_send_enabled`.
    * An array of: `{denom: string, enabled: bool}` is added to bank Params to support per-denomination override of global default value.
  * (x/distribution) [\#5610](https://github.com/cosmos/cosmos-sdk/pull/5610) Migrate the `x/distribution` module to use Protocol Buffers for state
  serialization instead of Amino. The exact codec used is `codec.HybridCodec` which utilizes Protobuf for binary encoding and Amino
  for JSON encoding.
    * `ValidatorHistoricalRewards.ReferenceCount` is now of types `uint32` instead of `uint16`.
    * `ValidatorSlashEvents` is now a struct with `slashevents`.
    * `ValidatorOutstandingRewards` is now a struct with `rewards`.
    * `ValidatorAccumulatedCommission` is now a struct with `commission`.
    * The `Keeper` constructor now takes a `codec.Marshaler` instead of a concrete Amino codec. This exact type
    provided is specified by `ModuleCdc`.
  * (x/evidence) [\#5634](https://github.com/cosmos/cosmos-sdk/pull/5634) Migrate the `x/evidence` module to use Protocol Buffers for state
  serialization instead of Amino.
    * The `internal` sub-package has been removed in order to expose the types proto file.
    * The module now accepts a `Codec` interface which extends the `codec.Marshaler` interface by
    requiring a concrete codec to know how to serialize `Evidence` types.
    * The `MsgSubmitEvidence` message has been removed in favor of `MsgSubmitEvidenceBase`. The application-level
    codec must now define the concrete `MsgSubmitEvidence` type which must implement the module's `MsgSubmitEvidence`
    interface.
  * (x/evidence) [\#5952](https://github.com/cosmos/cosmos-sdk/pull/5952) Remove parameters from `x/evidence` genesis and module state. The `x/evidence` module now solely uses Tendermint consensus parameters to determine of evidence is valid or not.
  * (x/gov) [\#5737](https://github.com/cosmos/cosmos-sdk/pull/5737) Migrate the `x/gov` module to use Protocol
  Buffers for state serialization instead of Amino.
    * `MsgSubmitProposal` will be removed in favor of the application-level proto-defined `MsgSubmitProposal` which
    implements the `MsgSubmitProposalI` interface. Applications should extend the `NewMsgSubmitProposalBase` type
    to define their own concrete `MsgSubmitProposal` types.
    * The module now accepts a `Codec` interface which extends the `codec.Marshaler` interface by
    requiring a concrete codec to know how to serialize `Proposal` types.
  * (x/mint) [\#5634](https://github.com/cosmos/cosmos-sdk/pull/5634) Migrate the `x/mint` module to use Protocol Buffers for state
  serialization instead of Amino.
    * The `internal` sub-package has been removed in order to expose the types proto file.
  * (x/slashing) [\#5627](https://github.com/cosmos/cosmos-sdk/pull/5627) Migrate the `x/slashing` module to use Protocol Buffers for state
  serialization instead of Amino. The exact codec used is `codec.HybridCodec` which utilizes Protobuf for binary encoding and Amino
  for JSON encoding.
    * The `Keeper` constructor now takes a `codec.Marshaler` instead of a concrete Amino codec. This exact type
    provided is specified by `ModuleCdc`.
  * (x/staking) [\#6844](https://github.com/cosmos/cosmos-sdk/pull/6844) Validators are now inserted into the unbonding queue based on their unbonding time and height. The relevant keeper APIs are modified to reflect these changes by now also requiring a height.
  * (x/staking) [\#6061](https://github.com/cosmos/cosmos-sdk/pull/6061) Allow a validator to immediately unjail when no signing info is present due to
  falling below their minimum self-delegation and never having been bonded. The validator may immediately unjail once they've met their minimum self-delegation.
  * (x/staking) [\#5600](https://github.com/cosmos/cosmos-sdk/pull/5600) Migrate the `x/staking` module to use Protocol Buffers for state
  serialization instead of Amino. The exact codec used is `codec.HybridCodec` which utilizes Protobuf for binary encoding and Amino
  for JSON encoding.
    * `BondStatus` is now of type `int32` instead of `byte`.
    * Types of `int16` in the `Params` type are now of type `int32`.
    * Every reference of `crypto.Pubkey` in context of a `Validator` is now of type string. `GetPubKeyFromBech32` must be used to get the `crypto.Pubkey`.
    * The `Keeper` constructor now takes a `codec.Marshaler` instead of a concrete Amino codec. This exact type
    provided is specified by `ModuleCdc`.
  * (x/staking) [\#7979](https://github.com/cosmos/cosmos-sdk/pull/7979) keeper pubkey storage serialization migration
      from bech32 to protobuf.
  * (x/supply) [\#6010](https://github.com/cosmos/cosmos-sdk/pull/6010) Removed the `x/supply` module by merging the existing types and APIs into the `x/bank` module.
  * (x/supply) [\#5533](https://github.com/cosmos/cosmos-sdk/pull/5533) Migrate the `x/supply` module to use Protocol Buffers for state
  serialization instead of Amino.
    * The `internal` sub-package has been removed in order to expose the types proto file.
    * The `x/supply` module now accepts a `Codec` interface which extends the `codec.Marshaler` interface by
    requiring a concrete codec to know how to serialize `SupplyI` types.
    * The `SupplyI` interface has been modified to no longer return `SupplyI` on methods. Instead the
    concrete type's receiver should modify the type.
  * (x/upgrade) [\#5659](https://github.com/cosmos/cosmos-sdk/pull/5659) Migrate the `x/upgrade` module to use Protocol
  Buffers for state serialization instead of Amino.
    * The `internal` sub-package has been removed in order to expose the types proto file.
    * The `x/upgrade` module now accepts a `codec.Marshaler` interface.

### Features

* __Baseapp / Client / REST__
  * (x/auth) [\#6213](https://github.com/cosmos/cosmos-sdk/issues/6213) Introduce new protobuf based path for transaction signing, see [ADR020](https://github.com/cosmos/cosmos-sdk/blob/master/docs/architecture/adr-020-protobuf-transaction-encoding.md) for more details
  * (x/auth) [\#6350](https://github.com/cosmos/cosmos-sdk/pull/6350) New sign-batch command to sign StdTx batch files.
  * (baseapp) [\#5803](https://github.com/cosmos/cosmos-sdk/pull/5803) Added support for taking state snapshots at regular height intervals, via options `snapshot-interval` and `snapshot-keep-recent`.
  * (baseapp) [\#7519](https://github.com/cosmos/cosmos-sdk/pull/7519) Add `ServiceMsgRouter` to BaseApp to handle routing of protobuf service `Msg`s. The two new types defined in ADR 031, `sdk.ServiceMsg` and `sdk.MsgRequest` are introduced with this router.
  * (client) [\#5921](https://github.com/cosmos/cosmos-sdk/issues/5921) Introduce new gRPC and gRPC Gateway based APIs for querying app & module data. See [ADR021](https://github.com/cosmos/cosmos-sdk/blob/master/docs/architecture/adr-021-protobuf-query-encoding.md) for more details
  * (cli) [\#7485](https://github.com/cosmos/cosmos-sdk/pull/7485) Introduce a new optional `--keyring-dir` flag that allows clients to specify a Keyring directory if it does not reside in the directory specified by `--home`.
  * (cli) [\#7221](https://github.com/cosmos/cosmos-sdk/pull/7221) Add the option of emitting amino encoded json from the CLI
  * (codec) [\#7519](https://github.com/cosmos/cosmos-sdk/pull/7519) `InterfaceRegistry` now inherits `jsonpb.AnyResolver`, and has a `RegisterCustomTypeURL` method to support ADR 031 packing of `Any`s. `AnyResolver` is now a required parameter to `RejectUnknownFields`.
  * (coin) [\#6755](https://github.com/cosmos/cosmos-sdk/pull/6755) Add custom regex validation for `Coin` denom by overwriting `CoinDenomRegex` when using `/types/coin.go`.
  * (config) [\#7265](https://github.com/cosmos/cosmos-sdk/pull/7265) Support Tendermint block pruning through a new `min-retain-blocks` configuration that can be set in either `app.toml` or via the CLI. This parameter is used in conjunction with other criteria to determine the height at which Tendermint should prune blocks.
  * (events) [\#7121](https://github.com/cosmos/cosmos-sdk/pull/7121) The application now derives what events are indexed by Tendermint via the `index-events` configuration in `app.toml`, which is a list of events taking the form `{eventType}.{attributeKey}`.
  * (tx) [\#6089](https://github.com/cosmos/cosmos-sdk/pull/6089) Transactions can now have a `TimeoutHeight` set which allows the transaction to be rejected if it's committed at a height greater than the timeout.
  * (rest) [\#6167](https://github.com/cosmos/cosmos-sdk/pull/6167) Support `max-body-bytes` CLI flag for the REST service.
  * (genesis) [\#7089](https://github.com/cosmos/cosmos-sdk/pull/7089) The `export` command now adds a `initial_height` field in the exported JSON. Baseapp's `CommitMultiStore` now also has a `SetInitialVersion` setter, so it can set the initial store version inside `InitChain` and start a new chain from a given height.
* __General__
  * (crypto/multisig) [\#6241](https://github.com/cosmos/cosmos-sdk/pull/6241) Add Multisig type directly to the repo. Previously this was in tendermint.
  * (codec/types) [\#8106](https://github.com/cosmos/cosmos-sdk/pull/8106) Adding `NewAnyWithCustomTypeURL` to correctly
     marshal Messages in TxBuilder.
  * (tests) [\#6489](https://github.com/cosmos/cosmos-sdk/pull/6489) Introduce package `testutil`, new in-process testing network framework for use in integration and unit tests.
  * (tx) Add new auth/tx gRPC & gRPC-Gateway endpoints for basic querying & broadcasting support
    * [\#7842](https://github.com/cosmos/cosmos-sdk/pull/7842) Add TxsByEvent gRPC endpoint
    * [\#7852](https://github.com/cosmos/cosmos-sdk/pull/7852) Add tx broadcast gRPC endpoint
  * (tx) [\#7688](https://github.com/cosmos/cosmos-sdk/pull/7688) Add a new Tx gRPC service with methods `Simulate` and `GetTx` (by hash).
  * (store) [\#5803](https://github.com/cosmos/cosmos-sdk/pull/5803) Added `rootmulti.Store` methods for taking and restoring snapshots, based on `iavl.Store` export/import.
  * (store) [\#6324](https://github.com/cosmos/cosmos-sdk/pull/6324) IAVL store query proofs now return CommitmentOp which wraps an ics23 CommitmentProof
  * (store) [\#6390](https://github.com/cosmos/cosmos-sdk/pull/6390) `RootMulti` store query proofs now return `CommitmentOp` which wraps `CommitmentProofs`
    * `store.Query` now only returns chained `ics23.CommitmentProof` wrapped in `merkle.Proof`
    * `ProofRuntime` only decodes and verifies `ics23.CommitmentProof`
* __Modules__
  * (modules) [\#5921](https://github.com/cosmos/cosmos-sdk/issues/5921) Introduction of Query gRPC service definitions along with REST annotations for gRPC Gateway for each module
  * (modules) [\#7540](https://github.com/cosmos/cosmos-sdk/issues/7540) Protobuf service definitions can now be used for
    packing `Msg`s in transactions as defined in [ADR 031](./docs/architecture/adr-031-msg-service.md). All modules now
    define a `Msg` protobuf service.
  * (x/auth/vesting) [\#7209](https://github.com/cosmos/cosmos-sdk/pull/7209) Create new `MsgCreateVestingAccount` message type along with CLI handler that allows for the creation of delayed and continuous vesting types.
  * (x/capability) [\#5828](https://github.com/cosmos/cosmos-sdk/pull/5828) Capability module integration as outlined in [ADR 3 - Dynamic Capability Store](https://github.com/cosmos/tree/master/docs/architecture/adr-003-dynamic-capability-store.md).
  * (x/crisis) `x/crisis` has a new function: `AddModuleInitFlags`, which will register optional crisis module flags for the start command.
  * (x/ibc) [\#5277](https://github.com/cosmos/cosmos-sdk/pull/5277) `x/ibc` changes from IBC alpha. For more details check the the [`x/ibc/core/spec`](https://github.com/cosmos/cosmos-sdk/tree/master/x/ibc/core/spec) directory, or the ICS specs below:
    * [ICS 002 - Client Semantics](https://github.com/cosmos/ics/tree/master/spec/ics-002-client-semantics) subpackage
    * [ICS 003 - Connection Semantics](https://github.com/cosmos/ics/blob/master/spec/ics-003-connection-semantics) subpackage
    * [ICS 004 - Channel and Packet Semantics](https://github.com/cosmos/ics/blob/master/spec/ics-004-channel-and-packet-semantics) subpackage
    * [ICS 005 - Port Allocation](https://github.com/cosmos/ics/blob/master/spec/ics-005-port-allocation) subpackage
    * [ICS 006 - Solo Machine Client](https://github.com/cosmos/ics/tree/master/spec/ics-006-solo-machine-client) subpackage
    * [ICS 007 - Tendermint Client](https://github.com/cosmos/ics/blob/master/spec/ics-007-tendermint-client) subpackage
    * [ICS 009 - Loopback Client](https://github.com/cosmos/ics/tree/master/spec/ics-009-loopback-client) subpackage
    * [ICS 020 - Fungible Token Transfer](https://github.com/cosmos/ics/tree/master/spec/ics-020-fungible-token-transfer) subpackage
    * [ICS 023 - Vector Commitments](https://github.com/cosmos/ics/tree/master/spec/ics-023-vector-commitments) subpackage
    * [ICS 024 - Host State Machine Requirements](https://github.com/cosmos/ics/tree/master/spec/ics-024-host-requirements) subpackage
  * (x/ibc) [\#6374](https://github.com/cosmos/cosmos-sdk/pull/6374) ICS-23 Verify functions will now accept and verify ics23 CommitmentProofs exclusively
  * (x/params) [\#6005](https://github.com/cosmos/cosmos-sdk/pull/6005) Add new CLI command for querying raw x/params parameters by subspace and key.

### Bug Fixes

* __Baseapp / Client / REST__
  * (client) [\#5964](https://github.com/cosmos/cosmos-sdk/issues/5964) `--trust-node` is now false by default - for real. Users must ensure it is set to true if they don't want to enable the verifier.
  * (client) [\#6402](https://github.com/cosmos/cosmos-sdk/issues/6402) Fix `keys add` `--algo` flag which only worked for Tendermint's `secp256k1` default key signing algorithm.
  * (client) [\#7699](https://github.com/cosmos/cosmos-sdk/pull/7699) Fix panic in context when setting invalid nodeURI. `WithNodeURI` does not set the `Client` in the context.
  * (export) [\#6510](https://github.com/cosmos/cosmos-sdk/pull/6510/) Field TimeIotaMs now is included in genesis file while exporting.
  * (rest) [\#5906](https://github.com/cosmos/cosmos-sdk/pull/5906) Fix an issue that make some REST calls panic when sending invalid or incomplete requests.
  * (crypto) [\#7966](https://github.com/cosmos/cosmos-sdk/issues/7966) `Bip44Params` `String()` function now correctly
      returns the absolute HD path by adding the `m/` prefix.
  * (crypto/keyring) [\#5844](https://github.com/cosmos/cosmos-sdk/pull/5844) `Keyring.Sign()` methods no longer decode amino signatures when method receivers
  are offline/multisig keys.
  * (store) [\#7415](https://github.com/cosmos/cosmos-sdk/pull/7415) Allow new stores to be registered during on-chain upgrades.
* __Modules__
  * (modules) [\#5569](https://github.com/cosmos/cosmos-sdk/issues/5569) `InitGenesis`, for the relevant modules, now ensures module accounts exist.
  * (x/auth) [\#5892](https://github.com/cosmos/cosmos-sdk/pull/5892) Add `RegisterKeyTypeCodec` to register new
  types (eg. keys) to the `auth` module internal amino codec.
  * (x/bank) [\#6536](https://github.com/cosmos/cosmos-sdk/pull/6536) Fix bug in `WriteGeneratedTxResponse` function used by multiple
  REST endpoints. Now it writes a Tx in StdTx format.
  * (x/genutil) [\#5938](https://github.com/cosmos/cosmos-sdk/pull/5938) Fix `InitializeNodeValidatorFiles` error handling.
  * (x/gentx) [\#8183](https://github.com/cosmos/cosmos-sdk/pull/8183) change gentx cmd amount to arg from flag
  * (x/gov) [#7641](https://github.com/cosmos/cosmos-sdk/pull/7641) Fix tally calculation precision error.
  * (x/staking) [\#6529](https://github.com/cosmos/cosmos-sdk/pull/6529) Export validator addresses (previously was empty).
  * (x/staking) [\#5949](https://github.com/cosmos/cosmos-sdk/pull/5949) Skip staking `HistoricalInfoKey` in simulations as headers are not exported.
  * (x/staking) [\#6061](https://github.com/cosmos/cosmos-sdk/pull/6061) Allow a validator to immediately unjail when no signing info is present due to
falling below their minimum self-delegation and never having been bonded. The validator may immediately unjail once they've met their minimum self-delegation.
* __General__
  * (types) [\#7038](https://github.com/cosmos/cosmos-sdk/issues/7038) Fix infinite looping of `ApproxRoot` by including a hard-coded maximum iterations limit of 100.
  * (types) [\#7084](https://github.com/cosmos/cosmos-sdk/pull/7084) Fix panic when calling `BigInt()` on an uninitialized `Int`.
  * (simulation) [\#7129](https://github.com/cosmos/cosmos-sdk/issues/7129) Fix support for custom `Account` and key types on auth's simulation.


### Improvements
* __Baseapp / Client / REST__
  * (baseapp) [\#6186](https://github.com/cosmos/cosmos-sdk/issues/6186) Support emitting events during `AnteHandler` execution.
  * (baseapp) [\#6053](https://github.com/cosmos/cosmos-sdk/pull/6053) Customizable panic recovery handling added for `app.runTx()` method (as proposed in the [ADR 22](https://github.com/cosmos/cosmos-sdk/blob/master/docs/architecture/adr-022-custom-panic-handling.md)). Adds ability for developers to register custom panic handlers extending standard ones.
  * (client) [\#5810](https://github.com/cosmos/cosmos-sdk/pull/5810) Added a new `--offline` flag that allows commands to be executed without an
  internet connection. Previously, `--generate-only` served this purpose in addition to only allowing txs to be generated. Now, `--generate-only` solely
  allows txs to be generated without being broadcasted and disallows Keybase use and `--offline` allows the use of Keybase but does not allow any
  functionality that requires an online connection.
  * (cli) [#7764](https://github.com/cosmos/cosmos-sdk/pull/7764) Update x/banking and x/crisis InitChain to improve node startup time
  * (client) [\#5856](https://github.com/cosmos/cosmos-sdk/pull/5856) Added the possibility to set `--offline` flag with config command.
  * (client) [\#5895](https://github.com/cosmos/cosmos-sdk/issues/5895) show config options in the config command's help screen.
  * (client/keys) [\#8043](https://github.com/cosmos/cosmos-sdk/pull/8043) Add support for export of unarmored private key
  * (client/tx) [\#7801](https://github.com/cosmos/cosmos-sdk/pull/7801) Update sign-batch multisig to work online
  * (x/genutil) [\#8099](https://github.com/cosmos/cosmos-sdk/pull/8099) `init` now supports a `--recover` flag to recover
      the private validator key from a given mnemonic
* __Modules__
  * (x/auth) [\#5702](https://github.com/cosmos/cosmos-sdk/pull/5702) Add parameter querying support for `x/auth`.
  * (x/auth/ante) [\#6040](https://github.com/cosmos/cosmos-sdk/pull/6040) `AccountKeeper` interface used for `NewAnteHandler` and handler's decorators to add support of using custom `AccountKeeper` implementations.
  * (x/evidence) [\#5952](https://github.com/cosmos/cosmos-sdk/pull/5952) Tendermint Consensus parameters can now be changed via parameter change proposals through `x/gov`.
  * (x/evidence) [\#5961](https://github.com/cosmos/cosmos-sdk/issues/5961) Add `StoreDecoder` simulation for evidence module.
  * (x/ibc) [\#5948](https://github.com/cosmos/cosmos-sdk/issues/5948) Add `InitGenesis` and `ExportGenesis` functions for `ibc` module.
  * (x/ibc-transfer) [\#6871](https://github.com/cosmos/cosmos-sdk/pull/6871) Implement [ADR 001 - Coin Source Tracing](./docs/architecture/adr-001-coin-source-tracing.md).
  * (x/staking) [\#6059](https://github.com/cosmos/cosmos-sdk/pull/6059) Updated `HistoricalEntries` parameter default to 100.
  * (x/staking) [\#5584](https://github.com/cosmos/cosmos-sdk/pull/5584) Add util function `ToTmValidator` that converts a `staking.Validator` type to `*tmtypes.Validator`.
  * (x/staking) [\#6163](https://github.com/cosmos/cosmos-sdk/pull/6163) CLI and REST call to unbonding delegations and delegations now accept
  pagination.
  * (x/staking) [\#8178](https://github.com/cosmos/cosmos-sdk/pull/8178) Update default historical header number for stargate
* __General__
  * (crypto) [\#7987](https://github.com/cosmos/cosmos-sdk/pull/7987) Fix the inconsistency of CryptoCdc, only use
      `codec/legacy.Cdc`.
  * (logging) [\#8072](https://github.com/cosmos/cosmos-sdk/pull/8072) Refactor logging:
    * Use [zerolog](https://github.com/rs/zerolog) over Tendermint's go-kit logging wrapper.
    * Introduce Tendermint's `--log_format=plain|json` flag. Using format `json` allows for emitting structured JSON
    logs which can be consumed by an external logging facility (e.g. Loggly). Both formats log to STDERR.
    * The existing `--log_level` flag and it's default value now solely relates to the global logging
    level (e.g. `info`, `debug`, etc...) instead of `<module>:<level>`.
  * (rest) [#7649](https://github.com/cosmos/cosmos-sdk/pull/7649) Return an unsigned tx in legacy GET /tx endpoint when signature conversion fails
  * (simulation) [\#6002](https://github.com/cosmos/cosmos-sdk/pull/6002) Add randomized consensus params into simulation.
  * (store) [\#6481](https://github.com/cosmos/cosmos-sdk/pull/6481) Move `SimpleProofsFromMap` from Tendermint into the SDK.
  * (store) [\#6719](https://github.com/cosmos/cosmos-sdk/6754) Add validity checks to stores for nil and empty keys.
  * (SDK) Updated dependencies
    * Updated iavl dependency to v0.15.3
    * Update tendermint to v0.34.1
  * (types) [\#7027](https://github.com/cosmos/cosmos-sdk/pull/7027) `Coin(s)` and `DecCoin(s)` updates:
    * Bump denomination max length to 128
    * Allow uppercase letters and numbers in denominations to support [ADR 001](./docs/architecture/adr-001-coin-source-tracing.md)
    * Added `Validate` function that returns a descriptive error
  * (types) [\#5581](https://github.com/cosmos/cosmos-sdk/pull/5581) Add convenience functions {,Must}Bech32ifyAddressBytes.
  * (types/module) [\#5724](https://github.com/cosmos/cosmos-sdk/issues/5724) The `types/module` package does no longer depend on `x/simulation`.
  * (types) [\#5585](https://github.com/cosmos/cosmos-sdk/pull/5585) IBC additions:
    * `Coin` denomination max lenght has been increased to 32.
    * Added `CapabilityKey` alias for `StoreKey` to match IBC spec.
  * (types/rest) [\#5900](https://github.com/cosmos/cosmos-sdk/pull/5900) Add Check*Error function family to spare developers from replicating tons of boilerplate code.
  * (types) [\#6128](https://github.com/cosmos/cosmos-sdk/pull/6137) Add `String()` method to `GasMeter`.
  * (types) [\#6195](https://github.com/cosmos/cosmos-sdk/pull/6195) Add codespace to broadcast(sync/async) response.
  * (types) \#6897 Add KV type from tendermint to `types` directory.
  * (version) [\#7848](https://github.com/cosmos/cosmos-sdk/pull/7848) [\#7941](https://github.com/cosmos/cosmos-sdk/pull/7941)
    `version --long` output now shows the list of build dependencies and replaced build dependencies.

## [v0.39.1](https://github.com/cosmos/cosmos-sdk/releases/tag/v0.39.1) - 2020-08-11

### Client Breaking

* (x/auth) [\#6861](https://github.com/cosmos/cosmos-sdk/pull/6861) Remove public key Bech32 encoding for all account types for JSON serialization, instead relying on direct Amino encoding. In addition, JSON serialization utilizes Amino instead of the Go stdlib, so integers are treated as strings.

### Improvements

* (client) [\#6853](https://github.com/cosmos/cosmos-sdk/pull/6853) Add --unsafe-cors flag.

## [v0.39.0](https://github.com/cosmos/cosmos-sdk/releases/tag/v0.39.0) - 2020-07-20

### Improvements

* (deps) Bump IAVL version to [v0.14.0](https://github.com/cosmos/iavl/releases/tag/v0.14.0)
* (client) [\#5585](https://github.com/cosmos/cosmos-sdk/pull/5585) `CLIContext` additions:
  * Introduce `QueryABCI` that returns the full `abci.ResponseQuery` with inclusion Merkle proofs.
  * Added `prove` flag for Merkle proof verification.
* (x/staking) [\#6791)](https://github.com/cosmos/cosmos-sdk/pull/6791) Close {UBDQueue,RedelegationQueu}Iterator once used.

### API Breaking Changes

* (baseapp) [\#5837](https://github.com/cosmos/cosmos-sdk/issues/5837) Transaction simulation now returns a `SimulationResponse` which contains the `GasInfo` and `Result` from the execution.

### Client Breaking Changes

* (x/auth) [\#6745](https://github.com/cosmos/cosmos-sdk/issues/6745) Remove BaseAccount's custom JSON {,un}marshalling.

### Bug Fixes

* (store) [\#6475](https://github.com/cosmos/cosmos-sdk/pull/6475) Revert IAVL pruning functionality introduced in
[v0.13.0](https://github.com/cosmos/iavl/releases/tag/v0.13.0),
where the IAVL no longer keeps states in-memory in which it flushes periodically. IAVL now commits and
flushes every state to disk as it did pre-v0.13.0. The SDK's multi-store will track and ensure the proper
heights are pruned. The operator can set the pruning options via a `pruning` config via the CLI or
through `app.toml`. The `pruning` flag exposes `default|everything|nothing|custom` as options --
see docs for further details. If the operator chooses `custom`, they may provide granular pruning
options `pruning-keep-recent`, `pruning-keep-every`, and `pruning-interval`. The former two options
dictate how many recent versions are kept on disk and the offset of what versions are kept after that
respectively, and the latter defines the height interval in which versions are deleted in a batch.
**Note, there are some client-facing API breaking changes with regard to IAVL, stores, and pruning settings.**
* (x/distribution) [\#6210](https://github.com/cosmos/cosmos-sdk/pull/6210) Register `MsgFundCommunityPool` in distribution amino codec.
* (types) [\#5741](https://github.com/cosmos/cosmos-sdk/issues/5741) Prevent `ChainAnteDecorators()` from panicking when empty `AnteDecorator` slice is supplied.
* (baseapp) [\#6306](https://github.com/cosmos/cosmos-sdk/issues/6306) Prevent events emitted by the antehandler from being persisted between transactions.
* (client/keys) [\#5091](https://github.com/cosmos/cosmos-sdk/issues/5091) `keys parse` does not honor client app's configuration.
* (x/bank) [\#6674](https://github.com/cosmos/cosmos-sdk/pull/6674) Create account if recipient does not exist on handing `MsgMultiSend`.
* (x/auth) [\#6287](https://github.com/cosmos/cosmos-sdk/pull/6287) Fix nonce stuck when sending multiple transactions from an account in a same block.

## [v0.38.5] - 2020-07-02

### Improvements

* (tendermint) Bump Tendermint version to [v0.33.6](https://github.com/tendermint/tendermint/releases/tag/v0.33.6).

## [v0.38.4] - 2020-05-21

### Bug Fixes

* (x/auth) [\#5950](https://github.com/cosmos/cosmos-sdk/pull/5950) Fix `IncrementSequenceDecorator` to use is `IsReCheckTx` instead of `IsCheckTx` to allow account sequence incrementing.

## [v0.38.3] - 2020-04-09

### Improvements

* (tendermint) Bump Tendermint version to [v0.33.3](https://github.com/tendermint/tendermint/releases/tag/v0.33.3).

## [v0.38.2] - 2020-03-25

### Bug Fixes

* (baseapp) [\#5718](https://github.com/cosmos/cosmos-sdk/pull/5718) Remove call to `ctx.BlockGasMeter` during failed message validation which resulted in a panic when the tx execution mode was `CheckTx`.
* (x/genutil) [\#5775](https://github.com/cosmos/cosmos-sdk/pull/5775) Fix `ExportGenesis` in `x/genutil` to export default genesis state (`[]`) instead of `null`.
* (client) [\#5618](https://github.com/cosmos/cosmos-sdk/pull/5618) Fix crash on the client when the verifier is not set.
* (crypto/keys/mintkey) [\#5823](https://github.com/cosmos/cosmos-sdk/pull/5823) fix errors handling in `UnarmorPubKeyBytes` (underlying armoring function's return error was not being checked).
* (x/distribution) [\#5620](https://github.com/cosmos/cosmos-sdk/pull/5620) Fix nil pointer deref in distribution tax/reward validation helpers.

### Improvements

* (rest) [\#5648](https://github.com/cosmos/cosmos-sdk/pull/5648) Enhance /txs usability:
  * Add `tx.minheight` key to filter transaction with an inclusive minimum block height
  * Add `tx.maxheight` key to filter transaction with an inclusive maximum block height
* (crypto/keys) [\#5739](https://github.com/cosmos/cosmos-sdk/pull/5739) Print an error message if the password input failed.

## [v0.38.1] - 2020-02-11

### Improvements

* (modules) [\#5597](https://github.com/cosmos/cosmos-sdk/pull/5597) Add `amount` event attribute to the `complete_unbonding`
and `complete_redelegation` events that reflect the total balances of the completed unbondings and redelegations
respectively.

### Bug Fixes

* (types) [\#5579](https://github.com/cosmos/cosmos-sdk/pull/5579) The IAVL `Store#Commit` method has been refactored to
delete a flushed version if it is not a snapshot version. The root multi-store now keeps track of `commitInfo` instead
of `types.CommitID`. During `Commit` of the root multi-store, `lastCommitInfo` is updated from the saved state
and is only flushed to disk if it is a snapshot version. During `Query` of the root multi-store, if the request height
is the latest height, we'll use the store's `lastCommitInfo`. Otherwise, we fetch `commitInfo` from disk.
* (x/bank) [\#5531](https://github.com/cosmos/cosmos-sdk/issues/5531) Added missing amount event to MsgMultiSend, emitted for each output.
* (x/gov) [\#5622](https://github.com/cosmos/cosmos-sdk/pull/5622) Track any events emitted from a proposal's handler upon successful execution.

## [v0.38.0] - 2020-01-23

### State Machine Breaking

* (genesis) [\#5506](https://github.com/cosmos/cosmos-sdk/pull/5506) The `x/distribution` genesis state
  now includes `params` instead of individual parameters.
* (genesis) [\#5017](https://github.com/cosmos/cosmos-sdk/pull/5017) The `x/genaccounts` module has been
deprecated and all components removed except the `legacy/` package. This requires changes to the
genesis state. Namely, `accounts` now exist under `app_state.auth.accounts`. The corresponding migration
logic has been implemented for v0.38 target version. Applications can migrate via:
`$ {appd} migrate v0.38 genesis.json`.
* (modules) [\#5299](https://github.com/cosmos/cosmos-sdk/pull/5299) Handling of `ABCIEvidenceTypeDuplicateVote`
  during `BeginBlock` along with the corresponding parameters (`MaxEvidenceAge`) have moved from the
  `x/slashing` module to the `x/evidence` module.

### API Breaking Changes

* (modules) [\#5506](https://github.com/cosmos/cosmos-sdk/pull/5506) Remove individual setters of `x/distribution` parameters. Instead, follow the module spec in getting parameters, setting new value(s) and finally calling `SetParams`.
* (types) [\#5495](https://github.com/cosmos/cosmos-sdk/pull/5495) Remove redundant `(Must)Bech32ify*` and `(Must)Get*KeyBech32` functions in favor of `(Must)Bech32ifyPubKey` and `(Must)GetPubKeyFromBech32` respectively, both of which take a `Bech32PubKeyType` (string).
* (types) [\#5430](https://github.com/cosmos/cosmos-sdk/pull/5430) `DecCoins#Add` parameter changed from `DecCoins`
to `...DecCoin`, `Coins#Add` parameter changed from `Coins` to `...Coin`.
* (baseapp/types) [\#5421](https://github.com/cosmos/cosmos-sdk/pull/5421) The `Error` interface (`types/errors.go`)
has been removed in favor of the concrete type defined in `types/errors/` which implements the standard `error` interface.
  * As a result, the `Handler` and `Querier` implementations now return a standard `error`.
  Within `BaseApp`, `runTx` now returns a `(GasInfo, *Result, error)` tuple and `runMsgs` returns a
  `(*Result, error)` tuple. A reference to a `Result` is now used to indicate success whereas an error
  signals an invalid message or failed message execution. As a result, the fields `Code`, `Codespace`,
  `GasWanted`, and `GasUsed` have been removed the `Result` type. The latter two fields are now found
  in the `GasInfo` type which is always returned regardless of execution outcome.
  * Note to developers: Since all handlers and queriers must now return a standard `error`, the `types/errors/`
  package contains all the relevant and pre-registered errors that you typically work with. A typical
  error returned will look like `sdkerrors.Wrap(sdkerrors.ErrUnknownRequest, "...")`. You can retrieve
  relevant ABCI information from the error via `ABCIInfo`.
* (client) [\#5442](https://github.com/cosmos/cosmos-sdk/pull/5442) Remove client/alias.go as it's not necessary and
components can be imported directly from the packages.
* (store) [\#4748](https://github.com/cosmos/cosmos-sdk/pull/4748) The `CommitMultiStore` interface
now requires a `SetInterBlockCache` method. Applications that do not wish to support this can simply
have this method perform a no-op.
* (modules) [\#4665](https://github.com/cosmos/cosmos-sdk/issues/4665) Refactored `x/gov` module structure and dev-UX:
  * Prepare for module spec integration
  * Update gov keys to use big endian encoding instead of little endian
* (modules) [\#5017](https://github.com/cosmos/cosmos-sdk/pull/5017) The `x/genaccounts` module has been deprecated and all components removed except the `legacy/` package.
* [\#4486](https://github.com/cosmos/cosmos-sdk/issues/4486) Vesting account types decoupled from the `x/auth` module and now live under `x/auth/vesting`. Applications wishing to use vesting account types must be sure to register types via `RegisterCodec` under the new vesting package.
* [\#4486](https://github.com/cosmos/cosmos-sdk/issues/4486) The `NewBaseVestingAccount` constructor returns an error
if the provided arguments are invalid.
* (x/auth) [\#5006](https://github.com/cosmos/cosmos-sdk/pull/5006) Modular `AnteHandler` via composable decorators:
  * The `AnteHandler` interface now returns `(newCtx Context, err error)` instead of `(newCtx Context, result sdk.Result, abort bool)`
  * The `NewAnteHandler` function returns an `AnteHandler` function that returns the new `AnteHandler`
  interface and has been moved into the `auth/ante` directory.
  * `ValidateSigCount`, `ValidateMemo`, `ProcessPubKey`, `EnsureSufficientMempoolFee`, and `GetSignBytes`
  have all been removed as public functions.
  * Invalid Signatures may return `InvalidPubKey` instead of `Unauthorized` error, since the transaction
  will first hit `SetPubKeyDecorator` before the `SigVerificationDecorator` runs.
  * `StdTx#GetSignatures` will return an array of just signature byte slices `[][]byte` instead of
  returning an array of `StdSignature` structs. To replicate the old behavior, use the public field
  `StdTx.Signatures` to get back the array of StdSignatures `[]StdSignature`.
* (modules) [\#5299](https://github.com/cosmos/cosmos-sdk/pull/5299) `HandleDoubleSign` along with params `MaxEvidenceAge` and `DoubleSignJailEndTime` have moved from the `x/slashing` module to the `x/evidence` module.
* (keys) [\#4941](https://github.com/cosmos/cosmos-sdk/issues/4941) Keybase concrete types constructors such as `NewKeyBaseFromDir` and `NewInMemory` now accept optional parameters of type `KeybaseOption`. These
optional parameters are also added on the keys sub-commands functions, which are now public, and allows
these options to be set on the commands or ignored to default to previous behavior.
* [\#5547](https://github.com/cosmos/cosmos-sdk/pull/5547) `NewKeyBaseFromHomeFlag` constructor has been removed.
* [\#5439](https://github.com/cosmos/cosmos-sdk/pull/5439) Further modularization was done to the `keybase`
package to make it more suitable for use with different key formats and algorithms:
  * The `WithKeygenFunc` function added as a `KeybaseOption` which allows a custom bytes to key
    implementation to be defined when keys are created.
  * The `WithDeriveFunc` function added as a `KeybaseOption` allows custom logic for deriving a key
    from a mnemonic, bip39 password, and HD Path.
  * BIP44 is no longer build into `keybase.CreateAccount()`. It is however the default when using
    the `client/keys` add command.
  * `SupportedAlgos` and `SupportedAlgosLedger` functions return a slice of `SigningAlgo`s that are
    supported by the keybase and the ledger integration respectively.
* (simapp) [\#5419](https://github.com/cosmos/cosmos-sdk/pull/5419) The `helpers.GenTx()` now accepts a gas argument.
* (baseapp) [\#5455](https://github.com/cosmos/cosmos-sdk/issues/5455) A `sdk.Context` is now passed into the `router.Route()` function.

### Client Breaking Changes

* (rest) [\#5270](https://github.com/cosmos/cosmos-sdk/issues/5270) All account types now implement custom JSON serialization.
* (rest) [\#4783](https://github.com/cosmos/cosmos-sdk/issues/4783) The balance field in the DelegationResponse type is now sdk.Coin instead of sdk.Int
* (x/auth) [\#5006](https://github.com/cosmos/cosmos-sdk/pull/5006) The gas required to pass the `AnteHandler` has
increased significantly due to modular `AnteHandler` support. Increase GasLimit accordingly.
* (rest) [\#5336](https://github.com/cosmos/cosmos-sdk/issues/5336) `MsgEditValidator` uses `description` instead of `Description` as a JSON key.
* (keys) [\#5097](https://github.com/cosmos/cosmos-sdk/pull/5097) Due to the keybase -> keyring transition, keys need to be migrated. See `keys migrate` command for more info.
* (x/auth) [\#5424](https://github.com/cosmos/cosmos-sdk/issues/5424) Drop `decode-tx` command from x/auth/client/cli, duplicate of the `decode` command.

### Features

* (store) [\#5435](https://github.com/cosmos/cosmos-sdk/pull/5435) New iterator for paginated requests. Iterator limits DB reads to the range of the requested page.
* (x/evidence) [\#5240](https://github.com/cosmos/cosmos-sdk/pull/5240) Initial implementation of the `x/evidence` module.
* (cli) [\#5212](https://github.com/cosmos/cosmos-sdk/issues/5212) The `q gov proposals` command now supports pagination.
* (store) [\#4724](https://github.com/cosmos/cosmos-sdk/issues/4724) Multistore supports substore migrations upon load. New `rootmulti.Store.LoadLatestVersionAndUpgrade` method in
`Baseapp` supports `StoreLoader` to enable various upgrade strategies. It no
longer panics if the store to load contains substores that we didn't explicitly mount.
* [\#4972](https://github.com/cosmos/cosmos-sdk/issues/4972) A `TxResponse` with a corresponding code
and tx hash will be returned for specific Tendermint errors:
  * `CodeTxInMempoolCache`
  * `CodeMempoolIsFull`
  * `CodeTxTooLarge`
* [\#3872](https://github.com/cosmos/cosmos-sdk/issues/3872) Implement a RESTful endpoint and cli command to decode transactions.
* (keys) [\#4754](https://github.com/cosmos/cosmos-sdk/pull/4754) Introduce new Keybase implementation that can
leverage operating systems' built-in functionalities to securely store secrets. MacOS users may encounter
the following [issue](https://github.com/keybase/go-keychain/issues/47) with the `go-keychain` library. If
you encounter this issue, you must upgrade your xcode command line tools to version >= `10.2`. You can
upgrade via: `sudo rm -rf /Library/Developer/CommandLineTools; xcode-select --install`. Verify the
correct version via: `pkgutil --pkg-info=com.apple.pkg.CLTools_Executables`.
* [\#5355](https://github.com/cosmos/cosmos-sdk/pull/5355) Client commands accept a new `--keyring-backend` option through which users can specify which backend should be used
by the new key store:
  * `os`: use OS default credentials storage (default).
  * `file`: use encrypted file-based store.
  * `kwallet`: use [KDE Wallet](https://utils.kde.org/projects/kwalletmanager/) service.
  * `pass`: use the [pass](https://www.passwordstore.org/) command line password manager.
  * `test`: use password-less key store. *For testing purposes only. Use it at your own risk.*
* (keys) [\#5097](https://github.com/cosmos/cosmos-sdk/pull/5097) New `keys migrate` command to assist users migrate their keys
to the new keyring.
* (keys) [\#5366](https://github.com/cosmos/cosmos-sdk/pull/5366) `keys list` now accepts a `--list-names` option to list key names only, whilst the `keys delete`
command can delete multiple keys by passing their names as arguments. The aforementioned commands can then be piped together, e.g.
`appcli keys list -n | xargs appcli keys delete`
* (modules) [\#4233](https://github.com/cosmos/cosmos-sdk/pull/4233) Add upgrade module that coordinates software upgrades of live chains.
* [\#4486](https://github.com/cosmos/cosmos-sdk/issues/4486) Introduce new `PeriodicVestingAccount` vesting account type
that allows for arbitrary vesting periods.
* (baseapp) [\#5196](https://github.com/cosmos/cosmos-sdk/pull/5196) Baseapp has a new `runTxModeReCheck` to allow applications to skip expensive and unnecessary re-checking of transactions.
* (types) [\#5196](https://github.com/cosmos/cosmos-sdk/pull/5196) Context has new `IsRecheckTx() bool` and `WithIsReCheckTx(bool) Context` methods to to be used in the `AnteHandler`.
* (x/auth/ante) [\#5196](https://github.com/cosmos/cosmos-sdk/pull/5196) AnteDecorators have been updated to avoid unnecessary checks when `ctx.IsReCheckTx() == true`
* (x/auth) [\#5006](https://github.com/cosmos/cosmos-sdk/pull/5006) Modular `AnteHandler` via composable decorators:
  * The `AnteDecorator` interface has been introduced to allow users to implement modular `AnteHandler`
  functionality that can be composed together to create a single `AnteHandler` rather than implementing
  a custom `AnteHandler` completely from scratch, where each `AnteDecorator` allows for custom behavior in
  tightly defined and logically isolated manner. These custom `AnteDecorator` can then be chained together
  with default `AnteDecorator` or third-party `AnteDecorator` to create a modularized `AnteHandler`
  which will run each `AnteDecorator` in the order specified in `ChainAnteDecorators`. For details
  on the new architecture, refer to the [ADR](docs/architecture/adr-010-modular-antehandler.md).
  * `ChainAnteDecorators` function has been introduced to take in a list of `AnteDecorators` and chain
  them in sequence and return a single `AnteHandler`:
    * `SetUpContextDecorator`: Sets `GasMeter` in context and creates defer clause to recover from any
    `OutOfGas` panics in future AnteDecorators and return `OutOfGas` error to `BaseApp`. It MUST be the
    first `AnteDecorator` in the chain for any application that uses gas (or another one that sets the gas meter).
    * `ValidateBasicDecorator`: Calls tx.ValidateBasic and returns any non-nil error.
    * `ValidateMemoDecorator`: Validates tx memo with application parameters and returns any non-nil error.
    * `ConsumeGasTxSizeDecorator`: Consumes gas proportional to the tx size based on application parameters.
    * `MempoolFeeDecorator`: Checks if fee is above local mempool `minFee` parameter during `CheckTx`.
    * `DeductFeeDecorator`: Deducts the `FeeAmount` from first signer of the transaction.
    * `SetPubKeyDecorator`: Sets pubkey of account in any account that does not already have pubkey saved in state machine.
    * `SigGasConsumeDecorator`: Consume parameter-defined amount of gas for each signature.
    * `SigVerificationDecorator`: Verify each signature is valid, return if there is an error.
    * `ValidateSigCountDecorator`: Validate the number of signatures in tx based on app-parameters.
    * `IncrementSequenceDecorator`: Increments the account sequence for each signer to prevent replay attacks.
* (cli) [\#5223](https://github.com/cosmos/cosmos-sdk/issues/5223) Cosmos Ledger App v2.0.0 is now supported. The changes are backwards compatible and App v1.5.x is still supported.
* (x/staking) [\#5380](https://github.com/cosmos/cosmos-sdk/pull/5380) Introduced ability to store historical info entries in staking keeper, allows applications to introspect specified number of past headers and validator sets
  * Introduces new parameter `HistoricalEntries` which allows applications to determine how many recent historical info entries they want to persist in store. Default value is 0.
  * Introduces cli commands and rest routes to query historical information at a given height
* (modules) [\#5249](https://github.com/cosmos/cosmos-sdk/pull/5249) Funds are now allowed to be directly sent to the community pool (via the distribution module account).
* (keys) [\#4941](https://github.com/cosmos/cosmos-sdk/issues/4941) Introduce keybase option to allow overriding the default private key implementation of a key generated through the `keys add` cli command.
* (keys) [\#5439](https://github.com/cosmos/cosmos-sdk/pull/5439) Flags `--algo` and `--hd-path` are added to
  `keys add` command in order to make use of keybase modularized. By default, it uses (0, 0) bip44
  HD path and secp256k1 keys, so is non-breaking.
* (types) [\#5447](https://github.com/cosmos/cosmos-sdk/pull/5447) Added `ApproxRoot` function to sdk.Decimal type in order to get the nth root for a decimal number, where n is a positive integer.
  * An `ApproxSqrt` function was also added for convenience around the common case of n=2.

### Improvements

* (iavl) [\#5538](https://github.com/cosmos/cosmos-sdk/pull/5538) Remove manual IAVL pruning in favor of IAVL's internal pruning strategy.
* (server) [\#4215](https://github.com/cosmos/cosmos-sdk/issues/4215) The `--pruning` flag
has been moved to the configuration file, to allow easier node configuration.
* (cli) [\#5116](https://github.com/cosmos/cosmos-sdk/issues/5116) The `CLIContext` now supports multiple verifiers
when connecting to multiple chains. The connecting chain's `CLIContext` will have to have the correct
chain ID and node URI or client set. To use a `CLIContext` with a verifier for another chain:
  ```go
  // main or parent chain (chain as if you're running without IBC)
  mainCtx := context.NewCLIContext()

  // connecting IBC chain
  sideCtx := context.NewCLIContext().
    WithChainID(sideChainID).
    WithNodeURI(sideChainNodeURI) // or .WithClient(...)

  sideCtx = sideCtx.WithVerifier(
    context.CreateVerifier(sideCtx, context.DefaultVerifierCacheSize),
  )
  ```
* (modules) [\#5017](https://github.com/cosmos/cosmos-sdk/pull/5017) The `x/auth` package now supports
generalized genesis accounts through the `GenesisAccount` interface.
* (modules) [\#4762](https://github.com/cosmos/cosmos-sdk/issues/4762) Deprecate remove and add permissions in ModuleAccount.
* (modules) [\#4760](https://github.com/cosmos/cosmos-sdk/issues/4760) update `x/auth` to match module spec.
* (modules) [\#4814](https://github.com/cosmos/cosmos-sdk/issues/4814) Add security contact to Validator description.
* (modules) [\#4875](https://github.com/cosmos/cosmos-sdk/issues/4875) refactor integration tests to use SimApp and separate test package
* (sdk) [\#4566](https://github.com/cosmos/cosmos-sdk/issues/4566) Export simulation's parameters and app state to JSON in order to reproduce bugs and invariants.
* (sdk) [\#4640](https://github.com/cosmos/cosmos-sdk/issues/4640) improve import/export simulation errors by extending `DiffKVStores` to return an array of `KVPairs` that are then compared to check for inconsistencies.
* (sdk) [\#4717](https://github.com/cosmos/cosmos-sdk/issues/4717) refactor `x/slashing` to match the new module spec
* (sdk) [\#4758](https://github.com/cosmos/cosmos-sdk/issues/4758) update `x/genaccounts` to match module spec
* (simulation) [\#4824](https://github.com/cosmos/cosmos-sdk/issues/4824) `PrintAllInvariants` flag will print all failed invariants
* (simulation) [\#4490](https://github.com/cosmos/cosmos-sdk/issues/4490) add `InitialBlockHeight` flag to resume a simulation from a given block

  * Support exporting the simulation stats to a given JSON file
* (simulation) [\#4847](https://github.com/cosmos/cosmos-sdk/issues/4847), [\#4838](https://github.com/cosmos/cosmos-sdk/pull/4838) and [\#4869](https://github.com/cosmos/cosmos-sdk/pull/4869) `SimApp` and simulation refactors:
  * Implement `SimulationManager` for executing modules' simulation functionalities in a modularized way
  * Add `RegisterStoreDecoders` to the `SimulationManager` for decoding each module's types
  * Add `GenerateGenesisStates` to the `SimulationManager` to generate a randomized `GenState` for each module
  * Add `RandomizedParams` to the `SimulationManager` that registers each modules' parameters in order to
  simulate `ParamChangeProposal`s' `Content`s
  * Add `WeightedOperations` to the `SimulationManager` that define simulation operations (modules' `Msg`s) with their
  respective weights (i.e chance of being simulated).
  * Add `ProposalContents` to the `SimulationManager` to register each module's governance proposal `Content`s.
* (simulation) [\#4893](https://github.com/cosmos/cosmos-sdk/issues/4893) Change `SimApp` keepers to be public and add getter functions for keys and codec
* (simulation) [\#4906](https://github.com/cosmos/cosmos-sdk/issues/4906) Add simulation `Config` struct that wraps simulation flags
* (simulation) [\#4935](https://github.com/cosmos/cosmos-sdk/issues/4935) Update simulation to reflect a proper `ABCI` application without bypassing `BaseApp` semantics
* (simulation) [\#5378](https://github.com/cosmos/cosmos-sdk/pull/5378) Simulation tests refactor:
  * Add `App` interface for general SDK-based app's methods.
  * Refactor and cleanup simulation tests into util functions to simplify their implementation for other SDK apps.
* (store) [\#4792](https://github.com/cosmos/cosmos-sdk/issues/4792) panic on non-registered store
* (types) [\#4821](https://github.com/cosmos/cosmos-sdk/issues/4821) types/errors package added with support for stacktraces. It is meant as a more feature-rich replacement for sdk.Errors in the mid-term.
* (store) [\#1947](https://github.com/cosmos/cosmos-sdk/issues/1947) Implement inter-block (persistent)
caching through `CommitKVStoreCacheManager`. Any application wishing to utilize an inter-block cache
must set it in their app via a `BaseApp` option. The `BaseApp` docs have been drastically improved
to detail this new feature and how state transitions occur.
* (docs/spec) All module specs moved into their respective module dir in x/ (i.e. docs/spec/staking -->> x/staking/spec)
* (docs/) [\#5379](https://github.com/cosmos/cosmos-sdk/pull/5379) Major documentation refactor, including:
  * (docs/intro/) Add and improve introduction material for newcomers.
  * (docs/basics/) Add documentation about basic concepts of the cosmos sdk such as the anatomy of an SDK application, the transaction lifecycle or accounts.
  * (docs/core/) Add documentation about core conepts of the cosmos sdk such as `baseapp`, `server`, `store`s, `context` and more.
  * (docs/building-modules/) Add reference documentation on concepts relevant for module developers (`keeper`, `handler`, `messages`, `queries`,...).
  * (docs/interfaces/) Add documentation on building interfaces for the Cosmos SDK.
  * Redesigned user interface that features new dynamically generated sidebar, build-time code embedding from GitHub, new homepage as well as many other improvements.
* (types) [\#5428](https://github.com/cosmos/cosmos-sdk/pull/5428) Add `Mod` (modulo) method and `RelativePow` (exponentation) function for `Uint`.
* (modules) [\#5506](https://github.com/cosmos/cosmos-sdk/pull/5506) Remove redundancy in `x/distribution`s use of parameters. There
  now exists a single `Params` type with a getter and setter along with a getter for each individual parameter.

### Bug Fixes

* (client) [\#5303](https://github.com/cosmos/cosmos-sdk/issues/5303) Fix ignored error in tx generate only mode.
* (cli) [\#4763](https://github.com/cosmos/cosmos-sdk/issues/4763) Fix flag `--min-self-delegation` for staking `EditValidator`
* (keys) Fix ledger custom coin type support bug.
* (x/gov) [\#5107](https://github.com/cosmos/cosmos-sdk/pull/5107) Sum validator operator's all voting power when tally votes
* (rest) [\#5212](https://github.com/cosmos/cosmos-sdk/issues/5212) Fix pagination in the `/gov/proposals` handler.

## [v0.37.14] - 2020-08-12

### Improvements

* (tendermint) Bump Tendermint version to [v0.32.13](https://github.com/tendermint/tendermint/releases/tag/v0.32.13).


## [v0.37.13] - 2020-06-03

### Improvements

* (tendermint) Bump Tendermint version to [v0.32.12](https://github.com/tendermint/tendermint/releases/tag/v0.32.12).
* (cosmos-ledger-go) Bump Cosmos Ledger Wallet library version to [v0.11.1](https://github.com/cosmos/ledger-cosmos-go/releases/tag/v0.11.1).

## [v0.37.12] - 2020-05-05

### Improvements

* (tendermint) Bump Tendermint version to [v0.32.11](https://github.com/tendermint/tendermint/releases/tag/v0.32.11).

## [v0.37.11] - 2020-04-22

### Bug Fixes

* (x/staking) [\#6021](https://github.com/cosmos/cosmos-sdk/pull/6021) --trust-node's false default value prevents creation of the genesis transaction.

## [v0.37.10] - 2020-04-22

### Bug Fixes

* (client/context) [\#5964](https://github.com/cosmos/cosmos-sdk/issues/5964) Fix incorrect instantiation of tmlite verifier when --trust-node is off.

## [v0.37.9] - 2020-04-09

### Improvements

* (tendermint) Bump Tendermint version to [v0.32.10](https://github.com/tendermint/tendermint/releases/tag/v0.32.10).

## [v0.37.8] - 2020-03-11

### Bug Fixes

* (rest) [\#5508](https://github.com/cosmos/cosmos-sdk/pull/5508) Fix `x/distribution` endpoints to properly return height in the response.
* (x/genutil) [\#5499](https://github.com/cosmos/cosmos-sdk/pull/) Ensure `DefaultGenesis` returns valid and non-nil default genesis state.
* (x/genutil) [\#5775](https://github.com/cosmos/cosmos-sdk/pull/5775) Fix `ExportGenesis` in `x/genutil` to export default genesis state (`[]`) instead of `null`.
* (genesis) [\#5086](https://github.com/cosmos/cosmos-sdk/issues/5086) Ensure `gentxs` are always an empty array instead of `nil`.

### Improvements

* (rest) [\#5648](https://github.com/cosmos/cosmos-sdk/pull/5648) Enhance /txs usability:
  * Add `tx.minheight` key to filter transaction with an inclusive minimum block height
  * Add `tx.maxheight` key to filter transaction with an inclusive maximum block height

## [v0.37.7] - 2020-02-10

### Improvements

* (modules) [\#5597](https://github.com/cosmos/cosmos-sdk/pull/5597) Add `amount` event attribute to the `complete_unbonding`
and `complete_redelegation` events that reflect the total balances of the completed unbondings and redelegations
respectively.

### Bug Fixes

* (x/gov) [\#5622](https://github.com/cosmos/cosmos-sdk/pull/5622) Track any events emitted from a proposal's handler upon successful execution.
* (x/bank) [\#5531](https://github.com/cosmos/cosmos-sdk/issues/5531) Added missing amount event to MsgMultiSend, emitted for each output.

## [v0.37.6] - 2020-01-21

### Improvements

* (tendermint) Bump Tendermint version to [v0.32.9](https://github.com/tendermint/tendermint/releases/tag/v0.32.9)

## [v0.37.5] - 2020-01-07

### Features

* (types) [\#5360](https://github.com/cosmos/cosmos-sdk/pull/5360) Implement `SortableDecBytes` which
  allows the `Dec` type be sortable.

### Improvements

* (tendermint) Bump Tendermint version to [v0.32.8](https://github.com/tendermint/tendermint/releases/tag/v0.32.8)
* (cli) [\#5482](https://github.com/cosmos/cosmos-sdk/pull/5482) Remove old "tags" nomenclature from the `q txs` command in
  favor of the new events system. Functionality remains unchanged except that `=` is used instead of `:` to be
  consistent with the API's use of event queries.

### Bug Fixes

* (iavl) [\#5276](https://github.com/cosmos/cosmos-sdk/issues/5276) Fix potential race condition in `iavlIterator#Close`.
* (baseapp) [\#5350](https://github.com/cosmos/cosmos-sdk/issues/5350) Allow a node to restart successfully
  after a `halt-height` or `halt-time` has been triggered.
* (types) [\#5395](https://github.com/cosmos/cosmos-sdk/issues/5395) Fix `Uint#LTE`.
* (types) [\#5408](https://github.com/cosmos/cosmos-sdk/issues/5408) `NewDecCoins` constructor now sorts the coins.

## [v0.37.4] - 2019-11-04

### Improvements

* (tendermint) Bump Tendermint version to [v0.32.7](https://github.com/tendermint/tendermint/releases/tag/v0.32.7)
* (ledger) [\#4716](https://github.com/cosmos/cosmos-sdk/pull/4716) Fix ledger custom coin type support bug.

### Bug Fixes

* (baseapp) [\#5200](https://github.com/cosmos/cosmos-sdk/issues/5200) Remove duplicate events from previous messages.

## [v0.37.3] - 2019-10-10

### Bug Fixes

* (genesis) [\#5095](https://github.com/cosmos/cosmos-sdk/issues/5095) Fix genesis file migration from v0.34 to
v0.36/v0.37 not converting validator consensus pubkey to bech32 format.

### Improvements

* (tendermint) Bump Tendermint version to [v0.32.6](https://github.com/tendermint/tendermint/releases/tag/v0.32.6)

## [v0.37.1] - 2019-09-19

### Features

* (cli) [\#4973](https://github.com/cosmos/cosmos-sdk/pull/4973) Enable application CPU profiling
via the `--cpu-profile` flag.
* [\#4979](https://github.com/cosmos/cosmos-sdk/issues/4979) Introduce a new `halt-time` config and
CLI option to the `start` command. When provided, an application will halt during `Commit` when the
block time is >= the `halt-time`.

### Improvements

* [\#4990](https://github.com/cosmos/cosmos-sdk/issues/4990) Add `Events` to the `ABCIMessageLog` to
provide context and grouping of events based on the messages they correspond to. The `Events` field
in `TxResponse` is deprecated and will be removed in the next major release.

### Bug Fixes

* [\#4979](https://github.com/cosmos/cosmos-sdk/issues/4979) Use `Signal(os.Interrupt)` over
`os.Exit(0)` during configured halting to allow any `defer` calls to be executed.
* [\#5034](https://github.com/cosmos/cosmos-sdk/issues/5034) Binary search in NFT Module wasn't working on larger sets.

## [v0.37.0] - 2019-08-21

### Bug Fixes

* (baseapp) [\#4903](https://github.com/cosmos/cosmos-sdk/issues/4903) Various height query fixes:
  * Move height with proof check from `CLIContext` to `BaseApp` as the height
  can automatically be injected there.
  * Update `handleQueryStore` to resemble `handleQueryCustom`
* (simulation) [\#4912](https://github.com/cosmos/cosmos-sdk/issues/4912) Fix SimApp ModuleAccountAddrs
to properly return black listed addresses for bank keeper initialization.
* (cli) [\#4919](https://github.com/cosmos/cosmos-sdk/pull/4919) Don't crash CLI
if user doesn't answer y/n confirmation request.
* (cli) [\#4927](https://github.com/cosmos/cosmos-sdk/issues/4927) Fix the `q gov vote`
command to handle empty (pruned) votes correctly.

### Improvements

* (rest) [\#4924](https://github.com/cosmos/cosmos-sdk/pull/4924) Return response
height even upon error as it may be useful for the downstream caller and have
`/auth/accounts/{address}` return a 200 with an empty account upon error when
that error is that the account doesn't exist.

## [v0.36.0] - 2019-08-13

### Breaking Changes

* (rest) [\#4837](https://github.com/cosmos/cosmos-sdk/pull/4837) Remove /version and /node_version
  endpoints in favor of refactoring /node_info to also include application version info.
* All REST responses now wrap the original resource/result. The response
  will contain two fields: height and result.
* [\#3565](https://github.com/cosmos/cosmos-sdk/issues/3565) Updates to the governance module:
  * Rename JSON field from `proposal_content` to `content`
  * Rename JSON field from `proposal_id` to `id`
  * Disable `ProposalTypeSoftwareUpgrade` temporarily
* [\#3775](https://github.com/cosmos/cosmos-sdk/issues/3775) unify sender transaction tag for ease of querying
* [\#4255](https://github.com/cosmos/cosmos-sdk/issues/4255) Add supply module that passively tracks the supplies of a chain
  - Renamed `x/distribution` `ModuleName`
  - Genesis JSON and CLI now use `distribution` instead of `distr`
  - Introduce `ModuleAccount` type, which tracks the flow of coins held within a module
  - Replaced `FeeCollectorKeeper` for a `ModuleAccount`
  - Replaced the staking `Pool`, which coins are now held by the `BondedPool` and `NotBonded` module accounts
  - The `NotBonded` module account now only keeps track of the not bonded tokens within staking, instead of the whole chain
  - [\#3628](https://github.com/cosmos/cosmos-sdk/issues/3628) Replaced governance's burn and deposit accounts for a `ModuleAccount`
  - Added a `ModuleAccount` for the distribution module
  - Added a `ModuleAccount` for the mint module
  [\#4472](https://github.com/cosmos/cosmos-sdk/issues/4472) validation for crisis genesis
* [\#3985](https://github.com/cosmos/cosmos-sdk/issues/3985) `ValidatorPowerRank` uses potential consensus power instead of tendermint power
* [\#4104](https://github.com/cosmos/cosmos-sdk/issues/4104) Gaia has been moved to its own repository: https://github.com/cosmos/gaia
* [\#4104](https://github.com/cosmos/cosmos-sdk/issues/4104) Rename gaiad.toml to app.toml. The internal contents of the application
  config remain unchanged.
* [\#4159](https://github.com/cosmos/cosmos-sdk/issues/4159) create the default module patterns and module manager
* [\#4230](https://github.com/cosmos/cosmos-sdk/issues/4230) Change the type of ABCIMessageLog#MsgIndex to uint16 for proper serialization.
* [\#4250](https://github.com/cosmos/cosmos-sdk/issues/4250) BaseApp.Query() returns app's version string set via BaseApp.SetAppVersion()
  when handling /app/version queries instead of the version string passed as build
  flag at compile time.
* [\#4262](https://github.com/cosmos/cosmos-sdk/issues/4262) GoSumHash is no longer returned by the version command.
* [\#4263](https://github.com/cosmos/cosmos-sdk/issues/4263) RestServer#Start now takes read and write timeout arguments.
* [\#4305](https://github.com/cosmos/cosmos-sdk/issues/4305) `GenerateOrBroadcastMsgs` no longer takes an `offline` parameter.
* [\#4342](https://github.com/cosmos/cosmos-sdk/pull/4342) Upgrade go-amino to v0.15.0
* [\#4351](https://github.com/cosmos/cosmos-sdk/issues/4351) InitCmd, AddGenesisAccountCmd, and CollectGenTxsCmd take node's and client's default home directories as arguments.
* [\#4387](https://github.com/cosmos/cosmos-sdk/issues/4387) Refactor the usage of tags (now called events) to reflect the
  new ABCI events semantics:
  - Move `x/{module}/tags/tags.go` => `x/{module}/types/events.go`
  - Update `docs/specs`
  - Refactor tags in favor of new `Event(s)` type(s)
  - Update `Context` to use new `EventManager`
  - (Begin|End)Blocker no longer return tags, but rather uses new `EventManager`
  - Message handlers no longer return tags, but rather uses new `EventManager`
  Any component (e.g. BeginBlocker, message handler, etc...) wishing to emit an event must do so
  through `ctx.EventManger().EmitEvent(s)`.
  To reset or wipe emitted events: `ctx = ctx.WithEventManager(sdk.NewEventManager())`
  To get all emitted events: `events := ctx.EventManager().Events()`
* [\#4437](https://github.com/cosmos/cosmos-sdk/issues/4437) Replace governance module store keys to use `[]byte` instead of `string`.
* [\#4451](https://github.com/cosmos/cosmos-sdk/issues/4451) Improve modularization of clients and modules:
  * Module directory structure improved and standardized
  * Aliases autogenerated
  * Auth and bank related commands are now mounted under the respective moduels
  * Client initialization and mounting standardized
* [\#4479](https://github.com/cosmos/cosmos-sdk/issues/4479) Remove codec argument redundency in client usage where
  the CLIContext's codec should be used instead.
* [\#4488](https://github.com/cosmos/cosmos-sdk/issues/4488) Decouple client tx, REST, and ultil packages from auth. These packages have
  been restructured and retrofitted into the `x/auth` module.
* [\#4521](https://github.com/cosmos/cosmos-sdk/issues/4521) Flatten x/bank structure by hiding module internals.
* [\#4525](https://github.com/cosmos/cosmos-sdk/issues/4525) Remove --cors flag, the feature is long gone.
* [\#4536](https://github.com/cosmos/cosmos-sdk/issues/4536) The `/auth/accounts/{address}` now returns a `height` in the response.
  The account is now nested under `account`.
* [\#4543](https://github.com/cosmos/cosmos-sdk/issues/4543) Account getters are no longer part of client.CLIContext() and have now moved
  to reside in the auth-specific AccountRetriever.
* [\#4588](https://github.com/cosmos/cosmos-sdk/issues/4588) Context does not depend on x/auth anymore. client/context is stripped out of the following features:
  - GetAccountDecoder()
  - CLIContext.WithAccountDecoder()
  - CLIContext.WithAccountStore()
  x/auth.AccountDecoder is unnecessary and consequently removed.
* [\#4602](https://github.com/cosmos/cosmos-sdk/issues/4602) client/input.{Buffer,Override}Stdin() functions are removed. Thanks to cobra's new release they are now redundant.
* [\#4633](https://github.com/cosmos/cosmos-sdk/issues/4633) Update old Tx search by tags APIs to use new Events
  nomenclature.
* [\#4649](https://github.com/cosmos/cosmos-sdk/issues/4649) Refactor x/crisis as per modules new specs.
* [\#3685](https://github.com/cosmos/cosmos-sdk/issues/3685) The default signature verification gas logic (`DefaultSigVerificationGasConsumer`) now specifies explicit key types rather than string pattern matching. This means that zones that depended on string matching to allow other keys will need to write a custom `SignatureVerificationGasConsumer` function.
* [\#4663](https://github.com/cosmos/cosmos-sdk/issues/4663) Refactor bank keeper by removing private functions
  - `InputOutputCoins`, `SetCoins`, `SubtractCoins` and `AddCoins` are now part of the `SendKeeper` instead of the `Keeper` interface
* (tendermint) [\#4721](https://github.com/cosmos/cosmos-sdk/pull/4721) Upgrade Tendermint to v0.32.1

### Features

* [\#4843](https://github.com/cosmos/cosmos-sdk/issues/4843) Add RegisterEvidences function in the codec package to register
  Tendermint evidence types with a given codec.
* (rest) [\#3867](https://github.com/cosmos/cosmos-sdk/issues/3867) Allow querying for genesis transaction when height query param is set to zero.
* [\#2020](https://github.com/cosmos/cosmos-sdk/issues/2020) New keys export/import command line utilities to export/import private keys in ASCII format
  that rely on Keybase's new underlying ExportPrivKey()/ImportPrivKey() API calls.
* [\#3565](https://github.com/cosmos/cosmos-sdk/issues/3565) Implement parameter change proposal support.
  Parameter change proposals can be submitted through the CLI
  or a REST endpoint. See docs for further usage.
* [\#3850](https://github.com/cosmos/cosmos-sdk/issues/3850) Add `rewards` and `commission` to distribution tx tags.
* [\#3981](https://github.com/cosmos/cosmos-sdk/issues/3981) Add support to gracefully halt a node at a given height
  via the node's `halt-height` config or CLI value.
* [\#4144](https://github.com/cosmos/cosmos-sdk/issues/4144) Allow for configurable BIP44 HD path and coin type.
* [\#4250](https://github.com/cosmos/cosmos-sdk/issues/4250) New BaseApp.{,Set}AppVersion() methods to get/set app's version string.
* [\#4263](https://github.com/cosmos/cosmos-sdk/issues/4263) Add `--read-timeout` and `--write-timeout` args to the `rest-server` command
  to support custom RPC R/W timeouts.
* [\#4271](https://github.com/cosmos/cosmos-sdk/issues/4271) Implement Coins#IsAnyGT
* [\#4318](https://github.com/cosmos/cosmos-sdk/issues/4318) Support height queries. Queries against nodes that have the queried
  height pruned will return an error.
* [\#4409](https://github.com/cosmos/cosmos-sdk/issues/4409) Implement a command that migrates exported state from one version to the next.
  The `migrate` command currently supports migrating from v0.34 to v0.36 by implementing
  necessary types for both versions.
* [\#4570](https://github.com/cosmos/cosmos-sdk/issues/4570) Move /bank/balances/{address} REST handler to x/bank/client/rest. The exposed interface is unchanged.
* Community pool spend proposal per Cosmos Hub governance proposal [\#7](https://github.com/cosmos/cosmos-sdk/issues/7) "Activate the Community Pool"

### Improvements

* (simulation) PrintAllInvariants flag will print all failed invariants
* (simulation) Add `InitialBlockHeight` flag to resume a simulation from a given block
* (simulation) [\#4670](https://github.com/cosmos/cosmos-sdk/issues/4670) Update simulation statistics to JSON format

  - Support exporting the simulation stats to a given JSON file
* [\#4775](https://github.com/cosmos/cosmos-sdk/issues/4775) Refactor CI config
* Upgrade IAVL to v0.12.4
* (tendermint) Upgrade Tendermint to v0.32.2
* (modules) [\#4751](https://github.com/cosmos/cosmos-sdk/issues/4751) update `x/genutils` to match module spec
* (keys) [\#4611](https://github.com/cosmos/cosmos-sdk/issues/4611) store keys in simapp now use a map instead of using individual literal keys
* [\#2286](https://github.com/cosmos/cosmos-sdk/issues/2286) Improve performance of CacheKVStore iterator.
* [\#3512](https://github.com/cosmos/cosmos-sdk/issues/3512) Implement Logger method on each module's keeper.
* [\#3655](https://github.com/cosmos/cosmos-sdk/issues/3655) Improve signature verification failure error message.
* [\#3774](https://github.com/cosmos/cosmos-sdk/issues/3774) add category tag to transactions for ease of filtering
* [\#3914](https://github.com/cosmos/cosmos-sdk/issues/3914) Implement invariant benchmarks and add target to makefile.
* [\#3928](https://github.com/cosmos/cosmos-sdk/issues/3928) remove staking references from types package
* [\#3978](https://github.com/cosmos/cosmos-sdk/issues/3978) Return ErrUnknownRequest in message handlers for unknown
  or invalid routed messages.
* [\#4190](https://github.com/cosmos/cosmos-sdk/issues/4190) Client responses that return (re)delegation(s) now return balances
  instead of shares.
* [\#4194](https://github.com/cosmos/cosmos-sdk/issues/4194) ValidatorSigningInfo now includes the validator's consensus address.
* [\#4235](https://github.com/cosmos/cosmos-sdk/issues/4235) Add parameter change proposal messages to simulation.
* [\#4235](https://github.com/cosmos/cosmos-sdk/issues/4235) Update the minting module params to implement params.ParamSet so
  individual keys can be set via proposals instead of passing a struct.
* [\#4259](https://github.com/cosmos/cosmos-sdk/issues/4259) `Coins` that are `nil` are now JSON encoded as an empty array `[]`.
  Decoding remains unchanged and behavior is left intact.
* [\#4305](https://github.com/cosmos/cosmos-sdk/issues/4305) The `--generate-only` CLI flag fully respects offline tx processing.
* [\#4379](https://github.com/cosmos/cosmos-sdk/issues/4379) close db write batch.
* [\#4384](https://github.com/cosmos/cosmos-sdk/issues/4384)- Allow splitting withdrawal transaction in several chunks
* [\#4403](https://github.com/cosmos/cosmos-sdk/issues/4403) Allow for parameter change proposals to supply only desired fields to be updated
  in objects instead of the entire object (only applies to values that are objects).
* [\#4415](https://github.com/cosmos/cosmos-sdk/issues/4415) /client refactor, reduce genutil dependancy on staking
* [\#4439](https://github.com/cosmos/cosmos-sdk/issues/4439) Implement governance module iterators.
* [\#4465](https://github.com/cosmos/cosmos-sdk/issues/4465) Unknown subcommands print relevant error message
* [\#4466](https://github.com/cosmos/cosmos-sdk/issues/4466) Commission validation added to validate basic of MsgCreateValidator by changing CommissionMsg to CommissionRates
* [\#4501](https://github.com/cosmos/cosmos-sdk/issues/4501) Support height queriers in rest client
* [\#4535](https://github.com/cosmos/cosmos-sdk/issues/4535) Improve import-export simulation errors by decoding the `KVPair.Value` into its
  respective type
* [\#4536](https://github.com/cosmos/cosmos-sdk/issues/4536) cli context queries return query height and accounts are returned with query height
* [\#4553](https://github.com/cosmos/cosmos-sdk/issues/4553) undelegate max entries check first
* [\#4556](https://github.com/cosmos/cosmos-sdk/issues/4556) Added IsValid function to Coin
* [\#4564](https://github.com/cosmos/cosmos-sdk/issues/4564) client/input.GetConfirmation()'s default is changed to No.
* [\#4573](https://github.com/cosmos/cosmos-sdk/issues/4573) Returns height in response for query endpoints.
* [\#4580](https://github.com/cosmos/cosmos-sdk/issues/4580) Update `Context#BlockHeight` to properly set the block height via `WithBlockHeader`.
* [\#4584](https://github.com/cosmos/cosmos-sdk/issues/4584) Update bank Keeper to use expected keeper interface of the AccountKeeper.
* [\#4584](https://github.com/cosmos/cosmos-sdk/issues/4584) Move `Account` and `VestingAccount` interface types to `x/auth/exported`.
* [\#4082](https://github.com/cosmos/cosmos-sdk/issues/4082) supply module queriers for CLI and REST endpoints
* [\#4601](https://github.com/cosmos/cosmos-sdk/issues/4601) Implement generic pangination helper function to be used in
  REST handlers and queriers.
* [\#4629](https://github.com/cosmos/cosmos-sdk/issues/4629) Added warning event that gets emitted if validator misses a block.
* [\#4674](https://github.com/cosmos/cosmos-sdk/issues/4674) Export `Simapp` genState generators and util functions by making them public
* [\#4706](https://github.com/cosmos/cosmos-sdk/issues/4706) Simplify context
  Replace complex Context construct with a simpler immutible struct.
  Only breaking change is not to support `Value` and `GetValue` as first class calls.
  We do embed ctx.Context() as a raw context.Context instead to be used as you see fit.

  Migration guide:

  ```go
  ctx = ctx.WithValue(contextKeyBadProposal, false)
  ```

  Now becomes:

  ```go
  ctx = ctx.WithContext(context.WithValue(ctx.Context(), contextKeyBadProposal, false))
  ```

  A bit more verbose, but also allows `context.WithTimeout()`, etc and only used
  in one function in this repo, in test code.
* [\#3685](https://github.com/cosmos/cosmos-sdk/issues/3685)  Add `SetAddressVerifier` and `GetAddressVerifier` to `sdk.Config` to allow SDK users to configure custom address format verification logic (to override the default limitation of 20-byte addresses).
* [\#3685](https://github.com/cosmos/cosmos-sdk/issues/3685)  Add an additional parameter to NewAnteHandler for a custom `SignatureVerificationGasConsumer` (the default logic is now in `DefaultSigVerificationGasConsumer). This allows SDK users to configure their own logic for which key types are accepted and how those key types consume gas.
* Remove `--print-response` flag as it is no longer used.
* Revert [\#2284](https://github.com/cosmos/cosmos-sdk/pull/2284) to allow create_empty_blocks in the config
* (tendermint) [\#4718](https://github.com/cosmos/cosmos-sdk/issues/4718) Upgrade tendermint/iavl to v0.12.3

### Bug Fixes

* [\#4891](https://github.com/cosmos/cosmos-sdk/issues/4891) Disable querying with proofs enabled when the query height <= 1.
* (rest) [\#4858](https://github.com/cosmos/cosmos-sdk/issues/4858) Do not return an error in BroadcastTxCommit when the tx broadcasting
  was successful. This allows the proper REST response to be returned for a
  failed tx during `block` broadcasting mode.
* (store) [\#4880](https://github.com/cosmos/cosmos-sdk/pull/4880) Fix error check in
  IAVL `Store#DeleteVersion`.
* (tendermint) [\#4879](https://github.com/cosmos/cosmos-sdk/issues/4879) Don't terminate the process immediately after startup when run in standalone mode.
* (simulation) [\#4861](https://github.com/cosmos/cosmos-sdk/pull/4861) Fix non-determinism simulation
  by using CLI flags as input and updating Makefile target.
* [\#4868](https://github.com/cosmos/cosmos-sdk/issues/4868) Context#CacheContext now sets a new EventManager. This prevents unwanted events
  from being emitted.
* (cli) [\#4870](https://github.com/cosmos/cosmos-sdk/issues/4870) Disable the `withdraw-all-rewards` command when `--generate-only` is supplied
* (modules) [\#4831](https://github.com/cosmos/cosmos-sdk/issues/4831) Prevent community spend proposal from transferring funds to a module account
* (keys) [\#4338](https://github.com/cosmos/cosmos-sdk/issues/4338) fix multisig key output for CLI
* (modules) [\#4795](https://github.com/cosmos/cosmos-sdk/issues/4795) restrict module accounts from receiving transactions.
  Allowing this would cause an invariant on the module account coins.
* (modules) [\#4823](https://github.com/cosmos/cosmos-sdk/issues/4823) Update the `DefaultUnbondingTime` from 3 days to 3 weeks to be inline with documentation.
* (abci) [\#4639](https://github.com/cosmos/cosmos-sdk/issues/4639) Fix `CheckTx` by verifying the message route
* Return height in responses when querying against BaseApp
* [\#1351](https://github.com/cosmos/cosmos-sdk/issues/1351) Stable AppHash allows no_empty_blocks
* [\#3705](https://github.com/cosmos/cosmos-sdk/issues/3705) Return `[]` instead of `null` when querying delegator rewards.
* [\#3966](https://github.com/cosmos/cosmos-sdk/issues/3966) fixed multiple assigns to action tags
  [\#3793](https://github.com/cosmos/cosmos-sdk/issues/3793) add delegator tag for MsgCreateValidator and deleted unused moniker and identity tags
* [\#4194](https://github.com/cosmos/cosmos-sdk/issues/4194) Fix pagination and results returned from /slashing/signing_infos
* [\#4230](https://github.com/cosmos/cosmos-sdk/issues/4230) Properly set and display the message index through the TxResponse.
* [\#4234](https://github.com/cosmos/cosmos-sdk/pull/4234) Allow `tx send --generate-only` to
  actually work offline.
* [\#4271](https://github.com/cosmos/cosmos-sdk/issues/4271) Fix addGenesisAccount by using Coins#IsAnyGT for vesting amount validation.
* [\#4273](https://github.com/cosmos/cosmos-sdk/issues/4273) Fix usage of AppendTags in x/staking/handler.go
* [\#4303](https://github.com/cosmos/cosmos-sdk/issues/4303) Fix NewCoins() underlying function for duplicate coins detection.
* [\#4307](https://github.com/cosmos/cosmos-sdk/pull/4307) Don't pass height to RPC calls as
  Tendermint will automatically use the latest height.
* [\#4362](https://github.com/cosmos/cosmos-sdk/issues/4362) simulation setup bugfix for multisim 7601778
* [\#4383](https://github.com/cosmos/cosmos-sdk/issues/4383) - currentStakeRoundUp is now always atleast currentStake + smallest-decimal-precision
* [\#4394](https://github.com/cosmos/cosmos-sdk/issues/4394) Fix signature count check to use the TxSigLimit param instead of
  a default.
* [\#4455](https://github.com/cosmos/cosmos-sdk/issues/4455) Use `QueryWithData()` to query unbonding delegations.
* [\#4493](https://github.com/cosmos/cosmos-sdk/issues/4493) Fix validator-outstanding-rewards command. It now takes as an argument
  a validator address.
* [\#4598](https://github.com/cosmos/cosmos-sdk/issues/4598) Fix redelegation and undelegation txs that were not checking for the correct bond denomination.
* [\#4619](https://github.com/cosmos/cosmos-sdk/issues/4619) Close iterators in `GetAllMatureValidatorQueue` and `UnbondAllMatureValidatorQueue`
  methods.
* [\#4654](https://github.com/cosmos/cosmos-sdk/issues/4654) validator slash event stored by period and height
* [\#4681](https://github.com/cosmos/cosmos-sdk/issues/4681) panic on invalid amount on `MintCoins` and `BurnCoins`
  * skip minting if inflation is set to zero
* Sort state JSON during export and initialization

## 0.35.0

### Bug Fixes

* Fix gas consumption bug in `Undelegate` preventing the ability to sync from
genesis.

## 0.34.10

### Bug Fixes

* Bump Tendermint version to [v0.31.11](https://github.com/tendermint/tendermint/releases/tag/v0.31.11) to address the vulnerability found in the `consensus` package.

## 0.34.9

### Bug Fixes

* Bump Tendermint version to [v0.31.10](https://github.com/tendermint/tendermint/releases/tag/v0.31.10) to address p2p panic errors.

## 0.34.8

### Bug Fixes

* Bump Tendermint version to v0.31.9 to fix the p2p panic error.
* Update gaiareplay's use of an internal Tendermint API

## 0.34.7

### Bug Fixes

#### SDK

* Fix gas consumption bug in `Undelegate` preventing the ability to sync from
genesis.

## 0.34.6

### Bug Fixes

#### SDK

* Unbonding from a validator is now only considered "complete" after the full
unbonding period has elapsed regardless of the validator's status.

## 0.34.5

### Bug Fixes

#### SDK

* [\#4273](https://github.com/cosmos/cosmos-sdk/issues/4273) Fix usage of `AppendTags` in x/staking/handler.go

### Improvements

### SDK

* [\#2286](https://github.com/cosmos/cosmos-sdk/issues/2286) Improve performance of `CacheKVStore` iterator.
* [\#3655](https://github.com/cosmos/cosmos-sdk/issues/3655) Improve signature verification failure error message.
* [\#4384](https://github.com/cosmos/cosmos-sdk/issues/4384) Allow splitting withdrawal transaction in several chunks.

#### Gaia CLI

* [\#4227](https://github.com/cosmos/cosmos-sdk/issues/4227) Support for Ledger App v1.5.
* [#4345](https://github.com/cosmos/cosmos-sdk/pull/4345) Update `ledger-cosmos-go`
to v0.10.3.

## 0.34.4

### Bug Fixes

#### SDK

* [#4234](https://github.com/cosmos/cosmos-sdk/pull/4234) Allow `tx send --generate-only` to
actually work offline.

#### Gaia

* [\#4219](https://github.com/cosmos/cosmos-sdk/issues/4219) Return an error when an empty mnemonic is provided during key recovery.

### Improvements

#### Gaia

* [\#2007](https://github.com/cosmos/cosmos-sdk/issues/2007) Return 200 status code on empty results

### New features

#### SDK

* [\#3850](https://github.com/cosmos/cosmos-sdk/issues/3850) Add `rewards` and `commission` to distribution tx tags.

## 0.34.3

### Bug Fixes

#### Gaia

* [\#4196](https://github.com/cosmos/cosmos-sdk/pull/4196) Set default invariant
check period to zero.

## 0.34.2

### Improvements

#### SDK

* [\#4135](https://github.com/cosmos/cosmos-sdk/pull/4135) Add further clarification
to generate only usage.

### Bug Fixes

#### SDK

* [\#4135](https://github.com/cosmos/cosmos-sdk/pull/4135) Fix `NewResponseFormatBroadcastTxCommit`
* [\#4053](https://github.com/cosmos/cosmos-sdk/issues/4053) Add `--inv-check-period`
flag to gaiad to set period at which invariants checks will run.
* [\#4099](https://github.com/cosmos/cosmos-sdk/issues/4099) Update the /staking/validators endpoint to support
status and pagination query flags.

## 0.34.1

### Bug Fixes

#### Gaia

* [#4163](https://github.com/cosmos/cosmos-sdk/pull/4163) Fix v0.33.x export script to port gov data correctly.

## 0.34.0

### Breaking Changes

#### Gaia

* [\#3463](https://github.com/cosmos/cosmos-sdk/issues/3463) Revert bank module handler fork (re-enables transfers)
* [\#3875](https://github.com/cosmos/cosmos-sdk/issues/3875) Replace `async` flag with `--broadcast-mode` flag where the default
  value is `sync`. The `block` mode should not be used. The REST client now
  uses `mode` parameter instead of the `return` parameter.

#### Gaia CLI

* [\#3938](https://github.com/cosmos/cosmos-sdk/issues/3938) Remove REST server's SSL support altogether.

#### SDK

* [\#3245](https://github.com/cosmos/cosmos-sdk/issues/3245) Rename validator.GetJailed() to validator.IsJailed()
* [\#3516](https://github.com/cosmos/cosmos-sdk/issues/3516) Remove concept of shares from staking unbonding and redelegation UX;
  replaced by direct coin amount.

#### Tendermint

* [\#4029](https://github.com/cosmos/cosmos-sdk/issues/4029) Upgrade Tendermint to v0.31.3

### New features

#### SDK

* [\#2935](https://github.com/cosmos/cosmos-sdk/issues/2935) New module Crisis which can test broken invariant with messages
* [\#3813](https://github.com/cosmos/cosmos-sdk/issues/3813) New sdk.NewCoins safe constructor to replace bare sdk.Coins{} declarations.
* [\#3858](https://github.com/cosmos/cosmos-sdk/issues/3858) add website, details and identity to gentx cli command
* Implement coin conversion and denomination registration utilities

#### Gaia

* [\#2935](https://github.com/cosmos/cosmos-sdk/issues/2935) Optionally assert invariants on a blockly basis using `gaiad --assert-invariants-blockly`
* [\#3886](https://github.com/cosmos/cosmos-sdk/issues/3886) Implement minting module querier and CLI/REST clients.

#### Gaia CLI

* [\#3937](https://github.com/cosmos/cosmos-sdk/issues/3937) Add command to query community-pool

#### Gaia REST API

* [\#3937](https://github.com/cosmos/cosmos-sdk/issues/3937) Add route to fetch community-pool
* [\#3949](https://github.com/cosmos/cosmos-sdk/issues/3949) added /slashing/signing_infos to get signing_info for all validators

### Improvements

#### Gaia

* [\#3808](https://github.com/cosmos/cosmos-sdk/issues/3808) `gaiad` and `gaiacli` integration tests use ./build/ binaries.
* \[\#3819](https://github.com/cosmos/cosmos-sdk/issues/3819) Simulation refactor, log output now stored in ~/.gaiad/simulation/
  * Simulation moved to its own module (not a part of mock)
  * Logger type instead of passing function variables everywhere
  * Logger json output (for reloadable simulation running)
  * Cleanup bank simulation messages / remove dup code in bank simulation
  * Simulations saved in `~/.gaiad/simulations/`
  * "Lean" simulation output option to exclude No-ops and !ok functions (`--SimulationLean` flag)
* [\#3893](https://github.com/cosmos/cosmos-sdk/issues/3893) Improve `gaiacli tx sign` command
  * Add shorthand flags -a and -s for the account and sequence numbers respectively
  * Mark the account and sequence numbers required during "offline" mode
  * Always do an RPC query for account and sequence number during "online" mode
* [\#4018](https://github.com/cosmos/cosmos-sdk/issues/4018) create genesis port script for release v.0.34.0

#### Gaia CLI

* [\#3833](https://github.com/cosmos/cosmos-sdk/issues/3833) Modify stake to atom in gaia's doc.
* [\#3841](https://github.com/cosmos/cosmos-sdk/issues/3841) Add indent to JSON of `gaiacli keys [add|show|list]`
* [\#3859](https://github.com/cosmos/cosmos-sdk/issues/3859) Add newline to echo of `gaiacli keys ...`
* [\#3959](https://github.com/cosmos/cosmos-sdk/issues/3959) Improving error messages when signing with ledger devices fails

#### SDK

* [\#3238](https://github.com/cosmos/cosmos-sdk/issues/3238) Add block time to tx responses when querying for
  txs by tags or hash.
* \[\#3752](https://github.com/cosmos/cosmos-sdk/issues/3752) Explanatory docs for minting mechanism (`docs/spec/mint/01_concepts.md`)
* [\#3801](https://github.com/cosmos/cosmos-sdk/issues/3801) `baseapp` safety improvements
* [\#3820](https://github.com/cosmos/cosmos-sdk/issues/3820) Make Coins.IsAllGT() more robust and consistent.
* [\#3828](https://github.com/cosmos/cosmos-sdk/issues/3828) New sdkch tool to maintain changelogs
* [\#3864](https://github.com/cosmos/cosmos-sdk/issues/3864) Make Coins.IsAllGTE() more consistent.
* [\#3907](https://github.com/cosmos/cosmos-sdk/issues/3907): dep -> go mod migration
  * Drop dep in favor of go modules.
  * Upgrade to Go 1.12.1.
* [\#3917](https://github.com/cosmos/cosmos-sdk/issues/3917) Allow arbitrary decreases to validator commission rates.
* [\#3937](https://github.com/cosmos/cosmos-sdk/issues/3937) Implement community pool querier.
* [\#3940](https://github.com/cosmos/cosmos-sdk/issues/3940) Codespace should be lowercase.
* [\#3986](https://github.com/cosmos/cosmos-sdk/issues/3986) Update the Stringer implementation of the Proposal type.
* [\#926](https://github.com/cosmos/cosmos-sdk/issues/926) circuit breaker high level explanation
* [\#3896](https://github.com/cosmos/cosmos-sdk/issues/3896) Fixed various linters warnings in the context of the gometalinter -> golangci-lint migration
* [\#3916](https://github.com/cosmos/cosmos-sdk/issues/3916) Hex encode data in tx responses

### Bug Fixes

#### Gaia

* [\#3825](https://github.com/cosmos/cosmos-sdk/issues/3825) Validate genesis before running gentx
* [\#3889](https://github.com/cosmos/cosmos-sdk/issues/3889) When `--generate-only` is provided, the Keybase is not used and as a result
  the `--from` value must be a valid Bech32 cosmos address.
* 3974 Fix go env setting in installation.md
* 3996 Change 'make get_tools' to 'make tools' in DOCS_README.md.

#### Gaia CLI

* [\#3883](https://github.com/cosmos/cosmos-sdk/issues/3883) Remove Height Flag from CLI Queries
* [\#3899](https://github.com/cosmos/cosmos-sdk/issues/3899) Using 'gaiacli config node' breaks ~/config/config.toml

#### SDK

* [\#3837](https://github.com/cosmos/cosmos-sdk/issues/3837) Fix `WithdrawValidatorCommission` to properly set the validator's remaining commission.
* [\#3870](https://github.com/cosmos/cosmos-sdk/issues/3870) Fix DecCoins#TruncateDecimal to never return zero coins in
  either the truncated coins or the change coins.
* [\#3915](https://github.com/cosmos/cosmos-sdk/issues/3915) Remove ';' delimiting support from ParseDecCoins
* [\#3977](https://github.com/cosmos/cosmos-sdk/issues/3977) Fix docker image build
* [\#4020](https://github.com/cosmos/cosmos-sdk/issues/4020) Fix queryDelegationRewards by returning an error
when the validator or delegation do not exist.
* [\#4050](https://github.com/cosmos/cosmos-sdk/issues/4050) Fix DecCoins APIs
where rounding or truncation could result in zero decimal coins.
* [\#4088](https://github.com/cosmos/cosmos-sdk/issues/4088) Fix `calculateDelegationRewards`
by accounting for rounding errors when multiplying stake by slashing fractions.

## 0.33.2

### Improvements

#### Tendermint

* Upgrade Tendermint to `v0.31.0-dev0-fix0` which includes critical security fixes.

## 0.33.1

### Bug Fixes

#### Gaia

* [\#3999](https://github.com/cosmos/cosmos-sdk/pull/3999) Fix distribution delegation for zero height export bug

## 0.33.0

BREAKING CHANGES

* Gaia REST API
  * [\#3641](https://github.com/cosmos/cosmos-sdk/pull/3641) Remove the ability to use a Keybase from the REST API client:
    * `password` and `generate_only` have been removed from the `base_req` object
    * All txs that used to sign or use the Keybase now only generate the tx
    * `keys` routes completely removed
  * [\#3692](https://github.com/cosmos/cosmos-sdk/pull/3692) Update tx encoding and broadcasting endpoints:
    * Remove duplicate broadcasting endpoints in favor of POST @ `/txs`
      * The `Tx` field now accepts a `StdTx` and not raw tx bytes
    * Move encoding endpoint to `/txs/encode`

* Gaia
  * [\#3787](https://github.com/cosmos/cosmos-sdk/pull/3787) Fork the `x/bank` module into the Gaia application with only a
  modified message handler, where the modified message handler behaves the same as
  the standard `x/bank` message handler except for `MsgMultiSend` that must burn
  exactly 9 atoms and transfer 1 atom, and `MsgSend` is disabled.
  * [\#3789](https://github.com/cosmos/cosmos-sdk/pull/3789) Update validator creation flow:
    * Remove `NewMsgCreateValidatorOnBehalfOf` and corresponding business logic
    * Ensure the validator address equals the delegator address during
    `MsgCreateValidator#ValidateBasic`

* SDK
  * [\#3750](https://github.com/cosmos/cosmos-sdk/issues/3750) Track outstanding rewards per-validator instead of globally,
           and fix the main simulation issue, which was that slashes of
           re-delegations to a validator were not correctly accounted for
           in fee distribution when the redelegation in question had itself
            been slashed (from a fault committed by a different validator)
           in the same BeginBlock. Outstanding rewards are now available
           on a per-validator basis in REST.
  * [\#3669](https://github.com/cosmos/cosmos-sdk/pull/3669) Ensure consistency in message naming, codec registration, and JSON
  tags.
  * [\#3788](https://github.com/cosmos/cosmos-sdk/pull/3788) Change order of operations for greater accuracy when calculating delegation share token value
  * [\#3788](https://github.com/cosmos/cosmos-sdk/pull/3788) DecCoins.Cap -> DecCoins.Intersect
  * [\#3666](https://github.com/cosmos/cosmos-sdk/pull/3666) Improve coins denom validation.
  * [\#3751](https://github.com/cosmos/cosmos-sdk/pull/3751) Disable (temporarily) support for ED25519 account key pairs.

* Tendermint
  * [\#3804] Update to Tendermint `v0.31.0-dev0`

FEATURES

* SDK
  * [\#3719](https://github.com/cosmos/cosmos-sdk/issues/3719) DBBackend can now be set at compile time.
    Defaults: goleveldb. Supported: cleveldb.

IMPROVEMENTS

* Gaia REST API
  * Update the `TxResponse` type allowing for the `Logs` result to be JSON decoded automatically.

* Gaia CLI
  * [\#3653](https://github.com/cosmos/cosmos-sdk/pull/3653) Prompt user confirmation prior to signing and broadcasting a transaction.
  * [\#3670](https://github.com/cosmos/cosmos-sdk/pull/3670) CLI support for showing bech32 addresses in Ledger devices
  * [\#3711](https://github.com/cosmos/cosmos-sdk/pull/3711) Update `tx sign` to use `--from` instead of the deprecated `--name`
  CLI flag.
  * [\#3738](https://github.com/cosmos/cosmos-sdk/pull/3738) Improve multisig UX:
    * `gaiacli keys show -o json` now includes constituent pubkeys, respective weights and threshold
    * `gaiacli keys show --show-multisig` now displays constituent pubkeys, respective weights and threshold
    * `gaiacli tx sign --validate-signatures` now displays multisig signers with their respective weights
  * [\#3730](https://github.com/cosmos/cosmos-sdk/issues/3730) Improve workflow for
  `gaiad gentx` with offline public keys, by outputting stdtx file that needs to be signed.
  * [\#3761](https://github.com/cosmos/cosmos-sdk/issues/3761) Querying account related information using custom querier in auth module

* SDK
  * [\#3753](https://github.com/cosmos/cosmos-sdk/issues/3753) Remove no-longer-used governance penalty parameter
  * [\#3679](https://github.com/cosmos/cosmos-sdk/issues/3679) Consistent operators across Coins, DecCoins, Int, Dec
            replaced: Minus->Sub Plus->Add Div->Quo
  * [\#3665](https://github.com/cosmos/cosmos-sdk/pull/3665) Overhaul sdk.Uint type in preparation for Coins Int -> Uint migration.
  * [\#3691](https://github.com/cosmos/cosmos-sdk/issues/3691) Cleanup error messages
  * [\#3456](https://github.com/cosmos/cosmos-sdk/issues/3456) Integrate in the Int.ToDec() convenience function
  * [\#3300](https://github.com/cosmos/cosmos-sdk/pull/3300) Update the spec-spec, spec file reorg, and TOC updates.
  * [\#3694](https://github.com/cosmos/cosmos-sdk/pull/3694) Push tagged docker images on docker hub when tag is created.
  * [\#3716](https://github.com/cosmos/cosmos-sdk/pull/3716) Update file permissions the client keys directory and contents to `0700`.
  * [\#3681](https://github.com/cosmos/cosmos-sdk/issues/3681) Migrate ledger-cosmos-go from ZondaX to Cosmos organization

* Tendermint
  * [\#3699](https://github.com/cosmos/cosmos-sdk/pull/3699) Upgrade to Tendermint 0.30.1

BUG FIXES

* Gaia CLI
  * [\#3731](https://github.com/cosmos/cosmos-sdk/pull/3731) `keys add --interactive` bip32 passphrase regression fix
  * [\#3714](https://github.com/cosmos/cosmos-sdk/issues/3714) Fix USB raw access issues with gaiacli when installed via snap

* Gaia
  * [\#3777](https://github.com/cosmso/cosmos-sdk/pull/3777) `gaiad export` no longer panics when the database is empty
  * [\#3806](https://github.com/cosmos/cosmos-sdk/pull/3806) Properly return errors from a couple of struct Unmarshal functions

* SDK
  * [\#3728](https://github.com/cosmos/cosmos-sdk/issues/3728) Truncate decimal multiplication & division in distribution to ensure
           no more than the collected fees / inflation are distributed
  * [\#3727](https://github.com/cosmos/cosmos-sdk/issues/3727) Return on zero-length (including []byte{}) PrefixEndBytes() calls
  * [\#3559](https://github.com/cosmos/cosmos-sdk/issues/3559) fix occasional failing due to non-determinism in lcd test TestBonding
    where validator is unexpectedly slashed throwing off test calculations
  * [\#3411](https://github.com/cosmos/cosmos-sdk/pull/3411) Include the `RequestInitChain.Time` in the block header init during
  `InitChain`.
  * [\#3717](https://github.com/cosmos/cosmos-sdk/pull/3717) Update the vesting specification and implementation to cap deduction from
  `DelegatedVesting` by at most `DelegatedVesting`. This accounts for the case where
  the undelegation amount may exceed the original delegation amount due to
  truncation of undelegation tokens.
  * [\#3717](https://github.com/cosmos/cosmos-sdk/pull/3717) Ignore unknown proposers in allocating rewards for proposers, in case
    unbonding period was just 1 block and proposer was already deleted.
  * [\#3726](https://github.com/cosmos/cosmos-sdk/pull/3724) Cap(clip) reward to remaining coins in AllocateTokens.

## 0.32.0

BREAKING CHANGES

* Gaia REST API
  * [\#3642](https://github.com/cosmos/cosmos-sdk/pull/3642) `GET /tx/{hash}` now returns `404` instead of `500` if the transaction is not found

* SDK
 * [\#3580](https://github.com/cosmos/cosmos-sdk/issues/3580) Migrate HTTP request/response types and utilities to types/rest.
 * [\#3592](https://github.com/cosmos/cosmos-sdk/issues/3592) Drop deprecated keybase implementation's New() constructor in
   favor of a new crypto/keys.New(string, string) implementation that
   returns a lazy keybase instance. Remove client.MockKeyBase,
   superseded by crypto/keys.NewInMemory()
 * [\#3621](https://github.com/cosmos/cosmos-sdk/issues/3621) staking.GenesisState.Bonds -> Delegations

IMPROVEMENTS

* SDK
  * [\#3311](https://github.com/cosmos/cosmos-sdk/pull/3311) Reconcile the `DecCoin/s` API with the `Coin/s` API.
  * [\#3614](https://github.com/cosmos/cosmos-sdk/pull/3614) Add coin denom length checks to the coins constructors.
  * [\#3621](https://github.com/cosmos/cosmos-sdk/issues/3621) remove many inter-module dependancies
  * [\#3601](https://github.com/cosmos/cosmos-sdk/pull/3601) JSON-stringify the ABCI log response which includes the log and message
  index.
  * [\#3604](https://github.com/cosmos/cosmos-sdk/pull/3604) Improve SDK funds related error messages and allow for unicode in
  JSON ABCI log.
  * [\#3620](https://github.com/cosmos/cosmos-sdk/pull/3620) Version command shows build tags
  * [\#3638](https://github.com/cosmos/cosmos-sdk/pull/3638) Add Bcrypt benchmarks & justification of security parameter choice
  * [\#3648](https://github.com/cosmos/cosmos-sdk/pull/3648) Add JSON struct tags to vesting accounts.

* Tendermint
  * [\#3618](https://github.com/cosmos/cosmos-sdk/pull/3618) Upgrade to Tendermint 0.30.03

BUG FIXES

* SDK
  * [\#3646](https://github.com/cosmos/cosmos-sdk/issues/3646) `x/mint` now uses total token supply instead of total bonded tokens to calculate inflation


## 0.31.2

BREAKING CHANGES

* SDK
 * [\#3592](https://github.com/cosmos/cosmos-sdk/issues/3592) Drop deprecated keybase implementation's
   New constructor in favor of a new
   crypto/keys.New(string, string) implementation that
   returns a lazy keybase instance. Remove client.MockKeyBase,
   superseded by crypto/keys.NewInMemory()

IMPROVEMENTS

* SDK
  * [\#3604](https://github.com/cosmos/cosmos-sdk/pulls/3604) Improve SDK funds related error messages and allow for unicode in
  JSON ABCI log.

* Tendermint
  * [\#3563](https://github.com/cosmos/cosmos-sdk/3563) Update to Tendermint version `0.30.0-rc0`


BUG FIXES

* Gaia
  * [\#3585] Fix setting the tx hash in `NewResponseFormatBroadcastTxCommit`.
  * [\#3585] Return an empty `TxResponse` when Tendermint returns an empty
  `ResultBroadcastTx`.

* SDK
  * [\#3582](https://github.com/cosmos/cosmos-sdk/pull/3582) Running `make test_unit` was failing due to a missing tag
  * [\#3617](https://github.com/cosmos/cosmos-sdk/pull/3582) Fix fee comparison when the required fees does not contain any denom
  present in the tx fees.

## 0.31.0

BREAKING CHANGES

* Gaia REST API (`gaiacli advanced rest-server`)
  * [\#3284](https://github.com/cosmos/cosmos-sdk/issues/3284) Rename the `name`
  field to `from` in the `base_req` body.
  * [\#3485](https://github.com/cosmos/cosmos-sdk/pull/3485) Error responses are now JSON objects.
  * [\#3477][distribution] endpoint changed "all_delegation_rewards" -> "delegator_total_rewards"

* Gaia CLI  (`gaiacli`)
  - [#3399](https://github.com/cosmos/cosmos-sdk/pull/3399) Add `gaiad validate-genesis` command to facilitate checking of genesis files
  - [\#1894](https://github.com/cosmos/cosmos-sdk/issues/1894) `version` prints out short info by default. Add `--long` flag. Proper handling of `--format` flag introduced.
  - [\#3465](https://github.com/cosmos/cosmos-sdk/issues/3465) `gaiacli rest-server` switched back to insecure mode by default:
    - `--insecure` flag is removed.
    - `--tls` is now used to enable secure layer.
  - [\#3451](https://github.com/cosmos/cosmos-sdk/pull/3451) `gaiacli` now returns transactions in plain text including tags.
  - [\#3497](https://github.com/cosmos/cosmos-sdk/issues/3497) `gaiad init` now takes moniker as required arguments, not as parameter.
  * [\#3501](https://github.com/cosmos/cosmos-sdk/issues/3501) Change validator
  address Bech32 encoding to consensus address in `tendermint-validator-set`.

* Gaia
  *  [\#3457](https://github.com/cosmos/cosmos-sdk/issues/3457) Changed governance tally validatorGovInfo to use sdk.Int power instead of sdk.Dec
  *  [\#3495](https://github.com/cosmos/cosmos-sdk/issues/3495) Added Validator Minimum Self Delegation
  *  Reintroduce OR semantics for tx fees

* SDK
  * [\#2513](https://github.com/cosmos/cosmos-sdk/issues/2513) Tendermint updates are adjusted by 10^-6 relative to staking tokens,
  * [\#3487](https://github.com/cosmos/cosmos-sdk/pull/3487) Move HTTP/REST utilities out of client/utils into a new dedicated client/rest package.
  * [\#3490](https://github.com/cosmos/cosmos-sdk/issues/3490) ReadRESTReq() returns bool to avoid callers to write error responses twice.
  * [\#3502](https://github.com/cosmos/cosmos-sdk/pull/3502) Fixes issue when comparing genesis states
  * [\#3514](https://github.com/cosmos/cosmos-sdk/pull/3514) Various clean ups:
    - Replace all GetKeyBase\* functions family in favor of NewKeyBaseFromDir and NewKeyBaseFromHomeFlag.
    - Remove Get prefix from all TxBuilder's getters.
  * [\#3522](https://github.com/cosmos/cosmos-sdk/pull/3522) Get rid of double negatives: Coins.IsNotNegative() -> Coins.IsAnyNegative().
  * [\#3561](https://github.com/cosmos/cosmos-sdk/issues/3561) Don't unnecessarily store denominations in staking


FEATURES

* Gaia REST API

* [\#2358](https://github.com/cosmos/cosmos-sdk/issues/2358) Add distribution module REST interface

* Gaia CLI  (`gaiacli`)
  * [\#3429](https://github.com/cosmos/cosmos-sdk/issues/3429) Support querying
  for all delegator distribution rewards.
  * [\#3449](https://github.com/cosmos/cosmos-sdk/issues/3449) Proof verification now works with absence proofs
  * [\#3484](https://github.com/cosmos/cosmos-sdk/issues/3484) Add support
  vesting accounts to the add-genesis-account command.

* Gaia
  - [\#3397](https://github.com/cosmos/cosmos-sdk/pull/3397) Implement genesis file sanitization to avoid failures at chain init.
  * [\#3428](https://github.com/cosmos/cosmos-sdk/issues/3428) Run the simulation from a particular genesis state loaded from a file

* SDK
  * [\#3270](https://github.com/cosmos/cosmos-sdk/issues/3270) [x/staking] limit number of ongoing unbonding delegations /redelegations per pair/trio
  * [\#3477][distribution] new query endpoint "delegator_validators"
  * [\#3514](https://github.com/cosmos/cosmos-sdk/pull/3514) Provided a lazy loading implementation of Keybase that locks the underlying
    storage only for the time needed to perform the required operation. Also added Keybase reference to TxBuilder struct.
  * [types] [\#2580](https://github.com/cosmos/cosmos-sdk/issues/2580) Addresses now Bech32 empty addresses to an empty string


IMPROVEMENTS

* Gaia REST API
  * [\#3284](https://github.com/cosmos/cosmos-sdk/issues/3284) Update Gaia Lite
  REST service to support the following:
    * Automatic account number and sequence population when fields are omitted
    * Generate only functionality no longer requires access to a local Keybase
    * `from` field in the `base_req` body can be a Keybase name or account address
  * [\#3423](https://github.com/cosmos/cosmos-sdk/issues/3423) Allow simulation
  (auto gas) to work with generate only.
  * [\#3514](https://github.com/cosmos/cosmos-sdk/pull/3514) REST server calls to keybase does not lock the underlying storage anymore.
  * [\#3523](https://github.com/cosmos/cosmos-sdk/pull/3523) Added `/tx/encode` endpoint to serialize a JSON tx to base64-encoded Amino.

* Gaia CLI  (`gaiacli`)
  * [\#3476](https://github.com/cosmos/cosmos-sdk/issues/3476) New `withdraw-all-rewards` command to withdraw all delegations rewards for delegators.
  * [\#3497](https://github.com/cosmos/cosmos-sdk/issues/3497) `gaiad gentx` supports `--ip` and `--node-id` flags to override defaults.
  * [\#3518](https://github.com/cosmos/cosmos-sdk/issues/3518) Fix flow in
  `keys add` to show the mnemonic by default.
  * [\#3517](https://github.com/cosmos/cosmos-sdk/pull/3517) Increased test coverage
  * [\#3523](https://github.com/cosmos/cosmos-sdk/pull/3523) Added `tx encode` command to serialize a JSON tx to base64-encoded Amino.

* Gaia
  * [\#3418](https://github.com/cosmos/cosmos-sdk/issues/3418) Add vesting account
  genesis validation checks to `GaiaValidateGenesisState`.
  * [\#3420](https://github.com/cosmos/cosmos-sdk/issues/3420) Added maximum length to governance proposal descriptions and titles
  * [\#3256](https://github.com/cosmos/cosmos-sdk/issues/3256) Add gas consumption
  for tx size in the ante handler.
  * [\#3454](https://github.com/cosmos/cosmos-sdk/pull/3454) Add `--jail-whitelist` to `gaiad export` to enable testing of complex exports
  * [\#3424](https://github.com/cosmos/cosmos-sdk/issues/3424) Allow generation of gentxs with empty memo field.
  * [\#3507](https://github.com/cosmos/cosmos-sdk/issues/3507) General cleanup, removal of unnecessary struct fields, undelegation bugfix, and comment clarification in x/staking and x/slashing

* SDK
  * [\#2605] x/params add subkey accessing
  * [\#2986](https://github.com/cosmos/cosmos-sdk/pull/2986) Store Refactor
  * [\#3435](https://github.com/cosmos/cosmos-sdk/issues/3435) Test that store implementations do not allow nil values
  * [\#2509](https://github.com/cosmos/cosmos-sdk/issues/2509) Sanitize all usage of Dec.RoundInt64()
  * [\#556](https://github.com/cosmos/cosmos-sdk/issues/556) Increase `BaseApp`
  test coverage.
  * [\#3357](https://github.com/cosmos/cosmos-sdk/issues/3357) develop state-transitions.md for staking spec, missing states added to `state.md`
  * [\#3552](https://github.com/cosmos/cosmos-sdk/pull/3552) Validate bit length when
  deserializing `Int` types.


BUG FIXES

* Gaia CLI  (`gaiacli`)
  - [\#3417](https://github.com/cosmos/cosmos-sdk/pull/3417) Fix `q slashing signing-info` panic by ensuring safety of user input and properly returning not found error
  - [\#3345](https://github.com/cosmos/cosmos-sdk/issues/3345) Upgrade ledger-cosmos-go dependency to v0.9.3 to pull
    https://github.com/ZondaX/ledger-cosmos-go/commit/ed9aa39ce8df31bad1448c72d3d226bf2cb1a8d1 in order to fix a derivation path issue that causes `gaiacli keys add --recover`
    to malfunction.
  - [\#3419](https://github.com/cosmos/cosmos-sdk/pull/3419) Fix `q distr slashes` panic
  - [\#3453](https://github.com/cosmos/cosmos-sdk/pull/3453) The `rest-server` command didn't respect persistent flags such as `--chain-id` and `--trust-node` if they were
    passed on the command line.
  - [\#3441](https://github.com/cosmos/cosmos-sdk/pull/3431) Improved resource management and connection handling (ledger devices). Fixes issue with DER vs BER signatures.

* Gaia
  * [\#3486](https://github.com/cosmos/cosmos-sdk/pull/3486) Use AmountOf in
    vesting accounts instead of zipping/aligning denominations.


## 0.30.0

BREAKING CHANGES

* Gaia REST API (`gaiacli advanced rest-server`)
  * [gaia-lite] [\#2182] Renamed and merged all redelegations endpoints into `/staking/redelegations`
  * [\#3176](https://github.com/cosmos/cosmos-sdk/issues/3176) `tx/sign` endpoint now expects `BaseReq` fields as nested object.
  * [\#2222] all endpoints renamed from `/stake` -> `/staking`
  * [\#1268] `LooseTokens` -> `NotBondedTokens`
  * [\#3289] misc renames:
    * `Validator.UnbondingMinTime` -> `Validator.UnbondingCompletionTime`
    * `Delegation` -> `Value` in `MsgCreateValidator` and `MsgDelegate`
    * `MsgBeginUnbonding` -> `MsgUndelegate`

* Gaia CLI  (`gaiacli`)
  * [\#810](https://github.com/cosmos/cosmos-sdk/issues/810) Don't fallback to any default values for chain ID.
    * Users need to supply chain ID either via config file or the `--chain-id` flag.
    * Change `chain_id` and `trust_node` in `gaiacli` configuration to `chain-id` and `trust-node` respectively.
  * [\#3069](https://github.com/cosmos/cosmos-sdk/pull/3069) `--fee` flag renamed to `--fees` to support multiple coins
  * [\#3156](https://github.com/cosmos/cosmos-sdk/pull/3156) Remove unimplemented `gaiacli init` command
  * [\#2222] `gaiacli tx stake` -> `gaiacli tx staking`, `gaiacli query stake` -> `gaiacli query staking`
  * [\#1894](https://github.com/cosmos/cosmos-sdk/issues/1894) `version` command now shows latest commit, vendor dir hash, and build machine info.
  * [\#3320](https://github.com/cosmos/cosmos-sdk/pull/3320) Ensure all `gaiacli query` commands respect the `--output` and `--indent` flags

* Gaia
  * https://github.com/cosmos/cosmos-sdk/issues/2838 - Move store keys to constants
  * [\#3162](https://github.com/cosmos/cosmos-sdk/issues/3162) The `--gas` flag now takes `auto` instead of `simulate`
    in order to trigger a simulation of the tx before the actual execution.
  * [\#3285](https://github.com/cosmos/cosmos-sdk/pull/3285) New `gaiad tendermint version` to print libs versions
  * [\#1894](https://github.com/cosmos/cosmos-sdk/pull/1894) `version` command now shows latest commit, vendor dir hash, and build machine info.
  * [\#3249\(https://github.com/cosmos/cosmos-sdk/issues/3249) `tendermint`'s `show-validator` and `show-address` `--json` flags removed in favor of `--output-format=json`.

* SDK
  * [distribution] [\#3359](https://github.com/cosmos/cosmos-sdk/issues/3359) Always round down when calculating rewards-to-be-withdrawn in F1 fee distribution
  * [#3336](https://github.com/cosmos/cosmos-sdk/issues/3336) Ensure all SDK
  messages have their signature bytes contain canonical fields `value` and `type`.
  * [\#3333](https://github.com/cosmos/cosmos-sdk/issues/3333) - F1 storage efficiency improvements - automatic withdrawals when unbonded, historical reward reference counting
  * [staking] [\#2513](https://github.com/cosmos/cosmos-sdk/issues/2513) Validator power type from Dec -> Int
  * [staking] [\#3233](https://github.com/cosmos/cosmos-sdk/issues/3233) key and value now contain duplicate fields to simplify code
  * [\#3064](https://github.com/cosmos/cosmos-sdk/issues/3064) Sanitize `sdk.Coin` denom. Coins denoms are now case insensitive, i.e. 100fooToken equals to 100FOOTOKEN.
  * [\#3195](https://github.com/cosmos/cosmos-sdk/issues/3195) Allows custom configuration for syncable strategy
  * [\#3242](https://github.com/cosmos/cosmos-sdk/issues/3242) Fix infinite gas
    meter utilization during aborted ante handler executions.
  * [x/distribution] [\#3292](https://github.com/cosmos/cosmos-sdk/issues/3292) Enable or disable withdraw addresses with a parameter in the param store
  * [staking] [\#2222](https://github.com/cosmos/cosmos-sdk/issues/2222) `/stake` -> `/staking` module rename
  * [staking] [\#1268](https://github.com/cosmos/cosmos-sdk/issues/1268) `LooseTokens` -> `NotBondedTokens`
  * [staking] [\#1402](https://github.com/cosmos/cosmos-sdk/issues/1402) Redelegation and unbonding-delegation structs changed to include multiple an array of entries
  * [staking] [\#3289](https://github.com/cosmos/cosmos-sdk/issues/3289) misc renames:
    * `Validator.UnbondingMinTime` -> `Validator.UnbondingCompletionTime`
    * `Delegation` -> `Value` in `MsgCreateValidator` and `MsgDelegate`
    * `MsgBeginUnbonding` -> `MsgUndelegate`
  * [\#3315] Increase decimal precision to 18
  * [\#3323](https://github.com/cosmos/cosmos-sdk/issues/3323) Update to Tendermint 0.29.0
  * [\#3328](https://github.com/cosmos/cosmos-sdk/issues/3328) [x/gov] Remove redundant action tag

* Tendermint
  * [\#3298](https://github.com/cosmos/cosmos-sdk/issues/3298) Upgrade to Tendermint 0.28.0

FEATURES

* Gaia REST API (`gaiacli advanced rest-server`)
  * [\#3067](https://github.com/cosmos/cosmos-sdk/issues/3067) Add support for fees on transactions
  * [\#3069](https://github.com/cosmos/cosmos-sdk/pull/3069) Add a custom memo on transactions
  * [\#3027](https://github.com/cosmos/cosmos-sdk/issues/3027) Implement
  `/gov/proposals/{proposalID}/proposer` to query for a proposal's proposer.

* Gaia CLI  (`gaiacli`)
  * [\#2399](https://github.com/cosmos/cosmos-sdk/issues/2399) Implement `params` command to query slashing parameters.
  * [\#2730](https://github.com/cosmos/cosmos-sdk/issues/2730) Add tx search pagination parameter
  * [\#3027](https://github.com/cosmos/cosmos-sdk/issues/3027) Implement
  `query gov proposer [proposal-id]` to query for a proposal's proposer.
  * [\#3198](https://github.com/cosmos/cosmos-sdk/issues/3198) New `keys add --multisig` flag to store multisig keys locally.
  * [\#3198](https://github.com/cosmos/cosmos-sdk/issues/3198) New `multisign` command to generate multisig signatures.
  * [\#3198](https://github.com/cosmos/cosmos-sdk/issues/3198) New `sign --multisig` flag to enable multisig mode.
  * [\#2715](https://github.com/cosmos/cosmos-sdk/issues/2715) Reintroduce gaia server's insecure mode.
  * [\#3334](https://github.com/cosmos/cosmos-sdk/pull/3334) New `gaiad completion` and `gaiacli completion` to generate Bash/Zsh completion scripts.
  * [\#2607](https://github.com/cosmos/cosmos-sdk/issues/2607) Make `gaiacli config` handle the boolean `indent` flag to beautify commands JSON output.

* Gaia
  * [\#2182] [x/staking] Added querier for querying a single redelegation
  * [\#3305](https://github.com/cosmos/cosmos-sdk/issues/3305) Add support for
    vesting accounts at genesis.
  * [\#3198](https://github.com/cosmos/cosmos-sdk/issues/3198) [x/auth] Add multisig transactions support
  * [\#3198](https://github.com/cosmos/cosmos-sdk/issues/3198) `add-genesis-account` can take both account addresses and key names

* SDK
  - [\#3099](https://github.com/cosmos/cosmos-sdk/issues/3099) Implement F1 fee distribution
  - [\#2926](https://github.com/cosmos/cosmos-sdk/issues/2926) Add TxEncoder to client TxBuilder.
  * [\#2694](https://github.com/cosmos/cosmos-sdk/issues/2694) Vesting account implementation.
  * [\#2996](https://github.com/cosmos/cosmos-sdk/issues/2996) Update the `AccountKeeper` to contain params used in the context of
  the ante handler.
  * [\#3179](https://github.com/cosmos/cosmos-sdk/pull/3179) New CodeNoSignatures error code.
  * [\#3319](https://github.com/cosmos/cosmos-sdk/issues/3319) [x/distribution] Queriers for all distribution state worth querying; distribution query commands
  * [\#3356](https://github.com/cosmos/cosmos-sdk/issues/3356) [x/auth] bech32-ify accounts address in error message.

IMPROVEMENTS

* Gaia REST API
  * [\#3176](https://github.com/cosmos/cosmos-sdk/issues/3176) Validate tx/sign endpoint POST body.
  * [\#2948](https://github.com/cosmos/cosmos-sdk/issues/2948) Swagger UI now makes requests to light client node

* Gaia CLI  (`gaiacli`)
  * [\#3224](https://github.com/cosmos/cosmos-sdk/pull/3224) Support adding offline public keys to the keystore

* Gaia
  * [\#2186](https://github.com/cosmos/cosmos-sdk/issues/2186) Add Address Interface
  * [\#3158](https://github.com/cosmos/cosmos-sdk/pull/3158) Validate slashing genesis
  * [\#3172](https://github.com/cosmos/cosmos-sdk/pull/3172) Support minimum fees in a local testnet.
  * [\#3250](https://github.com/cosmos/cosmos-sdk/pull/3250) Refactor integration tests and increase coverage
  * [\#3248](https://github.com/cosmos/cosmos-sdk/issues/3248) Refactor tx fee
  model:
    * Validators specify minimum gas prices instead of minimum fees
    * Clients may provide either fees or gas prices directly
    * The gas prices of a tx must meet a validator's minimum
    * `gaiad start` and `gaia.toml` take --minimum-gas-prices flag and minimum-gas-price config key respectively.
  * [\#2859](https://github.com/cosmos/cosmos-sdk/issues/2859) Rename `TallyResult` in gov proposals to `FinalTallyResult`
  * [\#3286](https://github.com/cosmos/cosmos-sdk/pull/3286) Fix `gaiad gentx` printout of account's addresses, i.e. user bech32 instead of hex.
  * [\#3249\(https://github.com/cosmos/cosmos-sdk/issues/3249) `--json` flag removed, users should use `--output=json` instead.

* SDK
  * [\#3137](https://github.com/cosmos/cosmos-sdk/pull/3137) Add tag documentation
    for each module along with cleaning up a few existing tags in the governance,
    slashing, and staking modules.
  * [\#3093](https://github.com/cosmos/cosmos-sdk/issues/3093) Ante handler does no longer read all accounts in one go when processing signatures as signature
    verification may fail before last signature is checked.
  * [staking] [\#1402](https://github.com/cosmos/cosmos-sdk/issues/1402) Add for multiple simultaneous redelegations or unbonding-delegations within an unbonding period
  * [staking] [\#1268](https://github.com/cosmos/cosmos-sdk/issues/1268) staking spec rewrite

* CI
  * [\#2498](https://github.com/cosmos/cosmos-sdk/issues/2498) Added macos CI job to CircleCI
  * [#142](https://github.com/tendermint/devops/issues/142) Increased the number of blocks to be tested during multi-sim
  * [#147](https://github.com/tendermint/devops/issues/142) Added docker image build to CI

BUG FIXES

* Gaia CLI  (`gaiacli`)
  * [\#3141](https://github.com/cosmos/cosmos-sdk/issues/3141) Fix the bug in GetAccount when `len(res) == 0` and `err == nil`
  * [\#810](https://github.com/cosmos/cosmos-sdk/pull/3316) Fix regression in gaiacli config file handling

* Gaia
  * [\#3148](https://github.com/cosmos/cosmos-sdk/issues/3148) Fix `gaiad export` by adding a boolean to `NewGaiaApp` determining whether or not to load the latest version
  * [\#3181](https://github.com/cosmos/cosmos-sdk/issues/3181) Correctly reset total accum update height and jailed-validator bond height / unbonding height on export-for-zero-height
  * [\#3172](https://github.com/cosmos/cosmos-sdk/pull/3172) Fix parsing `gaiad.toml`
  when it already exists.
  * [\#3223](https://github.com/cosmos/cosmos-sdk/issues/3223) Fix unset governance proposal queues when importing state from old chain
  * [#3187](https://github.com/cosmos/cosmos-sdk/issues/3187) Fix `gaiad export`
  by resetting each validator's slashing period.

## 0.29.1

BUG FIXES

* SDK
  * [\#3207](https://github.com/cosmos/cosmos-sdk/issues/3207) - Fix token printing bug

## 0.29.0

BREAKING CHANGES

* Gaia
  * [\#3148](https://github.com/cosmos/cosmos-sdk/issues/3148) Fix `gaiad export` by adding a boolean to `NewGaiaApp` determining whether or not to load the latest version

* SDK
  * [\#3163](https://github.com/cosmos/cosmos-sdk/issues/3163) Withdraw commission on self bond removal


## 0.28.1

BREAKING CHANGES

* Gaia REST API (`gaiacli advanced rest-server`)
  * [lcd] [\#3045](https://github.com/cosmos/cosmos-sdk/pull/3045) Fix quoted json return on GET /keys (keys list)
  * [gaia-lite] [\#2191](https://github.com/cosmos/cosmos-sdk/issues/2191) Split `POST /stake/delegators/{delegatorAddr}/delegations` into `POST /stake/delegators/{delegatorAddr}/delegations`, `POST /stake/delegators/{delegatorAddr}/unbonding_delegations` and `POST /stake/delegators/{delegatorAddr}/redelegations`
  * [gaia-lite] [\#3056](https://github.com/cosmos/cosmos-sdk/pull/3056) `generate_only` and `simulate` have moved from query arguments to POST requests body.
* Tendermint
  * [tendermint] Now using Tendermint 0.27.3

FEATURES

* Gaia REST API (`gaiacli advanced rest-server`)
  * [slashing] [\#2399](https://github.com/cosmos/cosmos-sdk/issues/2399)  Implement `/slashing/parameters` endpoint to query slashing parameters.
* Gaia CLI  (`gaiacli`)
  * [gaiacli] [\#2399](https://github.com/cosmos/cosmos-sdk/issues/2399) Implement `params` command to query slashing parameters.
* SDK
  - [client] [\#2926](https://github.com/cosmos/cosmos-sdk/issues/2926) Add TxEncoder to client TxBuilder.
* Other
  - Introduced the logjack tool for saving logs w/ rotation

IMPROVEMENTS

* Gaia REST API (`gaiacli advanced rest-server`)
  * [\#2879](https://github.com/cosmos/cosmos-sdk/issues/2879), [\#2880](https://github.com/cosmos/cosmos-sdk/issues/2880) Update deposit and vote endpoints to perform a direct txs query
    when a given proposal is inactive and thus having votes and deposits removed
    from state.
* Gaia CLI  (`gaiacli`)
  * [\#2879](https://github.com/cosmos/cosmos-sdk/issues/2879), [\#2880](https://github.com/cosmos/cosmos-sdk/issues/2880) Update deposit and vote CLI commands to perform a direct txs query
    when a given proposal is inactive and thus having votes and deposits removed
    from state.
* Gaia
  * [\#3021](https://github.com/cosmos/cosmos-sdk/pull/3021) Add `--gentx-dir` to `gaiad collect-gentxs` to specify a directory from which collect and load gentxs. Add `--output-document` to `gaiad init` to allow one to redirect output to file.


## 0.28.0

BREAKING CHANGES

* Gaia CLI  (`gaiacli`)
  * [cli] [\#2595](https://github.com/cosmos/cosmos-sdk/issues/2595) Remove `keys new` in favor of `keys add` incorporating existing functionality with addition of key recovery functionality.
  * [cli] [\#2987](https://github.com/cosmos/cosmos-sdk/pull/2987) Add shorthand `-a` to `gaiacli keys show` and update docs
  * [cli] [\#2971](https://github.com/cosmos/cosmos-sdk/pull/2971) Additional verification when running `gaiad gentx`
  * [cli] [\#2734](https://github.com/cosmos/cosmos-sdk/issues/2734) Rewrite `gaiacli config`. It is now a non-interactive config utility.

* Gaia
  * [#128](https://github.com/tendermint/devops/issues/128) Updated CircleCI job to trigger website build on every push to master/develop.
  * [\#2994](https://github.com/cosmos/cosmos-sdk/pull/2994) Change wrong-password error message.
  * [\#3009](https://github.com/cosmos/cosmos-sdk/issues/3009) Added missing Gaia genesis verification
  * [#128](https://github.com/tendermint/devops/issues/128) Updated CircleCI job to trigger website build on every push to master/develop.
  * [\#2994](https://github.com/cosmos/cosmos-sdk/pull/2994) Change wrong-password error message.
  * [\#3009](https://github.com/cosmos/cosmos-sdk/issues/3009) Added missing Gaia genesis verification
  * [gas] [\#3052](https://github.com/cosmos/cosmos-sdk/issues/3052) Updated gas costs to more reasonable numbers

* SDK
  * [auth] [\#2952](https://github.com/cosmos/cosmos-sdk/issues/2952) Signatures are no longer serialized on chain with the account number and sequence number
  * [auth] [\#2952](https://github.com/cosmos/cosmos-sdk/issues/2952) Signatures are no longer serialized on chain with the account number and sequence number
  * [stake] [\#3055](https://github.com/cosmos/cosmos-sdk/issues/3055) Use address instead of bond height / intratxcounter for deduplication

FEATURES

* Gaia CLI  (`gaiacli`)
  * [\#2961](https://github.com/cosmos/cosmos-sdk/issues/2961) Add --force flag to gaiacli keys delete command to skip passphrase check and force key deletion unconditionally.

IMPROVEMENTS

* Gaia CLI  (`gaiacli`)
  * [\#2991](https://github.com/cosmos/cosmos-sdk/issues/2991) Fully validate transaction signatures during `gaiacli tx sign --validate-signatures`

* SDK
  * [\#1277](https://github.com/cosmos/cosmos-sdk/issues/1277) Complete bank module specification
  * [\#2963](https://github.com/cosmos/cosmos-sdk/issues/2963) Complete auth module specification
  * [\#2914](https://github.com/cosmos/cosmos-sdk/issues/2914) No longer withdraw validator rewards on bond/unbond, but rather move
  the rewards to the respective validator's pools.


BUG FIXES

* Gaia CLI  (`gaiacli`)
  * [\#2921](https://github.com/cosmos/cosmos-sdk/issues/2921) Fix `keys delete` inability to delete offline and ledger keys.

* Gaia
  * [\#3003](https://github.com/cosmos/cosmos-sdk/issues/3003) CollectStdTxs() must validate DelegatorAddr against genesis accounts.

* SDK
  * [\#2967](https://github.com/cosmos/cosmos-sdk/issues/2967) Change ordering of `mint.BeginBlocker` and `distr.BeginBlocker`, recalculate inflation each block
  * [\#3068](https://github.com/cosmos/cosmos-sdk/issues/3068) check for uint64 gas overflow during `Std#ValidateBasic`.
  * [\#3071](https://github.com/cosmos/cosmos-sdk/issues/3071) Catch overflow on block gas meter


## 0.27.0

BREAKING CHANGES

* Gaia REST API (`gaiacli advanced rest-server`)
  * [gaia-lite] [\#2819](https://github.com/cosmos/cosmos-sdk/pull/2819) Txs query param format is now: `/txs?tag=value` (removed '' wrapping the query parameter `value`)

* Gaia CLI  (`gaiacli`)
  * [cli] [\#2728](https://github.com/cosmos/cosmos-sdk/pull/2728) Seperate `tx` and `query` subcommands by module
  * [cli] [\#2727](https://github.com/cosmos/cosmos-sdk/pull/2727) Fix unbonding command flow
  * [cli] [\#2786](https://github.com/cosmos/cosmos-sdk/pull/2786) Fix redelegation command flow
  * [cli] [\#2829](https://github.com/cosmos/cosmos-sdk/pull/2829) add-genesis-account command now validates state when adding accounts
  * [cli] [\#2804](https://github.com/cosmos/cosmos-sdk/issues/2804) Check whether key exists before passing it on to `tx create-validator`.
  * [cli] [\#2874](https://github.com/cosmos/cosmos-sdk/pull/2874) `gaiacli tx sign` takes an optional `--output-document` flag to support output redirection.
  * [cli] [\#2875](https://github.com/cosmos/cosmos-sdk/pull/2875) Refactor `gaiad gentx` and avoid redirection to `gaiacli tx sign` for tx signing.

* Gaia
  * [mint] [\#2825] minting now occurs every block, inflation parameter updates still hourly

* SDK
  * [\#2752](https://github.com/cosmos/cosmos-sdk/pull/2752) Don't hardcode bondable denom.
  * [\#2701](https://github.com/cosmos/cosmos-sdk/issues/2701) Account numbers and sequence numbers in `auth` are now `uint64` instead of `int64`
  * [\#2019](https://github.com/cosmos/cosmos-sdk/issues/2019) Cap total number of signatures. Current per-transaction limit is 7, and if that is exceeded transaction is rejected.
  * [\#2801](https://github.com/cosmos/cosmos-sdk/pull/2801) Remove AppInit structure.
  * [\#2798](https://github.com/cosmos/cosmos-sdk/issues/2798) Governance API has miss-spelled English word in JSON response ('depositer' -> 'depositor')
  * [\#2943](https://github.com/cosmos/cosmos-sdk/pull/2943) Transaction action tags equal the message type. Staking EndBlocker tags are included.

* Tendermint
  * Update to Tendermint 0.27.0

FEATURES

* Gaia REST API (`gaiacli advanced rest-server`)
  * [gov] [\#2479](https://github.com/cosmos/cosmos-sdk/issues/2479) Added governance parameter
    query REST endpoints.

* Gaia CLI  (`gaiacli`)
  * [gov][cli] [\#2479](https://github.com/cosmos/cosmos-sdk/issues/2479) Added governance
    parameter query commands.
  * [stake][cli] [\#2027] Add CLI query command for getting all delegations to a specific validator.
  * [\#2840](https://github.com/cosmos/cosmos-sdk/pull/2840) Standardize CLI exports from modules

* Gaia
  * [app] [\#2791](https://github.com/cosmos/cosmos-sdk/issues/2791) Support export at a specific height, with `gaiad export --height=HEIGHT`.
  * [x/gov] [#2479](https://github.com/cosmos/cosmos-sdk/issues/2479) Implemented querier
  for getting governance parameters.
  * [app] [\#2663](https://github.com/cosmos/cosmos-sdk/issues/2663) - Runtime-assertable invariants
  * [app] [\#2791](https://github.com/cosmos/cosmos-sdk/issues/2791) Support export at a specific height, with `gaiad export --height=HEIGHT`.
  * [app] [\#2812](https://github.com/cosmos/cosmos-sdk/issues/2812) Support export alterations to prepare for restarting at zero-height

* SDK
  * [simulator] [\#2682](https://github.com/cosmos/cosmos-sdk/issues/2682) MsgEditValidator now looks at the validator's max rate, thus it now succeeds a significant portion of the time
  * [core] [\#2775](https://github.com/cosmos/cosmos-sdk/issues/2775) Add deliverTx maximum block gas limit


IMPROVEMENTS

* Gaia REST API (`gaiacli advanced rest-server`)
  * [gaia-lite] [\#2819](https://github.com/cosmos/cosmos-sdk/pull/2819) Tx search now supports multiple tags as query parameters
  * [\#2836](https://github.com/cosmos/cosmos-sdk/pull/2836) Expose LCD router to allow users to register routes there.

* Gaia CLI  (`gaiacli`)
  * [\#2749](https://github.com/cosmos/cosmos-sdk/pull/2749) Add --chain-id flag to gaiad testnet
  * [\#2819](https://github.com/cosmos/cosmos-sdk/pull/2819) Tx search now supports multiple tags as query parameters

* Gaia
  * [\#2772](https://github.com/cosmos/cosmos-sdk/issues/2772) Update BaseApp to not persist state when the ante handler fails on DeliverTx.
  * [\#2773](https://github.com/cosmos/cosmos-sdk/issues/2773) Require moniker to be provided on `gaiad init`.
  * [\#2672](https://github.com/cosmos/cosmos-sdk/issues/2672) [Makefile] Updated for better Windows compatibility and ledger support logic, get_tools was rewritten as a cross-compatible Makefile.
  * [\#2766](https://github.com/cosmos/cosmos-sdk/issues/2766) [Makefile] Added goimports tool to get_tools. Get_tools now only builds new versions if binaries are missing.
  * [#110](https://github.com/tendermint/devops/issues/110) Updated CircleCI job to trigger website build when cosmos docs are updated.

* SDK
 & [x/mock/simulation] [\#2720] major cleanup, introduction of helper objects, reorganization
 * [\#2821](https://github.com/cosmos/cosmos-sdk/issues/2821) Codespaces are now strings
 * [types] [\#2776](https://github.com/cosmos/cosmos-sdk/issues/2776) Improve safety of `Coin` and `Coins` types. Various functions
 and methods will panic when a negative amount is discovered.
 * [\#2815](https://github.com/cosmos/cosmos-sdk/issues/2815) Gas unit fields changed from `int64` to `uint64`.
 * [\#2821](https://github.com/cosmos/cosmos-sdk/issues/2821) Codespaces are now strings
 * [\#2779](https://github.com/cosmos/cosmos-sdk/issues/2779) Introduce `ValidateBasic` to the `Tx` interface and call it in the ante
 handler.
 * [\#2825](https://github.com/cosmos/cosmos-sdk/issues/2825) More staking and distribution invariants
 * [\#2912](https://github.com/cosmos/cosmos-sdk/issues/2912) Print commit ID in hex when commit is synced.

* Tendermint
 * [\#2796](https://github.com/cosmos/cosmos-sdk/issues/2796) Update to go-amino 0.14.1


BUG FIXES

* Gaia REST API (`gaiacli advanced rest-server`)
  * [gaia-lite] [\#2868](https://github.com/cosmos/cosmos-sdk/issues/2868) Added handler for governance tally endpoint
  * [\#2907](https://github.com/cosmos/cosmos-sdk/issues/2907) Refactor and fix the way Gaia Lite is started.

* Gaia
  * [\#2723] Use `cosmosvalcons` Bech32 prefix in `tendermint show-address`
  * [\#2742](https://github.com/cosmos/cosmos-sdk/issues/2742) Fix time format of TimeoutCommit override
  * [\#2898](https://github.com/cosmos/cosmos-sdk/issues/2898) Remove redundant '$' in docker-compose.yml

* SDK
  * [\#2733](https://github.com/cosmos/cosmos-sdk/issues/2733) [x/gov, x/mock/simulation] Fix governance simulation, update x/gov import/export
  * [\#2854](https://github.com/cosmos/cosmos-sdk/issues/2854) [x/bank] Remove unused bank.MsgIssue, prevent possible panic
  * [\#2884](https://github.com/cosmos/cosmos-sdk/issues/2884) [docs/examples] Fix `basecli version` panic

* Tendermint
  * [\#2797](https://github.com/tendermint/tendermint/pull/2797) AddressBook requires addresses to have IDs; Do not crap out immediately after sending pex addrs in seed mode

## 0.26.0

BREAKING CHANGES

* Gaia
  * [gaiad init] [\#2602](https://github.com/cosmos/cosmos-sdk/issues/2602) New genesis workflow

* SDK
  * [simulation] [\#2665](https://github.com/cosmos/cosmos-sdk/issues/2665) only argument to sdk.Invariant is now app

* Tendermint
  * Upgrade to version 0.26.0

FEATURES

* Gaia CLI  (`gaiacli`)
  * [cli] [\#2569](https://github.com/cosmos/cosmos-sdk/pull/2569) Add commands to query validator unbondings and redelegations
  * [cli] [\#2569](https://github.com/cosmos/cosmos-sdk/pull/2569) Add commands to query validator unbondings and redelegations
  * [cli] [\#2524](https://github.com/cosmos/cosmos-sdk/issues/2524) Add support offline mode to `gaiacli tx sign`. Lookups are not performed if the flag `--offline` is on.
  * [cli] [\#2558](https://github.com/cosmos/cosmos-sdk/issues/2558) Rename --print-sigs to --validate-signatures. It now performs a complete set of sanity checks and reports to the user. Also added --print-signature-only to print the signature only, not the whole transaction.
  * [cli] [\#2704](https://github.com/cosmos/cosmos-sdk/pull/2704) New add-genesis-account convenience command to populate genesis.json with genesis accounts.

* SDK
  * [\#1336](https://github.com/cosmos/cosmos-sdk/issues/1336) Mechanism for SDK Users to configure their own Bech32 prefixes instead of using the default cosmos prefixes.

IMPROVEMENTS

* Gaia
 * [\#2637](https://github.com/cosmos/cosmos-sdk/issues/2637) [x/gov] Switched inactive and active proposal queues to an iterator based queue

* SDK
 * [\#2573](https://github.com/cosmos/cosmos-sdk/issues/2573) [x/distribution] add accum invariance
 * [\#2556](https://github.com/cosmos/cosmos-sdk/issues/2556) [x/mock/simulation] Fix debugging output
 * [\#2396](https://github.com/cosmos/cosmos-sdk/issues/2396) [x/mock/simulation] Change parameters to get more slashes
 * [\#2617](https://github.com/cosmos/cosmos-sdk/issues/2617) [x/mock/simulation] Randomize all genesis parameters
 * [\#2669](https://github.com/cosmos/cosmos-sdk/issues/2669) [x/stake] Added invarant check to make sure validator's power aligns with its spot in the power store.
 * [\#1924](https://github.com/cosmos/cosmos-sdk/issues/1924) [x/mock/simulation] Use a transition matrix for block size
 * [\#2660](https://github.com/cosmos/cosmos-sdk/issues/2660) [x/mock/simulation] Staking transactions get tested far more frequently
 * [\#2610](https://github.com/cosmos/cosmos-sdk/issues/2610) [x/stake] Block redelegation to and from the same validator
 * [\#2652](https://github.com/cosmos/cosmos-sdk/issues/2652) [x/auth] Add benchmark for get and set account
 * [\#2685](https://github.com/cosmos/cosmos-sdk/issues/2685) [store] Add general merkle absence proof (also for empty substores)
 * [\#2708](https://github.com/cosmos/cosmos-sdk/issues/2708) [store] Disallow setting nil values

BUG FIXES

* Gaia
 * [\#2670](https://github.com/cosmos/cosmos-sdk/issues/2670) [x/stake] fixed incorrect `IterateBondedValidators` and split into two functions: `IterateBondedValidators` and `IterateLastBlockConsValidators`
 * [\#2691](https://github.com/cosmos/cosmos-sdk/issues/2691) Fix local testnet creation by using a single canonical genesis time
 * [\#2648](https://github.com/cosmos/cosmos-sdk/issues/2648) [gaiad] Fix `gaiad export` / `gaiad import` consistency, test in CI

* SDK
 * [\#2625](https://github.com/cosmos/cosmos-sdk/issues/2625) [x/gov] fix AppendTag function usage error
 * [\#2677](https://github.com/cosmos/cosmos-sdk/issues/2677) [x/stake, x/distribution] various staking/distribution fixes as found by the simulator
 * [\#2674](https://github.com/cosmos/cosmos-sdk/issues/2674) [types] Fix coin.IsLT() impl, coins.IsLT() impl, and renamed coins.Is\* to coins.IsAll\* (see [\#2686](https://github.com/cosmos/cosmos-sdk/issues/2686))
 * [\#2711](https://github.com/cosmos/cosmos-sdk/issues/2711) [x/stake] Add commission data to `MsgCreateValidator` signature bytes.
 * Temporarily disable insecure mode for Gaia Lite

## 0.25.0

*October 24th, 2018*

BREAKING CHANGES

* Gaia REST API (`gaiacli advanced rest-server`)
    * [x/stake] Validator.Owner renamed to Validator.Operator
    * [\#595](https://github.com/cosmos/cosmos-sdk/issues/595) Connections to the REST server are now secured using Transport Layer Security by default. The --insecure flag is provided to switch back to insecure HTTP.
    * [gaia-lite] [\#2258](https://github.com/cosmos/cosmos-sdk/issues/2258) Split `GET stake/delegators/{delegatorAddr}` into `GET stake/delegators/{delegatorAddr}/delegations`, `GET stake/delegators/{delegatorAddr}/unbonding_delegations` and `GET stake/delegators/{delegatorAddr}/redelegations`

* Gaia CLI  (`gaiacli`)
    * [x/stake] Validator.Owner renamed to Validator.Operator
    * [cli] unsafe_reset_all, show_validator, and show_node_id have been renamed to unsafe-reset-all, show-validator, and show-node-id
    * [cli] [\#1983](https://github.com/cosmos/cosmos-sdk/issues/1983) --print-response now defaults to true in commands that create and send a transaction
    * [cli] [\#1983](https://github.com/cosmos/cosmos-sdk/issues/1983) you can now pass --pubkey or --address to gaiacli keys show to return a plaintext representation of the key's address or public key for use with other commands
    * [cli] [\#2061](https://github.com/cosmos/cosmos-sdk/issues/2061) changed proposalID in governance REST endpoints to proposal-id
    * [cli] [\#2014](https://github.com/cosmos/cosmos-sdk/issues/2014) `gaiacli advanced` no longer exists - to access `ibc`, `rest-server`, and `validator-set` commands use `gaiacli ibc`, `gaiacli rest-server`, and `gaiacli tendermint`, respectively
    * [makefile] `get_vendor_deps` no longer updates lock file it just updates vendor directory. Use `update_vendor_deps` to update the lock file. [#2152](https://github.com/cosmos/cosmos-sdk/pull/2152)
    * [cli] [\#2221](https://github.com/cosmos/cosmos-sdk/issues/2221) All commands that
    utilize a validator's operator address must now use the new Bech32 prefix,
    `cosmosvaloper`.
    * [cli] [\#2190](https://github.com/cosmos/cosmos-sdk/issues/2190) `gaiacli init --gen-txs` is now `gaiacli init --with-txs` to reduce confusion
    * [cli] [\#2073](https://github.com/cosmos/cosmos-sdk/issues/2073) --from can now be either an address or a key name
    * [cli] [\#1184](https://github.com/cosmos/cosmos-sdk/issues/1184) Subcommands reorganisation, see [\#2390](https://github.com/cosmos/cosmos-sdk/pull/2390) for a comprehensive list of changes.
    * [cli] [\#2524](https://github.com/cosmos/cosmos-sdk/issues/2524) Add support offline mode to `gaiacli tx sign`. Lookups are not performed if the flag `--offline` is on.
    * [cli] [\#2570](https://github.com/cosmos/cosmos-sdk/pull/2570) Add commands to query deposits on proposals

* Gaia
    * Make the transient store key use a distinct store key. [#2013](https://github.com/cosmos/cosmos-sdk/pull/2013)
    * [x/stake] [\#1901](https://github.com/cosmos/cosmos-sdk/issues/1901) Validator type's Owner field renamed to Operator; Validator's GetOwner() renamed accordingly to comply with the SDK's Validator interface.
    * [docs] [#2001](https://github.com/cosmos/cosmos-sdk/pull/2001) Update slashing spec for slashing period
    * [x/stake, x/slashing] [#1305](https://github.com/cosmos/cosmos-sdk/issues/1305) - Rename "revoked" to "jailed"
    * [x/stake] [#1676] Revoked and jailed validators put into the unbonding state
    * [x/stake] [#1877] Redelegations/unbonding-delegation from unbonding validator have reduced time
    * [x/slashing] [\#1789](https://github.com/cosmos/cosmos-sdk/issues/1789) Slashing changes for Tendermint validator set offset (NextValSet)
    * [x/stake] [\#2040](https://github.com/cosmos/cosmos-sdk/issues/2040) Validator
    operator type has now changed to `sdk.ValAddress`
    * [x/stake] [\#2221](https://github.com/cosmos/cosmos-sdk/issues/2221) New
    Bech32 prefixes have been introduced for a validator's consensus address and
    public key: `cosmosvalcons` and `cosmosvalconspub` respectively. Also, existing Bech32 prefixes have been
    renamed for accounts and validator operators:
      * `cosmosaccaddr` / `cosmosaccpub` => `cosmos` / `cosmospub`
      * `cosmosvaladdr` / `cosmosvalpub` => `cosmosvaloper` / `cosmosvaloperpub`
    * [x/stake] [#1013] TendermintUpdates now uses transient store
    * [x/stake] [\#2435](https://github.com/cosmos/cosmos-sdk/issues/2435) Remove empty bytes from the ValidatorPowerRank store key
    * [x/gov] [\#2195](https://github.com/cosmos/cosmos-sdk/issues/2195) Governance uses BFT Time
    * [x/gov] [\#2256](https://github.com/cosmos/cosmos-sdk/issues/2256) Removed slashing for governance non-voting validators
    * [simulation] [\#2162](https://github.com/cosmos/cosmos-sdk/issues/2162) Added back correct supply invariants
    * [x/slashing] [\#2430](https://github.com/cosmos/cosmos-sdk/issues/2430) Simulate more slashes, check if validator is jailed before jailing
    * [x/stake] [\#2393](https://github.com/cosmos/cosmos-sdk/issues/2393) Removed `CompleteUnbonding` and `CompleteRedelegation` Msg types, and instead added unbonding/redelegation queues to endblocker
    * [x/mock/simulation] [\#2501](https://github.com/cosmos/cosmos-sdk/issues/2501) Simulate transactions & invariants for fee distribution, and fix bugs discovered in the process
      * [x/auth] Simulate random fee payments
      * [cmd/gaia/app] Simulate non-zero inflation
      * [x/stake] Call hooks correctly in several cases related to delegation/validator updates
      * [x/stake] Check full supply invariants, including yet-to-be-withdrawn fees
      * [x/stake] Remove no-longer-in-use store key
      * [x/slashing] Call hooks correctly when a validator is slashed
      * [x/slashing] Truncate withdrawals (unbonding, redelegation) and burn change
      * [x/mock/simulation] Ensure the simulation cannot set a proposer address of nil
      * [x/mock/simulation] Add more event logs on begin block / end block for clarity
      * [x/mock/simulation] Correctly set validator power in abci.RequestBeginBlock
      * [x/minting] Correctly call stake keeper to track inflated supply
      * [x/distribution] Sanity check for nonexistent rewards
      * [x/distribution] Truncate withdrawals and return change to the community pool
      * [x/distribution] Add sanity checks for incorrect accum / total accum relations
      * [x/distribution] Correctly calculate total power using Tendermint updates
      * [x/distribution] Simulate withdrawal transactions
      * [x/distribution] Fix a bug where the fee pool was not correctly tracked on WithdrawDelegatorRewardsAll
    * [x/stake] [\#1673](https://github.com/cosmos/cosmos-sdk/issues/1673) Validators are no longer deleted until they can no longer possibly be slashed
    * [\#1890](https://github.com/cosmos/cosmos-sdk/issues/1890) Start chain with initial state + sequence of transactions
      * [cli] Rename `gaiad init gentx` to `gaiad gentx`.
      * [cli] Add `--skip-genesis` flag to `gaiad init` to prevent `genesis.json` generation.
      * Drop `GenesisTx` in favor of a signed `StdTx` with only one `MsgCreateValidator` message.
      * [cli] Port `gaiad init` and `gaiad testnet` to work with `StdTx` genesis transactions.
      * [cli] Add `--moniker` flag to `gaiad init` to override moniker when generating `genesis.json` - i.e. it takes effect when running with the `--with-txs` flag, it is ignored otherwise.

* SDK
    * [core] [\#2219](https://github.com/cosmos/cosmos-sdk/issues/2219) Update to Tendermint 0.24.0
      * Validator set updates delayed by one block
      * BFT timestamp that can safely be used by applications
      * Fixed maximum block size enforcement
    * [core] [\#1807](https://github.com/cosmos/cosmos-sdk/issues/1807) Switch from use of rational to decimal
    * [types] [\#1901](https://github.com/cosmos/cosmos-sdk/issues/1901) Validator interface's GetOwner() renamed to GetOperator()
    * [x/slashing] [#2122](https://github.com/cosmos/cosmos-sdk/pull/2122) - Implement slashing period
    * [types] [\#2119](https://github.com/cosmos/cosmos-sdk/issues/2119) Parsed error messages and ABCI log errors to make     them more human readable.
    * [types] [\#2407](https://github.com/cosmos/cosmos-sdk/issues/2407) MulInt method added to big decimal in order to improve efficiency of slashing
    * [simulation] Rename TestAndRunTx to Operation [#2153](https://github.com/cosmos/cosmos-sdk/pull/2153)
    * [simulation] Remove log and testing.TB from Operation and Invariants, in favor of using errors [\#2282](https://github.com/cosmos/cosmos-sdk/issues/2282)
    * [simulation] Remove usage of keys and addrs in the types, in favor of simulation.Account [\#2384](https://github.com/cosmos/cosmos-sdk/issues/2384)
    * [tools] Removed gocyclo [#2211](https://github.com/cosmos/cosmos-sdk/issues/2211)
    * [baseapp] Remove `SetTxDecoder` in favor of requiring the decoder be set in baseapp initialization. [#1441](https://github.com/cosmos/cosmos-sdk/issues/1441)
    * [baseapp] [\#1921](https://github.com/cosmos/cosmos-sdk/issues/1921) Add minimumFees field to BaseApp.
    * [store] Change storeInfo within the root multistore to use tmhash instead of ripemd160 [\#2308](https://github.com/cosmos/cosmos-sdk/issues/2308)
    * [codec] [\#2324](https://github.com/cosmos/cosmos-sdk/issues/2324) All referrences to wire have been renamed to codec. Additionally, wire.NewCodec is now codec.New().
    * [types] [\#2343](https://github.com/cosmos/cosmos-sdk/issues/2343) Make sdk.Msg have a names field, to facilitate automatic tagging.
    * [baseapp] [\#2366](https://github.com/cosmos/cosmos-sdk/issues/2366) Automatically add action tags to all messages
    * [x/auth] [\#2377](https://github.com/cosmos/cosmos-sdk/issues/2377) auth.StdSignMsg -> txbuilder.StdSignMsg
    * [x/staking] [\#2244](https://github.com/cosmos/cosmos-sdk/issues/2244) staking now holds a consensus-address-index instead of a consensus-pubkey-index
    * [x/staking] [\#2236](https://github.com/cosmos/cosmos-sdk/issues/2236) more distribution hooks for distribution
    * [x/stake] [\#2394](https://github.com/cosmos/cosmos-sdk/issues/2394) Split up UpdateValidator into distinct state transitions applied only in EndBlock
    * [x/slashing] [\#2480](https://github.com/cosmos/cosmos-sdk/issues/2480) Fix signing info handling bugs & faulty slashing
    * [x/stake] [\#2412](https://github.com/cosmos/cosmos-sdk/issues/2412) Added an unbonding validator queue to EndBlock to automatically update validator.Status when finished Unbonding
    * [x/stake] [\#2500](https://github.com/cosmos/cosmos-sdk/issues/2500) Block conflicting redelegations until we add an index
    * [x/params] Global Paramstore refactored
    * [types] [\#2506](https://github.com/cosmos/cosmos-sdk/issues/2506) sdk.Dec MarshalJSON now marshals as a normal Decimal, with 10 digits of decimal precision
    * [x/stake] [\#2508](https://github.com/cosmos/cosmos-sdk/issues/2508) Utilize Tendermint power for validator power key
    * [x/stake] [\#2531](https://github.com/cosmos/cosmos-sdk/issues/2531) Remove all inflation logic
    * [x/mint] [\#2531](https://github.com/cosmos/cosmos-sdk/issues/2531) Add minting module and inflation logic
    * [x/auth] [\#2540](https://github.com/cosmos/cosmos-sdk/issues/2540) Rename `AccountMapper` to `AccountKeeper`.
    * [types] [\#2456](https://github.com/cosmos/cosmos-sdk/issues/2456) Renamed msg.Name() and msg.Type() to msg.Type() and msg.Route() respectively

* Tendermint
  * Update tendermint version from v0.23.0 to v0.25.0, notable changes
    * Mempool now won't build too large blocks, or too computationally expensive blocks
    * Maximum tx sizes and gas are now removed, and are implicitly the blocks maximums
    * ABCI validators no longer send the pubkey. The pubkey is only sent in validator updates
    * Validator set changes are now delayed by one block
    * Block header now includes the next validator sets hash
    * BFT time is implemented
    * Secp256k1 signature format has changed
    * There is now a threshold multisig format
    * See the [tendermint changelog](https://github.com/tendermint/tendermint/blob/master/CHANGELOG.md) for other changes.

FEATURES

* Gaia REST API (`gaiacli advanced rest-server`)
  * [gaia-lite] Endpoints to query staking pool and params
  * [gaia-lite] [\#2110](https://github.com/cosmos/cosmos-sdk/issues/2110) Add support for `simulate=true` requests query argument to endpoints that send txs to run simulations of transactions
  * [gaia-lite] [\#966](https://github.com/cosmos/cosmos-sdk/issues/966) Add support for `generate_only=true` query argument to generate offline unsigned transactions
  * [gaia-lite] [\#1953](https://github.com/cosmos/cosmos-sdk/issues/1953) Add /sign endpoint to sign transactions generated with `generate_only=true`.
  * [gaia-lite] [\#1954](https://github.com/cosmos/cosmos-sdk/issues/1954) Add /broadcast endpoint to broadcast transactions signed by the /sign endpoint.
  * [gaia-lite] [\#2113](https://github.com/cosmos/cosmos-sdk/issues/2113) Rename `/accounts/{address}/send` to `/bank/accounts/{address}/transfers`, rename `/accounts/{address}` to `/auth/accounts/{address}`, replace `proposal-id` with `proposalId` in all gov endpoints
  * [gaia-lite] [\#2478](https://github.com/cosmos/cosmos-sdk/issues/2478) Add query gov proposal's deposits endpoint
  * [gaia-lite] [\#2477](https://github.com/cosmos/cosmos-sdk/issues/2477) Add query validator's outgoing redelegations and unbonding delegations endpoints

* Gaia CLI  (`gaiacli`)
  * [cli] Cmds to query staking pool and params
  * [gov][cli] [\#2062](https://github.com/cosmos/cosmos-sdk/issues/2062) added `--proposal` flag to `submit-proposal` that allows a JSON file containing a proposal to be passed in
  * [\#2040](https://github.com/cosmos/cosmos-sdk/issues/2040) Add `--bech` to `gaiacli keys show` and respective REST endpoint to
  provide desired Bech32 prefix encoding
  * [cli] [\#2047](https://github.com/cosmos/cosmos-sdk/issues/2047) [\#2306](https://github.com/cosmos/cosmos-sdk/pull/2306) Passing --gas=simulate triggers a simulation of the tx before the actual execution.
  The gas estimate obtained via the simulation will be used as gas limit in the actual execution.
  * [cli] [\#2047](https://github.com/cosmos/cosmos-sdk/issues/2047) The --gas-adjustment flag can be used to adjust the estimate obtained via the simulation triggered by --gas=simulate.
  * [cli] [\#2110](https://github.com/cosmos/cosmos-sdk/issues/2110) Add --dry-run flag to perform a simulation of a transaction without broadcasting it. The --gas flag is ignored as gas would be automatically estimated.
  * [cli] [\#2204](https://github.com/cosmos/cosmos-sdk/issues/2204) Support generating and broadcasting messages with multiple signatures via command line:
    * [\#966](https://github.com/cosmos/cosmos-sdk/issues/966) Add --generate-only flag to build an unsigned transaction and write it to STDOUT.
    * [\#1953](https://github.com/cosmos/cosmos-sdk/issues/1953) New `sign` command to sign transactions generated with the --generate-only flag.
    * [\#1954](https://github.com/cosmos/cosmos-sdk/issues/1954) New `broadcast` command to broadcast transactions generated offline and signed with the `sign` command.
  * [cli] [\#2220](https://github.com/cosmos/cosmos-sdk/issues/2220) Add `gaiacli config` feature to interactively create CLI config files to reduce the number of required flags
  * [stake][cli] [\#1672](https://github.com/cosmos/cosmos-sdk/issues/1672) Introduced
  new commission flags for validator commands `create-validator` and `edit-validator`.
  * [stake][cli] [\#1890](https://github.com/cosmos/cosmos-sdk/issues/1890) Add `--genesis-format` flag to `gaiacli tx create-validator` to produce transactions in genesis-friendly format.
  * [cli][\#2554](https://github.com/cosmos/cosmos-sdk/issues/2554) Make `gaiacli keys show` multisig ready.

* Gaia
  * [cli] [\#2170](https://github.com/cosmos/cosmos-sdk/issues/2170) added ability to show the node's address via `gaiad tendermint show-address`
  * [simulation] [\#2313](https://github.com/cosmos/cosmos-sdk/issues/2313) Reworked `make test_sim_gaia_slow` to `make test_sim_gaia_full`, now simulates from multiple starting seeds in parallel
  * [cli] [\#1921] (https://github.com/cosmos/cosmos-sdk/issues/1921)
    * New configuration file `gaiad.toml` is now created to host Gaia-specific configuration.
    * New --minimum_fees/minimum_fees flag/config option to set a minimum fee.

* SDK
  * [querier] added custom querier functionality, so ABCI query requests can be handled by keepers
  * [simulation] [\#1924](https://github.com/cosmos/cosmos-sdk/issues/1924) allow operations to specify future operations
  * [simulation] [\#1924](https://github.com/cosmos/cosmos-sdk/issues/1924) Add benchmarking capabilities, with makefile commands "test_sim_gaia_benchmark, test_sim_gaia_profile"
  * [simulation] [\#2349](https://github.com/cosmos/cosmos-sdk/issues/2349) Add time-based future scheduled operations to simulator
  * [x/auth] [\#2376](https://github.com/cosmos/cosmos-sdk/issues/2376) Remove FeePayer() from StdTx
  * [x/stake] [\#1672](https://github.com/cosmos/cosmos-sdk/issues/1672) Implement
  basis for the validator commission model.
  * [x/auth] Support account removal in the account mapper.


IMPROVEMENTS
* [tools] Improved terraform and ansible scripts for infrastructure deployment
* [tools] Added ansible script to enable process core dumps

* Gaia REST API (`gaiacli advanced rest-server`)
    * [x/stake] [\#2000](https://github.com/cosmos/cosmos-sdk/issues/2000) Added tests for new staking endpoints
    * [gaia-lite] [\#2445](https://github.com/cosmos/cosmos-sdk/issues/2445) Standarized REST error responses
    * [gaia-lite] Added example to Swagger specification for /keys/seed.
    * [x/stake] Refactor REST utils

* Gaia CLI  (`gaiacli`)
    * [cli] [\#2060](https://github.com/cosmos/cosmos-sdk/issues/2060) removed `--select` from `block` command
    * [cli] [\#2128](https://github.com/cosmos/cosmos-sdk/issues/2128) fixed segfault when exporting directly after `gaiad init`
    * [cli] [\#1255](https://github.com/cosmos/cosmos-sdk/issues/1255) open KeyBase in read-only mode
     for query-purpose CLI commands
    * [docs] Added commands for querying governance deposits, votes and tally

* Gaia
    * [x/stake] [#2023](https://github.com/cosmos/cosmos-sdk/pull/2023) Terminate iteration loop in `UpdateBondedValidators` and `UpdateBondedValidatorsFull` when the first revoked validator is encountered and perform a sanity check.
    * [x/auth] Signature verification's gas cost now accounts for pubkey type. [#2046](https://github.com/tendermint/tendermint/pull/2046)
    * [x/stake] [x/slashing] Ensure delegation invariants to jailed validators [#1883](https://github.com/cosmos/cosmos-sdk/issues/1883).
    * [x/stake] Improve speed of GetValidator, which was shown to be a performance bottleneck. [#2046](https://github.com/tendermint/tendermint/pull/2200)
    * [x/stake] [\#2435](https://github.com/cosmos/cosmos-sdk/issues/2435) Improve memory efficiency of getting the various store keys
    * [genesis] [\#2229](https://github.com/cosmos/cosmos-sdk/issues/2229) Ensure that there are no duplicate accounts or validators in the genesis state.
    * [genesis] [\#2450](https://github.com/cosmos/cosmos-sdk/issues/2450) Validate staking genesis parameters.
    * Add SDK validation to `config.toml` (namely disabling `create_empty_blocks`) [\#1571](https://github.com/cosmos/cosmos-sdk/issues/1571)
    * [\#1941](https://github.com/cosmos/cosmos-sdk/issues/1941)(https://github.com/cosmos/cosmos-sdk/issues/1941) Version is now inferred via `git describe --tags`.
    * [x/distribution] [\#1671](https://github.com/cosmos/cosmos-sdk/issues/1671) add distribution types and tests

* SDK
    * [tools] Make get_vendor_deps deletes `.vendor-new` directories, in case scratch files are present.
    * [spec] Added simple piggy bank distribution spec
    * [cli] [\#1632](https://github.com/cosmos/cosmos-sdk/issues/1632) Add integration tests to ensure `basecoind init && basecoind` start sequences run successfully for both `democoin` and `basecoin` examples.
    * [store] Speedup IAVL iteration, and consequently everything that requires IAVL iteration. [#2143](https://github.com/cosmos/cosmos-sdk/issues/2143)
    * [store] [\#1952](https://github.com/cosmos/cosmos-sdk/issues/1952), [\#2281](https://github.com/cosmos/cosmos-sdk/issues/2281) Update IAVL dependency to v0.11.0
    * [simulation] Make timestamps randomized [#2153](https://github.com/cosmos/cosmos-sdk/pull/2153)
    * [simulation] Make logs not just pure strings, speeding it up by a large factor at greater block heights [\#2282](https://github.com/cosmos/cosmos-sdk/issues/2282)
    * [simulation] Add a concept of weighting the operations [\#2303](https://github.com/cosmos/cosmos-sdk/issues/2303)
    * [simulation] Logs get written to file if large, and also get printed on panics [\#2285](https://github.com/cosmos/cosmos-sdk/issues/2285)
    * [simulation] Bank simulations now makes testing auth configurable [\#2425](https://github.com/cosmos/cosmos-sdk/issues/2425)
    * [gaiad] [\#1992](https://github.com/cosmos/cosmos-sdk/issues/1992) Add optional flag to `gaiad testnet` to make config directory of daemon (default `gaiad`) and cli (default `gaiacli`) configurable
    * [x/stake] Add stake `Queriers` for Gaia-lite endpoints. This increases the staking endpoints performance by reusing the staking `keeper` logic for queries. [#2249](https://github.com/cosmos/cosmos-sdk/pull/2149)
    * [store] [\#2017](https://github.com/cosmos/cosmos-sdk/issues/2017) Refactor
    gas iterator gas consumption to only consume gas for iterator creation and `Next`
    calls which includes dynamic consumption of value length.
    * [types/decimal] [\#2378](https://github.com/cosmos/cosmos-sdk/issues/2378) - Added truncate functionality to decimal
    * [client] [\#1184](https://github.com/cosmos/cosmos-sdk/issues/1184) Remove unused `client/tx/sign.go`.
    * [tools] [\#2464](https://github.com/cosmos/cosmos-sdk/issues/2464) Lock binary dependencies to a specific version
    * #2573 [x/distribution] add accum invariance

BUG FIXES

* Gaia CLI  (`gaiacli`)
    * [cli] [\#1997](https://github.com/cosmos/cosmos-sdk/issues/1997) Handle panics gracefully when `gaiacli stake {delegation,unbond}` fail to unmarshal delegation.
    * [cli] [\#2265](https://github.com/cosmos/cosmos-sdk/issues/2265) Fix JSON formatting of the `gaiacli send` command.
    * [cli] [\#2547](https://github.com/cosmos/cosmos-sdk/issues/2547) Mark --to and --amount as required flags for `gaiacli tx send`.

* Gaia
  * [x/stake] Return correct Tendermint validator update set on `EndBlocker` by not
  including non previously bonded validators that have zero power. [#2189](https://github.com/cosmos/cosmos-sdk/issues/2189)
  * [docs] Fixed light client section links

* SDK
    * [\#1988](https://github.com/cosmos/cosmos-sdk/issues/1988) Make us compile on OpenBSD (disable ledger) [#1988] (https://github.com/cosmos/cosmos-sdk/issues/1988)
    * [\#2105](https://github.com/cosmos/cosmos-sdk/issues/2105) Fix DB Iterator leak, which may leak a go routine.
    * [ledger] [\#2064](https://github.com/cosmos/cosmos-sdk/issues/2064) Fix inability to sign and send transactions via the LCD by
    loading a Ledger device at runtime.
    * [\#2158](https://github.com/cosmos/cosmos-sdk/issues/2158) Fix non-deterministic ordering of validator iteration when slashing in `gov EndBlocker`
    * [simulation] [\#1924](https://github.com/cosmos/cosmos-sdk/issues/1924) Make simulation stop on SIGTERM
    * [\#2388](https://github.com/cosmos/cosmos-sdk/issues/2388) Remove dependency on deprecated tendermint/tmlibs repository.
    * [\#2416](https://github.com/cosmos/cosmos-sdk/issues/2416) Refactored `InitializeTestLCD` to properly include proposing validator in genesis state.
    * #2573 [x/distribution] accum invariance bugfix
    * #2573 [x/slashing] unbonding-delegation slashing invariance bugfix

## 0.24.2

*August 22nd, 2018*

BUG FIXES

* Tendermint
  - Fix unbounded consensus WAL growth

## 0.24.1

*August 21st, 2018*

BUG FIXES

* Gaia
  - [x/slashing] Evidence tracking now uses validator address instead of validator pubkey

## 0.24.0

*August 13th, 2018*

BREAKING CHANGES

* Gaia REST API (`gaiacli advanced rest-server`)
  - [x/stake] [\#1880](https://github.com/cosmos/cosmos-sdk/issues/1880) More REST-ful endpoints (large refactor)
  - [x/slashing] [\#1866](https://github.com/cosmos/cosmos-sdk/issues/1866) `/slashing/signing_info` takes cosmosvalpub instead of cosmosvaladdr
  - use time.Time instead of int64 for time. See Tendermint v0.23.0
  - Signatures are no longer Amino encoded with prefixes (just encoded as raw
    bytes) - see Tendermint v0.23.0

* Gaia CLI  (`gaiacli`)
  -  [x/stake] change `--keybase-sig` to `--identity`
  -  [x/stake] [\#1828](https://github.com/cosmos/cosmos-sdk/issues/1828) Force user to specify amount on create-validator command by removing default
  -  [x/gov] Change `--proposalID` to `--proposal-id`
  -  [x/stake, x/gov] [\#1606](https://github.com/cosmos/cosmos-sdk/issues/1606) Use `--from` instead of adhoc flags like `--address-validator`
        and `--proposer` to indicate the sender address.
  -  [\#1551](https://github.com/cosmos/cosmos-sdk/issues/1551) Remove `--name` completely
  -  Genesis/key creation (`gaiad init`) now supports user-provided key passwords

* Gaia
  - [x/stake] Inflation doesn't use rationals in calculation (performance boost)
  - [x/stake] Persist a map from `addr->pubkey` in the state since BeginBlock
    doesn't provide pubkeys.
  - [x/gov] [\#1781](https://github.com/cosmos/cosmos-sdk/issues/1781) Added tags sub-package, changed tags to use dash-case
  - [x/gov] [\#1688](https://github.com/cosmos/cosmos-sdk/issues/1688) Governance parameters are now stored in globalparams store
  - [x/gov] [\#1859](https://github.com/cosmos/cosmos-sdk/issues/1859) Slash validators who do not vote on a proposal
  - [x/gov] [\#1914](https://github.com/cosmos/cosmos-sdk/issues/1914) added TallyResult type that gets stored in Proposal after tallying is finished

* SDK
  - [baseapp] Msgs are no longer run on CheckTx, removed `ctx.IsCheckTx()`
  - [baseapp] NewBaseApp constructor takes sdk.TxDecoder as argument instead of wire.Codec
  - [types] sdk.NewCoin takes sdk.Int, sdk.NewInt64Coin takes int64
  - [x/auth] Default TxDecoder can be found in `x/auth` rather than baseapp
  - [client] [\#1551](https://github.com/cosmos/cosmos-sdk/issues/1551): Refactored `CoreContext` to `TxContext` and `QueryContext`
      - Removed all tx related fields and logic (building & signing) to separate
        structure `TxContext` in `x/auth/client/context`

* Tendermint
    - v0.22.5 -> See [Tendermint PR](https://github.com/tendermint/tendermint/pull/1966)
        - change all the cryptography imports.
    - v0.23.0 -> See
      [Changelog](https://github.com/tendermint/tendermint/blob/v0.23.0/CHANGELOG.md#0230)
      and [SDK PR](https://github.com/cosmos/cosmos-sdk/pull/1927)
        - BeginBlock no longer includes crypto.Pubkey
        - use time.Time instead of int64 for time.

FEATURES

* Gaia REST API (`gaiacli advanced rest-server`)
    - [x/gov] Can now query governance proposals by ProposalStatus

* Gaia CLI  (`gaiacli`)
    - [x/gov] added `query-proposals` command. Can filter by `depositer`, `voter`, and `status`
    - [x/stake] [\#2043](https://github.com/cosmos/cosmos-sdk/issues/2043) Added staking query cli cmds for unbonding-delegations and redelegations

* Gaia
  - [networks] Added ansible scripts to upgrade seed nodes on a network

* SDK
  - [x/mock/simulation] Randomized simulation framework
     - Modules specify invariants and operations, preferably in an x/[module]/simulation package
     - Modules can test random combinations of their own operations
     - Applications can integrate operations and invariants from modules together for an integrated simulation
     - Simulates Tendermint's algorithm for validator set updates
     - Simulates validator signing/downtime with a Markov chain, and occaisional double-signatures
     - Includes simulated operations & invariants for staking, slashing, governance, and bank modules
  - [store] [\#1481](https://github.com/cosmos/cosmos-sdk/issues/1481) Add transient store
  - [baseapp] Initialize validator set on ResponseInitChain
  - [baseapp] added BaseApp.Seal - ability to seal baseapp parameters once they've been set
  - [cosmos-sdk-cli] New `cosmos-sdk-cli` tool to quickly initialize a new
    SDK-based project
  - [scripts] added log output monitoring to DataDog using Ansible scripts

IMPROVEMENTS

* Gaia
  - [spec] [\#967](https://github.com/cosmos/cosmos-sdk/issues/967) Inflation and distribution specs drastically improved
  - [x/gov] [\#1773](https://github.com/cosmos/cosmos-sdk/issues/1773) Votes on a proposal can now be queried
  - [x/gov] Initial governance parameters can now be set in the genesis file
  - [x/stake] [\#1815](https://github.com/cosmos/cosmos-sdk/issues/1815) Sped up the processing of `EditValidator` txs.
  - [config] [\#1930](https://github.com/cosmos/cosmos-sdk/issues/1930) Transactions indexer indexes all tags by default.
  - [ci] [#2057](https://github.com/cosmos/cosmos-sdk/pull/2057) Run `make localnet-start` on every commit and ensure network reaches at least 10 blocks

* SDK
  - [baseapp] [\#1587](https://github.com/cosmos/cosmos-sdk/issues/1587) Allow any alphanumeric character in route
  - [baseapp] Allow any alphanumeric character in route
  - [tools] Remove `rm -rf vendor/` from `make get_vendor_deps`
  - [x/auth] Recover ErrorOutOfGas panic in order to set sdk.Result attributes correctly
  - [x/auth] [\#2376](https://github.com/cosmos/cosmos-sdk/issues/2376) No longer runs any signature in a multi-msg, if any account/sequence number is wrong.
  - [x/auth] [\#2376](https://github.com/cosmos/cosmos-sdk/issues/2376) No longer charge gas for subtracting fees
  - [x/bank] Unit tests are now table-driven
  - [tests] Add tests to example apps in docs
  - [tests] Fixes ansible scripts to work with AWS too
  - [tests] [\#1806](https://github.com/cosmos/cosmos-sdk/issues/1806) CLI tests are now behind the build flag 'cli_test', so go test works on a new repo

BUG FIXES

* Gaia CLI  (`gaiacli`)
  -  [\#1766](https://github.com/cosmos/cosmos-sdk/issues/1766) Fixes bad example for keybase identity
  -  [x/stake] [\#2021](https://github.com/cosmos/cosmos-sdk/issues/2021) Fixed repeated CLI commands in staking

* Gaia
  - [x/stake] [#2077](https://github.com/cosmos/cosmos-sdk/pull/2077) Fixed invalid cliff power comparison
  - [\#1804](https://github.com/cosmos/cosmos-sdk/issues/1804) Fixes gen-tx genesis generation logic temporarily until upstream updates
  - [\#1799](https://github.com/cosmos/cosmos-sdk/issues/1799) Fix `gaiad export`
  - [\#1839](https://github.com/cosmos/cosmos-sdk/issues/1839) Fixed bug where intra-tx counter wasn't set correctly for genesis validators
  - [x/stake] [\#1858](https://github.com/cosmos/cosmos-sdk/issues/1858) Fixed bug where the cliff validator was not updated correctly
  - [tests] [\#1675](https://github.com/cosmos/cosmos-sdk/issues/1675) Fix non-deterministic `test_cover`
  - [tests] [\#1551](https://github.com/cosmos/cosmos-sdk/issues/1551) Fixed invalid LCD test JSON payload in `doIBCTransfer`
  - [basecoin] Fixes coin transaction failure and account query [discussion](https://forum.cosmos.network/t/unmarshalbinarybare-expected-to-read-prefix-bytes-75fbfab8-since-it-is-registered-concrete-but-got-0a141dfa/664/6)
  - [x/gov] [\#1757](https://github.com/cosmos/cosmos-sdk/issues/1757) Fix VoteOption conversion to String
  * [x/stake] [#2083] Fix broken invariant of bonded validator power decrease

## 0.23.1

*July 27th, 2018*

BUG FIXES
  * [tendermint] Update to v0.22.8
    - [consensus, blockchain] Register the Evidence interface so it can be
      marshalled/unmarshalled by the blockchain and consensus reactors

## 0.23.0

*July 25th, 2018*

BREAKING CHANGES
* [x/stake] Fixed the period check for the inflation calculation

IMPROVEMENTS
* [cli] Improve error messages for all txs when the account doesn't exist
* [tendermint] Update to v0.22.6
    - Updates the crypto imports/API (#1966)
* [x/stake] Add revoked to human-readable validator

BUG FIXES
* [tendermint] Update to v0.22.6
    - Fixes some security vulnerabilities reported in the [Bug Bounty](https://hackerone.com/tendermint)
*  [\#1797](https://github.com/cosmos/cosmos-sdk/issues/1797) Fix off-by-one error in slashing for downtime
*  [\#1787](https://github.com/cosmos/cosmos-sdk/issues/1787) Fixed bug where Tally fails due to revoked/unbonding validator
*  [\#1666](https://github.com/cosmos/cosmos-sdk/issues/1666) Add intra-tx counter to the genesis validators

## 0.22.0

*July 16th, 2018*

BREAKING CHANGES
* [x/gov] Increase VotingPeriod, DepositPeriod, and MinDeposit

IMPROVEMENTS
* [gaiad] Default config updates:
    - `timeout_commit=5000` so blocks only made every 5s
    - `prof_listen_addr=localhost:6060` so profile server is on by default
    - `p2p.send_rate` and `p2p.recv_rate` increases 10x (~5MB/s)

BUG FIXES
* [server] Fix to actually overwrite default tendermint config

## 0.21.1

*July 14th, 2018*

BUG FIXES
* [build] Added Ledger build support via `LEDGER_ENABLED=true|false`
  * True by default except when cross-compiling

## 0.21.0

*July 13th, 2018*

BREAKING CHANGES
* [x/stake] Specify DelegatorAddress in MsgCreateValidator
* [x/stake] Remove the use of global shares in the pool
   * Remove the use of `PoolShares` type in `x/stake/validator` type - replace with `Status` `Tokens` fields
* [x/auth] NewAccountMapper takes a constructor instead of a prototype
* [keys] Keybase.Update function now takes in a function to get the newpass, rather than the password itself

FEATURES
* [baseapp] NewBaseApp now takes option functions as parameters

IMPROVEMENTS
* Updated docs folder to accommodate cosmos.network docs project
* [store] Added support for tracing multi-store operations via `--trace-store`
* [store] Pruning strategy configurable with pruning flag on gaiad start

BUG FIXES
* [\#1630](https://github.com/cosmos/cosmos-sdk/issues/1630) - redelegation nolonger removes tokens from the delegator liquid account
* [keys] [\#1629](https://github.com/cosmos/cosmos-sdk/issues/1629) - updating password no longer asks for a new password when the first entered password was incorrect
* [lcd] importing an account would create a random account
* [server] 'gaiad init' command family now writes provided name as the moniker in `config.toml`
* [build] Added Ledger build support via `LEDGER_ENABLED=true|false`
  * True by default except when cross-compiling

## 0.20.0

*July 10th, 2018*

BREAKING CHANGES
* msg.GetSignBytes() returns sorted JSON (by key)
* msg.GetSignBytes() field changes
    * `msg_bytes` -> `msgs`
    * `fee_bytes` -> `fee`
* Update Tendermint to v0.22.2
    * Default ports changed from 466xx to 266xx
    * Amino JSON uses type names instead of prefix bytes
    * ED25519 addresses are the first 20-bytes of the SHA256 of the raw 32-byte
      pubkey (Instead of RIPEMD160)
    * go-crypto, abci, tmlibs have been merged into Tendermint
      * The keys sub-module is now in the SDK
    * Various other fixes
* [auth] Signers of a transaction now only sign over their own account and sequence number
* [auth] Removed MsgChangePubKey
* [auth] Removed SetPubKey from account mapper
* [auth] AltBytes renamed to Memo, now a string, max 100 characters, costs a bit of gas
* [types] `GetMsg()` -> `GetMsgs()` as txs wrap many messages
* [types] Removed GetMemo from Tx (it is still on StdTx)
* [types] renamed rational.Evaluate to rational.Round{Int64, Int}
* [types] Renamed `sdk.Address` to `sdk.AccAddress`/`sdk.ValAddress`
* [types] `sdk.AccAddress`/`sdk.ValAddress` natively marshals to Bech32 in String, Sprintf (when used with `%s`), and MarshalJSON
* [keys] Keybase and Ledger support from go-crypto merged into the SDK in the `crypto` folder
* [cli] Rearranged commands under subcommands
* [x/slashing] Update slashing for unbonding period
  * Slash according to power at time of infraction instead of power at
    time of discovery
  * Iterate through unbonding delegations & redelegations which contributed
    to an infraction, slash them proportional to their stake at the time
  * Add REST endpoint to unrevoke a validator previously revoked for downtime
  * Add REST endpoint to retrieve liveness signing information for a validator
* [x/stake] Remove Tick and add EndBlocker
* [x/stake] most index keys nolonger hold a value - inputs are rearranged to form the desired key
* [x/stake] store-value for delegation, validator, ubd, and red do not hold duplicate information contained store-key
* [x/stake] Introduce concept of unbonding for delegations and validators
  * `gaiacli stake unbond` replaced with `gaiacli stake begin-unbonding`
  * Introduced:
    * `gaiacli stake complete-unbonding`
    * `gaiacli stake begin-redelegation`
    * `gaiacli stake complete-redelegation`
* [lcd] Switch key creation output to return bech32
* [lcd] Removed shorthand CLI flags (`a`, `c`, `n`, `o`)
* [gaiad] genesis transactions now use bech32 addresses / pubkeys
* [gov] VoteStatus renamed to ProposalStatus
* [gov] VoteOption, ProposalType, and ProposalStatus all marshal to string form in JSON

DEPRECATED
* [cli] Deprecated `--name` flag in commands that send txs, in favor of `--from`

FEATURES
* [x/gov] Implemented MVP
  * Supported proposal types: just binary (pass/fail) TextProposals for now
  * Proposals need deposits to be votable; deposits are burned if proposal fails
  * Delegators delegate votes to validator by default but can override (for their stake)
* [gaiacli] Ledger support added
  - You can now use a Ledger with `gaiacli --ledger` for all key-related commands
  - Ledger keys can be named and tracked locally in the key DB
* [gaiacli] You can now attach a simple text-only memo to any transaction, with the `--memo` flag
* [gaiacli] added the following flags for commands that post transactions to the chain:
  * async -- send the tx without waiting for a tendermint response
  * json  -- return the output in json format for increased readability
  * print-response -- return the tx response. (includes fields like gas cost)
* [lcd] Queried TXs now include the tx hash to identify each tx
* [mockapp] CompleteSetup() no longer takes a testing parameter
* [x/bank] Add benchmarks for signing and delivering a block with a single bank transaction
  * Run with `cd x/bank && go test --bench=.`
* [tools] make get_tools installs tendermint's linter, and gometalinter
* [tools] Switch gometalinter to the stable version
* [tools] Add the following linters
  * misspell
  * gofmt
  * go vet -composites=false
  * unconvert
  * ineffassign
  * errcheck
  * unparam
  * gocyclo
* [tools] Added `make format` command to automate fixing misspell and gofmt errors.
* [server] Default config now creates a profiler at port 6060, and increase p2p send/recv rates
* [types] Switches internal representation of Int/Uint/Rat to use pointers
* [types] Added MinInt and MinUint functions
* [gaiad] `unsafe_reset_all` now resets addrbook.json
* [democoin] add x/oracle, x/assoc
* [tests] created a randomized testing framework.
  - Currently bank has limited functionality in the framework
  - Auth has its invariants checked within the framework
* [tests] Add WaitForNextNBlocksTM helper method
* [keys] New keys now have 24 word recovery keys, for heightened security
- [keys] Add a temporary method for exporting the private key

IMPROVEMENTS
* [x/bank] Now uses go-wire codec instead of 'encoding/json'
* [x/auth] Now uses go-wire codec instead of 'encoding/json'
* revised use of endblock and beginblock
* [stake] module reorganized to include `types` and `keeper` package
* [stake] keeper always loads the store (instead passing around which doesn't really boost efficiency)
* [stake] edit-validator changes now can use the keyword [do-not-modify] to not modify unspecified `--flag` (aka won't set them to `""` value)
* [stake] offload more generic functionality from the handler into the keeper
* [stake] clearer staking logic
* [types] added common tag constants
* [keys] improve error message when deleting non-existent key
* [gaiacli] improve error messages on `send` and `account` commands
* added contributing guidelines
* [docs] Added commands for governance CLI on testnet README

BUG FIXES
* [x/slashing] [\#1510](https://github.com/cosmos/cosmos-sdk/issues/1510) Unrevoked validators cannot un-revoke themselves
* [x/stake] [\#1513](https://github.com/cosmos/cosmos-sdk/issues/1513) Validators slashed to zero power are unbonded and removed from the store
* [x/stake] [\#1567](https://github.com/cosmos/cosmos-sdk/issues/1567) Validators decreased in power but not unbonded are now updated in Tendermint
* [x/stake] error strings lower case
* [x/stake] pool loose tokens now accounts for unbonding and unbonding tokens not associated with any validator
* [x/stake] fix revoke bytes ordering (was putting revoked candidates at the top of the list)
* [x/stake] bond count was counting revoked validators as bonded, fixed
* [gaia] Added self delegation for validators in the genesis creation
* [lcd] tests now don't depend on raw json text
* Retry on HTTP request failure in CLI tests, add option to retry tests in Makefile
* Fixed bug where chain ID wasn't passed properly in x/bank REST handler, removed Viper hack from ante handler
* Fixed bug where `democli account` didn't decode the account data correctly
* [\#872](https://github.com/cosmos/cosmos-sdk/issues/872)  - recovery phrases no longer all end in `abandon`
* [\#887](https://github.com/cosmos/cosmos-sdk/issues/887)  - limit the size of rationals that can be passed in from user input
* [\#1052](https://github.com/cosmos/cosmos-sdk/issues/1052) - Make all now works
* [\#1258](https://github.com/cosmos/cosmos-sdk/issues/1258) - printing big.rat's can no longer overflow int64
* [\#1259](https://github.com/cosmos/cosmos-sdk/issues/1259) - fix bug where certain tests that could have a nil pointer in defer
* [\#1343](https://github.com/cosmos/cosmos-sdk/issues/1343) - fixed unnecessary parallelism in CI
* [\#1353](https://github.com/cosmos/cosmos-sdk/issues/1353) - CLI: Show pool shares fractions in human-readable format
* [\#1367](https://github.com/cosmos/cosmos-sdk/issues/1367) - set ChainID in InitChain
* [\#1461](https://github.com/cosmos/cosmos-sdk/issues/1461) - CLI tests now no longer reset your local environment data
* [\#1505](https://github.com/cosmos/cosmos-sdk/issues/1505) - `gaiacli stake validator` no longer panics if validator doesn't exist
* [\#1565](https://github.com/cosmos/cosmos-sdk/issues/1565) - fix cliff validator persisting when validator set shrinks from max
* [\#1287](https://github.com/cosmos/cosmos-sdk/issues/1287) - prevent zero power validators at genesis
* [x/stake] fix bug when unbonding/redelegating using `--shares-percent`
* [\#1010](https://github.com/cosmos/cosmos-sdk/issues/1010) - two validators can't bond with the same pubkey anymore


## 0.19.0

*June 13, 2018*

BREAKING CHANGES
* msg.GetSignBytes() now returns bech32-encoded addresses in all cases
* [lcd] REST end-points now include gas
* sdk.Coin now uses sdk.Int, a big.Int wrapper with 256bit range cap

FEATURES
* [x/auth] Added AccountNumbers to BaseAccount and StdTxs to allow for replay protection with account pruning
* [lcd] added an endpoint to query for the SDK version of the connected node

IMPROVEMENTS
* export command now writes current validator set for Tendermint
* [tests] Application module tests now use a mock application
* [gaiacli] Fix error message when account isn't found when running gaiacli account
* [lcd] refactored to eliminate use of global variables, and interdependent tests
* [tests] Added testnet command to gaiad
* [tests] Added localnet targets to Makefile
* [x/stake] More stake tests added to test ByPower index

FIXES
* Fixes consensus fault on testnet - see postmortem [here](https://github.com/cosmos/cosmos-sdk/issues/1197#issuecomment-396823021)
* [x/stake] bonded inflation removed, non-bonded inflation partially implemented
* [lcd] Switch to bech32 for addresses on all human readable inputs and outputs
* [lcd] fixed tx indexing/querying
* [cli] Added `--gas` flag to specify transaction gas limit
* [gaia] Registered slashing message handler
* [x/slashing] Set signInfo.StartHeight correctly for newly bonded validators

FEATURES
* [docs] Reorganize documentation
* [docs] Update staking spec, create WIP spec for slashing, and fees

## 0.18.0

*June 9, 2018*

BREAKING CHANGES

* [stake] candidate -> validator throughout (details in refactor comment)
* [stake] delegate-bond -> delegation throughout
* [stake] `gaiacli query validator` takes and argument instead of using the `--address-candidate` flag
* [stake] introduce `gaiacli query delegations`
* [stake] staking refactor
  * ValidatorsBonded store now take sorted pubKey-address instead of validator owner-address,
    is sorted like Tendermint by pk's address
  * store names more understandable
  * removed temporary ToKick store, just needs a local map!
  * removed distinction between candidates and validators
    * everything is now a validator
    * only validators with a status == bonded are actively validating/receiving rewards
  * Introduction of Unbonding fields, lowlevel logic throughout (not fully implemented with queue)
  * Introduction of PoolShares type within validators,
    replaces three rational fields (BondedShares, UnbondingShares, UnbondedShares
* [x/auth] move stuff specific to auth anteHandler to the auth module rather than the types folder. This includes:
  * StdTx (and its related stuff i.e. StdSignDoc, etc)
  * StdFee
  * StdSignature
  * Account interface
  * Related to this organization, I also:
* [x/auth] got rid of AccountMapper interface (in favor of the struct already in auth module)
* [x/auth] removed the FeeHandler function from the AnteHandler, Replaced with FeeKeeper
* [x/auth] Removed GetSignatures() from Tx interface (as different Tx styles might use something different than StdSignature)
* [store] Removed SubspaceIterator and ReverseSubspaceIterator from KVStore interface and replaced them with helper functions in /types
* [cli] rearranged commands under subcommands
* [stake] remove Tick and add EndBlocker
* Switch to bech32cosmos on all human readable inputs and outputs


FEATURES

* [x/auth] Added ability to change pubkey to auth module
* [baseapp] baseapp now has settable functions for filtering peers by address/port & public key
* [sdk] Gas consumption is now measured as transactions are executed
  * Transactions which run out of gas stop execution and revert state changes
  * A "simulate" query has been added to determine how much gas a transaction will need
  * Modules can include their own gas costs for execution of particular message types
* [stake] Seperation of fee distribution to a new module
* [stake] Creation of a validator/delegation generics in `/types`
* [stake] Helper Description of the store in x/stake/store.md
* [stake] removed use of caches in the stake keeper
* [stake] Added REST API
* [Makefile] Added terraform/ansible playbooks to easily create remote testnets on Digital Ocean


BUG FIXES

* [stake] staking delegator shares exchange rate now relative to equivalent-bonded-tokens the validator has instead of bonded tokens
  ^ this is important for unbonded validators in the power store!
* [cli] fixed cli-bash tests
* [ci] added cli-bash tests
* [basecoin] updated basecoin for stake and slashing
* [docs] fixed references to old cli commands
* [docs] Downgraded Swagger to v2 for downstream compatibility
* auto-sequencing transactions correctly
* query sequence via account store
* fixed duplicate pub_key in stake.Validator
* Auto-sequencing now works correctly
* [gaiacli] Fix error message when account isn't found when running gaiacli account


## 0.17.5

*June 5, 2018*

Update to Tendermint v0.19.9 (Fix evidence reactor, mempool deadlock, WAL panic,
memory leak)

## 0.17.4

*May 31, 2018*

Update to Tendermint v0.19.7 (WAL fixes and more)

## 0.17.3

*May 29, 2018*

Update to Tendermint v0.19.6 (fix fast-sync halt)

## 0.17.5

*June 5, 2018*

Update to Tendermint v0.19.9 (Fix evidence reactor, mempool deadlock, WAL panic,
memory leak)

## 0.17.4

*May 31, 2018*

Update to Tendermint v0.19.7 (WAL fixes and more)

## 0.17.3

*May 29, 2018*

Update to Tendermint v0.19.6 (fix fast-sync halt)

## 0.17.2

_May 20, 2018_

Update to Tendermint v0.19.5 (reduce WAL use, bound the mempool and some rpcs, improve logging)

## 0.17.1 (May 17, 2018)

Update to Tendermint v0.19.4 (fixes a consensus bug and improves logging)

## 0.17.0 (May 15, 2018)

BREAKING CHANGES

* [stake] MarshalJSON -> MarshalBinaryLengthPrefixed
* Queries against the store must be prefixed with the path "/store"

FEATURES

* [gaiacli] Support queries for candidates, delegator-bonds
* [gaiad] Added `gaiad export` command to export current state to JSON
* [x/bank] Tx tags with sender/recipient for indexing & later retrieval
* [x/stake] Tx tags with delegator/candidate for delegation & unbonding, and candidate info for declare candidate / edit validator

IMPROVEMENTS

* [gaiad] Update for Tendermint v0.19.3 (improve `/dump_consensus_state` and add
  `/consensus_state`)
* [spec/ibc] Added spec!
* [spec/stake] Cleanup structure, include details about slashing and
  auto-unbonding
* [spec/governance] Fixup some names and pseudocode
* NOTE: specs are still a work-in-progress ...

BUG FIXES

* Auto-sequencing now works correctly


## 0.16.0 (May 14th, 2018)

BREAKING CHANGES

* Move module REST/CLI packages to x/[module]/client/rest and x/[module]/client/cli
* Gaia simple-staking bond and unbond functions replaced
* [stake] Delegator bonds now store the height at which they were updated
* All module keepers now require a codespace, see basecoin or democoin for usage
* Many changes to names throughout
  * Type as a prefix naming convention applied (ex. BondMsg -> MsgBond)
  * Removed redundancy in names (ex. stake.StakingKeeper -> stake.Keeper)
* Removed SealedAccountMapper
* gaiad init now requires use of `--name` flag
* Removed Get from Msg interface
* types/rational now extends big.Rat

FEATURES:

* Gaia stake commands include, CreateValidator, EditValidator, Delegate, Unbond
* MountStoreWithDB without providing a custom store works.
* Repo is now lint compliant / GoMetaLinter with tendermint-lint integrated into CI
* Better key output, pubkey go-amino hex bytes now output by default
* gaiad init overhaul
  * Create genesis transactions with `gaiad init gen-tx`
  * New genesis account keys are automatically added to the client keybase (introduce `--client-home` flag)
  * Initialize with genesis txs using `--gen-txs` flag
* Context now has access to the application-configured logger
* Add (non-proof) subspace query helper functions
* Add more staking query functions: candidates, delegator-bonds

BUG FIXES

* Gaia now uses stake, ported from github.com/cosmos/gaia


## 0.15.1 (April 29, 2018)

IMPROVEMENTS:

* Update Tendermint to v0.19.1 (includes many rpc fixes)


## 0.15.0 (April 29, 2018)

NOTE: v0.15.0 is a large breaking change that updates the encoding scheme to use
[Amino](github.com/tendermint/go-amino).

For details on how this changes encoding for public keys and addresses,
see the [docs](https://github.com/tendermint/tendermint/blob/v0.19.1/docs/specification/new-spec/encoding.md#public-key-cryptography).

BREAKING CHANGES

* Remove go-wire, use go-amino
* [store] Add `SubspaceIterator` and `ReverseSubspaceIterator` to `KVStore` interface
* [basecoin] NewBasecoinApp takes a `dbm.DB` and uses namespaced DBs for substores

FEATURES:

* Add CacheContext
* Add auto sequencing to client
* Add FeeHandler to ante handler

BUG FIXES

* MountStoreWithDB without providing a custom store works.

## 0.14.1 (April 9, 2018)

BUG FIXES

* [gaiacli] Fix all commands (just a duplicate of basecli for now)

## 0.14.0 (April 9, 2018)

BREAKING CHANGES:

* [client/builder] Renamed to `client/core` and refactored to use a CoreContext
  struct
* [server] Refactor to improve useability and de-duplicate code
* [types] `Result.ToQuery -> Error.QueryResult`
* [makefile] `make build` and `make install` only build/install `gaiacli` and
  `gaiad`. Use `make build_examples` and `make install_examples` for
  `basecoind/basecli` and `democoind/democli`
* [staking] Various fixes/improvements

FEATURES:

* [democoin] Added Proof-of-Work module

BUG FIXES

* [client] Reuse Tendermint RPC client to avoid excessive open files
* [client] Fix setting log level
* [basecoin] Sort coins in genesis

## 0.13.1 (April 3, 2018)

BUG FIXES

* [x/ibc] Fix CLI and relay for IBC txs
* [x/stake] Various fixes/improvements

## 0.13.0 (April 2, 2018)

BREAKING CHANGES

* [basecoin] Remove cool/sketchy modules -> moved to new `democoin`
* [basecoin] NewBasecoinApp takes a `map[string]dbm.DB` as temporary measure
  to allow mounting multiple stores with their own DB until they can share one
* [x/staking] Renamed to `simplestake`
* [builder] Functions don't take `passphrase` as argument
* [server] GenAppParams returns generated seed and address
* [basecoind] `init` command outputs JSON of everything necessary for testnet
* [basecoind] `basecoin.db -> data/basecoin.db`
* [basecli] `data/keys.db -> keys/keys.db`

FEATURES

* [types] `Coin` supports direct arithmetic operations
* [basecoind] Add `show_validator` and `show_node_id` commands
* [x/stake] Initial merge of full staking module!
* [democoin] New example application to demo custom modules

IMPROVEMENTS

* [makefile] `make install`
* [testing] Use `/tmp` for directories so they don't get left in the repo

BUG FIXES

* [basecoin] Allow app to be restarted
* [makefile] Fix build on Windows
* [basecli] Get confirmation before overriding key with same name

## 0.12.0 (March 27 2018)

BREAKING CHANGES

* Revert to old go-wire for now
* glide -> godep
* [types] ErrBadNonce -> ErrInvalidSequence
* [types] Replace tx.GetFeePayer with FeePayer(tx) - returns the first signer
* [types] NewStdTx takes the Fee
* [types] ParseAccount -> AccountDecoder; ErrTxParse -> ErrTxDecoder
* [x/auth] AnteHandler deducts fees
* [x/bank] Move some errors to `types`
* [x/bank] Remove sequence and signature from Input

FEATURES

* [examples/basecoin] New cool module to demonstrate use of state and custom transactions
* [basecoind] `show_node_id` command
* [lcd] Implement the Light Client Daemon and endpoints
* [types/stdlib] Queue functionality
* [store] Subspace iterator on IAVLTree
* [types] StdSignDoc is the document that gets signed (chainid, msg, sequence, fee)
* [types] CodeInvalidPubKey
* [types] StdFee, and StdTx takes the StdFee
* [specs] Progression of MVPs for IBC
* [x/ibc] Initial shell of IBC functionality (no proofs)
* [x/simplestake] Simple staking module with bonding/unbonding

IMPROVEMENTS

* Lots more tests!
* [client/builder] Helpers for forming and signing transactions
* [types] sdk.Address
* [specs] Staking

BUG FIXES

* [x/auth] Fix setting pubkey on new account
* [x/auth] Require signatures to include the sequences
* [baseapp] Dont panic on nil handler
* [basecoin] Check for empty bytes in account and tx

## 0.11.0 (March 1, 2017)

BREAKING CHANGES

* [examples] dummy -> kvstore
* [examples] Remove gaia
* [examples/basecoin] MakeTxCodec -> MakeCodec
* [types] CommitMultiStore interface has new `GetCommitKVStore(key StoreKey) CommitKVStore` method

FEATURES

* [examples/basecoin] CLI for `basecli` and `basecoind` (!)
* [baseapp] router.AddRoute returns Router

IMPROVEMENTS

* [baseapp] Run msg handlers on CheckTx
* [docs] Add spec for REST API
* [all] More tests!

BUG FIXES

* [baseapp] Fix panic on app restart
* [baseapp] InitChain does not call Commit
* [basecoin] Remove IBCStore because mounting multiple stores is currently broken

## 0.10.0 (February 20, 2017)

BREAKING CHANGES

* [baseapp] NewBaseApp(logger, db)
* [baseapp] NewContext(isCheckTx, header)
* [x/bank] CoinMapper -> CoinKeeper

FEATURES

* [examples/gaia] Mock CLI !
* [baseapp] InitChainer, BeginBlocker, EndBlocker
* [baseapp] MountStoresIAVL

IMPROVEMENTS

* [docs] Various improvements.
* [basecoin] Much simpler :)

BUG FIXES

* [baseapp] initialize and reset msCheck and msDeliver properly

## 0.9.0 (February 13, 2017)

BREAKING CHANGES

* Massive refactor. Basecoin works. Still needs <3

## 0.8.1

* Updates for dependencies

## 0.8.0 (December 18, 2017)

* Updates for dependencies

## 0.7.1 (October 11, 2017)

IMPROVEMENTS:

* server/commands: GetInitCmd takes list of options

## 0.7.0 (October 11, 2017)

BREAKING CHANGES:

* Everything has changed, and it's all about to change again, so don't bother using it yet!

## 0.6.2 (July 27, 2017)

IMPROVEMENTS:

* auto-test all tutorials to detect breaking changes
* move deployment scripts from `/scripts` to `/publish` for clarity

BUG FIXES:

* `basecoin init` ensures the address in genesis.json is valid
* fix bug that certain addresses couldn't receive ibc packets

## 0.6.1 (June 28, 2017)

Make lots of small cli fixes that arose when people were using the tools for
the testnet.

IMPROVEMENTS:

* basecoin
  * `basecoin start` supports all flags that `tendermint node` does, such as
    `--rpc.laddr`, `--p2p.seeds`, and `--p2p.skip_upnp`
  * fully supports `--log_level` and `--trace` for logger configuration
  * merkleeyes no longers spams the logs... unless you want it
    * Example: `basecoin start --log_level="merkleeyes:info,state:info,*:error"`
    * Example: `basecoin start --log_level="merkleeyes:debug,state:info,*:error"`
* basecli
  * `basecli init` is more intelligent and only complains if there really was
    a connected chain, not just random files
  * support `localhost:46657` or `http://localhost:46657` format for nodes,
    not just `tcp://localhost:46657`
  * Add `--genesis` to init to specify chain-id and validator hash
    * Example: `basecli init --node=localhost:46657 --genesis=$HOME/.basecoin/genesis.json`
  * `basecli rpc` has a number of methods to easily accept tendermint rpc, and verifies what it can

BUG FIXES:

* basecli
  * `basecli query account` accepts hex account address with or without `0x`
    prefix
  * gives error message when running commands on an unitialized chain, rather
    than some unintelligable panic

## 0.6.0 (June 22, 2017)

Make the basecli command the only way to use client-side, to enforce best
security practices. Lots of enhancements to get it up to production quality.

BREAKING CHANGES:

* ./cmd/commands -> ./cmd/basecoin/commands
* basecli
  * `basecli proof state get` -> `basecli query key`
  * `basecli proof tx get` -> `basecli query tx`
  * `basecli proof state get --app=account` -> `basecli query account`
  * use `--chain-id` not `--chainid` for consistency
  * update to use `--trace` not `--debug` for stack traces on errors
  * complete overhaul on how tx and query subcommands are added. (see counter or trackomatron for examples)
  * no longer supports counter app (see new countercli)
* basecoin
  * `basecoin init` takes an argument, an address to allocate funds to in the genesis
  * removed key2.json
  * removed all client side functionality from it (use basecli now for proofs)
    * no tx subcommand
    * no query subcommand
    * no account (query) subcommand
    * a few other random ones...
  * enhanced relay subcommand
    * relay start did what relay used to do
    * relay init registers both chains on one another (to set it up so relay start just works)
* docs
  * removed `example-plugin`, put `counter` inside `docs/guide`
* app
  * Implements ABCI handshake by proxying merkleeyes.Info()

IMPROVEMENTS:

* `basecoin init` support `--chain-id`
* intergrates tendermint 0.10.0 (not the rc-2, but the real thing)
* commands return error code (1) on failure for easier script testing
* add `reset_all` to basecli, and never delete keys on `init`
* new shutil based unit tests, with better coverage of the cli actions
* just `make fresh` when things are getting stale ;)

BUG FIXES:

* app: no longer panics on missing app_options in genesis (thanks, anton)
* docs: updated all docs... again
* ibc: fix panic on getting BlockID from commit without 100% precommits (still a TODO)

## 0.5.2 (June 2, 2017)

BUG FIXES:

* fix parsing of the log level from Tendermint config (#97)

## 0.5.1 (May 30, 2017)

BUG FIXES:

* fix ibc demo app to use proper tendermint flags, 0.10.0-rc2 compatibility
* Make sure all cli uses new json.Marshal not wire.JSONBytes

## 0.5.0 (May 27, 2017)

BREAKING CHANGES:

* only those related to the tendermint 0.9 -> 0.10 upgrade

IMPROVEMENTS:

* basecoin cli
  * integrates tendermint 0.10.0 and unifies cli (init, unsafe_reset_all, ...)
  * integrate viper, all command line flags can also be defined in environmental variables or config.toml
* genesis file
  * you can define accounts with either address or pub_key
  * sorts coins for you, so no silent errors if not in alphabetical order
* [light-client](https://github.com/tendermint/light-client) integration
  * no longer must you trust the node you connect to, prove everything!
  * new [basecli command](./cmd/basecli/README.md)
  * integrated [key management](https://github.com/tendermint/go-crypto/blob/master/cmd/README.md), stored encrypted locally
  * tracks validator set changes and proves everything from one initial validator seed
  * `basecli proof state` gets complete proofs for any abci state
  * `basecli proof tx` gets complete proof where a tx was stored in the chain
  * `basecli proxy` exposes tendermint rpc, but only passes through results after doing complete verification

BUG FIXES:

* no more silently ignored error with invalid coin names (eg. "17.22foo coin" used to parse as "17 foo", not warning/error)

## 0.4.1 (April 26, 2017)

BUG FIXES:

* Fix bug in `basecoin unsafe_reset_X` where the `priv_validator.json` was not being reset

## 0.4.0 (April 21, 2017)

BREAKING CHANGES:

* CLI now uses Cobra, which forced changes to some of the flag names and orderings

IMPROVEMENTS:

* `basecoin init` doesn't generate error if already initialized
* Much more testing

## 0.3.1 (March 23, 2017)

IMPROVEMENTS:

* CLI returns exit code 1 and logs error before exiting

## 0.3.0 (March 23, 2017)

BREAKING CHANGES:

* Remove `--data` flag and use `BCHOME` to set the home directory (defaults to `~/.basecoin`)
* Remove `--in-proc` flag and start Tendermint in-process by default (expect Tendermint files in $BCHOME/tendermint).
  To start just the ABCI app/server, use `basecoin start --without-tendermint`.
* Consolidate genesis files so the Basecoin genesis is an object under `app_options` in Tendermint genesis. For instance:

```
{
  "app_hash": "",
  "chain_id": "foo_bar_chain",
  "genesis_time": "0001-01-01T00:00:00.000Z",
  "validators": [
    {
      "amount": 10,
      "name": "",
      "pub_key": [
	1,
	"7B90EA87E7DC0C7145C8C48C08992BE271C7234134343E8A8E8008E617DE7B30"
      ]
    }
  ],
  "app_options": {
    "accounts": [{
      "pub_key": {
        "type": "ed25519",
        "data": "6880db93598e283a67c4d88fc67a8858aa2de70f713fe94a5109e29c137100c2"
      },
      "coins": [
        {
          "denom": "blank",
          "amount": 12345
        },
        {
          "denom": "ETH",
          "amount": 654321
        }
      ]
    }],
    "plugin_options": ["plugin1/key1", "value1", "plugin1/key2", "value2"]
  }
}
```

Note the array of key-value pairs is now under `app_options.plugin_options` while the `app_options` themselves are well formed.
We also changed `chainID` to `chain_id` and consolidated to have just one of them.

FEATURES:

* Introduce `basecoin init` and `basecoin unsafe_reset_all`

## 0.2.0 (March 6, 2017)

BREAKING CHANGES:

* Update to ABCI v0.4.0 and Tendermint v0.9.0
* Coins are specified on the CLI as `Xcoin`, eg. `5gold`
* `Cost` is now `Fee`

FEATURES:

* CLI for sending transactions and querying the state,
  designed to be easily extensible as plugins are implemented
* Run Basecoin in-process with Tendermint
* Add `/account` path in Query
* IBC plugin for InterBlockchain Communication
* Demo script of IBC between two chains

IMPROVEMENTS:

* Use new Tendermint `/commit` endpoint for crafting IBC transactions
* More unit tests
* Use go-crypto S structs and go-data for more standard JSON
* Demo uses fewer sleeps

BUG FIXES:

* Various little fixes in coin arithmetic
* More commit validation in IBC
* Return results from transactions

## PreHistory

##### January 14-18, 2017

* Update to Tendermint v0.8.0
* Cleanup a bit and release blog post

##### September 22, 2016

* Basecoin compiles again

<!-- Release links -->

[Unreleased]: https://github.com/cosmos/cosmos-sdk/compare/v0.38.2...HEAD
[v0.38.2]: https://github.com/cosmos/cosmos-sdk/releases/tag/v0.38.2
[v0.38.1]: https://github.com/cosmos/cosmos-sdk/releases/tag/v0.38.1
[v0.38.0]: https://github.com/cosmos/cosmos-sdk/releases/tag/v0.38.0
[v0.37.9]: https://github.com/cosmos/cosmos-sdk/releases/tag/v0.37.9
[v0.37.8]: https://github.com/cosmos/cosmos-sdk/releases/tag/v0.37.8
[v0.37.7]: https://github.com/cosmos/cosmos-sdk/releases/tag/v0.37.7
[v0.37.6]: https://github.com/cosmos/cosmos-sdk/releases/tag/v0.37.6
[v0.37.5]: https://github.com/cosmos/cosmos-sdk/releases/tag/v0.37.5
[v0.37.4]: https://github.com/cosmos/cosmos-sdk/releases/tag/v0.37.4
[v0.37.3]: https://github.com/cosmos/cosmos-sdk/releases/tag/v0.37.3
[v0.37.1]: https://github.com/cosmos/cosmos-sdk/releases/tag/v0.37.1
[v0.37.0]: https://github.com/cosmos/cosmos-sdk/releases/tag/v0.37.0
[v0.36.0]: https://github.com/cosmos/cosmos-sdk/releases/tag/v0.36.0<|MERGE_RESOLUTION|>--- conflicted
+++ resolved
@@ -139,12 +139,8 @@
 * (server) [#10016](https://github.com/cosmos/cosmos-sdk/issues/10016) Fix marshaling of index-events into server config file.
 * (x/feegrant) [\#10049](https://github.com/cosmos/cosmos-sdk/issues/10049) Fixed the error message when `period` or `period-limit` flag is not set on a feegrant grant transaction.
 * [\#10184](https://github.com/cosmos/cosmos-sdk/pull/10184) Fixed CLI tx commands to no longer explicitly require the chain-id flag as this value can come from a user config.
-<<<<<<< HEAD
 * [\#10239](https://github.com/cosmos/cosmos-sdk/pull/10239) Fixed x/bank/044 migrateDenomMetadata.
-
-=======
 * (x/upgrade) [\#10189](https://github.com/cosmos/cosmos-sdk/issues/10189) Removed potential sources of non-determinism in upgrades
->>>>>>> f757c90f
 
 ### State Machine Breaking
 
