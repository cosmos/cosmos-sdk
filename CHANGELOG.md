--- conflicted
+++ resolved
@@ -38,15 +38,9 @@
 
 ## [Unreleased]
 
-<<<<<<< HEAD
 ### Improvements
 
 * (baseapp) [#24655](https://github.com/cosmos/cosmos-sdk/pull/24655) Add mutex locks for `state` and make `lastCommitInfo` atomic to prevent race conditions between `Commit` and `CreateQueryContext`.
-=======
-### Bug Fixes
-
-* (x/authz) [#24638](https://github.com/cosmos/cosmos-sdk/pull/24638) Fixed a minor bug where the grant key was cast as a string and dumped directly into the error message leading to an error string possibly containing invalid UTF-8.
->>>>>>> f88a397b
 
 ### Deprecated
 
@@ -56,6 +50,7 @@
 ### Bug Fixes
 
 * (client, client/rpc, x/auth/tx) [#24551](https://github.com/cosmos/cosmos-sdk/pull/24551) Handle cancellation properly when supplying context to client methods.
+* (x/authz) [#24638](https://github.com/cosmos/cosmos-sdk/pull/24638) Fixed a minor bug where the grant key was cast as a string and dumped directly into the error message leading to an error string possibly containing invalid UTF-8.
 
 ## [v0.53.0](https://github.com/cosmos/cosmos-sdk/releases/tag/v0.53.0) - 2025-04-29
 
