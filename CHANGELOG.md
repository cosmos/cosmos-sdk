<!--
Guiding Principles:

Changelogs are for humans, not machines.
There should be an entry for every single version.
The same types of changes should be grouped.
Versions and sections should be linkable.
The latest version comes first.
The release date of each version is displayed.
Mention whether you follow Semantic Versioning.

Usage:

Change log entries are to be added to the Unreleased section under the
appropriate stanza (see below). Each entry should ideally include a tag and
the Github issue reference in the following format:

* (<tag>) \#<issue-number> message

The issue numbers will later be link-ified during the release process so you do
not have to worry about including a link manually, but you can if you wish.

Types of changes (Stanzas):

"Features" for new features.
"Improvements" for changes in existing functionality.
"Deprecated" for soon-to-be removed features.
"Bug Fixes" for any bug fixes.
"Client Breaking" for breaking Protobuf, gRPC and REST routes used by end-users.
"CLI Breaking" for breaking CLI commands.
"API Breaking" for breaking exported APIs used by developers building on SDK.
"State Machine Breaking" for any changes that result in a different AppState given same genesisState and txList.
Ref: https://keepachangelog.com/en/1.0.0/
-->

# Changelog

## [Unreleased]

## [v0.45.0](https://github.com/cosmos/cosmos-sdk/releases/tag/v0.45.0) - 2021-12-07

### State Machine Breaking

* (store) [#10218](https://github.com/cosmos/cosmos-sdk/pull/10218) Charge gas even when there are no entries while seeking.

## [v0.44.5](https://github.com/cosmos/cosmos-sdk/releases/tag/v0.44.5) - 2021-12-02

### Improvements
* (baseapp) [\#10631](https://github.com/cosmos/cosmos-sdk/pull/10631)  Emit ante events even for the failed txs. 

### Bug Fixes

* [\#10648](https://github.com/cosmos/cosmos-sdk/pull/10648) Upgrade IAVL to 0.17.3 to solve race condition bug in IAVL.

## [v0.44.4](https://github.com/cosmos/cosmos-sdk/releases/tag/v0.44.4) - 2021-11-25

### Improvements

* (types) [\#10630](https://github.com/cosmos/cosmos-sdk/pull/10630) Add an `Events` field to the `TxResponse` type that captures _all_ events emitted by a transaction, unlike `Logs` which only contains events emitted during message execution.
* (x/upgrade) [\#10532](https://github.com/cosmos/cosmos-sdk/pull/10532)  Add `keeper.DumpUpgradeInfoWithInfoToDisk` to include `Plan.Info` in the upgrade-info file.
* (store) [\#10544](https://github.com/cosmos/cosmos-sdk/pull/10544) Use the new IAVL iterator structure which significantly improves iterator performance.

### Bug Fixes

* [\#10414](https://github.com/cosmos/cosmos-sdk/pull/10414) Use `sdk.GetConfig().GetFullBIP44Path()` instead `sdk.FullFundraiserPath` to generate key
* (bank) [\#10394](https://github.com/cosmos/cosmos-sdk/pull/10394) Fix: query account balance by ibc denom.
* [\10608](https://github.com/cosmos/cosmos-sdk/pull/10608) Change the order of module migration by pushing x/auth to the end. Auth module depends on other modules and should be run last. We have updated the documentation to provide more details how to change module migration order. This is technically a breaking change, but only impacts updates between the upgrades with version change, hence migrating from the previous patch release doesn't cause new migration and doesn't break the state.
* [\#10674](https://github.com/cosmos/cosmos-sdk/pull/10674) Fix issue with `Error.Wrap` and `Error.Wrapf` usage with `errors.Is`.
## [v0.44.3](https://github.com/cosmos/cosmos-sdk/releases/tag/v0.44.3) - 2021-10-21

### Improvements

* [\#10262](https://github.com/cosmos/cosmos-sdk/pull/10262) Remove unnecessary logging in `x/feegrant` simulation.
* [\#10327](https://github.com/cosmos/cosmos-sdk/pull/10327) Add null guard for possible nil `Amount` in tx fee `Coins`
* [\#10339](https://github.com/cosmos/cosmos-sdk/pull/10339) Improve performance of `removeZeroCoins` by only allocating memory when necessary
* [\#10045](https://github.com/cosmos/cosmos-sdk/pull/10045) Revert [#8549](https://github.com/cosmos/cosmos-sdk/pull/8549). Do not route grpc queries through Tendermint.
* (deps) [\#10375](https://github.com/cosmos/cosmos-sdk/pull/10375) Bump Tendermint to [v0.34.14](https://github.com/tendermint/tendermint/releases/tag/v0.34.14).
* [\#10024](https://github.com/cosmos/cosmos-sdk/pull/10024) `store/cachekv` performance improvement by reduced growth factor for iterator ranging by using binary searches to find dirty items when unsorted key count >= 1024.

### Bug Fixes

* (client) [#10226](https://github.com/cosmos/cosmos-sdk/pull/10226) Fix --home flag parsing.
* (rosetta) [\#10340](https://github.com/cosmos/cosmos-sdk/pull/10340) Use `GenesisChunked(ctx)` instead `Genesis(ctx)` to get genesis block height
* [\#10394](https://github.com/cosmos/cosmos-sdk/issues/10394) Fixes issue related to grpc-gateway of account balance by ibc-denom.

## [v0.44.2](https://github.com/cosmos/cosmos-sdk/releases/tag/v0.44.2) - 2021-10-12

Security Release. No breaking changes related to 0.44.x.

## [v0.44.1](https://github.com/cosmos/cosmos-sdk/releases/tag/v0.44.1) - 2021-09-29

### Improvements

* (store) [\#10040](https://github.com/cosmos/cosmos-sdk/pull/10040) Bump IAVL to v0.17.1 which includes performance improvements on a batch load.
* (types) [\#10021](https://github.com/cosmos/cosmos-sdk/pull/10021) Speedup coins.AmountOf(), by removing many intermittent regex calls.
* [\#10077](https://github.com/cosmos/cosmos-sdk/pull/10077) Remove telemetry on `GasKV` and `CacheKV` store Get/Set operations, significantly improving their performance.
* (store) [\#10026](https://github.com/cosmos/cosmos-sdk/pull/10026) Improve CacheKVStore datastructures / algorithms, to no longer take O(N^2) time when interleaving iterators and insertions.

### Bug Fixes

* [\#9969](https://github.com/cosmos/cosmos-sdk/pull/9969) fix: use keyring in config for add-genesis-account cmd.
* (x/genutil) [#10104](https://github.com/cosmos/cosmos-sdk/pull/10104) Ensure the `init` command reads the `--home` flag value correctly.
* (x/feegrant) [\#10049](https://github.com/cosmos/cosmos-sdk/issues/10049) Fixed the error message when `period` or `period-limit` flag is not set on a feegrant grant transaction.

### Client Breaking Changes

* [\#9879](https://github.com/cosmos/cosmos-sdk/pull/9879) Modify ABCI Queries to use `abci.QueryRequest` Height field if it is non-zero, otherwise continue using context height.

## [v0.44.0](https://github.com/cosmos/cosmos-sdk/releases/tag/v0.44.0) - 2021-09-01

### Features

* [\#9860](https://github.com/cosmos/cosmos-sdk/pull/9860) Emit transaction fee in ante handler fee decorator. The event type is `tx` and the attribute is `fee`.

### Improvements

* (deps) [\#9956](https://github.com/cosmos/cosmos-sdk/pull/9956) Bump Tendermint to [v0.34.12](https://github.com/tendermint/tendermint/releases/tag/v0.34.12).

### Deprecated

* (x/upgrade) [\#9906](https://github.com/cosmos/cosmos-sdk/pull/9906) Deprecate `UpgradeConsensusState` gRPC query since this functionality is only used for IBC, which now has its own [IBC replacement](https://github.com/cosmos/ibc-go/blob/2c880a22e9f9cc75f62b527ca94aa75ce1106001/proto/ibc/core/client/v1/query.proto#L54)

### Bug Fixes

<<<<<<< HEAD
* [\#9965](https://github.com/cosmos/cosmos-sdk/pull/9965) Fixed `simd version` command output to report the right release tag.
* (x/upgrade) [\#10189](https://github.com/cosmos/cosmos-sdk/issues/10189) Removed potential sources of non-determinism in upgrades.
=======
* (client) [#10226](https://github.com/cosmos/cosmos-sdk/pull/10226) Fix --home flag parsing. 
* [#10180](https://github.com/cosmos/cosmos-sdk/issues/10180) Documentation: make references to Cosmos SDK consistent
* (x/genutil) [#10104](https://github.com/cosmos/cosmos-sdk/pull/10104) Ensure the `init` command reads the `--home` flag value correctly.
* [\#9651](https://github.com/cosmos/cosmos-sdk/pull/9651) Change inconsistent limit of `0` to `MaxUint64` on InfiniteGasMeter and add GasRemaining func to GasMeter.
* [\#9639](https://github.com/cosmos/cosmos-sdk/pull/9639) Check store keys length before accessing them by making sure that `key` is of length `m+1` (for `key[n:m]`)
* (types) [\#9627](https://github.com/cosmos/cosmos-sdk/pull/9627) Fix nil pointer panic on `NewBigIntFromInt`
* (x/genutil) [\#9574](https://github.com/cosmos/cosmos-sdk/pull/9575) Actually use the `gentx` client tx flags (like `--keyring-dir`)
* (x/distribution) [\#9599](https://github.com/cosmos/cosmos-sdk/pull/9599) Withdraw rewards event now includes a value attribute even if there are 0 rewards (due to situations like 100% commission).
* (x/genutil) [\#9638](https://github.com/cosmos/cosmos-sdk/pull/9638) Added missing validator key save when recovering from mnemonic
* [\#9762](https://github.com/cosmos/cosmos-sdk/pull/9762) The init command uses the chain-id from the client config if --chain-id is not provided
* [\#9854](https://github.com/cosmos/cosmos-sdk/pull/9854) Fixed the `make proto-gen` to get dynamic container name based on project name for the cosmos based sdks.
* [\#9829](https://github.com/cosmos/cosmos-sdk/pull/9829) Fixed Coin denom sorting not being checked during `Balance.Validate` check. Refactored the Validation logic to use `Coins.Validate` for `Balance.Coins`.
+ [\#9965](https://github.com/cosmos/cosmos-sdk/pull/9965) Fixed `simd version` command output to report the right release tag.
+ [\#9980](https://github.com/cosmos/cosmos-sdk/pull/9980) Returning the error when the invalid argument is passed to bank query total supply cli.
+ [\#10061](https://github.com/cosmos/cosmos-sdk/pull/10061) Ensure that `LegacyAminoPubKey` struct correctly unmarshals from JSON
* (server) [#10016](https://github.com/cosmos/cosmos-sdk/issues/10016) Fix marshaling of index-events into server config file.
* (x/feegrant) [\#10049](https://github.com/cosmos/cosmos-sdk/issues/10049) Fixed the error message when `period` or `period-limit` flag is not set on a feegrant grant transaction.
* [\#10184](https://github.com/cosmos/cosmos-sdk/pull/10184) Fixed CLI tx commands to no longer explicitly require the chain-id flag as this value can come from a user config.
* [\#10239](https://github.com/cosmos/cosmos-sdk/pull/10239) Fixed x/bank/044 migrateDenomMetadata.
* (x/upgrade) [\#10189](https://github.com/cosmos/cosmos-sdk/issues/10189) Removed potential sources of non-determinism in upgrades
>>>>>>> dcf67d7ee (fix!: Charge gas for key length in gas meter (#10247))

### Client Breaking Changes

<<<<<<< HEAD
* [\#10041](https://github.com/cosmos/cosmos-sdk/pull/10041) Remove broadcast & encode legacy REST endpoints. Please see the [REST Endpoints Migration guide](https://docs.cosmos.network/master/migrations/rest.html) to migrate to the new REST endpoints.
=======
* (store) [#10247](https://github.com/cosmos/cosmos-sdk/pull/10247) Charge gas for the key length in gas meter.
* (store) [#10218](https://github.com/cosmos/cosmos-sdk/pull/10218) Charge gas even when there are no entries while seeking.
* (x/auth)[\#9596](https://github.com/cosmos/cosmos-sdk/pull/9596) Enable creating periodic vesting accounts with a transactions instead of requiring them to be created in genesis.
* (x/bank) [\#9611](https://github.com/cosmos/cosmos-sdk/pull/9611) Introduce a new index to act as a reverse index between a denomination and address allowing to query for
  token holders of a specific denomination. `DenomOwners` is updated to use the new reverse index.
* (x/bank) [\#9832] (https://github.com/cosmos/cosmos-sdk/pull/9832) Account balance is stored as `sdk.Int` rather than `sdk.Coin`.
* (x/bank) [\#9890] (https://github.com/cosmos/cosmos-sdk/pull/9890) Remove duplicate denom from denom metadata key.
* (x/upgrade) [\#10189](https://github.com/cosmos/cosmos-sdk/issues/10189) Removed potential sources of non-determinism in upgrades

 ### Deprecated

* (x/upgrade) [\#9906](https://github.com/cosmos/cosmos-sdk/pull/9906) Deprecate `UpgradeConsensusState` gRPC query since this functionality is only used for IBC, which now has its own [IBC replacement](https://github.com/cosmos/ibc-go/blob/2c880a22e9f9cc75f62b527ca94aa75ce1106001/proto/ibc/core/client/v1/query.proto#L54)
>>>>>>> dcf67d7ee (fix!: Charge gas for key length in gas meter (#10247))

## [v0.43.0](https://github.com/cosmos/cosmos-sdk/releases/tag/v0.43.0) - 2021-08-10

### Features

* [\#6711](https://github.com/cosmos/cosmos-sdk/pull/6711) Make integration test suites reusable by apps, tests are exported in each module's `client/testutil` package.
* [\#8077](https://github.com/cosmos/cosmos-sdk/pull/8077) Added support for grpc-web, enabling browsers to communicate with a chain's gRPC server
* [\#8965](https://github.com/cosmos/cosmos-sdk/pull/8965) cosmos reflection now provides more information on the application such as: deliverable msgs, sdk.Config info etc (still in alpha stage).
* [\#8520](https://github.com/cosmos/cosmos-sdk/pull/8520) Add support for permanently locked vesting accounts.
* [\#8559](https://github.com/cosmos/cosmos-sdk/pull/8559) Added Protobuf compatible secp256r1 ECDSA signatures.
* [\#8786](https://github.com/cosmos/cosmos-sdk/pull/8786) Enabled secp256r1 in x/auth.
* (rosetta) [\#8729](https://github.com/cosmos/cosmos-sdk/pull/8729) Data API fully supports balance tracking. Construction API can now construct any message supported by the application.
* [\#8754](https://github.com/cosmos/cosmos-sdk/pull/8875) Added support for reverse iteration to pagination.
* (types) [\#9079](https://github.com/cosmos/cosmos-sdk/issues/9079) Add `AddAmount`/`SubAmount` methods to `sdk.Coin`.
* [#9088](https://github.com/cosmos/cosmos-sdk/pull/9088) Added implementation to ADR-28 Derived Addresses.
* [\#9133](https://github.com/cosmos/cosmos-sdk/pull/9133) Added hooks for governance actions.
* (x/staking) [\#9214](https://github.com/cosmos/cosmos-sdk/pull/9214) Added `new_shares` attribute inside `EventTypeDelegate` event.
* [\#9382](https://github.com/cosmos/cosmos-sdk/pull/9382) feat: add Dec.Float64() function.
* [\#9457](https://github.com/cosmos/cosmos-sdk/pull/9457) Add amino support for x/authz and x/feegrant Msgs.
* [\#9498](https://github.com/cosmos/cosmos-sdk/pull/9498) Added `Codec: codec.Codec` attribute to `client/Context` structure.
* [\#9540](https://github.com/cosmos/cosmos-sdk/pull/9540) Add output flag for query txs command.
* (errors) [\#8845](https://github.com/cosmos/cosmos-sdk/pull/8845) Add `Error.Wrap` handy method
* [\#8518](https://github.com/cosmos/cosmos-sdk/pull/8518) Help users of multisig wallets debug signature issues.
* [\#9750](https://github.com/cosmos/cosmos-sdk/pull/9750) Emit events for tx signature and sequence, so clients can now query txs by signature (`tx.signature='<base64_sig>'`) or by address and sequence combo (`tx.acc_seq='<addr>/<seq>'`).

### Client Breaking Changes

* [\#8363](https://github.com/cosmos/cosmos-sdk/pull/8363) Addresses no longer have a fixed 20-byte length. From the SDK modules' point of view, any 1-255 bytes-long byte array is a valid address.
* (crypto/ed25519) [\#8690] Adopt zip1215 ed2559 verification rules.
* [\#8849](https://github.com/cosmos/cosmos-sdk/pull/8849) Upgrade module no longer supports time based upgrades.
* [\#7477](https://github.com/cosmos/cosmos-sdk/pull/7477) Changed Bech32 Public Key serialization in the client facing functionality (CLI, MsgServer, QueryServer):
  * updated the keyring display structure (it uses protobuf JSON serialization) - the output is more verbose.
  * Renamed `MarshalAny` and `UnmarshalAny` to `MarshalInterface` and `UnmarshalInterface` respectively. These functions must take an interface as parameter (not a concrete type nor `Any` object). Underneath they use `Any` wrapping for correct protobuf serialization.
  * CLI: removed `--text` flag from `show-node-id` command; the text format for public keys is not used any more - instead we use ProtoJSON.
* (store) [\#8790](https://github.com/cosmos/cosmos-sdk/pull/8790) Reduce gas costs by 10x for transient store operations.
* [\#9139](https://github.com/cosmos/cosmos-sdk/pull/9139) Querying events:
  * via `ServiceMsg` TypeURLs (e.g. `message.action='/cosmos.bank.v1beta1.Msg/Send'`) does not work anymore,
  * via legacy `msg.Type()` (e.g. `message.action='send'`) is being deprecated, new `Msg`s won't emit these events.
  * Please use concrete `Msg` TypeURLs instead (e.g. `message.action='/cosmos.bank.v1beta1.MsgSend'`).
* [\#9859](https://github.com/cosmos/cosmos-sdk/pull/9859) The `default` pruning strategy now keeps the last 362880 blocks instead of 100. 362880 equates to roughly enough blocks to cover the entire unbonding period assuming a 21 day unbonding period and 5s block time.
* [\#9785](https://github.com/cosmos/cosmos-sdk/issues/9785) Missing coin denomination in logs


### API Breaking Changes

* (keyring) [#\8662](https://github.com/cosmos/cosmos-sdk/pull/8662) `NewMnemonic` now receives an additional `passphrase` argument to secure the key generated by the bip39 mnemonic.
* (x/bank) [\#8473](https://github.com/cosmos/cosmos-sdk/pull/8473) Bank keeper does not expose unsafe balance changing methods such as `SetBalance`, `SetSupply` etc.
* (x/staking) [\#8473](https://github.com/cosmos/cosmos-sdk/pull/8473) On genesis init, if non bonded pool and bonded pool balance, coming from the bank module, does not match what is saved in the staking state, the initialization will panic.
* (x/gov) [\#8473](https://github.com/cosmos/cosmos-sdk/pull/8473) On genesis init, if the gov module account balance, coming from bank module state, does not match the one in gov module state, the initialization will panic.
* (x/distribution) [\#8473](https://github.com/cosmos/cosmos-sdk/pull/8473) On genesis init, if the distribution module account balance, coming from bank module state, does not match the one in distribution module state, the initialization will panic.
* (client/keys) [\#8500](https://github.com/cosmos/cosmos-sdk/pull/8500) `InfoImporter` interface is removed from legacy keybase.
* (x/staking) [\#8505](https://github.com/cosmos/cosmos-sdk/pull/8505) `sdk.PowerReduction` has been renamed to `sdk.DefaultPowerReduction`, and most staking functions relying on power reduction take a new function argument, instead of relying on that global variable.
* [\#8629](https://github.com/cosmos/cosmos-sdk/pull/8629) Deprecated `SetFullFundraiserPath` from `Config` in favor of `SetPurpose` and `SetCoinType`.
* (x/upgrade) [\#8673](https://github.com/cosmos/cosmos-sdk/pull/8673) Remove IBC logic from x/upgrade. Deprecates IBC fields in an Upgrade Plan, an error will be thrown if they are set. IBC upgrade logic moved to 02-client and an IBC UpgradeProposal is added.
* (x/bank) [\#8517](https://github.com/cosmos/cosmos-sdk/pull/8517) `SupplyI` interface and `Supply` are removed and uses `sdk.Coins` for supply tracking
* (x/upgrade) [\#8743](https://github.com/cosmos/cosmos-sdk/pull/8743) `UpgradeHandler` includes a new argument `VersionMap` which helps facilitate in-place migrations.
* (x/auth) [\#8129](https://github.com/cosmos/cosmos-sdk/pull/8828) Updated `SigVerifiableTx.GetPubKeys` method signature to return error.
* (x/upgrade) [\7487](https://github.com/cosmos/cosmos-sdk/pull/8897) Upgrade `Keeper` takes new argument `ProtocolVersionSetter` which implements setting a protocol version on baseapp.
* (baseapp) [\7487](https://github.com/cosmos/cosmos-sdk/pull/8897) BaseApp's fields appVersion and version were swapped to match Tendermint's fields.
* [\#8682](https://github.com/cosmos/cosmos-sdk/pull/8682) `ante.NewAnteHandler` updated to receive all positional params as `ante.HandlerOptions` struct. If required fields aren't set, throws error accordingly.
* (x/staking/types) [\#7447](https://github.com/cosmos/cosmos-sdk/issues/7447) Remove bech32 PubKey support:
  * `ValidatorI` interface update: `GetConsPubKey` renamed to `TmConsPubKey` (this is to clarify the return type: consensus public key must be a tendermint key); `TmConsPubKey`, `GetConsAddr` methods return error.
  * `Validator` updated according to the `ValidatorI` changes described above.
  * `ToTmValidator` function: added `error` to return values.
  * `Validator.ConsensusPubkey` type changed from `string` to `codectypes.Any`.
  * `MsgCreateValidator.Pubkey` type changed from `string` to `codectypes.Any`.
* (client) [\#8926](https://github.com/cosmos/cosmos-sdk/pull/8926) `client/tx.PrepareFactory` has been converted to a private function, as it's only used internally.
* (auth/tx) [\#8926](https://github.com/cosmos/cosmos-sdk/pull/8926) The `ProtoTxProvider` interface used as a workaround for transaction simulation has been removed.
* (x/bank) [\#8798](https://github.com/cosmos/cosmos-sdk/pull/8798) `GetTotalSupply` is removed in favour of `GetPaginatedTotalSupply`
* (keyring) [\#8739](https://github.com/cosmos/cosmos-sdk/pull/8739) Rename InfoImporter -> LegacyInfoImporter.
* (x/bank/types) [\#9061](https://github.com/cosmos/cosmos-sdk/pull/9061) `AddressFromBalancesStore` now returns an error for invalid key instead of panic.
* (x/auth) [\#9144](https://github.com/cosmos/cosmos-sdk/pull/9144) The `NewTxTimeoutHeightDecorator` antehandler has been converted from a struct to a function.
* (codec) [\#9226](https://github.com/cosmos/cosmos-sdk/pull/9226) Rename codec interfaces and methods, to follow a general Go interfaces:
  * `codec.Marshaler` → `codec.Codec` (this defines objects which serialize other objects)
  * `codec.BinaryMarshaler` → `codec.BinaryCodec`
  * `codec.JSONMarshaler` → `codec.JSONCodec`
  * Removed `BinaryBare` suffix from `BinaryCodec` methods (`MarshalBinaryBare`, `UnmarshalBinaryBare`, ...)
  * Removed `Binary` infix from `BinaryCodec` methods (`MarshalBinaryLengthPrefixed`, `UnmarshalBinaryLengthPrefixed`, ...)
* [\#9139](https://github.com/cosmos/cosmos-sdk/pull/9139) `ServiceMsg` TypeURLs (e.g. `/cosmos.bank.v1beta1.Msg/Send`) have been removed, as they don't comply to the Probobuf `Any` spec. Please use `Msg` type TypeURLs (e.g. `/cosmos.bank.v1beta1.MsgSend`). This has multiple consequences:
  * The `sdk.ServiceMsg` struct has been removed.
  * `sdk.Msg` now only contains `ValidateBasic` and `GetSigners` methods. The remaining methods `GetSignBytes`, `Route` and `Type` are moved to `legacytx.LegacyMsg`.
  * The `RegisterCustomTypeURL` function and the `cosmos.base.v1beta1.ServiceMsg` interface have been removed from the interface registry.
* (codec) [\#9251](https://github.com/cosmos/cosmos-sdk/pull/9251) Rename `clientCtx.JSONMarshaler` to `clientCtx.JSONCodec` as per #9226.
* (x/bank) [\#9271](https://github.com/cosmos/cosmos-sdk/pull/9271) SendEnabledCoin(s) renamed to IsSendEnabledCoin(s) to better reflect its functionality.
* (x/bank) [\#9550](https://github.com/cosmos/cosmos-sdk/pull/9550) `server.InterceptConfigsPreRunHandler` now takes 2 additional arguments: customAppConfigTemplate and customAppConfig. If you don't need to customize these, simply put `""` and `nil`.
* [\#8245](https://github.com/cosmos/cosmos-sdk/pull/8245) Removed `simapp.MakeCodecs` and use `simapp.MakeTestEncodingConfig` instead.
* (x/capability) [\#9836](https://github.com/cosmos/cosmos-sdk/pull/9836) Removed `InitializeAndSeal(ctx sdk.Context)` and replaced with `Seal()`. App must add x/capability module to the begin blockers which will assure that the x/capability keeper is properly initialized. The x/capability begin blocker must be run before any other module which uses x/capability.



### State Machine Breaking

* (x/{bank,distrib,gov,slashing,staking}) [\#8363](https://github.com/cosmos/cosmos-sdk/issues/8363) Store keys have been modified to allow for variable-length addresses.
* (x/evidence) [\#8502](https://github.com/cosmos/cosmos-sdk/pull/8502) `HandleEquivocationEvidence` persists the evidence to state.
* (x/gov) [\#7733](https://github.com/cosmos/cosmos-sdk/pull/7733) ADR 037 Implementation: Governance Split Votes, use `MsgWeightedVote` to send a split vote. Sending a regular `MsgVote` will convert the underlying vote option into a weighted vote with weight 1.
* (x/bank) [\#8656](https://github.com/cosmos/cosmos-sdk/pull/8656) balance and supply are now correctly tracked via `coin_spent`, `coin_received`, `coinbase` and `burn` events.
* (x/bank) [\#8517](https://github.com/cosmos/cosmos-sdk/pull/8517) Supply is now stored and tracked as `sdk.Coins`
* (x/bank) [\#9051](https://github.com/cosmos/cosmos-sdk/pull/9051) Supply value is stored as `sdk.Int` rather than `string`.


### CLI Breaking Changes

* [\#8880](https://github.com/cosmos/cosmos-sdk/pull/8880) The CLI `simd migrate v0.40 ...` command has been renamed to `simd migrate v0.42`.
* [\#8628](https://github.com/cosmos/cosmos-sdk/issues/8628) Commands no longer print outputs using `stderr` by default
* [\#9134](https://github.com/cosmos/cosmos-sdk/pull/9134) Renamed the CLI flag `--memo` to `--note`.
* [\#9291](https://github.com/cosmos/cosmos-sdk/pull/9291) Migration scripts prior to v0.38 have been removed from the CLI `migrate` command. The oldest supported migration is v0.39->v0.42.
* [\#9371](https://github.com/cosmos/cosmos-sdk/pull/9371) Non-zero default fees/Server will error if there's an empty value for min-gas-price in app.toml
* [\#9827](https://github.com/cosmos/cosmos-sdk/pull/9827) Ensure input parity of validator public key input between `tx staking create-validator` and `gentx`.
* [\#9781](https://github.com/cosmos/cosmos-sdk/pull/9781) Improve`withdraw-all-rewards` UX when broadcast mode `async` or `async` is used.
* [\#9621](https://github.com/cosmos/cosmos-sdk/pull/9621) Rollback [\#9371](https://github.com/cosmos/cosmos-sdk/pull/9371) and log warning if there's an empty value for min-gas-price in app.toml

### Improvements

* (store) [\#8012](https://github.com/cosmos/cosmos-sdk/pull/8012) Implementation of ADR-038 WriteListener and listen.KVStore
* (x/bank) [\#8614](https://github.com/cosmos/cosmos-sdk/issues/8614) Add `Name` and `Symbol` fields to denom metadata
* (x/auth) [\#8522](https://github.com/cosmos/cosmos-sdk/pull/8522) Allow to query all stored accounts
* (crypto/types) [\#8600](https://github.com/cosmos/cosmos-sdk/pull/8600) `CompactBitArray`: optimize the `NumTrueBitsBefore` method and add an `Equal` method.
* (x/upgrade) [\#8743](https://github.com/cosmos/cosmos-sdk/pull/8743) Add tracking module versions as per ADR-041
* (types) [\#8962](https://github.com/cosmos/cosmos-sdk/issues/8962) Add `Abs()` method to `sdk.Int`.
* (x/bank) [\#8950](https://github.com/cosmos/cosmos-sdk/pull/8950) Improve efficiency on supply updates.
* (store) [\#8811](https://github.com/cosmos/cosmos-sdk/pull/8811) store/cachekv: use typed `types/kv.List` instead of `container/list.List`. The change brings time spent on the time assertion cummulatively to 580ms down from 6.88s.
* (keyring) [\#8826](https://github.com/cosmos/cosmos-sdk/pull/8826) add trust to macOS Keychain for calling apps by default, avoiding repeating keychain popups that appears when dealing with keyring (key add, list, ...) operations.
* (makefile) [\#7933](https://github.com/cosmos/cosmos-sdk/issues/7933) Use Docker to generate swagger files.
* (crypto/types) [\#9196](https://github.com/cosmos/cosmos-sdk/pull/9196) Fix negative index accesses in CompactUnmarshal,GetIndex,SetIndex
* (cli) [\#9201](https://github.com/cosmos/cosmos-sdk/pull/9201) Fix init --recover not working.
* (makefile) [\#9192](https://github.com/cosmos/cosmos-sdk/pull/9192) Reuse proto containers in proto related jobs.
* [\#9205](https://github.com/cosmos/cosmos-sdk/pull/9205) Improve readability in `abci` handleQueryP2P
* [\#9231](https://github.com/cosmos/cosmos-sdk/pull/9231) Remove redundant staking errors.
* [\#9314](https://github.com/cosmos/cosmos-sdk/pull/9314) Update Rosetta SDK to upstream's latest release.
* (gRPC-Web) [\#9493](https://github.com/cosmos/cosmos-sdk/pull/9493) Add `EnableUnsafeCORS` flag to grpc-web config.
* (x/params) [\#9481](https://github.com/cosmos/cosmos-sdk/issues/9481) Speedup simulator for parameter change proposals.
* (x/staking) [\#9423](https://github.com/cosmos/cosmos-sdk/pull/9423) Staking delegations now returns empty list instead of rpc error when no records found.
* (x/auth) [\#9553](https://github.com/cosmos/cosmos-sdk/pull/9553) The `--multisig` flag now accepts both a name and address.
* (baseapp) [\#9578](https://github.com/cosmos/cosmos-sdk/pull/9578) Return `Baseapp`'s `trace` value for logging error stack traces.
* [\#8549](https://github.com/cosmos/cosmos-sdk/pull/8549) Make gRPC requests go through tendermint Query
* [\#8093](https://github.com/cosmos/cosmos-sdk/pull/8093) Limit usage of context.background.
* [\#8460](https://github.com/cosmos/cosmos-sdk/pull/8460) Ensure b.ReportAllocs() in all the benchmarks
* [\#8461](https://github.com/cosmos/cosmos-sdk/pull/8461) Fix upgrade tx commands not showing up in CLI


### Bug Fixes

* (x/gov) [\#8813](https://github.com/cosmos/cosmos-sdk/pull/8813) fix `GET /cosmos/gov/v1beta1/proposals/{proposal_id}/deposits` to include initial deposit
* (gRPC) [\#8945](https://github.com/cosmos/cosmos-sdk/pull/8945) gRPC reflection now works correctly.
* (keyring) [#\8635](https://github.com/cosmos/cosmos-sdk/issues/8635) Remove hardcoded default passphrase value on `NewMnemonic`
* (x/bank) [\#8434](https://github.com/cosmos/cosmos-sdk/pull/8434) Fix legacy REST API `GET /bank/total` and `GET /bank/total/{denom}` in swagger
* (x/slashing) [\#8427](https://github.com/cosmos/cosmos-sdk/pull/8427) Fix query signing infos command
* (x/bank/types) [\#9112](https://github.com/cosmos/cosmos-sdk/pull/9112) fix AddressFromBalancesStore address length overflow
* (x/bank) [\#9229](https://github.com/cosmos/cosmos-sdk/pull/9229) Now zero coin balances cannot be added to balances & supply stores. If any denom becomes zero corresponding key gets deleted from store.
* [\#9363](https://github.com/cosmos/cosmos-sdk/pull/9363) Check store key uniqueness in app wiring.
* [\#9460](https://github.com/cosmos/cosmos-sdk/pull/9460) Fix lint error in `MigratePrefixAddress`.
* [\#9480](https://github.com/cosmos/cosmos-sdk/pull/9480) Fix added keys when using `--dry-run`.
* (types) [\#9511](https://github.com/cosmos/cosmos-sdk/pull/9511) Change `maxBitLen` of `sdk.Int` and `sdk.Dec`  to handle max ERC20 value.
* [\#9454](https://github.com/cosmos/cosmos-sdk/pull/9454) Fix testnet command with --node-dir-prefix accepts `-` and change `node-dir-prefix token` to `testtoken`.
* (keyring) [\#9562](https://github.com/cosmos/cosmos-sdk/pull/9563) fix keyring kwallet backend when using with empty wallet.
* (keyring) [\#9583](https://github.com/cosmos/cosmos-sdk/pull/9583) Fix correct population of legacy `Vote.Option` field for votes with 1 VoteOption of weight 1.
* (x/distinction) [\#8918](https://github.com/cosmos/cosmos-sdk/pull/8918) Fix module's parameters validation.
* (x/gov/types) [\#8586](https://github.com/cosmos/cosmos-sdk/pull/8586) Fix bug caused by NewProposal that unnecessarily creates a Proposal object that’s discarded on any error.
* [\#8580](https://github.com/cosmos/cosmos-sdk/pull/8580) Use more cheaper method from the math/big package that provides a way to trivially check if a value is zero with .BitLen() == 0
* [\#8567](https://github.com/cosmos/cosmos-sdk/pull/8567) Fix bug by introducing pagination to GetValidatorSetByHeight response
* (x/bank) [\#8531](https://github.com/cosmos/cosmos-sdk/pull/8531) Fix bug caused by ignoring errors returned by Balance.GetAddress()
* (server) [\#8399](https://github.com/cosmos/cosmos-sdk/pull/8399) fix gRPC-web flag default value
* [\#8282](https://github.com/cosmos/cosmos-sdk/pull/8282) fix zero time checks
* (cli) [\#9717](https://github.com/cosmos/cosmos-sdk/pull/9717) Added CLI flag `--output json/text` to `tx` cli commands.
* (cli) [\#9593](https://github.com/cosmos/cosmos-sdk/pull/9593) Check if chain-id is blank before verifying signatures in multisign and error.
* [\#9720](https://github.com/cosmos/cosmos-sdk/pull/9720) Feegrant grant cli granter now accepts key name as well as address in general and accepts only address in --generate-only mode
* [\#9766](https://github.com/cosmos/cosmos-sdk/pull/9766) Fix hardcoded ledger signing algorithm on `keys add` command.
* [\#9793](https://github.com/cosmos/cosmos-sdk/pull/9793) Fixed ECDSA/secp256r1 transaction malleability.
* (server) [#9704](https://github.com/cosmos/cosmos-sdk/pull/9704) Start GRPCWebServer in goroutine, avoid blocking other services from starting.
* (bank) [\#9687](https://github.com/cosmos/cosmos-sdk/issues/9687) fixes [\#9159](https://github.com/cosmos/cosmos-sdk/issues/9159). Added migration to prune balances with zero coins.


### Deprecated

* (grpc) [\#8926](https://github.com/cosmos/cosmos-sdk/pull/8926) The `tx` field in `SimulateRequest` has been deprecated, prefer to pass `tx_bytes` instead.
* (sdk types) [\#9498](https://github.com/cosmos/cosmos-sdk/pull/9498) `clientContext.JSONCodec` will be removed in the next version. use `clientContext.Codec` instead.

## [v0.42.6](https://github.com/cosmos/cosmos-sdk/releases/tag/v0.42.6) - 2021-06-18

### Improvements

* [\#9428](https://github.com/cosmos/cosmos-sdk/pull/9428) Optimize bank InitGenesis. Added `k.initBalances`.
* [\#9429](https://github.com/cosmos/cosmos-sdk/pull/9429) Add `cosmos_sdk_version` to node_info
* [\#9541](https://github.com/cosmos/cosmos-sdk/pull/9541) Bump tendermint dependency to v0.34.11.

### Bug Fixes

* [\#9385](https://github.com/cosmos/cosmos-sdk/pull/9385) Fix IBC `query ibc client header` cli command. Support historical queries for query header/node-state commands.
* [\#9401](https://github.com/cosmos/cosmos-sdk/pull/9401) Fixes incorrect export of IBC identifier sequences. Previously, the next identifier sequence for clients/connections/channels was not set during genesis export. This resulted in the next identifiers being generated on the new chain to reuse old identifiers (the sequences began again from 0).
* [\#9408](https://github.com/cosmos/cosmos-sdk/pull/9408) Update simapp to use correct default broadcast mode.
* [\#9513](https://github.com/cosmos/cosmos-sdk/pull/9513) Fixes testnet CLI command. Testnet now updates the supply in genesis. Previously, when using add-genesis-account and testnet together, inconsistent genesis files would be produced, as only add-genesis-account was updating the supply.
* (x/gov) [\#8813](https://github.com/cosmos/cosmos-sdk/pull/8813) fix `GET /cosmos/gov/v1beta1/proposals/{proposal_id}/deposits` to include initial deposit

### Features

* [\#9383](https://github.com/cosmos/cosmos-sdk/pull/9383) New CLI command `query ibc-transfer escrow-address <port> <channel id>` to get the escrow address for a channel; can be used to then query balance of escrowed tokens
* (baseapp, types) [#\9390](https://github.com/cosmos/cosmos-sdk/pull/9390) Add current block header hash to `Context`
* (store) [\#9403](https://github.com/cosmos/cosmos-sdk/pull/9403) Add `RefundGas` function to `GasMeter` interface

## [v0.42.5](https://github.com/cosmos/cosmos-sdk/releases/tag/v0.42.5) - 2021-05-18

### Bug Fixes

* [\#9514](https://github.com/cosmos/cosmos-sdk/issues/9514) Fix panic when retrieving the `BlockGasMeter` on `(Re)CheckTx` mode.
* [\#9235](https://github.com/cosmos/cosmos-sdk/pull/9235) CreateMembershipProof/CreateNonMembershipProof now returns an error
if input key is empty, or input data contains empty key.
* [\#9108](https://github.com/cosmos/cosmos-sdk/pull/9108) Fixed the bug with querying multisig account, which is not showing threshold and public_keys.
* [\#9345](https://github.com/cosmos/cosmos-sdk/pull/9345) Fix ARM support.
* [\#9040](https://github.com/cosmos/cosmos-sdk/pull/9040) Fix ENV variables binding to CLI flags for client config.

### Features

* [\#8953](https://github.com/cosmos/cosmos-sdk/pull/8953) Add the `config` CLI subcommand back to the SDK, which saves client-side configuration in a `client.toml` file.

## [v0.42.4](https://github.com/cosmos/cosmos-sdk/releases/tag/v0.42.4) - 2021-04-08

### Client Breaking Changes

* [\#9026](https://github.com/cosmos/cosmos-sdk/pull/9026) By default, the `tx sign` and `tx sign-batch` CLI commands use SIGN_MODE_DIRECT to sign transactions for local pubkeys. For multisigs and ledger keys, the default LEGACY_AMINO_JSON is used.

### Bug Fixes

* (gRPC) [\#9015](https://github.com/cosmos/cosmos-sdk/pull/9015) Fix invalid status code when accessing gRPC endpoints.
* [\#9026](https://github.com/cosmos/cosmos-sdk/pull/9026) Fixed the bug that caused the `gentx` command to fail for Ledger keys.

### Improvements

* [\#9081](https://github.com/cosmos/cosmos-sdk/pull/9081) Upgrade Tendermint to v0.34.9 that includes a security issue fix for Tendermint light clients.

## [v0.42.3](https://github.com/cosmos/cosmos-sdk/releases/tag/v0.42.3) - 2021-03-24

This release fixes a security vulnerability identified in x/bank.

## [v0.42.2](https://github.com/cosmos/cosmos-sdk/releases/tag/v0.42.2) - 2021-03-19

### Improvements

* (grpc) [\#8815](https://github.com/cosmos/cosmos-sdk/pull/8815) Add orderBy parameter to `TxsByEvents` endpoint.
* (cli) [\#8826](https://github.com/cosmos/cosmos-sdk/pull/8826) Add trust to macOS Keychain for caller app by default.
* (store) [\#8811](https://github.com/cosmos/cosmos-sdk/pull/8811) store/cachekv: use typed types/kv.List instead of container/list.List

### Bug Fixes

* (crypto) [\#8841](https://github.com/cosmos/cosmos-sdk/pull/8841) Fix legacy multisig amino marshaling, allowing migrations to work between v0.39 and v0.40+.
* (cli tx) [\8873](https://github.com/cosmos/cosmos-sdk/pull/8873) add missing `--output-document` option to `app tx multisign-batch`.

## [v0.42.1](https://github.com/cosmos/cosmos-sdk/releases/tag/v0.42.1) - 2021-03-10

This release fixes security vulnerability identified in the simapp.

## [v0.42.0](https://github.com/cosmos/cosmos-sdk/releases/tag/v0.42.0) - 2021-03-08

**IMPORTANT**: This release contains an important security fix for all non Cosmos Hub chains running Stargate version of the Cosmos SDK (>0.40). Non-hub chains should not be using any version of the SDK in the v0.40.x or v0.41.x release series. See [#8461](https://github.com/cosmos/cosmos-sdk/pull/8461) for more details.

### Improvements

* (x/ibc) [\#8624](https://github.com/cosmos/cosmos-sdk/pull/8624) Emit full header in IBC UpdateClient message.
* (x/crisis) [\#8621](https://github.com/cosmos/cosmos-sdk/issues/8621) crisis invariants names now print to loggers.

### Bug fixes

* (x/evidence) [\#8461](https://github.com/cosmos/cosmos-sdk/pull/8461) Fix bech32 prefix in evidence validator address conversion
* (x/gov) [\#8806](https://github.com/cosmos/cosmos-sdk/issues/8806) Fix q gov proposals command's mishandling of the --status parameter's values.

## [v0.41.4](https://github.com/cosmos/cosmos-sdk/releases/tag/v0.41.3) - 2021-03-02

**IMPORTANT**: Due to a bug in the v0.41.x series with how evidence handles validator consensus addresses #8461, SDK based chains that are not using the default bech32 prefix (cosmos, aka all chains except for t
he Cosmos Hub) should not use this release or any release in the v0.41.x series. Please see #8668 for tracking & timeline for the v0.42.0 release, which will include a fix for this issue.

### Features

* [\#7787](https://github.com/cosmos/cosmos-sdk/pull/7787) Add multisign-batch command.

### Bug fixes

* [\#8730](https://github.com/cosmos/cosmos-sdk/pull/8730) Allow REST endpoint to query txs with multisig addresses.
* [\#8680](https://github.com/cosmos/cosmos-sdk/issues/8680) Fix missing timestamp in GetTxsEvent response [\#8732](https://github.com/cosmos/cosmos-sdk/pull/8732).
* [\#8681](https://github.com/cosmos/cosmos-sdk/issues/8681) Fix missing error message when calling GetTxsEvent [\#8732](https://github.com/cosmos/cosmos-sdk/pull/8732)
* (server) [\#8641](https://github.com/cosmos/cosmos-sdk/pull/8641) Fix Tendermint and application configuration reading from file
* (client/keys) [\#8639] (https://github.com/cosmos/cosmos-sdk/pull/8639) Fix keys migrate for mulitisig, offline, and ledger keys. The migrate command now takes a positional old_home_dir argument.

### Improvements

* (store/cachekv), (x/bank/types) [\#8719](https://github.com/cosmos/cosmos-sdk/pull/8719) algorithmically fix pathologically slow code
* [\#8701](https://github.com/cosmos/cosmos-sdk/pull/8701) Upgrade tendermint v0.34.8.
* [\#8714](https://github.com/cosmos/cosmos-sdk/pull/8714) Allow accounts to have a balance of 0 at genesis.

## [v0.41.3](https://github.com/cosmos/cosmos-sdk/releases/tag/v0.41.3) - 2021-02-18

### Bug Fixes

* [\#8617](https://github.com/cosmos/cosmos-sdk/pull/8617) Fix build failures caused by a small API breakage introduced in tendermint v0.34.7.

## [v0.41.2](https://github.com/cosmos/cosmos-sdk/releases/tag/v0.41.2) - 2021-02-18

### Improvements

* Bump tendermint dependency to v0.34.7.

## [v0.41.1](https://github.com/cosmos/cosmos-sdk/releases/tag/v0.41.1) - 2021-02-17

### Bug Fixes

* (grpc) [\#8549](https://github.com/cosmos/cosmos-sdk/pull/8549) Make gRPC requests go through ABCI and disallow concurrency.
* (x/staking) [\#8546](https://github.com/cosmos/cosmos-sdk/pull/8546) Fix caching bug where concurrent calls to GetValidator could cause a node to crash
* (server) [\#8481](https://github.com/cosmos/cosmos-sdk/pull/8481) Don't create files when running `{appd} tendermint show-*` subcommands.
* (client/keys) [\#8436](https://github.com/cosmos/cosmos-sdk/pull/8436) Fix keybase->keyring keys migration.
* (crypto/hd) [\#8607](https://github.com/cosmos/cosmos-sdk/pull/8607) Make DerivePrivateKeyForPath error and not panic on trailing slashes.

### Improvements

* (x/ibc) [\#8458](https://github.com/cosmos/cosmos-sdk/pull/8458) Add `packet_connection` attribute to ibc events to enable relayer filtering
* [\#8396](https://github.com/cosmos/cosmos-sdk/pull/8396) Add support for ARM platform
* (x/bank) [\#8479](https://github.com/cosmos/cosmos-sdk/pull/8479) Aditional client denom metadata validation for `base` and `display` denoms.
* (codec/types) [\#8605](https://github.com/cosmos/cosmos-sdk/pull/8605) Avoid unnecessary allocations for NewAnyWithCustomTypeURL on error.

## [v0.41.0](https://github.com/cosmos/cosmos-sdk/releases/tag/v0.41.0) - 2021-01-26

### State Machine Breaking

* (x/ibc) [\#8266](https://github.com/cosmos/cosmos-sdk/issues/8266) Add amino JSON support for IBC MsgTransfer in order to support Ledger text signing transfer transactions.
* (x/ibc) [\#8404](https://github.com/cosmos/cosmos-sdk/pull/8404) Reorder IBC `ChanOpenAck` and `ChanOpenConfirm` handler execution to perform core handler first, followed by application callbacks.



### Bug Fixes

* (simapp) [\#8418](https://github.com/cosmos/cosmos-sdk/pull/8418) Add balance coin to supply when adding a new genesis account
* (x/bank) [\#8417](https://github.com/cosmos/cosmos-sdk/pull/8417) Validate balances and coin denom metadata on genesis

## [v0.40.1](https://github.com/cosmos/cosmos-sdk/releases/tag/v0.40.1) - 2021-01-19

### Improvements

* (x/bank) [\#8302](https://github.com/cosmos/cosmos-sdk/issues/8302) Add gRPC and CLI queries for client denomination metadata.
* (tendermint) Bump Tendermint version to [v0.34.3](https://github.com/tendermint/tendermint/releases/tag/v0.34.3).

### Bug Fixes

* [\#8085](https://github.com/cosmos/cosmos-sdk/pull/8058) fix zero time checks
* [\#8280](https://github.com/cosmos/cosmos-sdk/pull/8280) fix GET /upgrade/current query
* (x/auth) [\#8287](https://github.com/cosmos/cosmos-sdk/pull/8287) Fix `tx sign --signature-only` to return correct sequence value in signature.
* (build) [\8300](https://github.com/cosmos/cosmos-sdk/pull/8300), [\8301](https://github.com/cosmos/cosmos-sdk/pull/8301) Fix reproducible builds
* (types/errors) [\#8355][https://github.com/cosmos/cosmos-sdk/pull/8355] Fix errorWrap `Is` method.
* (x/ibc) [\#8341](https://github.com/cosmos/cosmos-sdk/pull/8341) Fix query latest consensus state.
* (proto) [\#8350][https://github.com/cosmos/cosmos-sdk/pull/8350], [\#8361](https://github.com/cosmos/cosmos-sdk/pull/8361) Update gogo proto deps with v1.3.2 security fixes
* (x/ibc) [\#8359](https://github.com/cosmos/cosmos-sdk/pull/8359) Add missing UnpackInterfaces functions to IBC Query Responses. Fixes 'cannot unpack Any' error for IBC types.
* (x/bank) [\#8317](https://github.com/cosmos/cosmos-sdk/pull/8317) Fix panic when querying for a not found client denomination metadata.


## [v0.40.0](https://github.com/cosmos/cosmos-sdk/releases/tag/v0.40.0) - 2021-01-08

v0.40.0, known as the Stargate release of the Cosmos SDK, is one of the largest releases
of the Cosmos SDK since launch. Please read through this changelog and [release notes](https://github.com/cosmos/cosmos-sdk/blob/v0.40.0/RELEASE_NOTES.md) to make
sure you are aware of any relevant breaking changes.

### Client Breaking Changes

* __CLI__
  * (client/keys) [\#5889](https://github.com/cosmos/cosmos-sdk/pull/5889) remove `keys update` command.
  * (x/auth) [\#5844](https://github.com/cosmos/cosmos-sdk/pull/5844) `tx sign` command now returns an error when signing is attempted with offline/multisig keys.
  * (x/auth) [\#6108](https://github.com/cosmos/cosmos-sdk/pull/6108) `tx sign` command's `--validate-signatures` flag is migrated into a `tx validate-signatures` standalone command.
  * (x/auth) [#7788](https://github.com/cosmos/cosmos-sdk/pull/7788) Remove `tx auth` subcommands, all auth subcommands exist as `tx <subcommand>`
  * (x/genutil) [\#6651](https://github.com/cosmos/cosmos-sdk/pull/6651) The `gentx` command has been improved. No longer are `--from` and `--name` flags required. Instead, a single argument, `name`, is required which refers to the key pair in the Keyring. In addition, an optional
  `--moniker` flag can be provided to override the moniker found in `config.toml`.
  * (x/upgrade) [#7697](https://github.com/cosmos/cosmos-sdk/pull/7697) Rename flag name "--time" to "--upgrade-time", "--info" to "--upgrade-info", to keep it consistent with help message.
* __REST / Queriers__
  * (api) [\#6426](https://github.com/cosmos/cosmos-sdk/pull/6426) The ability to start an out-of-process API REST server has now been removed. Instead, the API server is now started in-process along with the application and Tendermint. Configuration options have been added to `app.toml` to enable/disable the API server along with additional HTTP server options.
  * (client) [\#7246](https://github.com/cosmos/cosmos-sdk/pull/7246) The rest server endpoint `/swagger-ui/` is replaced by `/swagger/`, and contains swagger documentation for gRPC Gateway routes in addition to legacy REST routes. Swagger API is exposed only if set in `app.toml`.
  * (x/auth) [\#5702](https://github.com/cosmos/cosmos-sdk/pull/5702) The `x/auth` querier route has changed from `"acc"` to `"auth"`.
  * (x/bank) [\#5572](https://github.com/cosmos/cosmos-sdk/pull/5572) The `/bank/balances/{address}` endpoint now returns all account balances or a single balance by denom when the `denom` query parameter is present.
  * (x/evidence) [\#5952](https://github.com/cosmos/cosmos-sdk/pull/5952) Remove CLI and REST handlers for querying `x/evidence` parameters.
  * (x/gov) [#6295](https://github.com/cosmos/cosmos-sdk/pull/6295) Fix typo in querying governance params.
* __General__
  * (baseapp) [\#6384](https://github.com/cosmos/cosmos-sdk/pull/6384) The `Result.Data` is now a Protocol Buffer encoded binary blob of type `TxData`. The `TxData` contains `Data` which contains a list of Protocol Buffer encoded message data and the corresponding message type.
  * (client) [\#5783](https://github.com/cosmos/cosmos-sdk/issues/5783) Unify all coins representations on JSON client requests for governance proposals.
  * (crypto) [\#7419](https://github.com/cosmos/cosmos-sdk/pull/7419) The SDK doesn't use Tendermint's `crypto.PubKey`
      interface anymore, and uses instead it's own `PubKey` interface, defined in `crypto/types`. Replace all instances of
      `crypto.PubKey` by `cryptotypes.Pubkey`.
  * (store/rootmulti) [\#6390](https://github.com/cosmos/cosmos-sdk/pull/6390) Proofs of empty stores are no longer supported.
  * (store/types) [\#5730](https://github.com/cosmos/cosmos-sdk/pull/5730) store.types.Cp() is removed in favour of types.CopyBytes().
  * (x/auth) [\#6054](https://github.com/cosmos/cosmos-sdk/pull/6054) Remove custom JSON marshaling for base accounts as multsigs cannot be bech32 decoded.
  * (x/auth/vesting) [\#6859](https://github.com/cosmos/cosmos-sdk/pull/6859) Custom JSON marshaling of vesting accounts was removed. Vesting accounts are now marshaled using their default proto or amino JSON representation.
  * (x/bank) [\#5785](https://github.com/cosmos/cosmos-sdk/issues/5785) In x/bank errors, JSON strings coerced to valid UTF-8 bytes at JSON marshalling time
  are now replaced by human-readable expressions. This change can potentially break compatibility with all those client side tools
  that parse log messages.
  * (x/evidence) [\#7538](https://github.com/cosmos/cosmos-sdk/pull/7538) The ABCI's `Result.Data` field for
    `MsgSubmitEvidence` responses does not contain the raw evidence's hash, but the protobuf encoded
    `MsgSubmitEvidenceResponse` struct.
  * (x/gov) [\#7533](https://github.com/cosmos/cosmos-sdk/pull/7533) The ABCI's `Result.Data` field for
    `MsgSubmitProposal` responses does not contain a raw binary encoding of the `proposalID`, but the protobuf encoded
    `MsgSubmitSubmitProposalResponse` struct.
  * (x/gov) [\#6859](https://github.com/cosmos/cosmos-sdk/pull/6859) `ProposalStatus` and `VoteOption` are now JSON serialized using its protobuf name, so expect names like `PROPOSAL_STATUS_DEPOSIT_PERIOD` as opposed to `DepositPeriod`.
  * (x/staking) [\#7499](https://github.com/cosmos/cosmos-sdk/pull/7499) `BondStatus` is now a protobuf `enum` instead
    of an `int32`, and JSON serialized using its protobuf name, so expect names like `BOND_STATUS_UNBONDING` as opposed
    to `Unbonding`.
  * (x/staking) [\#7556](https://github.com/cosmos/cosmos-sdk/pull/7556) The ABCI's `Result.Data` field for
    `MsgBeginRedelegate` and `MsgUndelegate` responses does not contain custom binary marshaled `completionTime`, but the
    protobuf encoded `MsgBeginRedelegateResponse` and `MsgUndelegateResponse` structs respectively

### API Breaking Changes

* __Baseapp / Client__
  * (AppModule) [\#7518](https://github.com/cosmos/cosmos-sdk/pull/7518) [\#7584](https://github.com/cosmos/cosmos-sdk/pull/7584) Rename `AppModule.RegisterQueryServices` to `AppModule.RegisterServices`, as this method now registers multiple services (the gRPC query service and the protobuf Msg service). A `Configurator` struct is used to hold the different services.
  * (baseapp) [\#5865](https://github.com/cosmos/cosmos-sdk/pull/5865) The `SimulationResponse` returned from tx simulation is now JSON encoded instead of Amino binary.
  * (client) [\#6290](https://github.com/cosmos/cosmos-sdk/pull/6290) `CLIContext` is renamed to `Context`. `Context` and all related methods have been moved from package context to client.
  * (client) [\#6525](https://github.com/cosmos/cosmos-sdk/pull/6525) Removed support for `indent` in JSON responses. Clients should consider piping to an external tool such as `jq`.
  * (client) [\#8107](https://github.com/cosmos/cosmos-sdk/pull/8107) Renamed `PrintOutput` and `PrintOutputLegacy`
      methods of the `context.Client` object to `PrintProto` and `PrintObjectLegacy`.
  * (client/flags) [\#6632](https://github.com/cosmos/cosmos-sdk/pull/6632) Remove NewCompletionCmd(), the function is now available in tendermint.
  * (client/input) [\#5904](https://github.com/cosmos/cosmos-sdk/pull/5904) Removal of unnecessary `GetCheckPassword`, `PrintPrefixed` functions.
  * (client/keys) [\#5889](https://github.com/cosmos/cosmos-sdk/pull/5889) Rename `NewKeyBaseFromDir()` -> `NewLegacyKeyBaseFromDir()`.
  * (client/keys) [\#5820](https://github.com/cosmos/cosmos-sdk/pull/5820/) Removed method CloseDB from Keybase interface.
  * (client/rpc) [\#6290](https://github.com/cosmos/cosmos-sdk/pull/6290) `client` package and subdirs reorganization.
  * (client/lcd) [\#6290](https://github.com/cosmos/cosmos-sdk/pull/6290) `CliCtx` of struct `RestServer` in package client/lcd has been renamed to `ClientCtx`.
  * (codec) [\#6330](https://github.com/cosmos/cosmos-sdk/pull/6330) `codec.RegisterCrypto` has been moved to the `crypto/codec` package and the global `codec.Cdc` Amino instance has been deprecated and moved to the `codec/legacy_global` package.
  * (codec) [\#8080](https://github.com/cosmos/cosmos-sdk/pull/8080) Updated the `codec.Marshaler` interface
    * Moved `MarshalAny` and `UnmarshalAny` helper functions to `codec.Marshaler` and renamed to `MarshalInterface` and
      `UnmarshalInterface` respectively. These functions must take interface as a parameter (not a concrete type nor `Any`
      object). Underneath they use `Any` wrapping for correct protobuf serialization.
  * (crypto) [\#6780](https://github.com/cosmos/cosmos-sdk/issues/6780) Move ledger code to its own package.
  * (crypto/types/multisig) [\#6373](https://github.com/cosmos/cosmos-sdk/pull/6373) `multisig.Multisignature` has been renamed  to `AminoMultisignature`
  * (codec) `*codec.LegacyAmino` is now a wrapper around Amino which provides backwards compatibility with protobuf `Any`. ALL legacy code should use `*codec.LegacyAmino` instead of `*amino.Codec` directly
  * (crypto) [\#5880](https://github.com/cosmos/cosmos-sdk/pull/5880) Merge `crypto/keys/mintkey` into `crypto`.
  * (crypto/hd) [\#5904](https://github.com/cosmos/cosmos-sdk/pull/5904) `crypto/keys/hd` moved to `crypto/hd`.
  * (crypto/keyring):
    * [\#5866](https://github.com/cosmos/cosmos-sdk/pull/5866) Rename `crypto/keys/` to `crypto/keyring/`.
    * [\#5904](https://github.com/cosmos/cosmos-sdk/pull/5904) `Keybase` -> `Keyring` interfaces migration. `LegacyKeybase` interface is added in order
  to guarantee limited backward compatibility with the old Keybase interface for the sole purpose of migrating keys across the new keyring backends. `NewLegacy`
  constructor is provided [\#5889](https://github.com/cosmos/cosmos-sdk/pull/5889) to allow for smooth migration of keys from the legacy LevelDB based implementation
  to new keyring backends. Plus, the package and the new keyring no longer depends on the sdk.Config singleton. Please consult the [package documentation](https://github.com/cosmos/cosmos-sdk/tree/master/crypto/keyring/doc.go) for more
  information on how to implement the new `Keyring` interface.
    * [\#5858](https://github.com/cosmos/cosmos-sdk/pull/5858) Make Keyring store keys by name and address's hexbytes representation.
  * (export) [\#5952](https://github.com/cosmos/cosmos-sdk/pull/5952) `AppExporter` now returns ABCI consensus parameters to be included in marshaled exported state. These parameters must be returned from the application via the `BaseApp`.
  * (simapp) Deprecating and renaming `MakeEncodingConfig` to `MakeTestEncodingConfig` (both in `simapp` and `simapp/params` packages).
  * (store) [\#5803](https://github.com/cosmos/cosmos-sdk/pull/5803) The `store.CommitMultiStore` interface now includes the new `snapshots.Snapshotter` interface as well.
  * (types) [\#5579](https://github.com/cosmos/cosmos-sdk/pull/5579) The `keepRecent` field has been removed from the `PruningOptions` type.
  The `PruningOptions` type now only includes fields `KeepEvery` and `SnapshotEvery`, where `KeepEvery`
  determines which committed heights are flushed to disk and `SnapshotEvery` determines which of these
  heights are kept after pruning. The `IsValid` method should be called whenever using these options. Methods
  `SnapshotVersion` and `FlushVersion` accept a version arugment and determine if the version should be
  flushed to disk or kept as a snapshot. Note, `KeepRecent` is automatically inferred from the options
  and provided directly the IAVL store.
  * (types) [\#5533](https://github.com/cosmos/cosmos-sdk/pull/5533) Refactored `AppModuleBasic` and `AppModuleGenesis`
  to now accept a `codec.JSONMarshaler` for modular serialization of genesis state.
  * (types/rest) [\#5779](https://github.com/cosmos/cosmos-sdk/pull/5779) Drop unused Parse{Int64OrReturnBadRequest,QueryParamBool}() functions.
* __Modules__
  * (modules) [\#7243](https://github.com/cosmos/cosmos-sdk/pull/7243) Rename `RegisterCodec` to `RegisterLegacyAminoCodec` and `codec.New()` is now renamed to `codec.NewLegacyAmino()`
  * (modules) [\#6564](https://github.com/cosmos/cosmos-sdk/pull/6564) Constant `DefaultParamspace` is removed from all modules, use ModuleName instead.
  * (modules) [\#5989](https://github.com/cosmos/cosmos-sdk/pull/5989) `AppModuleBasic.GetTxCmd` now takes a single `CLIContext` parameter.
  * (modules) [\#5664](https://github.com/cosmos/cosmos-sdk/pull/5664) Remove amino `Codec` from simulation `StoreDecoder`, which now returns a function closure in order to unmarshal the key-value pairs.
  * (modules) [\#5555](https://github.com/cosmos/cosmos-sdk/pull/5555) Move `x/auth/client/utils/` types and functions to `x/auth/client/`.
  * (modules) [\#5572](https://github.com/cosmos/cosmos-sdk/pull/5572) Move account balance logic and APIs from `x/auth` to `x/bank`.
  * (modules) [\#6326](https://github.com/cosmos/cosmos-sdk/pull/6326) `AppModuleBasic.GetQueryCmd` now takes a single `client.Context` parameter.
  * (modules) [\#6336](https://github.com/cosmos/cosmos-sdk/pull/6336) `AppModuleBasic.RegisterQueryService` method was added to support gRPC queries, and `QuerierRoute` and `NewQuerierHandler` were deprecated.
  * (modules) [\#6311](https://github.com/cosmos/cosmos-sdk/issues/6311) Remove `alias.go` usage
  * (modules) [\#6447](https://github.com/cosmos/cosmos-sdk/issues/6447) Rename `blacklistedAddrs` to `blockedAddrs`.
  * (modules) [\#6834](https://github.com/cosmos/cosmos-sdk/issues/6834) Add `RegisterInterfaces` method to `AppModuleBasic` to support registration of protobuf interface types.
  * (modules) [\#6734](https://github.com/cosmos/cosmos-sdk/issues/6834) Add `TxEncodingConfig` parameter to `AppModuleBasic.ValidateGenesis` command to support JSON tx decoding in `genutil`.
  * (modules) [#7764](https://github.com/cosmos/cosmos-sdk/pull/7764) Added module initialization options:
    * `server/types.AppExporter` requires extra argument: `AppOptions`.
    * `server.AddCommands` requires extra argument: `addStartFlags types.ModuleInitFlags`
    * `x/crisis.NewAppModule` has a new attribute: `skipGenesisInvariants`. [PR](https://github.com/cosmos/cosmos-sdk/pull/7764)
  * (types) [\#6327](https://github.com/cosmos/cosmos-sdk/pull/6327) `sdk.Msg` now inherits `proto.Message`, as a result all `sdk.Msg` types now use pointer semantics.
  * (types) [\#7032](https://github.com/cosmos/cosmos-sdk/pull/7032) All types ending with `ID` (e.g. `ProposalID`) now end with `Id` (e.g. `ProposalId`), to match default Protobuf generated format. Also see [\#7033](https://github.com/cosmos/cosmos-sdk/pull/7033) for more details.
  * (x/auth) [\#6029](https://github.com/cosmos/cosmos-sdk/pull/6029) Module accounts have been moved from `x/supply` to `x/auth`.
  * (x/auth) [\#6443](https://github.com/cosmos/cosmos-sdk/issues/6443) Move `FeeTx` and `TxWithMemo` interfaces from `x/auth/ante` to `types`.
  * (x/auth) [\#7006](https://github.com/cosmos/cosmos-sdk/pull/7006) All `AccountRetriever` methods now take `client.Context` as a parameter instead of as a struct member.
  * (x/auth) [\#6270](https://github.com/cosmos/cosmos-sdk/pull/6270) The passphrase argument has been removed from the signature of the following functions and methods: `BuildAndSign`, ` MakeSignature`, ` SignStdTx`, `TxBuilder.BuildAndSign`, `TxBuilder.Sign`, `TxBuilder.SignStdTx`
  * (x/auth) [\#6428](https://github.com/cosmos/cosmos-sdk/issues/6428):
    * `NewAnteHandler` and `NewSigVerificationDecorator` both now take a `SignModeHandler` parameter.
    * `SignatureVerificationGasConsumer` now has the signature: `func(meter sdk.GasMeter, sig signing.SignatureV2, params types.Params) error`.
    * The `SigVerifiableTx` interface now has a `GetSignaturesV2() ([]signing.SignatureV2, error)` method and no longer has the `GetSignBytes` method.
  * (x/auth/tx) [\#8106](https://github.com/cosmos/cosmos-sdk/pull/8106) change related to missing append functionality in
      client transaction signing
    + added `overwriteSig` argument to `x/auth/client.SignTx` and `client/tx.Sign` functions.
    + removed `x/auth/tx.go:wrapper.GetSignatures`. The `wrapper` provides `TxBuilder` functionality, and it's a private
      structure. That function was not used at all and it's not exposed through the `TxBuilder` interface.
  * (x/bank) [\#7327](https://github.com/cosmos/cosmos-sdk/pull/7327) AddCoins and SubtractCoins no longer return a resultingValue and will only return an error.
  * (x/capability) [#7918](https://github.com/cosmos/cosmos-sdk/pull/7918) Add x/capability safety checks:
    * All outward facing APIs will now check that capability is not nil and name is not empty before performing any state-machine changes
    * `SetIndex` has been renamed to `InitializeIndex`
  * (x/evidence) [\#7251](https://github.com/cosmos/cosmos-sdk/pull/7251) New evidence types and light client evidence handling. The module function names changed.
  * (x/evidence) [\#5952](https://github.com/cosmos/cosmos-sdk/pull/5952) Remove APIs for getting and setting `x/evidence` parameters. `BaseApp` now uses a `ParamStore` to manage Tendermint consensus parameters which is managed via the `x/params` `Substore` type.
  * (x/gov) [\#6147](https://github.com/cosmos/cosmos-sdk/pull/6147) The `Content` field on `Proposal` and `MsgSubmitProposal`
    is now `Any` in concordance with [ADR 019](docs/architecture/adr-019-protobuf-state-encoding.md) and `GetContent` should now
    be used to retrieve the actual proposal `Content`. Also the `NewMsgSubmitProposal` constructor now may return an `error`
  * (x/ibc) [\#6374](https://github.com/cosmos/cosmos-sdk/pull/6374) `VerifyMembership` and `VerifyNonMembership` now take a `specs []string` argument to specify the proof format used for verification. Most SDK chains can simply use `commitmenttypes.GetSDKSpecs()` for this argument.
  * (x/params) [\#5619](https://github.com/cosmos/cosmos-sdk/pull/5619) The `x/params` keeper now accepts a `codec.Marshaller` instead of
  a reference to an amino codec. Amino is still used for JSON serialization.
  * (x/staking) [\#6451](https://github.com/cosmos/cosmos-sdk/pull/6451) `DefaultParamspace` and `ParamKeyTable` in staking module are moved from keeper to types to enforce consistency.
  * (x/staking) [\#7419](https://github.com/cosmos/cosmos-sdk/pull/7419) The `TmConsPubKey` method on ValidatorI has been
      removed and replaced instead by `ConsPubKey` (which returns a SDK `cryptotypes.PubKey`) and `TmConsPublicKey` (which
      returns a Tendermint proto PublicKey).
  * (x/staking/types) [\#7447](https://github.com/cosmos/cosmos-sdk/issues/7447) Remove bech32 PubKey support:
    * `ValidatorI` interface update. `GetConsPubKey` renamed to `TmConsPubKey` (consensus public key must be a tendermint key). `TmConsPubKey`, `GetConsAddr` methods return error.
    * `Validator` update. Methods changed in `ValidatorI` (as described above) and `ToTmValidator` return error.
    * `Validator.ConsensusPubkey` type changed from `string` to `codectypes.Any`.
    * `MsgCreateValidator.Pubkey` type changed from `string` to `codectypes.Any`.
  * (x/supply) [\#6010](https://github.com/cosmos/cosmos-sdk/pull/6010) All `x/supply` types and APIs have been moved to `x/bank`.
  * [\#6409](https://github.com/cosmos/cosmos-sdk/pull/6409) Rename all IsEmpty methods to Empty across the codebase and enforce consistency.
  * [\#6231](https://github.com/cosmos/cosmos-sdk/pull/6231) Simplify `AppModule` interface, `Route` and `NewHandler` methods become only `Route`
  and returns a new `Route` type.
  * (x/slashing) [\#6212](https://github.com/cosmos/cosmos-sdk/pull/6212) Remove `Get*` prefixes from key construction functions
  * (server) [\#6079](https://github.com/cosmos/cosmos-sdk/pull/6079) Remove `UpgradeOldPrivValFile` (deprecated in Tendermint Core v0.28).
  * [\#5719](https://github.com/cosmos/cosmos-sdk/pull/5719) Bump Go requirement to 1.14+


### State Machine Breaking

* __General__
  * (client) [\#7268](https://github.com/cosmos/cosmos-sdk/pull/7268) / [\#7147](https://github.com/cosmos/cosmos-sdk/pull/7147) Introduce new protobuf based PubKeys, and migrate PubKey in BaseAccount to use this new protobuf based PubKey format

* __Modules__
  * (modules) [\#5572](https://github.com/cosmos/cosmos-sdk/pull/5572) Separate balance from accounts per ADR 004.
    * Account balances are now persisted and retrieved via the `x/bank` module.
    * Vesting account interface has been modified to account for changes.
    * Callers to `NewBaseVestingAccount` are responsible for verifying account balance in relation to
    the original vesting amount.
    * The `SendKeeper` and `ViewKeeper` interfaces in `x/bank` have been modified to account for changes.
  * (x/auth) [\#5533](https://github.com/cosmos/cosmos-sdk/pull/5533) Migrate the `x/auth` module to use Protocol Buffers for state
  serialization instead of Amino.
    * The `BaseAccount.PubKey` field is now represented as a Bech32 string instead of a `crypto.Pubkey`.
    * `NewBaseAccountWithAddress` now returns a reference to a `BaseAccount`.
    * The `x/auth` module now accepts a `Codec` interface which extends the `codec.Marshaler` interface by
    requiring a concrete codec to know how to serialize accounts.
    * The `AccountRetriever` type now accepts a `Codec` in its constructor in order to know how to
    serialize accounts.
  * (x/bank) [\#6518](https://github.com/cosmos/cosmos-sdk/pull/6518) Support for global and per-denomination send enabled flags.
    * Existing send_enabled global flag has been moved into a Params structure as `default_send_enabled`.
    * An array of: `{denom: string, enabled: bool}` is added to bank Params to support per-denomination override of global default value.
  * (x/distribution) [\#5610](https://github.com/cosmos/cosmos-sdk/pull/5610) Migrate the `x/distribution` module to use Protocol Buffers for state
  serialization instead of Amino. The exact codec used is `codec.HybridCodec` which utilizes Protobuf for binary encoding and Amino
  for JSON encoding.
    * `ValidatorHistoricalRewards.ReferenceCount` is now of types `uint32` instead of `uint16`.
    * `ValidatorSlashEvents` is now a struct with `slashevents`.
    * `ValidatorOutstandingRewards` is now a struct with `rewards`.
    * `ValidatorAccumulatedCommission` is now a struct with `commission`.
    * The `Keeper` constructor now takes a `codec.Marshaler` instead of a concrete Amino codec. This exact type
    provided is specified by `ModuleCdc`.
  * (x/evidence) [\#5634](https://github.com/cosmos/cosmos-sdk/pull/5634) Migrate the `x/evidence` module to use Protocol Buffers for state
  serialization instead of Amino.
    * The `internal` sub-package has been removed in order to expose the types proto file.
    * The module now accepts a `Codec` interface which extends the `codec.Marshaler` interface by
    requiring a concrete codec to know how to serialize `Evidence` types.
    * The `MsgSubmitEvidence` message has been removed in favor of `MsgSubmitEvidenceBase`. The application-level
    codec must now define the concrete `MsgSubmitEvidence` type which must implement the module's `MsgSubmitEvidence`
    interface.
  * (x/evidence) [\#5952](https://github.com/cosmos/cosmos-sdk/pull/5952) Remove parameters from `x/evidence` genesis and module state. The `x/evidence` module now solely uses Tendermint consensus parameters to determine of evidence is valid or not.
  * (x/gov) [\#5737](https://github.com/cosmos/cosmos-sdk/pull/5737) Migrate the `x/gov` module to use Protocol
  Buffers for state serialization instead of Amino.
    * `MsgSubmitProposal` will be removed in favor of the application-level proto-defined `MsgSubmitProposal` which
    implements the `MsgSubmitProposalI` interface. Applications should extend the `NewMsgSubmitProposalBase` type
    to define their own concrete `MsgSubmitProposal` types.
    * The module now accepts a `Codec` interface which extends the `codec.Marshaler` interface by
    requiring a concrete codec to know how to serialize `Proposal` types.
  * (x/mint) [\#5634](https://github.com/cosmos/cosmos-sdk/pull/5634) Migrate the `x/mint` module to use Protocol Buffers for state
  serialization instead of Amino.
    * The `internal` sub-package has been removed in order to expose the types proto file.
  * (x/slashing) [\#5627](https://github.com/cosmos/cosmos-sdk/pull/5627) Migrate the `x/slashing` module to use Protocol Buffers for state
  serialization instead of Amino. The exact codec used is `codec.HybridCodec` which utilizes Protobuf for binary encoding and Amino
  for JSON encoding.
    * The `Keeper` constructor now takes a `codec.Marshaler` instead of a concrete Amino codec. This exact type
    provided is specified by `ModuleCdc`.
  * (x/staking) [\#6844](https://github.com/cosmos/cosmos-sdk/pull/6844) Validators are now inserted into the unbonding queue based on their unbonding time and height. The relevant keeper APIs are modified to reflect these changes by now also requiring a height.
  * (x/staking) [\#6061](https://github.com/cosmos/cosmos-sdk/pull/6061) Allow a validator to immediately unjail when no signing info is present due to
  falling below their minimum self-delegation and never having been bonded. The validator may immediately unjail once they've met their minimum self-delegation.
  * (x/staking) [\#5600](https://github.com/cosmos/cosmos-sdk/pull/5600) Migrate the `x/staking` module to use Protocol Buffers for state
  serialization instead of Amino. The exact codec used is `codec.HybridCodec` which utilizes Protobuf for binary encoding and Amino
  for JSON encoding.
    * `BondStatus` is now of type `int32` instead of `byte`.
    * Types of `int16` in the `Params` type are now of type `int32`.
    * Every reference of `crypto.Pubkey` in context of a `Validator` is now of type string. `GetPubKeyFromBech32` must be used to get the `crypto.Pubkey`.
    * The `Keeper` constructor now takes a `codec.Marshaler` instead of a concrete Amino codec. This exact type
    provided is specified by `ModuleCdc`.
  * (x/staking) [\#7979](https://github.com/cosmos/cosmos-sdk/pull/7979) keeper pubkey storage serialization migration
      from bech32 to protobuf.
  * (x/supply) [\#6010](https://github.com/cosmos/cosmos-sdk/pull/6010) Removed the `x/supply` module by merging the existing types and APIs into the `x/bank` module.
  * (x/supply) [\#5533](https://github.com/cosmos/cosmos-sdk/pull/5533) Migrate the `x/supply` module to use Protocol Buffers for state
  serialization instead of Amino.
    * The `internal` sub-package has been removed in order to expose the types proto file.
    * The `x/supply` module now accepts a `Codec` interface which extends the `codec.Marshaler` interface by
    requiring a concrete codec to know how to serialize `SupplyI` types.
    * The `SupplyI` interface has been modified to no longer return `SupplyI` on methods. Instead the
    concrete type's receiver should modify the type.
  * (x/upgrade) [\#5659](https://github.com/cosmos/cosmos-sdk/pull/5659) Migrate the `x/upgrade` module to use Protocol
  Buffers for state serialization instead of Amino.
    * The `internal` sub-package has been removed in order to expose the types proto file.
    * The `x/upgrade` module now accepts a `codec.Marshaler` interface.

### Features

* __Baseapp / Client / REST__
  * (x/auth) [\#6213](https://github.com/cosmos/cosmos-sdk/issues/6213) Introduce new protobuf based path for transaction signing, see [ADR020](https://github.com/cosmos/cosmos-sdk/blob/master/docs/architecture/adr-020-protobuf-transaction-encoding.md) for more details
  * (x/auth) [\#6350](https://github.com/cosmos/cosmos-sdk/pull/6350) New sign-batch command to sign StdTx batch files.
  * (baseapp) [\#5803](https://github.com/cosmos/cosmos-sdk/pull/5803) Added support for taking state snapshots at regular height intervals, via options `snapshot-interval` and `snapshot-keep-recent`.
  * (baseapp) [\#7519](https://github.com/cosmos/cosmos-sdk/pull/7519) Add `ServiceMsgRouter` to BaseApp to handle routing of protobuf service `Msg`s. The two new types defined in ADR 031, `sdk.ServiceMsg` and `sdk.MsgRequest` are introduced with this router.
  * (client) [\#5921](https://github.com/cosmos/cosmos-sdk/issues/5921) Introduce new gRPC and gRPC Gateway based APIs for querying app & module data. See [ADR021](https://github.com/cosmos/cosmos-sdk/blob/master/docs/architecture/adr-021-protobuf-query-encoding.md) for more details
  * (cli) [\#7485](https://github.com/cosmos/cosmos-sdk/pull/7485) Introduce a new optional `--keyring-dir` flag that allows clients to specify a Keyring directory if it does not reside in the directory specified by `--home`.
  * (cli) [\#7221](https://github.com/cosmos/cosmos-sdk/pull/7221) Add the option of emitting amino encoded json from the CLI
  * (codec) [\#7519](https://github.com/cosmos/cosmos-sdk/pull/7519) `InterfaceRegistry` now inherits `jsonpb.AnyResolver`, and has a `RegisterCustomTypeURL` method to support ADR 031 packing of `Any`s. `AnyResolver` is now a required parameter to `RejectUnknownFields`.
  * (coin) [\#6755](https://github.com/cosmos/cosmos-sdk/pull/6755) Add custom regex validation for `Coin` denom by overwriting `CoinDenomRegex` when using `/types/coin.go`.
  * (config) [\#7265](https://github.com/cosmos/cosmos-sdk/pull/7265) Support Tendermint block pruning through a new `min-retain-blocks` configuration that can be set in either `app.toml` or via the CLI. This parameter is used in conjunction with other criteria to determine the height at which Tendermint should prune blocks.
  * (events) [\#7121](https://github.com/cosmos/cosmos-sdk/pull/7121) The application now derives what events are indexed by Tendermint via the `index-events` configuration in `app.toml`, which is a list of events taking the form `{eventType}.{attributeKey}`.
  * (tx) [\#6089](https://github.com/cosmos/cosmos-sdk/pull/6089) Transactions can now have a `TimeoutHeight` set which allows the transaction to be rejected if it's committed at a height greater than the timeout.
  * (rest) [\#6167](https://github.com/cosmos/cosmos-sdk/pull/6167) Support `max-body-bytes` CLI flag for the REST service.
  * (genesis) [\#7089](https://github.com/cosmos/cosmos-sdk/pull/7089) The `export` command now adds a `initial_height` field in the exported JSON. Baseapp's `CommitMultiStore` now also has a `SetInitialVersion` setter, so it can set the initial store version inside `InitChain` and start a new chain from a given height.
* __General__
  * (crypto/multisig) [\#6241](https://github.com/cosmos/cosmos-sdk/pull/6241) Add Multisig type directly to the repo. Previously this was in tendermint.
  * (codec/types) [\#8106](https://github.com/cosmos/cosmos-sdk/pull/8106) Adding `NewAnyWithCustomTypeURL` to correctly
     marshal Messages in TxBuilder.
  * (tests) [\#6489](https://github.com/cosmos/cosmos-sdk/pull/6489) Introduce package `testutil`, new in-process testing network framework for use in integration and unit tests.
  * (tx) Add new auth/tx gRPC & gRPC-Gateway endpoints for basic querying & broadcasting support
    * [\#7842](https://github.com/cosmos/cosmos-sdk/pull/7842) Add TxsByEvent gRPC endpoint
    * [\#7852](https://github.com/cosmos/cosmos-sdk/pull/7852) Add tx broadcast gRPC endpoint
  * (tx) [\#7688](https://github.com/cosmos/cosmos-sdk/pull/7688) Add a new Tx gRPC service with methods `Simulate` and `GetTx` (by hash).
  * (store) [\#5803](https://github.com/cosmos/cosmos-sdk/pull/5803) Added `rootmulti.Store` methods for taking and restoring snapshots, based on `iavl.Store` export/import.
  * (store) [\#6324](https://github.com/cosmos/cosmos-sdk/pull/6324) IAVL store query proofs now return CommitmentOp which wraps an ics23 CommitmentProof
  * (store) [\#6390](https://github.com/cosmos/cosmos-sdk/pull/6390) `RootMulti` store query proofs now return `CommitmentOp` which wraps `CommitmentProofs`
    * `store.Query` now only returns chained `ics23.CommitmentProof` wrapped in `merkle.Proof`
    * `ProofRuntime` only decodes and verifies `ics23.CommitmentProof`
* __Modules__
  * (modules) [\#5921](https://github.com/cosmos/cosmos-sdk/issues/5921) Introduction of Query gRPC service definitions along with REST annotations for gRPC Gateway for each module
  * (modules) [\#7540](https://github.com/cosmos/cosmos-sdk/issues/7540) Protobuf service definitions can now be used for
    packing `Msg`s in transactions as defined in [ADR 031](./docs/architecture/adr-031-msg-service.md). All modules now
    define a `Msg` protobuf service.
  * (x/auth/vesting) [\#7209](https://github.com/cosmos/cosmos-sdk/pull/7209) Create new `MsgCreateVestingAccount` message type along with CLI handler that allows for the creation of delayed and continuous vesting types.
  * (x/capability) [\#5828](https://github.com/cosmos/cosmos-sdk/pull/5828) Capability module integration as outlined in [ADR 3 - Dynamic Capability Store](https://github.com/cosmos/tree/master/docs/architecture/adr-003-dynamic-capability-store.md).
  * (x/crisis) `x/crisis` has a new function: `AddModuleInitFlags`, which will register optional crisis module flags for the start command.
  * (x/ibc) [\#5277](https://github.com/cosmos/cosmos-sdk/pull/5277) `x/ibc` changes from IBC alpha. For more details check the the [`x/ibc/core/spec`](https://github.com/cosmos/cosmos-sdk/tree/master/x/ibc/core/spec) directory, or the ICS specs below:
    * [ICS 002 - Client Semantics](https://github.com/cosmos/ics/tree/master/spec/ics-002-client-semantics) subpackage
    * [ICS 003 - Connection Semantics](https://github.com/cosmos/ics/blob/master/spec/ics-003-connection-semantics) subpackage
    * [ICS 004 - Channel and Packet Semantics](https://github.com/cosmos/ics/blob/master/spec/ics-004-channel-and-packet-semantics) subpackage
    * [ICS 005 - Port Allocation](https://github.com/cosmos/ics/blob/master/spec/ics-005-port-allocation) subpackage
    * [ICS 006 - Solo Machine Client](https://github.com/cosmos/ics/tree/master/spec/ics-006-solo-machine-client) subpackage
    * [ICS 007 - Tendermint Client](https://github.com/cosmos/ics/blob/master/spec/ics-007-tendermint-client) subpackage
    * [ICS 009 - Loopback Client](https://github.com/cosmos/ics/tree/master/spec/ics-009-loopback-client) subpackage
    * [ICS 020 - Fungible Token Transfer](https://github.com/cosmos/ics/tree/master/spec/ics-020-fungible-token-transfer) subpackage
    * [ICS 023 - Vector Commitments](https://github.com/cosmos/ics/tree/master/spec/ics-023-vector-commitments) subpackage
    * [ICS 024 - Host State Machine Requirements](https://github.com/cosmos/ics/tree/master/spec/ics-024-host-requirements) subpackage
  * (x/ibc) [\#6374](https://github.com/cosmos/cosmos-sdk/pull/6374) ICS-23 Verify functions will now accept and verify ics23 CommitmentProofs exclusively
  * (x/params) [\#6005](https://github.com/cosmos/cosmos-sdk/pull/6005) Add new CLI command for querying raw x/params parameters by subspace and key.

### Bug Fixes

* __Baseapp / Client / REST__
  * (client) [\#5964](https://github.com/cosmos/cosmos-sdk/issues/5964) `--trust-node` is now false by default - for real. Users must ensure it is set to true if they don't want to enable the verifier.
  * (client) [\#6402](https://github.com/cosmos/cosmos-sdk/issues/6402) Fix `keys add` `--algo` flag which only worked for Tendermint's `secp256k1` default key signing algorithm.
  * (client) [\#7699](https://github.com/cosmos/cosmos-sdk/pull/7699) Fix panic in context when setting invalid nodeURI. `WithNodeURI` does not set the `Client` in the context.
  * (export) [\#6510](https://github.com/cosmos/cosmos-sdk/pull/6510/) Field TimeIotaMs now is included in genesis file while exporting.
  * (rest) [\#5906](https://github.com/cosmos/cosmos-sdk/pull/5906) Fix an issue that make some REST calls panic when sending invalid or incomplete requests.
  * (crypto) [\#7966](https://github.com/cosmos/cosmos-sdk/issues/7966) `Bip44Params` `String()` function now correctly
      returns the absolute HD path by adding the `m/` prefix.
  * (crypto/keyring) [\#5844](https://github.com/cosmos/cosmos-sdk/pull/5844) `Keyring.Sign()` methods no longer decode amino signatures when method receivers
  are offline/multisig keys.
  * (store) [\#7415](https://github.com/cosmos/cosmos-sdk/pull/7415) Allow new stores to be registered during on-chain upgrades.
* __Modules__
  * (modules) [\#5569](https://github.com/cosmos/cosmos-sdk/issues/5569) `InitGenesis`, for the relevant modules, now ensures module accounts exist.
  * (x/auth) [\#5892](https://github.com/cosmos/cosmos-sdk/pull/5892) Add `RegisterKeyTypeCodec` to register new
  types (eg. keys) to the `auth` module internal amino codec.
  * (x/bank) [\#6536](https://github.com/cosmos/cosmos-sdk/pull/6536) Fix bug in `WriteGeneratedTxResponse` function used by multiple
  REST endpoints. Now it writes a Tx in StdTx format.
  * (x/genutil) [\#5938](https://github.com/cosmos/cosmos-sdk/pull/5938) Fix `InitializeNodeValidatorFiles` error handling.
  * (x/gentx) [\#8183](https://github.com/cosmos/cosmos-sdk/pull/8183) change gentx cmd amount to arg from flag
  * (x/gov) [#7641](https://github.com/cosmos/cosmos-sdk/pull/7641) Fix tally calculation precision error.
  * (x/staking) [\#6529](https://github.com/cosmos/cosmos-sdk/pull/6529) Export validator addresses (previously was empty).
  * (x/staking) [\#5949](https://github.com/cosmos/cosmos-sdk/pull/5949) Skip staking `HistoricalInfoKey` in simulations as headers are not exported.
  * (x/staking) [\#6061](https://github.com/cosmos/cosmos-sdk/pull/6061) Allow a validator to immediately unjail when no signing info is present due to
falling below their minimum self-delegation and never having been bonded. The validator may immediately unjail once they've met their minimum self-delegation.
* __General__
  * (types) [\#7038](https://github.com/cosmos/cosmos-sdk/issues/7038) Fix infinite looping of `ApproxRoot` by including a hard-coded maximum iterations limit of 100.
  * (types) [\#7084](https://github.com/cosmos/cosmos-sdk/pull/7084) Fix panic when calling `BigInt()` on an uninitialized `Int`.
  * (simulation) [\#7129](https://github.com/cosmos/cosmos-sdk/issues/7129) Fix support for custom `Account` and key types on auth's simulation.


### Improvements
* __Baseapp / Client / REST__
  * (baseapp) [\#6186](https://github.com/cosmos/cosmos-sdk/issues/6186) Support emitting events during `AnteHandler` execution.
  * (baseapp) [\#6053](https://github.com/cosmos/cosmos-sdk/pull/6053) Customizable panic recovery handling added for `app.runTx()` method (as proposed in the [ADR 22](https://github.com/cosmos/cosmos-sdk/blob/master/docs/architecture/adr-022-custom-panic-handling.md)). Adds ability for developers to register custom panic handlers extending standard ones.
  * (client) [\#5810](https://github.com/cosmos/cosmos-sdk/pull/5810) Added a new `--offline` flag that allows commands to be executed without an
  internet connection. Previously, `--generate-only` served this purpose in addition to only allowing txs to be generated. Now, `--generate-only` solely
  allows txs to be generated without being broadcasted and disallows Keybase use and `--offline` allows the use of Keybase but does not allow any
  functionality that requires an online connection.
  * (cli) [#7764](https://github.com/cosmos/cosmos-sdk/pull/7764) Update x/banking and x/crisis InitChain to improve node startup time
  * (client) [\#5856](https://github.com/cosmos/cosmos-sdk/pull/5856) Added the possibility to set `--offline` flag with config command.
  * (client) [\#5895](https://github.com/cosmos/cosmos-sdk/issues/5895) show config options in the config command's help screen.
  * (client/keys) [\#8043](https://github.com/cosmos/cosmos-sdk/pull/8043) Add support for export of unarmored private key
  * (client/tx) [\#7801](https://github.com/cosmos/cosmos-sdk/pull/7801) Update sign-batch multisig to work online
  * (x/genutil) [\#8099](https://github.com/cosmos/cosmos-sdk/pull/8099) `init` now supports a `--recover` flag to recover
      the private validator key from a given mnemonic
* __Modules__
  * (x/auth) [\#5702](https://github.com/cosmos/cosmos-sdk/pull/5702) Add parameter querying support for `x/auth`.
  * (x/auth/ante) [\#6040](https://github.com/cosmos/cosmos-sdk/pull/6040) `AccountKeeper` interface used for `NewAnteHandler` and handler's decorators to add support of using custom `AccountKeeper` implementations.
  * (x/evidence) [\#5952](https://github.com/cosmos/cosmos-sdk/pull/5952) Tendermint Consensus parameters can now be changed via parameter change proposals through `x/gov`.
  * (x/evidence) [\#5961](https://github.com/cosmos/cosmos-sdk/issues/5961) Add `StoreDecoder` simulation for evidence module.
  * (x/ibc) [\#5948](https://github.com/cosmos/cosmos-sdk/issues/5948) Add `InitGenesis` and `ExportGenesis` functions for `ibc` module.
  * (x/ibc-transfer) [\#6871](https://github.com/cosmos/cosmos-sdk/pull/6871) Implement [ADR 001 - Coin Source Tracing](./docs/architecture/adr-001-coin-source-tracing.md).
  * (x/staking) [\#6059](https://github.com/cosmos/cosmos-sdk/pull/6059) Updated `HistoricalEntries` parameter default to 100.
  * (x/staking) [\#5584](https://github.com/cosmos/cosmos-sdk/pull/5584) Add util function `ToTmValidator` that converts a `staking.Validator` type to `*tmtypes.Validator`.
  * (x/staking) [\#6163](https://github.com/cosmos/cosmos-sdk/pull/6163) CLI and REST call to unbonding delegations and delegations now accept
  pagination.
  * (x/staking) [\#8178](https://github.com/cosmos/cosmos-sdk/pull/8178) Update default historical header number for stargate
* __General__
  * (crypto) [\#7987](https://github.com/cosmos/cosmos-sdk/pull/7987) Fix the inconsistency of CryptoCdc, only use
      `codec/legacy.Cdc`.
  * (logging) [\#8072](https://github.com/cosmos/cosmos-sdk/pull/8072) Refactor logging:
    * Use [zerolog](https://github.com/rs/zerolog) over Tendermint's go-kit logging wrapper.
    * Introduce Tendermint's `--log_format=plain|json` flag. Using format `json` allows for emitting structured JSON
    logs which can be consumed by an external logging facility (e.g. Loggly). Both formats log to STDERR.
    * The existing `--log_level` flag and it's default value now solely relates to the global logging
    level (e.g. `info`, `debug`, etc...) instead of `<module>:<level>`.
  * (rest) [#7649](https://github.com/cosmos/cosmos-sdk/pull/7649) Return an unsigned tx in legacy GET /tx endpoint when signature conversion fails
  * (simulation) [\#6002](https://github.com/cosmos/cosmos-sdk/pull/6002) Add randomized consensus params into simulation.
  * (store) [\#6481](https://github.com/cosmos/cosmos-sdk/pull/6481) Move `SimpleProofsFromMap` from Tendermint into the SDK.
  * (store) [\#6719](https://github.com/cosmos/cosmos-sdk/6754) Add validity checks to stores for nil and empty keys.
  * (SDK) Updated dependencies
    * Updated iavl dependency to v0.15.3
    * Update tendermint to v0.34.1
  * (types) [\#7027](https://github.com/cosmos/cosmos-sdk/pull/7027) `Coin(s)` and `DecCoin(s)` updates:
    * Bump denomination max length to 128
    * Allow uppercase letters and numbers in denominations to support [ADR 001](./docs/architecture/adr-001-coin-source-tracing.md)
    * Added `Validate` function that returns a descriptive error
  * (types) [\#5581](https://github.com/cosmos/cosmos-sdk/pull/5581) Add convenience functions {,Must}Bech32ifyAddressBytes.
  * (types/module) [\#5724](https://github.com/cosmos/cosmos-sdk/issues/5724) The `types/module` package does no longer depend on `x/simulation`.
  * (types) [\#5585](https://github.com/cosmos/cosmos-sdk/pull/5585) IBC additions:
    * `Coin` denomination max lenght has been increased to 32.
    * Added `CapabilityKey` alias for `StoreKey` to match IBC spec.
  * (types/rest) [\#5900](https://github.com/cosmos/cosmos-sdk/pull/5900) Add Check*Error function family to spare developers from replicating tons of boilerplate code.
  * (types) [\#6128](https://github.com/cosmos/cosmos-sdk/pull/6137) Add `String()` method to `GasMeter`.
  * (types) [\#6195](https://github.com/cosmos/cosmos-sdk/pull/6195) Add codespace to broadcast(sync/async) response.
  * (types) \#6897 Add KV type from tendermint to `types` directory.
  * (version) [\#7848](https://github.com/cosmos/cosmos-sdk/pull/7848) [\#7941](https://github.com/cosmos/cosmos-sdk/pull/7941)
    `version --long` output now shows the list of build dependencies and replaced build dependencies.

## [v0.39.1](https://github.com/cosmos/cosmos-sdk/releases/tag/v0.39.1) - 2020-08-11

### Client Breaking

* (x/auth) [\#6861](https://github.com/cosmos/cosmos-sdk/pull/6861) Remove public key Bech32 encoding for all account types for JSON serialization, instead relying on direct Amino encoding. In addition, JSON serialization utilizes Amino instead of the Go stdlib, so integers are treated as strings.

### Improvements

* (client) [\#6853](https://github.com/cosmos/cosmos-sdk/pull/6853) Add --unsafe-cors flag.

## [v0.39.0](https://github.com/cosmos/cosmos-sdk/releases/tag/v0.39.0) - 2020-07-20

### Improvements

* (deps) Bump IAVL version to [v0.14.0](https://github.com/cosmos/iavl/releases/tag/v0.14.0)
* (client) [\#5585](https://github.com/cosmos/cosmos-sdk/pull/5585) `CLIContext` additions:
  * Introduce `QueryABCI` that returns the full `abci.ResponseQuery` with inclusion Merkle proofs.
  * Added `prove` flag for Merkle proof verification.
* (x/staking) [\#6791)](https://github.com/cosmos/cosmos-sdk/pull/6791) Close {UBDQueue,RedelegationQueu}Iterator once used.

### API Breaking Changes

* (baseapp) [\#5837](https://github.com/cosmos/cosmos-sdk/issues/5837) Transaction simulation now returns a `SimulationResponse` which contains the `GasInfo` and `Result` from the execution.

### Client Breaking Changes

* (x/auth) [\#6745](https://github.com/cosmos/cosmos-sdk/issues/6745) Remove BaseAccount's custom JSON {,un}marshalling.

### Bug Fixes

* (store) [\#6475](https://github.com/cosmos/cosmos-sdk/pull/6475) Revert IAVL pruning functionality introduced in
[v0.13.0](https://github.com/cosmos/iavl/releases/tag/v0.13.0),
where the IAVL no longer keeps states in-memory in which it flushes periodically. IAVL now commits and
flushes every state to disk as it did pre-v0.13.0. The SDK's multi-store will track and ensure the proper
heights are pruned. The operator can set the pruning options via a `pruning` config via the CLI or
through `app.toml`. The `pruning` flag exposes `default|everything|nothing|custom` as options --
see docs for further details. If the operator chooses `custom`, they may provide granular pruning
options `pruning-keep-recent`, `pruning-keep-every`, and `pruning-interval`. The former two options
dictate how many recent versions are kept on disk and the offset of what versions are kept after that
respectively, and the latter defines the height interval in which versions are deleted in a batch.
**Note, there are some client-facing API breaking changes with regard to IAVL, stores, and pruning settings.**
* (x/distribution) [\#6210](https://github.com/cosmos/cosmos-sdk/pull/6210) Register `MsgFundCommunityPool` in distribution amino codec.
* (types) [\#5741](https://github.com/cosmos/cosmos-sdk/issues/5741) Prevent `ChainAnteDecorators()` from panicking when empty `AnteDecorator` slice is supplied.
* (baseapp) [\#6306](https://github.com/cosmos/cosmos-sdk/issues/6306) Prevent events emitted by the antehandler from being persisted between transactions.
* (client/keys) [\#5091](https://github.com/cosmos/cosmos-sdk/issues/5091) `keys parse` does not honor client app's configuration.
* (x/bank) [\#6674](https://github.com/cosmos/cosmos-sdk/pull/6674) Create account if recipient does not exist on handing `MsgMultiSend`.
* (x/auth) [\#6287](https://github.com/cosmos/cosmos-sdk/pull/6287) Fix nonce stuck when sending multiple transactions from an account in a same block.

## [v0.38.5] - 2020-07-02

### Improvements

* (tendermint) Bump Tendermint version to [v0.33.6](https://github.com/tendermint/tendermint/releases/tag/v0.33.6).

## [v0.38.4] - 2020-05-21

### Bug Fixes

* (x/auth) [\#5950](https://github.com/cosmos/cosmos-sdk/pull/5950) Fix `IncrementSequenceDecorator` to use is `IsReCheckTx` instead of `IsCheckTx` to allow account sequence incrementing.

## [v0.38.3] - 2020-04-09

### Improvements

* (tendermint) Bump Tendermint version to [v0.33.3](https://github.com/tendermint/tendermint/releases/tag/v0.33.3).

## [v0.38.2] - 2020-03-25

### Bug Fixes

* (baseapp) [\#5718](https://github.com/cosmos/cosmos-sdk/pull/5718) Remove call to `ctx.BlockGasMeter` during failed message validation which resulted in a panic when the tx execution mode was `CheckTx`.
* (x/genutil) [\#5775](https://github.com/cosmos/cosmos-sdk/pull/5775) Fix `ExportGenesis` in `x/genutil` to export default genesis state (`[]`) instead of `null`.
* (client) [\#5618](https://github.com/cosmos/cosmos-sdk/pull/5618) Fix crash on the client when the verifier is not set.
* (crypto/keys/mintkey) [\#5823](https://github.com/cosmos/cosmos-sdk/pull/5823) fix errors handling in `UnarmorPubKeyBytes` (underlying armoring function's return error was not being checked).
* (x/distribution) [\#5620](https://github.com/cosmos/cosmos-sdk/pull/5620) Fix nil pointer deref in distribution tax/reward validation helpers.

### Improvements

* (rest) [\#5648](https://github.com/cosmos/cosmos-sdk/pull/5648) Enhance /txs usability:
  * Add `tx.minheight` key to filter transaction with an inclusive minimum block height
  * Add `tx.maxheight` key to filter transaction with an inclusive maximum block height
* (crypto/keys) [\#5739](https://github.com/cosmos/cosmos-sdk/pull/5739) Print an error message if the password input failed.

## [v0.38.1] - 2020-02-11

### Improvements

* (modules) [\#5597](https://github.com/cosmos/cosmos-sdk/pull/5597) Add `amount` event attribute to the `complete_unbonding`
and `complete_redelegation` events that reflect the total balances of the completed unbondings and redelegations
respectively.

### Bug Fixes

* (types) [\#5579](https://github.com/cosmos/cosmos-sdk/pull/5579) The IAVL `Store#Commit` method has been refactored to
delete a flushed version if it is not a snapshot version. The root multi-store now keeps track of `commitInfo` instead
of `types.CommitID`. During `Commit` of the root multi-store, `lastCommitInfo` is updated from the saved state
and is only flushed to disk if it is a snapshot version. During `Query` of the root multi-store, if the request height
is the latest height, we'll use the store's `lastCommitInfo`. Otherwise, we fetch `commitInfo` from disk.
* (x/bank) [\#5531](https://github.com/cosmos/cosmos-sdk/issues/5531) Added missing amount event to MsgMultiSend, emitted for each output.
* (x/gov) [\#5622](https://github.com/cosmos/cosmos-sdk/pull/5622) Track any events emitted from a proposal's handler upon successful execution.

## [v0.38.0] - 2020-01-23

### State Machine Breaking

* (genesis) [\#5506](https://github.com/cosmos/cosmos-sdk/pull/5506) The `x/distribution` genesis state
  now includes `params` instead of individual parameters.
* (genesis) [\#5017](https://github.com/cosmos/cosmos-sdk/pull/5017) The `x/genaccounts` module has been
deprecated and all components removed except the `legacy/` package. This requires changes to the
genesis state. Namely, `accounts` now exist under `app_state.auth.accounts`. The corresponding migration
logic has been implemented for v0.38 target version. Applications can migrate via:
`$ {appd} migrate v0.38 genesis.json`.
* (modules) [\#5299](https://github.com/cosmos/cosmos-sdk/pull/5299) Handling of `ABCIEvidenceTypeDuplicateVote`
  during `BeginBlock` along with the corresponding parameters (`MaxEvidenceAge`) have moved from the
  `x/slashing` module to the `x/evidence` module.

### API Breaking Changes

* (modules) [\#5506](https://github.com/cosmos/cosmos-sdk/pull/5506) Remove individual setters of `x/distribution` parameters. Instead, follow the module spec in getting parameters, setting new value(s) and finally calling `SetParams`.
* (types) [\#5495](https://github.com/cosmos/cosmos-sdk/pull/5495) Remove redundant `(Must)Bech32ify*` and `(Must)Get*KeyBech32` functions in favor of `(Must)Bech32ifyPubKey` and `(Must)GetPubKeyFromBech32` respectively, both of which take a `Bech32PubKeyType` (string).
* (types) [\#5430](https://github.com/cosmos/cosmos-sdk/pull/5430) `DecCoins#Add` parameter changed from `DecCoins`
to `...DecCoin`, `Coins#Add` parameter changed from `Coins` to `...Coin`.
* (baseapp/types) [\#5421](https://github.com/cosmos/cosmos-sdk/pull/5421) The `Error` interface (`types/errors.go`)
has been removed in favor of the concrete type defined in `types/errors/` which implements the standard `error` interface.
  * As a result, the `Handler` and `Querier` implementations now return a standard `error`.
  Within `BaseApp`, `runTx` now returns a `(GasInfo, *Result, error)` tuple and `runMsgs` returns a
  `(*Result, error)` tuple. A reference to a `Result` is now used to indicate success whereas an error
  signals an invalid message or failed message execution. As a result, the fields `Code`, `Codespace`,
  `GasWanted`, and `GasUsed` have been removed the `Result` type. The latter two fields are now found
  in the `GasInfo` type which is always returned regardless of execution outcome.
  * Note to developers: Since all handlers and queriers must now return a standard `error`, the `types/errors/`
  package contains all the relevant and pre-registered errors that you typically work with. A typical
  error returned will look like `sdkerrors.Wrap(sdkerrors.ErrUnknownRequest, "...")`. You can retrieve
  relevant ABCI information from the error via `ABCIInfo`.
* (client) [\#5442](https://github.com/cosmos/cosmos-sdk/pull/5442) Remove client/alias.go as it's not necessary and
components can be imported directly from the packages.
* (store) [\#4748](https://github.com/cosmos/cosmos-sdk/pull/4748) The `CommitMultiStore` interface
now requires a `SetInterBlockCache` method. Applications that do not wish to support this can simply
have this method perform a no-op.
* (modules) [\#4665](https://github.com/cosmos/cosmos-sdk/issues/4665) Refactored `x/gov` module structure and dev-UX:
  * Prepare for module spec integration
  * Update gov keys to use big endian encoding instead of little endian
* (modules) [\#5017](https://github.com/cosmos/cosmos-sdk/pull/5017) The `x/genaccounts` module has been deprecated and all components removed except the `legacy/` package.
* [\#4486](https://github.com/cosmos/cosmos-sdk/issues/4486) Vesting account types decoupled from the `x/auth` module and now live under `x/auth/vesting`. Applications wishing to use vesting account types must be sure to register types via `RegisterCodec` under the new vesting package.
* [\#4486](https://github.com/cosmos/cosmos-sdk/issues/4486) The `NewBaseVestingAccount` constructor returns an error
if the provided arguments are invalid.
* (x/auth) [\#5006](https://github.com/cosmos/cosmos-sdk/pull/5006) Modular `AnteHandler` via composable decorators:
  * The `AnteHandler` interface now returns `(newCtx Context, err error)` instead of `(newCtx Context, result sdk.Result, abort bool)`
  * The `NewAnteHandler` function returns an `AnteHandler` function that returns the new `AnteHandler`
  interface and has been moved into the `auth/ante` directory.
  * `ValidateSigCount`, `ValidateMemo`, `ProcessPubKey`, `EnsureSufficientMempoolFee`, and `GetSignBytes`
  have all been removed as public functions.
  * Invalid Signatures may return `InvalidPubKey` instead of `Unauthorized` error, since the transaction
  will first hit `SetPubKeyDecorator` before the `SigVerificationDecorator` runs.
  * `StdTx#GetSignatures` will return an array of just signature byte slices `[][]byte` instead of
  returning an array of `StdSignature` structs. To replicate the old behavior, use the public field
  `StdTx.Signatures` to get back the array of StdSignatures `[]StdSignature`.
* (modules) [\#5299](https://github.com/cosmos/cosmos-sdk/pull/5299) `HandleDoubleSign` along with params `MaxEvidenceAge` and `DoubleSignJailEndTime` have moved from the `x/slashing` module to the `x/evidence` module.
* (keys) [\#4941](https://github.com/cosmos/cosmos-sdk/issues/4941) Keybase concrete types constructors such as `NewKeyBaseFromDir` and `NewInMemory` now accept optional parameters of type `KeybaseOption`. These
optional parameters are also added on the keys sub-commands functions, which are now public, and allows
these options to be set on the commands or ignored to default to previous behavior.
* [\#5547](https://github.com/cosmos/cosmos-sdk/pull/5547) `NewKeyBaseFromHomeFlag` constructor has been removed.
* [\#5439](https://github.com/cosmos/cosmos-sdk/pull/5439) Further modularization was done to the `keybase`
package to make it more suitable for use with different key formats and algorithms:
  * The `WithKeygenFunc` function added as a `KeybaseOption` which allows a custom bytes to key
    implementation to be defined when keys are created.
  * The `WithDeriveFunc` function added as a `KeybaseOption` allows custom logic for deriving a key
    from a mnemonic, bip39 password, and HD Path.
  * BIP44 is no longer build into `keybase.CreateAccount()`. It is however the default when using
    the `client/keys` add command.
  * `SupportedAlgos` and `SupportedAlgosLedger` functions return a slice of `SigningAlgo`s that are
    supported by the keybase and the ledger integration respectively.
* (simapp) [\#5419](https://github.com/cosmos/cosmos-sdk/pull/5419) The `helpers.GenTx()` now accepts a gas argument.
* (baseapp) [\#5455](https://github.com/cosmos/cosmos-sdk/issues/5455) A `sdk.Context` is now passed into the `router.Route()` function.

### Client Breaking Changes

* (rest) [\#5270](https://github.com/cosmos/cosmos-sdk/issues/5270) All account types now implement custom JSON serialization.
* (rest) [\#4783](https://github.com/cosmos/cosmos-sdk/issues/4783) The balance field in the DelegationResponse type is now sdk.Coin instead of sdk.Int
* (x/auth) [\#5006](https://github.com/cosmos/cosmos-sdk/pull/5006) The gas required to pass the `AnteHandler` has
increased significantly due to modular `AnteHandler` support. Increase GasLimit accordingly.
* (rest) [\#5336](https://github.com/cosmos/cosmos-sdk/issues/5336) `MsgEditValidator` uses `description` instead of `Description` as a JSON key.
* (keys) [\#5097](https://github.com/cosmos/cosmos-sdk/pull/5097) Due to the keybase -> keyring transition, keys need to be migrated. See `keys migrate` command for more info.
* (x/auth) [\#5424](https://github.com/cosmos/cosmos-sdk/issues/5424) Drop `decode-tx` command from x/auth/client/cli, duplicate of the `decode` command.

### Features

* (store) [\#5435](https://github.com/cosmos/cosmos-sdk/pull/5435) New iterator for paginated requests. Iterator limits DB reads to the range of the requested page.
* (x/evidence) [\#5240](https://github.com/cosmos/cosmos-sdk/pull/5240) Initial implementation of the `x/evidence` module.
* (cli) [\#5212](https://github.com/cosmos/cosmos-sdk/issues/5212) The `q gov proposals` command now supports pagination.
* (store) [\#4724](https://github.com/cosmos/cosmos-sdk/issues/4724) Multistore supports substore migrations upon load. New `rootmulti.Store.LoadLatestVersionAndUpgrade` method in
`Baseapp` supports `StoreLoader` to enable various upgrade strategies. It no
longer panics if the store to load contains substores that we didn't explicitly mount.
* [\#4972](https://github.com/cosmos/cosmos-sdk/issues/4972) A `TxResponse` with a corresponding code
and tx hash will be returned for specific Tendermint errors:
  * `CodeTxInMempoolCache`
  * `CodeMempoolIsFull`
  * `CodeTxTooLarge`
* [\#3872](https://github.com/cosmos/cosmos-sdk/issues/3872) Implement a RESTful endpoint and cli command to decode transactions.
* (keys) [\#4754](https://github.com/cosmos/cosmos-sdk/pull/4754) Introduce new Keybase implementation that can
leverage operating systems' built-in functionalities to securely store secrets. MacOS users may encounter
the following [issue](https://github.com/keybase/go-keychain/issues/47) with the `go-keychain` library. If
you encounter this issue, you must upgrade your xcode command line tools to version >= `10.2`. You can
upgrade via: `sudo rm -rf /Library/Developer/CommandLineTools; xcode-select --install`. Verify the
correct version via: `pkgutil --pkg-info=com.apple.pkg.CLTools_Executables`.
* [\#5355](https://github.com/cosmos/cosmos-sdk/pull/5355) Client commands accept a new `--keyring-backend` option through which users can specify which backend should be used
by the new key store:
  * `os`: use OS default credentials storage (default).
  * `file`: use encrypted file-based store.
  * `kwallet`: use [KDE Wallet](https://utils.kde.org/projects/kwalletmanager/) service.
  * `pass`: use the [pass](https://www.passwordstore.org/) command line password manager.
  * `test`: use password-less key store. *For testing purposes only. Use it at your own risk.*
* (keys) [\#5097](https://github.com/cosmos/cosmos-sdk/pull/5097) New `keys migrate` command to assist users migrate their keys
to the new keyring.
* (keys) [\#5366](https://github.com/cosmos/cosmos-sdk/pull/5366) `keys list` now accepts a `--list-names` option to list key names only, whilst the `keys delete`
command can delete multiple keys by passing their names as arguments. The aforementioned commands can then be piped together, e.g.
`appcli keys list -n | xargs appcli keys delete`
* (modules) [\#4233](https://github.com/cosmos/cosmos-sdk/pull/4233) Add upgrade module that coordinates software upgrades of live chains.
* [\#4486](https://github.com/cosmos/cosmos-sdk/issues/4486) Introduce new `PeriodicVestingAccount` vesting account type
that allows for arbitrary vesting periods.
* (baseapp) [\#5196](https://github.com/cosmos/cosmos-sdk/pull/5196) Baseapp has a new `runTxModeReCheck` to allow applications to skip expensive and unnecessary re-checking of transactions.
* (types) [\#5196](https://github.com/cosmos/cosmos-sdk/pull/5196) Context has new `IsRecheckTx() bool` and `WithIsReCheckTx(bool) Context` methods to to be used in the `AnteHandler`.
* (x/auth/ante) [\#5196](https://github.com/cosmos/cosmos-sdk/pull/5196) AnteDecorators have been updated to avoid unnecessary checks when `ctx.IsReCheckTx() == true`
* (x/auth) [\#5006](https://github.com/cosmos/cosmos-sdk/pull/5006) Modular `AnteHandler` via composable decorators:
  * The `AnteDecorator` interface has been introduced to allow users to implement modular `AnteHandler`
  functionality that can be composed together to create a single `AnteHandler` rather than implementing
  a custom `AnteHandler` completely from scratch, where each `AnteDecorator` allows for custom behavior in
  tightly defined and logically isolated manner. These custom `AnteDecorator` can then be chained together
  with default `AnteDecorator` or third-party `AnteDecorator` to create a modularized `AnteHandler`
  which will run each `AnteDecorator` in the order specified in `ChainAnteDecorators`. For details
  on the new architecture, refer to the [ADR](docs/architecture/adr-010-modular-antehandler.md).
  * `ChainAnteDecorators` function has been introduced to take in a list of `AnteDecorators` and chain
  them in sequence and return a single `AnteHandler`:
    * `SetUpContextDecorator`: Sets `GasMeter` in context and creates defer clause to recover from any
    `OutOfGas` panics in future AnteDecorators and return `OutOfGas` error to `BaseApp`. It MUST be the
    first `AnteDecorator` in the chain for any application that uses gas (or another one that sets the gas meter).
    * `ValidateBasicDecorator`: Calls tx.ValidateBasic and returns any non-nil error.
    * `ValidateMemoDecorator`: Validates tx memo with application parameters and returns any non-nil error.
    * `ConsumeGasTxSizeDecorator`: Consumes gas proportional to the tx size based on application parameters.
    * `MempoolFeeDecorator`: Checks if fee is above local mempool `minFee` parameter during `CheckTx`.
    * `DeductFeeDecorator`: Deducts the `FeeAmount` from first signer of the transaction.
    * `SetPubKeyDecorator`: Sets pubkey of account in any account that does not already have pubkey saved in state machine.
    * `SigGasConsumeDecorator`: Consume parameter-defined amount of gas for each signature.
    * `SigVerificationDecorator`: Verify each signature is valid, return if there is an error.
    * `ValidateSigCountDecorator`: Validate the number of signatures in tx based on app-parameters.
    * `IncrementSequenceDecorator`: Increments the account sequence for each signer to prevent replay attacks.
* (cli) [\#5223](https://github.com/cosmos/cosmos-sdk/issues/5223) Cosmos Ledger App v2.0.0 is now supported. The changes are backwards compatible and App v1.5.x is still supported.
* (x/staking) [\#5380](https://github.com/cosmos/cosmos-sdk/pull/5380) Introduced ability to store historical info entries in staking keeper, allows applications to introspect specified number of past headers and validator sets
  * Introduces new parameter `HistoricalEntries` which allows applications to determine how many recent historical info entries they want to persist in store. Default value is 0.
  * Introduces cli commands and rest routes to query historical information at a given height
* (modules) [\#5249](https://github.com/cosmos/cosmos-sdk/pull/5249) Funds are now allowed to be directly sent to the community pool (via the distribution module account).
* (keys) [\#4941](https://github.com/cosmos/cosmos-sdk/issues/4941) Introduce keybase option to allow overriding the default private key implementation of a key generated through the `keys add` cli command.
* (keys) [\#5439](https://github.com/cosmos/cosmos-sdk/pull/5439) Flags `--algo` and `--hd-path` are added to
  `keys add` command in order to make use of keybase modularized. By default, it uses (0, 0) bip44
  HD path and secp256k1 keys, so is non-breaking.
* (types) [\#5447](https://github.com/cosmos/cosmos-sdk/pull/5447) Added `ApproxRoot` function to sdk.Decimal type in order to get the nth root for a decimal number, where n is a positive integer.
  * An `ApproxSqrt` function was also added for convenience around the common case of n=2.

### Improvements

* (iavl) [\#5538](https://github.com/cosmos/cosmos-sdk/pull/5538) Remove manual IAVL pruning in favor of IAVL's internal pruning strategy.
* (server) [\#4215](https://github.com/cosmos/cosmos-sdk/issues/4215) The `--pruning` flag
has been moved to the configuration file, to allow easier node configuration.
* (cli) [\#5116](https://github.com/cosmos/cosmos-sdk/issues/5116) The `CLIContext` now supports multiple verifiers
when connecting to multiple chains. The connecting chain's `CLIContext` will have to have the correct
chain ID and node URI or client set. To use a `CLIContext` with a verifier for another chain:
  ```go
  // main or parent chain (chain as if you're running without IBC)
  mainCtx := context.NewCLIContext()

  // connecting IBC chain
  sideCtx := context.NewCLIContext().
    WithChainID(sideChainID).
    WithNodeURI(sideChainNodeURI) // or .WithClient(...)

  sideCtx = sideCtx.WithVerifier(
    context.CreateVerifier(sideCtx, context.DefaultVerifierCacheSize),
  )
  ```
* (modules) [\#5017](https://github.com/cosmos/cosmos-sdk/pull/5017) The `x/auth` package now supports
generalized genesis accounts through the `GenesisAccount` interface.
* (modules) [\#4762](https://github.com/cosmos/cosmos-sdk/issues/4762) Deprecate remove and add permissions in ModuleAccount.
* (modules) [\#4760](https://github.com/cosmos/cosmos-sdk/issues/4760) update `x/auth` to match module spec.
* (modules) [\#4814](https://github.com/cosmos/cosmos-sdk/issues/4814) Add security contact to Validator description.
* (modules) [\#4875](https://github.com/cosmos/cosmos-sdk/issues/4875) refactor integration tests to use SimApp and separate test package
* (sdk) [\#4566](https://github.com/cosmos/cosmos-sdk/issues/4566) Export simulation's parameters and app state to JSON in order to reproduce bugs and invariants.
* (sdk) [\#4640](https://github.com/cosmos/cosmos-sdk/issues/4640) improve import/export simulation errors by extending `DiffKVStores` to return an array of `KVPairs` that are then compared to check for inconsistencies.
* (sdk) [\#4717](https://github.com/cosmos/cosmos-sdk/issues/4717) refactor `x/slashing` to match the new module spec
* (sdk) [\#4758](https://github.com/cosmos/cosmos-sdk/issues/4758) update `x/genaccounts` to match module spec
* (simulation) [\#4824](https://github.com/cosmos/cosmos-sdk/issues/4824) `PrintAllInvariants` flag will print all failed invariants
* (simulation) [\#4490](https://github.com/cosmos/cosmos-sdk/issues/4490) add `InitialBlockHeight` flag to resume a simulation from a given block

  * Support exporting the simulation stats to a given JSON file
* (simulation) [\#4847](https://github.com/cosmos/cosmos-sdk/issues/4847), [\#4838](https://github.com/cosmos/cosmos-sdk/pull/4838) and [\#4869](https://github.com/cosmos/cosmos-sdk/pull/4869) `SimApp` and simulation refactors:
  * Implement `SimulationManager` for executing modules' simulation functionalities in a modularized way
  * Add `RegisterStoreDecoders` to the `SimulationManager` for decoding each module's types
  * Add `GenerateGenesisStates` to the `SimulationManager` to generate a randomized `GenState` for each module
  * Add `RandomizedParams` to the `SimulationManager` that registers each modules' parameters in order to
  simulate `ParamChangeProposal`s' `Content`s
  * Add `WeightedOperations` to the `SimulationManager` that define simulation operations (modules' `Msg`s) with their
  respective weights (i.e chance of being simulated).
  * Add `ProposalContents` to the `SimulationManager` to register each module's governance proposal `Content`s.
* (simulation) [\#4893](https://github.com/cosmos/cosmos-sdk/issues/4893) Change `SimApp` keepers to be public and add getter functions for keys and codec
* (simulation) [\#4906](https://github.com/cosmos/cosmos-sdk/issues/4906) Add simulation `Config` struct that wraps simulation flags
* (simulation) [\#4935](https://github.com/cosmos/cosmos-sdk/issues/4935) Update simulation to reflect a proper `ABCI` application without bypassing `BaseApp` semantics
* (simulation) [\#5378](https://github.com/cosmos/cosmos-sdk/pull/5378) Simulation tests refactor:
  * Add `App` interface for general SDK-based app's methods.
  * Refactor and cleanup simulation tests into util functions to simplify their implementation for other SDK apps.
* (store) [\#4792](https://github.com/cosmos/cosmos-sdk/issues/4792) panic on non-registered store
* (types) [\#4821](https://github.com/cosmos/cosmos-sdk/issues/4821) types/errors package added with support for stacktraces. It is meant as a more feature-rich replacement for sdk.Errors in the mid-term.
* (store) [\#1947](https://github.com/cosmos/cosmos-sdk/issues/1947) Implement inter-block (persistent)
caching through `CommitKVStoreCacheManager`. Any application wishing to utilize an inter-block cache
must set it in their app via a `BaseApp` option. The `BaseApp` docs have been drastically improved
to detail this new feature and how state transitions occur.
* (docs/spec) All module specs moved into their respective module dir in x/ (i.e. docs/spec/staking -->> x/staking/spec)
* (docs/) [\#5379](https://github.com/cosmos/cosmos-sdk/pull/5379) Major documentation refactor, including:
  * (docs/intro/) Add and improve introduction material for newcomers.
  * (docs/basics/) Add documentation about basic concepts of the cosmos sdk such as the anatomy of an SDK application, the transaction lifecycle or accounts.
  * (docs/core/) Add documentation about core conepts of the cosmos sdk such as `baseapp`, `server`, `store`s, `context` and more.
  * (docs/building-modules/) Add reference documentation on concepts relevant for module developers (`keeper`, `handler`, `messages`, `queries`,...).
  * (docs/interfaces/) Add documentation on building interfaces for the Cosmos SDK.
  * Redesigned user interface that features new dynamically generated sidebar, build-time code embedding from GitHub, new homepage as well as many other improvements.
* (types) [\#5428](https://github.com/cosmos/cosmos-sdk/pull/5428) Add `Mod` (modulo) method and `RelativePow` (exponentation) function for `Uint`.
* (modules) [\#5506](https://github.com/cosmos/cosmos-sdk/pull/5506) Remove redundancy in `x/distribution`s use of parameters. There
  now exists a single `Params` type with a getter and setter along with a getter for each individual parameter.

### Bug Fixes

* (client) [\#5303](https://github.com/cosmos/cosmos-sdk/issues/5303) Fix ignored error in tx generate only mode.
* (cli) [\#4763](https://github.com/cosmos/cosmos-sdk/issues/4763) Fix flag `--min-self-delegation` for staking `EditValidator`
* (keys) Fix ledger custom coin type support bug.
* (x/gov) [\#5107](https://github.com/cosmos/cosmos-sdk/pull/5107) Sum validator operator's all voting power when tally votes
* (rest) [\#5212](https://github.com/cosmos/cosmos-sdk/issues/5212) Fix pagination in the `/gov/proposals` handler.

## [v0.37.14] - 2020-08-12

### Improvements

* (tendermint) Bump Tendermint version to [v0.32.13](https://github.com/tendermint/tendermint/releases/tag/v0.32.13).


## [v0.37.13] - 2020-06-03

### Improvements

* (tendermint) Bump Tendermint version to [v0.32.12](https://github.com/tendermint/tendermint/releases/tag/v0.32.12).
* (cosmos-ledger-go) Bump Cosmos Ledger Wallet library version to [v0.11.1](https://github.com/cosmos/ledger-cosmos-go/releases/tag/v0.11.1).

## [v0.37.12] - 2020-05-05

### Improvements

* (tendermint) Bump Tendermint version to [v0.32.11](https://github.com/tendermint/tendermint/releases/tag/v0.32.11).

## [v0.37.11] - 2020-04-22

### Bug Fixes

* (x/staking) [\#6021](https://github.com/cosmos/cosmos-sdk/pull/6021) --trust-node's false default value prevents creation of the genesis transaction.

## [v0.37.10] - 2020-04-22

### Bug Fixes

* (client/context) [\#5964](https://github.com/cosmos/cosmos-sdk/issues/5964) Fix incorrect instantiation of tmlite verifier when --trust-node is off.

## [v0.37.9] - 2020-04-09

### Improvements

* (tendermint) Bump Tendermint version to [v0.32.10](https://github.com/tendermint/tendermint/releases/tag/v0.32.10).

## [v0.37.8] - 2020-03-11

### Bug Fixes

* (rest) [\#5508](https://github.com/cosmos/cosmos-sdk/pull/5508) Fix `x/distribution` endpoints to properly return height in the response.
* (x/genutil) [\#5499](https://github.com/cosmos/cosmos-sdk/pull/) Ensure `DefaultGenesis` returns valid and non-nil default genesis state.
* (x/genutil) [\#5775](https://github.com/cosmos/cosmos-sdk/pull/5775) Fix `ExportGenesis` in `x/genutil` to export default genesis state (`[]`) instead of `null`.
* (genesis) [\#5086](https://github.com/cosmos/cosmos-sdk/issues/5086) Ensure `gentxs` are always an empty array instead of `nil`.

### Improvements

* (rest) [\#5648](https://github.com/cosmos/cosmos-sdk/pull/5648) Enhance /txs usability:
  * Add `tx.minheight` key to filter transaction with an inclusive minimum block height
  * Add `tx.maxheight` key to filter transaction with an inclusive maximum block height

## [v0.37.7] - 2020-02-10

### Improvements

* (modules) [\#5597](https://github.com/cosmos/cosmos-sdk/pull/5597) Add `amount` event attribute to the `complete_unbonding`
and `complete_redelegation` events that reflect the total balances of the completed unbondings and redelegations
respectively.

### Bug Fixes

* (x/gov) [\#5622](https://github.com/cosmos/cosmos-sdk/pull/5622) Track any events emitted from a proposal's handler upon successful execution.
* (x/bank) [\#5531](https://github.com/cosmos/cosmos-sdk/issues/5531) Added missing amount event to MsgMultiSend, emitted for each output.

## [v0.37.6] - 2020-01-21

### Improvements

* (tendermint) Bump Tendermint version to [v0.32.9](https://github.com/tendermint/tendermint/releases/tag/v0.32.9)

## [v0.37.5] - 2020-01-07

### Features

* (types) [\#5360](https://github.com/cosmos/cosmos-sdk/pull/5360) Implement `SortableDecBytes` which
  allows the `Dec` type be sortable.

### Improvements

* (tendermint) Bump Tendermint version to [v0.32.8](https://github.com/tendermint/tendermint/releases/tag/v0.32.8)
* (cli) [\#5482](https://github.com/cosmos/cosmos-sdk/pull/5482) Remove old "tags" nomenclature from the `q txs` command in
  favor of the new events system. Functionality remains unchanged except that `=` is used instead of `:` to be
  consistent with the API's use of event queries.

### Bug Fixes

* (iavl) [\#5276](https://github.com/cosmos/cosmos-sdk/issues/5276) Fix potential race condition in `iavlIterator#Close`.
* (baseapp) [\#5350](https://github.com/cosmos/cosmos-sdk/issues/5350) Allow a node to restart successfully
  after a `halt-height` or `halt-time` has been triggered.
* (types) [\#5395](https://github.com/cosmos/cosmos-sdk/issues/5395) Fix `Uint#LTE`.
* (types) [\#5408](https://github.com/cosmos/cosmos-sdk/issues/5408) `NewDecCoins` constructor now sorts the coins.

## [v0.37.4] - 2019-11-04

### Improvements

* (tendermint) Bump Tendermint version to [v0.32.7](https://github.com/tendermint/tendermint/releases/tag/v0.32.7)
* (ledger) [\#4716](https://github.com/cosmos/cosmos-sdk/pull/4716) Fix ledger custom coin type support bug.

### Bug Fixes

* (baseapp) [\#5200](https://github.com/cosmos/cosmos-sdk/issues/5200) Remove duplicate events from previous messages.

## [v0.37.3] - 2019-10-10

### Bug Fixes

* (genesis) [\#5095](https://github.com/cosmos/cosmos-sdk/issues/5095) Fix genesis file migration from v0.34 to
v0.36/v0.37 not converting validator consensus pubkey to bech32 format.

### Improvements

* (tendermint) Bump Tendermint version to [v0.32.6](https://github.com/tendermint/tendermint/releases/tag/v0.32.6)

## [v0.37.1] - 2019-09-19

### Features

* (cli) [\#4973](https://github.com/cosmos/cosmos-sdk/pull/4973) Enable application CPU profiling
via the `--cpu-profile` flag.
* [\#4979](https://github.com/cosmos/cosmos-sdk/issues/4979) Introduce a new `halt-time` config and
CLI option to the `start` command. When provided, an application will halt during `Commit` when the
block time is >= the `halt-time`.

### Improvements

* [\#4990](https://github.com/cosmos/cosmos-sdk/issues/4990) Add `Events` to the `ABCIMessageLog` to
provide context and grouping of events based on the messages they correspond to. The `Events` field
in `TxResponse` is deprecated and will be removed in the next major release.

### Bug Fixes

* [\#4979](https://github.com/cosmos/cosmos-sdk/issues/4979) Use `Signal(os.Interrupt)` over
`os.Exit(0)` during configured halting to allow any `defer` calls to be executed.
* [\#5034](https://github.com/cosmos/cosmos-sdk/issues/5034) Binary search in NFT Module wasn't working on larger sets.

## [v0.37.0] - 2019-08-21

### Bug Fixes

* (baseapp) [\#4903](https://github.com/cosmos/cosmos-sdk/issues/4903) Various height query fixes:
  * Move height with proof check from `CLIContext` to `BaseApp` as the height
  can automatically be injected there.
  * Update `handleQueryStore` to resemble `handleQueryCustom`
* (simulation) [\#4912](https://github.com/cosmos/cosmos-sdk/issues/4912) Fix SimApp ModuleAccountAddrs
to properly return black listed addresses for bank keeper initialization.
* (cli) [\#4919](https://github.com/cosmos/cosmos-sdk/pull/4919) Don't crash CLI
if user doesn't answer y/n confirmation request.
* (cli) [\#4927](https://github.com/cosmos/cosmos-sdk/issues/4927) Fix the `q gov vote`
command to handle empty (pruned) votes correctly.

### Improvements

* (rest) [\#4924](https://github.com/cosmos/cosmos-sdk/pull/4924) Return response
height even upon error as it may be useful for the downstream caller and have
`/auth/accounts/{address}` return a 200 with an empty account upon error when
that error is that the account doesn't exist.

## [v0.36.0] - 2019-08-13

### Breaking Changes

* (rest) [\#4837](https://github.com/cosmos/cosmos-sdk/pull/4837) Remove /version and /node_version
  endpoints in favor of refactoring /node_info to also include application version info.
* All REST responses now wrap the original resource/result. The response
  will contain two fields: height and result.
* [\#3565](https://github.com/cosmos/cosmos-sdk/issues/3565) Updates to the governance module:
  * Rename JSON field from `proposal_content` to `content`
  * Rename JSON field from `proposal_id` to `id`
  * Disable `ProposalTypeSoftwareUpgrade` temporarily
* [\#3775](https://github.com/cosmos/cosmos-sdk/issues/3775) unify sender transaction tag for ease of querying
* [\#4255](https://github.com/cosmos/cosmos-sdk/issues/4255) Add supply module that passively tracks the supplies of a chain
  - Renamed `x/distribution` `ModuleName`
  - Genesis JSON and CLI now use `distribution` instead of `distr`
  - Introduce `ModuleAccount` type, which tracks the flow of coins held within a module
  - Replaced `FeeCollectorKeeper` for a `ModuleAccount`
  - Replaced the staking `Pool`, which coins are now held by the `BondedPool` and `NotBonded` module accounts
  - The `NotBonded` module account now only keeps track of the not bonded tokens within staking, instead of the whole chain
  - [\#3628](https://github.com/cosmos/cosmos-sdk/issues/3628) Replaced governance's burn and deposit accounts for a `ModuleAccount`
  - Added a `ModuleAccount` for the distribution module
  - Added a `ModuleAccount` for the mint module
  [\#4472](https://github.com/cosmos/cosmos-sdk/issues/4472) validation for crisis genesis
* [\#3985](https://github.com/cosmos/cosmos-sdk/issues/3985) `ValidatorPowerRank` uses potential consensus power instead of tendermint power
* [\#4104](https://github.com/cosmos/cosmos-sdk/issues/4104) Gaia has been moved to its own repository: https://github.com/cosmos/gaia
* [\#4104](https://github.com/cosmos/cosmos-sdk/issues/4104) Rename gaiad.toml to app.toml. The internal contents of the application
  config remain unchanged.
* [\#4159](https://github.com/cosmos/cosmos-sdk/issues/4159) create the default module patterns and module manager
* [\#4230](https://github.com/cosmos/cosmos-sdk/issues/4230) Change the type of ABCIMessageLog#MsgIndex to uint16 for proper serialization.
* [\#4250](https://github.com/cosmos/cosmos-sdk/issues/4250) BaseApp.Query() returns app's version string set via BaseApp.SetAppVersion()
  when handling /app/version queries instead of the version string passed as build
  flag at compile time.
* [\#4262](https://github.com/cosmos/cosmos-sdk/issues/4262) GoSumHash is no longer returned by the version command.
* [\#4263](https://github.com/cosmos/cosmos-sdk/issues/4263) RestServer#Start now takes read and write timeout arguments.
* [\#4305](https://github.com/cosmos/cosmos-sdk/issues/4305) `GenerateOrBroadcastMsgs` no longer takes an `offline` parameter.
* [\#4342](https://github.com/cosmos/cosmos-sdk/pull/4342) Upgrade go-amino to v0.15.0
* [\#4351](https://github.com/cosmos/cosmos-sdk/issues/4351) InitCmd, AddGenesisAccountCmd, and CollectGenTxsCmd take node's and client's default home directories as arguments.
* [\#4387](https://github.com/cosmos/cosmos-sdk/issues/4387) Refactor the usage of tags (now called events) to reflect the
  new ABCI events semantics:
  - Move `x/{module}/tags/tags.go` => `x/{module}/types/events.go`
  - Update `docs/specs`
  - Refactor tags in favor of new `Event(s)` type(s)
  - Update `Context` to use new `EventManager`
  - (Begin|End)Blocker no longer return tags, but rather uses new `EventManager`
  - Message handlers no longer return tags, but rather uses new `EventManager`
  Any component (e.g. BeginBlocker, message handler, etc...) wishing to emit an event must do so
  through `ctx.EventManger().EmitEvent(s)`.
  To reset or wipe emitted events: `ctx = ctx.WithEventManager(sdk.NewEventManager())`
  To get all emitted events: `events := ctx.EventManager().Events()`
* [\#4437](https://github.com/cosmos/cosmos-sdk/issues/4437) Replace governance module store keys to use `[]byte` instead of `string`.
* [\#4451](https://github.com/cosmos/cosmos-sdk/issues/4451) Improve modularization of clients and modules:
  * Module directory structure improved and standardized
  * Aliases autogenerated
  * Auth and bank related commands are now mounted under the respective moduels
  * Client initialization and mounting standardized
* [\#4479](https://github.com/cosmos/cosmos-sdk/issues/4479) Remove codec argument redundency in client usage where
  the CLIContext's codec should be used instead.
* [\#4488](https://github.com/cosmos/cosmos-sdk/issues/4488) Decouple client tx, REST, and ultil packages from auth. These packages have
  been restructured and retrofitted into the `x/auth` module.
* [\#4521](https://github.com/cosmos/cosmos-sdk/issues/4521) Flatten x/bank structure by hiding module internals.
* [\#4525](https://github.com/cosmos/cosmos-sdk/issues/4525) Remove --cors flag, the feature is long gone.
* [\#4536](https://github.com/cosmos/cosmos-sdk/issues/4536) The `/auth/accounts/{address}` now returns a `height` in the response.
  The account is now nested under `account`.
* [\#4543](https://github.com/cosmos/cosmos-sdk/issues/4543) Account getters are no longer part of client.CLIContext() and have now moved
  to reside in the auth-specific AccountRetriever.
* [\#4588](https://github.com/cosmos/cosmos-sdk/issues/4588) Context does not depend on x/auth anymore. client/context is stripped out of the following features:
  - GetAccountDecoder()
  - CLIContext.WithAccountDecoder()
  - CLIContext.WithAccountStore()
  x/auth.AccountDecoder is unnecessary and consequently removed.
* [\#4602](https://github.com/cosmos/cosmos-sdk/issues/4602) client/input.{Buffer,Override}Stdin() functions are removed. Thanks to cobra's new release they are now redundant.
* [\#4633](https://github.com/cosmos/cosmos-sdk/issues/4633) Update old Tx search by tags APIs to use new Events
  nomenclature.
* [\#4649](https://github.com/cosmos/cosmos-sdk/issues/4649) Refactor x/crisis as per modules new specs.
* [\#3685](https://github.com/cosmos/cosmos-sdk/issues/3685) The default signature verification gas logic (`DefaultSigVerificationGasConsumer`) now specifies explicit key types rather than string pattern matching. This means that zones that depended on string matching to allow other keys will need to write a custom `SignatureVerificationGasConsumer` function.
* [\#4663](https://github.com/cosmos/cosmos-sdk/issues/4663) Refactor bank keeper by removing private functions
  - `InputOutputCoins`, `SetCoins`, `SubtractCoins` and `AddCoins` are now part of the `SendKeeper` instead of the `Keeper` interface
* (tendermint) [\#4721](https://github.com/cosmos/cosmos-sdk/pull/4721) Upgrade Tendermint to v0.32.1

### Features

* [\#4843](https://github.com/cosmos/cosmos-sdk/issues/4843) Add RegisterEvidences function in the codec package to register
  Tendermint evidence types with a given codec.
* (rest) [\#3867](https://github.com/cosmos/cosmos-sdk/issues/3867) Allow querying for genesis transaction when height query param is set to zero.
* [\#2020](https://github.com/cosmos/cosmos-sdk/issues/2020) New keys export/import command line utilities to export/import private keys in ASCII format
  that rely on Keybase's new underlying ExportPrivKey()/ImportPrivKey() API calls.
* [\#3565](https://github.com/cosmos/cosmos-sdk/issues/3565) Implement parameter change proposal support.
  Parameter change proposals can be submitted through the CLI
  or a REST endpoint. See docs for further usage.
* [\#3850](https://github.com/cosmos/cosmos-sdk/issues/3850) Add `rewards` and `commission` to distribution tx tags.
* [\#3981](https://github.com/cosmos/cosmos-sdk/issues/3981) Add support to gracefully halt a node at a given height
  via the node's `halt-height` config or CLI value.
* [\#4144](https://github.com/cosmos/cosmos-sdk/issues/4144) Allow for configurable BIP44 HD path and coin type.
* [\#4250](https://github.com/cosmos/cosmos-sdk/issues/4250) New BaseApp.{,Set}AppVersion() methods to get/set app's version string.
* [\#4263](https://github.com/cosmos/cosmos-sdk/issues/4263) Add `--read-timeout` and `--write-timeout` args to the `rest-server` command
  to support custom RPC R/W timeouts.
* [\#4271](https://github.com/cosmos/cosmos-sdk/issues/4271) Implement Coins#IsAnyGT
* [\#4318](https://github.com/cosmos/cosmos-sdk/issues/4318) Support height queries. Queries against nodes that have the queried
  height pruned will return an error.
* [\#4409](https://github.com/cosmos/cosmos-sdk/issues/4409) Implement a command that migrates exported state from one version to the next.
  The `migrate` command currently supports migrating from v0.34 to v0.36 by implementing
  necessary types for both versions.
* [\#4570](https://github.com/cosmos/cosmos-sdk/issues/4570) Move /bank/balances/{address} REST handler to x/bank/client/rest. The exposed interface is unchanged.
* Community pool spend proposal per Cosmos Hub governance proposal [\#7](https://github.com/cosmos/cosmos-sdk/issues/7) "Activate the Community Pool"

### Improvements

* (simulation) PrintAllInvariants flag will print all failed invariants
* (simulation) Add `InitialBlockHeight` flag to resume a simulation from a given block
* (simulation) [\#4670](https://github.com/cosmos/cosmos-sdk/issues/4670) Update simulation statistics to JSON format

  - Support exporting the simulation stats to a given JSON file
* [\#4775](https://github.com/cosmos/cosmos-sdk/issues/4775) Refactor CI config
* Upgrade IAVL to v0.12.4
* (tendermint) Upgrade Tendermint to v0.32.2
* (modules) [\#4751](https://github.com/cosmos/cosmos-sdk/issues/4751) update `x/genutils` to match module spec
* (keys) [\#4611](https://github.com/cosmos/cosmos-sdk/issues/4611) store keys in simapp now use a map instead of using individual literal keys
* [\#2286](https://github.com/cosmos/cosmos-sdk/issues/2286) Improve performance of CacheKVStore iterator.
* [\#3512](https://github.com/cosmos/cosmos-sdk/issues/3512) Implement Logger method on each module's keeper.
* [\#3655](https://github.com/cosmos/cosmos-sdk/issues/3655) Improve signature verification failure error message.
* [\#3774](https://github.com/cosmos/cosmos-sdk/issues/3774) add category tag to transactions for ease of filtering
* [\#3914](https://github.com/cosmos/cosmos-sdk/issues/3914) Implement invariant benchmarks and add target to makefile.
* [\#3928](https://github.com/cosmos/cosmos-sdk/issues/3928) remove staking references from types package
* [\#3978](https://github.com/cosmos/cosmos-sdk/issues/3978) Return ErrUnknownRequest in message handlers for unknown
  or invalid routed messages.
* [\#4190](https://github.com/cosmos/cosmos-sdk/issues/4190) Client responses that return (re)delegation(s) now return balances
  instead of shares.
* [\#4194](https://github.com/cosmos/cosmos-sdk/issues/4194) ValidatorSigningInfo now includes the validator's consensus address.
* [\#4235](https://github.com/cosmos/cosmos-sdk/issues/4235) Add parameter change proposal messages to simulation.
* [\#4235](https://github.com/cosmos/cosmos-sdk/issues/4235) Update the minting module params to implement params.ParamSet so
  individual keys can be set via proposals instead of passing a struct.
* [\#4259](https://github.com/cosmos/cosmos-sdk/issues/4259) `Coins` that are `nil` are now JSON encoded as an empty array `[]`.
  Decoding remains unchanged and behavior is left intact.
* [\#4305](https://github.com/cosmos/cosmos-sdk/issues/4305) The `--generate-only` CLI flag fully respects offline tx processing.
* [\#4379](https://github.com/cosmos/cosmos-sdk/issues/4379) close db write batch.
* [\#4384](https://github.com/cosmos/cosmos-sdk/issues/4384)- Allow splitting withdrawal transaction in several chunks
* [\#4403](https://github.com/cosmos/cosmos-sdk/issues/4403) Allow for parameter change proposals to supply only desired fields to be updated
  in objects instead of the entire object (only applies to values that are objects).
* [\#4415](https://github.com/cosmos/cosmos-sdk/issues/4415) /client refactor, reduce genutil dependancy on staking
* [\#4439](https://github.com/cosmos/cosmos-sdk/issues/4439) Implement governance module iterators.
* [\#4465](https://github.com/cosmos/cosmos-sdk/issues/4465) Unknown subcommands print relevant error message
* [\#4466](https://github.com/cosmos/cosmos-sdk/issues/4466) Commission validation added to validate basic of MsgCreateValidator by changing CommissionMsg to CommissionRates
* [\#4501](https://github.com/cosmos/cosmos-sdk/issues/4501) Support height queriers in rest client
* [\#4535](https://github.com/cosmos/cosmos-sdk/issues/4535) Improve import-export simulation errors by decoding the `KVPair.Value` into its
  respective type
* [\#4536](https://github.com/cosmos/cosmos-sdk/issues/4536) cli context queries return query height and accounts are returned with query height
* [\#4553](https://github.com/cosmos/cosmos-sdk/issues/4553) undelegate max entries check first
* [\#4556](https://github.com/cosmos/cosmos-sdk/issues/4556) Added IsValid function to Coin
* [\#4564](https://github.com/cosmos/cosmos-sdk/issues/4564) client/input.GetConfirmation()'s default is changed to No.
* [\#4573](https://github.com/cosmos/cosmos-sdk/issues/4573) Returns height in response for query endpoints.
* [\#4580](https://github.com/cosmos/cosmos-sdk/issues/4580) Update `Context#BlockHeight` to properly set the block height via `WithBlockHeader`.
* [\#4584](https://github.com/cosmos/cosmos-sdk/issues/4584) Update bank Keeper to use expected keeper interface of the AccountKeeper.
* [\#4584](https://github.com/cosmos/cosmos-sdk/issues/4584) Move `Account` and `VestingAccount` interface types to `x/auth/exported`.
* [\#4082](https://github.com/cosmos/cosmos-sdk/issues/4082) supply module queriers for CLI and REST endpoints
* [\#4601](https://github.com/cosmos/cosmos-sdk/issues/4601) Implement generic pangination helper function to be used in
  REST handlers and queriers.
* [\#4629](https://github.com/cosmos/cosmos-sdk/issues/4629) Added warning event that gets emitted if validator misses a block.
* [\#4674](https://github.com/cosmos/cosmos-sdk/issues/4674) Export `Simapp` genState generators and util functions by making them public
* [\#4706](https://github.com/cosmos/cosmos-sdk/issues/4706) Simplify context
  Replace complex Context construct with a simpler immutible struct.
  Only breaking change is not to support `Value` and `GetValue` as first class calls.
  We do embed ctx.Context() as a raw context.Context instead to be used as you see fit.

  Migration guide:

  ```go
  ctx = ctx.WithValue(contextKeyBadProposal, false)
  ```

  Now becomes:

  ```go
  ctx = ctx.WithContext(context.WithValue(ctx.Context(), contextKeyBadProposal, false))
  ```

  A bit more verbose, but also allows `context.WithTimeout()`, etc and only used
  in one function in this repo, in test code.
* [\#3685](https://github.com/cosmos/cosmos-sdk/issues/3685)  Add `SetAddressVerifier` and `GetAddressVerifier` to `sdk.Config` to allow SDK users to configure custom address format verification logic (to override the default limitation of 20-byte addresses).
* [\#3685](https://github.com/cosmos/cosmos-sdk/issues/3685)  Add an additional parameter to NewAnteHandler for a custom `SignatureVerificationGasConsumer` (the default logic is now in `DefaultSigVerificationGasConsumer). This allows SDK users to configure their own logic for which key types are accepted and how those key types consume gas.
* Remove `--print-response` flag as it is no longer used.
* Revert [\#2284](https://github.com/cosmos/cosmos-sdk/pull/2284) to allow create_empty_blocks in the config
* (tendermint) [\#4718](https://github.com/cosmos/cosmos-sdk/issues/4718) Upgrade tendermint/iavl to v0.12.3

### Bug Fixes

* [\#4891](https://github.com/cosmos/cosmos-sdk/issues/4891) Disable querying with proofs enabled when the query height <= 1.
* (rest) [\#4858](https://github.com/cosmos/cosmos-sdk/issues/4858) Do not return an error in BroadcastTxCommit when the tx broadcasting
  was successful. This allows the proper REST response to be returned for a
  failed tx during `block` broadcasting mode.
* (store) [\#4880](https://github.com/cosmos/cosmos-sdk/pull/4880) Fix error check in
  IAVL `Store#DeleteVersion`.
* (tendermint) [\#4879](https://github.com/cosmos/cosmos-sdk/issues/4879) Don't terminate the process immediately after startup when run in standalone mode.
* (simulation) [\#4861](https://github.com/cosmos/cosmos-sdk/pull/4861) Fix non-determinism simulation
  by using CLI flags as input and updating Makefile target.
* [\#4868](https://github.com/cosmos/cosmos-sdk/issues/4868) Context#CacheContext now sets a new EventManager. This prevents unwanted events
  from being emitted.
* (cli) [\#4870](https://github.com/cosmos/cosmos-sdk/issues/4870) Disable the `withdraw-all-rewards` command when `--generate-only` is supplied
* (modules) [\#4831](https://github.com/cosmos/cosmos-sdk/issues/4831) Prevent community spend proposal from transferring funds to a module account
* (keys) [\#4338](https://github.com/cosmos/cosmos-sdk/issues/4338) fix multisig key output for CLI
* (modules) [\#4795](https://github.com/cosmos/cosmos-sdk/issues/4795) restrict module accounts from receiving transactions.
  Allowing this would cause an invariant on the module account coins.
* (modules) [\#4823](https://github.com/cosmos/cosmos-sdk/issues/4823) Update the `DefaultUnbondingTime` from 3 days to 3 weeks to be inline with documentation.
* (abci) [\#4639](https://github.com/cosmos/cosmos-sdk/issues/4639) Fix `CheckTx` by verifying the message route
* Return height in responses when querying against BaseApp
* [\#1351](https://github.com/cosmos/cosmos-sdk/issues/1351) Stable AppHash allows no_empty_blocks
* [\#3705](https://github.com/cosmos/cosmos-sdk/issues/3705) Return `[]` instead of `null` when querying delegator rewards.
* [\#3966](https://github.com/cosmos/cosmos-sdk/issues/3966) fixed multiple assigns to action tags
  [\#3793](https://github.com/cosmos/cosmos-sdk/issues/3793) add delegator tag for MsgCreateValidator and deleted unused moniker and identity tags
* [\#4194](https://github.com/cosmos/cosmos-sdk/issues/4194) Fix pagination and results returned from /slashing/signing_infos
* [\#4230](https://github.com/cosmos/cosmos-sdk/issues/4230) Properly set and display the message index through the TxResponse.
* [\#4234](https://github.com/cosmos/cosmos-sdk/pull/4234) Allow `tx send --generate-only` to
  actually work offline.
* [\#4271](https://github.com/cosmos/cosmos-sdk/issues/4271) Fix addGenesisAccount by using Coins#IsAnyGT for vesting amount validation.
* [\#4273](https://github.com/cosmos/cosmos-sdk/issues/4273) Fix usage of AppendTags in x/staking/handler.go
* [\#4303](https://github.com/cosmos/cosmos-sdk/issues/4303) Fix NewCoins() underlying function for duplicate coins detection.
* [\#4307](https://github.com/cosmos/cosmos-sdk/pull/4307) Don't pass height to RPC calls as
  Tendermint will automatically use the latest height.
* [\#4362](https://github.com/cosmos/cosmos-sdk/issues/4362) simulation setup bugfix for multisim 7601778
* [\#4383](https://github.com/cosmos/cosmos-sdk/issues/4383) - currentStakeRoundUp is now always atleast currentStake + smallest-decimal-precision
* [\#4394](https://github.com/cosmos/cosmos-sdk/issues/4394) Fix signature count check to use the TxSigLimit param instead of
  a default.
* [\#4455](https://github.com/cosmos/cosmos-sdk/issues/4455) Use `QueryWithData()` to query unbonding delegations.
* [\#4493](https://github.com/cosmos/cosmos-sdk/issues/4493) Fix validator-outstanding-rewards command. It now takes as an argument
  a validator address.
* [\#4598](https://github.com/cosmos/cosmos-sdk/issues/4598) Fix redelegation and undelegation txs that were not checking for the correct bond denomination.
* [\#4619](https://github.com/cosmos/cosmos-sdk/issues/4619) Close iterators in `GetAllMatureValidatorQueue` and `UnbondAllMatureValidatorQueue`
  methods.
* [\#4654](https://github.com/cosmos/cosmos-sdk/issues/4654) validator slash event stored by period and height
* [\#4681](https://github.com/cosmos/cosmos-sdk/issues/4681) panic on invalid amount on `MintCoins` and `BurnCoins`
  * skip minting if inflation is set to zero
* Sort state JSON during export and initialization

## 0.35.0

### Bug Fixes

* Fix gas consumption bug in `Undelegate` preventing the ability to sync from
genesis.

## 0.34.10

### Bug Fixes

* Bump Tendermint version to [v0.31.11](https://github.com/tendermint/tendermint/releases/tag/v0.31.11) to address the vulnerability found in the `consensus` package.

## 0.34.9

### Bug Fixes

* Bump Tendermint version to [v0.31.10](https://github.com/tendermint/tendermint/releases/tag/v0.31.10) to address p2p panic errors.

## 0.34.8

### Bug Fixes

* Bump Tendermint version to v0.31.9 to fix the p2p panic error.
* Update gaiareplay's use of an internal Tendermint API

## 0.34.7

### Bug Fixes

#### SDK

* Fix gas consumption bug in `Undelegate` preventing the ability to sync from
genesis.

## 0.34.6

### Bug Fixes

#### SDK

* Unbonding from a validator is now only considered "complete" after the full
unbonding period has elapsed regardless of the validator's status.

## 0.34.5

### Bug Fixes

#### SDK

* [\#4273](https://github.com/cosmos/cosmos-sdk/issues/4273) Fix usage of `AppendTags` in x/staking/handler.go

### Improvements

### SDK

* [\#2286](https://github.com/cosmos/cosmos-sdk/issues/2286) Improve performance of `CacheKVStore` iterator.
* [\#3655](https://github.com/cosmos/cosmos-sdk/issues/3655) Improve signature verification failure error message.
* [\#4384](https://github.com/cosmos/cosmos-sdk/issues/4384) Allow splitting withdrawal transaction in several chunks.

#### Gaia CLI

* [\#4227](https://github.com/cosmos/cosmos-sdk/issues/4227) Support for Ledger App v1.5.
* [#4345](https://github.com/cosmos/cosmos-sdk/pull/4345) Update `ledger-cosmos-go`
to v0.10.3.

## 0.34.4

### Bug Fixes

#### SDK

* [#4234](https://github.com/cosmos/cosmos-sdk/pull/4234) Allow `tx send --generate-only` to
actually work offline.

#### Gaia

* [\#4219](https://github.com/cosmos/cosmos-sdk/issues/4219) Return an error when an empty mnemonic is provided during key recovery.

### Improvements

#### Gaia

* [\#2007](https://github.com/cosmos/cosmos-sdk/issues/2007) Return 200 status code on empty results

### New features

#### SDK

* [\#3850](https://github.com/cosmos/cosmos-sdk/issues/3850) Add `rewards` and `commission` to distribution tx tags.

## 0.34.3

### Bug Fixes

#### Gaia

* [\#4196](https://github.com/cosmos/cosmos-sdk/pull/4196) Set default invariant
check period to zero.

## 0.34.2

### Improvements

#### SDK

* [\#4135](https://github.com/cosmos/cosmos-sdk/pull/4135) Add further clarification
to generate only usage.

### Bug Fixes

#### SDK

* [\#4135](https://github.com/cosmos/cosmos-sdk/pull/4135) Fix `NewResponseFormatBroadcastTxCommit`
* [\#4053](https://github.com/cosmos/cosmos-sdk/issues/4053) Add `--inv-check-period`
flag to gaiad to set period at which invariants checks will run.
* [\#4099](https://github.com/cosmos/cosmos-sdk/issues/4099) Update the /staking/validators endpoint to support
status and pagination query flags.

## 0.34.1

### Bug Fixes

#### Gaia

* [#4163](https://github.com/cosmos/cosmos-sdk/pull/4163) Fix v0.33.x export script to port gov data correctly.

## 0.34.0

### Breaking Changes

#### Gaia

* [\#3463](https://github.com/cosmos/cosmos-sdk/issues/3463) Revert bank module handler fork (re-enables transfers)
* [\#3875](https://github.com/cosmos/cosmos-sdk/issues/3875) Replace `async` flag with `--broadcast-mode` flag where the default
  value is `sync`. The `block` mode should not be used. The REST client now
  uses `mode` parameter instead of the `return` parameter.

#### Gaia CLI

* [\#3938](https://github.com/cosmos/cosmos-sdk/issues/3938) Remove REST server's SSL support altogether.

#### SDK

* [\#3245](https://github.com/cosmos/cosmos-sdk/issues/3245) Rename validator.GetJailed() to validator.IsJailed()
* [\#3516](https://github.com/cosmos/cosmos-sdk/issues/3516) Remove concept of shares from staking unbonding and redelegation UX;
  replaced by direct coin amount.

#### Tendermint

* [\#4029](https://github.com/cosmos/cosmos-sdk/issues/4029) Upgrade Tendermint to v0.31.3

### New features

#### SDK

* [\#2935](https://github.com/cosmos/cosmos-sdk/issues/2935) New module Crisis which can test broken invariant with messages
* [\#3813](https://github.com/cosmos/cosmos-sdk/issues/3813) New sdk.NewCoins safe constructor to replace bare sdk.Coins{} declarations.
* [\#3858](https://github.com/cosmos/cosmos-sdk/issues/3858) add website, details and identity to gentx cli command
* Implement coin conversion and denomination registration utilities

#### Gaia

* [\#2935](https://github.com/cosmos/cosmos-sdk/issues/2935) Optionally assert invariants on a blockly basis using `gaiad --assert-invariants-blockly`
* [\#3886](https://github.com/cosmos/cosmos-sdk/issues/3886) Implement minting module querier and CLI/REST clients.

#### Gaia CLI

* [\#3937](https://github.com/cosmos/cosmos-sdk/issues/3937) Add command to query community-pool

#### Gaia REST API

* [\#3937](https://github.com/cosmos/cosmos-sdk/issues/3937) Add route to fetch community-pool
* [\#3949](https://github.com/cosmos/cosmos-sdk/issues/3949) added /slashing/signing_infos to get signing_info for all validators

### Improvements

#### Gaia

* [\#3808](https://github.com/cosmos/cosmos-sdk/issues/3808) `gaiad` and `gaiacli` integration tests use ./build/ binaries.
* \[\#3819](https://github.com/cosmos/cosmos-sdk/issues/3819) Simulation refactor, log output now stored in ~/.gaiad/simulation/
  * Simulation moved to its own module (not a part of mock)
  * Logger type instead of passing function variables everywhere
  * Logger json output (for reloadable simulation running)
  * Cleanup bank simulation messages / remove dup code in bank simulation
  * Simulations saved in `~/.gaiad/simulations/`
  * "Lean" simulation output option to exclude No-ops and !ok functions (`--SimulationLean` flag)
* [\#3893](https://github.com/cosmos/cosmos-sdk/issues/3893) Improve `gaiacli tx sign` command
  * Add shorthand flags -a and -s for the account and sequence numbers respectively
  * Mark the account and sequence numbers required during "offline" mode
  * Always do an RPC query for account and sequence number during "online" mode
* [\#4018](https://github.com/cosmos/cosmos-sdk/issues/4018) create genesis port script for release v.0.34.0

#### Gaia CLI

* [\#3833](https://github.com/cosmos/cosmos-sdk/issues/3833) Modify stake to atom in gaia's doc.
* [\#3841](https://github.com/cosmos/cosmos-sdk/issues/3841) Add indent to JSON of `gaiacli keys [add|show|list]`
* [\#3859](https://github.com/cosmos/cosmos-sdk/issues/3859) Add newline to echo of `gaiacli keys ...`
* [\#3959](https://github.com/cosmos/cosmos-sdk/issues/3959) Improving error messages when signing with ledger devices fails

#### SDK

* [\#3238](https://github.com/cosmos/cosmos-sdk/issues/3238) Add block time to tx responses when querying for
  txs by tags or hash.
* \[\#3752](https://github.com/cosmos/cosmos-sdk/issues/3752) Explanatory docs for minting mechanism (`docs/spec/mint/01_concepts.md`)
* [\#3801](https://github.com/cosmos/cosmos-sdk/issues/3801) `baseapp` safety improvements
* [\#3820](https://github.com/cosmos/cosmos-sdk/issues/3820) Make Coins.IsAllGT() more robust and consistent.
* [\#3828](https://github.com/cosmos/cosmos-sdk/issues/3828) New sdkch tool to maintain changelogs
* [\#3864](https://github.com/cosmos/cosmos-sdk/issues/3864) Make Coins.IsAllGTE() more consistent.
* [\#3907](https://github.com/cosmos/cosmos-sdk/issues/3907): dep -> go mod migration
  * Drop dep in favor of go modules.
  * Upgrade to Go 1.12.1.
* [\#3917](https://github.com/cosmos/cosmos-sdk/issues/3917) Allow arbitrary decreases to validator commission rates.
* [\#3937](https://github.com/cosmos/cosmos-sdk/issues/3937) Implement community pool querier.
* [\#3940](https://github.com/cosmos/cosmos-sdk/issues/3940) Codespace should be lowercase.
* [\#3986](https://github.com/cosmos/cosmos-sdk/issues/3986) Update the Stringer implementation of the Proposal type.
* [\#926](https://github.com/cosmos/cosmos-sdk/issues/926) circuit breaker high level explanation
* [\#3896](https://github.com/cosmos/cosmos-sdk/issues/3896) Fixed various linters warnings in the context of the gometalinter -> golangci-lint migration
* [\#3916](https://github.com/cosmos/cosmos-sdk/issues/3916) Hex encode data in tx responses

### Bug Fixes

#### Gaia

* [\#3825](https://github.com/cosmos/cosmos-sdk/issues/3825) Validate genesis before running gentx
* [\#3889](https://github.com/cosmos/cosmos-sdk/issues/3889) When `--generate-only` is provided, the Keybase is not used and as a result
  the `--from` value must be a valid Bech32 cosmos address.
* 3974 Fix go env setting in installation.md
* 3996 Change 'make get_tools' to 'make tools' in DOCS_README.md.

#### Gaia CLI

* [\#3883](https://github.com/cosmos/cosmos-sdk/issues/3883) Remove Height Flag from CLI Queries
* [\#3899](https://github.com/cosmos/cosmos-sdk/issues/3899) Using 'gaiacli config node' breaks ~/config/config.toml

#### SDK

* [\#3837](https://github.com/cosmos/cosmos-sdk/issues/3837) Fix `WithdrawValidatorCommission` to properly set the validator's remaining commission.
* [\#3870](https://github.com/cosmos/cosmos-sdk/issues/3870) Fix DecCoins#TruncateDecimal to never return zero coins in
  either the truncated coins or the change coins.
* [\#3915](https://github.com/cosmos/cosmos-sdk/issues/3915) Remove ';' delimiting support from ParseDecCoins
* [\#3977](https://github.com/cosmos/cosmos-sdk/issues/3977) Fix docker image build
* [\#4020](https://github.com/cosmos/cosmos-sdk/issues/4020) Fix queryDelegationRewards by returning an error
when the validator or delegation do not exist.
* [\#4050](https://github.com/cosmos/cosmos-sdk/issues/4050) Fix DecCoins APIs
where rounding or truncation could result in zero decimal coins.
* [\#4088](https://github.com/cosmos/cosmos-sdk/issues/4088) Fix `calculateDelegationRewards`
by accounting for rounding errors when multiplying stake by slashing fractions.

## 0.33.2

### Improvements

#### Tendermint

* Upgrade Tendermint to `v0.31.0-dev0-fix0` which includes critical security fixes.

## 0.33.1

### Bug Fixes

#### Gaia

* [\#3999](https://github.com/cosmos/cosmos-sdk/pull/3999) Fix distribution delegation for zero height export bug

## 0.33.0

BREAKING CHANGES

* Gaia REST API
  * [\#3641](https://github.com/cosmos/cosmos-sdk/pull/3641) Remove the ability to use a Keybase from the REST API client:
    * `password` and `generate_only` have been removed from the `base_req` object
    * All txs that used to sign or use the Keybase now only generate the tx
    * `keys` routes completely removed
  * [\#3692](https://github.com/cosmos/cosmos-sdk/pull/3692) Update tx encoding and broadcasting endpoints:
    * Remove duplicate broadcasting endpoints in favor of POST @ `/txs`
      * The `Tx` field now accepts a `StdTx` and not raw tx bytes
    * Move encoding endpoint to `/txs/encode`

* Gaia
  * [\#3787](https://github.com/cosmos/cosmos-sdk/pull/3787) Fork the `x/bank` module into the Gaia application with only a
  modified message handler, where the modified message handler behaves the same as
  the standard `x/bank` message handler except for `MsgMultiSend` that must burn
  exactly 9 atoms and transfer 1 atom, and `MsgSend` is disabled.
  * [\#3789](https://github.com/cosmos/cosmos-sdk/pull/3789) Update validator creation flow:
    * Remove `NewMsgCreateValidatorOnBehalfOf` and corresponding business logic
    * Ensure the validator address equals the delegator address during
    `MsgCreateValidator#ValidateBasic`

* SDK
  * [\#3750](https://github.com/cosmos/cosmos-sdk/issues/3750) Track outstanding rewards per-validator instead of globally,
           and fix the main simulation issue, which was that slashes of
           re-delegations to a validator were not correctly accounted for
           in fee distribution when the redelegation in question had itself
            been slashed (from a fault committed by a different validator)
           in the same BeginBlock. Outstanding rewards are now available
           on a per-validator basis in REST.
  * [\#3669](https://github.com/cosmos/cosmos-sdk/pull/3669) Ensure consistency in message naming, codec registration, and JSON
  tags.
  * [\#3788](https://github.com/cosmos/cosmos-sdk/pull/3788) Change order of operations for greater accuracy when calculating delegation share token value
  * [\#3788](https://github.com/cosmos/cosmos-sdk/pull/3788) DecCoins.Cap -> DecCoins.Intersect
  * [\#3666](https://github.com/cosmos/cosmos-sdk/pull/3666) Improve coins denom validation.
  * [\#3751](https://github.com/cosmos/cosmos-sdk/pull/3751) Disable (temporarily) support for ED25519 account key pairs.

* Tendermint
  * [\#3804] Update to Tendermint `v0.31.0-dev0`

FEATURES

* SDK
  * [\#3719](https://github.com/cosmos/cosmos-sdk/issues/3719) DBBackend can now be set at compile time.
    Defaults: goleveldb. Supported: cleveldb.

IMPROVEMENTS

* Gaia REST API
  * Update the `TxResponse` type allowing for the `Logs` result to be JSON decoded automatically.

* Gaia CLI
  * [\#3653](https://github.com/cosmos/cosmos-sdk/pull/3653) Prompt user confirmation prior to signing and broadcasting a transaction.
  * [\#3670](https://github.com/cosmos/cosmos-sdk/pull/3670) CLI support for showing bech32 addresses in Ledger devices
  * [\#3711](https://github.com/cosmos/cosmos-sdk/pull/3711) Update `tx sign` to use `--from` instead of the deprecated `--name`
  CLI flag.
  * [\#3738](https://github.com/cosmos/cosmos-sdk/pull/3738) Improve multisig UX:
    * `gaiacli keys show -o json` now includes constituent pubkeys, respective weights and threshold
    * `gaiacli keys show --show-multisig` now displays constituent pubkeys, respective weights and threshold
    * `gaiacli tx sign --validate-signatures` now displays multisig signers with their respective weights
  * [\#3730](https://github.com/cosmos/cosmos-sdk/issues/3730) Improve workflow for
  `gaiad gentx` with offline public keys, by outputting stdtx file that needs to be signed.
  * [\#3761](https://github.com/cosmos/cosmos-sdk/issues/3761) Querying account related information using custom querier in auth module

* SDK
  * [\#3753](https://github.com/cosmos/cosmos-sdk/issues/3753) Remove no-longer-used governance penalty parameter
  * [\#3679](https://github.com/cosmos/cosmos-sdk/issues/3679) Consistent operators across Coins, DecCoins, Int, Dec
            replaced: Minus->Sub Plus->Add Div->Quo
  * [\#3665](https://github.com/cosmos/cosmos-sdk/pull/3665) Overhaul sdk.Uint type in preparation for Coins Int -> Uint migration.
  * [\#3691](https://github.com/cosmos/cosmos-sdk/issues/3691) Cleanup error messages
  * [\#3456](https://github.com/cosmos/cosmos-sdk/issues/3456) Integrate in the Int.ToDec() convenience function
  * [\#3300](https://github.com/cosmos/cosmos-sdk/pull/3300) Update the spec-spec, spec file reorg, and TOC updates.
  * [\#3694](https://github.com/cosmos/cosmos-sdk/pull/3694) Push tagged docker images on docker hub when tag is created.
  * [\#3716](https://github.com/cosmos/cosmos-sdk/pull/3716) Update file permissions the client keys directory and contents to `0700`.
  * [\#3681](https://github.com/cosmos/cosmos-sdk/issues/3681) Migrate ledger-cosmos-go from ZondaX to Cosmos organization

* Tendermint
  * [\#3699](https://github.com/cosmos/cosmos-sdk/pull/3699) Upgrade to Tendermint 0.30.1

BUG FIXES

* Gaia CLI
  * [\#3731](https://github.com/cosmos/cosmos-sdk/pull/3731) `keys add --interactive` bip32 passphrase regression fix
  * [\#3714](https://github.com/cosmos/cosmos-sdk/issues/3714) Fix USB raw access issues with gaiacli when installed via snap

* Gaia
  * [\#3777](https://github.com/cosmso/cosmos-sdk/pull/3777) `gaiad export` no longer panics when the database is empty
  * [\#3806](https://github.com/cosmos/cosmos-sdk/pull/3806) Properly return errors from a couple of struct Unmarshal functions

* SDK
  * [\#3728](https://github.com/cosmos/cosmos-sdk/issues/3728) Truncate decimal multiplication & division in distribution to ensure
           no more than the collected fees / inflation are distributed
  * [\#3727](https://github.com/cosmos/cosmos-sdk/issues/3727) Return on zero-length (including []byte{}) PrefixEndBytes() calls
  * [\#3559](https://github.com/cosmos/cosmos-sdk/issues/3559) fix occasional failing due to non-determinism in lcd test TestBonding
    where validator is unexpectedly slashed throwing off test calculations
  * [\#3411](https://github.com/cosmos/cosmos-sdk/pull/3411) Include the `RequestInitChain.Time` in the block header init during
  `InitChain`.
  * [\#3717](https://github.com/cosmos/cosmos-sdk/pull/3717) Update the vesting specification and implementation to cap deduction from
  `DelegatedVesting` by at most `DelegatedVesting`. This accounts for the case where
  the undelegation amount may exceed the original delegation amount due to
  truncation of undelegation tokens.
  * [\#3717](https://github.com/cosmos/cosmos-sdk/pull/3717) Ignore unknown proposers in allocating rewards for proposers, in case
    unbonding period was just 1 block and proposer was already deleted.
  * [\#3726](https://github.com/cosmos/cosmos-sdk/pull/3724) Cap(clip) reward to remaining coins in AllocateTokens.

## 0.32.0

BREAKING CHANGES

* Gaia REST API
  * [\#3642](https://github.com/cosmos/cosmos-sdk/pull/3642) `GET /tx/{hash}` now returns `404` instead of `500` if the transaction is not found

* SDK
 * [\#3580](https://github.com/cosmos/cosmos-sdk/issues/3580) Migrate HTTP request/response types and utilities to types/rest.
 * [\#3592](https://github.com/cosmos/cosmos-sdk/issues/3592) Drop deprecated keybase implementation's New() constructor in
   favor of a new crypto/keys.New(string, string) implementation that
   returns a lazy keybase instance. Remove client.MockKeyBase,
   superseded by crypto/keys.NewInMemory()
 * [\#3621](https://github.com/cosmos/cosmos-sdk/issues/3621) staking.GenesisState.Bonds -> Delegations

IMPROVEMENTS

* SDK
  * [\#3311](https://github.com/cosmos/cosmos-sdk/pull/3311) Reconcile the `DecCoin/s` API with the `Coin/s` API.
  * [\#3614](https://github.com/cosmos/cosmos-sdk/pull/3614) Add coin denom length checks to the coins constructors.
  * [\#3621](https://github.com/cosmos/cosmos-sdk/issues/3621) remove many inter-module dependancies
  * [\#3601](https://github.com/cosmos/cosmos-sdk/pull/3601) JSON-stringify the ABCI log response which includes the log and message
  index.
  * [\#3604](https://github.com/cosmos/cosmos-sdk/pull/3604) Improve SDK funds related error messages and allow for unicode in
  JSON ABCI log.
  * [\#3620](https://github.com/cosmos/cosmos-sdk/pull/3620) Version command shows build tags
  * [\#3638](https://github.com/cosmos/cosmos-sdk/pull/3638) Add Bcrypt benchmarks & justification of security parameter choice
  * [\#3648](https://github.com/cosmos/cosmos-sdk/pull/3648) Add JSON struct tags to vesting accounts.

* Tendermint
  * [\#3618](https://github.com/cosmos/cosmos-sdk/pull/3618) Upgrade to Tendermint 0.30.03

BUG FIXES

* SDK
  * [\#3646](https://github.com/cosmos/cosmos-sdk/issues/3646) `x/mint` now uses total token supply instead of total bonded tokens to calculate inflation


## 0.31.2

BREAKING CHANGES

* SDK
 * [\#3592](https://github.com/cosmos/cosmos-sdk/issues/3592) Drop deprecated keybase implementation's
   New constructor in favor of a new
   crypto/keys.New(string, string) implementation that
   returns a lazy keybase instance. Remove client.MockKeyBase,
   superseded by crypto/keys.NewInMemory()

IMPROVEMENTS

* SDK
  * [\#3604](https://github.com/cosmos/cosmos-sdk/pulls/3604) Improve SDK funds related error messages and allow for unicode in
  JSON ABCI log.

* Tendermint
  * [\#3563](https://github.com/cosmos/cosmos-sdk/3563) Update to Tendermint version `0.30.0-rc0`


BUG FIXES

* Gaia
  * [\#3585] Fix setting the tx hash in `NewResponseFormatBroadcastTxCommit`.
  * [\#3585] Return an empty `TxResponse` when Tendermint returns an empty
  `ResultBroadcastTx`.

* SDK
  * [\#3582](https://github.com/cosmos/cosmos-sdk/pull/3582) Running `make test_unit` was failing due to a missing tag
  * [\#3617](https://github.com/cosmos/cosmos-sdk/pull/3582) Fix fee comparison when the required fees does not contain any denom
  present in the tx fees.

## 0.31.0

BREAKING CHANGES

* Gaia REST API (`gaiacli advanced rest-server`)
  * [\#3284](https://github.com/cosmos/cosmos-sdk/issues/3284) Rename the `name`
  field to `from` in the `base_req` body.
  * [\#3485](https://github.com/cosmos/cosmos-sdk/pull/3485) Error responses are now JSON objects.
  * [\#3477][distribution] endpoint changed "all_delegation_rewards" -> "delegator_total_rewards"

* Gaia CLI  (`gaiacli`)
  - [#3399](https://github.com/cosmos/cosmos-sdk/pull/3399) Add `gaiad validate-genesis` command to facilitate checking of genesis files
  - [\#1894](https://github.com/cosmos/cosmos-sdk/issues/1894) `version` prints out short info by default. Add `--long` flag. Proper handling of `--format` flag introduced.
  - [\#3465](https://github.com/cosmos/cosmos-sdk/issues/3465) `gaiacli rest-server` switched back to insecure mode by default:
    - `--insecure` flag is removed.
    - `--tls` is now used to enable secure layer.
  - [\#3451](https://github.com/cosmos/cosmos-sdk/pull/3451) `gaiacli` now returns transactions in plain text including tags.
  - [\#3497](https://github.com/cosmos/cosmos-sdk/issues/3497) `gaiad init` now takes moniker as required arguments, not as parameter.
  * [\#3501](https://github.com/cosmos/cosmos-sdk/issues/3501) Change validator
  address Bech32 encoding to consensus address in `tendermint-validator-set`.

* Gaia
  *  [\#3457](https://github.com/cosmos/cosmos-sdk/issues/3457) Changed governance tally validatorGovInfo to use sdk.Int power instead of sdk.Dec
  *  [\#3495](https://github.com/cosmos/cosmos-sdk/issues/3495) Added Validator Minimum Self Delegation
  *  Reintroduce OR semantics for tx fees

* SDK
  * [\#2513](https://github.com/cosmos/cosmos-sdk/issues/2513) Tendermint updates are adjusted by 10^-6 relative to staking tokens,
  * [\#3487](https://github.com/cosmos/cosmos-sdk/pull/3487) Move HTTP/REST utilities out of client/utils into a new dedicated client/rest package.
  * [\#3490](https://github.com/cosmos/cosmos-sdk/issues/3490) ReadRESTReq() returns bool to avoid callers to write error responses twice.
  * [\#3502](https://github.com/cosmos/cosmos-sdk/pull/3502) Fixes issue when comparing genesis states
  * [\#3514](https://github.com/cosmos/cosmos-sdk/pull/3514) Various clean ups:
    - Replace all GetKeyBase\* functions family in favor of NewKeyBaseFromDir and NewKeyBaseFromHomeFlag.
    - Remove Get prefix from all TxBuilder's getters.
  * [\#3522](https://github.com/cosmos/cosmos-sdk/pull/3522) Get rid of double negatives: Coins.IsNotNegative() -> Coins.IsAnyNegative().
  * [\#3561](https://github.com/cosmos/cosmos-sdk/issues/3561) Don't unnecessarily store denominations in staking


FEATURES

* Gaia REST API

* [\#2358](https://github.com/cosmos/cosmos-sdk/issues/2358) Add distribution module REST interface

* Gaia CLI  (`gaiacli`)
  * [\#3429](https://github.com/cosmos/cosmos-sdk/issues/3429) Support querying
  for all delegator distribution rewards.
  * [\#3449](https://github.com/cosmos/cosmos-sdk/issues/3449) Proof verification now works with absence proofs
  * [\#3484](https://github.com/cosmos/cosmos-sdk/issues/3484) Add support
  vesting accounts to the add-genesis-account command.

* Gaia
  - [\#3397](https://github.com/cosmos/cosmos-sdk/pull/3397) Implement genesis file sanitization to avoid failures at chain init.
  * [\#3428](https://github.com/cosmos/cosmos-sdk/issues/3428) Run the simulation from a particular genesis state loaded from a file

* SDK
  * [\#3270](https://github.com/cosmos/cosmos-sdk/issues/3270) [x/staking] limit number of ongoing unbonding delegations /redelegations per pair/trio
  * [\#3477][distribution] new query endpoint "delegator_validators"
  * [\#3514](https://github.com/cosmos/cosmos-sdk/pull/3514) Provided a lazy loading implementation of Keybase that locks the underlying
    storage only for the time needed to perform the required operation. Also added Keybase reference to TxBuilder struct.
  * [types] [\#2580](https://github.com/cosmos/cosmos-sdk/issues/2580) Addresses now Bech32 empty addresses to an empty string


IMPROVEMENTS

* Gaia REST API
  * [\#3284](https://github.com/cosmos/cosmos-sdk/issues/3284) Update Gaia Lite
  REST service to support the following:
    * Automatic account number and sequence population when fields are omitted
    * Generate only functionality no longer requires access to a local Keybase
    * `from` field in the `base_req` body can be a Keybase name or account address
  * [\#3423](https://github.com/cosmos/cosmos-sdk/issues/3423) Allow simulation
  (auto gas) to work with generate only.
  * [\#3514](https://github.com/cosmos/cosmos-sdk/pull/3514) REST server calls to keybase does not lock the underlying storage anymore.
  * [\#3523](https://github.com/cosmos/cosmos-sdk/pull/3523) Added `/tx/encode` endpoint to serialize a JSON tx to base64-encoded Amino.

* Gaia CLI  (`gaiacli`)
  * [\#3476](https://github.com/cosmos/cosmos-sdk/issues/3476) New `withdraw-all-rewards` command to withdraw all delegations rewards for delegators.
  * [\#3497](https://github.com/cosmos/cosmos-sdk/issues/3497) `gaiad gentx` supports `--ip` and `--node-id` flags to override defaults.
  * [\#3518](https://github.com/cosmos/cosmos-sdk/issues/3518) Fix flow in
  `keys add` to show the mnemonic by default.
  * [\#3517](https://github.com/cosmos/cosmos-sdk/pull/3517) Increased test coverage
  * [\#3523](https://github.com/cosmos/cosmos-sdk/pull/3523) Added `tx encode` command to serialize a JSON tx to base64-encoded Amino.

* Gaia
  * [\#3418](https://github.com/cosmos/cosmos-sdk/issues/3418) Add vesting account
  genesis validation checks to `GaiaValidateGenesisState`.
  * [\#3420](https://github.com/cosmos/cosmos-sdk/issues/3420) Added maximum length to governance proposal descriptions and titles
  * [\#3256](https://github.com/cosmos/cosmos-sdk/issues/3256) Add gas consumption
  for tx size in the ante handler.
  * [\#3454](https://github.com/cosmos/cosmos-sdk/pull/3454) Add `--jail-whitelist` to `gaiad export` to enable testing of complex exports
  * [\#3424](https://github.com/cosmos/cosmos-sdk/issues/3424) Allow generation of gentxs with empty memo field.
  * [\#3507](https://github.com/cosmos/cosmos-sdk/issues/3507) General cleanup, removal of unnecessary struct fields, undelegation bugfix, and comment clarification in x/staking and x/slashing

* SDK
  * [\#2605] x/params add subkey accessing
  * [\#2986](https://github.com/cosmos/cosmos-sdk/pull/2986) Store Refactor
  * [\#3435](https://github.com/cosmos/cosmos-sdk/issues/3435) Test that store implementations do not allow nil values
  * [\#2509](https://github.com/cosmos/cosmos-sdk/issues/2509) Sanitize all usage of Dec.RoundInt64()
  * [\#556](https://github.com/cosmos/cosmos-sdk/issues/556) Increase `BaseApp`
  test coverage.
  * [\#3357](https://github.com/cosmos/cosmos-sdk/issues/3357) develop state-transitions.md for staking spec, missing states added to `state.md`
  * [\#3552](https://github.com/cosmos/cosmos-sdk/pull/3552) Validate bit length when
  deserializing `Int` types.


BUG FIXES

* Gaia CLI  (`gaiacli`)
  - [\#3417](https://github.com/cosmos/cosmos-sdk/pull/3417) Fix `q slashing signing-info` panic by ensuring safety of user input and properly returning not found error
  - [\#3345](https://github.com/cosmos/cosmos-sdk/issues/3345) Upgrade ledger-cosmos-go dependency to v0.9.3 to pull
    https://github.com/ZondaX/ledger-cosmos-go/commit/ed9aa39ce8df31bad1448c72d3d226bf2cb1a8d1 in order to fix a derivation path issue that causes `gaiacli keys add --recover`
    to malfunction.
  - [\#3419](https://github.com/cosmos/cosmos-sdk/pull/3419) Fix `q distr slashes` panic
  - [\#3453](https://github.com/cosmos/cosmos-sdk/pull/3453) The `rest-server` command didn't respect persistent flags such as `--chain-id` and `--trust-node` if they were
    passed on the command line.
  - [\#3441](https://github.com/cosmos/cosmos-sdk/pull/3431) Improved resource management and connection handling (ledger devices). Fixes issue with DER vs BER signatures.

* Gaia
  * [\#3486](https://github.com/cosmos/cosmos-sdk/pull/3486) Use AmountOf in
    vesting accounts instead of zipping/aligning denominations.


## 0.30.0

BREAKING CHANGES

* Gaia REST API (`gaiacli advanced rest-server`)
  * [gaia-lite] [\#2182] Renamed and merged all redelegations endpoints into `/staking/redelegations`
  * [\#3176](https://github.com/cosmos/cosmos-sdk/issues/3176) `tx/sign` endpoint now expects `BaseReq` fields as nested object.
  * [\#2222] all endpoints renamed from `/stake` -> `/staking`
  * [\#1268] `LooseTokens` -> `NotBondedTokens`
  * [\#3289] misc renames:
    * `Validator.UnbondingMinTime` -> `Validator.UnbondingCompletionTime`
    * `Delegation` -> `Value` in `MsgCreateValidator` and `MsgDelegate`
    * `MsgBeginUnbonding` -> `MsgUndelegate`

* Gaia CLI  (`gaiacli`)
  * [\#810](https://github.com/cosmos/cosmos-sdk/issues/810) Don't fallback to any default values for chain ID.
    * Users need to supply chain ID either via config file or the `--chain-id` flag.
    * Change `chain_id` and `trust_node` in `gaiacli` configuration to `chain-id` and `trust-node` respectively.
  * [\#3069](https://github.com/cosmos/cosmos-sdk/pull/3069) `--fee` flag renamed to `--fees` to support multiple coins
  * [\#3156](https://github.com/cosmos/cosmos-sdk/pull/3156) Remove unimplemented `gaiacli init` command
  * [\#2222] `gaiacli tx stake` -> `gaiacli tx staking`, `gaiacli query stake` -> `gaiacli query staking`
  * [\#1894](https://github.com/cosmos/cosmos-sdk/issues/1894) `version` command now shows latest commit, vendor dir hash, and build machine info.
  * [\#3320](https://github.com/cosmos/cosmos-sdk/pull/3320) Ensure all `gaiacli query` commands respect the `--output` and `--indent` flags

* Gaia
  * https://github.com/cosmos/cosmos-sdk/issues/2838 - Move store keys to constants
  * [\#3162](https://github.com/cosmos/cosmos-sdk/issues/3162) The `--gas` flag now takes `auto` instead of `simulate`
    in order to trigger a simulation of the tx before the actual execution.
  * [\#3285](https://github.com/cosmos/cosmos-sdk/pull/3285) New `gaiad tendermint version` to print libs versions
  * [\#1894](https://github.com/cosmos/cosmos-sdk/pull/1894) `version` command now shows latest commit, vendor dir hash, and build machine info.
  * [\#3249\(https://github.com/cosmos/cosmos-sdk/issues/3249) `tendermint`'s `show-validator` and `show-address` `--json` flags removed in favor of `--output-format=json`.

* SDK
  * [distribution] [\#3359](https://github.com/cosmos/cosmos-sdk/issues/3359) Always round down when calculating rewards-to-be-withdrawn in F1 fee distribution
  * [#3336](https://github.com/cosmos/cosmos-sdk/issues/3336) Ensure all SDK
  messages have their signature bytes contain canonical fields `value` and `type`.
  * [\#3333](https://github.com/cosmos/cosmos-sdk/issues/3333) - F1 storage efficiency improvements - automatic withdrawals when unbonded, historical reward reference counting
  * [staking] [\#2513](https://github.com/cosmos/cosmos-sdk/issues/2513) Validator power type from Dec -> Int
  * [staking] [\#3233](https://github.com/cosmos/cosmos-sdk/issues/3233) key and value now contain duplicate fields to simplify code
  * [\#3064](https://github.com/cosmos/cosmos-sdk/issues/3064) Sanitize `sdk.Coin` denom. Coins denoms are now case insensitive, i.e. 100fooToken equals to 100FOOTOKEN.
  * [\#3195](https://github.com/cosmos/cosmos-sdk/issues/3195) Allows custom configuration for syncable strategy
  * [\#3242](https://github.com/cosmos/cosmos-sdk/issues/3242) Fix infinite gas
    meter utilization during aborted ante handler executions.
  * [x/distribution] [\#3292](https://github.com/cosmos/cosmos-sdk/issues/3292) Enable or disable withdraw addresses with a parameter in the param store
  * [staking] [\#2222](https://github.com/cosmos/cosmos-sdk/issues/2222) `/stake` -> `/staking` module rename
  * [staking] [\#1268](https://github.com/cosmos/cosmos-sdk/issues/1268) `LooseTokens` -> `NotBondedTokens`
  * [staking] [\#1402](https://github.com/cosmos/cosmos-sdk/issues/1402) Redelegation and unbonding-delegation structs changed to include multiple an array of entries
  * [staking] [\#3289](https://github.com/cosmos/cosmos-sdk/issues/3289) misc renames:
    * `Validator.UnbondingMinTime` -> `Validator.UnbondingCompletionTime`
    * `Delegation` -> `Value` in `MsgCreateValidator` and `MsgDelegate`
    * `MsgBeginUnbonding` -> `MsgUndelegate`
  * [\#3315] Increase decimal precision to 18
  * [\#3323](https://github.com/cosmos/cosmos-sdk/issues/3323) Update to Tendermint 0.29.0
  * [\#3328](https://github.com/cosmos/cosmos-sdk/issues/3328) [x/gov] Remove redundant action tag

* Tendermint
  * [\#3298](https://github.com/cosmos/cosmos-sdk/issues/3298) Upgrade to Tendermint 0.28.0

FEATURES

* Gaia REST API (`gaiacli advanced rest-server`)
  * [\#3067](https://github.com/cosmos/cosmos-sdk/issues/3067) Add support for fees on transactions
  * [\#3069](https://github.com/cosmos/cosmos-sdk/pull/3069) Add a custom memo on transactions
  * [\#3027](https://github.com/cosmos/cosmos-sdk/issues/3027) Implement
  `/gov/proposals/{proposalID}/proposer` to query for a proposal's proposer.

* Gaia CLI  (`gaiacli`)
  * [\#2399](https://github.com/cosmos/cosmos-sdk/issues/2399) Implement `params` command to query slashing parameters.
  * [\#2730](https://github.com/cosmos/cosmos-sdk/issues/2730) Add tx search pagination parameter
  * [\#3027](https://github.com/cosmos/cosmos-sdk/issues/3027) Implement
  `query gov proposer [proposal-id]` to query for a proposal's proposer.
  * [\#3198](https://github.com/cosmos/cosmos-sdk/issues/3198) New `keys add --multisig` flag to store multisig keys locally.
  * [\#3198](https://github.com/cosmos/cosmos-sdk/issues/3198) New `multisign` command to generate multisig signatures.
  * [\#3198](https://github.com/cosmos/cosmos-sdk/issues/3198) New `sign --multisig` flag to enable multisig mode.
  * [\#2715](https://github.com/cosmos/cosmos-sdk/issues/2715) Reintroduce gaia server's insecure mode.
  * [\#3334](https://github.com/cosmos/cosmos-sdk/pull/3334) New `gaiad completion` and `gaiacli completion` to generate Bash/Zsh completion scripts.
  * [\#2607](https://github.com/cosmos/cosmos-sdk/issues/2607) Make `gaiacli config` handle the boolean `indent` flag to beautify commands JSON output.

* Gaia
  * [\#2182] [x/staking] Added querier for querying a single redelegation
  * [\#3305](https://github.com/cosmos/cosmos-sdk/issues/3305) Add support for
    vesting accounts at genesis.
  * [\#3198](https://github.com/cosmos/cosmos-sdk/issues/3198) [x/auth] Add multisig transactions support
  * [\#3198](https://github.com/cosmos/cosmos-sdk/issues/3198) `add-genesis-account` can take both account addresses and key names

* SDK
  - [\#3099](https://github.com/cosmos/cosmos-sdk/issues/3099) Implement F1 fee distribution
  - [\#2926](https://github.com/cosmos/cosmos-sdk/issues/2926) Add TxEncoder to client TxBuilder.
  * [\#2694](https://github.com/cosmos/cosmos-sdk/issues/2694) Vesting account implementation.
  * [\#2996](https://github.com/cosmos/cosmos-sdk/issues/2996) Update the `AccountKeeper` to contain params used in the context of
  the ante handler.
  * [\#3179](https://github.com/cosmos/cosmos-sdk/pull/3179) New CodeNoSignatures error code.
  * [\#3319](https://github.com/cosmos/cosmos-sdk/issues/3319) [x/distribution] Queriers for all distribution state worth querying; distribution query commands
  * [\#3356](https://github.com/cosmos/cosmos-sdk/issues/3356) [x/auth] bech32-ify accounts address in error message.

IMPROVEMENTS

* Gaia REST API
  * [\#3176](https://github.com/cosmos/cosmos-sdk/issues/3176) Validate tx/sign endpoint POST body.
  * [\#2948](https://github.com/cosmos/cosmos-sdk/issues/2948) Swagger UI now makes requests to light client node

* Gaia CLI  (`gaiacli`)
  * [\#3224](https://github.com/cosmos/cosmos-sdk/pull/3224) Support adding offline public keys to the keystore

* Gaia
  * [\#2186](https://github.com/cosmos/cosmos-sdk/issues/2186) Add Address Interface
  * [\#3158](https://github.com/cosmos/cosmos-sdk/pull/3158) Validate slashing genesis
  * [\#3172](https://github.com/cosmos/cosmos-sdk/pull/3172) Support minimum fees in a local testnet.
  * [\#3250](https://github.com/cosmos/cosmos-sdk/pull/3250) Refactor integration tests and increase coverage
  * [\#3248](https://github.com/cosmos/cosmos-sdk/issues/3248) Refactor tx fee
  model:
    * Validators specify minimum gas prices instead of minimum fees
    * Clients may provide either fees or gas prices directly
    * The gas prices of a tx must meet a validator's minimum
    * `gaiad start` and `gaia.toml` take --minimum-gas-prices flag and minimum-gas-price config key respectively.
  * [\#2859](https://github.com/cosmos/cosmos-sdk/issues/2859) Rename `TallyResult` in gov proposals to `FinalTallyResult`
  * [\#3286](https://github.com/cosmos/cosmos-sdk/pull/3286) Fix `gaiad gentx` printout of account's addresses, i.e. user bech32 instead of hex.
  * [\#3249\(https://github.com/cosmos/cosmos-sdk/issues/3249) `--json` flag removed, users should use `--output=json` instead.

* SDK
  * [\#3137](https://github.com/cosmos/cosmos-sdk/pull/3137) Add tag documentation
    for each module along with cleaning up a few existing tags in the governance,
    slashing, and staking modules.
  * [\#3093](https://github.com/cosmos/cosmos-sdk/issues/3093) Ante handler does no longer read all accounts in one go when processing signatures as signature
    verification may fail before last signature is checked.
  * [staking] [\#1402](https://github.com/cosmos/cosmos-sdk/issues/1402) Add for multiple simultaneous redelegations or unbonding-delegations within an unbonding period
  * [staking] [\#1268](https://github.com/cosmos/cosmos-sdk/issues/1268) staking spec rewrite

* CI
  * [\#2498](https://github.com/cosmos/cosmos-sdk/issues/2498) Added macos CI job to CircleCI
  * [#142](https://github.com/tendermint/devops/issues/142) Increased the number of blocks to be tested during multi-sim
  * [#147](https://github.com/tendermint/devops/issues/142) Added docker image build to CI

BUG FIXES

* Gaia CLI  (`gaiacli`)
  * [\#3141](https://github.com/cosmos/cosmos-sdk/issues/3141) Fix the bug in GetAccount when `len(res) == 0` and `err == nil`
  * [\#810](https://github.com/cosmos/cosmos-sdk/pull/3316) Fix regression in gaiacli config file handling

* Gaia
  * [\#3148](https://github.com/cosmos/cosmos-sdk/issues/3148) Fix `gaiad export` by adding a boolean to `NewGaiaApp` determining whether or not to load the latest version
  * [\#3181](https://github.com/cosmos/cosmos-sdk/issues/3181) Correctly reset total accum update height and jailed-validator bond height / unbonding height on export-for-zero-height
  * [\#3172](https://github.com/cosmos/cosmos-sdk/pull/3172) Fix parsing `gaiad.toml`
  when it already exists.
  * [\#3223](https://github.com/cosmos/cosmos-sdk/issues/3223) Fix unset governance proposal queues when importing state from old chain
  * [#3187](https://github.com/cosmos/cosmos-sdk/issues/3187) Fix `gaiad export`
  by resetting each validator's slashing period.

## 0.29.1

BUG FIXES

* SDK
  * [\#3207](https://github.com/cosmos/cosmos-sdk/issues/3207) - Fix token printing bug

## 0.29.0

BREAKING CHANGES

* Gaia
  * [\#3148](https://github.com/cosmos/cosmos-sdk/issues/3148) Fix `gaiad export` by adding a boolean to `NewGaiaApp` determining whether or not to load the latest version

* SDK
  * [\#3163](https://github.com/cosmos/cosmos-sdk/issues/3163) Withdraw commission on self bond removal


## 0.28.1

BREAKING CHANGES

* Gaia REST API (`gaiacli advanced rest-server`)
  * [lcd] [\#3045](https://github.com/cosmos/cosmos-sdk/pull/3045) Fix quoted json return on GET /keys (keys list)
  * [gaia-lite] [\#2191](https://github.com/cosmos/cosmos-sdk/issues/2191) Split `POST /stake/delegators/{delegatorAddr}/delegations` into `POST /stake/delegators/{delegatorAddr}/delegations`, `POST /stake/delegators/{delegatorAddr}/unbonding_delegations` and `POST /stake/delegators/{delegatorAddr}/redelegations`
  * [gaia-lite] [\#3056](https://github.com/cosmos/cosmos-sdk/pull/3056) `generate_only` and `simulate` have moved from query arguments to POST requests body.
* Tendermint
  * [tendermint] Now using Tendermint 0.27.3

FEATURES

* Gaia REST API (`gaiacli advanced rest-server`)
  * [slashing] [\#2399](https://github.com/cosmos/cosmos-sdk/issues/2399)  Implement `/slashing/parameters` endpoint to query slashing parameters.
* Gaia CLI  (`gaiacli`)
  * [gaiacli] [\#2399](https://github.com/cosmos/cosmos-sdk/issues/2399) Implement `params` command to query slashing parameters.
* SDK
  - [client] [\#2926](https://github.com/cosmos/cosmos-sdk/issues/2926) Add TxEncoder to client TxBuilder.
* Other
  - Introduced the logjack tool for saving logs w/ rotation

IMPROVEMENTS

* Gaia REST API (`gaiacli advanced rest-server`)
  * [\#2879](https://github.com/cosmos/cosmos-sdk/issues/2879), [\#2880](https://github.com/cosmos/cosmos-sdk/issues/2880) Update deposit and vote endpoints to perform a direct txs query
    when a given proposal is inactive and thus having votes and deposits removed
    from state.
* Gaia CLI  (`gaiacli`)
  * [\#2879](https://github.com/cosmos/cosmos-sdk/issues/2879), [\#2880](https://github.com/cosmos/cosmos-sdk/issues/2880) Update deposit and vote CLI commands to perform a direct txs query
    when a given proposal is inactive and thus having votes and deposits removed
    from state.
* Gaia
  * [\#3021](https://github.com/cosmos/cosmos-sdk/pull/3021) Add `--gentx-dir` to `gaiad collect-gentxs` to specify a directory from which collect and load gentxs. Add `--output-document` to `gaiad init` to allow one to redirect output to file.


## 0.28.0

BREAKING CHANGES

* Gaia CLI  (`gaiacli`)
  * [cli] [\#2595](https://github.com/cosmos/cosmos-sdk/issues/2595) Remove `keys new` in favor of `keys add` incorporating existing functionality with addition of key recovery functionality.
  * [cli] [\#2987](https://github.com/cosmos/cosmos-sdk/pull/2987) Add shorthand `-a` to `gaiacli keys show` and update docs
  * [cli] [\#2971](https://github.com/cosmos/cosmos-sdk/pull/2971) Additional verification when running `gaiad gentx`
  * [cli] [\#2734](https://github.com/cosmos/cosmos-sdk/issues/2734) Rewrite `gaiacli config`. It is now a non-interactive config utility.

* Gaia
  * [#128](https://github.com/tendermint/devops/issues/128) Updated CircleCI job to trigger website build on every push to master/develop.
  * [\#2994](https://github.com/cosmos/cosmos-sdk/pull/2994) Change wrong-password error message.
  * [\#3009](https://github.com/cosmos/cosmos-sdk/issues/3009) Added missing Gaia genesis verification
  * [#128](https://github.com/tendermint/devops/issues/128) Updated CircleCI job to trigger website build on every push to master/develop.
  * [\#2994](https://github.com/cosmos/cosmos-sdk/pull/2994) Change wrong-password error message.
  * [\#3009](https://github.com/cosmos/cosmos-sdk/issues/3009) Added missing Gaia genesis verification
  * [gas] [\#3052](https://github.com/cosmos/cosmos-sdk/issues/3052) Updated gas costs to more reasonable numbers

* SDK
  * [auth] [\#2952](https://github.com/cosmos/cosmos-sdk/issues/2952) Signatures are no longer serialized on chain with the account number and sequence number
  * [auth] [\#2952](https://github.com/cosmos/cosmos-sdk/issues/2952) Signatures are no longer serialized on chain with the account number and sequence number
  * [stake] [\#3055](https://github.com/cosmos/cosmos-sdk/issues/3055) Use address instead of bond height / intratxcounter for deduplication

FEATURES

* Gaia CLI  (`gaiacli`)
  * [\#2961](https://github.com/cosmos/cosmos-sdk/issues/2961) Add --force flag to gaiacli keys delete command to skip passphrase check and force key deletion unconditionally.

IMPROVEMENTS

* Gaia CLI  (`gaiacli`)
  * [\#2991](https://github.com/cosmos/cosmos-sdk/issues/2991) Fully validate transaction signatures during `gaiacli tx sign --validate-signatures`

* SDK
  * [\#1277](https://github.com/cosmos/cosmos-sdk/issues/1277) Complete bank module specification
  * [\#2963](https://github.com/cosmos/cosmos-sdk/issues/2963) Complete auth module specification
  * [\#2914](https://github.com/cosmos/cosmos-sdk/issues/2914) No longer withdraw validator rewards on bond/unbond, but rather move
  the rewards to the respective validator's pools.


BUG FIXES

* Gaia CLI  (`gaiacli`)
  * [\#2921](https://github.com/cosmos/cosmos-sdk/issues/2921) Fix `keys delete` inability to delete offline and ledger keys.

* Gaia
  * [\#3003](https://github.com/cosmos/cosmos-sdk/issues/3003) CollectStdTxs() must validate DelegatorAddr against genesis accounts.

* SDK
  * [\#2967](https://github.com/cosmos/cosmos-sdk/issues/2967) Change ordering of `mint.BeginBlocker` and `distr.BeginBlocker`, recalculate inflation each block
  * [\#3068](https://github.com/cosmos/cosmos-sdk/issues/3068) check for uint64 gas overflow during `Std#ValidateBasic`.
  * [\#3071](https://github.com/cosmos/cosmos-sdk/issues/3071) Catch overflow on block gas meter


## 0.27.0

BREAKING CHANGES

* Gaia REST API (`gaiacli advanced rest-server`)
  * [gaia-lite] [\#2819](https://github.com/cosmos/cosmos-sdk/pull/2819) Txs query param format is now: `/txs?tag=value` (removed '' wrapping the query parameter `value`)

* Gaia CLI  (`gaiacli`)
  * [cli] [\#2728](https://github.com/cosmos/cosmos-sdk/pull/2728) Seperate `tx` and `query` subcommands by module
  * [cli] [\#2727](https://github.com/cosmos/cosmos-sdk/pull/2727) Fix unbonding command flow
  * [cli] [\#2786](https://github.com/cosmos/cosmos-sdk/pull/2786) Fix redelegation command flow
  * [cli] [\#2829](https://github.com/cosmos/cosmos-sdk/pull/2829) add-genesis-account command now validates state when adding accounts
  * [cli] [\#2804](https://github.com/cosmos/cosmos-sdk/issues/2804) Check whether key exists before passing it on to `tx create-validator`.
  * [cli] [\#2874](https://github.com/cosmos/cosmos-sdk/pull/2874) `gaiacli tx sign` takes an optional `--output-document` flag to support output redirection.
  * [cli] [\#2875](https://github.com/cosmos/cosmos-sdk/pull/2875) Refactor `gaiad gentx` and avoid redirection to `gaiacli tx sign` for tx signing.

* Gaia
  * [mint] [\#2825] minting now occurs every block, inflation parameter updates still hourly

* SDK
  * [\#2752](https://github.com/cosmos/cosmos-sdk/pull/2752) Don't hardcode bondable denom.
  * [\#2701](https://github.com/cosmos/cosmos-sdk/issues/2701) Account numbers and sequence numbers in `auth` are now `uint64` instead of `int64`
  * [\#2019](https://github.com/cosmos/cosmos-sdk/issues/2019) Cap total number of signatures. Current per-transaction limit is 7, and if that is exceeded transaction is rejected.
  * [\#2801](https://github.com/cosmos/cosmos-sdk/pull/2801) Remove AppInit structure.
  * [\#2798](https://github.com/cosmos/cosmos-sdk/issues/2798) Governance API has miss-spelled English word in JSON response ('depositer' -> 'depositor')
  * [\#2943](https://github.com/cosmos/cosmos-sdk/pull/2943) Transaction action tags equal the message type. Staking EndBlocker tags are included.

* Tendermint
  * Update to Tendermint 0.27.0

FEATURES

* Gaia REST API (`gaiacli advanced rest-server`)
  * [gov] [\#2479](https://github.com/cosmos/cosmos-sdk/issues/2479) Added governance parameter
    query REST endpoints.

* Gaia CLI  (`gaiacli`)
  * [gov][cli] [\#2479](https://github.com/cosmos/cosmos-sdk/issues/2479) Added governance
    parameter query commands.
  * [stake][cli] [\#2027] Add CLI query command for getting all delegations to a specific validator.
  * [\#2840](https://github.com/cosmos/cosmos-sdk/pull/2840) Standardize CLI exports from modules

* Gaia
  * [app] [\#2791](https://github.com/cosmos/cosmos-sdk/issues/2791) Support export at a specific height, with `gaiad export --height=HEIGHT`.
  * [x/gov] [#2479](https://github.com/cosmos/cosmos-sdk/issues/2479) Implemented querier
  for getting governance parameters.
  * [app] [\#2663](https://github.com/cosmos/cosmos-sdk/issues/2663) - Runtime-assertable invariants
  * [app] [\#2791](https://github.com/cosmos/cosmos-sdk/issues/2791) Support export at a specific height, with `gaiad export --height=HEIGHT`.
  * [app] [\#2812](https://github.com/cosmos/cosmos-sdk/issues/2812) Support export alterations to prepare for restarting at zero-height

* SDK
  * [simulator] [\#2682](https://github.com/cosmos/cosmos-sdk/issues/2682) MsgEditValidator now looks at the validator's max rate, thus it now succeeds a significant portion of the time
  * [core] [\#2775](https://github.com/cosmos/cosmos-sdk/issues/2775) Add deliverTx maximum block gas limit


IMPROVEMENTS

* Gaia REST API (`gaiacli advanced rest-server`)
  * [gaia-lite] [\#2819](https://github.com/cosmos/cosmos-sdk/pull/2819) Tx search now supports multiple tags as query parameters
  * [\#2836](https://github.com/cosmos/cosmos-sdk/pull/2836) Expose LCD router to allow users to register routes there.

* Gaia CLI  (`gaiacli`)
  * [\#2749](https://github.com/cosmos/cosmos-sdk/pull/2749) Add --chain-id flag to gaiad testnet
  * [\#2819](https://github.com/cosmos/cosmos-sdk/pull/2819) Tx search now supports multiple tags as query parameters

* Gaia
  * [\#2772](https://github.com/cosmos/cosmos-sdk/issues/2772) Update BaseApp to not persist state when the ante handler fails on DeliverTx.
  * [\#2773](https://github.com/cosmos/cosmos-sdk/issues/2773) Require moniker to be provided on `gaiad init`.
  * [\#2672](https://github.com/cosmos/cosmos-sdk/issues/2672) [Makefile] Updated for better Windows compatibility and ledger support logic, get_tools was rewritten as a cross-compatible Makefile.
  * [\#2766](https://github.com/cosmos/cosmos-sdk/issues/2766) [Makefile] Added goimports tool to get_tools. Get_tools now only builds new versions if binaries are missing.
  * [#110](https://github.com/tendermint/devops/issues/110) Updated CircleCI job to trigger website build when cosmos docs are updated.

* SDK
 & [x/mock/simulation] [\#2720] major cleanup, introduction of helper objects, reorganization
 * [\#2821](https://github.com/cosmos/cosmos-sdk/issues/2821) Codespaces are now strings
 * [types] [\#2776](https://github.com/cosmos/cosmos-sdk/issues/2776) Improve safety of `Coin` and `Coins` types. Various functions
 and methods will panic when a negative amount is discovered.
 * [\#2815](https://github.com/cosmos/cosmos-sdk/issues/2815) Gas unit fields changed from `int64` to `uint64`.
 * [\#2821](https://github.com/cosmos/cosmos-sdk/issues/2821) Codespaces are now strings
 * [\#2779](https://github.com/cosmos/cosmos-sdk/issues/2779) Introduce `ValidateBasic` to the `Tx` interface and call it in the ante
 handler.
 * [\#2825](https://github.com/cosmos/cosmos-sdk/issues/2825) More staking and distribution invariants
 * [\#2912](https://github.com/cosmos/cosmos-sdk/issues/2912) Print commit ID in hex when commit is synced.

* Tendermint
 * [\#2796](https://github.com/cosmos/cosmos-sdk/issues/2796) Update to go-amino 0.14.1


BUG FIXES

* Gaia REST API (`gaiacli advanced rest-server`)
  * [gaia-lite] [\#2868](https://github.com/cosmos/cosmos-sdk/issues/2868) Added handler for governance tally endpoint
  * [\#2907](https://github.com/cosmos/cosmos-sdk/issues/2907) Refactor and fix the way Gaia Lite is started.

* Gaia
  * [\#2723] Use `cosmosvalcons` Bech32 prefix in `tendermint show-address`
  * [\#2742](https://github.com/cosmos/cosmos-sdk/issues/2742) Fix time format of TimeoutCommit override
  * [\#2898](https://github.com/cosmos/cosmos-sdk/issues/2898) Remove redundant '$' in docker-compose.yml

* SDK
  * [\#2733](https://github.com/cosmos/cosmos-sdk/issues/2733) [x/gov, x/mock/simulation] Fix governance simulation, update x/gov import/export
  * [\#2854](https://github.com/cosmos/cosmos-sdk/issues/2854) [x/bank] Remove unused bank.MsgIssue, prevent possible panic
  * [\#2884](https://github.com/cosmos/cosmos-sdk/issues/2884) [docs/examples] Fix `basecli version` panic

* Tendermint
  * [\#2797](https://github.com/tendermint/tendermint/pull/2797) AddressBook requires addresses to have IDs; Do not crap out immediately after sending pex addrs in seed mode

## 0.26.0

BREAKING CHANGES

* Gaia
  * [gaiad init] [\#2602](https://github.com/cosmos/cosmos-sdk/issues/2602) New genesis workflow

* SDK
  * [simulation] [\#2665](https://github.com/cosmos/cosmos-sdk/issues/2665) only argument to sdk.Invariant is now app

* Tendermint
  * Upgrade to version 0.26.0

FEATURES

* Gaia CLI  (`gaiacli`)
  * [cli] [\#2569](https://github.com/cosmos/cosmos-sdk/pull/2569) Add commands to query validator unbondings and redelegations
  * [cli] [\#2569](https://github.com/cosmos/cosmos-sdk/pull/2569) Add commands to query validator unbondings and redelegations
  * [cli] [\#2524](https://github.com/cosmos/cosmos-sdk/issues/2524) Add support offline mode to `gaiacli tx sign`. Lookups are not performed if the flag `--offline` is on.
  * [cli] [\#2558](https://github.com/cosmos/cosmos-sdk/issues/2558) Rename --print-sigs to --validate-signatures. It now performs a complete set of sanity checks and reports to the user. Also added --print-signature-only to print the signature only, not the whole transaction.
  * [cli] [\#2704](https://github.com/cosmos/cosmos-sdk/pull/2704) New add-genesis-account convenience command to populate genesis.json with genesis accounts.

* SDK
  * [\#1336](https://github.com/cosmos/cosmos-sdk/issues/1336) Mechanism for SDK Users to configure their own Bech32 prefixes instead of using the default cosmos prefixes.

IMPROVEMENTS

* Gaia
 * [\#2637](https://github.com/cosmos/cosmos-sdk/issues/2637) [x/gov] Switched inactive and active proposal queues to an iterator based queue

* SDK
 * [\#2573](https://github.com/cosmos/cosmos-sdk/issues/2573) [x/distribution] add accum invariance
 * [\#2556](https://github.com/cosmos/cosmos-sdk/issues/2556) [x/mock/simulation] Fix debugging output
 * [\#2396](https://github.com/cosmos/cosmos-sdk/issues/2396) [x/mock/simulation] Change parameters to get more slashes
 * [\#2617](https://github.com/cosmos/cosmos-sdk/issues/2617) [x/mock/simulation] Randomize all genesis parameters
 * [\#2669](https://github.com/cosmos/cosmos-sdk/issues/2669) [x/stake] Added invarant check to make sure validator's power aligns with its spot in the power store.
 * [\#1924](https://github.com/cosmos/cosmos-sdk/issues/1924) [x/mock/simulation] Use a transition matrix for block size
 * [\#2660](https://github.com/cosmos/cosmos-sdk/issues/2660) [x/mock/simulation] Staking transactions get tested far more frequently
 * [\#2610](https://github.com/cosmos/cosmos-sdk/issues/2610) [x/stake] Block redelegation to and from the same validator
 * [\#2652](https://github.com/cosmos/cosmos-sdk/issues/2652) [x/auth] Add benchmark for get and set account
 * [\#2685](https://github.com/cosmos/cosmos-sdk/issues/2685) [store] Add general merkle absence proof (also for empty substores)
 * [\#2708](https://github.com/cosmos/cosmos-sdk/issues/2708) [store] Disallow setting nil values

BUG FIXES

* Gaia
 * [\#2670](https://github.com/cosmos/cosmos-sdk/issues/2670) [x/stake] fixed incorrect `IterateBondedValidators` and split into two functions: `IterateBondedValidators` and `IterateLastBlockConsValidators`
 * [\#2691](https://github.com/cosmos/cosmos-sdk/issues/2691) Fix local testnet creation by using a single canonical genesis time
 * [\#2648](https://github.com/cosmos/cosmos-sdk/issues/2648) [gaiad] Fix `gaiad export` / `gaiad import` consistency, test in CI

* SDK
 * [\#2625](https://github.com/cosmos/cosmos-sdk/issues/2625) [x/gov] fix AppendTag function usage error
 * [\#2677](https://github.com/cosmos/cosmos-sdk/issues/2677) [x/stake, x/distribution] various staking/distribution fixes as found by the simulator
 * [\#2674](https://github.com/cosmos/cosmos-sdk/issues/2674) [types] Fix coin.IsLT() impl, coins.IsLT() impl, and renamed coins.Is\* to coins.IsAll\* (see [\#2686](https://github.com/cosmos/cosmos-sdk/issues/2686))
 * [\#2711](https://github.com/cosmos/cosmos-sdk/issues/2711) [x/stake] Add commission data to `MsgCreateValidator` signature bytes.
 * Temporarily disable insecure mode for Gaia Lite

## 0.25.0

*October 24th, 2018*

BREAKING CHANGES

* Gaia REST API (`gaiacli advanced rest-server`)
    * [x/stake] Validator.Owner renamed to Validator.Operator
    * [\#595](https://github.com/cosmos/cosmos-sdk/issues/595) Connections to the REST server are now secured using Transport Layer Security by default. The --insecure flag is provided to switch back to insecure HTTP.
    * [gaia-lite] [\#2258](https://github.com/cosmos/cosmos-sdk/issues/2258) Split `GET stake/delegators/{delegatorAddr}` into `GET stake/delegators/{delegatorAddr}/delegations`, `GET stake/delegators/{delegatorAddr}/unbonding_delegations` and `GET stake/delegators/{delegatorAddr}/redelegations`

* Gaia CLI  (`gaiacli`)
    * [x/stake] Validator.Owner renamed to Validator.Operator
    * [cli] unsafe_reset_all, show_validator, and show_node_id have been renamed to unsafe-reset-all, show-validator, and show-node-id
    * [cli] [\#1983](https://github.com/cosmos/cosmos-sdk/issues/1983) --print-response now defaults to true in commands that create and send a transaction
    * [cli] [\#1983](https://github.com/cosmos/cosmos-sdk/issues/1983) you can now pass --pubkey or --address to gaiacli keys show to return a plaintext representation of the key's address or public key for use with other commands
    * [cli] [\#2061](https://github.com/cosmos/cosmos-sdk/issues/2061) changed proposalID in governance REST endpoints to proposal-id
    * [cli] [\#2014](https://github.com/cosmos/cosmos-sdk/issues/2014) `gaiacli advanced` no longer exists - to access `ibc`, `rest-server`, and `validator-set` commands use `gaiacli ibc`, `gaiacli rest-server`, and `gaiacli tendermint`, respectively
    * [makefile] `get_vendor_deps` no longer updates lock file it just updates vendor directory. Use `update_vendor_deps` to update the lock file. [#2152](https://github.com/cosmos/cosmos-sdk/pull/2152)
    * [cli] [\#2221](https://github.com/cosmos/cosmos-sdk/issues/2221) All commands that
    utilize a validator's operator address must now use the new Bech32 prefix,
    `cosmosvaloper`.
    * [cli] [\#2190](https://github.com/cosmos/cosmos-sdk/issues/2190) `gaiacli init --gen-txs` is now `gaiacli init --with-txs` to reduce confusion
    * [cli] [\#2073](https://github.com/cosmos/cosmos-sdk/issues/2073) --from can now be either an address or a key name
    * [cli] [\#1184](https://github.com/cosmos/cosmos-sdk/issues/1184) Subcommands reorganisation, see [\#2390](https://github.com/cosmos/cosmos-sdk/pull/2390) for a comprehensive list of changes.
    * [cli] [\#2524](https://github.com/cosmos/cosmos-sdk/issues/2524) Add support offline mode to `gaiacli tx sign`. Lookups are not performed if the flag `--offline` is on.
    * [cli] [\#2570](https://github.com/cosmos/cosmos-sdk/pull/2570) Add commands to query deposits on proposals

* Gaia
    * Make the transient store key use a distinct store key. [#2013](https://github.com/cosmos/cosmos-sdk/pull/2013)
    * [x/stake] [\#1901](https://github.com/cosmos/cosmos-sdk/issues/1901) Validator type's Owner field renamed to Operator; Validator's GetOwner() renamed accordingly to comply with the SDK's Validator interface.
    * [docs] [#2001](https://github.com/cosmos/cosmos-sdk/pull/2001) Update slashing spec for slashing period
    * [x/stake, x/slashing] [#1305](https://github.com/cosmos/cosmos-sdk/issues/1305) - Rename "revoked" to "jailed"
    * [x/stake] [#1676] Revoked and jailed validators put into the unbonding state
    * [x/stake] [#1877] Redelegations/unbonding-delegation from unbonding validator have reduced time
    * [x/slashing] [\#1789](https://github.com/cosmos/cosmos-sdk/issues/1789) Slashing changes for Tendermint validator set offset (NextValSet)
    * [x/stake] [\#2040](https://github.com/cosmos/cosmos-sdk/issues/2040) Validator
    operator type has now changed to `sdk.ValAddress`
    * [x/stake] [\#2221](https://github.com/cosmos/cosmos-sdk/issues/2221) New
    Bech32 prefixes have been introduced for a validator's consensus address and
    public key: `cosmosvalcons` and `cosmosvalconspub` respectively. Also, existing Bech32 prefixes have been
    renamed for accounts and validator operators:
      * `cosmosaccaddr` / `cosmosaccpub` => `cosmos` / `cosmospub`
      * `cosmosvaladdr` / `cosmosvalpub` => `cosmosvaloper` / `cosmosvaloperpub`
    * [x/stake] [#1013] TendermintUpdates now uses transient store
    * [x/stake] [\#2435](https://github.com/cosmos/cosmos-sdk/issues/2435) Remove empty bytes from the ValidatorPowerRank store key
    * [x/gov] [\#2195](https://github.com/cosmos/cosmos-sdk/issues/2195) Governance uses BFT Time
    * [x/gov] [\#2256](https://github.com/cosmos/cosmos-sdk/issues/2256) Removed slashing for governance non-voting validators
    * [simulation] [\#2162](https://github.com/cosmos/cosmos-sdk/issues/2162) Added back correct supply invariants
    * [x/slashing] [\#2430](https://github.com/cosmos/cosmos-sdk/issues/2430) Simulate more slashes, check if validator is jailed before jailing
    * [x/stake] [\#2393](https://github.com/cosmos/cosmos-sdk/issues/2393) Removed `CompleteUnbonding` and `CompleteRedelegation` Msg types, and instead added unbonding/redelegation queues to endblocker
    * [x/mock/simulation] [\#2501](https://github.com/cosmos/cosmos-sdk/issues/2501) Simulate transactions & invariants for fee distribution, and fix bugs discovered in the process
      * [x/auth] Simulate random fee payments
      * [cmd/gaia/app] Simulate non-zero inflation
      * [x/stake] Call hooks correctly in several cases related to delegation/validator updates
      * [x/stake] Check full supply invariants, including yet-to-be-withdrawn fees
      * [x/stake] Remove no-longer-in-use store key
      * [x/slashing] Call hooks correctly when a validator is slashed
      * [x/slashing] Truncate withdrawals (unbonding, redelegation) and burn change
      * [x/mock/simulation] Ensure the simulation cannot set a proposer address of nil
      * [x/mock/simulation] Add more event logs on begin block / end block for clarity
      * [x/mock/simulation] Correctly set validator power in abci.RequestBeginBlock
      * [x/minting] Correctly call stake keeper to track inflated supply
      * [x/distribution] Sanity check for nonexistent rewards
      * [x/distribution] Truncate withdrawals and return change to the community pool
      * [x/distribution] Add sanity checks for incorrect accum / total accum relations
      * [x/distribution] Correctly calculate total power using Tendermint updates
      * [x/distribution] Simulate withdrawal transactions
      * [x/distribution] Fix a bug where the fee pool was not correctly tracked on WithdrawDelegatorRewardsAll
    * [x/stake] [\#1673](https://github.com/cosmos/cosmos-sdk/issues/1673) Validators are no longer deleted until they can no longer possibly be slashed
    * [\#1890](https://github.com/cosmos/cosmos-sdk/issues/1890) Start chain with initial state + sequence of transactions
      * [cli] Rename `gaiad init gentx` to `gaiad gentx`.
      * [cli] Add `--skip-genesis` flag to `gaiad init` to prevent `genesis.json` generation.
      * Drop `GenesisTx` in favor of a signed `StdTx` with only one `MsgCreateValidator` message.
      * [cli] Port `gaiad init` and `gaiad testnet` to work with `StdTx` genesis transactions.
      * [cli] Add `--moniker` flag to `gaiad init` to override moniker when generating `genesis.json` - i.e. it takes effect when running with the `--with-txs` flag, it is ignored otherwise.

* SDK
    * [core] [\#2219](https://github.com/cosmos/cosmos-sdk/issues/2219) Update to Tendermint 0.24.0
      * Validator set updates delayed by one block
      * BFT timestamp that can safely be used by applications
      * Fixed maximum block size enforcement
    * [core] [\#1807](https://github.com/cosmos/cosmos-sdk/issues/1807) Switch from use of rational to decimal
    * [types] [\#1901](https://github.com/cosmos/cosmos-sdk/issues/1901) Validator interface's GetOwner() renamed to GetOperator()
    * [x/slashing] [#2122](https://github.com/cosmos/cosmos-sdk/pull/2122) - Implement slashing period
    * [types] [\#2119](https://github.com/cosmos/cosmos-sdk/issues/2119) Parsed error messages and ABCI log errors to make     them more human readable.
    * [types] [\#2407](https://github.com/cosmos/cosmos-sdk/issues/2407) MulInt method added to big decimal in order to improve efficiency of slashing
    * [simulation] Rename TestAndRunTx to Operation [#2153](https://github.com/cosmos/cosmos-sdk/pull/2153)
    * [simulation] Remove log and testing.TB from Operation and Invariants, in favor of using errors [\#2282](https://github.com/cosmos/cosmos-sdk/issues/2282)
    * [simulation] Remove usage of keys and addrs in the types, in favor of simulation.Account [\#2384](https://github.com/cosmos/cosmos-sdk/issues/2384)
    * [tools] Removed gocyclo [#2211](https://github.com/cosmos/cosmos-sdk/issues/2211)
    * [baseapp] Remove `SetTxDecoder` in favor of requiring the decoder be set in baseapp initialization. [#1441](https://github.com/cosmos/cosmos-sdk/issues/1441)
    * [baseapp] [\#1921](https://github.com/cosmos/cosmos-sdk/issues/1921) Add minimumFees field to BaseApp.
    * [store] Change storeInfo within the root multistore to use tmhash instead of ripemd160 [\#2308](https://github.com/cosmos/cosmos-sdk/issues/2308)
    * [codec] [\#2324](https://github.com/cosmos/cosmos-sdk/issues/2324) All referrences to wire have been renamed to codec. Additionally, wire.NewCodec is now codec.New().
    * [types] [\#2343](https://github.com/cosmos/cosmos-sdk/issues/2343) Make sdk.Msg have a names field, to facilitate automatic tagging.
    * [baseapp] [\#2366](https://github.com/cosmos/cosmos-sdk/issues/2366) Automatically add action tags to all messages
    * [x/auth] [\#2377](https://github.com/cosmos/cosmos-sdk/issues/2377) auth.StdSignMsg -> txbuilder.StdSignMsg
    * [x/staking] [\#2244](https://github.com/cosmos/cosmos-sdk/issues/2244) staking now holds a consensus-address-index instead of a consensus-pubkey-index
    * [x/staking] [\#2236](https://github.com/cosmos/cosmos-sdk/issues/2236) more distribution hooks for distribution
    * [x/stake] [\#2394](https://github.com/cosmos/cosmos-sdk/issues/2394) Split up UpdateValidator into distinct state transitions applied only in EndBlock
    * [x/slashing] [\#2480](https://github.com/cosmos/cosmos-sdk/issues/2480) Fix signing info handling bugs & faulty slashing
    * [x/stake] [\#2412](https://github.com/cosmos/cosmos-sdk/issues/2412) Added an unbonding validator queue to EndBlock to automatically update validator.Status when finished Unbonding
    * [x/stake] [\#2500](https://github.com/cosmos/cosmos-sdk/issues/2500) Block conflicting redelegations until we add an index
    * [x/params] Global Paramstore refactored
    * [types] [\#2506](https://github.com/cosmos/cosmos-sdk/issues/2506) sdk.Dec MarshalJSON now marshals as a normal Decimal, with 10 digits of decimal precision
    * [x/stake] [\#2508](https://github.com/cosmos/cosmos-sdk/issues/2508) Utilize Tendermint power for validator power key
    * [x/stake] [\#2531](https://github.com/cosmos/cosmos-sdk/issues/2531) Remove all inflation logic
    * [x/mint] [\#2531](https://github.com/cosmos/cosmos-sdk/issues/2531) Add minting module and inflation logic
    * [x/auth] [\#2540](https://github.com/cosmos/cosmos-sdk/issues/2540) Rename `AccountMapper` to `AccountKeeper`.
    * [types] [\#2456](https://github.com/cosmos/cosmos-sdk/issues/2456) Renamed msg.Name() and msg.Type() to msg.Type() and msg.Route() respectively

* Tendermint
  * Update tendermint version from v0.23.0 to v0.25.0, notable changes
    * Mempool now won't build too large blocks, or too computationally expensive blocks
    * Maximum tx sizes and gas are now removed, and are implicitly the blocks maximums
    * ABCI validators no longer send the pubkey. The pubkey is only sent in validator updates
    * Validator set changes are now delayed by one block
    * Block header now includes the next validator sets hash
    * BFT time is implemented
    * Secp256k1 signature format has changed
    * There is now a threshold multisig format
    * See the [tendermint changelog](https://github.com/tendermint/tendermint/blob/master/CHANGELOG.md) for other changes.

FEATURES

* Gaia REST API (`gaiacli advanced rest-server`)
  * [gaia-lite] Endpoints to query staking pool and params
  * [gaia-lite] [\#2110](https://github.com/cosmos/cosmos-sdk/issues/2110) Add support for `simulate=true` requests query argument to endpoints that send txs to run simulations of transactions
  * [gaia-lite] [\#966](https://github.com/cosmos/cosmos-sdk/issues/966) Add support for `generate_only=true` query argument to generate offline unsigned transactions
  * [gaia-lite] [\#1953](https://github.com/cosmos/cosmos-sdk/issues/1953) Add /sign endpoint to sign transactions generated with `generate_only=true`.
  * [gaia-lite] [\#1954](https://github.com/cosmos/cosmos-sdk/issues/1954) Add /broadcast endpoint to broadcast transactions signed by the /sign endpoint.
  * [gaia-lite] [\#2113](https://github.com/cosmos/cosmos-sdk/issues/2113) Rename `/accounts/{address}/send` to `/bank/accounts/{address}/transfers`, rename `/accounts/{address}` to `/auth/accounts/{address}`, replace `proposal-id` with `proposalId` in all gov endpoints
  * [gaia-lite] [\#2478](https://github.com/cosmos/cosmos-sdk/issues/2478) Add query gov proposal's deposits endpoint
  * [gaia-lite] [\#2477](https://github.com/cosmos/cosmos-sdk/issues/2477) Add query validator's outgoing redelegations and unbonding delegations endpoints

* Gaia CLI  (`gaiacli`)
  * [cli] Cmds to query staking pool and params
  * [gov][cli] [\#2062](https://github.com/cosmos/cosmos-sdk/issues/2062) added `--proposal` flag to `submit-proposal` that allows a JSON file containing a proposal to be passed in
  * [\#2040](https://github.com/cosmos/cosmos-sdk/issues/2040) Add `--bech` to `gaiacli keys show` and respective REST endpoint to
  provide desired Bech32 prefix encoding
  * [cli] [\#2047](https://github.com/cosmos/cosmos-sdk/issues/2047) [\#2306](https://github.com/cosmos/cosmos-sdk/pull/2306) Passing --gas=simulate triggers a simulation of the tx before the actual execution.
  The gas estimate obtained via the simulation will be used as gas limit in the actual execution.
  * [cli] [\#2047](https://github.com/cosmos/cosmos-sdk/issues/2047) The --gas-adjustment flag can be used to adjust the estimate obtained via the simulation triggered by --gas=simulate.
  * [cli] [\#2110](https://github.com/cosmos/cosmos-sdk/issues/2110) Add --dry-run flag to perform a simulation of a transaction without broadcasting it. The --gas flag is ignored as gas would be automatically estimated.
  * [cli] [\#2204](https://github.com/cosmos/cosmos-sdk/issues/2204) Support generating and broadcasting messages with multiple signatures via command line:
    * [\#966](https://github.com/cosmos/cosmos-sdk/issues/966) Add --generate-only flag to build an unsigned transaction and write it to STDOUT.
    * [\#1953](https://github.com/cosmos/cosmos-sdk/issues/1953) New `sign` command to sign transactions generated with the --generate-only flag.
    * [\#1954](https://github.com/cosmos/cosmos-sdk/issues/1954) New `broadcast` command to broadcast transactions generated offline and signed with the `sign` command.
  * [cli] [\#2220](https://github.com/cosmos/cosmos-sdk/issues/2220) Add `gaiacli config` feature to interactively create CLI config files to reduce the number of required flags
  * [stake][cli] [\#1672](https://github.com/cosmos/cosmos-sdk/issues/1672) Introduced
  new commission flags for validator commands `create-validator` and `edit-validator`.
  * [stake][cli] [\#1890](https://github.com/cosmos/cosmos-sdk/issues/1890) Add `--genesis-format` flag to `gaiacli tx create-validator` to produce transactions in genesis-friendly format.
  * [cli][\#2554](https://github.com/cosmos/cosmos-sdk/issues/2554) Make `gaiacli keys show` multisig ready.

* Gaia
  * [cli] [\#2170](https://github.com/cosmos/cosmos-sdk/issues/2170) added ability to show the node's address via `gaiad tendermint show-address`
  * [simulation] [\#2313](https://github.com/cosmos/cosmos-sdk/issues/2313) Reworked `make test_sim_gaia_slow` to `make test_sim_gaia_full`, now simulates from multiple starting seeds in parallel
  * [cli] [\#1921] (https://github.com/cosmos/cosmos-sdk/issues/1921)
    * New configuration file `gaiad.toml` is now created to host Gaia-specific configuration.
    * New --minimum_fees/minimum_fees flag/config option to set a minimum fee.

* SDK
  * [querier] added custom querier functionality, so ABCI query requests can be handled by keepers
  * [simulation] [\#1924](https://github.com/cosmos/cosmos-sdk/issues/1924) allow operations to specify future operations
  * [simulation] [\#1924](https://github.com/cosmos/cosmos-sdk/issues/1924) Add benchmarking capabilities, with makefile commands "test_sim_gaia_benchmark, test_sim_gaia_profile"
  * [simulation] [\#2349](https://github.com/cosmos/cosmos-sdk/issues/2349) Add time-based future scheduled operations to simulator
  * [x/auth] [\#2376](https://github.com/cosmos/cosmos-sdk/issues/2376) Remove FeePayer() from StdTx
  * [x/stake] [\#1672](https://github.com/cosmos/cosmos-sdk/issues/1672) Implement
  basis for the validator commission model.
  * [x/auth] Support account removal in the account mapper.


IMPROVEMENTS
* [tools] Improved terraform and ansible scripts for infrastructure deployment
* [tools] Added ansible script to enable process core dumps

* Gaia REST API (`gaiacli advanced rest-server`)
    * [x/stake] [\#2000](https://github.com/cosmos/cosmos-sdk/issues/2000) Added tests for new staking endpoints
    * [gaia-lite] [\#2445](https://github.com/cosmos/cosmos-sdk/issues/2445) Standarized REST error responses
    * [gaia-lite] Added example to Swagger specification for /keys/seed.
    * [x/stake] Refactor REST utils

* Gaia CLI  (`gaiacli`)
    * [cli] [\#2060](https://github.com/cosmos/cosmos-sdk/issues/2060) removed `--select` from `block` command
    * [cli] [\#2128](https://github.com/cosmos/cosmos-sdk/issues/2128) fixed segfault when exporting directly after `gaiad init`
    * [cli] [\#1255](https://github.com/cosmos/cosmos-sdk/issues/1255) open KeyBase in read-only mode
     for query-purpose CLI commands
    * [docs] Added commands for querying governance deposits, votes and tally

* Gaia
    * [x/stake] [#2023](https://github.com/cosmos/cosmos-sdk/pull/2023) Terminate iteration loop in `UpdateBondedValidators` and `UpdateBondedValidatorsFull` when the first revoked validator is encountered and perform a sanity check.
    * [x/auth] Signature verification's gas cost now accounts for pubkey type. [#2046](https://github.com/tendermint/tendermint/pull/2046)
    * [x/stake] [x/slashing] Ensure delegation invariants to jailed validators [#1883](https://github.com/cosmos/cosmos-sdk/issues/1883).
    * [x/stake] Improve speed of GetValidator, which was shown to be a performance bottleneck. [#2046](https://github.com/tendermint/tendermint/pull/2200)
    * [x/stake] [\#2435](https://github.com/cosmos/cosmos-sdk/issues/2435) Improve memory efficiency of getting the various store keys
    * [genesis] [\#2229](https://github.com/cosmos/cosmos-sdk/issues/2229) Ensure that there are no duplicate accounts or validators in the genesis state.
    * [genesis] [\#2450](https://github.com/cosmos/cosmos-sdk/issues/2450) Validate staking genesis parameters.
    * Add SDK validation to `config.toml` (namely disabling `create_empty_blocks`) [\#1571](https://github.com/cosmos/cosmos-sdk/issues/1571)
    * [\#1941](https://github.com/cosmos/cosmos-sdk/issues/1941)(https://github.com/cosmos/cosmos-sdk/issues/1941) Version is now inferred via `git describe --tags`.
    * [x/distribution] [\#1671](https://github.com/cosmos/cosmos-sdk/issues/1671) add distribution types and tests

* SDK
    * [tools] Make get_vendor_deps deletes `.vendor-new` directories, in case scratch files are present.
    * [spec] Added simple piggy bank distribution spec
    * [cli] [\#1632](https://github.com/cosmos/cosmos-sdk/issues/1632) Add integration tests to ensure `basecoind init && basecoind` start sequences run successfully for both `democoin` and `basecoin` examples.
    * [store] Speedup IAVL iteration, and consequently everything that requires IAVL iteration. [#2143](https://github.com/cosmos/cosmos-sdk/issues/2143)
    * [store] [\#1952](https://github.com/cosmos/cosmos-sdk/issues/1952), [\#2281](https://github.com/cosmos/cosmos-sdk/issues/2281) Update IAVL dependency to v0.11.0
    * [simulation] Make timestamps randomized [#2153](https://github.com/cosmos/cosmos-sdk/pull/2153)
    * [simulation] Make logs not just pure strings, speeding it up by a large factor at greater block heights [\#2282](https://github.com/cosmos/cosmos-sdk/issues/2282)
    * [simulation] Add a concept of weighting the operations [\#2303](https://github.com/cosmos/cosmos-sdk/issues/2303)
    * [simulation] Logs get written to file if large, and also get printed on panics [\#2285](https://github.com/cosmos/cosmos-sdk/issues/2285)
    * [simulation] Bank simulations now makes testing auth configurable [\#2425](https://github.com/cosmos/cosmos-sdk/issues/2425)
    * [gaiad] [\#1992](https://github.com/cosmos/cosmos-sdk/issues/1992) Add optional flag to `gaiad testnet` to make config directory of daemon (default `gaiad`) and cli (default `gaiacli`) configurable
    * [x/stake] Add stake `Queriers` for Gaia-lite endpoints. This increases the staking endpoints performance by reusing the staking `keeper` logic for queries. [#2249](https://github.com/cosmos/cosmos-sdk/pull/2149)
    * [store] [\#2017](https://github.com/cosmos/cosmos-sdk/issues/2017) Refactor
    gas iterator gas consumption to only consume gas for iterator creation and `Next`
    calls which includes dynamic consumption of value length.
    * [types/decimal] [\#2378](https://github.com/cosmos/cosmos-sdk/issues/2378) - Added truncate functionality to decimal
    * [client] [\#1184](https://github.com/cosmos/cosmos-sdk/issues/1184) Remove unused `client/tx/sign.go`.
    * [tools] [\#2464](https://github.com/cosmos/cosmos-sdk/issues/2464) Lock binary dependencies to a specific version
    * #2573 [x/distribution] add accum invariance

BUG FIXES

* Gaia CLI  (`gaiacli`)
    * [cli] [\#1997](https://github.com/cosmos/cosmos-sdk/issues/1997) Handle panics gracefully when `gaiacli stake {delegation,unbond}` fail to unmarshal delegation.
    * [cli] [\#2265](https://github.com/cosmos/cosmos-sdk/issues/2265) Fix JSON formatting of the `gaiacli send` command.
    * [cli] [\#2547](https://github.com/cosmos/cosmos-sdk/issues/2547) Mark --to and --amount as required flags for `gaiacli tx send`.

* Gaia
  * [x/stake] Return correct Tendermint validator update set on `EndBlocker` by not
  including non previously bonded validators that have zero power. [#2189](https://github.com/cosmos/cosmos-sdk/issues/2189)
  * [docs] Fixed light client section links

* SDK
    * [\#1988](https://github.com/cosmos/cosmos-sdk/issues/1988) Make us compile on OpenBSD (disable ledger) [#1988] (https://github.com/cosmos/cosmos-sdk/issues/1988)
    * [\#2105](https://github.com/cosmos/cosmos-sdk/issues/2105) Fix DB Iterator leak, which may leak a go routine.
    * [ledger] [\#2064](https://github.com/cosmos/cosmos-sdk/issues/2064) Fix inability to sign and send transactions via the LCD by
    loading a Ledger device at runtime.
    * [\#2158](https://github.com/cosmos/cosmos-sdk/issues/2158) Fix non-deterministic ordering of validator iteration when slashing in `gov EndBlocker`
    * [simulation] [\#1924](https://github.com/cosmos/cosmos-sdk/issues/1924) Make simulation stop on SIGTERM
    * [\#2388](https://github.com/cosmos/cosmos-sdk/issues/2388) Remove dependency on deprecated tendermint/tmlibs repository.
    * [\#2416](https://github.com/cosmos/cosmos-sdk/issues/2416) Refactored `InitializeTestLCD` to properly include proposing validator in genesis state.
    * #2573 [x/distribution] accum invariance bugfix
    * #2573 [x/slashing] unbonding-delegation slashing invariance bugfix

## 0.24.2

*August 22nd, 2018*

BUG FIXES

* Tendermint
  - Fix unbounded consensus WAL growth

## 0.24.1

*August 21st, 2018*

BUG FIXES

* Gaia
  - [x/slashing] Evidence tracking now uses validator address instead of validator pubkey

## 0.24.0

*August 13th, 2018*

BREAKING CHANGES

* Gaia REST API (`gaiacli advanced rest-server`)
  - [x/stake] [\#1880](https://github.com/cosmos/cosmos-sdk/issues/1880) More REST-ful endpoints (large refactor)
  - [x/slashing] [\#1866](https://github.com/cosmos/cosmos-sdk/issues/1866) `/slashing/signing_info` takes cosmosvalpub instead of cosmosvaladdr
  - use time.Time instead of int64 for time. See Tendermint v0.23.0
  - Signatures are no longer Amino encoded with prefixes (just encoded as raw
    bytes) - see Tendermint v0.23.0

* Gaia CLI  (`gaiacli`)
  -  [x/stake] change `--keybase-sig` to `--identity`
  -  [x/stake] [\#1828](https://github.com/cosmos/cosmos-sdk/issues/1828) Force user to specify amount on create-validator command by removing default
  -  [x/gov] Change `--proposalID` to `--proposal-id`
  -  [x/stake, x/gov] [\#1606](https://github.com/cosmos/cosmos-sdk/issues/1606) Use `--from` instead of adhoc flags like `--address-validator`
        and `--proposer` to indicate the sender address.
  -  [\#1551](https://github.com/cosmos/cosmos-sdk/issues/1551) Remove `--name` completely
  -  Genesis/key creation (`gaiad init`) now supports user-provided key passwords

* Gaia
  - [x/stake] Inflation doesn't use rationals in calculation (performance boost)
  - [x/stake] Persist a map from `addr->pubkey` in the state since BeginBlock
    doesn't provide pubkeys.
  - [x/gov] [\#1781](https://github.com/cosmos/cosmos-sdk/issues/1781) Added tags sub-package, changed tags to use dash-case
  - [x/gov] [\#1688](https://github.com/cosmos/cosmos-sdk/issues/1688) Governance parameters are now stored in globalparams store
  - [x/gov] [\#1859](https://github.com/cosmos/cosmos-sdk/issues/1859) Slash validators who do not vote on a proposal
  - [x/gov] [\#1914](https://github.com/cosmos/cosmos-sdk/issues/1914) added TallyResult type that gets stored in Proposal after tallying is finished

* SDK
  - [baseapp] Msgs are no longer run on CheckTx, removed `ctx.IsCheckTx()`
  - [baseapp] NewBaseApp constructor takes sdk.TxDecoder as argument instead of wire.Codec
  - [types] sdk.NewCoin takes sdk.Int, sdk.NewInt64Coin takes int64
  - [x/auth] Default TxDecoder can be found in `x/auth` rather than baseapp
  - [client] [\#1551](https://github.com/cosmos/cosmos-sdk/issues/1551): Refactored `CoreContext` to `TxContext` and `QueryContext`
      - Removed all tx related fields and logic (building & signing) to separate
        structure `TxContext` in `x/auth/client/context`

* Tendermint
    - v0.22.5 -> See [Tendermint PR](https://github.com/tendermint/tendermint/pull/1966)
        - change all the cryptography imports.
    - v0.23.0 -> See
      [Changelog](https://github.com/tendermint/tendermint/blob/v0.23.0/CHANGELOG.md#0230)
      and [SDK PR](https://github.com/cosmos/cosmos-sdk/pull/1927)
        - BeginBlock no longer includes crypto.Pubkey
        - use time.Time instead of int64 for time.

FEATURES

* Gaia REST API (`gaiacli advanced rest-server`)
    - [x/gov] Can now query governance proposals by ProposalStatus

* Gaia CLI  (`gaiacli`)
    - [x/gov] added `query-proposals` command. Can filter by `depositer`, `voter`, and `status`
    - [x/stake] [\#2043](https://github.com/cosmos/cosmos-sdk/issues/2043) Added staking query cli cmds for unbonding-delegations and redelegations

* Gaia
  - [networks] Added ansible scripts to upgrade seed nodes on a network

* SDK
  - [x/mock/simulation] Randomized simulation framework
     - Modules specify invariants and operations, preferably in an x/[module]/simulation package
     - Modules can test random combinations of their own operations
     - Applications can integrate operations and invariants from modules together for an integrated simulation
     - Simulates Tendermint's algorithm for validator set updates
     - Simulates validator signing/downtime with a Markov chain, and occaisional double-signatures
     - Includes simulated operations & invariants for staking, slashing, governance, and bank modules
  - [store] [\#1481](https://github.com/cosmos/cosmos-sdk/issues/1481) Add transient store
  - [baseapp] Initialize validator set on ResponseInitChain
  - [baseapp] added BaseApp.Seal - ability to seal baseapp parameters once they've been set
  - [cosmos-sdk-cli] New `cosmos-sdk-cli` tool to quickly initialize a new
    SDK-based project
  - [scripts] added log output monitoring to DataDog using Ansible scripts

IMPROVEMENTS

* Gaia
  - [spec] [\#967](https://github.com/cosmos/cosmos-sdk/issues/967) Inflation and distribution specs drastically improved
  - [x/gov] [\#1773](https://github.com/cosmos/cosmos-sdk/issues/1773) Votes on a proposal can now be queried
  - [x/gov] Initial governance parameters can now be set in the genesis file
  - [x/stake] [\#1815](https://github.com/cosmos/cosmos-sdk/issues/1815) Sped up the processing of `EditValidator` txs.
  - [config] [\#1930](https://github.com/cosmos/cosmos-sdk/issues/1930) Transactions indexer indexes all tags by default.
  - [ci] [#2057](https://github.com/cosmos/cosmos-sdk/pull/2057) Run `make localnet-start` on every commit and ensure network reaches at least 10 blocks

* SDK
  - [baseapp] [\#1587](https://github.com/cosmos/cosmos-sdk/issues/1587) Allow any alphanumeric character in route
  - [baseapp] Allow any alphanumeric character in route
  - [tools] Remove `rm -rf vendor/` from `make get_vendor_deps`
  - [x/auth] Recover ErrorOutOfGas panic in order to set sdk.Result attributes correctly
  - [x/auth] [\#2376](https://github.com/cosmos/cosmos-sdk/issues/2376) No longer runs any signature in a multi-msg, if any account/sequence number is wrong.
  - [x/auth] [\#2376](https://github.com/cosmos/cosmos-sdk/issues/2376) No longer charge gas for subtracting fees
  - [x/bank] Unit tests are now table-driven
  - [tests] Add tests to example apps in docs
  - [tests] Fixes ansible scripts to work with AWS too
  - [tests] [\#1806](https://github.com/cosmos/cosmos-sdk/issues/1806) CLI tests are now behind the build flag 'cli_test', so go test works on a new repo

BUG FIXES

* Gaia CLI  (`gaiacli`)
  -  [\#1766](https://github.com/cosmos/cosmos-sdk/issues/1766) Fixes bad example for keybase identity
  -  [x/stake] [\#2021](https://github.com/cosmos/cosmos-sdk/issues/2021) Fixed repeated CLI commands in staking

* Gaia
  - [x/stake] [#2077](https://github.com/cosmos/cosmos-sdk/pull/2077) Fixed invalid cliff power comparison
  - [\#1804](https://github.com/cosmos/cosmos-sdk/issues/1804) Fixes gen-tx genesis generation logic temporarily until upstream updates
  - [\#1799](https://github.com/cosmos/cosmos-sdk/issues/1799) Fix `gaiad export`
  - [\#1839](https://github.com/cosmos/cosmos-sdk/issues/1839) Fixed bug where intra-tx counter wasn't set correctly for genesis validators
  - [x/stake] [\#1858](https://github.com/cosmos/cosmos-sdk/issues/1858) Fixed bug where the cliff validator was not updated correctly
  - [tests] [\#1675](https://github.com/cosmos/cosmos-sdk/issues/1675) Fix non-deterministic `test_cover`
  - [tests] [\#1551](https://github.com/cosmos/cosmos-sdk/issues/1551) Fixed invalid LCD test JSON payload in `doIBCTransfer`
  - [basecoin] Fixes coin transaction failure and account query [discussion](https://forum.cosmos.network/t/unmarshalbinarybare-expected-to-read-prefix-bytes-75fbfab8-since-it-is-registered-concrete-but-got-0a141dfa/664/6)
  - [x/gov] [\#1757](https://github.com/cosmos/cosmos-sdk/issues/1757) Fix VoteOption conversion to String
  * [x/stake] [#2083] Fix broken invariant of bonded validator power decrease

## 0.23.1

*July 27th, 2018*

BUG FIXES
  * [tendermint] Update to v0.22.8
    - [consensus, blockchain] Register the Evidence interface so it can be
      marshalled/unmarshalled by the blockchain and consensus reactors

## 0.23.0

*July 25th, 2018*

BREAKING CHANGES
* [x/stake] Fixed the period check for the inflation calculation

IMPROVEMENTS
* [cli] Improve error messages for all txs when the account doesn't exist
* [tendermint] Update to v0.22.6
    - Updates the crypto imports/API (#1966)
* [x/stake] Add revoked to human-readable validator

BUG FIXES
* [tendermint] Update to v0.22.6
    - Fixes some security vulnerabilities reported in the [Bug Bounty](https://hackerone.com/tendermint)
*  [\#1797](https://github.com/cosmos/cosmos-sdk/issues/1797) Fix off-by-one error in slashing for downtime
*  [\#1787](https://github.com/cosmos/cosmos-sdk/issues/1787) Fixed bug where Tally fails due to revoked/unbonding validator
*  [\#1666](https://github.com/cosmos/cosmos-sdk/issues/1666) Add intra-tx counter to the genesis validators

## 0.22.0

*July 16th, 2018*

BREAKING CHANGES
* [x/gov] Increase VotingPeriod, DepositPeriod, and MinDeposit

IMPROVEMENTS
* [gaiad] Default config updates:
    - `timeout_commit=5000` so blocks only made every 5s
    - `prof_listen_addr=localhost:6060` so profile server is on by default
    - `p2p.send_rate` and `p2p.recv_rate` increases 10x (~5MB/s)

BUG FIXES
* [server] Fix to actually overwrite default tendermint config

## 0.21.1

*July 14th, 2018*

BUG FIXES
* [build] Added Ledger build support via `LEDGER_ENABLED=true|false`
  * True by default except when cross-compiling

## 0.21.0

*July 13th, 2018*

BREAKING CHANGES
* [x/stake] Specify DelegatorAddress in MsgCreateValidator
* [x/stake] Remove the use of global shares in the pool
   * Remove the use of `PoolShares` type in `x/stake/validator` type - replace with `Status` `Tokens` fields
* [x/auth] NewAccountMapper takes a constructor instead of a prototype
* [keys] Keybase.Update function now takes in a function to get the newpass, rather than the password itself

FEATURES
* [baseapp] NewBaseApp now takes option functions as parameters

IMPROVEMENTS
* Updated docs folder to accommodate cosmos.network docs project
* [store] Added support for tracing multi-store operations via `--trace-store`
* [store] Pruning strategy configurable with pruning flag on gaiad start

BUG FIXES
* [\#1630](https://github.com/cosmos/cosmos-sdk/issues/1630) - redelegation nolonger removes tokens from the delegator liquid account
* [keys] [\#1629](https://github.com/cosmos/cosmos-sdk/issues/1629) - updating password no longer asks for a new password when the first entered password was incorrect
* [lcd] importing an account would create a random account
* [server] 'gaiad init' command family now writes provided name as the moniker in `config.toml`
* [build] Added Ledger build support via `LEDGER_ENABLED=true|false`
  * True by default except when cross-compiling

## 0.20.0

*July 10th, 2018*

BREAKING CHANGES
* msg.GetSignBytes() returns sorted JSON (by key)
* msg.GetSignBytes() field changes
    * `msg_bytes` -> `msgs`
    * `fee_bytes` -> `fee`
* Update Tendermint to v0.22.2
    * Default ports changed from 466xx to 266xx
    * Amino JSON uses type names instead of prefix bytes
    * ED25519 addresses are the first 20-bytes of the SHA256 of the raw 32-byte
      pubkey (Instead of RIPEMD160)
    * go-crypto, abci, tmlibs have been merged into Tendermint
      * The keys sub-module is now in the SDK
    * Various other fixes
* [auth] Signers of a transaction now only sign over their own account and sequence number
* [auth] Removed MsgChangePubKey
* [auth] Removed SetPubKey from account mapper
* [auth] AltBytes renamed to Memo, now a string, max 100 characters, costs a bit of gas
* [types] `GetMsg()` -> `GetMsgs()` as txs wrap many messages
* [types] Removed GetMemo from Tx (it is still on StdTx)
* [types] renamed rational.Evaluate to rational.Round{Int64, Int}
* [types] Renamed `sdk.Address` to `sdk.AccAddress`/`sdk.ValAddress`
* [types] `sdk.AccAddress`/`sdk.ValAddress` natively marshals to Bech32 in String, Sprintf (when used with `%s`), and MarshalJSON
* [keys] Keybase and Ledger support from go-crypto merged into the SDK in the `crypto` folder
* [cli] Rearranged commands under subcommands
* [x/slashing] Update slashing for unbonding period
  * Slash according to power at time of infraction instead of power at
    time of discovery
  * Iterate through unbonding delegations & redelegations which contributed
    to an infraction, slash them proportional to their stake at the time
  * Add REST endpoint to unrevoke a validator previously revoked for downtime
  * Add REST endpoint to retrieve liveness signing information for a validator
* [x/stake] Remove Tick and add EndBlocker
* [x/stake] most index keys nolonger hold a value - inputs are rearranged to form the desired key
* [x/stake] store-value for delegation, validator, ubd, and red do not hold duplicate information contained store-key
* [x/stake] Introduce concept of unbonding for delegations and validators
  * `gaiacli stake unbond` replaced with `gaiacli stake begin-unbonding`
  * Introduced:
    * `gaiacli stake complete-unbonding`
    * `gaiacli stake begin-redelegation`
    * `gaiacli stake complete-redelegation`
* [lcd] Switch key creation output to return bech32
* [lcd] Removed shorthand CLI flags (`a`, `c`, `n`, `o`)
* [gaiad] genesis transactions now use bech32 addresses / pubkeys
* [gov] VoteStatus renamed to ProposalStatus
* [gov] VoteOption, ProposalType, and ProposalStatus all marshal to string form in JSON

DEPRECATED
* [cli] Deprecated `--name` flag in commands that send txs, in favor of `--from`

FEATURES
* [x/gov] Implemented MVP
  * Supported proposal types: just binary (pass/fail) TextProposals for now
  * Proposals need deposits to be votable; deposits are burned if proposal fails
  * Delegators delegate votes to validator by default but can override (for their stake)
* [gaiacli] Ledger support added
  - You can now use a Ledger with `gaiacli --ledger` for all key-related commands
  - Ledger keys can be named and tracked locally in the key DB
* [gaiacli] You can now attach a simple text-only memo to any transaction, with the `--memo` flag
* [gaiacli] added the following flags for commands that post transactions to the chain:
  * async -- send the tx without waiting for a tendermint response
  * json  -- return the output in json format for increased readability
  * print-response -- return the tx response. (includes fields like gas cost)
* [lcd] Queried TXs now include the tx hash to identify each tx
* [mockapp] CompleteSetup() no longer takes a testing parameter
* [x/bank] Add benchmarks for signing and delivering a block with a single bank transaction
  * Run with `cd x/bank && go test --bench=.`
* [tools] make get_tools installs tendermint's linter, and gometalinter
* [tools] Switch gometalinter to the stable version
* [tools] Add the following linters
  * misspell
  * gofmt
  * go vet -composites=false
  * unconvert
  * ineffassign
  * errcheck
  * unparam
  * gocyclo
* [tools] Added `make format` command to automate fixing misspell and gofmt errors.
* [server] Default config now creates a profiler at port 6060, and increase p2p send/recv rates
* [types] Switches internal representation of Int/Uint/Rat to use pointers
* [types] Added MinInt and MinUint functions
* [gaiad] `unsafe_reset_all` now resets addrbook.json
* [democoin] add x/oracle, x/assoc
* [tests] created a randomized testing framework.
  - Currently bank has limited functionality in the framework
  - Auth has its invariants checked within the framework
* [tests] Add WaitForNextNBlocksTM helper method
* [keys] New keys now have 24 word recovery keys, for heightened security
- [keys] Add a temporary method for exporting the private key

IMPROVEMENTS
* [x/bank] Now uses go-wire codec instead of 'encoding/json'
* [x/auth] Now uses go-wire codec instead of 'encoding/json'
* revised use of endblock and beginblock
* [stake] module reorganized to include `types` and `keeper` package
* [stake] keeper always loads the store (instead passing around which doesn't really boost efficiency)
* [stake] edit-validator changes now can use the keyword [do-not-modify] to not modify unspecified `--flag` (aka won't set them to `""` value)
* [stake] offload more generic functionality from the handler into the keeper
* [stake] clearer staking logic
* [types] added common tag constants
* [keys] improve error message when deleting non-existent key
* [gaiacli] improve error messages on `send` and `account` commands
* added contributing guidelines
* [docs] Added commands for governance CLI on testnet README

BUG FIXES
* [x/slashing] [\#1510](https://github.com/cosmos/cosmos-sdk/issues/1510) Unrevoked validators cannot un-revoke themselves
* [x/stake] [\#1513](https://github.com/cosmos/cosmos-sdk/issues/1513) Validators slashed to zero power are unbonded and removed from the store
* [x/stake] [\#1567](https://github.com/cosmos/cosmos-sdk/issues/1567) Validators decreased in power but not unbonded are now updated in Tendermint
* [x/stake] error strings lower case
* [x/stake] pool loose tokens now accounts for unbonding and unbonding tokens not associated with any validator
* [x/stake] fix revoke bytes ordering (was putting revoked candidates at the top of the list)
* [x/stake] bond count was counting revoked validators as bonded, fixed
* [gaia] Added self delegation for validators in the genesis creation
* [lcd] tests now don't depend on raw json text
* Retry on HTTP request failure in CLI tests, add option to retry tests in Makefile
* Fixed bug where chain ID wasn't passed properly in x/bank REST handler, removed Viper hack from ante handler
* Fixed bug where `democli account` didn't decode the account data correctly
* [\#872](https://github.com/cosmos/cosmos-sdk/issues/872)  - recovery phrases no longer all end in `abandon`
* [\#887](https://github.com/cosmos/cosmos-sdk/issues/887)  - limit the size of rationals that can be passed in from user input
* [\#1052](https://github.com/cosmos/cosmos-sdk/issues/1052) - Make all now works
* [\#1258](https://github.com/cosmos/cosmos-sdk/issues/1258) - printing big.rat's can no longer overflow int64
* [\#1259](https://github.com/cosmos/cosmos-sdk/issues/1259) - fix bug where certain tests that could have a nil pointer in defer
* [\#1343](https://github.com/cosmos/cosmos-sdk/issues/1343) - fixed unnecessary parallelism in CI
* [\#1353](https://github.com/cosmos/cosmos-sdk/issues/1353) - CLI: Show pool shares fractions in human-readable format
* [\#1367](https://github.com/cosmos/cosmos-sdk/issues/1367) - set ChainID in InitChain
* [\#1461](https://github.com/cosmos/cosmos-sdk/issues/1461) - CLI tests now no longer reset your local environment data
* [\#1505](https://github.com/cosmos/cosmos-sdk/issues/1505) - `gaiacli stake validator` no longer panics if validator doesn't exist
* [\#1565](https://github.com/cosmos/cosmos-sdk/issues/1565) - fix cliff validator persisting when validator set shrinks from max
* [\#1287](https://github.com/cosmos/cosmos-sdk/issues/1287) - prevent zero power validators at genesis
* [x/stake] fix bug when unbonding/redelegating using `--shares-percent`
* [\#1010](https://github.com/cosmos/cosmos-sdk/issues/1010) - two validators can't bond with the same pubkey anymore


## 0.19.0

*June 13, 2018*

BREAKING CHANGES
* msg.GetSignBytes() now returns bech32-encoded addresses in all cases
* [lcd] REST end-points now include gas
* sdk.Coin now uses sdk.Int, a big.Int wrapper with 256bit range cap

FEATURES
* [x/auth] Added AccountNumbers to BaseAccount and StdTxs to allow for replay protection with account pruning
* [lcd] added an endpoint to query for the SDK version of the connected node

IMPROVEMENTS
* export command now writes current validator set for Tendermint
* [tests] Application module tests now use a mock application
* [gaiacli] Fix error message when account isn't found when running gaiacli account
* [lcd] refactored to eliminate use of global variables, and interdependent tests
* [tests] Added testnet command to gaiad
* [tests] Added localnet targets to Makefile
* [x/stake] More stake tests added to test ByPower index

FIXES
* Fixes consensus fault on testnet - see postmortem [here](https://github.com/cosmos/cosmos-sdk/issues/1197#issuecomment-396823021)
* [x/stake] bonded inflation removed, non-bonded inflation partially implemented
* [lcd] Switch to bech32 for addresses on all human readable inputs and outputs
* [lcd] fixed tx indexing/querying
* [cli] Added `--gas` flag to specify transaction gas limit
* [gaia] Registered slashing message handler
* [x/slashing] Set signInfo.StartHeight correctly for newly bonded validators

FEATURES
* [docs] Reorganize documentation
* [docs] Update staking spec, create WIP spec for slashing, and fees

## 0.18.0

*June 9, 2018*

BREAKING CHANGES

* [stake] candidate -> validator throughout (details in refactor comment)
* [stake] delegate-bond -> delegation throughout
* [stake] `gaiacli query validator` takes and argument instead of using the `--address-candidate` flag
* [stake] introduce `gaiacli query delegations`
* [stake] staking refactor
  * ValidatorsBonded store now take sorted pubKey-address instead of validator owner-address,
    is sorted like Tendermint by pk's address
  * store names more understandable
  * removed temporary ToKick store, just needs a local map!
  * removed distinction between candidates and validators
    * everything is now a validator
    * only validators with a status == bonded are actively validating/receiving rewards
  * Introduction of Unbonding fields, lowlevel logic throughout (not fully implemented with queue)
  * Introduction of PoolShares type within validators,
    replaces three rational fields (BondedShares, UnbondingShares, UnbondedShares
* [x/auth] move stuff specific to auth anteHandler to the auth module rather than the types folder. This includes:
  * StdTx (and its related stuff i.e. StdSignDoc, etc)
  * StdFee
  * StdSignature
  * Account interface
  * Related to this organization, I also:
* [x/auth] got rid of AccountMapper interface (in favor of the struct already in auth module)
* [x/auth] removed the FeeHandler function from the AnteHandler, Replaced with FeeKeeper
* [x/auth] Removed GetSignatures() from Tx interface (as different Tx styles might use something different than StdSignature)
* [store] Removed SubspaceIterator and ReverseSubspaceIterator from KVStore interface and replaced them with helper functions in /types
* [cli] rearranged commands under subcommands
* [stake] remove Tick and add EndBlocker
* Switch to bech32cosmos on all human readable inputs and outputs


FEATURES

* [x/auth] Added ability to change pubkey to auth module
* [baseapp] baseapp now has settable functions for filtering peers by address/port & public key
* [sdk] Gas consumption is now measured as transactions are executed
  * Transactions which run out of gas stop execution and revert state changes
  * A "simulate" query has been added to determine how much gas a transaction will need
  * Modules can include their own gas costs for execution of particular message types
* [stake] Seperation of fee distribution to a new module
* [stake] Creation of a validator/delegation generics in `/types`
* [stake] Helper Description of the store in x/stake/store.md
* [stake] removed use of caches in the stake keeper
* [stake] Added REST API
* [Makefile] Added terraform/ansible playbooks to easily create remote testnets on Digital Ocean


BUG FIXES

* [stake] staking delegator shares exchange rate now relative to equivalent-bonded-tokens the validator has instead of bonded tokens
  ^ this is important for unbonded validators in the power store!
* [cli] fixed cli-bash tests
* [ci] added cli-bash tests
* [basecoin] updated basecoin for stake and slashing
* [docs] fixed references to old cli commands
* [docs] Downgraded Swagger to v2 for downstream compatibility
* auto-sequencing transactions correctly
* query sequence via account store
* fixed duplicate pub_key in stake.Validator
* Auto-sequencing now works correctly
* [gaiacli] Fix error message when account isn't found when running gaiacli account


## 0.17.5

*June 5, 2018*

Update to Tendermint v0.19.9 (Fix evidence reactor, mempool deadlock, WAL panic,
memory leak)

## 0.17.4

*May 31, 2018*

Update to Tendermint v0.19.7 (WAL fixes and more)

## 0.17.3

*May 29, 2018*

Update to Tendermint v0.19.6 (fix fast-sync halt)

## 0.17.5

*June 5, 2018*

Update to Tendermint v0.19.9 (Fix evidence reactor, mempool deadlock, WAL panic,
memory leak)

## 0.17.4

*May 31, 2018*

Update to Tendermint v0.19.7 (WAL fixes and more)

## 0.17.3

*May 29, 2018*

Update to Tendermint v0.19.6 (fix fast-sync halt)

## 0.17.2

_May 20, 2018_

Update to Tendermint v0.19.5 (reduce WAL use, bound the mempool and some rpcs, improve logging)

## 0.17.1 (May 17, 2018)

Update to Tendermint v0.19.4 (fixes a consensus bug and improves logging)

## 0.17.0 (May 15, 2018)

BREAKING CHANGES

* [stake] MarshalJSON -> MarshalBinaryLengthPrefixed
* Queries against the store must be prefixed with the path "/store"

FEATURES

* [gaiacli] Support queries for candidates, delegator-bonds
* [gaiad] Added `gaiad export` command to export current state to JSON
* [x/bank] Tx tags with sender/recipient for indexing & later retrieval
* [x/stake] Tx tags with delegator/candidate for delegation & unbonding, and candidate info for declare candidate / edit validator

IMPROVEMENTS

* [gaiad] Update for Tendermint v0.19.3 (improve `/dump_consensus_state` and add
  `/consensus_state`)
* [spec/ibc] Added spec!
* [spec/stake] Cleanup structure, include details about slashing and
  auto-unbonding
* [spec/governance] Fixup some names and pseudocode
* NOTE: specs are still a work-in-progress ...

BUG FIXES

* Auto-sequencing now works correctly


## 0.16.0 (May 14th, 2018)

BREAKING CHANGES

* Move module REST/CLI packages to x/[module]/client/rest and x/[module]/client/cli
* Gaia simple-staking bond and unbond functions replaced
* [stake] Delegator bonds now store the height at which they were updated
* All module keepers now require a codespace, see basecoin or democoin for usage
* Many changes to names throughout
  * Type as a prefix naming convention applied (ex. BondMsg -> MsgBond)
  * Removed redundancy in names (ex. stake.StakingKeeper -> stake.Keeper)
* Removed SealedAccountMapper
* gaiad init now requires use of `--name` flag
* Removed Get from Msg interface
* types/rational now extends big.Rat

FEATURES:

* Gaia stake commands include, CreateValidator, EditValidator, Delegate, Unbond
* MountStoreWithDB without providing a custom store works.
* Repo is now lint compliant / GoMetaLinter with tendermint-lint integrated into CI
* Better key output, pubkey go-amino hex bytes now output by default
* gaiad init overhaul
  * Create genesis transactions with `gaiad init gen-tx`
  * New genesis account keys are automatically added to the client keybase (introduce `--client-home` flag)
  * Initialize with genesis txs using `--gen-txs` flag
* Context now has access to the application-configured logger
* Add (non-proof) subspace query helper functions
* Add more staking query functions: candidates, delegator-bonds

BUG FIXES

* Gaia now uses stake, ported from github.com/cosmos/gaia


## 0.15.1 (April 29, 2018)

IMPROVEMENTS:

* Update Tendermint to v0.19.1 (includes many rpc fixes)


## 0.15.0 (April 29, 2018)

NOTE: v0.15.0 is a large breaking change that updates the encoding scheme to use
[Amino](github.com/tendermint/go-amino).

For details on how this changes encoding for public keys and addresses,
see the [docs](https://github.com/tendermint/tendermint/blob/v0.19.1/docs/specification/new-spec/encoding.md#public-key-cryptography).

BREAKING CHANGES

* Remove go-wire, use go-amino
* [store] Add `SubspaceIterator` and `ReverseSubspaceIterator` to `KVStore` interface
* [basecoin] NewBasecoinApp takes a `dbm.DB` and uses namespaced DBs for substores

FEATURES:

* Add CacheContext
* Add auto sequencing to client
* Add FeeHandler to ante handler

BUG FIXES

* MountStoreWithDB without providing a custom store works.

## 0.14.1 (April 9, 2018)

BUG FIXES

* [gaiacli] Fix all commands (just a duplicate of basecli for now)

## 0.14.0 (April 9, 2018)

BREAKING CHANGES:

* [client/builder] Renamed to `client/core` and refactored to use a CoreContext
  struct
* [server] Refactor to improve useability and de-duplicate code
* [types] `Result.ToQuery -> Error.QueryResult`
* [makefile] `make build` and `make install` only build/install `gaiacli` and
  `gaiad`. Use `make build_examples` and `make install_examples` for
  `basecoind/basecli` and `democoind/democli`
* [staking] Various fixes/improvements

FEATURES:

* [democoin] Added Proof-of-Work module

BUG FIXES

* [client] Reuse Tendermint RPC client to avoid excessive open files
* [client] Fix setting log level
* [basecoin] Sort coins in genesis

## 0.13.1 (April 3, 2018)

BUG FIXES

* [x/ibc] Fix CLI and relay for IBC txs
* [x/stake] Various fixes/improvements

## 0.13.0 (April 2, 2018)

BREAKING CHANGES

* [basecoin] Remove cool/sketchy modules -> moved to new `democoin`
* [basecoin] NewBasecoinApp takes a `map[string]dbm.DB` as temporary measure
  to allow mounting multiple stores with their own DB until they can share one
* [x/staking] Renamed to `simplestake`
* [builder] Functions don't take `passphrase` as argument
* [server] GenAppParams returns generated seed and address
* [basecoind] `init` command outputs JSON of everything necessary for testnet
* [basecoind] `basecoin.db -> data/basecoin.db`
* [basecli] `data/keys.db -> keys/keys.db`

FEATURES

* [types] `Coin` supports direct arithmetic operations
* [basecoind] Add `show_validator` and `show_node_id` commands
* [x/stake] Initial merge of full staking module!
* [democoin] New example application to demo custom modules

IMPROVEMENTS

* [makefile] `make install`
* [testing] Use `/tmp` for directories so they don't get left in the repo

BUG FIXES

* [basecoin] Allow app to be restarted
* [makefile] Fix build on Windows
* [basecli] Get confirmation before overriding key with same name

## 0.12.0 (March 27 2018)

BREAKING CHANGES

* Revert to old go-wire for now
* glide -> godep
* [types] ErrBadNonce -> ErrInvalidSequence
* [types] Replace tx.GetFeePayer with FeePayer(tx) - returns the first signer
* [types] NewStdTx takes the Fee
* [types] ParseAccount -> AccountDecoder; ErrTxParse -> ErrTxDecoder
* [x/auth] AnteHandler deducts fees
* [x/bank] Move some errors to `types`
* [x/bank] Remove sequence and signature from Input

FEATURES

* [examples/basecoin] New cool module to demonstrate use of state and custom transactions
* [basecoind] `show_node_id` command
* [lcd] Implement the Light Client Daemon and endpoints
* [types/stdlib] Queue functionality
* [store] Subspace iterator on IAVLTree
* [types] StdSignDoc is the document that gets signed (chainid, msg, sequence, fee)
* [types] CodeInvalidPubKey
* [types] StdFee, and StdTx takes the StdFee
* [specs] Progression of MVPs for IBC
* [x/ibc] Initial shell of IBC functionality (no proofs)
* [x/simplestake] Simple staking module with bonding/unbonding

IMPROVEMENTS

* Lots more tests!
* [client/builder] Helpers for forming and signing transactions
* [types] sdk.Address
* [specs] Staking

BUG FIXES

* [x/auth] Fix setting pubkey on new account
* [x/auth] Require signatures to include the sequences
* [baseapp] Dont panic on nil handler
* [basecoin] Check for empty bytes in account and tx

## 0.11.0 (March 1, 2017)

BREAKING CHANGES

* [examples] dummy -> kvstore
* [examples] Remove gaia
* [examples/basecoin] MakeTxCodec -> MakeCodec
* [types] CommitMultiStore interface has new `GetCommitKVStore(key StoreKey) CommitKVStore` method

FEATURES

* [examples/basecoin] CLI for `basecli` and `basecoind` (!)
* [baseapp] router.AddRoute returns Router

IMPROVEMENTS

* [baseapp] Run msg handlers on CheckTx
* [docs] Add spec for REST API
* [all] More tests!

BUG FIXES

* [baseapp] Fix panic on app restart
* [baseapp] InitChain does not call Commit
* [basecoin] Remove IBCStore because mounting multiple stores is currently broken

## 0.10.0 (February 20, 2017)

BREAKING CHANGES

* [baseapp] NewBaseApp(logger, db)
* [baseapp] NewContext(isCheckTx, header)
* [x/bank] CoinMapper -> CoinKeeper

FEATURES

* [examples/gaia] Mock CLI !
* [baseapp] InitChainer, BeginBlocker, EndBlocker
* [baseapp] MountStoresIAVL

IMPROVEMENTS

* [docs] Various improvements.
* [basecoin] Much simpler :)

BUG FIXES

* [baseapp] initialize and reset msCheck and msDeliver properly

## 0.9.0 (February 13, 2017)

BREAKING CHANGES

* Massive refactor. Basecoin works. Still needs <3

## 0.8.1

* Updates for dependencies

## 0.8.0 (December 18, 2017)

* Updates for dependencies

## 0.7.1 (October 11, 2017)

IMPROVEMENTS:

* server/commands: GetInitCmd takes list of options

## 0.7.0 (October 11, 2017)

BREAKING CHANGES:

* Everything has changed, and it's all about to change again, so don't bother using it yet!

## 0.6.2 (July 27, 2017)

IMPROVEMENTS:

* auto-test all tutorials to detect breaking changes
* move deployment scripts from `/scripts` to `/publish` for clarity

BUG FIXES:

* `basecoin init` ensures the address in genesis.json is valid
* fix bug that certain addresses couldn't receive ibc packets

## 0.6.1 (June 28, 2017)

Make lots of small cli fixes that arose when people were using the tools for
the testnet.

IMPROVEMENTS:

* basecoin
  * `basecoin start` supports all flags that `tendermint node` does, such as
    `--rpc.laddr`, `--p2p.seeds`, and `--p2p.skip_upnp`
  * fully supports `--log_level` and `--trace` for logger configuration
  * merkleeyes no longers spams the logs... unless you want it
    * Example: `basecoin start --log_level="merkleeyes:info,state:info,*:error"`
    * Example: `basecoin start --log_level="merkleeyes:debug,state:info,*:error"`
* basecli
  * `basecli init` is more intelligent and only complains if there really was
    a connected chain, not just random files
  * support `localhost:46657` or `http://localhost:46657` format for nodes,
    not just `tcp://localhost:46657`
  * Add `--genesis` to init to specify chain-id and validator hash
    * Example: `basecli init --node=localhost:46657 --genesis=$HOME/.basecoin/genesis.json`
  * `basecli rpc` has a number of methods to easily accept tendermint rpc, and verifies what it can

BUG FIXES:

* basecli
  * `basecli query account` accepts hex account address with or without `0x`
    prefix
  * gives error message when running commands on an unitialized chain, rather
    than some unintelligable panic

## 0.6.0 (June 22, 2017)

Make the basecli command the only way to use client-side, to enforce best
security practices. Lots of enhancements to get it up to production quality.

BREAKING CHANGES:

* ./cmd/commands -> ./cmd/basecoin/commands
* basecli
  * `basecli proof state get` -> `basecli query key`
  * `basecli proof tx get` -> `basecli query tx`
  * `basecli proof state get --app=account` -> `basecli query account`
  * use `--chain-id` not `--chainid` for consistency
  * update to use `--trace` not `--debug` for stack traces on errors
  * complete overhaul on how tx and query subcommands are added. (see counter or trackomatron for examples)
  * no longer supports counter app (see new countercli)
* basecoin
  * `basecoin init` takes an argument, an address to allocate funds to in the genesis
  * removed key2.json
  * removed all client side functionality from it (use basecli now for proofs)
    * no tx subcommand
    * no query subcommand
    * no account (query) subcommand
    * a few other random ones...
  * enhanced relay subcommand
    * relay start did what relay used to do
    * relay init registers both chains on one another (to set it up so relay start just works)
* docs
  * removed `example-plugin`, put `counter` inside `docs/guide`
* app
  * Implements ABCI handshake by proxying merkleeyes.Info()

IMPROVEMENTS:

* `basecoin init` support `--chain-id`
* intergrates tendermint 0.10.0 (not the rc-2, but the real thing)
* commands return error code (1) on failure for easier script testing
* add `reset_all` to basecli, and never delete keys on `init`
* new shutil based unit tests, with better coverage of the cli actions
* just `make fresh` when things are getting stale ;)

BUG FIXES:

* app: no longer panics on missing app_options in genesis (thanks, anton)
* docs: updated all docs... again
* ibc: fix panic on getting BlockID from commit without 100% precommits (still a TODO)

## 0.5.2 (June 2, 2017)

BUG FIXES:

* fix parsing of the log level from Tendermint config (#97)

## 0.5.1 (May 30, 2017)

BUG FIXES:

* fix ibc demo app to use proper tendermint flags, 0.10.0-rc2 compatibility
* Make sure all cli uses new json.Marshal not wire.JSONBytes

## 0.5.0 (May 27, 2017)

BREAKING CHANGES:

* only those related to the tendermint 0.9 -> 0.10 upgrade

IMPROVEMENTS:

* basecoin cli
  * integrates tendermint 0.10.0 and unifies cli (init, unsafe_reset_all, ...)
  * integrate viper, all command line flags can also be defined in environmental variables or config.toml
* genesis file
  * you can define accounts with either address or pub_key
  * sorts coins for you, so no silent errors if not in alphabetical order
* [light-client](https://github.com/tendermint/light-client) integration
  * no longer must you trust the node you connect to, prove everything!
  * new [basecli command](./cmd/basecli/README.md)
  * integrated [key management](https://github.com/tendermint/go-crypto/blob/master/cmd/README.md), stored encrypted locally
  * tracks validator set changes and proves everything from one initial validator seed
  * `basecli proof state` gets complete proofs for any abci state
  * `basecli proof tx` gets complete proof where a tx was stored in the chain
  * `basecli proxy` exposes tendermint rpc, but only passes through results after doing complete verification

BUG FIXES:

* no more silently ignored error with invalid coin names (eg. "17.22foo coin" used to parse as "17 foo", not warning/error)

## 0.4.1 (April 26, 2017)

BUG FIXES:

* Fix bug in `basecoin unsafe_reset_X` where the `priv_validator.json` was not being reset

## 0.4.0 (April 21, 2017)

BREAKING CHANGES:

* CLI now uses Cobra, which forced changes to some of the flag names and orderings

IMPROVEMENTS:

* `basecoin init` doesn't generate error if already initialized
* Much more testing

## 0.3.1 (March 23, 2017)

IMPROVEMENTS:

* CLI returns exit code 1 and logs error before exiting

## 0.3.0 (March 23, 2017)

BREAKING CHANGES:

* Remove `--data` flag and use `BCHOME` to set the home directory (defaults to `~/.basecoin`)
* Remove `--in-proc` flag and start Tendermint in-process by default (expect Tendermint files in $BCHOME/tendermint).
  To start just the ABCI app/server, use `basecoin start --without-tendermint`.
* Consolidate genesis files so the Basecoin genesis is an object under `app_options` in Tendermint genesis. For instance:

```
{
  "app_hash": "",
  "chain_id": "foo_bar_chain",
  "genesis_time": "0001-01-01T00:00:00.000Z",
  "validators": [
    {
      "amount": 10,
      "name": "",
      "pub_key": [
	1,
	"7B90EA87E7DC0C7145C8C48C08992BE271C7234134343E8A8E8008E617DE7B30"
      ]
    }
  ],
  "app_options": {
    "accounts": [{
      "pub_key": {
        "type": "ed25519",
        "data": "6880db93598e283a67c4d88fc67a8858aa2de70f713fe94a5109e29c137100c2"
      },
      "coins": [
        {
          "denom": "blank",
          "amount": 12345
        },
        {
          "denom": "ETH",
          "amount": 654321
        }
      ]
    }],
    "plugin_options": ["plugin1/key1", "value1", "plugin1/key2", "value2"]
  }
}
```

Note the array of key-value pairs is now under `app_options.plugin_options` while the `app_options` themselves are well formed.
We also changed `chainID` to `chain_id` and consolidated to have just one of them.

FEATURES:

* Introduce `basecoin init` and `basecoin unsafe_reset_all`

## 0.2.0 (March 6, 2017)

BREAKING CHANGES:

* Update to ABCI v0.4.0 and Tendermint v0.9.0
* Coins are specified on the CLI as `Xcoin`, eg. `5gold`
* `Cost` is now `Fee`

FEATURES:

* CLI for sending transactions and querying the state,
  designed to be easily extensible as plugins are implemented
* Run Basecoin in-process with Tendermint
* Add `/account` path in Query
* IBC plugin for InterBlockchain Communication
* Demo script of IBC between two chains

IMPROVEMENTS:

* Use new Tendermint `/commit` endpoint for crafting IBC transactions
* More unit tests
* Use go-crypto S structs and go-data for more standard JSON
* Demo uses fewer sleeps

BUG FIXES:

* Various little fixes in coin arithmetic
* More commit validation in IBC
* Return results from transactions

## PreHistory

##### January 14-18, 2017

* Update to Tendermint v0.8.0
* Cleanup a bit and release blog post

##### September 22, 2016

* Basecoin compiles again

<!-- Release links -->

[Unreleased]: https://github.com/cosmos/cosmos-sdk/compare/v0.38.2...HEAD
[v0.38.2]: https://github.com/cosmos/cosmos-sdk/releases/tag/v0.38.2
[v0.38.1]: https://github.com/cosmos/cosmos-sdk/releases/tag/v0.38.1
[v0.38.0]: https://github.com/cosmos/cosmos-sdk/releases/tag/v0.38.0
[v0.37.9]: https://github.com/cosmos/cosmos-sdk/releases/tag/v0.37.9
[v0.37.8]: https://github.com/cosmos/cosmos-sdk/releases/tag/v0.37.8
[v0.37.7]: https://github.com/cosmos/cosmos-sdk/releases/tag/v0.37.7
[v0.37.6]: https://github.com/cosmos/cosmos-sdk/releases/tag/v0.37.6
[v0.37.5]: https://github.com/cosmos/cosmos-sdk/releases/tag/v0.37.5
[v0.37.4]: https://github.com/cosmos/cosmos-sdk/releases/tag/v0.37.4
[v0.37.3]: https://github.com/cosmos/cosmos-sdk/releases/tag/v0.37.3
[v0.37.1]: https://github.com/cosmos/cosmos-sdk/releases/tag/v0.37.1
[v0.37.0]: https://github.com/cosmos/cosmos-sdk/releases/tag/v0.37.0
[v0.36.0]: https://github.com/cosmos/cosmos-sdk/releases/tag/v0.36.0<|MERGE_RESOLUTION|>--- conflicted
+++ resolved
@@ -43,6 +43,10 @@
 
 * (store) [#10218](https://github.com/cosmos/cosmos-sdk/pull/10218) Charge gas even when there are no entries while seeking.
 
+### Client Breaking Changes
+
+* (store) [#10247](https://github.com/cosmos/cosmos-sdk/pull/10247) Charge gas for the key length in gas meter.
+
 ## [v0.44.5](https://github.com/cosmos/cosmos-sdk/releases/tag/v0.44.5) - 2021-12-02
 
 ### Improvements
@@ -102,8 +106,6 @@
 * (x/genutil) [#10104](https://github.com/cosmos/cosmos-sdk/pull/10104) Ensure the `init` command reads the `--home` flag value correctly.
 * (x/feegrant) [\#10049](https://github.com/cosmos/cosmos-sdk/issues/10049) Fixed the error message when `period` or `period-limit` flag is not set on a feegrant grant transaction.
 
-### Client Breaking Changes
-
 * [\#9879](https://github.com/cosmos/cosmos-sdk/pull/9879) Modify ABCI Queries to use `abci.QueryRequest` Height field if it is non-zero, otherwise continue using context height.
 
 ## [v0.44.0](https://github.com/cosmos/cosmos-sdk/releases/tag/v0.44.0) - 2021-09-01
@@ -122,50 +124,12 @@
 
 ### Bug Fixes
 
-<<<<<<< HEAD
 * [\#9965](https://github.com/cosmos/cosmos-sdk/pull/9965) Fixed `simd version` command output to report the right release tag.
 * (x/upgrade) [\#10189](https://github.com/cosmos/cosmos-sdk/issues/10189) Removed potential sources of non-determinism in upgrades.
-=======
-* (client) [#10226](https://github.com/cosmos/cosmos-sdk/pull/10226) Fix --home flag parsing. 
-* [#10180](https://github.com/cosmos/cosmos-sdk/issues/10180) Documentation: make references to Cosmos SDK consistent
-* (x/genutil) [#10104](https://github.com/cosmos/cosmos-sdk/pull/10104) Ensure the `init` command reads the `--home` flag value correctly.
-* [\#9651](https://github.com/cosmos/cosmos-sdk/pull/9651) Change inconsistent limit of `0` to `MaxUint64` on InfiniteGasMeter and add GasRemaining func to GasMeter.
-* [\#9639](https://github.com/cosmos/cosmos-sdk/pull/9639) Check store keys length before accessing them by making sure that `key` is of length `m+1` (for `key[n:m]`)
-* (types) [\#9627](https://github.com/cosmos/cosmos-sdk/pull/9627) Fix nil pointer panic on `NewBigIntFromInt`
-* (x/genutil) [\#9574](https://github.com/cosmos/cosmos-sdk/pull/9575) Actually use the `gentx` client tx flags (like `--keyring-dir`)
-* (x/distribution) [\#9599](https://github.com/cosmos/cosmos-sdk/pull/9599) Withdraw rewards event now includes a value attribute even if there are 0 rewards (due to situations like 100% commission).
-* (x/genutil) [\#9638](https://github.com/cosmos/cosmos-sdk/pull/9638) Added missing validator key save when recovering from mnemonic
-* [\#9762](https://github.com/cosmos/cosmos-sdk/pull/9762) The init command uses the chain-id from the client config if --chain-id is not provided
-* [\#9854](https://github.com/cosmos/cosmos-sdk/pull/9854) Fixed the `make proto-gen` to get dynamic container name based on project name for the cosmos based sdks.
-* [\#9829](https://github.com/cosmos/cosmos-sdk/pull/9829) Fixed Coin denom sorting not being checked during `Balance.Validate` check. Refactored the Validation logic to use `Coins.Validate` for `Balance.Coins`.
-+ [\#9965](https://github.com/cosmos/cosmos-sdk/pull/9965) Fixed `simd version` command output to report the right release tag.
-+ [\#9980](https://github.com/cosmos/cosmos-sdk/pull/9980) Returning the error when the invalid argument is passed to bank query total supply cli.
-+ [\#10061](https://github.com/cosmos/cosmos-sdk/pull/10061) Ensure that `LegacyAminoPubKey` struct correctly unmarshals from JSON
-* (server) [#10016](https://github.com/cosmos/cosmos-sdk/issues/10016) Fix marshaling of index-events into server config file.
-* (x/feegrant) [\#10049](https://github.com/cosmos/cosmos-sdk/issues/10049) Fixed the error message when `period` or `period-limit` flag is not set on a feegrant grant transaction.
-* [\#10184](https://github.com/cosmos/cosmos-sdk/pull/10184) Fixed CLI tx commands to no longer explicitly require the chain-id flag as this value can come from a user config.
-* [\#10239](https://github.com/cosmos/cosmos-sdk/pull/10239) Fixed x/bank/044 migrateDenomMetadata.
-* (x/upgrade) [\#10189](https://github.com/cosmos/cosmos-sdk/issues/10189) Removed potential sources of non-determinism in upgrades
->>>>>>> dcf67d7ee (fix!: Charge gas for key length in gas meter (#10247))
 
 ### Client Breaking Changes
 
-<<<<<<< HEAD
 * [\#10041](https://github.com/cosmos/cosmos-sdk/pull/10041) Remove broadcast & encode legacy REST endpoints. Please see the [REST Endpoints Migration guide](https://docs.cosmos.network/master/migrations/rest.html) to migrate to the new REST endpoints.
-=======
-* (store) [#10247](https://github.com/cosmos/cosmos-sdk/pull/10247) Charge gas for the key length in gas meter.
-* (store) [#10218](https://github.com/cosmos/cosmos-sdk/pull/10218) Charge gas even when there are no entries while seeking.
-* (x/auth)[\#9596](https://github.com/cosmos/cosmos-sdk/pull/9596) Enable creating periodic vesting accounts with a transactions instead of requiring them to be created in genesis.
-* (x/bank) [\#9611](https://github.com/cosmos/cosmos-sdk/pull/9611) Introduce a new index to act as a reverse index between a denomination and address allowing to query for
-  token holders of a specific denomination. `DenomOwners` is updated to use the new reverse index.
-* (x/bank) [\#9832] (https://github.com/cosmos/cosmos-sdk/pull/9832) Account balance is stored as `sdk.Int` rather than `sdk.Coin`.
-* (x/bank) [\#9890] (https://github.com/cosmos/cosmos-sdk/pull/9890) Remove duplicate denom from denom metadata key.
-* (x/upgrade) [\#10189](https://github.com/cosmos/cosmos-sdk/issues/10189) Removed potential sources of non-determinism in upgrades
-
- ### Deprecated
-
-* (x/upgrade) [\#9906](https://github.com/cosmos/cosmos-sdk/pull/9906) Deprecate `UpgradeConsensusState` gRPC query since this functionality is only used for IBC, which now has its own [IBC replacement](https://github.com/cosmos/ibc-go/blob/2c880a22e9f9cc75f62b527ca94aa75ce1106001/proto/ibc/core/client/v1/query.proto#L54)
->>>>>>> dcf67d7ee (fix!: Charge gas for key length in gas meter (#10247))
 
 ## [v0.43.0](https://github.com/cosmos/cosmos-sdk/releases/tag/v0.43.0) - 2021-08-10
 
