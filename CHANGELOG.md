--- conflicted
+++ resolved
@@ -41,11 +41,8 @@
 ### Features
 
 * (x/bank) [#16795](https://github.com/cosmos/cosmos-sdk/pull/16852) Add `DenomMetadataByQueryString` query in bank module to support metadata query by query string.
-<<<<<<< HEAD
 * (x/auth) [#17274](https://github.com/cosmos/cosmos-sdk/pull/17274) Add `QueryEventForTxCmd` cmd to subscribe and wait event for transaction by hash.
-=======
 * (baseapp) [#16239](https://github.com/cosmos/cosmos-sdk/pull/16239) Add Gas Limits to allow node operators to resource bound queries.
->>>>>>> 3f2a9d8c
 
 ### Improvements
 
