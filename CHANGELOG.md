<!--
Guiding Principles:

Changelogs are for humans, not machines.
There should be an entry for every single version.
The same types of changes should be grouped.
Versions and sections should be linkable.
The latest version comes first.
The release date of each version is displayed.
Mention whether you follow Semantic Versioning.

Usage:

Change log entries are to be added to the Unreleased section under the
appropriate stanza (see below). Each entry should ideally include a tag and
the Github issue reference in the following format:

* (<tag>) \#<issue-number> message

The issue numbers will later be link-ified during the release process so you do
not have to worry about including a link manually, but you can if you wish.

Types of changes (Stanzas):

"Features" for new features.
"Improvements" for changes in existing functionality.
"Deprecated" for soon-to-be removed features.
"Bug Fixes" for any bug fixes.
"Client Breaking" for breaking Protobuf, gRPC and REST routes used by end-users.
"CLI Breaking" for breaking CLI commands.
"API Breaking" for breaking exported APIs used by developers building on SDK.
"State Machine Breaking" for any changes that result in a different AppState given same genesisState and txList.
Ref: https://keepachangelog.com/en/1.0.0/
-->

# Changelog

## [Unreleased]

### Features

* [\#9884](https://github.com/cosmos/cosmos-sdk/pull/9884) Provide a new gRPC query handler, `/cosmos/params/v1beta1/subspaces`, that allows the ability to query for all registered subspaces and their respective keys.
* [\#9860](https://github.com/cosmos/cosmos-sdk/pull/9860) Emit transaction fee in ante handler fee decorator. The event type is `tx` and the attribute is `fee`.
* [\#9776](https://github.com/cosmos/cosmos-sdk/pull/9776) Add flag `staking-bond-denom` to specify the staking bond denomination value when initializing a new chain.
* [\#9533](https://github.com/cosmos/cosmos-sdk/pull/9533) Added a new gRPC method, `DenomOwners`, in `x/bank` to query for all account holders of a specific denomination.
* (bank) [\#9618](https://github.com/cosmos/cosmos-sdk/pull/9618) Update bank.Metadata: add URI and URIHash attributes.
* [\#9837](https://github.com/cosmos/cosmos-sdk/issues/9837) `--generate-only` flag will accept the keyname now.

### API Breaking Changes

* [\#10077](https://github.com/cosmos/cosmos-sdk/pull/10077) Remove telemetry on `GasKV` and `CacheKV` store Get/Set operations, significantly improving their performance.
* [\#10022](https://github.com/cosmos/cosmos-sdk/pull/10022) `AuthKeeper` interface in `x/auth` now includes a function `HasAccount`.
* [\#9759](https://github.com/cosmos/cosmos-sdk/pull/9759) `NewAccountKeeeper` in `x/auth` now takes an additional `bech32Prefix` argument that represents `sdk.Bech32MainPrefix`.
* [\#9628](https://github.com/cosmos/cosmos-sdk/pull/9628) Rename `x/{mod}/legacy` to `x/{mod}/migrations`.
* [\#9571](https://github.com/cosmos/cosmos-sdk/pull/9571) Implemented error handling for staking hooks, which now return an error on failure.
* [\#9427](https://github.com/cosmos/cosmos-sdk/pull/9427) Move simapp `FundAccount` and `FundModuleAccount` to `x/bank/testutil`
* (client/tx) [\#9421](https://github.com/cosmos/cosmos-sdk/pull/9421/) `BuildUnsignedTx`, `BuildSimTx`, `PrintUnsignedStdTx` functions are moved to
  the Tx Factory as methods.
* (client/keys) [\#9407](https://github.com/cosmos/cosmos-sdk/pull/9601) Added `keys rename` CLI command and `Keyring.Rename` interface method to rename a key in the keyring.
* (x/slashing) [\#9458](https://github.com/cosmos/cosmos-sdk/pull/9458) Coins burned from slashing is now returned from Slash function and included in Slash event.
* [\#9246](https://github.com/cosmos/cosmos-sdk/pull/9246) The `New` method for the network package now returns an error.
* [\#9519](https://github.com/cosmos/cosmos-sdk/pull/9519) `DeleteDeposits` renamed to `DeleteAndBurnDeposits`, `RefundDeposits` renamed to `RefundAndDeleteDeposits`
* (codec) [\#9521](https://github.com/cosmos/cosmos-sdk/pull/9521) Removed deprecated `clientCtx.JSONCodec` from `client.Context`.
* (codec) [\#9521](https://github.com/cosmos/cosmos-sdk/pull/9521) Rename `EncodingConfig.Marshaler` to `Codec`.
* [\#9594](https://github.com/cosmos/cosmos-sdk/pull/9594) `RESTHandlerFn` argument is removed from the `gov/NewProposalHandler`.
* [\#9594](https://github.com/cosmos/cosmos-sdk/pull/9594) `types/rest` package moved to `testutil/rest`.
* [\#9432](https://github.com/cosmos/cosmos-sdk/pull/9432) `ConsensusParamsKeyTable` moved from `params/keeper` to `params/types`
* [\#9576](https://github.com/cosmos/cosmos-sdk/pull/9576) Add debug error message to `sdkerrors.QueryResult` when enabled
* [\#9650](https://github.com/cosmos/cosmos-sdk/pull/9650) Removed deprecated message handler implementation from the SDK modules.
* (x/bank) [\#9832] (https://github.com/cosmos/cosmos-sdk/pull/9832) `AddressFromBalancesStore` renamed to `AddressAndDenomFromBalancesStore`.
* (tests) [\#9938](https://github.com/cosmos/cosmos-sdk/pull/9938) `simapp.Setup` accepts additional `testing.T` argument.
* (baseapp) [\#9920](https://github.com/cosmos/cosmos-sdk/pull/9920) BaseApp `{Check,Deliver,Simulate}Tx` methods are now replaced by a middleware stack.
  * Replace the Antehandler interface with the `tx.Handler` and `tx.Middleware` interfaces.
  * Replace `baseapp.SetAnteHandler` with `baseapp.SetTxHandler`.
  * Move Msg routers from BaseApp to middlewares.
  * Move Baseapp panic recovery into a middleware.
  * Rename simulation helper methods `baseapp.{Check,Deliver}` to `baseapp.Sim{Check,Deliver}`.

### Client Breaking Changes

* [\#9879](https://github.com/cosmos/cosmos-sdk/pull/9879) Modify ABCI Queries to use `abci.QueryRequest` Height field if it is non-zero, otherwise continue using context height.
* [\#9594](https://github.com/cosmos/cosmos-sdk/pull/9594) Remove legacy REST API. Please see the [REST Endpoints Migration guide](https://docs.cosmos.network/master/migrations/rest.html) to migrate to the new REST endpoints.

### CLI Breaking Changes

* [\#9246](https://github.com/cosmos/cosmos-sdk/pull/9246) Removed the CLI flag `--setup-config-only` from the `testnet` command and added the subcommand `init-files`.

### Improvements

* (types) [\#10076](https://github.com/cosmos/cosmos-sdk/pull/10076) Significantly speedup and lower allocations for `Coins.String()`.
* (x/bank) [\#10022](https://github.com/cosmos/cosmos-sdk/pull/10022) `BankKeeper.SendCoins` now takes less execution time.
* (deps) [\#9956](https://github.com/cosmos/cosmos-sdk/pull/9956) Bump Tendermint to [v0.34.12](https://github.com/tendermint/tendermint/releases/tag/v0.34.12).
* (cli) [\#9856](https://github.com/cosmos/cosmos-sdk/pull/9856) Overwrite `--sequence` and `--account-number` flags with default flag values when used with `offline=false` in `sign-batch` command.

### Bug Fixes

* [\#9651](https://github.com/cosmos/cosmos-sdk/pull/9651) Change inconsistent limit of `0` to `MaxUint64` on InfiniteGasMeter and add GasRemaining func to GasMeter.
* [\#9639](https://github.com/cosmos/cosmos-sdk/pull/9639) Check store keys length before accessing them by making sure that `key` is of length `m+1` (for `key[n:m]`)
* (types) [\#9627](https://github.com/cosmos/cosmos-sdk/pull/9627) Fix nil pointer panic on `NewBigIntFromInt`
* (x/genutil) [\#9574](https://github.com/cosmos/cosmos-sdk/pull/9575) Actually use the `gentx` client tx flags (like `--keyring-dir`)
* (x/distribution) [\#9599](https://github.com/cosmos/cosmos-sdk/pull/9599) Withdraw rewards event now includes a value attribute even if there are 0 rewards (due to situations like 100% commission).
* (x/genutil) [\#9638](https://github.com/cosmos/cosmos-sdk/pull/9638) Added missing validator key save when recovering from mnemonic
* [\#9762](https://github.com/cosmos/cosmos-sdk/pull/9762) The init command uses the chain-id from the client config if --chain-id is not provided
* [\#9854](https://github.com/cosmos/cosmos-sdk/pull/9854) Fixed the `make proto-gen` to get dynamic container name based on project name for the cosmos based sdks.
* [\#9829](https://github.com/cosmos/cosmos-sdk/pull/9829) Fixed Coin denom sorting not being checked during `Balance.Validate` check. Refactored the Validation logic to use `Coins.Validate` for `Balance.Coins`.
+ [\#9965](https://github.com/cosmos/cosmos-sdk/pull/9965) Fixed `simd version` command output to report the right release tag.
+ [\#9980](https://github.com/cosmos/cosmos-sdk/pull/9980) Returning the error when the invalid argument is passed to bank query total supply cli.
* (x/feegrant) [\#10049](https://github.com/cosmos/cosmos-sdk/issues/10049) Fixed the error message when `period` or `period-limit` flag is not set on a feegrant grant tx
<<<<<<< HEAD
=======

>>>>>>> e3a087ae
### State Machine Breaking

* (x/auth)[\#9596](https://github.com/cosmos/cosmos-sdk/pull/9596) Enable creating periodic vesting accounts with a transactions instead of requiring them to be created in genesis.
* (x/bank) [\#9611](https://github.com/cosmos/cosmos-sdk/pull/9611) Introduce a new index to act as a reverse index between a denomination and address allowing to query for
  token holders of a specific denomination. `DenomOwners` is updated to use the new reverse index.
* (x/bank) [\#9832] (https://github.com/cosmos/cosmos-sdk/pull/9832) Account balance is stored as `sdk.Int` rather than `sdk.Coin`.
* (x/bank) [\#9890] (https://github.com/cosmos/cosmos-sdk/pull/9890) Remove duplicate denom from denom metadata key.

 ### Deprecated

* (x/upgrade) [\#9906](https://github.com/cosmos/cosmos-sdk/pull/9906) Deprecate `UpgradeConsensusState` gRPC query since this functionality is only used for IBC, which now has its own [IBC replacement](https://github.com/cosmos/ibc-go/blob/2c880a22e9f9cc75f62b527ca94aa75ce1106001/proto/ibc/core/client/v1/query.proto#L54)

## [v0.43.0](https://github.com/cosmos/cosmos-sdk/releases/tag/v0.43.0) - 2021-08-10

### Features

* [\#6711](https://github.com/cosmos/cosmos-sdk/pull/6711) Make integration test suites reusable by apps, tests are exported in each module's `client/testutil` package.
* [\#8077](https://github.com/cosmos/cosmos-sdk/pull/8077) Added support for grpc-web, enabling browsers to communicate with a chain's gRPC server
* [\#8965](https://github.com/cosmos/cosmos-sdk/pull/8965) cosmos reflection now provides more information on the application such as: deliverable msgs, sdk.Config info etc (still in alpha stage).
* [\#8520](https://github.com/cosmos/cosmos-sdk/pull/8520) Add support for permanently locked vesting accounts.
* [\#8559](https://github.com/cosmos/cosmos-sdk/pull/8559) Added Protobuf compatible secp256r1 ECDSA signatures.
* [\#8786](https://github.com/cosmos/cosmos-sdk/pull/8786) Enabled secp256r1 in x/auth.
* (rosetta) [\#8729](https://github.com/cosmos/cosmos-sdk/pull/8729) Data API fully supports balance tracking. Construction API can now construct any message supported by the application.
* [\#8754](https://github.com/cosmos/cosmos-sdk/pull/8875) Added support for reverse iteration to pagination.
* (types) [\#9079](https://github.com/cosmos/cosmos-sdk/issues/9079) Add `AddAmount`/`SubAmount` methods to `sdk.Coin`.
* [#9088](https://github.com/cosmos/cosmos-sdk/pull/9088) Added implementation to ADR-28 Derived Addresses.
* [\#9133](https://github.com/cosmos/cosmos-sdk/pull/9133) Added hooks for governance actions.
* (x/staking) [\#9214](https://github.com/cosmos/cosmos-sdk/pull/9214) Added `new_shares` attribute inside `EventTypeDelegate` event.
* [\#9382](https://github.com/cosmos/cosmos-sdk/pull/9382) feat: add Dec.Float64() function.
* [\#9457](https://github.com/cosmos/cosmos-sdk/pull/9457) Add amino support for x/authz and x/feegrant Msgs.
* [\#9498](https://github.com/cosmos/cosmos-sdk/pull/9498) Added `Codec: codec.Codec` attribute to `client/Context` structure.
* [\#9540](https://github.com/cosmos/cosmos-sdk/pull/9540) Add output flag for query txs command.
* (errors) [\#8845](https://github.com/cosmos/cosmos-sdk/pull/8845) Add `Error.Wrap` handy method
* [\#8518](https://github.com/cosmos/cosmos-sdk/pull/8518) Help users of multisig wallets debug signature issues.
* [\#9573](https://github.com/cosmos/cosmos-sdk/pull/9573) ADR 040 implementation: New DB interface
* [\#9952](https://github.com/cosmos/cosmos-sdk/pull/9952) ADR 040: Implement in-memory DB backend


### Client Breaking Changes

* [\#8363](https://github.com/cosmos/cosmos-sdk/pull/8363) Addresses no longer have a fixed 20-byte length. From the SDK modules' point of view, any 1-255 bytes-long byte array is a valid address.
* (crypto/ed25519) [\#8690] Adopt zip1215 ed2559 verification rules.
* [\#8849](https://github.com/cosmos/cosmos-sdk/pull/8849) Upgrade module no longer supports time based upgrades.
* [\#7477](https://github.com/cosmos/cosmos-sdk/pull/7477) Changed Bech32 Public Key serialization in the client facing functionality (CLI, MsgServer, QueryServer):
  * updated the keyring display structure (it uses protobuf JSON serialization) - the output is more verbose.
  * Renamed `MarshalAny` and `UnmarshalAny` to `MarshalInterface` and `UnmarshalInterface` respectively. These functions must take an interface as parameter (not a concrete type nor `Any` object). Underneath they use `Any` wrapping for correct protobuf serialization.
  * CLI: removed `--text` flag from `show-node-id` command; the text format for public keys is not used any more - instead we use ProtoJSON.
* (store) [\#8790](https://github.com/cosmos/cosmos-sdk/pull/8790) Reduce gas costs by 10x for transient store operations.
* [\#9139](https://github.com/cosmos/cosmos-sdk/pull/9139) Querying events:
  * via `ServiceMsg` TypeURLs (e.g. `message.action='/cosmos.bank.v1beta1.Msg/Send'`) does not work anymore,
  * via legacy `msg.Type()` (e.g. `message.action='send'`) is being deprecated, new `Msg`s won't emit these events.
  * Please use concrete `Msg` TypeURLs instead (e.g. `message.action='/cosmos.bank.v1beta1.MsgSend'`).
* [\#9859](https://github.com/cosmos/cosmos-sdk/pull/9859) The `default` pruning strategy now keeps the last 362880 blocks instead of 100. 362880 equates to roughly enough blocks to cover the entire unbonding period assuming a 21 day unbonding period and 5s block time.
* [\#9785](https://github.com/cosmos/cosmos-sdk/issues/9785) Missing coin denomination in logs


### API Breaking Changes

* (keyring) [#\8662](https://github.com/cosmos/cosmos-sdk/pull/8662) `NewMnemonic` now receives an additional `passphrase` argument to secure the key generated by the bip39 mnemonic.
* (x/bank) [\#8473](https://github.com/cosmos/cosmos-sdk/pull/8473) Bank keeper does not expose unsafe balance changing methods such as `SetBalance`, `SetSupply` etc.
* (x/staking) [\#8473](https://github.com/cosmos/cosmos-sdk/pull/8473) On genesis init, if non bonded pool and bonded pool balance, coming from the bank module, does not match what is saved in the staking state, the initialization will panic.
* (x/gov) [\#8473](https://github.com/cosmos/cosmos-sdk/pull/8473) On genesis init, if the gov module account balance, coming from bank module state, does not match the one in gov module state, the initialization will panic.
* (x/distribution) [\#8473](https://github.com/cosmos/cosmos-sdk/pull/8473) On genesis init, if the distribution module account balance, coming from bank module state, does not match the one in distribution module state, the initialization will panic.
* (client/keys) [\#8500](https://github.com/cosmos/cosmos-sdk/pull/8500) `InfoImporter` interface is removed from legacy keybase.
* (x/staking) [\#8505](https://github.com/cosmos/cosmos-sdk/pull/8505) `sdk.PowerReduction` has been renamed to `sdk.DefaultPowerReduction`, and most staking functions relying on power reduction take a new function argument, instead of relying on that global variable.
* [\#8629](https://github.com/cosmos/cosmos-sdk/pull/8629) Deprecated `SetFullFundraiserPath` from `Config` in favor of `SetPurpose` and `SetCoinType`.
* (x/upgrade) [\#8673](https://github.com/cosmos/cosmos-sdk/pull/8673) Remove IBC logic from x/upgrade. Deprecates IBC fields in an Upgrade Plan, an error will be thrown if they are set. IBC upgrade logic moved to 02-client and an IBC UpgradeProposal is added.
* (x/bank) [\#8517](https://github.com/cosmos/cosmos-sdk/pull/8517) `SupplyI` interface and `Supply` are removed and uses `sdk.Coins` for supply tracking
* (x/upgrade) [\#8743](https://github.com/cosmos/cosmos-sdk/pull/8743) `UpgradeHandler` includes a new argument `VersionMap` which helps facilitate in-place migrations.
* (x/auth) [\#8129](https://github.com/cosmos/cosmos-sdk/pull/8828) Updated `SigVerifiableTx.GetPubKeys` method signature to return error.
* (x/upgrade) [\7487](https://github.com/cosmos/cosmos-sdk/pull/8897) Upgrade `Keeper` takes new argument `ProtocolVersionSetter` which implements setting a protocol version on baseapp.
* (baseapp) [\7487](https://github.com/cosmos/cosmos-sdk/pull/8897) BaseApp's fields appVersion and version were swapped to match Tendermint's fields.
* [\#8682](https://github.com/cosmos/cosmos-sdk/pull/8682) `ante.NewAnteHandler` updated to receive all positional params as `ante.HandlerOptions` struct. If required fields aren't set, throws error accordingly.
* (x/staking/types) [\#7447](https://github.com/cosmos/cosmos-sdk/issues/7447) Remove bech32 PubKey support:
  * `ValidatorI` interface update: `GetConsPubKey` renamed to `TmConsPubKey` (this is to clarify the return type: consensus public key must be a tendermint key); `TmConsPubKey`, `GetConsAddr` methods return error.
  * `Validator` updated according to the `ValidatorI` changes described above.
  * `ToTmValidator` function: added `error` to return values.
  * `Validator.ConsensusPubkey` type changed from `string` to `codectypes.Any`.
  * `MsgCreateValidator.Pubkey` type changed from `string` to `codectypes.Any`.
* (client) [\#8926](https://github.com/cosmos/cosmos-sdk/pull/8926) `client/tx.PrepareFactory` has been converted to a private function, as it's only used internally.
* (auth/tx) [\#8926](https://github.com/cosmos/cosmos-sdk/pull/8926) The `ProtoTxProvider` interface used as a workaround for transaction simulation has been removed.
* (x/bank) [\#8798](https://github.com/cosmos/cosmos-sdk/pull/8798) `GetTotalSupply` is removed in favour of `GetPaginatedTotalSupply`
* (keyring) [\#8739](https://github.com/cosmos/cosmos-sdk/pull/8739) Rename InfoImporter -> LegacyInfoImporter.
* (x/bank/types) [\#9061](https://github.com/cosmos/cosmos-sdk/pull/9061) `AddressFromBalancesStore` now returns an error for invalid key instead of panic.
* (x/auth) [\#9144](https://github.com/cosmos/cosmos-sdk/pull/9144) The `NewTxTimeoutHeightDecorator` antehandler has been converted from a struct to a function.
* (codec) [\#9226](https://github.com/cosmos/cosmos-sdk/pull/9226) Rename codec interfaces and methods, to follow a general Go interfaces:
  * `codec.Marshaler` → `codec.Codec` (this defines objects which serialize other objects)
  * `codec.BinaryMarshaler` → `codec.BinaryCodec`
  * `codec.JSONMarshaler` → `codec.JSONCodec`
  * Removed `BinaryBare` suffix from `BinaryCodec` methods (`MarshalBinaryBare`, `UnmarshalBinaryBare`, ...)
  * Removed `Binary` infix from `BinaryCodec` methods (`MarshalBinaryLengthPrefixed`, `UnmarshalBinaryLengthPrefixed`, ...)
* [\#9139](https://github.com/cosmos/cosmos-sdk/pull/9139) `ServiceMsg` TypeURLs (e.g. `/cosmos.bank.v1beta1.Msg/Send`) have been removed, as they don't comply to the Probobuf `Any` spec. Please use `Msg` type TypeURLs (e.g. `/cosmos.bank.v1beta1.MsgSend`). This has multiple consequences:
  * The `sdk.ServiceMsg` struct has been removed.
  * `sdk.Msg` now only contains `ValidateBasic` and `GetSigners` methods. The remaining methods `GetSignBytes`, `Route` and `Type` are moved to `legacytx.LegacyMsg`.
  * The `RegisterCustomTypeURL` function and the `cosmos.base.v1beta1.ServiceMsg` interface have been removed from the interface registry.
* (codec) [\#9251](https://github.com/cosmos/cosmos-sdk/pull/9251) Rename `clientCtx.JSONMarshaler` to `clientCtx.JSONCodec` as per #9226.
* (x/bank) [\#9271](https://github.com/cosmos/cosmos-sdk/pull/9271) SendEnabledCoin(s) renamed to IsSendEnabledCoin(s) to better reflect its functionality.
* (x/bank) [\#9550](https://github.com/cosmos/cosmos-sdk/pull/9550) `server.InterceptConfigsPreRunHandler` now takes 2 additional arguments: customAppConfigTemplate and customAppConfig. If you don't need to customize these, simply put `""` and `nil`.
* [\#8245](https://github.com/cosmos/cosmos-sdk/pull/8245) Removed `simapp.MakeCodecs` and use `simapp.MakeTestEncodingConfig` instead.
* (x/capability) [\#9836](https://github.com/cosmos/cosmos-sdk/pull/9836) Removed `InitializeAndSeal(ctx sdk.Context)` and replaced with `Seal()`. App must add x/capability module to the begin blockers which will assure that the x/capability keeper is properly initialized. The x/capability begin blocker must be run before any other module which uses x/capability.

### State Machine Breaking

* (x/{bank,distrib,gov,slashing,staking}) [\#8363](https://github.com/cosmos/cosmos-sdk/issues/8363) Store keys have been modified to allow for variable-length addresses.
* (x/evidence) [\#8502](https://github.com/cosmos/cosmos-sdk/pull/8502) `HandleEquivocationEvidence` persists the evidence to state.
* (x/gov) [\#7733](https://github.com/cosmos/cosmos-sdk/pull/7733) ADR 037 Implementation: Governance Split Votes, use `MsgWeightedVote` to send a split vote. Sending a regular `MsgVote` will convert the underlying vote option into a weighted vote with weight 1.
* (x/bank) [\#8656](https://github.com/cosmos/cosmos-sdk/pull/8656) balance and supply are now correctly tracked via `coin_spent`, `coin_received`, `coinbase` and `burn` events.
* (x/bank) [\#8517](https://github.com/cosmos/cosmos-sdk/pull/8517) Supply is now stored and tracked as `sdk.Coins`
* (x/bank) [\#9051](https://github.com/cosmos/cosmos-sdk/pull/9051) Supply value is stored as `sdk.Int` rather than `string`.


### CLI Breaking Changes

* [\#8880](https://github.com/cosmos/cosmos-sdk/pull/8880) The CLI `simd migrate v0.40 ...` command has been renamed to `simd migrate v0.42`.
* [\#8628](https://github.com/cosmos/cosmos-sdk/issues/8628) Commands no longer print outputs using `stderr` by default
* [\#9134](https://github.com/cosmos/cosmos-sdk/pull/9134) Renamed the CLI flag `--memo` to `--note`.
* [\#9291](https://github.com/cosmos/cosmos-sdk/pull/9291) Migration scripts prior to v0.38 have been removed from the CLI `migrate` command. The oldest supported migration is v0.39->v0.42.
* [\#9371](https://github.com/cosmos/cosmos-sdk/pull/9371) Non-zero default fees/Server will error if there's an empty value for min-gas-price in app.toml
* [\#9827](https://github.com/cosmos/cosmos-sdk/pull/9827) Ensure input parity of validator public key input between `tx staking create-validator` and `gentx`.
* [\#9621](https://github.com/cosmos/cosmos-sdk/pull/9621) Rollback [\#9371](https://github.com/cosmos/cosmos-sdk/pull/9371) and log warning if there's an empty value for min-gas-price in app.toml

### Improvements

* (store) [\#8012](https://github.com/cosmos/cosmos-sdk/pull/8012) Implementation of ADR-038 WriteListener and listen.KVStore
* (x/bank) [\#8614](https://github.com/cosmos/cosmos-sdk/issues/8614) Add `Name` and `Symbol` fields to denom metadata
* (x/auth) [\#8522](https://github.com/cosmos/cosmos-sdk/pull/8522) Allow to query all stored accounts
* (crypto/types) [\#8600](https://github.com/cosmos/cosmos-sdk/pull/8600) `CompactBitArray`: optimize the `NumTrueBitsBefore` method and add an `Equal` method.
* (x/upgrade) [\#8743](https://github.com/cosmos/cosmos-sdk/pull/8743) Add tracking module versions as per ADR-041
* (types) [\#8962](https://github.com/cosmos/cosmos-sdk/issues/8962) Add `Abs()` method to `sdk.Int`.
* (x/bank) [\#8950](https://github.com/cosmos/cosmos-sdk/pull/8950) Improve efficiency on supply updates.
* (store) [\#8811](https://github.com/cosmos/cosmos-sdk/pull/8811) store/cachekv: use typed `types/kv.List` instead of `container/list.List`. The change brings time spent on the time assertion cummulatively to 580ms down from 6.88s.
* (keyring) [\#8826](https://github.com/cosmos/cosmos-sdk/pull/8826) add trust to macOS Keychain for calling apps by default, avoiding repeating keychain popups that appears when dealing with keyring (key add, list, ...) operations.
* (makefile) [\#7933](https://github.com/cosmos/cosmos-sdk/issues/7933) Use Docker to generate swagger files.
* (crypto/types) [\#9196](https://github.com/cosmos/cosmos-sdk/pull/9196) Fix negative index accesses in CompactUnmarshal,GetIndex,SetIndex
* (makefile) [\#9192](https://github.com/cosmos/cosmos-sdk/pull/9192) Reuse proto containers in proto related jobs.
* [\#9205](https://github.com/cosmos/cosmos-sdk/pull/9205) Improve readability in `abci` handleQueryP2P
* [\#9231](https://github.com/cosmos/cosmos-sdk/pull/9231) Remove redundant staking errors.
* [\#9314](https://github.com/cosmos/cosmos-sdk/pull/9314) Update Rosetta SDK to upstream's latest release.
* (gRPC-Web) [\#9493](https://github.com/cosmos/cosmos-sdk/pull/9493) Add `EnableUnsafeCORS` flag to grpc-web config.
* (x/params) [\#9481](https://github.com/cosmos/cosmos-sdk/issues/9481) Speedup simulator for parameter change proposals.
* (x/staking) [\#9423](https://github.com/cosmos/cosmos-sdk/pull/9423) Staking delegations now returns empty list instead of rpc error when no records found.
* (x/auth) [\#9553](https://github.com/cosmos/cosmos-sdk/pull/9553) The `--multisig` flag now accepts both a name and address.
* [\#8549](https://github.com/cosmos/cosmos-sdk/pull/8549) Make gRPC requests go through tendermint Query
* [\#8093](https://github.com/cosmos/cosmos-sdk/pull/8093) Limit usage of context.background.
* [\#8460](https://github.com/cosmos/cosmos-sdk/pull/8460) Ensure b.ReportAllocs() in all the benchmarks
* [\#8461](https://github.com/cosmos/cosmos-sdk/pull/8461) Fix upgrade tx commands not showing up in CLI


### Bug Fixes

* (gRPC) [\#8945](https://github.com/cosmos/cosmos-sdk/pull/8945) gRPC reflection now works correctly.
* (keyring) [#\8635](https://github.com/cosmos/cosmos-sdk/issues/8635) Remove hardcoded default passphrase value on `NewMnemonic`
* (x/bank) [\#8434](https://github.com/cosmos/cosmos-sdk/pull/8434) Fix legacy REST API `GET /bank/total` and `GET /bank/total/{denom}` in swagger
* (x/slashing) [\#8427](https://github.com/cosmos/cosmos-sdk/pull/8427) Fix query signing infos command
* (x/bank/types) [\#9112](https://github.com/cosmos/cosmos-sdk/pull/9112) fix AddressFromBalancesStore address length overflow
* (x/bank) [\#9229](https://github.com/cosmos/cosmos-sdk/pull/9229) Now zero coin balances cannot be added to balances & supply stores. If any denom becomes zero corresponding key gets deleted from store. State migration: [\#9664](https://github.com/cosmos/cosmos-sdk/pull/9664).
* [\#9363](https://github.com/cosmos/cosmos-sdk/pull/9363) Check store key uniqueness in app wiring.
* [\#9460](https://github.com/cosmos/cosmos-sdk/pull/9460) Fix lint error in `MigratePrefixAddress`.
* [\#9480](https://github.com/cosmos/cosmos-sdk/pull/9480) Fix added keys when using `--dry-run`.
* (types) [\#9511](https://github.com/cosmos/cosmos-sdk/pull/9511) Change `maxBitLen` of `sdk.Int` and `sdk.Dec`  to handle max ERC20 value.
* [\#9454](https://github.com/cosmos/cosmos-sdk/pull/9454) Fix testnet command with --node-dir-prefix accepts `-` and change `node-dir-prefix token` to `testtoken`.
* (keyring) [\#9562](https://github.com/cosmos/cosmos-sdk/pull/9563) fix keyring kwallet backend when using with empty wallet.
* (keyring) [\#9583](https://github.com/cosmos/cosmos-sdk/pull/9583) Fix correct population of legacy `Vote.Option` field for votes with 1 VoteOption of weight 1.
* (x/distinction) [\#8918](https://github.com/cosmos/cosmos-sdk/pull/8918) Fix module's parameters validation.
* (x/gov/types) [\#8586](https://github.com/cosmos/cosmos-sdk/pull/8586) Fix bug caused by NewProposal that unnecessarily creates a Proposal object that’s discarded on any error.
* [\#8580](https://github.com/cosmos/cosmos-sdk/pull/8580) Use more cheaper method from the math/big package that provides a way to trivially check if a value is zero with .BitLen() == 0
* [\#8567](https://github.com/cosmos/cosmos-sdk/pull/8567) Fix bug by introducing pagination to GetValidatorSetByHeight response
* (x/bank) [\#8531](https://github.com/cosmos/cosmos-sdk/pull/8531) Fix bug caused by ignoring errors returned by Balance.GetAddress()
* (server) [\#8399](https://github.com/cosmos/cosmos-sdk/pull/8399) fix gRPC-web flag default value
* [\#8282](https://github.com/cosmos/cosmos-sdk/pull/8282) fix zero time checks
* (cli) [\#9593](https://github.com/cosmos/cosmos-sdk/pull/9593) Check if chain-id is blank before verifying signatures in multisign and error.
* [\#9720](https://github.com/cosmos/cosmos-sdk/pull/9720) Feegrant grant cli granter now accepts key name as well as address in general and accepts only address in --generate-only mode
* [\#9793](https://github.com/cosmos/cosmos-sdk/pull/9793) Fixed ECDSA/secp256r1 transaction malleability.
* (server) [#9704](https://github.com/cosmos/cosmos-sdk/pull/9704) Start GRPCWebServer in goroutine, avoid blocking other services from starting.
* (bank) [\#9687](https://github.com/cosmos/cosmos-sdk/issues/9687) fixes [\#9159](https://github.com/cosmos/cosmos-sdk/issues/9159). Added migration to prune balances with zero coins.


### Deprecated

* (grpc) [\#8926](https://github.com/cosmos/cosmos-sdk/pull/8926) The `tx` field in `SimulateRequest` has been deprecated, prefer to pass `tx_bytes` instead.
* (sdk types) [\#9498](https://github.com/cosmos/cosmos-sdk/pull/9498) `clientContext.JSONCodec` will be removed in the next version. use `clientContext.Codec` instead.

## [v0.42.9](https://github.com/cosmos/cosmos-sdk/releases/tag/v0.42.9) - 2021-08-04

### Bug Fixes

* [\#9835](https://github.com/cosmos/cosmos-sdk/pull/9835) Moved capability initialization logic to BeginBlocker to fix nondeterminsim issue mentioned in [\#9800](https://github.com/cosmos/cosmos-sdk/issues/9800). Applications must now include the capability module in their BeginBlocker order before any module that uses capabilities gets run.
* [\#9201](https://github.com/cosmos/cosmos-sdk/pull/9201) Fixed `<app> init --recover` flag.


### API Breaking Changes

* [\#9835](https://github.com/cosmos/cosmos-sdk/pull/9835) The `InitializeAndSeal` API has not changed, however it no longer initializes the in-memory state. `InitMemStore` has been introduced to serve this function, which will be called either in `InitChain` or `BeginBlock` (whichever is first after app start). Nodes may run this version on a network running 0.42.x, however, they must update their app.go files to include the capability module in their begin blockers.

### Client Breaking Changes

* [\#9781](https://github.com/cosmos/cosmos-sdk/pull/9781) Improve`withdraw-all-rewards` UX when broadcast mode `async` or `async` is used.

## [v0.42.8](https://github.com/cosmos/cosmos-sdk/releases/tag/v0.42.8) - 2021-07-30

### Features

* [\#9750](https://github.com/cosmos/cosmos-sdk/pull/9750) Emit events for tx signature and sequence, so clients can now query txs by signature (`tx.signature='<base64_sig>'`) or by address and sequence combo (`tx.acc_seq='<addr>/<seq>'`).

### Improvements

* (cli) [\#9717](https://github.com/cosmos/cosmos-sdk/pull/9717) Added CLI flag `--output json/text` to `tx` cli commands.

### Bug Fixes

* [\#9766](https://github.com/cosmos/cosmos-sdk/pull/9766) Fix hardcoded ledger signing algorithm on `keys add` command.

## [v0.42.7](https://github.com/cosmos/cosmos-sdk/releases/tag/v0.42.7) - 2021-07-09

### Improvements

* (baseapp) [\#9578](https://github.com/cosmos/cosmos-sdk/pull/9578) Return `Baseapp`'s `trace` value for logging error stack traces.

### Bug Fixes

* (x/ibc) [\#9640](https://github.com/cosmos/cosmos-sdk/pull/9640) Fix IBC Transfer Ack Success event as it was initially emitting opposite value.
* [\#9645](https://github.com/cosmos/cosmos-sdk/pull/9645) Use correct Prometheus format for metric labels.
* [\#9299](https://github.com/cosmos/cosmos-sdk/pull/9299) Fix `[appd] keys parse cosmos1...` freezing.
* (keyring) [\#9563](https://github.com/cosmos/cosmos-sdk/pull/9563) fix keyring kwallet backend when using with empty wallet.
* (x/capability) [\#9392](https://github.com/cosmos/cosmos-sdk/pull/9392) initialization fix, which fixes the consensus error when using statesync.

## [v0.42.6](https://github.com/cosmos/cosmos-sdk/releases/tag/v0.42.6) - 2021-06-18

### Improvements

* [\#9428](https://github.com/cosmos/cosmos-sdk/pull/9428) Optimize bank InitGenesis. Added `k.initBalances`.
* [\#9429](https://github.com/cosmos/cosmos-sdk/pull/9429) Add `cosmos_sdk_version` to node_info
* [\#9541](https://github.com/cosmos/cosmos-sdk/pull/9541) Bump tendermint dependency to v0.34.11.

### Bug Fixes

* [\#9385](https://github.com/cosmos/cosmos-sdk/pull/9385) Fix IBC `query ibc client header` cli command. Support historical queries for query header/node-state commands.
* [\#9401](https://github.com/cosmos/cosmos-sdk/pull/9401) Fixes incorrect export of IBC identifier sequences. Previously, the next identifier sequence for clients/connections/channels was not set during genesis export. This resulted in the next identifiers being generated on the new chain to reuse old identifiers (the sequences began again from 0).
* [\#9408](https://github.com/cosmos/cosmos-sdk/pull/9408) Update simapp to use correct default broadcast mode.
* [\#9513](https://github.com/cosmos/cosmos-sdk/pull/9513) Fixes testnet CLI command. Testnet now updates the supply in genesis. Previously, when using add-genesis-account and testnet together, inconsistent genesis files would be produced, as only add-genesis-account was updating the supply.
* (x/gov) [\#8813](https://github.com/cosmos/cosmos-sdk/pull/8813) fix `GET /cosmos/gov/v1beta1/proposals/{proposal_id}/deposits` to include initial deposit

### Features

* [\#9383](https://github.com/cosmos/cosmos-sdk/pull/9383) New CLI command `query ibc-transfer escrow-address <port> <channel id>` to get the escrow address for a channel; can be used to then query balance of escrowed tokens
* (baseapp, types) [#\9390](https://github.com/cosmos/cosmos-sdk/pull/9390) Add current block header hash to `Context`
* (store) [\#9403](https://github.com/cosmos/cosmos-sdk/pull/9403) Add `RefundGas` function to `GasMeter` interface

## [v0.42.5](https://github.com/cosmos/cosmos-sdk/releases/tag/v0.42.5) - 2021-05-18

### Bug Fixes

* [\#9514](https://github.com/cosmos/cosmos-sdk/issues/9514) Fix panic when retrieving the `BlockGasMeter` on `(Re)CheckTx` mode.
* [\#9235](https://github.com/cosmos/cosmos-sdk/pull/9235) CreateMembershipProof/CreateNonMembershipProof now returns an error
if input key is empty, or input data contains empty key.
* [\#9108](https://github.com/cosmos/cosmos-sdk/pull/9108) Fixed the bug with querying multisig account, which is not showing threshold and public_keys.
* [\#9345](https://github.com/cosmos/cosmos-sdk/pull/9345) Fix ARM support.
* [\#9040](https://github.com/cosmos/cosmos-sdk/pull/9040) Fix ENV variables binding to CLI flags for client config.

### Features

* [\#8953](https://github.com/cosmos/cosmos-sdk/pull/8953) Add the `config` CLI subcommand back to the SDK, which saves client-side configuration in a `client.toml` file.

## [v0.42.4](https://github.com/cosmos/cosmos-sdk/releases/tag/v0.42.4) - 2021-04-08

### Client Breaking Changes

* [\#9026](https://github.com/cosmos/cosmos-sdk/pull/9026) By default, the `tx sign` and `tx sign-batch` CLI commands use SIGN_MODE_DIRECT to sign transactions for local pubkeys. For multisigs and ledger keys, the default LEGACY_AMINO_JSON is used.

### Bug Fixes

* (gRPC) [\#9015](https://github.com/cosmos/cosmos-sdk/pull/9015) Fix invalid status code when accessing gRPC endpoints.
* [\#9026](https://github.com/cosmos/cosmos-sdk/pull/9026) Fixed the bug that caused the `gentx` command to fail for Ledger keys.

### Improvements

* [\#9081](https://github.com/cosmos/cosmos-sdk/pull/9081) Upgrade Tendermint to v0.34.9 that includes a security issue fix for Tendermint light clients.

## [v0.42.3](https://github.com/cosmos/cosmos-sdk/releases/tag/v0.42.3) - 2021-03-24

This release fixes a security vulnerability identified in x/bank.

## [v0.42.2](https://github.com/cosmos/cosmos-sdk/releases/tag/v0.42.2) - 2021-03-19

### Improvements

* (grpc) [\#8815](https://github.com/cosmos/cosmos-sdk/pull/8815) Add orderBy parameter to `TxsByEvents` endpoint.
* (cli) [\#8826](https://github.com/cosmos/cosmos-sdk/pull/8826) Add trust to macOS Keychain for caller app by default.
* (store) [\#8811](https://github.com/cosmos/cosmos-sdk/pull/8811) store/cachekv: use typed types/kv.List instead of container/list.List

### Bug Fixes

* (crypto) [\#8841](https://github.com/cosmos/cosmos-sdk/pull/8841) Fix legacy multisig amino marshaling, allowing migrations to work between v0.39 and v0.40+.
* (cli tx) [\8873](https://github.com/cosmos/cosmos-sdk/pull/8873) add missing `--output-document` option to `app tx multisign-batch`.

## [v0.42.1](https://github.com/cosmos/cosmos-sdk/releases/tag/v0.42.1) - 2021-03-10

This release fixes security vulnerability identified in the simapp.

## [v0.42.0](https://github.com/cosmos/cosmos-sdk/releases/tag/v0.42.0) - 2021-03-08

**IMPORTANT**: This release contains an important security fix for all non Cosmos Hub chains running Stargate version of the Cosmos SDK (>0.40). Non-hub chains should not be using any version of the SDK in the v0.40.x or v0.41.x release series. See [#8461](https://github.com/cosmos/cosmos-sdk/pull/8461) for more details.

### Improvements

* (x/ibc) [\#8624](https://github.com/cosmos/cosmos-sdk/pull/8624) Emit full header in IBC UpdateClient message.
* (x/crisis) [\#8621](https://github.com/cosmos/cosmos-sdk/issues/8621) crisis invariants names now print to loggers.

### Bug fixes

* (x/evidence) [\#8461](https://github.com/cosmos/cosmos-sdk/pull/8461) Fix bech32 prefix in evidence validator address conversion
* (x/gov) [\#8806](https://github.com/cosmos/cosmos-sdk/issues/8806) Fix q gov proposals command's mishandling of the --status parameter's values.

## [v0.41.4](https://github.com/cosmos/cosmos-sdk/releases/tag/v0.41.3) - 2021-03-02

**IMPORTANT**: Due to a bug in the v0.41.x series with how evidence handles validator consensus addresses #8461, SDK based chains that are not using the default bech32 prefix (cosmos, aka all chains except for t
he Cosmos Hub) should not use this release or any release in the v0.41.x series. Please see #8668 for tracking & timeline for the v0.42.0 release, which will include a fix for this issue.

### Features

* [\#7787](https://github.com/cosmos/cosmos-sdk/pull/7787) Add multisign-batch command.

### Bug fixes

* [\#8730](https://github.com/cosmos/cosmos-sdk/pull/8730) Allow REST endpoint to query txs with multisig addresses.
* [\#8680](https://github.com/cosmos/cosmos-sdk/issues/8680) Fix missing timestamp in GetTxsEvent response [\#8732](https://github.com/cosmos/cosmos-sdk/pull/8732).
* [\#8681](https://github.com/cosmos/cosmos-sdk/issues/8681) Fix missing error message when calling GetTxsEvent [\#8732](https://github.com/cosmos/cosmos-sdk/pull/8732)
* (server) [\#8641](https://github.com/cosmos/cosmos-sdk/pull/8641) Fix Tendermint and application configuration reading from file
* (client/keys) [\#8639] (https://github.com/cosmos/cosmos-sdk/pull/8639) Fix keys migrate for mulitisig, offline, and ledger keys. The migrate command now takes a positional old_home_dir argument.

### Improvements

* (store/cachekv), (x/bank/types) [\#8719](https://github.com/cosmos/cosmos-sdk/pull/8719) algorithmically fix pathologically slow code
* [\#8701](https://github.com/cosmos/cosmos-sdk/pull/8701) Upgrade tendermint v0.34.8.
* [\#8714](https://github.com/cosmos/cosmos-sdk/pull/8714) Allow accounts to have a balance of 0 at genesis.

## [v0.41.3](https://github.com/cosmos/cosmos-sdk/releases/tag/v0.41.3) - 2021-02-18

### Bug Fixes

* [\#8617](https://github.com/cosmos/cosmos-sdk/pull/8617) Fix build failures caused by a small API breakage introduced in tendermint v0.34.7.

## [v0.41.2](https://github.com/cosmos/cosmos-sdk/releases/tag/v0.41.2) - 2021-02-18

### Improvements

* Bump tendermint dependency to v0.34.7.

## [v0.41.1](https://github.com/cosmos/cosmos-sdk/releases/tag/v0.41.1) - 2021-02-17

### Bug Fixes

* (grpc) [\#8549](https://github.com/cosmos/cosmos-sdk/pull/8549) Make gRPC requests go through ABCI and disallow concurrency.
* (x/staking) [\#8546](https://github.com/cosmos/cosmos-sdk/pull/8546) Fix caching bug where concurrent calls to GetValidator could cause a node to crash
* (server) [\#8481](https://github.com/cosmos/cosmos-sdk/pull/8481) Don't create files when running `{appd} tendermint show-*` subcommands.
* (client/keys) [\#8436](https://github.com/cosmos/cosmos-sdk/pull/8436) Fix keybase->keyring keys migration.
* (crypto/hd) [\#8607](https://github.com/cosmos/cosmos-sdk/pull/8607) Make DerivePrivateKeyForPath error and not panic on trailing slashes.

### Improvements

* (x/ibc) [\#8458](https://github.com/cosmos/cosmos-sdk/pull/8458) Add `packet_connection` attribute to ibc events to enable relayer filtering
* [\#8396](https://github.com/cosmos/cosmos-sdk/pull/8396) Add support for ARM platform
* (x/bank) [\#8479](https://github.com/cosmos/cosmos-sdk/pull/8479) Aditional client denom metadata validation for `base` and `display` denoms.
* (codec/types) [\#8605](https://github.com/cosmos/cosmos-sdk/pull/8605) Avoid unnecessary allocations for NewAnyWithCustomTypeURL on error.

## [v0.41.0](https://github.com/cosmos/cosmos-sdk/releases/tag/v0.41.0) - 2021-01-26

### State Machine Breaking

* (x/ibc) [\#8266](https://github.com/cosmos/cosmos-sdk/issues/8266) Add amino JSON support for IBC MsgTransfer in order to support Ledger text signing transfer transactions.
* (x/ibc) [\#8404](https://github.com/cosmos/cosmos-sdk/pull/8404) Reorder IBC `ChanOpenAck` and `ChanOpenConfirm` handler execution to perform core handler first, followed by application callbacks.



### Bug Fixes

* (simapp) [\#8418](https://github.com/cosmos/cosmos-sdk/pull/8418) Add balance coin to supply when adding a new genesis account
* (x/bank) [\#8417](https://github.com/cosmos/cosmos-sdk/pull/8417) Validate balances and coin denom metadata on genesis

## [v0.40.1](https://github.com/cosmos/cosmos-sdk/releases/tag/v0.40.1) - 2021-01-19

### Improvements

* (x/bank) [\#8302](https://github.com/cosmos/cosmos-sdk/issues/8302) Add gRPC and CLI queries for client denomination metadata.
* (tendermint) Bump Tendermint version to [v0.34.3](https://github.com/tendermint/tendermint/releases/tag/v0.34.3).

### Bug Fixes

* [\#8085](https://github.com/cosmos/cosmos-sdk/pull/8058) fix zero time checks
* [\#8280](https://github.com/cosmos/cosmos-sdk/pull/8280) fix GET /upgrade/current query
* (x/auth) [\#8287](https://github.com/cosmos/cosmos-sdk/pull/8287) Fix `tx sign --signature-only` to return correct sequence value in signature.
* (build) [\8300](https://github.com/cosmos/cosmos-sdk/pull/8300), [\8301](https://github.com/cosmos/cosmos-sdk/pull/8301) Fix reproducible builds
* (types/errors) [\#8355][https://github.com/cosmos/cosmos-sdk/pull/8355] Fix errorWrap `Is` method.
* (x/ibc) [\#8341](https://github.com/cosmos/cosmos-sdk/pull/8341) Fix query latest consensus state.
* (proto) [\#8350][https://github.com/cosmos/cosmos-sdk/pull/8350], [\#8361](https://github.com/cosmos/cosmos-sdk/pull/8361) Update gogo proto deps with v1.3.2 security fixes
* (x/ibc) [\#8359](https://github.com/cosmos/cosmos-sdk/pull/8359) Add missing UnpackInterfaces functions to IBC Query Responses. Fixes 'cannot unpack Any' error for IBC types.
* (x/bank) [\#8317](https://github.com/cosmos/cosmos-sdk/pull/8317) Fix panic when querying for a not found client denomination metadata.


## [v0.40.0](https://github.com/cosmos/cosmos-sdk/releases/tag/v0.40.0) - 2021-01-08

v0.40.0, known as the Stargate release of the Cosmos SDK, is one of the largest releases
of the Cosmos SDK since launch. Please read through this changelog and [release notes](https://github.com/cosmos/cosmos-sdk/blob/v0.40.0/RELEASE_NOTES.md) to make
sure you are aware of any relevant breaking changes.

### Client Breaking Changes

* __CLI__
  * (client/keys) [\#5889](https://github.com/cosmos/cosmos-sdk/pull/5889) remove `keys update` command.
  * (x/auth) [\#5844](https://github.com/cosmos/cosmos-sdk/pull/5844) `tx sign` command now returns an error when signing is attempted with offline/multisig keys.
  * (x/auth) [\#6108](https://github.com/cosmos/cosmos-sdk/pull/6108) `tx sign` command's `--validate-signatures` flag is migrated into a `tx validate-signatures` standalone command.
  * (x/auth) [#7788](https://github.com/cosmos/cosmos-sdk/pull/7788) Remove `tx auth` subcommands, all auth subcommands exist as `tx <subcommand>`
  * (x/genutil) [\#6651](https://github.com/cosmos/cosmos-sdk/pull/6651) The `gentx` command has been improved. No longer are `--from` and `--name` flags required. Instead, a single argument, `name`, is required which refers to the key pair in the Keyring. In addition, an optional
  `--moniker` flag can be provided to override the moniker found in `config.toml`.
  * (x/upgrade) [#7697](https://github.com/cosmos/cosmos-sdk/pull/7697) Rename flag name "--time" to "--upgrade-time", "--info" to "--upgrade-info", to keep it consistent with help message.
* __REST / Queriers__
  * (api) [\#6426](https://github.com/cosmos/cosmos-sdk/pull/6426) The ability to start an out-of-process API REST server has now been removed. Instead, the API server is now started in-process along with the application and Tendermint. Configuration options have been added to `app.toml` to enable/disable the API server along with additional HTTP server options.
  * (client) [\#7246](https://github.com/cosmos/cosmos-sdk/pull/7246) The rest server endpoint `/swagger-ui/` is replaced by `/swagger/`, and contains swagger documentation for gRPC Gateway routes in addition to legacy REST routes. Swagger API is exposed only if set in `app.toml`.
  * (x/auth) [\#5702](https://github.com/cosmos/cosmos-sdk/pull/5702) The `x/auth` querier route has changed from `"acc"` to `"auth"`.
  * (x/bank) [\#5572](https://github.com/cosmos/cosmos-sdk/pull/5572) The `/bank/balances/{address}` endpoint now returns all account balances or a single balance by denom when the `denom` query parameter is present.
  * (x/evidence) [\#5952](https://github.com/cosmos/cosmos-sdk/pull/5952) Remove CLI and REST handlers for querying `x/evidence` parameters.
  * (x/gov) [#6295](https://github.com/cosmos/cosmos-sdk/pull/6295) Fix typo in querying governance params.
* __General__
  * (baseapp) [\#6384](https://github.com/cosmos/cosmos-sdk/pull/6384) The `Result.Data` is now a Protocol Buffer encoded binary blob of type `TxData`. The `TxData` contains `Data` which contains a list of Protocol Buffer encoded message data and the corresponding message type.
  * (client) [\#5783](https://github.com/cosmos/cosmos-sdk/issues/5783) Unify all coins representations on JSON client requests for governance proposals.
  * (crypto) [\#7419](https://github.com/cosmos/cosmos-sdk/pull/7419) The SDK doesn't use Tendermint's `crypto.PubKey`
      interface anymore, and uses instead it's own `PubKey` interface, defined in `crypto/types`. Replace all instances of
      `crypto.PubKey` by `cryptotypes.Pubkey`.
  * (store/rootmulti) [\#6390](https://github.com/cosmos/cosmos-sdk/pull/6390) Proofs of empty stores are no longer supported.
  * (store/types) [\#5730](https://github.com/cosmos/cosmos-sdk/pull/5730) store.types.Cp() is removed in favour of types.CopyBytes().
  * (x/auth) [\#6054](https://github.com/cosmos/cosmos-sdk/pull/6054) Remove custom JSON marshaling for base accounts as multsigs cannot be bech32 decoded.
  * (x/auth/vesting) [\#6859](https://github.com/cosmos/cosmos-sdk/pull/6859) Custom JSON marshaling of vesting accounts was removed. Vesting accounts are now marshaled using their default proto or amino JSON representation.
  * (x/bank) [\#5785](https://github.com/cosmos/cosmos-sdk/issues/5785) In x/bank errors, JSON strings coerced to valid UTF-8 bytes at JSON marshalling time
  are now replaced by human-readable expressions. This change can potentially break compatibility with all those client side tools
  that parse log messages.
  * (x/evidence) [\#7538](https://github.com/cosmos/cosmos-sdk/pull/7538) The ABCI's `Result.Data` field for
    `MsgSubmitEvidence` responses does not contain the raw evidence's hash, but the protobuf encoded
    `MsgSubmitEvidenceResponse` struct.
  * (x/gov) [\#7533](https://github.com/cosmos/cosmos-sdk/pull/7533) The ABCI's `Result.Data` field for
    `MsgSubmitProposal` responses does not contain a raw binary encoding of the `proposalID`, but the protobuf encoded
    `MsgSubmitSubmitProposalResponse` struct.
  * (x/gov) [\#6859](https://github.com/cosmos/cosmos-sdk/pull/6859) `ProposalStatus` and `VoteOption` are now JSON serialized using its protobuf name, so expect names like `PROPOSAL_STATUS_DEPOSIT_PERIOD` as opposed to `DepositPeriod`.
  * (x/staking) [\#7499](https://github.com/cosmos/cosmos-sdk/pull/7499) `BondStatus` is now a protobuf `enum` instead
    of an `int32`, and JSON serialized using its protobuf name, so expect names like `BOND_STATUS_UNBONDING` as opposed
    to `Unbonding`.
  * (x/staking) [\#7556](https://github.com/cosmos/cosmos-sdk/pull/7556) The ABCI's `Result.Data` field for
    `MsgBeginRedelegate` and `MsgUndelegate` responses does not contain custom binary marshaled `completionTime`, but the
    protobuf encoded `MsgBeginRedelegateResponse` and `MsgUndelegateResponse` structs respectively

### API Breaking Changes

* __Baseapp / Client__
  * (AppModule) [\#7518](https://github.com/cosmos/cosmos-sdk/pull/7518) [\#7584](https://github.com/cosmos/cosmos-sdk/pull/7584) Rename `AppModule.RegisterQueryServices` to `AppModule.RegisterServices`, as this method now registers multiple services (the gRPC query service and the protobuf Msg service). A `Configurator` struct is used to hold the different services.
  * (baseapp) [\#5865](https://github.com/cosmos/cosmos-sdk/pull/5865) The `SimulationResponse` returned from tx simulation is now JSON encoded instead of Amino binary.
  * (client) [\#6290](https://github.com/cosmos/cosmos-sdk/pull/6290) `CLIContext` is renamed to `Context`. `Context` and all related methods have been moved from package context to client.
  * (client) [\#6525](https://github.com/cosmos/cosmos-sdk/pull/6525) Removed support for `indent` in JSON responses. Clients should consider piping to an external tool such as `jq`.
  * (client) [\#8107](https://github.com/cosmos/cosmos-sdk/pull/8107) Renamed `PrintOutput` and `PrintOutputLegacy`
      methods of the `context.Client` object to `PrintProto` and `PrintObjectLegacy`.
  * (client/flags) [\#6632](https://github.com/cosmos/cosmos-sdk/pull/6632) Remove NewCompletionCmd(), the function is now available in tendermint.
  * (client/input) [\#5904](https://github.com/cosmos/cosmos-sdk/pull/5904) Removal of unnecessary `GetCheckPassword`, `PrintPrefixed` functions.
  * (client/keys) [\#5889](https://github.com/cosmos/cosmos-sdk/pull/5889) Rename `NewKeyBaseFromDir()` -> `NewLegacyKeyBaseFromDir()`.
  * (client/keys) [\#5820](https://github.com/cosmos/cosmos-sdk/pull/5820/) Removed method CloseDB from Keybase interface.
  * (client/rpc) [\#6290](https://github.com/cosmos/cosmos-sdk/pull/6290) `client` package and subdirs reorganization.
  * (client/lcd) [\#6290](https://github.com/cosmos/cosmos-sdk/pull/6290) `CliCtx` of struct `RestServer` in package client/lcd has been renamed to `ClientCtx`.
  * (codec) [\#6330](https://github.com/cosmos/cosmos-sdk/pull/6330) `codec.RegisterCrypto` has been moved to the `crypto/codec` package and the global `codec.Cdc` Amino instance has been deprecated and moved to the `codec/legacy_global` package.
  * (codec) [\#8080](https://github.com/cosmos/cosmos-sdk/pull/8080) Updated the `codec.Marshaler` interface
    * Moved `MarshalAny` and `UnmarshalAny` helper functions to `codec.Marshaler` and renamed to `MarshalInterface` and
      `UnmarshalInterface` respectively. These functions must take interface as a parameter (not a concrete type nor `Any`
      object). Underneath they use `Any` wrapping for correct protobuf serialization.
  * (crypto) [\#6780](https://github.com/cosmos/cosmos-sdk/issues/6780) Move ledger code to its own package.
  * (crypto/types/multisig) [\#6373](https://github.com/cosmos/cosmos-sdk/pull/6373) `multisig.Multisignature` has been renamed  to `AminoMultisignature`
  * (codec) `*codec.LegacyAmino` is now a wrapper around Amino which provides backwards compatibility with protobuf `Any`. ALL legacy code should use `*codec.LegacyAmino` instead of `*amino.Codec` directly
  * (crypto) [\#5880](https://github.com/cosmos/cosmos-sdk/pull/5880) Merge `crypto/keys/mintkey` into `crypto`.
  * (crypto/hd) [\#5904](https://github.com/cosmos/cosmos-sdk/pull/5904) `crypto/keys/hd` moved to `crypto/hd`.
  * (crypto/keyring):
    * [\#5866](https://github.com/cosmos/cosmos-sdk/pull/5866) Rename `crypto/keys/` to `crypto/keyring/`.
    * [\#5904](https://github.com/cosmos/cosmos-sdk/pull/5904) `Keybase` -> `Keyring` interfaces migration. `LegacyKeybase` interface is added in order
  to guarantee limited backward compatibility with the old Keybase interface for the sole purpose of migrating keys across the new keyring backends. `NewLegacy`
  constructor is provided [\#5889](https://github.com/cosmos/cosmos-sdk/pull/5889) to allow for smooth migration of keys from the legacy LevelDB based implementation
  to new keyring backends. Plus, the package and the new keyring no longer depends on the sdk.Config singleton. Please consult the [package documentation](https://github.com/cosmos/cosmos-sdk/tree/master/crypto/keyring/doc.go) for more
  information on how to implement the new `Keyring` interface.
    * [\#5858](https://github.com/cosmos/cosmos-sdk/pull/5858) Make Keyring store keys by name and address's hexbytes representation.
  * (export) [\#5952](https://github.com/cosmos/cosmos-sdk/pull/5952) `AppExporter` now returns ABCI consensus parameters to be included in marshaled exported state. These parameters must be returned from the application via the `BaseApp`.
  * (simapp) Deprecating and renaming `MakeEncodingConfig` to `MakeTestEncodingConfig` (both in `simapp` and `simapp/params` packages).
  * (store) [\#5803](https://github.com/cosmos/cosmos-sdk/pull/5803) The `store.CommitMultiStore` interface now includes the new `snapshots.Snapshotter` interface as well.
  * (types) [\#5579](https://github.com/cosmos/cosmos-sdk/pull/5579) The `keepRecent` field has been removed from the `PruningOptions` type.
  The `PruningOptions` type now only includes fields `KeepEvery` and `SnapshotEvery`, where `KeepEvery`
  determines which committed heights are flushed to disk and `SnapshotEvery` determines which of these
  heights are kept after pruning. The `IsValid` method should be called whenever using these options. Methods
  `SnapshotVersion` and `FlushVersion` accept a version arugment and determine if the version should be
  flushed to disk or kept as a snapshot. Note, `KeepRecent` is automatically inferred from the options
  and provided directly the IAVL store.
  * (types) [\#5533](https://github.com/cosmos/cosmos-sdk/pull/5533) Refactored `AppModuleBasic` and `AppModuleGenesis`
  to now accept a `codec.JSONMarshaler` for modular serialization of genesis state.
  * (types/rest) [\#5779](https://github.com/cosmos/cosmos-sdk/pull/5779) Drop unused Parse{Int64OrReturnBadRequest,QueryParamBool}() functions.
* __Modules__
  * (modules) [\#7243](https://github.com/cosmos/cosmos-sdk/pull/7243) Rename `RegisterCodec` to `RegisterLegacyAminoCodec` and `codec.New()` is now renamed to `codec.NewLegacyAmino()`
  * (modules) [\#6564](https://github.com/cosmos/cosmos-sdk/pull/6564) Constant `DefaultParamspace` is removed from all modules, use ModuleName instead.
  * (modules) [\#5989](https://github.com/cosmos/cosmos-sdk/pull/5989) `AppModuleBasic.GetTxCmd` now takes a single `CLIContext` parameter.
  * (modules) [\#5664](https://github.com/cosmos/cosmos-sdk/pull/5664) Remove amino `Codec` from simulation `StoreDecoder`, which now returns a function closure in order to unmarshal the key-value pairs.
  * (modules) [\#5555](https://github.com/cosmos/cosmos-sdk/pull/5555) Move `x/auth/client/utils/` types and functions to `x/auth/client/`.
  * (modules) [\#5572](https://github.com/cosmos/cosmos-sdk/pull/5572) Move account balance logic and APIs from `x/auth` to `x/bank`.
  * (modules) [\#6326](https://github.com/cosmos/cosmos-sdk/pull/6326) `AppModuleBasic.GetQueryCmd` now takes a single `client.Context` parameter.
  * (modules) [\#6336](https://github.com/cosmos/cosmos-sdk/pull/6336) `AppModuleBasic.RegisterQueryService` method was added to support gRPC queries, and `QuerierRoute` and `NewQuerierHandler` were deprecated.
  * (modules) [\#6311](https://github.com/cosmos/cosmos-sdk/issues/6311) Remove `alias.go` usage
  * (modules) [\#6447](https://github.com/cosmos/cosmos-sdk/issues/6447) Rename `blacklistedAddrs` to `blockedAddrs`.
  * (modules) [\#6834](https://github.com/cosmos/cosmos-sdk/issues/6834) Add `RegisterInterfaces` method to `AppModuleBasic` to support registration of protobuf interface types.
  * (modules) [\#6734](https://github.com/cosmos/cosmos-sdk/issues/6834) Add `TxEncodingConfig` parameter to `AppModuleBasic.ValidateGenesis` command to support JSON tx decoding in `genutil`.
  * (modules) [#7764](https://github.com/cosmos/cosmos-sdk/pull/7764) Added module initialization options:
    * `server/types.AppExporter` requires extra argument: `AppOptions`.
    * `server.AddCommands` requires extra argument: `addStartFlags types.ModuleInitFlags`
    * `x/crisis.NewAppModule` has a new attribute: `skipGenesisInvariants`. [PR](https://github.com/cosmos/cosmos-sdk/pull/7764)
  * (types) [\#6327](https://github.com/cosmos/cosmos-sdk/pull/6327) `sdk.Msg` now inherits `proto.Message`, as a result all `sdk.Msg` types now use pointer semantics.
  * (types) [\#7032](https://github.com/cosmos/cosmos-sdk/pull/7032) All types ending with `ID` (e.g. `ProposalID`) now end with `Id` (e.g. `ProposalId`), to match default Protobuf generated format. Also see [\#7033](https://github.com/cosmos/cosmos-sdk/pull/7033) for more details.
  * (x/auth) [\#6029](https://github.com/cosmos/cosmos-sdk/pull/6029) Module accounts have been moved from `x/supply` to `x/auth`.
  * (x/auth) [\#6443](https://github.com/cosmos/cosmos-sdk/issues/6443) Move `FeeTx` and `TxWithMemo` interfaces from `x/auth/ante` to `types`.
  * (x/auth) [\#7006](https://github.com/cosmos/cosmos-sdk/pull/7006) All `AccountRetriever` methods now take `client.Context` as a parameter instead of as a struct member.
  * (x/auth) [\#6270](https://github.com/cosmos/cosmos-sdk/pull/6270) The passphrase argument has been removed from the signature of the following functions and methods: `BuildAndSign`, ` MakeSignature`, ` SignStdTx`, `TxBuilder.BuildAndSign`, `TxBuilder.Sign`, `TxBuilder.SignStdTx`
  * (x/auth) [\#6428](https://github.com/cosmos/cosmos-sdk/issues/6428):
    * `NewAnteHandler` and `NewSigVerificationDecorator` both now take a `SignModeHandler` parameter.
    * `SignatureVerificationGasConsumer` now has the signature: `func(meter sdk.GasMeter, sig signing.SignatureV2, params types.Params) error`.
    * The `SigVerifiableTx` interface now has a `GetSignaturesV2() ([]signing.SignatureV2, error)` method and no longer has the `GetSignBytes` method.
  * (x/auth/tx) [\#8106](https://github.com/cosmos/cosmos-sdk/pull/8106) change related to missing append functionality in
      client transaction signing
    + added `overwriteSig` argument to `x/auth/client.SignTx` and `client/tx.Sign` functions.
    + removed `x/auth/tx.go:wrapper.GetSignatures`. The `wrapper` provides `TxBuilder` functionality, and it's a private
      structure. That function was not used at all and it's not exposed through the `TxBuilder` interface.
  * (x/bank) [\#7327](https://github.com/cosmos/cosmos-sdk/pull/7327) AddCoins and SubtractCoins no longer return a resultingValue and will only return an error.
  * (x/capability) [#7918](https://github.com/cosmos/cosmos-sdk/pull/7918) Add x/capability safety checks:
    * All outward facing APIs will now check that capability is not nil and name is not empty before performing any state-machine changes
    * `SetIndex` has been renamed to `InitializeIndex`
  * (x/evidence) [\#7251](https://github.com/cosmos/cosmos-sdk/pull/7251) New evidence types and light client evidence handling. The module function names changed.
  * (x/evidence) [\#5952](https://github.com/cosmos/cosmos-sdk/pull/5952) Remove APIs for getting and setting `x/evidence` parameters. `BaseApp` now uses a `ParamStore` to manage Tendermint consensus parameters which is managed via the `x/params` `Substore` type.
  * (x/gov) [\#6147](https://github.com/cosmos/cosmos-sdk/pull/6147) The `Content` field on `Proposal` and `MsgSubmitProposal`
    is now `Any` in concordance with [ADR 019](docs/architecture/adr-019-protobuf-state-encoding.md) and `GetContent` should now
    be used to retrieve the actual proposal `Content`. Also the `NewMsgSubmitProposal` constructor now may return an `error`
  * (x/ibc) [\#6374](https://github.com/cosmos/cosmos-sdk/pull/6374) `VerifyMembership` and `VerifyNonMembership` now take a `specs []string` argument to specify the proof format used for verification. Most SDK chains can simply use `commitmenttypes.GetSDKSpecs()` for this argument.
  * (x/params) [\#5619](https://github.com/cosmos/cosmos-sdk/pull/5619) The `x/params` keeper now accepts a `codec.Marshaller` instead of
  a reference to an amino codec. Amino is still used for JSON serialization.
  * (x/staking) [\#6451](https://github.com/cosmos/cosmos-sdk/pull/6451) `DefaultParamspace` and `ParamKeyTable` in staking module are moved from keeper to types to enforce consistency.
  * (x/staking) [\#7419](https://github.com/cosmos/cosmos-sdk/pull/7419) The `TmConsPubKey` method on ValidatorI has been
      removed and replaced instead by `ConsPubKey` (which returns a SDK `cryptotypes.PubKey`) and `TmConsPublicKey` (which
      returns a Tendermint proto PublicKey).
  * (x/staking/types) [\#7447](https://github.com/cosmos/cosmos-sdk/issues/7447) Remove bech32 PubKey support:
    * `ValidatorI` interface update. `GetConsPubKey` renamed to `TmConsPubKey` (consensus public key must be a tendermint key). `TmConsPubKey`, `GetConsAddr` methods return error.
    * `Validator` update. Methods changed in `ValidatorI` (as described above) and `ToTmValidator` return error.
    * `Validator.ConsensusPubkey` type changed from `string` to `codectypes.Any`.
    * `MsgCreateValidator.Pubkey` type changed from `string` to `codectypes.Any`.
  * (x/supply) [\#6010](https://github.com/cosmos/cosmos-sdk/pull/6010) All `x/supply` types and APIs have been moved to `x/bank`.
  * [\#6409](https://github.com/cosmos/cosmos-sdk/pull/6409) Rename all IsEmpty methods to Empty across the codebase and enforce consistency.
  * [\#6231](https://github.com/cosmos/cosmos-sdk/pull/6231) Simplify `AppModule` interface, `Route` and `NewHandler` methods become only `Route`
  and returns a new `Route` type.
  * (x/slashing) [\#6212](https://github.com/cosmos/cosmos-sdk/pull/6212) Remove `Get*` prefixes from key construction functions
  * (server) [\#6079](https://github.com/cosmos/cosmos-sdk/pull/6079) Remove `UpgradeOldPrivValFile` (deprecated in Tendermint Core v0.28).
  * [\#5719](https://github.com/cosmos/cosmos-sdk/pull/5719) Bump Go requirement to 1.14+


### State Machine Breaking

* __General__
  * (client) [\#7268](https://github.com/cosmos/cosmos-sdk/pull/7268) / [\#7147](https://github.com/cosmos/cosmos-sdk/pull/7147) Introduce new protobuf based PubKeys, and migrate PubKey in BaseAccount to use this new protobuf based PubKey format

* __Modules__
  * (modules) [\#5572](https://github.com/cosmos/cosmos-sdk/pull/5572) Separate balance from accounts per ADR 004.
    * Account balances are now persisted and retrieved via the `x/bank` module.
    * Vesting account interface has been modified to account for changes.
    * Callers to `NewBaseVestingAccount` are responsible for verifying account balance in relation to
    the original vesting amount.
    * The `SendKeeper` and `ViewKeeper` interfaces in `x/bank` have been modified to account for changes.
  * (x/auth) [\#5533](https://github.com/cosmos/cosmos-sdk/pull/5533) Migrate the `x/auth` module to use Protocol Buffers for state
  serialization instead of Amino.
    * The `BaseAccount.PubKey` field is now represented as a Bech32 string instead of a `crypto.Pubkey`.
    * `NewBaseAccountWithAddress` now returns a reference to a `BaseAccount`.
    * The `x/auth` module now accepts a `Codec` interface which extends the `codec.Marshaler` interface by
    requiring a concrete codec to know how to serialize accounts.
    * The `AccountRetriever` type now accepts a `Codec` in its constructor in order to know how to
    serialize accounts.
  * (x/bank) [\#6518](https://github.com/cosmos/cosmos-sdk/pull/6518) Support for global and per-denomination send enabled flags.
    * Existing send_enabled global flag has been moved into a Params structure as `default_send_enabled`.
    * An array of: `{denom: string, enabled: bool}` is added to bank Params to support per-denomination override of global default value.
  * (x/distribution) [\#5610](https://github.com/cosmos/cosmos-sdk/pull/5610) Migrate the `x/distribution` module to use Protocol Buffers for state
  serialization instead of Amino. The exact codec used is `codec.HybridCodec` which utilizes Protobuf for binary encoding and Amino
  for JSON encoding.
    * `ValidatorHistoricalRewards.ReferenceCount` is now of types `uint32` instead of `uint16`.
    * `ValidatorSlashEvents` is now a struct with `slashevents`.
    * `ValidatorOutstandingRewards` is now a struct with `rewards`.
    * `ValidatorAccumulatedCommission` is now a struct with `commission`.
    * The `Keeper` constructor now takes a `codec.Marshaler` instead of a concrete Amino codec. This exact type
    provided is specified by `ModuleCdc`.
  * (x/evidence) [\#5634](https://github.com/cosmos/cosmos-sdk/pull/5634) Migrate the `x/evidence` module to use Protocol Buffers for state
  serialization instead of Amino.
    * The `internal` sub-package has been removed in order to expose the types proto file.
    * The module now accepts a `Codec` interface which extends the `codec.Marshaler` interface by
    requiring a concrete codec to know how to serialize `Evidence` types.
    * The `MsgSubmitEvidence` message has been removed in favor of `MsgSubmitEvidenceBase`. The application-level
    codec must now define the concrete `MsgSubmitEvidence` type which must implement the module's `MsgSubmitEvidence`
    interface.
  * (x/evidence) [\#5952](https://github.com/cosmos/cosmos-sdk/pull/5952) Remove parameters from `x/evidence` genesis and module state. The `x/evidence` module now solely uses Tendermint consensus parameters to determine of evidence is valid or not.
  * (x/gov) [\#5737](https://github.com/cosmos/cosmos-sdk/pull/5737) Migrate the `x/gov` module to use Protocol
  Buffers for state serialization instead of Amino.
    * `MsgSubmitProposal` will be removed in favor of the application-level proto-defined `MsgSubmitProposal` which
    implements the `MsgSubmitProposalI` interface. Applications should extend the `NewMsgSubmitProposalBase` type
    to define their own concrete `MsgSubmitProposal` types.
    * The module now accepts a `Codec` interface which extends the `codec.Marshaler` interface by
    requiring a concrete codec to know how to serialize `Proposal` types.
  * (x/mint) [\#5634](https://github.com/cosmos/cosmos-sdk/pull/5634) Migrate the `x/mint` module to use Protocol Buffers for state
  serialization instead of Amino.
    * The `internal` sub-package has been removed in order to expose the types proto file.
  * (x/slashing) [\#5627](https://github.com/cosmos/cosmos-sdk/pull/5627) Migrate the `x/slashing` module to use Protocol Buffers for state
  serialization instead of Amino. The exact codec used is `codec.HybridCodec` which utilizes Protobuf for binary encoding and Amino
  for JSON encoding.
    * The `Keeper` constructor now takes a `codec.Marshaler` instead of a concrete Amino codec. This exact type
    provided is specified by `ModuleCdc`.
  * (x/staking) [\#6844](https://github.com/cosmos/cosmos-sdk/pull/6844) Validators are now inserted into the unbonding queue based on their unbonding time and height. The relevant keeper APIs are modified to reflect these changes by now also requiring a height.
  * (x/staking) [\#6061](https://github.com/cosmos/cosmos-sdk/pull/6061) Allow a validator to immediately unjail when no signing info is present due to
  falling below their minimum self-delegation and never having been bonded. The validator may immediately unjail once they've met their minimum self-delegation.
  * (x/staking) [\#5600](https://github.com/cosmos/cosmos-sdk/pull/5600) Migrate the `x/staking` module to use Protocol Buffers for state
  serialization instead of Amino. The exact codec used is `codec.HybridCodec` which utilizes Protobuf for binary encoding and Amino
  for JSON encoding.
    * `BondStatus` is now of type `int32` instead of `byte`.
    * Types of `int16` in the `Params` type are now of type `int32`.
    * Every reference of `crypto.Pubkey` in context of a `Validator` is now of type string. `GetPubKeyFromBech32` must be used to get the `crypto.Pubkey`.
    * The `Keeper` constructor now takes a `codec.Marshaler` instead of a concrete Amino codec. This exact type
    provided is specified by `ModuleCdc`.
  * (x/staking) [\#7979](https://github.com/cosmos/cosmos-sdk/pull/7979) keeper pubkey storage serialization migration
      from bech32 to protobuf.
  * (x/supply) [\#6010](https://github.com/cosmos/cosmos-sdk/pull/6010) Removed the `x/supply` module by merging the existing types and APIs into the `x/bank` module.
  * (x/supply) [\#5533](https://github.com/cosmos/cosmos-sdk/pull/5533) Migrate the `x/supply` module to use Protocol Buffers for state
  serialization instead of Amino.
    * The `internal` sub-package has been removed in order to expose the types proto file.
    * The `x/supply` module now accepts a `Codec` interface which extends the `codec.Marshaler` interface by
    requiring a concrete codec to know how to serialize `SupplyI` types.
    * The `SupplyI` interface has been modified to no longer return `SupplyI` on methods. Instead the
    concrete type's receiver should modify the type.
  * (x/upgrade) [\#5659](https://github.com/cosmos/cosmos-sdk/pull/5659) Migrate the `x/upgrade` module to use Protocol
  Buffers for state serialization instead of Amino.
    * The `internal` sub-package has been removed in order to expose the types proto file.
    * The `x/upgrade` module now accepts a `codec.Marshaler` interface.

### Features

* __Baseapp / Client / REST__
  * (x/auth) [\#6213](https://github.com/cosmos/cosmos-sdk/issues/6213) Introduce new protobuf based path for transaction signing, see [ADR020](https://github.com/cosmos/cosmos-sdk/blob/master/docs/architecture/adr-020-protobuf-transaction-encoding.md) for more details
  * (x/auth) [\#6350](https://github.com/cosmos/cosmos-sdk/pull/6350) New sign-batch command to sign StdTx batch files.
  * (baseapp) [\#5803](https://github.com/cosmos/cosmos-sdk/pull/5803) Added support for taking state snapshots at regular height intervals, via options `snapshot-interval` and `snapshot-keep-recent`.
  * (baseapp) [\#7519](https://github.com/cosmos/cosmos-sdk/pull/7519) Add `ServiceMsgRouter` to BaseApp to handle routing of protobuf service `Msg`s. The two new types defined in ADR 031, `sdk.ServiceMsg` and `sdk.MsgRequest` are introduced with this router.
  * (client) [\#5921](https://github.com/cosmos/cosmos-sdk/issues/5921) Introduce new gRPC and gRPC Gateway based APIs for querying app & module data. See [ADR021](https://github.com/cosmos/cosmos-sdk/blob/master/docs/architecture/adr-021-protobuf-query-encoding.md) for more details
  * (cli) [\#7485](https://github.com/cosmos/cosmos-sdk/pull/7485) Introduce a new optional `--keyring-dir` flag that allows clients to specify a Keyring directory if it does not reside in the directory specified by `--home`.
  * (cli) [\#7221](https://github.com/cosmos/cosmos-sdk/pull/7221) Add the option of emitting amino encoded json from the CLI
  * (codec) [\#7519](https://github.com/cosmos/cosmos-sdk/pull/7519) `InterfaceRegistry` now inherits `jsonpb.AnyResolver`, and has a `RegisterCustomTypeURL` method to support ADR 031 packing of `Any`s. `AnyResolver` is now a required parameter to `RejectUnknownFields`.
  * (coin) [\#6755](https://github.com/cosmos/cosmos-sdk/pull/6755) Add custom regex validation for `Coin` denom by overwriting `CoinDenomRegex` when using `/types/coin.go`.
  * (config) [\#7265](https://github.com/cosmos/cosmos-sdk/pull/7265) Support Tendermint block pruning through a new `min-retain-blocks` configuration that can be set in either `app.toml` or via the CLI. This parameter is used in conjunction with other criteria to determine the height at which Tendermint should prune blocks.
  * (events) [\#7121](https://github.com/cosmos/cosmos-sdk/pull/7121) The application now derives what events are indexed by Tendermint via the `index-events` configuration in `app.toml`, which is a list of events taking the form `{eventType}.{attributeKey}`.
  * (tx) [\#6089](https://github.com/cosmos/cosmos-sdk/pull/6089) Transactions can now have a `TimeoutHeight` set which allows the transaction to be rejected if it's committed at a height greater than the timeout.
  * (rest) [\#6167](https://github.com/cosmos/cosmos-sdk/pull/6167) Support `max-body-bytes` CLI flag for the REST service.
  * (genesis) [\#7089](https://github.com/cosmos/cosmos-sdk/pull/7089) The `export` command now adds a `initial_height` field in the exported JSON. Baseapp's `CommitMultiStore` now also has a `SetInitialVersion` setter, so it can set the initial store version inside `InitChain` and start a new chain from a given height.
* __General__
  * (crypto/multisig) [\#6241](https://github.com/cosmos/cosmos-sdk/pull/6241) Add Multisig type directly to the repo. Previously this was in tendermint.
  * (codec/types) [\#8106](https://github.com/cosmos/cosmos-sdk/pull/8106) Adding `NewAnyWithCustomTypeURL` to correctly
     marshal Messages in TxBuilder.
  * (tests) [\#6489](https://github.com/cosmos/cosmos-sdk/pull/6489) Introduce package `testutil`, new in-process testing network framework for use in integration and unit tests.
  * (tx) Add new auth/tx gRPC & gRPC-Gateway endpoints for basic querying & broadcasting support
    * [\#7842](https://github.com/cosmos/cosmos-sdk/pull/7842) Add TxsByEvent gRPC endpoint
    * [\#7852](https://github.com/cosmos/cosmos-sdk/pull/7852) Add tx broadcast gRPC endpoint
  * (tx) [\#7688](https://github.com/cosmos/cosmos-sdk/pull/7688) Add a new Tx gRPC service with methods `Simulate` and `GetTx` (by hash).
  * (store) [\#5803](https://github.com/cosmos/cosmos-sdk/pull/5803) Added `rootmulti.Store` methods for taking and restoring snapshots, based on `iavl.Store` export/import.
  * (store) [\#6324](https://github.com/cosmos/cosmos-sdk/pull/6324) IAVL store query proofs now return CommitmentOp which wraps an ics23 CommitmentProof
  * (store) [\#6390](https://github.com/cosmos/cosmos-sdk/pull/6390) `RootMulti` store query proofs now return `CommitmentOp` which wraps `CommitmentProofs`
    * `store.Query` now only returns chained `ics23.CommitmentProof` wrapped in `merkle.Proof`
    * `ProofRuntime` only decodes and verifies `ics23.CommitmentProof`
* __Modules__
  * (modules) [\#5921](https://github.com/cosmos/cosmos-sdk/issues/5921) Introduction of Query gRPC service definitions along with REST annotations for gRPC Gateway for each module
  * (modules) [\#7540](https://github.com/cosmos/cosmos-sdk/issues/7540) Protobuf service definitions can now be used for
    packing `Msg`s in transactions as defined in [ADR 031](./docs/architecture/adr-031-msg-service.md). All modules now
    define a `Msg` protobuf service.
  * (x/auth/vesting) [\#7209](https://github.com/cosmos/cosmos-sdk/pull/7209) Create new `MsgCreateVestingAccount` message type along with CLI handler that allows for the creation of delayed and continuous vesting types.
  * (x/capability) [\#5828](https://github.com/cosmos/cosmos-sdk/pull/5828) Capability module integration as outlined in [ADR 3 - Dynamic Capability Store](https://github.com/cosmos/tree/master/docs/architecture/adr-003-dynamic-capability-store.md).
  * (x/crisis) `x/crisis` has a new function: `AddModuleInitFlags`, which will register optional crisis module flags for the start command.
  * (x/ibc) [\#5277](https://github.com/cosmos/cosmos-sdk/pull/5277) `x/ibc` changes from IBC alpha. For more details check the the [`x/ibc/core/spec`](https://github.com/cosmos/cosmos-sdk/tree/master/x/ibc/core/spec) directory, or the ICS specs below:
    * [ICS 002 - Client Semantics](https://github.com/cosmos/ics/tree/master/spec/ics-002-client-semantics) subpackage
    * [ICS 003 - Connection Semantics](https://github.com/cosmos/ics/blob/master/spec/ics-003-connection-semantics) subpackage
    * [ICS 004 - Channel and Packet Semantics](https://github.com/cosmos/ics/blob/master/spec/ics-004-channel-and-packet-semantics) subpackage
    * [ICS 005 - Port Allocation](https://github.com/cosmos/ics/blob/master/spec/ics-005-port-allocation) subpackage
    * [ICS 006 - Solo Machine Client](https://github.com/cosmos/ics/tree/master/spec/ics-006-solo-machine-client) subpackage
    * [ICS 007 - Tendermint Client](https://github.com/cosmos/ics/blob/master/spec/ics-007-tendermint-client) subpackage
    * [ICS 009 - Loopback Client](https://github.com/cosmos/ics/tree/master/spec/ics-009-loopback-client) subpackage
    * [ICS 020 - Fungible Token Transfer](https://github.com/cosmos/ics/tree/master/spec/ics-020-fungible-token-transfer) subpackage
    * [ICS 023 - Vector Commitments](https://github.com/cosmos/ics/tree/master/spec/ics-023-vector-commitments) subpackage
    * [ICS 024 - Host State Machine Requirements](https://github.com/cosmos/ics/tree/master/spec/ics-024-host-requirements) subpackage
  * (x/ibc) [\#6374](https://github.com/cosmos/cosmos-sdk/pull/6374) ICS-23 Verify functions will now accept and verify ics23 CommitmentProofs exclusively
  * (x/params) [\#6005](https://github.com/cosmos/cosmos-sdk/pull/6005) Add new CLI command for querying raw x/params parameters by subspace and key.

### Bug Fixes

* __Baseapp / Client / REST__
  * (client) [\#5964](https://github.com/cosmos/cosmos-sdk/issues/5964) `--trust-node` is now false by default - for real. Users must ensure it is set to true if they don't want to enable the verifier.
  * (client) [\#6402](https://github.com/cosmos/cosmos-sdk/issues/6402) Fix `keys add` `--algo` flag which only worked for Tendermint's `secp256k1` default key signing algorithm.
  * (client) [\#7699](https://github.com/cosmos/cosmos-sdk/pull/7699) Fix panic in context when setting invalid nodeURI. `WithNodeURI` does not set the `Client` in the context.
  * (export) [\#6510](https://github.com/cosmos/cosmos-sdk/pull/6510/) Field TimeIotaMs now is included in genesis file while exporting.
  * (rest) [\#5906](https://github.com/cosmos/cosmos-sdk/pull/5906) Fix an issue that make some REST calls panic when sending invalid or incomplete requests.
  * (crypto) [\#7966](https://github.com/cosmos/cosmos-sdk/issues/7966) `Bip44Params` `String()` function now correctly
      returns the absolute HD path by adding the `m/` prefix.
  * (crypto/keyring) [\#5844](https://github.com/cosmos/cosmos-sdk/pull/5844) `Keyring.Sign()` methods no longer decode amino signatures when method receivers
  are offline/multisig keys.
  * (store) [\#7415](https://github.com/cosmos/cosmos-sdk/pull/7415) Allow new stores to be registered during on-chain upgrades.
* __Modules__
  * (modules) [\#5569](https://github.com/cosmos/cosmos-sdk/issues/5569) `InitGenesis`, for the relevant modules, now ensures module accounts exist.
  * (x/auth) [\#5892](https://github.com/cosmos/cosmos-sdk/pull/5892) Add `RegisterKeyTypeCodec` to register new
  types (eg. keys) to the `auth` module internal amino codec.
  * (x/bank) [\#6536](https://github.com/cosmos/cosmos-sdk/pull/6536) Fix bug in `WriteGeneratedTxResponse` function used by multiple
  REST endpoints. Now it writes a Tx in StdTx format.
  * (x/genutil) [\#5938](https://github.com/cosmos/cosmos-sdk/pull/5938) Fix `InitializeNodeValidatorFiles` error handling.
  * (x/gentx) [\#8183](https://github.com/cosmos/cosmos-sdk/pull/8183) change gentx cmd amount to arg from flag
  * (x/gov) [#7641](https://github.com/cosmos/cosmos-sdk/pull/7641) Fix tally calculation precision error.
  * (x/staking) [\#6529](https://github.com/cosmos/cosmos-sdk/pull/6529) Export validator addresses (previously was empty).
  * (x/staking) [\#5949](https://github.com/cosmos/cosmos-sdk/pull/5949) Skip staking `HistoricalInfoKey` in simulations as headers are not exported.
  * (x/staking) [\#6061](https://github.com/cosmos/cosmos-sdk/pull/6061) Allow a validator to immediately unjail when no signing info is present due to
falling below their minimum self-delegation and never having been bonded. The validator may immediately unjail once they've met their minimum self-delegation.
* __General__
  * (types) [\#7038](https://github.com/cosmos/cosmos-sdk/issues/7038) Fix infinite looping of `ApproxRoot` by including a hard-coded maximum iterations limit of 100.
  * (types) [\#7084](https://github.com/cosmos/cosmos-sdk/pull/7084) Fix panic when calling `BigInt()` on an uninitialized `Int`.
  * (simulation) [\#7129](https://github.com/cosmos/cosmos-sdk/issues/7129) Fix support for custom `Account` and key types on auth's simulation.


### Improvements
* __Baseapp / Client / REST__
  * (baseapp) [\#6186](https://github.com/cosmos/cosmos-sdk/issues/6186) Support emitting events during `AnteHandler` execution.
  * (baseapp) [\#6053](https://github.com/cosmos/cosmos-sdk/pull/6053) Customizable panic recovery handling added for `app.runTx()` method (as proposed in the [ADR 22](https://github.com/cosmos/cosmos-sdk/blob/master/docs/architecture/adr-022-custom-panic-handling.md)). Adds ability for developers to register custom panic handlers extending standard ones.
  * (client) [\#5810](https://github.com/cosmos/cosmos-sdk/pull/5810) Added a new `--offline` flag that allows commands to be executed without an
  internet connection. Previously, `--generate-only` served this purpose in addition to only allowing txs to be generated. Now, `--generate-only` solely
  allows txs to be generated without being broadcasted and disallows Keybase use and `--offline` allows the use of Keybase but does not allow any
  functionality that requires an online connection.
  * (cli) [#7764](https://github.com/cosmos/cosmos-sdk/pull/7764) Update x/banking and x/crisis InitChain to improve node startup time
  * (client) [\#5856](https://github.com/cosmos/cosmos-sdk/pull/5856) Added the possibility to set `--offline` flag with config command.
  * (client) [\#5895](https://github.com/cosmos/cosmos-sdk/issues/5895) show config options in the config command's help screen.
  * (client/keys) [\#8043](https://github.com/cosmos/cosmos-sdk/pull/8043) Add support for export of unarmored private key
  * (client/tx) [\#7801](https://github.com/cosmos/cosmos-sdk/pull/7801) Update sign-batch multisig to work online
  * (x/genutil) [\#8099](https://github.com/cosmos/cosmos-sdk/pull/8099) `init` now supports a `--recover` flag to recover
      the private validator key from a given mnemonic
* __Modules__
  * (x/auth) [\#5702](https://github.com/cosmos/cosmos-sdk/pull/5702) Add parameter querying support for `x/auth`.
  * (x/auth/ante) [\#6040](https://github.com/cosmos/cosmos-sdk/pull/6040) `AccountKeeper` interface used for `NewAnteHandler` and handler's decorators to add support of using custom `AccountKeeper` implementations.
  * (x/evidence) [\#5952](https://github.com/cosmos/cosmos-sdk/pull/5952) Tendermint Consensus parameters can now be changed via parameter change proposals through `x/gov`.
  * (x/evidence) [\#5961](https://github.com/cosmos/cosmos-sdk/issues/5961) Add `StoreDecoder` simulation for evidence module.
  * (x/ibc) [\#5948](https://github.com/cosmos/cosmos-sdk/issues/5948) Add `InitGenesis` and `ExportGenesis` functions for `ibc` module.
  * (x/ibc-transfer) [\#6871](https://github.com/cosmos/cosmos-sdk/pull/6871) Implement [ADR 001 - Coin Source Tracing](./docs/architecture/adr-001-coin-source-tracing.md).
  * (x/staking) [\#6059](https://github.com/cosmos/cosmos-sdk/pull/6059) Updated `HistoricalEntries` parameter default to 100.
  * (x/staking) [\#5584](https://github.com/cosmos/cosmos-sdk/pull/5584) Add util function `ToTmValidator` that converts a `staking.Validator` type to `*tmtypes.Validator`.
  * (x/staking) [\#6163](https://github.com/cosmos/cosmos-sdk/pull/6163) CLI and REST call to unbonding delegations and delegations now accept
  pagination.
  * (x/staking) [\#8178](https://github.com/cosmos/cosmos-sdk/pull/8178) Update default historical header number for stargate
* __General__
  * (crypto) [\#7987](https://github.com/cosmos/cosmos-sdk/pull/7987) Fix the inconsistency of CryptoCdc, only use
      `codec/legacy.Cdc`.
  * (logging) [\#8072](https://github.com/cosmos/cosmos-sdk/pull/8072) Refactor logging:
    * Use [zerolog](https://github.com/rs/zerolog) over Tendermint's go-kit logging wrapper.
    * Introduce Tendermint's `--log_format=plain|json` flag. Using format `json` allows for emitting structured JSON
    logs which can be consumed by an external logging facility (e.g. Loggly). Both formats log to STDERR.
    * The existing `--log_level` flag and it's default value now solely relates to the global logging
    level (e.g. `info`, `debug`, etc...) instead of `<module>:<level>`.
  * (rest) [#7649](https://github.com/cosmos/cosmos-sdk/pull/7649) Return an unsigned tx in legacy GET /tx endpoint when signature conversion fails
  * (simulation) [\#6002](https://github.com/cosmos/cosmos-sdk/pull/6002) Add randomized consensus params into simulation.
  * (store) [\#6481](https://github.com/cosmos/cosmos-sdk/pull/6481) Move `SimpleProofsFromMap` from Tendermint into the SDK.
  * (store) [\#6719](https://github.com/cosmos/cosmos-sdk/6754) Add validity checks to stores for nil and empty keys.
  * (SDK) Updated dependencies
    * Updated iavl dependency to v0.15.3
    * Update tendermint to v0.34.1
  * (types) [\#7027](https://github.com/cosmos/cosmos-sdk/pull/7027) `Coin(s)` and `DecCoin(s)` updates:
    * Bump denomination max length to 128
    * Allow uppercase letters and numbers in denominations to support [ADR 001](./docs/architecture/adr-001-coin-source-tracing.md)
    * Added `Validate` function that returns a descriptive error
  * (types) [\#5581](https://github.com/cosmos/cosmos-sdk/pull/5581) Add convenience functions {,Must}Bech32ifyAddressBytes.
  * (types/module) [\#5724](https://github.com/cosmos/cosmos-sdk/issues/5724) The `types/module` package does no longer depend on `x/simulation`.
  * (types) [\#5585](https://github.com/cosmos/cosmos-sdk/pull/5585) IBC additions:
    * `Coin` denomination max lenght has been increased to 32.
    * Added `CapabilityKey` alias for `StoreKey` to match IBC spec.
  * (types/rest) [\#5900](https://github.com/cosmos/cosmos-sdk/pull/5900) Add Check*Error function family to spare developers from replicating tons of boilerplate code.
  * (types) [\#6128](https://github.com/cosmos/cosmos-sdk/pull/6137) Add `String()` method to `GasMeter`.
  * (types) [\#6195](https://github.com/cosmos/cosmos-sdk/pull/6195) Add codespace to broadcast(sync/async) response.
  * (types) \#6897 Add KV type from tendermint to `types` directory.
  * (version) [\#7848](https://github.com/cosmos/cosmos-sdk/pull/7848) [\#7941](https://github.com/cosmos/cosmos-sdk/pull/7941)
    `version --long` output now shows the list of build dependencies and replaced build dependencies.

## [v0.39.1](https://github.com/cosmos/cosmos-sdk/releases/tag/v0.39.1) - 2020-08-11

### Client Breaking

* (x/auth) [\#6861](https://github.com/cosmos/cosmos-sdk/pull/6861) Remove public key Bech32 encoding for all account types for JSON serialization, instead relying on direct Amino encoding. In addition, JSON serialization utilizes Amino instead of the Go stdlib, so integers are treated as strings.

### Improvements

* (client) [\#6853](https://github.com/cosmos/cosmos-sdk/pull/6853) Add --unsafe-cors flag.

## [v0.39.0](https://github.com/cosmos/cosmos-sdk/releases/tag/v0.39.0) - 2020-07-20

### Improvements

* (deps) Bump IAVL version to [v0.14.0](https://github.com/cosmos/iavl/releases/tag/v0.14.0)
* (client) [\#5585](https://github.com/cosmos/cosmos-sdk/pull/5585) `CLIContext` additions:
  * Introduce `QueryABCI` that returns the full `abci.ResponseQuery` with inclusion Merkle proofs.
  * Added `prove` flag for Merkle proof verification.
* (x/staking) [\#6791)](https://github.com/cosmos/cosmos-sdk/pull/6791) Close {UBDQueue,RedelegationQueu}Iterator once used.

### API Breaking Changes

* (baseapp) [\#5837](https://github.com/cosmos/cosmos-sdk/issues/5837) Transaction simulation now returns a `SimulationResponse` which contains the `GasInfo` and `Result` from the execution.

### Client Breaking Changes

* (x/auth) [\#6745](https://github.com/cosmos/cosmos-sdk/issues/6745) Remove BaseAccount's custom JSON {,un}marshalling.

### Bug Fixes

* (store) [\#6475](https://github.com/cosmos/cosmos-sdk/pull/6475) Revert IAVL pruning functionality introduced in
[v0.13.0](https://github.com/cosmos/iavl/releases/tag/v0.13.0),
where the IAVL no longer keeps states in-memory in which it flushes periodically. IAVL now commits and
flushes every state to disk as it did pre-v0.13.0. The SDK's multi-store will track and ensure the proper
heights are pruned. The operator can set the pruning options via a `pruning` config via the CLI or
through `app.toml`. The `pruning` flag exposes `default|everything|nothing|custom` as options --
see docs for further details. If the operator chooses `custom`, they may provide granular pruning
options `pruning-keep-recent`, `pruning-keep-every`, and `pruning-interval`. The former two options
dictate how many recent versions are kept on disk and the offset of what versions are kept after that
respectively, and the latter defines the height interval in which versions are deleted in a batch.
**Note, there are some client-facing API breaking changes with regard to IAVL, stores, and pruning settings.**
* (x/distribution) [\#6210](https://github.com/cosmos/cosmos-sdk/pull/6210) Register `MsgFundCommunityPool` in distribution amino codec.
* (types) [\#5741](https://github.com/cosmos/cosmos-sdk/issues/5741) Prevent `ChainAnteDecorators()` from panicking when empty `AnteDecorator` slice is supplied.
* (baseapp) [\#6306](https://github.com/cosmos/cosmos-sdk/issues/6306) Prevent events emitted by the antehandler from being persisted between transactions.
* (client/keys) [\#5091](https://github.com/cosmos/cosmos-sdk/issues/5091) `keys parse` does not honor client app's configuration.
* (x/bank) [\#6674](https://github.com/cosmos/cosmos-sdk/pull/6674) Create account if recipient does not exist on handing `MsgMultiSend`.
* (x/auth) [\#6287](https://github.com/cosmos/cosmos-sdk/pull/6287) Fix nonce stuck when sending multiple transactions from an account in a same block.

## [v0.38.5] - 2020-07-02

### Improvements

* (tendermint) Bump Tendermint version to [v0.33.6](https://github.com/tendermint/tendermint/releases/tag/v0.33.6).

## [v0.38.4] - 2020-05-21

### Bug Fixes

* (x/auth) [\#5950](https://github.com/cosmos/cosmos-sdk/pull/5950) Fix `IncrementSequenceDecorator` to use is `IsReCheckTx` instead of `IsCheckTx` to allow account sequence incrementing.

## [v0.38.3] - 2020-04-09

### Improvements

* (tendermint) Bump Tendermint version to [v0.33.3](https://github.com/tendermint/tendermint/releases/tag/v0.33.3).

## [v0.38.2] - 2020-03-25

### Bug Fixes

* (baseapp) [\#5718](https://github.com/cosmos/cosmos-sdk/pull/5718) Remove call to `ctx.BlockGasMeter` during failed message validation which resulted in a panic when the tx execution mode was `CheckTx`.
* (x/genutil) [\#5775](https://github.com/cosmos/cosmos-sdk/pull/5775) Fix `ExportGenesis` in `x/genutil` to export default genesis state (`[]`) instead of `null`.
* (client) [\#5618](https://github.com/cosmos/cosmos-sdk/pull/5618) Fix crash on the client when the verifier is not set.
* (crypto/keys/mintkey) [\#5823](https://github.com/cosmos/cosmos-sdk/pull/5823) fix errors handling in `UnarmorPubKeyBytes` (underlying armoring function's return error was not being checked).
* (x/distribution) [\#5620](https://github.com/cosmos/cosmos-sdk/pull/5620) Fix nil pointer deref in distribution tax/reward validation helpers.

### Improvements

* (rest) [\#5648](https://github.com/cosmos/cosmos-sdk/pull/5648) Enhance /txs usability:
  * Add `tx.minheight` key to filter transaction with an inclusive minimum block height
  * Add `tx.maxheight` key to filter transaction with an inclusive maximum block height
* (crypto/keys) [\#5739](https://github.com/cosmos/cosmos-sdk/pull/5739) Print an error message if the password input failed.

## [v0.38.1] - 2020-02-11

### Improvements

* (modules) [\#5597](https://github.com/cosmos/cosmos-sdk/pull/5597) Add `amount` event attribute to the `complete_unbonding`
and `complete_redelegation` events that reflect the total balances of the completed unbondings and redelegations
respectively.

### Bug Fixes

* (types) [\#5579](https://github.com/cosmos/cosmos-sdk/pull/5579) The IAVL `Store#Commit` method has been refactored to
delete a flushed version if it is not a snapshot version. The root multi-store now keeps track of `commitInfo` instead
of `types.CommitID`. During `Commit` of the root multi-store, `lastCommitInfo` is updated from the saved state
and is only flushed to disk if it is a snapshot version. During `Query` of the root multi-store, if the request height
is the latest height, we'll use the store's `lastCommitInfo`. Otherwise, we fetch `commitInfo` from disk.
* (x/bank) [\#5531](https://github.com/cosmos/cosmos-sdk/issues/5531) Added missing amount event to MsgMultiSend, emitted for each output.
* (x/gov) [\#5622](https://github.com/cosmos/cosmos-sdk/pull/5622) Track any events emitted from a proposal's handler upon successful execution.

## [v0.38.0] - 2020-01-23

### State Machine Breaking

* (genesis) [\#5506](https://github.com/cosmos/cosmos-sdk/pull/5506) The `x/distribution` genesis state
  now includes `params` instead of individual parameters.
* (genesis) [\#5017](https://github.com/cosmos/cosmos-sdk/pull/5017) The `x/genaccounts` module has been
deprecated and all components removed except the `legacy/` package. This requires changes to the
genesis state. Namely, `accounts` now exist under `app_state.auth.accounts`. The corresponding migration
logic has been implemented for v0.38 target version. Applications can migrate via:
`$ {appd} migrate v0.38 genesis.json`.
* (modules) [\#5299](https://github.com/cosmos/cosmos-sdk/pull/5299) Handling of `ABCIEvidenceTypeDuplicateVote`
  during `BeginBlock` along with the corresponding parameters (`MaxEvidenceAge`) have moved from the
  `x/slashing` module to the `x/evidence` module.

### API Breaking Changes

* (modules) [\#5506](https://github.com/cosmos/cosmos-sdk/pull/5506) Remove individual setters of `x/distribution` parameters. Instead, follow the module spec in getting parameters, setting new value(s) and finally calling `SetParams`.
* (types) [\#5495](https://github.com/cosmos/cosmos-sdk/pull/5495) Remove redundant `(Must)Bech32ify*` and `(Must)Get*KeyBech32` functions in favor of `(Must)Bech32ifyPubKey` and `(Must)GetPubKeyFromBech32` respectively, both of which take a `Bech32PubKeyType` (string).
* (types) [\#5430](https://github.com/cosmos/cosmos-sdk/pull/5430) `DecCoins#Add` parameter changed from `DecCoins`
to `...DecCoin`, `Coins#Add` parameter changed from `Coins` to `...Coin`.
* (baseapp/types) [\#5421](https://github.com/cosmos/cosmos-sdk/pull/5421) The `Error` interface (`types/errors.go`)
has been removed in favor of the concrete type defined in `types/errors/` which implements the standard `error` interface.
  * As a result, the `Handler` and `Querier` implementations now return a standard `error`.
  Within `BaseApp`, `runTx` now returns a `(GasInfo, *Result, error)` tuple and `runMsgs` returns a
  `(*Result, error)` tuple. A reference to a `Result` is now used to indicate success whereas an error
  signals an invalid message or failed message execution. As a result, the fields `Code`, `Codespace`,
  `GasWanted`, and `GasUsed` have been removed the `Result` type. The latter two fields are now found
  in the `GasInfo` type which is always returned regardless of execution outcome.
  * Note to developers: Since all handlers and queriers must now return a standard `error`, the `types/errors/`
  package contains all the relevant and pre-registered errors that you typically work with. A typical
  error returned will look like `sdkerrors.Wrap(sdkerrors.ErrUnknownRequest, "...")`. You can retrieve
  relevant ABCI information from the error via `ABCIInfo`.
* (client) [\#5442](https://github.com/cosmos/cosmos-sdk/pull/5442) Remove client/alias.go as it's not necessary and
components can be imported directly from the packages.
* (store) [\#4748](https://github.com/cosmos/cosmos-sdk/pull/4748) The `CommitMultiStore` interface
now requires a `SetInterBlockCache` method. Applications that do not wish to support this can simply
have this method perform a no-op.
* (modules) [\#4665](https://github.com/cosmos/cosmos-sdk/issues/4665) Refactored `x/gov` module structure and dev-UX:
  * Prepare for module spec integration
  * Update gov keys to use big endian encoding instead of little endian
* (modules) [\#5017](https://github.com/cosmos/cosmos-sdk/pull/5017) The `x/genaccounts` module has been deprecated and all components removed except the `legacy/` package.
* [\#4486](https://github.com/cosmos/cosmos-sdk/issues/4486) Vesting account types decoupled from the `x/auth` module and now live under `x/auth/vesting`. Applications wishing to use vesting account types must be sure to register types via `RegisterCodec` under the new vesting package.
* [\#4486](https://github.com/cosmos/cosmos-sdk/issues/4486) The `NewBaseVestingAccount` constructor returns an error
if the provided arguments are invalid.
* (x/auth) [\#5006](https://github.com/cosmos/cosmos-sdk/pull/5006) Modular `AnteHandler` via composable decorators:
  * The `AnteHandler` interface now returns `(newCtx Context, err error)` instead of `(newCtx Context, result sdk.Result, abort bool)`
  * The `NewAnteHandler` function returns an `AnteHandler` function that returns the new `AnteHandler`
  interface and has been moved into the `auth/ante` directory.
  * `ValidateSigCount`, `ValidateMemo`, `ProcessPubKey`, `EnsureSufficientMempoolFee`, and `GetSignBytes`
  have all been removed as public functions.
  * Invalid Signatures may return `InvalidPubKey` instead of `Unauthorized` error, since the transaction
  will first hit `SetPubKeyDecorator` before the `SigVerificationDecorator` runs.
  * `StdTx#GetSignatures` will return an array of just signature byte slices `[][]byte` instead of
  returning an array of `StdSignature` structs. To replicate the old behavior, use the public field
  `StdTx.Signatures` to get back the array of StdSignatures `[]StdSignature`.
* (modules) [\#5299](https://github.com/cosmos/cosmos-sdk/pull/5299) `HandleDoubleSign` along with params `MaxEvidenceAge` and `DoubleSignJailEndTime` have moved from the `x/slashing` module to the `x/evidence` module.
* (keys) [\#4941](https://github.com/cosmos/cosmos-sdk/issues/4941) Keybase concrete types constructors such as `NewKeyBaseFromDir` and `NewInMemory` now accept optional parameters of type `KeybaseOption`. These
optional parameters are also added on the keys sub-commands functions, which are now public, and allows
these options to be set on the commands or ignored to default to previous behavior.
* [\#5547](https://github.com/cosmos/cosmos-sdk/pull/5547) `NewKeyBaseFromHomeFlag` constructor has been removed.
* [\#5439](https://github.com/cosmos/cosmos-sdk/pull/5439) Further modularization was done to the `keybase`
package to make it more suitable for use with different key formats and algorithms:
  * The `WithKeygenFunc` function added as a `KeybaseOption` which allows a custom bytes to key
    implementation to be defined when keys are created.
  * The `WithDeriveFunc` function added as a `KeybaseOption` allows custom logic for deriving a key
    from a mnemonic, bip39 password, and HD Path.
  * BIP44 is no longer build into `keybase.CreateAccount()`. It is however the default when using
    the `client/keys` add command.
  * `SupportedAlgos` and `SupportedAlgosLedger` functions return a slice of `SigningAlgo`s that are
    supported by the keybase and the ledger integration respectively.
* (simapp) [\#5419](https://github.com/cosmos/cosmos-sdk/pull/5419) The `helpers.GenTx()` now accepts a gas argument.
* (baseapp) [\#5455](https://github.com/cosmos/cosmos-sdk/issues/5455) A `sdk.Context` is now passed into the `router.Route()` function.

### Client Breaking Changes

* (rest) [\#5270](https://github.com/cosmos/cosmos-sdk/issues/5270) All account types now implement custom JSON serialization.
* (rest) [\#4783](https://github.com/cosmos/cosmos-sdk/issues/4783) The balance field in the DelegationResponse type is now sdk.Coin instead of sdk.Int
* (x/auth) [\#5006](https://github.com/cosmos/cosmos-sdk/pull/5006) The gas required to pass the `AnteHandler` has
increased significantly due to modular `AnteHandler` support. Increase GasLimit accordingly.
* (rest) [\#5336](https://github.com/cosmos/cosmos-sdk/issues/5336) `MsgEditValidator` uses `description` instead of `Description` as a JSON key.
* (keys) [\#5097](https://github.com/cosmos/cosmos-sdk/pull/5097) Due to the keybase -> keyring transition, keys need to be migrated. See `keys migrate` command for more info.
* (x/auth) [\#5424](https://github.com/cosmos/cosmos-sdk/issues/5424) Drop `decode-tx` command from x/auth/client/cli, duplicate of the `decode` command.

### Features

* (store) [\#5435](https://github.com/cosmos/cosmos-sdk/pull/5435) New iterator for paginated requests. Iterator limits DB reads to the range of the requested page.
* (x/evidence) [\#5240](https://github.com/cosmos/cosmos-sdk/pull/5240) Initial implementation of the `x/evidence` module.
* (cli) [\#5212](https://github.com/cosmos/cosmos-sdk/issues/5212) The `q gov proposals` command now supports pagination.
* (store) [\#4724](https://github.com/cosmos/cosmos-sdk/issues/4724) Multistore supports substore migrations upon load. New `rootmulti.Store.LoadLatestVersionAndUpgrade` method in
`Baseapp` supports `StoreLoader` to enable various upgrade strategies. It no
longer panics if the store to load contains substores that we didn't explicitly mount.
* [\#4972](https://github.com/cosmos/cosmos-sdk/issues/4972) A `TxResponse` with a corresponding code
and tx hash will be returned for specific Tendermint errors:
  * `CodeTxInMempoolCache`
  * `CodeMempoolIsFull`
  * `CodeTxTooLarge`
* [\#3872](https://github.com/cosmos/cosmos-sdk/issues/3872) Implement a RESTful endpoint and cli command to decode transactions.
* (keys) [\#4754](https://github.com/cosmos/cosmos-sdk/pull/4754) Introduce new Keybase implementation that can
leverage operating systems' built-in functionalities to securely store secrets. MacOS users may encounter
the following [issue](https://github.com/keybase/go-keychain/issues/47) with the `go-keychain` library. If
you encounter this issue, you must upgrade your xcode command line tools to version >= `10.2`. You can
upgrade via: `sudo rm -rf /Library/Developer/CommandLineTools; xcode-select --install`. Verify the
correct version via: `pkgutil --pkg-info=com.apple.pkg.CLTools_Executables`.
* [\#5355](https://github.com/cosmos/cosmos-sdk/pull/5355) Client commands accept a new `--keyring-backend` option through which users can specify which backend should be used
by the new key store:
  * `os`: use OS default credentials storage (default).
  * `file`: use encrypted file-based store.
  * `kwallet`: use [KDE Wallet](https://utils.kde.org/projects/kwalletmanager/) service.
  * `pass`: use the [pass](https://www.passwordstore.org/) command line password manager.
  * `test`: use password-less key store. *For testing purposes only. Use it at your own risk.*
* (keys) [\#5097](https://github.com/cosmos/cosmos-sdk/pull/5097) New `keys migrate` command to assist users migrate their keys
to the new keyring.
* (keys) [\#5366](https://github.com/cosmos/cosmos-sdk/pull/5366) `keys list` now accepts a `--list-names` option to list key names only, whilst the `keys delete`
command can delete multiple keys by passing their names as arguments. The aforementioned commands can then be piped together, e.g.
`appcli keys list -n | xargs appcli keys delete`
* (modules) [\#4233](https://github.com/cosmos/cosmos-sdk/pull/4233) Add upgrade module that coordinates software upgrades of live chains.
* [\#4486](https://github.com/cosmos/cosmos-sdk/issues/4486) Introduce new `PeriodicVestingAccount` vesting account type
that allows for arbitrary vesting periods.
* (baseapp) [\#5196](https://github.com/cosmos/cosmos-sdk/pull/5196) Baseapp has a new `runTxModeReCheck` to allow applications to skip expensive and unnecessary re-checking of transactions.
* (types) [\#5196](https://github.com/cosmos/cosmos-sdk/pull/5196) Context has new `IsRecheckTx() bool` and `WithIsReCheckTx(bool) Context` methods to to be used in the `AnteHandler`.
* (x/auth/ante) [\#5196](https://github.com/cosmos/cosmos-sdk/pull/5196) AnteDecorators have been updated to avoid unnecessary checks when `ctx.IsReCheckTx() == true`
* (x/auth) [\#5006](https://github.com/cosmos/cosmos-sdk/pull/5006) Modular `AnteHandler` via composable decorators:
  * The `AnteDecorator` interface has been introduced to allow users to implement modular `AnteHandler`
  functionality that can be composed together to create a single `AnteHandler` rather than implementing
  a custom `AnteHandler` completely from scratch, where each `AnteDecorator` allows for custom behavior in
  tightly defined and logically isolated manner. These custom `AnteDecorator` can then be chained together
  with default `AnteDecorator` or third-party `AnteDecorator` to create a modularized `AnteHandler`
  which will run each `AnteDecorator` in the order specified in `ChainAnteDecorators`. For details
  on the new architecture, refer to the [ADR](docs/architecture/adr-010-modular-antehandler.md).
  * `ChainAnteDecorators` function has been introduced to take in a list of `AnteDecorators` and chain
  them in sequence and return a single `AnteHandler`:
    * `SetUpContextDecorator`: Sets `GasMeter` in context and creates defer clause to recover from any
    `OutOfGas` panics in future AnteDecorators and return `OutOfGas` error to `BaseApp`. It MUST be the
    first `AnteDecorator` in the chain for any application that uses gas (or another one that sets the gas meter).
    * `ValidateBasicDecorator`: Calls tx.ValidateBasic and returns any non-nil error.
    * `ValidateMemoDecorator`: Validates tx memo with application parameters and returns any non-nil error.
    * `ConsumeGasTxSizeDecorator`: Consumes gas proportional to the tx size based on application parameters.
    * `MempoolFeeDecorator`: Checks if fee is above local mempool `minFee` parameter during `CheckTx`.
    * `DeductFeeDecorator`: Deducts the `FeeAmount` from first signer of the transaction.
    * `SetPubKeyDecorator`: Sets pubkey of account in any account that does not already have pubkey saved in state machine.
    * `SigGasConsumeDecorator`: Consume parameter-defined amount of gas for each signature.
    * `SigVerificationDecorator`: Verify each signature is valid, return if there is an error.
    * `ValidateSigCountDecorator`: Validate the number of signatures in tx based on app-parameters.
    * `IncrementSequenceDecorator`: Increments the account sequence for each signer to prevent replay attacks.
* (cli) [\#5223](https://github.com/cosmos/cosmos-sdk/issues/5223) Cosmos Ledger App v2.0.0 is now supported. The changes are backwards compatible and App v1.5.x is still supported.
* (x/staking) [\#5380](https://github.com/cosmos/cosmos-sdk/pull/5380) Introduced ability to store historical info entries in staking keeper, allows applications to introspect specified number of past headers and validator sets
  * Introduces new parameter `HistoricalEntries` which allows applications to determine how many recent historical info entries they want to persist in store. Default value is 0.
  * Introduces cli commands and rest routes to query historical information at a given height
* (modules) [\#5249](https://github.com/cosmos/cosmos-sdk/pull/5249) Funds are now allowed to be directly sent to the community pool (via the distribution module account).
* (keys) [\#4941](https://github.com/cosmos/cosmos-sdk/issues/4941) Introduce keybase option to allow overriding the default private key implementation of a key generated through the `keys add` cli command.
* (keys) [\#5439](https://github.com/cosmos/cosmos-sdk/pull/5439) Flags `--algo` and `--hd-path` are added to
  `keys add` command in order to make use of keybase modularized. By default, it uses (0, 0) bip44
  HD path and secp256k1 keys, so is non-breaking.
* (types) [\#5447](https://github.com/cosmos/cosmos-sdk/pull/5447) Added `ApproxRoot` function to sdk.Decimal type in order to get the nth root for a decimal number, where n is a positive integer.
  * An `ApproxSqrt` function was also added for convenience around the common case of n=2.

### Improvements

* (iavl) [\#5538](https://github.com/cosmos/cosmos-sdk/pull/5538) Remove manual IAVL pruning in favor of IAVL's internal pruning strategy.
* (server) [\#4215](https://github.com/cosmos/cosmos-sdk/issues/4215) The `--pruning` flag
has been moved to the configuration file, to allow easier node configuration.
* (cli) [\#5116](https://github.com/cosmos/cosmos-sdk/issues/5116) The `CLIContext` now supports multiple verifiers
when connecting to multiple chains. The connecting chain's `CLIContext` will have to have the correct
chain ID and node URI or client set. To use a `CLIContext` with a verifier for another chain:
  ```go
  // main or parent chain (chain as if you're running without IBC)
  mainCtx := context.NewCLIContext()

  // connecting IBC chain
  sideCtx := context.NewCLIContext().
    WithChainID(sideChainID).
    WithNodeURI(sideChainNodeURI) // or .WithClient(...)

  sideCtx = sideCtx.WithVerifier(
    context.CreateVerifier(sideCtx, context.DefaultVerifierCacheSize),
  )
  ```
* (modules) [\#5017](https://github.com/cosmos/cosmos-sdk/pull/5017) The `x/auth` package now supports
generalized genesis accounts through the `GenesisAccount` interface.
* (modules) [\#4762](https://github.com/cosmos/cosmos-sdk/issues/4762) Deprecate remove and add permissions in ModuleAccount.
* (modules) [\#4760](https://github.com/cosmos/cosmos-sdk/issues/4760) update `x/auth` to match module spec.
* (modules) [\#4814](https://github.com/cosmos/cosmos-sdk/issues/4814) Add security contact to Validator description.
* (modules) [\#4875](https://github.com/cosmos/cosmos-sdk/issues/4875) refactor integration tests to use SimApp and separate test package
* (sdk) [\#4566](https://github.com/cosmos/cosmos-sdk/issues/4566) Export simulation's parameters and app state to JSON in order to reproduce bugs and invariants.
* (sdk) [\#4640](https://github.com/cosmos/cosmos-sdk/issues/4640) improve import/export simulation errors by extending `DiffKVStores` to return an array of `KVPairs` that are then compared to check for inconsistencies.
* (sdk) [\#4717](https://github.com/cosmos/cosmos-sdk/issues/4717) refactor `x/slashing` to match the new module spec
* (sdk) [\#4758](https://github.com/cosmos/cosmos-sdk/issues/4758) update `x/genaccounts` to match module spec
* (simulation) [\#4824](https://github.com/cosmos/cosmos-sdk/issues/4824) `PrintAllInvariants` flag will print all failed invariants
* (simulation) [\#4490](https://github.com/cosmos/cosmos-sdk/issues/4490) add `InitialBlockHeight` flag to resume a simulation from a given block

  * Support exporting the simulation stats to a given JSON file
* (simulation) [\#4847](https://github.com/cosmos/cosmos-sdk/issues/4847), [\#4838](https://github.com/cosmos/cosmos-sdk/pull/4838) and [\#4869](https://github.com/cosmos/cosmos-sdk/pull/4869) `SimApp` and simulation refactors:
  * Implement `SimulationManager` for executing modules' simulation functionalities in a modularized way
  * Add `RegisterStoreDecoders` to the `SimulationManager` for decoding each module's types
  * Add `GenerateGenesisStates` to the `SimulationManager` to generate a randomized `GenState` for each module
  * Add `RandomizedParams` to the `SimulationManager` that registers each modules' parameters in order to
  simulate `ParamChangeProposal`s' `Content`s
  * Add `WeightedOperations` to the `SimulationManager` that define simulation operations (modules' `Msg`s) with their
  respective weights (i.e chance of being simulated).
  * Add `ProposalContents` to the `SimulationManager` to register each module's governance proposal `Content`s.
* (simulation) [\#4893](https://github.com/cosmos/cosmos-sdk/issues/4893) Change `SimApp` keepers to be public and add getter functions for keys and codec
* (simulation) [\#4906](https://github.com/cosmos/cosmos-sdk/issues/4906) Add simulation `Config` struct that wraps simulation flags
* (simulation) [\#4935](https://github.com/cosmos/cosmos-sdk/issues/4935) Update simulation to reflect a proper `ABCI` application without bypassing `BaseApp` semantics
* (simulation) [\#5378](https://github.com/cosmos/cosmos-sdk/pull/5378) Simulation tests refactor:
  * Add `App` interface for general SDK-based app's methods.
  * Refactor and cleanup simulation tests into util functions to simplify their implementation for other SDK apps.
* (store) [\#4792](https://github.com/cosmos/cosmos-sdk/issues/4792) panic on non-registered store
* (types) [\#4821](https://github.com/cosmos/cosmos-sdk/issues/4821) types/errors package added with support for stacktraces. It is meant as a more feature-rich replacement for sdk.Errors in the mid-term.
* (store) [\#1947](https://github.com/cosmos/cosmos-sdk/issues/1947) Implement inter-block (persistent)
caching through `CommitKVStoreCacheManager`. Any application wishing to utilize an inter-block cache
must set it in their app via a `BaseApp` option. The `BaseApp` docs have been drastically improved
to detail this new feature and how state transitions occur.
* (docs/spec) All module specs moved into their respective module dir in x/ (i.e. docs/spec/staking -->> x/staking/spec)
* (docs/) [\#5379](https://github.com/cosmos/cosmos-sdk/pull/5379) Major documentation refactor, including:
  * (docs/intro/) Add and improve introduction material for newcomers.
  * (docs/basics/) Add documentation about basic concepts of the cosmos sdk such as the anatomy of an SDK application, the transaction lifecycle or accounts.
  * (docs/core/) Add documentation about core conepts of the cosmos sdk such as `baseapp`, `server`, `store`s, `context` and more.
  * (docs/building-modules/) Add reference documentation on concepts relevant for module developers (`keeper`, `handler`, `messages`, `queries`,...).
  * (docs/interfaces/) Add documentation on building interfaces for the Cosmos SDK.
  * Redesigned user interface that features new dynamically generated sidebar, build-time code embedding from GitHub, new homepage as well as many other improvements.
* (types) [\#5428](https://github.com/cosmos/cosmos-sdk/pull/5428) Add `Mod` (modulo) method and `RelativePow` (exponentation) function for `Uint`.
* (modules) [\#5506](https://github.com/cosmos/cosmos-sdk/pull/5506) Remove redundancy in `x/distribution`s use of parameters. There
  now exists a single `Params` type with a getter and setter along with a getter for each individual parameter.

### Bug Fixes

* (client) [\#5303](https://github.com/cosmos/cosmos-sdk/issues/5303) Fix ignored error in tx generate only mode.
* (cli) [\#4763](https://github.com/cosmos/cosmos-sdk/issues/4763) Fix flag `--min-self-delegation` for staking `EditValidator`
* (keys) Fix ledger custom coin type support bug.
* (x/gov) [\#5107](https://github.com/cosmos/cosmos-sdk/pull/5107) Sum validator operator's all voting power when tally votes
* (rest) [\#5212](https://github.com/cosmos/cosmos-sdk/issues/5212) Fix pagination in the `/gov/proposals` handler.

## [v0.37.14] - 2020-08-12

### Improvements

* (tendermint) Bump Tendermint version to [v0.32.13](https://github.com/tendermint/tendermint/releases/tag/v0.32.13).


## [v0.37.13] - 2020-06-03

### Improvements

* (tendermint) Bump Tendermint version to [v0.32.12](https://github.com/tendermint/tendermint/releases/tag/v0.32.12).
* (cosmos-ledger-go) Bump Cosmos Ledger Wallet library version to [v0.11.1](https://github.com/cosmos/ledger-cosmos-go/releases/tag/v0.11.1).

## [v0.37.12] - 2020-05-05

### Improvements

* (tendermint) Bump Tendermint version to [v0.32.11](https://github.com/tendermint/tendermint/releases/tag/v0.32.11).

## [v0.37.11] - 2020-04-22

### Bug Fixes

* (x/staking) [\#6021](https://github.com/cosmos/cosmos-sdk/pull/6021) --trust-node's false default value prevents creation of the genesis transaction.

## [v0.37.10] - 2020-04-22

### Bug Fixes

* (client/context) [\#5964](https://github.com/cosmos/cosmos-sdk/issues/5964) Fix incorrect instantiation of tmlite verifier when --trust-node is off.

## [v0.37.9] - 2020-04-09

### Improvements

* (tendermint) Bump Tendermint version to [v0.32.10](https://github.com/tendermint/tendermint/releases/tag/v0.32.10).

## [v0.37.8] - 2020-03-11

### Bug Fixes

* (rest) [\#5508](https://github.com/cosmos/cosmos-sdk/pull/5508) Fix `x/distribution` endpoints to properly return height in the response.
* (x/genutil) [\#5499](https://github.com/cosmos/cosmos-sdk/pull/) Ensure `DefaultGenesis` returns valid and non-nil default genesis state.
* (x/genutil) [\#5775](https://github.com/cosmos/cosmos-sdk/pull/5775) Fix `ExportGenesis` in `x/genutil` to export default genesis state (`[]`) instead of `null`.
* (genesis) [\#5086](https://github.com/cosmos/cosmos-sdk/issues/5086) Ensure `gentxs` are always an empty array instead of `nil`.

### Improvements

* (rest) [\#5648](https://github.com/cosmos/cosmos-sdk/pull/5648) Enhance /txs usability:
  * Add `tx.minheight` key to filter transaction with an inclusive minimum block height
  * Add `tx.maxheight` key to filter transaction with an inclusive maximum block height

## [v0.37.7] - 2020-02-10

### Improvements

* (modules) [\#5597](https://github.com/cosmos/cosmos-sdk/pull/5597) Add `amount` event attribute to the `complete_unbonding`
and `complete_redelegation` events that reflect the total balances of the completed unbondings and redelegations
respectively.

### Bug Fixes

* (x/gov) [\#5622](https://github.com/cosmos/cosmos-sdk/pull/5622) Track any events emitted from a proposal's handler upon successful execution.
* (x/bank) [\#5531](https://github.com/cosmos/cosmos-sdk/issues/5531) Added missing amount event to MsgMultiSend, emitted for each output.

## [v0.37.6] - 2020-01-21

### Improvements

* (tendermint) Bump Tendermint version to [v0.32.9](https://github.com/tendermint/tendermint/releases/tag/v0.32.9)

## [v0.37.5] - 2020-01-07

### Features

* (types) [\#5360](https://github.com/cosmos/cosmos-sdk/pull/5360) Implement `SortableDecBytes` which
  allows the `Dec` type be sortable.

### Improvements

* (tendermint) Bump Tendermint version to [v0.32.8](https://github.com/tendermint/tendermint/releases/tag/v0.32.8)
* (cli) [\#5482](https://github.com/cosmos/cosmos-sdk/pull/5482) Remove old "tags" nomenclature from the `q txs` command in
  favor of the new events system. Functionality remains unchanged except that `=` is used instead of `:` to be
  consistent with the API's use of event queries.

### Bug Fixes

* (iavl) [\#5276](https://github.com/cosmos/cosmos-sdk/issues/5276) Fix potential race condition in `iavlIterator#Close`.
* (baseapp) [\#5350](https://github.com/cosmos/cosmos-sdk/issues/5350) Allow a node to restart successfully
  after a `halt-height` or `halt-time` has been triggered.
* (types) [\#5395](https://github.com/cosmos/cosmos-sdk/issues/5395) Fix `Uint#LTE`.
* (types) [\#5408](https://github.com/cosmos/cosmos-sdk/issues/5408) `NewDecCoins` constructor now sorts the coins.

## [v0.37.4] - 2019-11-04

### Improvements

* (tendermint) Bump Tendermint version to [v0.32.7](https://github.com/tendermint/tendermint/releases/tag/v0.32.7)
* (ledger) [\#4716](https://github.com/cosmos/cosmos-sdk/pull/4716) Fix ledger custom coin type support bug.

### Bug Fixes

* (baseapp) [\#5200](https://github.com/cosmos/cosmos-sdk/issues/5200) Remove duplicate events from previous messages.

## [v0.37.3] - 2019-10-10

### Bug Fixes

* (genesis) [\#5095](https://github.com/cosmos/cosmos-sdk/issues/5095) Fix genesis file migration from v0.34 to
v0.36/v0.37 not converting validator consensus pubkey to bech32 format.

### Improvements

* (tendermint) Bump Tendermint version to [v0.32.6](https://github.com/tendermint/tendermint/releases/tag/v0.32.6)

## [v0.37.1] - 2019-09-19

### Features

* (cli) [\#4973](https://github.com/cosmos/cosmos-sdk/pull/4973) Enable application CPU profiling
via the `--cpu-profile` flag.
* [\#4979](https://github.com/cosmos/cosmos-sdk/issues/4979) Introduce a new `halt-time` config and
CLI option to the `start` command. When provided, an application will halt during `Commit` when the
block time is >= the `halt-time`.

### Improvements

* [\#4990](https://github.com/cosmos/cosmos-sdk/issues/4990) Add `Events` to the `ABCIMessageLog` to
provide context and grouping of events based on the messages they correspond to. The `Events` field
in `TxResponse` is deprecated and will be removed in the next major release.

### Bug Fixes

* [\#4979](https://github.com/cosmos/cosmos-sdk/issues/4979) Use `Signal(os.Interrupt)` over
`os.Exit(0)` during configured halting to allow any `defer` calls to be executed.
* [\#5034](https://github.com/cosmos/cosmos-sdk/issues/5034) Binary search in NFT Module wasn't working on larger sets.

## [v0.37.0] - 2019-08-21

### Bug Fixes

* (baseapp) [\#4903](https://github.com/cosmos/cosmos-sdk/issues/4903) Various height query fixes:
  * Move height with proof check from `CLIContext` to `BaseApp` as the height
  can automatically be injected there.
  * Update `handleQueryStore` to resemble `handleQueryCustom`
* (simulation) [\#4912](https://github.com/cosmos/cosmos-sdk/issues/4912) Fix SimApp ModuleAccountAddrs
to properly return black listed addresses for bank keeper initialization.
* (cli) [\#4919](https://github.com/cosmos/cosmos-sdk/pull/4919) Don't crash CLI
if user doesn't answer y/n confirmation request.
* (cli) [\#4927](https://github.com/cosmos/cosmos-sdk/issues/4927) Fix the `q gov vote`
command to handle empty (pruned) votes correctly.

### Improvements

* (rest) [\#4924](https://github.com/cosmos/cosmos-sdk/pull/4924) Return response
height even upon error as it may be useful for the downstream caller and have
`/auth/accounts/{address}` return a 200 with an empty account upon error when
that error is that the account doesn't exist.

## [v0.36.0] - 2019-08-13

### Breaking Changes

* (rest) [\#4837](https://github.com/cosmos/cosmos-sdk/pull/4837) Remove /version and /node_version
  endpoints in favor of refactoring /node_info to also include application version info.
* All REST responses now wrap the original resource/result. The response
  will contain two fields: height and result.
* [\#3565](https://github.com/cosmos/cosmos-sdk/issues/3565) Updates to the governance module:
  * Rename JSON field from `proposal_content` to `content`
  * Rename JSON field from `proposal_id` to `id`
  * Disable `ProposalTypeSoftwareUpgrade` temporarily
* [\#3775](https://github.com/cosmos/cosmos-sdk/issues/3775) unify sender transaction tag for ease of querying
* [\#4255](https://github.com/cosmos/cosmos-sdk/issues/4255) Add supply module that passively tracks the supplies of a chain
  - Renamed `x/distribution` `ModuleName`
  - Genesis JSON and CLI now use `distribution` instead of `distr`
  - Introduce `ModuleAccount` type, which tracks the flow of coins held within a module
  - Replaced `FeeCollectorKeeper` for a `ModuleAccount`
  - Replaced the staking `Pool`, which coins are now held by the `BondedPool` and `NotBonded` module accounts
  - The `NotBonded` module account now only keeps track of the not bonded tokens within staking, instead of the whole chain
  - [\#3628](https://github.com/cosmos/cosmos-sdk/issues/3628) Replaced governance's burn and deposit accounts for a `ModuleAccount`
  - Added a `ModuleAccount` for the distribution module
  - Added a `ModuleAccount` for the mint module
  [\#4472](https://github.com/cosmos/cosmos-sdk/issues/4472) validation for crisis genesis
* [\#3985](https://github.com/cosmos/cosmos-sdk/issues/3985) `ValidatorPowerRank` uses potential consensus power instead of tendermint power
* [\#4104](https://github.com/cosmos/cosmos-sdk/issues/4104) Gaia has been moved to its own repository: https://github.com/cosmos/gaia
* [\#4104](https://github.com/cosmos/cosmos-sdk/issues/4104) Rename gaiad.toml to app.toml. The internal contents of the application
  config remain unchanged.
* [\#4159](https://github.com/cosmos/cosmos-sdk/issues/4159) create the default module patterns and module manager
* [\#4230](https://github.com/cosmos/cosmos-sdk/issues/4230) Change the type of ABCIMessageLog#MsgIndex to uint16 for proper serialization.
* [\#4250](https://github.com/cosmos/cosmos-sdk/issues/4250) BaseApp.Query() returns app's version string set via BaseApp.SetAppVersion()
  when handling /app/version queries instead of the version string passed as build
  flag at compile time.
* [\#4262](https://github.com/cosmos/cosmos-sdk/issues/4262) GoSumHash is no longer returned by the version command.
* [\#4263](https://github.com/cosmos/cosmos-sdk/issues/4263) RestServer#Start now takes read and write timeout arguments.
* [\#4305](https://github.com/cosmos/cosmos-sdk/issues/4305) `GenerateOrBroadcastMsgs` no longer takes an `offline` parameter.
* [\#4342](https://github.com/cosmos/cosmos-sdk/pull/4342) Upgrade go-amino to v0.15.0
* [\#4351](https://github.com/cosmos/cosmos-sdk/issues/4351) InitCmd, AddGenesisAccountCmd, and CollectGenTxsCmd take node's and client's default home directories as arguments.
* [\#4387](https://github.com/cosmos/cosmos-sdk/issues/4387) Refactor the usage of tags (now called events) to reflect the
  new ABCI events semantics:
  - Move `x/{module}/tags/tags.go` => `x/{module}/types/events.go`
  - Update `docs/specs`
  - Refactor tags in favor of new `Event(s)` type(s)
  - Update `Context` to use new `EventManager`
  - (Begin|End)Blocker no longer return tags, but rather uses new `EventManager`
  - Message handlers no longer return tags, but rather uses new `EventManager`
  Any component (e.g. BeginBlocker, message handler, etc...) wishing to emit an event must do so
  through `ctx.EventManger().EmitEvent(s)`.
  To reset or wipe emitted events: `ctx = ctx.WithEventManager(sdk.NewEventManager())`
  To get all emitted events: `events := ctx.EventManager().Events()`
* [\#4437](https://github.com/cosmos/cosmos-sdk/issues/4437) Replace governance module store keys to use `[]byte` instead of `string`.
* [\#4451](https://github.com/cosmos/cosmos-sdk/issues/4451) Improve modularization of clients and modules:
  * Module directory structure improved and standardized
  * Aliases autogenerated
  * Auth and bank related commands are now mounted under the respective moduels
  * Client initialization and mounting standardized
* [\#4479](https://github.com/cosmos/cosmos-sdk/issues/4479) Remove codec argument redundency in client usage where
  the CLIContext's codec should be used instead.
* [\#4488](https://github.com/cosmos/cosmos-sdk/issues/4488) Decouple client tx, REST, and ultil packages from auth. These packages have
  been restructured and retrofitted into the `x/auth` module.
* [\#4521](https://github.com/cosmos/cosmos-sdk/issues/4521) Flatten x/bank structure by hiding module internals.
* [\#4525](https://github.com/cosmos/cosmos-sdk/issues/4525) Remove --cors flag, the feature is long gone.
* [\#4536](https://github.com/cosmos/cosmos-sdk/issues/4536) The `/auth/accounts/{address}` now returns a `height` in the response.
  The account is now nested under `account`.
* [\#4543](https://github.com/cosmos/cosmos-sdk/issues/4543) Account getters are no longer part of client.CLIContext() and have now moved
  to reside in the auth-specific AccountRetriever.
* [\#4588](https://github.com/cosmos/cosmos-sdk/issues/4588) Context does not depend on x/auth anymore. client/context is stripped out of the following features:
  - GetAccountDecoder()
  - CLIContext.WithAccountDecoder()
  - CLIContext.WithAccountStore()
  x/auth.AccountDecoder is unnecessary and consequently removed.
* [\#4602](https://github.com/cosmos/cosmos-sdk/issues/4602) client/input.{Buffer,Override}Stdin() functions are removed. Thanks to cobra's new release they are now redundant.
* [\#4633](https://github.com/cosmos/cosmos-sdk/issues/4633) Update old Tx search by tags APIs to use new Events
  nomenclature.
* [\#4649](https://github.com/cosmos/cosmos-sdk/issues/4649) Refactor x/crisis as per modules new specs.
* [\#3685](https://github.com/cosmos/cosmos-sdk/issues/3685) The default signature verification gas logic (`DefaultSigVerificationGasConsumer`) now specifies explicit key types rather than string pattern matching. This means that zones that depended on string matching to allow other keys will need to write a custom `SignatureVerificationGasConsumer` function.
* [\#4663](https://github.com/cosmos/cosmos-sdk/issues/4663) Refactor bank keeper by removing private functions
  - `InputOutputCoins`, `SetCoins`, `SubtractCoins` and `AddCoins` are now part of the `SendKeeper` instead of the `Keeper` interface
* (tendermint) [\#4721](https://github.com/cosmos/cosmos-sdk/pull/4721) Upgrade Tendermint to v0.32.1

### Features

* [\#4843](https://github.com/cosmos/cosmos-sdk/issues/4843) Add RegisterEvidences function in the codec package to register
  Tendermint evidence types with a given codec.
* (rest) [\#3867](https://github.com/cosmos/cosmos-sdk/issues/3867) Allow querying for genesis transaction when height query param is set to zero.
* [\#2020](https://github.com/cosmos/cosmos-sdk/issues/2020) New keys export/import command line utilities to export/import private keys in ASCII format
  that rely on Keybase's new underlying ExportPrivKey()/ImportPrivKey() API calls.
* [\#3565](https://github.com/cosmos/cosmos-sdk/issues/3565) Implement parameter change proposal support.
  Parameter change proposals can be submitted through the CLI
  or a REST endpoint. See docs for further usage.
* [\#3850](https://github.com/cosmos/cosmos-sdk/issues/3850) Add `rewards` and `commission` to distribution tx tags.
* [\#3981](https://github.com/cosmos/cosmos-sdk/issues/3981) Add support to gracefully halt a node at a given height
  via the node's `halt-height` config or CLI value.
* [\#4144](https://github.com/cosmos/cosmos-sdk/issues/4144) Allow for configurable BIP44 HD path and coin type.
* [\#4250](https://github.com/cosmos/cosmos-sdk/issues/4250) New BaseApp.{,Set}AppVersion() methods to get/set app's version string.
* [\#4263](https://github.com/cosmos/cosmos-sdk/issues/4263) Add `--read-timeout` and `--write-timeout` args to the `rest-server` command
  to support custom RPC R/W timeouts.
* [\#4271](https://github.com/cosmos/cosmos-sdk/issues/4271) Implement Coins#IsAnyGT
* [\#4318](https://github.com/cosmos/cosmos-sdk/issues/4318) Support height queries. Queries against nodes that have the queried
  height pruned will return an error.
* [\#4409](https://github.com/cosmos/cosmos-sdk/issues/4409) Implement a command that migrates exported state from one version to the next.
  The `migrate` command currently supports migrating from v0.34 to v0.36 by implementing
  necessary types for both versions.
* [\#4570](https://github.com/cosmos/cosmos-sdk/issues/4570) Move /bank/balances/{address} REST handler to x/bank/client/rest. The exposed interface is unchanged.
* Community pool spend proposal per Cosmos Hub governance proposal [\#7](https://github.com/cosmos/cosmos-sdk/issues/7) "Activate the Community Pool"

### Improvements

* (simulation) PrintAllInvariants flag will print all failed invariants
* (simulation) Add `InitialBlockHeight` flag to resume a simulation from a given block
* (simulation) [\#4670](https://github.com/cosmos/cosmos-sdk/issues/4670) Update simulation statistics to JSON format

  - Support exporting the simulation stats to a given JSON file
* [\#4775](https://github.com/cosmos/cosmos-sdk/issues/4775) Refactor CI config
* Upgrade IAVL to v0.12.4
* (tendermint) Upgrade Tendermint to v0.32.2
* (modules) [\#4751](https://github.com/cosmos/cosmos-sdk/issues/4751) update `x/genutils` to match module spec
* (keys) [\#4611](https://github.com/cosmos/cosmos-sdk/issues/4611) store keys in simapp now use a map instead of using individual literal keys
* [\#2286](https://github.com/cosmos/cosmos-sdk/issues/2286) Improve performance of CacheKVStore iterator.
* [\#3512](https://github.com/cosmos/cosmos-sdk/issues/3512) Implement Logger method on each module's keeper.
* [\#3655](https://github.com/cosmos/cosmos-sdk/issues/3655) Improve signature verification failure error message.
* [\#3774](https://github.com/cosmos/cosmos-sdk/issues/3774) add category tag to transactions for ease of filtering
* [\#3914](https://github.com/cosmos/cosmos-sdk/issues/3914) Implement invariant benchmarks and add target to makefile.
* [\#3928](https://github.com/cosmos/cosmos-sdk/issues/3928) remove staking references from types package
* [\#3978](https://github.com/cosmos/cosmos-sdk/issues/3978) Return ErrUnknownRequest in message handlers for unknown
  or invalid routed messages.
* [\#4190](https://github.com/cosmos/cosmos-sdk/issues/4190) Client responses that return (re)delegation(s) now return balances
  instead of shares.
* [\#4194](https://github.com/cosmos/cosmos-sdk/issues/4194) ValidatorSigningInfo now includes the validator's consensus address.
* [\#4235](https://github.com/cosmos/cosmos-sdk/issues/4235) Add parameter change proposal messages to simulation.
* [\#4235](https://github.com/cosmos/cosmos-sdk/issues/4235) Update the minting module params to implement params.ParamSet so
  individual keys can be set via proposals instead of passing a struct.
* [\#4259](https://github.com/cosmos/cosmos-sdk/issues/4259) `Coins` that are `nil` are now JSON encoded as an empty array `[]`.
  Decoding remains unchanged and behavior is left intact.
* [\#4305](https://github.com/cosmos/cosmos-sdk/issues/4305) The `--generate-only` CLI flag fully respects offline tx processing.
* [\#4379](https://github.com/cosmos/cosmos-sdk/issues/4379) close db write batch.
* [\#4384](https://github.com/cosmos/cosmos-sdk/issues/4384)- Allow splitting withdrawal transaction in several chunks
* [\#4403](https://github.com/cosmos/cosmos-sdk/issues/4403) Allow for parameter change proposals to supply only desired fields to be updated
  in objects instead of the entire object (only applies to values that are objects).
* [\#4415](https://github.com/cosmos/cosmos-sdk/issues/4415) /client refactor, reduce genutil dependancy on staking
* [\#4439](https://github.com/cosmos/cosmos-sdk/issues/4439) Implement governance module iterators.
* [\#4465](https://github.com/cosmos/cosmos-sdk/issues/4465) Unknown subcommands print relevant error message
* [\#4466](https://github.com/cosmos/cosmos-sdk/issues/4466) Commission validation added to validate basic of MsgCreateValidator by changing CommissionMsg to CommissionRates
* [\#4501](https://github.com/cosmos/cosmos-sdk/issues/4501) Support height queriers in rest client
* [\#4535](https://github.com/cosmos/cosmos-sdk/issues/4535) Improve import-export simulation errors by decoding the `KVPair.Value` into its
  respective type
* [\#4536](https://github.com/cosmos/cosmos-sdk/issues/4536) cli context queries return query height and accounts are returned with query height
* [\#4553](https://github.com/cosmos/cosmos-sdk/issues/4553) undelegate max entries check first
* [\#4556](https://github.com/cosmos/cosmos-sdk/issues/4556) Added IsValid function to Coin
* [\#4564](https://github.com/cosmos/cosmos-sdk/issues/4564) client/input.GetConfirmation()'s default is changed to No.
* [\#4573](https://github.com/cosmos/cosmos-sdk/issues/4573) Returns height in response for query endpoints.
* [\#4580](https://github.com/cosmos/cosmos-sdk/issues/4580) Update `Context#BlockHeight` to properly set the block height via `WithBlockHeader`.
* [\#4584](https://github.com/cosmos/cosmos-sdk/issues/4584) Update bank Keeper to use expected keeper interface of the AccountKeeper.
* [\#4584](https://github.com/cosmos/cosmos-sdk/issues/4584) Move `Account` and `VestingAccount` interface types to `x/auth/exported`.
* [\#4082](https://github.com/cosmos/cosmos-sdk/issues/4082) supply module queriers for CLI and REST endpoints
* [\#4601](https://github.com/cosmos/cosmos-sdk/issues/4601) Implement generic pangination helper function to be used in
  REST handlers and queriers.
* [\#4629](https://github.com/cosmos/cosmos-sdk/issues/4629) Added warning event that gets emitted if validator misses a block.
* [\#4674](https://github.com/cosmos/cosmos-sdk/issues/4674) Export `Simapp` genState generators and util functions by making them public
* [\#4706](https://github.com/cosmos/cosmos-sdk/issues/4706) Simplify context
  Replace complex Context construct with a simpler immutible struct.
  Only breaking change is not to support `Value` and `GetValue` as first class calls.
  We do embed ctx.Context() as a raw context.Context instead to be used as you see fit.

  Migration guide:

  ```go
  ctx = ctx.WithValue(contextKeyBadProposal, false)
  ```

  Now becomes:

  ```go
  ctx = ctx.WithContext(context.WithValue(ctx.Context(), contextKeyBadProposal, false))
  ```

  A bit more verbose, but also allows `context.WithTimeout()`, etc and only used
  in one function in this repo, in test code.
* [\#3685](https://github.com/cosmos/cosmos-sdk/issues/3685)  Add `SetAddressVerifier` and `GetAddressVerifier` to `sdk.Config` to allow SDK users to configure custom address format verification logic (to override the default limitation of 20-byte addresses).
* [\#3685](https://github.com/cosmos/cosmos-sdk/issues/3685)  Add an additional parameter to NewAnteHandler for a custom `SignatureVerificationGasConsumer` (the default logic is now in `DefaultSigVerificationGasConsumer). This allows SDK users to configure their own logic for which key types are accepted and how those key types consume gas.
* Remove `--print-response` flag as it is no longer used.
* Revert [\#2284](https://github.com/cosmos/cosmos-sdk/pull/2284) to allow create_empty_blocks in the config
* (tendermint) [\#4718](https://github.com/cosmos/cosmos-sdk/issues/4718) Upgrade tendermint/iavl to v0.12.3

### Bug Fixes

* [\#4891](https://github.com/cosmos/cosmos-sdk/issues/4891) Disable querying with proofs enabled when the query height <= 1.
* (rest) [\#4858](https://github.com/cosmos/cosmos-sdk/issues/4858) Do not return an error in BroadcastTxCommit when the tx broadcasting
  was successful. This allows the proper REST response to be returned for a
  failed tx during `block` broadcasting mode.
* (store) [\#4880](https://github.com/cosmos/cosmos-sdk/pull/4880) Fix error check in
  IAVL `Store#DeleteVersion`.
* (tendermint) [\#4879](https://github.com/cosmos/cosmos-sdk/issues/4879) Don't terminate the process immediately after startup when run in standalone mode.
* (simulation) [\#4861](https://github.com/cosmos/cosmos-sdk/pull/4861) Fix non-determinism simulation
  by using CLI flags as input and updating Makefile target.
* [\#4868](https://github.com/cosmos/cosmos-sdk/issues/4868) Context#CacheContext now sets a new EventManager. This prevents unwanted events
  from being emitted.
* (cli) [\#4870](https://github.com/cosmos/cosmos-sdk/issues/4870) Disable the `withdraw-all-rewards` command when `--generate-only` is supplied
* (modules) [\#4831](https://github.com/cosmos/cosmos-sdk/issues/4831) Prevent community spend proposal from transferring funds to a module account
* (keys) [\#4338](https://github.com/cosmos/cosmos-sdk/issues/4338) fix multisig key output for CLI
* (modules) [\#4795](https://github.com/cosmos/cosmos-sdk/issues/4795) restrict module accounts from receiving transactions.
  Allowing this would cause an invariant on the module account coins.
* (modules) [\#4823](https://github.com/cosmos/cosmos-sdk/issues/4823) Update the `DefaultUnbondingTime` from 3 days to 3 weeks to be inline with documentation.
* (abci) [\#4639](https://github.com/cosmos/cosmos-sdk/issues/4639) Fix `CheckTx` by verifying the message route
* Return height in responses when querying against BaseApp
* [\#1351](https://github.com/cosmos/cosmos-sdk/issues/1351) Stable AppHash allows no_empty_blocks
* [\#3705](https://github.com/cosmos/cosmos-sdk/issues/3705) Return `[]` instead of `null` when querying delegator rewards.
* [\#3966](https://github.com/cosmos/cosmos-sdk/issues/3966) fixed multiple assigns to action tags
  [\#3793](https://github.com/cosmos/cosmos-sdk/issues/3793) add delegator tag for MsgCreateValidator and deleted unused moniker and identity tags
* [\#4194](https://github.com/cosmos/cosmos-sdk/issues/4194) Fix pagination and results returned from /slashing/signing_infos
* [\#4230](https://github.com/cosmos/cosmos-sdk/issues/4230) Properly set and display the message index through the TxResponse.
* [\#4234](https://github.com/cosmos/cosmos-sdk/pull/4234) Allow `tx send --generate-only` to
  actually work offline.
* [\#4271](https://github.com/cosmos/cosmos-sdk/issues/4271) Fix addGenesisAccount by using Coins#IsAnyGT for vesting amount validation.
* [\#4273](https://github.com/cosmos/cosmos-sdk/issues/4273) Fix usage of AppendTags in x/staking/handler.go
* [\#4303](https://github.com/cosmos/cosmos-sdk/issues/4303) Fix NewCoins() underlying function for duplicate coins detection.
* [\#4307](https://github.com/cosmos/cosmos-sdk/pull/4307) Don't pass height to RPC calls as
  Tendermint will automatically use the latest height.
* [\#4362](https://github.com/cosmos/cosmos-sdk/issues/4362) simulation setup bugfix for multisim 7601778
* [\#4383](https://github.com/cosmos/cosmos-sdk/issues/4383) - currentStakeRoundUp is now always atleast currentStake + smallest-decimal-precision
* [\#4394](https://github.com/cosmos/cosmos-sdk/issues/4394) Fix signature count check to use the TxSigLimit param instead of
  a default.
* [\#4455](https://github.com/cosmos/cosmos-sdk/issues/4455) Use `QueryWithData()` to query unbonding delegations.
* [\#4493](https://github.com/cosmos/cosmos-sdk/issues/4493) Fix validator-outstanding-rewards command. It now takes as an argument
  a validator address.
* [\#4598](https://github.com/cosmos/cosmos-sdk/issues/4598) Fix redelegation and undelegation txs that were not checking for the correct bond denomination.
* [\#4619](https://github.com/cosmos/cosmos-sdk/issues/4619) Close iterators in `GetAllMatureValidatorQueue` and `UnbondAllMatureValidatorQueue`
  methods.
* [\#4654](https://github.com/cosmos/cosmos-sdk/issues/4654) validator slash event stored by period and height
* [\#4681](https://github.com/cosmos/cosmos-sdk/issues/4681) panic on invalid amount on `MintCoins` and `BurnCoins`
  * skip minting if inflation is set to zero
* Sort state JSON during export and initialization

## 0.35.0

### Bug Fixes

* Fix gas consumption bug in `Undelegate` preventing the ability to sync from
genesis.

## 0.34.10

### Bug Fixes

* Bump Tendermint version to [v0.31.11](https://github.com/tendermint/tendermint/releases/tag/v0.31.11) to address the vulnerability found in the `consensus` package.

## 0.34.9

### Bug Fixes

* Bump Tendermint version to [v0.31.10](https://github.com/tendermint/tendermint/releases/tag/v0.31.10) to address p2p panic errors.

## 0.34.8

### Bug Fixes

* Bump Tendermint version to v0.31.9 to fix the p2p panic error.
* Update gaiareplay's use of an internal Tendermint API

## 0.34.7

### Bug Fixes

#### SDK

* Fix gas consumption bug in `Undelegate` preventing the ability to sync from
genesis.

## 0.34.6

### Bug Fixes

#### SDK

* Unbonding from a validator is now only considered "complete" after the full
unbonding period has elapsed regardless of the validator's status.

## 0.34.5

### Bug Fixes

#### SDK

* [\#4273](https://github.com/cosmos/cosmos-sdk/issues/4273) Fix usage of `AppendTags` in x/staking/handler.go

### Improvements

### SDK

* [\#2286](https://github.com/cosmos/cosmos-sdk/issues/2286) Improve performance of `CacheKVStore` iterator.
* [\#3655](https://github.com/cosmos/cosmos-sdk/issues/3655) Improve signature verification failure error message.
* [\#4384](https://github.com/cosmos/cosmos-sdk/issues/4384) Allow splitting withdrawal transaction in several chunks.

#### Gaia CLI

* [\#4227](https://github.com/cosmos/cosmos-sdk/issues/4227) Support for Ledger App v1.5.
* [#4345](https://github.com/cosmos/cosmos-sdk/pull/4345) Update `ledger-cosmos-go`
to v0.10.3.

## 0.34.4

### Bug Fixes

#### SDK

* [#4234](https://github.com/cosmos/cosmos-sdk/pull/4234) Allow `tx send --generate-only` to
actually work offline.

#### Gaia

* [\#4219](https://github.com/cosmos/cosmos-sdk/issues/4219) Return an error when an empty mnemonic is provided during key recovery.

### Improvements

#### Gaia

* [\#2007](https://github.com/cosmos/cosmos-sdk/issues/2007) Return 200 status code on empty results

### New features

#### SDK

* [\#3850](https://github.com/cosmos/cosmos-sdk/issues/3850) Add `rewards` and `commission` to distribution tx tags.

## 0.34.3

### Bug Fixes

#### Gaia

* [\#4196](https://github.com/cosmos/cosmos-sdk/pull/4196) Set default invariant
check period to zero.

## 0.34.2

### Improvements

#### SDK

* [\#4135](https://github.com/cosmos/cosmos-sdk/pull/4135) Add further clarification
to generate only usage.

### Bug Fixes

#### SDK

* [\#4135](https://github.com/cosmos/cosmos-sdk/pull/4135) Fix `NewResponseFormatBroadcastTxCommit`
* [\#4053](https://github.com/cosmos/cosmos-sdk/issues/4053) Add `--inv-check-period`
flag to gaiad to set period at which invariants checks will run.
* [\#4099](https://github.com/cosmos/cosmos-sdk/issues/4099) Update the /staking/validators endpoint to support
status and pagination query flags.

## 0.34.1

### Bug Fixes

#### Gaia

* [#4163](https://github.com/cosmos/cosmos-sdk/pull/4163) Fix v0.33.x export script to port gov data correctly.

## 0.34.0

### Breaking Changes

#### Gaia

* [\#3463](https://github.com/cosmos/cosmos-sdk/issues/3463) Revert bank module handler fork (re-enables transfers)
* [\#3875](https://github.com/cosmos/cosmos-sdk/issues/3875) Replace `async` flag with `--broadcast-mode` flag where the default
  value is `sync`. The `block` mode should not be used. The REST client now
  uses `mode` parameter instead of the `return` parameter.

#### Gaia CLI

* [\#3938](https://github.com/cosmos/cosmos-sdk/issues/3938) Remove REST server's SSL support altogether.

#### SDK

* [\#3245](https://github.com/cosmos/cosmos-sdk/issues/3245) Rename validator.GetJailed() to validator.IsJailed()
* [\#3516](https://github.com/cosmos/cosmos-sdk/issues/3516) Remove concept of shares from staking unbonding and redelegation UX;
  replaced by direct coin amount.

#### Tendermint

* [\#4029](https://github.com/cosmos/cosmos-sdk/issues/4029) Upgrade Tendermint to v0.31.3

### New features

#### SDK

* [\#2935](https://github.com/cosmos/cosmos-sdk/issues/2935) New module Crisis which can test broken invariant with messages
* [\#3813](https://github.com/cosmos/cosmos-sdk/issues/3813) New sdk.NewCoins safe constructor to replace bare sdk.Coins{} declarations.
* [\#3858](https://github.com/cosmos/cosmos-sdk/issues/3858) add website, details and identity to gentx cli command
* Implement coin conversion and denomination registration utilities

#### Gaia

* [\#2935](https://github.com/cosmos/cosmos-sdk/issues/2935) Optionally assert invariants on a blockly basis using `gaiad --assert-invariants-blockly`
* [\#3886](https://github.com/cosmos/cosmos-sdk/issues/3886) Implement minting module querier and CLI/REST clients.

#### Gaia CLI

* [\#3937](https://github.com/cosmos/cosmos-sdk/issues/3937) Add command to query community-pool

#### Gaia REST API

* [\#3937](https://github.com/cosmos/cosmos-sdk/issues/3937) Add route to fetch community-pool
* [\#3949](https://github.com/cosmos/cosmos-sdk/issues/3949) added /slashing/signing_infos to get signing_info for all validators

### Improvements

#### Gaia

* [\#3808](https://github.com/cosmos/cosmos-sdk/issues/3808) `gaiad` and `gaiacli` integration tests use ./build/ binaries.
* \[\#3819](https://github.com/cosmos/cosmos-sdk/issues/3819) Simulation refactor, log output now stored in ~/.gaiad/simulation/
  * Simulation moved to its own module (not a part of mock)
  * Logger type instead of passing function variables everywhere
  * Logger json output (for reloadable simulation running)
  * Cleanup bank simulation messages / remove dup code in bank simulation
  * Simulations saved in `~/.gaiad/simulations/`
  * "Lean" simulation output option to exclude No-ops and !ok functions (`--SimulationLean` flag)
* [\#3893](https://github.com/cosmos/cosmos-sdk/issues/3893) Improve `gaiacli tx sign` command
  * Add shorthand flags -a and -s for the account and sequence numbers respectively
  * Mark the account and sequence numbers required during "offline" mode
  * Always do an RPC query for account and sequence number during "online" mode
* [\#4018](https://github.com/cosmos/cosmos-sdk/issues/4018) create genesis port script for release v.0.34.0

#### Gaia CLI

* [\#3833](https://github.com/cosmos/cosmos-sdk/issues/3833) Modify stake to atom in gaia's doc.
* [\#3841](https://github.com/cosmos/cosmos-sdk/issues/3841) Add indent to JSON of `gaiacli keys [add|show|list]`
* [\#3859](https://github.com/cosmos/cosmos-sdk/issues/3859) Add newline to echo of `gaiacli keys ...`
* [\#3959](https://github.com/cosmos/cosmos-sdk/issues/3959) Improving error messages when signing with ledger devices fails

#### SDK

* [\#3238](https://github.com/cosmos/cosmos-sdk/issues/3238) Add block time to tx responses when querying for
  txs by tags or hash.
* \[\#3752](https://github.com/cosmos/cosmos-sdk/issues/3752) Explanatory docs for minting mechanism (`docs/spec/mint/01_concepts.md`)
* [\#3801](https://github.com/cosmos/cosmos-sdk/issues/3801) `baseapp` safety improvements
* [\#3820](https://github.com/cosmos/cosmos-sdk/issues/3820) Make Coins.IsAllGT() more robust and consistent.
* [\#3828](https://github.com/cosmos/cosmos-sdk/issues/3828) New sdkch tool to maintain changelogs
* [\#3864](https://github.com/cosmos/cosmos-sdk/issues/3864) Make Coins.IsAllGTE() more consistent.
* [\#3907](https://github.com/cosmos/cosmos-sdk/issues/3907): dep -> go mod migration
  * Drop dep in favor of go modules.
  * Upgrade to Go 1.12.1.
* [\#3917](https://github.com/cosmos/cosmos-sdk/issues/3917) Allow arbitrary decreases to validator commission rates.
* [\#3937](https://github.com/cosmos/cosmos-sdk/issues/3937) Implement community pool querier.
* [\#3940](https://github.com/cosmos/cosmos-sdk/issues/3940) Codespace should be lowercase.
* [\#3986](https://github.com/cosmos/cosmos-sdk/issues/3986) Update the Stringer implementation of the Proposal type.
* [\#926](https://github.com/cosmos/cosmos-sdk/issues/926) circuit breaker high level explanation
* [\#3896](https://github.com/cosmos/cosmos-sdk/issues/3896) Fixed various linters warnings in the context of the gometalinter -> golangci-lint migration
* [\#3916](https://github.com/cosmos/cosmos-sdk/issues/3916) Hex encode data in tx responses

### Bug Fixes

#### Gaia

* [\#3825](https://github.com/cosmos/cosmos-sdk/issues/3825) Validate genesis before running gentx
* [\#3889](https://github.com/cosmos/cosmos-sdk/issues/3889) When `--generate-only` is provided, the Keybase is not used and as a result
  the `--from` value must be a valid Bech32 cosmos address.
* 3974 Fix go env setting in installation.md
* 3996 Change 'make get_tools' to 'make tools' in DOCS_README.md.

#### Gaia CLI

* [\#3883](https://github.com/cosmos/cosmos-sdk/issues/3883) Remove Height Flag from CLI Queries
* [\#3899](https://github.com/cosmos/cosmos-sdk/issues/3899) Using 'gaiacli config node' breaks ~/config/config.toml

#### SDK

* [\#3837](https://github.com/cosmos/cosmos-sdk/issues/3837) Fix `WithdrawValidatorCommission` to properly set the validator's remaining commission.
* [\#3870](https://github.com/cosmos/cosmos-sdk/issues/3870) Fix DecCoins#TruncateDecimal to never return zero coins in
  either the truncated coins or the change coins.
* [\#3915](https://github.com/cosmos/cosmos-sdk/issues/3915) Remove ';' delimiting support from ParseDecCoins
* [\#3977](https://github.com/cosmos/cosmos-sdk/issues/3977) Fix docker image build
* [\#4020](https://github.com/cosmos/cosmos-sdk/issues/4020) Fix queryDelegationRewards by returning an error
when the validator or delegation do not exist.
* [\#4050](https://github.com/cosmos/cosmos-sdk/issues/4050) Fix DecCoins APIs
where rounding or truncation could result in zero decimal coins.
* [\#4088](https://github.com/cosmos/cosmos-sdk/issues/4088) Fix `calculateDelegationRewards`
by accounting for rounding errors when multiplying stake by slashing fractions.

## 0.33.2

### Improvements

#### Tendermint

* Upgrade Tendermint to `v0.31.0-dev0-fix0` which includes critical security fixes.

## 0.33.1

### Bug Fixes

#### Gaia

* [\#3999](https://github.com/cosmos/cosmos-sdk/pull/3999) Fix distribution delegation for zero height export bug

## 0.33.0

BREAKING CHANGES

* Gaia REST API
  * [\#3641](https://github.com/cosmos/cosmos-sdk/pull/3641) Remove the ability to use a Keybase from the REST API client:
    * `password` and `generate_only` have been removed from the `base_req` object
    * All txs that used to sign or use the Keybase now only generate the tx
    * `keys` routes completely removed
  * [\#3692](https://github.com/cosmos/cosmos-sdk/pull/3692) Update tx encoding and broadcasting endpoints:
    * Remove duplicate broadcasting endpoints in favor of POST @ `/txs`
      * The `Tx` field now accepts a `StdTx` and not raw tx bytes
    * Move encoding endpoint to `/txs/encode`

* Gaia
  * [\#3787](https://github.com/cosmos/cosmos-sdk/pull/3787) Fork the `x/bank` module into the Gaia application with only a
  modified message handler, where the modified message handler behaves the same as
  the standard `x/bank` message handler except for `MsgMultiSend` that must burn
  exactly 9 atoms and transfer 1 atom, and `MsgSend` is disabled.
  * [\#3789](https://github.com/cosmos/cosmos-sdk/pull/3789) Update validator creation flow:
    * Remove `NewMsgCreateValidatorOnBehalfOf` and corresponding business logic
    * Ensure the validator address equals the delegator address during
    `MsgCreateValidator#ValidateBasic`

* SDK
  * [\#3750](https://github.com/cosmos/cosmos-sdk/issues/3750) Track outstanding rewards per-validator instead of globally,
           and fix the main simulation issue, which was that slashes of
           re-delegations to a validator were not correctly accounted for
           in fee distribution when the redelegation in question had itself
            been slashed (from a fault committed by a different validator)
           in the same BeginBlock. Outstanding rewards are now available
           on a per-validator basis in REST.
  * [\#3669](https://github.com/cosmos/cosmos-sdk/pull/3669) Ensure consistency in message naming, codec registration, and JSON
  tags.
  * [\#3788](https://github.com/cosmos/cosmos-sdk/pull/3788) Change order of operations for greater accuracy when calculating delegation share token value
  * [\#3788](https://github.com/cosmos/cosmos-sdk/pull/3788) DecCoins.Cap -> DecCoins.Intersect
  * [\#3666](https://github.com/cosmos/cosmos-sdk/pull/3666) Improve coins denom validation.
  * [\#3751](https://github.com/cosmos/cosmos-sdk/pull/3751) Disable (temporarily) support for ED25519 account key pairs.

* Tendermint
  * [\#3804] Update to Tendermint `v0.31.0-dev0`

FEATURES

* SDK
  * [\#3719](https://github.com/cosmos/cosmos-sdk/issues/3719) DBBackend can now be set at compile time.
    Defaults: goleveldb. Supported: cleveldb.

IMPROVEMENTS

* Gaia REST API
  * Update the `TxResponse` type allowing for the `Logs` result to be JSON decoded automatically.

* Gaia CLI
  * [\#3653](https://github.com/cosmos/cosmos-sdk/pull/3653) Prompt user confirmation prior to signing and broadcasting a transaction.
  * [\#3670](https://github.com/cosmos/cosmos-sdk/pull/3670) CLI support for showing bech32 addresses in Ledger devices
  * [\#3711](https://github.com/cosmos/cosmos-sdk/pull/3711) Update `tx sign` to use `--from` instead of the deprecated `--name`
  CLI flag.
  * [\#3738](https://github.com/cosmos/cosmos-sdk/pull/3738) Improve multisig UX:
    * `gaiacli keys show -o json` now includes constituent pubkeys, respective weights and threshold
    * `gaiacli keys show --show-multisig` now displays constituent pubkeys, respective weights and threshold
    * `gaiacli tx sign --validate-signatures` now displays multisig signers with their respective weights
  * [\#3730](https://github.com/cosmos/cosmos-sdk/issues/3730) Improve workflow for
  `gaiad gentx` with offline public keys, by outputting stdtx file that needs to be signed.
  * [\#3761](https://github.com/cosmos/cosmos-sdk/issues/3761) Querying account related information using custom querier in auth module

* SDK
  * [\#3753](https://github.com/cosmos/cosmos-sdk/issues/3753) Remove no-longer-used governance penalty parameter
  * [\#3679](https://github.com/cosmos/cosmos-sdk/issues/3679) Consistent operators across Coins, DecCoins, Int, Dec
            replaced: Minus->Sub Plus->Add Div->Quo
  * [\#3665](https://github.com/cosmos/cosmos-sdk/pull/3665) Overhaul sdk.Uint type in preparation for Coins Int -> Uint migration.
  * [\#3691](https://github.com/cosmos/cosmos-sdk/issues/3691) Cleanup error messages
  * [\#3456](https://github.com/cosmos/cosmos-sdk/issues/3456) Integrate in the Int.ToDec() convenience function
  * [\#3300](https://github.com/cosmos/cosmos-sdk/pull/3300) Update the spec-spec, spec file reorg, and TOC updates.
  * [\#3694](https://github.com/cosmos/cosmos-sdk/pull/3694) Push tagged docker images on docker hub when tag is created.
  * [\#3716](https://github.com/cosmos/cosmos-sdk/pull/3716) Update file permissions the client keys directory and contents to `0700`.
  * [\#3681](https://github.com/cosmos/cosmos-sdk/issues/3681) Migrate ledger-cosmos-go from ZondaX to Cosmos organization

* Tendermint
  * [\#3699](https://github.com/cosmos/cosmos-sdk/pull/3699) Upgrade to Tendermint 0.30.1

BUG FIXES

* Gaia CLI
  * [\#3731](https://github.com/cosmos/cosmos-sdk/pull/3731) `keys add --interactive` bip32 passphrase regression fix
  * [\#3714](https://github.com/cosmos/cosmos-sdk/issues/3714) Fix USB raw access issues with gaiacli when installed via snap

* Gaia
  * [\#3777](https://github.com/cosmso/cosmos-sdk/pull/3777) `gaiad export` no longer panics when the database is empty
  * [\#3806](https://github.com/cosmos/cosmos-sdk/pull/3806) Properly return errors from a couple of struct Unmarshal functions

* SDK
  * [\#3728](https://github.com/cosmos/cosmos-sdk/issues/3728) Truncate decimal multiplication & division in distribution to ensure
           no more than the collected fees / inflation are distributed
  * [\#3727](https://github.com/cosmos/cosmos-sdk/issues/3727) Return on zero-length (including []byte{}) PrefixEndBytes() calls
  * [\#3559](https://github.com/cosmos/cosmos-sdk/issues/3559) fix occasional failing due to non-determinism in lcd test TestBonding
    where validator is unexpectedly slashed throwing off test calculations
  * [\#3411](https://github.com/cosmos/cosmos-sdk/pull/3411) Include the `RequestInitChain.Time` in the block header init during
  `InitChain`.
  * [\#3717](https://github.com/cosmos/cosmos-sdk/pull/3717) Update the vesting specification and implementation to cap deduction from
  `DelegatedVesting` by at most `DelegatedVesting`. This accounts for the case where
  the undelegation amount may exceed the original delegation amount due to
  truncation of undelegation tokens.
  * [\#3717](https://github.com/cosmos/cosmos-sdk/pull/3717) Ignore unknown proposers in allocating rewards for proposers, in case
    unbonding period was just 1 block and proposer was already deleted.
  * [\#3726](https://github.com/cosmos/cosmos-sdk/pull/3724) Cap(clip) reward to remaining coins in AllocateTokens.

## 0.32.0

BREAKING CHANGES

* Gaia REST API
  * [\#3642](https://github.com/cosmos/cosmos-sdk/pull/3642) `GET /tx/{hash}` now returns `404` instead of `500` if the transaction is not found

* SDK
 * [\#3580](https://github.com/cosmos/cosmos-sdk/issues/3580) Migrate HTTP request/response types and utilities to types/rest.
 * [\#3592](https://github.com/cosmos/cosmos-sdk/issues/3592) Drop deprecated keybase implementation's New() constructor in
   favor of a new crypto/keys.New(string, string) implementation that
   returns a lazy keybase instance. Remove client.MockKeyBase,
   superseded by crypto/keys.NewInMemory()
 * [\#3621](https://github.com/cosmos/cosmos-sdk/issues/3621) staking.GenesisState.Bonds -> Delegations

IMPROVEMENTS

* SDK
  * [\#3311](https://github.com/cosmos/cosmos-sdk/pull/3311) Reconcile the `DecCoin/s` API with the `Coin/s` API.
  * [\#3614](https://github.com/cosmos/cosmos-sdk/pull/3614) Add coin denom length checks to the coins constructors.
  * [\#3621](https://github.com/cosmos/cosmos-sdk/issues/3621) remove many inter-module dependancies
  * [\#3601](https://github.com/cosmos/cosmos-sdk/pull/3601) JSON-stringify the ABCI log response which includes the log and message
  index.
  * [\#3604](https://github.com/cosmos/cosmos-sdk/pull/3604) Improve SDK funds related error messages and allow for unicode in
  JSON ABCI log.
  * [\#3620](https://github.com/cosmos/cosmos-sdk/pull/3620) Version command shows build tags
  * [\#3638](https://github.com/cosmos/cosmos-sdk/pull/3638) Add Bcrypt benchmarks & justification of security parameter choice
  * [\#3648](https://github.com/cosmos/cosmos-sdk/pull/3648) Add JSON struct tags to vesting accounts.

* Tendermint
  * [\#3618](https://github.com/cosmos/cosmos-sdk/pull/3618) Upgrade to Tendermint 0.30.03

BUG FIXES

* SDK
  * [\#3646](https://github.com/cosmos/cosmos-sdk/issues/3646) `x/mint` now uses total token supply instead of total bonded tokens to calculate inflation


## 0.31.2

BREAKING CHANGES

* SDK
 * [\#3592](https://github.com/cosmos/cosmos-sdk/issues/3592) Drop deprecated keybase implementation's
   New constructor in favor of a new
   crypto/keys.New(string, string) implementation that
   returns a lazy keybase instance. Remove client.MockKeyBase,
   superseded by crypto/keys.NewInMemory()

IMPROVEMENTS

* SDK
  * [\#3604](https://github.com/cosmos/cosmos-sdk/pulls/3604) Improve SDK funds related error messages and allow for unicode in
  JSON ABCI log.

* Tendermint
  * [\#3563](https://github.com/cosmos/cosmos-sdk/3563) Update to Tendermint version `0.30.0-rc0`


BUG FIXES

* Gaia
  * [\#3585] Fix setting the tx hash in `NewResponseFormatBroadcastTxCommit`.
  * [\#3585] Return an empty `TxResponse` when Tendermint returns an empty
  `ResultBroadcastTx`.

* SDK
  * [\#3582](https://github.com/cosmos/cosmos-sdk/pull/3582) Running `make test_unit` was failing due to a missing tag
  * [\#3617](https://github.com/cosmos/cosmos-sdk/pull/3582) Fix fee comparison when the required fees does not contain any denom
  present in the tx fees.

## 0.31.0

BREAKING CHANGES

* Gaia REST API (`gaiacli advanced rest-server`)
  * [\#3284](https://github.com/cosmos/cosmos-sdk/issues/3284) Rename the `name`
  field to `from` in the `base_req` body.
  * [\#3485](https://github.com/cosmos/cosmos-sdk/pull/3485) Error responses are now JSON objects.
  * [\#3477][distribution] endpoint changed "all_delegation_rewards" -> "delegator_total_rewards"

* Gaia CLI  (`gaiacli`)
  - [#3399](https://github.com/cosmos/cosmos-sdk/pull/3399) Add `gaiad validate-genesis` command to facilitate checking of genesis files
  - [\#1894](https://github.com/cosmos/cosmos-sdk/issues/1894) `version` prints out short info by default. Add `--long` flag. Proper handling of `--format` flag introduced.
  - [\#3465](https://github.com/cosmos/cosmos-sdk/issues/3465) `gaiacli rest-server` switched back to insecure mode by default:
    - `--insecure` flag is removed.
    - `--tls` is now used to enable secure layer.
  - [\#3451](https://github.com/cosmos/cosmos-sdk/pull/3451) `gaiacli` now returns transactions in plain text including tags.
  - [\#3497](https://github.com/cosmos/cosmos-sdk/issues/3497) `gaiad init` now takes moniker as required arguments, not as parameter.
  * [\#3501](https://github.com/cosmos/cosmos-sdk/issues/3501) Change validator
  address Bech32 encoding to consensus address in `tendermint-validator-set`.

* Gaia
  *  [\#3457](https://github.com/cosmos/cosmos-sdk/issues/3457) Changed governance tally validatorGovInfo to use sdk.Int power instead of sdk.Dec
  *  [\#3495](https://github.com/cosmos/cosmos-sdk/issues/3495) Added Validator Minimum Self Delegation
  *  Reintroduce OR semantics for tx fees

* SDK
  * [\#2513](https://github.com/cosmos/cosmos-sdk/issues/2513) Tendermint updates are adjusted by 10^-6 relative to staking tokens,
  * [\#3487](https://github.com/cosmos/cosmos-sdk/pull/3487) Move HTTP/REST utilities out of client/utils into a new dedicated client/rest package.
  * [\#3490](https://github.com/cosmos/cosmos-sdk/issues/3490) ReadRESTReq() returns bool to avoid callers to write error responses twice.
  * [\#3502](https://github.com/cosmos/cosmos-sdk/pull/3502) Fixes issue when comparing genesis states
  * [\#3514](https://github.com/cosmos/cosmos-sdk/pull/3514) Various clean ups:
    - Replace all GetKeyBase\* functions family in favor of NewKeyBaseFromDir and NewKeyBaseFromHomeFlag.
    - Remove Get prefix from all TxBuilder's getters.
  * [\#3522](https://github.com/cosmos/cosmos-sdk/pull/3522) Get rid of double negatives: Coins.IsNotNegative() -> Coins.IsAnyNegative().
  * [\#3561](https://github.com/cosmos/cosmos-sdk/issues/3561) Don't unnecessarily store denominations in staking


FEATURES

* Gaia REST API

* [\#2358](https://github.com/cosmos/cosmos-sdk/issues/2358) Add distribution module REST interface

* Gaia CLI  (`gaiacli`)
  * [\#3429](https://github.com/cosmos/cosmos-sdk/issues/3429) Support querying
  for all delegator distribution rewards.
  * [\#3449](https://github.com/cosmos/cosmos-sdk/issues/3449) Proof verification now works with absence proofs
  * [\#3484](https://github.com/cosmos/cosmos-sdk/issues/3484) Add support
  vesting accounts to the add-genesis-account command.

* Gaia
  - [\#3397](https://github.com/cosmos/cosmos-sdk/pull/3397) Implement genesis file sanitization to avoid failures at chain init.
  * [\#3428](https://github.com/cosmos/cosmos-sdk/issues/3428) Run the simulation from a particular genesis state loaded from a file

* SDK
  * [\#3270](https://github.com/cosmos/cosmos-sdk/issues/3270) [x/staking] limit number of ongoing unbonding delegations /redelegations per pair/trio
  * [\#3477][distribution] new query endpoint "delegator_validators"
  * [\#3514](https://github.com/cosmos/cosmos-sdk/pull/3514) Provided a lazy loading implementation of Keybase that locks the underlying
    storage only for the time needed to perform the required operation. Also added Keybase reference to TxBuilder struct.
  * [types] [\#2580](https://github.com/cosmos/cosmos-sdk/issues/2580) Addresses now Bech32 empty addresses to an empty string


IMPROVEMENTS

* Gaia REST API
  * [\#3284](https://github.com/cosmos/cosmos-sdk/issues/3284) Update Gaia Lite
  REST service to support the following:
    * Automatic account number and sequence population when fields are omitted
    * Generate only functionality no longer requires access to a local Keybase
    * `from` field in the `base_req` body can be a Keybase name or account address
  * [\#3423](https://github.com/cosmos/cosmos-sdk/issues/3423) Allow simulation
  (auto gas) to work with generate only.
  * [\#3514](https://github.com/cosmos/cosmos-sdk/pull/3514) REST server calls to keybase does not lock the underlying storage anymore.
  * [\#3523](https://github.com/cosmos/cosmos-sdk/pull/3523) Added `/tx/encode` endpoint to serialize a JSON tx to base64-encoded Amino.

* Gaia CLI  (`gaiacli`)
  * [\#3476](https://github.com/cosmos/cosmos-sdk/issues/3476) New `withdraw-all-rewards` command to withdraw all delegations rewards for delegators.
  * [\#3497](https://github.com/cosmos/cosmos-sdk/issues/3497) `gaiad gentx` supports `--ip` and `--node-id` flags to override defaults.
  * [\#3518](https://github.com/cosmos/cosmos-sdk/issues/3518) Fix flow in
  `keys add` to show the mnemonic by default.
  * [\#3517](https://github.com/cosmos/cosmos-sdk/pull/3517) Increased test coverage
  * [\#3523](https://github.com/cosmos/cosmos-sdk/pull/3523) Added `tx encode` command to serialize a JSON tx to base64-encoded Amino.

* Gaia
  * [\#3418](https://github.com/cosmos/cosmos-sdk/issues/3418) Add vesting account
  genesis validation checks to `GaiaValidateGenesisState`.
  * [\#3420](https://github.com/cosmos/cosmos-sdk/issues/3420) Added maximum length to governance proposal descriptions and titles
  * [\#3256](https://github.com/cosmos/cosmos-sdk/issues/3256) Add gas consumption
  for tx size in the ante handler.
  * [\#3454](https://github.com/cosmos/cosmos-sdk/pull/3454) Add `--jail-whitelist` to `gaiad export` to enable testing of complex exports
  * [\#3424](https://github.com/cosmos/cosmos-sdk/issues/3424) Allow generation of gentxs with empty memo field.
  * [\#3507](https://github.com/cosmos/cosmos-sdk/issues/3507) General cleanup, removal of unnecessary struct fields, undelegation bugfix, and comment clarification in x/staking and x/slashing

* SDK
  * [\#2605] x/params add subkey accessing
  * [\#2986](https://github.com/cosmos/cosmos-sdk/pull/2986) Store Refactor
  * [\#3435](https://github.com/cosmos/cosmos-sdk/issues/3435) Test that store implementations do not allow nil values
  * [\#2509](https://github.com/cosmos/cosmos-sdk/issues/2509) Sanitize all usage of Dec.RoundInt64()
  * [\#556](https://github.com/cosmos/cosmos-sdk/issues/556) Increase `BaseApp`
  test coverage.
  * [\#3357](https://github.com/cosmos/cosmos-sdk/issues/3357) develop state-transitions.md for staking spec, missing states added to `state.md`
  * [\#3552](https://github.com/cosmos/cosmos-sdk/pull/3552) Validate bit length when
  deserializing `Int` types.


BUG FIXES

* Gaia CLI  (`gaiacli`)
  - [\#3417](https://github.com/cosmos/cosmos-sdk/pull/3417) Fix `q slashing signing-info` panic by ensuring safety of user input and properly returning not found error
  - [\#3345](https://github.com/cosmos/cosmos-sdk/issues/3345) Upgrade ledger-cosmos-go dependency to v0.9.3 to pull
    https://github.com/ZondaX/ledger-cosmos-go/commit/ed9aa39ce8df31bad1448c72d3d226bf2cb1a8d1 in order to fix a derivation path issue that causes `gaiacli keys add --recover`
    to malfunction.
  - [\#3419](https://github.com/cosmos/cosmos-sdk/pull/3419) Fix `q distr slashes` panic
  - [\#3453](https://github.com/cosmos/cosmos-sdk/pull/3453) The `rest-server` command didn't respect persistent flags such as `--chain-id` and `--trust-node` if they were
    passed on the command line.
  - [\#3441](https://github.com/cosmos/cosmos-sdk/pull/3431) Improved resource management and connection handling (ledger devices). Fixes issue with DER vs BER signatures.

* Gaia
  * [\#3486](https://github.com/cosmos/cosmos-sdk/pull/3486) Use AmountOf in
    vesting accounts instead of zipping/aligning denominations.


## 0.30.0

BREAKING CHANGES

* Gaia REST API (`gaiacli advanced rest-server`)
  * [gaia-lite] [\#2182] Renamed and merged all redelegations endpoints into `/staking/redelegations`
  * [\#3176](https://github.com/cosmos/cosmos-sdk/issues/3176) `tx/sign` endpoint now expects `BaseReq` fields as nested object.
  * [\#2222] all endpoints renamed from `/stake` -> `/staking`
  * [\#1268] `LooseTokens` -> `NotBondedTokens`
  * [\#3289] misc renames:
    * `Validator.UnbondingMinTime` -> `Validator.UnbondingCompletionTime`
    * `Delegation` -> `Value` in `MsgCreateValidator` and `MsgDelegate`
    * `MsgBeginUnbonding` -> `MsgUndelegate`

* Gaia CLI  (`gaiacli`)
  * [\#810](https://github.com/cosmos/cosmos-sdk/issues/810) Don't fallback to any default values for chain ID.
    * Users need to supply chain ID either via config file or the `--chain-id` flag.
    * Change `chain_id` and `trust_node` in `gaiacli` configuration to `chain-id` and `trust-node` respectively.
  * [\#3069](https://github.com/cosmos/cosmos-sdk/pull/3069) `--fee` flag renamed to `--fees` to support multiple coins
  * [\#3156](https://github.com/cosmos/cosmos-sdk/pull/3156) Remove unimplemented `gaiacli init` command
  * [\#2222] `gaiacli tx stake` -> `gaiacli tx staking`, `gaiacli query stake` -> `gaiacli query staking`
  * [\#1894](https://github.com/cosmos/cosmos-sdk/issues/1894) `version` command now shows latest commit, vendor dir hash, and build machine info.
  * [\#3320](https://github.com/cosmos/cosmos-sdk/pull/3320) Ensure all `gaiacli query` commands respect the `--output` and `--indent` flags

* Gaia
  * https://github.com/cosmos/cosmos-sdk/issues/2838 - Move store keys to constants
  * [\#3162](https://github.com/cosmos/cosmos-sdk/issues/3162) The `--gas` flag now takes `auto` instead of `simulate`
    in order to trigger a simulation of the tx before the actual execution.
  * [\#3285](https://github.com/cosmos/cosmos-sdk/pull/3285) New `gaiad tendermint version` to print libs versions
  * [\#1894](https://github.com/cosmos/cosmos-sdk/pull/1894) `version` command now shows latest commit, vendor dir hash, and build machine info.
  * [\#3249\(https://github.com/cosmos/cosmos-sdk/issues/3249) `tendermint`'s `show-validator` and `show-address` `--json` flags removed in favor of `--output-format=json`.

* SDK
  * [distribution] [\#3359](https://github.com/cosmos/cosmos-sdk/issues/3359) Always round down when calculating rewards-to-be-withdrawn in F1 fee distribution
  * [#3336](https://github.com/cosmos/cosmos-sdk/issues/3336) Ensure all SDK
  messages have their signature bytes contain canonical fields `value` and `type`.
  * [\#3333](https://github.com/cosmos/cosmos-sdk/issues/3333) - F1 storage efficiency improvements - automatic withdrawals when unbonded, historical reward reference counting
  * [staking] [\#2513](https://github.com/cosmos/cosmos-sdk/issues/2513) Validator power type from Dec -> Int
  * [staking] [\#3233](https://github.com/cosmos/cosmos-sdk/issues/3233) key and value now contain duplicate fields to simplify code
  * [\#3064](https://github.com/cosmos/cosmos-sdk/issues/3064) Sanitize `sdk.Coin` denom. Coins denoms are now case insensitive, i.e. 100fooToken equals to 100FOOTOKEN.
  * [\#3195](https://github.com/cosmos/cosmos-sdk/issues/3195) Allows custom configuration for syncable strategy
  * [\#3242](https://github.com/cosmos/cosmos-sdk/issues/3242) Fix infinite gas
    meter utilization during aborted ante handler executions.
  * [x/distribution] [\#3292](https://github.com/cosmos/cosmos-sdk/issues/3292) Enable or disable withdraw addresses with a parameter in the param store
  * [staking] [\#2222](https://github.com/cosmos/cosmos-sdk/issues/2222) `/stake` -> `/staking` module rename
  * [staking] [\#1268](https://github.com/cosmos/cosmos-sdk/issues/1268) `LooseTokens` -> `NotBondedTokens`
  * [staking] [\#1402](https://github.com/cosmos/cosmos-sdk/issues/1402) Redelegation and unbonding-delegation structs changed to include multiple an array of entries
  * [staking] [\#3289](https://github.com/cosmos/cosmos-sdk/issues/3289) misc renames:
    * `Validator.UnbondingMinTime` -> `Validator.UnbondingCompletionTime`
    * `Delegation` -> `Value` in `MsgCreateValidator` and `MsgDelegate`
    * `MsgBeginUnbonding` -> `MsgUndelegate`
  * [\#3315] Increase decimal precision to 18
  * [\#3323](https://github.com/cosmos/cosmos-sdk/issues/3323) Update to Tendermint 0.29.0
  * [\#3328](https://github.com/cosmos/cosmos-sdk/issues/3328) [x/gov] Remove redundant action tag

* Tendermint
  * [\#3298](https://github.com/cosmos/cosmos-sdk/issues/3298) Upgrade to Tendermint 0.28.0

FEATURES

* Gaia REST API (`gaiacli advanced rest-server`)
  * [\#3067](https://github.com/cosmos/cosmos-sdk/issues/3067) Add support for fees on transactions
  * [\#3069](https://github.com/cosmos/cosmos-sdk/pull/3069) Add a custom memo on transactions
  * [\#3027](https://github.com/cosmos/cosmos-sdk/issues/3027) Implement
  `/gov/proposals/{proposalID}/proposer` to query for a proposal's proposer.

* Gaia CLI  (`gaiacli`)
  * [\#2399](https://github.com/cosmos/cosmos-sdk/issues/2399) Implement `params` command to query slashing parameters.
  * [\#2730](https://github.com/cosmos/cosmos-sdk/issues/2730) Add tx search pagination parameter
  * [\#3027](https://github.com/cosmos/cosmos-sdk/issues/3027) Implement
  `query gov proposer [proposal-id]` to query for a proposal's proposer.
  * [\#3198](https://github.com/cosmos/cosmos-sdk/issues/3198) New `keys add --multisig` flag to store multisig keys locally.
  * [\#3198](https://github.com/cosmos/cosmos-sdk/issues/3198) New `multisign` command to generate multisig signatures.
  * [\#3198](https://github.com/cosmos/cosmos-sdk/issues/3198) New `sign --multisig` flag to enable multisig mode.
  * [\#2715](https://github.com/cosmos/cosmos-sdk/issues/2715) Reintroduce gaia server's insecure mode.
  * [\#3334](https://github.com/cosmos/cosmos-sdk/pull/3334) New `gaiad completion` and `gaiacli completion` to generate Bash/Zsh completion scripts.
  * [\#2607](https://github.com/cosmos/cosmos-sdk/issues/2607) Make `gaiacli config` handle the boolean `indent` flag to beautify commands JSON output.

* Gaia
  * [\#2182] [x/staking] Added querier for querying a single redelegation
  * [\#3305](https://github.com/cosmos/cosmos-sdk/issues/3305) Add support for
    vesting accounts at genesis.
  * [\#3198](https://github.com/cosmos/cosmos-sdk/issues/3198) [x/auth] Add multisig transactions support
  * [\#3198](https://github.com/cosmos/cosmos-sdk/issues/3198) `add-genesis-account` can take both account addresses and key names

* SDK
  - [\#3099](https://github.com/cosmos/cosmos-sdk/issues/3099) Implement F1 fee distribution
  - [\#2926](https://github.com/cosmos/cosmos-sdk/issues/2926) Add TxEncoder to client TxBuilder.
  * [\#2694](https://github.com/cosmos/cosmos-sdk/issues/2694) Vesting account implementation.
  * [\#2996](https://github.com/cosmos/cosmos-sdk/issues/2996) Update the `AccountKeeper` to contain params used in the context of
  the ante handler.
  * [\#3179](https://github.com/cosmos/cosmos-sdk/pull/3179) New CodeNoSignatures error code.
  * [\#3319](https://github.com/cosmos/cosmos-sdk/issues/3319) [x/distribution] Queriers for all distribution state worth querying; distribution query commands
  * [\#3356](https://github.com/cosmos/cosmos-sdk/issues/3356) [x/auth] bech32-ify accounts address in error message.

IMPROVEMENTS

* Gaia REST API
  * [\#3176](https://github.com/cosmos/cosmos-sdk/issues/3176) Validate tx/sign endpoint POST body.
  * [\#2948](https://github.com/cosmos/cosmos-sdk/issues/2948) Swagger UI now makes requests to light client node

* Gaia CLI  (`gaiacli`)
  * [\#3224](https://github.com/cosmos/cosmos-sdk/pull/3224) Support adding offline public keys to the keystore

* Gaia
  * [\#2186](https://github.com/cosmos/cosmos-sdk/issues/2186) Add Address Interface
  * [\#3158](https://github.com/cosmos/cosmos-sdk/pull/3158) Validate slashing genesis
  * [\#3172](https://github.com/cosmos/cosmos-sdk/pull/3172) Support minimum fees in a local testnet.
  * [\#3250](https://github.com/cosmos/cosmos-sdk/pull/3250) Refactor integration tests and increase coverage
  * [\#3248](https://github.com/cosmos/cosmos-sdk/issues/3248) Refactor tx fee
  model:
    * Validators specify minimum gas prices instead of minimum fees
    * Clients may provide either fees or gas prices directly
    * The gas prices of a tx must meet a validator's minimum
    * `gaiad start` and `gaia.toml` take --minimum-gas-prices flag and minimum-gas-price config key respectively.
  * [\#2859](https://github.com/cosmos/cosmos-sdk/issues/2859) Rename `TallyResult` in gov proposals to `FinalTallyResult`
  * [\#3286](https://github.com/cosmos/cosmos-sdk/pull/3286) Fix `gaiad gentx` printout of account's addresses, i.e. user bech32 instead of hex.
  * [\#3249\(https://github.com/cosmos/cosmos-sdk/issues/3249) `--json` flag removed, users should use `--output=json` instead.

* SDK
  * [\#3137](https://github.com/cosmos/cosmos-sdk/pull/3137) Add tag documentation
    for each module along with cleaning up a few existing tags in the governance,
    slashing, and staking modules.
  * [\#3093](https://github.com/cosmos/cosmos-sdk/issues/3093) Ante handler does no longer read all accounts in one go when processing signatures as signature
    verification may fail before last signature is checked.
  * [staking] [\#1402](https://github.com/cosmos/cosmos-sdk/issues/1402) Add for multiple simultaneous redelegations or unbonding-delegations within an unbonding period
  * [staking] [\#1268](https://github.com/cosmos/cosmos-sdk/issues/1268) staking spec rewrite

* CI
  * [\#2498](https://github.com/cosmos/cosmos-sdk/issues/2498) Added macos CI job to CircleCI
  * [#142](https://github.com/tendermint/devops/issues/142) Increased the number of blocks to be tested during multi-sim
  * [#147](https://github.com/tendermint/devops/issues/142) Added docker image build to CI

BUG FIXES

* Gaia CLI  (`gaiacli`)
  * [\#3141](https://github.com/cosmos/cosmos-sdk/issues/3141) Fix the bug in GetAccount when `len(res) == 0` and `err == nil`
  * [\#810](https://github.com/cosmos/cosmos-sdk/pull/3316) Fix regression in gaiacli config file handling

* Gaia
  * [\#3148](https://github.com/cosmos/cosmos-sdk/issues/3148) Fix `gaiad export` by adding a boolean to `NewGaiaApp` determining whether or not to load the latest version
  * [\#3181](https://github.com/cosmos/cosmos-sdk/issues/3181) Correctly reset total accum update height and jailed-validator bond height / unbonding height on export-for-zero-height
  * [\#3172](https://github.com/cosmos/cosmos-sdk/pull/3172) Fix parsing `gaiad.toml`
  when it already exists.
  * [\#3223](https://github.com/cosmos/cosmos-sdk/issues/3223) Fix unset governance proposal queues when importing state from old chain
  * [#3187](https://github.com/cosmos/cosmos-sdk/issues/3187) Fix `gaiad export`
  by resetting each validator's slashing period.

## 0.29.1

BUG FIXES

* SDK
  * [\#3207](https://github.com/cosmos/cosmos-sdk/issues/3207) - Fix token printing bug

## 0.29.0

BREAKING CHANGES

* Gaia
  * [\#3148](https://github.com/cosmos/cosmos-sdk/issues/3148) Fix `gaiad export` by adding a boolean to `NewGaiaApp` determining whether or not to load the latest version

* SDK
  * [\#3163](https://github.com/cosmos/cosmos-sdk/issues/3163) Withdraw commission on self bond removal


## 0.28.1

BREAKING CHANGES

* Gaia REST API (`gaiacli advanced rest-server`)
  * [lcd] [\#3045](https://github.com/cosmos/cosmos-sdk/pull/3045) Fix quoted json return on GET /keys (keys list)
  * [gaia-lite] [\#2191](https://github.com/cosmos/cosmos-sdk/issues/2191) Split `POST /stake/delegators/{delegatorAddr}/delegations` into `POST /stake/delegators/{delegatorAddr}/delegations`, `POST /stake/delegators/{delegatorAddr}/unbonding_delegations` and `POST /stake/delegators/{delegatorAddr}/redelegations`
  * [gaia-lite] [\#3056](https://github.com/cosmos/cosmos-sdk/pull/3056) `generate_only` and `simulate` have moved from query arguments to POST requests body.
* Tendermint
  * [tendermint] Now using Tendermint 0.27.3

FEATURES

* Gaia REST API (`gaiacli advanced rest-server`)
  * [slashing] [\#2399](https://github.com/cosmos/cosmos-sdk/issues/2399)  Implement `/slashing/parameters` endpoint to query slashing parameters.
* Gaia CLI  (`gaiacli`)
  * [gaiacli] [\#2399](https://github.com/cosmos/cosmos-sdk/issues/2399) Implement `params` command to query slashing parameters.
* SDK
  - [client] [\#2926](https://github.com/cosmos/cosmos-sdk/issues/2926) Add TxEncoder to client TxBuilder.
* Other
  - Introduced the logjack tool for saving logs w/ rotation

IMPROVEMENTS

* Gaia REST API (`gaiacli advanced rest-server`)
  * [\#2879](https://github.com/cosmos/cosmos-sdk/issues/2879), [\#2880](https://github.com/cosmos/cosmos-sdk/issues/2880) Update deposit and vote endpoints to perform a direct txs query
    when a given proposal is inactive and thus having votes and deposits removed
    from state.
* Gaia CLI  (`gaiacli`)
  * [\#2879](https://github.com/cosmos/cosmos-sdk/issues/2879), [\#2880](https://github.com/cosmos/cosmos-sdk/issues/2880) Update deposit and vote CLI commands to perform a direct txs query
    when a given proposal is inactive and thus having votes and deposits removed
    from state.
* Gaia
  * [\#3021](https://github.com/cosmos/cosmos-sdk/pull/3021) Add `--gentx-dir` to `gaiad collect-gentxs` to specify a directory from which collect and load gentxs. Add `--output-document` to `gaiad init` to allow one to redirect output to file.


## 0.28.0

BREAKING CHANGES

* Gaia CLI  (`gaiacli`)
  * [cli] [\#2595](https://github.com/cosmos/cosmos-sdk/issues/2595) Remove `keys new` in favor of `keys add` incorporating existing functionality with addition of key recovery functionality.
  * [cli] [\#2987](https://github.com/cosmos/cosmos-sdk/pull/2987) Add shorthand `-a` to `gaiacli keys show` and update docs
  * [cli] [\#2971](https://github.com/cosmos/cosmos-sdk/pull/2971) Additional verification when running `gaiad gentx`
  * [cli] [\#2734](https://github.com/cosmos/cosmos-sdk/issues/2734) Rewrite `gaiacli config`. It is now a non-interactive config utility.

* Gaia
  * [#128](https://github.com/tendermint/devops/issues/128) Updated CircleCI job to trigger website build on every push to master/develop.
  * [\#2994](https://github.com/cosmos/cosmos-sdk/pull/2994) Change wrong-password error message.
  * [\#3009](https://github.com/cosmos/cosmos-sdk/issues/3009) Added missing Gaia genesis verification
  * [#128](https://github.com/tendermint/devops/issues/128) Updated CircleCI job to trigger website build on every push to master/develop.
  * [\#2994](https://github.com/cosmos/cosmos-sdk/pull/2994) Change wrong-password error message.
  * [\#3009](https://github.com/cosmos/cosmos-sdk/issues/3009) Added missing Gaia genesis verification
  * [gas] [\#3052](https://github.com/cosmos/cosmos-sdk/issues/3052) Updated gas costs to more reasonable numbers

* SDK
  * [auth] [\#2952](https://github.com/cosmos/cosmos-sdk/issues/2952) Signatures are no longer serialized on chain with the account number and sequence number
  * [auth] [\#2952](https://github.com/cosmos/cosmos-sdk/issues/2952) Signatures are no longer serialized on chain with the account number and sequence number
  * [stake] [\#3055](https://github.com/cosmos/cosmos-sdk/issues/3055) Use address instead of bond height / intratxcounter for deduplication

FEATURES

* Gaia CLI  (`gaiacli`)
  * [\#2961](https://github.com/cosmos/cosmos-sdk/issues/2961) Add --force flag to gaiacli keys delete command to skip passphrase check and force key deletion unconditionally.

IMPROVEMENTS

* Gaia CLI  (`gaiacli`)
  * [\#2991](https://github.com/cosmos/cosmos-sdk/issues/2991) Fully validate transaction signatures during `gaiacli tx sign --validate-signatures`

* SDK
  * [\#1277](https://github.com/cosmos/cosmos-sdk/issues/1277) Complete bank module specification
  * [\#2963](https://github.com/cosmos/cosmos-sdk/issues/2963) Complete auth module specification
  * [\#2914](https://github.com/cosmos/cosmos-sdk/issues/2914) No longer withdraw validator rewards on bond/unbond, but rather move
  the rewards to the respective validator's pools.


BUG FIXES

* Gaia CLI  (`gaiacli`)
  * [\#2921](https://github.com/cosmos/cosmos-sdk/issues/2921) Fix `keys delete` inability to delete offline and ledger keys.

* Gaia
  * [\#3003](https://github.com/cosmos/cosmos-sdk/issues/3003) CollectStdTxs() must validate DelegatorAddr against genesis accounts.

* SDK
  * [\#2967](https://github.com/cosmos/cosmos-sdk/issues/2967) Change ordering of `mint.BeginBlocker` and `distr.BeginBlocker`, recalculate inflation each block
  * [\#3068](https://github.com/cosmos/cosmos-sdk/issues/3068) check for uint64 gas overflow during `Std#ValidateBasic`.
  * [\#3071](https://github.com/cosmos/cosmos-sdk/issues/3071) Catch overflow on block gas meter


## 0.27.0

BREAKING CHANGES

* Gaia REST API (`gaiacli advanced rest-server`)
  * [gaia-lite] [\#2819](https://github.com/cosmos/cosmos-sdk/pull/2819) Txs query param format is now: `/txs?tag=value` (removed '' wrapping the query parameter `value`)

* Gaia CLI  (`gaiacli`)
  * [cli] [\#2728](https://github.com/cosmos/cosmos-sdk/pull/2728) Seperate `tx` and `query` subcommands by module
  * [cli] [\#2727](https://github.com/cosmos/cosmos-sdk/pull/2727) Fix unbonding command flow
  * [cli] [\#2786](https://github.com/cosmos/cosmos-sdk/pull/2786) Fix redelegation command flow
  * [cli] [\#2829](https://github.com/cosmos/cosmos-sdk/pull/2829) add-genesis-account command now validates state when adding accounts
  * [cli] [\#2804](https://github.com/cosmos/cosmos-sdk/issues/2804) Check whether key exists before passing it on to `tx create-validator`.
  * [cli] [\#2874](https://github.com/cosmos/cosmos-sdk/pull/2874) `gaiacli tx sign` takes an optional `--output-document` flag to support output redirection.
  * [cli] [\#2875](https://github.com/cosmos/cosmos-sdk/pull/2875) Refactor `gaiad gentx` and avoid redirection to `gaiacli tx sign` for tx signing.

* Gaia
  * [mint] [\#2825] minting now occurs every block, inflation parameter updates still hourly

* SDK
  * [\#2752](https://github.com/cosmos/cosmos-sdk/pull/2752) Don't hardcode bondable denom.
  * [\#2701](https://github.com/cosmos/cosmos-sdk/issues/2701) Account numbers and sequence numbers in `auth` are now `uint64` instead of `int64`
  * [\#2019](https://github.com/cosmos/cosmos-sdk/issues/2019) Cap total number of signatures. Current per-transaction limit is 7, and if that is exceeded transaction is rejected.
  * [\#2801](https://github.com/cosmos/cosmos-sdk/pull/2801) Remove AppInit structure.
  * [\#2798](https://github.com/cosmos/cosmos-sdk/issues/2798) Governance API has miss-spelled English word in JSON response ('depositer' -> 'depositor')
  * [\#2943](https://github.com/cosmos/cosmos-sdk/pull/2943) Transaction action tags equal the message type. Staking EndBlocker tags are included.

* Tendermint
  * Update to Tendermint 0.27.0

FEATURES

* Gaia REST API (`gaiacli advanced rest-server`)
  * [gov] [\#2479](https://github.com/cosmos/cosmos-sdk/issues/2479) Added governance parameter
    query REST endpoints.

* Gaia CLI  (`gaiacli`)
  * [gov][cli] [\#2479](https://github.com/cosmos/cosmos-sdk/issues/2479) Added governance
    parameter query commands.
  * [stake][cli] [\#2027] Add CLI query command for getting all delegations to a specific validator.
  * [\#2840](https://github.com/cosmos/cosmos-sdk/pull/2840) Standardize CLI exports from modules

* Gaia
  * [app] [\#2791](https://github.com/cosmos/cosmos-sdk/issues/2791) Support export at a specific height, with `gaiad export --height=HEIGHT`.
  * [x/gov] [#2479](https://github.com/cosmos/cosmos-sdk/issues/2479) Implemented querier
  for getting governance parameters.
  * [app] [\#2663](https://github.com/cosmos/cosmos-sdk/issues/2663) - Runtime-assertable invariants
  * [app] [\#2791](https://github.com/cosmos/cosmos-sdk/issues/2791) Support export at a specific height, with `gaiad export --height=HEIGHT`.
  * [app] [\#2812](https://github.com/cosmos/cosmos-sdk/issues/2812) Support export alterations to prepare for restarting at zero-height

* SDK
  * [simulator] [\#2682](https://github.com/cosmos/cosmos-sdk/issues/2682) MsgEditValidator now looks at the validator's max rate, thus it now succeeds a significant portion of the time
  * [core] [\#2775](https://github.com/cosmos/cosmos-sdk/issues/2775) Add deliverTx maximum block gas limit


IMPROVEMENTS

* Gaia REST API (`gaiacli advanced rest-server`)
  * [gaia-lite] [\#2819](https://github.com/cosmos/cosmos-sdk/pull/2819) Tx search now supports multiple tags as query parameters
  * [\#2836](https://github.com/cosmos/cosmos-sdk/pull/2836) Expose LCD router to allow users to register routes there.

* Gaia CLI  (`gaiacli`)
  * [\#2749](https://github.com/cosmos/cosmos-sdk/pull/2749) Add --chain-id flag to gaiad testnet
  * [\#2819](https://github.com/cosmos/cosmos-sdk/pull/2819) Tx search now supports multiple tags as query parameters

* Gaia
  * [\#2772](https://github.com/cosmos/cosmos-sdk/issues/2772) Update BaseApp to not persist state when the ante handler fails on DeliverTx.
  * [\#2773](https://github.com/cosmos/cosmos-sdk/issues/2773) Require moniker to be provided on `gaiad init`.
  * [\#2672](https://github.com/cosmos/cosmos-sdk/issues/2672) [Makefile] Updated for better Windows compatibility and ledger support logic, get_tools was rewritten as a cross-compatible Makefile.
  * [\#2766](https://github.com/cosmos/cosmos-sdk/issues/2766) [Makefile] Added goimports tool to get_tools. Get_tools now only builds new versions if binaries are missing.
  * [#110](https://github.com/tendermint/devops/issues/110) Updated CircleCI job to trigger website build when cosmos docs are updated.

* SDK
 & [x/mock/simulation] [\#2720] major cleanup, introduction of helper objects, reorganization
 * [\#2821](https://github.com/cosmos/cosmos-sdk/issues/2821) Codespaces are now strings
 * [types] [\#2776](https://github.com/cosmos/cosmos-sdk/issues/2776) Improve safety of `Coin` and `Coins` types. Various functions
 and methods will panic when a negative amount is discovered.
 * [\#2815](https://github.com/cosmos/cosmos-sdk/issues/2815) Gas unit fields changed from `int64` to `uint64`.
 * [\#2821](https://github.com/cosmos/cosmos-sdk/issues/2821) Codespaces are now strings
 * [\#2779](https://github.com/cosmos/cosmos-sdk/issues/2779) Introduce `ValidateBasic` to the `Tx` interface and call it in the ante
 handler.
 * [\#2825](https://github.com/cosmos/cosmos-sdk/issues/2825) More staking and distribution invariants
 * [\#2912](https://github.com/cosmos/cosmos-sdk/issues/2912) Print commit ID in hex when commit is synced.

* Tendermint
 * [\#2796](https://github.com/cosmos/cosmos-sdk/issues/2796) Update to go-amino 0.14.1


BUG FIXES

* Gaia REST API (`gaiacli advanced rest-server`)
  * [gaia-lite] [\#2868](https://github.com/cosmos/cosmos-sdk/issues/2868) Added handler for governance tally endpoint
  * [\#2907](https://github.com/cosmos/cosmos-sdk/issues/2907) Refactor and fix the way Gaia Lite is started.

* Gaia
  * [\#2723] Use `cosmosvalcons` Bech32 prefix in `tendermint show-address`
  * [\#2742](https://github.com/cosmos/cosmos-sdk/issues/2742) Fix time format of TimeoutCommit override
  * [\#2898](https://github.com/cosmos/cosmos-sdk/issues/2898) Remove redundant '$' in docker-compose.yml

* SDK
  * [\#2733](https://github.com/cosmos/cosmos-sdk/issues/2733) [x/gov, x/mock/simulation] Fix governance simulation, update x/gov import/export
  * [\#2854](https://github.com/cosmos/cosmos-sdk/issues/2854) [x/bank] Remove unused bank.MsgIssue, prevent possible panic
  * [\#2884](https://github.com/cosmos/cosmos-sdk/issues/2884) [docs/examples] Fix `basecli version` panic

* Tendermint
  * [\#2797](https://github.com/tendermint/tendermint/pull/2797) AddressBook requires addresses to have IDs; Do not crap out immediately after sending pex addrs in seed mode

## 0.26.0

BREAKING CHANGES

* Gaia
  * [gaiad init] [\#2602](https://github.com/cosmos/cosmos-sdk/issues/2602) New genesis workflow

* SDK
  * [simulation] [\#2665](https://github.com/cosmos/cosmos-sdk/issues/2665) only argument to sdk.Invariant is now app

* Tendermint
  * Upgrade to version 0.26.0

FEATURES

* Gaia CLI  (`gaiacli`)
  * [cli] [\#2569](https://github.com/cosmos/cosmos-sdk/pull/2569) Add commands to query validator unbondings and redelegations
  * [cli] [\#2569](https://github.com/cosmos/cosmos-sdk/pull/2569) Add commands to query validator unbondings and redelegations
  * [cli] [\#2524](https://github.com/cosmos/cosmos-sdk/issues/2524) Add support offline mode to `gaiacli tx sign`. Lookups are not performed if the flag `--offline` is on.
  * [cli] [\#2558](https://github.com/cosmos/cosmos-sdk/issues/2558) Rename --print-sigs to --validate-signatures. It now performs a complete set of sanity checks and reports to the user. Also added --print-signature-only to print the signature only, not the whole transaction.
  * [cli] [\#2704](https://github.com/cosmos/cosmos-sdk/pull/2704) New add-genesis-account convenience command to populate genesis.json with genesis accounts.

* SDK
  * [\#1336](https://github.com/cosmos/cosmos-sdk/issues/1336) Mechanism for SDK Users to configure their own Bech32 prefixes instead of using the default cosmos prefixes.

IMPROVEMENTS

* Gaia
 * [\#2637](https://github.com/cosmos/cosmos-sdk/issues/2637) [x/gov] Switched inactive and active proposal queues to an iterator based queue

* SDK
 * [\#2573](https://github.com/cosmos/cosmos-sdk/issues/2573) [x/distribution] add accum invariance
 * [\#2556](https://github.com/cosmos/cosmos-sdk/issues/2556) [x/mock/simulation] Fix debugging output
 * [\#2396](https://github.com/cosmos/cosmos-sdk/issues/2396) [x/mock/simulation] Change parameters to get more slashes
 * [\#2617](https://github.com/cosmos/cosmos-sdk/issues/2617) [x/mock/simulation] Randomize all genesis parameters
 * [\#2669](https://github.com/cosmos/cosmos-sdk/issues/2669) [x/stake] Added invarant check to make sure validator's power aligns with its spot in the power store.
 * [\#1924](https://github.com/cosmos/cosmos-sdk/issues/1924) [x/mock/simulation] Use a transition matrix for block size
 * [\#2660](https://github.com/cosmos/cosmos-sdk/issues/2660) [x/mock/simulation] Staking transactions get tested far more frequently
 * [\#2610](https://github.com/cosmos/cosmos-sdk/issues/2610) [x/stake] Block redelegation to and from the same validator
 * [\#2652](https://github.com/cosmos/cosmos-sdk/issues/2652) [x/auth] Add benchmark for get and set account
 * [\#2685](https://github.com/cosmos/cosmos-sdk/issues/2685) [store] Add general merkle absence proof (also for empty substores)
 * [\#2708](https://github.com/cosmos/cosmos-sdk/issues/2708) [store] Disallow setting nil values

BUG FIXES

* Gaia
 * [\#2670](https://github.com/cosmos/cosmos-sdk/issues/2670) [x/stake] fixed incorrect `IterateBondedValidators` and split into two functions: `IterateBondedValidators` and `IterateLastBlockConsValidators`
 * [\#2691](https://github.com/cosmos/cosmos-sdk/issues/2691) Fix local testnet creation by using a single canonical genesis time
 * [\#2648](https://github.com/cosmos/cosmos-sdk/issues/2648) [gaiad] Fix `gaiad export` / `gaiad import` consistency, test in CI

* SDK
 * [\#2625](https://github.com/cosmos/cosmos-sdk/issues/2625) [x/gov] fix AppendTag function usage error
 * [\#2677](https://github.com/cosmos/cosmos-sdk/issues/2677) [x/stake, x/distribution] various staking/distribution fixes as found by the simulator
 * [\#2674](https://github.com/cosmos/cosmos-sdk/issues/2674) [types] Fix coin.IsLT() impl, coins.IsLT() impl, and renamed coins.Is\* to coins.IsAll\* (see [\#2686](https://github.com/cosmos/cosmos-sdk/issues/2686))
 * [\#2711](https://github.com/cosmos/cosmos-sdk/issues/2711) [x/stake] Add commission data to `MsgCreateValidator` signature bytes.
 * Temporarily disable insecure mode for Gaia Lite

## 0.25.0

*October 24th, 2018*

BREAKING CHANGES

* Gaia REST API (`gaiacli advanced rest-server`)
    * [x/stake] Validator.Owner renamed to Validator.Operator
    * [\#595](https://github.com/cosmos/cosmos-sdk/issues/595) Connections to the REST server are now secured using Transport Layer Security by default. The --insecure flag is provided to switch back to insecure HTTP.
    * [gaia-lite] [\#2258](https://github.com/cosmos/cosmos-sdk/issues/2258) Split `GET stake/delegators/{delegatorAddr}` into `GET stake/delegators/{delegatorAddr}/delegations`, `GET stake/delegators/{delegatorAddr}/unbonding_delegations` and `GET stake/delegators/{delegatorAddr}/redelegations`

* Gaia CLI  (`gaiacli`)
    * [x/stake] Validator.Owner renamed to Validator.Operator
    * [cli] unsafe_reset_all, show_validator, and show_node_id have been renamed to unsafe-reset-all, show-validator, and show-node-id
    * [cli] [\#1983](https://github.com/cosmos/cosmos-sdk/issues/1983) --print-response now defaults to true in commands that create and send a transaction
    * [cli] [\#1983](https://github.com/cosmos/cosmos-sdk/issues/1983) you can now pass --pubkey or --address to gaiacli keys show to return a plaintext representation of the key's address or public key for use with other commands
    * [cli] [\#2061](https://github.com/cosmos/cosmos-sdk/issues/2061) changed proposalID in governance REST endpoints to proposal-id
    * [cli] [\#2014](https://github.com/cosmos/cosmos-sdk/issues/2014) `gaiacli advanced` no longer exists - to access `ibc`, `rest-server`, and `validator-set` commands use `gaiacli ibc`, `gaiacli rest-server`, and `gaiacli tendermint`, respectively
    * [makefile] `get_vendor_deps` no longer updates lock file it just updates vendor directory. Use `update_vendor_deps` to update the lock file. [#2152](https://github.com/cosmos/cosmos-sdk/pull/2152)
    * [cli] [\#2221](https://github.com/cosmos/cosmos-sdk/issues/2221) All commands that
    utilize a validator's operator address must now use the new Bech32 prefix,
    `cosmosvaloper`.
    * [cli] [\#2190](https://github.com/cosmos/cosmos-sdk/issues/2190) `gaiacli init --gen-txs` is now `gaiacli init --with-txs` to reduce confusion
    * [cli] [\#2073](https://github.com/cosmos/cosmos-sdk/issues/2073) --from can now be either an address or a key name
    * [cli] [\#1184](https://github.com/cosmos/cosmos-sdk/issues/1184) Subcommands reorganisation, see [\#2390](https://github.com/cosmos/cosmos-sdk/pull/2390) for a comprehensive list of changes.
    * [cli] [\#2524](https://github.com/cosmos/cosmos-sdk/issues/2524) Add support offline mode to `gaiacli tx sign`. Lookups are not performed if the flag `--offline` is on.
    * [cli] [\#2570](https://github.com/cosmos/cosmos-sdk/pull/2570) Add commands to query deposits on proposals

* Gaia
    * Make the transient store key use a distinct store key. [#2013](https://github.com/cosmos/cosmos-sdk/pull/2013)
    * [x/stake] [\#1901](https://github.com/cosmos/cosmos-sdk/issues/1901) Validator type's Owner field renamed to Operator; Validator's GetOwner() renamed accordingly to comply with the SDK's Validator interface.
    * [docs] [#2001](https://github.com/cosmos/cosmos-sdk/pull/2001) Update slashing spec for slashing period
    * [x/stake, x/slashing] [#1305](https://github.com/cosmos/cosmos-sdk/issues/1305) - Rename "revoked" to "jailed"
    * [x/stake] [#1676] Revoked and jailed validators put into the unbonding state
    * [x/stake] [#1877] Redelegations/unbonding-delegation from unbonding validator have reduced time
    * [x/slashing] [\#1789](https://github.com/cosmos/cosmos-sdk/issues/1789) Slashing changes for Tendermint validator set offset (NextValSet)
    * [x/stake] [\#2040](https://github.com/cosmos/cosmos-sdk/issues/2040) Validator
    operator type has now changed to `sdk.ValAddress`
    * [x/stake] [\#2221](https://github.com/cosmos/cosmos-sdk/issues/2221) New
    Bech32 prefixes have been introduced for a validator's consensus address and
    public key: `cosmosvalcons` and `cosmosvalconspub` respectively. Also, existing Bech32 prefixes have been
    renamed for accounts and validator operators:
      * `cosmosaccaddr` / `cosmosaccpub` => `cosmos` / `cosmospub`
      * `cosmosvaladdr` / `cosmosvalpub` => `cosmosvaloper` / `cosmosvaloperpub`
    * [x/stake] [#1013] TendermintUpdates now uses transient store
    * [x/stake] [\#2435](https://github.com/cosmos/cosmos-sdk/issues/2435) Remove empty bytes from the ValidatorPowerRank store key
    * [x/gov] [\#2195](https://github.com/cosmos/cosmos-sdk/issues/2195) Governance uses BFT Time
    * [x/gov] [\#2256](https://github.com/cosmos/cosmos-sdk/issues/2256) Removed slashing for governance non-voting validators
    * [simulation] [\#2162](https://github.com/cosmos/cosmos-sdk/issues/2162) Added back correct supply invariants
    * [x/slashing] [\#2430](https://github.com/cosmos/cosmos-sdk/issues/2430) Simulate more slashes, check if validator is jailed before jailing
    * [x/stake] [\#2393](https://github.com/cosmos/cosmos-sdk/issues/2393) Removed `CompleteUnbonding` and `CompleteRedelegation` Msg types, and instead added unbonding/redelegation queues to endblocker
    * [x/mock/simulation] [\#2501](https://github.com/cosmos/cosmos-sdk/issues/2501) Simulate transactions & invariants for fee distribution, and fix bugs discovered in the process
      * [x/auth] Simulate random fee payments
      * [cmd/gaia/app] Simulate non-zero inflation
      * [x/stake] Call hooks correctly in several cases related to delegation/validator updates
      * [x/stake] Check full supply invariants, including yet-to-be-withdrawn fees
      * [x/stake] Remove no-longer-in-use store key
      * [x/slashing] Call hooks correctly when a validator is slashed
      * [x/slashing] Truncate withdrawals (unbonding, redelegation) and burn change
      * [x/mock/simulation] Ensure the simulation cannot set a proposer address of nil
      * [x/mock/simulation] Add more event logs on begin block / end block for clarity
      * [x/mock/simulation] Correctly set validator power in abci.RequestBeginBlock
      * [x/minting] Correctly call stake keeper to track inflated supply
      * [x/distribution] Sanity check for nonexistent rewards
      * [x/distribution] Truncate withdrawals and return change to the community pool
      * [x/distribution] Add sanity checks for incorrect accum / total accum relations
      * [x/distribution] Correctly calculate total power using Tendermint updates
      * [x/distribution] Simulate withdrawal transactions
      * [x/distribution] Fix a bug where the fee pool was not correctly tracked on WithdrawDelegatorRewardsAll
    * [x/stake] [\#1673](https://github.com/cosmos/cosmos-sdk/issues/1673) Validators are no longer deleted until they can no longer possibly be slashed
    * [\#1890](https://github.com/cosmos/cosmos-sdk/issues/1890) Start chain with initial state + sequence of transactions
      * [cli] Rename `gaiad init gentx` to `gaiad gentx`.
      * [cli] Add `--skip-genesis` flag to `gaiad init` to prevent `genesis.json` generation.
      * Drop `GenesisTx` in favor of a signed `StdTx` with only one `MsgCreateValidator` message.
      * [cli] Port `gaiad init` and `gaiad testnet` to work with `StdTx` genesis transactions.
      * [cli] Add `--moniker` flag to `gaiad init` to override moniker when generating `genesis.json` - i.e. it takes effect when running with the `--with-txs` flag, it is ignored otherwise.

* SDK
    * [core] [\#2219](https://github.com/cosmos/cosmos-sdk/issues/2219) Update to Tendermint 0.24.0
      * Validator set updates delayed by one block
      * BFT timestamp that can safely be used by applications
      * Fixed maximum block size enforcement
    * [core] [\#1807](https://github.com/cosmos/cosmos-sdk/issues/1807) Switch from use of rational to decimal
    * [types] [\#1901](https://github.com/cosmos/cosmos-sdk/issues/1901) Validator interface's GetOwner() renamed to GetOperator()
    * [x/slashing] [#2122](https://github.com/cosmos/cosmos-sdk/pull/2122) - Implement slashing period
    * [types] [\#2119](https://github.com/cosmos/cosmos-sdk/issues/2119) Parsed error messages and ABCI log errors to make     them more human readable.
    * [types] [\#2407](https://github.com/cosmos/cosmos-sdk/issues/2407) MulInt method added to big decimal in order to improve efficiency of slashing
    * [simulation] Rename TestAndRunTx to Operation [#2153](https://github.com/cosmos/cosmos-sdk/pull/2153)
    * [simulation] Remove log and testing.TB from Operation and Invariants, in favor of using errors [\#2282](https://github.com/cosmos/cosmos-sdk/issues/2282)
    * [simulation] Remove usage of keys and addrs in the types, in favor of simulation.Account [\#2384](https://github.com/cosmos/cosmos-sdk/issues/2384)
    * [tools] Removed gocyclo [#2211](https://github.com/cosmos/cosmos-sdk/issues/2211)
    * [baseapp] Remove `SetTxDecoder` in favor of requiring the decoder be set in baseapp initialization. [#1441](https://github.com/cosmos/cosmos-sdk/issues/1441)
    * [baseapp] [\#1921](https://github.com/cosmos/cosmos-sdk/issues/1921) Add minimumFees field to BaseApp.
    * [store] Change storeInfo within the root multistore to use tmhash instead of ripemd160 [\#2308](https://github.com/cosmos/cosmos-sdk/issues/2308)
    * [codec] [\#2324](https://github.com/cosmos/cosmos-sdk/issues/2324) All referrences to wire have been renamed to codec. Additionally, wire.NewCodec is now codec.New().
    * [types] [\#2343](https://github.com/cosmos/cosmos-sdk/issues/2343) Make sdk.Msg have a names field, to facilitate automatic tagging.
    * [baseapp] [\#2366](https://github.com/cosmos/cosmos-sdk/issues/2366) Automatically add action tags to all messages
    * [x/auth] [\#2377](https://github.com/cosmos/cosmos-sdk/issues/2377) auth.StdSignMsg -> txbuilder.StdSignMsg
    * [x/staking] [\#2244](https://github.com/cosmos/cosmos-sdk/issues/2244) staking now holds a consensus-address-index instead of a consensus-pubkey-index
    * [x/staking] [\#2236](https://github.com/cosmos/cosmos-sdk/issues/2236) more distribution hooks for distribution
    * [x/stake] [\#2394](https://github.com/cosmos/cosmos-sdk/issues/2394) Split up UpdateValidator into distinct state transitions applied only in EndBlock
    * [x/slashing] [\#2480](https://github.com/cosmos/cosmos-sdk/issues/2480) Fix signing info handling bugs & faulty slashing
    * [x/stake] [\#2412](https://github.com/cosmos/cosmos-sdk/issues/2412) Added an unbonding validator queue to EndBlock to automatically update validator.Status when finished Unbonding
    * [x/stake] [\#2500](https://github.com/cosmos/cosmos-sdk/issues/2500) Block conflicting redelegations until we add an index
    * [x/params] Global Paramstore refactored
    * [types] [\#2506](https://github.com/cosmos/cosmos-sdk/issues/2506) sdk.Dec MarshalJSON now marshals as a normal Decimal, with 10 digits of decimal precision
    * [x/stake] [\#2508](https://github.com/cosmos/cosmos-sdk/issues/2508) Utilize Tendermint power for validator power key
    * [x/stake] [\#2531](https://github.com/cosmos/cosmos-sdk/issues/2531) Remove all inflation logic
    * [x/mint] [\#2531](https://github.com/cosmos/cosmos-sdk/issues/2531) Add minting module and inflation logic
    * [x/auth] [\#2540](https://github.com/cosmos/cosmos-sdk/issues/2540) Rename `AccountMapper` to `AccountKeeper`.
    * [types] [\#2456](https://github.com/cosmos/cosmos-sdk/issues/2456) Renamed msg.Name() and msg.Type() to msg.Type() and msg.Route() respectively

* Tendermint
  * Update tendermint version from v0.23.0 to v0.25.0, notable changes
    * Mempool now won't build too large blocks, or too computationally expensive blocks
    * Maximum tx sizes and gas are now removed, and are implicitly the blocks maximums
    * ABCI validators no longer send the pubkey. The pubkey is only sent in validator updates
    * Validator set changes are now delayed by one block
    * Block header now includes the next validator sets hash
    * BFT time is implemented
    * Secp256k1 signature format has changed
    * There is now a threshold multisig format
    * See the [tendermint changelog](https://github.com/tendermint/tendermint/blob/master/CHANGELOG.md) for other changes.

FEATURES

* Gaia REST API (`gaiacli advanced rest-server`)
  * [gaia-lite] Endpoints to query staking pool and params
  * [gaia-lite] [\#2110](https://github.com/cosmos/cosmos-sdk/issues/2110) Add support for `simulate=true` requests query argument to endpoints that send txs to run simulations of transactions
  * [gaia-lite] [\#966](https://github.com/cosmos/cosmos-sdk/issues/966) Add support for `generate_only=true` query argument to generate offline unsigned transactions
  * [gaia-lite] [\#1953](https://github.com/cosmos/cosmos-sdk/issues/1953) Add /sign endpoint to sign transactions generated with `generate_only=true`.
  * [gaia-lite] [\#1954](https://github.com/cosmos/cosmos-sdk/issues/1954) Add /broadcast endpoint to broadcast transactions signed by the /sign endpoint.
  * [gaia-lite] [\#2113](https://github.com/cosmos/cosmos-sdk/issues/2113) Rename `/accounts/{address}/send` to `/bank/accounts/{address}/transfers`, rename `/accounts/{address}` to `/auth/accounts/{address}`, replace `proposal-id` with `proposalId` in all gov endpoints
  * [gaia-lite] [\#2478](https://github.com/cosmos/cosmos-sdk/issues/2478) Add query gov proposal's deposits endpoint
  * [gaia-lite] [\#2477](https://github.com/cosmos/cosmos-sdk/issues/2477) Add query validator's outgoing redelegations and unbonding delegations endpoints

* Gaia CLI  (`gaiacli`)
  * [cli] Cmds to query staking pool and params
  * [gov][cli] [\#2062](https://github.com/cosmos/cosmos-sdk/issues/2062) added `--proposal` flag to `submit-proposal` that allows a JSON file containing a proposal to be passed in
  * [\#2040](https://github.com/cosmos/cosmos-sdk/issues/2040) Add `--bech` to `gaiacli keys show` and respective REST endpoint to
  provide desired Bech32 prefix encoding
  * [cli] [\#2047](https://github.com/cosmos/cosmos-sdk/issues/2047) [\#2306](https://github.com/cosmos/cosmos-sdk/pull/2306) Passing --gas=simulate triggers a simulation of the tx before the actual execution.
  The gas estimate obtained via the simulation will be used as gas limit in the actual execution.
  * [cli] [\#2047](https://github.com/cosmos/cosmos-sdk/issues/2047) The --gas-adjustment flag can be used to adjust the estimate obtained via the simulation triggered by --gas=simulate.
  * [cli] [\#2110](https://github.com/cosmos/cosmos-sdk/issues/2110) Add --dry-run flag to perform a simulation of a transaction without broadcasting it. The --gas flag is ignored as gas would be automatically estimated.
  * [cli] [\#2204](https://github.com/cosmos/cosmos-sdk/issues/2204) Support generating and broadcasting messages with multiple signatures via command line:
    * [\#966](https://github.com/cosmos/cosmos-sdk/issues/966) Add --generate-only flag to build an unsigned transaction and write it to STDOUT.
    * [\#1953](https://github.com/cosmos/cosmos-sdk/issues/1953) New `sign` command to sign transactions generated with the --generate-only flag.
    * [\#1954](https://github.com/cosmos/cosmos-sdk/issues/1954) New `broadcast` command to broadcast transactions generated offline and signed with the `sign` command.
  * [cli] [\#2220](https://github.com/cosmos/cosmos-sdk/issues/2220) Add `gaiacli config` feature to interactively create CLI config files to reduce the number of required flags
  * [stake][cli] [\#1672](https://github.com/cosmos/cosmos-sdk/issues/1672) Introduced
  new commission flags for validator commands `create-validator` and `edit-validator`.
  * [stake][cli] [\#1890](https://github.com/cosmos/cosmos-sdk/issues/1890) Add `--genesis-format` flag to `gaiacli tx create-validator` to produce transactions in genesis-friendly format.
  * [cli][\#2554](https://github.com/cosmos/cosmos-sdk/issues/2554) Make `gaiacli keys show` multisig ready.

* Gaia
  * [cli] [\#2170](https://github.com/cosmos/cosmos-sdk/issues/2170) added ability to show the node's address via `gaiad tendermint show-address`
  * [simulation] [\#2313](https://github.com/cosmos/cosmos-sdk/issues/2313) Reworked `make test_sim_gaia_slow` to `make test_sim_gaia_full`, now simulates from multiple starting seeds in parallel
  * [cli] [\#1921] (https://github.com/cosmos/cosmos-sdk/issues/1921)
    * New configuration file `gaiad.toml` is now created to host Gaia-specific configuration.
    * New --minimum_fees/minimum_fees flag/config option to set a minimum fee.

* SDK
  * [querier] added custom querier functionality, so ABCI query requests can be handled by keepers
  * [simulation] [\#1924](https://github.com/cosmos/cosmos-sdk/issues/1924) allow operations to specify future operations
  * [simulation] [\#1924](https://github.com/cosmos/cosmos-sdk/issues/1924) Add benchmarking capabilities, with makefile commands "test_sim_gaia_benchmark, test_sim_gaia_profile"
  * [simulation] [\#2349](https://github.com/cosmos/cosmos-sdk/issues/2349) Add time-based future scheduled operations to simulator
  * [x/auth] [\#2376](https://github.com/cosmos/cosmos-sdk/issues/2376) Remove FeePayer() from StdTx
  * [x/stake] [\#1672](https://github.com/cosmos/cosmos-sdk/issues/1672) Implement
  basis for the validator commission model.
  * [x/auth] Support account removal in the account mapper.


IMPROVEMENTS
* [tools] Improved terraform and ansible scripts for infrastructure deployment
* [tools] Added ansible script to enable process core dumps

* Gaia REST API (`gaiacli advanced rest-server`)
    * [x/stake] [\#2000](https://github.com/cosmos/cosmos-sdk/issues/2000) Added tests for new staking endpoints
    * [gaia-lite] [\#2445](https://github.com/cosmos/cosmos-sdk/issues/2445) Standarized REST error responses
    * [gaia-lite] Added example to Swagger specification for /keys/seed.
    * [x/stake] Refactor REST utils

* Gaia CLI  (`gaiacli`)
    * [cli] [\#2060](https://github.com/cosmos/cosmos-sdk/issues/2060) removed `--select` from `block` command
    * [cli] [\#2128](https://github.com/cosmos/cosmos-sdk/issues/2128) fixed segfault when exporting directly after `gaiad init`
    * [cli] [\#1255](https://github.com/cosmos/cosmos-sdk/issues/1255) open KeyBase in read-only mode
     for query-purpose CLI commands
    * [docs] Added commands for querying governance deposits, votes and tally

* Gaia
    * [x/stake] [#2023](https://github.com/cosmos/cosmos-sdk/pull/2023) Terminate iteration loop in `UpdateBondedValidators` and `UpdateBondedValidatorsFull` when the first revoked validator is encountered and perform a sanity check.
    * [x/auth] Signature verification's gas cost now accounts for pubkey type. [#2046](https://github.com/tendermint/tendermint/pull/2046)
    * [x/stake] [x/slashing] Ensure delegation invariants to jailed validators [#1883](https://github.com/cosmos/cosmos-sdk/issues/1883).
    * [x/stake] Improve speed of GetValidator, which was shown to be a performance bottleneck. [#2046](https://github.com/tendermint/tendermint/pull/2200)
    * [x/stake] [\#2435](https://github.com/cosmos/cosmos-sdk/issues/2435) Improve memory efficiency of getting the various store keys
    * [genesis] [\#2229](https://github.com/cosmos/cosmos-sdk/issues/2229) Ensure that there are no duplicate accounts or validators in the genesis state.
    * [genesis] [\#2450](https://github.com/cosmos/cosmos-sdk/issues/2450) Validate staking genesis parameters.
    * Add SDK validation to `config.toml` (namely disabling `create_empty_blocks`) [\#1571](https://github.com/cosmos/cosmos-sdk/issues/1571)
    * [\#1941](https://github.com/cosmos/cosmos-sdk/issues/1941)(https://github.com/cosmos/cosmos-sdk/issues/1941) Version is now inferred via `git describe --tags`.
    * [x/distribution] [\#1671](https://github.com/cosmos/cosmos-sdk/issues/1671) add distribution types and tests

* SDK
    * [tools] Make get_vendor_deps deletes `.vendor-new` directories, in case scratch files are present.
    * [spec] Added simple piggy bank distribution spec
    * [cli] [\#1632](https://github.com/cosmos/cosmos-sdk/issues/1632) Add integration tests to ensure `basecoind init && basecoind` start sequences run successfully for both `democoin` and `basecoin` examples.
    * [store] Speedup IAVL iteration, and consequently everything that requires IAVL iteration. [#2143](https://github.com/cosmos/cosmos-sdk/issues/2143)
    * [store] [\#1952](https://github.com/cosmos/cosmos-sdk/issues/1952), [\#2281](https://github.com/cosmos/cosmos-sdk/issues/2281) Update IAVL dependency to v0.11.0
    * [simulation] Make timestamps randomized [#2153](https://github.com/cosmos/cosmos-sdk/pull/2153)
    * [simulation] Make logs not just pure strings, speeding it up by a large factor at greater block heights [\#2282](https://github.com/cosmos/cosmos-sdk/issues/2282)
    * [simulation] Add a concept of weighting the operations [\#2303](https://github.com/cosmos/cosmos-sdk/issues/2303)
    * [simulation] Logs get written to file if large, and also get printed on panics [\#2285](https://github.com/cosmos/cosmos-sdk/issues/2285)
    * [simulation] Bank simulations now makes testing auth configurable [\#2425](https://github.com/cosmos/cosmos-sdk/issues/2425)
    * [gaiad] [\#1992](https://github.com/cosmos/cosmos-sdk/issues/1992) Add optional flag to `gaiad testnet` to make config directory of daemon (default `gaiad`) and cli (default `gaiacli`) configurable
    * [x/stake] Add stake `Queriers` for Gaia-lite endpoints. This increases the staking endpoints performance by reusing the staking `keeper` logic for queries. [#2249](https://github.com/cosmos/cosmos-sdk/pull/2149)
    * [store] [\#2017](https://github.com/cosmos/cosmos-sdk/issues/2017) Refactor
    gas iterator gas consumption to only consume gas for iterator creation and `Next`
    calls which includes dynamic consumption of value length.
    * [types/decimal] [\#2378](https://github.com/cosmos/cosmos-sdk/issues/2378) - Added truncate functionality to decimal
    * [client] [\#1184](https://github.com/cosmos/cosmos-sdk/issues/1184) Remove unused `client/tx/sign.go`.
    * [tools] [\#2464](https://github.com/cosmos/cosmos-sdk/issues/2464) Lock binary dependencies to a specific version
    * #2573 [x/distribution] add accum invariance

BUG FIXES

* Gaia CLI  (`gaiacli`)
    * [cli] [\#1997](https://github.com/cosmos/cosmos-sdk/issues/1997) Handle panics gracefully when `gaiacli stake {delegation,unbond}` fail to unmarshal delegation.
    * [cli] [\#2265](https://github.com/cosmos/cosmos-sdk/issues/2265) Fix JSON formatting of the `gaiacli send` command.
    * [cli] [\#2547](https://github.com/cosmos/cosmos-sdk/issues/2547) Mark --to and --amount as required flags for `gaiacli tx send`.

* Gaia
  * [x/stake] Return correct Tendermint validator update set on `EndBlocker` by not
  including non previously bonded validators that have zero power. [#2189](https://github.com/cosmos/cosmos-sdk/issues/2189)
  * [docs] Fixed light client section links

* SDK
    * [\#1988](https://github.com/cosmos/cosmos-sdk/issues/1988) Make us compile on OpenBSD (disable ledger) [#1988] (https://github.com/cosmos/cosmos-sdk/issues/1988)
    * [\#2105](https://github.com/cosmos/cosmos-sdk/issues/2105) Fix DB Iterator leak, which may leak a go routine.
    * [ledger] [\#2064](https://github.com/cosmos/cosmos-sdk/issues/2064) Fix inability to sign and send transactions via the LCD by
    loading a Ledger device at runtime.
    * [\#2158](https://github.com/cosmos/cosmos-sdk/issues/2158) Fix non-deterministic ordering of validator iteration when slashing in `gov EndBlocker`
    * [simulation] [\#1924](https://github.com/cosmos/cosmos-sdk/issues/1924) Make simulation stop on SIGTERM
    * [\#2388](https://github.com/cosmos/cosmos-sdk/issues/2388) Remove dependency on deprecated tendermint/tmlibs repository.
    * [\#2416](https://github.com/cosmos/cosmos-sdk/issues/2416) Refactored `InitializeTestLCD` to properly include proposing validator in genesis state.
    * #2573 [x/distribution] accum invariance bugfix
    * #2573 [x/slashing] unbonding-delegation slashing invariance bugfix

## 0.24.2

*August 22nd, 2018*

BUG FIXES

* Tendermint
  - Fix unbounded consensus WAL growth

## 0.24.1

*August 21st, 2018*

BUG FIXES

* Gaia
  - [x/slashing] Evidence tracking now uses validator address instead of validator pubkey

## 0.24.0

*August 13th, 2018*

BREAKING CHANGES

* Gaia REST API (`gaiacli advanced rest-server`)
  - [x/stake] [\#1880](https://github.com/cosmos/cosmos-sdk/issues/1880) More REST-ful endpoints (large refactor)
  - [x/slashing] [\#1866](https://github.com/cosmos/cosmos-sdk/issues/1866) `/slashing/signing_info` takes cosmosvalpub instead of cosmosvaladdr
  - use time.Time instead of int64 for time. See Tendermint v0.23.0
  - Signatures are no longer Amino encoded with prefixes (just encoded as raw
    bytes) - see Tendermint v0.23.0

* Gaia CLI  (`gaiacli`)
  -  [x/stake] change `--keybase-sig` to `--identity`
  -  [x/stake] [\#1828](https://github.com/cosmos/cosmos-sdk/issues/1828) Force user to specify amount on create-validator command by removing default
  -  [x/gov] Change `--proposalID` to `--proposal-id`
  -  [x/stake, x/gov] [\#1606](https://github.com/cosmos/cosmos-sdk/issues/1606) Use `--from` instead of adhoc flags like `--address-validator`
        and `--proposer` to indicate the sender address.
  -  [\#1551](https://github.com/cosmos/cosmos-sdk/issues/1551) Remove `--name` completely
  -  Genesis/key creation (`gaiad init`) now supports user-provided key passwords

* Gaia
  - [x/stake] Inflation doesn't use rationals in calculation (performance boost)
  - [x/stake] Persist a map from `addr->pubkey` in the state since BeginBlock
    doesn't provide pubkeys.
  - [x/gov] [\#1781](https://github.com/cosmos/cosmos-sdk/issues/1781) Added tags sub-package, changed tags to use dash-case
  - [x/gov] [\#1688](https://github.com/cosmos/cosmos-sdk/issues/1688) Governance parameters are now stored in globalparams store
  - [x/gov] [\#1859](https://github.com/cosmos/cosmos-sdk/issues/1859) Slash validators who do not vote on a proposal
  - [x/gov] [\#1914](https://github.com/cosmos/cosmos-sdk/issues/1914) added TallyResult type that gets stored in Proposal after tallying is finished

* SDK
  - [baseapp] Msgs are no longer run on CheckTx, removed `ctx.IsCheckTx()`
  - [baseapp] NewBaseApp constructor takes sdk.TxDecoder as argument instead of wire.Codec
  - [types] sdk.NewCoin takes sdk.Int, sdk.NewInt64Coin takes int64
  - [x/auth] Default TxDecoder can be found in `x/auth` rather than baseapp
  - [client] [\#1551](https://github.com/cosmos/cosmos-sdk/issues/1551): Refactored `CoreContext` to `TxContext` and `QueryContext`
      - Removed all tx related fields and logic (building & signing) to separate
        structure `TxContext` in `x/auth/client/context`

* Tendermint
    - v0.22.5 -> See [Tendermint PR](https://github.com/tendermint/tendermint/pull/1966)
        - change all the cryptography imports.
    - v0.23.0 -> See
      [Changelog](https://github.com/tendermint/tendermint/blob/v0.23.0/CHANGELOG.md#0230)
      and [SDK PR](https://github.com/cosmos/cosmos-sdk/pull/1927)
        - BeginBlock no longer includes crypto.Pubkey
        - use time.Time instead of int64 for time.

FEATURES

* Gaia REST API (`gaiacli advanced rest-server`)
    - [x/gov] Can now query governance proposals by ProposalStatus

* Gaia CLI  (`gaiacli`)
    - [x/gov] added `query-proposals` command. Can filter by `depositer`, `voter`, and `status`
    - [x/stake] [\#2043](https://github.com/cosmos/cosmos-sdk/issues/2043) Added staking query cli cmds for unbonding-delegations and redelegations

* Gaia
  - [networks] Added ansible scripts to upgrade seed nodes on a network

* SDK
  - [x/mock/simulation] Randomized simulation framework
     - Modules specify invariants and operations, preferably in an x/[module]/simulation package
     - Modules can test random combinations of their own operations
     - Applications can integrate operations and invariants from modules together for an integrated simulation
     - Simulates Tendermint's algorithm for validator set updates
     - Simulates validator signing/downtime with a Markov chain, and occaisional double-signatures
     - Includes simulated operations & invariants for staking, slashing, governance, and bank modules
  - [store] [\#1481](https://github.com/cosmos/cosmos-sdk/issues/1481) Add transient store
  - [baseapp] Initialize validator set on ResponseInitChain
  - [baseapp] added BaseApp.Seal - ability to seal baseapp parameters once they've been set
  - [cosmos-sdk-cli] New `cosmos-sdk-cli` tool to quickly initialize a new
    SDK-based project
  - [scripts] added log output monitoring to DataDog using Ansible scripts

IMPROVEMENTS

* Gaia
  - [spec] [\#967](https://github.com/cosmos/cosmos-sdk/issues/967) Inflation and distribution specs drastically improved
  - [x/gov] [\#1773](https://github.com/cosmos/cosmos-sdk/issues/1773) Votes on a proposal can now be queried
  - [x/gov] Initial governance parameters can now be set in the genesis file
  - [x/stake] [\#1815](https://github.com/cosmos/cosmos-sdk/issues/1815) Sped up the processing of `EditValidator` txs.
  - [config] [\#1930](https://github.com/cosmos/cosmos-sdk/issues/1930) Transactions indexer indexes all tags by default.
  - [ci] [#2057](https://github.com/cosmos/cosmos-sdk/pull/2057) Run `make localnet-start` on every commit and ensure network reaches at least 10 blocks

* SDK
  - [baseapp] [\#1587](https://github.com/cosmos/cosmos-sdk/issues/1587) Allow any alphanumeric character in route
  - [baseapp] Allow any alphanumeric character in route
  - [tools] Remove `rm -rf vendor/` from `make get_vendor_deps`
  - [x/auth] Recover ErrorOutOfGas panic in order to set sdk.Result attributes correctly
  - [x/auth] [\#2376](https://github.com/cosmos/cosmos-sdk/issues/2376) No longer runs any signature in a multi-msg, if any account/sequence number is wrong.
  - [x/auth] [\#2376](https://github.com/cosmos/cosmos-sdk/issues/2376) No longer charge gas for subtracting fees
  - [x/bank] Unit tests are now table-driven
  - [tests] Add tests to example apps in docs
  - [tests] Fixes ansible scripts to work with AWS too
  - [tests] [\#1806](https://github.com/cosmos/cosmos-sdk/issues/1806) CLI tests are now behind the build flag 'cli_test', so go test works on a new repo

BUG FIXES

* Gaia CLI  (`gaiacli`)
  -  [\#1766](https://github.com/cosmos/cosmos-sdk/issues/1766) Fixes bad example for keybase identity
  -  [x/stake] [\#2021](https://github.com/cosmos/cosmos-sdk/issues/2021) Fixed repeated CLI commands in staking

* Gaia
  - [x/stake] [#2077](https://github.com/cosmos/cosmos-sdk/pull/2077) Fixed invalid cliff power comparison
  - [\#1804](https://github.com/cosmos/cosmos-sdk/issues/1804) Fixes gen-tx genesis generation logic temporarily until upstream updates
  - [\#1799](https://github.com/cosmos/cosmos-sdk/issues/1799) Fix `gaiad export`
  - [\#1839](https://github.com/cosmos/cosmos-sdk/issues/1839) Fixed bug where intra-tx counter wasn't set correctly for genesis validators
  - [x/stake] [\#1858](https://github.com/cosmos/cosmos-sdk/issues/1858) Fixed bug where the cliff validator was not updated correctly
  - [tests] [\#1675](https://github.com/cosmos/cosmos-sdk/issues/1675) Fix non-deterministic `test_cover`
  - [tests] [\#1551](https://github.com/cosmos/cosmos-sdk/issues/1551) Fixed invalid LCD test JSON payload in `doIBCTransfer`
  - [basecoin] Fixes coin transaction failure and account query [discussion](https://forum.cosmos.network/t/unmarshalbinarybare-expected-to-read-prefix-bytes-75fbfab8-since-it-is-registered-concrete-but-got-0a141dfa/664/6)
  - [x/gov] [\#1757](https://github.com/cosmos/cosmos-sdk/issues/1757) Fix VoteOption conversion to String
  * [x/stake] [#2083] Fix broken invariant of bonded validator power decrease

## 0.23.1

*July 27th, 2018*

BUG FIXES
  * [tendermint] Update to v0.22.8
    - [consensus, blockchain] Register the Evidence interface so it can be
      marshalled/unmarshalled by the blockchain and consensus reactors

## 0.23.0

*July 25th, 2018*

BREAKING CHANGES
* [x/stake] Fixed the period check for the inflation calculation

IMPROVEMENTS
* [cli] Improve error messages for all txs when the account doesn't exist
* [tendermint] Update to v0.22.6
    - Updates the crypto imports/API (#1966)
* [x/stake] Add revoked to human-readable validator

BUG FIXES
* [tendermint] Update to v0.22.6
    - Fixes some security vulnerabilities reported in the [Bug Bounty](https://hackerone.com/tendermint)
*  [\#1797](https://github.com/cosmos/cosmos-sdk/issues/1797) Fix off-by-one error in slashing for downtime
*  [\#1787](https://github.com/cosmos/cosmos-sdk/issues/1787) Fixed bug where Tally fails due to revoked/unbonding validator
*  [\#1666](https://github.com/cosmos/cosmos-sdk/issues/1666) Add intra-tx counter to the genesis validators

## 0.22.0

*July 16th, 2018*

BREAKING CHANGES
* [x/gov] Increase VotingPeriod, DepositPeriod, and MinDeposit

IMPROVEMENTS
* [gaiad] Default config updates:
    - `timeout_commit=5000` so blocks only made every 5s
    - `prof_listen_addr=localhost:6060` so profile server is on by default
    - `p2p.send_rate` and `p2p.recv_rate` increases 10x (~5MB/s)

BUG FIXES
* [server] Fix to actually overwrite default tendermint config

## 0.21.1

*July 14th, 2018*

BUG FIXES
* [build] Added Ledger build support via `LEDGER_ENABLED=true|false`
  * True by default except when cross-compiling

## 0.21.0

*July 13th, 2018*

BREAKING CHANGES
* [x/stake] Specify DelegatorAddress in MsgCreateValidator
* [x/stake] Remove the use of global shares in the pool
   * Remove the use of `PoolShares` type in `x/stake/validator` type - replace with `Status` `Tokens` fields
* [x/auth] NewAccountMapper takes a constructor instead of a prototype
* [keys] Keybase.Update function now takes in a function to get the newpass, rather than the password itself

FEATURES
* [baseapp] NewBaseApp now takes option functions as parameters

IMPROVEMENTS
* Updated docs folder to accommodate cosmos.network docs project
* [store] Added support for tracing multi-store operations via `--trace-store`
* [store] Pruning strategy configurable with pruning flag on gaiad start

BUG FIXES
* [\#1630](https://github.com/cosmos/cosmos-sdk/issues/1630) - redelegation nolonger removes tokens from the delegator liquid account
* [keys] [\#1629](https://github.com/cosmos/cosmos-sdk/issues/1629) - updating password no longer asks for a new password when the first entered password was incorrect
* [lcd] importing an account would create a random account
* [server] 'gaiad init' command family now writes provided name as the moniker in `config.toml`
* [build] Added Ledger build support via `LEDGER_ENABLED=true|false`
  * True by default except when cross-compiling

## 0.20.0

*July 10th, 2018*

BREAKING CHANGES
* msg.GetSignBytes() returns sorted JSON (by key)
* msg.GetSignBytes() field changes
    * `msg_bytes` -> `msgs`
    * `fee_bytes` -> `fee`
* Update Tendermint to v0.22.2
    * Default ports changed from 466xx to 266xx
    * Amino JSON uses type names instead of prefix bytes
    * ED25519 addresses are the first 20-bytes of the SHA256 of the raw 32-byte
      pubkey (Instead of RIPEMD160)
    * go-crypto, abci, tmlibs have been merged into Tendermint
      * The keys sub-module is now in the SDK
    * Various other fixes
* [auth] Signers of a transaction now only sign over their own account and sequence number
* [auth] Removed MsgChangePubKey
* [auth] Removed SetPubKey from account mapper
* [auth] AltBytes renamed to Memo, now a string, max 100 characters, costs a bit of gas
* [types] `GetMsg()` -> `GetMsgs()` as txs wrap many messages
* [types] Removed GetMemo from Tx (it is still on StdTx)
* [types] renamed rational.Evaluate to rational.Round{Int64, Int}
* [types] Renamed `sdk.Address` to `sdk.AccAddress`/`sdk.ValAddress`
* [types] `sdk.AccAddress`/`sdk.ValAddress` natively marshals to Bech32 in String, Sprintf (when used with `%s`), and MarshalJSON
* [keys] Keybase and Ledger support from go-crypto merged into the SDK in the `crypto` folder
* [cli] Rearranged commands under subcommands
* [x/slashing] Update slashing for unbonding period
  * Slash according to power at time of infraction instead of power at
    time of discovery
  * Iterate through unbonding delegations & redelegations which contributed
    to an infraction, slash them proportional to their stake at the time
  * Add REST endpoint to unrevoke a validator previously revoked for downtime
  * Add REST endpoint to retrieve liveness signing information for a validator
* [x/stake] Remove Tick and add EndBlocker
* [x/stake] most index keys nolonger hold a value - inputs are rearranged to form the desired key
* [x/stake] store-value for delegation, validator, ubd, and red do not hold duplicate information contained store-key
* [x/stake] Introduce concept of unbonding for delegations and validators
  * `gaiacli stake unbond` replaced with `gaiacli stake begin-unbonding`
  * Introduced:
    * `gaiacli stake complete-unbonding`
    * `gaiacli stake begin-redelegation`
    * `gaiacli stake complete-redelegation`
* [lcd] Switch key creation output to return bech32
* [lcd] Removed shorthand CLI flags (`a`, `c`, `n`, `o`)
* [gaiad] genesis transactions now use bech32 addresses / pubkeys
* [gov] VoteStatus renamed to ProposalStatus
* [gov] VoteOption, ProposalType, and ProposalStatus all marshal to string form in JSON

DEPRECATED
* [cli] Deprecated `--name` flag in commands that send txs, in favor of `--from`

FEATURES
* [x/gov] Implemented MVP
  * Supported proposal types: just binary (pass/fail) TextProposals for now
  * Proposals need deposits to be votable; deposits are burned if proposal fails
  * Delegators delegate votes to validator by default but can override (for their stake)
* [gaiacli] Ledger support added
  - You can now use a Ledger with `gaiacli --ledger` for all key-related commands
  - Ledger keys can be named and tracked locally in the key DB
* [gaiacli] You can now attach a simple text-only memo to any transaction, with the `--memo` flag
* [gaiacli] added the following flags for commands that post transactions to the chain:
  * async -- send the tx without waiting for a tendermint response
  * json  -- return the output in json format for increased readability
  * print-response -- return the tx response. (includes fields like gas cost)
* [lcd] Queried TXs now include the tx hash to identify each tx
* [mockapp] CompleteSetup() no longer takes a testing parameter
* [x/bank] Add benchmarks for signing and delivering a block with a single bank transaction
  * Run with `cd x/bank && go test --bench=.`
* [tools] make get_tools installs tendermint's linter, and gometalinter
* [tools] Switch gometalinter to the stable version
* [tools] Add the following linters
  * misspell
  * gofmt
  * go vet -composites=false
  * unconvert
  * ineffassign
  * errcheck
  * unparam
  * gocyclo
* [tools] Added `make format` command to automate fixing misspell and gofmt errors.
* [server] Default config now creates a profiler at port 6060, and increase p2p send/recv rates
* [types] Switches internal representation of Int/Uint/Rat to use pointers
* [types] Added MinInt and MinUint functions
* [gaiad] `unsafe_reset_all` now resets addrbook.json
* [democoin] add x/oracle, x/assoc
* [tests] created a randomized testing framework.
  - Currently bank has limited functionality in the framework
  - Auth has its invariants checked within the framework
* [tests] Add WaitForNextNBlocksTM helper method
* [keys] New keys now have 24 word recovery keys, for heightened security
- [keys] Add a temporary method for exporting the private key

IMPROVEMENTS
* [x/bank] Now uses go-wire codec instead of 'encoding/json'
* [x/auth] Now uses go-wire codec instead of 'encoding/json'
* revised use of endblock and beginblock
* [stake] module reorganized to include `types` and `keeper` package
* [stake] keeper always loads the store (instead passing around which doesn't really boost efficiency)
* [stake] edit-validator changes now can use the keyword [do-not-modify] to not modify unspecified `--flag` (aka won't set them to `""` value)
* [stake] offload more generic functionality from the handler into the keeper
* [stake] clearer staking logic
* [types] added common tag constants
* [keys] improve error message when deleting non-existent key
* [gaiacli] improve error messages on `send` and `account` commands
* added contributing guidelines
* [docs] Added commands for governance CLI on testnet README

BUG FIXES
* [x/slashing] [\#1510](https://github.com/cosmos/cosmos-sdk/issues/1510) Unrevoked validators cannot un-revoke themselves
* [x/stake] [\#1513](https://github.com/cosmos/cosmos-sdk/issues/1513) Validators slashed to zero power are unbonded and removed from the store
* [x/stake] [\#1567](https://github.com/cosmos/cosmos-sdk/issues/1567) Validators decreased in power but not unbonded are now updated in Tendermint
* [x/stake] error strings lower case
* [x/stake] pool loose tokens now accounts for unbonding and unbonding tokens not associated with any validator
* [x/stake] fix revoke bytes ordering (was putting revoked candidates at the top of the list)
* [x/stake] bond count was counting revoked validators as bonded, fixed
* [gaia] Added self delegation for validators in the genesis creation
* [lcd] tests now don't depend on raw json text
* Retry on HTTP request failure in CLI tests, add option to retry tests in Makefile
* Fixed bug where chain ID wasn't passed properly in x/bank REST handler, removed Viper hack from ante handler
* Fixed bug where `democli account` didn't decode the account data correctly
* [\#872](https://github.com/cosmos/cosmos-sdk/issues/872)  - recovery phrases no longer all end in `abandon`
* [\#887](https://github.com/cosmos/cosmos-sdk/issues/887)  - limit the size of rationals that can be passed in from user input
* [\#1052](https://github.com/cosmos/cosmos-sdk/issues/1052) - Make all now works
* [\#1258](https://github.com/cosmos/cosmos-sdk/issues/1258) - printing big.rat's can no longer overflow int64
* [\#1259](https://github.com/cosmos/cosmos-sdk/issues/1259) - fix bug where certain tests that could have a nil pointer in defer
* [\#1343](https://github.com/cosmos/cosmos-sdk/issues/1343) - fixed unnecessary parallelism in CI
* [\#1353](https://github.com/cosmos/cosmos-sdk/issues/1353) - CLI: Show pool shares fractions in human-readable format
* [\#1367](https://github.com/cosmos/cosmos-sdk/issues/1367) - set ChainID in InitChain
* [\#1461](https://github.com/cosmos/cosmos-sdk/issues/1461) - CLI tests now no longer reset your local environment data
* [\#1505](https://github.com/cosmos/cosmos-sdk/issues/1505) - `gaiacli stake validator` no longer panics if validator doesn't exist
* [\#1565](https://github.com/cosmos/cosmos-sdk/issues/1565) - fix cliff validator persisting when validator set shrinks from max
* [\#1287](https://github.com/cosmos/cosmos-sdk/issues/1287) - prevent zero power validators at genesis
* [x/stake] fix bug when unbonding/redelegating using `--shares-percent`
* [\#1010](https://github.com/cosmos/cosmos-sdk/issues/1010) - two validators can't bond with the same pubkey anymore


## 0.19.0

*June 13, 2018*

BREAKING CHANGES
* msg.GetSignBytes() now returns bech32-encoded addresses in all cases
* [lcd] REST end-points now include gas
* sdk.Coin now uses sdk.Int, a big.Int wrapper with 256bit range cap

FEATURES
* [x/auth] Added AccountNumbers to BaseAccount and StdTxs to allow for replay protection with account pruning
* [lcd] added an endpoint to query for the SDK version of the connected node

IMPROVEMENTS
* export command now writes current validator set for Tendermint
* [tests] Application module tests now use a mock application
* [gaiacli] Fix error message when account isn't found when running gaiacli account
* [lcd] refactored to eliminate use of global variables, and interdependent tests
* [tests] Added testnet command to gaiad
* [tests] Added localnet targets to Makefile
* [x/stake] More stake tests added to test ByPower index

FIXES
* Fixes consensus fault on testnet - see postmortem [here](https://github.com/cosmos/cosmos-sdk/issues/1197#issuecomment-396823021)
* [x/stake] bonded inflation removed, non-bonded inflation partially implemented
* [lcd] Switch to bech32 for addresses on all human readable inputs and outputs
* [lcd] fixed tx indexing/querying
* [cli] Added `--gas` flag to specify transaction gas limit
* [gaia] Registered slashing message handler
* [x/slashing] Set signInfo.StartHeight correctly for newly bonded validators

FEATURES
* [docs] Reorganize documentation
* [docs] Update staking spec, create WIP spec for slashing, and fees

## 0.18.0

*June 9, 2018*

BREAKING CHANGES

* [stake] candidate -> validator throughout (details in refactor comment)
* [stake] delegate-bond -> delegation throughout
* [stake] `gaiacli query validator` takes and argument instead of using the `--address-candidate` flag
* [stake] introduce `gaiacli query delegations`
* [stake] staking refactor
  * ValidatorsBonded store now take sorted pubKey-address instead of validator owner-address,
    is sorted like Tendermint by pk's address
  * store names more understandable
  * removed temporary ToKick store, just needs a local map!
  * removed distinction between candidates and validators
    * everything is now a validator
    * only validators with a status == bonded are actively validating/receiving rewards
  * Introduction of Unbonding fields, lowlevel logic throughout (not fully implemented with queue)
  * Introduction of PoolShares type within validators,
    replaces three rational fields (BondedShares, UnbondingShares, UnbondedShares
* [x/auth] move stuff specific to auth anteHandler to the auth module rather than the types folder. This includes:
  * StdTx (and its related stuff i.e. StdSignDoc, etc)
  * StdFee
  * StdSignature
  * Account interface
  * Related to this organization, I also:
* [x/auth] got rid of AccountMapper interface (in favor of the struct already in auth module)
* [x/auth] removed the FeeHandler function from the AnteHandler, Replaced with FeeKeeper
* [x/auth] Removed GetSignatures() from Tx interface (as different Tx styles might use something different than StdSignature)
* [store] Removed SubspaceIterator and ReverseSubspaceIterator from KVStore interface and replaced them with helper functions in /types
* [cli] rearranged commands under subcommands
* [stake] remove Tick and add EndBlocker
* Switch to bech32cosmos on all human readable inputs and outputs


FEATURES

* [x/auth] Added ability to change pubkey to auth module
* [baseapp] baseapp now has settable functions for filtering peers by address/port & public key
* [sdk] Gas consumption is now measured as transactions are executed
  * Transactions which run out of gas stop execution and revert state changes
  * A "simulate" query has been added to determine how much gas a transaction will need
  * Modules can include their own gas costs for execution of particular message types
* [stake] Seperation of fee distribution to a new module
* [stake] Creation of a validator/delegation generics in `/types`
* [stake] Helper Description of the store in x/stake/store.md
* [stake] removed use of caches in the stake keeper
* [stake] Added REST API
* [Makefile] Added terraform/ansible playbooks to easily create remote testnets on Digital Ocean


BUG FIXES

* [stake] staking delegator shares exchange rate now relative to equivalent-bonded-tokens the validator has instead of bonded tokens
  ^ this is important for unbonded validators in the power store!
* [cli] fixed cli-bash tests
* [ci] added cli-bash tests
* [basecoin] updated basecoin for stake and slashing
* [docs] fixed references to old cli commands
* [docs] Downgraded Swagger to v2 for downstream compatibility
* auto-sequencing transactions correctly
* query sequence via account store
* fixed duplicate pub_key in stake.Validator
* Auto-sequencing now works correctly
* [gaiacli] Fix error message when account isn't found when running gaiacli account


## 0.17.5

*June 5, 2018*

Update to Tendermint v0.19.9 (Fix evidence reactor, mempool deadlock, WAL panic,
memory leak)

## 0.17.4

*May 31, 2018*

Update to Tendermint v0.19.7 (WAL fixes and more)

## 0.17.3

*May 29, 2018*

Update to Tendermint v0.19.6 (fix fast-sync halt)

## 0.17.5

*June 5, 2018*

Update to Tendermint v0.19.9 (Fix evidence reactor, mempool deadlock, WAL panic,
memory leak)

## 0.17.4

*May 31, 2018*

Update to Tendermint v0.19.7 (WAL fixes and more)

## 0.17.3

*May 29, 2018*

Update to Tendermint v0.19.6 (fix fast-sync halt)

## 0.17.2

_May 20, 2018_

Update to Tendermint v0.19.5 (reduce WAL use, bound the mempool and some rpcs, improve logging)

## 0.17.1 (May 17, 2018)

Update to Tendermint v0.19.4 (fixes a consensus bug and improves logging)

## 0.17.0 (May 15, 2018)

BREAKING CHANGES

* [stake] MarshalJSON -> MarshalBinaryLengthPrefixed
* Queries against the store must be prefixed with the path "/store"

FEATURES

* [gaiacli] Support queries for candidates, delegator-bonds
* [gaiad] Added `gaiad export` command to export current state to JSON
* [x/bank] Tx tags with sender/recipient for indexing & later retrieval
* [x/stake] Tx tags with delegator/candidate for delegation & unbonding, and candidate info for declare candidate / edit validator

IMPROVEMENTS

* [gaiad] Update for Tendermint v0.19.3 (improve `/dump_consensus_state` and add
  `/consensus_state`)
* [spec/ibc] Added spec!
* [spec/stake] Cleanup structure, include details about slashing and
  auto-unbonding
* [spec/governance] Fixup some names and pseudocode
* NOTE: specs are still a work-in-progress ...

BUG FIXES

* Auto-sequencing now works correctly


## 0.16.0 (May 14th, 2018)

BREAKING CHANGES

* Move module REST/CLI packages to x/[module]/client/rest and x/[module]/client/cli
* Gaia simple-staking bond and unbond functions replaced
* [stake] Delegator bonds now store the height at which they were updated
* All module keepers now require a codespace, see basecoin or democoin for usage
* Many changes to names throughout
  * Type as a prefix naming convention applied (ex. BondMsg -> MsgBond)
  * Removed redundancy in names (ex. stake.StakingKeeper -> stake.Keeper)
* Removed SealedAccountMapper
* gaiad init now requires use of `--name` flag
* Removed Get from Msg interface
* types/rational now extends big.Rat

FEATURES:

* Gaia stake commands include, CreateValidator, EditValidator, Delegate, Unbond
* MountStoreWithDB without providing a custom store works.
* Repo is now lint compliant / GoMetaLinter with tendermint-lint integrated into CI
* Better key output, pubkey go-amino hex bytes now output by default
* gaiad init overhaul
  * Create genesis transactions with `gaiad init gen-tx`
  * New genesis account keys are automatically added to the client keybase (introduce `--client-home` flag)
  * Initialize with genesis txs using `--gen-txs` flag
* Context now has access to the application-configured logger
* Add (non-proof) subspace query helper functions
* Add more staking query functions: candidates, delegator-bonds

BUG FIXES

* Gaia now uses stake, ported from github.com/cosmos/gaia


## 0.15.1 (April 29, 2018)

IMPROVEMENTS:

* Update Tendermint to v0.19.1 (includes many rpc fixes)


## 0.15.0 (April 29, 2018)

NOTE: v0.15.0 is a large breaking change that updates the encoding scheme to use
[Amino](github.com/tendermint/go-amino).

For details on how this changes encoding for public keys and addresses,
see the [docs](https://github.com/tendermint/tendermint/blob/v0.19.1/docs/specification/new-spec/encoding.md#public-key-cryptography).

BREAKING CHANGES

* Remove go-wire, use go-amino
* [store] Add `SubspaceIterator` and `ReverseSubspaceIterator` to `KVStore` interface
* [basecoin] NewBasecoinApp takes a `dbm.DB` and uses namespaced DBs for substores

FEATURES:

* Add CacheContext
* Add auto sequencing to client
* Add FeeHandler to ante handler

BUG FIXES

* MountStoreWithDB without providing a custom store works.

## 0.14.1 (April 9, 2018)

BUG FIXES

* [gaiacli] Fix all commands (just a duplicate of basecli for now)

## 0.14.0 (April 9, 2018)

BREAKING CHANGES:

* [client/builder] Renamed to `client/core` and refactored to use a CoreContext
  struct
* [server] Refactor to improve useability and de-duplicate code
* [types] `Result.ToQuery -> Error.QueryResult`
* [makefile] `make build` and `make install` only build/install `gaiacli` and
  `gaiad`. Use `make build_examples` and `make install_examples` for
  `basecoind/basecli` and `democoind/democli`
* [staking] Various fixes/improvements

FEATURES:

* [democoin] Added Proof-of-Work module

BUG FIXES

* [client] Reuse Tendermint RPC client to avoid excessive open files
* [client] Fix setting log level
* [basecoin] Sort coins in genesis

## 0.13.1 (April 3, 2018)

BUG FIXES

* [x/ibc] Fix CLI and relay for IBC txs
* [x/stake] Various fixes/improvements

## 0.13.0 (April 2, 2018)

BREAKING CHANGES

* [basecoin] Remove cool/sketchy modules -> moved to new `democoin`
* [basecoin] NewBasecoinApp takes a `map[string]dbm.DB` as temporary measure
  to allow mounting multiple stores with their own DB until they can share one
* [x/staking] Renamed to `simplestake`
* [builder] Functions don't take `passphrase` as argument
* [server] GenAppParams returns generated seed and address
* [basecoind] `init` command outputs JSON of everything necessary for testnet
* [basecoind] `basecoin.db -> data/basecoin.db`
* [basecli] `data/keys.db -> keys/keys.db`

FEATURES

* [types] `Coin` supports direct arithmetic operations
* [basecoind] Add `show_validator` and `show_node_id` commands
* [x/stake] Initial merge of full staking module!
* [democoin] New example application to demo custom modules

IMPROVEMENTS

* [makefile] `make install`
* [testing] Use `/tmp` for directories so they don't get left in the repo

BUG FIXES

* [basecoin] Allow app to be restarted
* [makefile] Fix build on Windows
* [basecli] Get confirmation before overriding key with same name

## 0.12.0 (March 27 2018)

BREAKING CHANGES

* Revert to old go-wire for now
* glide -> godep
* [types] ErrBadNonce -> ErrInvalidSequence
* [types] Replace tx.GetFeePayer with FeePayer(tx) - returns the first signer
* [types] NewStdTx takes the Fee
* [types] ParseAccount -> AccountDecoder; ErrTxParse -> ErrTxDecoder
* [x/auth] AnteHandler deducts fees
* [x/bank] Move some errors to `types`
* [x/bank] Remove sequence and signature from Input

FEATURES

* [examples/basecoin] New cool module to demonstrate use of state and custom transactions
* [basecoind] `show_node_id` command
* [lcd] Implement the Light Client Daemon and endpoints
* [types/stdlib] Queue functionality
* [store] Subspace iterator on IAVLTree
* [types] StdSignDoc is the document that gets signed (chainid, msg, sequence, fee)
* [types] CodeInvalidPubKey
* [types] StdFee, and StdTx takes the StdFee
* [specs] Progression of MVPs for IBC
* [x/ibc] Initial shell of IBC functionality (no proofs)
* [x/simplestake] Simple staking module with bonding/unbonding

IMPROVEMENTS

* Lots more tests!
* [client/builder] Helpers for forming and signing transactions
* [types] sdk.Address
* [specs] Staking

BUG FIXES

* [x/auth] Fix setting pubkey on new account
* [x/auth] Require signatures to include the sequences
* [baseapp] Dont panic on nil handler
* [basecoin] Check for empty bytes in account and tx

## 0.11.0 (March 1, 2017)

BREAKING CHANGES

* [examples] dummy -> kvstore
* [examples] Remove gaia
* [examples/basecoin] MakeTxCodec -> MakeCodec
* [types] CommitMultiStore interface has new `GetCommitKVStore(key StoreKey) CommitKVStore` method

FEATURES

* [examples/basecoin] CLI for `basecli` and `basecoind` (!)
* [baseapp] router.AddRoute returns Router

IMPROVEMENTS

* [baseapp] Run msg handlers on CheckTx
* [docs] Add spec for REST API
* [all] More tests!

BUG FIXES

* [baseapp] Fix panic on app restart
* [baseapp] InitChain does not call Commit
* [basecoin] Remove IBCStore because mounting multiple stores is currently broken

## 0.10.0 (February 20, 2017)

BREAKING CHANGES

* [baseapp] NewBaseApp(logger, db)
* [baseapp] NewContext(isCheckTx, header)
* [x/bank] CoinMapper -> CoinKeeper

FEATURES

* [examples/gaia] Mock CLI !
* [baseapp] InitChainer, BeginBlocker, EndBlocker
* [baseapp] MountStoresIAVL

IMPROVEMENTS

* [docs] Various improvements.
* [basecoin] Much simpler :)

BUG FIXES

* [baseapp] initialize and reset msCheck and msDeliver properly

## 0.9.0 (February 13, 2017)

BREAKING CHANGES

* Massive refactor. Basecoin works. Still needs <3

## 0.8.1

* Updates for dependencies

## 0.8.0 (December 18, 2017)

* Updates for dependencies

## 0.7.1 (October 11, 2017)

IMPROVEMENTS:

* server/commands: GetInitCmd takes list of options

## 0.7.0 (October 11, 2017)

BREAKING CHANGES:

* Everything has changed, and it's all about to change again, so don't bother using it yet!

## 0.6.2 (July 27, 2017)

IMPROVEMENTS:

* auto-test all tutorials to detect breaking changes
* move deployment scripts from `/scripts` to `/publish` for clarity

BUG FIXES:

* `basecoin init` ensures the address in genesis.json is valid
* fix bug that certain addresses couldn't receive ibc packets

## 0.6.1 (June 28, 2017)

Make lots of small cli fixes that arose when people were using the tools for
the testnet.

IMPROVEMENTS:

* basecoin
  * `basecoin start` supports all flags that `tendermint node` does, such as
    `--rpc.laddr`, `--p2p.seeds`, and `--p2p.skip_upnp`
  * fully supports `--log_level` and `--trace` for logger configuration
  * merkleeyes no longers spams the logs... unless you want it
    * Example: `basecoin start --log_level="merkleeyes:info,state:info,*:error"`
    * Example: `basecoin start --log_level="merkleeyes:debug,state:info,*:error"`
* basecli
  * `basecli init` is more intelligent and only complains if there really was
    a connected chain, not just random files
  * support `localhost:46657` or `http://localhost:46657` format for nodes,
    not just `tcp://localhost:46657`
  * Add `--genesis` to init to specify chain-id and validator hash
    * Example: `basecli init --node=localhost:46657 --genesis=$HOME/.basecoin/genesis.json`
  * `basecli rpc` has a number of methods to easily accept tendermint rpc, and verifies what it can

BUG FIXES:

* basecli
  * `basecli query account` accepts hex account address with or without `0x`
    prefix
  * gives error message when running commands on an unitialized chain, rather
    than some unintelligable panic

## 0.6.0 (June 22, 2017)

Make the basecli command the only way to use client-side, to enforce best
security practices. Lots of enhancements to get it up to production quality.

BREAKING CHANGES:

* ./cmd/commands -> ./cmd/basecoin/commands
* basecli
  * `basecli proof state get` -> `basecli query key`
  * `basecli proof tx get` -> `basecli query tx`
  * `basecli proof state get --app=account` -> `basecli query account`
  * use `--chain-id` not `--chainid` for consistency
  * update to use `--trace` not `--debug` for stack traces on errors
  * complete overhaul on how tx and query subcommands are added. (see counter or trackomatron for examples)
  * no longer supports counter app (see new countercli)
* basecoin
  * `basecoin init` takes an argument, an address to allocate funds to in the genesis
  * removed key2.json
  * removed all client side functionality from it (use basecli now for proofs)
    * no tx subcommand
    * no query subcommand
    * no account (query) subcommand
    * a few other random ones...
  * enhanced relay subcommand
    * relay start did what relay used to do
    * relay init registers both chains on one another (to set it up so relay start just works)
* docs
  * removed `example-plugin`, put `counter` inside `docs/guide`
* app
  * Implements ABCI handshake by proxying merkleeyes.Info()

IMPROVEMENTS:

* `basecoin init` support `--chain-id`
* intergrates tendermint 0.10.0 (not the rc-2, but the real thing)
* commands return error code (1) on failure for easier script testing
* add `reset_all` to basecli, and never delete keys on `init`
* new shutil based unit tests, with better coverage of the cli actions
* just `make fresh` when things are getting stale ;)

BUG FIXES:

* app: no longer panics on missing app_options in genesis (thanks, anton)
* docs: updated all docs... again
* ibc: fix panic on getting BlockID from commit without 100% precommits (still a TODO)

## 0.5.2 (June 2, 2017)

BUG FIXES:

* fix parsing of the log level from Tendermint config (#97)

## 0.5.1 (May 30, 2017)

BUG FIXES:

* fix ibc demo app to use proper tendermint flags, 0.10.0-rc2 compatibility
* Make sure all cli uses new json.Marshal not wire.JSONBytes

## 0.5.0 (May 27, 2017)

BREAKING CHANGES:

* only those related to the tendermint 0.9 -> 0.10 upgrade

IMPROVEMENTS:

* basecoin cli
  * integrates tendermint 0.10.0 and unifies cli (init, unsafe_reset_all, ...)
  * integrate viper, all command line flags can also be defined in environmental variables or config.toml
* genesis file
  * you can define accounts with either address or pub_key
  * sorts coins for you, so no silent errors if not in alphabetical order
* [light-client](https://github.com/tendermint/light-client) integration
  * no longer must you trust the node you connect to, prove everything!
  * new [basecli command](./cmd/basecli/README.md)
  * integrated [key management](https://github.com/tendermint/go-crypto/blob/master/cmd/README.md), stored encrypted locally
  * tracks validator set changes and proves everything from one initial validator seed
  * `basecli proof state` gets complete proofs for any abci state
  * `basecli proof tx` gets complete proof where a tx was stored in the chain
  * `basecli proxy` exposes tendermint rpc, but only passes through results after doing complete verification

BUG FIXES:

* no more silently ignored error with invalid coin names (eg. "17.22foo coin" used to parse as "17 foo", not warning/error)

## 0.4.1 (April 26, 2017)

BUG FIXES:

* Fix bug in `basecoin unsafe_reset_X` where the `priv_validator.json` was not being reset

## 0.4.0 (April 21, 2017)

BREAKING CHANGES:

* CLI now uses Cobra, which forced changes to some of the flag names and orderings

IMPROVEMENTS:

* `basecoin init` doesn't generate error if already initialized
* Much more testing

## 0.3.1 (March 23, 2017)

IMPROVEMENTS:

* CLI returns exit code 1 and logs error before exiting

## 0.3.0 (March 23, 2017)

BREAKING CHANGES:

* Remove `--data` flag and use `BCHOME` to set the home directory (defaults to `~/.basecoin`)
* Remove `--in-proc` flag and start Tendermint in-process by default (expect Tendermint files in $BCHOME/tendermint).
  To start just the ABCI app/server, use `basecoin start --without-tendermint`.
* Consolidate genesis files so the Basecoin genesis is an object under `app_options` in Tendermint genesis. For instance:

```
{
  "app_hash": "",
  "chain_id": "foo_bar_chain",
  "genesis_time": "0001-01-01T00:00:00.000Z",
  "validators": [
    {
      "amount": 10,
      "name": "",
      "pub_key": [
	1,
	"7B90EA87E7DC0C7145C8C48C08992BE271C7234134343E8A8E8008E617DE7B30"
      ]
    }
  ],
  "app_options": {
    "accounts": [{
      "pub_key": {
        "type": "ed25519",
        "data": "6880db93598e283a67c4d88fc67a8858aa2de70f713fe94a5109e29c137100c2"
      },
      "coins": [
        {
          "denom": "blank",
          "amount": 12345
        },
        {
          "denom": "ETH",
          "amount": 654321
        }
      ]
    }],
    "plugin_options": ["plugin1/key1", "value1", "plugin1/key2", "value2"]
  }
}
```

Note the array of key-value pairs is now under `app_options.plugin_options` while the `app_options` themselves are well formed.
We also changed `chainID` to `chain_id` and consolidated to have just one of them.

FEATURES:

* Introduce `basecoin init` and `basecoin unsafe_reset_all`

## 0.2.0 (March 6, 2017)

BREAKING CHANGES:

* Update to ABCI v0.4.0 and Tendermint v0.9.0
* Coins are specified on the CLI as `Xcoin`, eg. `5gold`
* `Cost` is now `Fee`

FEATURES:

* CLI for sending transactions and querying the state,
  designed to be easily extensible as plugins are implemented
* Run Basecoin in-process with Tendermint
* Add `/account` path in Query
* IBC plugin for InterBlockchain Communication
* Demo script of IBC between two chains

IMPROVEMENTS:

* Use new Tendermint `/commit` endpoint for crafting IBC transactions
* More unit tests
* Use go-crypto S structs and go-data for more standard JSON
* Demo uses fewer sleeps

BUG FIXES:

* Various little fixes in coin arithmetic
* More commit validation in IBC
* Return results from transactions

## PreHistory

##### January 14-18, 2017

* Update to Tendermint v0.8.0
* Cleanup a bit and release blog post

##### September 22, 2016

* Basecoin compiles again

<!-- Release links -->

[Unreleased]: https://github.com/cosmos/cosmos-sdk/compare/v0.38.2...HEAD
[v0.38.2]: https://github.com/cosmos/cosmos-sdk/releases/tag/v0.38.2
[v0.38.1]: https://github.com/cosmos/cosmos-sdk/releases/tag/v0.38.1
[v0.38.0]: https://github.com/cosmos/cosmos-sdk/releases/tag/v0.38.0
[v0.37.9]: https://github.com/cosmos/cosmos-sdk/releases/tag/v0.37.9
[v0.37.8]: https://github.com/cosmos/cosmos-sdk/releases/tag/v0.37.8
[v0.37.7]: https://github.com/cosmos/cosmos-sdk/releases/tag/v0.37.7
[v0.37.6]: https://github.com/cosmos/cosmos-sdk/releases/tag/v0.37.6
[v0.37.5]: https://github.com/cosmos/cosmos-sdk/releases/tag/v0.37.5
[v0.37.4]: https://github.com/cosmos/cosmos-sdk/releases/tag/v0.37.4
[v0.37.3]: https://github.com/cosmos/cosmos-sdk/releases/tag/v0.37.3
[v0.37.1]: https://github.com/cosmos/cosmos-sdk/releases/tag/v0.37.1
[v0.37.0]: https://github.com/cosmos/cosmos-sdk/releases/tag/v0.37.0
[v0.36.0]: https://github.com/cosmos/cosmos-sdk/releases/tag/v0.36.0<|MERGE_RESOLUTION|>--- conflicted
+++ resolved
@@ -106,10 +106,7 @@
 + [\#9965](https://github.com/cosmos/cosmos-sdk/pull/9965) Fixed `simd version` command output to report the right release tag.
 + [\#9980](https://github.com/cosmos/cosmos-sdk/pull/9980) Returning the error when the invalid argument is passed to bank query total supply cli.
 * (x/feegrant) [\#10049](https://github.com/cosmos/cosmos-sdk/issues/10049) Fixed the error message when `period` or `period-limit` flag is not set on a feegrant grant tx
-<<<<<<< HEAD
-=======
-
->>>>>>> e3a087ae
+
 ### State Machine Breaking
 
 * (x/auth)[\#9596](https://github.com/cosmos/cosmos-sdk/pull/9596) Enable creating periodic vesting accounts with a transactions instead of requiring them to be created in genesis.
