# Changelog

## 0.20.0

*TBD*

BREAKING CHANGES
* Change default ports from 466xx to 266xx
* AltBytes renamed to Memo, now a string, max 100 characters, costs a bit of gas
* Transactions now take a list of Messages
* Signers of a transaction now only sign over their account and sequence number

FEATURES
* [gaiacli] You can now attach a simple text-only memo to any transaction, with the `--memo` flag
* [lcd] Queried TXs now include the tx hash to identify each tx
* [mockapp] CompleteSetup() no longer takes a testing parameter
<<<<<<< HEAD
* Add benchmarking folder
=======
* [governance] Implemented MVP
  * Supported proposal types: just binary (pass/fail) TextProposals for now
  * Proposals need deposits to be votable; deposits are burned if proposal fails
  * Delegators delegate votes to validator by default but can override (for their stake)
>>>>>>> ec6acda6

FIXES
* \#1259 - fix bug where certain tests that could have a nil pointer in defer
* Retry on HTTP request failure in CLI tests, add option to retry tests in Makefile
* Fixed bug where chain ID wasn't passed properly in x/bank REST handler

## 0.19.0

*June 13, 2018*

BREAKING CHANGES
* msg.GetSignBytes() now returns bech32-encoded addresses in all cases
* [lcd] REST end-points now include gas
* sdk.Coin now uses sdk.Int, a big.Int wrapper with 256bit range cap

FEATURES
* [x/auth] Added AccountNumbers to BaseAccount and StdTxs to allow for replay protection with account pruning
* [lcd] added an endpoint to query for the SDK version of the connected node

IMPROVEMENTS
* export command now writes current validator set for Tendermint
* [tests] Application module tests now use a mock application
* [gaiacli] Fix error message when account isn't found when running gaiacli account
* [lcd] refactored to eliminate use of global variables, and interdependent tests
* [tests] Added testnet command to gaiad
* [tests] Added localnet targets to Makefile
* [x/stake] More stake tests added to test ByPower index

FIXES
* Fixes consensus fault on testnet - see postmortem [here](https://github.com/cosmos/cosmos-sdk/issues/1197#issuecomment-396823021)
* [x/stake] bonded inflation removed, non-bonded inflation partially implemented
* [lcd] Switch to bech32 for addresses on all human readable inputs and outputs
* [lcd] fixed tx indexing/querying
* [cli] Added `--gas` flag to specify transaction gas limit
* [gaia] Registered slashing message handler
* [x/slashing] Set signInfo.StartHeight correctly for newly bonded validators

FEATURES
* [docs] Reorganize documentation
* [docs] Update staking spec, create WIP spec for slashing, and fees

## 0.18.0

*June 9, 2018*

BREAKING CHANGES

* [stake] candidate -> validator throughout (details in refactor comment)
* [stake] delegate-bond -> delegation throughout
* [stake] `gaiacli query validator` takes and argument instead of using the `--address-candidate` flag
* [stake] introduce `gaiacli query delegations`
* [stake] staking refactor
  * ValidatorsBonded store now take sorted pubKey-address instead of validator owner-address,
    is sorted like Tendermint by pk's address
  * store names more understandable
  * removed temporary ToKick store, just needs a local map!
  * removed distinction between candidates and validators
    * everything is now a validator
    * only validators with a status == bonded are actively validating/receiving rewards
  * Introduction of Unbonding fields, lowlevel logic throughout (not fully implemented with queue)
  * Introduction of PoolShares type within validators,
    replaces three rational fields (BondedShares, UnbondingShares, UnbondedShares
* [x/auth] move stuff specific to auth anteHandler to the auth module rather than the types folder. This includes:
  * StdTx (and its related stuff i.e. StdSignDoc, etc)
  * StdFee
  * StdSignature
  * Account interface
  * Related to this organization, I also:
* [x/auth] got rid of AccountMapper interface (in favor of the struct already in auth module)
* [x/auth] removed the FeeHandler function from the AnteHandler, Replaced with FeeKeeper
* [x/auth] Removed GetSignatures() from Tx interface (as different Tx styles might use something different than StdSignature)
* [store] Removed SubspaceIterator and ReverseSubspaceIterator from KVStore interface and replaced them with helper functions in /types
* [cli] rearranged commands under subcommands
* [stake] remove Tick and add EndBlocker
* Switch to bech32cosmos on all human readable inputs and outputs


FEATURES

* [x/auth] Added ability to change pubkey to auth module
* [baseapp] baseapp now has settable functions for filtering peers by address/port & public key
* [sdk] Gas consumption is now measured as transactions are executed
  * Transactions which run out of gas stop execution and revert state changes
  * A "simulate" query has been added to determine how much gas a transaction will need
  * Modules can include their own gas costs for execution of particular message types
* [stake] Seperation of fee distribution to a new module
* [stake] Creation of a validator/delegation generics in `/types`
* [stake] Helper Description of the store in x/stake/store.md
* [stake] removed use of caches in the stake keeper
* [stake] Added REST API
* [Makefile] Added terraform/ansible playbooks to easily create remote testnets on Digital Ocean


BUG FIXES

* [stake] staking delegator shares exchange rate now relative to equivalent-bonded-tokens the validator has instead of bonded tokens
  ^ this is important for unbonded validators in the power store!
* [cli] fixed cli-bash tests
* [ci] added cli-bash tests
* [basecoin] updated basecoin for stake and slashing
* [docs] fixed references to old cli commands
* [docs] Downgraded Swagger to v2 for downstream compatibility
* auto-sequencing transactions correctly
* query sequence via account store
* fixed duplicate pub_key in stake.Validator
* Auto-sequencing now works correctly
* [gaiacli] Fix error message when account isn't found when running gaiacli account


## 0.17.5

*June 5, 2018*

Update to Tendermint v0.19.9 (Fix evidence reactor, mempool deadlock, WAL panic,
memory leak)

## 0.17.4

*May 31, 2018*

Update to Tendermint v0.19.7 (WAL fixes and more)

## 0.17.3

*May 29, 2018*

Update to Tendermint v0.19.6 (fix fast-sync halt)

## 0.17.5

*June 5, 2018*

Update to Tendermint v0.19.9 (Fix evidence reactor, mempool deadlock, WAL panic,
memory leak)

## 0.17.4

*May 31, 2018*

Update to Tendermint v0.19.7 (WAL fixes and more)

## 0.17.3

*May 29, 2018*

Update to Tendermint v0.19.6 (fix fast-sync halt)

## 0.17.2

_May 20, 2018_

Update to Tendermint v0.19.5 (reduce WAL use, bound the mempool and some rpcs, improve logging)

## 0.17.1 (May 17, 2018)

Update to Tendermint v0.19.4 (fixes a consensus bug and improves logging)

## 0.17.0 (May 15, 2018)

BREAKING CHANGES

* [stake] MarshalJSON -> MarshalBinary
* Queries against the store must be prefixed with the path "/store"

FEATURES

* [gaiacli] Support queries for candidates, delegator-bonds
* [gaiad] Added `gaiad export` command to export current state to JSON
* [x/bank] Tx tags with sender/recipient for indexing & later retrieval
* [x/stake] Tx tags with delegator/candidate for delegation & unbonding, and candidate info for declare candidate / edit validator

IMPROVEMENTS

* [gaiad] Update for Tendermint v0.19.3 (improve `/dump_consensus_state` and add
  `/consensus_state`)
* [spec/ibc] Added spec!
* [spec/stake] Cleanup structure, include details about slashing and
  auto-unbonding
* [spec/governance] Fixup some names and pseudocode
* NOTE: specs are still a work-in-progress ...

BUG FIXES

* Auto-sequencing now works correctly


## 0.16.0 (May 14th, 2018)

BREAKING CHANGES

* Move module REST/CLI packages to x/[module]/client/rest and x/[module]/client/cli
* Gaia simple-staking bond and unbond functions replaced
* [stake] Delegator bonds now store the height at which they were updated
* All module keepers now require a codespace, see basecoin or democoin for usage
* Many changes to names throughout
  * Type as a prefix naming convention applied (ex. BondMsg -> MsgBond)
  * Removed redundancy in names (ex. stake.StakeKeeper -> stake.Keeper)
* Removed SealedAccountMapper
* gaiad init now requires use of `--name` flag
* Removed Get from Msg interface
* types/rational now extends big.Rat

FEATURES:

* Gaia stake commands include, CreateValidator, EditValidator, Delegate, Unbond
* MountStoreWithDB without providing a custom store works.
* Repo is now lint compliant / GoMetaLinter with tendermint-lint integrated into CI
* Better key output, pubkey go-amino hex bytes now output by default
* gaiad init overhaul
  * Create genesis transactions with `gaiad init gen-tx`
  * New genesis account keys are automatically added to the client keybase (introduce `--client-home` flag)
  * Initialize with genesis txs using `--gen-txs` flag
* Context now has access to the application-configured logger
* Add (non-proof) subspace query helper functions
* Add more staking query functions: candidates, delegator-bonds

BUG FIXES

* Gaia now uses stake, ported from github.com/cosmos/gaia


## 0.15.1 (April 29, 2018)

IMPROVEMENTS:

* Update Tendermint to v0.19.1 (includes many rpc fixes)


## 0.15.0 (April 29, 2018)

NOTE: v0.15.0 is a large breaking change that updates the encoding scheme to use
[Amino](github.com/tendermint/go-amino).

For details on how this changes encoding for public keys and addresses,
see the [docs](https://github.com/tendermint/tendermint/blob/v0.19.1/docs/specification/new-spec/encoding.md#public-key-cryptography).

BREAKING CHANGES

* Remove go-wire, use go-amino
* [store] Add `SubspaceIterator` and `ReverseSubspaceIterator` to `KVStore` interface
* [basecoin] NewBasecoinApp takes a `dbm.DB` and uses namespaced DBs for substores

FEATURES:

* Add CacheContext
* Add auto sequencing to client
* Add FeeHandler to ante handler

BUG FIXES

* MountStoreWithDB without providing a custom store works.

## 0.14.1 (April 9, 2018)

BUG FIXES

* [gaiacli] Fix all commands (just a duplicate of basecli for now)

## 0.14.0 (April 9, 2018)

BREAKING CHANGES:

* [client/builder] Renamed to `client/core` and refactored to use a CoreContext
  struct
* [server] Refactor to improve useability and de-duplicate code
* [types] `Result.ToQuery -> Error.QueryResult`
* [makefile] `make build` and `make install` only build/install `gaiacli` and
  `gaiad`. Use `make build_examples` and `make install_examples` for
  `basecoind/basecli` and `democoind/democli`
* [staking] Various fixes/improvements

FEATURES:

* [democoin] Added Proof-of-Work module

BUG FIXES

* [client] Reuse Tendermint RPC client to avoid excessive open files
* [client] Fix setting log level
* [basecoin] Sort coins in genesis

## 0.13.1 (April 3, 2018)

BUG FIXES

* [x/ibc] Fix CLI and relay for IBC txs
* [x/stake] Various fixes/improvements

## 0.13.0 (April 2, 2018)

BREAKING CHANGES

* [basecoin] Remove cool/sketchy modules -> moved to new `democoin`
* [basecoin] NewBasecoinApp takes a `map[string]dbm.DB` as temporary measure
  to allow mounting multiple stores with their own DB until they can share one
* [x/staking] Renamed to `simplestake`
* [builder] Functions don't take `passphrase` as argument
* [server] GenAppParams returns generated seed and address
* [basecoind] `init` command outputs JSON of everything necessary for testnet
* [basecoind] `basecoin.db -> data/basecoin.db`
* [basecli] `data/keys.db -> keys/keys.db`

FEATURES

* [types] `Coin` supports direct arithmetic operations
* [basecoind] Add `show_validator` and `show_node_id` commands
* [x/stake] Initial merge of full staking module!
* [democoin] New example application to demo custom modules

IMPROVEMENTS

* [makefile] `make install`
* [testing] Use `/tmp` for directories so they don't get left in the repo

BUG FIXES

* [basecoin] Allow app to be restarted
* [makefile] Fix build on Windows
* [basecli] Get confirmation before overriding key with same name

## 0.12.0 (March 27 2018)

BREAKING CHANGES

* Revert to old go-wire for now
* glide -> godep
* [types] ErrBadNonce -> ErrInvalidSequence
* [types] Replace tx.GetFeePayer with FeePayer(tx) - returns the first signer
* [types] NewStdTx takes the Fee
* [types] ParseAccount -> AccountDecoder; ErrTxParse -> ErrTxDecoder
* [x/auth] AnteHandler deducts fees
* [x/bank] Move some errors to `types`
* [x/bank] Remove sequence and signature from Input

FEATURES

* [examples/basecoin] New cool module to demonstrate use of state and custom transactions
* [basecoind] `show_node_id` command
* [lcd] Implement the Light Client Daemon and endpoints
* [types/stdlib] Queue functionality
* [store] Subspace iterator on IAVLTree
* [types] StdSignDoc is the document that gets signed (chainid, msg, sequence, fee)
* [types] CodeInvalidPubKey
* [types] StdFee, and StdTx takes the StdFee
* [specs] Progression of MVPs for IBC
* [x/ibc] Initial shell of IBC functionality (no proofs)
* [x/simplestake] Simple staking module with bonding/unbonding

IMPROVEMENTS

* Lots more tests!
* [client/builder] Helpers for forming and signing transactions
* [types] sdk.Address
* [specs] Staking

BUG FIXES

* [x/auth] Fix setting pubkey on new account
* [x/auth] Require signatures to include the sequences
* [baseapp] Dont panic on nil handler
* [basecoin] Check for empty bytes in account and tx

## 0.11.0 (March 1, 2017)

BREAKING CHANGES

* [examples] dummy -> kvstore
* [examples] Remove gaia
* [examples/basecoin] MakeTxCodec -> MakeCodec
* [types] CommitMultiStore interface has new `GetCommitKVStore(key StoreKey) CommitKVStore` method

FEATURES

* [examples/basecoin] CLI for `basecli` and `basecoind` (!)
* [baseapp] router.AddRoute returns Router

IMPROVEMENTS

* [baseapp] Run msg handlers on CheckTx
* [docs] Add spec for REST API
* [all] More tests!

BUG FIXES

* [baseapp] Fix panic on app restart
* [baseapp] InitChain does not call Commit
* [basecoin] Remove IBCStore because mounting multiple stores is currently broken

## 0.10.0 (February 20, 2017)

BREAKING CHANGES

* [baseapp] NewBaseApp(logger, db)
* [baseapp] NewContext(isCheckTx, header)
* [x/bank] CoinMapper -> CoinKeeper

FEATURES

* [examples/gaia] Mock CLI !
* [baseapp] InitChainer, BeginBlocker, EndBlocker
* [baseapp] MountStoresIAVL

IMPROVEMENTS

* [docs] Various improvements.
* [basecoin] Much simpler :)

BUG FIXES

* [baseapp] initialize and reset msCheck and msDeliver properly

## 0.9.0 (February 13, 2017)

BREAKING CHANGES

* Massive refactor. Basecoin works. Still needs <3

## 0.8.1

* Updates for dependencies

## 0.8.0 (December 18, 2017)

* Updates for dependencies

## 0.7.1 (October 11, 2017)

IMPROVEMENTS:

* server/commands: GetInitCmd takes list of options

## 0.7.0 (October 11, 2017)

BREAKING CHANGES:

* Everything has changed, and it's all about to change again, so don't bother using it yet!

## 0.6.2 (July 27, 2017)

IMPROVEMENTS:

* auto-test all tutorials to detect breaking changes
* move deployment scripts from `/scripts` to `/publish` for clarity

BUG FIXES:

* `basecoin init` ensures the address in genesis.json is valid
* fix bug that certain addresses couldn't receive ibc packets

## 0.6.1 (June 28, 2017)

Make lots of small cli fixes that arose when people were using the tools for
the testnet.

IMPROVEMENTS:

* basecoin
  * `basecoin start` supports all flags that `tendermint node` does, such as
    `--rpc.laddr`, `--p2p.seeds`, and `--p2p.skip_upnp`
  * fully supports `--log_level` and `--trace` for logger configuration
  * merkleeyes no longers spams the logs... unless you want it
    * Example: `basecoin start --log_level="merkleeyes:info,state:info,*:error"`
    * Example: `basecoin start --log_level="merkleeyes:debug,state:info,*:error"`
* basecli
  * `basecli init` is more intelligent and only complains if there really was
    a connected chain, not just random files
  * support `localhost:46657` or `http://localhost:46657` format for nodes,
    not just `tcp://localhost:46657`
  * Add `--genesis` to init to specify chain-id and validator hash
    * Example: `basecli init --node=localhost:46657 --genesis=$HOME/.basecoin/genesis.json`
  * `basecli rpc` has a number of methods to easily accept tendermint rpc, and verifies what it can

BUG FIXES:

* basecli
  * `basecli query account` accepts hex account address with or without `0x`
    prefix
  * gives error message when running commands on an unitialized chain, rather
    than some unintelligable panic

## 0.6.0 (June 22, 2017)

Make the basecli command the only way to use client-side, to enforce best
security practices. Lots of enhancements to get it up to production quality.

BREAKING CHANGES:

* ./cmd/commands -> ./cmd/basecoin/commands
* basecli
  * `basecli proof state get` -> `basecli query key`
  * `basecli proof tx get` -> `basecli query tx`
  * `basecli proof state get --app=account` -> `basecli query account`
  * use `--chain-id` not `--chainid` for consistency
  * update to use `--trace` not `--debug` for stack traces on errors
  * complete overhaul on how tx and query subcommands are added. (see counter or trackomatron for examples)
  * no longer supports counter app (see new countercli)
* basecoin
  * `basecoin init` takes an argument, an address to allocate funds to in the genesis
  * removed key2.json
  * removed all client side functionality from it (use basecli now for proofs)
    * no tx subcommand
    * no query subcommand
    * no account (query) subcommand
    * a few other random ones...
  * enhanced relay subcommand
    * relay start did what relay used to do
    * relay init registers both chains on one another (to set it up so relay start just works)
* docs
  * removed `example-plugin`, put `counter` inside `docs/guide`
* app
  * Implements ABCI handshake by proxying merkleeyes.Info()

IMPROVEMENTS:

* `basecoin init` support `--chain-id`
* intergrates tendermint 0.10.0 (not the rc-2, but the real thing)
* commands return error code (1) on failure for easier script testing
* add `reset_all` to basecli, and never delete keys on `init`
* new shutil based unit tests, with better coverage of the cli actions
* just `make fresh` when things are getting stale ;)

BUG FIXES:

* app: no longer panics on missing app_options in genesis (thanks, anton)
* docs: updated all docs... again
* ibc: fix panic on getting BlockID from commit without 100% precommits (still a TODO)

## 0.5.2 (June 2, 2017)

BUG FIXES:

* fix parsing of the log level from Tendermint config (#97)

## 0.5.1 (May 30, 2017)

BUG FIXES:

* fix ibc demo app to use proper tendermint flags, 0.10.0-rc2 compatibility
* Make sure all cli uses new json.Marshal not wire.JSONBytes

## 0.5.0 (May 27, 2017)

BREAKING CHANGES:

* only those related to the tendermint 0.9 -> 0.10 upgrade

IMPROVEMENTS:

* basecoin cli
  * integrates tendermint 0.10.0 and unifies cli (init, unsafe_reset_all, ...)
  * integrate viper, all command line flags can also be defined in environmental variables or config.toml
* genesis file
  * you can define accounts with either address or pub_key
  * sorts coins for you, so no silent errors if not in alphabetical order
* [light-client](https://github.com/tendermint/light-client) integration
  * no longer must you trust the node you connect to, prove everything!
  * new [basecli command](./cmd/basecli/README.md)
  * integrated [key management](https://github.com/tendermint/go-crypto/blob/master/cmd/README.md), stored encrypted locally
  * tracks validator set changes and proves everything from one initial validator seed
  * `basecli proof state` gets complete proofs for any abci state
  * `basecli proof tx` gets complete proof where a tx was stored in the chain
  * `basecli proxy` exposes tendermint rpc, but only passes through results after doing complete verification

BUG FIXES:

* no more silently ignored error with invalid coin names (eg. "17.22foo coin" used to parse as "17 foo", not warning/error)

## 0.4.1 (April 26, 2017)

BUG FIXES:

* Fix bug in `basecoin unsafe_reset_X` where the `priv_validator.json` was not being reset

## 0.4.0 (April 21, 2017)

BREAKING CHANGES:

* CLI now uses Cobra, which forced changes to some of the flag names and orderings

IMPROVEMENTS:

* `basecoin init` doesn't generate error if already initialized
* Much more testing

## 0.3.1 (March 23, 2017)

IMPROVEMENTS:

* CLI returns exit code 1 and logs error before exiting

## 0.3.0 (March 23, 2017)

BREAKING CHANGES:

* Remove `--data` flag and use `BCHOME` to set the home directory (defaults to `~/.basecoin`)
* Remove `--in-proc` flag and start Tendermint in-process by default (expect Tendermint files in $BCHOME/tendermint).
  To start just the ABCI app/server, use `basecoin start --without-tendermint`.
* Consolidate genesis files so the Basecoin genesis is an object under `app_options` in Tendermint genesis. For instance:

```
{
  "app_hash": "",
  "chain_id": "foo_bar_chain",
  "genesis_time": "0001-01-01T00:00:00.000Z",
  "validators": [
    {
      "amount": 10,
      "name": "",
      "pub_key": [
	1,
	"7B90EA87E7DC0C7145C8C48C08992BE271C7234134343E8A8E8008E617DE7B30"
      ]
    }
  ],
  "app_options": {
    "accounts": [{
      "pub_key": {
        "type": "ed25519",
        "data": "6880db93598e283a67c4d88fc67a8858aa2de70f713fe94a5109e29c137100c2"
      },
      "coins": [
        {
          "denom": "blank",
          "amount": 12345
        },
        {
          "denom": "ETH",
          "amount": 654321
        }
      ]
    }],
    "plugin_options": ["plugin1/key1", "value1", "plugin1/key2", "value2"]
  }
}
```

Note the array of key-value pairs is now under `app_options.plugin_options` while the `app_options` themselves are well formed.
We also changed `chainID` to `chain_id` and consolidated to have just one of them.

FEATURES:

* Introduce `basecoin init` and `basecoin unsafe_reset_all`

## 0.2.0 (March 6, 2017)

BREAKING CHANGES:

* Update to ABCI v0.4.0 and Tendermint v0.9.0
* Coins are specified on the CLI as `Xcoin`, eg. `5gold`
* `Cost` is now `Fee`

FEATURES:

* CLI for sending transactions and querying the state,
  designed to be easily extensible as plugins are implemented
* Run Basecoin in-process with Tendermint
* Add `/account` path in Query
* IBC plugin for InterBlockchain Communication
* Demo script of IBC between two chains

IMPROVEMENTS:

* Use new Tendermint `/commit` endpoint for crafting IBC transactions
* More unit tests
* Use go-crypto S structs and go-data for more standard JSON
* Demo uses fewer sleeps

BUG FIXES:

* Various little fixes in coin arithmetic
* More commit validation in IBC
* Return results from transactions

## PreHistory

##### January 14-18, 2017

* Update to Tendermint v0.8.0
* Cleanup a bit and release blog post

##### September 22, 2016

* Basecoin compiles again<|MERGE_RESOLUTION|>--- conflicted
+++ resolved
@@ -14,14 +14,11 @@
 * [gaiacli] You can now attach a simple text-only memo to any transaction, with the `--memo` flag
 * [lcd] Queried TXs now include the tx hash to identify each tx
 * [mockapp] CompleteSetup() no longer takes a testing parameter
-<<<<<<< HEAD
-* Add benchmarking folder
-=======
 * [governance] Implemented MVP
   * Supported proposal types: just binary (pass/fail) TextProposals for now
   * Proposals need deposits to be votable; deposits are burned if proposal fails
   * Delegators delegate votes to validator by default but can override (for their stake)
->>>>>>> ec6acda6
+* Add benchmarks for signing and delivering a block with a single bank transaction
 
 FIXES
 * \#1259 - fix bug where certain tests that could have a nil pointer in defer
