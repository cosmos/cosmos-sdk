# Changelog

## 0.20.0

<<<<<<< HEAD
BREAKING CHANGES
* [cli] rearranged commands under subcommands
* [stake] remove Tick and add EndBlocker
* [stake] introduce concept of unbonding for delegations and validators
  * `gaiacli stake unbond` replaced with `gaiacli stake begin-unbonding`
  * introduced: 
    * `gaiacli stake complete-unbonding`
    * `gaiacli stake begin-redelegation`
    * `gaiacli stake complete-redelegation`

FEATURES

IMPROVEMENTS
* bank module uses go-wire codec instead of 'encoding/json'
* auth module uses go-wire codec instead of 'encoding/json'
* revised use of endblock and beginblock
* [stake] module reorganized to include `types` and `keeper` package
* [stake] keeper always loads the store (instead passing around which doesn't really boost efficiency)
* [stake] edit-validator changes now can use the keyword [do-not-modify] to not modify unspecified `--flag` (aka won't set them to `""` value)
* [types] added common tag constants
* [stake] offload more generic functionality from the handler into the keeper

FIXES
* [cli] fixed cli-bash tests
* [ci] added cli-bash tests
* [basecoin] updated basecoin for stake and slashing
* [docs] fixed references to old cli commands
* [lcd] tests now don't depend on raw json text
* [stake] error strings lower case
=======
*TBD*

BREAKING CHANGES
* Change default ports from 466xx to 266xx

## 0.19.0
>>>>>>> 42d7e086

*June 13, 2018*

BREAKING CHANGES
* msg.GetSignBytes() now returns bech32-encoded addresses in all cases
* [lcd] REST end-points now include gas

FEATURES
* [x/auth] Added AccountNumbers to BaseAccount and StdTxs to allow for replay protection with account pruning
* [lcd] added an endpoint to query for the SDK version of the connected node

IMPROVEMENTS
* export command now writes current validator set for Tendermint
* [tests] Application module tests now use a mock application
* [gaiacli] Fix error message when account isn't found when running gaiacli account
* [lcd] refactored to eliminate use of global variables, and interdependent tests
* [x/stake] More stake tests added to test ByPower index

FIXES
* Fixes consensus fault on testnet - see postmortem [here](https://github.com/cosmos/cosmos-sdk/issues/1197#issuecomment-396823021)
* [x/stake] bonded inflation removed, non-bonded inflation partially implemented
* [lcd] Switch to bech32 for addresses on all human readable inputs and outputs
* [lcd] fixed tx indexing/querying
* [cli] Added `--gas` flag to specify transaction gas limit
* [gaia] Registered slashing message handler
* [x/slashing] Set signInfo.StartHeight correctly for newly bonded validators

FEATURES
* [docs] Reorganize documentation
* [docs] Update staking spec, create WIP spec for slashing, and fees

## 0.18.0 

*June 9, 2018*

BREAKING CHANGES

* [stake] candidate -> validator throughout (details in refactor comment)
* [stake] delegate-bond -> delegation throughout
* [stake] `gaiacli query validator` takes and argument instead of using the `--address-candidate` flag
* [stake] introduce `gaiacli query delegations`
* [stake] staking refactor
  * ValidatorsBonded store now take sorted pubKey-address instead of validator owner-address,
    is sorted like Tendermint by pk's address
  * store names more understandable
  * removed temporary ToKick store, just needs a local map!
  * removed distinction between candidates and validators
    * everything is now a validator
    * only validators with a status == bonded are actively validating/receiving rewards
  * Introduction of Unbonding fields, lowlevel logic throughout (not fully implemented with queue)
  * Introduction of PoolShares type within validators,
    replaces three rational fields (BondedShares, UnbondingShares, UnbondedShares
* [x/auth] move stuff specific to auth anteHandler to the auth module rather than the types folder. This includes:
  * StdTx (and its related stuff i.e. StdSignDoc, etc)
  * StdFee
  * StdSignature
  * Account interface
  * Related to this organization, I also:
* [x/auth] got rid of AccountMapper interface (in favor of the struct already in auth module)
* [x/auth] removed the FeeHandler function from the AnteHandler, Replaced with FeeKeeper
* [x/auth] Removed GetSignatures() from Tx interface (as different Tx styles might use something different than StdSignature)
* [store] Removed SubspaceIterator and ReverseSubspaceIterator from KVStore interface and replaced them with helper functions in /types
* [cli] rearranged commands under subcommands
* [stake] remove Tick and add EndBlocker
* Switch to bech32cosmos on all human readable inputs and outputs


FEATURES

* [x/auth] Added ability to change pubkey to auth module
* [baseapp] baseapp now has settable functions for filtering peers by address/port & public key
* [sdk] Gas consumption is now measured as transactions are executed
  * Transactions which run out of gas stop execution and revert state changes
  * A "simulate" query has been added to determine how much gas a transaction will need
  * Modules can include their own gas costs for execution of particular message types
* [stake] Seperation of fee distribution to a new module
* [stake] Creation of a validator/delegation generics in `/types`
* [stake] Helper Description of the store in x/stake/store.md
* [stake] removed use of caches in the stake keeper
* [stake] Added REST API
* [Makefile] Added terraform/ansible playbooks to easily create remote testnets on Digital Ocean


BUG FIXES

* [stake] staking delegator shares exchange rate now relative to equivalent-bonded-tokens the validator has instead of bonded tokens
  ^ this is important for unbonded validators in the power store!
* [cli] fixed cli-bash tests
* [ci] added cli-bash tests
* [basecoin] updated basecoin for stake and slashing
* [docs] fixed references to old cli commands
* [docs] Downgraded Swagger to v2 for downstream compatibility
* auto-sequencing transactions correctly
* query sequence via account store
* fixed duplicate pub_key in stake.Validator
* Auto-sequencing now works correctly
* [gaiacli] Fix error message when account isn't found when running gaiacli account


## 0.17.5

*June 5, 2018*

Update to Tendermint v0.19.9 (Fix evidence reactor, mempool deadlock, WAL panic,
memory leak)

## 0.17.4

*May 31, 2018*

Update to Tendermint v0.19.7 (WAL fixes and more)

## 0.17.3

*May 29, 2018*

Update to Tendermint v0.19.6 (fix fast-sync halt)

## 0.17.5

*June 5, 2018*

Update to Tendermint v0.19.9 (Fix evidence reactor, mempool deadlock, WAL panic,
memory leak)

## 0.17.4

*May 31, 2018*

Update to Tendermint v0.19.7 (WAL fixes and more)

## 0.17.3

*May 29, 2018*

Update to Tendermint v0.19.6 (fix fast-sync halt)

## 0.17.2

_May 20, 2018_

Update to Tendermint v0.19.5 (reduce WAL use, bound the mempool and some rpcs, improve logging)

## 0.17.1 (May 17, 2018)

Update to Tendermint v0.19.4 (fixes a consensus bug and improves logging)

## 0.17.0 (May 15, 2018)

BREAKING CHANGES

* [stake] MarshalJSON -> MarshalBinary
* Queries against the store must be prefixed with the path "/store"

FEATURES

* [gaiacli] Support queries for candidates, delegator-bonds
* [gaiad] Added `gaiad export` command to export current state to JSON
* [x/bank] Tx tags with sender/recipient for indexing & later retrieval
* [x/stake] Tx tags with delegator/candidate for delegation & unbonding, and candidate info for declare candidate / edit validator

IMPROVEMENTS

* [gaiad] Update for Tendermint v0.19.3 (improve `/dump_consensus_state` and add
  `/consensus_state`)
* [spec/ibc] Added spec!
* [spec/stake] Cleanup structure, include details about slashing and
  auto-unbonding
* [spec/governance] Fixup some names and pseudocode
* NOTE: specs are still a work-in-progress ...

BUG FIXES

* Auto-sequencing now works correctly


## 0.16.0 (May 14th, 2018)

BREAKING CHANGES

* Move module REST/CLI packages to x/[module]/client/rest and x/[module]/client/cli
* Gaia simple-staking bond and unbond functions replaced
* [stake] Delegator bonds now store the height at which they were updated
* All module keepers now require a codespace, see basecoin or democoin for usage
* Many changes to names throughout
  * Type as a prefix naming convention applied (ex. BondMsg -> MsgBond)
  * Removed redundancy in names (ex. stake.StakeKeeper -> stake.Keeper)
* Removed SealedAccountMapper
* gaiad init now requires use of `--name` flag
* Removed Get from Msg interface
* types/rational now extends big.Rat

FEATURES:

* Gaia stake commands include, CreateValidator, EditValidator, Delegate, Unbond
* MountStoreWithDB without providing a custom store works.
* Repo is now lint compliant / GoMetaLinter with tendermint-lint integrated into CI
* Better key output, pubkey go-amino hex bytes now output by default
* gaiad init overhaul
  * Create genesis transactions with `gaiad init gen-tx`
  * New genesis account keys are automatically added to the client keybase (introduce `--client-home` flag)
  * Initialize with genesis txs using `--gen-txs` flag
* Context now has access to the application-configured logger
* Add (non-proof) subspace query helper functions
* Add more staking query functions: candidates, delegator-bonds

BUG FIXES

* Gaia now uses stake, ported from github.com/cosmos/gaia


## 0.15.1 (April 29, 2018)

IMPROVEMENTS:

* Update Tendermint to v0.19.1 (includes many rpc fixes)


## 0.15.0 (April 29, 2018)

NOTE: v0.15.0 is a large breaking change that updates the encoding scheme to use
[Amino](github.com/tendermint/go-amino).

For details on how this changes encoding for public keys and addresses,
see the [docs](https://github.com/tendermint/tendermint/blob/v0.19.1/docs/specification/new-spec/encoding.md#public-key-cryptography).

BREAKING CHANGES

* Remove go-wire, use go-amino
* [store] Add `SubspaceIterator` and `ReverseSubspaceIterator` to `KVStore` interface
* [basecoin] NewBasecoinApp takes a `dbm.DB` and uses namespaced DBs for substores

FEATURES:

* Add CacheContext
* Add auto sequencing to client
* Add FeeHandler to ante handler

BUG FIXES

* MountStoreWithDB without providing a custom store works.

## 0.14.1 (April 9, 2018)

BUG FIXES

* [gaiacli] Fix all commands (just a duplicate of basecli for now)

## 0.14.0 (April 9, 2018)

BREAKING CHANGES:

* [client/builder] Renamed to `client/core` and refactored to use a CoreContext
  struct
* [server] Refactor to improve useability and de-duplicate code
* [types] `Result.ToQuery -> Error.QueryResult`
* [makefile] `make build` and `make install` only build/install `gaiacli` and
  `gaiad`. Use `make build_examples` and `make install_examples` for
  `basecoind/basecli` and `democoind/democli`
* [staking] Various fixes/improvements

FEATURES:

* [democoin] Added Proof-of-Work module

BUG FIXES

* [client] Reuse Tendermint RPC client to avoid excessive open files
* [client] Fix setting log level
* [basecoin] Sort coins in genesis

## 0.13.1 (April 3, 2018)

BUG FIXES

* [x/ibc] Fix CLI and relay for IBC txs
* [x/stake] Various fixes/improvements

## 0.13.0 (April 2, 2018)

BREAKING CHANGES

* [basecoin] Remove cool/sketchy modules -> moved to new `democoin`
* [basecoin] NewBasecoinApp takes a `map[string]dbm.DB` as temporary measure
  to allow mounting multiple stores with their own DB until they can share one
* [x/staking] Renamed to `simplestake`
* [builder] Functions don't take `passphrase` as argument
* [server] GenAppParams returns generated seed and address
* [basecoind] `init` command outputs JSON of everything necessary for testnet
* [basecoind] `basecoin.db -> data/basecoin.db`
* [basecli] `data/keys.db -> keys/keys.db`

FEATURES

* [types] `Coin` supports direct arithmetic operations
* [basecoind] Add `show_validator` and `show_node_id` commands
* [x/stake] Initial merge of full staking module!
* [democoin] New example application to demo custom modules

IMPROVEMENTS

* [makefile] `make install`
* [testing] Use `/tmp` for directories so they don't get left in the repo

BUG FIXES

* [basecoin] Allow app to be restarted
* [makefile] Fix build on Windows
* [basecli] Get confirmation before overriding key with same name

## 0.12.0 (March 27 2018)

BREAKING CHANGES

* Revert to old go-wire for now
* glide -> godep
* [types] ErrBadNonce -> ErrInvalidSequence
* [types] Replace tx.GetFeePayer with FeePayer(tx) - returns the first signer
* [types] NewStdTx takes the Fee
* [types] ParseAccount -> AccountDecoder; ErrTxParse -> ErrTxDecoder
* [x/auth] AnteHandler deducts fees
* [x/bank] Move some errors to `types`
* [x/bank] Remove sequence and signature from Input

FEATURES

* [examples/basecoin] New cool module to demonstrate use of state and custom transactions
* [basecoind] `show_node_id` command
* [lcd] Implement the Light Client Daemon and endpoints
* [types/stdlib] Queue functionality
* [store] Subspace iterator on IAVLTree
* [types] StdSignDoc is the document that gets signed (chainid, msg, sequence, fee)
* [types] CodeInvalidPubKey
* [types] StdFee, and StdTx takes the StdFee
* [specs] Progression of MVPs for IBC
* [x/ibc] Initial shell of IBC functionality (no proofs)
* [x/simplestake] Simple staking module with bonding/unbonding

IMPROVEMENTS

* Lots more tests!
* [client/builder] Helpers for forming and signing transactions
* [types] sdk.Address
* [specs] Staking

BUG FIXES

* [x/auth] Fix setting pubkey on new account
* [x/auth] Require signatures to include the sequences
* [baseapp] Dont panic on nil handler
* [basecoin] Check for empty bytes in account and tx

## 0.11.0 (March 1, 2017)

BREAKING CHANGES

* [examples] dummy -> kvstore
* [examples] Remove gaia
* [examples/basecoin] MakeTxCodec -> MakeCodec
* [types] CommitMultiStore interface has new `GetCommitKVStore(key StoreKey) CommitKVStore` method

FEATURES

* [examples/basecoin] CLI for `basecli` and `basecoind` (!)
* [baseapp] router.AddRoute returns Router

IMPROVEMENTS

* [baseapp] Run msg handlers on CheckTx
* [docs] Add spec for REST API
* [all] More tests!

BUG FIXES

* [baseapp] Fix panic on app restart
* [baseapp] InitChain does not call Commit
* [basecoin] Remove IBCStore because mounting multiple stores is currently broken

## 0.10.0 (February 20, 2017)

BREAKING CHANGES

* [baseapp] NewBaseApp(logger, db)
* [baseapp] NewContext(isCheckTx, header)
* [x/bank] CoinMapper -> CoinKeeper

FEATURES

* [examples/gaia] Mock CLI !
* [baseapp] InitChainer, BeginBlocker, EndBlocker
* [baseapp] MountStoresIAVL

IMPROVEMENTS

* [docs] Various improvements.
* [basecoin] Much simpler :)

BUG FIXES

* [baseapp] initialize and reset msCheck and msDeliver properly

## 0.9.0 (February 13, 2017)

BREAKING CHANGES

* Massive refactor. Basecoin works. Still needs <3

## 0.8.1

* Updates for dependencies

## 0.8.0 (December 18, 2017)

* Updates for dependencies

## 0.7.1 (October 11, 2017)

IMPROVEMENTS:

* server/commands: GetInitCmd takes list of options

## 0.7.0 (October 11, 2017)

BREAKING CHANGES:

* Everything has changed, and it's all about to change again, so don't bother using it yet!

## 0.6.2 (July 27, 2017)

IMPROVEMENTS:

* auto-test all tutorials to detect breaking changes
* move deployment scripts from `/scripts` to `/publish` for clarity

BUG FIXES:

* `basecoin init` ensures the address in genesis.json is valid
* fix bug that certain addresses couldn't receive ibc packets

## 0.6.1 (June 28, 2017)

Make lots of small cli fixes that arose when people were using the tools for
the testnet.

IMPROVEMENTS:

* basecoin
  * `basecoin start` supports all flags that `tendermint node` does, such as
    `--rpc.laddr`, `--p2p.seeds`, and `--p2p.skip_upnp`
  * fully supports `--log_level` and `--trace` for logger configuration
  * merkleeyes no longers spams the logs... unless you want it
    * Example: `basecoin start --log_level="merkleeyes:info,state:info,*:error"`
    * Example: `basecoin start --log_level="merkleeyes:debug,state:info,*:error"`
* basecli
  * `basecli init` is more intelligent and only complains if there really was
    a connected chain, not just random files
  * support `localhost:46657` or `http://localhost:46657` format for nodes,
    not just `tcp://localhost:46657`
  * Add `--genesis` to init to specify chain-id and validator hash
    * Example: `basecli init --node=localhost:46657 --genesis=$HOME/.basecoin/genesis.json`
  * `basecli rpc` has a number of methods to easily accept tendermint rpc, and verifies what it can

BUG FIXES:

* basecli
  * `basecli query account` accepts hex account address with or without `0x`
    prefix
  * gives error message when running commands on an unitialized chain, rather
    than some unintelligable panic

## 0.6.0 (June 22, 2017)

Make the basecli command the only way to use client-side, to enforce best
security practices. Lots of enhancements to get it up to production quality.

BREAKING CHANGES:

* ./cmd/commands -> ./cmd/basecoin/commands
* basecli
  * `basecli proof state get` -> `basecli query key`
  * `basecli proof tx get` -> `basecli query tx`
  * `basecli proof state get --app=account` -> `basecli query account`
  * use `--chain-id` not `--chainid` for consistency
  * update to use `--trace` not `--debug` for stack traces on errors
  * complete overhaul on how tx and query subcommands are added. (see counter or trackomatron for examples)
  * no longer supports counter app (see new countercli)
* basecoin
  * `basecoin init` takes an argument, an address to allocate funds to in the genesis
  * removed key2.json
  * removed all client side functionality from it (use basecli now for proofs)
    * no tx subcommand
    * no query subcommand
    * no account (query) subcommand
    * a few other random ones...
  * enhanced relay subcommand
    * relay start did what relay used to do
    * relay init registers both chains on one another (to set it up so relay start just works)
* docs
  * removed `example-plugin`, put `counter` inside `docs/guide`
* app
  * Implements ABCI handshake by proxying merkleeyes.Info()

IMPROVEMENTS:

* `basecoin init` support `--chain-id`
* intergrates tendermint 0.10.0 (not the rc-2, but the real thing)
* commands return error code (1) on failure for easier script testing
* add `reset_all` to basecli, and never delete keys on `init`
* new shutil based unit tests, with better coverage of the cli actions
* just `make fresh` when things are getting stale ;)

BUG FIXES:

* app: no longer panics on missing app_options in genesis (thanks, anton)
* docs: updated all docs... again
* ibc: fix panic on getting BlockID from commit without 100% precommits (still a TODO)

## 0.5.2 (June 2, 2017)

BUG FIXES:

* fix parsing of the log level from Tendermint config (#97)

## 0.5.1 (May 30, 2017)

BUG FIXES:

* fix ibc demo app to use proper tendermint flags, 0.10.0-rc2 compatibility
* Make sure all cli uses new json.Marshal not wire.JSONBytes

## 0.5.0 (May 27, 2017)

BREAKING CHANGES:

* only those related to the tendermint 0.9 -> 0.10 upgrade

IMPROVEMENTS:

* basecoin cli
  * integrates tendermint 0.10.0 and unifies cli (init, unsafe_reset_all, ...)
  * integrate viper, all command line flags can also be defined in environmental variables or config.toml
* genesis file
  * you can define accounts with either address or pub_key
  * sorts coins for you, so no silent errors if not in alphabetical order
* [light-client](https://github.com/tendermint/light-client) integration
  * no longer must you trust the node you connect to, prove everything!
  * new [basecli command](./cmd/basecli/README.md)
  * integrated [key management](https://github.com/tendermint/go-crypto/blob/master/cmd/README.md), stored encrypted locally
  * tracks validator set changes and proves everything from one initial validator seed
  * `basecli proof state` gets complete proofs for any abci state
  * `basecli proof tx` gets complete proof where a tx was stored in the chain
  * `basecli proxy` exposes tendermint rpc, but only passes through results after doing complete verification

BUG FIXES:

* no more silently ignored error with invalid coin names (eg. "17.22foo coin" used to parse as "17 foo", not warning/error)

## 0.4.1 (April 26, 2017)

BUG FIXES:

* Fix bug in `basecoin unsafe_reset_X` where the `priv_validator.json` was not being reset

## 0.4.0 (April 21, 2017)

BREAKING CHANGES:

* CLI now uses Cobra, which forced changes to some of the flag names and orderings

IMPROVEMENTS:

* `basecoin init` doesn't generate error if already initialized
* Much more testing

## 0.3.1 (March 23, 2017)

IMPROVEMENTS:

* CLI returns exit code 1 and logs error before exiting

## 0.3.0 (March 23, 2017)

BREAKING CHANGES:

* Remove `--data` flag and use `BCHOME` to set the home directory (defaults to `~/.basecoin`)
* Remove `--in-proc` flag and start Tendermint in-process by default (expect Tendermint files in $BCHOME/tendermint).
  To start just the ABCI app/server, use `basecoin start --without-tendermint`.
* Consolidate genesis files so the Basecoin genesis is an object under `app_options` in Tendermint genesis. For instance:

```
{
  "app_hash": "",
  "chain_id": "foo_bar_chain",
  "genesis_time": "0001-01-01T00:00:00.000Z",
  "validators": [
    {
      "amount": 10,
      "name": "",
      "pub_key": [
	1,
	"7B90EA87E7DC0C7145C8C48C08992BE271C7234134343E8A8E8008E617DE7B30"
      ]
    }
  ],
  "app_options": {
    "accounts": [{
      "pub_key": {
        "type": "ed25519",
        "data": "6880db93598e283a67c4d88fc67a8858aa2de70f713fe94a5109e29c137100c2"
      },
      "coins": [
        {
          "denom": "blank",
          "amount": 12345
        },
        {
          "denom": "ETH",
          "amount": 654321
        }
      ]
    }],
    "plugin_options": ["plugin1/key1", "value1", "plugin1/key2", "value2"]
  }
}
```

Note the array of key-value pairs is now under `app_options.plugin_options` while the `app_options` themselves are well formed.
We also changed `chainID` to `chain_id` and consolidated to have just one of them.

FEATURES:

* Introduce `basecoin init` and `basecoin unsafe_reset_all`

## 0.2.0 (March 6, 2017)

BREAKING CHANGES:

* Update to ABCI v0.4.0 and Tendermint v0.9.0
* Coins are specified on the CLI as `Xcoin`, eg. `5gold`
* `Cost` is now `Fee`

FEATURES:

* CLI for sending transactions and querying the state,
  designed to be easily extensible as plugins are implemented
* Run Basecoin in-process with Tendermint
* Add `/account` path in Query
* IBC plugin for InterBlockchain Communication
* Demo script of IBC between two chains

IMPROVEMENTS:

* Use new Tendermint `/commit` endpoint for crafting IBC transactions
* More unit tests
* Use go-crypto S structs and go-data for more standard JSON
* Demo uses fewer sleeps

BUG FIXES:

* Various little fixes in coin arithmetic
* More commit validation in IBC
* Return results from transactions

## PreHistory

##### January 14-18, 2017

* Update to Tendermint v0.8.0
* Cleanup a bit and release blog post

##### September 22, 2016

* Basecoin compiles again<|MERGE_RESOLUTION|>--- conflicted
+++ resolved
@@ -1,8 +1,12 @@
 # Changelog
 
+*TBD*
+
+BREAKING CHANGES
+* Change default ports from 466xx to 266xx
+
 ## 0.20.0
 
-<<<<<<< HEAD
 BREAKING CHANGES
 * [cli] rearranged commands under subcommands
 * [stake] remove Tick and add EndBlocker
@@ -12,8 +16,6 @@
     * `gaiacli stake complete-unbonding`
     * `gaiacli stake begin-redelegation`
     * `gaiacli stake complete-redelegation`
-
-FEATURES
 
 IMPROVEMENTS
 * bank module uses go-wire codec instead of 'encoding/json'
@@ -32,14 +34,8 @@
 * [docs] fixed references to old cli commands
 * [lcd] tests now don't depend on raw json text
 * [stake] error strings lower case
-=======
-*TBD*
-
-BREAKING CHANGES
-* Change default ports from 466xx to 266xx
 
 ## 0.19.0
->>>>>>> 42d7e086
 
 *June 13, 2018*
 
