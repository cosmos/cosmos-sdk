--- conflicted
+++ resolved
@@ -158,12 +158,9 @@
 * (types) [\#10630](https://github.com/cosmos/cosmos-sdk/pull/10630) Add an `Events` field to the `TxResponse` type that captures _all_ events emitted by a transaction, unlike `Logs` which only contains events emitted during message execution.
 * (deps) [\#10706](https://github.com/cosmos/cosmos-sdk/issues/10706) Bump rosetta-sdk-go to v0.7.2 and rosetta-cli to v0.7.3
 * (module) [\#10711](https://github.com/cosmos/cosmos-sdk/pull/10711) Panic at startup if the app developer forgot to add modules in the `SetOrder{BeginBlocker, EndBlocker, InitGenesis, ExportGenesis}` functions. This means that all modules, even those who have empty implementations for those methods, need to be added to `SetOrder*`.
-<<<<<<< HEAD
 * (x/bank) [\#10771](https://github.com/cosmos/cosmos-sdk/pull/10771) Add safety check on bank module perms to allow module-specific mint restrictions (e.g. only minting a certain denom).
-=======
 * (types/errors) [\#10779](https://github.com/cosmos/cosmos-sdk/pull/10779) Move most functionality in `types/errors` to a standalone `errors` go module, except the `RootCodespace` errors and ABCI response helpers. All functions and types that used to live in `types/errors` are now aliased so this is not a breaking change.
 
->>>>>>> 75f5dd7d
 ### Bug Fixes
 
 * [\#10827](https://github.com/cosmos/cosmos-sdk/pull/10827) Create query `Context` with requested block height
