<!--
Guiding Principles:

Changelogs are for humans, not machines.
There should be an entry for every single version.
The same types of changes should be grouped.
Versions and sections should be linkable.
The latest version comes first.
The release date of each version is displayed.
Mention whether you follow Semantic Versioning.

Usage:

Change log entries are to be added to the Unreleased section under the
appropriate stanza (see below). Each entry should ideally include a tag and
the Github issue reference in the following format:

* (<tag>) \#<issue-number> message

The issue numbers will later be link-ified during the release process so you do
not have to worry about including a link manually, but you can if you wish.

Types of changes (Stanzas):

"Features" for new features.
"Improvements" for changes in existing functionality.
"Deprecated" for soon-to-be removed features.
"Bug Fixes" for any bug fixes.
"Client Breaking" for breaking Protobuf, gRPC and REST routes used by end-users.
"CLI Breaking" for breaking CLI commands.
"API Breaking" for breaking exported APIs used by developers building on SDK.
"State Machine Breaking" for any changes that result in a different AppState given same genesisState and txList.
Ref: https://keepachangelog.com/en/1.0.0/
-->

# Changelog

## [Unreleased]

### Improvements

* (deps) Bump Tendermint version to [v0.34.24](https://github.com/tendermint/tendermint/releases/tag/v0.34.24).
* [#13651](https://github.com/cosmos/cosmos-sdk/pull/13651) Update `server/config/config.GetConfig` function.

### State Machine Breaking

* (x/group) [#14071](https://github.com/cosmos/cosmos-sdk/pull/14071) Don't re-tally proposal after voting period end if they have been marked as ACCEPTED or REJECTED.

### API Breaking Changes

<<<<<<< HEAD
* (store) [#13516](https://github.com/cosmos/cosmos-sdk/pull/13516) Update State Streaming APIs:
    * Add method `ListenCommit` to `ABCIListener`
    * Move `ListeningEnabled` and  `AddListener` methods to `CommitMultiStore`
    * Remove `CacheWrapWithListeners` from `CacheWrap` and `CacheWrapper` interfaces
    * Remove listening APIs from the caching layer (it should only listen to the `rootmulti.Store`)
    * Add three new options to file streaming service constructor.
    * Modify `ABCIListener` such that any error from any method will always halt the app via `panic`
=======
* (store) [#13529](https://github.com/cosmos/cosmos-sdk/pull/13529) Add method `LatestVersion` to `MultiStore` interface, add method `SetQueryMultiStore` to baesapp to support alternative `MultiStore` implementation for query service.
>>>>>>> a627446d

### Bug Fixes

* (baseapp) [#13983](https://github.com/cosmos/cosmos-sdk/pull/13983) Don't emit duplicate ante-handler events when a post-handler is defined.
* (baseapp) [#14049](https://github.com/cosmos/cosmos-sdk/pull/14049) Fix state sync when interval is zero.
* (store) [#13516](https://github.com/cosmos/cosmos-sdk/pull/13516) Fix state listener that was observing writes at wrong time.

## [v0.46.6](https://github.com/cosmos/cosmos-sdk/releases/tag/v0.46.6) - 2022-11-18

### Improvements

* (config) [#13894](https://github.com/cosmos/cosmos-sdk/pull/13894) Support state streaming configuration in `app.toml` template and default configuration.

### Bug Fixes

* (x/gov) [#13918](https://github.com/cosmos/cosmos-sdk/pull/13918) Fix propagation of message errors when executing a proposal.

## [v0.46.5](https://github.com/cosmos/cosmos-sdk/releases/tag/v0.46.5) - 2022-11-17

### Features

* (x/bank) [#13891](https://github.com/cosmos/cosmos-sdk/pull/13891) Provide a helper function `Migrate_V0464_To_V0465` for migrating a chain **already on v0.46 with versions <=v0.46.4** to the latest v0.46.5 correct state.

### Improvements

* [#13826](https://github.com/cosmos/cosmos-sdk/pull/13826) Support custom `GasConfig` configuration for applications.
* (deps) Bump Tendermint version to [v0.34.23](https://github.com/tendermint/tendermint/releases/tag/v0.34.23).

### State Machine Breaking

* (x/group) [#13876](https://github.com/cosmos/cosmos-sdk/pull/13876) Fix group MinExecutionPeriod that is checked on execution now, instead of voting period end.

### API Breaking Changes

* (x/group) [#13876](https://github.com/cosmos/cosmos-sdk/pull/13876) Add `GetMinExecutionPeriod` method on DecisionPolicy interface.

### Bug Fixes

* (x/group) [#13869](https://github.com/cosmos/cosmos-sdk/pull/13869) Group members weight must be positive and a finite number.
* (x/bank) [#13821](https://github.com/cosmos/cosmos-sdk/pull/13821) Fix bank store migration of coin metadata.
* (x/group) [#13808](https://github.com/cosmos/cosmos-sdk/pull/13808) Fix propagation of message events to the current context in `EndBlocker`.
* (x/gov) [#13728](https://github.com/cosmos/cosmos-sdk/pull/13728) Fix propagation of message events to the current context in `EndBlocker`.
* (store) [#13803](https://github.com/cosmos/cosmos-sdk/pull/13803) Add an error log if IAVL set operation failed.
* [#13861](https://github.com/cosmos/cosmos-sdk/pull/13861) Allow `_` characters in tx event queries, i.e. `GetTxsEvent`.

## [v0.46.4](https://github.com/cosmos/cosmos-sdk/releases/tag/v0.46.4) - 2022-11-01

### Features

* (x/auth) [#13612](https://github.com/cosmos/cosmos-sdk/pull/13612) Add `Query/ModuleAccountByName` endpoint for accessing the module account info by module name.

### Improvements

* (deps) Bump IAVL version to [v0.19.4](https://github.com/cosmos/iavl/releases/tag/v0.19.4).

### Bug Fixes

* (x/auth/tx) [#12474](https://github.com/cosmos/cosmos-sdk/pull/12474) Remove condition in GetTxsEvent that disallowed multiple equal signs, which would break event queries with base64 strings (i.e. query by signature).
* (store) [#13530](https://github.com/cosmos/cosmos-sdk/pull/13530) Fix app-hash mismatch if upgrade migration commit is interrupted.

### CLI Breaking Changes

* [#13656](https://github.com/cosmos/cosmos-sdk/pull/13659) Rename `server.FlagIAVLFastNode` to `server.FlagDisableIAVLFastNode` for clarity.

### API Breaking Changes

* (context) [#13063](https://github.com/cosmos/cosmos-sdk/pull/13063) Update `Context#CacheContext` to automatically emit all events on the parent context's `EventManager`.

## [v0.46.3](https://github.com/cosmos/cosmos-sdk/releases/tag/v0.46.3) - 2022-10-20

ATTENTION:

This is a security release for the [Dragonberry security advisory](https://forum.cosmos.network/t/ibc-security-advisory-dragonberry/7702). 

All users should upgrade immediately.

Users *must* add a replace directive in their go.mod for the new `ics23` package in the SDK:

```go
replace github.com/confio/ics23/go => github.com/cosmos/cosmos-sdk/ics23/go v0.8.0
```

### Features

* [#13435](https://github.com/cosmos/cosmos-sdk/pull/13435) Extend error context when a simulation fails.
* (grpc) [#13485](https://github.com/cosmos/cosmos-sdk/pull/13485) Implement a new gRPC query, `/cosmos/base/node/v1beta1/config`, which provides operator configuration.
* [#13577](https://github.com/cosmos/cosmos-sdk/pull/13577) Added `ApplicationQueryService` interface (the related method is added directly to the `Application` interface and `ApplicationQueryService` is removed in the future version). Applications implementing `ApplicationQueryService` enabling registration of module external gRPC services. When implemented the SDK will automatically register chain information query service introduced in [#13485](https://github.com/cosmos/cosmos-sdk/pull/13485).
* (cli) [#13147](https://github.com/cosmos/cosmos-sdk/pull/13147) Add the `--append` flag to the `sign-batch` CLI cmd to combine the messages and sign those txs which are created with `--generate-only`.
* (cli) [#13454](https://github.com/cosmos/cosmos-sdk/pull/13454) `sign-batch` CLI can now read multiple transaction files.

### Improvements

* [#13586](https://github.com/cosmos/cosmos-sdk/pull/13586) Bump Tendermint to `v0.34.22`.
* (auth) [#13460](https://github.com/cosmos/cosmos-sdk/pull/13460) The `q auth address-by-id` CLI command has been renamed to `q auth address-by-acc-num` to be more explicit. However, the old `address-by-id` version is still kept as an alias, for backwards compatibility.
* [#13433](https://github.com/cosmos/cosmos-sdk/pull/13433) Remove dead code in cacheMergeIterator `Domain()`.

### Bug Fixes

* Implement dragonberry security patch.
    * For applying the patch please refer to the [RELEASE NOTES](./RELEASE_NOTES.md)
* (store) [#13459](https://github.com/cosmos/cosmos-sdk/pull/13459) Don't let state listener observe the uncommitted writes.
* [#12548](https://github.com/cosmos/cosmos-sdk/pull/12548) Prevent signing from wrong key while using multisig.

### API Breaking Changes

* (server) [#13485](https://github.com/cosmos/cosmos-sdk/pull/13485) The `Application` service now requires the `RegisterNodeService` method to be implemented.

## [v0.46.2](https://github.com/cosmos/cosmos-sdk/releases/tag/v0.46.2) - 2022-10-03

### API Breaking Changes

* (cli) [#13089](https://github.com/cosmos/cosmos-sdk/pull/13089) Fix rollback command don't actually delete multistore versions, added method `RollbackToVersion` to interface `CommitMultiStore` and added method `CommitMultiStore` to `Application` interface.
* (cli) [#13089](https://github.com/cosmos/cosmos-sdk/pull/13089) `NewRollbackCmd` now takes an `appCreator types.AppCreator`.

### Features

* (baseapp) [#12168](https://github.com/cosmos/cosmos-sdk/pull/12168) Add `SetMsgServiceRouter` to `BaseApp`.
* (cli) [#13207](https://github.com/cosmos/cosmos-sdk/pull/13207) Reduce user's password prompts when calling keyring `List()` function.
* (cli) [#13353](https://github.com/cosmos/cosmos-sdk/pull/13353) Add `tx group draft-proposal` command for generating group proposal JSONs (skeleton).
* (cli) [#13304](https://github.com/cosmos/cosmos-sdk/pull/13304) Add `tx gov draft-proposal` command for generating proposal JSONs (skeleton).
* (x/authz) [#13047](https://github.com/cosmos/cosmos-sdk/pull/13047) Add a GetAuthorization function to the keeper.
* (cli) [#12742](https://github.com/cosmos/cosmos-sdk/pull/12742) Add the `prune` CLI cmd to manually prune app store history versions based on the pruning options.

### Improvements

* [#13323](https://github.com/cosmos/cosmos-sdk/pull/13323) Ensure `withdraw_rewards` rewards are emitted from all actions that result in rewards being withdrawn.
* [#13233](https://github.com/cosmos/cosmos-sdk/pull/13233) Add `--append` to `add-genesis-account` sub-command to append new tokens after an account is already created.
* (x/group) [#13214](https://github.com/cosmos/cosmos-sdk/pull/13214) Add `withdraw-proposal` command to group module's CLI transaction commands.
* (x/auth) [#13048](https://github.com/cosmos/cosmos-sdk/pull/13048) Add handling of AccountNumberStoreKeyPrefix to the simulation decoder.
* (simapp) [#13108](https://github.com/cosmos/cosmos-sdk/pull/13108) Call `SetIAVLCacheSize` with the configured value in simapp.
* [#13318](https://github.com/cosmos/cosmos-sdk/pull/13318) Keep the balance query endpoint compatible with legacy blocks.
* [#13321](https://github.com/cosmos/cosmos-sdk/pull/13321) Add flag to disable fast node migration and usage. 

### Bug Fixes

* (types) [#13265](https://github.com/cosmos/cosmos-sdk/pull/13265) Correctly coalesce coins even with repeated denominations & simplify logic.
* (x/auth) [#13200](https://github.com/cosmos/cosmos-sdk/pull/13200) Fix wrong sequences in `sign-batch`.
* (export) [#13029](https://github.com/cosmos/cosmos-sdk/pull/13029) Fix exporting the blockParams regression.
* [#13046](https://github.com/cosmos/cosmos-sdk/pull/13046) Fix missing return statement in BaseApp.Query.
* (store) [#13336](https://github.com/cosmos/cosmos-sdk/pull/13336) Call streaming listeners for deliver tx event, it was removed accidentally, backport #13334.
* (grpc) [#13417](https://github.com/cosmos/cosmos-sdk/pull/13417) fix grpc query panic that could crash the node (backport #13352).
* (grpc) [#13418](https://github.com/cosmos/cosmos-sdk/pull/13418) Add close for grpc only mode.

## [v0.46.1](https://github.com/cosmos/cosmos-sdk/releases/tag/v0.46.1) - 2022-08-24

### Improvements

* [#12953](https://github.com/cosmos/cosmos-sdk/pull/12953) Change the default priority mechanism to be based on gas price.
* [#12981](https://github.com/cosmos/cosmos-sdk/pull/12981) Return proper error when parsing telemetry configuration.
* [#12969](https://github.com/cosmos/cosmos-sdk/pull/12969) Bump Tendermint to `v0.34.21` and IAVL to `v0.19.1`.
* [#12885](https://github.com/cosmos/cosmos-sdk/pull/12885) Amortize cost of processing cache KV store.
* (events) [#12850](https://github.com/cosmos/cosmos-sdk/pull/12850) Add a new `fee_payer` attribute to the `tx` event that is emitted from the `DeductFeeDecorator` AnteHandler decorator.
* (x/params) [#12615](https://github.com/cosmos/cosmos-sdk/pull/12615) Add `GetParamSetIfExists` function to params `Subspace` to prevent panics on breaking changes.
* (x/bank) [#12674](https://github.com/cosmos/cosmos-sdk/pull/12674) Add convenience function `CreatePrefixedAccountStoreKey()` to construct key to access account's balance for a given denom.
* [#12877](https://github.com/cosmos/cosmos-sdk/pull/12877) Bumped cosmossdk.io/math to v1.0.0-beta.3
* [#12693](https://github.com/cosmos/cosmos-sdk/pull/12693) Make sure the order of each node is consistent when emitting proto events.

### Bug Fixes

* (x/group) [#12888](https://github.com/cosmos/cosmos-sdk/pull/12888) Fix event propagation to the current context of `x/group` message execution `[]sdk.Result`.
* (x/upgrade) [#12906](https://github.com/cosmos/cosmos-sdk/pull/12906) Fix upgrade failure by moving downgrade verification logic after store migration.

## [v0.46.0](https://github.com/cosmos/cosmos-sdk/releases/tag/v0.46.0) - 2022-07-26

### Features

* (types) [#11985](https://github.com/cosmos/cosmos-sdk/pull/11985) Add a `Priority` field on `sdk.Context`, which represents the CheckTx priority field. It is only used during CheckTx.
* (gRPC) [#11889](https://github.com/cosmos/cosmos-sdk/pull/11889) Support custom read and write gRPC options in `app.toml`. See `max-recv-msg-size` and `max-send-msg-size` respectively.
* (cli) [\#11738](https://github.com/cosmos/cosmos-sdk/pull/11738) Add `tx auth multi-sign` as alias of `tx auth multisign` for consistency with `multi-send`.
* (cli) [\#11738](https://github.com/cosmos/cosmos-sdk/pull/11738) Add `tx bank multi-send` command for bulk send of coins to multiple accounts.
* (grpc) [\#11642](https://github.com/cosmos/cosmos-sdk/pull/11642) Implement `ABCIQuery` in the Tendermint gRPC service, which proxies ABCI `Query` requests directly to the application.
* (x/upgrade) [\#11551](https://github.com/cosmos/cosmos-sdk/pull/11551) Update `ScheduleUpgrade` for chains to schedule an automated upgrade on `BeginBlock` without having to go though governance.
* (cli) [\#11548](https://github.com/cosmos/cosmos-sdk/pull/11548) Add Tendermint's `inspect` command to the `tendermint` sub-command.
* (tx) [#\11533](https://github.com/cosmos/cosmos-sdk/pull/11533) Register [`EIP191`](https://eips.ethereum.org/EIPS/eip-191) as an available `SignMode` for chains to use.
* (x/genutil) [\#11500](https://github.com/cosmos/cosmos-sdk/pull/11500) Fix GenTx validation and adjust error messages
* [\#11430](https://github.com/cosmos/cosmos-sdk/pull/11430) Introduce a new `grpc-only` flag, such that when enabled, will start the node in a query-only mode. Note, gRPC MUST be enabled with this flag.
* (x/bank) [\#11417](https://github.com/cosmos/cosmos-sdk/pull/11417) Introduce a new `SpendableBalances` gRPC query that retrieves an account's total (paginated) spendable balances.
* [\#11441](https://github.com/cosmos/cosmos-sdk/pull/11441) Added a new method, `IsLTE`, for `types.Coin`. This method is used to check if a `types.Coin` is less than or equal to another `types.Coin`.
* (x/upgrade) [\#11116](https://github.com/cosmos/cosmos-sdk/pull/11116) `MsgSoftwareUpgrade` and `MsgCancelUpgrade` have been added to support v1beta2 msgs-based gov proposals.
* [\#11308](https://github.com/cosmos/cosmos-sdk/pull/11308) Added a mandatory metadata field to Vote in x/gov v1beta2.
* [\#10977](https://github.com/cosmos/cosmos-sdk/pull/10977) Now every cosmos message protobuf definition must be extended with a ``cosmos.msg.v1.signer`` option to signal the signer fields in a language agnostic way.
* [\#10710](https://github.com/cosmos/cosmos-sdk/pull/10710) Chain-id shouldn't be required for creating a transaction with both --generate-only and --offline flags.
* [\#10703](https://github.com/cosmos/cosmos-sdk/pull/10703) Create a new grantee account, if the grantee of an authorization does not exist.
* [\#10592](https://github.com/cosmos/cosmos-sdk/pull/10592) Add a `DecApproxEq` function that checks to see if `|d1 - d2| < tol` for some Dec `d1, d2, tol`.
* [\#9933](https://github.com/cosmos/cosmos-sdk/pull/9933) Introduces the notion of a Cosmos "Scalar" type, which would just be simple aliases that give human-understandable meaning to the underlying type, both in Go code and in Proto definitions.
* [\#9884](https://github.com/cosmos/cosmos-sdk/pull/9884) Provide a new gRPC query handler, `/cosmos/params/v1beta1/subspaces`, that allows the ability to query for all registered subspaces and their respective keys.
* [\#9776](https://github.com/cosmos/cosmos-sdk/pull/9776) Add flag `staking-bond-denom` to specify the staking bond denomination value when initializing a new chain.
* [\#9533](https://github.com/cosmos/cosmos-sdk/pull/9533) Added a new gRPC method, `DenomOwners`, in `x/bank` to query for all account holders of a specific denomination.
* (bank) [\#9618](https://github.com/cosmos/cosmos-sdk/pull/9618) Update bank.Metadata: add URI and URIHash attributes.
* (store) [\#8664](https://github.com/cosmos/cosmos-sdk/pull/8664) Implementation of ADR-038 file StreamingService
* [\#9837](https://github.com/cosmos/cosmos-sdk/issues/9837) `--generate-only` flag can be used with a keyname from the keyring.
* [\#10326](https://github.com/cosmos/cosmos-sdk/pull/10326) `x/authz` add all grants by granter query.
* [\#10944](https://github.com/cosmos/cosmos-sdk/pull/10944) `x/authz` add all grants by grantee query
* [\#10348](https://github.com/cosmos/cosmos-sdk/pull/10348) Add `fee.{payer,granter}` and `tip` fields to StdSignDoc for signing tipped transactions.
* [\#10208](https://github.com/cosmos/cosmos-sdk/pull/10208) Add `TipsTxMiddleware` for transferring tips.
* [\#10379](https://github.com/cosmos/cosmos-sdk/pull/10379) Add validation to `x/upgrade` CLI `software-upgrade` command `--plan-info` value.
* [\#10507](https://github.com/cosmos/cosmos-sdk/pull/10507) Add middleware for tx priority.
* [\#10311](https://github.com/cosmos/cosmos-sdk/pull/10311) Adds cli to use tips transactions. It adds an `--aux` flag to all CLI tx commands to generate the aux signer data (with optional tip), and a new `tx aux-to-fee` subcommand to let the fee payer gather aux signer data and broadcast the tx
* [\#10430](https://github.com/cosmos/cosmos-sdk/pull/10430) ADR-040: Add store/v2 `MultiStore` implementation
* [\#11019](https://github.com/cosmos/cosmos-sdk/pull/11019) Add `MsgCreatePermanentLockedAccount` and CLI method for creating permanent locked account
* [\#10947](https://github.com/cosmos/cosmos-sdk/pull/10947) Add `AllowancesByGranter` query to the feegrant module
* [\#10407](https://github.com/cosmos/cosmos-sdk/pull/10407) Add validation to `x/upgrade` module's `BeginBlock` to check accidental binary downgrades
* (gov) [\#11036](https://github.com/cosmos/cosmos-sdk/pull/11036) Add in-place migrations for 0.43->0.46. Add a `migrate v0.46` CLI command for v0.43->0.46 JSON genesis migration.
* [\#11006](https://github.com/cosmos/cosmos-sdk/pull/11006) Add `debug pubkey-raw` command to allow inspecting of pubkeys in legacy bech32 format
* (x/authz) [\#10714](https://github.com/cosmos/cosmos-sdk/pull/10714) Add support for pruning expired authorizations
* [\#10015](https://github.com/cosmos/cosmos-sdk/pull/10015) ADR-040: ICS-23 proofs for SMT store
* [\#11240](https://github.com/cosmos/cosmos-sdk/pull/11240) Replace various modules `ModuleCdc` with the global `legacy.Cdc`
* [#11179](https://github.com/cosmos/cosmos-sdk/pull/11179) Add state rollback command.
* [\#10794](https://github.com/cosmos/cosmos-sdk/pull/10794) ADR-040: Add State Sync to V2 Store
* [\#11234](https://github.com/cosmos/cosmos-sdk/pull/11234) Add `GRPCClient` field to Client Context. If `GRPCClient` field is set to nil, the `Invoke` method would use ABCI query, otherwise use gprc.
* [\#10962](https://github.com/cosmos/cosmos-sdk/pull/10962) ADR-040: Add state migration from iavl (v1Store) to smt (v2Store)
* (types) [\#10948](https://github.com/cosmos/cosmos-sdk/issues/10948) Add `app-db-backend` to the `app.toml` config to replace the compile-time `types.DBbackend` variable.
* (authz)[\#11060](https://github.com/cosmos/cosmos-sdk/pull/11060) Support grant with no expire time.
* (rosetta) [\#11590](https://github.com/cosmos/cosmos-sdk/pull/11590) Add fee suggestion for rosetta and enable offline mode. Also force set events about Fees to Success to pass reconciliation test.
* (types) [\#11959](https://github.com/cosmos/cosmos-sdk/pull/11959) Added `sdk.Coins.Find` helper method to find a coin by denom.
* (upgrade) [#12603](https://github.com/cosmos/cosmos-sdk/pull/12603) feat: Move AppModule.BeginBlock and AppModule.EndBlock to extension interfaces
* (telemetry) [#12405](https://github.com/cosmos/cosmos-sdk/pull/12405) Add *query* calls metric to telemetry.
* (cli) [#12028](https://github.com/cosmos/cosmos-sdk/pull/12028) Add the `tendermint key-migrate` to perform Tendermint v0.35 DB key migration.
* (query) [#12253](https://github.com/cosmos/cosmos-sdk/pull/12253) Add `GenericFilteredPaginate` to the `query` package to improve UX.

### API Breaking Changes

* (x/auth/ante) [#11985](https://github.com/cosmos/cosmos-sdk/pull/11985) The `MempoolFeeDecorator` has been removed. Instead, the `DeductFeeDecorator` takes a new argument of type `TxFeeChecker`, to define custom fee models. If `nil` is passed to this `TxFeeChecker` argument, then it will default to `checkTxFeeWithValidatorMinGasPrices`, which is the exact same behavior as the old `MempoolFeeDecorator` (i.e. checking fees against validator's own min gas price).
* (x/auth/ante) [#11985](https://github.com/cosmos/cosmos-sdk/pull/11985) The `ExtensionOptionsDecorator` takes an argument of type `ExtensionOptionChecker`. For backwards-compatibility, you can pass `nil`, which defaults to the old behavior of rejecting all tx extensions.
* (crypto/keyring) [#11932](https://github.com/cosmos/cosmos-sdk/pull/11932) Remove `Unsafe*` interfaces from keyring package. Please use interface casting if you wish to access those unsafe functions.
* (types) [#11881](https://github.com/cosmos/cosmos-sdk/issues/11881) Rename `AccAddressFromHex` to `AccAddressFromHexUnsafe`.
* (types) [#11788](https://github.com/cosmos/cosmos-sdk/pull/11788) The `Int` and `Uint` types have been moved to their own dedicated module, `math`. Aliases are kept in the SDK's root `types` package, however, it is encouraged to utilize the new `math` module. As a result, the `Int#ToDec` API has been removed.
* (grpc) [\#11642](https://github.com/cosmos/cosmos-sdk/pull/11642) The `RegisterTendermintService` method in the `tmservice` package now requires a `abciQueryFn` query function parameter.
* [\#11496](https://github.com/cosmos/cosmos-sdk/pull/11496) Refactor abstractions for snapshot and pruning; snapshot intervals eventually pruned; unit tests.
* (types) [\#11689](https://github.com/cosmos/cosmos-sdk/pull/11689) Make `Coins#Sub` and `Coins#SafeSub` consistent with `Coins#Add`.
* (store)[\#11152](https://github.com/cosmos/cosmos-sdk/pull/11152) Remove `keep-every` from pruning options.
* [\#10950](https://github.com/cosmos/cosmos-sdk/pull/10950) Add `envPrefix` parameter to `cmd.Execute`.
* (x/mint) [\#10441](https://github.com/cosmos/cosmos-sdk/pull/10441) The `NewAppModule` function now accepts an inflation calculation function as an argument.
* [\#10295](https://github.com/cosmos/cosmos-sdk/pull/10295) Remove store type aliases from /types
* [\#9695](https://github.com/cosmos/cosmos-sdk/pull/9695) Migrate keys from `Info` (serialized as amino) -> `Record` (serialized as proto)
    * Add new `codec.Codec` argument in:
        * `keyring.NewInMemory`
        * `keyring.New`
    * Rename:
        * `SavePubKey` to `SaveOfflineKey`.
        * `NewMultiInfo`, `NewLedgerInfo`  to `NewLegacyMultiInfo`, `newLegacyLedgerInfo`  respectively.  Move them into `legacy_info.go`.
        * `NewOfflineInfo` to `newLegacyOfflineInfo` and move it to `migration_test.go`.
    * Return:
    *`keyring.Record, error` in `SaveOfflineKey`, `SaveLedgerKey`, `SaveMultiSig`, `Key` and `KeyByAddress`.
    *`keyring.Record` instead of `Info` in `NewMnemonic` and `List`.
    * Remove `algo` argument from :
        * `SaveOfflineKey`
    * Take `keyring.Record` instead of `Info` as first argument in:
        * `MkConsKeyOutput`
        * `MkValKeyOutput`
        * `MkAccKeyOutput`
* [\#10022](https://github.com/cosmos/cosmos-sdk/pull/10022) `AuthKeeper` interface in `x/auth` now includes a function `HasAccount`.
* [\#9759](https://github.com/cosmos/cosmos-sdk/pull/9759) `NewAccountKeeeper` in `x/auth` now takes an additional `bech32Prefix` argument that represents `sdk.Bech32MainPrefix`.
* [\#9628](https://github.com/cosmos/cosmos-sdk/pull/9628) Rename `x/{mod}/legacy` to `x/{mod}/migrations`.
* [\#9571](https://github.com/cosmos/cosmos-sdk/pull/9571) Implemented error handling for staking hooks, which now return an error on failure.
* [\#9427](https://github.com/cosmos/cosmos-sdk/pull/9427) Move simapp `FundAccount` and `FundModuleAccount` to `x/bank/testutil`
* (client/tx) [\#9421](https://github.com/cosmos/cosmos-sdk/pull/9421/) `BuildUnsignedTx`, `BuildSimTx`, `PrintUnsignedStdTx` functions are moved to
  the Tx Factory as methods.
* (client/keys) [\#9407](https://github.com/cosmos/cosmos-sdk/pull/9601) Added `keys rename` CLI command and `Keyring.Rename` interface method to rename a key in the keyring.
* (x/slashing) [\#9458](https://github.com/cosmos/cosmos-sdk/pull/9458) Coins burned from slashing is now returned from Slash function and included in Slash event.
* [\#9246](https://github.com/cosmos/cosmos-sdk/pull/9246) The `New` method for the network package now returns an error.
* [\#9519](https://github.com/cosmos/cosmos-sdk/pull/9519) `DeleteDeposits` renamed to `DeleteAndBurnDeposits`, `RefundDeposits` renamed to `RefundAndDeleteDeposits`
* (codec) [\#9521](https://github.com/cosmos/cosmos-sdk/pull/9521) Removed deprecated `clientCtx.JSONCodec` from `client.Context`.
* (codec) [\#9521](https://github.com/cosmos/cosmos-sdk/pull/9521) Rename `EncodingConfig.Marshaler` to `Codec`.
* [\#9594](https://github.com/cosmos/cosmos-sdk/pull/9594) `RESTHandlerFn` argument is removed from the `gov/NewProposalHandler`.
* [\#9594](https://github.com/cosmos/cosmos-sdk/pull/9594) `types/rest` package moved to `testutil/rest`.
* [\#9432](https://github.com/cosmos/cosmos-sdk/pull/9432) `ConsensusParamsKeyTable` moved from `params/keeper` to `params/types`
* [\#9576](https://github.com/cosmos/cosmos-sdk/pull/9576) Add debug error message to `sdkerrors.QueryResult` when enabled
* [\#9650](https://github.com/cosmos/cosmos-sdk/pull/9650) Removed deprecated message handler implementation from the SDK modules.
* [\#10248](https://github.com/cosmos/cosmos-sdk/pull/10248) Remove unused `KeyPowerReduction` variable from x/staking types.
* (x/bank) [\#9832](https://github.com/cosmos/cosmos-sdk/pull/9832) `AddressFromBalancesStore` renamed to `AddressAndDenomFromBalancesStore`.
* (tests) [\#9938](https://github.com/cosmos/cosmos-sdk/pull/9938) `simapp.Setup` accepts additional `testing.T` argument.
* (baseapp) [\#11979](https://github.com/cosmos/cosmos-sdk/pull/11979) Rename baseapp simulation helper methods `baseapp.{Check,Deliver}` to `baseapp.Sim{Check,Deliver}`.
* (x/gov) [\#10373](https://github.com/cosmos/cosmos-sdk/pull/10373) Removed gov `keeper.{MustMarshal, MustUnmarshal}`.
* [\#10348](https://github.com/cosmos/cosmos-sdk/pull/10348) StdSignBytes takes a new argument of type `*tx.Tip` for signing over tips using LEGACY_AMINO_JSON.
* [\#10208](https://github.com/cosmos/cosmos-sdk/pull/10208) The `x/auth/signing.Tx` interface now also includes a new `GetTip() *tx.Tip` method for verifying tipped transactions. The `x/auth/types` expected BankKeeper interface now expects the `SendCoins` method too.
* [\#10612](https://github.com/cosmos/cosmos-sdk/pull/10612) `baseapp.NewBaseApp` constructor function doesn't take the `sdk.TxDecoder` anymore. This logic has been moved into the TxDecoderMiddleware.
* [\#10692](https://github.com/cosmos/cosmos-sdk/pull/10612) `SignerData` takes 2 new fields, `Address` and `PubKey`, which need to get populated when using SIGN_MODE_DIRECT_AUX.
* [\#10748](https://github.com/cosmos/cosmos-sdk/pull/10748) Move legacy `x/gov` api to `v1beta1` directory.
* [\#10816](https://github.com/cosmos/cosmos-sdk/pull/10816) Reuse blocked addresses from the bank module. No need to pass them to distribution.
* [\#10852](https://github.com/cosmos/cosmos-sdk/pull/10852) Move `x/gov/types` to `x/gov/types/v1beta2`.
* [\#10922](https://github.com/cosmos/cosmos-sdk/pull/10922), [/#10957](https://github.com/cosmos/cosmos-sdk/pull/10957) Move key `server.Generate*` functions to testutil and support custom mnemonics in in-process testing network. Moved `TestMnemonic` from `testutil` package to `testdata`.
* (x/bank) [\#10771](https://github.com/cosmos/cosmos-sdk/pull/10771) Add safety check on bank module perms to allow module-specific mint restrictions (e.g. only minting a certain denom).
* (x/bank) [\#10771](https://github.com/cosmos/cosmos-sdk/pull/10771) Add `bank.BaseKeeper.WithMintCoinsRestriction` function to restrict use of bank `MintCoins` usage.
* [\#10868](https://github.com/cosmos/cosmos-sdk/pull/10868), [\#10989](https://github.com/cosmos/cosmos-sdk/pull/10989) The Gov keeper accepts now 2 more mandatory arguments, the ServiceMsgRouter and a maximum proposal metadata length.
* [\#10868](https://github.com/cosmos/cosmos-sdk/pull/10868), [\#10989](https://github.com/cosmos/cosmos-sdk/pull/10989), [\#11093](https://github.com/cosmos/cosmos-sdk/pull/11093) The Gov keeper accepts now 2 more mandatory arguments, the ServiceMsgRouter and a gov Config including the max metadata length.
* [\#11124](https://github.com/cosmos/cosmos-sdk/pull/11124) Add `GetAllVersions` to application store
* (x/authz) [\#10447](https://github.com/cosmos/cosmos-sdk/pull/10447) authz `NewGrant` takes a new argument: block time, to correctly validate expire time.
* [\#10961](https://github.com/cosmos/cosmos-sdk/pull/10961) Support third-party modules to add extension snapshots to state-sync.
* [\#11274](https://github.com/cosmos/cosmos-sdk/pull/11274) `types/errors.New` now is an alias for `types/errors.Register` and should only be used in initialization code.
* (authz)[\#11060](https://github.com/cosmos/cosmos-sdk/pull/11060) `authz.NewMsgGrant` `expiration` is now a pointer. When `nil` is used then no expiration will be set (grant won't expire).
* (x/distribution)[\#11457](https://github.com/cosmos/cosmos-sdk/pull/11457) Add amount field to `distr.MsgWithdrawDelegatorRewardResponse` and `distr.MsgWithdrawValidatorCommissionResponse`.
* [\#11334](https://github.com/cosmos/cosmos-sdk/pull/11334) Move `x/gov/types/v1beta2` to `x/gov/types/v1`.
* (x/auth/middleware) [#11413](https://github.com/cosmos/cosmos-sdk/pull/11413) Refactor tx middleware to be extensible on tx fee logic. Merged `MempoolFeeMiddleware` and `TxPriorityMiddleware` functionalities into `DeductFeeMiddleware`, make the logic extensible using the `TxFeeChecker` option, the current fee logic is preserved by the default `checkTxFeeWithValidatorMinGasPrices` implementation. Change `RejectExtensionOptionsMiddleware` to `NewExtensionOptionsMiddleware` which is extensible with the `ExtensionOptionChecker` option. Unpack the tx extension options `Any`s to interface `TxExtensionOptionI`.
* (migrations) [#11556](https://github.com/cosmos/cosmos-sdk/pull/11556#issuecomment-1091385011) Remove migration code from 0.42 and below. To use previous migrations, checkout previous versions of the cosmos-sdk.

### Client Breaking Changes

* [\#11797](https://github.com/cosmos/cosmos-sdk/pull/11797) Remove all RegisterRESTRoutes (previously deprecated)
* [\#11089](https://github.com/cosmos/cosmos-sdk/pull/11089]) interacting with the node through `grpc.Dial` requires clients to pass a codec refer to [doc](docs/run-node/interact-node.md).
* [\#9594](https://github.com/cosmos/cosmos-sdk/pull/9594) Remove legacy REST API. Please see the [REST Endpoints Migration guide](https://docs.cosmos.network/v0.45/migrations/rest.html) to migrate to the new REST endpoints.
* [\#9995](https://github.com/cosmos/cosmos-sdk/pull/9995) Increased gas cost for creating proposals.
* [\#11029](https://github.com/cosmos/cosmos-sdk/pull/11029) The deprecated Vote Option field is removed in gov v1beta2 and nil in v1beta1. Use Options instead.
* [\#11013](https://github.com/cosmos/cosmos-sdk/pull/11013) The `tx gov submit-proposal` command has changed syntax to support the new Msg-based gov proposals. To access the old CLI command, please use `tx gov submit-legacy-proposal`.
* [\#11170](https://github.com/cosmos/cosmos-sdk/issues/11170) Fixes issue related to grpc-gateway of supply by ibc-denom.

### CLI Breaking Changes

* (cli) [\#11818](https://github.com/cosmos/cosmos-sdk/pull/11818) CLI transactions preview now respect the chosen `--output` flag format (json or text).
* [\#9695](https://github.com/cosmos/cosmos-sdk/pull/9695) `<app> keys migrate` CLI command now takes no arguments.
* [\#9246](https://github.com/cosmos/cosmos-sdk/pull/9246) Removed the CLI flag `--setup-config-only` from the `testnet` command and added the subcommand `init-files`.
* [\#9780](https://github.com/cosmos/cosmos-sdk/pull/9780) Use sigs.k8s.io for yaml, which might lead to minor YAML output changes
* [\#10625](https://github.com/cosmos/cosmos-sdk/pull/10625) Rename `--fee-account` CLI flag to `--fee-granter`
* [\#10684](https://github.com/cosmos/cosmos-sdk/pull/10684) Rename `edit-validator` command's `--moniker` flag to `--new-moniker`
* (authz)[\#11060](https://github.com/cosmos/cosmos-sdk/pull/11060) Changed the default value of the `--expiration` `tx grant` CLI Flag: was now + 1year, update: null (no expire date).

### Improvements

* (types) [\#12201](https://github.com/cosmos/cosmos-sdk/pull/12201) Add `MustAccAddressFromBech32` util function
* [\#11696](https://github.com/cosmos/cosmos-sdk/pull/11696) Rename `helpers.GenTx` to `GenSignedMockTx` to avoid confusion with genutil's `GenTxCmd`.
* (x/auth/vesting) [\#11652](https://github.com/cosmos/cosmos-sdk/pull/11652) Add util functions for `Period(s)`
* [\#11630](https://github.com/cosmos/cosmos-sdk/pull/11630) Add SafeSub method to sdk.Coin.
* [\#11511](https://github.com/cosmos/cosmos-sdk/pull/11511) Add api server flags to start command.
* [\#11484](https://github.com/cosmos/cosmos-sdk/pull/11484) Implement getter for keyring backend option.
* [\#11449](https://github.com/cosmos/cosmos-sdk/pull/11449) Improved error messages when node isn't synced.
* [\#11349](https://github.com/cosmos/cosmos-sdk/pull/11349) Add `RegisterAminoMsg` function that checks that a msg name is <40 chars (else this would break ledger nano signing) then registers the concrete msg type with amino, it should be used for registering `sdk.Msg`s with amino instead of `cdc.RegisterConcrete`.
* [\#11089](https://github.com/cosmos/cosmos-sdk/pull/11089]) Now cosmos-sdk consumers can upgrade gRPC to its newest versions.
* [\#10439](https://github.com/cosmos/cosmos-sdk/pull/10439) Check error for `RegisterQueryHandlerClient` in all modules `RegisterGRPCGatewayRoutes`.
* [\#9780](https://github.com/cosmos/cosmos-sdk/pull/9780) Remove gogoproto `moretags` YAML annotations and add `sigs.k8s.io/yaml` for YAML marshalling.
* (x/bank) [\#10134](https://github.com/cosmos/cosmos-sdk/pull/10134) Add `HasDenomMetadata` function to bank `Keeper` to check if a client coin denom metadata exists in state.
* (x/bank) [\#10022](https://github.com/cosmos/cosmos-sdk/pull/10022) `BankKeeper.SendCoins` now takes less execution time.
* (deps) [\#9987](https://github.com/cosmos/cosmos-sdk/pull/9987) Bump Go version minimum requirement to `1.17`
* (cli) [\#9856](https://github.com/cosmos/cosmos-sdk/pull/9856) Overwrite `--sequence` and `--account-number` flags with default flag values when used with `offline=false` in `sign-batch` command.
* (rosetta) [\#10001](https://github.com/cosmos/cosmos-sdk/issues/10001) Add documentation for rosetta-cli dockerfile and rename folder for the rosetta-ci dockerfile
* [\#9699](https://github.com/cosmos/cosmos-sdk/pull/9699) Add `:`, `.`, `-`, and `_` as allowed characters in the default denom regular expression.
* (genesis) [\#9697](https://github.com/cosmos/cosmos-sdk/pull/9697) Ensure `InitGenesis` returns with non-empty validator set.
* [\#10341](https://github.com/cosmos/cosmos-sdk/pull/10341) Move from `io/ioutil` to `io` and `os` packages.
* [\#10468](https://github.com/cosmos/cosmos-sdk/pull/10468) Allow futureOps to queue additional operations in simulations
* [\#10625](https://github.com/cosmos/cosmos-sdk/pull/10625) Add `--fee-payer` CLI flag
* (cli) [\#10683](https://github.com/cosmos/cosmos-sdk/pull/10683) In CLI, allow 1 SIGN_MODE_DIRECT signer in transactions with multiple signers.
* (deps) [\#10210](https://github.com/cosmos/cosmos-sdk/pull/10210) Bump Tendermint to [v0.35.0](https://github.com/tendermint/tendermint/releases/tag/v0.35.0).
* (deps) [\#10706](https://github.com/cosmos/cosmos-sdk/issues/10706) Bump rosetta-sdk-go to v0.7.2 and rosetta-cli to v0.7.3
* (types/errors) [\#10779](https://github.com/cosmos/cosmos-sdk/pull/10779) Move most functionality in `types/errors` to a standalone `errors` go module, except the `RootCodespace` errors and ABCI response helpers. All functions and types that used to live in `types/errors` are now aliased so this is not a breaking change.
* (gov) [\#10854](https://github.com/cosmos/cosmos-sdk/pull/10854) v1beta2's vote doesn't include the deprecate `option VoteOption` anymore. Instead, it only uses `WeightedVoteOption`.
* (types) [\#11004](https://github.com/cosmos/cosmos-sdk/pull/11004) Added mutable versions of many of the sdk.Dec types operations.  This improves performance when used by avoiding reallocating a new bigint for each operation.
* (x/auth) [\#10880](https://github.com/cosmos/cosmos-sdk/pull/10880) Added a new query to the tx query service that returns a block with transactions fully decoded.
* (types) [\#11200](https://github.com/cosmos/cosmos-sdk/pull/11200) Added `Min()` and `Max()` operations on sdk.Coins.
* (gov) [\#11287](https://github.com/cosmos/cosmos-sdk/pull/11287) Fix error message when no flags are provided while executing `submit-legacy-proposal` transaction.
* (x/auth) [\#11482](https://github.com/cosmos/cosmos-sdk/pull/11482) Improve panic message when attempting to register a method handler for a message that does not implement sdk.Msg
* (x/staking) [\#11596](https://github.com/cosmos/cosmos-sdk/pull/11596) Add (re)delegation getters
* (errors) [\#11960](https://github.com/cosmos/cosmos-sdk/pull/11960) Removed 'redacted' error message from defaultErrEncoder
* (ante) [#12013](https://github.com/cosmos/cosmos-sdk/pull/12013) Index ante events for failed tx.
* [#12668](https://github.com/cosmos/cosmos-sdk/pull/12668) Add `authz_msg_index` event attribute to message events emitted when executing via `MsgExec` through `x/authz`.
* [#12626](https://github.com/cosmos/cosmos-sdk/pull/12626) Upgrade IAVL to v0.19.0 with fast index and error propagation. NOTE: first start will take a while to propagate into new model.
* [#12649](https://github.com/cosmos/cosmos-sdk/pull/12649) Bump tendermint to v0.34.20.
* [#12576](https://github.com/cosmos/cosmos-sdk/pull/12576) Remove dependency on cosmos/keyring and upgrade to 99designs/keyring v1.2.1
* [#12589](https://github.com/cosmos/cosmos-sdk/pull/12589) Allow zero gas in simulation mode.
* [#12453](https://github.com/cosmos/cosmos-sdk/pull/12453) Add `NewInMemoryWithKeyring` function which allows the creation of in memory `keystore` instances with a specified set of existing items.
* [#11390](https://github.com/cosmos/cosmos-sdk/pull/11390) `LatestBlockResponse` & `BlockByHeightResponse` types' `Block` filed has been deprecated and they now contains new field `sdk_block` with `proposer_address` as `string`
* (deps) Downgrade to Tendermint [v0.34.20-rc0](https://github.com/tendermint/tendermint/releases/tag/v0.34.20-rc0).
* [#12089](https://github.com/cosmos/cosmos-sdk/pull/12089) Mark the `TipDecorator` as beta, don't include it in simapp by default.
* [#12153](https://github.com/cosmos/cosmos-sdk/pull/12153) Add a new `NewSimulationManagerFromAppModules` constructor, to simplify simulation wiring.

### Bug Fixes

* [#11969](https://github.com/cosmos/cosmos-sdk/pull/11969) Fix the panic error in `x/upgrade` when `AppVersion` is not set.
* (tests) [\#11940](https://github.com/cosmos/cosmos-sdk/pull/11940) Fix some client tests in the `x/gov` module
* [\#11772](https://github.com/cosmos/cosmos-sdk/pull/11772) Limit types.Dec length to avoid overflow.
* [\#11724](https://github.com/cosmos/cosmos-sdk/pull/11724) Fix data race issues with api.Server
* [\#11693](https://github.com/cosmos/cosmos-sdk/pull/11693) Add validation for gentx cmd.
* [\#11645](https://github.com/cosmos/cosmos-sdk/pull/11645) Fix `--home` flag ignored when running help.
* [\#11558](https://github.com/cosmos/cosmos-sdk/pull/11558) Fix `--dry-run` not working when using tx command.
* [\#11354](https://github.com/cosmos/cosmos-sdk/pull/11355) Added missing pagination flag for `bank q total` query.
* [\#11197](https://github.com/cosmos/cosmos-sdk/pull/11197) Signing with multisig now works with multisig address which is not in the keyring.
* (makefile) [\#11285](https://github.com/cosmos/cosmos-sdk/pull/11285) Fix lint-fix make target.
* (client) [\#11283](https://github.com/cosmos/cosmos-sdk/issues/11283) Support multiple keys for tx simulation and setting automatic gas for txs.
* (store) [\#11177](https://github.com/cosmos/cosmos-sdk/pull/11177) Update the prune `everything` strategy to store the last two heights.
* [\#10844](https://github.com/cosmos/cosmos-sdk/pull/10844) Automatic recovering non-consistent keyring storage during public key import.
* (store) [\#11117](https://github.com/cosmos/cosmos-sdk/pull/11117) Fix data race in store trace component
* (cli) [\#11065](https://github.com/cosmos/cosmos-sdk/pull/11065) Ensure the `tendermint-validator-set` query command respects the `-o` output flag.
* (grpc) [\#10985](https://github.com/cosmos/cosmos-sdk/pull/10992) The `/cosmos/tx/v1beta1/txs/{hash}` endpoint returns a 404 when a tx does not exist.
* (rosetta) [\#10340](https://github.com/cosmos/cosmos-sdk/pull/10340) Use `GenesisChunked(ctx)` instead `Genesis(ctx)` to get genesis block height
* [#10180](https://github.com/cosmos/cosmos-sdk/issues/10180) Documentation: make references to Cosmos SDK consistent
* [\#9651](https://github.com/cosmos/cosmos-sdk/pull/9651) Change inconsistent limit of `0` to `MaxUint64` on InfiniteGasMeter and add GasRemaining func to GasMeter.
* [\#9639](https://github.com/cosmos/cosmos-sdk/pull/9639) Check store keys length before accessing them by making sure that `key` is of length `m+1` (for `key[n:m]`)
* (types) [\#9627](https://github.com/cosmos/cosmos-sdk/pull/9627) Fix nil pointer panic on `NewBigIntFromInt`
* (x/genutil) [\#9574](https://github.com/cosmos/cosmos-sdk/pull/9575) Actually use the `gentx` client tx flags (like `--keyring-dir`)
* (x/distribution) [\#9599](https://github.com/cosmos/cosmos-sdk/pull/9599) Withdraw rewards event now includes a value attribute even if there are 0 rewards (due to situations like 100% commission).
* (x/genutil) [\#9638](https://github.com/cosmos/cosmos-sdk/pull/9638) Added missing validator key save when recovering from mnemonic
* [\#9762](https://github.com/cosmos/cosmos-sdk/pull/9762) The init command uses the chain-id from the client config if --chain-id is not provided
* [\#9854](https://github.com/cosmos/cosmos-sdk/pull/9854) Fixed the `make proto-gen` to get dynamic container name based on project name for the cosmos based sdks.
* [\#9980](https://github.com/cosmos/cosmos-sdk/pull/9980) Returning the error when the invalid argument is passed to bank query total supply cli.
* (server) [#10016](https://github.com/cosmos/cosmos-sdk/issues/10016) Fix marshaling of index-events into server config file.
* [\#10184](https://github.com/cosmos/cosmos-sdk/pull/10184) Fixed CLI tx commands to no longer explicitly require the chain-id flag as this value can come from a user config.
* [\#10239](https://github.com/cosmos/cosmos-sdk/pull/10239) Fixed x/bank/044 migrateDenomMetadata.
* (x/upgrade) [\#10189](https://github.com/cosmos/cosmos-sdk/issues/10189) Removed potential sources of non-determinism in upgrades
* [\#10258](https://github.com/cosmos/cosmos-sdk/issues/10258) Fixes issue related to segmentation fault on mac m1 arm64
* [\#10466](https://github.com/cosmos/cosmos-sdk/issues/10466) Fixes error with simulation tests when genesis start time is randomly created after the year 2262
* [\#10394](https://github.com/cosmos/cosmos-sdk/issues/10394) Fixes issue related to grpc-gateway of account balance by
  ibc-denom.
* [\#10593](https://github.com/cosmos/cosmos-sdk/pull/10593) Update swagger-ui to v4.1.0 to fix xss vulnerability.
* [\#10842](https://github.com/cosmos/cosmos-sdk/pull/10842) Fix error when `--generate-only`, `--max-msgs` fags set while executing `WithdrawAllRewards` command.
* [\#10897](https://github.com/cosmos/cosmos-sdk/pull/10897) Fix: set a non-zero value on gas overflow.
* [#9790](https://github.com/cosmos/cosmos-sdk/pull/10687) Fix behavior of `DecCoins.MulDecTruncate`.
* [\#10990](https://github.com/cosmos/cosmos-sdk/pull/10990) Fixes missing `iavl-cache-size` config parsing in `GetConfig` method.
* (crypto) [#11027] Remove dependency on Tendermint core for xsalsa20symmetric.
* (x/authz) [\#10447](https://github.com/cosmos/cosmos-sdk/pull/10447) Fix authz `NewGrant` expiration check.
* (x/authz) [\#10633](https://github.com/cosmos/cosmos-sdk/pull/10633) Fixed authorization not found error when executing message.
* [#11222](https://github.com/cosmos/cosmos-sdk/pull/11222) reject query with block height in the future
* [#11229](https://github.com/cosmos/cosmos-sdk/pull/11229) Handled the error message of `transaction encountered error` from tendermint.
* (x/authz) [\#11252](https://github.com/cosmos/cosmos-sdk/pull/11252) Allow insufficient funds error for authz simulation
* (cli) [\#11313](https://github.com/cosmos/cosmos-sdk/pull/11313) Fixes `--gas auto` when executing CLI transactions in `--generate-only` mode
* (cli) [\#11337](https://github.com/cosmos/cosmos-sdk/pull/11337) Fixes `show-adress` cli cmd
* (crypto) [\#11298](https://github.com/cosmos/cosmos-sdk/pull/11298) Fix cgo secp signature verification and update libscep256k1 library.
* (x/authz) [\#11512](https://github.com/cosmos/cosmos-sdk/pull/11512) Fix response of a panic to error, when subtracting balances.
* (rosetta) [\#11590](https://github.com/cosmos/cosmos-sdk/pull/11590) `/block` returns an error with nil pointer when a request has both of index and hash and increase timeout for huge genesis.
* (x/feegrant) [\#11813](https://github.com/cosmos/cosmos-sdk/pull/11813) Fix pagination total count in `AllowancesByGranter` query.
* (simapp) [\#11855](https://github.com/cosmos/cosmos-sdk/pull/11855) Use `sdkmath.Int` instead of `int64` for `SimulationState.InitialStake`.
* (x/capability) [\#11737](https://github.com/cosmos/cosmos-sdk/pull/11737) Use a fixed length encoding of `Capability` pointer for `FwdCapabilityKey`
* [\#11983](https://github.com/cosmos/cosmos-sdk/pull/11983) (x/feegrant, x/authz) rename grants query commands to `grants-by-grantee`, `grants-by-granter` cmds.
* (protos) [#12701](https://github.com/cosmos/cosmos-sdk/pull/12701) Fix tendermint and ics23 versions used in Makefile.  Run "make proto-gen".
* (testutil/sims) [#12374](https://github.com/cosmos/cosmos-sdk/pull/12374) fix the non-determinstic behavior in simulations caused by `GenSignedMockTx` and check empty coins slice before it is used to create `banktype.MsgSend`.
* [#12448](https://github.com/cosmos/cosmos-sdk/pull/12448) Start telemetry independently from the API server.
* [#12509](https://github.com/cosmos/cosmos-sdk/pull/12509) Fix `Register{Tx,Tendermint}Service` not being called, resulting in some endpoints like the Simulate endpoint not working.
* [#12416](https://github.com/cosmos/cosmos-sdk/pull/12416) Prevent zero gas transactions in the `DeductFeeDecorator` AnteHandler decorator.
* (x/mint) [#12384](https://github.com/cosmos/cosmos-sdk/pull/12384) Ensure `GoalBonded` must be positive when performing `x/mint` parameter validation.
* (x/auth) [#12261](https://github.com/cosmos/cosmos-sdk/pull/12261) Deprecate pagination in GetTxsEventRequest/Response in favor of page and limit to align with tendermint `SignClient.TxSearch`
* (vesting) [#12190](https://github.com/cosmos/cosmos-sdk/pull/12190) Replace https://github.com/cosmos/cosmos-sdk/pull/12190 to use `NewBaseAccountWithAddress` in all vesting account message handlers.
* (linting) [#12135](https://github.com/cosmos/cosmos-sdk/pull/12135/) Fix variable naming issues per enabled linters.  Run gofumpt to ensure easy reviews of ongoing linting work. 
* (linting) [#12132](https://github.com/cosmos/cosmos-sdk/pull/12132) Change sdk.Int to math.Int, run `gofumpt -w -l .`, and `golangci-lint run ./... --fix`
* (cli) [#12127](https://github.com/cosmos/cosmos-sdk/pull/12127) Fix the CLI not always taking into account `--fee-payer` and `--fee-granter` flags.
* (migrations) [#12028](https://github.com/cosmos/cosmos-sdk/pull/12028) Fix v0.45->v0.46 in-place store migrations.
* (baseapp) [#12089](https://github.com/cosmos/cosmos-sdk/pull/12089) Include antehandler and runMsgs events in SimulateTx.
* (cli) [#12095](https://github.com/cosmos/cosmos-sdk/pull/12095) Fix running a tx with --dry-run returns an error
* (x/auth) [#12108](https://github.com/cosmos/cosmos-sdk/pull/12108) Fix GetBlockWithTxs error when querying block with 0 tx
* (genutil) [#12140](https://github.com/cosmos/cosmos-sdk/pull/12140) Fix staking's genesis JSON migrate in the `simd migrate v0.46` CLI command.
* (types) [#12154](https://github.com/cosmos/cosmos-sdk/pull/12154) Add `baseAccountGetter` to avoid invalid account error when create vesting account.
* (x/crisis) [#12208](https://github.com/cosmos/cosmos-sdk/pull/12208) Fix progress index of crisis invariant assertion logs.
* (types) [#12229](https://github.com/cosmos/cosmos-sdk/pull/12229) Increase sdk.Dec maxApproxRootIterations to 300

### State Machine Breaking

* (baseapp) [\#11985](https://github.com/cosmos/cosmos-sdk/pull/11985) Add a `postHandler` to baseapp. This `postHandler` is like antehandler, but is run *after* the `runMsgs` execution. It is in the same store branch that `runMsgs`, meaning that both `runMsgs` and `postHandler`
* (x/gov) [#11998](https://github.com/cosmos/cosmos-sdk/pull/11998) Tweak the `x/gov` `ModuleAccountInvariant` invariant to ensure deposits are `<=` total module account balance instead of strictly equal.
* (x/upgrade) [\#11800](https://github.com/cosmos/cosmos-sdk/pull/11800) Fix `GetLastCompleteUpgrade` to properly return the latest upgrade.
* [\#10564](https://github.com/cosmos/cosmos-sdk/pull/10564) Fix bug when updating allowance inside AllowedMsgAllowance
* (x/auth)[\#9596](https://github.com/cosmos/cosmos-sdk/pull/9596) Enable creating periodic vesting accounts with a transactions instead of requiring them to be created in genesis.
* (x/bank) [\#9611](https://github.com/cosmos/cosmos-sdk/pull/9611) Introduce a new index to act as a reverse index between a denomination and address allowing to query for
  token holders of a specific denomination. `DenomOwners` is updated to use the new reverse index.
* (x/bank) [\#9832](https://github.com/cosmos/cosmos-sdk/pull/9832) Account balance is stored as `sdk.Int` rather than `sdk.Coin`.
* (x/bank) [\#9890](https://github.com/cosmos/cosmos-sdk/pull/9890) Remove duplicate denom from denom metadata key.
* (x/upgrade) [\#10189](https://github.com/cosmos/cosmos-sdk/issues/10189) Removed potential sources of non-determinism in upgrades
* [\#10422](https://github.com/cosmos/cosmos-sdk/pull/10422) and [\#10529](https://github.com/cosmos/cosmos-sdk/pull/10529) Add `MinCommissionRate` param to `x/staking` module.
* (x/gov) [#10763](https://github.com/cosmos/cosmos-sdk/pull/10763) modify the fields in `TallyParams` to use `string` instead of `bytes`
* [#10770](https://github.com/cosmos/cosmos-sdk/pull/10770) revert tx when block gas limit exceeded
* (x/gov) [\#10868](https://github.com/cosmos/cosmos-sdk/pull/10868) Bump gov to v1beta2. Both v1beta1 and v1beta2 queries and Msgs are accepted.
* [\#11011](https://github.com/cosmos/cosmos-sdk/pull/11011) Remove burning of deposits when qourum is not reached on a governance proposal and when the deposit is not fully met.
* [\#11019](https://github.com/cosmos/cosmos-sdk/pull/11019) Add `MsgCreatePermanentLockedAccount` and CLI method for creating permanent locked account
* (x/staking) [\#10885] (https://github.com/cosmos/cosmos-sdk/pull/10885) Add new `CancelUnbondingDelegation`
  transaction to `x/staking` module. Delegators can now cancel unbonding delegation entry and delegate back to validator.
* (x/feegrant) [\#10830](https://github.com/cosmos/cosmos-sdk/pull/10830) Expired allowances will be pruned from state.
* (x/authz,x/feegrant) [\#11214](https://github.com/cosmos/cosmos-sdk/pull/11214) Fix Amino JSON encoding of authz and feegrant Msgs to be consistent with other modules.
* (authz)[\#11060](https://github.com/cosmos/cosmos-sdk/pull/11060) Support grant with no expire time.
* (x/gov) [\#10868](https://github.com/cosmos/cosmos-sdk/pull/10868) Bump gov to v1. 

### Deprecated

* (x/upgrade) [#9906](https://github.com/cosmos/cosmos-sdk/pull/9906) Deprecate `UpgradeConsensusState` gRPC query since this functionality is only used for IBC, which now has its own [IBC replacement](https://github.com/cosmos/ibc-go/blob/2c880a22e9f9cc75f62b527ca94aa75ce1106001/proto/ibc/core/client/v1/query.proto#L54)
* (types) [#10948](https://github.com/cosmos/cosmos-sdk/issues/10948) Deprecate the types.DBBackend variable and types.NewLevelDB function. They are replaced by a new entry in `app.toml`: `app-db-backend` and `tendermint/tm-db`s `NewDB` function. If `app-db-backend` is defined, then it is used. Otherwise, if `types.DBBackend` is defined, it is used (until removed: [#11241](https://github.com/cosmos/cosmos-sdk/issues/11241)). Otherwise, Tendermint config's `db-backend` is used.

## Previous Versions

[CHANGELOG of previous versions](https://github.com/cosmos/cosmos-sdk/blob/main/CHANGELOG.md#v0460---2022-07-26).<|MERGE_RESOLUTION|>--- conflicted
+++ resolved
@@ -48,7 +48,6 @@
 
 ### API Breaking Changes
 
-<<<<<<< HEAD
 * (store) [#13516](https://github.com/cosmos/cosmos-sdk/pull/13516) Update State Streaming APIs:
     * Add method `ListenCommit` to `ABCIListener`
     * Move `ListeningEnabled` and  `AddListener` methods to `CommitMultiStore`
@@ -56,9 +55,7 @@
     * Remove listening APIs from the caching layer (it should only listen to the `rootmulti.Store`)
     * Add three new options to file streaming service constructor.
     * Modify `ABCIListener` such that any error from any method will always halt the app via `panic`
-=======
 * (store) [#13529](https://github.com/cosmos/cosmos-sdk/pull/13529) Add method `LatestVersion` to `MultiStore` interface, add method `SetQueryMultiStore` to baesapp to support alternative `MultiStore` implementation for query service.
->>>>>>> a627446d
 
 ### Bug Fixes
 
