--- conflicted
+++ resolved
@@ -37,23 +37,21 @@
 
 ## [Unreleased]
 
-<<<<<<< HEAD
-## [v0.47.2](https://github.com/cosmos/cosmos-sdk/releases/tag/v0.47.2) - 2023-04-24
-=======
-## Features
+## [v0.47.2](https://github.com/cosmos/cosmos-sdk/releases/tag/v0.47.2) - 2023-04-27
+
+### Features
 
 * (x/evidence) [#15908](https://github.com/cosmos/cosmos-sdk/pull/15908) Update the equivocation handler to work with ICS by removing a pubkey check that was performing a no-op for consumer chains.
 * (x/slashing) [#15908](https://github.com/cosmos/cosmos-sdk/pull/15908) Remove the validators' pubkey check in the signature handler in order to work with ICS.
->>>>>>> 6b300739
-
-## Improvements
+
+### Improvements
 
 * (store) [#15683](https://github.com/cosmos/cosmos-sdk/pull/15683) `rootmulti.Store.CacheMultiStoreWithVersion` now can handle loading archival states that don't persist any of the module stores the current state has.
 * [#15448](https://github.com/cosmos/cosmos-sdk/pull/15448) Automatically populate the block timestamp for historical queries. In contexts where the block timestamp is needed for previous states, the timestamp will now be set. Note, when querying against a node it must be re-synced in order to be able to automatically populate the block timestamp. Otherwise, the block timestamp will be populated for heights going forward once upgraded.
 * [#14019](https://github.com/cosmos/cosmos-sdk/issues/14019) Remove the interface casting to allow other implementations of a `CommitMultiStore`.
 * (simtestutil) [#15903](https://github.com/cosmos/cosmos-sdk/pull/15903) Add `AppStateFnWithExtendedCbs` with moduleStateCb callback function to allow access moduleState.
 
-## Bug Fixes
+### Bug Fixes
 
 * (baseapp) [#15789](https://github.com/cosmos/cosmos-sdk/pull/15789) Ensure `PrepareProposal` and `ProcessProposal` respect `InitialHeight` set by CometBFT when set to a value greater than 1.
 * (types) [#15433](https://github.com/cosmos/cosmos-sdk/pull/15433) Allow disabling of account address caches (for printing bech32 account addresses).
