--- conflicted
+++ resolved
@@ -50,6 +50,7 @@
 ### Improvements
 
 * (genutil) [#21701](https://github.com/cosmos/cosmos-sdk/pull/21701) Improved error messages for genesis validation.
+* (sims)[#21613](https://github.com/cosmos/cosmos-sdk/pull/21613) Add sims2 framework and factory methods for simpler message factories in modules
 
 ### Bug Fixes
 
@@ -58,11 +59,7 @@
 
 ### API Breaking Changes
 
-<<<<<<< HEAD
 * (types/mempool) [#21744](https://github.com/cosmos/cosmos-sdk/pull/21744) Update types/mempool.Mempool interface to take decoded transactions. This avoid to decode the transaction twice.
-=======
->>>>>>> c9f0e2e4
-* (sims)[#21613](https://github.com/cosmos/cosmos-sdk/pull/21613) Add sims2 framework and factory methods for simpler message factories in modules
 
 ### Deprecated
 
