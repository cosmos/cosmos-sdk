--- conflicted
+++ resolved
@@ -180,11 +180,8 @@
 * (signing) [#13701](https://github.com/cosmos/cosmos-sdk/pull/) Add `context.Context` as an argument to SignModeHandler's `GetSignBytes` method and `x/auth/signing.VerifySignature`. You can pass `nil` for now, it will only be used once SIGN_MODE_TEXTUAL is live.
 * (x/group) [#13876](https://github.com/cosmos/cosmos-sdk/pull/13876) Add `GetMinExecutionPeriod` method on DecisionPolicy interface.
 * (x/auth)[#13780](https://github.com/cosmos/cosmos-sdk/pull/13780) Querying with `id` (type of int64) in `AccountAddressByID` grpc query now throws error, use account-id(type of uint64) instead.
-<<<<<<< HEAD
 * (snapshots) [14048](https://github.com/cosmos/cosmos-sdk/pull/14048) Snapshot package lives under store now. this was done in an effort group all storage related logic under one package. 
-=======
 * (baseapp) [#14050](https://github.com/cosmos/cosmos-sdk/pull/14050) refactor `ABCIListener` interface to accept go contexts
->>>>>>> 3e85182b
 
 ### CLI Breaking Changes
 
