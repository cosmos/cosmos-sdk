--- conflicted
+++ resolved
@@ -53,12 +53,8 @@
 * (x/bank) [#11981](https://github.com/cosmos/cosmos-sdk/pull/11981) Create the `SetSendEnabled` endpoint for managing the bank's SendEnabled settings.
 * (x/auth) [#13210](https://github.com/cosmos/cosmos-sdk/pull/13210) Add `Query/AccountInfo` endpoint for simplified access to basic account info.
 * (x/consensus) [#12905](https://github.com/cosmos/cosmos-sdk/pull/12905) Create a new `x/consensus` module that is now responsible for maintaining Tendermint consensus parameters instead of `x/param`. Legacy types remain in order to facilitate parameter migration from the deprecated `x/params`. App developers should ensure that they execute `baseapp.MigrateParams` during their chain upgrade. These legacy types will be removed in a future release.
-<<<<<<< HEAD
+* (client/tx) [#13670](https://github.com/cosmos/cosmos-sdk/pull/13670) Add validation in `BuildUnsignedTx` to prevent simple inclusion of valid mnemonics
 * (x/auth) [#13612](https://github.com/cosmos/cosmos-sdk/pull/13612) Add `Query/ModuleAccountByName` endpoint for accessing the module account info by module name.
-* [#13473](https://github.com/cosmos/cosmos-sdk/pull/13473) ADR 038: State Listening - Go Plugin Proposal.
-=======
-* (client/tx) [#13670](https://github.com/cosmos/cosmos-sdk/pull/13670) Add validation in `BuildUnsignedTx` to prevent simple inclusion of valid mnemonics
->>>>>>> e12a3983
 
 ### Improvements
 
