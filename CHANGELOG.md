<!--
Guiding Principles:

Changelogs are for humans, not machines.
There should be an entry for every single version.
The same types of changes should be grouped.
Versions and sections should be linkable.
The latest version comes first.
The release date of each version is displayed.
Mention whether you follow Semantic Versioning.

Usage:

Change log entries are to be added to the Unreleased section under the
appropriate stanza (see below). Each entry should ideally include a tag and
the Github issue reference in the following format:

* (<tag>) \#<issue-number> message

The issue numbers will later be link-ified during the release process so you do
not have to worry about including a link manually, but you can if you wish.

Types of changes (Stanzas):

"Features" for new features.
"Improvements" for changes in existing functionality.
"Deprecated" for soon-to-be removed features.
"Bug Fixes" for any bug fixes.
"Client Breaking" for breaking CLI commands and REST routes used by end-users.
"API Breaking" for breaking exported APIs used by developers building on SDK.
"State Machine Breaking" for any changes that result in a different AppState given same genesisState and txList.
Ref: https://keepachangelog.com/en/1.0.0/
-->

# Changelog

## [Unreleased]

## [v0.40.0-rc5](https://github.com/cosmos/cosmos-sdk/releases/tag/v0.40.0-rc5) - 2020-12-14

### Improvements

* (auth/tx) Add new auth/tx gRPC & gRPC-Gateway endpoints for basic querying & broadcasting support
  * [\#7842](https://github.com/cosmos/cosmos-sdk/pull/7842) Add TxsByEvent gRPC endpoint
  * [\#7852](https://github.com/cosmos/cosmos-sdk/pull/7852) Add tx broadcast gRPC endpoint
* (client/keys) [\#8043](https://github.com/cosmos/cosmos-sdk/pull/8043) Add support for export of unarmored private key
* (client/tx) [\#7801](https://github.com/cosmos/cosmos-sdk/pull/7801) Update sign-batch multisig to work online
* (crypto) [\#7987](https://github.com/cosmos/cosmos-sdk/pull/7987) Fix the inconsistency of CryptoCdc, only use `codec/legacy.Cdc`.
* (logging) [\#8072](https://github.com/cosmos/cosmos-sdk/pull/8072) Refactor logging:
  * Use [zerolog](https://github.com/rs/zerolog) over Tendermint's go-kit logging wrapper.
  * Introduce Tendermint's `--log_format=plain|json` flag. Using format `json` allows for emitting structured JSON
  logs which can be consumed by an external logging facility (e.g. Loggly). Both formats log to STDERR.
  * The existing `--log_level` flag and it's default value now solely relates to the global logging
  level (e.g. `info`, `debug`, etc...) instead of `<module>:<level>`.
* (SDK) [\#7925](https://github.com/cosmos/cosmos-sdk/pull/7925) Updated dependencies
  * Updated gRPC dependency to v1.33.2
  * Updated iavl dependency to v0.15-rc5
  * Updated tendermint dependency to v0.34.0
* (version) [\#7848](https://github.com/cosmos/cosmos-sdk/pull/7848) [\#7941](https://github.com/cosmos/cosmos-sdk/pull/7941) `version --long` output now shows the list of build dependencies and replaced build dependencies.
* (x/genutil) [\#8099](https://github.com/cosmos/cosmos-sdk/pull/8099) `init` now supports a `--recover` flag to recover the private validator key from a given mnemonic

### Client Breaking

* (crypto) [\#7419](https://github.com/cosmos/cosmos-sdk/pull/7419) The SDK doesn't use Tendermint's `crypto.PubKey`
    interface anymore, and uses instead it's own `PubKey` interface, defined in `crypto/types`. Replace all instances of
    `crypto.PubKey` by `cryptotypes.Pubkey`.
* (x/staking) [\#7419](https://github.com/cosmos/cosmos-sdk/pull/7419) The `TmConsPubKey` method on ValidatorI has been
    removed and replaced instead by `ConsPubKey` (which returns a SDK `cryptotypes.PubKey`) and `TmConsPublicKey` (which
    returns a Tendermint proto PublicKey).

<<<<<<< HEAD
### State Machine Breaking Changes

* (x/staking) [\#7979](https://github.com/cosmos/cosmos-sdk/pull/7979) keeper pubkey storage serialization migration
    from bech32 to protobuf.
=======

### Features
* (codec/types) [\#8106](https://github.com/cosmos/cosmos-sdk/pull/8106) Adding `NewAnyWithCustomTypeURL` to correctly marshal Messages in TxBuilder.

### Bug Fixes

* (crypto) [\#7966](https://github.com/cosmos/cosmos-sdk/issues/7966) `Bip44Params` `String()` function now correctly returns the absolute HD path by adding the `m/` prefix.
* (x/auth/client/cli) [\#8106](https://github.com/cosmos/cosmos-sdk/pull/8106) fixing regression bugs in transaction signing.

>>>>>>> a3ae6e37

### API Breaking

* [\#8080](https://github.com/cosmos/cosmos-sdk/pull/8080) Updated the `codec.Marshaler` interface
<<<<<<< HEAD
  * Moved `MarshalAny` and `UnmarshalAny` helper functions to `codec.Marshaler` and renamed to `MarshalInterface` and
    `UnmarshalInterface` respectively. These functions must take interface as a parameter (not a concrete type nor `Any`
    object). Underneath they use `Any` wrapping for correct protobuf serialization.
* (client) [\#8107](https://github.com/cosmos/cosmos-sdk/pull/8107) Renamed `PrintOutput` and `PrintOutputLegacy`
    methods of the `context.Client` object to `PrintProto` and `PrintObjectLegacy`.
* (grpc/tmservice) [\#8060](https://github.com/cosmos/cosmos-sdk/pull/8060) TmService gRPC service's validator pubkey type changed from bech32 format to `Any`
=======
  * Moved `MarshalAny` and `UnmarshalAny` helper functions to `codec.Marshaler` and renamed to `MarshalInterface` and `UnmarshalInterface` respectively. These functions must take interface as a parameter (not a concrete type nor `Any` object). Underneath they use `Any` wrapping for correct protobuf serialization.
* (client) [\#8107](https://github.com/cosmos/cosmos-sdk/pull/8107) Renamed `PrintOutput` and `PrintOutputLegacy` methods of the `context.Client` object to `PrintProto` and `PrintObjectLegacy`.
* (x/auth/tx) [\#8106](https://github.com/cosmos/cosmos-sdk/pull/8106) change related to missing append functionality in client transaction signing
  + added `overwriteSig` argument to `x/auth/client.SignTx` and `client/tx.Sign` functions.
  + removed `x/auth/tx.go:wrapper.GetSignatures`. The `wrapper` provides `TxBuilder` functionality, and it's a private structure. That function was not used at all and it's not exposed through the `TxBuilder` interface.
>>>>>>> a3ae6e37

### Bug Fixes

* (crypto) [\#7966](https://github.com/cosmos/cosmos-sdk/issues/7966) `Bip44Params` `String()` function now correctly returns the absolute HD path by adding the `m/` prefix.
* (crypto/keys) [\#7838](https://github.com/cosmos/cosmos-sdk/pull/7838) Add support for TM secp256k1 keys back to the SDK for consensus pubkeys

## [v0.40.0-rc4](https://github.com/cosmos/cosmos-sdk/releases/tag/v0.40.0-rc4) - 2020-11-30

### Bug Fixes

* (store) [#8048](https://github.com/cosmos/cosmos-sdk/pull/8048) Fix issue where `SetInitialVersion` was never getting called, causing all queries to return empty on chains with non-zero initial height

## [v0.40.0-rc3](https://github.com/cosmos/cosmos-sdk/releases/tag/v0.40.0-rc3) - 2020-11-06

### Improvements

* (tendermint) [\#7828](https://github.com/cosmos/cosmos-sdk/pull/7828) Update tendermint dependency to v0.34.0-rc6

## [v0.40.0-rc2](https://github.com/cosmos/cosmos-sdk/releases/tag/v0.40.0-rc2) - 2020-11-02

### Client Breaking

* (x/upgrade) [#7697](https://github.com/cosmos/cosmos-sdk/pull/7697) Rename flag name "--time" to "--upgrade-time", "--info" to "--upgrade-info", to keep it consistent with help message.
* (x/auth) [#7788](https://github.com/cosmos/cosmos-sdk/pull/7788) Remove `tx auth` subcommands, all auth subcommands exist as `tx <subcommand>`

### API Breaking

* (x/staking/types) [\#7447](https://github.com/cosmos/cosmos-sdk/issues/7447) Remove bech32 PubKey support:
  * `ValidatorI` interface update. `GetConsPubKey` renamed to `TmConsPubKey` (consensus public key must be a tendermint key). `TmConsPubKey`, `GetConsAddr` methods return error.
  * `Validator` update. Methods changed in `ValidatorI` (as described above) and `ToTmValidator` return error.
  * `Validator.ConsensusPubkey` type changed from `string` to `codectypes.Any`.
  * `MsgCreateValidator.Pubkey` type changed from `string` to `codectypes.Any`.
* Deprecating and renaming `MakeEncodingConfig` to `MakeTestEncodingConfig` (both in `simapp` and `simapp/params` packages).
* (tx) [\#7688](https://github.com/cosmos/cosmos-sdk/pull/7688) The gRPC simulate service method has been moved from `cosmos.base.v1beta1.simulate` to `cosmos.tx.v1beta1`, as a method in the Tx service.
* [#7764](https://github.com/cosmos/cosmos-sdk/pull/7764) Added module initialization options:
  * `server/types.AppExporter` requires extra argument: `AppOptions`.
  * `server.AddCommands` requires extra argument: `addStartFlags types.ModuleInitFlags`
  * `x/crisis.NewAppModule` has a new attribute: `skipGenesisInvariants`. [PR](https://github.com/cosmos/cosmos-sdk/pull/7764)
* [#7918](https://github.com/cosmos/cosmos-sdk/pull/7918) Add x/capability safety checks:
  * All outward facing APIs will now check that capability is not nil and name is not empty before performing any state-machine changes
  * `SetIndex` has been renamed to `InitializeIndex`


### Features

* (tx) [\#7688](https://github.com/cosmos/cosmos-sdk/pull/7688) Add a new Tx gRPC service with methods `Simulate` and `GetTx` (by hash).
* __Modules__
  * `x/crisis` has a new function: `AddModuleInitFlags`, which will register optional crisis module flags for the start command.

### Bug Fixes

* (client) [\#7699](https://github.com/cosmos/cosmos-sdk/pull/7699) Fix panic in context when setting invalid nodeURI. `WithNodeURI` does not set the `Client` in the context.
* (x/gov) [#7641](https://github.com/cosmos/cosmos-sdk/pull/7641) Fix tally calculation precision error.

### Improvements

* (rest) [#7649](https://github.com/cosmos/cosmos-sdk/pull/7649) Return an unsigned tx in legacy GET /tx endpoint when signature conversion fails
* (cli) [#7764](https://github.com/cosmos/cosmos-sdk/pull/7764) Update x/banking and x/crisis InitChain to improve node startup time

## [v0.40.0-rc1](https://github.com/cosmos/cosmos-sdk/releases/tag/v0.40.0-rc1) - 2020-10-19

### Client Breaking Changes

* __Modules__
  * (x/staking) [\#7499](https://github.com/cosmos/cosmos-sdk/pull/7499) `BondStatus` is now a protobuf `enum` instead
    of an `int32`, and JSON serialized using its protobuf name, so expect names like `BOND_STATUS_UNBONDING` as opposed
    to `Unbonding`.
  * (x/staking) [\#7556](https://github.com/cosmos/cosmos-sdk/pull/7556) The ABCI's `Result.Data` field for
    `MsgBeginRedelegate` and `MsgUndelegate` responses does not contain custom binary marshaled `completionTime`, but the
    protobuf encoded `MsgBeginRedelegateResponse` and `MsgUndelegateResponse` structs respectively
  * (x/evidence) [\#7538](https://github.com/cosmos/cosmos-sdk/pull/7538) The ABCI's `Result.Data` field for
    `MsgSubmitEvidence` responses does not contain the raw evidence's hash, but the protobuf encoded
    `MsgSubmitEvidenceResponse` struct.
  * (x/gov) [\#7533](https://github.com/cosmos/cosmos-sdk/pull/7533) The ABCI's `Result.Data` field for
    `MsgSubmitProposal` responses does not contain a raw binary encoding of the `proposalID`, but the protobuf encoded
    `MsgSubmitSubmitProposalResponse` struct.

### API Breaking

* (AppModule) [\#7518](https://github.com/cosmos/cosmos-sdk/pull/7518) [\#7584](https://github.com/cosmos/cosmos-sdk/pull/7584) Rename `AppModule.RegisterQueryServices` to `AppModule.RegisterServices`, as this method now registers multiple services (the gRPC query service and the protobuf Msg service). A `Configurator` struct is used to hold the different services.

### Features

* (modules) [\#7540](https://github.com/cosmos/cosmos-sdk/issues/7540) Protobuf service definitions can now be used for
packing `Msg`s in transactions as defined in [ADR 031](./docs/architecture/adr-031-msg-service.md). All modules now
define a `Msg` protobuf service.
* (codec) [\#7519](https://github.com/cosmos/cosmos-sdk/pull/7519) `InterfaceRegistry` now inherits `jsonpb.AnyResolver`, and has a `RegisterCustomTypeURL` method to support ADR 031 packing of `Any`s. `AnyResolver` is now a required parameter to `RejectUnknownFields`.
* (baseapp) [\#7519](https://github.com/cosmos/cosmos-sdk/pull/7519) Add `ServiceMsgRouter` to BaseApp to handle routing of protobuf service `Msg`s. The two new types defined in ADR 031, `sdk.ServiceMsg` and `sdk.MsgRequest` are introduced with this router.
* (cli) [\#7221](https://github.com/cosmos/cosmos-sdk/pull/7221) Add the option of emitting amino encoded json from the CLI

### Bug Fixes

* (kvstore) [\#7415](https://github.com/cosmos/cosmos-sdk/pull/7415) Allow new stores to be registered during on-chain upgrades.
* (rest) [\#7730](https://github.com/cosmos/cosmos-sdk/pull/7730) Fix fetch txs by height on legacy REST endpoint

### Improvements

* (tendermint) [\#7527](https://github.com/cosmos/cosmos-sdk/pull/7527) Update sdk to tendermint 0.34-rc5
* (iavl) [\#7549](https://github.com/cosmos/cosmos-sdk/pull/7549) Update sdk to IAVL 0.15.0-rc4

## [v0.40.0-rc0](https://github.com/cosmos/cosmos-sdk/releases/tag/v0.40.0-rc0) - 2020-10-13

v0.40.0, known as the Stargate release of the Cosmos SDK, is one of the largest releases
of the Cosmos SDK since launch. Please read through this changelog and [release notes](./RELEASE_NOTES.md) to make sure you are aware of any relevant breaking changes.

### Client Breaking Changes

* __CLI__
  * (client/keys) [\#5889](https://github.com/cosmos/cosmos-sdk/pull/5889) remove `keys update` command.
  * (x/auth) [\#5844](https://github.com/cosmos/cosmos-sdk/pull/5844) `tx sign` command now returns an error when signing is attempted with offline/multisig keys.
  * (x/auth) [\#6108](https://github.com/cosmos/cosmos-sdk/pull/6108) `tx sign` command's `--validate-signatures` flag is migrated into a `tx validate-signatures` standalone command.
  * (x/genutil) [\#6651](https://github.com/cosmos/cosmos-sdk/pull/6651) The `gentx` command has been improved. No longer are `--from` and `--name` flags required. Instead, a single argument, `name`, is required which refers to the key pair in the Keyring. In addition, an optional
  `--moniker` flag can be provided to override the moniker found in `config.toml`.
* __REST / Queriers__
  * (api) [\#6426](https://github.com/cosmos/cosmos-sdk/pull/6426) The ability to start an out-of-process API REST server has now been removed. Instead, the API server is now started in-process along with the application and Tendermint. Configuration options have been added to `app.toml` to enable/disable the API server along with additional HTTP server options.
  * (client) [\#7246](https://github.com/cosmos/cosmos-sdk/pull/7246) The rest server endpoint `/swagger-ui/` is replaced by `/swagger/`, and contains swagger documentation for gRPC Gateway routes in addition to legacy REST routes. Swagger API is exposed only if set in `app.toml`.
  * (x/auth) [\#5702](https://github.com/cosmos/cosmos-sdk/pull/5702) The `x/auth` querier route has changed from `"acc"` to `"auth"`.
  * (x/bank) [\#5572](https://github.com/cosmos/cosmos-sdk/pull/5572) The `/bank/balances/{address}` endpoint now returns all account balances or a single balance by denom when the `denom` query parameter is present.
  * (x/evidence) [\#5952](https://github.com/cosmos/cosmos-sdk/pull/5952) Remove CLI and REST handlers for querying `x/evidence` parameters.
  * (x/gov) [#6295](https://github.com/cosmos/cosmos-sdk/pull/6295) Fix typo in querying governance params.
* __General__
  * (baseapp) [\#6384](https://github.com/cosmos/cosmos-sdk/pull/6384) The `Result.Data` is now a Protocol Buffer encoded binary blob of type `TxData`. The `TxData` contains `Data` which contains a list of Protocol Buffer encoded message data and the corresponding message type.
  * (client) [\#5783](https://github.com/cosmos/cosmos-sdk/issues/5783) Unify all coins representations on JSON client requests for governance proposals.
  * (store/rootmulti) [\#6390](https://github.com/cosmos/cosmos-sdk/pull/6390) Proofs of empty stores are no longer supported.
  * (store/types) [\#5730](https://github.com/cosmos/cosmos-sdk/pull/5730) store.types.Cp() is removed in favour of types.CopyBytes().
  * (x/auth) [\#6054](https://github.com/cosmos/cosmos-sdk/pull/6054) Remove custom JSON marshaling for base accounts as multsigs cannot be bech32 decoded.
  * (x/auth/vesting) [\#6859](https://github.com/cosmos/cosmos-sdk/pull/6859) Custom JSON marshaling of vesting accounts was removed. Vesting accounts are now marshaled using their default proto or amino JSON representation.
  * (x/bank) [\#5785](https://github.com/cosmos/cosmos-sdk/issues/5785) In x/bank errors, JSON strings coerced to valid UTF-8 bytes at JSON marshalling time
  are now replaced by human-readable expressions. This change can potentially break compatibility with all those client side tools
  that parse log messages.
  * (x/gov) [\#6859](https://github.com/cosmos/cosmos-sdk/pull/6859) `ProposalStatus` and `VoteOption` are now JSON serialized using its protobuf name, so expect names like `PROPOSAL_STATUS_DEPOSIT_PERIOD` as opposed to `DepositPeriod`.

### API Breaking Changes

* __Baseapp / Client__
  * (baseapp) [\#5865](https://github.com/cosmos/cosmos-sdk/pull/5865) The `SimulationResponse` returned from tx simulation is now JSON encoded instead of Amino binary.
  * (client) [\#6290](https://github.com/cosmos/cosmos-sdk/pull/6290) `CLIContext` is renamed to `Context`. `Context` and all related methods have been moved from package context to client.
  * (client) [\#6525](https://github.com/cosmos/cosmos-sdk/pull/6525) Removed support for `indent` in JSON responses. Clients should consider piping to an external tool such as `jq`.
  * (client/flags) [\#6632](https://github.com/cosmos/cosmos-sdk/pull/6632) Remove NewCompletionCmd(), the function is now available in tendermint.
  * (client/input) [\#5904](https://github.com/cosmos/cosmos-sdk/pull/5904) Removal of unnecessary `GetCheckPassword`, `PrintPrefixed` functions.
  * (client/keys) [\#5889](https://github.com/cosmos/cosmos-sdk/pull/5889) Rename `NewKeyBaseFromDir()` -> `NewLegacyKeyBaseFromDir()`.
  * (client/keys) [\#5820](https://github.com/cosmos/cosmos-sdk/pull/5820/) Removed method CloseDB from Keybase interface.
  * (client/rpc) [\#6290](https://github.com/cosmos/cosmos-sdk/pull/6290) `client` package and subdirs reorganization.
  * (client/lcd) [\#6290](https://github.com/cosmos/cosmos-sdk/pull/6290) `CliCtx` of struct `RestServer` in package client/lcd has been renamed to `ClientCtx`.
  * (codec) [\#6330](https://github.com/cosmos/cosmos-sdk/pull/6330) `codec.RegisterCrypto` has been moved to the `crypto/codec` package and the global `codec.Cdc` Amino instance has been deprecated and moved to the `codec/legacy_global` package.
  * (crypto) [\#6780](https://github.com/cosmos/cosmos-sdk/issues/6780) Move ledger code to its own package.
  * (crypto/types/multisig) [\#6373](https://github.com/cosmos/cosmos-sdk/pull/6373) `multisig.Multisignature` has been renamed  to `AminoMultisignature`
  * (codec) `*codec.LegacyAmino` is now a wrapper around Amino which provides backwards compatibility with protobuf `Any`. ALL legacy code should use `*codec.LegacyAmino` instead of `*amino.Codec` directly
  * (crypto) [\#5880](https://github.com/cosmos/cosmos-sdk/pull/5880) Merge `crypto/keys/mintkey` into `crypto`.
  * (crypto/hd) [\#5904](https://github.com/cosmos/cosmos-sdk/pull/5904) `crypto/keys/hd` moved to `crypto/hd`.
  * (crypto/keyring):
    * [\#5866](https://github.com/cosmos/cosmos-sdk/pull/5866) Rename `crypto/keys/` to `crypto/keyring/`.
    * [\#5904](https://github.com/cosmos/cosmos-sdk/pull/5904) `Keybase` -> `Keyring` interfaces migration. `LegacyKeybase` interface is added in order
  to guarantee limited backward compatibility with the old Keybase interface for the sole purpose of migrating keys across the new keyring backends. `NewLegacy`
  constructor is provided [\#5889](https://github.com/cosmos/cosmos-sdk/pull/5889) to allow for smooth migration of keys from the legacy LevelDB based implementation
  to new keyring backends. Plus, the package and the new keyring no longer depends on the sdk.Config singleton. Please consult the [package documentation](https://github.com/cosmos/cosmos-sdk/tree/master/crypto/keyring/doc.go) for more
  information on how to implement the new `Keyring` interface.
    * [\#5858](https://github.com/cosmos/cosmos-sdk/pull/5858) Make Keyring store keys by name and address's hexbytes representation.
  * (export) [\#5952](https://github.com/cosmos/cosmos-sdk/pull/5952) `AppExporter` now returns ABCI consensus parameters to be included in marshaled exported state. These parameters must be returned from the application via the `BaseApp`.
  * (store) [\#5803](https://github.com/cosmos/cosmos-sdk/pull/5803) The `store.CommitMultiStore` interface now includes the new `snapshots.Snapshotter` interface as well.
  * (types) [\#5579](https://github.com/cosmos/cosmos-sdk/pull/5579) The `keepRecent` field has been removed from the `PruningOptions` type.
  The `PruningOptions` type now only includes fields `KeepEvery` and `SnapshotEvery`, where `KeepEvery`
  determines which committed heights are flushed to disk and `SnapshotEvery` determines which of these
  heights are kept after pruning. The `IsValid` method should be called whenever using these options. Methods
  `SnapshotVersion` and `FlushVersion` accept a version arugment and determine if the version should be
  flushed to disk or kept as a snapshot. Note, `KeepRecent` is automatically inferred from the options
  and provided directly the IAVL store.
  * (types) [\#5533](https://github.com/cosmos/cosmos-sdk/pull/5533) Refactored `AppModuleBasic` and `AppModuleGenesis`
  to now accept a `codec.JSONMarshaler` for modular serialization of genesis state.
  * (types/rest) [\#5779](https://github.com/cosmos/cosmos-sdk/pull/5779) Drop unused Parse{Int64OrReturnBadRequest,QueryParamBool}() functions.
* __Modules__
  * (modules) [\#7243](https://github.com/cosmos/cosmos-sdk/pull/7243) Rename `RegisterCodec` to `RegisterLegacyAminoCodec` and `codec.New()` is now renamed to `codec.NewLegacyAmino()`
  * (modules) [\#6564](https://github.com/cosmos/cosmos-sdk/pull/6564) Constant `DefaultParamspace` is removed from all modules, use ModuleName instead.
  * (modules) [\#5989](https://github.com/cosmos/cosmos-sdk/pull/5989) `AppModuleBasic.GetTxCmd` now takes a single `CLIContext` parameter.
  * (modules) [\#5664](https://github.com/cosmos/cosmos-sdk/pull/5664) Remove amino `Codec` from simulation `StoreDecoder`, which now returns a function closure in order to unmarshal the key-value pairs.
  * (modules) [\#5555](https://github.com/cosmos/cosmos-sdk/pull/5555) Move `x/auth/client/utils/` types and functions to `x/auth/client/`.
  * (modules) [\#5572](https://github.com/cosmos/cosmos-sdk/pull/5572) Move account balance logic and APIs from `x/auth` to `x/bank`.
  * (modules) [\#6326](https://github.com/cosmos/cosmos-sdk/pull/6326) `AppModuleBasic.GetQueryCmd` now takes a single `client.Context` parameter.
  * (modules) [\#6336](https://github.com/cosmos/cosmos-sdk/pull/6336) `AppModuleBasic.RegisterQueryService` method was added to support gRPC queries, and `QuerierRoute` and `NewQuerierHandler` were deprecated.
  * (modules) [\#6311](https://github.com/cosmos/cosmos-sdk/issues/6311) Remove `alias.go` usage
  * (modules) [\#6447](https://github.com/cosmos/cosmos-sdk/issues/6447) Rename `blacklistedAddrs` to `blockedAddrs`.
  * (modules) [\#6834](https://github.com/cosmos/cosmos-sdk/issues/6834) Add `RegisterInterfaces` method to `AppModuleBasic` to support registration of protobuf interface types.
  * (modules) [\#6734](https://github.com/cosmos/cosmos-sdk/issues/6834) Add `TxEncodingConfig` parameter to `AppModuleBasic.ValidateGenesis` command to support JSON tx decoding in `genutil`.
  * (types) [\#6327](https://github.com/cosmos/cosmos-sdk/pull/6327) `sdk.Msg` now inherits `proto.Message`, as a result all `sdk.Msg` types now use pointer semantics.
  * (types) [\#7032](https://github.com/cosmos/cosmos-sdk/pull/7032) All types ending with `ID` (e.g. `ProposalID`) now end with `Id` (e.g. `ProposalId`), to match default Protobuf generated format. Also see [\#7033](https://github.com/cosmos/cosmos-sdk/pull/7033) for more details.
  * (x/auth) [\#6029](https://github.com/cosmos/cosmos-sdk/pull/6029) Module accounts have been moved from `x/supply` to `x/auth`.
  * (x/auth) [\#6443](https://github.com/cosmos/cosmos-sdk/issues/6443) Move `FeeTx` and `TxWithMemo` interfaces from `x/auth/ante` to `types`.
  * (x/bank) [\#7327](https://github.com/cosmos/cosmos-sdk/pull/7327) AddCoins and SubtractCoins no longer return a resultingValue and will only return an error.
  * (x/evidence) [\#7251](https://github.com/cosmos/cosmos-sdk/pull/7251) New evidence types and light client evidence handling. The module function names changed.
  * (x/ibc) [\#6374](https://github.com/cosmos/cosmos-sdk/pull/6374) `VerifyMembership` and `VerifyNonMembership` now take a `specs []string` argument to specify the proof format used for verification. Most SDK chains can simply use `commitmenttypes.GetSDKSpecs()` for this argument.
  * (x/params) [\#5619](https://github.com/cosmos/cosmos-sdk/pull/5619) The `x/params` keeper now accepts a `codec.Marshaller` instead of
  a reference to an amino codec. Amino is still used for JSON serialization.
  * (x/staking) [\#6451](https://github.com/cosmos/cosmos-sdk/pull/6451) `DefaultParamspace` and `ParamKeyTable` in staking module are moved from keeper to types to enforce consistency.
  * (x/supply) [\#6010](https://github.com/cosmos/cosmos-sdk/pull/6010) All `x/supply` types and APIs have been moved to `x/bank`.
  * [\#6409](https://github.com/cosmos/cosmos-sdk/pull/6409) Rename all IsEmpty methods to Empty across the codebase and enforce consistency.
  * [\#6231](https://github.com/cosmos/cosmos-sdk/pull/6231) Simplify `AppModule` interface, `Route` and `NewHandler` methods become only `Route`
  and returns a new `Route` type.
  * (x/slashing) [\#6212](https://github.com/cosmos/cosmos-sdk/pull/6212) Remove `Get*` prefixes from key construction functions
  * (server) [\#6079](https://github.com/cosmos/cosmos-sdk/pull/6079) Remove `UpgradeOldPrivValFile` (deprecated in Tendermint Core v0.28).
  * [\#5719](https://github.com/cosmos/cosmos-sdk/pull/5719) Bump Go requirement to 1.14+
  * (x/evidence) [\#5952](https://github.com/cosmos/cosmos-sdk/pull/5952) Remove APIs for getting and setting `x/evidence` parameters. `BaseApp` now uses a `ParamStore` to manage Tendermint consensus parameters which is managed via the `x/params` `Substore` type.
  * (x/gov) [\#6147](https://github.com/cosmos/cosmos-sdk/pull/6147) The `Content` field on `Proposal` and `MsgSubmitProposal`
  is now `Any` in concordance with [ADR 019](docs/architecture/adr-019-protobuf-state-encoding.md) and `GetContent` should now
  be used to retrieve the actual proposal `Content`. Also the `NewMsgSubmitProposal` constructor now may return an `error`
  * (x/auth) [\#7006](https://github.com/cosmos/cosmos-sdk/pull/7006) All `AccountRetriever` methods now take `client.Context` as a parameter instead of as a struct member.
  * (x/auth) [\#6270](https://github.com/cosmos/cosmos-sdk/pull/6270) The passphrase argument has been removed from the signature of the following functions and methods: `BuildAndSign`, ` MakeSignature`, ` SignStdTx`, `TxBuilder.BuildAndSign`, `TxBuilder.Sign`, `TxBuilder.SignStdTx`
  * (x/auth) [\#6428](https://github.com/cosmos/cosmos-sdk/issues/6428):
    * `NewAnteHandler` and `NewSigVerificationDecorator` both now take a `SignModeHandler` parameter.
    * `SignatureVerificationGasConsumer` now has the signature: `func(meter sdk.GasMeter, sig signing.SignatureV2, params types.Params) error`.
    * The `SigVerifiableTx` interface now has a `GetSignaturesV2() ([]signing.SignatureV2, error)` method and no longer has the `GetSignBytes` method.

### State Machine Breaking

* __General__
  * (client) [\#7268](https://github.com/cosmos/cosmos-sdk/pull/7268) / [\#7147](https://github.com/cosmos/cosmos-sdk/pull/7147) Introduce new protobuf based PubKeys, and migrate PubKey in BaseAccount to use this new protobuf based PubKey format

* __Modules__
  * (modules) [\#5572](https://github.com/cosmos/cosmos-sdk/pull/5572) Separate balance from accounts per ADR 004.
    * Account balances are now persisted and retrieved via the `x/bank` module.
    * Vesting account interface has been modified to account for changes.
    * Callers to `NewBaseVestingAccount` are responsible for verifying account balance in relation to
    the original vesting amount.
    * The `SendKeeper` and `ViewKeeper` interfaces in `x/bank` have been modified to account for changes.
  * (x/auth) [\#5533](https://github.com/cosmos/cosmos-sdk/pull/5533) Migrate the `x/auth` module to use Protocol Buffers for state
  serialization instead of Amino.
    * The `BaseAccount.PubKey` field is now represented as a Bech32 string instead of a `crypto.Pubkey`.
    * `NewBaseAccountWithAddress` now returns a reference to a `BaseAccount`.
    * The `x/auth` module now accepts a `Codec` interface which extends the `codec.Marshaler` interface by
    requiring a concrete codec to know how to serialize accounts.
    * The `AccountRetriever` type now accepts a `Codec` in its constructor in order to know how to
    serialize accounts.
  * (x/bank) [\#6518](https://github.com/cosmos/cosmos-sdk/pull/6518) Support for global and per-denomination send enabled flags.
    * Existing send_enabled global flag has been moved into a Params structure as `default_send_enabled`.
    * An array of: `{denom: string, enabled: bool}` is added to bank Params to support per-denomination override of global default value.
  * (x/distribution) [\#5610](https://github.com/cosmos/cosmos-sdk/pull/5610) Migrate the `x/distribution` module to use Protocol Buffers for state
  serialization instead of Amino. The exact codec used is `codec.HybridCodec` which utilizes Protobuf for binary encoding and Amino
  for JSON encoding.
    * `ValidatorHistoricalRewards.ReferenceCount` is now of types `uint32` instead of `uint16`.
    * `ValidatorSlashEvents` is now a struct with `slashevents`.
    * `ValidatorOutstandingRewards` is now a struct with `rewards`.
    * `ValidatorAccumulatedCommission` is now a struct with `commission`.
    * The `Keeper` constructor now takes a `codec.Marshaler` instead of a concrete Amino codec. This exact type
    provided is specified by `ModuleCdc`.
  * (x/evidence) [\#5634](https://github.com/cosmos/cosmos-sdk/pull/5634) Migrate the `x/evidence` module to use Protocol Buffers for state
  serialization instead of Amino.
    * The `internal` sub-package has been removed in order to expose the types proto file.
    * The module now accepts a `Codec` interface which extends the `codec.Marshaler` interface by
    requiring a concrete codec to know how to serialize `Evidence` types.
    * The `MsgSubmitEvidence` message has been removed in favor of `MsgSubmitEvidenceBase`. The application-level
    codec must now define the concrete `MsgSubmitEvidence` type which must implement the module's `MsgSubmitEvidence`
    interface.
  * (x/evidence) [\#5952](https://github.com/cosmos/cosmos-sdk/pull/5952) Remove parameters from `x/evidence` genesis and module state. The `x/evidence` module now solely uses Tendermint consensus parameters to determine of evidence is valid or not.
  * (x/gov) [\#5737](https://github.com/cosmos/cosmos-sdk/pull/5737) Migrate the `x/gov` module to use Protocol
  Buffers for state serialization instead of Amino.
    * `MsgSubmitProposal` will be removed in favor of the application-level proto-defined `MsgSubmitProposal` which
    implements the `MsgSubmitProposalI` interface. Applications should extend the `NewMsgSubmitProposalBase` type
    to define their own concrete `MsgSubmitProposal` types.
    * The module now accepts a `Codec` interface which extends the `codec.Marshaler` interface by
    requiring a concrete codec to know how to serialize `Proposal` types.
  * (x/mint) [\#5634](https://github.com/cosmos/cosmos-sdk/pull/5634) Migrate the `x/mint` module to use Protocol Buffers for state
  serialization instead of Amino.
    * The `internal` sub-package has been removed in order to expose the types proto file.
  * (x/slashing) [\#5627](https://github.com/cosmos/cosmos-sdk/pull/5627) Migrate the `x/slashing` module to use Protocol Buffers for state
  serialization instead of Amino. The exact codec used is `codec.HybridCodec` which utilizes Protobuf for binary encoding and Amino
  for JSON encoding.
    * The `Keeper` constructor now takes a `codec.Marshaler` instead of a concrete Amino codec. This exact type
    provided is specified by `ModuleCdc`.
  * (x/staking) [\#6844](https://github.com/cosmos/cosmos-sdk/pull/6844) Validators are now inserted into the unbonding queue based on their unbonding time and height. The relevant keeper APIs are modified to reflect these changes by now also requiring a height.
  * (x/staking) [\#6061](https://github.com/cosmos/cosmos-sdk/pull/6061) Allow a validator to immediately unjail when no signing info is present due to
  falling below their minimum self-delegation and never having been bonded. The validator may immediately unjail once they've met their minimum self-delegation.
  * (x/staking) [\#5600](https://github.com/cosmos/cosmos-sdk/pull/5600) Migrate the `x/staking` module to use Protocol Buffers for state
  serialization instead of Amino. The exact codec used is `codec.HybridCodec` which utilizes Protobuf for binary encoding and Amino
  for JSON encoding.
    * `BondStatus` is now of type `int32` instead of `byte`.
    * Types of `int16` in the `Params` type are now of type `int32`.
    * Every reference of `crypto.Pubkey` in context of a `Validator` is now of type string. `GetPubKeyFromBech32` must be used to get the `crypto.Pubkey`.
    * The `Keeper` constructor now takes a `codec.Marshaler` instead of a concrete Amino codec. This exact type
    provided is specified by `ModuleCdc`.
  * (x/supply) [\#6010](https://github.com/cosmos/cosmos-sdk/pull/6010) Removed the `x/supply` module by merging the existing types and APIs into the `x/bank` module.
  * (x/supply) [\#5533](https://github.com/cosmos/cosmos-sdk/pull/5533) Migrate the `x/supply` module to use Protocol Buffers for state
  serialization instead of Amino.
    * The `internal` sub-package has been removed in order to expose the types proto file.
    * The `x/supply` module now accepts a `Codec` interface which extends the `codec.Marshaler` interface by
    requiring a concrete codec to know how to serialize `SupplyI` types.
    * The `SupplyI` interface has been modified to no longer return `SupplyI` on methods. Instead the
    concrete type's receiver should modify the type.
  * (x/upgrade) [\#5659](https://github.com/cosmos/cosmos-sdk/pull/5659) Migrate the `x/upgrade` module to use Protocol
  Buffers for state serialization instead of Amino.
    * The `internal` sub-package has been removed in order to expose the types proto file.
    * The `x/upgrade` module now accepts a `codec.Marshaler` interface.

### Features

* __Baseapp / Client / REST__
  * (x/auth) [\#6213](https://github.com/cosmos/cosmos-sdk/issues/6213) Introduce new protobuf based path for transaction signing, see [ADR020](https://github.com/cosmos/cosmos-sdk/blob/master/docs/architecture/adr-020-protobuf-transaction-encoding.md) for more details
  * (x/auth) [\#6350](https://github.com/cosmos/cosmos-sdk/pull/6350) New sign-batch command to sign StdTx batch files.
  * (baseapp) [\#5803](https://github.com/cosmos/cosmos-sdk/pull/5803) Added support for taking state snapshots at regular height intervals, via options `snapshot-interval` and `snapshot-keep-recent`.
  * (client) [\#5921](https://github.com/cosmos/cosmos-sdk/issues/5921) Introduce new gRPC and gRPC Gateway based APIs for querying app & module data. See [ADR021](https://github.com/cosmos/cosmos-sdk/blob/master/docs/architecture/adr-021-protobuf-query-encoding.md) for more details
  * (cli) [\#7485](https://github.com/cosmos/cosmos-sdk/pull/7485) Introduce a new optional `--keyring-dir` flag that allows clients to specify a Keyring directory if it does not reside in the directory specified by `--home`.
  * (coin) [\#6755](https://github.com/cosmos/cosmos-sdk/pull/6755) Add custom regex validation for `Coin` denom by overwriting `CoinDenomRegex` when using `/types/coin.go`.
  * (config) [\#7265](https://github.com/cosmos/cosmos-sdk/pull/7265) Support Tendermint block pruning through a new `min-retain-blocks` configuration that can be set in either `app.toml` or via the CLI. This parameter is used in conjunction with other criteria to determine the height at which Tendermint should prune blocks.
  * (events) [\#7121](https://github.com/cosmos/cosmos-sdk/pull/7121) The application now derives what events are indexed by Tendermint via the `index-events` configuration in `app.toml`, which is a list of events taking the form `{eventType}.{attributeKey}`.
  * (tx) [\#6089](https://github.com/cosmos/cosmos-sdk/pull/6089) Transactions can now have a `TimeoutHeight` set which allows the transaction to be rejected if it's committed at a height greater than the timeout.
  * (rest) [\#6167](https://github.com/cosmos/cosmos-sdk/pull/6167) Support `max-body-bytes` CLI flag for the REST service.
  * (genesis) [\#7089](https://github.com/cosmos/cosmos-sdk/pull/7089) The `export` command now adds a `initial_height` field in the exported JSON. Baseapp's `CommitMultiStore` now also has a `SetInitialVersion` setter, so it can set the initial store version inside `InitChain` and start a new chain from a given height.
* __General__
  * (crypto/multisig) [\#6241](https://github.com/cosmos/cosmos-sdk/pull/6241) Add Multisig type directly to the repo. Previously this was in tendermint.
  * (tests) [\#6489](https://github.com/cosmos/cosmos-sdk/pull/6489) Introduce package `testutil`, new in-process testing network framework for use in integration and unit tests.
  * (store) [\#5803](https://github.com/cosmos/cosmos-sdk/pull/5803) Added `rootmulti.Store` methods for taking and restoring snapshots, based on `iavl.Store` export/import.
  * (store) [\#6324](https://github.com/cosmos/cosmos-sdk/pull/6324) IAVL store query proofs now return CommitmentOp which wraps an ics23 CommitmentProof
  * (store) [\#6390](https://github.com/cosmos/cosmos-sdk/pull/6390) `RootMulti` store query proofs now return `CommitmentOp` which wraps `CommitmentProofs`
    * `store.Query` now only returns chained `ics23.CommitmentProof` wrapped in `merkle.Proof`
    * `ProofRuntime` only decodes and verifies `ics23.CommitmentProof`
* __Modules__
  * (modules) [\#5921](https://github.com/cosmos/cosmos-sdk/issues/5921) Introduction of Query gRPC service definitions along with REST annotations for gRPC Gateway for each module
  * (x/auth/vesting) [\#7209](https://github.com/cosmos/cosmos-sdk/pull/7209) Create new `MsgCreateVestingAccount` message type along with CLI handler that allows for the creation of delayed and continuous vesting types.
  * (x/capability) [\#5828](https://github.com/cosmos/cosmos-sdk/pull/5828) Capability module integration as outlined in [ADR 3 - Dynamic Capability Store](https://github.com/cosmos/tree/master/docs/architecture/adr-003-dynamic-capability-store.md).
  * (x/ibc) [\#5277](https://github.com/cosmos/cosmos-sdk/pull/5277) `x/ibc` changes from IBC alpha. For more details check the the [`x/ibc/core/spec`](https://github.com/cosmos/cosmos-sdk/tree/master/x/ibc/core/spec) directory, or the ICS specs below:
    * [ICS 002 - Client Semantics](https://github.com/cosmos/ics/tree/master/spec/ics-002-client-semantics) subpackage
    * [ICS 003 - Connection Semantics](https://github.com/cosmos/ics/blob/master/spec/ics-003-connection-semantics) subpackage
    * [ICS 004 - Channel and Packet Semantics](https://github.com/cosmos/ics/blob/master/spec/ics-004-channel-and-packet-semantics) subpackage
    * [ICS 005 - Port Allocation](https://github.com/cosmos/ics/blob/master/spec/ics-005-port-allocation) subpackage
    * [ICS 006 - Solo Machine Client](https://github.com/cosmos/ics/tree/master/spec/ics-006-solo-machine-client) subpackage
    * [ICS 007 - Tendermint Client](https://github.com/cosmos/ics/blob/master/spec/ics-007-tendermint-client) subpackage
    * [ICS 009 - Loopback Client](https://github.com/cosmos/ics/tree/master/spec/ics-009-loopback-client) subpackage
    * [ICS 020 - Fungible Token Transfer](https://github.com/cosmos/ics/tree/master/spec/ics-020-fungible-token-transfer) subpackage
    * [ICS 023 - Vector Commitments](https://github.com/cosmos/ics/tree/master/spec/ics-023-vector-commitments) subpackage
    * [ICS 024 - Host State Machine Requirements](https://github.com/cosmos/ics/tree/master/spec/ics-024-host-requirements) subpackage
  * (x/ibc) [\#6374](https://github.com/cosmos/cosmos-sdk/pull/6374) ICS-23 Verify functions will now accept and verify ics23 CommitmentProofs exclusively
  * (x/params) [\#6005](https://github.com/cosmos/cosmos-sdk/pull/6005) Add new CLI command for querying raw x/params parameters by subspace and key.

### Bug Fixes

* __Baseapp / Client / REST__
  * (client) [\#5964](https://github.com/cosmos/cosmos-sdk/issues/5964) `--trust-node` is now false by default - for real. Users must ensure it is set to true if they don't want to enable the verifier.
  * (client) [\#6402](https://github.com/cosmos/cosmos-sdk/issues/6402) Fix `keys add` `--algo` flag which only worked for Tendermint's `secp256k1` default key signing algorithm.
  * (export) [\#6510](https://github.com/cosmos/cosmos-sdk/pull/6510/) Field TimeIotaMs now is included in genesis file while exporting.
  * (rest) [\#5906](https://github.com/cosmos/cosmos-sdk/pull/5906) Fix an issue that make some REST calls panic when sending invalid or incomplete requests.
  * (crypto/keyring) [\#5844](https://github.com/cosmos/cosmos-sdk/pull/5844) `Keyring.Sign()` methods no longer decode amino signatures when method receivers
  are offline/multisig keys.
* __Modules__
  * (modules) [\#5569](https://github.com/cosmos/cosmos-sdk/issues/5569) `InitGenesis`, for the relevant modules, now ensures module accounts exist.
  * (x/auth) [\#5892](https://github.com/cosmos/cosmos-sdk/pull/5892) Add `RegisterKeyTypeCodec` to register new
  types (eg. keys) to the `auth` module internal amino codec.
  * (x/bank) [\#6536](https://github.com/cosmos/cosmos-sdk/pull/6536) Fix bug in `WriteGeneratedTxResponse` function used by multiple
  REST endpoints. Now it writes a Tx in StdTx format.
  * (x/genutil) [\#5938](https://github.com/cosmos/cosmos-sdk/pull/5938) Fix `InitializeNodeValidatorFiles` error handling.
  * (x/staking) [\#6529](https://github.com/cosmos/cosmos-sdk/pull/6529) Export validator addresses (previously was empty).
  * (x/staking) [\#5949](https://github.com/cosmos/cosmos-sdk/pull/5949) Skip staking `HistoricalInfoKey` in simulations as headers are not exported.
  * (x/staking) [\#6061](https://github.com/cosmos/cosmos-sdk/pull/6061) Allow a validator to immediately unjail when no signing info is present due to
falling below their minimum self-delegation and never having been bonded. The validator may immediately unjail once they've met their minimum self-delegation.
* __General__
  * (types) [\#7038](https://github.com/cosmos/cosmos-sdk/issues/7038) Fix infinite looping of `ApproxRoot` by including a hard-coded maximum iterations limit of 100.
  * (types) [\#7084](https://github.com/cosmos/cosmos-sdk/pull/7084) Fix panic when calling `BigInt()` on an uninitialized `Int`.
  * (simulation) [\#7129](https://github.com/cosmos/cosmos-sdk/issues/7129) Fix support for custom `Account` and key types on auth's simulation.


### Improvements
* __Baseapp / Client / REST__
  * (baseapp) [\#6186](https://github.com/cosmos/cosmos-sdk/issues/6186) Support emitting events during `AnteHandler` execution.
  * (baseapp) [\#6053](https://github.com/cosmos/cosmos-sdk/pull/6053) Customizable panic recovery handling added for `app.runTx()` method (as proposed in the [ADR 22](https://github.com/cosmos/cosmos-sdk/blob/master/docs/architecture/adr-022-custom-panic-handling.md)). Adds ability for developers to register custom panic handlers extending standard ones.
  * (client) [\#5810](https://github.com/cosmos/cosmos-sdk/pull/5810) Added a new `--offline` flag that allows commands to be executed without an
  internet connection. Previously, `--generate-only` served this purpose in addition to only allowing txs to be generated. Now, `--generate-only` solely
  allows txs to be generated without being broadcasted and disallows Keybase use and `--offline` allows the use of Keybase but does not allow any
  functionality that requires an online connection.
  * (client) [\#5856](https://github.com/cosmos/cosmos-sdk/pull/5856) Added the possibility to set `--offline` flag with config command.
  * (client) [\#5895](https://github.com/cosmos/cosmos-sdk/issues/5895) show config options in the config command's help screen.
* __Modules__
  * (x/auth) [\#5702](https://github.com/cosmos/cosmos-sdk/pull/5702) Add parameter querying support for `x/auth`.
  * (x/auth/ante) [\#6040](https://github.com/cosmos/cosmos-sdk/pull/6040) `AccountKeeper` interface used for `NewAnteHandler` and handler's decorators to add support of using custom `AccountKeeper` implementations.
  * (x/evidence) [\#5952](https://github.com/cosmos/cosmos-sdk/pull/5952) Tendermint Consensus parameters can now be changed via parameter change proposals through `x/gov`.
  * (x/evidence) [\#5961](https://github.com/cosmos/cosmos-sdk/issues/5961) Add `StoreDecoder` simulation for evidence module.
  * (x/ibc) [\#5948](https://github.com/cosmos/cosmos-sdk/issues/5948) Add `InitGenesis` and `ExportGenesis` functions for `ibc` module.
  * (x/ibc-transfer) [\#6871](https://github.com/cosmos/cosmos-sdk/pull/6871) Implement [ADR 001 - Coin Source Tracing](./docs/architecture/adr-001-coin-source-tracing.md).
  * (x/staking) [\#6059](https://github.com/cosmos/cosmos-sdk/pull/6059) Updated `HistoricalEntries` parameter default to 100.
  * (x/staking) [\#5584](https://github.com/cosmos/cosmos-sdk/pull/5584) Add util function `ToTmValidator` that converts a `staking.Validator` type to `*tmtypes.Validator`.
  * (x/staking) [\#6163](https://github.com/cosmos/cosmos-sdk/pull/6163) CLI and REST call to unbonding delegations and delegations now accept
  pagination.
* __General__
  * (tendermint) [\#6365](https://github.com/cosmos/cosmos-sdk/issues/6365) Update tendermint version to v0.34, and make necessary upgrades to the SDK
  * (simulation) [\#6002](https://github.com/cosmos/cosmos-sdk/pull/6002) Add randomized consensus params into simulation.
  * (store) [\#6481](https://github.com/cosmos/cosmos-sdk/pull/6481) Move `SimpleProofsFromMap` from Tendermint into the SDK.
  * (store) [\#6719](https://github.com/cosmos/cosmos-sdk/6754) Add validity checks to stores for nil and empty keys.
  * (types) [\#7027](https://github.com/cosmos/cosmos-sdk/pull/7027) `Coin(s)` and `DecCoin(s)` updates:
    * Bump denomination max length to 128
    * Allow uppercase letters and numbers in denominations to support [ADR 001](./docs/architecture/adr-001-coin-source-tracing.md)
    * Added `Validate` function that returns a descriptive error
  * (types) [\#5581](https://github.com/cosmos/cosmos-sdk/pull/5581) Add convenience functions {,Must}Bech32ifyAddressBytes.
  * (types/module) [\#5724](https://github.com/cosmos/cosmos-sdk/issues/5724) The `types/module` package does no longer depend on `x/simulation`.
  * (types) [\#5585](https://github.com/cosmos/cosmos-sdk/pull/5585) IBC additions:
    * `Coin` denomination max lenght has been increased to 32.
    * Added `CapabilityKey` alias for `StoreKey` to match IBC spec.
  * (types/rest) [\#5900](https://github.com/cosmos/cosmos-sdk/pull/5900) Add Check*Error function family to spare developers from replicating tons of boilerplate code.
  * (types) [\#6128](https://github.com/cosmos/cosmos-sdk/pull/6137) Add `String()` method to `GasMeter`.
  * (types) [\#6195](https://github.com/cosmos/cosmos-sdk/pull/6195) Add codespace to broadcast(sync/async) response.
  * (types) \#6897 Add KV type from tendermint to `types` directory.

## [v0.39.1](https://github.com/cosmos/cosmos-sdk/releases/tag/v0.39.1) - 2020-08-11

### Client Breaking

* (x/auth) [\#6861](https://github.com/cosmos/cosmos-sdk/pull/6861) Remove public key Bech32 encoding for all account types for JSON serialization, instead relying on direct Amino encoding. In addition, JSON serialization utilizes Amino instead of the Go stdlib, so integers are treated as strings.

### Improvements

* (client) [\#6853](https://github.com/cosmos/cosmos-sdk/pull/6853) Add --unsafe-cors flag.

## [v0.39.0](https://github.com/cosmos/cosmos-sdk/releases/tag/v0.39.0) - 2020-07-20

### Improvements

* (deps) Bump IAVL version to [v0.14.0](https://github.com/cosmos/iavl/releases/tag/v0.14.0)
* (client) [\#5585](https://github.com/cosmos/cosmos-sdk/pull/5585) `CLIContext` additions:
  * Introduce `QueryABCI` that returns the full `abci.ResponseQuery` with inclusion Merkle proofs.
  * Added `prove` flag for Merkle proof verification.
* (x/staking) [\#6791)](https://github.com/cosmos/cosmos-sdk/pull/6791) Close {UBDQueue,RedelegationQueu}Iterator once used.

### API Breaking Changes

* (baseapp) [\#5837](https://github.com/cosmos/cosmos-sdk/issues/5837) Transaction simulation now returns a `SimulationResponse` which contains the `GasInfo` and `Result` from the execution.

### Client Breaking Changes

* (x/auth) [\#6745](https://github.com/cosmos/cosmos-sdk/issues/6745) Remove BaseAccount's custom JSON {,un}marshalling.

### Bug Fixes

* (store) [\#6475](https://github.com/cosmos/cosmos-sdk/pull/6475) Revert IAVL pruning functionality introduced in
[v0.13.0](https://github.com/cosmos/iavl/releases/tag/v0.13.0),
where the IAVL no longer keeps states in-memory in which it flushes periodically. IAVL now commits and
flushes every state to disk as it did pre-v0.13.0. The SDK's multi-store will track and ensure the proper
heights are pruned. The operator can set the pruning options via a `pruning` config via the CLI or
through `app.toml`. The `pruning` flag exposes `default|everything|nothing|custom` as options --
see docs for further details. If the operator chooses `custom`, they may provide granular pruning
options `pruning-keep-recent`, `pruning-keep-every`, and `pruning-interval`. The former two options
dictate how many recent versions are kept on disk and the offset of what versions are kept after that
respectively, and the latter defines the height interval in which versions are deleted in a batch.
**Note, there are some client-facing API breaking changes with regard to IAVL, stores, and pruning settings.**
* (x/distribution) [\#6210](https://github.com/cosmos/cosmos-sdk/pull/6210) Register `MsgFundCommunityPool` in distribution amino codec.
* (types) [\#5741](https://github.com/cosmos/cosmos-sdk/issues/5741) Prevent `ChainAnteDecorators()` from panicking when empty `AnteDecorator` slice is supplied.
* (baseapp) [\#6306](https://github.com/cosmos/cosmos-sdk/issues/6306) Prevent events emitted by the antehandler from being persisted between transactions.
* (client/keys) [\#5091](https://github.com/cosmos/cosmos-sdk/issues/5091) `keys parse` does not honor client app's configuration.
* (x/bank) [\#6674](https://github.com/cosmos/cosmos-sdk/pull/6674) Create account if recipient does not exist on handing `MsgMultiSend`.
* (x/auth) [\#6287](https://github.com/cosmos/cosmos-sdk/pull/6287) Fix nonce stuck when sending multiple transactions from an account in a same block.

## [v0.38.5] - 2020-07-02

### Improvements

* (tendermint) Bump Tendermint version to [v0.33.6](https://github.com/tendermint/tendermint/releases/tag/v0.33.6).

## [v0.38.4] - 2020-05-21

### Bug Fixes

* (x/auth) [\#5950](https://github.com/cosmos/cosmos-sdk/pull/5950) Fix `IncrementSequenceDecorator` to use is `IsReCheckTx` instead of `IsCheckTx` to allow account sequence incrementing.

## [v0.38.3] - 2020-04-09

### Improvements

* (tendermint) Bump Tendermint version to [v0.33.3](https://github.com/tendermint/tendermint/releases/tag/v0.33.3).

## [v0.38.2] - 2020-03-25

### Bug Fixes

* (baseapp) [\#5718](https://github.com/cosmos/cosmos-sdk/pull/5718) Remove call to `ctx.BlockGasMeter` during failed message validation which resulted in a panic when the tx execution mode was `CheckTx`.
* (x/genutil) [\#5775](https://github.com/cosmos/cosmos-sdk/pull/5775) Fix `ExportGenesis` in `x/genutil` to export default genesis state (`[]`) instead of `null`.
* (client) [\#5618](https://github.com/cosmos/cosmos-sdk/pull/5618) Fix crash on the client when the verifier is not set.
* (crypto/keys/mintkey) [\#5823](https://github.com/cosmos/cosmos-sdk/pull/5823) fix errors handling in `UnarmorPubKeyBytes` (underlying armoring function's return error was not being checked).
* (x/distribution) [\#5620](https://github.com/cosmos/cosmos-sdk/pull/5620) Fix nil pointer deref in distribution tax/reward validation helpers.

### Improvements

* (rest) [\#5648](https://github.com/cosmos/cosmos-sdk/pull/5648) Enhance /txs usability:
  * Add `tx.minheight` key to filter transaction with an inclusive minimum block height
  * Add `tx.maxheight` key to filter transaction with an inclusive maximum block height
* (crypto/keys) [\#5739](https://github.com/cosmos/cosmos-sdk/pull/5739) Print an error message if the password input failed.

## [v0.38.1] - 2020-02-11

### Improvements

* (modules) [\#5597](https://github.com/cosmos/cosmos-sdk/pull/5597) Add `amount` event attribute to the `complete_unbonding`
and `complete_redelegation` events that reflect the total balances of the completed unbondings and redelegations
respectively.

### Bug Fixes

* (types) [\#5579](https://github.com/cosmos/cosmos-sdk/pull/5579) The IAVL `Store#Commit` method has been refactored to
delete a flushed version if it is not a snapshot version. The root multi-store now keeps track of `commitInfo` instead
of `types.CommitID`. During `Commit` of the root multi-store, `lastCommitInfo` is updated from the saved state
and is only flushed to disk if it is a snapshot version. During `Query` of the root multi-store, if the request height
is the latest height, we'll use the store's `lastCommitInfo`. Otherwise, we fetch `commitInfo` from disk.
* (x/bank) [\#5531](https://github.com/cosmos/cosmos-sdk/issues/5531) Added missing amount event to MsgMultiSend, emitted for each output.
* (x/gov) [\#5622](https://github.com/cosmos/cosmos-sdk/pull/5622) Track any events emitted from a proposal's handler upon successful execution.

## [v0.38.0] - 2020-01-23

### State Machine Breaking

* (genesis) [\#5506](https://github.com/cosmos/cosmos-sdk/pull/5506) The `x/distribution` genesis state
  now includes `params` instead of individual parameters.
* (genesis) [\#5017](https://github.com/cosmos/cosmos-sdk/pull/5017) The `x/genaccounts` module has been
deprecated and all components removed except the `legacy/` package. This requires changes to the
genesis state. Namely, `accounts` now exist under `app_state.auth.accounts`. The corresponding migration
logic has been implemented for v0.38 target version. Applications can migrate via:
`$ {appd} migrate v0.38 genesis.json`.
* (modules) [\#5299](https://github.com/cosmos/cosmos-sdk/pull/5299) Handling of `ABCIEvidenceTypeDuplicateVote`
  during `BeginBlock` along with the corresponding parameters (`MaxEvidenceAge`) have moved from the
  `x/slashing` module to the `x/evidence` module.

### API Breaking Changes

* (modules) [\#5506](https://github.com/cosmos/cosmos-sdk/pull/5506) Remove individual setters of `x/distribution` parameters. Instead, follow the module spec in getting parameters, setting new value(s) and finally calling `SetParams`.
* (types) [\#5495](https://github.com/cosmos/cosmos-sdk/pull/5495) Remove redundant `(Must)Bech32ify*` and `(Must)Get*KeyBech32` functions in favor of `(Must)Bech32ifyPubKey` and `(Must)GetPubKeyFromBech32` respectively, both of which take a `Bech32PubKeyType` (string).
* (types) [\#5430](https://github.com/cosmos/cosmos-sdk/pull/5430) `DecCoins#Add` parameter changed from `DecCoins`
to `...DecCoin`, `Coins#Add` parameter changed from `Coins` to `...Coin`.
* (baseapp/types) [\#5421](https://github.com/cosmos/cosmos-sdk/pull/5421) The `Error` interface (`types/errors.go`)
has been removed in favor of the concrete type defined in `types/errors/` which implements the standard `error` interface.
  * As a result, the `Handler` and `Querier` implementations now return a standard `error`.
  Within `BaseApp`, `runTx` now returns a `(GasInfo, *Result, error)` tuple and `runMsgs` returns a
  `(*Result, error)` tuple. A reference to a `Result` is now used to indicate success whereas an error
  signals an invalid message or failed message execution. As a result, the fields `Code`, `Codespace`,
  `GasWanted`, and `GasUsed` have been removed the `Result` type. The latter two fields are now found
  in the `GasInfo` type which is always returned regardless of execution outcome.
  * Note to developers: Since all handlers and queriers must now return a standard `error`, the `types/errors/`
  package contains all the relevant and pre-registered errors that you typically work with. A typical
  error returned will look like `sdkerrors.Wrap(sdkerrors.ErrUnknownRequest, "...")`. You can retrieve
  relevant ABCI information from the error via `ABCIInfo`.
* (client) [\#5442](https://github.com/cosmos/cosmos-sdk/pull/5442) Remove client/alias.go as it's not necessary and
components can be imported directly from the packages.
* (store) [\#4748](https://github.com/cosmos/cosmos-sdk/pull/4748) The `CommitMultiStore` interface
now requires a `SetInterBlockCache` method. Applications that do not wish to support this can simply
have this method perform a no-op.
* (modules) [\#4665](https://github.com/cosmos/cosmos-sdk/issues/4665) Refactored `x/gov` module structure and dev-UX:
  * Prepare for module spec integration
  * Update gov keys to use big endian encoding instead of little endian
* (modules) [\#5017](https://github.com/cosmos/cosmos-sdk/pull/5017) The `x/genaccounts` module has been deprecated and all components removed except the `legacy/` package.
* [\#4486](https://github.com/cosmos/cosmos-sdk/issues/4486) Vesting account types decoupled from the `x/auth` module and now live under `x/auth/vesting`. Applications wishing to use vesting account types must be sure to register types via `RegisterCodec` under the new vesting package.
* [\#4486](https://github.com/cosmos/cosmos-sdk/issues/4486) The `NewBaseVestingAccount` constructor returns an error
if the provided arguments are invalid.
* (x/auth) [\#5006](https://github.com/cosmos/cosmos-sdk/pull/5006) Modular `AnteHandler` via composable decorators:
  * The `AnteHandler` interface now returns `(newCtx Context, err error)` instead of `(newCtx Context, result sdk.Result, abort bool)`
  * The `NewAnteHandler` function returns an `AnteHandler` function that returns the new `AnteHandler`
  interface and has been moved into the `auth/ante` directory.
  * `ValidateSigCount`, `ValidateMemo`, `ProcessPubKey`, `EnsureSufficientMempoolFee`, and `GetSignBytes`
  have all been removed as public functions.
  * Invalid Signatures may return `InvalidPubKey` instead of `Unauthorized` error, since the transaction
  will first hit `SetPubKeyDecorator` before the `SigVerificationDecorator` runs.
  * `StdTx#GetSignatures` will return an array of just signature byte slices `[][]byte` instead of
  returning an array of `StdSignature` structs. To replicate the old behavior, use the public field
  `StdTx.Signatures` to get back the array of StdSignatures `[]StdSignature`.
* (modules) [\#5299](https://github.com/cosmos/cosmos-sdk/pull/5299) `HandleDoubleSign` along with params `MaxEvidenceAge` and `DoubleSignJailEndTime` have moved from the `x/slashing` module to the `x/evidence` module.
* (keys) [\#4941](https://github.com/cosmos/cosmos-sdk/issues/4941) Keybase concrete types constructors such as `NewKeyBaseFromDir` and `NewInMemory` now accept optional parameters of type `KeybaseOption`. These
optional parameters are also added on the keys sub-commands functions, which are now public, and allows
these options to be set on the commands or ignored to default to previous behavior.
* [\#5547](https://github.com/cosmos/cosmos-sdk/pull/5547) `NewKeyBaseFromHomeFlag` constructor has been removed.
* [\#5439](https://github.com/cosmos/cosmos-sdk/pull/5439) Further modularization was done to the `keybase`
package to make it more suitable for use with different key formats and algorithms:
  * The `WithKeygenFunc` function added as a `KeybaseOption` which allows a custom bytes to key
    implementation to be defined when keys are created.
  * The `WithDeriveFunc` function added as a `KeybaseOption` allows custom logic for deriving a key
    from a mnemonic, bip39 password, and HD Path.
  * BIP44 is no longer build into `keybase.CreateAccount()`. It is however the default when using
    the `client/keys` add command.
  * `SupportedAlgos` and `SupportedAlgosLedger` functions return a slice of `SigningAlgo`s that are
    supported by the keybase and the ledger integration respectively.
* (simapp) [\#5419](https://github.com/cosmos/cosmos-sdk/pull/5419) The `helpers.GenTx()` now accepts a gas argument.
* (baseapp) [\#5455](https://github.com/cosmos/cosmos-sdk/issues/5455) A `sdk.Context` is now passed into the `router.Route()` function.

### Client Breaking Changes

* (rest) [\#5270](https://github.com/cosmos/cosmos-sdk/issues/5270) All account types now implement custom JSON serialization.
* (rest) [\#4783](https://github.com/cosmos/cosmos-sdk/issues/4783) The balance field in the DelegationResponse type is now sdk.Coin instead of sdk.Int
* (x/auth) [\#5006](https://github.com/cosmos/cosmos-sdk/pull/5006) The gas required to pass the `AnteHandler` has
increased significantly due to modular `AnteHandler` support. Increase GasLimit accordingly.
* (rest) [\#5336](https://github.com/cosmos/cosmos-sdk/issues/5336) `MsgEditValidator` uses `description` instead of `Description` as a JSON key.
* (keys) [\#5097](https://github.com/cosmos/cosmos-sdk/pull/5097) Due to the keybase -> keyring transition, keys need to be migrated. See `keys migrate` command for more info.
* (x/auth) [\#5424](https://github.com/cosmos/cosmos-sdk/issues/5424) Drop `decode-tx` command from x/auth/client/cli, duplicate of the `decode` command.

### Features

* (store) [\#5435](https://github.com/cosmos/cosmos-sdk/pull/5435) New iterator for paginated requests. Iterator limits DB reads to the range of the requested page.
* (x/evidence) [\#5240](https://github.com/cosmos/cosmos-sdk/pull/5240) Initial implementation of the `x/evidence` module.
* (cli) [\#5212](https://github.com/cosmos/cosmos-sdk/issues/5212) The `q gov proposals` command now supports pagination.
* (store) [\#4724](https://github.com/cosmos/cosmos-sdk/issues/4724) Multistore supports substore migrations upon load. New `rootmulti.Store.LoadLatestVersionAndUpgrade` method in
`Baseapp` supports `StoreLoader` to enable various upgrade strategies. It no
longer panics if the store to load contains substores that we didn't explicitly mount.
* [\#4972](https://github.com/cosmos/cosmos-sdk/issues/4972) A `TxResponse` with a corresponding code
and tx hash will be returned for specific Tendermint errors:
  * `CodeTxInMempoolCache`
  * `CodeMempoolIsFull`
  * `CodeTxTooLarge`
* [\#3872](https://github.com/cosmos/cosmos-sdk/issues/3872) Implement a RESTful endpoint and cli command to decode transactions.
* (keys) [\#4754](https://github.com/cosmos/cosmos-sdk/pull/4754) Introduce new Keybase implementation that can
leverage operating systems' built-in functionalities to securely store secrets. MacOS users may encounter
the following [issue](https://github.com/keybase/go-keychain/issues/47) with the `go-keychain` library. If
you encounter this issue, you must upgrade your xcode command line tools to version >= `10.2`. You can
upgrade via: `sudo rm -rf /Library/Developer/CommandLineTools; xcode-select --install`. Verify the
correct version via: `pkgutil --pkg-info=com.apple.pkg.CLTools_Executables`.
* [\#5355](https://github.com/cosmos/cosmos-sdk/pull/5355) Client commands accept a new `--keyring-backend` option through which users can specify which backend should be used
by the new key store:
  * `os`: use OS default credentials storage (default).
  * `file`: use encrypted file-based store.
  * `kwallet`: use [KDE Wallet](https://utils.kde.org/projects/kwalletmanager/) service.
  * `pass`: use the [pass](https://www.passwordstore.org/) command line password manager.
  * `test`: use password-less key store. *For testing purposes only. Use it at your own risk.*
* (keys) [\#5097](https://github.com/cosmos/cosmos-sdk/pull/5097) New `keys migrate` command to assist users migrate their keys
to the new keyring.
* (keys) [\#5366](https://github.com/cosmos/cosmos-sdk/pull/5366) `keys list` now accepts a `--list-names` option to list key names only, whilst the `keys delete`
command can delete multiple keys by passing their names as arguments. The aforementioned commands can then be piped together, e.g.
`appcli keys list -n | xargs appcli keys delete`
* (modules) [\#4233](https://github.com/cosmos/cosmos-sdk/pull/4233) Add upgrade module that coordinates software upgrades of live chains.
* [\#4486](https://github.com/cosmos/cosmos-sdk/issues/4486) Introduce new `PeriodicVestingAccount` vesting account type
that allows for arbitrary vesting periods.
* (baseapp) [\#5196](https://github.com/cosmos/cosmos-sdk/pull/5196) Baseapp has a new `runTxModeReCheck` to allow applications to skip expensive and unnecessary re-checking of transactions.
* (types) [\#5196](https://github.com/cosmos/cosmos-sdk/pull/5196) Context has new `IsRecheckTx() bool` and `WithIsReCheckTx(bool) Context` methods to to be used in the `AnteHandler`.
* (x/auth/ante) [\#5196](https://github.com/cosmos/cosmos-sdk/pull/5196) AnteDecorators have been updated to avoid unnecessary checks when `ctx.IsReCheckTx() == true`
* (x/auth) [\#5006](https://github.com/cosmos/cosmos-sdk/pull/5006) Modular `AnteHandler` via composable decorators:
  * The `AnteDecorator` interface has been introduced to allow users to implement modular `AnteHandler`
  functionality that can be composed together to create a single `AnteHandler` rather than implementing
  a custom `AnteHandler` completely from scratch, where each `AnteDecorator` allows for custom behavior in
  tightly defined and logically isolated manner. These custom `AnteDecorator` can then be chained together
  with default `AnteDecorator` or third-party `AnteDecorator` to create a modularized `AnteHandler`
  which will run each `AnteDecorator` in the order specified in `ChainAnteDecorators`. For details
  on the new architecture, refer to the [ADR](docs/architecture/adr-010-modular-antehandler.md).
  * `ChainAnteDecorators` function has been introduced to take in a list of `AnteDecorators` and chain
  them in sequence and return a single `AnteHandler`:
    * `SetUpContextDecorator`: Sets `GasMeter` in context and creates defer clause to recover from any
    `OutOfGas` panics in future AnteDecorators and return `OutOfGas` error to `BaseApp`. It MUST be the
    first `AnteDecorator` in the chain for any application that uses gas (or another one that sets the gas meter).
    * `ValidateBasicDecorator`: Calls tx.ValidateBasic and returns any non-nil error.
    * `ValidateMemoDecorator`: Validates tx memo with application parameters and returns any non-nil error.
    * `ConsumeGasTxSizeDecorator`: Consumes gas proportional to the tx size based on application parameters.
    * `MempoolFeeDecorator`: Checks if fee is above local mempool `minFee` parameter during `CheckTx`.
    * `DeductFeeDecorator`: Deducts the `FeeAmount` from first signer of the transaction.
    * `SetPubKeyDecorator`: Sets pubkey of account in any account that does not already have pubkey saved in state machine.
    * `SigGasConsumeDecorator`: Consume parameter-defined amount of gas for each signature.
    * `SigVerificationDecorator`: Verify each signature is valid, return if there is an error.
    * `ValidateSigCountDecorator`: Validate the number of signatures in tx based on app-parameters.
    * `IncrementSequenceDecorator`: Increments the account sequence for each signer to prevent replay attacks.
* (cli) [\#5223](https://github.com/cosmos/cosmos-sdk/issues/5223) Cosmos Ledger App v2.0.0 is now supported. The changes are backwards compatible and App v1.5.x is still supported.
* (x/staking) [\#5380](https://github.com/cosmos/cosmos-sdk/pull/5380) Introduced ability to store historical info entries in staking keeper, allows applications to introspect specified number of past headers and validator sets
  * Introduces new parameter `HistoricalEntries` which allows applications to determine how many recent historical info entries they want to persist in store. Default value is 0.
  * Introduces cli commands and rest routes to query historical information at a given height
* (modules) [\#5249](https://github.com/cosmos/cosmos-sdk/pull/5249) Funds are now allowed to be directly sent to the community pool (via the distribution module account).
* (keys) [\#4941](https://github.com/cosmos/cosmos-sdk/issues/4941) Introduce keybase option to allow overriding the default private key implementation of a key generated through the `keys add` cli command.
* (keys) [\#5439](https://github.com/cosmos/cosmos-sdk/pull/5439) Flags `--algo` and `--hd-path` are added to
  `keys add` command in order to make use of keybase modularized. By default, it uses (0, 0) bip44
  HD path and secp256k1 keys, so is non-breaking.
* (types) [\#5447](https://github.com/cosmos/cosmos-sdk/pull/5447) Added `ApproxRoot` function to sdk.Decimal type in order to get the nth root for a decimal number, where n is a positive integer.
  * An `ApproxSqrt` function was also added for convenience around the common case of n=2.

### Improvements

* (iavl) [\#5538](https://github.com/cosmos/cosmos-sdk/pull/5538) Remove manual IAVL pruning in favor of IAVL's internal pruning strategy.
* (server) [\#4215](https://github.com/cosmos/cosmos-sdk/issues/4215) The `--pruning` flag
has been moved to the configuration file, to allow easier node configuration.
* (cli) [\#5116](https://github.com/cosmos/cosmos-sdk/issues/5116) The `CLIContext` now supports multiple verifiers
when connecting to multiple chains. The connecting chain's `CLIContext` will have to have the correct
chain ID and node URI or client set. To use a `CLIContext` with a verifier for another chain:
  ```go
  // main or parent chain (chain as if you're running without IBC)
  mainCtx := context.NewCLIContext()

  // connecting IBC chain
  sideCtx := context.NewCLIContext().
    WithChainID(sideChainID).
    WithNodeURI(sideChainNodeURI) // or .WithClient(...)

  sideCtx = sideCtx.WithVerifier(
    context.CreateVerifier(sideCtx, context.DefaultVerifierCacheSize),
  )
  ```
* (modules) [\#5017](https://github.com/cosmos/cosmos-sdk/pull/5017) The `x/auth` package now supports
generalized genesis accounts through the `GenesisAccount` interface.
* (modules) [\#4762](https://github.com/cosmos/cosmos-sdk/issues/4762) Deprecate remove and add permissions in ModuleAccount.
* (modules) [\#4760](https://github.com/cosmos/cosmos-sdk/issues/4760) update `x/auth` to match module spec.
* (modules) [\#4814](https://github.com/cosmos/cosmos-sdk/issues/4814) Add security contact to Validator description.
* (modules) [\#4875](https://github.com/cosmos/cosmos-sdk/issues/4875) refactor integration tests to use SimApp and separate test package
* (sdk) [\#4566](https://github.com/cosmos/cosmos-sdk/issues/4566) Export simulation's parameters and app state to JSON in order to reproduce bugs and invariants.
* (sdk) [\#4640](https://github.com/cosmos/cosmos-sdk/issues/4640) improve import/export simulation errors by extending `DiffKVStores` to return an array of `KVPairs` that are then compared to check for inconsistencies.
* (sdk) [\#4717](https://github.com/cosmos/cosmos-sdk/issues/4717) refactor `x/slashing` to match the new module spec
* (sdk) [\#4758](https://github.com/cosmos/cosmos-sdk/issues/4758) update `x/genaccounts` to match module spec
* (simulation) [\#4824](https://github.com/cosmos/cosmos-sdk/issues/4824) `PrintAllInvariants` flag will print all failed invariants
* (simulation) [\#4490](https://github.com/cosmos/cosmos-sdk/issues/4490) add `InitialBlockHeight` flag to resume a simulation from a given block

  * Support exporting the simulation stats to a given JSON file
* (simulation) [\#4847](https://github.com/cosmos/cosmos-sdk/issues/4847), [\#4838](https://github.com/cosmos/cosmos-sdk/pull/4838) and [\#4869](https://github.com/cosmos/cosmos-sdk/pull/4869) `SimApp` and simulation refactors:
  * Implement `SimulationManager` for executing modules' simulation functionalities in a modularized way
  * Add `RegisterStoreDecoders` to the `SimulationManager` for decoding each module's types
  * Add `GenerateGenesisStates` to the `SimulationManager` to generate a randomized `GenState` for each module
  * Add `RandomizedParams` to the `SimulationManager` that registers each modules' parameters in order to
  simulate `ParamChangeProposal`s' `Content`s
  * Add `WeightedOperations` to the `SimulationManager` that define simulation operations (modules' `Msg`s) with their
  respective weights (i.e chance of being simulated).
  * Add `ProposalContents` to the `SimulationManager` to register each module's governance proposal `Content`s.
* (simulation) [\#4893](https://github.com/cosmos/cosmos-sdk/issues/4893) Change `SimApp` keepers to be public and add getter functions for keys and codec
* (simulation) [\#4906](https://github.com/cosmos/cosmos-sdk/issues/4906) Add simulation `Config` struct that wraps simulation flags
* (simulation) [\#4935](https://github.com/cosmos/cosmos-sdk/issues/4935) Update simulation to reflect a proper `ABCI` application without bypassing `BaseApp` semantics
* (simulation) [\#5378](https://github.com/cosmos/cosmos-sdk/pull/5378) Simulation tests refactor:
  * Add `App` interface for general SDK-based app's methods.
  * Refactor and cleanup simulation tests into util functions to simplify their implementation for other SDK apps.
* (store) [\#4792](https://github.com/cosmos/cosmos-sdk/issues/4792) panic on non-registered store
* (types) [\#4821](https://github.com/cosmos/cosmos-sdk/issues/4821) types/errors package added with support for stacktraces. It is meant as a more feature-rich replacement for sdk.Errors in the mid-term.
* (store) [\#1947](https://github.com/cosmos/cosmos-sdk/issues/1947) Implement inter-block (persistent)
caching through `CommitKVStoreCacheManager`. Any application wishing to utilize an inter-block cache
must set it in their app via a `BaseApp` option. The `BaseApp` docs have been drastically improved
to detail this new feature and how state transitions occur.
* (docs/spec) All module specs moved into their respective module dir in x/ (i.e. docs/spec/staking -->> x/staking/spec)
* (docs/) [\#5379](https://github.com/cosmos/cosmos-sdk/pull/5379) Major documentation refactor, including:
  * (docs/intro/) Add and improve introduction material for newcomers.
  * (docs/basics/) Add documentation about basic concepts of the cosmos sdk such as the anatomy of an SDK application, the transaction lifecycle or accounts.
  * (docs/core/) Add documentation about core conepts of the cosmos sdk such as `baseapp`, `server`, `store`s, `context` and more.
  * (docs/building-modules/) Add reference documentation on concepts relevant for module developers (`keeper`, `handler`, `messages`, `queries`,...).
  * (docs/interfaces/) Add documentation on building interfaces for the Cosmos SDK.
  * Redesigned user interface that features new dynamically generated sidebar, build-time code embedding from GitHub, new homepage as well as many other improvements.
* (types) [\#5428](https://github.com/cosmos/cosmos-sdk/pull/5428) Add `Mod` (modulo) method and `RelativePow` (exponentation) function for `Uint`.
* (modules) [\#5506](https://github.com/cosmos/cosmos-sdk/pull/5506) Remove redundancy in `x/distribution`s use of parameters. There
  now exists a single `Params` type with a getter and setter along with a getter for each individual parameter.

### Bug Fixes

* (client) [\#5303](https://github.com/cosmos/cosmos-sdk/issues/5303) Fix ignored error in tx generate only mode.
* (cli) [\#4763](https://github.com/cosmos/cosmos-sdk/issues/4763) Fix flag `--min-self-delegation` for staking `EditValidator`
* (keys) Fix ledger custom coin type support bug.
* (x/gov) [\#5107](https://github.com/cosmos/cosmos-sdk/pull/5107) Sum validator operator's all voting power when tally votes
* (rest) [\#5212](https://github.com/cosmos/cosmos-sdk/issues/5212) Fix pagination in the `/gov/proposals` handler.

## [v0.37.14] - 2020-08-12

### Improvements

* (tendermint) Bump Tendermint version to [v0.32.13](https://github.com/tendermint/tendermint/releases/tag/v0.32.13).


## [v0.37.13] - 2020-06-03

### Improvements

* (tendermint) Bump Tendermint version to [v0.32.12](https://github.com/tendermint/tendermint/releases/tag/v0.32.12).
* (cosmos-ledger-go) Bump Cosmos Ledger Wallet library version to [v0.11.1](https://github.com/cosmos/ledger-cosmos-go/releases/tag/v0.11.1).

## [v0.37.12] - 2020-05-05

### Improvements

* (tendermint) Bump Tendermint version to [v0.32.11](https://github.com/tendermint/tendermint/releases/tag/v0.32.11).

## [v0.37.11] - 2020-04-22

### Bug Fixes

* (x/staking) [\#6021](https://github.com/cosmos/cosmos-sdk/pull/6021) --trust-node's false default value prevents creation of the genesis transaction.

## [v0.37.10] - 2020-04-22

### Bug Fixes

* (client/context) [\#5964](https://github.com/cosmos/cosmos-sdk/issues/5964) Fix incorrect instantiation of tmlite verifier when --trust-node is off.

## [v0.37.9] - 2020-04-09

### Improvements

* (tendermint) Bump Tendermint version to [v0.32.10](https://github.com/tendermint/tendermint/releases/tag/v0.32.10).

## [v0.37.8] - 2020-03-11

### Bug Fixes

* (rest) [\#5508](https://github.com/cosmos/cosmos-sdk/pull/5508) Fix `x/distribution` endpoints to properly return height in the response.
* (x/genutil) [\#5499](https://github.com/cosmos/cosmos-sdk/pull/) Ensure `DefaultGenesis` returns valid and non-nil default genesis state.
* (x/genutil) [\#5775](https://github.com/cosmos/cosmos-sdk/pull/5775) Fix `ExportGenesis` in `x/genutil` to export default genesis state (`[]`) instead of `null`.
* (genesis) [\#5086](https://github.com/cosmos/cosmos-sdk/issues/5086) Ensure `gentxs` are always an empty array instead of `nil`.

### Improvements

* (rest) [\#5648](https://github.com/cosmos/cosmos-sdk/pull/5648) Enhance /txs usability:
  * Add `tx.minheight` key to filter transaction with an inclusive minimum block height
  * Add `tx.maxheight` key to filter transaction with an inclusive maximum block height

## [v0.37.7] - 2020-02-10

### Improvements

* (modules) [\#5597](https://github.com/cosmos/cosmos-sdk/pull/5597) Add `amount` event attribute to the `complete_unbonding`
and `complete_redelegation` events that reflect the total balances of the completed unbondings and redelegations
respectively.

### Bug Fixes

* (x/gov) [\#5622](https://github.com/cosmos/cosmos-sdk/pull/5622) Track any events emitted from a proposal's handler upon successful execution.
* (x/bank) [\#5531](https://github.com/cosmos/cosmos-sdk/issues/5531) Added missing amount event to MsgMultiSend, emitted for each output.

## [v0.37.6] - 2020-01-21

### Improvements

* (tendermint) Bump Tendermint version to [v0.32.9](https://github.com/tendermint/tendermint/releases/tag/v0.32.9)

## [v0.37.5] - 2020-01-07

### Features

* (types) [\#5360](https://github.com/cosmos/cosmos-sdk/pull/5360) Implement `SortableDecBytes` which
  allows the `Dec` type be sortable.

### Improvements

* (tendermint) Bump Tendermint version to [v0.32.8](https://github.com/tendermint/tendermint/releases/tag/v0.32.8)
* (cli) [\#5482](https://github.com/cosmos/cosmos-sdk/pull/5482) Remove old "tags" nomenclature from the `q txs` command in
  favor of the new events system. Functionality remains unchanged except that `=` is used instead of `:` to be
  consistent with the API's use of event queries.

### Bug Fixes

* (iavl) [\#5276](https://github.com/cosmos/cosmos-sdk/issues/5276) Fix potential race condition in `iavlIterator#Close`.
* (baseapp) [\#5350](https://github.com/cosmos/cosmos-sdk/issues/5350) Allow a node to restart successfully
  after a `halt-height` or `halt-time` has been triggered.
* (types) [\#5395](https://github.com/cosmos/cosmos-sdk/issues/5395) Fix `Uint#LTE`.
* (types) [\#5408](https://github.com/cosmos/cosmos-sdk/issues/5408) `NewDecCoins` constructor now sorts the coins.

## [v0.37.4] - 2019-11-04

### Improvements

* (tendermint) Bump Tendermint version to [v0.32.7](https://github.com/tendermint/tendermint/releases/tag/v0.32.7)
* (ledger) [\#4716](https://github.com/cosmos/cosmos-sdk/pull/4716) Fix ledger custom coin type support bug.

### Bug Fixes

* (baseapp) [\#5200](https://github.com/cosmos/cosmos-sdk/issues/5200) Remove duplicate events from previous messages.

## [v0.37.3] - 2019-10-10

### Bug Fixes

* (genesis) [\#5095](https://github.com/cosmos/cosmos-sdk/issues/5095) Fix genesis file migration from v0.34 to
v0.36/v0.37 not converting validator consensus pubkey to bech32 format.

### Improvements

* (tendermint) Bump Tendermint version to [v0.32.6](https://github.com/tendermint/tendermint/releases/tag/v0.32.6)

## [v0.37.1] - 2019-09-19

### Features

* (cli) [\#4973](https://github.com/cosmos/cosmos-sdk/pull/4973) Enable application CPU profiling
via the `--cpu-profile` flag.
* [\#4979](https://github.com/cosmos/cosmos-sdk/issues/4979) Introduce a new `halt-time` config and
CLI option to the `start` command. When provided, an application will halt during `Commit` when the
block time is >= the `halt-time`.

### Improvements

* [\#4990](https://github.com/cosmos/cosmos-sdk/issues/4990) Add `Events` to the `ABCIMessageLog` to
provide context and grouping of events based on the messages they correspond to. The `Events` field
in `TxResponse` is deprecated and will be removed in the next major release.

### Bug Fixes

* [\#4979](https://github.com/cosmos/cosmos-sdk/issues/4979) Use `Signal(os.Interrupt)` over
`os.Exit(0)` during configured halting to allow any `defer` calls to be executed.
* [\#5034](https://github.com/cosmos/cosmos-sdk/issues/5034) Binary search in NFT Module wasn't working on larger sets.

## [v0.37.0] - 2019-08-21

### Bug Fixes

* (baseapp) [\#4903](https://github.com/cosmos/cosmos-sdk/issues/4903) Various height query fixes:
  * Move height with proof check from `CLIContext` to `BaseApp` as the height
  can automatically be injected there.
  * Update `handleQueryStore` to resemble `handleQueryCustom`
* (simulation) [\#4912](https://github.com/cosmos/cosmos-sdk/issues/4912) Fix SimApp ModuleAccountAddrs
to properly return black listed addresses for bank keeper initialization.
* (cli) [\#4919](https://github.com/cosmos/cosmos-sdk/pull/4919) Don't crash CLI
if user doesn't answer y/n confirmation request.
* (cli) [\#4927](https://github.com/cosmos/cosmos-sdk/issues/4927) Fix the `q gov vote`
command to handle empty (pruned) votes correctly.

### Improvements

* (rest) [\#4924](https://github.com/cosmos/cosmos-sdk/pull/4924) Return response
height even upon error as it may be useful for the downstream caller and have
`/auth/accounts/{address}` return a 200 with an empty account upon error when
that error is that the account doesn't exist.

## [v0.36.0] - 2019-08-13

### Breaking Changes

* (rest) [\#4837](https://github.com/cosmos/cosmos-sdk/pull/4837) Remove /version and /node_version
  endpoints in favor of refactoring /node_info to also include application version info.
* All REST responses now wrap the original resource/result. The response
  will contain two fields: height and result.
* [\#3565](https://github.com/cosmos/cosmos-sdk/issues/3565) Updates to the governance module:
  * Rename JSON field from `proposal_content` to `content`
  * Rename JSON field from `proposal_id` to `id`
  * Disable `ProposalTypeSoftwareUpgrade` temporarily
* [\#3775](https://github.com/cosmos/cosmos-sdk/issues/3775) unify sender transaction tag for ease of querying
* [\#4255](https://github.com/cosmos/cosmos-sdk/issues/4255) Add supply module that passively tracks the supplies of a chain
  - Renamed `x/distribution` `ModuleName`
  - Genesis JSON and CLI now use `distribution` instead of `distr`
  - Introduce `ModuleAccount` type, which tracks the flow of coins held within a module
  - Replaced `FeeCollectorKeeper` for a `ModuleAccount`
  - Replaced the staking `Pool`, which coins are now held by the `BondedPool` and `NotBonded` module accounts
  - The `NotBonded` module account now only keeps track of the not bonded tokens within staking, instead of the whole chain
  - [\#3628](https://github.com/cosmos/cosmos-sdk/issues/3628) Replaced governance's burn and deposit accounts for a `ModuleAccount`
  - Added a `ModuleAccount` for the distribution module
  - Added a `ModuleAccount` for the mint module
  [\#4472](https://github.com/cosmos/cosmos-sdk/issues/4472) validation for crisis genesis
* [\#3985](https://github.com/cosmos/cosmos-sdk/issues/3985) `ValidatorPowerRank` uses potential consensus power instead of tendermint power
* [\#4104](https://github.com/cosmos/cosmos-sdk/issues/4104) Gaia has been moved to its own repository: https://github.com/cosmos/gaia
* [\#4104](https://github.com/cosmos/cosmos-sdk/issues/4104) Rename gaiad.toml to app.toml. The internal contents of the application
  config remain unchanged.
* [\#4159](https://github.com/cosmos/cosmos-sdk/issues/4159) create the default module patterns and module manager
* [\#4230](https://github.com/cosmos/cosmos-sdk/issues/4230) Change the type of ABCIMessageLog#MsgIndex to uint16 for proper serialization.
* [\#4250](https://github.com/cosmos/cosmos-sdk/issues/4250) BaseApp.Query() returns app's version string set via BaseApp.SetAppVersion()
  when handling /app/version queries instead of the version string passed as build
  flag at compile time.
* [\#4262](https://github.com/cosmos/cosmos-sdk/issues/4262) GoSumHash is no longer returned by the version command.
* [\#4263](https://github.com/cosmos/cosmos-sdk/issues/4263) RestServer#Start now takes read and write timeout arguments.
* [\#4305](https://github.com/cosmos/cosmos-sdk/issues/4305) `GenerateOrBroadcastMsgs` no longer takes an `offline` parameter.
* [\#4342](https://github.com/cosmos/cosmos-sdk/pull/4342) Upgrade go-amino to v0.15.0
* [\#4351](https://github.com/cosmos/cosmos-sdk/issues/4351) InitCmd, AddGenesisAccountCmd, and CollectGenTxsCmd take node's and client's default home directories as arguments.
* [\#4387](https://github.com/cosmos/cosmos-sdk/issues/4387) Refactor the usage of tags (now called events) to reflect the
  new ABCI events semantics:
  - Move `x/{module}/tags/tags.go` => `x/{module}/types/events.go`
  - Update `docs/specs`
  - Refactor tags in favor of new `Event(s)` type(s)
  - Update `Context` to use new `EventManager`
  - (Begin|End)Blocker no longer return tags, but rather uses new `EventManager`
  - Message handlers no longer return tags, but rather uses new `EventManager`
  Any component (e.g. BeginBlocker, message handler, etc...) wishing to emit an event must do so
  through `ctx.EventManger().EmitEvent(s)`.
  To reset or wipe emitted events: `ctx = ctx.WithEventManager(sdk.NewEventManager())`
  To get all emitted events: `events := ctx.EventManager().Events()`
* [\#4437](https://github.com/cosmos/cosmos-sdk/issues/4437) Replace governance module store keys to use `[]byte` instead of `string`.
* [\#4451](https://github.com/cosmos/cosmos-sdk/issues/4451) Improve modularization of clients and modules:
  * Module directory structure improved and standardized
  * Aliases autogenerated
  * Auth and bank related commands are now mounted under the respective moduels
  * Client initialization and mounting standardized
* [\#4479](https://github.com/cosmos/cosmos-sdk/issues/4479) Remove codec argument redundency in client usage where
  the CLIContext's codec should be used instead.
* [\#4488](https://github.com/cosmos/cosmos-sdk/issues/4488) Decouple client tx, REST, and ultil packages from auth. These packages have
  been restructured and retrofitted into the `x/auth` module.
* [\#4521](https://github.com/cosmos/cosmos-sdk/issues/4521) Flatten x/bank structure by hiding module internals.
* [\#4525](https://github.com/cosmos/cosmos-sdk/issues/4525) Remove --cors flag, the feature is long gone.
* [\#4536](https://github.com/cosmos/cosmos-sdk/issues/4536) The `/auth/accounts/{address}` now returns a `height` in the response.
  The account is now nested under `account`.
* [\#4543](https://github.com/cosmos/cosmos-sdk/issues/4543) Account getters are no longer part of client.CLIContext() and have now moved
  to reside in the auth-specific AccountRetriever.
* [\#4588](https://github.com/cosmos/cosmos-sdk/issues/4588) Context does not depend on x/auth anymore. client/context is stripped out of the following features:
  - GetAccountDecoder()
  - CLIContext.WithAccountDecoder()
  - CLIContext.WithAccountStore()
  x/auth.AccountDecoder is unnecessary and consequently removed.
* [\#4602](https://github.com/cosmos/cosmos-sdk/issues/4602) client/input.{Buffer,Override}Stdin() functions are removed. Thanks to cobra's new release they are now redundant.
* [\#4633](https://github.com/cosmos/cosmos-sdk/issues/4633) Update old Tx search by tags APIs to use new Events
  nomenclature.
* [\#4649](https://github.com/cosmos/cosmos-sdk/issues/4649) Refactor x/crisis as per modules new specs.
* [\#3685](https://github.com/cosmos/cosmos-sdk/issues/3685) The default signature verification gas logic (`DefaultSigVerificationGasConsumer`) now specifies explicit key types rather than string pattern matching. This means that zones that depended on string matching to allow other keys will need to write a custom `SignatureVerificationGasConsumer` function.
* [\#4663](https://github.com/cosmos/cosmos-sdk/issues/4663) Refactor bank keeper by removing private functions
  - `InputOutputCoins`, `SetCoins`, `SubtractCoins` and `AddCoins` are now part of the `SendKeeper` instead of the `Keeper` interface
* (tendermint) [\#4721](https://github.com/cosmos/cosmos-sdk/pull/4721) Upgrade Tendermint to v0.32.1

### Features

* [\#4843](https://github.com/cosmos/cosmos-sdk/issues/4843) Add RegisterEvidences function in the codec package to register
  Tendermint evidence types with a given codec.
* (rest) [\#3867](https://github.com/cosmos/cosmos-sdk/issues/3867) Allow querying for genesis transaction when height query param is set to zero.
* [\#2020](https://github.com/cosmos/cosmos-sdk/issues/2020) New keys export/import command line utilities to export/import private keys in ASCII format
  that rely on Keybase's new underlying ExportPrivKey()/ImportPrivKey() API calls.
* [\#3565](https://github.com/cosmos/cosmos-sdk/issues/3565) Implement parameter change proposal support.
  Parameter change proposals can be submitted through the CLI
  or a REST endpoint. See docs for further usage.
* [\#3850](https://github.com/cosmos/cosmos-sdk/issues/3850) Add `rewards` and `commission` to distribution tx tags.
* [\#3981](https://github.com/cosmos/cosmos-sdk/issues/3981) Add support to gracefully halt a node at a given height
  via the node's `halt-height` config or CLI value.
* [\#4144](https://github.com/cosmos/cosmos-sdk/issues/4144) Allow for configurable BIP44 HD path and coin type.
* [\#4250](https://github.com/cosmos/cosmos-sdk/issues/4250) New BaseApp.{,Set}AppVersion() methods to get/set app's version string.
* [\#4263](https://github.com/cosmos/cosmos-sdk/issues/4263) Add `--read-timeout` and `--write-timeout` args to the `rest-server` command
  to support custom RPC R/W timeouts.
* [\#4271](https://github.com/cosmos/cosmos-sdk/issues/4271) Implement Coins#IsAnyGT
* [\#4318](https://github.com/cosmos/cosmos-sdk/issues/4318) Support height queries. Queries against nodes that have the queried
  height pruned will return an error.
* [\#4409](https://github.com/cosmos/cosmos-sdk/issues/4409) Implement a command that migrates exported state from one version to the next.
  The `migrate` command currently supports migrating from v0.34 to v0.36 by implementing
  necessary types for both versions.
* [\#4570](https://github.com/cosmos/cosmos-sdk/issues/4570) Move /bank/balances/{address} REST handler to x/bank/client/rest. The exposed interface is unchanged.
* Community pool spend proposal per Cosmos Hub governance proposal [\#7](https://github.com/cosmos/cosmos-sdk/issues/7) "Activate the Community Pool"

### Improvements

* (simulation) PrintAllInvariants flag will print all failed invariants
* (simulation) Add `InitialBlockHeight` flag to resume a simulation from a given block
* (simulation) [\#4670](https://github.com/cosmos/cosmos-sdk/issues/4670) Update simulation statistics to JSON format

  - Support exporting the simulation stats to a given JSON file
* [\#4775](https://github.com/cosmos/cosmos-sdk/issues/4775) Refactor CI config
* Upgrade IAVL to v0.12.4
* (tendermint) Upgrade Tendermint to v0.32.2
* (modules) [\#4751](https://github.com/cosmos/cosmos-sdk/issues/4751) update `x/genutils` to match module spec
* (keys) [\#4611](https://github.com/cosmos/cosmos-sdk/issues/4611) store keys in simapp now use a map instead of using individual literal keys
* [\#2286](https://github.com/cosmos/cosmos-sdk/issues/2286) Improve performance of CacheKVStore iterator.
* [\#3512](https://github.com/cosmos/cosmos-sdk/issues/3512) Implement Logger method on each module's keeper.
* [\#3655](https://github.com/cosmos/cosmos-sdk/issues/3655) Improve signature verification failure error message.
* [\#3774](https://github.com/cosmos/cosmos-sdk/issues/3774) add category tag to transactions for ease of filtering
* [\#3914](https://github.com/cosmos/cosmos-sdk/issues/3914) Implement invariant benchmarks and add target to makefile.
* [\#3928](https://github.com/cosmos/cosmos-sdk/issues/3928) remove staking references from types package
* [\#3978](https://github.com/cosmos/cosmos-sdk/issues/3978) Return ErrUnknownRequest in message handlers for unknown
  or invalid routed messages.
* [\#4190](https://github.com/cosmos/cosmos-sdk/issues/4190) Client responses that return (re)delegation(s) now return balances
  instead of shares.
* [\#4194](https://github.com/cosmos/cosmos-sdk/issues/4194) ValidatorSigningInfo now includes the validator's consensus address.
* [\#4235](https://github.com/cosmos/cosmos-sdk/issues/4235) Add parameter change proposal messages to simulation.
* [\#4235](https://github.com/cosmos/cosmos-sdk/issues/4235) Update the minting module params to implement params.ParamSet so
  individual keys can be set via proposals instead of passing a struct.
* [\#4259](https://github.com/cosmos/cosmos-sdk/issues/4259) `Coins` that are `nil` are now JSON encoded as an empty array `[]`.
  Decoding remains unchanged and behavior is left intact.
* [\#4305](https://github.com/cosmos/cosmos-sdk/issues/4305) The `--generate-only` CLI flag fully respects offline tx processing.
* [\#4379](https://github.com/cosmos/cosmos-sdk/issues/4379) close db write batch.
* [\#4384](https://github.com/cosmos/cosmos-sdk/issues/4384)- Allow splitting withdrawal transaction in several chunks
* [\#4403](https://github.com/cosmos/cosmos-sdk/issues/4403) Allow for parameter change proposals to supply only desired fields to be updated
  in objects instead of the entire object (only applies to values that are objects).
* [\#4415](https://github.com/cosmos/cosmos-sdk/issues/4415) /client refactor, reduce genutil dependancy on staking
* [\#4439](https://github.com/cosmos/cosmos-sdk/issues/4439) Implement governance module iterators.
* [\#4465](https://github.com/cosmos/cosmos-sdk/issues/4465) Unknown subcommands print relevant error message
* [\#4466](https://github.com/cosmos/cosmos-sdk/issues/4466) Commission validation added to validate basic of MsgCreateValidator by changing CommissionMsg to CommissionRates
* [\#4501](https://github.com/cosmos/cosmos-sdk/issues/4501) Support height queriers in rest client
* [\#4535](https://github.com/cosmos/cosmos-sdk/issues/4535) Improve import-export simulation errors by decoding the `KVPair.Value` into its
  respective type
* [\#4536](https://github.com/cosmos/cosmos-sdk/issues/4536) cli context queries return query height and accounts are returned with query height
* [\#4553](https://github.com/cosmos/cosmos-sdk/issues/4553) undelegate max entries check first
* [\#4556](https://github.com/cosmos/cosmos-sdk/issues/4556) Added IsValid function to Coin
* [\#4564](https://github.com/cosmos/cosmos-sdk/issues/4564) client/input.GetConfirmation()'s default is changed to No.
* [\#4573](https://github.com/cosmos/cosmos-sdk/issues/4573) Returns height in response for query endpoints.
* [\#4580](https://github.com/cosmos/cosmos-sdk/issues/4580) Update `Context#BlockHeight` to properly set the block height via `WithBlockHeader`.
* [\#4584](https://github.com/cosmos/cosmos-sdk/issues/4584) Update bank Keeper to use expected keeper interface of the AccountKeeper.
* [\#4584](https://github.com/cosmos/cosmos-sdk/issues/4584) Move `Account` and `VestingAccount` interface types to `x/auth/exported`.
* [\#4082](https://github.com/cosmos/cosmos-sdk/issues/4082) supply module queriers for CLI and REST endpoints
* [\#4601](https://github.com/cosmos/cosmos-sdk/issues/4601) Implement generic pangination helper function to be used in
  REST handlers and queriers.
* [\#4629](https://github.com/cosmos/cosmos-sdk/issues/4629) Added warning event that gets emitted if validator misses a block.
* [\#4674](https://github.com/cosmos/cosmos-sdk/issues/4674) Export `Simapp` genState generators and util functions by making them public
* [\#4706](https://github.com/cosmos/cosmos-sdk/issues/4706) Simplify context
  Replace complex Context construct with a simpler immutible struct.
  Only breaking change is not to support `Value` and `GetValue` as first class calls.
  We do embed ctx.Context() as a raw context.Context instead to be used as you see fit.

  Migration guide:

  ```go
  ctx = ctx.WithValue(contextKeyBadProposal, false)
  ```

  Now becomes:

  ```go
  ctx = ctx.WithContext(context.WithValue(ctx.Context(), contextKeyBadProposal, false))
  ```

  A bit more verbose, but also allows `context.WithTimeout()`, etc and only used
  in one function in this repo, in test code.
* [\#3685](https://github.com/cosmos/cosmos-sdk/issues/3685)  Add `SetAddressVerifier` and `GetAddressVerifier` to `sdk.Config` to allow SDK users to configure custom address format verification logic (to override the default limitation of 20-byte addresses).
* [\#3685](https://github.com/cosmos/cosmos-sdk/issues/3685)  Add an additional parameter to NewAnteHandler for a custom `SignatureVerificationGasConsumer` (the default logic is now in `DefaultSigVerificationGasConsumer). This allows SDK users to configure their own logic for which key types are accepted and how those key types consume gas.
* Remove `--print-response` flag as it is no longer used.
* Revert [\#2284](https://github.com/cosmos/cosmos-sdk/pull/2284) to allow create_empty_blocks in the config
* (tendermint) [\#4718](https://github.com/cosmos/cosmos-sdk/issues/4718) Upgrade tendermint/iavl to v0.12.3

### Bug Fixes

* [\#4891](https://github.com/cosmos/cosmos-sdk/issues/4891) Disable querying with proofs enabled when the query height <= 1.
* (rest) [\#4858](https://github.com/cosmos/cosmos-sdk/issues/4858) Do not return an error in BroadcastTxCommit when the tx broadcasting
  was successful. This allows the proper REST response to be returned for a
  failed tx during `block` broadcasting mode.
* (store) [\#4880](https://github.com/cosmos/cosmos-sdk/pull/4880) Fix error check in
  IAVL `Store#DeleteVersion`.
* (tendermint) [\#4879](https://github.com/cosmos/cosmos-sdk/issues/4879) Don't terminate the process immediately after startup when run in standalone mode.
* (simulation) [\#4861](https://github.com/cosmos/cosmos-sdk/pull/4861) Fix non-determinism simulation
  by using CLI flags as input and updating Makefile target.
* [\#4868](https://github.com/cosmos/cosmos-sdk/issues/4868) Context#CacheContext now sets a new EventManager. This prevents unwanted events
  from being emitted.
* (cli) [\#4870](https://github.com/cosmos/cosmos-sdk/issues/4870) Disable the `withdraw-all-rewards` command when `--generate-only` is supplied
* (modules) [\#4831](https://github.com/cosmos/cosmos-sdk/issues/4831) Prevent community spend proposal from transferring funds to a module account
* (keys) [\#4338](https://github.com/cosmos/cosmos-sdk/issues/4338) fix multisig key output for CLI
* (modules) [\#4795](https://github.com/cosmos/cosmos-sdk/issues/4795) restrict module accounts from receiving transactions.
  Allowing this would cause an invariant on the module account coins.
* (modules) [\#4823](https://github.com/cosmos/cosmos-sdk/issues/4823) Update the `DefaultUnbondingTime` from 3 days to 3 weeks to be inline with documentation.
* (abci) [\#4639](https://github.com/cosmos/cosmos-sdk/issues/4639) Fix `CheckTx` by verifying the message route
* Return height in responses when querying against BaseApp
* [\#1351](https://github.com/cosmos/cosmos-sdk/issues/1351) Stable AppHash allows no_empty_blocks
* [\#3705](https://github.com/cosmos/cosmos-sdk/issues/3705) Return `[]` instead of `null` when querying delegator rewards.
* [\#3966](https://github.com/cosmos/cosmos-sdk/issues/3966) fixed multiple assigns to action tags
  [\#3793](https://github.com/cosmos/cosmos-sdk/issues/3793) add delegator tag for MsgCreateValidator and deleted unused moniker and identity tags
* [\#4194](https://github.com/cosmos/cosmos-sdk/issues/4194) Fix pagination and results returned from /slashing/signing_infos
* [\#4230](https://github.com/cosmos/cosmos-sdk/issues/4230) Properly set and display the message index through the TxResponse.
* [\#4234](https://github.com/cosmos/cosmos-sdk/pull/4234) Allow `tx send --generate-only` to
  actually work offline.
* [\#4271](https://github.com/cosmos/cosmos-sdk/issues/4271) Fix addGenesisAccount by using Coins#IsAnyGT for vesting amount validation.
* [\#4273](https://github.com/cosmos/cosmos-sdk/issues/4273) Fix usage of AppendTags in x/staking/handler.go
* [\#4303](https://github.com/cosmos/cosmos-sdk/issues/4303) Fix NewCoins() underlying function for duplicate coins detection.
* [\#4307](https://github.com/cosmos/cosmos-sdk/pull/4307) Don't pass height to RPC calls as
  Tendermint will automatically use the latest height.
* [\#4362](https://github.com/cosmos/cosmos-sdk/issues/4362) simulation setup bugfix for multisim 7601778
* [\#4383](https://github.com/cosmos/cosmos-sdk/issues/4383) - currentStakeRoundUp is now always atleast currentStake + smallest-decimal-precision
* [\#4394](https://github.com/cosmos/cosmos-sdk/issues/4394) Fix signature count check to use the TxSigLimit param instead of
  a default.
* [\#4455](https://github.com/cosmos/cosmos-sdk/issues/4455) Use `QueryWithData()` to query unbonding delegations.
* [\#4493](https://github.com/cosmos/cosmos-sdk/issues/4493) Fix validator-outstanding-rewards command. It now takes as an argument
  a validator address.
* [\#4598](https://github.com/cosmos/cosmos-sdk/issues/4598) Fix redelegation and undelegation txs that were not checking for the correct bond denomination.
* [\#4619](https://github.com/cosmos/cosmos-sdk/issues/4619) Close iterators in `GetAllMatureValidatorQueue` and `UnbondAllMatureValidatorQueue`
  methods.
* [\#4654](https://github.com/cosmos/cosmos-sdk/issues/4654) validator slash event stored by period and height
* [\#4681](https://github.com/cosmos/cosmos-sdk/issues/4681) panic on invalid amount on `MintCoins` and `BurnCoins`
  * skip minting if inflation is set to zero
* Sort state JSON during export and initialization

## 0.35.0

### Bug Fixes

* Fix gas consumption bug in `Undelegate` preventing the ability to sync from
genesis.

## 0.34.10

### Bug Fixes

* Bump Tendermint version to [v0.31.11](https://github.com/tendermint/tendermint/releases/tag/v0.31.11) to address the vulnerability found in the `consensus` package.

## 0.34.9

### Bug Fixes

* Bump Tendermint version to [v0.31.10](https://github.com/tendermint/tendermint/releases/tag/v0.31.10) to address p2p panic errors.

## 0.34.8

### Bug Fixes

* Bump Tendermint version to v0.31.9 to fix the p2p panic error.
* Update gaiareplay's use of an internal Tendermint API

## 0.34.7

### Bug Fixes

#### SDK

* Fix gas consumption bug in `Undelegate` preventing the ability to sync from
genesis.

## 0.34.6

### Bug Fixes

#### SDK

* Unbonding from a validator is now only considered "complete" after the full
unbonding period has elapsed regardless of the validator's status.

## 0.34.5

### Bug Fixes

#### SDK

* [\#4273](https://github.com/cosmos/cosmos-sdk/issues/4273) Fix usage of `AppendTags` in x/staking/handler.go

### Improvements

### SDK

* [\#2286](https://github.com/cosmos/cosmos-sdk/issues/2286) Improve performance of `CacheKVStore` iterator.
* [\#3655](https://github.com/cosmos/cosmos-sdk/issues/3655) Improve signature verification failure error message.
* [\#4384](https://github.com/cosmos/cosmos-sdk/issues/4384) Allow splitting withdrawal transaction in several chunks.

#### Gaia CLI

* [\#4227](https://github.com/cosmos/cosmos-sdk/issues/4227) Support for Ledger App v1.5.
* [#4345](https://github.com/cosmos/cosmos-sdk/pull/4345) Update `ledger-cosmos-go`
to v0.10.3.

## 0.34.4

### Bug Fixes

#### SDK

* [#4234](https://github.com/cosmos/cosmos-sdk/pull/4234) Allow `tx send --generate-only` to
actually work offline.

#### Gaia

* [\#4219](https://github.com/cosmos/cosmos-sdk/issues/4219) Return an error when an empty mnemonic is provided during key recovery.

### Improvements

#### Gaia

* [\#2007](https://github.com/cosmos/cosmos-sdk/issues/2007) Return 200 status code on empty results

### New features

#### SDK

* [\#3850](https://github.com/cosmos/cosmos-sdk/issues/3850) Add `rewards` and `commission` to distribution tx tags.

## 0.34.3

### Bug Fixes

#### Gaia

* [\#4196](https://github.com/cosmos/cosmos-sdk/pull/4196) Set default invariant
check period to zero.

## 0.34.2

### Improvements

#### SDK

* [\#4135](https://github.com/cosmos/cosmos-sdk/pull/4135) Add further clarification
to generate only usage.

### Bug Fixes

#### SDK

* [\#4135](https://github.com/cosmos/cosmos-sdk/pull/4135) Fix `NewResponseFormatBroadcastTxCommit`
* [\#4053](https://github.com/cosmos/cosmos-sdk/issues/4053) Add `--inv-check-period`
flag to gaiad to set period at which invariants checks will run.
* [\#4099](https://github.com/cosmos/cosmos-sdk/issues/4099) Update the /staking/validators endpoint to support
status and pagination query flags.

## 0.34.1

### Bug Fixes

#### Gaia

* [#4163](https://github.com/cosmos/cosmos-sdk/pull/4163) Fix v0.33.x export script to port gov data correctly.

## 0.34.0

### Breaking Changes

#### Gaia

* [\#3463](https://github.com/cosmos/cosmos-sdk/issues/3463) Revert bank module handler fork (re-enables transfers)
* [\#3875](https://github.com/cosmos/cosmos-sdk/issues/3875) Replace `async` flag with `--broadcast-mode` flag where the default
  value is `sync`. The `block` mode should not be used. The REST client now
  uses `mode` parameter instead of the `return` parameter.

#### Gaia CLI

* [\#3938](https://github.com/cosmos/cosmos-sdk/issues/3938) Remove REST server's SSL support altogether.

#### SDK

* [\#3245](https://github.com/cosmos/cosmos-sdk/issues/3245) Rename validator.GetJailed() to validator.IsJailed()
* [\#3516](https://github.com/cosmos/cosmos-sdk/issues/3516) Remove concept of shares from staking unbonding and redelegation UX;
  replaced by direct coin amount.

#### Tendermint

* [\#4029](https://github.com/cosmos/cosmos-sdk/issues/4029) Upgrade Tendermint to v0.31.3

### New features

#### SDK

* [\#2935](https://github.com/cosmos/cosmos-sdk/issues/2935) New module Crisis which can test broken invariant with messages
* [\#3813](https://github.com/cosmos/cosmos-sdk/issues/3813) New sdk.NewCoins safe constructor to replace bare sdk.Coins{} declarations.
* [\#3858](https://github.com/cosmos/cosmos-sdk/issues/3858) add website, details and identity to gentx cli command
* Implement coin conversion and denomination registration utilities

#### Gaia

* [\#2935](https://github.com/cosmos/cosmos-sdk/issues/2935) Optionally assert invariants on a blockly basis using `gaiad --assert-invariants-blockly`
* [\#3886](https://github.com/cosmos/cosmos-sdk/issues/3886) Implement minting module querier and CLI/REST clients.

#### Gaia CLI

* [\#3937](https://github.com/cosmos/cosmos-sdk/issues/3937) Add command to query community-pool

#### Gaia REST API

* [\#3937](https://github.com/cosmos/cosmos-sdk/issues/3937) Add route to fetch community-pool
* [\#3949](https://github.com/cosmos/cosmos-sdk/issues/3949) added /slashing/signing_infos to get signing_info for all validators

### Improvements

#### Gaia

* [\#3808](https://github.com/cosmos/cosmos-sdk/issues/3808) `gaiad` and `gaiacli` integration tests use ./build/ binaries.
* \[\#3819](https://github.com/cosmos/cosmos-sdk/issues/3819) Simulation refactor, log output now stored in ~/.gaiad/simulation/
  * Simulation moved to its own module (not a part of mock)
  * Logger type instead of passing function variables everywhere
  * Logger json output (for reloadable simulation running)
  * Cleanup bank simulation messages / remove dup code in bank simulation
  * Simulations saved in `~/.gaiad/simulations/`
  * "Lean" simulation output option to exclude No-ops and !ok functions (`--SimulationLean` flag)
* [\#3893](https://github.com/cosmos/cosmos-sdk/issues/3893) Improve `gaiacli tx sign` command
  * Add shorthand flags -a and -s for the account and sequence numbers respectively
  * Mark the account and sequence numbers required during "offline" mode
  * Always do an RPC query for account and sequence number during "online" mode
* [\#4018](https://github.com/cosmos/cosmos-sdk/issues/4018) create genesis port script for release v.0.34.0

#### Gaia CLI

* [\#3833](https://github.com/cosmos/cosmos-sdk/issues/3833) Modify stake to atom in gaia's doc.
* [\#3841](https://github.com/cosmos/cosmos-sdk/issues/3841) Add indent to JSON of `gaiacli keys [add|show|list]`
* [\#3859](https://github.com/cosmos/cosmos-sdk/issues/3859) Add newline to echo of `gaiacli keys ...`
* [\#3959](https://github.com/cosmos/cosmos-sdk/issues/3959) Improving error messages when signing with ledger devices fails

#### SDK

* [\#3238](https://github.com/cosmos/cosmos-sdk/issues/3238) Add block time to tx responses when querying for
  txs by tags or hash.
* \[\#3752](https://github.com/cosmos/cosmos-sdk/issues/3752) Explanatory docs for minting mechanism (`docs/spec/mint/01_concepts.md`)
* [\#3801](https://github.com/cosmos/cosmos-sdk/issues/3801) `baseapp` safety improvements
* [\#3820](https://github.com/cosmos/cosmos-sdk/issues/3820) Make Coins.IsAllGT() more robust and consistent.
* [\#3828](https://github.com/cosmos/cosmos-sdk/issues/3828) New sdkch tool to maintain changelogs
* [\#3864](https://github.com/cosmos/cosmos-sdk/issues/3864) Make Coins.IsAllGTE() more consistent.
* [\#3907](https://github.com/cosmos/cosmos-sdk/issues/3907): dep -> go mod migration
  * Drop dep in favor of go modules.
  * Upgrade to Go 1.12.1.
* [\#3917](https://github.com/cosmos/cosmos-sdk/issues/3917) Allow arbitrary decreases to validator commission rates.
* [\#3937](https://github.com/cosmos/cosmos-sdk/issues/3937) Implement community pool querier.
* [\#3940](https://github.com/cosmos/cosmos-sdk/issues/3940) Codespace should be lowercase.
* [\#3986](https://github.com/cosmos/cosmos-sdk/issues/3986) Update the Stringer implementation of the Proposal type.
* [\#926](https://github.com/cosmos/cosmos-sdk/issues/926) circuit breaker high level explanation
* [\#3896](https://github.com/cosmos/cosmos-sdk/issues/3896) Fixed various linters warnings in the context of the gometalinter -> golangci-lint migration
* [\#3916](https://github.com/cosmos/cosmos-sdk/issues/3916) Hex encode data in tx responses

### Bug Fixes

#### Gaia

* [\#3825](https://github.com/cosmos/cosmos-sdk/issues/3825) Validate genesis before running gentx
* [\#3889](https://github.com/cosmos/cosmos-sdk/issues/3889) When `--generate-only` is provided, the Keybase is not used and as a result
  the `--from` value must be a valid Bech32 cosmos address.
* 3974 Fix go env setting in installation.md
* 3996 Change 'make get_tools' to 'make tools' in DOCS_README.md.

#### Gaia CLI

* [\#3883](https://github.com/cosmos/cosmos-sdk/issues/3883) Remove Height Flag from CLI Queries
* [\#3899](https://github.com/cosmos/cosmos-sdk/issues/3899) Using 'gaiacli config node' breaks ~/config/config.toml

#### SDK

* [\#3837](https://github.com/cosmos/cosmos-sdk/issues/3837) Fix `WithdrawValidatorCommission` to properly set the validator's remaining commission.
* [\#3870](https://github.com/cosmos/cosmos-sdk/issues/3870) Fix DecCoins#TruncateDecimal to never return zero coins in
  either the truncated coins or the change coins.
* [\#3915](https://github.com/cosmos/cosmos-sdk/issues/3915) Remove ';' delimiting support from ParseDecCoins
* [\#3977](https://github.com/cosmos/cosmos-sdk/issues/3977) Fix docker image build
* [\#4020](https://github.com/cosmos/cosmos-sdk/issues/4020) Fix queryDelegationRewards by returning an error
when the validator or delegation do not exist.
* [\#4050](https://github.com/cosmos/cosmos-sdk/issues/4050) Fix DecCoins APIs
where rounding or truncation could result in zero decimal coins.
* [\#4088](https://github.com/cosmos/cosmos-sdk/issues/4088) Fix `calculateDelegationRewards`
by accounting for rounding errors when multiplying stake by slashing fractions.

## 0.33.2

### Improvements

#### Tendermint

* Upgrade Tendermint to `v0.31.0-dev0-fix0` which includes critical security fixes.

## 0.33.1

### Bug Fixes

#### Gaia

* [\#3999](https://github.com/cosmos/cosmos-sdk/pull/3999) Fix distribution delegation for zero height export bug

## 0.33.0

BREAKING CHANGES

* Gaia REST API
  * [\#3641](https://github.com/cosmos/cosmos-sdk/pull/3641) Remove the ability to use a Keybase from the REST API client:
    * `password` and `generate_only` have been removed from the `base_req` object
    * All txs that used to sign or use the Keybase now only generate the tx
    * `keys` routes completely removed
  * [\#3692](https://github.com/cosmos/cosmos-sdk/pull/3692) Update tx encoding and broadcasting endpoints:
    * Remove duplicate broadcasting endpoints in favor of POST @ `/txs`
      * The `Tx` field now accepts a `StdTx` and not raw tx bytes
    * Move encoding endpoint to `/txs/encode`

* Gaia
  * [\#3787](https://github.com/cosmos/cosmos-sdk/pull/3787) Fork the `x/bank` module into the Gaia application with only a
  modified message handler, where the modified message handler behaves the same as
  the standard `x/bank` message handler except for `MsgMultiSend` that must burn
  exactly 9 atoms and transfer 1 atom, and `MsgSend` is disabled.
  * [\#3789](https://github.com/cosmos/cosmos-sdk/pull/3789) Update validator creation flow:
    * Remove `NewMsgCreateValidatorOnBehalfOf` and corresponding business logic
    * Ensure the validator address equals the delegator address during
    `MsgCreateValidator#ValidateBasic`

* SDK
  * [\#3750](https://github.com/cosmos/cosmos-sdk/issues/3750) Track outstanding rewards per-validator instead of globally,
           and fix the main simulation issue, which was that slashes of
           re-delegations to a validator were not correctly accounted for
           in fee distribution when the redelegation in question had itself
            been slashed (from a fault committed by a different validator)
           in the same BeginBlock. Outstanding rewards are now available
           on a per-validator basis in REST.
  * [\#3669](https://github.com/cosmos/cosmos-sdk/pull/3669) Ensure consistency in message naming, codec registration, and JSON
  tags.
  * [\#3788](https://github.com/cosmos/cosmos-sdk/pull/3788) Change order of operations for greater accuracy when calculating delegation share token value
  * [\#3788](https://github.com/cosmos/cosmos-sdk/pull/3788) DecCoins.Cap -> DecCoins.Intersect
  * [\#3666](https://github.com/cosmos/cosmos-sdk/pull/3666) Improve coins denom validation.
  * [\#3751](https://github.com/cosmos/cosmos-sdk/pull/3751) Disable (temporarily) support for ED25519 account key pairs.

* Tendermint
  * [\#3804] Update to Tendermint `v0.31.0-dev0`

FEATURES

* SDK
  * [\#3719](https://github.com/cosmos/cosmos-sdk/issues/3719) DBBackend can now be set at compile time.
    Defaults: goleveldb. Supported: cleveldb.

IMPROVEMENTS

* Gaia REST API
  * Update the `TxResponse` type allowing for the `Logs` result to be JSON decoded automatically.

* Gaia CLI
  * [\#3653](https://github.com/cosmos/cosmos-sdk/pull/3653) Prompt user confirmation prior to signing and broadcasting a transaction.
  * [\#3670](https://github.com/cosmos/cosmos-sdk/pull/3670) CLI support for showing bech32 addresses in Ledger devices
  * [\#3711](https://github.com/cosmos/cosmos-sdk/pull/3711) Update `tx sign` to use `--from` instead of the deprecated `--name`
  CLI flag.
  * [\#3738](https://github.com/cosmos/cosmos-sdk/pull/3738) Improve multisig UX:
    * `gaiacli keys show -o json` now includes constituent pubkeys, respective weights and threshold
    * `gaiacli keys show --show-multisig` now displays constituent pubkeys, respective weights and threshold
    * `gaiacli tx sign --validate-signatures` now displays multisig signers with their respective weights
  * [\#3730](https://github.com/cosmos/cosmos-sdk/issues/3730) Improve workflow for
  `gaiad gentx` with offline public keys, by outputting stdtx file that needs to be signed.
  * [\#3761](https://github.com/cosmos/cosmos-sdk/issues/3761) Querying account related information using custom querier in auth module

* SDK
  * [\#3753](https://github.com/cosmos/cosmos-sdk/issues/3753) Remove no-longer-used governance penalty parameter
  * [\#3679](https://github.com/cosmos/cosmos-sdk/issues/3679) Consistent operators across Coins, DecCoins, Int, Dec
            replaced: Minus->Sub Plus->Add Div->Quo
  * [\#3665](https://github.com/cosmos/cosmos-sdk/pull/3665) Overhaul sdk.Uint type in preparation for Coins Int -> Uint migration.
  * [\#3691](https://github.com/cosmos/cosmos-sdk/issues/3691) Cleanup error messages
  * [\#3456](https://github.com/cosmos/cosmos-sdk/issues/3456) Integrate in the Int.ToDec() convenience function
  * [\#3300](https://github.com/cosmos/cosmos-sdk/pull/3300) Update the spec-spec, spec file reorg, and TOC updates.
  * [\#3694](https://github.com/cosmos/cosmos-sdk/pull/3694) Push tagged docker images on docker hub when tag is created.
  * [\#3716](https://github.com/cosmos/cosmos-sdk/pull/3716) Update file permissions the client keys directory and contents to `0700`.
  * [\#3681](https://github.com/cosmos/cosmos-sdk/issues/3681) Migrate ledger-cosmos-go from ZondaX to Cosmos organization

* Tendermint
  * [\#3699](https://github.com/cosmos/cosmos-sdk/pull/3699) Upgrade to Tendermint 0.30.1

BUG FIXES

* Gaia CLI
  * [\#3731](https://github.com/cosmos/cosmos-sdk/pull/3731) `keys add --interactive` bip32 passphrase regression fix
  * [\#3714](https://github.com/cosmos/cosmos-sdk/issues/3714) Fix USB raw access issues with gaiacli when installed via snap

* Gaia
  * [\#3777](https://github.com/cosmso/cosmos-sdk/pull/3777) `gaiad export` no longer panics when the database is empty
  * [\#3806](https://github.com/cosmos/cosmos-sdk/pull/3806) Properly return errors from a couple of struct Unmarshal functions

* SDK
  * [\#3728](https://github.com/cosmos/cosmos-sdk/issues/3728) Truncate decimal multiplication & division in distribution to ensure
           no more than the collected fees / inflation are distributed
  * [\#3727](https://github.com/cosmos/cosmos-sdk/issues/3727) Return on zero-length (including []byte{}) PrefixEndBytes() calls
  * [\#3559](https://github.com/cosmos/cosmos-sdk/issues/3559) fix occasional failing due to non-determinism in lcd test TestBonding
    where validator is unexpectedly slashed throwing off test calculations
  * [\#3411](https://github.com/cosmos/cosmos-sdk/pull/3411) Include the `RequestInitChain.Time` in the block header init during
  `InitChain`.
  * [\#3717](https://github.com/cosmos/cosmos-sdk/pull/3717) Update the vesting specification and implementation to cap deduction from
  `DelegatedVesting` by at most `DelegatedVesting`. This accounts for the case where
  the undelegation amount may exceed the original delegation amount due to
  truncation of undelegation tokens.
  * [\#3717](https://github.com/cosmos/cosmos-sdk/pull/3717) Ignore unknown proposers in allocating rewards for proposers, in case
    unbonding period was just 1 block and proposer was already deleted.
  * [\#3726](https://github.com/cosmos/cosmos-sdk/pull/3724) Cap(clip) reward to remaining coins in AllocateTokens.

## 0.32.0

BREAKING CHANGES

* Gaia REST API
  * [\#3642](https://github.com/cosmos/cosmos-sdk/pull/3642) `GET /tx/{hash}` now returns `404` instead of `500` if the transaction is not found

* SDK
 * [\#3580](https://github.com/cosmos/cosmos-sdk/issues/3580) Migrate HTTP request/response types and utilities to types/rest.
 * [\#3592](https://github.com/cosmos/cosmos-sdk/issues/3592) Drop deprecated keybase implementation's New() constructor in
   favor of a new crypto/keys.New(string, string) implementation that
   returns a lazy keybase instance. Remove client.MockKeyBase,
   superseded by crypto/keys.NewInMemory()
 * [\#3621](https://github.com/cosmos/cosmos-sdk/issues/3621) staking.GenesisState.Bonds -> Delegations

IMPROVEMENTS

* SDK
  * [\#3311](https://github.com/cosmos/cosmos-sdk/pull/3311) Reconcile the `DecCoin/s` API with the `Coin/s` API.
  * [\#3614](https://github.com/cosmos/cosmos-sdk/pull/3614) Add coin denom length checks to the coins constructors.
  * [\#3621](https://github.com/cosmos/cosmos-sdk/issues/3621) remove many inter-module dependancies
  * [\#3601](https://github.com/cosmos/cosmos-sdk/pull/3601) JSON-stringify the ABCI log response which includes the log and message
  index.
  * [\#3604](https://github.com/cosmos/cosmos-sdk/pull/3604) Improve SDK funds related error messages and allow for unicode in
  JSON ABCI log.
  * [\#3620](https://github.com/cosmos/cosmos-sdk/pull/3620) Version command shows build tags
  * [\#3638](https://github.com/cosmos/cosmos-sdk/pull/3638) Add Bcrypt benchmarks & justification of security parameter choice
  * [\#3648](https://github.com/cosmos/cosmos-sdk/pull/3648) Add JSON struct tags to vesting accounts.

* Tendermint
  * [\#3618](https://github.com/cosmos/cosmos-sdk/pull/3618) Upgrade to Tendermint 0.30.03

BUG FIXES

* SDK
  * [\#3646](https://github.com/cosmos/cosmos-sdk/issues/3646) `x/mint` now uses total token supply instead of total bonded tokens to calculate inflation


## 0.31.2

BREAKING CHANGES

* SDK
 * [\#3592](https://github.com/cosmos/cosmos-sdk/issues/3592) Drop deprecated keybase implementation's
   New constructor in favor of a new
   crypto/keys.New(string, string) implementation that
   returns a lazy keybase instance. Remove client.MockKeyBase,
   superseded by crypto/keys.NewInMemory()

IMPROVEMENTS

* SDK
  * [\#3604](https://github.com/cosmos/cosmos-sdk/pulls/3604) Improve SDK funds related error messages and allow for unicode in
  JSON ABCI log.

* Tendermint
  * [\#3563](https://github.com/cosmos/cosmos-sdk/3563) Update to Tendermint version `0.30.0-rc0`


BUG FIXES

* Gaia
  * [\#3585] Fix setting the tx hash in `NewResponseFormatBroadcastTxCommit`.
  * [\#3585] Return an empty `TxResponse` when Tendermint returns an empty
  `ResultBroadcastTx`.

* SDK
  * [\#3582](https://github.com/cosmos/cosmos-sdk/pull/3582) Running `make test_unit` was failing due to a missing tag
  * [\#3617](https://github.com/cosmos/cosmos-sdk/pull/3582) Fix fee comparison when the required fees does not contain any denom
  present in the tx fees.

## 0.31.0

BREAKING CHANGES

* Gaia REST API (`gaiacli advanced rest-server`)
  * [\#3284](https://github.com/cosmos/cosmos-sdk/issues/3284) Rename the `name`
  field to `from` in the `base_req` body.
  * [\#3485](https://github.com/cosmos/cosmos-sdk/pull/3485) Error responses are now JSON objects.
  * [\#3477][distribution] endpoint changed "all_delegation_rewards" -> "delegator_total_rewards"

* Gaia CLI  (`gaiacli`)
  - [#3399](https://github.com/cosmos/cosmos-sdk/pull/3399) Add `gaiad validate-genesis` command to facilitate checking of genesis files
  - [\#1894](https://github.com/cosmos/cosmos-sdk/issues/1894) `version` prints out short info by default. Add `--long` flag. Proper handling of `--format` flag introduced.
  - [\#3465](https://github.com/cosmos/cosmos-sdk/issues/3465) `gaiacli rest-server` switched back to insecure mode by default:
    - `--insecure` flag is removed.
    - `--tls` is now used to enable secure layer.
  - [\#3451](https://github.com/cosmos/cosmos-sdk/pull/3451) `gaiacli` now returns transactions in plain text including tags.
  - [\#3497](https://github.com/cosmos/cosmos-sdk/issues/3497) `gaiad init` now takes moniker as required arguments, not as parameter.
  * [\#3501](https://github.com/cosmos/cosmos-sdk/issues/3501) Change validator
  address Bech32 encoding to consensus address in `tendermint-validator-set`.

* Gaia
  *  [\#3457](https://github.com/cosmos/cosmos-sdk/issues/3457) Changed governance tally validatorGovInfo to use sdk.Int power instead of sdk.Dec
  *  [\#3495](https://github.com/cosmos/cosmos-sdk/issues/3495) Added Validator Minimum Self Delegation
  *  Reintroduce OR semantics for tx fees

* SDK
  * [\#2513](https://github.com/cosmos/cosmos-sdk/issues/2513) Tendermint updates are adjusted by 10^-6 relative to staking tokens,
  * [\#3487](https://github.com/cosmos/cosmos-sdk/pull/3487) Move HTTP/REST utilities out of client/utils into a new dedicated client/rest package.
  * [\#3490](https://github.com/cosmos/cosmos-sdk/issues/3490) ReadRESTReq() returns bool to avoid callers to write error responses twice.
  * [\#3502](https://github.com/cosmos/cosmos-sdk/pull/3502) Fixes issue when comparing genesis states
  * [\#3514](https://github.com/cosmos/cosmos-sdk/pull/3514) Various clean ups:
    - Replace all GetKeyBase\* functions family in favor of NewKeyBaseFromDir and NewKeyBaseFromHomeFlag.
    - Remove Get prefix from all TxBuilder's getters.
  * [\#3522](https://github.com/cosmos/cosmos-sdk/pull/3522) Get rid of double negatives: Coins.IsNotNegative() -> Coins.IsAnyNegative().
  * [\#3561](https://github.com/cosmos/cosmos-sdk/issues/3561) Don't unnecessarily store denominations in staking


FEATURES

* Gaia REST API

* [\#2358](https://github.com/cosmos/cosmos-sdk/issues/2358) Add distribution module REST interface

* Gaia CLI  (`gaiacli`)
  * [\#3429](https://github.com/cosmos/cosmos-sdk/issues/3429) Support querying
  for all delegator distribution rewards.
  * [\#3449](https://github.com/cosmos/cosmos-sdk/issues/3449) Proof verification now works with absence proofs
  * [\#3484](https://github.com/cosmos/cosmos-sdk/issues/3484) Add support
  vesting accounts to the add-genesis-account command.

* Gaia
  - [\#3397](https://github.com/cosmos/cosmos-sdk/pull/3397) Implement genesis file sanitization to avoid failures at chain init.
  * [\#3428](https://github.com/cosmos/cosmos-sdk/issues/3428) Run the simulation from a particular genesis state loaded from a file

* SDK
  * [\#3270](https://github.com/cosmos/cosmos-sdk/issues/3270) [x/staking] limit number of ongoing unbonding delegations /redelegations per pair/trio
  * [\#3477][distribution] new query endpoint "delegator_validators"
  * [\#3514](https://github.com/cosmos/cosmos-sdk/pull/3514) Provided a lazy loading implementation of Keybase that locks the underlying
    storage only for the time needed to perform the required operation. Also added Keybase reference to TxBuilder struct.
  * [types] [\#2580](https://github.com/cosmos/cosmos-sdk/issues/2580) Addresses now Bech32 empty addresses to an empty string


IMPROVEMENTS

* Gaia REST API
  * [\#3284](https://github.com/cosmos/cosmos-sdk/issues/3284) Update Gaia Lite
  REST service to support the following:
    * Automatic account number and sequence population when fields are omitted
    * Generate only functionality no longer requires access to a local Keybase
    * `from` field in the `base_req` body can be a Keybase name or account address
  * [\#3423](https://github.com/cosmos/cosmos-sdk/issues/3423) Allow simulation
  (auto gas) to work with generate only.
  * [\#3514](https://github.com/cosmos/cosmos-sdk/pull/3514) REST server calls to keybase does not lock the underlying storage anymore.
  * [\#3523](https://github.com/cosmos/cosmos-sdk/pull/3523) Added `/tx/encode` endpoint to serialize a JSON tx to base64-encoded Amino.

* Gaia CLI  (`gaiacli`)
  * [\#3476](https://github.com/cosmos/cosmos-sdk/issues/3476) New `withdraw-all-rewards` command to withdraw all delegations rewards for delegators.
  * [\#3497](https://github.com/cosmos/cosmos-sdk/issues/3497) `gaiad gentx` supports `--ip` and `--node-id` flags to override defaults.
  * [\#3518](https://github.com/cosmos/cosmos-sdk/issues/3518) Fix flow in
  `keys add` to show the mnemonic by default.
  * [\#3517](https://github.com/cosmos/cosmos-sdk/pull/3517) Increased test coverage
  * [\#3523](https://github.com/cosmos/cosmos-sdk/pull/3523) Added `tx encode` command to serialize a JSON tx to base64-encoded Amino.

* Gaia
  * [\#3418](https://github.com/cosmos/cosmos-sdk/issues/3418) Add vesting account
  genesis validation checks to `GaiaValidateGenesisState`.
  * [\#3420](https://github.com/cosmos/cosmos-sdk/issues/3420) Added maximum length to governance proposal descriptions and titles
  * [\#3256](https://github.com/cosmos/cosmos-sdk/issues/3256) Add gas consumption
  for tx size in the ante handler.
  * [\#3454](https://github.com/cosmos/cosmos-sdk/pull/3454) Add `--jail-whitelist` to `gaiad export` to enable testing of complex exports
  * [\#3424](https://github.com/cosmos/cosmos-sdk/issues/3424) Allow generation of gentxs with empty memo field.
  * [\#3507](https://github.com/cosmos/cosmos-sdk/issues/3507) General cleanup, removal of unnecessary struct fields, undelegation bugfix, and comment clarification in x/staking and x/slashing

* SDK
  * [\#2605] x/params add subkey accessing
  * [\#2986](https://github.com/cosmos/cosmos-sdk/pull/2986) Store Refactor
  * [\#3435](https://github.com/cosmos/cosmos-sdk/issues/3435) Test that store implementations do not allow nil values
  * [\#2509](https://github.com/cosmos/cosmos-sdk/issues/2509) Sanitize all usage of Dec.RoundInt64()
  * [\#556](https://github.com/cosmos/cosmos-sdk/issues/556) Increase `BaseApp`
  test coverage.
  * [\#3357](https://github.com/cosmos/cosmos-sdk/issues/3357) develop state-transitions.md for staking spec, missing states added to `state.md`
  * [\#3552](https://github.com/cosmos/cosmos-sdk/pull/3552) Validate bit length when
  deserializing `Int` types.


BUG FIXES

* Gaia CLI  (`gaiacli`)
  - [\#3417](https://github.com/cosmos/cosmos-sdk/pull/3417) Fix `q slashing signing-info` panic by ensuring safety of user input and properly returning not found error
  - [\#3345](https://github.com/cosmos/cosmos-sdk/issues/3345) Upgrade ledger-cosmos-go dependency to v0.9.3 to pull
    https://github.com/ZondaX/ledger-cosmos-go/commit/ed9aa39ce8df31bad1448c72d3d226bf2cb1a8d1 in order to fix a derivation path issue that causes `gaiacli keys add --recover`
    to malfunction.
  - [\#3419](https://github.com/cosmos/cosmos-sdk/pull/3419) Fix `q distr slashes` panic
  - [\#3453](https://github.com/cosmos/cosmos-sdk/pull/3453) The `rest-server` command didn't respect persistent flags such as `--chain-id` and `--trust-node` if they were
    passed on the command line.
  - [\#3441](https://github.com/cosmos/cosmos-sdk/pull/3431) Improved resource management and connection handling (ledger devices). Fixes issue with DER vs BER signatures.

* Gaia
  * [\#3486](https://github.com/cosmos/cosmos-sdk/pull/3486) Use AmountOf in
    vesting accounts instead of zipping/aligning denominations.


## 0.30.0

BREAKING CHANGES

* Gaia REST API (`gaiacli advanced rest-server`)
  * [gaia-lite] [\#2182] Renamed and merged all redelegations endpoints into `/staking/redelegations`
  * [\#3176](https://github.com/cosmos/cosmos-sdk/issues/3176) `tx/sign` endpoint now expects `BaseReq` fields as nested object.
  * [\#2222] all endpoints renamed from `/stake` -> `/staking`
  * [\#1268] `LooseTokens` -> `NotBondedTokens`
  * [\#3289] misc renames:
    * `Validator.UnbondingMinTime` -> `Validator.UnbondingCompletionTime`
    * `Delegation` -> `Value` in `MsgCreateValidator` and `MsgDelegate`
    * `MsgBeginUnbonding` -> `MsgUndelegate`

* Gaia CLI  (`gaiacli`)
  * [\#810](https://github.com/cosmos/cosmos-sdk/issues/810) Don't fallback to any default values for chain ID.
    * Users need to supply chain ID either via config file or the `--chain-id` flag.
    * Change `chain_id` and `trust_node` in `gaiacli` configuration to `chain-id` and `trust-node` respectively.
  * [\#3069](https://github.com/cosmos/cosmos-sdk/pull/3069) `--fee` flag renamed to `--fees` to support multiple coins
  * [\#3156](https://github.com/cosmos/cosmos-sdk/pull/3156) Remove unimplemented `gaiacli init` command
  * [\#2222] `gaiacli tx stake` -> `gaiacli tx staking`, `gaiacli query stake` -> `gaiacli query staking`
  * [\#1894](https://github.com/cosmos/cosmos-sdk/issues/1894) `version` command now shows latest commit, vendor dir hash, and build machine info.
  * [\#3320](https://github.com/cosmos/cosmos-sdk/pull/3320) Ensure all `gaiacli query` commands respect the `--output` and `--indent` flags

* Gaia
  * https://github.com/cosmos/cosmos-sdk/issues/2838 - Move store keys to constants
  * [\#3162](https://github.com/cosmos/cosmos-sdk/issues/3162) The `--gas` flag now takes `auto` instead of `simulate`
    in order to trigger a simulation of the tx before the actual execution.
  * [\#3285](https://github.com/cosmos/cosmos-sdk/pull/3285) New `gaiad tendermint version` to print libs versions
  * [\#1894](https://github.com/cosmos/cosmos-sdk/pull/1894) `version` command now shows latest commit, vendor dir hash, and build machine info.
  * [\#3249\(https://github.com/cosmos/cosmos-sdk/issues/3249) `tendermint`'s `show-validator` and `show-address` `--json` flags removed in favor of `--output-format=json`.

* SDK
  * [distribution] [\#3359](https://github.com/cosmos/cosmos-sdk/issues/3359) Always round down when calculating rewards-to-be-withdrawn in F1 fee distribution
  * [#3336](https://github.com/cosmos/cosmos-sdk/issues/3336) Ensure all SDK
  messages have their signature bytes contain canonical fields `value` and `type`.
  * [\#3333](https://github.com/cosmos/cosmos-sdk/issues/3333) - F1 storage efficiency improvements - automatic withdrawals when unbonded, historical reward reference counting
  * [staking] [\#2513](https://github.com/cosmos/cosmos-sdk/issues/2513) Validator power type from Dec -> Int
  * [staking] [\#3233](https://github.com/cosmos/cosmos-sdk/issues/3233) key and value now contain duplicate fields to simplify code
  * [\#3064](https://github.com/cosmos/cosmos-sdk/issues/3064) Sanitize `sdk.Coin` denom. Coins denoms are now case insensitive, i.e. 100fooToken equals to 100FOOTOKEN.
  * [\#3195](https://github.com/cosmos/cosmos-sdk/issues/3195) Allows custom configuration for syncable strategy
  * [\#3242](https://github.com/cosmos/cosmos-sdk/issues/3242) Fix infinite gas
    meter utilization during aborted ante handler executions.
  * [x/distribution] [\#3292](https://github.com/cosmos/cosmos-sdk/issues/3292) Enable or disable withdraw addresses with a parameter in the param store
  * [staking] [\#2222](https://github.com/cosmos/cosmos-sdk/issues/2222) `/stake` -> `/staking` module rename
  * [staking] [\#1268](https://github.com/cosmos/cosmos-sdk/issues/1268) `LooseTokens` -> `NotBondedTokens`
  * [staking] [\#1402](https://github.com/cosmos/cosmos-sdk/issues/1402) Redelegation and unbonding-delegation structs changed to include multiple an array of entries
  * [staking] [\#3289](https://github.com/cosmos/cosmos-sdk/issues/3289) misc renames:
    * `Validator.UnbondingMinTime` -> `Validator.UnbondingCompletionTime`
    * `Delegation` -> `Value` in `MsgCreateValidator` and `MsgDelegate`
    * `MsgBeginUnbonding` -> `MsgUndelegate`
  * [\#3315] Increase decimal precision to 18
  * [\#3323](https://github.com/cosmos/cosmos-sdk/issues/3323) Update to Tendermint 0.29.0
  * [\#3328](https://github.com/cosmos/cosmos-sdk/issues/3328) [x/gov] Remove redundant action tag

* Tendermint
  * [\#3298](https://github.com/cosmos/cosmos-sdk/issues/3298) Upgrade to Tendermint 0.28.0

FEATURES

* Gaia REST API (`gaiacli advanced rest-server`)
  * [\#3067](https://github.com/cosmos/cosmos-sdk/issues/3067) Add support for fees on transactions
  * [\#3069](https://github.com/cosmos/cosmos-sdk/pull/3069) Add a custom memo on transactions
  * [\#3027](https://github.com/cosmos/cosmos-sdk/issues/3027) Implement
  `/gov/proposals/{proposalID}/proposer` to query for a proposal's proposer.

* Gaia CLI  (`gaiacli`)
  * [\#2399](https://github.com/cosmos/cosmos-sdk/issues/2399) Implement `params` command to query slashing parameters.
  * [\#2730](https://github.com/cosmos/cosmos-sdk/issues/2730) Add tx search pagination parameter
  * [\#3027](https://github.com/cosmos/cosmos-sdk/issues/3027) Implement
  `query gov proposer [proposal-id]` to query for a proposal's proposer.
  * [\#3198](https://github.com/cosmos/cosmos-sdk/issues/3198) New `keys add --multisig` flag to store multisig keys locally.
  * [\#3198](https://github.com/cosmos/cosmos-sdk/issues/3198) New `multisign` command to generate multisig signatures.
  * [\#3198](https://github.com/cosmos/cosmos-sdk/issues/3198) New `sign --multisig` flag to enable multisig mode.
  * [\#2715](https://github.com/cosmos/cosmos-sdk/issues/2715) Reintroduce gaia server's insecure mode.
  * [\#3334](https://github.com/cosmos/cosmos-sdk/pull/3334) New `gaiad completion` and `gaiacli completion` to generate Bash/Zsh completion scripts.
  * [\#2607](https://github.com/cosmos/cosmos-sdk/issues/2607) Make `gaiacli config` handle the boolean `indent` flag to beautify commands JSON output.

* Gaia
  * [\#2182] [x/staking] Added querier for querying a single redelegation
  * [\#3305](https://github.com/cosmos/cosmos-sdk/issues/3305) Add support for
    vesting accounts at genesis.
  * [\#3198](https://github.com/cosmos/cosmos-sdk/issues/3198) [x/auth] Add multisig transactions support
  * [\#3198](https://github.com/cosmos/cosmos-sdk/issues/3198) `add-genesis-account` can take both account addresses and key names

* SDK
  - [\#3099](https://github.com/cosmos/cosmos-sdk/issues/3099) Implement F1 fee distribution
  - [\#2926](https://github.com/cosmos/cosmos-sdk/issues/2926) Add TxEncoder to client TxBuilder.
  * [\#2694](https://github.com/cosmos/cosmos-sdk/issues/2694) Vesting account implementation.
  * [\#2996](https://github.com/cosmos/cosmos-sdk/issues/2996) Update the `AccountKeeper` to contain params used in the context of
  the ante handler.
  * [\#3179](https://github.com/cosmos/cosmos-sdk/pull/3179) New CodeNoSignatures error code.
  * [\#3319](https://github.com/cosmos/cosmos-sdk/issues/3319) [x/distribution] Queriers for all distribution state worth querying; distribution query commands
  * [\#3356](https://github.com/cosmos/cosmos-sdk/issues/3356) [x/auth] bech32-ify accounts address in error message.

IMPROVEMENTS

* Gaia REST API
  * [\#3176](https://github.com/cosmos/cosmos-sdk/issues/3176) Validate tx/sign endpoint POST body.
  * [\#2948](https://github.com/cosmos/cosmos-sdk/issues/2948) Swagger UI now makes requests to light client node

* Gaia CLI  (`gaiacli`)
  * [\#3224](https://github.com/cosmos/cosmos-sdk/pull/3224) Support adding offline public keys to the keystore

* Gaia
  * [\#2186](https://github.com/cosmos/cosmos-sdk/issues/2186) Add Address Interface
  * [\#3158](https://github.com/cosmos/cosmos-sdk/pull/3158) Validate slashing genesis
  * [\#3172](https://github.com/cosmos/cosmos-sdk/pull/3172) Support minimum fees in a local testnet.
  * [\#3250](https://github.com/cosmos/cosmos-sdk/pull/3250) Refactor integration tests and increase coverage
  * [\#3248](https://github.com/cosmos/cosmos-sdk/issues/3248) Refactor tx fee
  model:
    * Validators specify minimum gas prices instead of minimum fees
    * Clients may provide either fees or gas prices directly
    * The gas prices of a tx must meet a validator's minimum
    * `gaiad start` and `gaia.toml` take --minimum-gas-prices flag and minimum-gas-price config key respectively.
  * [\#2859](https://github.com/cosmos/cosmos-sdk/issues/2859) Rename `TallyResult` in gov proposals to `FinalTallyResult`
  * [\#3286](https://github.com/cosmos/cosmos-sdk/pull/3286) Fix `gaiad gentx` printout of account's addresses, i.e. user bech32 instead of hex.
  * [\#3249\(https://github.com/cosmos/cosmos-sdk/issues/3249) `--json` flag removed, users should use `--output=json` instead.

* SDK
  * [\#3137](https://github.com/cosmos/cosmos-sdk/pull/3137) Add tag documentation
    for each module along with cleaning up a few existing tags in the governance,
    slashing, and staking modules.
  * [\#3093](https://github.com/cosmos/cosmos-sdk/issues/3093) Ante handler does no longer read all accounts in one go when processing signatures as signature
    verification may fail before last signature is checked.
  * [staking] [\#1402](https://github.com/cosmos/cosmos-sdk/issues/1402) Add for multiple simultaneous redelegations or unbonding-delegations within an unbonding period
  * [staking] [\#1268](https://github.com/cosmos/cosmos-sdk/issues/1268) staking spec rewrite

* CI
  * [\#2498](https://github.com/cosmos/cosmos-sdk/issues/2498) Added macos CI job to CircleCI
  * [#142](https://github.com/tendermint/devops/issues/142) Increased the number of blocks to be tested during multi-sim
  * [#147](https://github.com/tendermint/devops/issues/142) Added docker image build to CI

BUG FIXES

* Gaia CLI  (`gaiacli`)
  * [\#3141](https://github.com/cosmos/cosmos-sdk/issues/3141) Fix the bug in GetAccount when `len(res) == 0` and `err == nil`
  * [\#810](https://github.com/cosmos/cosmos-sdk/pull/3316) Fix regression in gaiacli config file handling

* Gaia
  * [\#3148](https://github.com/cosmos/cosmos-sdk/issues/3148) Fix `gaiad export` by adding a boolean to `NewGaiaApp` determining whether or not to load the latest version
  * [\#3181](https://github.com/cosmos/cosmos-sdk/issues/3181) Correctly reset total accum update height and jailed-validator bond height / unbonding height on export-for-zero-height
  * [\#3172](https://github.com/cosmos/cosmos-sdk/pull/3172) Fix parsing `gaiad.toml`
  when it already exists.
  * [\#3223](https://github.com/cosmos/cosmos-sdk/issues/3223) Fix unset governance proposal queues when importing state from old chain
  * [#3187](https://github.com/cosmos/cosmos-sdk/issues/3187) Fix `gaiad export`
  by resetting each validator's slashing period.

## 0.29.1

BUG FIXES

* SDK
  * [\#3207](https://github.com/cosmos/cosmos-sdk/issues/3207) - Fix token printing bug

## 0.29.0

BREAKING CHANGES

* Gaia
  * [\#3148](https://github.com/cosmos/cosmos-sdk/issues/3148) Fix `gaiad export` by adding a boolean to `NewGaiaApp` determining whether or not to load the latest version

* SDK
  * [\#3163](https://github.com/cosmos/cosmos-sdk/issues/3163) Withdraw commission on self bond removal


## 0.28.1

BREAKING CHANGES

* Gaia REST API (`gaiacli advanced rest-server`)
  * [lcd] [\#3045](https://github.com/cosmos/cosmos-sdk/pull/3045) Fix quoted json return on GET /keys (keys list)
  * [gaia-lite] [\#2191](https://github.com/cosmos/cosmos-sdk/issues/2191) Split `POST /stake/delegators/{delegatorAddr}/delegations` into `POST /stake/delegators/{delegatorAddr}/delegations`, `POST /stake/delegators/{delegatorAddr}/unbonding_delegations` and `POST /stake/delegators/{delegatorAddr}/redelegations`
  * [gaia-lite] [\#3056](https://github.com/cosmos/cosmos-sdk/pull/3056) `generate_only` and `simulate` have moved from query arguments to POST requests body.
* Tendermint
  * [tendermint] Now using Tendermint 0.27.3

FEATURES

* Gaia REST API (`gaiacli advanced rest-server`)
  * [slashing] [\#2399](https://github.com/cosmos/cosmos-sdk/issues/2399)  Implement `/slashing/parameters` endpoint to query slashing parameters.
* Gaia CLI  (`gaiacli`)
  * [gaiacli] [\#2399](https://github.com/cosmos/cosmos-sdk/issues/2399) Implement `params` command to query slashing parameters.
* SDK
  - [client] [\#2926](https://github.com/cosmos/cosmos-sdk/issues/2926) Add TxEncoder to client TxBuilder.
* Other
  - Introduced the logjack tool for saving logs w/ rotation

IMPROVEMENTS

* Gaia REST API (`gaiacli advanced rest-server`)
  * [\#2879](https://github.com/cosmos/cosmos-sdk/issues/2879), [\#2880](https://github.com/cosmos/cosmos-sdk/issues/2880) Update deposit and vote endpoints to perform a direct txs query
    when a given proposal is inactive and thus having votes and deposits removed
    from state.
* Gaia CLI  (`gaiacli`)
  * [\#2879](https://github.com/cosmos/cosmos-sdk/issues/2879), [\#2880](https://github.com/cosmos/cosmos-sdk/issues/2880) Update deposit and vote CLI commands to perform a direct txs query
    when a given proposal is inactive and thus having votes and deposits removed
    from state.
* Gaia
  * [\#3021](https://github.com/cosmos/cosmos-sdk/pull/3021) Add `--gentx-dir` to `gaiad collect-gentxs` to specify a directory from which collect and load gentxs. Add `--output-document` to `gaiad init` to allow one to redirect output to file.


## 0.28.0

BREAKING CHANGES

* Gaia CLI  (`gaiacli`)
  * [cli] [\#2595](https://github.com/cosmos/cosmos-sdk/issues/2595) Remove `keys new` in favor of `keys add` incorporating existing functionality with addition of key recovery functionality.
  * [cli] [\#2987](https://github.com/cosmos/cosmos-sdk/pull/2987) Add shorthand `-a` to `gaiacli keys show` and update docs
  * [cli] [\#2971](https://github.com/cosmos/cosmos-sdk/pull/2971) Additional verification when running `gaiad gentx`
  * [cli] [\#2734](https://github.com/cosmos/cosmos-sdk/issues/2734) Rewrite `gaiacli config`. It is now a non-interactive config utility.

* Gaia
  * [#128](https://github.com/tendermint/devops/issues/128) Updated CircleCI job to trigger website build on every push to master/develop.
  * [\#2994](https://github.com/cosmos/cosmos-sdk/pull/2994) Change wrong-password error message.
  * [\#3009](https://github.com/cosmos/cosmos-sdk/issues/3009) Added missing Gaia genesis verification
  * [#128](https://github.com/tendermint/devops/issues/128) Updated CircleCI job to trigger website build on every push to master/develop.
  * [\#2994](https://github.com/cosmos/cosmos-sdk/pull/2994) Change wrong-password error message.
  * [\#3009](https://github.com/cosmos/cosmos-sdk/issues/3009) Added missing Gaia genesis verification
  * [gas] [\#3052](https://github.com/cosmos/cosmos-sdk/issues/3052) Updated gas costs to more reasonable numbers

* SDK
  * [auth] [\#2952](https://github.com/cosmos/cosmos-sdk/issues/2952) Signatures are no longer serialized on chain with the account number and sequence number
  * [auth] [\#2952](https://github.com/cosmos/cosmos-sdk/issues/2952) Signatures are no longer serialized on chain with the account number and sequence number
  * [stake] [\#3055](https://github.com/cosmos/cosmos-sdk/issues/3055) Use address instead of bond height / intratxcounter for deduplication

FEATURES

* Gaia CLI  (`gaiacli`)
  * [\#2961](https://github.com/cosmos/cosmos-sdk/issues/2961) Add --force flag to gaiacli keys delete command to skip passphrase check and force key deletion unconditionally.

IMPROVEMENTS

* Gaia CLI  (`gaiacli`)
  * [\#2991](https://github.com/cosmos/cosmos-sdk/issues/2991) Fully validate transaction signatures during `gaiacli tx sign --validate-signatures`

* SDK
  * [\#1277](https://github.com/cosmos/cosmos-sdk/issues/1277) Complete bank module specification
  * [\#2963](https://github.com/cosmos/cosmos-sdk/issues/2963) Complete auth module specification
  * [\#2914](https://github.com/cosmos/cosmos-sdk/issues/2914) No longer withdraw validator rewards on bond/unbond, but rather move
  the rewards to the respective validator's pools.


BUG FIXES

* Gaia CLI  (`gaiacli`)
  * [\#2921](https://github.com/cosmos/cosmos-sdk/issues/2921) Fix `keys delete` inability to delete offline and ledger keys.

* Gaia
  * [\#3003](https://github.com/cosmos/cosmos-sdk/issues/3003) CollectStdTxs() must validate DelegatorAddr against genesis accounts.

* SDK
  * [\#2967](https://github.com/cosmos/cosmos-sdk/issues/2967) Change ordering of `mint.BeginBlocker` and `distr.BeginBlocker`, recalculate inflation each block
  * [\#3068](https://github.com/cosmos/cosmos-sdk/issues/3068) check for uint64 gas overflow during `Std#ValidateBasic`.
  * [\#3071](https://github.com/cosmos/cosmos-sdk/issues/3071) Catch overflow on block gas meter


## 0.27.0

BREAKING CHANGES

* Gaia REST API (`gaiacli advanced rest-server`)
  * [gaia-lite] [\#2819](https://github.com/cosmos/cosmos-sdk/pull/2819) Txs query param format is now: `/txs?tag=value` (removed '' wrapping the query parameter `value`)

* Gaia CLI  (`gaiacli`)
  * [cli] [\#2728](https://github.com/cosmos/cosmos-sdk/pull/2728) Seperate `tx` and `query` subcommands by module
  * [cli] [\#2727](https://github.com/cosmos/cosmos-sdk/pull/2727) Fix unbonding command flow
  * [cli] [\#2786](https://github.com/cosmos/cosmos-sdk/pull/2786) Fix redelegation command flow
  * [cli] [\#2829](https://github.com/cosmos/cosmos-sdk/pull/2829) add-genesis-account command now validates state when adding accounts
  * [cli] [\#2804](https://github.com/cosmos/cosmos-sdk/issues/2804) Check whether key exists before passing it on to `tx create-validator`.
  * [cli] [\#2874](https://github.com/cosmos/cosmos-sdk/pull/2874) `gaiacli tx sign` takes an optional `--output-document` flag to support output redirection.
  * [cli] [\#2875](https://github.com/cosmos/cosmos-sdk/pull/2875) Refactor `gaiad gentx` and avoid redirection to `gaiacli tx sign` for tx signing.

* Gaia
  * [mint] [\#2825] minting now occurs every block, inflation parameter updates still hourly

* SDK
  * [\#2752](https://github.com/cosmos/cosmos-sdk/pull/2752) Don't hardcode bondable denom.
  * [\#2701](https://github.com/cosmos/cosmos-sdk/issues/2701) Account numbers and sequence numbers in `auth` are now `uint64` instead of `int64`
  * [\#2019](https://github.com/cosmos/cosmos-sdk/issues/2019) Cap total number of signatures. Current per-transaction limit is 7, and if that is exceeded transaction is rejected.
  * [\#2801](https://github.com/cosmos/cosmos-sdk/pull/2801) Remove AppInit structure.
  * [\#2798](https://github.com/cosmos/cosmos-sdk/issues/2798) Governance API has miss-spelled English word in JSON response ('depositer' -> 'depositor')
  * [\#2943](https://github.com/cosmos/cosmos-sdk/pull/2943) Transaction action tags equal the message type. Staking EndBlocker tags are included.

* Tendermint
  * Update to Tendermint 0.27.0

FEATURES

* Gaia REST API (`gaiacli advanced rest-server`)
  * [gov] [\#2479](https://github.com/cosmos/cosmos-sdk/issues/2479) Added governance parameter
    query REST endpoints.

* Gaia CLI  (`gaiacli`)
  * [gov][cli] [\#2479](https://github.com/cosmos/cosmos-sdk/issues/2479) Added governance
    parameter query commands.
  * [stake][cli] [\#2027] Add CLI query command for getting all delegations to a specific validator.
  * [\#2840](https://github.com/cosmos/cosmos-sdk/pull/2840) Standardize CLI exports from modules

* Gaia
  * [app] [\#2791](https://github.com/cosmos/cosmos-sdk/issues/2791) Support export at a specific height, with `gaiad export --height=HEIGHT`.
  * [x/gov] [#2479](https://github.com/cosmos/cosmos-sdk/issues/2479) Implemented querier
  for getting governance parameters.
  * [app] [\#2663](https://github.com/cosmos/cosmos-sdk/issues/2663) - Runtime-assertable invariants
  * [app] [\#2791](https://github.com/cosmos/cosmos-sdk/issues/2791) Support export at a specific height, with `gaiad export --height=HEIGHT`.
  * [app] [\#2812](https://github.com/cosmos/cosmos-sdk/issues/2812) Support export alterations to prepare for restarting at zero-height

* SDK
  * [simulator] [\#2682](https://github.com/cosmos/cosmos-sdk/issues/2682) MsgEditValidator now looks at the validator's max rate, thus it now succeeds a significant portion of the time
  * [core] [\#2775](https://github.com/cosmos/cosmos-sdk/issues/2775) Add deliverTx maximum block gas limit


IMPROVEMENTS

* Gaia REST API (`gaiacli advanced rest-server`)
  * [gaia-lite] [\#2819](https://github.com/cosmos/cosmos-sdk/pull/2819) Tx search now supports multiple tags as query parameters
  * [\#2836](https://github.com/cosmos/cosmos-sdk/pull/2836) Expose LCD router to allow users to register routes there.

* Gaia CLI  (`gaiacli`)
  * [\#2749](https://github.com/cosmos/cosmos-sdk/pull/2749) Add --chain-id flag to gaiad testnet
  * [\#2819](https://github.com/cosmos/cosmos-sdk/pull/2819) Tx search now supports multiple tags as query parameters

* Gaia
  * [\#2772](https://github.com/cosmos/cosmos-sdk/issues/2772) Update BaseApp to not persist state when the ante handler fails on DeliverTx.
  * [\#2773](https://github.com/cosmos/cosmos-sdk/issues/2773) Require moniker to be provided on `gaiad init`.
  * [\#2672](https://github.com/cosmos/cosmos-sdk/issues/2672) [Makefile] Updated for better Windows compatibility and ledger support logic, get_tools was rewritten as a cross-compatible Makefile.
  * [\#2766](https://github.com/cosmos/cosmos-sdk/issues/2766) [Makefile] Added goimports tool to get_tools. Get_tools now only builds new versions if binaries are missing.
  * [#110](https://github.com/tendermint/devops/issues/110) Updated CircleCI job to trigger website build when cosmos docs are updated.

* SDK
 & [x/mock/simulation] [\#2720] major cleanup, introduction of helper objects, reorganization
 * [\#2821](https://github.com/cosmos/cosmos-sdk/issues/2821) Codespaces are now strings
 * [types] [\#2776](https://github.com/cosmos/cosmos-sdk/issues/2776) Improve safety of `Coin` and `Coins` types. Various functions
 and methods will panic when a negative amount is discovered.
 * [\#2815](https://github.com/cosmos/cosmos-sdk/issues/2815) Gas unit fields changed from `int64` to `uint64`.
 * [\#2821](https://github.com/cosmos/cosmos-sdk/issues/2821) Codespaces are now strings
 * [\#2779](https://github.com/cosmos/cosmos-sdk/issues/2779) Introduce `ValidateBasic` to the `Tx` interface and call it in the ante
 handler.
 * [\#2825](https://github.com/cosmos/cosmos-sdk/issues/2825) More staking and distribution invariants
 * [\#2912](https://github.com/cosmos/cosmos-sdk/issues/2912) Print commit ID in hex when commit is synced.

* Tendermint
 * [\#2796](https://github.com/cosmos/cosmos-sdk/issues/2796) Update to go-amino 0.14.1


BUG FIXES

* Gaia REST API (`gaiacli advanced rest-server`)
  * [gaia-lite] [\#2868](https://github.com/cosmos/cosmos-sdk/issues/2868) Added handler for governance tally endpoint
  * [\#2907](https://github.com/cosmos/cosmos-sdk/issues/2907) Refactor and fix the way Gaia Lite is started.

* Gaia
  * [\#2723] Use `cosmosvalcons` Bech32 prefix in `tendermint show-address`
  * [\#2742](https://github.com/cosmos/cosmos-sdk/issues/2742) Fix time format of TimeoutCommit override
  * [\#2898](https://github.com/cosmos/cosmos-sdk/issues/2898) Remove redundant '$' in docker-compose.yml

* SDK
  * [\#2733](https://github.com/cosmos/cosmos-sdk/issues/2733) [x/gov, x/mock/simulation] Fix governance simulation, update x/gov import/export
  * [\#2854](https://github.com/cosmos/cosmos-sdk/issues/2854) [x/bank] Remove unused bank.MsgIssue, prevent possible panic
  * [\#2884](https://github.com/cosmos/cosmos-sdk/issues/2884) [docs/examples] Fix `basecli version` panic

* Tendermint
  * [\#2797](https://github.com/tendermint/tendermint/pull/2797) AddressBook requires addresses to have IDs; Do not crap out immediately after sending pex addrs in seed mode

## 0.26.0

BREAKING CHANGES

* Gaia
  * [gaiad init] [\#2602](https://github.com/cosmos/cosmos-sdk/issues/2602) New genesis workflow

* SDK
  * [simulation] [\#2665](https://github.com/cosmos/cosmos-sdk/issues/2665) only argument to sdk.Invariant is now app

* Tendermint
  * Upgrade to version 0.26.0

FEATURES

* Gaia CLI  (`gaiacli`)
  * [cli] [\#2569](https://github.com/cosmos/cosmos-sdk/pull/2569) Add commands to query validator unbondings and redelegations
  * [cli] [\#2569](https://github.com/cosmos/cosmos-sdk/pull/2569) Add commands to query validator unbondings and redelegations
  * [cli] [\#2524](https://github.com/cosmos/cosmos-sdk/issues/2524) Add support offline mode to `gaiacli tx sign`. Lookups are not performed if the flag `--offline` is on.
  * [cli] [\#2558](https://github.com/cosmos/cosmos-sdk/issues/2558) Rename --print-sigs to --validate-signatures. It now performs a complete set of sanity checks and reports to the user. Also added --print-signature-only to print the signature only, not the whole transaction.
  * [cli] [\#2704](https://github.com/cosmos/cosmos-sdk/pull/2704) New add-genesis-account convenience command to populate genesis.json with genesis accounts.

* SDK
  * [\#1336](https://github.com/cosmos/cosmos-sdk/issues/1336) Mechanism for SDK Users to configure their own Bech32 prefixes instead of using the default cosmos prefixes.

IMPROVEMENTS

* Gaia
 * [\#2637](https://github.com/cosmos/cosmos-sdk/issues/2637) [x/gov] Switched inactive and active proposal queues to an iterator based queue

* SDK
 * [\#2573](https://github.com/cosmos/cosmos-sdk/issues/2573) [x/distribution] add accum invariance
 * [\#2556](https://github.com/cosmos/cosmos-sdk/issues/2556) [x/mock/simulation] Fix debugging output
 * [\#2396](https://github.com/cosmos/cosmos-sdk/issues/2396) [x/mock/simulation] Change parameters to get more slashes
 * [\#2617](https://github.com/cosmos/cosmos-sdk/issues/2617) [x/mock/simulation] Randomize all genesis parameters
 * [\#2669](https://github.com/cosmos/cosmos-sdk/issues/2669) [x/stake] Added invarant check to make sure validator's power aligns with its spot in the power store.
 * [\#1924](https://github.com/cosmos/cosmos-sdk/issues/1924) [x/mock/simulation] Use a transition matrix for block size
 * [\#2660](https://github.com/cosmos/cosmos-sdk/issues/2660) [x/mock/simulation] Staking transactions get tested far more frequently
 * [\#2610](https://github.com/cosmos/cosmos-sdk/issues/2610) [x/stake] Block redelegation to and from the same validator
 * [\#2652](https://github.com/cosmos/cosmos-sdk/issues/2652) [x/auth] Add benchmark for get and set account
 * [\#2685](https://github.com/cosmos/cosmos-sdk/issues/2685) [store] Add general merkle absence proof (also for empty substores)
 * [\#2708](https://github.com/cosmos/cosmos-sdk/issues/2708) [store] Disallow setting nil values

BUG FIXES

* Gaia
 * [\#2670](https://github.com/cosmos/cosmos-sdk/issues/2670) [x/stake] fixed incorrect `IterateBondedValidators` and split into two functions: `IterateBondedValidators` and `IterateLastBlockConsValidators`
 * [\#2691](https://github.com/cosmos/cosmos-sdk/issues/2691) Fix local testnet creation by using a single canonical genesis time
 * [\#2648](https://github.com/cosmos/cosmos-sdk/issues/2648) [gaiad] Fix `gaiad export` / `gaiad import` consistency, test in CI

* SDK
 * [\#2625](https://github.com/cosmos/cosmos-sdk/issues/2625) [x/gov] fix AppendTag function usage error
 * [\#2677](https://github.com/cosmos/cosmos-sdk/issues/2677) [x/stake, x/distribution] various staking/distribution fixes as found by the simulator
 * [\#2674](https://github.com/cosmos/cosmos-sdk/issues/2674) [types] Fix coin.IsLT() impl, coins.IsLT() impl, and renamed coins.Is\* to coins.IsAll\* (see [\#2686](https://github.com/cosmos/cosmos-sdk/issues/2686))
 * [\#2711](https://github.com/cosmos/cosmos-sdk/issues/2711) [x/stake] Add commission data to `MsgCreateValidator` signature bytes.
 * Temporarily disable insecure mode for Gaia Lite

## 0.25.0

*October 24th, 2018*

BREAKING CHANGES

* Gaia REST API (`gaiacli advanced rest-server`)
    * [x/stake] Validator.Owner renamed to Validator.Operator
    * [\#595](https://github.com/cosmos/cosmos-sdk/issues/595) Connections to the REST server are now secured using Transport Layer Security by default. The --insecure flag is provided to switch back to insecure HTTP.
    * [gaia-lite] [\#2258](https://github.com/cosmos/cosmos-sdk/issues/2258) Split `GET stake/delegators/{delegatorAddr}` into `GET stake/delegators/{delegatorAddr}/delegations`, `GET stake/delegators/{delegatorAddr}/unbonding_delegations` and `GET stake/delegators/{delegatorAddr}/redelegations`

* Gaia CLI  (`gaiacli`)
    * [x/stake] Validator.Owner renamed to Validator.Operator
    * [cli] unsafe_reset_all, show_validator, and show_node_id have been renamed to unsafe-reset-all, show-validator, and show-node-id
    * [cli] [\#1983](https://github.com/cosmos/cosmos-sdk/issues/1983) --print-response now defaults to true in commands that create and send a transaction
    * [cli] [\#1983](https://github.com/cosmos/cosmos-sdk/issues/1983) you can now pass --pubkey or --address to gaiacli keys show to return a plaintext representation of the key's address or public key for use with other commands
    * [cli] [\#2061](https://github.com/cosmos/cosmos-sdk/issues/2061) changed proposalID in governance REST endpoints to proposal-id
    * [cli] [\#2014](https://github.com/cosmos/cosmos-sdk/issues/2014) `gaiacli advanced` no longer exists - to access `ibc`, `rest-server`, and `validator-set` commands use `gaiacli ibc`, `gaiacli rest-server`, and `gaiacli tendermint`, respectively
    * [makefile] `get_vendor_deps` no longer updates lock file it just updates vendor directory. Use `update_vendor_deps` to update the lock file. [#2152](https://github.com/cosmos/cosmos-sdk/pull/2152)
    * [cli] [\#2221](https://github.com/cosmos/cosmos-sdk/issues/2221) All commands that
    utilize a validator's operator address must now use the new Bech32 prefix,
    `cosmosvaloper`.
    * [cli] [\#2190](https://github.com/cosmos/cosmos-sdk/issues/2190) `gaiacli init --gen-txs` is now `gaiacli init --with-txs` to reduce confusion
    * [cli] [\#2073](https://github.com/cosmos/cosmos-sdk/issues/2073) --from can now be either an address or a key name
    * [cli] [\#1184](https://github.com/cosmos/cosmos-sdk/issues/1184) Subcommands reorganisation, see [\#2390](https://github.com/cosmos/cosmos-sdk/pull/2390) for a comprehensive list of changes.
    * [cli] [\#2524](https://github.com/cosmos/cosmos-sdk/issues/2524) Add support offline mode to `gaiacli tx sign`. Lookups are not performed if the flag `--offline` is on.
    * [cli] [\#2570](https://github.com/cosmos/cosmos-sdk/pull/2570) Add commands to query deposits on proposals

* Gaia
    * Make the transient store key use a distinct store key. [#2013](https://github.com/cosmos/cosmos-sdk/pull/2013)
    * [x/stake] [\#1901](https://github.com/cosmos/cosmos-sdk/issues/1901) Validator type's Owner field renamed to Operator; Validator's GetOwner() renamed accordingly to comply with the SDK's Validator interface.
    * [docs] [#2001](https://github.com/cosmos/cosmos-sdk/pull/2001) Update slashing spec for slashing period
    * [x/stake, x/slashing] [#1305](https://github.com/cosmos/cosmos-sdk/issues/1305) - Rename "revoked" to "jailed"
    * [x/stake] [#1676] Revoked and jailed validators put into the unbonding state
    * [x/stake] [#1877] Redelegations/unbonding-delegation from unbonding validator have reduced time
    * [x/slashing] [\#1789](https://github.com/cosmos/cosmos-sdk/issues/1789) Slashing changes for Tendermint validator set offset (NextValSet)
    * [x/stake] [\#2040](https://github.com/cosmos/cosmos-sdk/issues/2040) Validator
    operator type has now changed to `sdk.ValAddress`
    * [x/stake] [\#2221](https://github.com/cosmos/cosmos-sdk/issues/2221) New
    Bech32 prefixes have been introduced for a validator's consensus address and
    public key: `cosmosvalcons` and `cosmosvalconspub` respectively. Also, existing Bech32 prefixes have been
    renamed for accounts and validator operators:
      * `cosmosaccaddr` / `cosmosaccpub` => `cosmos` / `cosmospub`
      * `cosmosvaladdr` / `cosmosvalpub` => `cosmosvaloper` / `cosmosvaloperpub`
    * [x/stake] [#1013] TendermintUpdates now uses transient store
    * [x/stake] [\#2435](https://github.com/cosmos/cosmos-sdk/issues/2435) Remove empty bytes from the ValidatorPowerRank store key
    * [x/gov] [\#2195](https://github.com/cosmos/cosmos-sdk/issues/2195) Governance uses BFT Time
    * [x/gov] [\#2256](https://github.com/cosmos/cosmos-sdk/issues/2256) Removed slashing for governance non-voting validators
    * [simulation] [\#2162](https://github.com/cosmos/cosmos-sdk/issues/2162) Added back correct supply invariants
    * [x/slashing] [\#2430](https://github.com/cosmos/cosmos-sdk/issues/2430) Simulate more slashes, check if validator is jailed before jailing
    * [x/stake] [\#2393](https://github.com/cosmos/cosmos-sdk/issues/2393) Removed `CompleteUnbonding` and `CompleteRedelegation` Msg types, and instead added unbonding/redelegation queues to endblocker
    * [x/mock/simulation] [\#2501](https://github.com/cosmos/cosmos-sdk/issues/2501) Simulate transactions & invariants for fee distribution, and fix bugs discovered in the process
      * [x/auth] Simulate random fee payments
      * [cmd/gaia/app] Simulate non-zero inflation
      * [x/stake] Call hooks correctly in several cases related to delegation/validator updates
      * [x/stake] Check full supply invariants, including yet-to-be-withdrawn fees
      * [x/stake] Remove no-longer-in-use store key
      * [x/slashing] Call hooks correctly when a validator is slashed
      * [x/slashing] Truncate withdrawals (unbonding, redelegation) and burn change
      * [x/mock/simulation] Ensure the simulation cannot set a proposer address of nil
      * [x/mock/simulation] Add more event logs on begin block / end block for clarity
      * [x/mock/simulation] Correctly set validator power in abci.RequestBeginBlock
      * [x/minting] Correctly call stake keeper to track inflated supply
      * [x/distribution] Sanity check for nonexistent rewards
      * [x/distribution] Truncate withdrawals and return change to the community pool
      * [x/distribution] Add sanity checks for incorrect accum / total accum relations
      * [x/distribution] Correctly calculate total power using Tendermint updates
      * [x/distribution] Simulate withdrawal transactions
      * [x/distribution] Fix a bug where the fee pool was not correctly tracked on WithdrawDelegatorRewardsAll
    * [x/stake] [\#1673](https://github.com/cosmos/cosmos-sdk/issues/1673) Validators are no longer deleted until they can no longer possibly be slashed
    * [\#1890](https://github.com/cosmos/cosmos-sdk/issues/1890) Start chain with initial state + sequence of transactions
      * [cli] Rename `gaiad init gentx` to `gaiad gentx`.
      * [cli] Add `--skip-genesis` flag to `gaiad init` to prevent `genesis.json` generation.
      * Drop `GenesisTx` in favor of a signed `StdTx` with only one `MsgCreateValidator` message.
      * [cli] Port `gaiad init` and `gaiad testnet` to work with `StdTx` genesis transactions.
      * [cli] Add `--moniker` flag to `gaiad init` to override moniker when generating `genesis.json` - i.e. it takes effect when running with the `--with-txs` flag, it is ignored otherwise.

* SDK
    * [core] [\#2219](https://github.com/cosmos/cosmos-sdk/issues/2219) Update to Tendermint 0.24.0
      * Validator set updates delayed by one block
      * BFT timestamp that can safely be used by applications
      * Fixed maximum block size enforcement
    * [core] [\#1807](https://github.com/cosmos/cosmos-sdk/issues/1807) Switch from use of rational to decimal
    * [types] [\#1901](https://github.com/cosmos/cosmos-sdk/issues/1901) Validator interface's GetOwner() renamed to GetOperator()
    * [x/slashing] [#2122](https://github.com/cosmos/cosmos-sdk/pull/2122) - Implement slashing period
    * [types] [\#2119](https://github.com/cosmos/cosmos-sdk/issues/2119) Parsed error messages and ABCI log errors to make     them more human readable.
    * [types] [\#2407](https://github.com/cosmos/cosmos-sdk/issues/2407) MulInt method added to big decimal in order to improve efficiency of slashing
    * [simulation] Rename TestAndRunTx to Operation [#2153](https://github.com/cosmos/cosmos-sdk/pull/2153)
    * [simulation] Remove log and testing.TB from Operation and Invariants, in favor of using errors [\#2282](https://github.com/cosmos/cosmos-sdk/issues/2282)
    * [simulation] Remove usage of keys and addrs in the types, in favor of simulation.Account [\#2384](https://github.com/cosmos/cosmos-sdk/issues/2384)
    * [tools] Removed gocyclo [#2211](https://github.com/cosmos/cosmos-sdk/issues/2211)
    * [baseapp] Remove `SetTxDecoder` in favor of requiring the decoder be set in baseapp initialization. [#1441](https://github.com/cosmos/cosmos-sdk/issues/1441)
    * [baseapp] [\#1921](https://github.com/cosmos/cosmos-sdk/issues/1921) Add minimumFees field to BaseApp.
    * [store] Change storeInfo within the root multistore to use tmhash instead of ripemd160 [\#2308](https://github.com/cosmos/cosmos-sdk/issues/2308)
    * [codec] [\#2324](https://github.com/cosmos/cosmos-sdk/issues/2324) All referrences to wire have been renamed to codec. Additionally, wire.NewCodec is now codec.New().
    * [types] [\#2343](https://github.com/cosmos/cosmos-sdk/issues/2343) Make sdk.Msg have a names field, to facilitate automatic tagging.
    * [baseapp] [\#2366](https://github.com/cosmos/cosmos-sdk/issues/2366) Automatically add action tags to all messages
    * [x/auth] [\#2377](https://github.com/cosmos/cosmos-sdk/issues/2377) auth.StdSignMsg -> txbuilder.StdSignMsg
    * [x/staking] [\#2244](https://github.com/cosmos/cosmos-sdk/issues/2244) staking now holds a consensus-address-index instead of a consensus-pubkey-index
    * [x/staking] [\#2236](https://github.com/cosmos/cosmos-sdk/issues/2236) more distribution hooks for distribution
    * [x/stake] [\#2394](https://github.com/cosmos/cosmos-sdk/issues/2394) Split up UpdateValidator into distinct state transitions applied only in EndBlock
    * [x/slashing] [\#2480](https://github.com/cosmos/cosmos-sdk/issues/2480) Fix signing info handling bugs & faulty slashing
    * [x/stake] [\#2412](https://github.com/cosmos/cosmos-sdk/issues/2412) Added an unbonding validator queue to EndBlock to automatically update validator.Status when finished Unbonding
    * [x/stake] [\#2500](https://github.com/cosmos/cosmos-sdk/issues/2500) Block conflicting redelegations until we add an index
    * [x/params] Global Paramstore refactored
    * [types] [\#2506](https://github.com/cosmos/cosmos-sdk/issues/2506) sdk.Dec MarshalJSON now marshals as a normal Decimal, with 10 digits of decimal precision
    * [x/stake] [\#2508](https://github.com/cosmos/cosmos-sdk/issues/2508) Utilize Tendermint power for validator power key
    * [x/stake] [\#2531](https://github.com/cosmos/cosmos-sdk/issues/2531) Remove all inflation logic
    * [x/mint] [\#2531](https://github.com/cosmos/cosmos-sdk/issues/2531) Add minting module and inflation logic
    * [x/auth] [\#2540](https://github.com/cosmos/cosmos-sdk/issues/2540) Rename `AccountMapper` to `AccountKeeper`.
    * [types] [\#2456](https://github.com/cosmos/cosmos-sdk/issues/2456) Renamed msg.Name() and msg.Type() to msg.Type() and msg.Route() respectively

* Tendermint
  * Update tendermint version from v0.23.0 to v0.25.0, notable changes
    * Mempool now won't build too large blocks, or too computationally expensive blocks
    * Maximum tx sizes and gas are now removed, and are implicitly the blocks maximums
    * ABCI validators no longer send the pubkey. The pubkey is only sent in validator updates
    * Validator set changes are now delayed by one block
    * Block header now includes the next validator sets hash
    * BFT time is implemented
    * Secp256k1 signature format has changed
    * There is now a threshold multisig format
    * See the [tendermint changelog](https://github.com/tendermint/tendermint/blob/master/CHANGELOG.md) for other changes.

FEATURES

* Gaia REST API (`gaiacli advanced rest-server`)
  * [gaia-lite] Endpoints to query staking pool and params
  * [gaia-lite] [\#2110](https://github.com/cosmos/cosmos-sdk/issues/2110) Add support for `simulate=true` requests query argument to endpoints that send txs to run simulations of transactions
  * [gaia-lite] [\#966](https://github.com/cosmos/cosmos-sdk/issues/966) Add support for `generate_only=true` query argument to generate offline unsigned transactions
  * [gaia-lite] [\#1953](https://github.com/cosmos/cosmos-sdk/issues/1953) Add /sign endpoint to sign transactions generated with `generate_only=true`.
  * [gaia-lite] [\#1954](https://github.com/cosmos/cosmos-sdk/issues/1954) Add /broadcast endpoint to broadcast transactions signed by the /sign endpoint.
  * [gaia-lite] [\#2113](https://github.com/cosmos/cosmos-sdk/issues/2113) Rename `/accounts/{address}/send` to `/bank/accounts/{address}/transfers`, rename `/accounts/{address}` to `/auth/accounts/{address}`, replace `proposal-id` with `proposalId` in all gov endpoints
  * [gaia-lite] [\#2478](https://github.com/cosmos/cosmos-sdk/issues/2478) Add query gov proposal's deposits endpoint
  * [gaia-lite] [\#2477](https://github.com/cosmos/cosmos-sdk/issues/2477) Add query validator's outgoing redelegations and unbonding delegations endpoints

* Gaia CLI  (`gaiacli`)
  * [cli] Cmds to query staking pool and params
  * [gov][cli] [\#2062](https://github.com/cosmos/cosmos-sdk/issues/2062) added `--proposal` flag to `submit-proposal` that allows a JSON file containing a proposal to be passed in
  * [\#2040](https://github.com/cosmos/cosmos-sdk/issues/2040) Add `--bech` to `gaiacli keys show` and respective REST endpoint to
  provide desired Bech32 prefix encoding
  * [cli] [\#2047](https://github.com/cosmos/cosmos-sdk/issues/2047) [\#2306](https://github.com/cosmos/cosmos-sdk/pull/2306) Passing --gas=simulate triggers a simulation of the tx before the actual execution.
  The gas estimate obtained via the simulation will be used as gas limit in the actual execution.
  * [cli] [\#2047](https://github.com/cosmos/cosmos-sdk/issues/2047) The --gas-adjustment flag can be used to adjust the estimate obtained via the simulation triggered by --gas=simulate.
  * [cli] [\#2110](https://github.com/cosmos/cosmos-sdk/issues/2110) Add --dry-run flag to perform a simulation of a transaction without broadcasting it. The --gas flag is ignored as gas would be automatically estimated.
  * [cli] [\#2204](https://github.com/cosmos/cosmos-sdk/issues/2204) Support generating and broadcasting messages with multiple signatures via command line:
    * [\#966](https://github.com/cosmos/cosmos-sdk/issues/966) Add --generate-only flag to build an unsigned transaction and write it to STDOUT.
    * [\#1953](https://github.com/cosmos/cosmos-sdk/issues/1953) New `sign` command to sign transactions generated with the --generate-only flag.
    * [\#1954](https://github.com/cosmos/cosmos-sdk/issues/1954) New `broadcast` command to broadcast transactions generated offline and signed with the `sign` command.
  * [cli] [\#2220](https://github.com/cosmos/cosmos-sdk/issues/2220) Add `gaiacli config` feature to interactively create CLI config files to reduce the number of required flags
  * [stake][cli] [\#1672](https://github.com/cosmos/cosmos-sdk/issues/1672) Introduced
  new commission flags for validator commands `create-validator` and `edit-validator`.
  * [stake][cli] [\#1890](https://github.com/cosmos/cosmos-sdk/issues/1890) Add `--genesis-format` flag to `gaiacli tx create-validator` to produce transactions in genesis-friendly format.
  * [cli][\#2554](https://github.com/cosmos/cosmos-sdk/issues/2554) Make `gaiacli keys show` multisig ready.

* Gaia
  * [cli] [\#2170](https://github.com/cosmos/cosmos-sdk/issues/2170) added ability to show the node's address via `gaiad tendermint show-address`
  * [simulation] [\#2313](https://github.com/cosmos/cosmos-sdk/issues/2313) Reworked `make test_sim_gaia_slow` to `make test_sim_gaia_full`, now simulates from multiple starting seeds in parallel
  * [cli] [\#1921] (https://github.com/cosmos/cosmos-sdk/issues/1921)
    * New configuration file `gaiad.toml` is now created to host Gaia-specific configuration.
    * New --minimum_fees/minimum_fees flag/config option to set a minimum fee.

* SDK
  * [querier] added custom querier functionality, so ABCI query requests can be handled by keepers
  * [simulation] [\#1924](https://github.com/cosmos/cosmos-sdk/issues/1924) allow operations to specify future operations
  * [simulation] [\#1924](https://github.com/cosmos/cosmos-sdk/issues/1924) Add benchmarking capabilities, with makefile commands "test_sim_gaia_benchmark, test_sim_gaia_profile"
  * [simulation] [\#2349](https://github.com/cosmos/cosmos-sdk/issues/2349) Add time-based future scheduled operations to simulator
  * [x/auth] [\#2376](https://github.com/cosmos/cosmos-sdk/issues/2376) Remove FeePayer() from StdTx
  * [x/stake] [\#1672](https://github.com/cosmos/cosmos-sdk/issues/1672) Implement
  basis for the validator commission model.
  * [x/auth] Support account removal in the account mapper.


IMPROVEMENTS
* [tools] Improved terraform and ansible scripts for infrastructure deployment
* [tools] Added ansible script to enable process core dumps

* Gaia REST API (`gaiacli advanced rest-server`)
    * [x/stake] [\#2000](https://github.com/cosmos/cosmos-sdk/issues/2000) Added tests for new staking endpoints
    * [gaia-lite] [\#2445](https://github.com/cosmos/cosmos-sdk/issues/2445) Standarized REST error responses
    * [gaia-lite] Added example to Swagger specification for /keys/seed.
    * [x/stake] Refactor REST utils

* Gaia CLI  (`gaiacli`)
    * [cli] [\#2060](https://github.com/cosmos/cosmos-sdk/issues/2060) removed `--select` from `block` command
    * [cli] [\#2128](https://github.com/cosmos/cosmos-sdk/issues/2128) fixed segfault when exporting directly after `gaiad init`
    * [cli] [\#1255](https://github.com/cosmos/cosmos-sdk/issues/1255) open KeyBase in read-only mode
     for query-purpose CLI commands
    * [docs] Added commands for querying governance deposits, votes and tally

* Gaia
    * [x/stake] [#2023](https://github.com/cosmos/cosmos-sdk/pull/2023) Terminate iteration loop in `UpdateBondedValidators` and `UpdateBondedValidatorsFull` when the first revoked validator is encountered and perform a sanity check.
    * [x/auth] Signature verification's gas cost now accounts for pubkey type. [#2046](https://github.com/tendermint/tendermint/pull/2046)
    * [x/stake] [x/slashing] Ensure delegation invariants to jailed validators [#1883](https://github.com/cosmos/cosmos-sdk/issues/1883).
    * [x/stake] Improve speed of GetValidator, which was shown to be a performance bottleneck. [#2046](https://github.com/tendermint/tendermint/pull/2200)
    * [x/stake] [\#2435](https://github.com/cosmos/cosmos-sdk/issues/2435) Improve memory efficiency of getting the various store keys
    * [genesis] [\#2229](https://github.com/cosmos/cosmos-sdk/issues/2229) Ensure that there are no duplicate accounts or validators in the genesis state.
    * [genesis] [\#2450](https://github.com/cosmos/cosmos-sdk/issues/2450) Validate staking genesis parameters.
    * Add SDK validation to `config.toml` (namely disabling `create_empty_blocks`) [\#1571](https://github.com/cosmos/cosmos-sdk/issues/1571)
    * [\#1941](https://github.com/cosmos/cosmos-sdk/issues/1941)(https://github.com/cosmos/cosmos-sdk/issues/1941) Version is now inferred via `git describe --tags`.
    * [x/distribution] [\#1671](https://github.com/cosmos/cosmos-sdk/issues/1671) add distribution types and tests

* SDK
    * [tools] Make get_vendor_deps deletes `.vendor-new` directories, in case scratch files are present.
    * [spec] Added simple piggy bank distribution spec
    * [cli] [\#1632](https://github.com/cosmos/cosmos-sdk/issues/1632) Add integration tests to ensure `basecoind init && basecoind` start sequences run successfully for both `democoin` and `basecoin` examples.
    * [store] Speedup IAVL iteration, and consequently everything that requires IAVL iteration. [#2143](https://github.com/cosmos/cosmos-sdk/issues/2143)
    * [store] [\#1952](https://github.com/cosmos/cosmos-sdk/issues/1952), [\#2281](https://github.com/cosmos/cosmos-sdk/issues/2281) Update IAVL dependency to v0.11.0
    * [simulation] Make timestamps randomized [#2153](https://github.com/cosmos/cosmos-sdk/pull/2153)
    * [simulation] Make logs not just pure strings, speeding it up by a large factor at greater block heights [\#2282](https://github.com/cosmos/cosmos-sdk/issues/2282)
    * [simulation] Add a concept of weighting the operations [\#2303](https://github.com/cosmos/cosmos-sdk/issues/2303)
    * [simulation] Logs get written to file if large, and also get printed on panics [\#2285](https://github.com/cosmos/cosmos-sdk/issues/2285)
    * [simulation] Bank simulations now makes testing auth configurable [\#2425](https://github.com/cosmos/cosmos-sdk/issues/2425)
    * [gaiad] [\#1992](https://github.com/cosmos/cosmos-sdk/issues/1992) Add optional flag to `gaiad testnet` to make config directory of daemon (default `gaiad`) and cli (default `gaiacli`) configurable
    * [x/stake] Add stake `Queriers` for Gaia-lite endpoints. This increases the staking endpoints performance by reusing the staking `keeper` logic for queries. [#2249](https://github.com/cosmos/cosmos-sdk/pull/2149)
    * [store] [\#2017](https://github.com/cosmos/cosmos-sdk/issues/2017) Refactor
    gas iterator gas consumption to only consume gas for iterator creation and `Next`
    calls which includes dynamic consumption of value length.
    * [types/decimal] [\#2378](https://github.com/cosmos/cosmos-sdk/issues/2378) - Added truncate functionality to decimal
    * [client] [\#1184](https://github.com/cosmos/cosmos-sdk/issues/1184) Remove unused `client/tx/sign.go`.
    * [tools] [\#2464](https://github.com/cosmos/cosmos-sdk/issues/2464) Lock binary dependencies to a specific version
    * #2573 [x/distribution] add accum invariance

BUG FIXES

* Gaia CLI  (`gaiacli`)
    * [cli] [\#1997](https://github.com/cosmos/cosmos-sdk/issues/1997) Handle panics gracefully when `gaiacli stake {delegation,unbond}` fail to unmarshal delegation.
    * [cli] [\#2265](https://github.com/cosmos/cosmos-sdk/issues/2265) Fix JSON formatting of the `gaiacli send` command.
    * [cli] [\#2547](https://github.com/cosmos/cosmos-sdk/issues/2547) Mark --to and --amount as required flags for `gaiacli tx send`.

* Gaia
  * [x/stake] Return correct Tendermint validator update set on `EndBlocker` by not
  including non previously bonded validators that have zero power. [#2189](https://github.com/cosmos/cosmos-sdk/issues/2189)
  * [docs] Fixed light client section links

* SDK
    * [\#1988](https://github.com/cosmos/cosmos-sdk/issues/1988) Make us compile on OpenBSD (disable ledger) [#1988] (https://github.com/cosmos/cosmos-sdk/issues/1988)
    * [\#2105](https://github.com/cosmos/cosmos-sdk/issues/2105) Fix DB Iterator leak, which may leak a go routine.
    * [ledger] [\#2064](https://github.com/cosmos/cosmos-sdk/issues/2064) Fix inability to sign and send transactions via the LCD by
    loading a Ledger device at runtime.
    * [\#2158](https://github.com/cosmos/cosmos-sdk/issues/2158) Fix non-deterministic ordering of validator iteration when slashing in `gov EndBlocker`
    * [simulation] [\#1924](https://github.com/cosmos/cosmos-sdk/issues/1924) Make simulation stop on SIGTERM
    * [\#2388](https://github.com/cosmos/cosmos-sdk/issues/2388) Remove dependency on deprecated tendermint/tmlibs repository.
    * [\#2416](https://github.com/cosmos/cosmos-sdk/issues/2416) Refactored `InitializeTestLCD` to properly include proposing validator in genesis state.
    * #2573 [x/distribution] accum invariance bugfix
    * #2573 [x/slashing] unbonding-delegation slashing invariance bugfix

## 0.24.2

*August 22nd, 2018*

BUG FIXES

* Tendermint
  - Fix unbounded consensus WAL growth

## 0.24.1

*August 21st, 2018*

BUG FIXES

* Gaia
  - [x/slashing] Evidence tracking now uses validator address instead of validator pubkey

## 0.24.0

*August 13th, 2018*

BREAKING CHANGES

* Gaia REST API (`gaiacli advanced rest-server`)
  - [x/stake] [\#1880](https://github.com/cosmos/cosmos-sdk/issues/1880) More REST-ful endpoints (large refactor)
  - [x/slashing] [\#1866](https://github.com/cosmos/cosmos-sdk/issues/1866) `/slashing/signing_info` takes cosmosvalpub instead of cosmosvaladdr
  - use time.Time instead of int64 for time. See Tendermint v0.23.0
  - Signatures are no longer Amino encoded with prefixes (just encoded as raw
    bytes) - see Tendermint v0.23.0

* Gaia CLI  (`gaiacli`)
  -  [x/stake] change `--keybase-sig` to `--identity`
  -  [x/stake] [\#1828](https://github.com/cosmos/cosmos-sdk/issues/1828) Force user to specify amount on create-validator command by removing default
  -  [x/gov] Change `--proposalID` to `--proposal-id`
  -  [x/stake, x/gov] [\#1606](https://github.com/cosmos/cosmos-sdk/issues/1606) Use `--from` instead of adhoc flags like `--address-validator`
        and `--proposer` to indicate the sender address.
  -  [\#1551](https://github.com/cosmos/cosmos-sdk/issues/1551) Remove `--name` completely
  -  Genesis/key creation (`gaiad init`) now supports user-provided key passwords

* Gaia
  - [x/stake] Inflation doesn't use rationals in calculation (performance boost)
  - [x/stake] Persist a map from `addr->pubkey` in the state since BeginBlock
    doesn't provide pubkeys.
  - [x/gov] [\#1781](https://github.com/cosmos/cosmos-sdk/issues/1781) Added tags sub-package, changed tags to use dash-case
  - [x/gov] [\#1688](https://github.com/cosmos/cosmos-sdk/issues/1688) Governance parameters are now stored in globalparams store
  - [x/gov] [\#1859](https://github.com/cosmos/cosmos-sdk/issues/1859) Slash validators who do not vote on a proposal
  - [x/gov] [\#1914](https://github.com/cosmos/cosmos-sdk/issues/1914) added TallyResult type that gets stored in Proposal after tallying is finished

* SDK
  - [baseapp] Msgs are no longer run on CheckTx, removed `ctx.IsCheckTx()`
  - [baseapp] NewBaseApp constructor takes sdk.TxDecoder as argument instead of wire.Codec
  - [types] sdk.NewCoin takes sdk.Int, sdk.NewInt64Coin takes int64
  - [x/auth] Default TxDecoder can be found in `x/auth` rather than baseapp
  - [client] [\#1551](https://github.com/cosmos/cosmos-sdk/issues/1551): Refactored `CoreContext` to `TxContext` and `QueryContext`
      - Removed all tx related fields and logic (building & signing) to separate
        structure `TxContext` in `x/auth/client/context`

* Tendermint
    - v0.22.5 -> See [Tendermint PR](https://github.com/tendermint/tendermint/pull/1966)
        - change all the cryptography imports.
    - v0.23.0 -> See
      [Changelog](https://github.com/tendermint/tendermint/blob/v0.23.0/CHANGELOG.md#0230)
      and [SDK PR](https://github.com/cosmos/cosmos-sdk/pull/1927)
        - BeginBlock no longer includes crypto.Pubkey
        - use time.Time instead of int64 for time.

FEATURES

* Gaia REST API (`gaiacli advanced rest-server`)
    - [x/gov] Can now query governance proposals by ProposalStatus

* Gaia CLI  (`gaiacli`)
    - [x/gov] added `query-proposals` command. Can filter by `depositer`, `voter`, and `status`
    - [x/stake] [\#2043](https://github.com/cosmos/cosmos-sdk/issues/2043) Added staking query cli cmds for unbonding-delegations and redelegations

* Gaia
  - [networks] Added ansible scripts to upgrade seed nodes on a network

* SDK
  - [x/mock/simulation] Randomized simulation framework
     - Modules specify invariants and operations, preferably in an x/[module]/simulation package
     - Modules can test random combinations of their own operations
     - Applications can integrate operations and invariants from modules together for an integrated simulation
     - Simulates Tendermint's algorithm for validator set updates
     - Simulates validator signing/downtime with a Markov chain, and occaisional double-signatures
     - Includes simulated operations & invariants for staking, slashing, governance, and bank modules
  - [store] [\#1481](https://github.com/cosmos/cosmos-sdk/issues/1481) Add transient store
  - [baseapp] Initialize validator set on ResponseInitChain
  - [baseapp] added BaseApp.Seal - ability to seal baseapp parameters once they've been set
  - [cosmos-sdk-cli] New `cosmos-sdk-cli` tool to quickly initialize a new
    SDK-based project
  - [scripts] added log output monitoring to DataDog using Ansible scripts

IMPROVEMENTS

* Gaia
  - [spec] [\#967](https://github.com/cosmos/cosmos-sdk/issues/967) Inflation and distribution specs drastically improved
  - [x/gov] [\#1773](https://github.com/cosmos/cosmos-sdk/issues/1773) Votes on a proposal can now be queried
  - [x/gov] Initial governance parameters can now be set in the genesis file
  - [x/stake] [\#1815](https://github.com/cosmos/cosmos-sdk/issues/1815) Sped up the processing of `EditValidator` txs.
  - [config] [\#1930](https://github.com/cosmos/cosmos-sdk/issues/1930) Transactions indexer indexes all tags by default.
  - [ci] [#2057](https://github.com/cosmos/cosmos-sdk/pull/2057) Run `make localnet-start` on every commit and ensure network reaches at least 10 blocks

* SDK
  - [baseapp] [\#1587](https://github.com/cosmos/cosmos-sdk/issues/1587) Allow any alphanumeric character in route
  - [baseapp] Allow any alphanumeric character in route
  - [tools] Remove `rm -rf vendor/` from `make get_vendor_deps`
  - [x/auth] Recover ErrorOutOfGas panic in order to set sdk.Result attributes correctly
  - [x/auth] [\#2376](https://github.com/cosmos/cosmos-sdk/issues/2376) No longer runs any signature in a multi-msg, if any account/sequence number is wrong.
  - [x/auth] [\#2376](https://github.com/cosmos/cosmos-sdk/issues/2376) No longer charge gas for subtracting fees
  - [x/bank] Unit tests are now table-driven
  - [tests] Add tests to example apps in docs
  - [tests] Fixes ansible scripts to work with AWS too
  - [tests] [\#1806](https://github.com/cosmos/cosmos-sdk/issues/1806) CLI tests are now behind the build flag 'cli_test', so go test works on a new repo

BUG FIXES

* Gaia CLI  (`gaiacli`)
  -  [\#1766](https://github.com/cosmos/cosmos-sdk/issues/1766) Fixes bad example for keybase identity
  -  [x/stake] [\#2021](https://github.com/cosmos/cosmos-sdk/issues/2021) Fixed repeated CLI commands in staking

* Gaia
  - [x/stake] [#2077](https://github.com/cosmos/cosmos-sdk/pull/2077) Fixed invalid cliff power comparison
  - [\#1804](https://github.com/cosmos/cosmos-sdk/issues/1804) Fixes gen-tx genesis generation logic temporarily until upstream updates
  - [\#1799](https://github.com/cosmos/cosmos-sdk/issues/1799) Fix `gaiad export`
  - [\#1839](https://github.com/cosmos/cosmos-sdk/issues/1839) Fixed bug where intra-tx counter wasn't set correctly for genesis validators
  - [x/stake] [\#1858](https://github.com/cosmos/cosmos-sdk/issues/1858) Fixed bug where the cliff validator was not updated correctly
  - [tests] [\#1675](https://github.com/cosmos/cosmos-sdk/issues/1675) Fix non-deterministic `test_cover`
  - [tests] [\#1551](https://github.com/cosmos/cosmos-sdk/issues/1551) Fixed invalid LCD test JSON payload in `doIBCTransfer`
  - [basecoin] Fixes coin transaction failure and account query [discussion](https://forum.cosmos.network/t/unmarshalbinarybare-expected-to-read-prefix-bytes-75fbfab8-since-it-is-registered-concrete-but-got-0a141dfa/664/6)
  - [x/gov] [\#1757](https://github.com/cosmos/cosmos-sdk/issues/1757) Fix VoteOption conversion to String
  * [x/stake] [#2083] Fix broken invariant of bonded validator power decrease

## 0.23.1

*July 27th, 2018*

BUG FIXES
  * [tendermint] Update to v0.22.8
    - [consensus, blockchain] Register the Evidence interface so it can be
      marshalled/unmarshalled by the blockchain and consensus reactors

## 0.23.0

*July 25th, 2018*

BREAKING CHANGES
* [x/stake] Fixed the period check for the inflation calculation

IMPROVEMENTS
* [cli] Improve error messages for all txs when the account doesn't exist
* [tendermint] Update to v0.22.6
    - Updates the crypto imports/API (#1966)
* [x/stake] Add revoked to human-readable validator

BUG FIXES
* [tendermint] Update to v0.22.6
    - Fixes some security vulnerabilities reported in the [Bug Bounty](https://hackerone.com/tendermint)
*  [\#1797](https://github.com/cosmos/cosmos-sdk/issues/1797) Fix off-by-one error in slashing for downtime
*  [\#1787](https://github.com/cosmos/cosmos-sdk/issues/1787) Fixed bug where Tally fails due to revoked/unbonding validator
*  [\#1666](https://github.com/cosmos/cosmos-sdk/issues/1666) Add intra-tx counter to the genesis validators

## 0.22.0

*July 16th, 2018*

BREAKING CHANGES
* [x/gov] Increase VotingPeriod, DepositPeriod, and MinDeposit

IMPROVEMENTS
* [gaiad] Default config updates:
    - `timeout_commit=5000` so blocks only made every 5s
    - `prof_listen_addr=localhost:6060` so profile server is on by default
    - `p2p.send_rate` and `p2p.recv_rate` increases 10x (~5MB/s)

BUG FIXES
* [server] Fix to actually overwrite default tendermint config

## 0.21.1

*July 14th, 2018*

BUG FIXES
* [build] Added Ledger build support via `LEDGER_ENABLED=true|false`
  * True by default except when cross-compiling

## 0.21.0

*July 13th, 2018*

BREAKING CHANGES
* [x/stake] Specify DelegatorAddress in MsgCreateValidator
* [x/stake] Remove the use of global shares in the pool
   * Remove the use of `PoolShares` type in `x/stake/validator` type - replace with `Status` `Tokens` fields
* [x/auth] NewAccountMapper takes a constructor instead of a prototype
* [keys] Keybase.Update function now takes in a function to get the newpass, rather than the password itself

FEATURES
* [baseapp] NewBaseApp now takes option functions as parameters

IMPROVEMENTS
* Updated docs folder to accommodate cosmos.network docs project
* [store] Added support for tracing multi-store operations via `--trace-store`
* [store] Pruning strategy configurable with pruning flag on gaiad start

BUG FIXES
* [\#1630](https://github.com/cosmos/cosmos-sdk/issues/1630) - redelegation nolonger removes tokens from the delegator liquid account
* [keys] [\#1629](https://github.com/cosmos/cosmos-sdk/issues/1629) - updating password no longer asks for a new password when the first entered password was incorrect
* [lcd] importing an account would create a random account
* [server] 'gaiad init' command family now writes provided name as the moniker in `config.toml`
* [build] Added Ledger build support via `LEDGER_ENABLED=true|false`
  * True by default except when cross-compiling

## 0.20.0

*July 10th, 2018*

BREAKING CHANGES
* msg.GetSignBytes() returns sorted JSON (by key)
* msg.GetSignBytes() field changes
    * `msg_bytes` -> `msgs`
    * `fee_bytes` -> `fee`
* Update Tendermint to v0.22.2
    * Default ports changed from 466xx to 266xx
    * Amino JSON uses type names instead of prefix bytes
    * ED25519 addresses are the first 20-bytes of the SHA256 of the raw 32-byte
      pubkey (Instead of RIPEMD160)
    * go-crypto, abci, tmlibs have been merged into Tendermint
      * The keys sub-module is now in the SDK
    * Various other fixes
* [auth] Signers of a transaction now only sign over their own account and sequence number
* [auth] Removed MsgChangePubKey
* [auth] Removed SetPubKey from account mapper
* [auth] AltBytes renamed to Memo, now a string, max 100 characters, costs a bit of gas
* [types] `GetMsg()` -> `GetMsgs()` as txs wrap many messages
* [types] Removed GetMemo from Tx (it is still on StdTx)
* [types] renamed rational.Evaluate to rational.Round{Int64, Int}
* [types] Renamed `sdk.Address` to `sdk.AccAddress`/`sdk.ValAddress`
* [types] `sdk.AccAddress`/`sdk.ValAddress` natively marshals to Bech32 in String, Sprintf (when used with `%s`), and MarshalJSON
* [keys] Keybase and Ledger support from go-crypto merged into the SDK in the `crypto` folder
* [cli] Rearranged commands under subcommands
* [x/slashing] Update slashing for unbonding period
  * Slash according to power at time of infraction instead of power at
    time of discovery
  * Iterate through unbonding delegations & redelegations which contributed
    to an infraction, slash them proportional to their stake at the time
  * Add REST endpoint to unrevoke a validator previously revoked for downtime
  * Add REST endpoint to retrieve liveness signing information for a validator
* [x/stake] Remove Tick and add EndBlocker
* [x/stake] most index keys nolonger hold a value - inputs are rearranged to form the desired key
* [x/stake] store-value for delegation, validator, ubd, and red do not hold duplicate information contained store-key
* [x/stake] Introduce concept of unbonding for delegations and validators
  * `gaiacli stake unbond` replaced with `gaiacli stake begin-unbonding`
  * Introduced:
    * `gaiacli stake complete-unbonding`
    * `gaiacli stake begin-redelegation`
    * `gaiacli stake complete-redelegation`
* [lcd] Switch key creation output to return bech32
* [lcd] Removed shorthand CLI flags (`a`, `c`, `n`, `o`)
* [gaiad] genesis transactions now use bech32 addresses / pubkeys
* [gov] VoteStatus renamed to ProposalStatus
* [gov] VoteOption, ProposalType, and ProposalStatus all marshal to string form in JSON

DEPRECATED
* [cli] Deprecated `--name` flag in commands that send txs, in favor of `--from`

FEATURES
* [x/gov] Implemented MVP
  * Supported proposal types: just binary (pass/fail) TextProposals for now
  * Proposals need deposits to be votable; deposits are burned if proposal fails
  * Delegators delegate votes to validator by default but can override (for their stake)
* [gaiacli] Ledger support added
  - You can now use a Ledger with `gaiacli --ledger` for all key-related commands
  - Ledger keys can be named and tracked locally in the key DB
* [gaiacli] You can now attach a simple text-only memo to any transaction, with the `--memo` flag
* [gaiacli] added the following flags for commands that post transactions to the chain:
  * async -- send the tx without waiting for a tendermint response
  * json  -- return the output in json format for increased readability
  * print-response -- return the tx response. (includes fields like gas cost)
* [lcd] Queried TXs now include the tx hash to identify each tx
* [mockapp] CompleteSetup() no longer takes a testing parameter
* [x/bank] Add benchmarks for signing and delivering a block with a single bank transaction
  * Run with `cd x/bank && go test --bench=.`
* [tools] make get_tools installs tendermint's linter, and gometalinter
* [tools] Switch gometalinter to the stable version
* [tools] Add the following linters
  * misspell
  * gofmt
  * go vet -composites=false
  * unconvert
  * ineffassign
  * errcheck
  * unparam
  * gocyclo
* [tools] Added `make format` command to automate fixing misspell and gofmt errors.
* [server] Default config now creates a profiler at port 6060, and increase p2p send/recv rates
* [types] Switches internal representation of Int/Uint/Rat to use pointers
* [types] Added MinInt and MinUint functions
* [gaiad] `unsafe_reset_all` now resets addrbook.json
* [democoin] add x/oracle, x/assoc
* [tests] created a randomized testing framework.
  - Currently bank has limited functionality in the framework
  - Auth has its invariants checked within the framework
* [tests] Add WaitForNextNBlocksTM helper method
* [keys] New keys now have 24 word recovery keys, for heightened security
- [keys] Add a temporary method for exporting the private key

IMPROVEMENTS
* [x/bank] Now uses go-wire codec instead of 'encoding/json'
* [x/auth] Now uses go-wire codec instead of 'encoding/json'
* revised use of endblock and beginblock
* [stake] module reorganized to include `types` and `keeper` package
* [stake] keeper always loads the store (instead passing around which doesn't really boost efficiency)
* [stake] edit-validator changes now can use the keyword [do-not-modify] to not modify unspecified `--flag` (aka won't set them to `""` value)
* [stake] offload more generic functionality from the handler into the keeper
* [stake] clearer staking logic
* [types] added common tag constants
* [keys] improve error message when deleting non-existent key
* [gaiacli] improve error messages on `send` and `account` commands
* added contributing guidelines
* [docs] Added commands for governance CLI on testnet README

BUG FIXES
* [x/slashing] [\#1510](https://github.com/cosmos/cosmos-sdk/issues/1510) Unrevoked validators cannot un-revoke themselves
* [x/stake] [\#1513](https://github.com/cosmos/cosmos-sdk/issues/1513) Validators slashed to zero power are unbonded and removed from the store
* [x/stake] [\#1567](https://github.com/cosmos/cosmos-sdk/issues/1567) Validators decreased in power but not unbonded are now updated in Tendermint
* [x/stake] error strings lower case
* [x/stake] pool loose tokens now accounts for unbonding and unbonding tokens not associated with any validator
* [x/stake] fix revoke bytes ordering (was putting revoked candidates at the top of the list)
* [x/stake] bond count was counting revoked validators as bonded, fixed
* [gaia] Added self delegation for validators in the genesis creation
* [lcd] tests now don't depend on raw json text
* Retry on HTTP request failure in CLI tests, add option to retry tests in Makefile
* Fixed bug where chain ID wasn't passed properly in x/bank REST handler, removed Viper hack from ante handler
* Fixed bug where `democli account` didn't decode the account data correctly
* [\#872](https://github.com/cosmos/cosmos-sdk/issues/872)  - recovery phrases no longer all end in `abandon`
* [\#887](https://github.com/cosmos/cosmos-sdk/issues/887)  - limit the size of rationals that can be passed in from user input
* [\#1052](https://github.com/cosmos/cosmos-sdk/issues/1052) - Make all now works
* [\#1258](https://github.com/cosmos/cosmos-sdk/issues/1258) - printing big.rat's can no longer overflow int64
* [\#1259](https://github.com/cosmos/cosmos-sdk/issues/1259) - fix bug where certain tests that could have a nil pointer in defer
* [\#1343](https://github.com/cosmos/cosmos-sdk/issues/1343) - fixed unnecessary parallelism in CI
* [\#1353](https://github.com/cosmos/cosmos-sdk/issues/1353) - CLI: Show pool shares fractions in human-readable format
* [\#1367](https://github.com/cosmos/cosmos-sdk/issues/1367) - set ChainID in InitChain
* [\#1461](https://github.com/cosmos/cosmos-sdk/issues/1461) - CLI tests now no longer reset your local environment data
* [\#1505](https://github.com/cosmos/cosmos-sdk/issues/1505) - `gaiacli stake validator` no longer panics if validator doesn't exist
* [\#1565](https://github.com/cosmos/cosmos-sdk/issues/1565) - fix cliff validator persisting when validator set shrinks from max
* [\#1287](https://github.com/cosmos/cosmos-sdk/issues/1287) - prevent zero power validators at genesis
* [x/stake] fix bug when unbonding/redelegating using `--shares-percent`
* [\#1010](https://github.com/cosmos/cosmos-sdk/issues/1010) - two validators can't bond with the same pubkey anymore


## 0.19.0

*June 13, 2018*

BREAKING CHANGES
* msg.GetSignBytes() now returns bech32-encoded addresses in all cases
* [lcd] REST end-points now include gas
* sdk.Coin now uses sdk.Int, a big.Int wrapper with 256bit range cap

FEATURES
* [x/auth] Added AccountNumbers to BaseAccount and StdTxs to allow for replay protection with account pruning
* [lcd] added an endpoint to query for the SDK version of the connected node

IMPROVEMENTS
* export command now writes current validator set for Tendermint
* [tests] Application module tests now use a mock application
* [gaiacli] Fix error message when account isn't found when running gaiacli account
* [lcd] refactored to eliminate use of global variables, and interdependent tests
* [tests] Added testnet command to gaiad
* [tests] Added localnet targets to Makefile
* [x/stake] More stake tests added to test ByPower index

FIXES
* Fixes consensus fault on testnet - see postmortem [here](https://github.com/cosmos/cosmos-sdk/issues/1197#issuecomment-396823021)
* [x/stake] bonded inflation removed, non-bonded inflation partially implemented
* [lcd] Switch to bech32 for addresses on all human readable inputs and outputs
* [lcd] fixed tx indexing/querying
* [cli] Added `--gas` flag to specify transaction gas limit
* [gaia] Registered slashing message handler
* [x/slashing] Set signInfo.StartHeight correctly for newly bonded validators

FEATURES
* [docs] Reorganize documentation
* [docs] Update staking spec, create WIP spec for slashing, and fees

## 0.18.0

*June 9, 2018*

BREAKING CHANGES

* [stake] candidate -> validator throughout (details in refactor comment)
* [stake] delegate-bond -> delegation throughout
* [stake] `gaiacli query validator` takes and argument instead of using the `--address-candidate` flag
* [stake] introduce `gaiacli query delegations`
* [stake] staking refactor
  * ValidatorsBonded store now take sorted pubKey-address instead of validator owner-address,
    is sorted like Tendermint by pk's address
  * store names more understandable
  * removed temporary ToKick store, just needs a local map!
  * removed distinction between candidates and validators
    * everything is now a validator
    * only validators with a status == bonded are actively validating/receiving rewards
  * Introduction of Unbonding fields, lowlevel logic throughout (not fully implemented with queue)
  * Introduction of PoolShares type within validators,
    replaces three rational fields (BondedShares, UnbondingShares, UnbondedShares
* [x/auth] move stuff specific to auth anteHandler to the auth module rather than the types folder. This includes:
  * StdTx (and its related stuff i.e. StdSignDoc, etc)
  * StdFee
  * StdSignature
  * Account interface
  * Related to this organization, I also:
* [x/auth] got rid of AccountMapper interface (in favor of the struct already in auth module)
* [x/auth] removed the FeeHandler function from the AnteHandler, Replaced with FeeKeeper
* [x/auth] Removed GetSignatures() from Tx interface (as different Tx styles might use something different than StdSignature)
* [store] Removed SubspaceIterator and ReverseSubspaceIterator from KVStore interface and replaced them with helper functions in /types
* [cli] rearranged commands under subcommands
* [stake] remove Tick and add EndBlocker
* Switch to bech32cosmos on all human readable inputs and outputs


FEATURES

* [x/auth] Added ability to change pubkey to auth module
* [baseapp] baseapp now has settable functions for filtering peers by address/port & public key
* [sdk] Gas consumption is now measured as transactions are executed
  * Transactions which run out of gas stop execution and revert state changes
  * A "simulate" query has been added to determine how much gas a transaction will need
  * Modules can include their own gas costs for execution of particular message types
* [stake] Seperation of fee distribution to a new module
* [stake] Creation of a validator/delegation generics in `/types`
* [stake] Helper Description of the store in x/stake/store.md
* [stake] removed use of caches in the stake keeper
* [stake] Added REST API
* [Makefile] Added terraform/ansible playbooks to easily create remote testnets on Digital Ocean


BUG FIXES

* [stake] staking delegator shares exchange rate now relative to equivalent-bonded-tokens the validator has instead of bonded tokens
  ^ this is important for unbonded validators in the power store!
* [cli] fixed cli-bash tests
* [ci] added cli-bash tests
* [basecoin] updated basecoin for stake and slashing
* [docs] fixed references to old cli commands
* [docs] Downgraded Swagger to v2 for downstream compatibility
* auto-sequencing transactions correctly
* query sequence via account store
* fixed duplicate pub_key in stake.Validator
* Auto-sequencing now works correctly
* [gaiacli] Fix error message when account isn't found when running gaiacli account


## 0.17.5

*June 5, 2018*

Update to Tendermint v0.19.9 (Fix evidence reactor, mempool deadlock, WAL panic,
memory leak)

## 0.17.4

*May 31, 2018*

Update to Tendermint v0.19.7 (WAL fixes and more)

## 0.17.3

*May 29, 2018*

Update to Tendermint v0.19.6 (fix fast-sync halt)

## 0.17.5

*June 5, 2018*

Update to Tendermint v0.19.9 (Fix evidence reactor, mempool deadlock, WAL panic,
memory leak)

## 0.17.4

*May 31, 2018*

Update to Tendermint v0.19.7 (WAL fixes and more)

## 0.17.3

*May 29, 2018*

Update to Tendermint v0.19.6 (fix fast-sync halt)

## 0.17.2

_May 20, 2018_

Update to Tendermint v0.19.5 (reduce WAL use, bound the mempool and some rpcs, improve logging)

## 0.17.1 (May 17, 2018)

Update to Tendermint v0.19.4 (fixes a consensus bug and improves logging)

## 0.17.0 (May 15, 2018)

BREAKING CHANGES

* [stake] MarshalJSON -> MarshalBinaryLengthPrefixed
* Queries against the store must be prefixed with the path "/store"

FEATURES

* [gaiacli] Support queries for candidates, delegator-bonds
* [gaiad] Added `gaiad export` command to export current state to JSON
* [x/bank] Tx tags with sender/recipient for indexing & later retrieval
* [x/stake] Tx tags with delegator/candidate for delegation & unbonding, and candidate info for declare candidate / edit validator

IMPROVEMENTS

* [gaiad] Update for Tendermint v0.19.3 (improve `/dump_consensus_state` and add
  `/consensus_state`)
* [spec/ibc] Added spec!
* [spec/stake] Cleanup structure, include details about slashing and
  auto-unbonding
* [spec/governance] Fixup some names and pseudocode
* NOTE: specs are still a work-in-progress ...

BUG FIXES

* Auto-sequencing now works correctly


## 0.16.0 (May 14th, 2018)

BREAKING CHANGES

* Move module REST/CLI packages to x/[module]/client/rest and x/[module]/client/cli
* Gaia simple-staking bond and unbond functions replaced
* [stake] Delegator bonds now store the height at which they were updated
* All module keepers now require a codespace, see basecoin or democoin for usage
* Many changes to names throughout
  * Type as a prefix naming convention applied (ex. BondMsg -> MsgBond)
  * Removed redundancy in names (ex. stake.StakingKeeper -> stake.Keeper)
* Removed SealedAccountMapper
* gaiad init now requires use of `--name` flag
* Removed Get from Msg interface
* types/rational now extends big.Rat

FEATURES:

* Gaia stake commands include, CreateValidator, EditValidator, Delegate, Unbond
* MountStoreWithDB without providing a custom store works.
* Repo is now lint compliant / GoMetaLinter with tendermint-lint integrated into CI
* Better key output, pubkey go-amino hex bytes now output by default
* gaiad init overhaul
  * Create genesis transactions with `gaiad init gen-tx`
  * New genesis account keys are automatically added to the client keybase (introduce `--client-home` flag)
  * Initialize with genesis txs using `--gen-txs` flag
* Context now has access to the application-configured logger
* Add (non-proof) subspace query helper functions
* Add more staking query functions: candidates, delegator-bonds

BUG FIXES

* Gaia now uses stake, ported from github.com/cosmos/gaia


## 0.15.1 (April 29, 2018)

IMPROVEMENTS:

* Update Tendermint to v0.19.1 (includes many rpc fixes)


## 0.15.0 (April 29, 2018)

NOTE: v0.15.0 is a large breaking change that updates the encoding scheme to use
[Amino](github.com/tendermint/go-amino).

For details on how this changes encoding for public keys and addresses,
see the [docs](https://github.com/tendermint/tendermint/blob/v0.19.1/docs/specification/new-spec/encoding.md#public-key-cryptography).

BREAKING CHANGES

* Remove go-wire, use go-amino
* [store] Add `SubspaceIterator` and `ReverseSubspaceIterator` to `KVStore` interface
* [basecoin] NewBasecoinApp takes a `dbm.DB` and uses namespaced DBs for substores

FEATURES:

* Add CacheContext
* Add auto sequencing to client
* Add FeeHandler to ante handler

BUG FIXES

* MountStoreWithDB without providing a custom store works.

## 0.14.1 (April 9, 2018)

BUG FIXES

* [gaiacli] Fix all commands (just a duplicate of basecli for now)

## 0.14.0 (April 9, 2018)

BREAKING CHANGES:

* [client/builder] Renamed to `client/core` and refactored to use a CoreContext
  struct
* [server] Refactor to improve useability and de-duplicate code
* [types] `Result.ToQuery -> Error.QueryResult`
* [makefile] `make build` and `make install` only build/install `gaiacli` and
  `gaiad`. Use `make build_examples` and `make install_examples` for
  `basecoind/basecli` and `democoind/democli`
* [staking] Various fixes/improvements

FEATURES:

* [democoin] Added Proof-of-Work module

BUG FIXES

* [client] Reuse Tendermint RPC client to avoid excessive open files
* [client] Fix setting log level
* [basecoin] Sort coins in genesis

## 0.13.1 (April 3, 2018)

BUG FIXES

* [x/ibc] Fix CLI and relay for IBC txs
* [x/stake] Various fixes/improvements

## 0.13.0 (April 2, 2018)

BREAKING CHANGES

* [basecoin] Remove cool/sketchy modules -> moved to new `democoin`
* [basecoin] NewBasecoinApp takes a `map[string]dbm.DB` as temporary measure
  to allow mounting multiple stores with their own DB until they can share one
* [x/staking] Renamed to `simplestake`
* [builder] Functions don't take `passphrase` as argument
* [server] GenAppParams returns generated seed and address
* [basecoind] `init` command outputs JSON of everything necessary for testnet
* [basecoind] `basecoin.db -> data/basecoin.db`
* [basecli] `data/keys.db -> keys/keys.db`

FEATURES

* [types] `Coin` supports direct arithmetic operations
* [basecoind] Add `show_validator` and `show_node_id` commands
* [x/stake] Initial merge of full staking module!
* [democoin] New example application to demo custom modules

IMPROVEMENTS

* [makefile] `make install`
* [testing] Use `/tmp` for directories so they don't get left in the repo

BUG FIXES

* [basecoin] Allow app to be restarted
* [makefile] Fix build on Windows
* [basecli] Get confirmation before overriding key with same name

## 0.12.0 (March 27 2018)

BREAKING CHANGES

* Revert to old go-wire for now
* glide -> godep
* [types] ErrBadNonce -> ErrInvalidSequence
* [types] Replace tx.GetFeePayer with FeePayer(tx) - returns the first signer
* [types] NewStdTx takes the Fee
* [types] ParseAccount -> AccountDecoder; ErrTxParse -> ErrTxDecoder
* [x/auth] AnteHandler deducts fees
* [x/bank] Move some errors to `types`
* [x/bank] Remove sequence and signature from Input

FEATURES

* [examples/basecoin] New cool module to demonstrate use of state and custom transactions
* [basecoind] `show_node_id` command
* [lcd] Implement the Light Client Daemon and endpoints
* [types/stdlib] Queue functionality
* [store] Subspace iterator on IAVLTree
* [types] StdSignDoc is the document that gets signed (chainid, msg, sequence, fee)
* [types] CodeInvalidPubKey
* [types] StdFee, and StdTx takes the StdFee
* [specs] Progression of MVPs for IBC
* [x/ibc] Initial shell of IBC functionality (no proofs)
* [x/simplestake] Simple staking module with bonding/unbonding

IMPROVEMENTS

* Lots more tests!
* [client/builder] Helpers for forming and signing transactions
* [types] sdk.Address
* [specs] Staking

BUG FIXES

* [x/auth] Fix setting pubkey on new account
* [x/auth] Require signatures to include the sequences
* [baseapp] Dont panic on nil handler
* [basecoin] Check for empty bytes in account and tx

## 0.11.0 (March 1, 2017)

BREAKING CHANGES

* [examples] dummy -> kvstore
* [examples] Remove gaia
* [examples/basecoin] MakeTxCodec -> MakeCodec
* [types] CommitMultiStore interface has new `GetCommitKVStore(key StoreKey) CommitKVStore` method

FEATURES

* [examples/basecoin] CLI for `basecli` and `basecoind` (!)
* [baseapp] router.AddRoute returns Router

IMPROVEMENTS

* [baseapp] Run msg handlers on CheckTx
* [docs] Add spec for REST API
* [all] More tests!

BUG FIXES

* [baseapp] Fix panic on app restart
* [baseapp] InitChain does not call Commit
* [basecoin] Remove IBCStore because mounting multiple stores is currently broken

## 0.10.0 (February 20, 2017)

BREAKING CHANGES

* [baseapp] NewBaseApp(logger, db)
* [baseapp] NewContext(isCheckTx, header)
* [x/bank] CoinMapper -> CoinKeeper

FEATURES

* [examples/gaia] Mock CLI !
* [baseapp] InitChainer, BeginBlocker, EndBlocker
* [baseapp] MountStoresIAVL

IMPROVEMENTS

* [docs] Various improvements.
* [basecoin] Much simpler :)

BUG FIXES

* [baseapp] initialize and reset msCheck and msDeliver properly

## 0.9.0 (February 13, 2017)

BREAKING CHANGES

* Massive refactor. Basecoin works. Still needs <3

## 0.8.1

* Updates for dependencies

## 0.8.0 (December 18, 2017)

* Updates for dependencies

## 0.7.1 (October 11, 2017)

IMPROVEMENTS:

* server/commands: GetInitCmd takes list of options

## 0.7.0 (October 11, 2017)

BREAKING CHANGES:

* Everything has changed, and it's all about to change again, so don't bother using it yet!

## 0.6.2 (July 27, 2017)

IMPROVEMENTS:

* auto-test all tutorials to detect breaking changes
* move deployment scripts from `/scripts` to `/publish` for clarity

BUG FIXES:

* `basecoin init` ensures the address in genesis.json is valid
* fix bug that certain addresses couldn't receive ibc packets

## 0.6.1 (June 28, 2017)

Make lots of small cli fixes that arose when people were using the tools for
the testnet.

IMPROVEMENTS:

* basecoin
  * `basecoin start` supports all flags that `tendermint node` does, such as
    `--rpc.laddr`, `--p2p.seeds`, and `--p2p.skip_upnp`
  * fully supports `--log_level` and `--trace` for logger configuration
  * merkleeyes no longers spams the logs... unless you want it
    * Example: `basecoin start --log_level="merkleeyes:info,state:info,*:error"`
    * Example: `basecoin start --log_level="merkleeyes:debug,state:info,*:error"`
* basecli
  * `basecli init` is more intelligent and only complains if there really was
    a connected chain, not just random files
  * support `localhost:46657` or `http://localhost:46657` format for nodes,
    not just `tcp://localhost:46657`
  * Add `--genesis` to init to specify chain-id and validator hash
    * Example: `basecli init --node=localhost:46657 --genesis=$HOME/.basecoin/genesis.json`
  * `basecli rpc` has a number of methods to easily accept tendermint rpc, and verifies what it can

BUG FIXES:

* basecli
  * `basecli query account` accepts hex account address with or without `0x`
    prefix
  * gives error message when running commands on an unitialized chain, rather
    than some unintelligable panic

## 0.6.0 (June 22, 2017)

Make the basecli command the only way to use client-side, to enforce best
security practices. Lots of enhancements to get it up to production quality.

BREAKING CHANGES:

* ./cmd/commands -> ./cmd/basecoin/commands
* basecli
  * `basecli proof state get` -> `basecli query key`
  * `basecli proof tx get` -> `basecli query tx`
  * `basecli proof state get --app=account` -> `basecli query account`
  * use `--chain-id` not `--chainid` for consistency
  * update to use `--trace` not `--debug` for stack traces on errors
  * complete overhaul on how tx and query subcommands are added. (see counter or trackomatron for examples)
  * no longer supports counter app (see new countercli)
* basecoin
  * `basecoin init` takes an argument, an address to allocate funds to in the genesis
  * removed key2.json
  * removed all client side functionality from it (use basecli now for proofs)
    * no tx subcommand
    * no query subcommand
    * no account (query) subcommand
    * a few other random ones...
  * enhanced relay subcommand
    * relay start did what relay used to do
    * relay init registers both chains on one another (to set it up so relay start just works)
* docs
  * removed `example-plugin`, put `counter` inside `docs/guide`
* app
  * Implements ABCI handshake by proxying merkleeyes.Info()

IMPROVEMENTS:

* `basecoin init` support `--chain-id`
* intergrates tendermint 0.10.0 (not the rc-2, but the real thing)
* commands return error code (1) on failure for easier script testing
* add `reset_all` to basecli, and never delete keys on `init`
* new shutil based unit tests, with better coverage of the cli actions
* just `make fresh` when things are getting stale ;)

BUG FIXES:

* app: no longer panics on missing app_options in genesis (thanks, anton)
* docs: updated all docs... again
* ibc: fix panic on getting BlockID from commit without 100% precommits (still a TODO)

## 0.5.2 (June 2, 2017)

BUG FIXES:

* fix parsing of the log level from Tendermint config (#97)

## 0.5.1 (May 30, 2017)

BUG FIXES:

* fix ibc demo app to use proper tendermint flags, 0.10.0-rc2 compatibility
* Make sure all cli uses new json.Marshal not wire.JSONBytes

## 0.5.0 (May 27, 2017)

BREAKING CHANGES:

* only those related to the tendermint 0.9 -> 0.10 upgrade

IMPROVEMENTS:

* basecoin cli
  * integrates tendermint 0.10.0 and unifies cli (init, unsafe_reset_all, ...)
  * integrate viper, all command line flags can also be defined in environmental variables or config.toml
* genesis file
  * you can define accounts with either address or pub_key
  * sorts coins for you, so no silent errors if not in alphabetical order
* [light-client](https://github.com/tendermint/light-client) integration
  * no longer must you trust the node you connect to, prove everything!
  * new [basecli command](./cmd/basecli/README.md)
  * integrated [key management](https://github.com/tendermint/go-crypto/blob/master/cmd/README.md), stored encrypted locally
  * tracks validator set changes and proves everything from one initial validator seed
  * `basecli proof state` gets complete proofs for any abci state
  * `basecli proof tx` gets complete proof where a tx was stored in the chain
  * `basecli proxy` exposes tendermint rpc, but only passes through results after doing complete verification

BUG FIXES:

* no more silently ignored error with invalid coin names (eg. "17.22foo coin" used to parse as "17 foo", not warning/error)

## 0.4.1 (April 26, 2017)

BUG FIXES:

* Fix bug in `basecoin unsafe_reset_X` where the `priv_validator.json` was not being reset

## 0.4.0 (April 21, 2017)

BREAKING CHANGES:

* CLI now uses Cobra, which forced changes to some of the flag names and orderings

IMPROVEMENTS:

* `basecoin init` doesn't generate error if already initialized
* Much more testing

## 0.3.1 (March 23, 2017)

IMPROVEMENTS:

* CLI returns exit code 1 and logs error before exiting

## 0.3.0 (March 23, 2017)

BREAKING CHANGES:

* Remove `--data` flag and use `BCHOME` to set the home directory (defaults to `~/.basecoin`)
* Remove `--in-proc` flag and start Tendermint in-process by default (expect Tendermint files in $BCHOME/tendermint).
  To start just the ABCI app/server, use `basecoin start --without-tendermint`.
* Consolidate genesis files so the Basecoin genesis is an object under `app_options` in Tendermint genesis. For instance:

```
{
  "app_hash": "",
  "chain_id": "foo_bar_chain",
  "genesis_time": "0001-01-01T00:00:00.000Z",
  "validators": [
    {
      "amount": 10,
      "name": "",
      "pub_key": [
	1,
	"7B90EA87E7DC0C7145C8C48C08992BE271C7234134343E8A8E8008E617DE7B30"
      ]
    }
  ],
  "app_options": {
    "accounts": [{
      "pub_key": {
        "type": "ed25519",
        "data": "6880db93598e283a67c4d88fc67a8858aa2de70f713fe94a5109e29c137100c2"
      },
      "coins": [
        {
          "denom": "blank",
          "amount": 12345
        },
        {
          "denom": "ETH",
          "amount": 654321
        }
      ]
    }],
    "plugin_options": ["plugin1/key1", "value1", "plugin1/key2", "value2"]
  }
}
```

Note the array of key-value pairs is now under `app_options.plugin_options` while the `app_options` themselves are well formed.
We also changed `chainID` to `chain_id` and consolidated to have just one of them.

FEATURES:

* Introduce `basecoin init` and `basecoin unsafe_reset_all`

## 0.2.0 (March 6, 2017)

BREAKING CHANGES:

* Update to ABCI v0.4.0 and Tendermint v0.9.0
* Coins are specified on the CLI as `Xcoin`, eg. `5gold`
* `Cost` is now `Fee`

FEATURES:

* CLI for sending transactions and querying the state,
  designed to be easily extensible as plugins are implemented
* Run Basecoin in-process with Tendermint
* Add `/account` path in Query
* IBC plugin for InterBlockchain Communication
* Demo script of IBC between two chains

IMPROVEMENTS:

* Use new Tendermint `/commit` endpoint for crafting IBC transactions
* More unit tests
* Use go-crypto S structs and go-data for more standard JSON
* Demo uses fewer sleeps

BUG FIXES:

* Various little fixes in coin arithmetic
* More commit validation in IBC
* Return results from transactions

## PreHistory

##### January 14-18, 2017

* Update to Tendermint v0.8.0
* Cleanup a bit and release blog post

##### September 22, 2016

* Basecoin compiles again

<!-- Release links -->

[Unreleased]: https://github.com/cosmos/cosmos-sdk/compare/v0.38.2...HEAD
[v0.38.2]: https://github.com/cosmos/cosmos-sdk/releases/tag/v0.38.2
[v0.38.1]: https://github.com/cosmos/cosmos-sdk/releases/tag/v0.38.1
[v0.38.0]: https://github.com/cosmos/cosmos-sdk/releases/tag/v0.38.0
[v0.37.9]: https://github.com/cosmos/cosmos-sdk/releases/tag/v0.37.9
[v0.37.8]: https://github.com/cosmos/cosmos-sdk/releases/tag/v0.37.8
[v0.37.7]: https://github.com/cosmos/cosmos-sdk/releases/tag/v0.37.7
[v0.37.6]: https://github.com/cosmos/cosmos-sdk/releases/tag/v0.37.6
[v0.37.5]: https://github.com/cosmos/cosmos-sdk/releases/tag/v0.37.5
[v0.37.4]: https://github.com/cosmos/cosmos-sdk/releases/tag/v0.37.4
[v0.37.3]: https://github.com/cosmos/cosmos-sdk/releases/tag/v0.37.3
[v0.37.1]: https://github.com/cosmos/cosmos-sdk/releases/tag/v0.37.1
[v0.37.0]: https://github.com/cosmos/cosmos-sdk/releases/tag/v0.37.0
[v0.36.0]: https://github.com/cosmos/cosmos-sdk/releases/tag/v0.36.0<|MERGE_RESOLUTION|>--- conflicted
+++ resolved
@@ -45,7 +45,8 @@
   * [\#7852](https://github.com/cosmos/cosmos-sdk/pull/7852) Add tx broadcast gRPC endpoint
 * (client/keys) [\#8043](https://github.com/cosmos/cosmos-sdk/pull/8043) Add support for export of unarmored private key
 * (client/tx) [\#7801](https://github.com/cosmos/cosmos-sdk/pull/7801) Update sign-batch multisig to work online
-* (crypto) [\#7987](https://github.com/cosmos/cosmos-sdk/pull/7987) Fix the inconsistency of CryptoCdc, only use `codec/legacy.Cdc`.
+* (crypto) [\#7987](https://github.com/cosmos/cosmos-sdk/pull/7987) Fix the inconsistency of CryptoCdc, only use
+    `codec/legacy.Cdc`.
 * (logging) [\#8072](https://github.com/cosmos/cosmos-sdk/pull/8072) Refactor logging:
   * Use [zerolog](https://github.com/rs/zerolog) over Tendermint's go-kit logging wrapper.
   * Introduce Tendermint's `--log_format=plain|json` flag. Using format `json` allows for emitting structured JSON
@@ -56,8 +57,10 @@
   * Updated gRPC dependency to v1.33.2
   * Updated iavl dependency to v0.15-rc5
   * Updated tendermint dependency to v0.34.0
-* (version) [\#7848](https://github.com/cosmos/cosmos-sdk/pull/7848) [\#7941](https://github.com/cosmos/cosmos-sdk/pull/7941) `version --long` output now shows the list of build dependencies and replaced build dependencies.
-* (x/genutil) [\#8099](https://github.com/cosmos/cosmos-sdk/pull/8099) `init` now supports a `--recover` flag to recover the private validator key from a given mnemonic
+* (version) [\#7848](https://github.com/cosmos/cosmos-sdk/pull/7848) [\#7941](https://github.com/cosmos/cosmos-sdk/pull/7941)
+    `version --long` output now shows the list of build dependencies and replaced build dependencies.
+* (x/genutil) [\#8099](https://github.com/cosmos/cosmos-sdk/pull/8099) `init` now supports a `--recover` flag to recover
+    the private validator key from a given mnemonic
 
 ### Client Breaking
 
@@ -68,45 +71,38 @@
     removed and replaced instead by `ConsPubKey` (which returns a SDK `cryptotypes.PubKey`) and `TmConsPublicKey` (which
     returns a Tendermint proto PublicKey).
 
-<<<<<<< HEAD
 ### State Machine Breaking Changes
 
 * (x/staking) [\#7979](https://github.com/cosmos/cosmos-sdk/pull/7979) keeper pubkey storage serialization migration
     from bech32 to protobuf.
-=======
 
 ### Features
-* (codec/types) [\#8106](https://github.com/cosmos/cosmos-sdk/pull/8106) Adding `NewAnyWithCustomTypeURL` to correctly marshal Messages in TxBuilder.
-
-### Bug Fixes
-
-* (crypto) [\#7966](https://github.com/cosmos/cosmos-sdk/issues/7966) `Bip44Params` `String()` function now correctly returns the absolute HD path by adding the `m/` prefix.
-* (x/auth/client/cli) [\#8106](https://github.com/cosmos/cosmos-sdk/pull/8106) fixing regression bugs in transaction signing.
-
->>>>>>> a3ae6e37
+* (codec/types) [\#8106](https://github.com/cosmos/cosmos-sdk/pull/8106) Adding `NewAnyWithCustomTypeURL` to correctly
+    marshal Messages in TxBuilder.
 
 ### API Breaking
 
 * [\#8080](https://github.com/cosmos/cosmos-sdk/pull/8080) Updated the `codec.Marshaler` interface
-<<<<<<< HEAD
   * Moved `MarshalAny` and `UnmarshalAny` helper functions to `codec.Marshaler` and renamed to `MarshalInterface` and
     `UnmarshalInterface` respectively. These functions must take interface as a parameter (not a concrete type nor `Any`
     object). Underneath they use `Any` wrapping for correct protobuf serialization.
 * (client) [\#8107](https://github.com/cosmos/cosmos-sdk/pull/8107) Renamed `PrintOutput` and `PrintOutputLegacy`
     methods of the `context.Client` object to `PrintProto` and `PrintObjectLegacy`.
-* (grpc/tmservice) [\#8060](https://github.com/cosmos/cosmos-sdk/pull/8060) TmService gRPC service's validator pubkey type changed from bech32 format to `Any`
-=======
-  * Moved `MarshalAny` and `UnmarshalAny` helper functions to `codec.Marshaler` and renamed to `MarshalInterface` and `UnmarshalInterface` respectively. These functions must take interface as a parameter (not a concrete type nor `Any` object). Underneath they use `Any` wrapping for correct protobuf serialization.
-* (client) [\#8107](https://github.com/cosmos/cosmos-sdk/pull/8107) Renamed `PrintOutput` and `PrintOutputLegacy` methods of the `context.Client` object to `PrintProto` and `PrintObjectLegacy`.
-* (x/auth/tx) [\#8106](https://github.com/cosmos/cosmos-sdk/pull/8106) change related to missing append functionality in client transaction signing
+* (grpc/tmservice) [\#8060](https://github.com/cosmos/cosmos-sdk/pull/8060) TmService gRPC service's validator pubkey
+    type changed from bech32 format to `Any`
+* (x/auth/tx) [\#8106](https://github.com/cosmos/cosmos-sdk/pull/8106) change related to missing append functionality in
+    client transaction signing
   + added `overwriteSig` argument to `x/auth/client.SignTx` and `client/tx.Sign` functions.
-  + removed `x/auth/tx.go:wrapper.GetSignatures`. The `wrapper` provides `TxBuilder` functionality, and it's a private structure. That function was not used at all and it's not exposed through the `TxBuilder` interface.
->>>>>>> a3ae6e37
+  + removed `x/auth/tx.go:wrapper.GetSignatures`. The `wrapper` provides `TxBuilder` functionality, and it's a private
+    structure. That function was not used at all and it's not exposed through the `TxBuilder` interface.
 
 ### Bug Fixes
 
-* (crypto) [\#7966](https://github.com/cosmos/cosmos-sdk/issues/7966) `Bip44Params` `String()` function now correctly returns the absolute HD path by adding the `m/` prefix.
-* (crypto/keys) [\#7838](https://github.com/cosmos/cosmos-sdk/pull/7838) Add support for TM secp256k1 keys back to the SDK for consensus pubkeys
+* (crypto) [\#7966](https://github.com/cosmos/cosmos-sdk/issues/7966) `Bip44Params` `String()` function now correctly
+    returns the absolute HD path by adding the `m/` prefix.
+* (crypto/keys) [\#7838](https://github.com/cosmos/cosmos-sdk/pull/7838) Add support for TM secp256k1 keys back to the
+    SDK for consensus pubkeys
+* (x/auth/client/cli) [\#8106](https://github.com/cosmos/cosmos-sdk/pull/8106) fixing regression bugs in transaction signing.
 
 ## [v0.40.0-rc4](https://github.com/cosmos/cosmos-sdk/releases/tag/v0.40.0-rc4) - 2020-11-30
 
