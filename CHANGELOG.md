--- conflicted
+++ resolved
@@ -39,9 +39,7 @@
 
 ### Features
 
-<<<<<<< HEAD
 * (docker) [\$11768](https://github.com/cosmos/cosmos-sdk/pull/11768) Introduce a canonical dockerfile containing all cosmos-sdk supported databases and change to using ghcr.io for docker images
-=======
 * (cli) [#12028](https://github.com/cosmos/cosmos-sdk/pull/12028) Add the `tendermint key-migrate` to perform Tendermint v0.35 DB key migration.
 * (query) [#12253](https://github.com/cosmos/cosmos-sdk/pull/12253) Add `GenericFilteredPaginate` to the `query` package to improve UX.
 
@@ -90,7 +88,6 @@
 
 * (types) [#11985](https://github.com/cosmos/cosmos-sdk/pull/11985) Add a `Priority` field on `sdk.Context`, which represents the CheckTx priority field. It is only used during CheckTx.
 * (gRPC) [#11889](https://github.com/cosmos/cosmos-sdk/pull/11889) Support custom read and write gRPC options in `app.toml`. See `max-recv-msg-size` and `max-send-msg-size` respectively.
->>>>>>> 686c50d1
 * (cli) [\#11738](https://github.com/cosmos/cosmos-sdk/pull/11738) Add `tx auth multi-sign` as alias of `tx auth multisign` for consistency with `multi-send`.
 * (cli) [\#11738](https://github.com/cosmos/cosmos-sdk/pull/11738) Add `tx bank multi-send` command for bulk send of coins to multiple accounts.
 * (grpc) [\#11642](https://github.com/cosmos/cosmos-sdk/pull/11642) Implement `ABCIQuery` in the Tendermint gRPC service, which proxies ABCI `Query` requests directly to the application.
