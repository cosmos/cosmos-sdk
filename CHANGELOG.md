--- conflicted
+++ resolved
@@ -100,11 +100,8 @@
 
 ### API Breaking Changes
 
-<<<<<<< HEAD
 * (x/genutil) [#15679](https://github.com/cosmos/cosmos-sdk/pull/15679) `MigrateGenesisCmd` now takes a `MigrationMap` instead of having the SDK genesis migration hardcoded.
-=======
 * (client) [#15673](https://github.com/cosmos/cosmos-sdk/pull/15673) Move `client/keys.OutputFormatJSON` and `client/keys.OutputFormatText` to `client/flags` package.
->>>>>>> 448ffbc7
 * (x/nft) [#15588](https://github.com/cosmos/cosmos-sdk/pull/15588) `NewKeeper` now takes a `KVStoreService` instead of a `StoreKey` and methods in the `Keeper` now take a `context.Context` instead of a `sdk.Context`. 
 * (x/auth) [#15520](https://github.com/cosmos/cosmos-sdk/pull/15520) `NewAccountKeeper` now takes a `KVStoreService` instead of a `StoreKey` and methods in the `Keeper` now take a `context.Context` instead of a `sdk.Context`. 
 * (x/consensus) [#15517](https://github.com/cosmos/cosmos-sdk/pull/15517) `NewKeeper` now takes a `KVStoreService` instead of a `StoreKey`.
